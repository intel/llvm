# Getting Started with oneAPI DPC++

The DPC++ Compiler compiles C++ and SYCL\* source files with code for both CPU
and a wide range of compute accelerators such as GPU and FPGA.

## Table of contents

* [Prerequisites](#prerequisites)
  * [Create DPC++ workspace](#create-dpc-workspace)
* [Build DPC++ toolchain](#build-dpc-toolchain)
  * [Build DPC++ toolchain with libc++ library](#build-dpc-toolchain-with-libc-library)
  * [Build DPC++ toolchain with support for NVIDIA CUDA](#build-dpc-toolchain-with-support-for-nvidia-cuda)
  * [Build DPC++ toolchain with support for HIP AMD](#build-dpc-toolchain-with-support-for-hip-amd)
  * [Build DPC++ toolchain with support for HIP NVIDIA](#build-dpc-toolchain-with-support-for-hip-nvidia)
  * [Build DPC++ toolchain with support for ESIMD CPU Emulation](#build-dpc-toolchain-with-support-for-esimd-cpu-emulation)
  * [Build DPC++ toolchain with support for runtime kernel fusion](#build-dpc-toolchain-with-support-for-runtime-kernel-fusion)
  * [Build Doxygen documentation](#build-doxygen-documentation)
  * [Deployment](#deployment)
* [Use DPC++ toolchain](#use-dpc-toolchain)
  * [Install low level runtime](#install-low-level-runtime)
  * [Obtain prerequisites for ahead of time (AOT) compilation](#obtain-prerequisites-for-ahead-of-time-aot-compilation)
    * [GPU](#gpu)
    * [CPU](#cpu)
    * [Accelerator](#accelerator)
  * [Test DPC++ toolchain](#test-dpc-toolchain)
    * [Run in-tree LIT tests](#run-in-tree-lit-tests)
    * [Run DPC++ E2E test suite](#run-dpc-e2e-test-suite)
    * [Run Khronos\* SYCL\* conformance test suite (optional)](#run-khronos-sycl-conformance-test-suite-optional)
  * [Run simple DPC++ application](#run-simple-dpc-application)
  * [Build DPC++ application with CMake](#build-dpc-application-with-cmake)
  * [Code the program for a specific GPU](#code-the-program-for-a-specific-gpu)
  * [Using the DPC++ toolchain on CUDA platforms](#using-the-dpc-toolchain-on-cuda-platforms)
* [C++ standard](#c-standard)
* [Known Issues and Limitations](#known-issues-and-limitations)
  * [CUDA back-end limitations](#cuda-back-end-limitations)
  * [HIP back-end limitations](#hip-back-end-limitations)
* [Find More](#find-more)

## Prerequisites

* `git` - [Download](https://git-scm.com/downloads)
* `cmake` version 3.14 or later - [Download](http://www.cmake.org/download/)
* `python` - [Download](https://www.python.org/downloads/)
* `ninja` -
[Download](https://github.com/ninja-build/ninja/wiki/Pre-built-Ninja-packages)
* C++ compiler
  * Linux: `GCC` version 7.1.0 or later (including libstdc++) -
    [Download](https://gcc.gnu.org/install/)
  * Windows: `Visual Studio` version 15.7 preview 4 or later -
    [Download](https://visualstudio.microsoft.com/downloads/)

Alternatively, you can use a Docker image that has everything you need for building
pre-installed:

<<<<<<< HEAD
```
docker run --name sycl_build -it -v /local/workspace/dir/:/src ghcr.io/intel/llvm/ubuntu2204_base /bin/bash
=======
```sh
docker run --name sycl_build -it -v /local/workspace/dir/:/src ghcr.io/intel/llvm/ubuntu2004_base /bin/bash
>>>>>>> 64d45142
```

This command will start a terminal session, from which you can proceed with the
instructions below. See [Docker BKMs](developer/DockerBKMs.md) for more info on Docker
commands.

### Create DPC++ workspace

Throughout this document `DPCPP_HOME` denotes the path to the local directory
created as DPC++ workspace. It might be useful to create an environment variable
with the same name.

**Linux**:

```bash
export DPCPP_HOME=~/sycl_workspace
mkdir $DPCPP_HOME
cd $DPCPP_HOME

git clone https://github.com/intel/llvm -b sycl
```

**Windows (64-bit)**:

Open a developer command prompt using one of two methods:

* Click start menu and search for "**x64** Native Tools Command Prompt for VS
  XXXX", where XXXX is a version of installed Visual Studio.
* Ctrl-R, write "cmd", click enter, then run
  `"C:\Program Files (x86)\Microsoft Visual Studio\2017\Community\VC\Auxiliary\Build\vcvarsall.bat" x64`

```bat
set DPCPP_HOME=%USERPROFILE%\sycl_workspace
mkdir %DPCPP_HOME%
cd %DPCPP_HOME%

git clone --config core.autocrlf=false https://github.com/intel/llvm -b sycl
```

## Build DPC++ toolchain

The easiest way to get started is to use the buildbot
[configure](../../buildbot/configure.py) and
[compile](../../buildbot/compile.py) scripts.

In case you want to configure CMake manually the up-to-date reference for
variables is in these files.

**Linux**:

```bash
python $DPCPP_HOME/llvm/buildbot/configure.py
python $DPCPP_HOME/llvm/buildbot/compile.py
```

**Windows (64-bit)**:

```bat
python %DPCPP_HOME%\llvm\buildbot\configure.py
python %DPCPP_HOME%\llvm\buildbot\compile.py
```

You can use the following flags with `configure.py` (full list of available
flags can be found by launching the script with `--help`):

* `--werror` -> treat warnings as errors when compiling LLVM
* `--cuda` -> use the cuda backend (see [Nvidia CUDA](#build-dpc-toolchain-with-support-for-nvidia-cuda))
* `--hip` -> use the HIP backend (see [HIP](#build-dpc-toolchain-with-support-for-hip-amd))
* `--hip-platform` -> select the platform used by the hip backend, `AMD` or `NVIDIA` (see [HIP AMD](#build-dpc-toolchain-with-support-for-hip-amd) or see [HIP NVIDIA](#build-dpc-toolchain-with-support-for-hip-nvidia))
* `--enable-esimd-emulator` -> enable ESIMD CPU emulation (see [ESIMD CPU emulation](#build-dpc-toolchain-with-support-for-esimd-cpu-emulation))
* `--enable-all-llvm-targets` -> build compiler (but not a runtime) with all
  supported targets
* `--shared-libs` -> Build shared libraries
* `-t` -> Build type (Debug or Release)
* `-o` -> Path to build directory
* `--cmake-gen` -> Set build system type (e.g. `--cmake-gen "Unix Makefiles"`)

You can use the following flags with `compile.py` (full list of available flags
can be found by launching the script with `--help`):

* `-o` -> Path to build directory
* `-t`, `--build-target` -> Build target (e.g., `clang` or `llvm-spirv`). Default is `deploy-sycl-toolchain`
* `-j`, `--build-parallelism` -> Number of threads to use for compilation

**Please note** that no data about flags is being shared between `configure.py` and
`compile.py` scripts, which means that if you configured your build to be
placed in non-default directory using `-o` flag, you must also specify this flag
and the same path in `compile.py` options. This allows you, for example, to
configure several different builds and then build just one of them which is
needed at the moment.

### Build DPC++ toolchain with libc++ library

There is experimental support for building and linking DPC++ runtime with
libc++ library instead of libstdc++. To enable it the following CMake options
should be used.

**Linux**:

```sh
-DSYCL_USE_LIBCXX=ON \
-DSYCL_LIBCXX_INCLUDE_PATH=<path to libc++ headers> \
-DSYCL_LIBCXX_LIBRARY_PATH=<path to libc++ and libc++abi libraries>
```

You can also use configure script to enable:

```sh
python %DPCPP_HOME%\llvm\buildbot\configure.py --use-libcxx \
--libcxx-include <path to libc++ headers> \
--libcxx-library <path to libc++ and libc++ abi libraries>
python %DPCPP_HOME%\llvm\buildbot\compile.py
```

### Build DPC++ toolchain with support for NVIDIA CUDA

To enable support for CUDA devices, follow the instructions for the Linux or
Windows DPC++ toolchain, but add the `--cuda` flag to `configure.py`. Note,
the CUDA backend has Windows support; windows subsystem for
linux (WSL) is not needed to build and run the CUDA backend.

Enabling this flag requires an installation of at least
[CUDA 10.2](https://developer.nvidia.com/cuda-10.2-download-archive) on
the system, refer to
[NVIDIA CUDA Installation Guide for Linux](https://docs.nvidia.com/cuda/cuda-installation-guide-linux/index.html)
or
[NVIDIA CUDA Installation Guide for Windows](https://docs.nvidia.com/cuda/cuda-installation-guide-microsoft-windows/index.html)

Errors may occur if DPC++ is built with a toolkit version which is higher than
the CUDA driver version. In order to check that the CUDA driver and toolkits
match, use the CUDA executable `deviceQuery` which is usually found in
`$CUDA_INSTALL_DIR/cuda/extras/demo_suite/deviceQuery`.

**_NOTE:_** An installation of at least
[CUDA 11.6](https://developer.nvidia.com/cuda-downloads) is recommended because
there is a known issue with some math builtins when using -O1/O2/O3
Optimization options for CUDA toolkits prior to 11.6 (This is due to a bug in
earlier versions of the CUDA toolkit: see
[this issue](https://forums.developer.nvidia.com/t/libdevice-functions-causing-ptxas-segfault/193352)).

An installation of at least
[CUDA 11.0](https://developer.nvidia.com/cuda-11.0-download-archive)
is required to fully utilize Turing (SM 75) devices and to enable Ampere (SM 80)
core features.

The CUDA backend should work on Windows or Linux operating systems with any
GPU compatible with SM 50 or above. The default SM for the NVIDIA CUDA backend
is 5.0. Users can specify lower values, but some features may not be supported.

**Non-standard CUDA location**:

If the CUDA toolkit is installed in a non-default location on your system, two considerations must be made.

Firstly, **do not** add the toolkit to your standard environment variables (`PATH`, `LD_LIBRARY_PATH`), as to do so will create conflicts with OpenCL headers.

Secondly, set the `CUDA_LIB_PATH` environment variable and pass the CMake variable `CUDA_TOOLKIT_ROOT_DIR` as follows:

```sh
CUDA_LIB_PATH=/path/to/cuda/toolkit/lib64/stubs CC=gcc CXX=g++ python $DPCPP_HOME/llvm/buildbot/configure.py --cuda --cmake-opt="-DCUDA_TOOLKIT_ROOT_DIR=/path/to/cuda/toolkit"

CUDA_LIB_PATH=/path/to/cuda/toolkit/lib64/stubs CC=gcc CXX=g++ python $DPCPP_HOME/llvm/buildbot/compile.py

$DPCPP_HOME/llvm/build/bin/clang++ -std=c++17 -O3 -fsycl -fsycl-targets=nvptx64-nvidia-cuda --cuda-path=/path/to/cuda/toolkit *.cpp -o a.out

LD_LIBRARY_PATH=$LD_LIBRARY_PATH:$DPCPP_HOME/llvm/build/lib ./a.out
```

### Build DPC++ toolchain with support for HIP AMD

There is experimental support for DPC++ for HIP on AMD devices. Note as this is
still experimental and there is no continuous integration for this yet there
are therefore no guarantees for supported platforms or configurations.

To enable support for HIP devices, follow the instructions for the Linux
DPC++ toolchain, but add the `--hip` flag to `configure.py`

Enabling this flag requires an installation of
ROCm on the system, for instruction on how to install this refer to
[AMD ROCm Installation Guide for Linux](https://rocmdocs.amd.com/en/latest/Installation_Guide/Installation-Guide.html).

The DPC++ build assumes that ROCm is installed in `/opt/rocm`, if it
is installed somewhere else, the directory must be provided through
the CMake variable `SYCL_BUILD_PI_HIP_ROCM_DIR` which can be passed
using the `--cmake-opt` option of `configure.py` as follows:

```sh
python $DPCPP_HOME/llvm/buildbot/configure.py --hip \
  --cmake-opt=-DSYCL_BUILD_PI_HIP_ROCM_DIR=/usr/local/rocm
```

Currently, this has only been tried on Linux, with ROCm 4.2.0 or 4.3.0 and
using the MI50 (gfx906) and MI100 (gfx908) devices.

[LLD](https://llvm.org/docs/AMDGPUUsage.html) is necessary for the AMDGPU compilation chain.
The AMDGPU backend generates a standard ELF [ELF] relocatable code object that can be linked by lld to
produce a standard ELF shared code object which can be loaded and executed on an AMDGPU target.
The LLD project is enabled by default when configuring for HIP. For more details
on building LLD refer to [LLD Build Guide](https://lld.llvm.org/).

### Build DPC++ toolchain with support for HIP NVIDIA

There is experimental support for DPC++ for HIP on Nvidia devices. Note as this
is still experimental and there is no continuous integration for this yet there
are therefore no guarantees for supported platforms or configurations.

This is a compatibility feature and the [CUDA backend](#build-dpc-toolchain-with-support-for-nvidia-cuda)
should be preferred to run on NVIDIA GPUs.

To enable support for HIP NVIDIA devices, follow the instructions for the Linux
DPC++ toolchain, but add the `--hip` and `--hip-platform NVIDIA` flags to
`configure.py`.

Enabling this flag requires HIP to be installed, more specifically
[HIP NVCC](https://rocmdocs.amd.com/en/latest/Installation_Guide/HIP-Installation.html#nvidia-platform),
as well as CUDA to be installed, see
[NVIDIA CUDA Installation Guide for Linux](https://docs.nvidia.com/cuda/cuda-installation-guide-linux/index.html).

Currently, this has only been tried on Linux, with ROCm 4.2.0 or 4.3.0, with
CUDA 11, and using a GeForce 1060 device.

### Build DPC++ toolchain with support for ESIMD CPU Emulation

There is experimental support for DPC++ for using ESIMD CPU Emulation

This feature supports ESIMD CPU Emulation using CM_EMU library [CM
Emulation project](https://github.com/intel/cm-cpu-emulation). The
library package will be generated from source codes downloaded from
its open source project and installed in your deploy directory during
toolchain build.

To enable support for ESIMD CPU emulation, follow the instructions for
the Linux DPC++ toolchain, but add the `--enable-esimd-emulator'.

Enabling this flag requires following packages installed.

* Ubuntu 20.04
  * libva-dev / 2.7.0-2
  * libffi-dev / 3.3-4
  * libtool
* RHEL 8.*
  * libffi
  * libffi-devel
  * libva
  * libva-devel

Currently, this feature was tested and verified on Ubuntu 20.04
environment.

### Build DPC++ toolchain with support for runtime kernel fusion

Support for the experimental SYCL extension for user-driven kernel fusion
at runtime is enabled by default.

To disable support for this feature, follow the instructions for the
Linux DPC++ toolchain, but add the `--disable-fusion` flag.

Kernel fusion is currently not yet supported on the Windows platform.

### Build Doxygen documentation

Building Doxygen documentation is similar to building the product itself. First,
the following tools need to be installed:

* doxygen
* graphviz
* sphinx

Then you'll need to add the following options to your CMake configuration
command:

```sh
-DLLVM_ENABLE_DOXYGEN=ON
```

After CMake cache is generated, build the documentation with `doxygen-sycl`
target. It will be put to `$DPCPP_HOME/llvm/build/tools/sycl/doc/html`
directory.

### Deployment

TODO: add instructions how to deploy built DPC++ toolchain.

## Use DPC++ toolchain

### Install low level runtime

To run DPC++ applications on OpenCL devices, OpenCL implementation(s) must be
present in the system.

To run DPC++ applications on Level Zero devices, Level Zero implementation(s)
must be present in the system. You can find the link to the Level Zero spec in
the following section [Find More](#find-more).

The Level Zero RT for `GPU`, OpenCL RT for `GPU`, OpenCL RT for `CPU`, FPGA
emulation RT and TBB runtime which are needed to run DPC++ application
on Intel `GPU` or Intel `CPU` devices can be downloaded using links in
[the dependency configuration file](../../buildbot/dependency.conf)
and installed following the instructions below. The same versions are used in
PR testing.

**Linux**:

1) Extract the archive. For example, for the archives
`oclcpuexp_<cpu_version>.tar.gz` and `fpgaemu_<fpga_version>.tar.gz` you would
run the following commands

    ```bash
    # Extract OpenCL FPGA emulation RT
    mkdir -p /opt/intel/oclfpgaemu_<fpga_version>
    cd /opt/intel/oclfpgaemu_<fpga_version>
    tar zxvf fpgaemu_<fpga_version>.tar.gz
    # Extract OpenCL CPU RT
    mkdir -p /opt/intel/oclcpuexp_<cpu_version>
    cd /opt/intel/oclcpuexp_<cpu_version>
    tar -zxvf oclcpu_rt_<cpu_version>.tar.gz
    ```

2) Create ICD file pointing to the new runtime (requires root access)

    ```bash
    # OpenCL FPGA emulation RT
    echo  /opt/intel/oclfpgaemu_<fpga_version>/x64/libintelocl_emu.so >
      /etc/OpenCL/vendors/intel_fpgaemu.icd
    # OpenCL CPU RT
    echo /opt/intel/oclcpuexp_<cpu_version>/x64/libintelocl.so >
      /etc/OpenCL/vendors/intel_expcpu.icd
    ```

3) Extract or build TBB libraries using links in
[the dependency configuration file](../../buildbot/dependency.conf). For example,
for the archive oneapi-tbb-<tbb_version>-lin.tgz:

    ```bash
    mkdir -p /opt/intel
    cd /opt/intel
    tar -zxvf oneapi-tbb*lin.tgz
    ```

4) Copy files from or create symbolic links to TBB libraries in OpenCL RT
folder:

    ```bash
    # OpenCL FPGA emulation RT
    ln -s /opt/intel/oneapi-tbb-<tbb_version>/lib/intel64/gcc4.8/libtbb.so
      /opt/intel/oclfpgaemu_<fpga_version>/x64
    ln -s /opt/intel/oneapi-tbb-<tbb_version>/lib/intel64/gcc4.8/libtbbmalloc.so
      /opt/intel/oclfpgaemu_<fpga_version>/x64
    ln -s /opt/intel/oneapi-tbb-<tbb_version>/lib/intel64/gcc4.8/libtbb.so.12
      /opt/intel/oclfpgaemu_<fpga_version>/x64
    ln -s /opt/intel/oneapi-tbb-<tbb_version>/lib/intel64/gcc4.8/libtbbmalloc.so.2
      /opt/intel/oclfpgaemu_<fpga_version>/x64
    # OpenCL CPU RT
    ln -s /opt/intel/oneapi-tbb-<tbb_version>/lib/intel64/gcc4.8/libtbb.so
      /opt/intel/oclcpuexp_<cpu_version>/x64
    ln -s /opt/intel/oneapi-tbb-<tbb_version>/lib/intel64/gcc4.8/libtbbmalloc.so
      /opt/intel/oclcpuexp_<cpu_version>/x64
    ln -s /opt/intel/oneapi-tbb-<tbb_version>/lib/intel64/gcc4.8/libtbb.so.12
      /opt/intel/oclcpuexp_<cpu_version>/x64
    ln -s /opt/intel/oneapi-tbb-<tbb_version>/lib/intel64/gcc4.8/libtbbmalloc.so.2
      /opt/intel/oclcpuexp_<cpu_version>/x64
    ```

5) Configure library paths (requires root access)

    ```bash
    echo /opt/intel/oclfpgaemu_<fpga_version>/x64 >
      /etc/ld.so.conf.d/libintelopenclexp.conf
    echo /opt/intel/oclcpuexp_<cpu_version>/x64 >>
      /etc/ld.so.conf.d/libintelopenclexp.conf
    ldconfig -f /etc/ld.so.conf.d/libintelopenclexp.conf
    ```

**Windows (64-bit)**:

1) If you need OpenCL runtime for Intel `GPU` as well, then update/install it
first. Do it **before** installing OpenCL runtime for Intel `CPU` runtime as
OpenCL runtime for Intel `GPU` installer may re-write some important
files or settings and make existing OpenCL runtime for Intel `CPU` runtime
not working properly.

2) Extract the archive with OpenCL runtime for Intel `CPU` and/or for Intel
`FPGA` emulation using links in
[the dependency configuration file](../../buildbot/dependency.conf).  For
example, to `c:\oclcpu_rt_<cpu_version>`.

3) Extract the archive with TBB runtime or build it from sources using links
in [the dependency configuration file](../../buildbot/dependency.conf).  For
example, to `c:\oneapi-tbb-<tbb_version>`.

4) Run `Command Prompt` as `Administrator`. To do that click `Start` button,
type `Command Prompt`, click the Right mouse button on it, then click
`Run As Administrator`, then click `Yes` to confirm.

5) In the opened windows run `install.bat` provided with the extracted files
to install runtime to the system and setup environment variables. So, if the
extracted files are in `c:\oclcpu_rt_<cpu_version>\` folder, then type the
command:

    ```bash
    # Install OpenCL FPGA emulation RT
    # Answer Y to clean previous OCL_ICD_FILENAMES configuration and ICD records cleanup
    c:\oclfpga_rt_<fpga_version>\install.bat c:\oneapi-tbb-<tbb_version>\redist\intel64\vc14
    # Install OpenCL CPU RT
    # Answer N for ICD records cleanup
    c:\oclcpu_rt_<cpu_version>\install.bat c:\oneapi-tbb-<tbb_version>\redist\intel64\vc14
    ```

### Obtain prerequisites for ahead of time (AOT) compilation

[Ahead of time compilation](design/CompilerAndRuntimeDesign.md#ahead-of-time-aot-compilation)
requires ahead of time compiler available in `PATH`. There is
AOT compiler for each device type:

* `GPU`, Level Zero and OpenCL runtimes are supported,
* `CPU`, OpenCL runtime is supported,
* `Accelerator` (FPGA or FPGA emulation), OpenCL runtime is supported.

#### GPU

* Linux

  There are two ways how to obtain GPU AOT compiler `ocloc`:
  * (Ubuntu) Download and install intel-ocloc_***.deb package from
    [intel/compute-runtime releases](https://github.com/intel/compute-runtime/releases).
    This package should have the same version as Level Zero / OpenCL GPU
    runtimes installed on the system.
  * (other distros) `ocloc` is a part of
    [Intel&reg; software packages for general purpose GPU capabilities](https://dgpu-docs.intel.com/index.html).

* Windows

  * GPU AOT compiler `ocloc` is a part of
    [Intel&reg; oneAPI Base Toolkit](https://software.intel.com/content/www/us/en/develop/tools/oneapi/base-toolkit.html)
    (Intel&reg; oneAPI DPC++/C++ Compiler component).  
    Make sure that the following path to `ocloc` binary is available in `PATH`
    environment variable:

    * `<oneAPI installation location>/compiler/<version>/windows/lib/ocloc`

#### CPU

* CPU AOT compiler `opencl-aot` is enabled by default. For more, see
[opencl-aot documentation](../../opencl/opencl-aot/README.md).

#### Accelerator

* Accelerator AOT compiler `aoc` is a part of
[Intel&reg; oneAPI Base Toolkit](https://software.intel.com/content/www/us/en/develop/tools/oneapi/base-toolkit.html)
(Intel&reg; oneAPI DPC++/C++ Compiler component).  
Make sure that these binaries are available in `PATH` environment variable:

  * `aoc` from `<oneAPI installation location>/compiler/<version>/<OS>/lib/oclfpga/bin`
  * `aocl-ioc64` from `<oneAPI installation location>/compiler/<version>/<OS>/bin`

### Test DPC++ toolchain

#### Run in-tree LIT tests

To verify that built DPC++ toolchain is working correctly, run:

**Linux**:

```bash
python $DPCPP_HOME/llvm/buildbot/check.py
```

**Windows (64-bit)**:

```bat
python %DPCPP_HOME%\llvm\buildbot\check.py
```

Make sure that psutil package is installed.
If no OpenCL GPU/CPU runtimes are available, the corresponding tests are
skipped.

If CUDA support has been built, it is tested only if there are CUDA devices
available.

If testing with HIP for AMD, the lit tests will use `gfx906` as the default
architecture. It is possible to change it by adding
`-Xsycl-target-backend=amdgcn-amd-amdhsa --offload-arch=<target>` to the CMake
variable `SYCL_CLANG_EXTRA_FLAGS`.

#### Run DPC++ E2E tests

Follow instructions from the link below to build and run tests:
[README](https://github.com/intel/llvm/blob/sycl/sycl/test-e2e/README.md#build-and-run-tests)

#### Run Khronos\* SYCL\* conformance test suite (optional)

Khronos\* SYCL\* conformance test suite (CTS) is intended to validate
implementation conformance to Khronos\* SYCL\* specification. DPC++ compiler is
expected to pass significant number of tests, and it keeps improving.

Follow Khronos\* SYCL\* CTS instructions from
[README](https://github.com/KhronosGroup/SYCL-CTS#configuration--compilation)
file to obtain test sources and instructions how build and execute the tests.

### Run simple DPC++ application

A simple DPC++ or SYCL\* program consists of following parts:

1. Header section
2. Allocating buffer for data
3. Creating SYCL queue
4. Submitting command group to SYCL queue which includes the kernel
5. Wait for the queue to complete the work
6. Use buffer accessor to retrieve the result on the device and verify the data
7. The end

Creating a file `simple-sycl-app.cpp` with the following C++/SYCL code:

```c++
#include <sycl/sycl.hpp>

int main() {
  // Creating buffer of 4 elements to be used inside the kernel code
  sycl::buffer<size_t, 1> Buffer(4);

  // Creating SYCL queue
  sycl::queue Queue;

  // Size of index space for kernel
  sycl::range<1> NumOfWorkItems{Buffer.size()};

  // Submitting command group(work) to queue
  Queue.submit([&](sycl::handler &cgh) {
    // Getting write only access to the buffer on a device.
    sycl::accessor Accessor{Buffer, cgh, sycl::write_only};
    // Executing kernel
    cgh.parallel_for<class FillBuffer>(
        NumOfWorkItems, [=](sycl::id<1> WIid) {
          // Fill buffer with indexes.
          Accessor[WIid] = WIid.get(0);
        });
  });

  // Getting read only access to the buffer on the host.
  // Implicit barrier waiting for queue to complete the work.
  sycl::host_accessor HostAccessor{Buffer, sycl::read_only};

  // Check the results
  bool MismatchFound = false;
  for (size_t I = 0; I < Buffer.size(); ++I) {
    if (HostAccessor[I] != I) {
      std::cout << "The result is incorrect for element: " << I
                << " , expected: " << I << " , got: " << HostAccessor[I]
                << std::endl;
      MismatchFound = true;
    }
  }

  if (!MismatchFound) {
    std::cout << "The results are correct!" << std::endl;
  }

  return MismatchFound;
}

```

To build simple-sycl-app put `bin` and `lib` to PATHs:

**Linux**:

```bash
export PATH=$DPCPP_HOME/llvm/build/bin:$PATH
export LD_LIBRARY_PATH=$DPCPP_HOME/llvm/build/lib:$LD_LIBRARY_PATH
```

**Windows (64-bit)**:

```bat
set PATH=%DPCPP_HOME%\llvm\build\bin;%PATH%
set LIB=%DPCPP_HOME%\llvm\build\lib;%LIB%
```

and run following command:

```bash
clang++ -fsycl simple-sycl-app.cpp -o simple-sycl-app.exe
```

When building for CUDA or HIP NVIDIA, use the CUDA target triple as follows:

```bash
clang++ -fsycl -fsycl-targets=nvptx64-nvidia-cuda \
  simple-sycl-app.cpp -o simple-sycl-app-cuda.exe
```

When building for HIP AMD, use the AMD target triple and specify the
target architecture with `-Xsycl-target-backend --offload-arch=<arch>`
as follows:

```bash
clang++ -fsycl -fsycl-targets=amdgcn-amd-amdhsa \
  -Xsycl-target-backend --offload-arch=gfx906              \
  simple-sycl-app.cpp -o simple-sycl-app-amd.exe
```

The target architecture may also be specified for the CUDA backend, with
`-Xsycl-target-backend --cuda-gpu-arch=<arch>`. Specifying the architecture is
necessary if an application aims to use newer hardware features, such as
native atomic operations or tensor core operations.
Moreover, it is possible to pass specific options to CUDA `ptxas` (such as
`--maxrregcount=<n>` for limiting the register usage or `--verbose` for
printing generation statistics) using the `-Xcuda-ptxas` flag.

```bash
clang++ -fsycl -fsycl-targets=nvptx64-nvidia-cuda \
  simple-sycl-app.cpp -o simple-sycl-app-cuda.exe \
  -Xcuda-ptxas --maxrregcount=128 -Xcuda-ptxas --verbose \
  -Xsycl-target-backend --cuda-gpu-arch=sm_80
```

To build simple-sycl-app ahead of time for GPU, CPU or Accelerator devices,
specify the target architecture.  The examples provided use a supported
alias for the target, representing a full triple.  Additional details can
be found in the [Users Manual](UsersManual.md#generic-options).

```-fsycl-targets=spir64_gen``` for GPU,
```-fsycl-targets=spir64_x86_64``` for CPU,
```-fsycl-targets=spir64_fpga``` for Accelerator.

Multiple target architectures are supported.

E.g., this command builds simple-sycl-app for GPU and CPU devices in
ahead of time mode:

```bash
clang++ -fsycl -fsycl-targets=spir64_gen,spir64_x86_64 simple-sycl-app.cpp -o simple-sycl-app-aot.exe
```

Additionally, user can pass specific options of AOT compiler to
the DPC++ compiler using ```-Xsycl-target-backend``` option, see
[Device code formats](design/CompilerAndRuntimeDesign.md#device-code-formats) for
more. To find available options, execute:

```ocloc compile --help``` for GPU,
```opencl-aot --help``` for CPU,
```aoc -help -sycl``` for Accelerator.

The `simple-sycl-app.exe` application doesn't specify SYCL device for
execution, so SYCL runtime will use `default_selector` logic to select one
of accelerators available in the system.
In this case, the behavior of the `default_selector` can be altered
using the `ONEAPI_DEVICE_SELECTOR` environment variable, setting `cuda:*` forces
the usage of the CUDA backend (if available), `hip:*` forces
the usage of the HIP backend (if available), `opencl:*` will
force the usage of the OpenCL backend.

```bash
ONEAPI_DEVICE_SELECTOR=cuda:* ./simple-sycl-app-cuda.exe
```

The default is the OpenCL backend if available.

**NOTE**: `nvptx64-nvidia-cuda` is usable with `-fsycl-targets`
if clang was built with the cmake option `SYCL_ENABLE_PLUGINS=cuda`.

**Linux & Windows (64-bit)**:

```bash
./simple-sycl-app.exe
The results are correct!
```

**NOTE**: Currently, when the application has been built with the CUDA target,
the CUDA backend must be selected at runtime using the `ONEAPI_DEVICE_SELECTOR` environment
variable.

```bash
ONEAPI_DEVICE_SELECTOR=cuda:* ./simple-sycl-app-cuda.exe
```

**NOTE**: DPC++/SYCL developers can specify SYCL device for execution using
device selectors (e.g. `sycl::cpu_selector_v`, `sycl::gpu_selector_v`,
[Intel FPGA selector(s)](extensions/supported/sycl_ext_intel_fpga_device_selector.md)) as
explained in following section [Code the program for a specific
GPU](#code-the-program-for-a-specific-gpu).

### Build DPC++ application with CMake

DPC++ applications can be built with CMake by simply using DPC++ as the C++
compiler and by adding the SYCL specific flags. For example assuming `clang++`
is on the `PATH`, a minimal `CMakeLists.txt` file for the sample above would be:

```cmake
cmake_minimum_required(VERSION 3.14)

# Modifying the compiler should be done before the project line
set(CMAKE_CXX_COMPILER "clang++")
set(CMAKE_CXX_FLAGS "${CMAKE_CXX_FLAGS} -fsycl")

project(simple-sycl-app LANGUAGES CXX)

add_executable(simple-sycl-app simple-sycl-app.cpp)
```

NOTE: compiling SYCL programs requires passing the SYCL flags to `clang++` for
both the compilation and linking stages, so using `add_compile_options` to pass
the SYCL flags is not enough on its own, they should also be passed to
`add_link_options`, or more simply the SYCL flags can just be added to
`CMAKE_CXX_FLAGS`.

NOTE: When linking a SYCL application, `clang++` will implicitly link it against
`libsycl.so`, so there is no need to add `-lsycl` to `target_link_libraries` in
the CMake.

### Code the program for a specific GPU

To assist in finding a specific SYCL compatible device out of all that may be
available, a "device selector" may be used. A "device selector" is a ranking
function (C++ Callable) that will give an integer ranking value to all the
devices on the system. It can be passed to `sycl::queue`, `sycl::device` and
`sycl::platform` constructors. The highest ranking device is then selected. SYCL
has built-in device selectors for selecting a generic GPU, CPU, or accelerator
device, as well as one for a default device. Additionally, a user can define
their own as function, lambda, or functor class. Device selectors returning
negative values will "reject" a device ensuring it is not selected, but values 0
or higher will be selected by the highest score with ties resolved by an
internal algorithm (see Section 4.6.1 of the SYCL 2020 specification)

The example below illustrates how to use a device selector to create device and
queue objects bound to Intel GPU device:

```c++
#include <sycl/sycl.hpp>

int main() {

  auto NEOGPUDeviceSelector = [](const sycl::device &Device){
    using namespace sycl::info;

    const std::string DeviceName = Device.get_info<device::name>();
    bool match = Device.is_gpu() && (DeviceName.find("HD Graphics NEO") != std::string::npos);
    return match ? 1 : -1;
  };

  try {
    sycl::queue Queue(NEOGPUDeviceSelector);
    sycl::device Device(NEOGPUDeviceSelector);
  } catch (sycl::exception &E) {
    std::cout << E.what() << std::endl;
  }
}

```

The device selector below selects an NVIDIA device only, and won't execute if
there is none.

```c++

int CUDASelector(const sycl::device &Device) {
  using namespace sycl::info;
  const std::string DriverVersion = Device.get_info<device::driver_version>();

  if (Device.is_gpu() && (DriverVersion.find("CUDA") != std::string::npos)) {
    std::cout << " CUDA device found " << std::endl;
    return 1;
  };
  return -1;
}

```

### Using the DPC++ toolchain on CUDA platforms

Currently, the DPC++ toolchain relies on having a recent OpenCL implementation
on the system in order to link applications to the DPC++ runtime.
The OpenCL implementation is not used at runtime if only the CUDA backend is
used in the application, but must be installed.

The OpenCL implementation provided by the CUDA SDK is OpenCL 1.2, which is
too old to link with the DPC++ runtime and lacks some symbols.

We recommend installing the low level CPU runtime, following the instructions
in the next section.

Instead of installing the low level CPU runtime, it is possible to build and
install the
[Khronos ICD loader](https://github.com/KhronosGroup/OpenCL-ICD-Loader),
which contains all the symbols required.

## C++ standard

* DPC++ runtime and headers require C++17 at least.
* DPC++ compiler builds apps as C++17 apps by default. Higher versions of
  standard are supported as well.

## Known Issues and Limitations

* DPC++ device compiler fails if the same kernel was used in different
  translation units.
* SYCL 2020 support work is in progress.
* 32-bit host/target is not supported.
* DPC++ works only with OpenCL low level runtimes which support out-of-order
  queues.
* On Windows linking DPC++ applications with `/MTd` flag is known to cause
  crashes.

### CUDA back-end limitations

* Backend is only supported on Linux
* The only combination tested is Ubuntu 18.04 with CUDA 10.2 using a Titan RTX
  GPU (SM 71), but it should work on any GPU compatible with SM 50 or above
* The NVIDIA OpenCL headers conflict with the OpenCL headers required for this
  project and may cause compilation issues on some platforms
* `sycl::sqrt` is not correctly rounded by default as the SYCL specification
  allows lower precision, when porting from CUDA it may be helpful to use
  `-fsycl-fp32-prec-sqrt` to use the correctly rounded square root, this is
  significantly slower but matches the default precision used by `nvcc`, and
  this `clang++` flag is equivalent to the `nvcc` `-prec-sqrt` flag, except that
  it defaults to `false`.
* No Opt (O0) uses the IPSCCP compiler pass by default, although the IPSCCP pass
  can be switched off at O0 using the `-mllvm -use-ipsccp-nvptx-O0=false` flag at
  the user's discretion.
  The reason that the IPSCCP pass is used by default even at O0 is that there is
  currently an unresolved issue with the nvvm-reflect compiler pass: This pass is
  used to pick the correct branches depending on the SM version which can be
  optionally specified by the `--cuda-gpu-arch` flag.
  If the arch flag is not specified by the user, the default value, SM 50, is used.
  Without the execution of the IPSCCP pass at -O0 when using a low SM version,
  dead instructions which require a higher SM version can remain. Since
  corresponding issues occur in other backends future work will aim for a
  universal solution to these issues.

### HIP back-end limitations

* Requires a ROCm compatible operating system, for full details of supported
  Operating System for ROCm, please refer to the
  [ROCm Supported Operating Systems](https://github.com/RadeonOpenCompute/ROCm#supported-operating-systems).
* Has only been tried with ROCm 4.2.0 and 4.3.0.
* Has only been tested using the MI50 (gfx906) and MI100 (gfx908) devices.
* Support is still experimental so not all of the tests are currently passing
  and many of the built-in function are not yet implemented.
* Additionally there is no continuous integration yet so no guarantee can be
  made for support platforms or configurations
* Global offsets are currently not supported.

## Find More

* [DPC++ specification](https://spec.oneapi.io/versions/latest/)
* [SYCL\* specification](https://www.khronos.org/registry/SYCL)
* [Level Zero specification](https://spec.oneapi.io/level-zero/latest/index.html)

<sub>\*Other names and brands may be claimed as the property of others.</sub><|MERGE_RESOLUTION|>--- conflicted
+++ resolved
@@ -52,13 +52,8 @@
 Alternatively, you can use a Docker image that has everything you need for building
 pre-installed:
 
-<<<<<<< HEAD
-```
+```bash
 docker run --name sycl_build -it -v /local/workspace/dir/:/src ghcr.io/intel/llvm/ubuntu2204_base /bin/bash
-=======
-```sh
-docker run --name sycl_build -it -v /local/workspace/dir/:/src ghcr.io/intel/llvm/ubuntu2004_base /bin/bash
->>>>>>> 64d45142
 ```
 
 This command will start a terminal session, from which you can proceed with the
