# Getting Started with oneAPI DPC++

The DPC++ Compiler compiles C++ and SYCL\* source files with code for both CPU
and a wide range of compute accelerators such as GPU and FPGA.

## Table of contents

* [Prerequisites](#prerequisites)
  * [Create DPC++ workspace](#create-dpc-workspace)
* [Build DPC++ toolchain](#build-dpc-toolchain)
  * [Build DPC++ toolchain with libc++ library](#build-dpc-toolchain-with-libc-library)
  * [Build DPC++ toolchain with support for NVIDIA CUDA](#build-dpc-toolchain-with-support-for-nvidia-cuda)
* [Use DPC++ toolchain](#use-dpc-toolchain)
  * [Install low level runtime](#install-low-level-runtime)
  * [Test DPC++ toolchain](#test-dpc-toolchain)
  * [Run simple DPC++ application](#run-simple-dpc-application)
* [C++ standard](#c-standard)
* [Known Issues and Limitations](#known-issues-and-limitations)
* [CUDA backend limitations](#cuda-backend-limitations)
* [Find More](#find-more)

## Prerequisites

* `git` - [Download](https://git-scm.com/downloads)
* `cmake` version 3.2 or later - [Download](http://www.cmake.org/download/)
* `python` - [Download](https://www.python.org/downloads/release/python-2716/)
* `ninja` -
[Download](https://github.com/ninja-build/ninja/wiki/Pre-built-Ninja-packages)
* C++ compiler
  * Linux: `GCC` version 5.1.0 or later (including libstdc++) -
    [Download](https://gcc.gnu.org/install/)
  * Windows: `Visual Studio` version 15.7 preview 4 or later -
    [Download](https://visualstudio.microsoft.com/downloads/)

### Create DPC++ workspace

Throughout this document `DPCPP_HOME` denotes the path to the local directory
created as DPC++ workspace. It might be useful to create an environment variable
with the same name.

**Linux**:

```bash
export DPCPP_HOME=~/sycl_workspace
mkdir $DPCPP_HOME
cd $DPCPP_HOME

git clone https://github.com/intel/llvm -b sycl
```

**Windows (64-bit)**:

Open a developer command prompt using one of two methods:

* Click start menu and search for "**x64** Native Tools Command Prompt for VS
  XXXX", where XXXX is a version of installed Visual Studio.
* Ctrl-R, write "cmd", click enter, then run
  `"C:\Program Files (x86)\Microsoft Visual Studio\2017\Community\VC\Auxiliary\Build\vcvarsall.bat" x64`

```bat
set DPCPP_HOME=%USERPROFILE%\sycl_workspace
mkdir %DPCPP_HOME%
cd %DPCPP_HOME%

git clone https://github.com/intel/llvm -b sycl
```

## Build DPC++ toolchain

The easiest way to get started is to use the buildbot
[configure](../../buildbot/configure.py) and
[compile](../../buildbot/compile.py) scripts.

In case you want to configure CMake manually the up-to-date reference for
variables is in these files.

**Linux**:

```bash
python $DPCPP_HOME/llvm/buildbot/configure.py
python $DPCPP_HOME/llvm/buildbot/compile.py
```

**Windows (64-bit)**:

```bat
python %DPCPP_HOME%\llvm\buildbot\configure.py
python %DPCPP_HOME%\llvm\buildbot\compile.py
```

You can use the following flags with `configure.py`:

* `--system-ocl` -> Don't Download OpenCL deps via cmake but use the system ones
* `--no-werror` -> Don't treat warnings as errors when compiling llvm
* `--cuda` -> use the cuda backend (see [Nvidia CUDA](#build-dpc-toolchain-with-support-for-nvidia-cuda))
* `--shared-libs` -> Build shared libraries
* `-t` -> Build type (debug or release)
* `-o` -> Path to build directory
* `--cmake-gen` -> Set build system type (e.g. `--cmake-gen "Unix Makefiles"`)

Ahead-of-time compilation for the Intel&reg; processors is enabled by default.
For more, see [opencl-aot documentation](../../opencl-aot/README.md).

### Build DPC++ toolchain with libc++ library

There is experimental support for building and linking DPC++ runtime with
libc++ library instead of libstdc++. To enable it the following CMake options
should be used.

**Linux**:

```
-DSYCL_USE_LIBCXX=ON \
-DSYCL_LIBCXX_INCLUDE_PATH=<path to libc++ headers> \
-DSYCL_LIBCXX_LIBRARY_PATH=<path to libc++ and libc++abi libraries>
```

### Build DPC++ toolchain with support for NVIDIA CUDA

There is experimental support for DPC++ for CUDA devices.

To enable support for CUDA devices, follow the instructions for the Linux
DPC++ toolchain, but add the `--cuda` flag to `configure.py`

Enabling this flag requires an installation of
[CUDA 10.1](https://developer.nvidia.com/cuda-10.1-download-archive-update2) on
the system, refer to
[NVIDIA CUDA Installation Guide for Linux](https://docs.nvidia.com/cuda/cuda-installation-guide-linux/index.html).

Currently, the only combination tested is Ubuntu 18.04 with CUDA 10.2 using
a Titan RTX GPU (SM 71), but it should work on any GPU compatible with SM 50 or
above.

### Deployment

TODO: add instructions how to deploy built DPC++ toolchain.

## Use DPC++ toolchain

### Using the DPC++ toolchain on CUDA platforms

The DPC++ toolchain support on CUDA platforms is still in an experimental phase.
Currently, the DPC++ toolchain relies on having a recent OpenCL implementation
on the system in order to link applications to the DPC++ runtime.
The OpenCL implementation is not used at runtime if only the CUDA backend is
used in the application, but must be installed.

The OpenCL implementation provided by the CUDA SDK is OpenCL 1.2, which is
too old to link with the DPC++ runtime and lacks some symbols.

We recommend installing the low level CPU runtime, following the instructions
in the next section.

Instead of installing the low level CPU runtime, it is possible to build and
install the
[Khronos ICD loader](https://github.com/KhronosGroup/OpenCL-ICD-Loader),
which contains all the symbols required.

### Install low level runtime

To run DPC++ applications on OpenCL devices, OpenCL implementation(s) must be
present in the system.

<<<<<<< HEAD
To run DPC++ applications on Level Zero devices, Level Zero implementation(s)
must be present in the system. You can find the link to the Level Zero spec in
the following section [Find More](#find-more).

The `GPU` and `CPU` runtimes as well as TBB runtime which are needed to run
DPC++ application on Intel `GPU` or Intel `CPU` devices can be downloaded using
links in [the dependency configuration file](../../buildbot/dependency.conf)
and installed following the instructions below. The same versions are used in PR testing.

Intel `CPU` runtime for OpenCL devices can be switched into Intel FPGA
Emulation device for OpenCL. The following parameter should be set in `cl.cfg`
file (available in directory containing CPU runtime for OpenCL) or environment
variable with the same name. The following value should be set to switch OpenCL device
mode:
=======
The OpenCL RT for `GPU`, OpenCL RT for `CPU` and TBB runtime which are needed
to run DPC++ application on Intel `GPU` or Intel `CPU` devices can be
downloaded using links in
[the dependency configuration file](../../buildbot/dependency.conf)
and installed following the instructions below. The same versions are used in
PR testing.

Intel OpenCL RT for `CPU` devices can be switched into OpenCL runtime for
Intel FPGA Emulation. The following parameter should be set in `cl.cfg` file
(available in directory containing CPU runtime for OpenCL) or environment
variable with the same name. The following value should be set to switch
OpenCL device mode:
>>>>>>> 8fe2846c

```bash
CL_CONFIG_DEVICES = fpga-emu
```

**Linux**:

1) Extract the archive. For example, for the archive
`oclcpu_rt_<cpu_version>.tar.gz` you would run the following commands

    ```bash
    mkdir -p /opt/intel/oclcpuexp_<cpu_version>
    cd /opt/intel/oclcpuexp_<cpu_version>
    tar -zxvf oclcpu_rt_<cpu_version>.tar.gz
    ```

2) Create ICD file pointing to the new runtime

    ```bash
    echo /opt/intel/oclcpuexp_<cpu_version>/x64/libintelocl.so >
      /etc/OpenCL/vendors/intel_expcpu.icd
    ```

3) Extract TBB libraries. For example, for the archive tbb-<tbb_version>-lin.tgz

    ```bash
    mkdir -p /opt/intel/tbb_<tbb_version>
    cd /opt/intel/tbb_<tbb_version>
    tar -zxvf tbb*lin.tgz
    ```

4) Copy files from or create symbolic links to TBB libraries in OpenCL RT
folder:

    ```bash
    ln -s /opt/intel/tbb_<tbb_version>/tbb/lib/intel64/gcc4.8/libtbb.so
      /opt/intel/oclcpuexp_<cpu_version>/x64
    ln -s /opt/intel/tbb_<tbb_version>/tbb/lib/intel64/gcc4.8/libtbbmalloc.so
      /opt/intel/oclcpuexp_<cpu_version>/x64
    ln -s /opt/intel/tbb_<tbb_version>/tbb/lib/intel64/gcc4.8/libtbb.so.2
      /opt/intel/oclcpuexp_<cpu_version>/x64
    ln -s /opt/intel/tbb_<tbb_version>/tbb/lib/intel64/gcc4.8/libtbbmalloc.so.2
      /opt/intel/oclcpuexp_<cpu_version>/x64
    ```

5) Configure library paths

    ```bash
    echo /opt/intel/oclcpuexp_<cpu_version>/x64 >
      /etc/ld.so.conf.d/libintelopenclexp.conf
    ldconfig -f /etc/ld.so.conf.d/libintelopenclexp.conf
    ```

**Windows (64-bit)**:

1) If you need OpenCL runtime for Intel `GPU` as well, then update/install it
first. Do it **before** installing OpenCL runtime for Intel `CPU` runtime as
OpenCL runtime for Intel `GPU` installer may re-write some important
files or settings and make existing OpenCL runtime for Intel `CPU` runtime
not working properly.

2) Extract the archive with OpenCL runtime for Intel `CPU` using links in
[the dependency configuration file](../../buildbot/dependency.conf).  For
example, to `c:\oclcpu_rt_<cpu_version>`.

3) Extract the archive with TBB runtime using links in
[the dependency configuration file](../../buildbot/dependency.conf).  For
example, to `c:\tbb_<tbb_version>`.

4) Run `Command Prompt` as `Administrator`. To do that click `Start` button,
type `Command Prompt`, click the Right mouse button on it, then click
`Run As Administrator`, then click `Yes` to confirm.

5) In the opened windows run `install.bat` provided with the extracted files
to install runtime to the system and setup environment variables. So, if the
extracted files are in `c:\oclcpu_rt_<cpu_version>\` folder, then type the
command:

    ```bash
    c:\oclcpu_rt_<cpu_version>\install.bat c:\tbb_<tbb_version>\tbb\bin\intel64\vc14
    ```

### Test DPC++ toolchain

#### Run regression tests

To verify that built DPC++ toolchain is working correctly, run:

**Linux**:

```bash
python $DPCPP_HOME/llvm/buildbot/check.py
```

**Windows (64-bit)**:

```bat
python %DPCPP_HOME%\llvm\buildbot\check.py
```

If no OpenCL GPU/CPU runtimes are available, the corresponding tests are
skipped.

If CUDA support has been built, it is tested only if there are CUDA devices
available.

#### Run Khronos\* SYCL\* conformance test suite (optional)

Khronos\* SYCL\* conformance test suite (CTS) is intended to validate
implementation conformance to Khronos\* SYCL\* specification. DPC++ compiler is
expected to pass significant number of tests, and it keeps improving.

Follow Khronos\* SYCL\* CTS instructions from
[README](https://github.com/KhronosGroup/SYCL-CTS#sycl-121-conformance-test-suite)
file to obtain test sources and instructions how build and execute the tests.

To configure testing of DPC++ toochain set
`SYCL_IMPLEMENTATION=Intel_SYCL` and
`Intel_SYCL_ROOT=<path to the SYCL installation>` CMake variables.

**Linux**:

```bash
cmake -DIntel_SYCL_ROOT=$DPCPP_HOME/deploy -DSYCL_IMPLEMENTATION=Intel_SYCL ...
```

**Windows (64-bit)**:

```bat
cmake -DIntel_SYCL_ROOT=%DPCPP_HOME%\deploy -DSYCL_IMPLEMENTATION=Intel_SYCL ...
```

### Build Doxygen documentation

Building Doxygen documentation is similar to building the product itself. First,
the following tools need to be installed:

* doxygen
* graphviz

Then you'll need to add the following options to your CMake configuration
command:

```
-DLLVM_ENABLE_DOXYGEN=ON
```

After CMake cache is generated, build the documentation with `doxygen-sycl`
target. It will be put to `$DPCPP_HOME/llvm/build/tools/sycl/doc/html`
directory.

### Run simple DPC++ application

A simple DPC++ or SYCL\* program consists of following parts:

1. Header section
2. Allocating buffer for data
3. Creating SYCL queue
4. Submitting command group to SYCL queue which includes the kernel
5. Wait for the queue to complete the work
6. Use buffer accessor to retrieve the result on the device and verify the data
7. The end

Creating a file `simple-sycl-app.cpp` with the following C++/SYCL code:

```c++
#include <CL/sycl.hpp>

int main() {
  // Creating buffer of 4 ints to be used inside the kernel code
  cl::sycl::buffer<cl::sycl::cl_int, 1> Buffer(4);

  // Creating SYCL queue
  cl::sycl::queue Queue;

  // Size of index space for kernel
  cl::sycl::range<1> NumOfWorkItems{Buffer.get_count()};

  // Submitting command group(work) to queue
  Queue.submit([&](cl::sycl::handler &cgh) {
    // Getting write only access to the buffer on a device
    auto Accessor = Buffer.get_access<cl::sycl::access::mode::write>(cgh);
    // Executing kernel
    cgh.parallel_for<class FillBuffer>(
        NumOfWorkItems, [=](cl::sycl::id<1> WIid) {
          // Fill buffer with indexes
          Accessor[WIid] = (cl::sycl::cl_int)WIid.get(0);
        });
  });

  // Getting read only access to the buffer on the host.
  // Implicit barrier waiting for queue to complete the work.
  const auto HostAccessor = Buffer.get_access<cl::sycl::access::mode::read>();

  // Check the results
  bool MismatchFound = false;
  for (size_t I = 0; I < Buffer.get_count(); ++I) {
    if (HostAccessor[I] != I) {
      std::cout << "The result is incorrect for element: " << I
                << " , expected: " << I << " , got: " << HostAccessor[I]
                << std::endl;
      MismatchFound = true;
    }
  }

  if (!MismatchFound) {
    std::cout << "The results are correct!" << std::endl;
  }

  return MismatchFound;
}

```

To build simple-sycl-app put `bin` and `lib` to PATHs:

**Linux**:

```bash
export PATH=$DPCPP_HOME/llvm/build/bin:$PATH
export LD_LIBRARY_PATH=$DPCPP_HOME/llvm/build/lib:$LD_LIBRARY_PATH
```

**Windows (64-bit)**:

```bat
set PATH=%DPCPP_HOME%\llvm\build\bin;%PATH%
set LIB=%DPCPP_HOME%\llvm\build\lib;%LIB%
```

and run following command:

```bash
clang++ -fsycl simple-sycl-app.cpp -o simple-sycl-app.exe
```

When building for CUDA, use the CUDA target triple as follows:

```bash
clang++ -fsycl -fsycl-targets=nvptx64-nvidia-cuda-sycldevice \
  simple-sycl-app.cpp -o simple-sycl-app-cuda.exe
```

This `simple-sycl-app.exe` application doesn't specify SYCL device for
execution, so SYCL runtime will use `default_selector` logic to select one
of accelerators available in the system or SYCL host device.
In this case, the behavior of the `default_selector` can be altered
using the `SYCL_BE` environment variable, setting `PI_CUDA` forces
the usage of the CUDA backend (if available), `PI_OPENCL` will
force the usage of the OpenCL backend.

```bash
SYCL_BE=PI_CUDA ./simple-sycl-app-cuda.exe
```

The default is the OpenCL backend if available.
If there are no OpenCL or CUDA devices available, the SYCL host device is used.
The SYCL host device executes the SYCL application directly in the host,
without using any low-level API.

**NOTE**: `nvptx64-nvidia-cuda-sycldevice` is usable with `-fsycl-targets`
if clang was built with the cmake option `SYCL_BUILD_PI_CUDA=ON`.

**Linux & Windows (64-bit)**:

```bash
./simple-sycl-app.exe
The results are correct!
```

**NOTE**: Currently, when the application has been built with the CUDA target,
the CUDA backend must be selected at runtime using the `SYCL_BE` environment
variable.

```bash
SYCL_BE=PI_CUDA ./simple-sycl-app-cuda.exe
```

**NOTE**: DPC++/SYCL developers can specify SYCL device for execution using
device selectors (e.g. `cl::sycl::cpu_selector`, `cl::sycl::gpu_selector`,
[Intel FPGA selector(s)](extensions/IntelFPGA/FPGASelector.md)) as
explained in following section [Code the program for a specific
GPU](#code-the-program-for-a-specific-gpu).

### Code the program for a specific GPU

To specify OpenCL device SYCL provides the abstract `cl::sycl::device_selector`
class which the can be used to define how the runtime should select the best
device.

The method `cl::sycl::device_selector::operator()` of the SYCL
`cl::sycl::device_selector` is an abstract member function which takes a
reference to a SYCL device and returns an integer score. This abstract member
function can be implemented in a derived class to provide a logic for selecting
a SYCL device. SYCL runtime uses the device for with the highest score is
returned. Such object can be passed to `cl::sycl::queue` and `cl::sycl::device`
constructors.

The example below illustrates how to use `cl::sycl::device_selector` to create
device and queue objects bound to Intel GPU device:

```c++
#include <CL/sycl.hpp>

int main() {
  class NEOGPUDeviceSelector : public cl::sycl::device_selector {
  public:
    int operator()(const cl::sycl::device &Device) const override {
      using namespace cl::sycl::info;

      const std::string DeviceName = Device.get_info<device::name>();
      const std::string DeviceVendor = Device.get_info<device::vendor>();

      return Device.is_gpu() && (DeviceName.find("HD Graphics NEO") != std::string::npos);
    }
  };

  NEOGPUDeviceSelector Selector;
  try {
    cl::sycl::queue Queue(Selector);
    cl::sycl::device Device(Selector);
  } catch (cl::sycl::invalid_parameter_error &E) {
    std::cout << E.what() << std::endl;
  }
}

```

The device selector below selects an NVIDIA device only, and won't execute if
there is none.

```c++
class CUDASelector : public cl::sycl::device_selector {
  public:
    int operator()(const cl::sycl::device &Device) const override {
      using namespace cl::sycl::info;

      const std::string DeviceName = Device.get_info<device::name>();
      const std::string DeviceVendor = Device.get_info<device::vendor>();

      if (Device.is_gpu() && (DeviceName.find("NVIDIA") != std::string::npos)) {
        return 1;
      };
      return -1;
    }
};
```

## C++ standard

* DPC++ runtime is built as C++14 library.
* DPC++ compiler is building apps as C++17 apps by default.

## Known Issues and Limitations

* DPC++ device compiler fails if the same kernel was used in different
  translation units.
* SYCL host device is not fully supported.
* 32-bit host/target is not supported.
* DPC++ works only with OpenCL low level runtimes which support out-of-order
  queues.
* On Windows linking DPC++ applications with `/MTd` flag is known to cause
  crashes.

### CUDA back-end limitations

* Backend is only supported on Linux
* The only combination tested is Ubuntu 18.04 with CUDA 10.2 using a Titan RTX
  GPU (SM 71), but it should work on any GPU compatible with SM 50 or above
* The NVIDIA OpenCL headers conflict with the OpenCL headers required for this
  project and may cause compilation issues on some platforms

## Find More

* DPC++ specification:
[https://spec.oneapi.com/versions/latest/elements/dpcpp/source/index.html](https://spec.oneapi.com/versions/latest/elements/dpcpp/source/index.html)
* SYCL\* 1.2.1 specification:
[www.khronos.org/registry/SYCL/specs/sycl-1.2.1.pdf](https://www.khronos.org/registry/SYCL/specs/sycl-1.2.1.pdf)
* oneAPI Level Zero specification:
[https://spec.oneapi.com/versions/latest/oneL0/index.html](https://spec.oneapi.com/versions/latest/oneL0/index.html)

\*Other names and brands may be claimed as the property of others.<|MERGE_RESOLUTION|>--- conflicted
+++ resolved
@@ -161,24 +161,12 @@
 To run DPC++ applications on OpenCL devices, OpenCL implementation(s) must be
 present in the system.
 
-<<<<<<< HEAD
 To run DPC++ applications on Level Zero devices, Level Zero implementation(s)
 must be present in the system. You can find the link to the Level Zero spec in
 the following section [Find More](#find-more).
 
-The `GPU` and `CPU` runtimes as well as TBB runtime which are needed to run
-DPC++ application on Intel `GPU` or Intel `CPU` devices can be downloaded using
-links in [the dependency configuration file](../../buildbot/dependency.conf)
-and installed following the instructions below. The same versions are used in PR testing.
-
-Intel `CPU` runtime for OpenCL devices can be switched into Intel FPGA
-Emulation device for OpenCL. The following parameter should be set in `cl.cfg`
-file (available in directory containing CPU runtime for OpenCL) or environment
-variable with the same name. The following value should be set to switch OpenCL device
-mode:
-=======
-The OpenCL RT for `GPU`, OpenCL RT for `CPU` and TBB runtime which are needed
-to run DPC++ application on Intel `GPU` or Intel `CPU` devices can be
+The Level Zero RT for `GPU`, OpenCL RT for `GPU`, OpenCL RT for `CPU` and TBB runtime
+which are needed to run DPC++ application on Intel `GPU` or Intel `CPU` devices can be
 downloaded using links in
 [the dependency configuration file](../../buildbot/dependency.conf)
 and installed following the instructions below. The same versions are used in
@@ -189,7 +177,6 @@
 (available in directory containing CPU runtime for OpenCL) or environment
 variable with the same name. The following value should be set to switch
 OpenCL device mode:
->>>>>>> 8fe2846c
 
 ```bash
 CL_CONFIG_DEVICES = fpga-emu
