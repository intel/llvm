--- conflicted
+++ resolved
@@ -557,14 +557,9 @@
 as follows:
 
 ```bash
-<<<<<<< HEAD
 clang++ -fsycl -fsycl-targets=amdgcn-amd-amdhsa \
-  -mcpu=gfx906 simple-sycl-app.cpp -o simple-sycl-app-cuda.exe
-=======
-clang++ -fsycl -fsycl-targets=amdgcn-amd-amdhsa-sycldevice \
   -Xsycl-target-backend --offload-arch=gfx906              \
   simple-sycl-app.cpp -o simple-sycl-app-amd.exe
->>>>>>> 56c9ec4e
 ```
 
 To build simple-sycl-app ahead of time for GPU, CPU or Accelerator devices,
