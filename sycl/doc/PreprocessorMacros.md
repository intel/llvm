# Preprocessor Macros 

This file describes macros that have effect on SYCL compiler and run-time.

- **RESTRICT_WRITE_ACCESS_TO_CONSTANT_PTR**

  The spec assumes that the SYCL implementation does address space deduction.
  However, for our implementation, the deduction is performed in the middle end,
  where it's hard to provide user friendly diagnositcs.
  Due to these problems writing to raw pointers obtained from `constant_ptr` is
  not diagnosed now.
  The user can enable diagnostics upon writing to such pointers via enabling the
  `RESTRICT_WRITE_ACCESS_TO_CONSTANT_PTR` macro.
  This allows `constant_ptr` to use constant pointers as underlying
  pointer types. Thus, conversions from `constant_ptr` to raw pointers will return
  constant pointers and writing to const pointers will be diagnosed by the
  front-end.
  This behavior is not following the SYCL spec since `constant_ptr` conversions to
  the underlying pointer types return pointers without any additional qualifiers
  so it's disabled by default.

- **SYCL2020_DISABLE_DEPRECATION_WARNINGS**

  Disables warnings coming from usage of SYCL 1.2.1 APIs, that are deprecated in
  SYCL 2020.

- **SYCL_DISABLE_DEPRECATION_WARNINGS**

  Disables all deprecation warnings in SYCL runtime headers, including SYCL
  1.2.1 deprecations.

- **SYCL_DISABLE_IMAGE_ASPECT_WARNING**

  Disables warning diagnostic issued when calling `device::has(aspect::image)`
  and `platform::has(aspect::image)`.

<<<<<<< HEAD
- **SYCL_FALLBACK_ASSERT (deprecated)**
=======
- **SYCL_DISABLE_FSYCL_SYCLHPP_WARNING**

  Disable warning diagnostic issued when including `<sycl/sycl.hpp>` without
  `-fsycl` compiler flag.

- **SYCL_FALLBACK_ASSERT**
>>>>>>> 2249c009

  Defining as non-zero enables the fallback assert feature even on devices
  without native support. Be aware that this will add some overhead that is
  associated with submitting kernels that call `assert()`. When this macro is
  defined as 0 or is not defined, the logic for detecting assertion failures in kernels is
  disabled, so a failed assert will not cause a message to be printed and will
  not cause the program to abort. Some devices have native support for
  assertions. The logic for detecting assertion failures is always enabled on
  these devices regardless of whether this macro is defined because that logic
  does not add any extra overhead. One can check to see if a device has native
  support for `assert()` via `aspect::ext_oneapi_native_assert`.
  This macro is undefined by default.
  This macro is deprecated and will be removed in the future.

- **SYCL2020_CONFORMANT_APIS (deprecated)**
  This macro is used to comply with the SYCL 2020 specification, as some of the current 
  implementations may be widespread and not conform to it.
  Defining this macro currently has no effect on the API.
  This preprocessor macro has been deprecated in favor of the
  `-fpreview-breaking-changes` compiler option.

## Version macros

- `__LIBSYCL_MAJOR_VERSION` is set to SYCL runtime library major version.
- `__LIBSYCL_MINOR_VERSION` is set to SYCL runtime library minor version.
- `__LIBSYCL_PATCH_VERSION` is set to SYCL runtime library patch version.<|MERGE_RESOLUTION|>--- conflicted
+++ resolved
@@ -34,16 +34,12 @@
   Disables warning diagnostic issued when calling `device::has(aspect::image)`
   and `platform::has(aspect::image)`.
 
-<<<<<<< HEAD
-- **SYCL_FALLBACK_ASSERT (deprecated)**
-=======
 - **SYCL_DISABLE_FSYCL_SYCLHPP_WARNING**
 
   Disable warning diagnostic issued when including `<sycl/sycl.hpp>` without
   `-fsycl` compiler flag.
 
-- **SYCL_FALLBACK_ASSERT**
->>>>>>> 2249c009
+- **SYCL_FALLBACK_ASSERT (deprecated)**
 
   Defining as non-zero enables the fallback assert feature even on devices
   without native support. Be aware that this will add some overhead that is
