# Preprocessor Macros 

This file describes macros that have effect on SYCL compiler and run-time.

- **RESTRICT_WRITE_ACCESS_TO_CONSTANT_PTR**

  The spec assumes that the SYCL implementation does address space deduction.
  However, for our implementation, the deduction is performed in the middle end,
  where it's hard to provide user friendly diagnositcs.
  Due to these problems writing to raw pointers obtained from `constant_ptr` is
  not diagnosed now.
  The user can enable diagnostics upon writing to such pointers via enabling the
  `RESTRICT_WRITE_ACCESS_TO_CONSTANT_PTR` macro.
  This allows `constant_ptr` to use constant pointers as underlying
  pointer types. Thus, conversions from `constant_ptr` to raw pointers will return
  constant pointers and writing to const pointers will be diagnosed by the
  front-end.
  This behavior is not following the SYCL spec since `constant_ptr` conversions to
  the underlying pointer types return pointers without any additional qualifiers
  so it's disabled by default.

- **DISABLE_SYCL_INSTRUMENTATION_METADATA**

  This macro is used to disable passing of code location information to public
  methods.

- **SYCL2020_DISABLE_DEPRECATION_WARNINGS**

  Disables warnings coming from usage of SYCL 1.2.1 APIs, that are deprecated in
  SYCL 2020.

- **SYCL_DISABLE_DEPRECATION_WARNINGS**

  Disables all deprecation warnings in SYCL runtime headers, including SYCL 1.2.1 deprecations.

<<<<<<< HEAD
### `SYCL_DISABLE_FALLBACK_ASSERT`

Forces fallback assert feature implementation disable i.e. the *copier kernel*
and *checker host-task* are not enqueued. Also, DPCPP RT won't perform check if
user's kernel uses `__devicelib_assert_fail`. Refer to [the document](Assert.md)
for function behind *copier kernel* and *checker host-task*.

### Version macros
=======
## Version macros
>>>>>>> 3d96e1dc

- `__LIBSYCL_MAJOR_VERSION` is set to SYCL runtime library major version.
- `__LIBSYCL_MINOR_VERSION` is set to SYCL runtime library minor version.
- `__LIBSYCL_PATCH_VERSION` is set to SYCL runtime library patch version.<|MERGE_RESOLUTION|>--- conflicted
+++ resolved
@@ -33,18 +33,14 @@
 
   Disables all deprecation warnings in SYCL runtime headers, including SYCL 1.2.1 deprecations.
 
-<<<<<<< HEAD
-### `SYCL_DISABLE_FALLBACK_ASSERT`
+- `SYCL_DISABLE_FALLBACK_ASSERT`
 
 Forces fallback assert feature implementation disable i.e. the *copier kernel*
 and *checker host-task* are not enqueued. Also, DPCPP RT won't perform check if
 user's kernel uses `__devicelib_assert_fail`. Refer to [the document](Assert.md)
 for function behind *copier kernel* and *checker host-task*.
 
-### Version macros
-=======
 ## Version macros
->>>>>>> 3d96e1dc
 
 - `__LIBSYCL_MAJOR_VERSION` is set to SYCL runtime library major version.
 - `__LIBSYCL_MINOR_VERSION` is set to SYCL runtime library minor version.
