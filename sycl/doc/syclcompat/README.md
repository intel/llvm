--- conflicted
+++ resolved
@@ -2416,7 +2416,6 @@
 inline constexpr RetT extend_vavrg4_sat(AT a, BT b, RetT c);
 ```
 
-<<<<<<< HEAD
 Vectorized comparison APIs also provided in the math header behave similarly 
 and support a `std` comparison operator parameter which can be `greater`, 
 `less`, `greater_equal`, `less_equal`, `equal_to` or `not_equal_to`. These APIs 
@@ -2482,9 +2481,8 @@
 template <typename AT, typename BT, typename BinaryOperation>
 inline constexpr unsigned extend_vcompare4_add(AT a, BT b, unsigned c,
                                                BinaryOperation cmp);
-
-=======
->>>>>>> 9a538ad9
+```
+
 The math header file provides APIs for bit-field insertion (`bfi_safe`) and
 bit-field extraction (`bfe_safe`). These are bounds-checked variants of
 underlying `detail` APIs (`detail::bfi`, `detail::bfe`) which, in future
