# SYCLcompat

SYCLcompat is a header-only library that intends to help developers familiar
with other heterogeneous programming models (such as OpenMP, CUDA or HIP) to
familiarize themselves with the SYCL programming API while porting their
existing codes. Compatibility tools can also benefit from the reduced API size
when converting legacy codebases.

SYCLcompat provides:

* A high-level API that provides closer semantics to other programming models,
simplifying line by line conversions.
* Alternative submission APIs that encapsulate SYCL-specific "queue" and
"event" APIs for easier reference.
* Ability to gradually introduce other SYCL concepts as the user familiarizes
themselves with the core SYCL API.
* Clear distinction between core SYCL API and the compatibility interface via
separate namespaces.

## Notice

Copyright © 2023-2024 Codeplay Software Limited. All rights reserved.

Khronos(R) is a registered trademark and SYCL(TM) and SPIR(TM) are trademarks of
The Khronos Group Inc. OpenCL(TM) is a trademark of Apple Inc. used by
permission by Khronos.

## Support

SYCLcompat depends on specific oneAPI DPC++ compiler extensions that may not be
available to all the SYCL 2020 specification implementations.

Specifically, this library depends on the following SYCL extensions:

* [sycl_ext_oneapi_local_memory](
    ../extensions/supported/sycl_ext_oneapi_local_memory.asciidoc)
* [sycl_ext_oneapi_complex](
    ../extensions/experimental/sycl_ext_oneapi_complex.asciidoc)
* [sycl_ext_oneapi_free_function_queries](
    ../extensions/supported/sycl_ext_oneapi_free_function_queries.asciidoc)
* [sycl_ext_oneapi_assert](
    ../extensions/supported/sycl_ext_oneapi_assert.asciidoc)
* [sycl_ext_oneapi_enqueue_barrier](
    ../extensions/supported/sycl_ext_oneapi_enqueue_barrier.asciidoc)
* [sycl_ext_oneapi_usm_device_read_only](
    ../extensions/supported/sycl_ext_oneapi_usm_device_read_only.asciidoc)
* [sycl_ext_oneapi_properties](
    ../extensions/experimental/sycl_ext_oneapi_properties.asciidoc)
* [sycl_ext_oneapi_enqueue_functions](
    ../extensions/experimental/sycl_ext_oneapi_enqueue_functions.asciidoc)
* [sycl_ext_oneapi_kernel_properties](
    ../extensions/experimental/sycl_ext_oneapi_kernel_properties.asciidoc)

If available, the following extensions extend SYCLcompat functionality:

* [sycl_ext_intel_device_info](https://github.com/intel/llvm/blob/sycl/sycl/doc/extensions/supported/sycl_ext_intel_device_info.md) \[Optional\]
* [sycl_ext_oneapi_bfloat16_math_functions](../extensions/experimental/sycl_ext_oneapi_bfloat16_math_functions.asciidoc) \[Optional\]
* [sycl_ext_oneapi_max_work_group_query](
  https://github.com/intel/llvm/blob/sycl/sycl/doc/extensions/experimental/sycl_ext_oneapi_max_work_group_query.md)
  \[Optional\]

## Usage

All functionality is available under the `syclcompat::` namespace, imported
through the main header, `syclcompat.hpp`. Note that `syclcompat.hpp` does not
import the <sycl/sycl.hpp> header.

``` cpp
#include <syclcompat.hpp>
```

This document presents the public API under the [Features](#features) section,
and provides a working [Sample code](#sample-code) using this library. Refer to
those to learn to use the library.

## Versioning

SYCLcompat adopts [semantic versioning](https://semver.org/)
(`major.minor.patch`) in a manner which aligns with oneAPI releases. Each oneAPI
product release has an associated SYCLcompat release. Between oneAPI releases,
there will be at most one `major` or `minor` bump. In other words, if a given
oneAPI release has SYCLcompat version `1.0.0`, the next release will have either
`1.1.0` or, if breaking changes have been made, `2.0.0`. This guarantee has
implications for code merged to the `sycl` branch, described below.

Between release cycles, ongoing updates to SYCLcompat (including possibly
breaking changes) are merged into DPC++ via PRs to the
[`sycl`](https://github.com/intel/llvm/tree/sycl) branch. If a PR introduces the
*first* breaking changes since the last release, that PR must bump to the next
`major` version. Otherwise, if the PR introduces *new functionality* and neither
the `major` nor `minor` have been bumped since the last release, it must bump to
the next `minor` release. If a PR introduces important bugfixes to existing
functionality, `patch` should be bumped, and there are no limits to how many
`patch` bumps can occur between release cycles.

### Release Process

Once all changes planned for a release have been merged, the release process is
defined as:

1. Check the `major.minor` version associated with the *previous* release.
2. Confirm the version bump process outlined above has been followed.
3. If no version bump has occurred since previous release, bump to next `minor`.
4. oneAPI release is delivered.
5. Tag the SYCLcompat release on DPC++ repo: `SYCLcompat-major.minor.0`.

### Deprecation Process/Breaking Changes

As outlined above, SYCLcompat may sometimes make API breaking changes, indicated
with a `major` version bump. Advanced notice (at least one major oneAPI release)
will be provided via a deprecation warning on the relevant APIs, indicating to
the user which alternative API should be used instead.

Note that SYCLcompat is currently in pre-release, and until version `1.0.0` we
do not consider our API to be stable, and may change it with shorter notice.

### Changelog

Since SYCLcompat releases are aligned with oneAPI product releases, the changelog for SYCLcompat is incorporated into [SYCL's Release Notes](https://github.com/intel/llvm/blob/sycl/sycl/ReleaseNotes.md).

### Experimental Namespace

SYCLcompat provides some new experimental features in the `syclcompat::experimental` namespace. This serves as a testing ground for new features which are expected to migrate to `syclcompat::` in time, but the developers do not guarantee either API stability or continued existence of these features; they may be modified or removed without notice. When features are migrated from `syclcompat::experimental` to `syclcompat::`, this will be treated as a `minor` version bump.

## Features

### dim3

SYCLcompat provides a `dim3` class akin to that of CUDA or HIP programming
models. `dim3` encapsulates other languages iteration spaces that are
represented with coordinate letters (x, y, z). In SYCL, the fastest-moving
dimension is the one with the highest index, e.g. in a SYCL 2D range iteration
space, there are two dimensions, 0 and 1, and 1 will be the one that "moves
faster". For CUDA/HIP, the convention is reversed: `x` is the dimension which
moves fastest. `syclcompat::dim3` follows this convention, so that
`syclcompat::dim3(32, 4)` is equivalent to `sycl::range<2>(4, 32)`, and
`syclcompat::dim3(32, 4, 2)` is equivalent to `sycl::range<3>(2, 4, 32)`.

```cpp
namespace syclcompat {

class dim3 {
public:
  unsigned int x, y, z;
  dim3(const sycl::range<3> &r);
  dim3(const sycl::range<2> &r);
  dim3(const sycl::range<1> &r);
  constexpr dim3(unsigned int x = 1, unsigned int y = 1, unsigned int z = 1);

  constexpr size_t size();

  operator sycl::range<3>();
  operator sycl::range<2>();
  operator sycl::range<1>();
};

// Element-wise operators
inline dim3 operator*(const dim3 &a, const dim3 &b);
inline dim3 operator+(const dim3 &a, const dim3 &b);
inline dim3 operator-(const dim3 &a, const dim3 &b);

} // syclcompat
```

The compatibility headers for SYCL offer a number of convenience functions that
help the mapping between xyz-based coordinates to SYCL iteration spaces in the
different scopes available. In addition to the global range, the following
helper functions are also provided:

``` c++
namespace syclcompat {

namespace local_id {
inline size_t x();
inline size_t y();
inline size_t z();
} // namespace local_id

namespace local_range {
inline size_t x();
inline size_t y();
inline size_t z();
} // namespace local_range

namespace work_group_id {
inline size_t x();
inline size_t y();
inline size_t z();
} // namespace work_group_id

namespace work_group_range {
inline size_t x();
inline size_t y();
inline size_t z();
} // namespace work_group_range

namespace global_range {
inline size_t x();
inline size_t y();
inline size_t z();
} // namespace global_range

namespace global_id {
inline size_t x();
inline size_t y();
inline size_t z();
} // namespace global_id

} // syclcompat
```

These translate any kernel dimensions from one convention to the other. An
example of an equivalent SYCL call for a 3D kernel using `compat` is
`syclcompat::global_id::x() == get_global_id(2)`.

<<<<<<< HEAD
### Local Memory

When using `compat` functions, there are two distinct interfaces to allocate
device local memory. The first interface uses the _sycl_ext_oneapi_local_memory_
extension to leverage local memory defined at compile time.
_sycl_ext_oneapi_local_memory_ is accessed through the following wrapper:

``` c++
namespace syclcompat {

template <typename AllocT> auto *local_mem();

} // syclcompat
```

`syclcompat::local_mem<AllocT>()` can be used as illustrated in the example
below.

```c++
// Sample kernel
using namespace syclcompat;
template <int BLOCK_SIZE>
void local_mem_2d(int *d_A) {
  // Local memory extension wrapper, size defined at compile-time
  auto As = local_mem<int[BLOCK_SIZE][BLOCK_SIZE]>();
  int id_x = local_id::x();
  int id_y = local_id::y();
  As[id_y][id_x] = id_x * BLOCK_SIZE + id_y;
  wg_barrier();
  int val = As[BLOCK_SIZE - id_y - 1][BLOCK_SIZE - id_x - 1];
  d_A[global_id::y() * BLOCK_SIZE + global_id::x()] = val;
}
```

The second interface allows users to allocate device local memory at runtime.
SYCLcompat provides this functionality through its kernel launch interface,
`launch<function>`, defined in the following section.

The following cuda backend specific functions are introduced in order
to translate from the local memory pointers introduced above to `uint32_t` or
`size_t` variables that contain a byte address to the local
(local refers to`.shared` in nvptx) memory state space.

``` c++
namespace syclcompat {
__syclcompat_inline__ uint32_t nvvm_get_smem_pointer(void *ptr);

__syclcompat_inline__ size_t cvta_generic_to_shared(void *ptr);
} // syclcompat
```

These variables can be used in inline PTX instructions that take address
operands. Such inline PTX instructions are commonly used in optimized libraries.
A simplified example usage of the above functions is as follows:

``` c++
  half *data = syclcompat::local_mem<half[NUM_ELEMENTS]>();
  // ...
  // ...
  T addr;
  if constexpr (std::is_same_v<size_t, T>) {
    addr = syclcompat::cvta_generic_to_shared(
        reinterpret_cast<char *>(data) + (id % 8) * 16);
  } else { // T == uint32_t
    addr = syclcompat::nvvm_get_smem_pointer(
        reinterpret_cast<char *>(data) + (id % 8) * 16);
  }

uint32_t fragment;
#if defined(__NVPTX__)
  asm volatile("ldmatrix.sync.aligned.m8n8.x1.shared.b16 {%0}, [%1];\n"
                : "=r"(fragment)
                : "r"(addr));
#endif
```

=======
>>>>>>> fb2fcc25
### launch<function>

SYCLcompat provides a kernel `launch` interface which accepts a function that
executes on the device (a.k.a "kernel") instead of a lambda/functor. It can be
called either by using a pair of "teams"/"blocks" and "threads", from
OpenMP/CUDA terminology, or using a `sycl::nd_range`. The interface accepts a
device _function_ with the use of an `auto F` template parameter, and a variadic
`Args` for the function's arguments.

Various overloads for `launch<function>` exist to permit the user to launch on a
specific `queue`, or to describe the range as either `nd_range` or `dim3, dim3`.

``` c++
namespace syclcompat {

template <auto F, typename... Args>
sycl::event launch(const dim3 &grid, const dim3 &threads, Args... args);

template <auto F, int Dim, typename... Args>
sycl::event launch(const sycl::nd_range<Dim> &range, Args... args);

template <auto F, int Dim, typename... Args>
sycl::event launch(const sycl::nd_range<Dim> &range,
                   sycl::queue q, Args... args);

template <auto F, typename... Args>
sycl::event launch(const dim3 &grid, const dim3 &threads,
                   sycl::queue q, Args... args);

} // syclcompat
```

For example, if the user had an existing function named `vectorAdd` to execute
on a device such as follows:

``` c++
void vectorAdd(const float *A, const float *B, float *C, int n);
```

using SYCLcompat, the user can call it as follows:

``` c++
syclcompat::launch<vectorAdd>(blocksPerGrid, threadsPerBlock, d_A, d_B, d_C, n);
```

which would be equivalent to the following call using a `sycl::nd_range`:

``` c++
auto range = sycl::nd_range<3>{blocksPerGrid * threadsPerBlock,
                               threadsPerBlock};
syclcompat::launch<vectorAdd>(range, d_A, d_B, d_C, n);
```

Note that since `syclcompat::launch` accepts a device function, the kernel
lambda is constructed by SYCLcompat internally. This means that, for
example, `sycl::local_accessor`s cannot be declared. Instead, users wishing to
use local memory should launch with a `launch_policy` object as described below.

#### launch_policy

In addition to the simple `syclcompat::launch` interface described above,
SYCLcompat provides a more flexible (`experimental`) interface to `launch` a
kernel with a given `launch_policy`. By constructing and passing a
`launch_policy`, users can pass `sycl::ext::oneapi::experimental::properties`
associated with the kernel or launch, as well as request **local memory** for
the kernel.

In order to disambiguate the variadic constructor of `launch_policy`, the
following wrapper structs are defined. The `kernel_properties` and
`launch_properties` wrappers can be constructed *either* with a variadc set of
properties, or with an existing `sycl_exp::properties` object.

```cpp
namespace syclcompat::experimental {
namespace sycl_exp = sycl::ext::oneapi::experimental;

// Wrapper for kernel sycl_exp::properties
template <typename Properties> struct kernel_properties {
  using Props = Properties;
  template <typename... Props>
  kernel_properties(Props... properties);
  template <typename... Props>
  kernel_properties(sycl_exp::properties<Props...> properties)
  Properties props;
};

// Wrapper for launch sycl_exp::properties
template <typename Properties> struct launch_properties {
  using Props = Properties;
  template <typename... Props>
  launch_properties(Props... properties);
  template <typename... Props>
  launch_properties(sycl_exp::properties<Props...> properties)
  Properties props;
};

// Wrapper for local memory size
struct local_mem_size {
  local_mem_size(size_t size = 0);
  size_t size;
};

} //namespace syclcompat::experimental
```

The constructors of `launch_policy` are variadic, accepting any form of range
(`nd_range`, `range`, `dim3`, `dim3, dim3`), followed by zero or more of
`local_memory_size`, `kernel_properties`, and `launch_properties`:

``` c++
namespace syclcompat::experimental {
namespace sycl_exp = sycl::ext::oneapi::experimental;

// launch_policy is constructed by the user & passed to `compat_exp::launch`
template <typename Range, typename KProps, typename LProps, bool LocalMem>
class launch_policy {
public:
  using KPropsT = KProps;
  using LPropsT = LProps;
  using RangeT = Range;
  static constexpr bool HasLocalMem = LocalMem;

  template <typename... Ts>
  launch_policy(Range range, Ts... ts);

  template <typename... Ts>
  launch_policy(dim3 global_range, Ts... ts);

  template <typename... Ts>
  launch_policy(dim3 global_range, dim3 local_range, Ts... ts);

  KProps get_kernel_properties();
  LProps get_launch_properties();
  size_t get_local_mem_size();
  Range get_range();
};
} //namespace syclcompat::experimental
```

The `launch` overloads accepting a `launch_policy` are:

```cpp
namespace syclcompat::experimental {

template <auto F, typename LaunchPolicy, typename... Args>
sycl::event launch(LaunchPolicy launch_policy, sycl::queue q, Args... args);

template <auto F, typename LaunchPolicy, typename... Args>
sycl::event launch(LaunchPolicy launch_policy, Args... args);
} //namespace syclcompat::experimental

```

For local memory, `launch<function>` injects a `char *` pointer to the beginning
of a local accessor of the requested `local_mem_size` as the last argument of
the kernel function. This `char *` can then be reinterpreted as the datatype
required by the user within the kernel function.

For example, the previous function named `vectorAdd` can be modified
with the following signature, which adds a `char *` pointer to access local
memory inside the kernel:

``` c++
void vectorAdd(const float *A, const float *B, float *C, int n,
               char *local_mem);
```

Then, the new `vectorAdd` can be launched like this:

``` c++
using syclcompat::experimental;
launch_policy policy{blocksPerGrid, threadsPerBlock,
                      local_mem_size(nbytes)};
launch<vectorAdd>(policy, d_A, d_B, d_C, n);
```

To request a different cache/local memory split on supported hardware:

```c++
using syclcompat::experimental;
namespace sycl_intel_exp = sycl::ext::intel::experimental;

sycl_intel_exp::cache_config cache_config{
    sycl_intel_exp::large_slm};
kernel_properties kernel_props{cache_config};
launch_policy policy{blocksPerGrid, threadsPerBlock,
                      local_mem_size(nbytes), kernel_props};

launch<vectorAdd>(policy, d_A, d_B, d_C, n);
```

To request a certain cluster dimension on supported hardware:

```c++
using syclcompat::experimental;
namespace sycl_exp = sycl::ext::oneapi::experimental;

sycl_exp::cuda::cluster_size cluster_dims(cluster_range);
launch_policy policy{blocksPerGrid, threadsPerBlock,
                                  local_mem_size(nbytes), 
                                  launch_properties{cluster_dims}};

launch<vectorAdd>(policy, d_A, d_B, d_C, n);
```

### Utilities

SYCLcompat introduces a set of utility functions designed to streamline the
usage of the library and its `launch<function>` mechanism.

The first utility function is `syclcompat::wg_barrier()`, which provides a
concise work-group barrier. `syclcompat::wg_barrier()` uses the
_SYCL_INTEL_free_function_queries_ extension to provide this functionality.

The second utility function, `syclcompat::compute_nd_range`, ensures that the
provided global size and work group sizes are appropriate for a given
dimensionality, and that global size is rounded up to a multiple of the work
group size in each dimension.

```c++
namespace syclcompat {

inline void wg_barrier();

template <int Dim>
inline sycl::nd_range<Dim> compute_nd_range(sycl::range<Dim> global_size_in,
                                            sycl::range<Dim> work_group_size);
inline sycl::nd_range<1> compute_nd_range(int global_size_in, 
                                          int work_group_size);

} // syclcompat
```

### Queues

The design for this library assumes _in-order_ queues
(`sycl::property::queue::in_order()`).

Many of the APIs accept an optional `queue` parameter, and this can be an
out-of-order queue, either created manually or retrieved via a call to
`syclcompat::create_queue()`, specifying `false` for the `in_order` parameter.

```c++
namespace syclcompat {

inline sycl::queue create_queue(bool print_on_async_exceptions = false,
                                bool in_order = true);

} // syclcompat
```

However, SYCLcompat does not implement any mechanisms to deal with this case.
The rationale for this is that a user wanting the full power of SYCL's
dependency management shouldn't be using the this library. As such, support for
out-of-order queues is very limited. The only way to safely use an out-of-order
queue at present is to explicitly `q.wait()` or `e.wait()` where `e` is the
`sycl::event` returned through a `syclcompat::async` API.

To facilitate machine translation from other heterogeneous programming models to
SYCL, SYCLcompat provides the following pointer aliases for `sycl::event` and
`sycl::queue`, and the function `destroy_event` which destroys an `event_ptr`
allocated on the heap.

``` c++
namespace syclcompat {

using event_ptr = sycl::event *;

using queue_ptr = sycl::queue *;

static void destroy_event(event_ptr event);

} // syclcompat
```

### Memory Operations

This library provides interfaces to allocate memory to be accessed within kernel
functions and on the host. The `syclcompat::malloc` function allocates device
USM memory, the `syclcompat::malloc_host` function allocates host USM memory,
and the `syclcompat::malloc_shared` function allocates shared USM memory.

In each case we provide a template and non-templated interface for allocating
memory, taking the number of elements or number of bytes respectively.

The interface includes both synchronous and asynchronous `malloc`, `memcpy`,
`memset`, `fill`, and `free` operations.

There is a helper class `pointer_attributes` to query allocation type for memory
pointers using SYCLcompat, through `sycl::usm::alloc` and
`sycl::get_pointer_device`.

``` c++
namespace syclcompat {

// Expects number of elements
template <typename T>
T *malloc(size_t count, sycl::queue q = get_default_queue());
template <typename T>
T *malloc_host(size_t count, sycl::queue q = get_default_queue());
template <typename T>
T *malloc_shared(size_t count, sycl::queue q = get_default_queue());

// Expects size of the memory in bytes
void *malloc(size_t num_bytes, sycl::queue q = get_default_queue());
void *malloc_host(size_t num_bytes, sycl::queue q = get_default_queue());
void *malloc_shared(size_t num_bytes, sycl::queue q = get_default_queue());

// 2D, 3D memory allocation wrappers
void *malloc(size_t &pitch, size_t x, size_t y,
             sycl::queue q = get_default_queue())
pitched_data malloc(sycl::range<3> size, sycl::queue q = get_default_queue());

// Blocking memcpy
void memcpy(void *to_ptr, const void *from_ptr, size_t size,
            sycl::queue q = get_default_queue());
void memcpy(T *to_ptr, const T *from_ptr, size_t count,
            sycl::queue q = get_default_queue());
void memcpy(void *to_ptr, size_t to_pitch, const void *from_ptr,
            size_t from_pitch, size_t x, size_t y,
            sycl::queue q = get_default_queue()); // 2D matrix
void memcpy(pitched_data to, sycl::id<3> to_pos,
            pitched_data from, sycl::id<3> from_pos,
            sycl::range<3> size,
            sycl::queue q = get_default_queue()); // 3D matrix

// Non-blocking memcpy
sycl::event memcpy_async(void *to_ptr, const void *from_ptr, size_t size,
                         sycl::queue q = get_default_queue());
template <typename T>
sycl::event memcpy_async(T *to_ptr, T void *from_ptr, size_t count,
                         sycl::queue q = get_default_queue());
sycl::event memcpy_async(void *to_ptr, size_t to_pitch,
                         const void *from_ptr, size_t from_pitch,
                         size_t x, size_t y,
                         sycl::queue q = get_default_queue()); // 2D matrix
sycl::event memcpy_async(pitched_data to, sycl::id<3> to_pos,
                         pitched_data from, sycl::id<3> from_pos,
                         sycl::range<3> size,
                         sycl::queue q = get_default_queue()); // 3D matrix

// Fill
template <class T>
void fill(void *dev_ptr, const T &pattern, size_t count,
          sycl::queue q = get_default_queue());
template <typename T>
sycl::event fill_async(void *dev_ptr, const T &pattern,
                       size_t count, sycl::queue q = get_default_queue());

// Memset
void memset(void *dev_ptr, int value, size_t size,
                   sycl::queue q = get_default_queue());
void memset(void *ptr, size_t pitch, int val, size_t x, size_t y,
            sycl::queue q = get_default_queue()); // 2D matrix
void memset(pitched_data pitch, int val, sycl::range<3> size,
                          sycl::queue q = get_default_queue()); // 3D matrix
sycl::event memset_async(void *dev_ptr, int value, size_t size,
                         sycl::queue q = get_default_queue());
sycl::event memset_async(void *ptr, size_t pitch, int val,
                         size_t x, size_t y,
                         sycl::queue q = get_default_queue()); // 2D matrix
sycl::event memset_async(pitched_data pitch, int val,
                         sycl::range<3> size,
                         sycl::queue q = get_default_queue()); // 3D matrix

// Free
void wait_and_free(void *ptr, sycl::queue q = get_default_queue());
void free(void *ptr, sycl::queue q = get_default_queue());
sycl::event enqueue_free(const std::vector<void *> &pointers,
                         const std::vector<sycl::event> &events,
                         sycl::queue q = get_default_queue());

// Queries pointer allocation type
class pointer_attributes {
public:
  void init(const void *ptr, sycl::queue q = get_default_queue());
  sycl::usm::alloc get_memory_type();
  const void *get_device_pointer();
  const void *get_host_pointer();
  bool is_memory_shared();
  unsigned int get_device_id();
};

} // syclcompat
```

The `syclcompat::experimental` namespace contains currently unsupported `memcpy` overloads which take a `syclcompat::experimental::memcpy_parameter` argument. These are included for forwards compatibility and currently throw a `std::runtime_error`.

```cpp
namespace syclcompat {
namespace experimental {
// Forward declarations for types relating to unsupported memcpy_parameter API:

enum memcpy_direction {
  host_to_host,
  host_to_device,
  device_to_host,
  device_to_device,
  automatic
};

#ifdef SYCL_EXT_ONEAPI_BINDLESS_IMAGES
class image_mem_wrapper;
#endif
class image_matrix;

/// Memory copy parameters for 2D/3D memory data.
struct memcpy_parameter {
  struct data_wrapper {
    pitched_data pitched{};
    sycl::id<3> pos{};
#ifdef SYCL_EXT_ONEAPI_BINDLESS_IMAGES
    experimental::image_mem_wrapper *image_bindless{nullptr};
#endif
    image_matrix *image{nullptr};
  };
  data_wrapper from{};
  data_wrapper to{};
  sycl::range<3> size{};
  syclcompat::detail::memcpy_direction direction{syclcompat::detail::memcpy_direction::automatic};
};

/// [UNSUPPORTED] Synchronously copies 2D/3D memory data specified by \p param .
/// The function will return after the copy is completed.
///
/// \param param Memory copy parameters.
/// \param q Queue to execute the copy task.
/// \returns no return value.
static inline void memcpy(const memcpy_parameter &param,
                          sycl::queue q = get_default_queue());

/// [UNSUPPORTED] Asynchronously copies 2D/3D memory data specified by \p param
/// . The return of the function does NOT guarantee the copy is completed.
///
/// \param param Memory copy parameters.
/// \param q Queue to execute the copy task.
/// \returns no return value.
static inline void memcpy_async(const memcpy_parameter &param,
                                sycl::queue q = get_default_queue());

} // namespace experimental
} // namespace syclcompat
```

Finally, the class `pitched_data`, which manages memory allocation for 3D
spaces, padded to avoid uncoalesced memory accesses.

```c++
namespace syclcompat {

class pitched_data {
public:
  pitched_data();
  pitched_data(void *data, size_t pitch, size_t x, size_t y);

  void *get_data_ptr();
  size_t get_pitch();
  size_t get_x();
  size_t get_y();

  void set_data_ptr(void *data);
  void set_pitch(size_t pitch);
  void set_x(size_t x);
  void set_y(size_t y);
};

} // syclcompat
```

There are various helper classes and aliases defined within SYCLcompat to
encapsulate and define memory operations and objects. These classes and aliases
are primarily designed to assist with machine translation from other
heterogeneous programming models.

The wrapper class `device_memory` provides a unified representation for device
memory in various regions. The class provides methods to allocate memory for the
object (`init()`) and access the underlying memory in various ways (`get_ptr()`,
`get_access()`, `operator[]`). Aliases for global and USM shared specializations
are provided.

The `memory_traits` class is provided as a traits helper for `device_memory`.
The `accessor` class template provides a 2D or 3D `sycl::accessor`-like wrapper
around raw pointers.

```c++
namespace syclcompat {

enum class memory_region {
  global = 0, // device global memory
  constant,   // device read-only memory
  local,      // device local memory
  usm_shared, // memory which can be accessed by host and device
};

using byte_t = uint8_t;

enum class target { device, local };

template <memory_region Memory, class T = byte_t> class memory_traits {
public:
  static constexpr sycl::access::address_space asp =
      (Memory == memory_region::local)
          ? sycl::access::address_space::local_space
          : sycl::access::address_space::global_space;
  static constexpr target target =
      (Memory == memory_region::local)
          ? target::local
          : target::device;
  static constexpr sycl::access_mode mode =
      (Memory == memory_region::constant)
          ? sycl::access_mode::read
          : sycl::access_mode::read_write;
  static constexpr size_t type_size = sizeof(T);
  using element_t =
      typename std::conditional_t<Memory == constant, const T, T>;
  using value_t = typename std::remove_cv_t<T>;
  template <size_t Dimension = 1>
  using accessor_t = typename std::conditional_t<
      target == target::local,
      sycl::local_accessor<T, Dimension>,
      sycl::accessor<T, Dimension, mode>>;
  using pointer_t = T *;
};

template <class T, memory_region Memory, size_t Dimension> class device_memory {
public:
  using accessor_t =
      typename memory_traits<Memory, T>::template accessor_t<Dimension>;
  using value_t = typename memory_traits<Memory, T>::value_t;
  using syclcompat_accessor_t =
      syclcompat::accessor<T, Memory, Dimension>;

  device_memory();

  device_memory(const sycl::range<Dimension> &in_range,
                std::initializer_list<value_t> &&init_list);

  template <size_t D = Dimension>
  device_memory(
      const typename std::enable_if<D == 2, sycl::range<2>>::type &in_range,
      std::initializer_list<std::initializer_list<value_t>> &&init_list);

  device_memory(const sycl::range<Dimension> &range_in);

  // Variadic constructor taking 1, 2 or 3 integers to be interpreted as a
  // sycl::range<Dim>.
  template <class... Args>
  device_memory(Args... Arguments);

  ~device_memory();

  // Allocate memory with default queue, and init memory if has initial value.
  void init();
  // Allocate memory with specified queue, and init memory if has initial
  // value.
  void init(sycl::queue q);

  // The variable is assigned to a device pointer.
  void assign(value_t *src, size_t size);

  // Get memory pointer of the memory object, which is virtual pointer when
  // usm is not used, and device pointer when usm is used.
  value_t *get_ptr();
  // Get memory pointer of the memory object, which is virtual pointer when
  // usm is not used, and device pointer when usm is used.
  value_t *get_ptr(sycl::queue q);

  // Get the device memory object size in bytes.
  size_t get_size();

  template <size_t D = Dimension>
  typename std::enable_if<D == 1, T>::type &operator[](size_t index);

  // Get accessor with dimension info for the device memory object
  // when usm is used and dimension is greater than 1.
  template <size_t D = Dimension>
  typename std::enable_if<D != 1, syclcompat_accessor_t>::type
  get_access(sycl::handler &cgh);
};


template <class T, memory_region Memory>
class device_memory<T, Memory, 0> : public device_memory<T, Memory, 1> {
public:
  using base = device_memory<T, Memory, 1>;
  using value_t = typename base::value_t;
  using accessor_t =
      typename memory_traits<Memory, T>::template accessor_t<0>;
  device_memory(const value_t &val);
  device_memory();
};

template <class T, size_t Dimension>
using global_memory = device_memory<T, memory_region::global, Dimension>;
template <class T, size_t Dimension>
using constant_memory = detail::device_memory<T, constant, Dimension>;
template <class T, size_t Dimension>
using shared_memory = device_memory<T, memory_region::usm_shared, Dimension>;


template <class T, memory_region Memory, size_t Dimension> class accessor;

template <class T, memory_region Memory> class accessor<T, Memory, 3> {
public:
  using memory_t = memory_traits<Memory, T>;
  using element_t = typename memory_t::element_t;
  using pointer_t = typename memory_t::pointer_t;
  using accessor_t = typename memory_t::template accessor_t<3>;

  accessor(pointer_t data, const sycl::range<3> &in_range);
  template <memory_region M = Memory>
  accessor(typename std::enable_if<M != memory_region::local,
                                   const accessor_t>::type &acc);
  accessor(const accessor_t &acc, const sycl::range<3> &in_range);

  accessor<T, Memory, 2> operator[](size_t index) const;

  pointer_t get_ptr() const;

};

template <class T, memory_region Memory> class accessor<T, Memory, 2> {
public:
  using memory_t = memory_traits<Memory, T>;
  using element_t = typename memory_t::element_t;
  using pointer_t = typename memory_t::pointer_t;
  using accessor_t = typename memory_t::template accessor_t<2>;

  accessor(pointer_t data, const sycl::range<2> &in_range);
  template <memory_region M = Memory>
  accessor(typename std::enable_if<M != memory_region::local,
                                   const accessor_t>::type &acc);
  accessor(const accessor_t &acc, const sycl::range<2> &in_range);

  pointer_t operator[](size_t index);

  pointer_t get_ptr() const;
};

} // syclcompat
```

### Device Information

`sycl::device` properties are encapsulated using the `device_info` helper class.
The class is meant to be constructed and used through the extended device
implemented in SYCLcompat.

This is the synopsis of `device_info`:

```c++
class device_info {
public:
  const char *get_name();
  char *get_name();
  template <typename WorkItemSizesTy = sycl::range<3>,
            std::enable_if_t<std::is_same_v<WorkItemSizesTy, sycl::id<3>> ||
                                 std::is_same_v<WorkItemSizesTy, int *>,
                             int> = 0>
  auto get_max_work_item_sizes() const;

  template <typename WorkItemSizesTy = sycl::range<3>,
          std::enable_if_t<std::is_same_v<WorkItemSizesTy, sycl::id<3>> ||
                                std::is_same_v<WorkItemSizesTy, int *>,
                            int> = 0>
  auto get_max_work_item_sizes() const;
  bool get_host_unified_memory() const;
  int get_major_version() const;
  int get_minor_version() const;
  int get_integrated() const;
  int get_max_clock_frequency() const;
  int get_max_compute_units() const;
  int get_max_work_group_size() const;
  int get_max_sub_group_size() const;
  int get_max_work_items_per_compute_unit() const;
  int get_max_register_size_per_work_group() const;
  template <typename NDRangeSizeTy = size_t *,
            std::enable_if_t<std::is_same_v<NDRangeSizeTy, size_t *> ||
                                 std::is_same_v<NDRangeSizeTy, int *>,
                             int> = 0>
  auto get_max_nd_range_size() const;
  template <typename NDRangeSizeTy = size_t *,
            std::enable_if_t<std::is_same_v<NDRangeSizeTy, size_t *> ||
                                 std::is_same_v<NDRangeSizeTy, int *>,
                             int> = 0>
  auto get_max_nd_range_size();
  size_t get_global_mem_size() const;
  size_t get_local_mem_size() const;

  unsigned int get_memory_clock_rate() const;
  unsigned int get_memory_bus_width() const;
  uint32_t get_device_id() const;
  std::array<unsigned char, 16> get_uuid() const;
  unsigned int get_global_mem_cache_size() const;
  int get_image1d_max() const;
  auto get_image2d_max() const;
  auto get_image2d_max();
  auto get_image3d_max() const;
  auto get_image3d_max();

  void set_name(const char *name);
  void set_max_work_item_sizes(const sycl::range<3> max_work_item_sizes);
  [[deprecated]] void
  set_max_work_item_sizes(const sycl::id<3> max_work_item_sizes);
  void set_host_unified_memory(bool host_unified_memory);
  void set_major_version(int major);
  void set_minor_version(int minor);
  void set_integrated(int integrated);
  void set_max_clock_frequency(int frequency);
  void set_max_compute_units(int max_compute_units);
  void set_global_mem_size(size_t global_mem_size);
  void set_local_mem_size(size_t local_mem_size);
  void set_max_work_group_size(int max_work_group_size);
  void set_max_sub_group_size(int max_sub_group_size);
  void
  set_max_work_items_per_compute_unit(int max_work_items_per_compute_unit);
  void set_max_nd_range_size(int max_nd_range_size[]);
  void set_max_nd_range_size(sycl::id<3> max_nd_range_size);
  void set_memory_clock_rate(unsigned int memory_clock_rate);
  void set_memory_bus_width(unsigned int memory_bus_width);
  void 
  set_max_register_size_per_work_group(int max_register_size_per_work_group);
  void set_device_id(uint32_t device_id);
  void set_uuid(std::array<unsigned char, 16> uuid);
  void set_global_mem_cache_size(unsigned int global_mem_cache_size);
  void set_image1d_max(size_t image_max_buffer_size);
  void set_image2d_max(size_t image_max_width_buffer_size,
                       size_t image_max_height_buffer_size);
  void set_image3d_max(size_t image_max_width_buffer_size,
                       size_t image_max_height_buffer_size,
                       size_t image_max_depth_buffer_size);
};
```

### Device Management

Multiple SYCL functionalities are exposed through utility functions to manage
the current `sycl::device`, `sycl::queue`, and `sycl::context`, exposed as
follows:

```c++
namespace syclcompat {

// Util function to create a new queue for the current device
static inline sycl::queue create_queue(bool print_on_async_exceptions = false,
                                       bool in_order = true);

// Util function to get the default queue of current device in
// device manager.
static inline sycl::queue get_default_queue();

// Util function to set the default queue of the current device in the
// device manager.
// If the device extension saved queue is the default queue, 
// the previous saved queue will be overwritten as well.
// This function will be blocking if there are submitted kernels in the
// previous default queue.
static inline void set_default_queue(const sycl::queue &q);

// Util function to wait for the queued kernels.
static inline void wait(sycl::queue q = get_default_queue());

// Util function to wait for the queued kernels and throw unhandled errors.
static inline void wait_and_throw(sycl::queue q = get_default_queue());

// Util function to get the id of current device in
// device manager.
static inline unsigned int get_current_device_id();

// Util function to get the current device.
static inline device_ext &get_current_device();

// Util function to get a device by id.
static inline device_ext &get_device(unsigned int id);

// Util function to get the context of the default queue of current
// device in device manager.
static inline sycl::context get_default_context();

// Util function to get a CPU device.
static inline device_ext &cpu_device();

/// Filter out devices; only keep the device whose name contains one of the
/// subname in \p dev_subnames.
/// May break device id mapping and change current device. It's better to be
/// called before other SYCLcompat or SYCL APIs.
static inline void filter_device(const std::vector<std::string> &dev_subnames);

/// Print all the devices (and their IDs) in the dev_mgr
static inline void list_devices();

// Util function to select a device by its id
static inline unsigned int select_device(unsigned int id);

// Util function to get the device id from a device
static inline unsigned int get_device_id(const sycl::device &dev);

// Util function to get the number of available devices
static inline unsigned int device_count();

} // syclcompat
```

The exposed functionalities include creation and destruction of queues, through
`syclcompat::create_queue` and `syclcompat::destroy_queue`, and providing the
ability to wait for submitted kernels using `syclcompat::wait` or
`syclcompat::wait_and_throw`. Any async errors will be output to `stderr` if
`print_on_async_exceptions`, and will have the default behavior otherwise, which
calls `std:terminate`. Synchronous exceptions have to be managed by users
independently of what is set in this parameter.

Devices are managed through a helper class, `device_ext`. The `device_ext` class
associates a vector of `sycl::queues` with its `sycl::device`. The `device_ext`
destructor waits on a set of `sycl::event` which can be added to via
`add_event`. This is used, for example, to implement `syclcompat::enqueue_free` to
schedule release of memory after a kernel or `mempcy`. SYCL device properties
can be queried through `device_ext` as well.
`device_ext` also provides the `has_capability_or_fail` member function, which
throws a `sycl::exception` if the device does not have the specified list of
`sycl::aspect`.

Devices can be listed and filtered using `syclcompat::list_devices()` and
`syclcompat::filter_device()`. If `SYCLCOMPAT_VERBOSE` is defined at compile
time, the available SYCL devices are printed to the standard output both at
initialization time, and when the device list is filtered using
`syclcompat::filter_device`.

Users can manage queues through the `syclcompat::set_default_queue(sycl::queue
q)` free function, and the `device_ext` `set_saved_queue`, `set_default_queue`,
and `get_saved_queue` member functions.
`set_default_queue` is blocking, and overwrites the previous default queue with
a user defined one, waiting for any submitted kernels to finish.
The `device_ext` automatically sets the saved queue to the default queue.
Therefore, it's important to note that if the previous default queue was the
device's saved queue, setting a new default queue will update the reference of
the saved queue to the new default one to keep the state of the class
consistent.

The class is exposed as follows:

```c++
namespace syclcompat {

class device_ext : public sycl::device {
  device_ext();
  device_ext(const sycl::device &base, bool print_on_async_exceptions = false,
             bool in_order = true);
  ~device_ext();

  bool is_native_host_atomic_supported();
  int get_major_version() const;
  int get_minor_version() const;
  int get_max_compute_units() const;
  int get_max_clock_frequency() const;
  int get_integrated() const;
  int get_max_sub_group_size() const;
  int get_max_register_size_per_work_group() const;
  int get_max_work_group_size() const;
  int get_mem_base_addr_align() const;
  size_t get_global_mem_size() const;
  void get_memory_info(size_t &free_memory, size_t &total_memory) const;

  void get_device_info(device_info &out) const;
  device_info get_device_info() const;
  void reset(bool print_on_async_exceptions = false, bool in_order = true);

  sycl::queue *default_queue();
  void set_default_queue(const sycl::queue &q);
  void queues_wait_and_throw();
  sycl::queue *create_queue(bool print_on_async_exceptions = false,
                            bool in_order = true);
  void destroy_queue(sycl::queue *&queue);
  void set_saved_queue(sycl::queue *q);
  sycl::queue *get_saved_queue();
  sycl::context get_context();

  void
  has_capability_or_fail(const std::initializer_list<sycl::aspect> &props) const;
};

} // syclcompat
```

Free functions are provided for querying major and minor version directly from a `sycl::device`, equivalent to the methods of `device_ext` described above:

```c++
static int get_major_version(const sycl::device &dev);
static int get_minor_version(const sycl::device &dev);
```

#### Multiple devices

SYCLcompat allows you to manage multiple devices through
`syclcompat::select_device` and `syclcompat::create_queue`. The library uses the
default SYCL device (i.e. the device returned by `sycl::default_selector_v`) as
the default device, and exposes all other devices available on the system
through the `syclcompat::select_device(unsigned int id)` member function.

The interface uses the `syclcompat::device_ext::get_current_device_id()` to get
the current CPU thread, and returns the associated device stored internally as a
map with that thread. The map is constructed using calls to
`syclcompat::select_device(unsigned int id)`. Any thread which hasn't used this
member function to select a device will be given the default device. Note that
this implies multiple threads on a single device by default.

Be aware that targetting multiple devices may lead to unintended behavior caused
by developers, as SYCLcompat does not implement a mechanism to warn when the
wrong queue is used as an argument in any of the member functions of the
`syclcompat` namespace.

#### Atomic Operations

SYCLcompat provides an interface for common atomic operations (`add`, `sub`,
`and`, `or`, `xor`, `min`, `max`, `inc`, `dec`, `exchange`, `compare_exchange`).
While SYCL exposes atomic operations through member functions of
`sycl::atomic_ref`, this library provides access via functions taking a standard
pointer argument. Template arguments control the `sycl::memory_scope`,
`sycl::memory_order` and `sycl::access::address_space` of these atomic
operations. SYCLcompat also exposes overloads for these atomic functions which
take a runtime memoryScope argument. Every atomic operation is implemented via
an API function taking a raw pointer as the target. Additional overloads for
`syclcompat::compare_exchange_strong` are provided which take a
`sycl::multi_ptr` instead of a raw pointer. The type of the operand for most
atomic operations is defined as `syclcompat::type_identity_t<T>` to avoid
template deduction issues when an operand of a different type (e.g. double
literal) is supplied. Atomic addition and subtraction free functions make use of
`syclcompat::arith_t<T>` to differentiate between numeric and pointer
arithmetic.

The available operations are exposed as follows:

``` c++
namespace syclcompat {

template <class T> struct type_identity {
  using type = T;
};
template <class T> using type_identity_t = typename type_identity<T>::type;

template <typename T> struct arith {
  using type = std::conditional_t<std::is_pointer_v<T>, std::ptrdiff_t, T>;
};
template <typename T> using arith_t = typename arith<T>::type;

template <sycl::access::address_space addressSpace =
              sycl::access::address_space::generic_space,
          sycl::memory_order memoryOrder = sycl::memory_order::relaxed,
          sycl::memory_scope memoryScope = sycl::memory_scope::device,
          typename T>
T atomic_fetch_add(T *addr, arith_t<T> operand);

template <sycl::access::address_space addressSpace =
              sycl::access::address_space::generic_space,
          sycl::memory_order memoryOrder = sycl::memory_order::relaxed,
          sycl::memory_scope memoryScope = sycl::memory_scope::device,
          typename T>
T atomic_fetch_sub(T *addr, arith_t<T> operand);

template <sycl::access::address_space addressSpace =
              sycl::access::address_space::generic_space,
          sycl::memory_order memoryOrder = sycl::memory_order::relaxed,
          sycl::memory_scope memoryScope = sycl::memory_scope::device,
          typename T>
T atomic_fetch_and(T *addr, type_identity<T> operand);

template <sycl::access::address_space addressSpace =
              sycl::access::address_space::generic_space,
          sycl::memory_order memoryOrder = sycl::memory_order::relaxed,
          sycl::memory_scope memoryScope = sycl::memory_scope::device,
          typename T>
T atomic_fetch_or(T *addr, type_identity<T> operand);

template <sycl::access::address_space addressSpace =
              sycl::access::address_space::generic_space,
          sycl::memory_order memoryOrder = sycl::memory_order::relaxed,
          sycl::memory_scope memoryScope = sycl::memory_scope::device,
          typename T>
T atomic_fetch_xor(T *addr, type_identity<T> operand);

template <sycl::access::address_space addressSpace =
              sycl::access::address_space::generic_space,
          sycl::memory_order memoryOrder = sycl::memory_order::relaxed,
          sycl::memory_scope memoryScope = sycl::memory_scope::device,
          typename T>
T atomic_fetch_min(T *addr, type_identity<T> operand);

template <sycl::access::address_space addressSpace =
              sycl::access::address_space::generic_space,
          sycl::memory_order memoryOrder = sycl::memory_order::relaxed,
          sycl::memory_scope memoryScope = sycl::memory_scope::device,
          typename T>
T atomic_fetch_max(T *addr, type_identity<T> operand);

template <sycl::access::address_space addressSpace =
              sycl::access::address_space::generic_space,
          sycl::memory_order memoryOrder = sycl::memory_order::relaxed,
          sycl::memory_scope memoryScope = sycl::memory_scope::device>
unsigned int atomic_fetch_compare_inc(unsigned int *addr,
                                      unsigned int operand);

template <sycl::access::address_space addressSpace =
              sycl::access::address_space::generic_space,
          sycl::memory_order memoryOrder = sycl::memory_order::relaxed,
          sycl::memory_scope memoryScope = sycl::memory_scope::device>
unsigned int atomic_fetch_compare_dec(unsigned int *addr,
                                      unsigned int operand);

template <sycl::access::address_space addressSpace =
              sycl::access::address_space::generic_space,
          sycl::memory_order memoryOrder = sycl::memory_order::relaxed,
          sycl::memory_scope memoryScope = sycl::memory_scope::device,
          typename T>
T atomic_exchange(T *addr, type_identity<T> operand);

template <sycl::access::address_space addressSpace =
              sycl::access::address_space::generic_space,
          sycl::memory_order memoryOrder = sycl::memory_order::relaxed,
          sycl::memory_scope memoryScope = sycl::memory_scope::device,
          typename T>
T atomic_compare_exchange_strong(
    sycl::multi_ptr<T, addressSpace> addr, type_identity_t<T> expected,
    type_identity_t<T> desired,
    sycl::memory_order success = sycl::memory_order::relaxed,
    sycl::memory_order fail = sycl::memory_order::relaxed);
template <sycl::access::address_space addressSpace =
              sycl::access::address_space::generic_space,
          sycl::memory_order memoryOrder = sycl::memory_order::relaxed,
          sycl::memory_scope memoryScope = sycl::memory_scope::device,
          typename T>
T atomic_compare_exchange_strong(
    T *addr, T expected, T desired,
    sycl::memory_order success = sycl::memory_order::relaxed,
    sycl::memory_order fail = sycl::memory_order::relaxed);

} // namespace syclcompat
```

SYCLcompat also provides an atomic class with the `store`, `load`, `exchange`,
`compare_exchange_weak`, `fetch_add`, and `fetch_sub` operations. The atomic
class wrapper supports int, unsigned int, long, unsigned long, long long,
unsigned long long, float, double and pointer datatypes.

```cpp
namespace syclcompat {

template <typename T,
          sycl::memory_scope DefaultScope = sycl::memory_scope::system,
          sycl::memory_order DefaultOrder = sycl::memory_order::seq_cst,
          sycl::access::address_space Space =
              sycl::access::address_space::generic_space>
class atomic {
  static constexpr sycl::memory_order default_read_order =
      sycl::atomic_ref<T, DefaultOrder, DefaultScope,
                       Space>::default_read_order;
  static constexpr sycl::memory_order default_write_order =
      sycl::atomic_ref<T, DefaultOrder, DefaultScope,
                       Space>::default_write_order;
  static constexpr sycl::memory_scope default_scope = DefaultScope;
  static constexpr sycl::memory_order default_read_modify_write_order =
      DefaultOrder;

  constexpr atomic() noexcept = default;

  constexpr atomic(T d) noexcept;

  void store(T operand, sycl::memory_order memoryOrder = default_write_order,
             sycl::memory_scope memoryScope = default_scope) noexcept;

  T load(sycl::memory_order memoryOrder = default_read_order,
         sycl::memory_scope memoryScope = default_scope) const noexcept;

  T exchange(T operand,
             sycl::memory_order memoryOrder = default_read_modify_write_order,
             sycl::memory_scope memoryScope = default_scope) noexcept;

  bool compare_exchange_weak(
      T &expected, T desired, sycl::memory_order success,
      sycl::memory_order failure,
      sycl::memory_scope memoryScope = default_scope) noexcept;

  bool compare_exchange_weak(
      T &expected, T desired,
      sycl::memory_order memoryOrder = default_read_modify_write_order,
      sycl::memory_scope memoryScope = default_scope) noexcept;

  bool compare_exchange_strong(
      T &expected, T desired, sycl::memory_order success,
      sycl::memory_order failure,
      sycl::memory_scope memoryScope = default_scope) noexcept;

  bool compare_exchange_strong(
      T &expected, T desired,
      sycl::memory_order memoryOrder = default_read_modify_write_order,
      sycl::memory_scope memoryScope = default_scope) noexcept;

  T fetch_add(arith_t<T> operand,
              sycl::memory_order memoryOrder = default_read_modify_write_order,
              sycl::memory_scope memoryScope = default_scope) noexcept;

  T fetch_sub(arith_t<T> operand,
              sycl::memory_order memoryOrder = default_read_modify_write_order,
              sycl::memory_scope memoryScope = default_scope) noexcept;
};

} // namespace syclcompat
```

### Compatibility Utilities

This library provides a number of small compatibility utilities which exist to
facilitate machine translation of code from other programming models to SYCL.
These functions are part of the public API, but they are not expected to be
useful to developers writing their own code.

Functionality is provided to represent a pair of integers as a `double`.
`cast_ints_to_double(int, int)` returns a `double` containing the given integers
in the high & low 32-bits respectively. `cast_double_to_int` casts the high or
low 32-bits back into an integer.

`reverse_bits` reverses the bits of a 32-bit unsigned integer, `ffs` returns the
position of the first least significant set bit in an integer.
`byte_level_permute` returns a byte-permutation of two input unsigned integers,
with bytes selected according to a third unsigned integer argument.
`match_all_over_sub_group` and `match_any_over_sub_group` allows comparison of
values across work-items within a sub-group.

The functions `select_from_sub_group`, `shift_sub_group_left`,
`shift_sub_group_right` and `permute_sub_group_by_xor` provide equivalent
functionality to `sycl::select_from_group`, `sycl::shift_group_left`,
`sycl::shift_group_right` and `sycl::permute_group_by_xor`, respectively.
However, they provide an optional argument to represent the `logical_group` size
(default 32).

`int_as_queue_ptr` helps with translation of code by reinterpret casting an
address to `sycl::queue *`, or returning a pointer to SYCLcompat's default queue
if the address is <= 2.
`args_selector` is a helper class for extracting arguments from an array of
pointers to arguments or buffer of arguments to pass to a kernel function.
The class allows users to exclude parameters such as `sycl::nd_item`.
Experimental support for masked versions of `select_from_sub_group`,
`shift_sub_group_left`, `shift_sub_group_right` and `permute_sub_group_by_xor`
is provided only for SPIRV or CUDA devices.

As part of the compatibility utilities to facilitate machine translation to
SYCL, two aliases for errors are provided, `err0` and `err1`.

```c++
namespace syclcompat {

inline int cast_double_to_int(double d, bool use_high32 = true);

inline double cast_ints_to_double(int high32, int low32);

inline unsigned int byte_level_permute(unsigned int a, unsigned int b,
                                       unsigned int s);

template <typename ValueT> inline int ffs(ValueT a);

template <typename T>
unsigned int match_any_over_sub_group(sycl::sub_group g, unsigned member_mask,
                                      T value);

template <typename T>
unsigned int match_all_over_sub_group(sycl::sub_group g, unsigned member_mask,
                                      T value, int *pred);

template <typename ValueT>
ValueT select_from_sub_group(sycl::sub_group g, ValueT x, int remote_local_id,
                        int logical_sub_group_size = 32);

template <typename ValueT>
ValueT shift_sub_group_left(sycl::sub_group g, ValueT x, unsigned int delta,
                       int logical_sub_group_size = 32);

template <typename ValueT>
ValueT shift_sub_group_right(sycl::sub_group g, ValueT x, unsigned int delta,
                        int logical_sub_group_size = 32);

template <typename ValueT>
ValueT permute_sub_group_by_xor(sycl::sub_group g, ValueT x, unsigned int mask,
                           int logical_sub_group_size = 32);

namespace experimental {

template <typename ValueT>
ValueT select_from_sub_group(unsigned int member_mask, sycl::sub_group g, ValueT x,
                             int remote_local_id, int logical_sub_group_size = 32);

template <typename ValueT>
ValueT shift_sub_group_left(unsigned int member_mask, sycl::sub_group g, ValueT x,
                            unsigned int delta, int logical_sub_group_size = 32);

template <typename ValueT>
ValueT shift_sub_group_right(unsigned int member_mask, sycl::sub_group g, ValueT x,
                             unsigned int delta, int logical_sub_group_size = 32);

template <typename ValueT>
ValueT permute_sub_group_by_xor(unsigned int member_mask, sycql::sub_group g, ValueT x,
                                unsigned int mask, int logical_sub_group_size = 32);

} // namespace experimental

inline sycl::queue *int_as_queue_ptr(uintptr_t x);

using err0 = detail::generic_error_type<struct err0_tag, int>;
using err1 = detail::generic_error_type<struct err1_tag, int>;

template <int n_nondefault_params, int n_default_params, typename T>
class args_selector;

template <int n_nondefault_params, int n_default_params, typename R,
          typename... Ts>
class args_selector<n_nondefault_params, n_default_params, R(Ts...)> {
public:
  // Get the type of the ith argument of R(Ts...)
  template <int i>
  using arg_type =
      std::tuple_element_t<account_for_default_params<i>(), std::tuple<Ts...>>;

  // If kernel_params is nonnull, then args_selector will
  // extract arguments from kernel_params. Otherwise, it
  // will extract them from extra.
  args_selector(void **kernel_params, void **extra)
      : kernel_params(kernel_params), args_buffer(get_args_buffer(extra)) {}

  // Get a reference to the i-th argument extracted from kernel_params
  // or extra.
  template <int i> arg_type<i> &get();
};

} // namespace syclcompat
```

The function `experimental::nd_range_barrier` synchronizes work items from all
work groups within a SYCL kernel. This is not officially supported by the SYCL
spec, and so should be used with caution.
`experimental::calculate_max_active_wg_per_xecore` and
`experimental::calculate_max_potential_wg` are used for occupancy calculation.
There is also an `experimental::logical_group` class which allows
`sycl::sub_group`s to be further subdivided into 'logical' groups to perform
sub-group level operations. This class provides methods to get the local & group
id and range. `experimental::group_type`, `experimental::group` and
`experimental::group_base` are helper classes to manage the supported group
types.

```c++
namespace syclcompat {
namespace experimental {

#if defined(__AMDGPU__) || defined(__NVPTX__)
// seq_cst currently not working for AMD nor Nvidia
constexpr sycl::memory_order barrier_memory_order = sycl::memory_order::acq_rel;
#else
constexpr sycl::memory_order barrier_memory_order = sycl::memory_order::seq_cst;
#endif

template <int dimensions = 3>
inline void nd_range_barrier(
    sycl::nd_item<dimensions> item,
    sycl::atomic_ref<unsigned int, barrier_memory_order,
                     sycl::memory_scope::device,
                     sycl::access::address_space::global_space> &counter);

template <>
inline void nd_range_barrier(
    sycl::nd_item<1> item,
    sycl::atomic_ref<unsigned int, barrier_memory_order,
                     sycl::memory_scope::device,
                     sycl::access::address_space::global_space> &counter);

template <int dimensions = 3> class logical_group {
public:
  logical_group(sycl::nd_item<dimensions> item, sycl::group<dimensions> parent_group,
                uint32_t size);
  uint32_t get_local_linear_id() const;
  uint32_t get_group_linear_id() const;
  uint32_t get_local_linear_range() const;
  uint32_t get_group_linear_range() const;
};

inline int calculate_max_active_wg_per_xecore(int *num_wg, int wg_size,
                                              int slm_size = 0,
                                              int sg_size = 32,
                                              bool used_barrier = false,
                                              bool used_large_grf = false);

inline int calculate_max_potential_wg(int *num_wg, int *wg_size,
                                      int max_wg_size_for_device_code,
                                      int slm_size = 0, int sg_size = 32,
                                      bool used_barrier = false,
                                      bool used_large_grf = false);
// Supported group types
enum class group_type { work_group, sub_group, logical_group, root_group };

// The group_base will dispatch the function call to the specific interface
// based on the group type.
template <int dimensions = 3> class group_base {
public:
  group_base(sycl::nd_item<dimensions> item);

  // Returns the number of work-items in the group.
  size_t get_local_linear_range();
  // Returns the index of the work-item within the group.
  size_t get_local_linear_id();

  // Wait for all the elements within the group to complete their execution
  // before proceeding.
  void barrier();
};

// Container type that can store supported group_types.
template <typename GroupT, int dimensions = 3>
class group : public group_base<dimensions> {
public:
  group(GroupT g, sycl::nd_item<dimensions> item);
};

} // namespace experimental
} // namespace syclcompat
```

To assist machine translation, helper aliases are provided for inlining and
alignment attributes. The class template declarations `sycl_compat_kernel_name`
and `sycl_compat_kernel_scalar` are used to assist automatic generation of
kernel names during machine translation.

`get_sycl_language_version` returns an integer representing the version of the
SYCL spec supported by the current SYCL compiler.

The `SYCLCOMPAT_CHECK_ERROR` macro encapsulates an error-handling mechanism for
expressions that might throw `sycl::exception` and `std::runtime_error`. If no
exceptions are thrown, it returns `syclcompat::error_code::SUCCESS`. If a
`sycl::exception` is caught, it returns `syclcompat::error_code::BACKEND_ERROR`.
If a `std::runtime_error` exception is caught,
`syclcompat::error_code::DEFAULT_ERROR` is returned instead. For both cases, it
prints the error message to the standard error stream.

``` c++
namespace syclcompat {

template <class... Args> class syclcompat_kernel_name;
template <int Arg> class syclcompat_kernel_scalar;

#if defined(_MSC_VER)
#define __syclcompat_align__(n) __declspec(align(n))
#define __syclcompat_inline__ __forceinline
#else
#define __syclcompat_align__(n) __attribute__((aligned(n)))
#define __syclcompat_inline__ __inline__ __attribute__((always_inline))
#endif

#if defined(_MSC_VER)
#define __syclcompat_noinline__ __declspec(noinline)
#else
#define __syclcompat_noinline__ __attribute__((noinline))
#endif

#define SYCLCOMPAT_COMPATIBILITY_TEMP (600)

#ifdef _WIN32
#define SYCLCOMPAT_EXPORT __declspec(dllexport)
#else
#define SYCLCOMPAT_EXPORT
#endif


namespace syclcompat {
enum error_code { SUCCESS = 0, BACKEND_ERROR = 1, DEFAULT_ERROR = 999 };
}

#define SYCLCOMPAT_CHECK_ERROR(expr)

int get_sycl_language_version();

} // namespace syclcompat
```

### Kernel Helper Functions

Kernel helper functions provide a structure `kernel_function_info` to keep SYCL
kernel information, and provide a utility function `get_kernel_function_info()`
to get the kernel information. Overloads are provided to allow either returning
a `kernel_function_info` object, or to return by pointer argument. In the
current version, `kernel_function_info` describes only maximum work-group size.

SYCLcompat also provides the `kernel_library` and `kernel_function` classes.
`kernel_library` facilitates the loading and unloading of kernel libraries.
`kernel_function` represents a specific kernel function within a loaded library
and can be invoked with specified arguments.
`load_kernel_library`, `load_kernel_library_mem`, and `unload_kernel_library`
are free functions to handle the loading and unloading of `kernel_library`
objects. `get_kernel_function`, and `invoke_kernel_function` offer a similar
functionality for `kernel_function` objects.

``` c++
namespace syclcompat {

struct kernel_function_info {
  int max_work_group_size = 0;
};

static void get_kernel_function_info(kernel_function_info *kernel_info,
                                     const void *function);
static kernel_function_info get_kernel_function_info(const void *function);

class kernel_library {
  constexpr kernel_library();
  constexpr kernel_library(void *ptr);
  operator void *() const;
};

static kernel_library load_kernel_library(const std::string &name);
static kernel_library load_kernel_library_mem(char const *const image);
static void unload_kernel_library(const kernel_library &library);

class kernel_function {
    constexpr kernel_function();
    constexpr kernel_function(kernel_functor ptr);
    operator void *() const;
    void operator()(sycl::queue &q, const sycl::nd_range<3> &range,
                    unsigned int local_mem_size, void **args, void **extra);
};

static kernel_function get_kernel_function(kernel_library &library,
                                           const std::string &name);
static void invoke_kernel_function(kernel_function &function,
                                   sycl::queue &queue,
                                   sycl::range<3> group_range,
                                   sycl::range<3> local_range,
                                   unsigned int local_mem_size,
                                   void **kernel_params, void **extra);

} // namespace syclcompat
```

### Math Functions

The `funnelshift_*` APIs perform a concatenate-shift operation on two 32-bit
values, and return a 32-bit result. The two unsigned integer arguments (`low`
and `high`) are concatenated to a 64-bit value which is then shifted left or
right by `shift` bits. The functions then return either the least- or
most-significant 32 bits. The `_l*` variants shift *left* and return the *most*
significant 32 bits, while the `_r*` variants shift *right* and return the
*least* significant 32 bits. The `_l`/`_r` APIs differ from the `_lc`/`_rc` APIs
in how they clamp the `shift` argument: `funnelshift_l` and `funnelshift_r`
shift the result by `shift & 31` bits, whereas `funnelshift_lc` and
`funnelshift_rc` shift the result by `min(shift, 32)` bits.

`syclcompat::fast_length` provides a wrapper to SYCL's
`fast_length(sycl::vec<float,N>)` that accepts arguments for a C++ array and a
length. `syclcompat::length` provides a templated version that wraps over
`sycl::length`. There are wrappers for `clamp`, `isnan`, `cbrt`, `min`, `max`,
`fmax_nan`, `fmin_nan`, and `pow`, as well as an implementation of `relu`
saturation is also provided.

`compare`, `unordered_compare`, `compare_both`, `unordered_compare_both`,
`compare_mask`, and `unordered_compare_mask`, handle both ordered and unordered
comparisons.

`vectorized_max` and `vectorized_min` are binary operations returning the
max/min of two arguments, where each argument is treated as a `sycl::vec` type.
`vectorized_isgreater` performs elementwise `isgreater`, treating each argument
as a vector of elements, and returning `0` for vector components for which
`isgreater` is false, and `-1` when true.
`vectorized_sum_abs_diff` calculates the absolute difference for two values
without modulo overflow for vector types.

The functions `cmul`,`cdiv`,`cabs`, `cmul_add`, and `conj` define complex math
operations which accept `sycl::vec<T,2>` arguments representing complex values.

The `dp4a` function returns the 4-way 8-bit dot product accumulate for unsigned
and signed 32-bit integer values. The `dp2a_lo` and `dp2a_hi` functions return the
two-way 16-bit to 8-bit dot product using the second and first 16 bits of the
second operand, respectively. These three APIs return a single 32-bit value with
the accumulated result, which is unsigned if both operands are `uint32_t` and
signed otherwise.

```cpp
inline unsigned int funnelshift_l(unsigned int low, unsigned int high,
                                  unsigned int shift); 

inline unsigned int funnelshift_lc(unsigned int low, unsigned int high,
                                   unsigned int shift); 

inline unsigned int funnelshift_r(unsigned int low, unsigned int high,
                                  unsigned int shift);

inline unsigned int funnelshift_rc(unsigned int low, unsigned int high,
                                   unsigned int shift);

inline float fast_length(const float *a, int len);

template <typename ValueT>
inline ValueT length(const ValueT *a, const int len);

inline ValueT clamp(ValueT val, ValueT min_val, ValueT max_val);

// Determine whether 2 element value is NaN.
template <typename ValueT>
inline std::enable_if_t<ValueT::size() == 2, ValueT> isnan(const ValueT a);

// cbrt function wrapper.
template <typename ValueT>
inline std::enable_if_t<std::is_floating_point_v<ValueT> ||
                            std::is_same_v<sycl::half, ValueT>,
                        ValueT>
cbrt(ValueT val) {
  return sycl::cbrt(static_cast<ValueT>(val));
}

// For floating-point types, `float` or `double` arguments are acceptable.
// For integer types, `std::uint32_t`, `std::int32_t`, `std::uint64_t` or
// `std::int64_t` type arguments are acceptable.
// sycl::half supported as well.
template <typename T1, typename T2>
std::enable_if_t<std::is_integral_v<T1> && std::is_integral_v<T2>,
                 std::common_type_t<T1, T2>>
min(T1 a, T2 b);
template <typename T1, typename T2>
std::enable_if_t<std::is_floating_point_v<T1> && std::is_floating_point_v<T2>,
                 std::common_type_t<T1, T2>>
min(T1 a, T2 b);

sycl::half min(sycl::half a, sycl::half b);

template <typename T1, typename T2>
std::enable_if_t<std::is_integral_v<T1> && std::is_integral_v<T2>,
                 std::common_type_t<T1, T2>>
max(T1 a, T2 b);
template <typename T1, typename T2>
std::enable_if_t<std::is_floating_point_v<T1> && std::is_floating_point_v<T2>,
                 std::common_type_t<T1, T2>>
max(T1 a, T2 b);

sycl::half max(sycl::half a, sycl::half b);

// Performs 2 elements comparison and returns the bigger one. If either of
// inputs is NaN, then return NaN.
template <typename ValueT, typename ValueU>
inline std::common_type_t<ValueT, ValueU> fmax_nan(const ValueT a,
                                                   const ValueU b);

template <typename ValueT, typename ValueU>
inline sycl::vec<std::common_type_t<ValueT, ValueU>, 2>
fmax_nan(const sycl::vec<ValueT, 2> a, const sycl::vec<ValueU, 2> b);

// Performs 2 elements comparison and returns the smaller one. If either of
// inputs is NaN, then return NaN.
template <typename ValueT, typename ValueU>
inline std::common_type_t<ValueT, ValueU> fmin_nan(const ValueT a,
                                                   const ValueU b);
template <typename ValueT, typename ValueU>
inline sycl::vec<std::common_type_t<ValueT, ValueU>, 2>
fmin_nan(const sycl::vec<ValueT, 2> a, const sycl::vec<ValueU, 2> b);

inline float pow(const float a, const int b) { return sycl::pown(a, b); }
inline double pow(const double a, const int b) { return sycl::pown(a, b); }

template <typename ValueT, typename ValueU>
inline typename std::enable_if_t<std::is_floating_point_v<ValueT>, ValueT>
pow(const ValueT a, const ValueU b);

// Requires aspect::fp64, as it casts to double internally.
template <typename ValueT, typename ValueU>
inline typename std::enable_if_t<!std::is_floating_point_v<ValueT>, double>
pow(const ValueT a, const ValueU b);

template <typename ValueT>
inline std::enable_if_t<std::is_floating_point_v<ValueT> ||
                            std::is_same_v<sycl::half, ValueT>,
                        ValueT>
relu(const ValueT a);

template <class ValueT>
inline std::enable_if_t<std::is_floating_point_v<ValueT> ||
                            std::is_same_v<sycl::half, ValueT>,
                        sycl::vec<ValueT, 2>>
relu(const sycl::vec<ValueT, 2> a);

template <class ValueT>
inline std::enable_if_t<std::is_floating_point_v<ValueT> ||
                            std::is_same_v<sycl::half, ValueT>,
                        sycl::marray<ValueT, 2>>
relu(const sycl::marray<ValueT, 2> a);

// The following definition is enabled when BinaryOperation(ValueT, ValueT) returns bool
// std::enable_if_t<std::is_same_v<std::invoke_result_t<BinaryOperation, ValueT, ValueT>, bool>, bool>
template <typename ValueT, class BinaryOperation>
inline bool 
compare(const ValueT a, const ValueT b, const BinaryOperation binary_op);
template <typename ValueT, class BinaryOperation>
inline std::enable_if_t<ValueT::size() == 2, ValueT>
compare(const ValueT a, const ValueT b, const BinaryOperation binary_op);

// The following definition is enabled when BinaryOperation(ValueT, ValueT) returns bool
// std::enable_if_t<std::is_same_v<std::invoke_result_t<BinaryOperation, ValueT, ValueT>, bool>, bool>
template <typename ValueT, class BinaryOperation>
inline bool
unordered_compare(const ValueT a, const ValueT b,
                  const BinaryOperation binary_op);
template <typename ValueT, class BinaryOperation>
inline std::enable_if_t<ValueT::size() == 2, ValueT>
unordered_compare(const ValueT a, const ValueT b,
                  const BinaryOperation binary_op);

template <typename ValueT, class BinaryOperation>
inline std::enable_if_t<ValueT::size() == 2, bool>
compare_both(const ValueT a, const ValueT b, const BinaryOperation binary_op);
template <typename ValueT, class BinaryOperation>

inline std::enable_if_t<ValueT::size() == 2, bool>
unordered_compare_both(const ValueT a, const ValueT b,
                       const BinaryOperation binary_op);

template <typename ValueT, class BinaryOperation>
inline unsigned compare_mask(const sycl::vec<ValueT, 2> a,
                             const sycl::vec<ValueT, 2> b,
                             const BinaryOperation binary_op);

template <typename ValueT, class BinaryOperation>
inline unsigned unordered_compare_mask(const sycl::vec<ValueT, 2> a,
                                       const sycl::vec<ValueT, 2> b,
                                       const BinaryOperation binary_op);

template <typename S, typename T> inline T vectorized_max(T a, T b);

template <typename S, typename T> inline T vectorized_min(T a, T b);

template <typename S, typename T> inline T vectorized_isgreater(T a, T b);

template <>
inline unsigned vectorized_isgreater<sycl::ushort2, unsigned>(unsigned a,
                                                              unsigned b);

template <typename VecT>
inline unsigned vectorized_sum_abs_diff(unsigned a, unsigned b);

template <typename T>
sycl::vec<T, 2> cmul(sycl::vec<T, 2> x, sycl::vec<T, 2> y);

template <typename T>
sycl::vec<T, 2> cdiv(sycl::vec<T, 2> x, sycl::vec<T, 2> y);

template <typename T> T cabs(sycl::vec<T, 2> x);

template <typename ValueT>
inline sycl::vec<ValueT, 2> cmul_add(const sycl::vec<ValueT, 2> a,
                                     const sycl::vec<ValueT, 2> b,
                                     const sycl::vec<ValueT, 2> c);

template <typename ValueT>
inline sycl::marray<ValueT, 2> cmul_add(const sycl::marray<ValueT, 2> a,
                                        const sycl::marray<ValueT, 2> b,
                                        const sycl::marray<ValueT, 2> c);

template <typename T> sycl::vec<T, 2> conj(sycl::vec<T, 2> x);

template <typename ValueT> inline ValueT reverse_bits(ValueT a);


template <typename T1, typename T2>
using dot_product_acc_t =
    std::conditional_t<std::is_unsigned_v<T1> && std::is_unsigned_v<T2>,
                       uint32_t, int32_t>;

template <typename T1, typename T2>
inline dot_product_acc_t<T1, T2> dp2a_lo(T1 a, T2 b,
                                         dot_product_acc_t<T1, T2> c);

template <typename T1, typename T2>
inline dot_product_acc_t<T1, T2> dp2a_hi(T1 a, T2 b,
                                         dot_product_acc_t<T1, T2> c);

template <typename T1, typename T2>
inline dot_product_acc_t<T1, T2> dp4a(T1 a, T2 b,
                                      dot_product_acc_t<T1, T2> c);
```

`vectorized_binary` computes the `BinaryOperation` for two operands,
with each value treated as a vector type. `vectorized_unary` offers the same
interface for operations with a single operand.
The implemented `BinaryOperation`s are `abs_diff`, `add_sat`, `rhadd`, `hadd`,
`maximum`, `minimum`, and `sub_sat`.

```cpp
namespace syclcompat {
  
template <typename VecT, class UnaryOperation>
inline unsigned vectorized_unary(unsigned a, const UnaryOperation unary_op);

// A sycl::abs wrapper functor.
struct abs {
  template <typename ValueT> auto operator()(const ValueT x) const;
};

template <typename VecT, class BinaryOperation>
inline unsigned vectorized_binary(unsigned a, unsigned b,
                                  const BinaryOperation binary_op);

// A sycl::abs_diff wrapper functor.
struct abs_diff {
  template <typename ValueT>
  auto operator()(const ValueT x, const ValueT y) const;
};
// A sycl::add_sat wrapper functor.
struct add_sat {
  template <typename ValueT>
  auto operator()(const ValueT x, const ValueT y) const;
};
// A sycl::rhadd wrapper functor.
struct rhadd {
  template <typename ValueT>
  auto operator()(const ValueT x, const ValueT y) const;
};
// A sycl::hadd wrapper functor.
struct hadd {
  template <typename ValueT>
  auto operator()(const ValueT x, const ValueT y) const;
};
// A sycl::max wrapper functor.
struct maximum {
  template <typename ValueT>
  auto operator()(const ValueT x, const ValueT y) const;
};
// A sycl::min wrapper functor.
struct minimum {
  template <typename ValueT>
  auto operator()(const ValueT x, const ValueT y) const;
};
// A sycl::sub_sat wrapper functor.
struct sub_sat {
  template <typename ValueT>
  auto operator()(const ValueT x, const ValueT y) const;
};

} // namespace syclcompat
```

The math header provides a set of functions to extend 32-bit operations
to 33 bit, and handle sign extension internally. There is support for `add`,
`sub`, `absdiff`, `min` and `max` operations. Each operation provides overloads
to include a second, separate, `BinaryOperation` after the first, and include
the `_sat` variation, determines if the returning value is saturated or not.

```cpp
template <typename RetT, typename AT, typename BT>
inline constexpr RetT extend_add(AT a, BT b);

template <typename RetT, typename AT, typename BT, typename CT,
          typename BinaryOperation>
inline constexpr RetT extend_add(AT a, BT b, CT c, BinaryOperation second_op);

template <typename RetT, typename AT, typename BT>
inline constexpr RetT extend_add_sat(AT a, BT b);

template <typename RetT, typename AT, typename BT, typename CT,
          typename BinaryOperation>
inline constexpr RetT extend_add_sat(AT a, BT b, CT c,
                                     BinaryOperation second_op);

template <typename RetT, typename AT, typename BT>
inline constexpr RetT extend_sub(AT a, BT b);

template <typename RetT, typename AT, typename BT, typename CT,
          typename BinaryOperation>
inline constexpr RetT extend_sub(AT a, BT b, CT c, BinaryOperation second_op);

template <typename RetT, typename AT, typename BT>
inline constexpr RetT extend_sub_sat(AT a, BT b);

template <typename RetT, typename AT, typename BT, typename CT,
          typename BinaryOperation>
inline constexpr RetT extend_sub_sat(AT a, BT b, CT c,
                                     BinaryOperation second_op);

template <typename RetT, typename AT, typename BT>
inline constexpr RetT extend_absdiff(AT a, BT b);

template <typename RetT, typename AT, typename BT, typename CT,
          typename BinaryOperation>
inline constexpr RetT extend_absdiff(AT a, BT b, CT c,
                                     BinaryOperation second_op);

template <typename RetT, typename AT, typename BT>
inline constexpr RetT extend_absdiff_sat(AT a, BT b);

template <typename RetT, typename AT, typename BT, typename CT,
          typename BinaryOperation>
inline constexpr RetT extend_absdiff_sat(AT a, BT b, CT c,
                                         BinaryOperation second_op);

template <typename RetT, typename AT, typename BT>
inline constexpr RetT extend_min(AT a, BT b);

template <typename RetT, typename AT, typename BT, typename CT,
          typename BinaryOperation>
inline constexpr RetT extend_min(AT a, BT b, CT c, BinaryOperation second_op);

template <typename RetT, typename AT, typename BT>
inline constexpr RetT extend_min_sat(AT a, BT b);

template <typename RetT, typename AT, typename BT, typename CT,
          typename BinaryOperation>
inline constexpr RetT extend_min_sat(AT a, BT b, CT c,
                                     BinaryOperation second_op);

template <typename RetT, typename AT, typename BT>
inline constexpr RetT extend_max(AT a, BT b);

template <typename RetT, typename AT, typename BT, typename CT,
          typename BinaryOperation>
inline constexpr RetT extend_max(AT a, BT b, CT c, BinaryOperation second_op);

template <typename RetT, typename AT, typename BT>
inline constexpr RetT extend_max_sat(AT a, BT b);

template <typename RetT, typename AT, typename BT, typename CT,
          typename BinaryOperation>
inline constexpr RetT extend_max_sat(AT a, BT b, CT c,
                                     BinaryOperation second_op);
```

Another set of vectorized extend 32-bit operations is provided in the math 
header.These APIs treat each of the 32-bit operands as 2-elements vector 
(16-bits each) while handling sign extension to 17-bits internally. There is 
support for `add`, `sub`, `absdiff`, `min`, `max` and `avg` binary operations. 
Each operation provides has a `_sat` variat which determines if the returning 
value is saturated or not, and a `_add` variant that computes the binary sum 
of the the initial operation outputs and a third operand. 

```cpp
/// Compute vectorized addition of \p a and \p b, with each value treated as a
/// 2 elements vector type and extend each element to 17 bit.
/// \tparam [in] RetT The type of the return value, can only be 32 bit integer
/// \tparam [in] AT The type of the first value, can only be 32 bit integer
/// \tparam [in] BT The type of the second value, can only be 32 bit integer
/// \param [in] a The first value
/// \param [in] b The second value
/// \param [in] c The third value
/// \returns The extend vectorized addition of the two values
template <typename RetT, typename AT, typename BT>
inline constexpr RetT extend_vadd2(AT a, BT b, RetT c);

/// Compute vectorized addition of \p a and \p b, with each value treated as a 2
/// elements vector type and extend each element to 17 bit. Then add each half
/// of the result and add with \p c.
/// \tparam [in] RetT The type of the return value, can only be 32 bit integer
/// \tparam [in] AT The type of the first value, can only be 32 bit integer
/// \tparam [in] BT The type of the second value, can only be 32 bit integer
/// \param [in] a The first value
/// \param [in] b The second value
/// \param [in] c The third value
/// \returns The addition of each half of extend vectorized addition of the two
/// values and the third value
template <typename RetT, typename AT, typename BT>
inline constexpr RetT extend_vadd2_add(AT a, BT b, RetT c);

/// Compute vectorized addition of \p a and \p b with saturation, with each
/// value treated as a 2 elements vector type and extend each element to 17 bit.
/// \tparam [in] RetT The type of the return value, can only be 32 bit integer
/// \tparam [in] AT The type of the first value, can only be 32 bit integer
/// \tparam [in] BT The type of the second value, can only be 32 bit integer
/// \param [in] a The first value
/// \param [in] b The second value
/// \param [in] c The third value
/// \returns The extend vectorized addition of the two values with saturation
template <typename RetT, typename AT, typename BT>
inline constexpr RetT extend_vadd2_sat(AT a, BT b, RetT c);

/// Compute vectorized subtraction of \p a and \p b, with each value treated as
/// a 2 elements vector type and extend each element to 17 bit.
/// \tparam [in] RetT The type of the return value, can only be 32 bit integer
/// \tparam [in] AT The type of the first value, can only be 32 bit integer
/// \tparam [in] BT The type of the second value, can only be 32 bit integer
/// \param [in] a The first value
/// \param [in] b The second value
/// \param [in] c The third value
/// \returns The extend vectorized subtraction of the two values
template <typename RetT, typename AT, typename BT>
inline constexpr RetT extend_vsub2(AT a, BT b, RetT c);

/// Compute vectorized subtraction of \p a and \p b, with each value treated as
/// a 2 elements vector type and extend each element to 17 bit. Then add each
/// half of the result and add with \p c.
/// \tparam [in] RetT The type of the return value, can only be 32 bit integer
/// \tparam [in] AT The type of the first value, can only be 32 bit integer
/// \tparam [in] BT The type of the second value, can only be 32 bit integer
/// \param [in] a The first value
/// \param [in] b The second value
/// \param [in] c The third value
/// \returns The addition of each half of extend vectorized subtraction of the
/// two values and the third value
template <typename RetT, typename AT, typename BT>
inline constexpr RetT extend_vsub2_add(AT a, BT b, RetT c);

/// Compute vectorized subtraction of \p a and \p b with saturation, with each
/// value treated as a 2 elements vector type and extend each element to 17 bit.
/// \tparam [in] RetT The type of the return value, can only be 32 bit integer
/// \tparam [in] AT The type of the first value, can only be 32 bit integer
/// \tparam [in] BT The type of the second value, can only be 32 bit integer
/// \param [in] a The first value
/// \param [in] b The second value
/// \param [in] c The third value
/// \returns The extend vectorized subtraction of the two values with saturation
template <typename RetT, typename AT, typename BT>
inline constexpr RetT extend_vsub2_sat(AT a, BT b, RetT c);

/// Compute vectorized abs_diff of \p a and \p b, with each value treated as a 2
/// elements vector type and extend each element to 17 bit.
/// \tparam [in] RetT The type of the return value, can only be 32 bit integer
/// \tparam [in] AT The type of the first value, can only be 32 bit integer
/// \tparam [in] BT The type of the second value, can only be 32 bit integer
/// \param [in] a The first value
/// \param [in] b The second value
/// \param [in] c The third value
/// \returns The extend vectorized abs_diff of the two values
template <typename RetT, typename AT, typename BT>
inline constexpr RetT extend_vabsdiff2(AT a, BT b, RetT c);

/// Compute vectorized abs_diff of \p a and \p b, with each value treated as a 2
/// elements vector type and extend each element to 17 bit. Then add each half
/// of the result and add with \p c.
/// \tparam [in] RetT The type of the return value, can only be 32 bit integer
/// \tparam [in] AT The type of the first value, can only be 32 bit integer
/// \tparam [in] BT The type of the second value, can only be 32 bit integer
/// \param [in] a The first value
/// \param [in] b The second value
/// \param [in] c The third value
/// \returns The addition of each half of extend vectorized abs_diff of the
/// two values and the third value
template <typename RetT, typename AT, typename BT>
inline constexpr RetT extend_vabsdiff2_add(AT a, BT b, RetT c);

/// Compute vectorized abs_diff of \p a and \p b with saturation, with each
/// value treated as a 2 elements vector type and extend each element to 17 bit.
/// \tparam [in] RetT The type of the return value, can only be 32 bit integer
/// \tparam [in] AT The type of the first value, can only be 32 bit integer
/// \tparam [in] BT The type of the second value, can only be 32 bit integer
/// \param [in] a The first value
/// \param [in] b The second value
/// \param [in] c The third value
/// \returns The extend vectorized abs_diff of the two values with saturation
template <typename RetT, typename AT, typename BT>
inline constexpr RetT extend_vabsdiff2_sat(AT a, BT b, RetT c);

/// Compute vectorized minimum of \p a and \p b, with each value treated as a 2
/// elements vector type and extend each element to 17 bit.
/// \tparam [in] RetT The type of the return value, can only be 32 bit integer
/// \tparam [in] AT The type of the first value, can only be 32 bit integer
/// \tparam [in] BT The type of the second value, can only be 32 bit integer
/// \param [in] a The first value
/// \param [in] b The second value
/// \param [in] c The third value
/// \returns The extend vectorized minimum of the two values
template <typename RetT, typename AT, typename BT>
inline constexpr RetT extend_vmin2(AT a, BT b, RetT c);

/// Compute vectorized minimum of \p a and \p b, with each value treated as a 2
/// elements vector type and extend each element to 17 bit. Then add each half
/// of the result and add with \p c.
/// \tparam [in] RetT The type of the return value, can only be 32 bit integer
/// \tparam [in] AT The type of the first value, can only be 32 bit integer
/// \tparam [in] BT The type of the second value, can only be 32 bit integer
/// \param [in] a The first value
/// \param [in] b The second value
/// \param [in] c The third value
/// \returns The addition of each half of extend vectorized minimum of the
/// two values and the third value
template <typename RetT, typename AT, typename BT>
inline constexpr RetT extend_vmin2_add(AT a, BT b, RetT c);

/// Compute vectorized minimum of \p a and \p b with saturation, with each value
/// treated as a 2 elements vector type and extend each element to 17 bit.
/// \tparam [in] RetT The type of the return value, can only be 32 bit integer
/// \tparam [in] AT The type of the first value, can only be 32 bit integer
/// \tparam [in] BT The type of the second value, can only be 32 bit integer
/// \param [in] a The first value
/// \param [in] b The second value
/// \param [in] c The third value
/// \returns The extend vectorized minimum of the two values with saturation
template <typename RetT, typename AT, typename BT>
inline constexpr RetT extend_vmin2_sat(AT a, BT b, RetT c);

/// Compute vectorized maximum of \p a and \p b, with each value treated as a 2
/// elements vector type and extend each element to 17 bit.
/// \tparam [in] RetT The type of the return value, can only be 32 bit integer
/// \tparam [in] AT The type of the first value, can only be 32 bit integer
/// \tparam [in] BT The type of the second value, can only be 32 bit integer
/// \param [in] a The first value
/// \param [in] b The second value
/// \param [in] c The third value
/// \returns The extend vectorized maximum of the two values
template <typename RetT, typename AT, typename BT>
inline constexpr RetT extend_vmax2(AT a, BT b, RetT c);

/// Compute vectorized maximum of \p a and \p b, with each value treated as a 2
/// elements vector type and extend each element to 17 bit. Then add each half
/// of the result and add with \p c.
/// \tparam [in] RetT The type of the return value, can only be 32 bit integer
/// \tparam [in] AT The type of the first value, can only be 32 bit integer
/// \tparam [in] BT The type of the second value, can only be 32 bit integer
/// \param [in] a The first value
/// \param [in] b The second value
/// \param [in] c The third value
/// \returns The addition of each half of extend vectorized maximum of the
/// two values and the third value
template <typename RetT, typename AT, typename BT>
inline constexpr RetT extend_vmax2_add(AT a, BT b, RetT c);

/// Compute vectorized maximum of \p a and \p b with saturation, with each value
/// treated as a 2 elements vector type and extend each element to 17 bit.
/// \tparam [in] RetT The type of the return value, can only be 32 bit integer
/// \tparam [in] AT The type of the first value, can only be 32 bit integer
/// \tparam [in] BT The type of the second value, can only be 32 bit integer
/// \param [in] a The first value
/// \param [in] b The second value
/// \param [in] c The third value
/// \returns The extend vectorized maximum of the two values with saturation
template <typename RetT, typename AT, typename BT>
inline constexpr RetT extend_vmax2_sat(AT a, BT b, RetT c);

/// Compute vectorized average of \p a and \p b, with each value treated as a 2
/// elements vector type and extend each element to 17 bit.
/// \tparam [in] RetT The type of the return value, can only be 32 bit integer
/// \tparam [in] AT The type of the first value, can only be 32 bit integer
/// \tparam [in] BT The type of the second value, can only be 32 bit integer
/// \param [in] a The first value
/// \param [in] b The second value
/// \param [in] c The third value
/// \returns The extend vectorized average of the two values
template <typename RetT, typename AT, typename BT>
inline constexpr RetT extend_vavrg2(AT a, BT b, RetT c);

/// Compute vectorized average of \p a and \p b, with each value treated as a 2
/// elements vector type and extend each element to 17 bit. Then add each half
/// of the result and add with \p c.
/// \tparam [in] RetT The type of the return value, can only be 32 bit integer
/// \tparam [in] AT The type of the first value, can only be 32 bit integer
/// \tparam [in] BT The type of the second value, can only be 32 bit integer
/// \param [in] a The first value
/// \param [in] b The second value
/// \param [in] c The third value
/// \returns The addition of each half of extend average maximum of the
/// two values and the third value
template <typename RetT, typename AT, typename BT>
inline constexpr RetT extend_vavrg2_add(AT a, BT b, RetT c);

/// Compute vectorized average of \p a and \p b with saturation, with each value
/// treated as a 2 elements vector type and extend each element to 17 bit.
/// \tparam [in] RetT The type of the return value, can only be 32 bit integer
/// \tparam [in] AT The type of the first value, can only be 32 bit integer
/// \tparam [in] BT The type of the second value, can only be 32 bit integer
/// \param [in] a The first value
/// \param [in] b The second value
/// \param [in] c The third value
/// \returns The extend vectorized average of the two values with saturation
template <typename RetT, typename AT, typename BT>
inline constexpr RetT extend_vavrg2_sat(AT a, BT b, RetT c);
```

Similarly, a set of vectorized extend 32-bit operations is provided in the math 
header treating each of the 32-bit operands as 4-elements vector (8-bits each) 
while handling sign extension to 9-bits internally. There is support for `add`,
`sub`, `absdiff`, `min`, `max` and `avg` binary operations. 
Each operation provides has a `_sat` variat which determines if the returning 
value is saturated or not, and a `_add` variant that computes the binary sum 
of the the initial operation outputs and a third operand. 

```cpp
/// Compute vectorized addition of \p a and \p b, with each value treated as a
/// 4 elements vector type and extend each element to 9 bit.
/// \tparam [in] RetT The type of the return value, can only be 32 bit integer
/// \tparam [in] AT The type of the first value, can only be 32 bit integer
/// \tparam [in] BT The type of the second value, can only be 32 bit integer
/// \param [in] a The first value
/// \param [in] b The second value
/// \param [in] c The third value
/// \returns The extend vectorized addition of the two values
template <typename RetT, typename AT, typename BT>
inline constexpr RetT extend_vadd4(AT a, BT b, RetT c);

/// Compute vectorized addition of \p a and \p b, with each value treated as a 4
/// elements vector type and extend each element to 9 bit. Then add each half
/// of the result and add with \p c.
/// \tparam [in] RetT The type of the return value, can only be 32 bit integer
/// \tparam [in] AT The type of the first value, can only be 32 bit integer
/// \tparam [in] BT The type of the second value, can only be 32 bit integer
/// \param [in] a The first value
/// \param [in] b The second value
/// \param [in] c The third value
/// \returns The addition of each half of extend vectorized addition of the two
/// values and the third value
template <typename RetT, typename AT, typename BT>
inline constexpr RetT extend_vadd4_add(AT a, BT b, RetT c);

/// Compute vectorized addition of \p a and \p b with saturation, with each
/// value treated as a 4 elements vector type and extend each element to 9 bit.
/// \tparam [in] RetT The type of the return value, can only be 32 bit integer
/// \tparam [in] AT The type of the first value, can only be 32 bit integer
/// \tparam [in] BT The type of the second value, can only be 32 bit integer
/// \param [in] a The first value
/// \param [in] b The second value
/// \param [in] c The third value
/// \returns The extend vectorized addition of the two values with saturation
template <typename RetT, typename AT, typename BT>
inline constexpr RetT extend_vadd4_sat(AT a, BT b, RetT c);

/// Compute vectorized subtraction of \p a and \p b, with each value treated as
/// a 4 elements vector type and extend each element to 9 bit.
/// \tparam [in] RetT The type of the return value, can only be 32 bit integer
/// \tparam [in] AT The type of the first value, can only be 32 bit integer
/// \tparam [in] BT The type of the second value, can only be 32 bit integer
/// \param [in] a The first value
/// \param [in] b The second value
/// \param [in] c The third value
/// \returns The extend vectorized subtraction of the two values
template <typename RetT, typename AT, typename BT>
inline constexpr RetT extend_vsub4(AT a, BT b, RetT c);

/// Compute vectorized subtraction of \p a and \p b, with each value treated as
/// a 4 elements vector type and extend each element to 9 bit. Then add each
/// half of the result and add with \p c.
/// \tparam [in] RetT The type of the return value, can only be 32 bit integer
/// \tparam [in] AT The type of the first value, can only be 32 bit integer
/// \tparam [in] BT The type of the second value, can only be 32 bit integer
/// \param [in] a The first value
/// \param [in] b The second value
/// \param [in] c The third value
/// \returns The addition of each half of extend vectorized subtraction of the
/// two values and the third value
template <typename RetT, typename AT, typename BT>
inline constexpr RetT extend_vsub4_add(AT a, BT b, RetT c);

/// Compute vectorized subtraction of \p a and \p b with saturation, with each
/// value treated as a 4 elements vector type and extend each element to 9 bit.
/// \tparam [in] RetT The type of the return value, can only be 32 bit integer
/// \tparam [in] AT The type of the first value, can only be 32 bit integer
/// \tparam [in] BT The type of the second value, can only be 32 bit integer
/// \param [in] a The first value
/// \param [in] b The second value
/// \param [in] c The third value
/// \returns The extend vectorized subtraction of the two values with saturation
template <typename RetT, typename AT, typename BT>
inline constexpr RetT extend_vsub4_sat(AT a, BT b, RetT c);

/// Compute vectorized abs_diff of \p a and \p b, with each value treated as a 4
/// elements vector type and extend each element to 9 bit.
/// \tparam [in] RetT The type of the return value, can only be 32 bit integer
/// \tparam [in] AT The type of the first value, can only be 32 bit integer
/// \tparam [in] BT The type of the second value, can only be 32 bit integer
/// \param [in] a The first value
/// \param [in] b The second value
/// \param [in] c The third value
/// \returns The extend vectorized abs_diff of the two values
template <typename RetT, typename AT, typename BT>
inline constexpr RetT extend_vabsdiff4(AT a, BT b, RetT c);

/// Compute vectorized abs_diff of \p a and \p b, with each value treated as a 4
/// elements vector type and extend each element to 9 bit. Then add each half
/// of the result and add with \p c.
/// \tparam [in] RetT The type of the return value, can only be 32 bit integer
/// \tparam [in] AT The type of the first value, can only be 32 bit integer
/// \tparam [in] BT The type of the second value, can only be 32 bit integer
/// \param [in] a The first value
/// \param [in] b The second value
/// \param [in] c The third value
/// \returns The addition of each half of extend vectorized abs_diff of the
/// two values and the third value
template <typename RetT, typename AT, typename BT>
inline constexpr RetT extend_vabsdiff4_add(AT a, BT b, RetT c);

/// Compute vectorized abs_diff of \p a and \p b with saturation, with each
/// value treated as a 4 elements vector type and extend each element to 9 bit.
/// \tparam [in] RetT The type of the return value, can only be 32 bit integer
/// \tparam [in] AT The type of the first value, can only be 32 bit integer
/// \tparam [in] BT The type of the second value, can only be 32 bit integer
/// \param [in] a The first value
/// \param [in] b The second value
/// \param [in] c The third value
/// \returns The extend vectorized abs_diff of the two values with saturation
template <typename RetT, typename AT, typename BT>
inline constexpr RetT extend_vabsdiff4_sat(AT a, BT b, RetT c);

/// Compute vectorized minimum of \p a and \p b, with each value treated as a 4
/// elements vector type and extend each element to 9 bit.
/// \tparam [in] RetT The type of the return value, can only be 32 bit integer
/// \tparam [in] AT The type of the first value, can only be 32 bit integer
/// \tparam [in] BT The type of the second value, can only be 32 bit integer
/// \param [in] a The first value
/// \param [in] b The second value
/// \param [in] c The third value
/// \returns The extend vectorized minimum of the two values
template <typename RetT, typename AT, typename BT>
inline constexpr RetT extend_vmin4(AT a, BT b, RetT c);

/// Compute vectorized minimum of \p a and \p b, with each value treated as a 4
/// elements vector type and extend each element to 9 bit. Then add each half
/// of the result and add with \p c.
/// \tparam [in] RetT The type of the return value, can only be 32 bit integer
/// \tparam [in] AT The type of the first value, can only be 32 bit integer
/// \tparam [in] BT The type of the second value, can only be 32 bit integer
/// \param [in] a The first value
/// \param [in] b The second value
/// \param [in] c The third value
/// \returns The addition of each half of extend vectorized minimum of the
/// two values and the third value
template <typename RetT, typename AT, typename BT>
inline constexpr RetT extend_vmin4_add(AT a, BT b, RetT c);

/// Compute vectorized minimum of \p a and \p b with saturation, with each value
/// treated as a 4 elements vector type and extend each element to 9 bit.
/// \tparam [in] RetT The type of the return value, can only be 32 bit integer
/// \tparam [in] AT The type of the first value, can only be 32 bit integer
/// \tparam [in] BT The type of the second value, can only be 32 bit integer
/// \param [in] a The first value
/// \param [in] b The second value
/// \param [in] c The third value
/// \returns The extend vectorized minimum of the two values with saturation
template <typename RetT, typename AT, typename BT>
inline constexpr RetT extend_vmin4_sat(AT a, BT b, RetT c);

/// Compute vectorized maximum of \p a and \p b, with each value treated as a 4
/// elements vector type and extend each element to 9 bit.
/// \tparam [in] RetT The type of the return value, can only be 32 bit integer
/// \tparam [in] AT The type of the first value, can only be 32 bit integer
/// \tparam [in] BT The type of the second value, can only be 32 bit integer
/// \param [in] a The first value
/// \param [in] b The second value
/// \param [in] c The third value
/// \returns The extend vectorized maximum of the two values
template <typename RetT, typename AT, typename BT>
inline constexpr RetT extend_vmax4(AT a, BT b, RetT c);

/// Compute vectorized maximum of \p a and \p b, with each value treated as a 4
/// elements vector type and extend each element to 9 bit. Then add each half
/// of the result and add with \p c.
/// \tparam [in] RetT The type of the return value, can only be 32 bit integer
/// \tparam [in] AT The type of the first value, can only be 32 bit integer
/// \tparam [in] BT The type of the second value, can only be 32 bit integer
/// \param [in] a The first value
/// \param [in] b The second value
/// \param [in] c The third value
/// \returns The addition of each half of extend vectorized maximum of the
/// two values and the third value
template <typename RetT, typename AT, typename BT>
inline constexpr RetT extend_vmax4_add(AT a, BT b, RetT c);

/// Compute vectorized maximum of \p a and \p b with saturation, with each value
/// treated as a 4 elements vector type and extend each element to 9 bit.
/// \tparam [in] RetT The type of the return value, can only be 32 bit integer
/// \tparam [in] AT The type of the first value, can only be 32 bit integer
/// \tparam [in] BT The type of the second value, can only be 32 bit integer
/// \param [in] a The first value
/// \param [in] b The second value
/// \param [in] c The third value
/// \returns The extend vectorized maximum of the two values with saturation
template <typename RetT, typename AT, typename BT>
inline constexpr RetT extend_vmax4_sat(AT a, BT b, RetT c);

/// Compute vectorized average of \p a and \p b, with each value treated as a 4
/// elements vector type and extend each element to 9 bit.
/// \tparam [in] RetT The type of the return value, can only be 32 bit integer
/// \tparam [in] AT The type of the first value, can only be 32 bit integer
/// \tparam [in] BT The type of the second value, can only be 32 bit integer
/// \param [in] a The first value
/// \param [in] b The second value
/// \param [in] c The third value
/// \returns The extend vectorized average of the two values
template <typename RetT, typename AT, typename BT>
inline constexpr RetT extend_vavrg4(AT a, BT b, RetT c);

/// Compute vectorized average of \p a and \p b, with each value treated as a 4
/// elements vector type and extend each element to 9 bit. Then add each half
/// of the result and add with \p c.
/// \tparam [in] RetT The type of the return value, can only be 32 bit integer
/// \tparam [in] AT The type of the first value, can only be 32 bit integer
/// \tparam [in] BT The type of the second value, can only be 32 bit integer
/// \param [in] a The first value
/// \param [in] b The second value
/// \param [in] c The third value
/// \returns The addition of each half of extend vectorized average of the
/// two values and the third value
template <typename RetT, typename AT, typename BT>
inline constexpr RetT extend_vavrg4_add(AT a, BT b, RetT c);

/// Compute vectorized average of \p a and \p b with saturation, with each value
/// treated as a 4 elements vector type and extend each element to 9 bit.
/// \tparam [in] RetT The type of the return value, can only be 32 bit integer
/// \tparam [in] AT The type of the first value, can only be 32 bit integer
/// \tparam [in] BT The type of the second value, can only be 32 bit integer
/// \param [in] a The first value
/// \param [in] b The second value
/// \param [in] c The third value
/// \returns The extend vectorized average of the two values with saturation
template <typename RetT, typename AT, typename BT>
inline constexpr RetT extend_vavrg4_sat(AT a, BT b, RetT c);
```

Vectorized comparison APIs also provided in the math header behave similarly 
and support a `std` comparison operator parameter which can be `greater`, 
`less`, `greater_equal`, `less_equal`, `equal_to` or `not_equal_to`. These APIs 
cover both the 2-elements *(16-bits each)* and 4-elements *(8-bits each)* 
variants, as well as an additional `_add` variant that computes the sum of the 
2/4 output elements.

```cpp
/// Extend \p a and \p b to 33 bit and vectorized compare input values using
/// specified comparison \p cmp .
///
/// \tparam [in] AT The type of the first value, can only be 32 bit integer
/// \tparam [in] BT The type of the second value, can only be 32 bit integer
/// \tparam [in] BinaryOperation The type of the compare operation
/// \param [in] a The first value
/// \param [in] b The second value
/// \param [in] cmp The comparsion operator
/// \returns The comparison result of the two extended values.
template <typename AT, typename BT, typename BinaryOperation>
inline constexpr unsigned extend_vcompare2(AT a, BT b, BinaryOperation cmp);

/// Extend Inputs to 33 bit, and vectorized compare input values using specified
/// comparison \p cmp , then add the result with \p c .
///
/// \tparam [in] AT The type of the first value, can only be 32 bit integer
/// \tparam [in] BT The type of the second value, can only be 32 bit integer
/// \tparam [in] BinaryOperation The type of the compare operation
/// \param [in] a The first value
/// \param [in] b The second value
/// \param [in] c The third value
/// \param [in] cmp The comparsion operator
/// \returns The comparison result of the two extended values, and add the
/// result with \p c .
template <typename AT, typename BT, typename BinaryOperation>
inline constexpr unsigned extend_vcompare2_add(AT a, BT b, unsigned c,
                                               BinaryOperation cmp);

/// Extend \p a and \p b to 33 bit and vectorized compare input values using
/// specified comparison \p cmp .
///
/// \tparam [in] AT The type of the first value, can only be 32 bit integer
/// \tparam [in] BT The type of the second value, can only be 32 bit integer
/// \tparam [in] BinaryOperation The type of the compare operation
/// \param [in] a The first value
/// \param [in] b The second value
/// \param [in] cmp The comparsion operator
/// \returns The comparison result of the two extended values.
template <typename AT, typename BT, typename BinaryOperation>
inline constexpr unsigned extend_vcompare4(AT a, BT b, BinaryOperation cmp);

/// Extend Inputs to 33 bit, and vectorized compare input values using specified
/// comparison \p cmp , then add the result with \p c .
///
/// \tparam [in] AT The type of the first value, can only be 32 bit integer
/// \tparam [in] BT The type of the second value, can only be 32 bit integer
/// \tparam [in] BinaryOperation The type of the compare operation
/// \param [in] a The first value
/// \param [in] b The second value
/// \param [in] c The third value
/// \param [in] cmp The comparsion operator
/// \returns The comparison result of the two extended values, and add the
/// result with \p c .
template <typename AT, typename BT, typename BinaryOperation>
inline constexpr unsigned extend_vcompare4_add(AT a, BT b, unsigned c,
                                               BinaryOperation cmp);
```

The math header file provides APIs for bit-field insertion (`bfi_safe`) and
bit-field extraction (`bfe_safe`). These are bounds-checked variants of
underlying `detail` APIs (`detail::bfi`, `detail::bfe`) which, in future
releases, will be exposed to the user.

```c++

/// Bitfield-insert with boundary checking.
///
/// Align and insert a bit field from \param x into \param y . Source \param
/// bit_start gives the starting bit position for the insertion, and source
/// \param num_bits gives the bit field length in bits.
///
/// \tparam T The type of \param x and \param y , must be an unsigned integer.
/// \param x The source of the bitfield.
/// \param y The source where bitfield is inserted.
/// \param bit_start The position to start insertion.
/// \param num_bits The number of bits to insertion.
template <typename T>
inline T bfi_safe(const T x, const T y, const uint32_t bit_start,
                  const uint32_t num_bits);

/// Bitfield-extract with boundary checking.
///
/// Extract bit field from \param source and return the zero or sign-extended
/// result. Source \param bit_start gives the bit field starting bit position,
/// and source \param num_bits gives the bit field length in bits.
///
/// The result is padded with the sign bit of the extracted field. If `num_bits`
/// is zero, the  result is zero. If the start position is beyond the msb of the
/// input, the result is filled with the replicated sign bit of the extracted
/// field.
///
/// \tparam T The type of \param source value, must be an integer.
/// \param source The source value to extracting.
/// \param bit_start The position to start extracting.
/// \param num_bits The number of bits to extracting.
template <typename T>
inline T bfe_safe(const T source, const uint32_t bit_start,
                  const uint32_t num_bits);
```

## Sample Code

Below is a simple linear algebra sample, which computes `y = mx + b` implemented
using this library:

``` c++
#include <cassert>
#include <iostream>

#include <syclcompat.hpp>
#include <sycl/sycl.hpp>

/**
 * Slope intercept form of a straight line equation: Y = m * X + b
 */
template <int BLOCK_SIZE>
void slope_intercept(float *Y, float *X, float m, float b, size_t n) {

  // Block index
  size_t bx = syclcompat::work_group_id::x();
  // Thread index
  size_t tx = syclcompat::local_id::x();

  size_t i = bx * BLOCK_SIZE + tx;
  // or  i = syclcompat::global_id::x();
  if (i < n)
    Y[i] = m * X[i] + b;
}

void check_memory(void *ptr, std::string msg) {
  if (ptr == nullptr) {
    std::cerr << "Failed to allocate memory: " << msg << std::endl;
    exit(EXIT_FAILURE);
  }
}

/**
 * Program main
 */
int main(int argc, char **argv) {
  std::cout << "Simple Kernel example" << std::endl;

  constexpr size_t n_points = 32;
  constexpr float m = 1.5f;
  constexpr float b = 0.5f;

  int block_size = 32;
  if (block_size > syclcompat::get_current_device()
                       .get_info<sycl::info::device::max_work_group_size>())
    block_size = 16;

  std::cout << "block_size = " << block_size << ", n_points = " << n_points
            << std::endl;

  // Allocate host memory for vectors X and Y
  size_t mem_size = n_points * sizeof(float);
  float *h_X = (float *)syclcompat::malloc_host(mem_size);
  float *h_Y = (float *)syclcompat::malloc_host(mem_size);
  check_memory(h_X, "h_X allocation failed.");
  check_memory(h_Y, "h_Y allocation failed.");

  // Alternative templated allocation for the expected output
  float *h_expected = syclcompat::malloc_host<float>(n_points);
  check_memory(h_expected, "Not enough for h_expected.");

  // Initialize host memory & expected output
  for (size_t i = 0; i < n_points; i++) {
    h_X[i] = i + 1;
    h_expected[i] = m * h_X[i] + b;
  }

  // Allocate device memory
  float *d_X = (float *)syclcompat::malloc(mem_size);
  float *d_Y = (float *)syclcompat::malloc(mem_size);
  check_memory(d_X, "d_X allocation failed.");
  check_memory(d_Y, "d_Y allocation failed.");

  // copy host memory to device
  syclcompat::memcpy(d_X, h_X, mem_size);

  size_t threads = block_size;
  size_t grid = n_points / block_size;

  std::cout << "Computing result using SYCL Kernel... ";
  if (block_size == 16) {
    syclcompat::launch<slope_intercept<16>>(grid, threads, d_Y, d_X, m, b,
                                        n_points);
  } else {
    syclcompat::launch<slope_intercept<32>>(grid, threads, d_Y, d_X, m, b,
                                        n_points);
  }
  syclcompat::wait();
  std::cout << "DONE" << std::endl;

  // Async copy result from device to host
  syclcompat::memcpy_async(h_Y, d_Y, mem_size).wait();

  // Check output
  for (size_t i = 0; i < n_points; i++) {
    assert(h_Y[i] - h_expected[i] < 1e-6);
  }

  // Clean up memory
  syclcompat::free(h_X);
  syclcompat::free(h_Y);
  syclcompat::free(h_expected);
  syclcompat::free(d_X);
  syclcompat::free(d_Y);

  return 0;
}
```

## Maintainers

To report problems with this library, please open a new issue with the [COMPAT]
tag at:

<https://github.com/intel/llvm/issues>

## Contributors

Alberto Cabrera, Codeplay \
Gordon Brown, Codeplay \
Joe Todd, Codeplay \
Pietro Ghiglio, Codeplay \
Ruyman Reyes, Codeplay/Intel

## Contributions

This library is licensed under the Apache 2.0 license. If you have an idea for a
new sample, different build system integration or even a fix for something that
is broken, please get in contact.<|MERGE_RESOLUTION|>--- conflicted
+++ resolved
@@ -213,7 +213,6 @@
 example of an equivalent SYCL call for a 3D kernel using `compat` is
 `syclcompat::global_id::x() == get_global_id(2)`.
 
-<<<<<<< HEAD
 ### Local Memory
 
 When using `compat` functions, there are two distinct interfaces to allocate
@@ -290,8 +289,6 @@
 #endif
 ```
 
-=======
->>>>>>> fb2fcc25
 ### launch<function>
 
 SYCLcompat provides a kernel `launch` interface which accepts a function that
