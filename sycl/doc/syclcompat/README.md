--- conflicted
+++ resolved
@@ -2178,7 +2178,6 @@
 inline constexpr RetT extend_vavrg2_sat(AT a, BT b, RetT c);
 ```
 
-<<<<<<< HEAD
 Similarly, a set of vectorized extend 32-bit operations is provided in the math 
 header treating each of the 32-bit operands as 4-elements vector (8-bits each) 
 while handling sign extension to 9-bits internally. There is support for `add`,
@@ -2483,7 +2482,6 @@
 inline constexpr unsigned extend_vcompare4_add(AT a, BT b, unsigned c,
                                                BinaryOperation cmp);
 
-=======
 The math header file provides APIs for bit-field insertion (`bfi_safe`) and
 bit-field extraction (`bfe_safe`). These are bounds-checked variants of
 underlying `detail` APIs (`detail::bfi`, `detail::bfe`) which, in future
@@ -2524,7 +2522,6 @@
 template <typename T>
 inline T bfe_safe(const T source, const uint32_t bit_start,
                   const uint32_t num_bits);
->>>>>>> bdeb0ef5
 ```
 
 ## Sample Code
