--- conflicted
+++ resolved
@@ -1880,7 +1880,244 @@
                                      BinaryOperation second_op);
 ```
 
-<<<<<<< HEAD
+Another set of vectorized extend 32-bit operations is provided in the math 
+header.These APIs treat each of the 32-bit operands as 2-elements vector 
+(16-bits each) while handling sign extension to 17-bits internally. There is 
+support for `add`, `sub`, `absdiff`, `min`, `max` and `avg` binary operations. 
+Each operation provides has a `_sat` variat which determines if the returning 
+value is saturated or not, and a `_add` variant that computes the binary sum 
+of the the initial operation outputs and a third operand. 
+
+```cpp
+/// Compute vectorized addition of \p a and \p b, with each value treated as a
+/// 2 elements vector type and extend each element to 17 bit.
+/// \tparam [in] RetT The type of the return value, can only be 32 bit integer
+/// \tparam [in] AT The type of the first value, can only be 32 bit integer
+/// \tparam [in] BT The type of the second value, can only be 32 bit integer
+/// \param [in] a The first value
+/// \param [in] b The second value
+/// \param [in] c The third value
+/// \returns The extend vectorized addition of the two values
+template <typename RetT, typename AT, typename BT>
+inline constexpr RetT extend_vadd2(AT a, BT b, RetT c);
+
+/// Compute vectorized addition of \p a and \p b, with each value treated as a 2
+/// elements vector type and extend each element to 17 bit. Then add each half
+/// of the result and add with \p c.
+/// \tparam [in] RetT The type of the return value, can only be 32 bit integer
+/// \tparam [in] AT The type of the first value, can only be 32 bit integer
+/// \tparam [in] BT The type of the second value, can only be 32 bit integer
+/// \param [in] a The first value
+/// \param [in] b The second value
+/// \param [in] c The third value
+/// \returns The addition of each half of extend vectorized addition of the two
+/// values and the third value
+template <typename RetT, typename AT, typename BT>
+inline constexpr RetT extend_vadd2_add(AT a, BT b, RetT c);
+
+/// Compute vectorized addition of \p a and \p b with saturation, with each
+/// value treated as a 2 elements vector type and extend each element to 17 bit.
+/// \tparam [in] RetT The type of the return value, can only be 32 bit integer
+/// \tparam [in] AT The type of the first value, can only be 32 bit integer
+/// \tparam [in] BT The type of the second value, can only be 32 bit integer
+/// \param [in] a The first value
+/// \param [in] b The second value
+/// \param [in] c The third value
+/// \returns The extend vectorized addition of the two values with saturation
+template <typename RetT, typename AT, typename BT>
+inline constexpr RetT extend_vadd2_sat(AT a, BT b, RetT c);
+
+/// Compute vectorized subtraction of \p a and \p b, with each value treated as
+/// a 2 elements vector type and extend each element to 17 bit.
+/// \tparam [in] RetT The type of the return value, can only be 32 bit integer
+/// \tparam [in] AT The type of the first value, can only be 32 bit integer
+/// \tparam [in] BT The type of the second value, can only be 32 bit integer
+/// \param [in] a The first value
+/// \param [in] b The second value
+/// \param [in] c The third value
+/// \returns The extend vectorized subtraction of the two values
+template <typename RetT, typename AT, typename BT>
+inline constexpr RetT extend_vsub2(AT a, BT b, RetT c);
+
+/// Compute vectorized subtraction of \p a and \p b, with each value treated as
+/// a 2 elements vector type and extend each element to 17 bit. Then add each
+/// half of the result and add with \p c.
+/// \tparam [in] RetT The type of the return value, can only be 32 bit integer
+/// \tparam [in] AT The type of the first value, can only be 32 bit integer
+/// \tparam [in] BT The type of the second value, can only be 32 bit integer
+/// \param [in] a The first value
+/// \param [in] b The second value
+/// \param [in] c The third value
+/// \returns The addition of each half of extend vectorized subtraction of the
+/// two values and the third value
+template <typename RetT, typename AT, typename BT>
+inline constexpr RetT extend_vsub2_add(AT a, BT b, RetT c);
+
+/// Compute vectorized subtraction of \p a and \p b with saturation, with each
+/// value treated as a 2 elements vector type and extend each element to 17 bit.
+/// \tparam [in] RetT The type of the return value, can only be 32 bit integer
+/// \tparam [in] AT The type of the first value, can only be 32 bit integer
+/// \tparam [in] BT The type of the second value, can only be 32 bit integer
+/// \param [in] a The first value
+/// \param [in] b The second value
+/// \param [in] c The third value
+/// \returns The extend vectorized subtraction of the two values with saturation
+template <typename RetT, typename AT, typename BT>
+inline constexpr RetT extend_vsub2_sat(AT a, BT b, RetT c);
+
+/// Compute vectorized abs_diff of \p a and \p b, with each value treated as a 2
+/// elements vector type and extend each element to 17 bit.
+/// \tparam [in] RetT The type of the return value, can only be 32 bit integer
+/// \tparam [in] AT The type of the first value, can only be 32 bit integer
+/// \tparam [in] BT The type of the second value, can only be 32 bit integer
+/// \param [in] a The first value
+/// \param [in] b The second value
+/// \param [in] c The third value
+/// \returns The extend vectorized abs_diff of the two values
+template <typename RetT, typename AT, typename BT>
+inline constexpr RetT extend_vabsdiff2(AT a, BT b, RetT c);
+
+/// Compute vectorized abs_diff of \p a and \p b, with each value treated as a 2
+/// elements vector type and extend each element to 17 bit. Then add each half
+/// of the result and add with \p c.
+/// \tparam [in] RetT The type of the return value, can only be 32 bit integer
+/// \tparam [in] AT The type of the first value, can only be 32 bit integer
+/// \tparam [in] BT The type of the second value, can only be 32 bit integer
+/// \param [in] a The first value
+/// \param [in] b The second value
+/// \param [in] c The third value
+/// \returns The addition of each half of extend vectorized abs_diff of the
+/// two values and the third value
+template <typename RetT, typename AT, typename BT>
+inline constexpr RetT extend_vabsdiff2_add(AT a, BT b, RetT c);
+
+/// Compute vectorized abs_diff of \p a and \p b with saturation, with each
+/// value treated as a 2 elements vector type and extend each element to 17 bit.
+/// \tparam [in] RetT The type of the return value, can only be 32 bit integer
+/// \tparam [in] AT The type of the first value, can only be 32 bit integer
+/// \tparam [in] BT The type of the second value, can only be 32 bit integer
+/// \param [in] a The first value
+/// \param [in] b The second value
+/// \param [in] c The third value
+/// \returns The extend vectorized abs_diff of the two values with saturation
+template <typename RetT, typename AT, typename BT>
+inline constexpr RetT extend_vabsdiff2_sat(AT a, BT b, RetT c);
+
+/// Compute vectorized minimum of \p a and \p b, with each value treated as a 2
+/// elements vector type and extend each element to 17 bit.
+/// \tparam [in] RetT The type of the return value, can only be 32 bit integer
+/// \tparam [in] AT The type of the first value, can only be 32 bit integer
+/// \tparam [in] BT The type of the second value, can only be 32 bit integer
+/// \param [in] a The first value
+/// \param [in] b The second value
+/// \param [in] c The third value
+/// \returns The extend vectorized minimum of the two values
+template <typename RetT, typename AT, typename BT>
+inline constexpr RetT extend_vmin2(AT a, BT b, RetT c);
+
+/// Compute vectorized minimum of \p a and \p b, with each value treated as a 2
+/// elements vector type and extend each element to 17 bit. Then add each half
+/// of the result and add with \p c.
+/// \tparam [in] RetT The type of the return value, can only be 32 bit integer
+/// \tparam [in] AT The type of the first value, can only be 32 bit integer
+/// \tparam [in] BT The type of the second value, can only be 32 bit integer
+/// \param [in] a The first value
+/// \param [in] b The second value
+/// \param [in] c The third value
+/// \returns The addition of each half of extend vectorized minimum of the
+/// two values and the third value
+template <typename RetT, typename AT, typename BT>
+inline constexpr RetT extend_vmin2_add(AT a, BT b, RetT c);
+
+/// Compute vectorized minimum of \p a and \p b with saturation, with each value
+/// treated as a 2 elements vector type and extend each element to 17 bit.
+/// \tparam [in] RetT The type of the return value, can only be 32 bit integer
+/// \tparam [in] AT The type of the first value, can only be 32 bit integer
+/// \tparam [in] BT The type of the second value, can only be 32 bit integer
+/// \param [in] a The first value
+/// \param [in] b The second value
+/// \param [in] c The third value
+/// \returns The extend vectorized minimum of the two values with saturation
+template <typename RetT, typename AT, typename BT>
+inline constexpr RetT extend_vmin2_sat(AT a, BT b, RetT c);
+
+/// Compute vectorized maximum of \p a and \p b, with each value treated as a 2
+/// elements vector type and extend each element to 17 bit.
+/// \tparam [in] RetT The type of the return value, can only be 32 bit integer
+/// \tparam [in] AT The type of the first value, can only be 32 bit integer
+/// \tparam [in] BT The type of the second value, can only be 32 bit integer
+/// \param [in] a The first value
+/// \param [in] b The second value
+/// \param [in] c The third value
+/// \returns The extend vectorized maximum of the two values
+template <typename RetT, typename AT, typename BT>
+inline constexpr RetT extend_vmax2(AT a, BT b, RetT c);
+
+/// Compute vectorized maximum of \p a and \p b, with each value treated as a 2
+/// elements vector type and extend each element to 17 bit. Then add each half
+/// of the result and add with \p c.
+/// \tparam [in] RetT The type of the return value, can only be 32 bit integer
+/// \tparam [in] AT The type of the first value, can only be 32 bit integer
+/// \tparam [in] BT The type of the second value, can only be 32 bit integer
+/// \param [in] a The first value
+/// \param [in] b The second value
+/// \param [in] c The third value
+/// \returns The addition of each half of extend vectorized maximum of the
+/// two values and the third value
+template <typename RetT, typename AT, typename BT>
+inline constexpr RetT extend_vmax2_add(AT a, BT b, RetT c);
+
+/// Compute vectorized maximum of \p a and \p b with saturation, with each value
+/// treated as a 2 elements vector type and extend each element to 17 bit.
+/// \tparam [in] RetT The type of the return value, can only be 32 bit integer
+/// \tparam [in] AT The type of the first value, can only be 32 bit integer
+/// \tparam [in] BT The type of the second value, can only be 32 bit integer
+/// \param [in] a The first value
+/// \param [in] b The second value
+/// \param [in] c The third value
+/// \returns The extend vectorized maximum of the two values with saturation
+template <typename RetT, typename AT, typename BT>
+inline constexpr RetT extend_vmax2_sat(AT a, BT b, RetT c);
+
+/// Compute vectorized average of \p a and \p b, with each value treated as a 2
+/// elements vector type and extend each element to 17 bit.
+/// \tparam [in] RetT The type of the return value, can only be 32 bit integer
+/// \tparam [in] AT The type of the first value, can only be 32 bit integer
+/// \tparam [in] BT The type of the second value, can only be 32 bit integer
+/// \param [in] a The first value
+/// \param [in] b The second value
+/// \param [in] c The third value
+/// \returns The extend vectorized average of the two values
+template <typename RetT, typename AT, typename BT>
+inline constexpr RetT extend_vavrg2(AT a, BT b, RetT c);
+
+/// Compute vectorized average of \p a and \p b, with each value treated as a 2
+/// elements vector type and extend each element to 17 bit. Then add each half
+/// of the result and add with \p c.
+/// \tparam [in] RetT The type of the return value, can only be 32 bit integer
+/// \tparam [in] AT The type of the first value, can only be 32 bit integer
+/// \tparam [in] BT The type of the second value, can only be 32 bit integer
+/// \param [in] a The first value
+/// \param [in] b The second value
+/// \param [in] c The third value
+/// \returns The addition of each half of extend average maximum of the
+/// two values and the third value
+template <typename RetT, typename AT, typename BT>
+inline constexpr RetT extend_vavrg2_add(AT a, BT b, RetT c);
+
+/// Compute vectorized average of \p a and \p b with saturation, with each value
+/// treated as a 2 elements vector type and extend each element to 17 bit.
+/// \tparam [in] RetT The type of the return value, can only be 32 bit integer
+/// \tparam [in] AT The type of the first value, can only be 32 bit integer
+/// \tparam [in] BT The type of the second value, can only be 32 bit integer
+/// \param [in] a The first value
+/// \param [in] b The second value
+/// \param [in] c The third value
+/// \returns The extend vectorized average of the two values with saturation
+template <typename RetT, typename AT, typename BT>
+inline constexpr RetT extend_vavrg2_sat(AT a, BT b, RetT c);
+```
+
 The math header file provides APIs for bit-field insertion (`bfi_safe`) and
 bit-field extraction (`bfe_safe`). These are bounds-checked variants of
 underlying `detail` APIs (`detail::bfi`, `detail::bfe`) which, in future
@@ -1921,244 +2158,6 @@
 template <typename T>
 inline T bfe_safe(const T source, const uint32_t bit_start,
                   const uint32_t num_bits);
-=======
-Another set of vectorized extend 32-bit operations is provided in the math 
-header.These APIs treat each of the 32-bit operands as 2-elements vector 
-(16-bits each) while handling sign extension to 17-bits internally. There is 
-support for `add`, `sub`, `absdiff`, `min`, `max` and `avg` binary operations. 
-Each operation provides has a `_sat` variat which determines if the returning 
-value is saturated or not, and a `_add` variant that computes the binary sum 
-of the the initial operation outputs and a third operand. 
-
-```cpp
-/// Compute vectorized addition of \p a and \p b, with each value treated as a
-/// 2 elements vector type and extend each element to 17 bit.
-/// \tparam [in] RetT The type of the return value, can only be 32 bit integer
-/// \tparam [in] AT The type of the first value, can only be 32 bit integer
-/// \tparam [in] BT The type of the second value, can only be 32 bit integer
-/// \param [in] a The first value
-/// \param [in] b The second value
-/// \param [in] c The third value
-/// \returns The extend vectorized addition of the two values
-template <typename RetT, typename AT, typename BT>
-inline constexpr RetT extend_vadd2(AT a, BT b, RetT c);
-
-/// Compute vectorized addition of \p a and \p b, with each value treated as a 2
-/// elements vector type and extend each element to 17 bit. Then add each half
-/// of the result and add with \p c.
-/// \tparam [in] RetT The type of the return value, can only be 32 bit integer
-/// \tparam [in] AT The type of the first value, can only be 32 bit integer
-/// \tparam [in] BT The type of the second value, can only be 32 bit integer
-/// \param [in] a The first value
-/// \param [in] b The second value
-/// \param [in] c The third value
-/// \returns The addition of each half of extend vectorized addition of the two
-/// values and the third value
-template <typename RetT, typename AT, typename BT>
-inline constexpr RetT extend_vadd2_add(AT a, BT b, RetT c);
-
-/// Compute vectorized addition of \p a and \p b with saturation, with each
-/// value treated as a 2 elements vector type and extend each element to 17 bit.
-/// \tparam [in] RetT The type of the return value, can only be 32 bit integer
-/// \tparam [in] AT The type of the first value, can only be 32 bit integer
-/// \tparam [in] BT The type of the second value, can only be 32 bit integer
-/// \param [in] a The first value
-/// \param [in] b The second value
-/// \param [in] c The third value
-/// \returns The extend vectorized addition of the two values with saturation
-template <typename RetT, typename AT, typename BT>
-inline constexpr RetT extend_vadd2_sat(AT a, BT b, RetT c);
-
-/// Compute vectorized subtraction of \p a and \p b, with each value treated as
-/// a 2 elements vector type and extend each element to 17 bit.
-/// \tparam [in] RetT The type of the return value, can only be 32 bit integer
-/// \tparam [in] AT The type of the first value, can only be 32 bit integer
-/// \tparam [in] BT The type of the second value, can only be 32 bit integer
-/// \param [in] a The first value
-/// \param [in] b The second value
-/// \param [in] c The third value
-/// \returns The extend vectorized subtraction of the two values
-template <typename RetT, typename AT, typename BT>
-inline constexpr RetT extend_vsub2(AT a, BT b, RetT c);
-
-/// Compute vectorized subtraction of \p a and \p b, with each value treated as
-/// a 2 elements vector type and extend each element to 17 bit. Then add each
-/// half of the result and add with \p c.
-/// \tparam [in] RetT The type of the return value, can only be 32 bit integer
-/// \tparam [in] AT The type of the first value, can only be 32 bit integer
-/// \tparam [in] BT The type of the second value, can only be 32 bit integer
-/// \param [in] a The first value
-/// \param [in] b The second value
-/// \param [in] c The third value
-/// \returns The addition of each half of extend vectorized subtraction of the
-/// two values and the third value
-template <typename RetT, typename AT, typename BT>
-inline constexpr RetT extend_vsub2_add(AT a, BT b, RetT c);
-
-/// Compute vectorized subtraction of \p a and \p b with saturation, with each
-/// value treated as a 2 elements vector type and extend each element to 17 bit.
-/// \tparam [in] RetT The type of the return value, can only be 32 bit integer
-/// \tparam [in] AT The type of the first value, can only be 32 bit integer
-/// \tparam [in] BT The type of the second value, can only be 32 bit integer
-/// \param [in] a The first value
-/// \param [in] b The second value
-/// \param [in] c The third value
-/// \returns The extend vectorized subtraction of the two values with saturation
-template <typename RetT, typename AT, typename BT>
-inline constexpr RetT extend_vsub2_sat(AT a, BT b, RetT c);
-
-/// Compute vectorized abs_diff of \p a and \p b, with each value treated as a 2
-/// elements vector type and extend each element to 17 bit.
-/// \tparam [in] RetT The type of the return value, can only be 32 bit integer
-/// \tparam [in] AT The type of the first value, can only be 32 bit integer
-/// \tparam [in] BT The type of the second value, can only be 32 bit integer
-/// \param [in] a The first value
-/// \param [in] b The second value
-/// \param [in] c The third value
-/// \returns The extend vectorized abs_diff of the two values
-template <typename RetT, typename AT, typename BT>
-inline constexpr RetT extend_vabsdiff2(AT a, BT b, RetT c);
-
-/// Compute vectorized abs_diff of \p a and \p b, with each value treated as a 2
-/// elements vector type and extend each element to 17 bit. Then add each half
-/// of the result and add with \p c.
-/// \tparam [in] RetT The type of the return value, can only be 32 bit integer
-/// \tparam [in] AT The type of the first value, can only be 32 bit integer
-/// \tparam [in] BT The type of the second value, can only be 32 bit integer
-/// \param [in] a The first value
-/// \param [in] b The second value
-/// \param [in] c The third value
-/// \returns The addition of each half of extend vectorized abs_diff of the
-/// two values and the third value
-template <typename RetT, typename AT, typename BT>
-inline constexpr RetT extend_vabsdiff2_add(AT a, BT b, RetT c);
-
-/// Compute vectorized abs_diff of \p a and \p b with saturation, with each
-/// value treated as a 2 elements vector type and extend each element to 17 bit.
-/// \tparam [in] RetT The type of the return value, can only be 32 bit integer
-/// \tparam [in] AT The type of the first value, can only be 32 bit integer
-/// \tparam [in] BT The type of the second value, can only be 32 bit integer
-/// \param [in] a The first value
-/// \param [in] b The second value
-/// \param [in] c The third value
-/// \returns The extend vectorized abs_diff of the two values with saturation
-template <typename RetT, typename AT, typename BT>
-inline constexpr RetT extend_vabsdiff2_sat(AT a, BT b, RetT c);
-
-/// Compute vectorized minimum of \p a and \p b, with each value treated as a 2
-/// elements vector type and extend each element to 17 bit.
-/// \tparam [in] RetT The type of the return value, can only be 32 bit integer
-/// \tparam [in] AT The type of the first value, can only be 32 bit integer
-/// \tparam [in] BT The type of the second value, can only be 32 bit integer
-/// \param [in] a The first value
-/// \param [in] b The second value
-/// \param [in] c The third value
-/// \returns The extend vectorized minimum of the two values
-template <typename RetT, typename AT, typename BT>
-inline constexpr RetT extend_vmin2(AT a, BT b, RetT c);
-
-/// Compute vectorized minimum of \p a and \p b, with each value treated as a 2
-/// elements vector type and extend each element to 17 bit. Then add each half
-/// of the result and add with \p c.
-/// \tparam [in] RetT The type of the return value, can only be 32 bit integer
-/// \tparam [in] AT The type of the first value, can only be 32 bit integer
-/// \tparam [in] BT The type of the second value, can only be 32 bit integer
-/// \param [in] a The first value
-/// \param [in] b The second value
-/// \param [in] c The third value
-/// \returns The addition of each half of extend vectorized minimum of the
-/// two values and the third value
-template <typename RetT, typename AT, typename BT>
-inline constexpr RetT extend_vmin2_add(AT a, BT b, RetT c);
-
-/// Compute vectorized minimum of \p a and \p b with saturation, with each value
-/// treated as a 2 elements vector type and extend each element to 17 bit.
-/// \tparam [in] RetT The type of the return value, can only be 32 bit integer
-/// \tparam [in] AT The type of the first value, can only be 32 bit integer
-/// \tparam [in] BT The type of the second value, can only be 32 bit integer
-/// \param [in] a The first value
-/// \param [in] b The second value
-/// \param [in] c The third value
-/// \returns The extend vectorized minimum of the two values with saturation
-template <typename RetT, typename AT, typename BT>
-inline constexpr RetT extend_vmin2_sat(AT a, BT b, RetT c);
-
-/// Compute vectorized maximum of \p a and \p b, with each value treated as a 2
-/// elements vector type and extend each element to 17 bit.
-/// \tparam [in] RetT The type of the return value, can only be 32 bit integer
-/// \tparam [in] AT The type of the first value, can only be 32 bit integer
-/// \tparam [in] BT The type of the second value, can only be 32 bit integer
-/// \param [in] a The first value
-/// \param [in] b The second value
-/// \param [in] c The third value
-/// \returns The extend vectorized maximum of the two values
-template <typename RetT, typename AT, typename BT>
-inline constexpr RetT extend_vmax2(AT a, BT b, RetT c);
-
-/// Compute vectorized maximum of \p a and \p b, with each value treated as a 2
-/// elements vector type and extend each element to 17 bit. Then add each half
-/// of the result and add with \p c.
-/// \tparam [in] RetT The type of the return value, can only be 32 bit integer
-/// \tparam [in] AT The type of the first value, can only be 32 bit integer
-/// \tparam [in] BT The type of the second value, can only be 32 bit integer
-/// \param [in] a The first value
-/// \param [in] b The second value
-/// \param [in] c The third value
-/// \returns The addition of each half of extend vectorized maximum of the
-/// two values and the third value
-template <typename RetT, typename AT, typename BT>
-inline constexpr RetT extend_vmax2_add(AT a, BT b, RetT c);
-
-/// Compute vectorized maximum of \p a and \p b with saturation, with each value
-/// treated as a 2 elements vector type and extend each element to 17 bit.
-/// \tparam [in] RetT The type of the return value, can only be 32 bit integer
-/// \tparam [in] AT The type of the first value, can only be 32 bit integer
-/// \tparam [in] BT The type of the second value, can only be 32 bit integer
-/// \param [in] a The first value
-/// \param [in] b The second value
-/// \param [in] c The third value
-/// \returns The extend vectorized maximum of the two values with saturation
-template <typename RetT, typename AT, typename BT>
-inline constexpr RetT extend_vmax2_sat(AT a, BT b, RetT c);
-
-/// Compute vectorized average of \p a and \p b, with each value treated as a 2
-/// elements vector type and extend each element to 17 bit.
-/// \tparam [in] RetT The type of the return value, can only be 32 bit integer
-/// \tparam [in] AT The type of the first value, can only be 32 bit integer
-/// \tparam [in] BT The type of the second value, can only be 32 bit integer
-/// \param [in] a The first value
-/// \param [in] b The second value
-/// \param [in] c The third value
-/// \returns The extend vectorized average of the two values
-template <typename RetT, typename AT, typename BT>
-inline constexpr RetT extend_vavrg2(AT a, BT b, RetT c);
-
-/// Compute vectorized average of \p a and \p b, with each value treated as a 2
-/// elements vector type and extend each element to 17 bit. Then add each half
-/// of the result and add with \p c.
-/// \tparam [in] RetT The type of the return value, can only be 32 bit integer
-/// \tparam [in] AT The type of the first value, can only be 32 bit integer
-/// \tparam [in] BT The type of the second value, can only be 32 bit integer
-/// \param [in] a The first value
-/// \param [in] b The second value
-/// \param [in] c The third value
-/// \returns The addition of each half of extend average maximum of the
-/// two values and the third value
-template <typename RetT, typename AT, typename BT>
-inline constexpr RetT extend_vavrg2_add(AT a, BT b, RetT c);
-
-/// Compute vectorized average of \p a and \p b with saturation, with each value
-/// treated as a 2 elements vector type and extend each element to 17 bit.
-/// \tparam [in] RetT The type of the return value, can only be 32 bit integer
-/// \tparam [in] AT The type of the first value, can only be 32 bit integer
-/// \tparam [in] BT The type of the second value, can only be 32 bit integer
-/// \param [in] a The first value
-/// \param [in] b The second value
-/// \param [in] c The third value
-/// \returns The extend vectorized average of the two values with saturation
-template <typename RetT, typename AT, typename BT>
-inline constexpr RetT extend_vavrg2_sat(AT a, BT b, RetT c);
->>>>>>> ec1e92a7
 ```
 
 ## Sample Code
