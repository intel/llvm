--- conflicted
+++ resolved
@@ -1330,7 +1330,6 @@
 template <typename ValueT>
 inline ValueT length(const ValueT *a, const int len);
 
-<<<<<<< HEAD
 inline ValueT clamp(ValueT val, ValueT min_val, ValueT max_val);
 
 // Determine whether 2 element value is NaN.
@@ -1346,7 +1345,6 @@
   return sycl::cbrt(static_cast<ValueT>(val));
 }
 
-// min function overloads.
 // For floating-point types, `float` or `double` arguments are acceptable.
 // For integer types, `std::uint32_t`, `std::int32_t`, `std::uint64_t` or
 // `std::int64_t` type arguments are acceptable.
@@ -1422,7 +1420,6 @@
                         sycl::marray<ValueT, 2>>
 relu(const sycl::marray<ValueT, 2> a);
 
-=======
 // The following definition is enabled when BinaryOperation(ValueT, ValueT) returns bool
 // std::enable_if_t<std::is_same_v<std::invoke_result_t<BinaryOperation, ValueT, ValueT>, bool>, bool>
 template <typename ValueT, class BinaryOperation>
@@ -1461,7 +1458,6 @@
 inline unsigned unordered_compare_mask(const sycl::vec<ValueT, 2> a,
                                        const sycl::vec<ValueT, 2> b,
                                        const BinaryOperation binary_op);
->>>>>>> e6d9d4c6
 
 template <typename S, typename T> inline T vectorized_max(T a, T b);
 
