--- conflicted
+++ resolved
@@ -362,93 +362,7 @@
   static node get_node_from_event(event nodeEvent);
 };
 
-<<<<<<< HEAD
-// State of a graph
-enum class graph_state {
-  modifiable,
-  executable
-};
-
-// New object representing graph
-template<graph_state State = graph_state::modifiable>
-class command_graph {};
-
-template<>
-class command_graph<graph_state::modifiable> {
-public:
-  command_graph(const context& syclContext, const device& syclDevice,
-                const property_list& propList = {});
-
-  command_graph(const queue& syclQueue,
-                const property_list& propList = {});
-
-  command_graph<graph_state::executable>
-  finalize(const property_list& propList = {}) const;
-
-  bool begin_recording(queue& recordingQueue, const property_list& propList = {});
-  bool begin_recording(const std::vector<queue>& recordingQueues, const property_list& propList = {});
-
-  bool end_recording();
-  bool end_recording(queue& recordingQueue);
-  bool end_recording(const std::vector<queue>& recordingQueues);
-
-  node add(const property_list& propList = {});
-
-  template<typename T>
-  node add(T cgf, const property_list& propList = {});
-
-  void make_edge(node& src, node& dest);
-
-  void print_graph(std::string path, bool verbose = false) const;
-
-  std::vector<node> get_nodes() const;
-  std::vector<node> get_root_nodes() const;
-};
-
-template<>
-class command_graph<graph_state::executable> {
-public:
-    command_graph() = delete;
-};
-}  // namespace ext::oneapi::experimental
-
-// New methods added to the sycl::queue class
-using namespace ext::oneapi::experimental;
-class queue {
-public:
-
-  ext::oneapi::experimental::queue_state
-  ext_oneapi_get_state() const;
-
-  ext::oneapi::experimental::command_graph<graph_state::modifiable> 
-  ext_oneapi_get_graph() const;
-
-  /* -- graph convenience shortcuts -- */
-
-  event ext_oneapi_graph(command_graph<graph_state::executable>& graph);
-  event ext_oneapi_graph(command_graph<graph_state::executable>& graph,
-                   event depEvent);
-  event ext_oneapi_graph(command_graph<graph_state::executable>& graph,
-                   const std::vector<event>& depEvents);
-};
-
-// New methods added to the sycl::handler class
-class handler {
-public:
-  void ext_oneapi_graph(command_graph<graph_state::executable>& graph);
-}
-
-// New methods added to the sycl::event class
-class event {
-public:
-  template <typename Param>
-  typename Param::return_type ext_oneapi_get_profiling_info(node Node) const;
-}
-
-}  // namespace sycl
-=======
 }  // sycl::namespace ext::oneapi::experimental
->>>>>>> e8361f60
 ----
 
 :crs: https://www.khronos.org/registry/SYCL/specs/sycl-2020/html/sycl-2020.html#sec:reference-semantics
