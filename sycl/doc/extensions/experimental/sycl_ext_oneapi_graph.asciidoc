--- conflicted
+++ resolved
@@ -1980,7 +1980,12 @@
 New methods are also defined that enable submitting an executable graph, 
 e.g. directly to a queue without returning an event.
 
-<<<<<<< HEAD
+==== sycl_ext_oneapi_free_function_kernels
+
+`sycl_ext_oneapi_free_function_kernels`, defined in 
+link:../proposed/sycl_ext_oneapi_free_function_kernels.asciidoc[sycl_ext_oneapi_free_function_kernels]
+can be used with SYCL Graphs. 
+
 ==== sycl_ext_oneapi_work_group_scratch_memory
 
 The new property defined by
@@ -1990,13 +1995,6 @@
 
 Removing this restriction is something we may look at for future revisions of
 `sycl_ext_oneapi_graph`.
-=======
-==== sycl_ext_oneapi_free_function_kernels
-
-`sycl_ext_oneapi_free_function_kernels`, defined in 
-link:../proposed/sycl_ext_oneapi_free_function_kernels.asciidoc[sycl_ext_oneapi_free_function_kernels]
-can be used with SYCL Graphs. 
->>>>>>> a024380e
 
 == Examples and Usage Guide
 
