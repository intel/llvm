= sycl_ext_oneapi_graph

:source-highlighter: coderay
:coderay-linenums-mode: table

// This section needs to be after the document title.
:doctype: book
:toc2:
:toc: left
:encoding: utf-8
:lang: en
:sectnums:
:dpcpp: pass:[DPC++]
:endnote: &#8212;{nbsp}end{nbsp}note

// Set the default source code type in this document to C++,
// for syntax highlighting purposes.  This is needed because
// docbook uses c++ and html5 uses cpp.
:language: {basebackend@docbook:c++:cpp}

== Notice

Copyright (c) 2022-2025 Intel Corporation.  All rights reserved.

Khronos(R) is a registered trademark and SYCL(TM) and SPIR(TM) are trademarks
of The Khronos Group Inc.  OpenCL(TM) is a trademark of Apple Inc. used by
permission by Khronos.


== Contact

To report problems with this extension, please open a new issue at:

https://github.com/intel/llvm/issues

== Contributors

Pablo Reble, Intel +
Julian Miller, Intel +
John Pennycook, Intel +
Guo Yejun, Intel +
Dan Holmes, Intel +
Greg Lueck, Intel +
Steffen Larsen, Intel +
Jaime Arteaga Molina, Intel +
Andrei Elovikov, Intel +
Ewan Crawford, Codeplay +
Ben Tracy, Codeplay +
Duncan McBain, Codeplay +
Peter Žužek, Codeplay +
Ruyman Reyes, Codeplay +
Gordon Brown, Codeplay +
Erik Tomusk, Codeplay +
Bjoern Knafla, Codeplay +
Lukas Sommer, Codeplay +
Maxime France-Pillois, Codeplay +
Jack Kirk, Codeplay +
Ronan Keryell, AMD +
Andrey Alekseenko, KTH Royal Institute of Technology +
Fábio Mestre, Codeplay +
Konrad Kusiak, Codeplay +

== Dependencies

This extension is written against the SYCL 2020 revision 10 specification.  All
references below to the "core SYCL specification" or to section numbers in the
SYCL specification refer to that revision.

== Status

This is an experimental extension specification, intended to provide early
access to features and gather community feedback.  Interfaces defined in this
specification are implemented in {dpcpp}, but they are not finalized and may
change incompatibly in future versions of {dpcpp} without prior notice.
*Shipping software products should not rely on APIs defined in this
specification.*

== Backend support status

Due to the experimental nature of the extension, support is not available across
all devices.

Table {counter: tableNumber}. Device Support Aspect.
[%header]
|===
| Device Descriptor | Description

|`aspect::ext_oneapi_graph`
| Indicates that the device supports all the APIs described in this extension.
|`aspect::ext_oneapi_limited_graph`
| Indicates that the device supports all the APIs described in this extension
except for those described in the <<executable-graph-update, Executable Graph
Update>> section. This is a temporary aspect that we intend to remove once
devices with full graph support are more prevalent.

|===

A device which reports `aspect::ext_oneapi_graph` must also report
`aspect::ext_oneapi_limited_graph`, as `aspect::ext_oneapi_graph` is a
superset of the limited aspect.

== Overview

With command groups SYCL is already able to create an implicit dependency
graph (in the form of a directed acyclic graph) of kernel execution at runtime,
as a command group object defines a set of requisites (edges) which must be
satisfied for commands (nodes) to be executed. However, because command-group
submission is tied to execution on the queue, without having a prior
construction step before starting execution, optimization opportunities are
missed from the runtime not being made aware of a defined dependency graph ahead
of execution.

The following benefits would become possible if the user could define a
dependency graph to the SYCL runtime prior to execution:

* Reduction in runtime overhead by only submitting a single graph object, rather
  than many individual command groups.

* Enable more work to be done ahead of time to improve runtime performance. This
  early work could be done in a setup phase of the program prior to repeated
  executions of the graph. Alternately, a future offline AOT compiler in a different
  process could be run prior to the execution of the application.

* Unlock DMA hardware features through graph analysis by the runtime.

* Graph optimizations become available, including but not limited to:
** Kernel fusion/fission.
** Inter-node memory reuse from data staying resident on device.
** Identification of the peak intermediate output memory requirement, used for
   more optimal memory allocation.

As well as benefits to the SYCL runtime, there are also advantages to the user
developing SYCL applications, as repetitive workloads no longer have to
redundantly issue the same sequence of commands. Instead, a graph is only
constructed once and submitted for execution as many times as is necessary, only
changing the data in input buffers or USM allocations. For applications from
specific domains, such as machine learning, where the same command group pattern
is run repeatedly for different inputs, this is particularly useful.

=== Requirements

In order to achieve the goals described in previous sections, the following
requirements were considered:

1. Ability to update parameters of the graph between submissions, without
   changing the overall graph structure.
2. Enable low effort porting of existing applications to use the extension.
3. Profiling, debugging, and tracing functionality at the granularity of graph
   nodes.
4. Integrate sub-graphs (previously constructed graphs) when constructing a new
   graph.
5. Support the USM model of memory as well as buffer/accessor model.
6. Compatible with other SYCL extensions and features, e.g. kernel fusion &
   built-in kernels.
7. Ability to record a graph with commands submitted to different devices in the
   same context.
8. Capability to serialize graphs to a binary format which can then be
   de-serialized and executed. This is helpful for AOT cases where a graph
   can be created by an offline tool to be loaded and run without the end-user
   incurring the overheads of graph creation.
9. Backend interoperability, the ability to retrieve a native graph object from
    the graph and use that in a native backend API.

To allow for prototype implementations of this extension to be developed
quickly for evaluation the scope of this proposal was limited to a subset
of these requirements. In particular, the serialization functionality (8),
backend interoperability (9), and a profiling/debugging interface (3) were
omitted. As these are not easy to abstract over several backends without
significant investigation. It is also hoped these features can be exposed as
additive changes to the API, and thus introduced in future versions of the
extension.

Another reason for deferring a serialize/deserialize API (8) is that its scope
could extend from emitting the graph in a binary format, to emitting a
standardized IR format that enables further device specific graph optimizations.

Multi-device support (7) is something that we are considering introducing into
the extension in later revisions, which may result in API changes. It has been
planned for to the extent that the definition of a graph node is device
specific, however currently all nodes in a graph must target the same device
provided to the graph constructor.

=== Graph Building Mechanisms

This extension contains two different API mechanisms for constructing a graph
of commands:

1. **Explicit graph building API** - Allows users to specify the exact nodes
and edges they want to add to the graph.

2. **Queue recording API (aka "Record & Replay")** - Introduces state to a
`sycl::queue` such that rather than scheduling commands immediately for
execution, they are added to the graph object instead, with edges captured from
the dependencies of the command group.

Each of these mechanisms for constructing a graph have their own advantages, so
having both APIs available allows the user to pick the one which is most
suitable for them. The queue recording API allows quicker porting of existing
applications, and can capture external work that is submitted to a queue, for
example via library function calls. While the explicit API can better express
what data is internal to the graph for optimization, and dependencies don't need
to be inferred.

It is valid to combine these two mechanisms, however it is invalid to modify
a graph using the explicit API while that graph is currently recording commands
from any queue, for example:

[source, c++]
----
graph.begin_recording(queue);
graph.add(/*command group*/);    // Invalid as graph is recording a queue
graph.end_recording();
----

== Specification

=== Feature test macro

This extension provides a feature-test macro as described in the core SYCL
specification.  An implementation supporting this extension must predefine the
macro `SYCL_EXT_ONEAPI_GRAPH` to one of the values defined in the table below.
Applications can test for the existence of this macro to determine if the
implementation supports this feature, or applications can test the macro's
value to determine which of the extension's APIs the implementation supports.

Table {counter: tableNumber}. Values of the `SYCL_EXT_ONEAPI_GRAPH` macro.
[%header,cols="1,5"]
|===
|Value |Description
|1     |Initial extension version. Base features are supported.
|===

=== SYCL Graph Terminology [[terminology]]

Table {counter: tableNumber}. Terminology.
[%header,cols="1,3"]
|===
| Concept | Description

| Graph
| A directed and acyclic graph (DAG) of commands (nodes) and their dependencies
(edges), represented by the `command_graph` class.

| Node
| A command, which can have different attributes, targeting a specific device.

| Edge
| Dependency between commands as a happens-before relationship.

|===

==== Explicit Graph Building API

When using the explicit graph building API to construct a graph, nodes and
edges are captured as follows.

Table {counter: tableNumber}. Explicit Graph Definition.
[%header,cols="1,3"]
|===
| Concept | Description

| Node
| In the explicit graph building API nodes are created by the user invoking
methods on a modifiable graph passing a command-group function (CGF). Each node
represents either a command-group or an empty operation.

| Edge
| In the explicit graph building API edges are primarily defined by the user
through newly added interfaces. This is either using the `make_edge()` function
to define an edge between existing nodes, or using a
`property::node::depends_on` property list when adding a new node to the graph.

Edges can also be created when explicitly adding nodes to the graph through
existing SYCL mechanisms for expressing dependencies. Data dependencies from
accessors to existing nodes in the graph are captured as an edge. Using
`handler::depends_on()` will also create a graph edge when passed an event
returned from a queue submission captured by a queue recording to the same
graph.
|===

==== Queue Recording API

When using the record & replay API to construct a graph by recording a queue,
nodes and edges are captured as follows.

Table {counter: tableNumber}. Recorded Graph Definition.
[%header,cols="1,3"]
|===
| Concept | Description

| Node
| A node in a queue recorded graph represents a command-group submission to the
device associated with the queue being recorded. Nodes are constructed from
the command-group functions (CGF) passed to `queue::submit()`, or from the queue
shortcut equivalents for the defined handler command types. Each submission
encompasses either one or both of a.) some data movement, b.) a single
asynchronous command launch. Nodes cannot define forward edges, only backwards.
That is, nodes can only create dependencies on command-groups that have already
been submitted.

| Edge
| An edge in a queue recorded graph is expressed through command group
dependencies in one of three ways. Firstly, through buffer accessors that
represent data dependencies between two command groups captured as nodes.
Secondly, by using the `handler::depends_on()` mechanism inside a command group
captured as a node. However, for an event passed to `handler::depends_on()` to
create an edge, it must be an event returned from a queue
submission captured by the same graph. Otherwise, a synchronous error will be
thrown with error code `invalid`. `handler::depends_on()` can be
used to express edges when a user is working with USM memory rather than SYCL
buffers. Thirdly, for a graph recorded with an in-order queue, an edge is added
automatically between two sequential command groups submitted to the in-order queue.
|===

==== Sub-Graph

A node in a graph can take the form of a nested sub-graph. This occurs when
a command-group submission that invokes `handler::ext_oneapi_graph()` with an
executable graph object is added to the graph as a node. The child graph node is
scheduled in the parent graph as-if edges are created to connect the root nodes
of the child graph with the dependent nodes of the parent graph.

Adding an executable graph as a sub-graph does not affect its existing node
dependencies, such that it could be submitted in future without any side
effects of prior uses as a sub-graph.

=== Node

[source, c++]
----
namespace sycl::ext::oneapi::experimental {
enum class node_type {
  empty,
  subgraph,
  kernel,
  memcpy,
  memset,
  memfill,
  prefetch,
  memadvise,
  ext_oneapi_barrier,
  host_task,
  async_malloc,
  async_free
};

class node {
public:
  node() = delete;

  node_type get_type() const;

  std::vector<node> get_predecessors() const;

  std::vector<node> get_successors() const;

  static node get_node_from_event(event nodeEvent);

  template <int Dimensions>
  void update_nd_range(nd_range<Dimensions> executionRange);

  template <int Dimensions>
  void update_range(range<Dimensions> executionRange);
};

}  // sycl::namespace ext::oneapi::experimental
----

:crs: https://www.khronos.org/registry/SYCL/specs/sycl-2020/html/sycl-2020.html#sec:reference-semantics

Node is a class that encapsulates tasks like SYCL kernel functions, or memory
operations for deferred execution. A graph must
be created first, the structure of a graph is defined second by adding nodes and
edges.

The `node` class provides the {crs}[common reference semantics].

==== Node Member Functions

[source, c++]
----
node_type get_type() const;
----

_Returns:_ A value representing the type of command this node represents.

[source, c++]
----
std::vector<node> get_predecessors() const;
----

_Returns:_ A list of the predecessor nodes which this node directly depends on.

[source, c++]
----
std::vector<node> get_successors() const;
----

_Returns:_ A list of the successor nodes which directly depend on this node.

[source, c++]
----
static node get_node_from_event(event nodeEvent);
----

_Effects:_ Finds the node associated with an event `nodeEvent` created from
a submission to a queue in the recording state.

_Returns:_ Graph node that was created when the command that returned
`nodeEvent` was submitted.

_Throws:_ An `exception` with error code `invalid` if `nodeEvent` is not
associated with a graph node.

[source, c++]
----
template <int Dimensions>
void update_nd_range(nd_range<Dimensions> executionRange);
----

_Effects:_ Updates the ND-range for this node with a new value
`executionRange`. This new value will not affect any executable graphs this
node is part of until it is passed to the executable graph's update function.
See <<executable-graph-update, Executable Graph Update>> for more information
about updating kernel nodes.

_Constraints_: Available only when `Dimensions` is 1, 2, or 3.

_Throws:_

* An `exception` with error code `invalid` if `Dimensions` does not match the
  dimensions of the existing kernel execution range.

* An `exception` with error code `invalid` if the type of the node is not a
  kernel execution.

[source, c++]
----
template <int Dimensions>
void update_range(range<Dimensions> executionRange);
----

_Effects:_ Updates the execution range for this node with a new value
`executionRange`. This new value will not affect any executable graphs this
node is part of until it is passed to the executable graph's update function.
See <<executable-graph-update, Executable Graph Update>> for more information
about updating kernel nodes.

_Constraints_: Available only when `Dimensions` is 1, 2, or 3.

_Throws:_

* An `exception` with error code `invalid` if `Dimensions` does not match the
  dimensions of the existing kernel execution range.

* An `exception` with error code `invalid` if the type of the node is not a
  kernel execution.

==== Dynamic Parameters

[source,c++]
----
namespace ext::oneapi::experimental{
template <typename ValueT>
class dynamic_parameter {
public:
  dynamic_parameter(command_graph<graph_state::modifiable> graph, const ValueT &initialValue);

  void update(const ValueT& newValue);
};
}
----

Dynamic parameters are arguments to a node's command-group which can be updated
by the user after the node has been added to a graph. Updating the value of a
dynamic parameter will be reflected in the modifiable graph which contains this
node. These updated nodes can then be passed to an executable graph to update
it with new values.

The type of the underlying object a dynamic parameter represents is set at
compile time using a template parameter. This underlying type can be an
accessor, a pointer to a USM allocation, scalar passed by value, or a raw byte
representation of the argument. The raw byte representation is intended to
enable updating arguments set using
link:../experimental/sycl_ext_oneapi_raw_kernel_arg.asciidoc[sycl_ext_oneapi_raw_kernel_arg].

Dynamic parameters are registered with nodes in a modifiable graph, with each
registration associating one or more node arguments to the dynamic parameter
instance. Registration happens inside the command-group that the node
represents, and is done when dynamic parameters are set as parameters to the
kernel using `handler::set_arg()`/`handler::set_args()`. It is valid for a node
argument to be registered with more than one dynamic parameter instance.

See <<executable-graph-update, Executable Graph Update>> for more information
about updating node parameters.

The `dynamic_parameter` class provides the {crs}[common reference semantics].

===== Member functions of the `dynamic_parameter` class

[source,c++]
----
dynamic_parameter(command_graph<graph_state::modifiable> graph,
                  const ValueT &initialValue);
----

_Effects:_ Constructs a dynamic parameter object that can be registered with
command graph nodes from `graph` with an initial value `initialValue`.

[Note: This constructor which takes a graph has been deprecated and will be
replaced in the next ABI breaking window. The new constructor will not
associate a dynamic parameter with any specific graph. -- end note]

[source,c++]
----
void update(const ValueT& newValue);
----

_Effects:_ Updates parameters in all nodes registered with this dynamic parameter to
`newValue`. This new value will be reflected immediately in the modifiable graph
which contains the registered nodes. The new value will not be reflected in any
executable graphs created from that modifiable graph until
`command_graph::update()` is called passing the modified nodes, or a new
executable graph is finalized from the modifiable graph.

It is not an error if `newValue` is set to the current parameter value in any
registered nodes.

==== Dynamic Command Groups [[dynamic-command-groups]]

[source,c++]
----
namespace ext::oneapi::experimental {
class dynamic_command_group {
public:
  dynamic_command_group(
      command_graph<graph_state::modifiable> &graph,
      const std::vector<std::function<void(handler &)>>& cgfList);

  size_t get_active_index() const;
  void set_active_index(size_t cgfIndex);
};
----

Dynamic command-groups can be added as nodes to a graph. They provide a
mechanism that allows updating the command-group function of a node after the
graph is finalized. There is always one command-group function in the dynamic
command-group that is set as active, this is the command-group which will
execute for the node when the graph is finalized into an executable state
`command_graph`, and all the other command-group functions in `cgfList` will be
ignored. The executable `command_graph` node can then be updated to a different
kernel in `cgfList`, by selecting a new active index on the dynamic
command-group object and calling the `update(node& node)` method on the
executable `command_graph`.

The `dynamic_command_group` class provides the {crs}[common reference semantics].

See <<executable-graph-update, Executable Graph Update>> for more information
about updating command-groups.

===== Limitations

Dynamic command-groups can only contain the following operations:

* Kernel operations
* <<host-tasks, Host-tasks>>

Trying to construct a dynamic command-group with functions that contain other
operations will result in an error.

All the command-group functions in a dynamic command-group must have identical dependencies.
It is not allowed for a dynamic command-group to have command-group functions that would
result in a change to the graph topology when set to active. In practice, this means that
any calls to `handler.depends_on()` must be identical for all the command-group functions
in a dynamic command-group. The dependencies created by buffer accessors must also create
identical node dependencies across all of the command-group functions.

===== Member functions of the `dynamic_command_group` class

[source,c++]
----
dynamic_command_group(
command_graph<graph_state::modifiable> &graph,
const std::vector<std::function<void(handler &)>>& cgfList);
----

_Effects:_ Constructs a dynamic command-group object that can be added as a
node to `graph`.
`cgfList` is the list of command-group functions that can be activated for this dynamic command-group.
The command-group function at index 0 will be active by default.

_Throws:_

* Synchronously `exception` with error code `invalid` if the graph wasn't created with
  the `property::graph::assume_buffer_outlives_graph` property and the `dynamic_command_group`
  is created with any command-group function that uses buffers. See the
  <<assume-buffer-outlives-graph-property, Assume-Buffer-Outlives-Graph>>
  property for more information.

* An `exception` with error code `invalid` if the `dynamic_command_group`
  is created with command-group functions that are not kernel executions
  or host-tasks.

* An `exception` with error code `invalid` if `cgfList` is empty.

* An `exception` with error code `invalid` if the types of all command-groups in
  `cgfList` do not match.

[source,c++]
----
size_t get_active_index() const;
----

_Returns:_ the index of the currently active command-group function in this
`dynamic_command_group`.

[source,c++]
----
void set_active_index(size_t cgfIndex);
----

_Effects:_ Sets the command-group function with index `cgfIndex` as active.
The index of the command-group function in a `dynamic_command_group` is
identical to its index in the `cgfList` vector when it was passed to the
`dynamic_command_group` constructor.
This change will be reflected immediately in the modifiable graph which contains this
`dynamic_command_group`. The new value will not be reflected in any executable graphs
created from that modifiable graph until `command_graph::update()` is called, passing
the modified nodes, or a new executable graph is finalized from the modifiable graph.
Setting `cgfIndex` to the index of the currently active command-group function is
a no-op.

_Throws:_ An `exception` with error code `invalid` if `cgfIndex` is not a
valid index.

==== Depends-On Property

[source,c++]
----
namespace sycl::ext::oneapi::experimental::property::node {
class depends_on {
  public:
    template<typename... NodeTN>
    depends_on(NodeTN... nodes);
};
}
----

The API for explicitly adding nodes to a `command_graph` includes a
`property_list` parameter. This extension defines the `depends_on` property to
be passed here. `depends_on` defines any `node` objects for the created node to
be dependent on, and therefore form an edge with. These nodes are in addition to
the dependent nodes identified from the command-group requisites of the created
node.

==== Depends-On-All-Leaves Property
[source,c++]
----
namespace sycl::ext::oneapi::experimental::property::node {
class depends_on_all_leaves {
  public:
    depends_on_all_leaves() = default;
};
}
----

The API for explicitly adding nodes to a `command_graph` includes a
`property_list` parameter. This extension defines the `depends_on_all_leaves`
property to be passed here. `depends_on_all_leaves` provides a shortcut for
adding all the current leaves of a graph as dependencies.

=== Graph

[source, c++]
----
namespace sycl::ext::oneapi::experimental {
// State of a graph
enum class graph_state {
  modifiable,
  executable
};

// New object representing graph
template<graph_state State = graph_state::modifiable>
class command_graph {};

template<>
class command_graph<graph_state::modifiable> {
public:
  command_graph(const context& syclContext, const device& syclDevice,
                const property_list& propList = {});

  command_graph(const queue& syclQueue,
                const property_list& propList = {});

  command_graph<graph_state::executable>
  finalize(const property_list& propList = {}) const;

  void begin_recording(queue& recordingQueue, const property_list& propList = {});
  void begin_recording(const std::vector<queue>& recordingQueues, const property_list& propList = {});

  void end_recording();
  void end_recording(queue& recordingQueue);
  void end_recording(const std::vector<queue>& recordingQueues);

  node add(const property_list& propList = {});

  template<typename T>
  node add(T cgf, const property_list& propList = {});

  node add(dynamic_command_group& dynamicCG, const property_list& propList = {});

  void make_edge(node& src, node& dest);

  void print_graph(std::string path, bool verbose = false) const;

  std::vector<node> get_nodes() const;
  std::vector<node> get_root_nodes() const;
};

template<>
class command_graph<graph_state::executable> {
public:
    command_graph() = delete;

    void update(node& node);
    void update(const std::vector<node>& nodes);
    void update(const command_graph<graph_state::modifiable>& graph);

    size_t get_required_mem_size() const;
};

}  // namespace sycl::ext::oneapi::experimental
----

This extension adds a new `command_graph` object which follows the
{crs}[common reference semantics] of other SYCL runtime objects.

A `command_graph` represents a directed acyclic graph of nodes, where each node
represents a single command for a specific device or a sub-graph. The execution
of a graph completes when all its nodes have completed.

A `command_graph` is built up by either recording queue submissions or
explicitly adding nodes, then once the user is happy that the graph is complete,
the graph instance is finalized into an executable variant which can have no
more nodes added to it. Finalization may be a computationally expensive
operation as the runtime can perform optimizations based on the graph
structure. After finalization the graph can be submitted for execution on a
queue one or more times with reduced overhead.

A `command_graph` can be submitted to both in-order and out-of-order queues. Any
dependencies between the graph and other command-groups submitted to the same 
queue will be respected. However, the in-order and out-of-order properties of the
queue have no effect on how the nodes within the graph are executed (e.g. the graph
nodes without dependency edges may execute out-of-order even when using an in-order
queue). For further information about how the properties of a queue affect graphs
<<Queue Properties, see the section on Queue Properties>>

==== Graph State

An instance of a `command_graph` object can be in one of two states:

* **Modifiable** - Graph is under construction and new nodes may be added to it.
* **Executable** - Graph topology is fixed after finalization and graph is ready to
  be submitted for execution.

A `command_graph` object is constructed in the _modifiable_ state and is made
_executable_ by the user invoking `command_graph::finalize()` to create a
new executable instance of the graph. An executable graph cannot be converted
to a modifiable graph. After finalizing a graph in the modifiable state, it is
valid for a user to add additional nodes and finalize again to create subsequent
executable graphs. The state of a `command_graph` object is made explicit by
templating on state to make the class strongly typed, with the default template
argument being `graph_state::modifiable` to reduce code verbosity on
construction.

.Graph State Diagram
[source, mermaid]
....
graph LR
    Modifiable -->|Finalize| Executable
....

==== Executable Graph Update [[executable-graph-update]]

A graph in the executable state can have the configuration of its nodes modified
using a concept called graph _update_. This avoids a user having to rebuild and
finalize a new executable graph when only the parameters of graph nodes change
between submissions.

Updates to a graph will be scheduled after any in-flight executions of the same
graph and will not affect previous submissions of the same graph. The user is
not required to wait on any previous submissions of a graph before updating it.

To update an executable graph, the `property::graph::updatable` property must
have been set when the graph was created during finalization. Otherwise, an
exception will be thrown if a user tries to update an executable graph. This
guarantee allows the backend to provide a more optimized implementation, if
possible.

===== Supported Features

The only types of nodes that are currently able to be updated in a graph are:

* Kernel executions
* <<host-tasks, Host-tasks>>

There are two different APIs that can be used to update a graph:

* <<individual-node-update, Individual Node Update>> which allows updating
individual nodes of a command-graph.
* <<whole-graph-update, Whole Graph Update>> which allows updating the
entirety of the graph simultaneously by using another graph as a
reference.

The following table illustrates the aspects of each supported node type that can be changed
depending on the API used to perform the update.

Table {counter: tableNumber}. Graph update capabilites for supported node types.
[cols="1,2a,2a"]
|===
|Node Type|<<individual-node-update, Individual Node Update>>|<<whole-graph-update, Whole Graph Update>>

|`node_type::kernel`
|

* Kernel function
* Kernel parameters
* ND-range

|
* Kernel parameters
* ND-range

|`node_type::host_task`
|
* Host-task function
|
* Host-task function

|===

===== Individual Node Update [[individual-node-update]]

Individual nodes of an executable graph can be updated directly. Depending on the attribute or `node_type` of the node that requires updating, different API's should be used:

====== Parameter Updates

_Supported Node Types: Kernel_

Parameters to individual nodes in a graph in the `executable` state can be
updated between graph executions using dynamic parameters. A `dynamic_parameter`
object is created with a modifiable state graph and an initial value for the
parameter. Dynamic parameters can then be registered with nodes in that graph
when passed to calls to `set_arg()/set_args()`.

Parameter updates are performed using a `dynamic_parameter` instance by calling
`dynamic_parameter::update()` to update all the parameters of nodes to which the
`dynamic_parameter` is registered. Updates will not affect any nodes which were
not registered, even if they use the same parameter value as a
`dynamic_parameter`.

Since the structure of the graph became fixed when finalizing, updating
parameters on a node will not change the already defined dependencies between
nodes. This is important to note when updating buffer parameters to a node,
since no edges will be automatically created or removed based on this change.
Care should be taken that updates of buffer parameters do not change the
behavior of a graph when executed.

For example, if there are two nodes (NodeA and NodeB) which are connected
by an edge due to a dependency on the same buffer, both nodes must have
this buffer parameter updated to the new value. This maintains the correct
data dependency and prevents unexpected behavior. To achieve this, one
dynamic parameter for the buffer can be registered with all the nodes which
use the buffer as a parameter. Then a single `dynamic_parameter::update()` call
will maintain the graphs data dependencies.

====== Execution Range Updates

_Supported Node Types: Kernel_

Another configuration that can be updated is the execution range of the
kernel, this can be set through `node::update_nd_range()` or
`node::update_range()` but does not require any prior registration.

An alternative way to update the execution range of a node is to do so while
updating command groups as described in the next section. Using this mechanism
lifts the restriction from `node::update_nd_range()` / `node::update_range()`
of only being to update the execution range in the same dimension. As the
update being tied to a change in command-group means that the updated kernel
code may be defined as operating in a different dimension.

====== Command Group Updates

_Supported Node Types: Kernel, Host-task_

The command-groups of a kernel node can be updated using
<<dynamic-command-groups, Dynamic Command-Groups>>. Dynamic command-groups allow
replacing the command-group function of a kernel node with a different one. This
effectively allows updating the kernel function and/or the kernel execution
range.

Command-group updates are performed by creating an instance of the
`dynamic_command_group` class. A dynamic command-group is created with a modifiable
state graph and a list of possible command-group functions. Command-group functions
within a dynamic command-group can then be set to active by using the member function
`dynamic_command_group::set_active_index()`.

Dynamic command-groups are compatible with dynamic parameters. This means that
dynamic parameters can be used in command-group functions that are part of
dynamic command-groups. Updates to such dynamic parameters will be reflected
in the command-group functions once they are activated.

Note that the execution range is tied to the command-group, therefore updating
the range of a node which uses a dynamic command-group will update the
execution range of the currently active command-group. If the dynamic
command-group is shared by another node, it will also update the execution
range of the other nodes sharing that dynamic command-group. Activating a
command-group with `set_active_index` to a command-group that previously had
its execution range updated with `node::update_range()` or
`node::update_nd_range()` will not reset the execution range to the original
value, but instead use the most recently updated value.

====== Committing Updates

Updating a node using the methods mentioned above will take effect immediately
for nodes in modifiable command-graphs. However, for graphs that are in the executable
state, in order to commit the update, the updated nodes must be passed to
`command_graph<graph_state::executable>::update(node& node)` or
`command_graph<graph_state::executable>::update(const std::vector<node>& nodes)`.

===== Whole Graph Update [[whole-graph-update]]

A graph in the executable state can have all of its nodes updated using the
`command_graph<graph_state::executable>::update(graph)` method. This method
takes a source graph in the modifiable state and updates the nodes in the target
executable state graph to reflect any changes made to the nodes in the source
graph. The characteristics which will be updated are detailed in the section on
<<executable-graph-update, Executable Graph Update>>.

Both the source and target graphs for the update must satisfy the following
conditions:

* Both graphs must have been created with the same device and context.
* Neither graph may have any nodes of type `node_type::async_malloc` or
  `node_type::async_free`.
* Both graphs must be topologically identical. The graphs are considered
  topologically identical when:

** Both graphs must have the same number of nodes and edges.
** Internal edges must be between corresponding nodes in each graph.
** Nodes must be added in the same order in the two graphs. Nodes may be added
   via `command_graph::add`, or for a recorded queue via `queue::submit` or
   queue shortcut functions.
** Corresponding nodes in each graph must have the same `node_type`.
** Corresponding nodes of type `node_type::kernel` must have kernels with
   identical types:

*** When the kernel is defined as a lambda, the lambda must be the same.
*** When the kernel is defined as a named function object, the kernel class
    must be the same.
*** When the kernel is defined as a plain function, the function must be the
    same.

** Edge dependencies for each node in the two graphs must be created in the
   same order by using the same API invocation to create each edge. See
   the <<terminology, terminology section>> for an exhaustive definition of
   how edges are defined in a graph for each of the two graph construction
   APIs.

Attempting to use whole-graph update with source or target graphs which do not
satisfy the conditions of topological identity results in undefined behavior,
as it may prevent the runtime from pairing nodes in the source and target
graphs.

It is valid to use nodes that contain dynamic parameters in whole graph updates.
If a node containing a dynamic parameter is updated through the whole graph
update API, then any previous updates to the dynamic parameter will be reflected
in the new graph.

==== Graph-Owned Memory Allocations [[graph-memory-allocations]]

:async_alloc_spec: xref:../experimental/sycl_ext_oneapi_async_memory_alloc.asciidoc

It can be desirable for a graph to own and manage memory allocations for memory
associated with commands in the graph. This is made possible by using the
`async_<malloc/malloc_from_pool>` and `async_free` commands from the
{async_alloc_spec}[sycl_ext_oneapi_async_memory_alloc] extension. These
commands can be added to a graph either via queue recording or explicit graph
creation, which will create allocations which are owned and managed by that
specific `command_graph`, and who's lifetimes are tied to the lifetime of that
graph.

Pointers returned from allocation nodes can be used in other graph nodes in the
same way as regular USM pointers.

===== API Usage

Malloc and free nodes can be added to a graph via both the explicit and queue
recording graph APIs using the `async_<malloc/malloc_from_pool/free>` free
functions inside a command-group:

[source,c++]
----
void* Ptr = nullptr;
size_t AllocSize = 1024;
auto CGF = [&](handler &CGH){
  Ptr = async_malloc(CGH, usm::alloc::device, AllocSize);
}

// Explicit graph creation
Graph.add(CGF);

Graph.add([&](handler &CGH){
  async_free(CGH, Ptr);
});

// Queue recording
Graph.begin_recording(Queue);
Queue.submit(CGF);
Queue.submit([&](handler &CGH){
  async_free(CGH, Ptr);
});
----

The `async_*` commands which take a queue can also be used with queue
recording, particularly when recording an in-order queue to specify dependencies
as no SYCL event is returned.

[source,c++]
----
void* Ptr = nullptr;
size_t AllocSize = 1024;
queue Queue {syclContext, syclDevice, {property::queue::in_order{}}};

Graph.begin_recording(Queue);
Ptr = async_malloc(Queue, usm::alloc::device, AllocSize);
async_free(Queue, Ptr);
----

===== Supported Features [[allocation-supported-features]]

Currently only device allocations are supported. Attempting to add allocations
of any other type to a graph will result in synchronous errors being thrown
with error code `feature_not_supported`.

===== Restrictions

The following restrictions apply to any graph containing async malloc or free
nodes:

* Only one executable graph instance (created by finalizing the modifiable
graph) can be alive at any time, and all copies of that instance (created via
the {crs}[common reference semantics] of the `command_graph` class) must be
destroyed before the graph can be finalized again. 
* The graph cannot be used as a sub-graph in another graph.
* Graph memory allocation nodes cannot be updated, and graphs containing these
nodes cannot be updated via <<whole-graph-update, Whole Graph Update>>.

Attempting to perform any of the above operations will result in a sychronous
error being thrown with error code `invalid`.

===== Allocation Lifetime

The lifetime of graph-owned allocations are tied to the lifetime of the graph
itself.

It is only valid to use the pointers returned from graph allocation nodes inside
the graph in which they were allocated. Any nodes using these allocations must
be ordered after the allocation node and before the free node for that
allocation. Failure to do so will result in undefined behavior.

It is invalid to use these pointers outside of the owning graph and doing so
will result in undefined behavior.

===== Behaviour 

The semantics of `async_malloc` and `async_free` within a graph differ from the
eager SYCL usage described in the
{async_alloc_spec}[sycl_ext_oneapi_async_memory_alloc] extension.

* Graph memory allocations are not made directly from any default or
user-provided Memory Pool. Each graph containing alloc/free nodes maintains its
own pool of memory from which allocations are made. The following properties of
a default or user-provided memory pool provided in calls to
`async_<malloc/malloc_from_pool>` will be respected for the associated graph
allocations, all other properties will be ignored:

** The allocation type specified when creating the pool with
`usm::alloc::<host/device/shared>`, subject to the limitations in the
<<allocation-supported-features, supported features>> section.

** `property::memory_pool::zero_init` - Allocated memory will be
zero-initialized only once when first allocated. It will not be zero-initialized
again before or during any subsequent executions of the graph. If that is
required by the application it is the responsibility of the user to add the
appropriate commands to the graph to do this.

* `node_type::async_malloc` nodes within a graph will return a pointer to an
allocation of the provided size. This pointer can then be used in other graph
nodes ordered after that node in the same way any USM pointer would be. 

* `node_type::async_free` nodes within a graph indicate that a given allocation
is no longer in use. They must be ordered after the associated allocation node.
Attempting to add a free node for an allocation which does not exist in the
graph will result in a synchronous error being thrown with error code `invalid`.

* Other nodes which use a given graph allocation must be ordered via
dependencies such that they are ordered after the allocation node and before the
free node for a given allocation. It is the user's responsibility to ensure that
dependencies are correct. Using a pointer in a graph command ordered after it
has been freed via an `async_free` node results in undefined behavior.

The total amount of memory required for graph allocations by an executable graph
can be queried using the `command_graph::get_required_mem_size()` member
function.

==== Graph Properties [[graph-properties]]

===== No-Cycle-Check Property

[source,c++]
----
namespace sycl::ext::oneapi::experimental::property::graph {
class no_cycle_check {
  public:
    no_cycle_check() = default;
};
}
----

The `property::graph::no_cycle_check` property disables any checks if a newly
added dependency will lead to a cycle in a specific `command_graph` and can be
passed to a `command_graph` on construction via the property list parameter.
As a result, no errors are reported when a function tries to create a cyclic
dependency. Thus, it's the user's responsibility to create an acyclic graph
for execution when this property is set. Creating a cycle in a `command_graph`
puts that `command_graph` into an undefined state. Any further operations
performed on a `command_graph` in this state will result in undefined
behavior.

===== Assume-Buffer-Outlives-Graph Property [[assume-buffer-outlives-graph-property]]

[source,c++]
----
namespace sycl::ext::oneapi::experimental::property::graph {
class assume_buffer_outlives_graph {
  public:
    assume_buffer_outlives_graph() = default;
};
}
----

The `property::graph::assume_buffer_outlives_graph` property disables
<<buffer-limitations, restrictions on using buffers>> in a `command_graph` and
can be passed to a `command_graph` on construction via the property list
parameter. This property represents a promise from the user that any buffer
which is used in a graph will be kept alive on the host for the lifetime of the
graph. Destroying that buffer during the lifetime of a `command_graph`
constructed with this property results in undefined behavior.

===== Updatable Property [[updatable-property]]

[source,c++]
----
namespace sycl::ext::oneapi::experimental::property::graph {
class updatable {
  public:
    updatable() = default;
};
}
----

The `property::graph::updatable` property enables updating a `command_graph`
when passed on finalization of a modifiable `command_graph`. For further
information see <<executable-graph-update, the section on Executable Graph
Update>>.

==== Enable-Profiling Property [[enable-profiling]]

[source,c++]
----
namespace sycl::ext::oneapi::experimental::property::graph {
class enable_profiling {
  public:
    enable_profiling() = default;
};
}
----

The `property::graph::enable_profiling` property enables profiling events
returned from submissions of the executable graph. Passing this property
implies disabling certain optimizations. As a result, the execution time of a
graph finalized with profiling enabled is longer than that of a graph without
profiling capability. An error will be thrown when attempting to profile an
event from a graph submission that was created without this property.

==== Graph Member Functions

===== Constructor of the `command_graph` class

[source,c++]
----
command_graph(const context& syclContext,
              const device& syclDevice,
              const property_list& propList = {});
----

_Effects:_ Creates a SYCL `command_graph` object in the modifiable state for context
`syclContext` and device `syclDevice`. Zero or more properties can be provided
to the constructed SYCL `command_graph` via an instance of `property_list`.
`syclContext` is an immutable characteristic of the graph.

_Constraints:_ This constructor is only available when the `command_graph`
state is `graph_state::modifiable`.

_Preconditions:_ Valid `command_graph` constructor properties are listed in
Section <<graph-properties, Graph Properties>>.

_Throws:_

* Synchronously `exception` with error code `invalid` if `syclDevice` is not
associated with `syclContext`.

* Synchronously `exception` with error code `invalid` if `syclDevice`
  <<device-info-query, reports this extension as unsupported>>.

[source,c++]
----
command_graph(const queue& syclQueue,
              const property_list& propList = {});
----

_Effects:_ Simplified constructor form where `syclQueue` provides only
the device and context which become immutable characteristics of the graph.
Zero or more properties can be provided to the constructed SYCL `command_graph`
via an instance of `property_list`. All other properties of the queue are
ignored for the purposes of graph creation. See the
<<Queue Properties, Queue Properties>> section for more general information
about how queue properties interact with command_graph objects.

_Constraints:_ This constructor is only available when the `command_graph` state is
`graph_state::modifiable`.

_Preconditions:_ Valid `command_graph` constructor properties are listed in
Section <<graph-properties, Graph Properties>>.

_Throws:_ Synchronously `exception` with error code `invalid` if the device
associated with
`syclQueue` <<device-info-query, reports this extension as unsupported>>.

===== Member functions of the `command_graph` class

[source,c++]
----
node add(const property_list& propList = {});
----

_Effects:_ This creates an empty node which contains no command. Its intended use is
to make a connection point inside a graph between groups of nodes, and can
significantly reduce the number of edges ( O(n) vs. O(n^2^) ).

_Constraints:_ This member function is only available when the `command_graph`
state is `graph_state::modifiable`.

_Returns:_ The empty node which has been added to the graph.

_Throws:_ Synchronously `exception` with error code `invalid` if a queue is
recording commands to the graph.

[source,c++]
----
template<typename T>
node add(T cgf, const property_list& propList = {});
----

_Effects:_ The `cgf` command group function behaves in much the same way as the command
group function passed to `queue::submit` unless explicitly stated otherwise in
<<extension-interaction, Interaction With Other Extensions>>. Code in the
function is executed synchronously, before the function returns back to
`command_graph::add`, with the exception of any SYCL commands (e.g. kernels,
or explicit memory copy operations). These commands are captured
into the graph and executed asynchronously when the graph is submitted to a
queue. The requisites of `cgf` will be used to identify any dependent nodes in
the graph to form edges with.

_Constraints:_ This member function is only available when the `command_graph`
state is `graph_state::modifiable`.

_Returns:_ The command-group function object node which has been added to the graph.

_Throws:_

* Synchronously `exception` with error code `invalid` if a queue is recording
  commands to the graph.
* Synchronously `exception` with error code `invalid` if the graph wasn't
  created with the `property::graph::assume_buffer_outlives_graph` property
  and this command uses a buffer. See the
  <<assume-buffer-outlives-graph-property, Assume-Buffer-Outlives-Graph>>
  property for more information.
<<<<<<< HEAD
* Throws with error code `invalid` if the type of the command-group is not a
  kernel execution and a `dynamic_parameter` was registered inside `cgf`.
* Throws with error code `invalid` if the type of the command contained in the
  command-group is `async_malloc` and the `usm::alloc` type of the associated
  memory pool is not `usm::alloc::device`.
=======
* An `exception` with error code `invalid` if the type of the command-group is
  not a kernel execution and a `dynamic_parameter` was registered inside `cgf`.
>>>>>>> 3310db36

[source,c++]
----
node add(dynamic_command_group& dynamicCG, const property_list& propList = {});
----

_Effects:_ Adds the dynamic command-group `dynamicCG` as a node to the graph and sets the
current active command-group function in `dynamicCG` as the executable for future
executions of this graph node.
The current active command-group function in `dynamicCG` will be executed asynchronously
when the graph is submitted to a queue. The requisites of this command-group
function will be used to identify any dependent nodes in the graph
to form edges with. The other command-group functions in `dynamicCG` will be captured
into the graph but will not be executed in a graph submission unless they are
set to active.

_Constraints:_ This member function is only available when the `command_graph`
state is `graph_state::modifiable`.

_Returns:_ The dynamic command-group object node which has been added to the graph.

_Throws:_

* Synchronously `exception` with error code `invalid` if a queue is recording
  commands to the graph.

* Synchronously `exception` with error code `invalid` if the graph does not match
  the graph used on construction of `dynamicCG`.

* An `exception` with error code `invalid` if the command-group functions in
  `cgfList` have event or accessor dependencies that are incompatible with
  each other and would result in different graph topologies when set to active.

[source,c++]
----
void make_edge(node& src, node& dest);
----

_Effects:_ Creates a dependency between two nodes representing a happens-before
relationship. Node `dest` will be dependent on `src`.

_Constraints:_ This member function is only available when the `command_graph`
state is `graph_state::modifiable`.

_Throws:_

* Synchronously `exception` with error code `invalid` if a queue is recording
  commands to the graph object.

* Synchronously `exception` with error code `invalid` if `src` or `dest`
  are not valid nodes assigned to the graph object.

* Synchronously `exception` with error code `invalid` if `src` and `dest`
  are the same node.

* Synchronously `exception` with error code `invalid` if the resulting
  dependency would lead to a cycle. This error is omitted when
  `property::graph::no_cycle_check` is set.

[source,c++]
----
command_graph<graph_state::executable>
finalize(const property_list& propList = {}) const;
----

_Effects:_ Synchronous operation that creates a new graph in the executable state with a
fixed topology that can be submitted for execution on any queue sharing the
context associated with the graph. It is valid to call this member function
multiple times to create subsequent executable graphs, unless the graph contains
<<graph-memory-allocations, graph-owned memory allocations>>. It is also valid
to continue to add new nodes to the modifiable graph instance after calling this
function. It is valid to finalize an empty graph instance with no recorded
commands.

_Constraints:_ This member function is only available when the `command_graph`
state is `graph_state::modifiable`.

_Returns:_ A new executable graph object which can be submitted to a queue.

_Throws:_ Synchronously `exception` with error code `feature_not_supported` if
the graph contains a command that is not supported by the device.

<<<<<<< HEAD
* Throws synchronously with error code `feature_not_supported` if the graph
  contains a command that is not supported by the device.

* Throws synchronously with error code `invalid` if the graph contains
<<graph-memory-allocations, graph-owned memory allocations>> and any instance of
an executable graph created from this modifiable graph is still alive.

Returns: A new executable graph object which can be submitted to a queue.


|
=======
>>>>>>> 3310db36
[source,c++]
----
void
print_graph(std::string path, bool verbose = false) const;
----

_Effects:_ Synchronous operation that writes a DOT formatted description of the graph to the
provided `path`. By default, this includes the graph topology, node types, node id,
and kernel names.
`verbose` can be set to true to write more detailed information about each node type
such as kernel arguments, copy source, and destination addresses.
At the moment DOT format is the only supported format. The name of the output file
must therefore match this extension, i.e. "<filename>.dot".

_Throws:_ Synchronously `exception` with error code `invalid` if the path is
invalid or the file extension is not supported or if the write operation failed.

[source,c++]
----
std::vector<node> get_nodes() const;
----

_Returns:_ A list of all the nodes present in the graph in the order that they
were added.

[source,c++]
----
std::vector<node> get_root_nodes() const;
----

<<<<<<< HEAD
|
[source,c++]
----
size_t get_required_mem_size() const;
----
|Returns the total size in bytes of the memory required for
<<graph-memory-allocations, graph-owned memory allocations>> in this graph.

Constraints:

* This member function is only available when the `command_graph` state is
  `graph_state::executable`.

|===
=======
_Returns:_ A list of all nodes in the graph which have no dependencies.
>>>>>>> 3310db36

=====  Member functions of the `command_graph` class for graph update

[source,c++]
----
void update(node& node);
----

_Effects:_ Updates an executable graph node that corresponds to `node`.
`node` must be a kernel execution node. The command-group function of the node
will be updated, inside the executable graph, to reflect the current values
in `node`. This includes the kernel function, the kernel nd-range and
the kernel parameters. Updating these values will not change the structure of
the graph.
The implementation may perform a blocking wait during this call on any
in-flight executions of that same graph if required by the backend.

_Constraints:_ This member function is only available when the `command_graph`
state is `graph_state::executable`.

_Throws:_

* Synchronously `exception` with error code `invalid` if
  `property::graph::updatable` was not set when the executable graph was
  created.
* An `exception` with error code `invalid` if `node` is not part of the
  graph.
* If any other `exception` is thrown the state of the graph node is undefined.

[source,c++]
----
void update(const std::vector<node>& nodes);
----

_Effects:_ Updates all executable graph nodes that corresponds to the nodes contained in
`nodes`. All nodes must be kernel nodes. The command-group function of each node
will be updated, inside the executable graph, to reflect the current values in
`nodes`. This includes the kernel function, the kernel nd-range and the kernel
parameters".
Updating these values will not change the structure of the graph.
The implementation may perform a blocking wait during this call on any
in-flight executions of that same graph if required by the backend.

_Constraints:_ This member function is only available when the `command_graph`
state is `graph_state::executable`.

_Throws:_

* Synchronously `exception` with error code `invalid` if
  `property::graph::updatable` was not set when the executable graph was created.
* An `exception` with error code `invalid` if any node in `nodes` is not part of the
  graph.
* If any other `exception` is thrown the state of the graph nodes is undefined.

[source, c++]
----
void
update(const command_graph<graph_state::modifiable>& source);
----

_Effects:_ Updates all of the nodes in the target graph with parameters from a
topologically identical graph `source` in the modifiable state. The full
definition of what constitutes a topologically identical graph can be found in
the <<whole-graph-update, Whole-Graph Update>> section. Violating any of these
topology requirements results in undefined behavior.
The characteristics in the executable graph which will be updated are detailed
in the section on <<executable-graph-update, Executable Graph Update>>.
It is not an error to update an executable graph such that all parameters of
nodes in `source` are identical to the arguments of the executable graph prior to
the update.
The implementation may perform a blocking wait during this call on
any in-flight executions of that same graph if required by the backend.
This function may only be called if the graph was created with the `updatable`
property.

_Constraints:_ This member function is only available when the `command_graph`
state is `graph_state::executable`.

_Throws:_

* Synchronously `exception` with error code `invalid` if `source` contains any
  node which is not one of the following types:

** `node_type::empty`
** `node_type::ext_oneapi_barrier`
** `node_type::kernel`

* Synchronously `exception` with error code `invalid` if the context or device
  associated with `source` does not match that of the `command_graph` being
  updated.

* Synchronously `exception` with error code `invalid` if
  `property::graph::updatable` was not set when the executable graph was
  created.

<<<<<<< HEAD
* Throws synchronously with error code `invalid` if the graph contains any
  <<graph-memory-allocations, graph-owned memory allocations>>.

* If any other exception is thrown the state of the graph nodes is undefined.
|===
=======
* If any other `exception` is thrown the state of the graph nodes is undefined.
>>>>>>> 3310db36

===== Member functions of the `command_graph` class for queue recording

[source, c++]
----
void
begin_recording(queue& recordingQueue,
                const property_list& propList = {})
----

_Effects:_ Synchronously changes the state of `recordingQueue` to the
`queue_state::recording` state. This operation is an error if `recordingQueue`
is already in the `queue_state::recording` state.

_Preconditions:_ 
`propList` is an optional parameter for passing properties.
Properties for the `command_graph` class are defined in
<<graph-properties, Graph Properties>>.

_Throws:_

* Synchronously `exception` with error code `invalid` if `recordingQueue` is
  already recording to a graph.

* Synchronously `exception` with error code `invalid` if `recordingQueue` is
  associated with a device or context that is different from the device
  and context used on creation of the graph.

[source, c++]
----
void
begin_recording(const std::vector<queue>& recordingQueues,
                const property_list& propList = {})
----

_Effects:_ Synchronously changes the state of each queue in `recordingQueues`
to the `queue_state::recording` state and start recording commands to the graph
instance. This operation is an error for any queue in `recordingQueues` that
is already in the `queue_state::recording` state.

_Preconditions:_ 
`propList` is an optional parameter for passing properties.
Properties for the `command_graph` class are defined in
<<graph-properties, Graph Properties>>.

_Throws:_

* Synchronously `exception` with error code `invalid` if any queue in
  `recordingQueues` is already recording to a graph.

* Synchronously `exception` with error code `invalid` if any of `recordingQueues`
  is associated with a device or context that is different from the device
  and context used on creation of the graph.

[source, c++]
----
void end_recording()
----

_Effects:_ Synchronously finishes recording on all queues that are recording
to the graph and sets their state to `queue_state::executing`. This operation
is a no-op for any queue in the graph that is already in the
`queue_state::executing` state.

[source, c++]
----
void end_recording(queue& recordingQueue)
----

_Effects:_ Synchronously changes the state of `recordingQueue` to the
`queue_state::executing` state. This operation is a no-op if `recordingQueue`
is already in the `queue_state::executing` state.

_Throws:_ Synchronously `exception` with error code `invalid` if
`recordingQueue` is recording to a different graph.

[source, c++]
----
void end_recording(const std::vector<queue>& recordingQueues)
----

_Effects:_ Synchronously changes the state of each queue in `recordingQueues` to the
`queue_state::executing` state. This operation is a no-op for any queue in
`recordingQueues` that is already in the `queue_state::executing` state.

_Throws:_ Synchronously `exception` with error code `invalid` if any queue in
`recordingQueues` is recording to a different graph.

=== Queue Class Modifications

[source, c++]
----
namespace sycl {
namespace ext::oneapi::experimental {
enum class queue_state {
  executing,
  recording
};

} // namespace ext::oneapi::experimental

// New methods added to the sycl::queue class
using namespace ext::oneapi::experimental;
class queue {
public:

  ext::oneapi::experimental::queue_state
  ext_oneapi_get_state() const;

  ext::oneapi::experimental::command_graph<graph_state::modifiable> 
  ext_oneapi_get_graph() const;

  /* -- graph convenience shortcuts -- */

  event ext_oneapi_graph(command_graph<graph_state::executable>& graph);
  event ext_oneapi_graph(command_graph<graph_state::executable>& graph,
                   event depEvent);
  event ext_oneapi_graph(command_graph<graph_state::executable>& graph,
                   const std::vector<event>& depEvents);
};
} // namespace sycl
----

:queue-class: https://www.khronos.org/registry/SYCL/specs/sycl-2020/html/sycl-2020.html#sec:interface.queue.class

This extension modifies the {queue-class}[SYCL queue class] such that
<<queue-state, state>> is introduced to queue objects, allowing an instance to be
put into a mode where command-groups are recorded to a graph rather than
submitted immediately for execution.

<<new-queue-member-functions, Three new member functions>> are also added to the
`sycl::queue` class in this extension as queue shortcuts for `handler::graph()`.

==== Queue State

The `sycl::queue` object can be in either of two states. The default
`queue_state::executing` state is where the queue has its normal semantics of
submitted command-groups being immediately scheduled for asynchronous execution.

The alternative `queue_state::recording` state is used for graph construction.
Instead of being scheduled for execution, command-groups submitted to the queue
are recorded to a graph object as new nodes for each submission. After recording
has finished and the queue returns to the executing state, the recorded commands are
not executed, they are transparent to any following queue operations. The state
of a queue can be queried with `queue::ext_oneapi_get_state()`.

.Queue State Diagram
[source, mermaid]
....
graph LR
    Executing -->|Begin Recording| Recording
    Recording -->|End Recording| Executing
....

==== Transitive Queue Recording

Submitting a command-group to a queue in the executable state can implicitly
change its state to `queue_state::recording`. This will occur when the
command-group depends on an event that has been returned by a queue in the
recording state. The change of state happens before the command-group is
submitted to the device (i.e. a new graph node will be created for that command-group).

A queue whose state has been set to `queue_state::recording` using this
mechanism, will behave as if it had been passed as an argument to
`command_graph::begin_recording()`. In particular, its state will not change
again until `command_graph::end_recording()` is called.

The recording properties of the queue whose event triggered the state change
will also be inherited (i.e. any properties passed to the original call of
`command_graph::begin_recording()` will be inherited by the queue whose state
is being transitioned).

===== Example

[source,c++]
----
// q1 state is set to recording.
graph.begin_recording(q1);

// Node is added to the graph by submitting to a recording queue.
auto e1 = q1.single_task(...);

// Since there is a dependency on e1 which was created by a queue being
// recorded, q2 immediately enters record mode, and a new node is created
// with an edge between e1 and e2.
auto e2 = q2.single_task(e1, ...);

// Ends recording on q1 and q2.
graph.end_recording();
----

==== Queue Properties

:queue-properties: https://registry.khronos.org/SYCL/specs/sycl-2020/html/sycl-2020.html#sec:queue-properties

There are {queue-properties}[two properties] defined by the core SYCL
specification that can be passed to a `sycl::queue` on construction via the
property list parameter. They interact with this extension in the following
ways:

1. `property::queue::in_order` - When a queue is created with the in-order
   property, recording its operations results in a straight-line graph, as each
   operation has an implicit dependency on the previous operation. However,
   a graph submitted to an in-order queue will keep its existing structure such
   that the complete graph executes in-order with respect to the other
   command-groups submitted to the queue. The SYCL runtime automatically adds
   an implicit dependency before and after the graph execution, as if the graph
   execution is one command-group submitted to the in-order queue.

2. `property::queue::enable_profiling` - This property has no effect on graph
   recording. When set on the queue a graph is submitted to however, it allows
   profiling information to be obtained from the event returned by a graph
   submission. The executable graph used for this submission must have been
   created with the `enable_profiling` property, see
   <<enable-profiling, Enable-Profiling>> for more details. As it is not
   defined how a submitted graph will be split up for scheduling at runtime,
   the `uint64_t` timestamp reported from a profiling query on a graph
   execution event has the following semantics, which may be
   pessimistic about execution time on device.

   * `info::event_profiling::command_submit` - Timestamp when the graph is
      submitted to the queue.
   * `info::event_profiling::command_start` - Timestamp when the first
      command-group node begins running.
   * `info::event_profiling::command_end` - Timestamp when the last
      command-group node completes execution.

==== New Queue Member Functions

===== Additional member functions of the `sycl::queue` class

[source,c++]
----
queue_state
queue::ext_oneapi_get_state() const;
----

_Effects:_ Query the <<queue-state, recording state>> of the queue.

_Returns:_ If the queue is in the default state where commands are scheduled
immediately for execution, `queue_state::executing` is returned. Otherwise,
`queue_state::recording` is returned where commands are redirected to a `command_graph`
object.

[source,c++]
----
command_graph<graph_state::modifiable>
queue::ext_oneapi_get_graph() const;
----

_Effects:_ Query the underlying command graph of a queue when recording.

_Returns:_ The graph object that the queue is recording commands into.

_Throws:_ Synchronously `exception` with error code `invalid` if the queue is
not in `queue_state::recording` state.

[source,c++]
----
event
queue::ext_oneapi_graph(command_graph<graph_state::executable>& graph)
----

_Effects:_ Queue shortcut function that is equivalent to submitting a command-group
containing `handler::ext_oneapi_graph(graph)`.
The command status of the event returned will be
`info::event_command_status::running` once any command group node starts
executing on a device, and status `info::event_command_status::complete` once
all the nodes have finished execution.

_Preconditions:_ The queue should be associated with a device and context that are the same
as the device and context used on creation of the graph.

_Returns:_ An event which represents the command which is submitted to the queue.

[source,c++]
----
event
queue::ext_oneapi_graph(command_graph<graph_state::executable>& graph,
                        event depEvent);
----

_Effects:_ Queue shortcut function that is equivalent to submitting a command-group
containing `handler::depends_on(depEvent)` and
`handler::ext_oneapi_graph(graph)`.
The command status of the event returned will be
`info::event_command_status::running` once any command group node starts
executing on a device, and status `info::event_command_status::complete` once
all the nodes have finished execution.

_Preconditions:_ The queue should be associated with a device and context that
are the same as the device and context used on creation of the graph.

_Returns:_ An event which represents the command which is submitted to the queue.

[source,c++]
----
event
queue::ext_oneapi_graph(command_graph<graph_state::executable>& graph,
                        const std::vector<event>& depEvents);
----

_Effects:_ Queue shortcut function that is equivalent to submitting a command-group
containing `handler::depends_on(depEvents)` and
`handler::ext_oneapi_graph(graph)`.
The command status of the event returned will be
`info::event_command_status::running` once any command group node starts
executing on a device, and status `info::event_command_status::complete` once
all the nodes have finished execution.

_Preconditions:_ The queue should be associated with a device and context that
are the same as the device and context used on creation of the graph.

_Returns:_ An event which represents the command which is submitted to the queue.

==== New Handler Member Functions

===== Additional member functions of the `sycl::handler` class

[source,c++]
----
void
handler::ext_oneapi_graph(command_graph<graph_state::executable>& graph)
----

_Effects:_ Invokes the execution of a graph. Only one instance of `graph` will
execute at any time. If `graph` is submitted multiple times, dependencies
are automatically added by the runtime to prevent concurrent executions of 
an identical graph.

_Throws:_ Synchronously `exception` with error code `invalid` if the handler
is submitted to a queue which is associated with a device or context that is
different from the device and context used on creation of the graph.

[source,c++]
----
template <typename DataT, int Dims, access::mode AccMode, access::target
AccTarget, access::placeholder IsPlaceholder> void
handler::require(ext::oneapi::experimental::dynamic_parameter<
              accessor<DataT, Dims, AccMode, AccTarget, IsPlaceholder>>
                  dynamicParamAcc)
----

_Effects:_ Requires access to a memory object associated with an accessor contained in a
dynamic parameter `dynamicParamAcc`.

_Throws:_

* Synchronously `exception` with error code `invalid` if this function is called from
a command-group submitted to a queue with is currently recording to a graph.

* Synchronously `exception` with error code `invalid` if this function is called from
a normal SYCL command-group submission.

[source,c++]
----
template <typename T>
void handler::set_arg(int argIndex,
              ext::oneapi::experimental::dynamic_parameter<T> &dynamicParam);
----

_Effects:_ Sets an argument with index `argIndex` to a kernel based on the value inside a dynamic parameter, and
registers that dynamic parameter `dynamicParam` with the graph node encapsulating the
submission of the command-group that calls this function.

_Throws:_

* Synchronously `exception` with error code `invalid` if this function is called from
a command-group submitted to a queue with is currently recording to a graph.

* Synchronously `exception` with error code `invalid` if this function is called from
a normal SYCL command-group submission.

=== Thread Safety

The new functions in this extension are thread-safe, the same as member
functions of classes in the base SYCL specification. If user code does
not perform synchronization between two threads accessing the same queue,
there is no strong ordering between events on that queue, and the kernel
submissions, recording and finalization will happen in an undefined order.

When one thread ends recording on a queue while another
thread is submitting work, which kernels will be part of the subsequent
graph is undefined. If user code enforces a total order on the queue
events, then the behavior is well-defined, and will match the observable
total order.

The returned value from the `queue::ext_oneapi_get_state()` should be
considered immediately stale in multi-threaded usage, as another thread could
have preemptively changed the state of the queue.

=== Exception Safety

In addition to the destruction semantics provided by the SYCL
{crs}[common reference semantics], when the last copy of a modifiable
`command_graph` is destroyed recording is ended on any queues that are recording
to that graph, equivalent to `+this->end_recording()+`.

As a result, users don't need to manually wrap queue recording code in a
`try` / `catch` block to reset the state of recording queues on an exception
back to the executing state. Instead, an uncaught exception destroying the
modifiable graph will perform this action, useful in RAII pattern usage.

=== Command-Group Function Limitations

While not disallowed by the SYCL specification it should be noted that it is not
possible to capture arbitrary C++ code which is inside a CGF (Command-Group
Function) used to create a graph node. This code will be evaluated once during
the call to `queue::submit()` or `command_graph::add()` along with the calls to
handler functions and this will not be reflected on future executions of the
graph.

Similarly, any command-group function inside a `dynamic_command_group` will be
evaluated once, in index order, when submitted to the graph using
`command_graph::add()`.

Any code like this should be moved to a separate host-task and added to the
graph via the recording or explicit APIs in order to be compatible with this
extension.

=== Host Tasks [[host-tasks]]

:host-task: https://registry.khronos.org/SYCL/specs/sycl-2020/html/sycl-2020.html#subsec:interfaces.hosttasks

A {host-task}[host task] is a native C++ callable, scheduled according to SYCL
dependency rules. It is valid to record a host task as part of a graph, though it
may lead to sub-optimal graph performance because a host task node may prevent
the SYCL runtime from submitting the entire executable `command_graph` to the
device at once.

[source,c++]
----
auto node = graph.add([&](sycl::handler& cgh){
  // Host code here is evaluated during the call to add()
  cgh.host_task([=](){
    // Code here is evaluated as part of executing the command graph node
  });
});
----

Host-tasks can be updated using <<executable-graph-update, Executable Graph Update>>.


=== Queue Behavior In Recording Mode

When a queue is placed in recording mode via a call to `command_graph::begin_recording`,
some features of the queue are no longer available because the commands are not
executed during this mode. The general philosophy is to throw an exception at
runtime when a feature is not available, so that there is an obvious indication
of failure. The following list describes the behavior that changes during
recording mode. Features not listed below behave the same in recording mode as
they do in non-recording mode.

==== Event Limitations

For queue submissions that are being recorded to a modifiable `command_graph`,
the only events that can be used as parameters to `handler::depends_on()`, or
as dependent events for queue shortcuts like `queue::parallel_for()`, are events
that have been returned from queue submissions recorded to the same modifiable
`command_graph`.

Other limitations on the events returned from a submission to a queue in the
recording state are:

- Calling `event::get_info<info::event::command_execution_status>()` or
`event::get_profiling_info()` will throw synchronously with error code `invalid`.

- A host-side wait on the event will throw synchronously with error
code `invalid`.

- Using the event outside of the recording scope will throw synchronously with error code
`invalid`.

==== Queue Limitations

A host-side wait on a queue in the recording state is an error and will
throw synchronously with error code `invalid`.

==== Buffer Limitations

The use of buffers inside a `command_graph` is restricted unless the user
creates the graph with the <<assume-buffer-outlives-graph-property, Assume-Buffer-Outlives-Graph>>
property. Buffer lifetimes are not extended by a `command_graph` in which they
are used and so the user must ensure that their lifetimes exceed that of the
`command_graph`. Attempting to use a buffer in a `command_graph` without this
property will result in a synchronous error being throw with error code
`invalid`.

There are also restrictions on using a buffer which has been created with a
host data pointer in commands recorded to a `command_graph`. Because of the
delayed execution of a `command_graph`, data may not be copied to the device
immediately when commands using these buffers are submitted to the graph,
therefore the host data must also outlive the graph to ensure correct behavior.

Because of the delayed execution of a recorded graph, it is not possible to support
captured code which relies on the copy-back on destruction behavior of buffers.
Typically, applications would rely on this behavior to do work on the host which
cannot inherently be captured inside a command graph.

- Thus, when recording to a graph it is an error to submit a command which has
an accessor on a buffer which would cause a write-back to happen. Using an
incompatible buffer in this case will result in a synchronous error being
thrown with error code `invalid`.

- The copy-back mechanism can be disabled explicitly for buffers with attached host
storage using either `buffer::set_final_data(nullptr)` or
`buffer::set_write_back(false)`.

- It is also an error to create a host accessor to a buffer which is used in
commands which are currently being recorded to a command graph. Attempting to
construct a host accessor to an incompatible buffer will result in a
synchronous error being thrown with error code `invalid`.

==== Error Handling

When a queue is in recording mode asynchronous exceptions will not be
generated, as no device execution is occurring. Synchronous errors specified as
being thrown in the default queue executing state, will still be thrown when a
queue is in the recording state. Queue query methods operate as usual in
recording mode, as opposed to throwing.

=== Interaction With Other Extensions [[extension-interaction]]

This section defines the interaction of `sycl_ext_oneapi_graph` with other
extensions.

==== sycl_ext_oneapi_async_memory_alloc

The APIs defined in
link:../experimental/sycl_ext_oneapi_async_memory_alloc.asciidoc[sycl_ext_oneapi_async_memory_alloc]
are supported for use in graphs. For further details see the section on
<<graph-memory-allocations, Graph-owned memory allocations>>.

==== sycl_ext_codeplay_enqueue_native_command

The new methods defined by
link:../experimental/sycl_ext_codeplay_enqueue_native_command.asciidoc[sycl_ext_codeplay_enqueue_native_command]
can be used in graph nodes. For futher details see the section on
link:../experimental/sycl_ext_codeplay_enqueue_native_command.asciidoc#sycl-graph-interaction[SYCL-Graph interaction].

==== sycl_ext_intel_queue_index

The compute index queue property defined by
link:../supported/sycl_ext_intel_queue_index.asciidoc[sycl_ext_intel_queue_index]
is ignored during queue recording.

Using this information is something we may look at for future revisions of
`sycl_ext_oneapi_graph`.

==== sycl_ext_oneapi_bindless_images

The new handler methods, and queue shortcuts, defined by
link:../experimental/sycl_ext_oneapi_bindless_images.asciidoc[sycl_ext_oneapi_bindless_images]
cannot be used in graph nodes. A synchronous exception will be thrown with error
code `invalid` if a user tries to add them to a graph.

Removing this restriction is something we may look at for future revisions of
`sycl_ext_oneapi_graph`.

==== sycl_ext_oneapi_device_global

The new handler methods, and queue shortcuts, defined by
link:../experimental/sycl_ext_oneapi_device_global.asciidoc[sycl_ext_oneapi_device_global].
cannot be used in graph nodes. A synchronous exception will be thrown with error
code `invalid` if a user tries to add them to a graph.

Removing this restriction is something we may look at for future revisions of
`sycl_ext_oneapi_graph`.

==== sycl_ext_oneapi_discard_queue_events

When recording a `sycl::queue` which has been created with the
`ext::oneapi::property::queue::discard_event` property, it is invalid to
use these events returned from queue submissions to create graph edges. This is
in-keeping with the
link:../supported/sycl_ext_oneapi_discard_queue_events.asciidoc[sycl_ext_oneapi_discard_queue_events]
specification wording that `handler::depends_on()` throws an exception when
passed an invalid event.

==== sycl_ext_oneapi_enqueue_barrier

The new handler methods, and queue shortcuts, defined by
link:../supported/sycl_ext_oneapi_enqueue_barrier.asciidoc[sycl_ext_oneapi_enqueue_barrier]
can only be used in graph nodes created using the Record & Replay API, as
barriers rely on events to enforce dependencies.

A synchronous exception will be thrown with error code `invalid` if a user
tries to add a barrier command to a graph using the explicit API. Empty nodes
created with the `node::depends_on_all_leaves` property can be used instead of
barriers when a user is building a graph with the explicit API.

The semantics of barriers are defined in `sycl_ext_oneapi_enqueue_barrier` for
a single command-queue, and correlate as follows to a graph that may contain
nodes that are recorded from multiple queues and/or added by the explicit API:

* Barriers with an empty wait list parameter will only depend on the leaf nodes
  that were added to the graph from the queue the barrier command is being
  recorded from.

* The only commands which have an implicit dependency on the barrier command
  are those recorded from the same queue the barrier command was submitted to.

==== sycl_ext_oneapi_enqueue_functions

The command submission functions defined in
link:../experimental/sycl_ext_oneapi_enqueue_functions.asciidoc[sycl_ext_oneapi_enqueue_functions]
can be used adding nodes to a graph when creating a graph from queue recording.
New methods are also defined that enable submitting an executable graph,
e.g. directly to a queue without returning an event.

==== sycl_ext_oneapi_free_function_kernels

`sycl_ext_oneapi_free_function_kernels`, defined in
link:../proposed/sycl_ext_oneapi_free_function_kernels.asciidoc[sycl_ext_oneapi_free_function_kernels]
can be used with SYCL Graphs.

==== sycl_ext_oneapi_kernel_compiler_spirv

The kernels loaded using
link:../experimental/sycl_ext_oneapi_kernel_compiler_spirv.asciidoc[sycl_ext_oneapi_kernel_compiler_spirv]
behave as normal when used in graph nodes.

==== sycl_ext_oneapi_kernel_properties

The new handler methods, and queue shortcuts, defined by
link:../experimental/sycl_ext_oneapi_kernel_properties.asciidoc[sycl_ext_oneapi_kernel_properties]
can be used in graph nodes in the same way as they are used in normal queue
submission. 

==== sycl_ext_oneapi_local_memory

Allocating local memory inside a graph kernel node with `sycl::ext::oneapi::group_local_memory()` or
`sycl::ext::oneapi::group_local_memory_for_overwrite()` is supported. These methods are defined by
link:../supported/sycl_ext_oneapi_local_memory.asciidoc[sycl_ext_oneapi_local_memory.]

==== sycl_ext_oneapi_memcpy2d

The new handler methods, and queue shortcuts, defined by
link:../supported/sycl_ext_oneapi_memcpy2d.asciidoc[sycl_ext_oneapi_memcpy2d]
cannot be used in graph nodes. A synchronous exception will be thrown with
error code `invalid` if a user tries to add them to a graph.

Removing this restriction is something we may look at for future revisions of
`sycl_ext_oneapi_graph`.

==== sycl_ext_oneapi_prod

The new `sycl::queue::ext_oneapi_prod()` method added by
link:../proposed/sycl_ext_oneapi_prod.asciidoc[sycl_ext_oneapi_prod]
behaves as normal during queue recording and is not captured to the graph.
Recorded commands are not counted as submitted for the purposes of its operation.

==== sycl_ext_oneapi_queue_empty

The `queue::ext_oneapi_empty()` query defined by the
link:../supported/sycl_ext_oneapi_queue_empty.asciidoc[sycl_ext_oneapi_queue_empty]
extension behaves as normal during queue recording and is not captured to the graph.
Recorded commands are not counted as submitted for the purposes of this query.

==== sycl_ext_oneapi_queue_priority

The queue priority property defined by
link:../supported/sycl_ext_oneapi_queue_priority.asciidoc[sycl_ext_oneapi_queue_priority]
is ignored during queue recording.

==== sycl_ext_oneapi_work_group_memory

Using the `work_group_memory` object defined in
link:../experimental/sycl_ext_oneapi_work_group_memory.asciidoc[sycl_ext_oneapi_work_group_memory]
inside graph kernel nodes is supported.

==== sycl_ext_oneapi_work_group_scratch_memory

The new property defined by
link:../experimental/sycl_ext_oneapi_work_group_scratch_memory.asciidoc[sycl_ext_oneapi_work_group_scratch_memory]
cannot be used in graph nodes. A synchronous exception will be thrown with error
code `invalid` if a user tries to add them to a graph.

Removing this restriction is something we may look at for future revisions of
`sycl_ext_oneapi_graph`.

== Examples and Usage Guide

Detailed code examples and usage guidelines are provided in the
link:../../syclgraph/SYCLGraphUsageGuide.md[SYCL Graph Usage Guide].

== Future Direction [[future-direction]]

This section contains both features of the specification which have been
fully developed, but are not yet implemented, as well as features which are
still in development.

Fully developed features will be moved to the main specification once they
have been implemented.

=== Features Awaiting Implementation

==== Storage Lifetimes [[storage-lifetimes]]

The lifetime of any buffer recorded as part of a submission
to a command graph will be extended in keeping with the common reference
semantics and buffer synchronization rules in the SYCL specification. It will be
extended either for the lifetime of the graph (including both modifiable graphs
and the executable graphs created from them) or until the buffer is no longer
required by the graph (such as after being replaced through executable graph update).

If a buffer created with a host data pointer is recorded as part of a submission to
a command graph, the lifetime of that host data will also be extended by taking a
copy of that data inside the buffer. To illustrate, consider the following example:

[source,c++]
----
void foo(queue q /* queue in recording mode */ ) {
  float data[NUM];
  buffer buf{data, range{NUM}};
  q.submit([&](handler &cgh) {
    accessor acc{buf, cgh, read_only};
    cgh.single_task([] {
       // use "acc"
    });
  });
  // "data" goes out of scope
}
----

In this example, the implementation extends the lifetime of the buffer because
it is used in the recorded graph. Because the buffer uses the host memory data,
the implementation also makes an internal copy of that host data. As illustrated
above, that host memory might go out of scope before the recorded graph goes out
of scope, or before the data has been copied to the device.

The default behavior is to always copy the host data in a case like this, but
this is not necessary if the user knows that the lifetime of the host data
outlives the lifetime of the recorded graph. If the user knows this is the
case, they may use the `graph::assume_data_outlives_buffer` property to avoid the internal
copy. Passing the property to `begin_recording()` will prevent host copies only
for commands recorded before `end_recording()` is called for a given queue.
Passing the property to the `command_graph` constructor will prevent host copies
for all commands recorded to the graph.

The implementation guarantees that the host memory will not be copied internally
if all the commands accessing this buffer use `access_mode::write` or the
`no_init` property because the host memory is not needed in these cases.
Note, however, that these cases require the application to disable copy-back
as described in <<buffer-limitations, Buffer Limitations>>.

=== Features Still in Development

==== Memory Allocation Nodes

There is no provided interface for users to define a USM allocation/free
operation belonging to the scope of the graph. It would be error prone and
non-performant to allocate or free memory as a node executed during graph
submission. Instead, such a memory allocation API needs to provide a way to
return a pointer which won't be valid until the allocation is made on graph
finalization, as allocating at finalization is the only way to benefit from
the known graph scope for optimal memory allocation, and even optimize to
eliminate some allocations entirely.

Such a deferred allocation strategy presents challenges however, and as a result
we recommend instead that prior to graph construction users perform core SYCL
USM allocations to be used in the graph submission. Before to coming to this
recommendation we considered the following explicit graph building interfaces
for adding a memory allocation owned by the graph:

1. Allocation function returning a reference to the raw pointer, i.e. `void*&`,
   which will be instantiated on graph finalization with the location of the
   allocated USM memory.

2. Allocation function returning a handle to the allocation. Applications use
   the handle in node command-group functions to access memory when allocated.

3. Allocation function returning a pointer to a virtual allocation, only backed
   with an actual allocation when graph is finalized or submitted.

Design 1) has the drawback of forcing users to keep the user pointer variable
alive so that the reference is valid, which is unintuitive and is likely to
result in bugs.

Design 2) introduces a handle object which has the advantages of being a less
error prone way to provide the pointer to the deferred allocation. However, it
requires kernel changes and introduces an overhead above the raw pointers that
are the advantage of USM.

Design 3) needs specific backend support for deferred allocation.

==== Device Specific Graph

A modifiable state `command_graph` contains nodes targeting specific devices,
rather than being a device agnostic representation only tied to devices on
finalization. This allows the implementation to process nodes which require
device information when the command group function is evaluated. For example,
a SYCL reduction implementation may desire the work-group/sub-group size, which
is normally gathered by the runtime from the device associated with the queue.

This design also enables the future capability for a user to compose a graph
with nodes targeting different devices, allowing the benefits of defining an
execution graph ahead of submission to be extended to multi-device platforms.
Without this capability a user currently has to submit individual single-device
graphs and use events for dependencies, which is a usage model this extension is
aiming to optimize. Automatic load balancing of commands across devices is not a
problem this extension currently aims to solve, it is the responsibility of the
user to decide the device each command will be processed for, not the SYCL
runtime.

== Issues

=== Update More Command Types

Support updating arguments to types of nodes other than kernel execution
commands.

**UNRESOLVED** Should be added for at least memory copy nodes and host-tasks.
However, the full scope of support needs to be designed and implemented.

=== Updatable Property Graph Resubmission

It has been suggested that updatable graphs could remove the dependencies
generated between graphs upon resubmission while a previous submission of the
same graph is still executing. However, this requires further design discussion
to ensure this is desired and makes sense to users.

**UNRESOLVED** Needs more discussion.

=== Updatable command-groups in the Record & Replay API:

Currently the only way to update command-groups in a graph is to use the
Explicit API. There is a limitation in some backends that requires all
the command-groups used for updating to be specified before the graph
is finalized. This restriction makes it hard to implement the
Record & Replay API in a performant manner.

**UNRESOLVED** Needs more discussion.

=== Multi Device Graph

Allow an executable graph to contain nodes targeting different devices.

**UNRESOLVED:** Trending "yes". This feature is something that we are considering
introducing into the extension in later revisions. It has been planned for to the
extent that the definition of a graph node is device specific.

=== Memory Allocation API

We would like to provide an API that allows graph scope memory to be
allocated and used in nodes, such that optimizations can be done on
the allocation. No mechanism is currently provided, but see the
section on <<memory-allocation-nodes, Memory Allocation Nodes>> for
some designs being considered.

**UNRESOLVED:** Trending "yes". Design is under consideration.

=== Device Agnostic Graph

Explicit API could support device-agnostic graphs that can be submitted
through queues to a particular device. This issue is related to multi-device
graphs.

**UNRESOLVED:** Trending "no". Because of current runtime limitations this
can't be implemented with a reasonable effort.

=== Execution Property

Current proposal contains extensive extensions to existing API in SYCL.
Can we achieve something similar with user control over the flush behavior
of a queue and providing a handler that can be replayed?

**UNRESOLVED:** Trending "no". Needs reconsideration of the design and
possible restrictions.

=== User Guided Scheduling

For specific workloads it could be beneficial to provide hints to the
runtime how to schedule a command graph onto a device. This info could effect
the scheduling policy like breadth or depth-first, or a combination with a
block size.

**UNRESOLVED:** Trending "yes". A new property could be added to
the finalize call either extending the basic command graph proposal
or layered as a separate extension proposal.

== Non-implemented features and known issues

The following features are not yet supported, and an exception will be thrown
if used in application code.

. Using reductions in a graph node.
. Using sycl streams in a graph node.

== Revision History

[cols="5,15,15,70"]
[grid="rows"]
[options="header"]
|========================================
|Rev|Date|Author|Changes

|1|2023-03-23|Pablo Reble, Ewan Crawford, Ben Tracy, Julian Miller
|Initial public working draft
|2|2023-08-01|Pablo Reble, Ewan Crawford, Ben Tracy, Julian Miller,
Maxime France-Pillois
|Promote status to experimental

|========================================<|MERGE_RESOLUTION|>--- conflicted
+++ resolved
@@ -1298,16 +1298,12 @@
   and this command uses a buffer. See the
   <<assume-buffer-outlives-graph-property, Assume-Buffer-Outlives-Graph>>
   property for more information.
-<<<<<<< HEAD
-* Throws with error code `invalid` if the type of the command-group is not a
-  kernel execution and a `dynamic_parameter` was registered inside `cgf`.
-* Throws with error code `invalid` if the type of the command contained in the
-  command-group is `async_malloc` and the `usm::alloc` type of the associated
-  memory pool is not `usm::alloc::device`.
-=======
-* An `exception` with error code `invalid` if the type of the command-group is
-  not a kernel execution and a `dynamic_parameter` was registered inside `cgf`.
->>>>>>> 3310db36
+* An `exception` with error code `invalid` if the type of the command contained
+  in the command-group is `async_malloc` and the `usm::alloc` type of the
+  associated memory pool is not `usm::alloc::device`.
+* An `exception` with error code `invalid` if the type of the command contained
+  in the command-group is not a kernel execution and a `dynamic_parameter` was
+  registered inside `cgf`.
 
 [source,c++]
 ----
@@ -1387,23 +1383,14 @@
 
 _Returns:_ A new executable graph object which can be submitted to a queue.
 
-_Throws:_ Synchronously `exception` with error code `feature_not_supported` if
-the graph contains a command that is not supported by the device.
-
-<<<<<<< HEAD
-* Throws synchronously with error code `feature_not_supported` if the graph
-  contains a command that is not supported by the device.
-
-* Throws synchronously with error code `invalid` if the graph contains
-<<graph-memory-allocations, graph-owned memory allocations>> and any instance of
-an executable graph created from this modifiable graph is still alive.
-
-Returns: A new executable graph object which can be submitted to a queue.
-
-
-|
-=======
->>>>>>> 3310db36
+_Throws:_ 
+
+* Synchronously `exception` with error code `feature_not_supported` if
+  the graph contains a command that is not supported by the device.
+* An `exception` with error code `invalid` if the graph contains
+  <<graph-memory-allocations, graph-owned memory allocations>> and any instance
+  of an executable graph created from this modifiable graph is still alive.
+
 [source,c++]
 ----
 void
@@ -1434,24 +1421,18 @@
 std::vector<node> get_root_nodes() const;
 ----
 
-<<<<<<< HEAD
-|
+_Returns:_ A list of all nodes in the graph which have no dependencies.
+
 [source,c++]
 ----
 size_t get_required_mem_size() const;
 ----
-|Returns the total size in bytes of the memory required for
+
+_Constraints:_ This member function is only available when the `command_graph` state is
+`graph_state::executable`.
+
+_Returns:_ The total size in bytes of the memory required for
 <<graph-memory-allocations, graph-owned memory allocations>> in this graph.
-
-Constraints:
-
-* This member function is only available when the `command_graph` state is
-  `graph_state::executable`.
-
-|===
-=======
-_Returns:_ A list of all nodes in the graph which have no dependencies.
->>>>>>> 3310db36
 
 =====  Member functions of the `command_graph` class for graph update
 
@@ -1547,15 +1528,10 @@
   `property::graph::updatable` was not set when the executable graph was
   created.
 
-<<<<<<< HEAD
-* Throws synchronously with error code `invalid` if the graph contains any
+* Synchronously `exception` with error code `invalid` if the graph contains any
   <<graph-memory-allocations, graph-owned memory allocations>>.
 
-* If any other exception is thrown the state of the graph nodes is undefined.
-|===
-=======
 * If any other `exception` is thrown the state of the graph nodes is undefined.
->>>>>>> 3310db36
 
 ===== Member functions of the `command_graph` class for queue recording
 
