--- conflicted
+++ resolved
@@ -309,7 +309,12 @@
 | Device Descriptor | Description
 
 |`aspect::ext_oneapi_graph`
-| Indicates that the device supports the APIs described in this extension.
+| Indicates that the device supports all the APIs described in this extension.
+|`aspect::ext_oneapi_limited_graph`
+| Indicates that the device supports all the APIs described in this extension
+except for those described in the <<executable-graph-update, Executable Graph
+Update>> section. This is a temporary aspect that we intend to remove once
+devices with full graph support are more prevalent.
 
 |===
 
@@ -332,64 +337,6 @@
   host_task,
 };
 
-<<<<<<< HEAD
-namespace property {
-
-namespace graph {
-
-class no_cycle_check {
-  public:
-    no_cycle_check() = default;
-};
-
-class assume_buffer_outlives_graph {
-  public:
-    assume_buffer_outlives_graph() = default;
-};
-
-class updatable {
-  public:
-    updatable() = default;
-};
-} // namespace graph
-
-namespace node {
-
-class depends_on {
-  public:
-    template<typename... NodeTN>
-    depends_on(NodeTN... nodes);
-};
-
-class depends_on_all_leaves {
-  public:
-    depends_on_all_leaves() = default;
-};
-
-} // namespace node
-} // namespace property
-
-// Device query for level of support
-namespace info {
-namespace device {
-
-struct graphs_support;
-
-} // namespace device
-} // namespace info
-
-template <typename ValueT>
-class dynamic_parameter {
-public:
-  dynamic_parameter(command_graph<graph_state::modifiable> graph, const ValueT &param);
-
-  void register_with_node(int argIndex, const handler& cgh);
-
-  void update(const ValueT& newValue);
-};
-
-=======
->>>>>>> 80b68467
 class node {
 public:
   node() = delete;
@@ -409,139 +356,9 @@
   void update_range(range<Dimensions> executionRange);
 };
 
-<<<<<<< HEAD
-// State of a graph
-enum class graph_state {
-  modifiable,
-  executable
-};
-
-// New object representing graph
-template<graph_state State = graph_state::modifiable>
-class command_graph {};
-
-template<>
-class command_graph<graph_state::modifiable> {
-public:
-  command_graph(const context& syclContext, const device& syclDevice,
-                const property_list& propList = {});
-
-  command_graph(const queue& syclQueue,
-                const property_list& propList = {});
-
-  command_graph<graph_state::executable>
-  finalize(const property_list& propList = {}) const;
-
-  bool begin_recording(queue& recordingQueue, const property_list& propList = {});
-  bool begin_recording(const std::vector<queue>& recordingQueues, const property_list& propList = {});
-
-  bool end_recording();
-  bool end_recording(queue& recordingQueue);
-  bool end_recording(const std::vector<queue>& recordingQueues);
-
-  node add(const property_list& propList = {});
-
-  template<typename T>
-  node add(T cgf, const property_list& propList = {});
-
-  void make_edge(node& src, node& dest);
-
-  void print_graph(std::string path, bool verbose = false) const;
-
-  std::vector<node> get_nodes() const;
-  std::vector<node> get_root_nodes() const;
-};
-
-template<>
-class command_graph<graph_state::executable> {
-public:
-  command_graph() = delete;
-
-  void update(node& node);
-  void update(const std::vector<node>& nodes);
-};
-}  // namespace ext::oneapi::experimental
-
-// New methods added to the sycl::queue class
-using namespace ext::oneapi::experimental;
-class queue {
-public:
-
-  ext::oneapi::experimental::queue_state
-  ext_oneapi_get_state() const;
-
-  ext::oneapi::experimental::command_graph<graph_state::modifiable> 
-  ext_oneapi_get_graph() const;
-
-  /* -- graph convenience shortcuts -- */
-
-  event ext_oneapi_graph(command_graph<graph_state::executable>& graph);
-  event ext_oneapi_graph(command_graph<graph_state::executable>& graph,
-                   event depEvent);
-  event ext_oneapi_graph(command_graph<graph_state::executable>& graph,
-                   const std::vector<event>& depEvents);
-};
-
-// New methods added to the sycl::handler class
-class handler {
-public:
-  void ext_oneapi_graph(command_graph<graph_state::executable>& graph);
-}
-
-}  // namespace sycl
-----
-
-=== Querying Graph Supoport
-
-Due to the experimental nature of the extension, support is not available across
-all devices. The following device support query is added to the
-`sycl::ext::oneapi::experimental` namespace for reporting devices which are
-are currently supported, and how that support is implemented.
-
-Table {counter: tableNumber}. Device Info Queries.
-[%header]
-|===
-| Device Descriptors | Return Type | Description
-
-|`info::device::graph_support`
-|`graph_support_level`
-|When passed to `device::get_info<...>()`, the function returns `native`
-if there is an underlying SYCL backend command-buffer construct which is used
-to propagate the graph to the backend. If no backend construct exists, or
-building on top of it has not yet been implemented, then `emulated` is
-returned. Otherwise `unsupported` is returned if the SYCL device doesn't
-support using this graph extension.
-
-|===
-
-Command-graph update support may also not be available across all devices. The
-following extension to the `aspect` enum class can be used to query for graph
-update support:
-
-[source]
-----
-namespace sycl {
-enum class aspect {
-  ...
-  ext_oneapi_limited_graph
-}
-}
-----
-
-If a SYCL device has the `ext_oneapi_limited_graph` aspect, then it
-supports all graph functionality except that which is described in the
-<<executable-graph-update, Executable Graph Update>> section. This is a
-temporary aspect that we intend to remove once devices with full graph support
-are more prevalent.
-
-
-=== Node
-
-=======
 }  // sycl::namespace ext::oneapi::experimental
 ----
 
->>>>>>> 80b68467
 :crs: https://www.khronos.org/registry/SYCL/specs/sycl-2020/html/sycl-2020.html#sec:reference-semantics
 
 Node is a class that encapsulates tasks like SYCL kernel functions, or memory
@@ -657,6 +474,21 @@
 |===
 
 ==== Dynamic Parameters
+
+[source,c++]
+----
+namespace ext::oneapi::experimental{
+template <typename ValueT>
+class dynamic_parameter {
+public:
+  dynamic_parameter(command_graph<graph_state::modifiable> graph, const ValueT &param);
+
+  void register_with_node(int argIndex, const handler& cgh);
+
+  void update(const ValueT& newValue);
+};
+}
+----
 
 Dynamic parameters are arguments to a node's command-group which can be updated
 by the user after the node has been added to a graph. Updating the value of a
@@ -842,6 +674,9 @@
 class command_graph<graph_state::executable> {
 public:
     command_graph() = delete;
+
+    void update(node& node);
+    void update(const std::vector<node>& nodes);
 };
 
 }  // namespace sycl::ext::oneapi::experimental
@@ -887,7 +722,7 @@
     Modifiable -->|Finalize| Executable
 ....
 
-==== Executable Graph Update
+==== Executable Graph Update [[executable-graph-upate]]
 
 A graph in the executable state can have the configuration of its nodes modified
 using a concept called graph _update_. This avoids a user having to rebuild and
@@ -989,6 +824,23 @@
 graph. Destroying that buffer during the lifetime of a `command_graph`
 constructed with this property results in undefined behavior.
 
+===== Updatable Property [[updatable-property]]
+
+[source,c++]
+----
+namespace sycl::ext::oneapi::experimental::property::graph {
+class updatable {
+  public:
+    updatable() = default;
+};
+}
+----
+
+The `property::graph::updatable` property enables updating a `command_graph`
+when passed on finalization of a modifiable `command_graph`. For further
+information see <<executable-graph-update, the section on Executable Graph
+Update>>.
+
 ==== Graph Member Functions
 
 Table {counter: tableNumber}. Constructor of the `command_graph` class.
@@ -1260,7 +1112,7 @@
 
 Updating these values will not change the structure of the graph.
 
-Preconditions:
+Constraints:
 
 * This member function is only available when the `command_graph` state is
   `graph_state::executable`.
@@ -1289,7 +1141,7 @@
 each node will be updated inside the executable graph to reflect the current
 values in each node in `nodes`.
 
-Preconditions:
+Constraints:
 
 * This member function is only available when the `command_graph` state is
   `graph_state::executable`.
