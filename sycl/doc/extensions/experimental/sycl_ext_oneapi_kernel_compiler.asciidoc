--- conflicted
+++ resolved
@@ -22,11 +22,7 @@
 == Notice
 
 [%hardbreaks]
-<<<<<<< HEAD
-Copyright (C) 2023-2024 Intel Corporation.  All rights reserved.
-=======
 Copyright (C) 2023 Intel Corporation.  All rights reserved.
->>>>>>> 58231254
 
 Khronos(R) is a registered trademark and SYCL(TM) and SPIR(TM) are trademarks
 of The Khronos Group Inc.
