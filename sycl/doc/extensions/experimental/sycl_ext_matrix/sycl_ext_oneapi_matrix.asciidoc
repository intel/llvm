= sycl_ext_oneapi_matrix

:source-highlighter: coderay
:coderay-linenums-mode: table

// This section needs to be after the document title.
:doctype: book
:toc2:
:toc: left
:encoding: utf-8
:lang: en
:dpcpp: pass:[DPC++]

// Set the default source code type in this document to C++,
// for syntax highlighting purposes.  This is needed because
// docbook uses c++ and html5 uses cpp.
:language: {basebackend@docbook:c++:cpp}


== Notice

[%hardbreaks]
Copyright (c) 2021-2023 Intel Corporation.  All rights reserved.

Khronos(R) is a registered trademark and SYCL(TM) and SPIR(TM) are trademarks
of The Khronos Group Inc.  OpenCL(TM) is a trademark of Apple Inc. used by
permission by Khronos.

== Contact

To report problems with this extension, please open a new issue at:

https://github.com/intel/llvm/issues

== Dependencies

This extension is written against the SYCL 2020 revision 6 specification.  All
references below to the "core SYCL specification" or to section numbers in the
SYCL specification refer to that revision.

== Status
This is an experimental extension specification, intended to provide early
access to features and gather community feedback.  Interfaces defined in this
specification are implemented in {dpcpp}, but they are not finalized and may
change incompatibly in future versions of {dpcpp} without prior notice.
*Shipping software products should not rely on APIs defined in this
specification.*

== Backend support status
This extension is currently implemented in {dpcpp} only for devices
that contain a matrix hardware, specifically Intel(R) Advanced Matrix
Extensions (Intel(R) AMX), Intel(R) Xe Matrix Extensions (Intel(R)
XMX), Nvidia(R) Tensor Cores and AMD Matrix Cores(R).

The `joint_matrix` type and the `joint_matrix_mad` function are
optional kernel features as defined in section 5.7 of the core SYCL
specification.  Each device supports only certain values for the `M`,
`N`, and `K` template parameters and only certain types for the `Ta`,
`Tb`, and `Tc` template parameters. Applications can use the query API
in `matrix_params` or 
`get_info<ext::oneapi::experimental::info::device::matrix_combinations>` 
to determine the set of legal parameters for each device.  If the
application submits a kernel using an unsupported `joint_matrix` type
or calls `joint_matrix_mad` with an unsupported combination, the
implementation throws a synchronous exception with the
`errc::kernel_not_supported` error code as described in section 5.7.

== Overview
Joint matrix is a SYCL extension for matrix hardware programming. It
unifies targets like Intel AMX in CPUs, Intel XMX in Intel GPUs,
Nvidia Tensor Cores and AMD Matrix Cores(R). This provides a portable and performant API for
users who want to build their own neural networks applications,
perform custom optimizations, or experiment with new operations in a
timely and performing manner.

== Specification

=== Feature test macro

This extension provides a feature-test macro as described in the core SYCL
specification. An implementation supporting this extension must predefine
the macro `SYCL_EXT_ONEAPI_MATRIX` to one of the values defined in the
table below. Applications can test for the existence of this macro to
determine if the implementation supports this feature, or applications
can test the macro's value to determine which of the extension's
features the implementation supports.

[%header,cols="1,5"]
|===
|Value
|Description

|1
|The APIs of this experimental extension are not versioned, so the
 feature-test macro always has this value.
|===

=== New `joint_matrix` class
This extension adds a new class named `joint_matrix`, which represents
a small 2-dimensional matrix that supports native operations in
hardware. There are a number of template parameters, namely the group
scope, the type of the elements, the matrix use, the shape, and the
memory layout of the matrix.  This results in the following description:

```c++
namespace sycl::ext::oneapi::experimental::matrix {

template <typename Group, typename T, use Use, size_t Rows, size_t Cols,
          layout Layout = (Use == use::accumulator) ?
                          layout::dynamic : /*unspecified*/ >
struct joint_matrix {
  joint_matrix();
  joint_matrix(const joint_matrix &) = delete;
  joint_matrix &operator=(const joint_matrix &) = delete;
};

} // namespace sycl::ext::oneapi::experimental::matrix
```
The constructor for the `joint_matrix` type is a group function as
defined in section 4.17.3 of the core SYCL specification. It must be
encountered in converged control flow by all work-items in the
`Group`.

==== Group Memory Scope
Most operations on the joint_matrix are group functions, meaning that
all work items in a group collectively perform an operation on the
same matrix. The `Group` template parameter specifies the execution
scope of the work-items in the group. The `joint_matrix` is shared among the
work items in the group and is not private to each work item. This
extension currently supports only the sub-group scope, so the `Group`
template parameter must be `sycl::sub_group`, and group operations for
the joint matrix must be done collectively by the work-items in a
single sub-group. In this case, a matrix is declared as follows:

```c++
joint_matrix<sub_group, int8_t, use::a, tM, tN, layout::row_major> tA;
```

==== Element Type
The `T` template parameter specifies the type of each element in the
matrix. Each device supports only certain element types, so the
application must ensure that the element type is supported on the
device where the kernel using this joint_matrix runs. The query
functions (defined below) may be used to determine the set of element
types that are supported on a device.

==== Matrix Use
The main operation performed by the matrix hardware is `D=C+A*B`. The
`Use` template parameter specifies which of these terms (A, ,B, C, or D)
corresponds to the `joint_matrix` object. The use enumeration defines
the set of legal values. The A matrix must have the value `use::a`. The
B matrix must have the value `use::b`. The C and D matrices must both
have the value `use::accumulator`. This is used by backend
implementations to reason about the layout of the matrix in
registers.

```c++
namespace sycl::ext::oneapi::experimental::matrix {

enum class use {
  a,
  b,
  accumulator
};

} // namespace sycl::ext::oneapi::experimental::matrix
```

==== Matrix Shape
The `Rows` and `Cols` template parameters provide the number of rows
and columns in the joint matrix. Each device supports only certain
combinations of row and column sizes, so the application must ensure
that the combination is supported on the device where the kernel using
this `joint_matrix` runs. The query functions (defined below) may be
used to determine the set of combinations that are supported on a
device.

==== Matrix Layout
The `Layout` template parameter specifies the memory layout of the
matrix, using one of the values in the layout enumeration. The A and B
matrices can be either `layout::row_major` or `layout::col_major` (but not
`layout::dynamic`). The C and D matrices must be `layout::dynamic`.

```c++
namespace sycl::ext::oneapi::experimental::matrix {

enum class layout {
  row_major,
  col_major,
  dynamic
};

} // namespace sycl::ext::oneapi::experimental::matrix
```
Note that the `Layout` template parameters defaults to `layout::dynamic`
when Use is `use::accumulator`, so applications need not specify this
template parameter for the C or D matrices, and it is invalid to
specify any other value for `Layout`. When `Use` has any other value,
there is no default for `Layout`, and the application must specify one
explicitly.

=== Collective matrix operations
The following operations (load, store, multiply-and-add, fill, and
element-wise operations) are group functions as defined in section
4.17.3 of the core SYCL specification. As such, they must be
encountered in convergent control flow by the work-items in the group
that performs the group operation.

==== Load
```c++
namespace sycl::ext::oneapi::experimental::matrix {

// Only available when std::is_same_v<T1, std::remove_const_t<T2>>
template <typename Group, typename T1, typename T2,
          size_t Rows, size_t Cols,
          access::address_space Space, access::decorated IsDecorated>
void joint_matrix_load(Group g,
    joint_matrix<Group, T1, use::accumulator, Rows, Cols, layout::dynamic> &res,
    multi_ptr<T2, Space, IsDecorated> src, size_t stride, layout Layout);

// Only available when Layout != layout::dynamic
// and when std::is_same_v<T1, std::remove_const_t<T2>>
template <typename Group, typename T1, typename T2,
          size_t Rows, size_t Cols,
          use Use, layout Layout,
          access::address_space Space, access::decorated IsDecorated>
void joint_matrix_load(Group g,
    joint_matrix<Group, T1, Use, Rows, Cols, Layout> &res,
    multi_ptr<T2, Space, IsDecorated> src, size_t stride);

// Only available when std::is_same_v<T1, std::remove_const_t<T2>>
template <typename Group, typename T1, typename T2,
          size_t Rows, size_t Cols,
          typename PropertyListT>
void joint_matrix_load(Group g,
    joint_matrix<Group, T1, use::accumulator, Rows, Cols, layout::dynamic> &res,
    ext::oneapi::experimental::annotated_ptr<T2, PropertyListT> src,
    size_t stride, layout Layout);

// Only available when Layout != layout::dynamic
// and when std::is_same_v<T1, std::remove_const_t<T2>>
template <typename Group, typename T1, typename T2,
          size_t Rows, size_t Cols, use Use, layout Layout,
          typename PropertyListT>
void joint_matrix_load(Group g,
    joint_matrix<Group, T1, Use, Rows, Cols, Layout> &res,
    ext::oneapi::experimental::annotated_ptr<T2, PropertyListT> src,
    size_t stride);

} // namespace sycl::ext::oneapi::experimental::matrix
```

`joint_matrix_load` loads data from memory to the registers of the
matrix hardware.
We define two overloads of the load function depending on whether the
memory layout was declared as part of the `joint_matrix` type or not.
The first overload that takes memory layout as an argument is only
available for a `joint_matrix` type that used the default value
`layout::dynamic`.
The second overload without a memory layout must not be used with a
`joint_matrix` type that has `layout::dynamic`.

The base pointer `src` of type `T` here determines the starting address of the
matrix to be loaded from. `Layout` determines whether the data is
being read in a row (`row_major`), column major (`col_major`)
fashion. `stride` describes the number of elements between consecutive
rows for the row major layout, or between columns for the column major
layout.

The two last overloads of `joint_matrix_load` take
`sycl::ext::oneapi::experimental::annotated_ptr` as argument instead
of `sycl::multi_ptr`. The property list associated with the
`annotated_ptr` argument represents the compile-time constant
properties for cache control included in the SYCL extenion
link:../../proposed/sycl_ext_intel_cache_controls.asciidoc[sycl_ext_intel_cache_controls]
as illustrated in the example below.

```c++
using syclex = sycl::ext::oneapi::experimental;
using syclintelex = sycl::ext::intel::experimental;

auto A_ptr = syclex::annotated_ptr{A,
               syclex::properties{syclintelex::read_assertion<
                   syclintelex::cache_control<syclintelex::cache_mode::constant,
                                              syclex::cache_level::L2>>}};
q.parallel_for(nd_range<2>(G, L), [=](nd_item<2> it) {
  sub_group sg = it.get_sub_group();
  joint_matrix<sub_group, bfloat16, use::a, tM, tK, layout::row_major> tA;
  for (int k = 0; k < K; k += tileK) {
    // User specifies that this load will be cached to L2
    joint_matrix_load(sg, tA, A_ptr + sg_startx * tM * K + k, K);
    ...
  }
});
```

==== Store
```c++
namespace sycl::ext::oneapi::experimental::matrix {

template <typename Group, typename T, size_t Rows, size_t Cols,
          access::address_space Space, access::decorated IsDecorated>
void joint_matrix_store(Group g,
   const joint_matrix<Group, T, use::accumulator, Rows, Cols, layout::dynamic> &res,
   multi_ptr<T, Space, IsDecorated> dest, size_t stride, layout Layout);

template <typename Group, typename T1, typename T2, size_t Rows, size_t Cols,
          typename PropertyListT>
void joint_matrix_store(Group g,
   const joint_matrix<Group, T1, use::accumulator, Rows, Cols, layout::dynamic> &res,
   ext::oneapi::experimental::annotated_ptr<T2, PropertyListT> dest,
   size_t stride, layout Layout);

} // namespace sycl::ext::oneapi::experimental::matrix
```
This function stores the data in the accumulator matrix from the
registers back to memory.

The base pointer `dest` here determines the starting address of the
matrix to be stored. `Layout` determines whether the data is being
written in a row (`row_major`), column major (`col_major`)
fashion. `stride` describes the number of elements between consecutive
rows for the row major layout, or between columns for the column major layout.

The overload of `joint_matrix_store` take
`sycl::ext::oneapi::experimental::annotated_ptr` as argument instead
of `sycl::multi_ptr`. The property list associated with the
`annotated_ptr` argument represents the compile-time constant
properties for cache control included in the SYCL extenion link:../../proposed/sycl_ext_intel_cache_controls.asciidoc[sycl_ext_intel_cache_controls]

==== Multiply and Add

```c++
namespace sycl::ext::oneapi::experimental::matrix {

template <typename Group, typename Ta, typename Tb, typename Tc, typename Td,
          std::size_t M, std::size_t K, std::size_t N,
          layout LayoutA, layout LayoutB>
void joint_matrix_mad(Group g,
    joint_matrix<Group, Td, use::accumulator, M, N, layout::dynamic> &D,
    const joint_matrix<Group, Ta, use::a, M, K, LayoutA> &A,
    const joint_matrix<Group, Tb, use::b, K, N, LayoutB> &B,
    const joint_matrix<Group, Tc, use::accumulator, M, N, layout::dynamic> &C);

} // namespace sycl::ext::oneapi::experimental::matrix
```
The matrix multiply and add function performs the multiply operation
on the matrices `A` and `B`, accumulates the result with `C` and returns
the result into the matrix `D`.

Each device supports only certain combinations of types for the `A`,
`B`, and `C` matrices. The application must use the query operations
(defined below) to ensure that the combination of types is supported
on the device where the kernel calling `joint_matrix_mad` runs.

==== Fill (Initialization)
Unlike `joint_matrix_load` that assumes that all the matrices are
directly loaded from memory, `joint_matrix_fill`  makes it possible to
multiply a matrix which is not directly loaded from memory but rather
initialized directly in the register. Note that the value type `Tv`
must be convertible to the matrix elements type `T`.

```c++
namespace sycl::ext::oneapi::experimental::matrix {

template <typename Group, typename T, size_t Rows, size_t Cols,
          use Use, layout Layout, typename Tv>
void joint_matrix_fill(Group g, joint_matrix<Group, T, Use, Rows,
          Cols, Layout> &m, Tv v);

} // namespace sycl::ext::oneapi::experimental::matrix
```

==== Copy
```c++
namespace sycl::ext::oneapi::experimental::matrix {

template <typename Group, typename T1, typename T2, size_t Rows,
          size_t Cols, use Use1, use Use2, layout Layout1, layout Layout2>
void joint_matrix_copy(Group g,
                      joint_matrix<Group, T1, Use1, Rows, Cols, Layout1> &src,
                      joint_matrix<Group, T2, Use2, Rows, Cols, Layout2> &dest);

} // namespace sycl::ext::oneapi::experimental::matrix
```
This function copies `Rows x Cols` elements of type `T1` from joint
matrix `src` to `Rows x Cols` elements of type `T2` of joint matrix
`dest`. The two matrices must have the same scope and shape. Use,
type, and layout can be different so this function converts between
different `use` of matrices.

==== Element-Wise Operations
Besides matrix multiply and add, this extension aims to make it
possible to perform element-wise operations on matrices in a SPMD
manner. `joint_matrix_apply` function performs an element-wise
operation where the same operation is performed on every element of
the joint matrix, such that the operation can be performed without knowledge
of the position of the element within the matrix. Activation functions
or adding a constant value to every element of the matrix are two
examples of this usage. When the operation depends on the element
index of the matrix, an Intel-specific extension is available as part
of the link:sycl_ext_intel_matrix.asciidoc[sycl_ext_intel_matrix]

Besides the `Group` and the `joint_matrix` arguments,
`joint_matrix_apply` takes a C++ Callable object which is invoked once
for each element of the matrix. This callable object must be invocable
with a single parameter of type `T&`. Commonly, applications pass a
lambda expression.

```c++
namespace sycl::ext::oneapi::experimental::matrix {

template<typename Group, typename T, use Use, size_t Rows, size_t Cols,
  layout Layout, typename F>
void joint_matrix_apply(Group g, joint_matrix<Group, T, Use, Rows, Cols,
  Layout>& C, F&& func);

} // namespace sycl::ext::oneapi::experimental::matrix
```

In the following example, every element of the matrix `C` is
multiplied by `alpha`. Then, an activation function, `relu` in this
example, is applied on each of the elements of `C`.

```c++
joint_matrix_apply(sg, C, [=](T &x) {
    x *= alpha;
    relu(x);
});
```

==== Prefetch

```c++
namespace sycl::ext::oneapi::experimental::matrix {

template <typename Group, typename T,
          typename Properties = ext::oneapi::experimental::empty_properties_t>
void joint_matrix_prefetch(Group g, T* ptr, size_t stride, layout Layout,
                   size_t Rows, size_t cols, Properties properties = {});

} // namespace sycl::ext::oneapi::experimental::matrix
```

`joint_matrix_prefetch` allows groups of work-items to cooperatively
prefetch `Rows x cols` elements in a 2d manner. This function is a group
function, as defined in Section 4.17.3 of the core SYCL
specification.

The level of cache targeted by `joint_matrix_prefetch` in the last
argument is specified using the compile-time properties defined in the
SYCL extension
link:../../proposed/sycl_ext_oneapi_prefetch.asciidoc[sycl_ext_oneapi_prefetch.asciidoc#specifying-cache-levels]
as illustrated in the example below:

```c++
using syclex = sycl::ext::oneapi::experimental;
using syclintelex = sycl::ext::intel::experimental;

bfloat16 *memA = malloc_shared<bfloat16>(M*K, q);
q.parallel_for(nd_range<2>(G, L), [=](nd_item<2> it) {
  sub_group sg = it.get_sub_group();
  for (int k = 0; k < K; k += tileK) {
    syclex::joint_matrix_prefetch(sg, memA + tM * K + tK, K,
                                  layout::row_major, tM, tK,
                                  syclex::properties{syclex::prefetch_hint_L2});
    ...
  }
});
```

=== Support for the TF32 Data Type
Some devices support the TF32 floating point type for matrix
elements. This type has a 19 bit format with one sign bit, 8 exponent
bits (offering the same range as float), and 10 mantissa bits
(offering the same precision as sycl::half). Use of this type can
accelerate the joint_matrix_mad operation by reducing its
precision. In order to declare a `joint_matrix` object with this
element type, use `matrix::precision::tf32` in place of the `T`
template parameter.

```c++
namespace sycl::ext::oneapi::experimental::matrix::precision {

class tf32;

} // namespace sycl::ext::oneapi::experimental::matrix::precision
```

For example:

```c++
joint_matrix<sub_group, precision::tf32, use::a, tM, tK,
             layout::row_major> tA;
```

Whenever the application loads, stores, fills, or accesses the
elements of a TF32 matrix, the application sees the elements as
float. There are special overloads of these functions for TF32 for
this purpose.

==== TF32 load
These overloads of `joint_matrix_load` load float values into a TF32
matrix. It is unspecified whether the implementation loads all 32 bits
into the joint matrix or if it only loads the relevant 19 bits.

```c++
namespace sycl::ext::oneapi::experimental::matrix {

template <typename Group, size_t Rows, size_t Cols,
          access::address_space Space, access::decorated IsDecorated>
void joint_matrix_load(Group g,
    joint_matrix<Group, precision::tf32, use::accumulator, Rows, Cols,
    layout::dynamic> &res, multi_ptr<const float, Space, IsDecorated> src,
    size_t stride, layout Layout);

template <typename Group, size_t Rows, size_t Cols,
          access::address_space Space, access::decorated IsDecorated>
void joint_matrix_load(Group g,
    joint_matrix<Group, precision::tf32, use::accumulator, Rows, Cols,
    layout::dynamic> &res,
    multi_ptr<float, Space, IsDecorated> src, size_t stride, layout Layout);

// Only available when Layout != layout::dynamic
template <typename Group, size_t Rows, size_t Cols,
          use Use, layout Layout,
          access::address_space Space, access::decorated IsDecorated>
void joint_matrix_load(Group g,
    joint_matrix<Group, precision::tf32, Use, Rows, Cols, Layout> &res,
    multi_ptr<const float, Space, IsDecorated> src, size_t stride);

// Only available when Layout != layout::dynamic
template <typename Group, size_t Rows, size_t Cols,
          use Use, layout Layout,
          access::address_space Space, access::decorated IsDecorated>
void joint_matrix_load(Group g,
    joint_matrix<Group, precision::tf32, Use, Rows, Cols, Layout> &res,
    multi_ptr<float, Space, IsDecorated> src, size_t stride);

template <typename Group, size_t Rows, size_t Cols,
          typename PropertyListT>
void joint_matrix_load(Group g,
    joint_matrix<Group, precision::tf32, use::accumulator,
                 Rows, Cols, layout::dynamic> &res,
    ext::oneapi::experimental::annotated_ptr<float, PropertyListT> src,
    size_t stride, layout Layout);

// Only available when Layout != layout::dynamic
template <typename Group, size_t Rows, size_t Cols, use Use,
          layout Layout, typename PropertyListT>
void joint_matrix_load(Group g,
    joint_matrix<Group, precision::tf32, Use, Rows, Cols, Layout> &res,
    ext::oneapi::experimental::annotated_ptr<float, PropertyListT> src,
    size_t stride);

} // namespace sycl::ext::oneapi::experimental::matrix
```

==== TF32 store
This overload of joint_matrix_store stores float values from a TF32
matrix.

```c++
namespace sycl::ext::oneapi::experimental::matrix {

template <typename Group, size_t Rows, size_t Cols,
          access::address_space Space, access::decorated IsDecorated>
void joint_matrix_store(Group g,
   const joint_matrix<Group, precision::tf32, use::accumulator, Rows,
                      Cols,  layout::dynamic> &res,
   multi_ptr<float, Space, IsDecorated> dest, size_t stride, layout Layout);

template <typename Group, size_t Rows, size_t Cols, typename PropertyListT>
void joint_matrix_store(Group g,
   const joint_matrix<Group, precision::tf32, use::accumulator, Rows, Cols,
   layout::dynamic> &res,
   ext::oneapi::experimental::annotated_ptr<float, PropertyListT> dest,
   size_t stride, layout Layout);

} // namespace sycl::ext::oneapi::experimental::matrix
```

==== TF32 fill
When `joint_matrix_fill` is called for a TF32 matrix, the type `Tv`
(the type of the fill value) must be implicitly convertible to
`float`. It is unspecified whether the implementation writes all 32
bits of the value into the joint matrix or if it only writes the
relevant 19 bits.

==== TF32 element-wise operations
When `joint_matrix_apply` is called for a TF32 matrix, the Callable
object func is called with a single argument of type `float &`. When the
application changes this value, it is unspecified whether the
implementation writes back all 32 bits of the element into the joint
matrix or if it only write the relevant 19 bits.

In the example below, `C` is a joint matrix of type `precision::tf32`.

```c++
joint_matrix_apply(sg, C, [=](float &x) {
    x *= alpha;
});
```
==== Rounding TF32 values
The functions `joint_matrix_load`, `joint_matrix_fill`, and
`joint_matrix_apply` do not define any rounding mode when the float
values are converted to TF32, and the implementation may either round
or truncate these conversions. If an application wants more control
over this rounding, it can use the `round_to_tf32` function. This
performs the round to nearest even (RTE) rounding mode.

```c++
namespace sycl::ext::oneapi::experimental::matrix {

float round_to_tf32(float elem);

} // namespace sycl::ext::oneapi::experimental::matrix
```

=== Example using `int8_t` type
```c++
using namespace sycl::ext::oneapi::experimental::matrix;

queue q;
range<2> G = {M/tM, N};
range<2> L = {1, SG_SIZE};
int8_t *memA = malloc_shared<int8_t>(M*K, q);
int8_t *memB = malloc_shared<int8_t>(K*N, q);
int32_t *memC = malloc_shared<int32_t>(M*N, q);
auto pA = address_space_cast<sycl::access::address_space::global_space,
                             sycl::access::decorated::no>(memA);
auto pB = address_space_cast<sycl::access::address_space::global_space,
                             sycl::access::decorated::no>(memB);
auto pC = address_space_cast<sycl::access::address_space::global_space,
                             sycl::access::decorated::no>(memC);
q.parallel_for(nd_range<2>(G, L), [=](nd_item<2> item)
  [[sycl::reqd_sub_group_size(SG_SIZE)]] {
   const auto global_idx = item.get_global_id(0);
   const auto global_idy = item.get_global_id(1);
   const auto sg_startx = global_idx - item.get_local_id(0);
   const auto sg_starty = global_idy - item.get_local_id(1);
   sub_group sg = item.get_sub_group();
   joint_matrix<sub_group, int8_t, use::a, tM, tK, layout::row_major> tA;
   joint_matrix<sub_group, int8_t, use::b, tK, tN, layout::row_major> tB;
   joint_matrix<sub_group, int32_t, use::accumulator, tM, tN> tC;
   joint_matrix_fill(sg, tC, 0);
   for (int k = 0; k < K; k += tK) {
     joint_matrix_load(sg, tA, pA + sg_startx * tM * K + k, K);
     joint_matrix_load(sg, tB, pB + k * N + sg_starty/SG_SIZE*tN, N);
     joint_matrix_mad(sg, tC, tA, tB, tC);
   }
   joint_matrix_apply(sg, tC, [=](int8_t x) {
    x *= alpha;
   });
   joint_matrix_store(sg, tC, pC + sg_startx * tM * N + sg_starty/SG_SIZE*tN,
                      N, layout::row_major);
}).wait();
```

=== Query Interface
Most devices support only certain values for the `Rows` and `Cols`
template parameters and only certain types for the `T` template
parameter. Moreover, most devices support only certain combinations of
these template parameter for the A, B, C, and D matrices in the
`joint_matrix_mad` function (see Appendix: Supported Combinations Per
Hardware). This extension adds two query APIs that can be used to
determine the set of legal parameters for a particular device. One
form provides `constexpr` values for these parameters, which can be
used when the application knows the specific device architecture on
which it will run. The other form uses the standard information
descriptor queries for the device object.

The description below uses the terms `M`, `N`, and `K` to identify the
matrix dimensions of a multiply and add operation `D = C + A*B`. The
`D` and `C` matrices are `M` rows by `N` columns. The `A` matrix is
`M` rows by `K` columns, and the `B` matrix is `K` rows by `N` columns.

==== Compile-Time Query
This returns `constexpr` values to use in `joint_matrix` template
arguments but depends on an enumeration of the matrix hardware (See
`sycl::ext::oneapi::experimental::architecture`) in the
link:../sycl_ext_oneapi_device_architecture.asciidoc[sycl_ext_oneapi_device_architecture]
extension that can be tested.
The compile-time query interface proposed here consists of two
functionalities:

- Validation: at compile time, the validation functionality informs
  the user whether a specific combination is valid or not. This takes
  place when the user specifies all template parameters.

- Default values: this provides a default shape if the user does not
  provide a specific combination. In this case, aliases to the
  `joint_matrix` type can be used, namely
  `joint_matrix_a/b/c/d` where no additional argument is needed. This
  form happens when the user specifies all template parameters except
  the sizes of the matrices M, N, and K.

The table below provides a description for each of the member
variables in `matrix_params` class and the forms in which  they are
defined.

[frame="none",options="header",cols="40%,60%"]
|======================
| Member/type alias in `matrix_params` | Description
a|
[source]
----
static constexpr size_t M
----
|when no sizes are provided by the user, indicates the suggested
default size for M; usually this corresponds to the maximum size the
implementation supports. In validation mode, where the user does
provide sizes, this is the same value M that the user provides if M is
supported by the implementation

a|
[source]
----
static constexpr size_t N
----
|when no sizes are provided by the user, indicates the suggested
default size for N; usually this corresponds to the maximum size the
implementation supports. In validation mode, where the user does
provide sizes, this is the same value N that the user provides if N is
supported by the implementation

a|
[source]
----
static constexpr size_t K
----
|when no sizes are provided by the user, indicates the suggested
default size for K; usually this corresponds to the maximum size the
implementation supports. In validation mode, where the user does
provide sizes, this is the same value K that the user provides if K is
supported by the implementation

a|
[source]
----
template <typename Group, layout Layout>
using joint_matrix_a
----
|type alias for `joint_matrix` for matrix A

a|
[source]
----
template <typename Group, layout Layout>
using joint_matrix_b
----
|type alias for `joint_matrix` for matrix B

a|
[source]
----
template <typename Group>
using joint_matrix_c
----
|type alias for `joint_matrix` for the input matrix accumulator

a|
[source]
----
template <typename Group>
using joint_matrix_d
----
|type alias for `joint_matrix` for the output matrix accumulator
|======================

```c++
namespace sycl::ext::oneapi::experimental::matrix {

template<architecture Arch, typename Ta, typename Tb, typename Tc,
         typename Td=Tc, size_t sM=0, size_t sN=0, size_t sK=0>
struct matrix_params;

// This is the validation form, when all template parameters are
// specified.
template<architecture Arch, typename Ta, typename Tb, typename Tc,
         typename Td, size_t sM, size_t sN, size_t sK>
struct matrix_params<Arch, Ta, Tb, Tc, Td, sM, sN, sK> {
  // An implementation typically uses static_assert here to trigger a
  // compilation error when the matrix types or shapes are not
  // supported by the device identified by the architecture "Arch".

  static constexpr size_t M = sM;
  static constexpr size_t N = sN;
  static constexpr size_t K = sK;

  template <typename Group, layout Layout>
  using joint_matrix_a = joint_matrix<Group, Ta, use::a, sM, sK, Layout>;

  template <typename Group, layout Layout>
  using joint_matrix_b = joint_matrix<Group, Tb, use::b, sK, sN, Layout>;

  template <typename Group>
  using joint_matrix_c = joint_matrix<Group, Tc, use::accumulator, sM, sN>;

  template <typename Group>
  using joint_matrix_d = joint_matrix<Group, Td, use::accumulator, sM, sN>;
};

// This is the default values form, where the matrix dimensions are
// omitted.
template<architecture Arch, typename Ta, typename Tb, typename Tc, typename Td>
struct matrix_params<Arch, Ta, Tb, Tc, Td, 0, 0, 0> {
  // An implementation typically uses static_assert here to trigger a
  // compilation error when the matrix types are not supported by the
  // device identified by the architecture "Arch".

  static constexpr size_t M = /* implementation defined */;
  static constexpr size_t N = /* implementation defined */;
  static constexpr size_t K = /* implementation defined */;

  template <typename Group, layout Layout>
  using joint_matrix_a = joint_matrix<Group, Ta, use::a, M, K, Layout>;

  template <typename Group, layout Layout>
  using joint_matrix_b = joint_matrix<Group, Tb, use::b, K, N, Layout>;

  template <typename Group>
  using joint_matrix_c = joint_matrix<Group, Tc, use::accumulator, M, N>;

  template <typename Group>
  using joint_matrix_d = joint_matrix<Group, Td, use::accumulator, M, N>;
};

} // namespace sycl::ext::oneapi::experimental::matrix
```
===== Validation Example:
```c++
// User can provide sizes besides the types and matrix_params can assert
// if they are supported or not
// in this case, an assertion will happens as 16 is not a supported size for M
using myparams = matrix_params<architecture::intel_gpu_pvc, int8_t,
                               int8_t, int, int, 16, 16, 32>;
size_t NDRangeM = M / myparams::M;  //Assertion would happen at this line
size_t NDRangeN = N / myparams::N;
```

===== Default Values Example:
```c++
using myparams = matrix_params<architecture::intel_gpu_pvc, int8_t, int8_t, int>;
// use this to construct the ranges on the host side
size_t NDRangeM = M / myparams::M;
size_t NDRangeN = N / myparams::N;
//if M, N, K do not multiply the default sizes, padding has to be done
// device code: the matrices are constructed using the default dimensions
myparams::joint_matrix_a<sub_group, layout::row_major> sub_a;
myparams::joint_matrix_b<sub_group, layout::row_major> sub_b;
myparams::joint_matrix_c<sub_group> sub_c;

```
==== Runtime Query
The runtime query does not require the application to hard-code a
specific device type, but it also returns values that are not
`constexpr`. It provides similar information as the compile time query
API via an extended device information descriptor.

The table below provides a description for each of the device matrix
descriptors that can be queried using `get_info` API.

[frame="none",options="header"]
|======================
| Device descriptors | Return type| Description
|`ext::oneapi::experimental::info::device::matrix_combinations` |
`std::vector<combination>`| tells the set of supported matrix sizes
and types on this device
|======================

The runtime query returns a vector of `matrix_combinations` of `combination`
type. Each combination includes the sizes and the types for the
matrices A, B, C, and D. Note that for each matrix hardware,
the query returns `max_msize, max_nsize, max_ksize` or `msize, nsize,
ksize` exclusively, depending on whether the implementation supports a
continuous or discrete number of sizes. If a device support a
continuous number of sizes, the `max_*` variant is applied and only
the maximum number is returned. However, if a device supports a
discrete list of numbers so the `msize, nsize, ksize` variant is applied.

```c++
namespace sycl::ext::oneapi::experimental::matrix {

enum class matrix_type {
  bf16,
  fp16,
  tf32,
  fp32,
  fp64,
  sint8,
  sint16,
  sint32,
  sint64,
  uint8,
  uint16,
  uint32,
  uint64
};
struct combination {
  size_t max_msize;
  size_t max_nsize;
  size_t max_ksize;
  size_t msize;
  size_t nsize;
  size_t ksize;
  matrix_type atype;
  matrix_type btype;
  matrix_type ctype;
  matrix_type dtype;
};

} // namespace sycl::ext::oneapi::experimental::matrix
```

Each combination of the `matrix_combinations` vector composes the types and
sizes of A, B, C, and D matrices supported by the device
implementation. The table below provides a description of each member
of the `combination` struct.

[frame="none",options="header"]
|======================
| Member of `combination` | Description
|`max_msize`, `max_nsize`, `max_ksize`| if the matrix implementation
supports a continuous number of element sizes, each of these members
is non-zero, and the matrix implementation supports all element sizes
from 1 up to (and including) that number. By contrast, if the matrix
hardware implementation supports a discrete number of element sizes,
each of these members has the value zero
|`msize`, `nsize`, `ksize`| if the matrix implementation supports a
discrete number of element sizes, each of these members is non-zero,
and the value tells one of the supported element sizes. By contrast,
if the matrix hardware supports a continuous number of element sizes,
each of these members has the value zero
|`atype`, `btype`, `ctype`, `dtype`| indicates the types supported in
the combination. these are of type `matrix_type` which tells the list
of types that are supported for the A, B, C, and D matrices in
the `T` template parameter as follows: +
`bf16`: `sycl::ext::oneapi::bfloat16` +
`fp16`: `sycl::half` +
`tf32`: `sycl::ext::oneapi::experimental::matrix::precision::tf32` +
`fp32`: `float` +
`fp64`: `double` +
`sint8`: `int8_t` +
`sint16`: `int16_t` +
`sint32`: `int32_t` +
`sint64`: `int64_t` +
`uint8`: `uint8_t` +
`uint16`: `uint16_t` +
`uint32`: `uint32_t` +
`uint64`: `uint64_t`
|======================

===== Runtime Query Example:
```c++
// Ta, Tb, Tc, and Td are the types used in applications
std::vector<combination> combinations =
           device.get_info<info::device::matrix_combinations>();
for (int i = 0; sizeof(combinations); i++) {
  if (Ta == combinations[i].atype &&
      Tb == combinations[i].btype &&
      Tc == combinations[i].ctype &&
      Td == combinations[i].dtype) {
    // joint matrix GEMM kernel can be called using these sizes
    joint_matrix_gemm(combinations[i].msize,
         combinations[i].nsize, combinations[i].ksize);
  }
}
```

=== Appendix: Supported Combinations Per Hardware
The table below provides a list of the combinations that
`joint_matrix` implementations support on each of Intel AMX and Intel
XMX hardware. Note that these can be returned using
`ext::oneapi::experimental::info::device::matrix_combinations`.

==== Intel AMX Supported Combinations
This is currently available in devices with the architecture
`architecture::intel_cpu_spr`, and `architecture::intel_cpu_gnr`.
In this architecture's implementation, the type of the C matrix must
be the same as the type of the D matrix. Therefore, that common type
is shown in a single column in the table below.

[frame="none",options="header"]
|======================
| A type | B type | C and D type | M | N | K | device
| `matrix_type::uint8`  | `matrix_type::uint8` |
`matrix_type::sint32`  |  +<=+ 16 |  +<=+ 16 |  +<=+ 64
|`architecture::intel_cpu_spr`, `architecture::intel_cpu_gnr`
| `matrix_type::uint8`  | `matrix_type::sint8` |
`matrix_type::sint32`  |  +<=+ 16 |  +<=+ 16 |  +<=+ 64
|`architecture::intel_cpu_spr`, `architecture::intel_cpu_gnr`
| `matrix_type::sint8`  | `matrix_type::uint8` |
`matrix_type::sint32`  |  +<=+ 16 |  +<=+ 16 |  +<=+ 64
|`architecture::intel_cpu_spr`, `architecture::intel_cpu_gnr`
| `matrix_type::sint8`  | `matrix_type::sint8` |
`matrix_type::sint32`  |  +<=+ 16 |  +<=+ 16 |  +<=+ 64
|`architecture::intel_cpu_spr`, `architecture::intel_cpu_gnr`
|  `matrix_type::bf16`       |  `matrix_type::bf16`   |
`matrix_type::fp32`   |  +<=+ 16 |  +<=+ 16   |  +<=+ 32
|`architecture::intel_cpu_spr`, `architecture::intel_cpu_gnr`
|  `matrix_type::fp16`       |  `matrix_type::fp16`   |
`matrix_type::fp32`   |  +<=+ 16 |  +<=+ 16   |  +<=+ 32
|`architecture::intel_cpu_gnr`
|======================

==== Intel XMX Supported Combinations
This is currently available in devices with the architecture
`architecture::intel_gpu_pvc`, `architecture::intel_gpu_dg2_g10`,
`architecture::intel_gpu_dg2_g11`, and
`architecture::intel_gpu_dg2_g12`. In these architectures'
implementation, the type of the C matrix must be the same as the type
of the D matrix. Therefore, that common type is shown in a single
column in the table below.

[frame="none",options="header"]
|======================
| A type | B type | C and D type | M | N | K | device
.2+| `matrix_type::uint8`  .2+| `matrix_type::uint8` .2+|
`matrix_type::sint32`  .2+|  +<=+ 8 |  16 .2+|  32
|`architecture::intel_gpu_pvc`|8|`architecture::intel_gpu_dg2_g10,
architecture::intel_gpu_dg2_g11, architecture::intel_gpu_dg2_g12`
.2+| `matrix_type::uint8`  .2+| `matrix_type::sint8` .2+|
`matrix_type::sint32`  .2+|  +<=+ 8 |  16 .2+|  32 |
`architecture::intel_gpu_pvc`|8|`architecture::intel_gpu_dg2_g10,
architecture::intel_gpu_dg2_g11, architecture::intel_gpu_dg2_g12`
.2+| `matrix_type::sint8`  .2+| `matrix_type::uint8` .2+|
`matrix_type::sint32`  .2+|  +<=+ 8 |  16 .2+|  32 |
`architecture::intel_gpu_pvc`|8|`architecture::intel_gpu_dg2_g10,
architecture::intel_gpu_dg2_g11, architecture::intel_gpu_dg2_g12`
.2+| `matrix_type::sint8`  .2+| `matrix_type::sint8` .2+|
`matrix_type::sint32`  .2+|  +<=+ 8 |  16 .2+|  32 |
`architecture::intel_gpu_pvc`|8|`architecture::intel_gpu_dg2_g10,
architecture::intel_gpu_dg2_g11, architecture::intel_gpu_dg2_g12`
.2+|`matrix_type::fp16`       .2+|  `matrix_type::fp16`   .2+|
`matrix_type::fp32`   .2+|  +<=+ 8 |  16   .2+|  16 |
`architecture::intel_gpu_pvc`|8| `architecture::intel_gpu_dg2_g10,
architecture::intel_gpu_dg2_g11, architecture::intel_gpu_dg2_g12`
.4+|  `matrix_type::bf16`       .4+|  `matrix_type::bf16`   .4+|
`matrix_type::fp32`  | 16 | 16 | 16 .3+|`architecture::intel_gpu_pvc` |
32 | 64 | 16
.2+|  +<=+ 8 |  16   .2+|  16
|8 | `architecture::intel_gpu_dg2_g10,
architecture::intel_gpu_dg2_g11, architecture::intel_gpu_dg2_g12`
|  `matrix_type::tf32`       |  `matrix_type::tf32`   |
`matrix_type::fp32`   |  +<=+ 8 |  16   |  8 |
`architecture::intel_gpu_pvc`
|======================

==== Nvidia Tensor Cores Supported Combinations
The complete set of matrix data types and shapes that are supported by
the `ext_oneapi_cuda` backend are represented in the following
table. In this architecture's implementation,
the type of the A matrix must be the same as the type of the B
matrix.

IMPORTANT: When compiling for the `ext_oneapi_cuda` backend the target
arch backend flag, `-fsycl-targets=nvidia_gpu_sm_xx`
(or equivalents, e.g. `-Xsycl-target-backend --cuda-gpu-arch=sm_xx`), must
be used, where `sm_xx` must be a Compute Capability that is equal to
or greater than the appropriate Minimum Compute Capability. When an
executable has been compiled for `sm_xx`, if the executable is run on
a device with compute capability less than `sm_xx` then an error will
be thrown. The mapping to Minimum Compute Capability from each
supported parameter combination is specified in the following table.


[frame="none",options="header"]
|======================
| A and B type | C type | D type | M | N | K | Minimum Compute Capability
.3+| `matrix_type::fp16`  .3+| `matrix_type::fp32` .3+| `matrix_type::fp32`
|16 |16 |16 .12+| sm_70
|8 |32 |16
|32 |8 |16
.3+| `matrix_type::fp16`  .3+| `matrix_type::fp16` .3+| `matrix_type::fp16`
|16 |16 |16
|8 |32 |16
|32 |8 |16
.3+| `matrix_type::fp16`  .3+| `matrix_type::fp32` .3+| `matrix_type::fp16`
|16 |16 |16
|8 |32 |16
|32 |8 |16
.3+| `matrix_type::fp16`  .3+| `matrix_type::fp16` .3+| `matrix_type::fp32`
|16 |16 |16
|8 |32 |16
|32 |8 |16
.3+| `matrix_type::sint8`  .3+| `matrix_type::sint32` .3+| `matrix_type::sint32`
|16 |16 |16 .6+| sm_72
|8 |32 |16
|32 |8 |16
.3+|`matrix_type::uint8`  .3+|`matrix_type::sint32` .3+|`matrix_type::sint32`
|16 |16 |16
|8 |32 |16
|32 |8 |16
| `matrix_type::tf32`  | `matrix_type::fp32` | `matrix_type::fp32` |16 |16 |8 .5+| sm_80
.3+|`matrix_type::bf16`  .3+| `matrix_type::fp32` .3+| `matrix_type::fp32`
|16 |16 |16
|8 |32 |16
|32 |8 |16
| `matrix_type::fp64`  | `matrix_type::fp64` | `matrix_type::fp64` |8 |8 |4
|======================

IMPORTANT: The `stride` argument to `joint_matrix_load` and
`joint_matrix_store` must be a multiple of 8 when `T` is `half`, and a
multiple of 4 when `T` is `float`; where `T` is the type of the
`joint_matrix` elements. When `T` is not `half` or `float` there are
no restrictions to `stride`.

==== AMD Matrix Cores Supported Combinations
The complete set of matrix data types and dimensions that are supported by
the `ext_oneapi_hip` backend are represented in the following
table. In this architecture's implementation, A and B matrices must have the same type. 
Similarly, C and D matrices must share the same type.

IMPORTANT: The supported instructions may be run on GFX90A (MI200, MI210, MI250 and MI250X GPUs)
architecture. When compiling for the `ext_oneapi_hip` backend the 
target arch backend flag, `-fsycl-targets=amd_gpu_gfx90a`, must
be used. An attempt to run the compiled code on an unsupported architecture will throw an error. 


[frame="none",options="header"]
|======================
| A and B type | C and D type | M | N | K
.2+| `matrix_type::fp16`  .2+| `matrix_type::fp32`
|32 |32 |8 
|16 |16 |16
.2+| `matrix_type::sint8`  .2+| `matrix_type::sint32`
|32 |32 |8 
|16 |16 |16
.2+|`matrix_type::bf16`  .2+|`matrix_type::fp32`
|32 |32 |8 
|16 |16 |16
.1+|`matrix_type::fp64`  .1+| `matrix_type::fp64`
|16 |16 |4
|======================

=== Revision History

[frame="none",options="header"]
|======================
|Rev |Date       |Author     |Changes
|1   |2021-04-13 |Dounia Khaldi |Initial public working draft.
|2   |2021-10-05 |Dounia Khaldi |JIT implementation on both Intel AMX and DPAS
|3   |2022-05-16 |Dounia Khaldi |Add matrix fill and piece-wise
operations support
|4   |2022-08-25 |Dounia Khaldi |Update the matrix spec by adding the
new matrix use parameter and remove reference to the AOT AMX initial
implementation
|5   |2022-11-07 |Dounia Khaldi |Update the matrix spec by making it
portable across Intel AMX, Intel XMX and Nvidia Tensor Cores, and move
the Intel-specifics to a separate extension document
|6   |2023-01-09 |Dounia Khaldi |Add `joint_matrix_apply` API, tf32
type, runtime query, and supported combinations appendix for Intel AMX
and Intel XMX
|7   |2023-04-11 |Jack Kirk |Add Nvidia Tensor Cores supported combinations
<<<<<<< HEAD
|8   |2023-10-05 |Mahmoud Moadeli |Add AMD Matrix Core supported
combinations
|9   |2023-10-19 |Dounia Khaldi |Add prefetch and `annotated_ptr`
load/store overloads
=======
|8   |2023-10-05 |Mahmoud Moadeli |Add AMD Matrix Core supported combinations
|9   |2023-11-13 |Dounia Khaldi |Add Granite Rapids Intel AMX
supported combinations
>>>>>>> 197c33a2
|======================<|MERGE_RESOLUTION|>--- conflicted
+++ resolved
@@ -1153,14 +1153,9 @@
 type, runtime query, and supported combinations appendix for Intel AMX
 and Intel XMX
 |7   |2023-04-11 |Jack Kirk |Add Nvidia Tensor Cores supported combinations
-<<<<<<< HEAD
-|8   |2023-10-05 |Mahmoud Moadeli |Add AMD Matrix Core supported
-combinations
-|9   |2023-10-19 |Dounia Khaldi |Add prefetch and `annotated_ptr`
-load/store overloads
-=======
 |8   |2023-10-05 |Mahmoud Moadeli |Add AMD Matrix Core supported combinations
 |9   |2023-11-13 |Dounia Khaldi |Add Granite Rapids Intel AMX
 supported combinations
->>>>>>> 197c33a2
+|9   |2023-12-04 |Dounia Khaldi |Add prefetch and `annotated_ptr`
+load/store overloads
 |======================