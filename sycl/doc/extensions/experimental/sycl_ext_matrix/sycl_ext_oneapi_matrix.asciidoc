= sycl_ext_oneapi_matrix

:source-highlighter: coderay
:coderay-linenums-mode: table

// This section needs to be after the document title.
:doctype: book
:toc2:
:toc: left
:encoding: utf-8
:lang: en
:dpcpp: pass:[DPC++]

// Set the default source code type in this document to C++,
// for syntax highlighting purposes.  This is needed because
// docbook uses c++ and html5 uses cpp.
:language: {basebackend@docbook:c++:cpp}


== Notice

[%hardbreaks]
Copyright (c) 2021-2023 Intel Corporation.  All rights reserved.

Khronos(R) is a registered trademark and SYCL(TM) and SPIR(TM) are trademarks
of The Khronos Group Inc.  OpenCL(TM) is a trademark of Apple Inc. used by
permission by Khronos.

== Contact

To report problems with this extension, please open a new issue at:

https://github.com/intel/llvm/issues

== Dependencies

This extension is written against the SYCL 2020 revision 6 specification.  All
references below to the "core SYCL specification" or to section numbers in the
SYCL specification refer to that revision.

== Status
This is an experimental extension specification, intended to provide early
access to features and gather community feedback.  Interfaces defined in this
specification are implemented in {dpcpp}, but they are not finalized and may
change incompatibly in future versions of {dpcpp} without prior notice.
*Shipping software products should not rely on APIs defined in this
specification.*

== Backend support status
This extension is currently implemented in {dpcpp} only for devices
that contain a matrix hardware, specifically Intel(R) Advanced Matrix
Extensions (Intel(R) AMX), Intel(R) Xe Matrix Extensions (Intel(R)
XMX), Nvidia(R) Tensor Cores and AMD Matrix Cores(R).

The `joint_matrix` type and the `joint_matrix_mad` function are
optional kernel features as defined in section 5.7 of the core SYCL
specification.  Each device supports only certain values for the `M`,
`N`, and `K` template parameters and only certain types for the `Ta`,
`Tb`, and `Tc` template parameters. Applications can use the query API
in `matrix_params` or 
`get_info<ext::oneapi::experimental::info::device::matrix_combinations>` 
to determine the set of legal parameters for each device.  If the
application submits a kernel using an unsupported `joint_matrix` type
or calls `joint_matrix_mad` with an unsupported combination, the
implementation throws a synchronous exception with the
`errc::kernel_not_supported` error code as described in section 5.7.

== Overview
Joint matrix is a SYCL extension for matrix hardware programming. It
unifies targets like Intel AMX in CPUs, Intel XMX in Intel GPUs,
Nvidia Tensor Cores and AMD Matrix Cores(R). This provides a portable and performant API for
users who want to build their own neural networks applications,
perform custom optimizations, or experiment with new operations in a
timely and performing manner.

== Specification

=== Feature test macro

This extension provides a feature-test macro as described in the core SYCL
specification. An implementation supporting this extension must predefine
the macro `SYCL_EXT_ONEAPI_MATRIX` to one of the values defined in the
table below. Applications can test for the existence of this macro to
determine if the implementation supports this feature, or applications
can test the macro's value to determine which of the extension's
features the implementation supports.

[%header,cols="1,5"]
|===
|Value
|Description

|1
|The APIs of this experimental extension are not versioned, so the
 feature-test macro always has this value.
|===

=== New `joint_matrix` class
This extension adds a new class named `joint_matrix`, which represents
a small 2-dimensional matrix that supports native operations in
hardware. There are a number of template parameters, namely the group
scope, the type of the elements, the matrix use, the shape, and the
memory layout of the matrix.  This results in the following description:

```c++
namespace sycl::ext::oneapi::experimental::matrix {

template <typename Group, typename T, use Use, size_t Rows, size_t Cols,
          layout Layout = (Use == use::accumulator) ?
                          layout::dynamic : /*unspecified*/ >
struct joint_matrix {
  joint_matrix();
  joint_matrix(const joint_matrix &) = delete;
  joint_matrix &operator=(const joint_matrix &) = delete;
};

} // namespace sycl::ext::oneapi::experimental::matrix
```
The constructor for the `joint_matrix` type is a group function as
defined in section 4.17.3 of the core SYCL specification. It must be
encountered in converged control flow by all work-items in the
`Group`.

==== Group Memory Scope
Most operations on the joint_matrix are group functions, meaning that
all work items in a group collectively perform an operation on the
same matrix. The `Group` template parameter specifies the execution
scope of the work-items in the group. The `joint_matrix` is shared among the
work items in the group and is not private to each work item. This
extension currently supports only the sub-group scope, so the `Group`
template parameter must be `sycl::sub_group`, and group operations for
the joint matrix must be done collectively by the work-items in a
single sub-group. In this case, a matrix is declared as follows:

```c++
joint_matrix<sub_group, int8_t, use::a, tM, tN, layout::row_major> tA;
```

==== Element Type
The `T` template parameter specifies the type of each element in the
matrix. Each device supports only certain element types, so the
application must ensure that the element type is supported on the
device where the kernel using this joint_matrix runs. The query
functions (defined below) may be used to determine the set of element
types that are supported on a device.

==== Matrix Use
The main operation performed by the matrix hardware is `D=C+A*B`. The
`Use` template parameter specifies which of these terms (A, ,B, C, or D)
corresponds to the `joint_matrix` object. The use enumeration defines
the set of legal values. The A matrix must have the value `use::a`. The
B matrix must have the value `use::b`. The C and D matrices must both
have the value `use::accumulator`. This is used by backend
implementations to reason about the layout of the matrix in
registers.

```c++
namespace sycl::ext::oneapi::experimental::matrix {

enum class use {
  a,
  b,
  accumulator
};

} // namespace sycl::ext::oneapi::experimental::matrix
```

==== Matrix Shape
The `Rows` and `Cols` template parameters provide the number of rows
and columns in the joint matrix. Each device supports only certain
combinations of row and column sizes, so the application must ensure
that the combination is supported on the device where the kernel using
this `joint_matrix` runs. The query functions (defined below) may be
used to determine the set of combinations that are supported on a
device.

==== Matrix Layout
The `Layout` template parameter specifies the memory layout of the
matrix, using one of the values in the layout enumeration. The A and B
matrices can be either `layout::row_major` or `layout::col_major` (but not
`layout::dynamic`). The C and D matrices must be `layout::dynamic`.

```c++
namespace sycl::ext::oneapi::experimental::matrix {

enum class layout {
  row_major,
  col_major,
  dynamic
};

} // namespace sycl::ext::oneapi::experimental::matrix
```
Note that the `Layout` template parameters defaults to `layout::dynamic`
when Use is `use::accumulator`, so applications need not specify this
template parameter for the C or D matrices, and it is invalid to
specify any other value for `Layout`. When `Use` has any other value,
there is no default for `Layout`, and the application must specify one
explicitly.

=== Collective matrix operations
The following operations (load, store, multiply-and-add, fill, and
element-wise operations) are group functions as defined in section
4.17.3 of the core SYCL specification. As such, they must be
encountered in convergent control flow by the work-items in the group
that performs the group operation.

==== Load
```c++
namespace sycl::ext::oneapi::experimental::matrix {

// Only available when std::is_same_v<T1, std::remove_const_t<T2>>
template <typename Group, typename T1, typename T2,
          size_t Rows, size_t Cols,
          access::address_space Space, access::decorated IsDecorated>
void joint_matrix_load(Group g,
    joint_matrix<Group, T1, use::accumulator, Rows, Cols, layout::dynamic> &res,
    multi_ptr<T2, Space, IsDecorated> src, size_t stride, layout Layout);

// Only available when Layout != layout::dynamic
// and when std::is_same_v<T1, std::remove_const_t<T2>>
template <typename Group, typename T1, typename T2,
          size_t Rows, size_t Cols,
          use Use, layout Layout,
          access::address_space Space, access::decorated IsDecorated>
void joint_matrix_load(Group g,
    joint_matrix<Group, T1, Use, Rows, Cols, Layout> &res,
    multi_ptr<T2, Space, IsDecorated> src, size_t stride);

// Only available when std::is_same_v<T1, std::remove_const_t<T2>>
template <typename Group, typename T1, typename T2,
          size_t Rows, size_t Cols,
          typename PropertyListT>
void joint_matrix_load(Group g,
    joint_matrix<Group, T1, use::accumulator, Rows, Cols, layout::dynamic> &res,
    annotated_ptr<T2, PropertyListT> src, size_t stride, layout Layout);

// Only available when Layout != layout::dynamic
// and when std::is_same_v<T1, std::remove_const_t<T2>>
template <typename Group, typename T1, typename T2,
          size_t Rows, size_t Cols, use Use, layout Layout,
          typename PropertyListT>
void joint_matrix_load(Group g,
    joint_matrix<Group, T1, Use, Rows, Cols, Layout> &res,
    annotated_ptr<T2, PropertyListT> src, size_t stride);

} // namespace sycl::ext::oneapi::experimental::matrix
```

`joint_matrix_load` loads data from memory to the registers of the
matrix hardware.
We define two overloads of the load function depending on whether the
memory layout was declared as part of the `joint_matrix` type or not.
The first overload that takes memory layout as an argument is only
available for a `joint_matrix` type that used the default value
`layout::dynamic`.
The second overload without a memory layout must not be used with a
`joint_matrix` type that has `layout::dynamic`.

The base pointer `src` of type `T` here determines the starting address of the
matrix to be loaded from. `Layout` determines whether the data is
being read in a row (`row_major`), column major (`col_major`)
fashion. `stride` describes the number of elements between consecutive
rows for the row major layout, or between columns for the column major
layout.

The two last overloads of `joint_matrix_load` take
`sycl::ext::oneapi::experimental::annotated_ptr` as argument instead
of `sycl::multi_ptr`. The property list associated with the
`annotated_ptr` argument represents the compile-time constant
properties for cache control included in the SYCL extenion
link:../../proposed/sycl_ext_intel_cache_controls.asciidoc[sycl_ext_intel_cache_controls]
as illustrated in the example below.

```c++
using syclex = sycl::ext::oneapi::experimental;
using syclintelex = sycl::ext::intel::experimental;

auto A_ptr = syclex::annotated_ptr{A,
               syclex::properties{syclintelex::read_hint<
                   syclintelex::cache_control<syclintelex::cache_mode::cached,
                                              syclex::cache_level::L2>>}};
q.parallel_for(nd_range<2>(G, L), [=](nd_item<2> it) {
  sub_group sg = it.get_sub_group();
  joint_matrix<sub_group, bfloat16, use::a, tM, tK, layout::row_major> tA;
  for (int k = 0; k < K; k += tileK) {
    // User specifies that this load will be cached to L2
    joint_matrix_load(sg, tA, A_ptr + sg_startx * tM * K + k, K);
    ...
  }
});
```

==== Store
```c++
namespace sycl::ext::oneapi::experimental::matrix {

// T1 must be the same as T2
template <typename Group, typename T1, typename T2, size_t Rows, size_t Cols,
          access::address_space Space, access::decorated IsDecorated>
void joint_matrix_store(Group g,
   const joint_matrix<Group, T1, use::accumulator, Rows, Cols, layout::dynamic> &res,
   multi_ptr<T2, Space, IsDecorated> dest, size_t stride, layout Layout);

template <typename Group, typename T, size_t Rows, size_t Cols,
          typename PropertyListT>
void joint_matrix_store(Group g,
   const joint_matrix<Group, T, use::accumulator, Rows, Cols, layout::dynamic> &res,
   annotated_ptr<T, PropertyListT> dest, size_t stride, layout Layout);

} // namespace sycl::ext::oneapi::experimental::matrix
```
This function stores the data in the accumulator matrix from the
registers back to memory.

The base pointer `dest` here determines the starting address of the
matrix to be stored. `Layout` determines whether the data is being
written in a row (`row_major`), column major (`col_major`)
fashion. `stride` describes the number of elements between consecutive
rows for the row major layout, or between columns for the column major layout.

The overload of `joint_matrix_store` take
`sycl::ext::oneapi::experimental::annotated_ptr` as argument instead
of `sycl::multi_ptr`. The property list associated with the
`annotated_ptr` argument represents the compile-time constant
properties for cache control included in the SYCL extenion link:../../proposed/sycl_ext_intel_cache_controls.asciidoc[sycl_ext_intel_cache_controls]

==== Multiply and Add

```c++
namespace sycl::ext::oneapi::experimental::matrix {

template <typename Group, typename Ta, typename Tb, typename Tc, typename Td,
          std::size_t M, std::size_t K, std::size_t N,
          layout LayoutA, layout LayoutB>
void joint_matrix_mad(Group g,
    joint_matrix<Group, Td, use::accumulator, M, N, layout::dynamic> &D,
    const joint_matrix<Group, Ta, use::a, M, K, LayoutA> &A,
    const joint_matrix<Group, Tb, use::b, K, N, LayoutB> &B,
    const joint_matrix<Group, Tc, use::accumulator, M, N, layout::dynamic> &C);

} // namespace sycl::ext::oneapi::experimental::matrix
```
The matrix multiply and add function performs the multiply operation
on the matrices `A` and `B`, accumulates the result with `C` and returns
the result into the matrix `D`.

Each device supports only certain combinations of types for the `A`,
`B`, and `C` matrices. The application must use the query operations
(defined below) to ensure that the combination of types is supported
on the device where the kernel calling `joint_matrix_mad` runs.

==== Fill (Initialization)
Unlike `joint_matrix_load` that assumes that all the matrices are
directly loaded from memory, `joint_matrix_fill`  makes it possible to
multiply a matrix which is not directly loaded from memory but rather
initialized directly in the register. Note that the value type `Tv`
must be convertible to the matrix elements type `T`.

```c++
namespace sycl::ext::oneapi::experimental::matrix {

template <typename Group, typename T, size_t Rows, size_t Cols,
          use Use, layout Layout, typename Tv>
void joint_matrix_fill(Group g, joint_matrix<Group, T, Use, Rows,
          Cols, Layout> &m, Tv v);

} // namespace sycl::ext::oneapi::experimental::matrix
```

==== Copy
```c++
namespace sycl::ext::oneapi::experimental::matrix {

template <typename Group, typename T1, typename T2, size_t Rows,
          size_t Cols, use Use1, use Use2, layout Layout1, layout Layout2>
void joint_matrix_copy(Group g,
                      joint_matrix<Group, T1, Use1, Rows, Cols, Layout1> &src,
                      joint_matrix<Group, T2, Use2, Rows, Cols, Layout2> &dest);

} // namespace sycl::ext::oneapi::experimental::matrix
```
This function copies `Rows x Cols` elements of type `T1` from joint
matrix `src` to `Rows x Cols` elements of type `T2` of joint matrix
`dest`. The two matrices must have the same scope and shape. Use,
type, and layout can be different so this function converts between
different `use` of matrices.

==== Element-Wise Operations
Besides matrix multiply and add, this extension aims to make it
possible to perform element-wise operations on matrices in a SPMD
manner. `joint_matrix_apply` function performs an element-wise
operation where the same operation is performed on every element of
the joint matrix, such that the operation can be performed without knowledge
of the position of the element within the matrix. Activation functions
or adding a constant value to every element of the matrix are two
examples of this usage. When the operation depends on the element
index of the matrix, an Intel-specific extension is available as part
of the link:sycl_ext_intel_matrix.asciidoc[sycl_ext_intel_matrix]

Besides the `Group` and the `joint_matrix` arguments,
`joint_matrix_apply` takes a C++ Callable object which is invoked once
for each element of the matrix. This callable object must be invocable
with a single parameter of type `T&`. Commonly, applications pass a
lambda expression.

```c++
namespace sycl::ext::oneapi::experimental::matrix {

template<typename Group, typename T, use Use, size_t Rows, size_t Cols,
  layout Layout, typename F>
void joint_matrix_apply(Group g, joint_matrix<Group, T, Use, Rows, Cols,
  Layout>& C, F&& func);

} // namespace sycl::ext::oneapi::experimental::matrix
```

In the following example, every element of the matrix `C` is
multiplied by `alpha`. Then, an activation function, `relu` in this
example, is applied on each of the elements of `C`.

```c++
joint_matrix_apply(sg, C, [=](T &x) {
    x *= alpha;
    relu(x);
});
```

<<<<<<< HEAD
==== Prefetch

```c++
namespace sycl::ext::oneapi::experimental::matrix {

template <size_t Rows, size_t Cols, typename Group, typename T,
          typename Properties = ext::oneapi::experimental::empty_properties_t>
void joint_matrix_prefetch(Group g, T* ptr, size_t stride, layout Layout,
                           Properties properties = {});

} // namespace sycl::ext::oneapi::experimental::matrix
```

`joint_matrix_prefetch` allows groups of work-items to cooperatively
prefetch `Rows x Cols` elements in a 2d manner. This function is a group
function, as defined in Section 4.17.3 of the core SYCL
specification.

The level of cache targeted by `joint_matrix_prefetch` in the last
argument is specified using the compile-time properties defined in the
SYCL extension
link:../../proposed/sycl_ext_oneapi_prefetch.asciidoc[sycl_ext_oneapi_prefetch]
as illustrated in the example below. When no cache levels are
specified, the default behavior is to prefetch into the lowest level
cache (i.e. L1).

```c++
using syclex = sycl::ext::oneapi::experimental;

bfloat16 *memA = malloc_shared<bfloat16>(M*K, q);
q.parallel_for(nd_range<2>(G, L), [=](nd_item<2> it) {
  sub_group sg = it.get_sub_group();
  for (int k = 0; k < K; k += tileK) {
    syclex::joint_matrix_prefetch<tM, tK>(sg, memA + tM * K + tK, K,
                                  layout::row_major,
                                  syclex::properties{syclex::prefetch_hint_L2});
    ...
  }
});
```

=== Support for the TF32 Data Type
Some devices support the TF32 floating point type for matrix
elements. This type has a 19 bit format with one sign bit, 8 exponent
bits (offering the same range as float), and 10 mantissa bits
(offering the same precision as sycl::half). Use of this type can
accelerate the joint_matrix_mad operation by reducing its
precision. In order to declare a `joint_matrix` object with this
element type, use `matrix::precision::tf32` in place of the `T`
template parameter.
=======
=== Support for Machine Learning Types
Some devices support special matrix element types that are commonly
used in machine learning algorithms.
These types are unusual because the type of the matrix element is
different from the way the data is stored in memory. As a result, each
of these elements has two types. There is an abstract identifier for
the element type, which is an incomplete type defined in the
`sycl::ext::oneapi::experimental::matrix::precision` namespace, and
there is a corresponding storage format type. The following synopsis
lists the abstract types and the table shows the associated storage
format type.
>>>>>>> 470e3789

```c++
namespace sycl::ext::oneapi::experimental::matrix::precision {

class tf32;

} // namespace sycl::ext::oneapi::experimental::matrix::precision
```

[frame="none",options="header",cols="20%,20%,60%"]
|======================
| `joint_matrix` element type | Storage type | Descritpion
|precision::tf32 | float | The TF32 type has a 19 bit format with one
sign bit, 8 exponent bits (offering the same range as float), and 10
mantissa bits (offering the same precision as sycl::half).
|======================

In order to declare a `joint_matrix` with one of these element types,
use the abstract type like so:

```c++
joint_matrix<sub_group, precision::tf32, use::a, tM, tK,
             layout::row_major> tA;
```

Operations on these matrices use the functions described above, but
there are different constraints on the template parameters as
described below.

==== load
The template parameter `T2` must either be the storage format type
that corresponds to the abstract type `T1` or it must be a
const-qualified version of that storage format type. For example:

```c++
joint_matrix<sub_group, precision::tf32, use::a, tM, tK, layout::row_major> tA;

<<<<<<< HEAD
template <typename Group, size_t Rows, size_t Cols,
          access::address_space Space, access::decorated IsDecorated>
void joint_matrix_load(Group g,
    joint_matrix<Group, precision::tf32, use::accumulator, Rows, Cols,
    layout::dynamic> &res, multi_ptr<const float, Space, IsDecorated> src,
    size_t stride, layout Layout);
=======
float *buf = malloc_shared<float>(M*K, q);
auto pBuf = address_space_cast<sycl::access::address_space::global_space,
                               sycl::access::decorated::no>(buf);
>>>>>>> 470e3789

joint_matrix_load(sg, tA, pBuf + Offset, Stride);
```

==== store
The template parameter `T2` must be the storage format type that
corresponds to the abstract type `T1`. For example:

```c++
joint_matrix<sub_group, precision::tf32, use::accumulator, tM, tK> tC;

<<<<<<< HEAD
template <typename Group, size_t Rows, size_t Cols,
          typename PropertyListT>
void joint_matrix_load(Group g,
    joint_matrix<Group, precision::tf32, use::accumulator,
                 Rows, Cols, layout::dynamic> &res,
    annotated_ptr<float, PropertyListT> src, size_t stride, layout Layout);

// Only available when Layout != layout::dynamic
template <typename Group, size_t Rows, size_t Cols, use Use,
          layout Layout, typename PropertyListT>
void joint_matrix_load(Group g,
    joint_matrix<Group, precision::tf32, Use, Rows, Cols, Layout> &res,
    annotated_ptr<float, PropertyListT> src, size_t stride);

} // namespace sycl::ext::oneapi::experimental::matrix
=======
float *buf = malloc_shared<float>(M*K, q);
auto pBuf = address_space_cast<sycl::access::address_space::global_space,
                               sycl::access::decorated::no>(buf);

joint_matrix_store(sg, tA, pBuf + Offset, Stride, layout::row_major);
>>>>>>> 470e3789
```

==== fill
The template parameter `Tv` must be implicitly convertible to the
storage format type that corresponds to the abstract type `T`. For example:

```c++
<<<<<<< HEAD
namespace sycl::ext::oneapi::experimental::matrix {

template <typename Group, size_t Rows, size_t Cols,
          access::address_space Space, access::decorated IsDecorated>
void joint_matrix_store(Group g,
   const joint_matrix<Group, precision::tf32, use::accumulator, Rows,
                      Cols,  layout::dynamic> &res,
   multi_ptr<float, Space, IsDecorated> dest, size_t stride, layout Layout);

template <typename Group, size_t Rows, size_t Cols, typename PropertyListT>
void joint_matrix_store(Group g,
   const joint_matrix<Group, precision::tf32, use::accumulator, Rows, Cols,
   layout::dynamic> &res,
   annotated_ptr<float, PropertyListT> dest, size_t stride, layout Layout);

} // namespace sycl::ext::oneapi::experimental::matrix
=======
joint_matrix<sub_group, precision::tf32, use::a, tM, tK, layout::row_major> tA;
float v = 42.0;
joint_matrix_fill(sg, tA, v);
>>>>>>> 470e3789
```

==== copy
There is no special constraint for the `joint_matrix_copy`
function. The template parameters `T1` and `T2` correspond to the
element types of the `src` and `dest` matrices.

```c++
joint_matrix<sub_group, precision::tf32, use::a, tM, tK, layout::row_major> tA;
joint_matrix<sub_group, float, use::accumulator, tM, tK> tC;
joint_matrix_copy(sg, tC, tA);
```

==== Element-wise operations
The Callable function type `F` must be invocable with a single argument
whose type is a reference to the storage format type that corresponds
to the abstract type `T`. For example, in the case where `C` is a
joint matrix of type `precision::tf32`:

```c++
joint_matrix<sub_group, precision::tf32, use::accumulator, tM, tK> tC;
joint_matrix_apply(sg, tC, [=](float &x) {
    x *= alpha;
});
```
==== Rounding TF32 values
The functions `joint_matrix_load`, `joint_matrix_fill`, and
`joint_matrix_apply` do not define any rounding mode when the float
values are converted to TF32, and the implementation may either round
or truncate these conversions. If an application wants more control
over this rounding, it can use the `round_to_tf32` function. This
performs the round to nearest even (RTE) rounding mode.

```c++
namespace sycl::ext::oneapi::experimental::matrix {

float round_to_tf32(float elem);

} // namespace sycl::ext::oneapi::experimental::matrix
```

=== Example using `int8_t` type
```c++
using namespace sycl::ext::oneapi::experimental::matrix;

queue q;
range<2> G = {M/tM, N};
range<2> L = {1, SG_SIZE};
int8_t *memA = malloc_shared<int8_t>(M*K, q);
int8_t *memB = malloc_shared<int8_t>(K*N, q);
int32_t *memC = malloc_shared<int32_t>(M*N, q);
auto pA = address_space_cast<sycl::access::address_space::global_space,
                             sycl::access::decorated::no>(memA);
auto pB = address_space_cast<sycl::access::address_space::global_space,
                             sycl::access::decorated::no>(memB);
auto pC = address_space_cast<sycl::access::address_space::global_space,
                             sycl::access::decorated::no>(memC);
q.parallel_for(nd_range<2>(G, L), [=](nd_item<2> item)
  [[sycl::reqd_sub_group_size(SG_SIZE)]] {
   const auto global_idx = item.get_global_id(0);
   const auto global_idy = item.get_global_id(1);
   const auto sg_startx = global_idx - item.get_local_id(0);
   const auto sg_starty = global_idy - item.get_local_id(1);
   sub_group sg = item.get_sub_group();
   joint_matrix<sub_group, int8_t, use::a, tM, tK, layout::row_major> tA;
   joint_matrix<sub_group, int8_t, use::b, tK, tN, layout::row_major> tB;
   joint_matrix<sub_group, int32_t, use::accumulator, tM, tN> tC;
   joint_matrix_fill(sg, tC, 0);
   for (int k = 0; k < K; k += tK) {
     joint_matrix_load(sg, tA, pA + sg_startx * tM * K + k, K);
     joint_matrix_load(sg, tB, pB + k * N + sg_starty/SG_SIZE*tN, N);
     joint_matrix_mad(sg, tC, tA, tB, tC);
   }
   joint_matrix_apply(sg, tC, [=](int8_t x) {
    x *= alpha;
   });
   joint_matrix_store(sg, tC, pC + sg_startx * tM * N + sg_starty/SG_SIZE*tN,
                      N, layout::row_major);
}).wait();
```

=== Query Interface
Most devices support only certain values for the `Rows` and `Cols`
template parameters and only certain types for the `T` template
parameter. Moreover, most devices support only certain combinations of
these template parameter for the A, B, C, and D matrices in the
`joint_matrix_mad` function (see Appendix: Supported Combinations Per
Hardware). This extension adds two query APIs that can be used to
determine the set of legal parameters for a particular device. One
form provides `constexpr` values for these parameters, which can be
used when the application knows the specific device architecture on
which it will run. The other form uses the standard information
descriptor queries for the device object.

The description below uses the terms `M`, `N`, and `K` to identify the
matrix dimensions of a multiply and add operation `D = C + A*B`. The
`D` and `C` matrices are `M` rows by `N` columns. The `A` matrix is
`M` rows by `K` columns, and the `B` matrix is `K` rows by `N` columns.

==== Compile-Time Query
This returns `constexpr` values to use in `joint_matrix` template
arguments but depends on an enumeration of the matrix hardware (See
`sycl::ext::oneapi::experimental::architecture`) in the
link:../sycl_ext_oneapi_device_architecture.asciidoc[sycl_ext_oneapi_device_architecture]
extension that can be tested.
The compile-time query interface proposed here consists of two
functionalities:

- Validation: at compile time, the validation functionality informs
  the user whether a specific combination is valid or not. This takes
  place when the user specifies all template parameters.

- Default values: this provides a default shape if the user does not
  provide a specific combination. In this case, aliases to the
  `joint_matrix` type can be used, namely
  `joint_matrix_a/b/c/d` where no additional argument is needed. This
  form happens when the user specifies all template parameters except
  the sizes of the matrices M, N, and K.

The table below provides a description for each of the member
variables in `matrix_params` class and the forms in which  they are
defined.

[frame="none",options="header",cols="40%,60%"]
|======================
| Member/type alias in `matrix_params` | Description
a|
[source]
----
static constexpr size_t M
----
|when no sizes are provided by the user, indicates the suggested
default size for M; usually this corresponds to the maximum size the
implementation supports. In validation mode, where the user does
provide sizes, this is the same value M that the user provides if M is
supported by the implementation

a|
[source]
----
static constexpr size_t N
----
|when no sizes are provided by the user, indicates the suggested
default size for N; usually this corresponds to the maximum size the
implementation supports. In validation mode, where the user does
provide sizes, this is the same value N that the user provides if N is
supported by the implementation

a|
[source]
----
static constexpr size_t K
----
|when no sizes are provided by the user, indicates the suggested
default size for K; usually this corresponds to the maximum size the
implementation supports. In validation mode, where the user does
provide sizes, this is the same value K that the user provides if K is
supported by the implementation

a|
[source]
----
template <typename Group, layout Layout>
using joint_matrix_a
----
|type alias for `joint_matrix` for matrix A

a|
[source]
----
template <typename Group, layout Layout>
using joint_matrix_b
----
|type alias for `joint_matrix` for matrix B

a|
[source]
----
template <typename Group>
using joint_matrix_c
----
|type alias for `joint_matrix` for the input matrix accumulator

a|
[source]
----
template <typename Group>
using joint_matrix_d
----
|type alias for `joint_matrix` for the output matrix accumulator
|======================

```c++
namespace sycl::ext::oneapi::experimental::matrix {

template<architecture Arch, typename Ta, typename Tb, typename Tc,
         typename Td=Tc, size_t sM=0, size_t sN=0, size_t sK=0>
struct matrix_params;

// This is the validation form, when all template parameters are
// specified.
template<architecture Arch, typename Ta, typename Tb, typename Tc,
         typename Td, size_t sM, size_t sN, size_t sK>
struct matrix_params<Arch, Ta, Tb, Tc, Td, sM, sN, sK> {
  // An implementation typically uses static_assert here to trigger a
  // compilation error when the matrix types or shapes are not
  // supported by the device identified by the architecture "Arch".

  static constexpr size_t M = sM;
  static constexpr size_t N = sN;
  static constexpr size_t K = sK;

  template <typename Group, layout Layout>
  using joint_matrix_a = joint_matrix<Group, Ta, use::a, sM, sK, Layout>;

  template <typename Group, layout Layout>
  using joint_matrix_b = joint_matrix<Group, Tb, use::b, sK, sN, Layout>;

  template <typename Group>
  using joint_matrix_c = joint_matrix<Group, Tc, use::accumulator, sM, sN>;

  template <typename Group>
  using joint_matrix_d = joint_matrix<Group, Td, use::accumulator, sM, sN>;
};

// This is the default values form, where the matrix dimensions are
// omitted.
template<architecture Arch, typename Ta, typename Tb, typename Tc, typename Td>
struct matrix_params<Arch, Ta, Tb, Tc, Td, 0, 0, 0> {
  // An implementation typically uses static_assert here to trigger a
  // compilation error when the matrix types are not supported by the
  // device identified by the architecture "Arch".

  static constexpr size_t M = /* implementation defined */;
  static constexpr size_t N = /* implementation defined */;
  static constexpr size_t K = /* implementation defined */;

  template <typename Group, layout Layout>
  using joint_matrix_a = joint_matrix<Group, Ta, use::a, M, K, Layout>;

  template <typename Group, layout Layout>
  using joint_matrix_b = joint_matrix<Group, Tb, use::b, K, N, Layout>;

  template <typename Group>
  using joint_matrix_c = joint_matrix<Group, Tc, use::accumulator, M, N>;

  template <typename Group>
  using joint_matrix_d = joint_matrix<Group, Td, use::accumulator, M, N>;
};

} // namespace sycl::ext::oneapi::experimental::matrix
```
===== Validation Example:
```c++
// User can provide sizes besides the types and matrix_params can assert
// if they are supported or not
// in this case, an assertion will happens as 16 is not a supported size for M
using myparams = matrix_params<architecture::intel_gpu_pvc, int8_t,
                               int8_t, int, int, 16, 16, 32>;
size_t NDRangeM = M / myparams::M;  //Assertion would happen at this line
size_t NDRangeN = N / myparams::N;
```

===== Default Values Example:
```c++
using myparams = matrix_params<architecture::intel_gpu_pvc, int8_t, int8_t, int>;
// use this to construct the ranges on the host side
size_t NDRangeM = M / myparams::M;
size_t NDRangeN = N / myparams::N;
//if M, N, K do not multiply the default sizes, padding has to be done
// device code: the matrices are constructed using the default dimensions
myparams::joint_matrix_a<sub_group, layout::row_major> sub_a;
myparams::joint_matrix_b<sub_group, layout::row_major> sub_b;
myparams::joint_matrix_c<sub_group> sub_c;

```
==== Runtime Query
The runtime query does not require the application to hard-code a
specific device type, but it also returns values that are not
`constexpr`. It provides similar information as the compile time query
API via an extended device information descriptor.

The table below provides a description for each of the device matrix
descriptors that can be queried using `get_info` API.

[frame="none",options="header"]
|======================
| Device descriptors | Return type| Description
|`ext::oneapi::experimental::info::device::matrix_combinations` |
`std::vector<combination>`| tells the set of supported matrix sizes
and types on this device
|======================

The runtime query returns a vector of `matrix_combinations` of `combination`
type. Each combination includes the sizes and the types for the
matrices A, B, C, and D. Note that for each matrix hardware,
the query returns `max_msize, max_nsize, max_ksize` or `msize, nsize,
ksize` exclusively, depending on whether the implementation supports a
continuous or discrete number of sizes. If a device support a
continuous number of sizes, the `max_*` variant is applied and only
the maximum number is returned. However, if a device supports a
discrete list of numbers so the `msize, nsize, ksize` variant is applied.

```c++
namespace sycl::ext::oneapi::experimental::matrix {

enum class matrix_type {
  bf16,
  fp16,
  tf32,
  fp32,
  fp64,
  sint8,
  sint16,
  sint32,
  sint64,
  uint8,
  uint16,
  uint32,
  uint64
};
struct combination {
  size_t max_msize;
  size_t max_nsize;
  size_t max_ksize;
  size_t msize;
  size_t nsize;
  size_t ksize;
  matrix_type atype;
  matrix_type btype;
  matrix_type ctype;
  matrix_type dtype;
};

} // namespace sycl::ext::oneapi::experimental::matrix
```

Each combination of the `matrix_combinations` vector composes the types and
sizes of A, B, C, and D matrices supported by the device
implementation. The table below provides a description of each member
of the `combination` struct.

[frame="none",options="header"]
|======================
| Member of `combination` | Description
|`max_msize`, `max_nsize`, `max_ksize`| if the matrix implementation
supports a continuous number of element sizes, each of these members
is non-zero, and the matrix implementation supports all element sizes
from 1 up to (and including) that number. By contrast, if the matrix
hardware implementation supports a discrete number of element sizes,
each of these members has the value zero
|`msize`, `nsize`, `ksize`| if the matrix implementation supports a
discrete number of element sizes, each of these members is non-zero,
and the value tells one of the supported element sizes. By contrast,
if the matrix hardware supports a continuous number of element sizes,
each of these members has the value zero
|`atype`, `btype`, `ctype`, `dtype`| indicates the types supported in
the combination. these are of type `matrix_type` which tells the list
of types that are supported for the A, B, C, and D matrices in
the `T` template parameter as follows: +
`bf16`: `sycl::ext::oneapi::bfloat16` +
`fp16`: `sycl::half` +
`tf32`: `sycl::ext::oneapi::experimental::matrix::precision::tf32` +
`fp32`: `float` +
`fp64`: `double` +
`sint8`: `int8_t` +
`sint16`: `int16_t` +
`sint32`: `int32_t` +
`sint64`: `int64_t` +
`uint8`: `uint8_t` +
`uint16`: `uint16_t` +
`uint32`: `uint32_t` +
`uint64`: `uint64_t`
|======================

===== Runtime Query Example:
```c++
// Ta, Tb, Tc, and Td are the types used in applications
std::vector<combination> combinations =
           device.get_info<info::device::matrix_combinations>();
for (int i = 0; sizeof(combinations); i++) {
  if (Ta == combinations[i].atype &&
      Tb == combinations[i].btype &&
      Tc == combinations[i].ctype &&
      Td == combinations[i].dtype) {
    // joint matrix GEMM kernel can be called using these sizes
    joint_matrix_gemm(combinations[i].msize,
         combinations[i].nsize, combinations[i].ksize);
  }
}
```

=== Appendix: Supported Combinations Per Hardware
The table below provides a list of the combinations that
`joint_matrix` implementations support on each of Intel AMX and Intel
XMX hardware. Note that these can be returned using
`ext::oneapi::experimental::info::device::matrix_combinations`.

==== Intel AMX Supported Combinations
This is currently available in devices with the architecture
`architecture::intel_cpu_spr`, and `architecture::intel_cpu_gnr`.
In this architecture's implementation, the type of the C matrix must
be the same as the type of the D matrix. Therefore, that common type
is shown in a single column in the table below.

[frame="none",options="header"]
|======================
| A type | B type | C and D type | M | N | K | device
| `matrix_type::uint8`  | `matrix_type::uint8` |
`matrix_type::sint32`  |  +<=+ 16 |  +<=+ 16 |  +<=+ 64
|`architecture::intel_cpu_spr`, `architecture::intel_cpu_gnr`
| `matrix_type::uint8`  | `matrix_type::sint8` |
`matrix_type::sint32`  |  +<=+ 16 |  +<=+ 16 |  +<=+ 64
|`architecture::intel_cpu_spr`, `architecture::intel_cpu_gnr`
| `matrix_type::sint8`  | `matrix_type::uint8` |
`matrix_type::sint32`  |  +<=+ 16 |  +<=+ 16 |  +<=+ 64
|`architecture::intel_cpu_spr`, `architecture::intel_cpu_gnr`
| `matrix_type::sint8`  | `matrix_type::sint8` |
`matrix_type::sint32`  |  +<=+ 16 |  +<=+ 16 |  +<=+ 64
|`architecture::intel_cpu_spr`, `architecture::intel_cpu_gnr`
|  `matrix_type::bf16`       |  `matrix_type::bf16`   |
`matrix_type::fp32`   |  +<=+ 16 |  +<=+ 16   |  +<=+ 32
|`architecture::intel_cpu_spr`, `architecture::intel_cpu_gnr`
|  `matrix_type::fp16`       |  `matrix_type::fp16`   |
`matrix_type::fp32`   |  +<=+ 16 |  +<=+ 16   |  +<=+ 32
|`architecture::intel_cpu_gnr`
|======================

==== Intel XMX Supported Combinations
This is currently available in devices with the architecture
`architecture::intel_gpu_pvc`, `architecture::intel_gpu_dg2_g10`,
`architecture::intel_gpu_dg2_g11`, and
`architecture::intel_gpu_dg2_g12`.
In these architectures'
implementation, the type of the C matrix must be the same as the type
of the D matrix. Therefore, that common type is shown in a single
column in the table below.

[frame="none",options="header"]
|======================
| A type | B type | C and D type | M | N | K | device
.2+| `matrix_type::uint8`  .2+| `matrix_type::uint8` .2+|
`matrix_type::sint32`  .2+|  +<=+ 8 |  16 .2+|  32
|`architecture::intel_gpu_pvc`
|8|`architecture::intel_gpu_dg2_g10,
architecture::intel_gpu_dg2_g11, architecture::intel_gpu_dg2_g12`
.2+| `matrix_type::uint8`  .2+| `matrix_type::sint8` .2+|
`matrix_type::sint32`  .2+|  +<=+ 8 |  16 .2+|  32 |
`architecture::intel_gpu_pvc`
|8|`architecture::intel_gpu_dg2_g10,
architecture::intel_gpu_dg2_g11, architecture::intel_gpu_dg2_g12`
.2+| `matrix_type::sint8`  .2+| `matrix_type::uint8` .2+|
`matrix_type::sint32`  .2+|  +<=+ 8 |  16 .2+|  32 |
`architecture::intel_gpu_pvc`
|8|`architecture::intel_gpu_dg2_g10,
architecture::intel_gpu_dg2_g11, architecture::intel_gpu_dg2_g12`
.2+| `matrix_type::sint8`  .2+| `matrix_type::sint8` .2+|
`matrix_type::sint32`  .2+|  +<=+ 8 |  16 .2+|  32 |
`architecture::intel_gpu_pvc`
|8|`architecture::intel_gpu_dg2_g10,
architecture::intel_gpu_dg2_g11, architecture::intel_gpu_dg2_g12`
.2+|`matrix_type::fp16`       .2+|  `matrix_type::fp16`   .2+|
`matrix_type::fp32`   .2+|  +<=+ 8 |  16   .2+|  16 |
`architecture::intel_gpu_pvc`
|8| `architecture::intel_gpu_dg2_g10,
architecture::intel_gpu_dg2_g11, architecture::intel_gpu_dg2_g12`
.4+|  `matrix_type::bf16`       .4+|  `matrix_type::bf16`   .4+|
`matrix_type::fp32`  | 16 | 16 | 16 .3+|`architecture::intel_gpu_pvc`
|32 | 64 | 16
.2+|  +<=+ 8 |  16   .2+|  16
|8 | `architecture::intel_gpu_dg2_g10,
architecture::intel_gpu_dg2_g11, architecture::intel_gpu_dg2_g12`
|  `matrix_type::tf32`       |  `matrix_type::tf32`   |
`matrix_type::fp32`   |  +<=+ 8 |  16   |  8 |
`architecture::intel_gpu_pvc`
|======================

==== Nvidia Tensor Cores Supported Combinations
The complete set of matrix data types and shapes that are supported by
the `ext_oneapi_cuda` backend are represented in the following
table. In this architecture's implementation,
the type of the A matrix must be the same as the type of the B
matrix.

IMPORTANT: When compiling for the `ext_oneapi_cuda` backend the target
arch backend flag, `-fsycl-targets=nvidia_gpu_sm_xx`
(or equivalents, e.g. `-Xsycl-target-backend --cuda-gpu-arch=sm_xx`), must
be used, where `sm_xx` must be a Compute Capability that is equal to
or greater than the appropriate Minimum Compute Capability. When an
executable has been compiled for `sm_xx`, if the executable is run on
a device with compute capability less than `sm_xx` then an error will
be thrown. The mapping to Minimum Compute Capability from each
supported parameter combination is specified in the following table.


[frame="none",options="header"]
|======================
| A and B type | C type | D type | M | N | K | Minimum Compute Capability
.3+| `matrix_type::fp16`  .3+| `matrix_type::fp32` .3+| `matrix_type::fp32`
|16 |16 |16 .12+| sm_70
|8 |32 |16
|32 |8 |16
.3+| `matrix_type::fp16`  .3+| `matrix_type::fp16` .3+| `matrix_type::fp16`
|16 |16 |16
|8 |32 |16
|32 |8 |16
.3+| `matrix_type::fp16`  .3+| `matrix_type::fp32` .3+| `matrix_type::fp16`
|16 |16 |16
|8 |32 |16
|32 |8 |16
.3+| `matrix_type::fp16`  .3+| `matrix_type::fp16` .3+| `matrix_type::fp32`
|16 |16 |16
|8 |32 |16
|32 |8 |16
.3+| `matrix_type::sint8`  .3+| `matrix_type::sint32` .3+| `matrix_type::sint32`
|16 |16 |16 .6+| sm_72
|8 |32 |16
|32 |8 |16
.3+|`matrix_type::uint8`  .3+|`matrix_type::sint32` .3+|`matrix_type::sint32`
|16 |16 |16
|8 |32 |16
|32 |8 |16
| `matrix_type::tf32`  | `matrix_type::fp32` | `matrix_type::fp32` |16 |16 |8 .5+| sm_80
.3+|`matrix_type::bf16`  .3+| `matrix_type::fp32` .3+| `matrix_type::fp32`
|16 |16 |16
|8 |32 |16
|32 |8 |16
| `matrix_type::fp64`  | `matrix_type::fp64` | `matrix_type::fp64` |8 |8 |4
|======================

IMPORTANT: The `stride` argument to `joint_matrix_load` and
`joint_matrix_store` must be a multiple of 8 when `T` is `half`, and a
multiple of 4 when `T` is `float`; where `T` is the type of the
`joint_matrix` elements. When `T` is not `half` or `float` there are
no restrictions to `stride`.

==== AMD Matrix Cores Supported Combinations
The complete set of matrix data types and dimensions that are supported by
the `ext_oneapi_hip` backend are represented in the following
table. In this architecture's implementation, A and B matrices must have the same type. 
Similarly, C and D matrices must share the same type.

IMPORTANT: The supported instructions may be run on GFX90A (MI200, MI210, MI250 and MI250X GPUs)
architecture. When compiling for the `ext_oneapi_hip` backend the 
target arch backend flag, `-fsycl-targets=amd_gpu_gfx90a`, must
be used. An attempt to run the compiled code on an unsupported architecture will throw an error. 


[frame="none",options="header"]
|======================
| A and B type | C and D type | M | N | K
.2+| `matrix_type::fp16`  .2+| `matrix_type::fp32`
|32 |32 |8 
|16 |16 |16
.2+| `matrix_type::sint8`  .2+| `matrix_type::sint32`
|32 |32 |8 
|16 |16 |16
.2+|`matrix_type::bf16`  .2+|`matrix_type::fp32`
|32 |32 |8 
|16 |16 |16
.1+|`matrix_type::fp64`  .1+| `matrix_type::fp64`
|16 |16 |4
|======================

=== Revision History

[frame="none",options="header"]
|======================
|Rev |Date       |Author     |Changes
|1   |2021-04-13 |Dounia Khaldi |Initial public working draft.
|2   |2021-10-05 |Dounia Khaldi |JIT implementation on both Intel AMX and DPAS
|3   |2022-05-16 |Dounia Khaldi |Add matrix fill and piece-wise
operations support
|4   |2022-08-25 |Dounia Khaldi |Update the matrix spec by adding the
new matrix use parameter and remove reference to the AOT AMX initial
implementation
|5   |2022-11-07 |Dounia Khaldi |Update the matrix spec by making it
portable across Intel AMX, Intel XMX and Nvidia Tensor Cores, and move
the Intel-specifics to a separate extension document
|6   |2023-01-09 |Dounia Khaldi |Add `joint_matrix_apply` API, tf32
type, runtime query, and supported combinations appendix for Intel AMX
and Intel XMX
|7   |2023-04-11 |Jack Kirk |Add Nvidia Tensor Cores supported combinations
|8   |2023-10-05 |Mahmoud Moadeli |Add AMD Matrix Core supported combinations
|9   |2023-11-13 |Dounia Khaldi |Add Granite Rapids Intel AMX
supported combinations
|9   |2023-12-04 |Dounia Khaldi |Add prefetch and `annotated_ptr`
load/store overloads
|======================<|MERGE_RESOLUTION|>--- conflicted
+++ resolved
@@ -427,7 +427,6 @@
 });
 ```
 
-<<<<<<< HEAD
 ==== Prefetch
 
 ```c++
@@ -469,16 +468,6 @@
 });
 ```
 
-=== Support for the TF32 Data Type
-Some devices support the TF32 floating point type for matrix
-elements. This type has a 19 bit format with one sign bit, 8 exponent
-bits (offering the same range as float), and 10 mantissa bits
-(offering the same precision as sycl::half). Use of this type can
-accelerate the joint_matrix_mad operation by reducing its
-precision. In order to declare a `joint_matrix` object with this
-element type, use `matrix::precision::tf32` in place of the `T`
-template parameter.
-=======
 === Support for Machine Learning Types
 Some devices support special matrix element types that are commonly
 used in machine learning algorithms.
@@ -490,7 +479,6 @@
 there is a corresponding storage format type. The following synopsis
 lists the abstract types and the table shows the associated storage
 format type.
->>>>>>> 470e3789
 
 ```c++
 namespace sycl::ext::oneapi::experimental::matrix::precision {
@@ -528,18 +516,9 @@
 ```c++
 joint_matrix<sub_group, precision::tf32, use::a, tM, tK, layout::row_major> tA;
 
-<<<<<<< HEAD
-template <typename Group, size_t Rows, size_t Cols,
-          access::address_space Space, access::decorated IsDecorated>
-void joint_matrix_load(Group g,
-    joint_matrix<Group, precision::tf32, use::accumulator, Rows, Cols,
-    layout::dynamic> &res, multi_ptr<const float, Space, IsDecorated> src,
-    size_t stride, layout Layout);
-=======
 float *buf = malloc_shared<float>(M*K, q);
 auto pBuf = address_space_cast<sycl::access::address_space::global_space,
                                sycl::access::decorated::no>(buf);
->>>>>>> 470e3789
 
 joint_matrix_load(sg, tA, pBuf + Offset, Stride);
 ```
@@ -551,29 +530,11 @@
 ```c++
 joint_matrix<sub_group, precision::tf32, use::accumulator, tM, tK> tC;
 
-<<<<<<< HEAD
-template <typename Group, size_t Rows, size_t Cols,
-          typename PropertyListT>
-void joint_matrix_load(Group g,
-    joint_matrix<Group, precision::tf32, use::accumulator,
-                 Rows, Cols, layout::dynamic> &res,
-    annotated_ptr<float, PropertyListT> src, size_t stride, layout Layout);
-
-// Only available when Layout != layout::dynamic
-template <typename Group, size_t Rows, size_t Cols, use Use,
-          layout Layout, typename PropertyListT>
-void joint_matrix_load(Group g,
-    joint_matrix<Group, precision::tf32, Use, Rows, Cols, Layout> &res,
-    annotated_ptr<float, PropertyListT> src, size_t stride);
-
-} // namespace sycl::ext::oneapi::experimental::matrix
-=======
 float *buf = malloc_shared<float>(M*K, q);
 auto pBuf = address_space_cast<sycl::access::address_space::global_space,
                                sycl::access::decorated::no>(buf);
 
 joint_matrix_store(sg, tA, pBuf + Offset, Stride, layout::row_major);
->>>>>>> 470e3789
 ```
 
 ==== fill
@@ -581,28 +542,9 @@
 storage format type that corresponds to the abstract type `T`. For example:
 
 ```c++
-<<<<<<< HEAD
-namespace sycl::ext::oneapi::experimental::matrix {
-
-template <typename Group, size_t Rows, size_t Cols,
-          access::address_space Space, access::decorated IsDecorated>
-void joint_matrix_store(Group g,
-   const joint_matrix<Group, precision::tf32, use::accumulator, Rows,
-                      Cols,  layout::dynamic> &res,
-   multi_ptr<float, Space, IsDecorated> dest, size_t stride, layout Layout);
-
-template <typename Group, size_t Rows, size_t Cols, typename PropertyListT>
-void joint_matrix_store(Group g,
-   const joint_matrix<Group, precision::tf32, use::accumulator, Rows, Cols,
-   layout::dynamic> &res,
-   annotated_ptr<float, PropertyListT> dest, size_t stride, layout Layout);
-
-} // namespace sycl::ext::oneapi::experimental::matrix
-=======
 joint_matrix<sub_group, precision::tf32, use::a, tM, tK, layout::row_major> tA;
 float v = 42.0;
 joint_matrix_fill(sg, tA, v);
->>>>>>> 470e3789
 ```
 
 ==== copy
