--- conflicted
+++ resolved
@@ -1557,23 +1557,15 @@
 
 ```c++
 // Unsampled cubemap read 
-<<<<<<< HEAD
-template <typename DataT,
+template <typename DataT, typename HintT = DataT,
           sycl::image_channel_order COrder = sycl::image_channel_order::rgba>
-=======
-template <typename DataT, typename HintT = DataT>
->>>>>>> d1769272
 DataT fetch_cubemap(const unsampled_image_handle &ImageHandle,
                     const int2 &Coords,
                     const int Face);
 
 // Sampled cubemap read
-<<<<<<< HEAD
-template <typename DataT,
+template <typename DataT, typename HintT = DataT,
           sycl::image_channel_order COrder = sycl::image_channel_order::rgba>
-=======
-template <typename DataT, typename HintT = DataT>
->>>>>>> d1769272
 DataT sample_cubemap(const sampled_image_handle &ImageHandle,
                      const float3 &Vec);
 
@@ -2806,15 +2798,12 @@
                    parameter. 
 |5.7|2024-04-09| - Allow fetching of sampled image data through the 
                    `fetch_image` API.
-<<<<<<< HEAD
 |5.8|2024-04-19| - Added support for channel reordering to image sample, fetch,
                    and write operations.
                  - Removed `get_channel_order` function from `image_mem`.
                    This function is redundant since images don't have a notion
                    of channel order outwith kernel image accesses, only the
                    channel size. Use `get_num_channels` instead.
-=======
-|5.8|2024-05-09| - Add missing cubemap `HintT` template parameter to 
+|5.9|2024-05-09| - Add missing cubemap `HintT` template parameter to 
                    `fetch_cubemap` and `sample_cubemap`.
->>>>>>> d1769272
 |======================