# sycl_ext_oneapi_bindless_images

:source-highlighter: coderay
:coderay-linenums-mode: table
:dpcpp: pass:[DPC++]

// This section needs to be after the document title.
:doctype: book
:toc2:
:toc: left
:encoding: utf-8
:lang: en

:blank: pass:[ +]
// Set the default source code type in this document to C++,
// for syntax highlighting purposes.  This is needed because
// docbook uses c++ and html5 uses cpp.
:language: {basebackend@docbook:c++:cpp}


== Notice

[%hardbreaks]
Copyright (C) Codeplay. All rights reserved.

Khronos(R) is a registered trademark and SYCL(TM) and SPIR(TM) are trademarks
of The Khronos Group Inc.  OpenCL(TM) is a trademark of Apple Inc. used by
permission by Khronos.


== Dependencies

This extension is written against the SYCL 2020 revision 6 specification.  All
references below to the "core SYCL specification" or to section numbers in the
SYCL specification refer to that revision.

== Status

This is an experimental extension specification, intended to provide early
access to features and gather community feedback.  Interfaces defined in this
specification are implemented in {dpcpp}, but they are not finalized and may
change incompatibly in future versions of {dpcpp} without prior notice.
*Shipping software products should not rely on APIs defined in this
specification.*


== Backend support status

This extension is currently implemented in {dpcpp} only for GPU devices and
only when using the CUDA backend.  Attempting to use this extension in
kernels that run on other devices or backends will not work. 
Be aware that the compiler may not be able to issue a diagnostic to
warn you if this happens.

== Overview

Images in SYCL 1.2.1 were designed to work with OpenCL. SYCL 2020 tried to make 
them more versatile by splitting the image type into sampled and unsampled 
images. This enabled SYCL 2020 images to work better with other backends.
However, SYCL 2020 images still didn't quite meet user expectations.
There was feedback about various use cases where the current model falls short
(see examples at the end of this document for some of the use cases).

One of the key issues is requesting access to arbitrary images through handles, 
and not accessors. Accessing images through handles instead of accessors grants 
much more flexibility to the user, at the expense of automatic data dependency 
tracking. Bypassing accessors allows users to implement programs where the 
number of images is not known at compile-time, such as a texture atlas where one 
image holds references to other images. This kind of feature is impossible to 
implement with the accessor model outlined in the core specification.

These shortcomings are why we propose a new extension for SYCL 2020 images.
Per our proposal, users would be able to separate memory allocation for the 
image from the actual image creation. Images will be represented by opaque 
handle types that can be passed directly into a kernel without requesting 
access. In many ways, this model more closely resembles the USM model when 
accessing data on the device, but it's specialized for dealing with images.

The proposed model does not replace SYCL 2020 images,
it is instead meant as building blocks for implementing SYCL 2020 images on 
top of it.

In addition to bindless images, this document also proposes an interoperability 
extension providing functionality to allow users to import external memory and 
semaphore objects from other APIs, such as Vulkan or DirectX. 

Importing memory allows it to be shared between APIs without the need to 
duplicate allocations and perform multiple copies between host and device to 
ensure that said memory is kept uniform across those APIs at all times.

Importing semaphores will also allow SYCL to schedule command groups and queue 
operations that depend on completion of GPU commands submitted by external APIs.

[NOTE]
====
The interoperability outlined in this document concerns only the importing of 
external API objects into the SYCL runtime. We do not expose exportation of SYCL 
objects to external APIs. Interoperability capabilities vary between APIs. For 
example, CUDA allows the import of external memory and semaphores, but does not 
allow export of its own resources.
====

== Specification

=== Feature test macro

This extension provides a feature-test macro as described in the core SYCL
specification. An implementation supporting this extension must predefine the
macro `SYCL_EXT_ONEAPI_BINDLESS_IMAGES` to one of the values defined in the
table below. Applications can test for the existence of this macro to
determine if the implementation supports this feature, or applications can test
the macro's value to determine which of the extension's features the
implementation supports.

[frame="none",options="header"]
|======================
|Rev | Description
|1   | Initial draft of the proposal
|2   | Second revision of the proposal
|3   | Third revision of the proposal
|4   | Fourth revision of the proposal
|5   | Fifth revision of the proposal
|6   | Sixth revision of the proposal
|======================

See the revision history at the bottom of this document for features added in 
each revision.

=== Querying bindless image support

We provide the following device queries to retrieve information on whether a 
SYCL implementation provides support for various bindless image features.

The device aspects for these queries are:

[frame="none",options="header"]
|======================
|Device descriptor |Description
|`aspect::ext_oneapi_bindless_images` | Indicates if the device supports 
bindless images. This includes creating bindless images backed by the
`image_mem` and `image_mem_handle` APIs.
|`aspect::ext_oneapi_bindless_images_shared_usm` | Indicates if the device 
supports the creation of bindless images backed by shared USM memory.
|`aspect::ext_oneapi_bindless_images_1d_usm` | Indicates if the device supports 
creation of 1D bindless images backed by USM.
|`aspect::ext_oneapi_bindless_images_2d_usm` | Indicates if the device supports 
creation of 2D bindless images backed by USM.
|======================

[NOTE]
====
Not all SYCL backends may provide support for bindless images constructed from 
USM memory with all dimensions. As an example, CUDA does not have 
native support for 3D image resources constructed from USM. In the future, some
backends may support this, and this proposal may be updated to allow creation 
of 3D USM images.
====

=== Image descriptor

```cpp
namespace sycl::ext::oneapi::experimental {

enum class image_channel_type : /* unspecified */ {
  snorm_int8,
  snorm_int16,
  unorm_int8,
  unorm_int16,
  signed_int8,
  signed_int16,
  signed_int32,
  unsigned_int8,
  unsigned_int16,
  unsigned_int32,
  fp16,
  fp32,
};

enum class image_type : /* unspecified */ {
  standard,
  mipmap,
  array,
  cubemap,
};

struct image_descriptor {
  size_t width{0};
  size_t height{0};
  size_t depth{0};
  unsigned int num_channels{4};
  image_channel_type channel_type{image_channel_type::fp32};
  image_type type{image_type::standard};
  unsigned int num_levels{1};
  unsigned int array_size{1};

  image_descriptor() = default;

  image_descriptor(sycl::range<1> dims, unsigned int num_channels,
                   image_channel_type channel_type, 
                   image_type type = image_type::standard, 
                   unsigned int num_levels = 1, unsigned int array_size = 1);

  image_descriptor(sycl::range<2> dims, unsigned int num_channels,
                   image_channel_type channel_type, 
                   image_type type = image_type::standard, 
                   unsigned int num_levels = 1, unsigned int array_size = 1);

  image_descriptor(sycl::range<3> dims, unsigned int num_channels,
                   image_channel_type channel_type, 
                   image_type type = image_type::standard, 
                   unsigned int num_levels = 1, unsigned int array_size = 1);

  image_descriptor get_mip_level_desc(unsigned int level) const;

  void verify() const;
};

}
```

The image descriptor represents the image dimensions, number of channels, and
channel type. An `image_type` member is also present to allow for implementation
of mipmapped, image array, and cubemapped images.

The `image_descriptor` shall be default constructible and follow by-value 
semantics.

[NOTE]
====
Additional future `image_type`s _may_ include combined image types like 
"mipmapped cubemap".
====

Note that `image_channel_type` and `image_channel_order` existed in SYCL 1.2.1,
but were removed in SYCL 2020 in favor of a single, unified enum class.
We propose separating them again to enable better flexibility
and to avoid combinatorial complexity.

The `verify` member function is available to check the validity of the image
descriptor against the limitations outlined below. If the given descriptor is 
deemed invalid, then a `sycl::exception` will be thrown with error code 
`sycl::errc::invalid`.

The value of `num_channels` supported by all image types and backends
is  `1`, `2`, or `4`.
Some backends also support `num_channels` to be `3`.

For the `standard` image type, the value of `num_levels` and `array_size` must
both be `1`.

The `type` member will inform the implementation of the type of image to 
create, allocate, or free.

Only mipmap image types support more than one level. For mipmap images, the 
member function `get_mip_level_desc` will return an `image_descriptor` for 
a given level of a mipmap, with valid dimension values for that level, and the 
type of the returned `image_descriptor` will be `image_type::standard`.

Only array image types support more than one array layer.

=== Allocating image memory

The process of creating an image is two-fold:
allocate an image's memory, then create an image handle from the allocation.
Allocation of image memory can be achieved in two ways. 

==== Allocating non-USM image memory 

```cpp
namespace sycl::ext::oneapi::experimental {

struct image_mem_handle {
  using raw_handle_type = /* implementation defined */;
  raw_handle_type raw_handle;
}

class image_mem {
public:
  image_mem();
  image_mem(const image_mem &rhs);
  image_mem(image_mem &&rhs) noexcept;

  image_mem(const image_descriptor &imageDesc,
            const sycl::device &syclDevice, 
            const sycl::context &syclContext);
  image_mem(const image_descriptor &imageDesc,
            const sycl::queue &syclQueue);

  ~image_mem();

  image_mem &operator=(image_mem &rhs);
  image_mem &operator=(image_mem &&rhs) noexcept;

  bool operator==(const image_mem &rhs) const;
  bool operator!=(const image_mem &rhs) const;

  image_mem_handle get_handle() const;
  image_descriptor get_descriptor() const;
  sycl::device get_device() const;
  sycl::context get_context() const;

  sycl::range<3> get_range() const;
  sycl::image_channel_type get_channel_type() const;
  unsigned int get_num_channels() const;
  image_type get_type() const;

  image_mem_handle get_mip_level_mem_handle(unsigned int level) const;
};

image_mem_handle alloc_image_mem(const image_descriptor &imageDesc,
                                 const sycl::device &syclDevice,
                                 const sycl::context &syclContext);
image_mem_handle alloc_image_mem(const image_descriptor &imageDesc,
                                 const sycl::queue &syclQueue);

void free_image_mem(image_mem_handle memHandle,
                    image_type imageType,
                    const sycl::device &syclDevice,
                    const sycl::context &syclContext);
void free_image_mem(image_mem_handle memHandle,
                    image_type imageType,
                    const sycl::queue &syclQueue);
}
```

The first method of allocating device memory for images is through 
`alloc_image_mem`. This takes a `sycl::device`, `sycl::context`, 
and `image_descriptor` to allocate device memory, with the appropriate image 
type and size based on the `image_descriptor`. Alternatively, we can also pass a 
`sycl::queue` instead of both `sycl::device` and `sycl::context`.

Memory allocated in this way requires the user to free that memory after all 
operations using the memory are completed and no more operations operating on 
the memory will be scheduled. This is done using `free_image_mem`. An 
`image_type` should be passed to `free_image_mem` to inform the implementation 
of the type of memory to be freed.

The second method involves the `image_mem` class, which is a RAII class wrapper
that performs allocation and deallocation of device memory.

The default constructor does not allocate any memory on the device and the 
resulting `image_mem` object is in an uninitialized state.

the constructor is a wrapper for `alloc_image_mem` functionality.
The destructor is a wrapper for `free_image_mem` functionality.

`image_mem` also provides some functions to get various properties of the 
image memory allocation such as the image range, channel type, channel order, 
number of channels, number of levels, and image type.

In the case where a mipmap has been allocated, `get_mip_level_mem_handle` can 
be used to return an `image_mem_handle` to a specific level of the mipmap. This 
can then be used to copy data to that specific level or create an image handle 
based on that level.

Note that the handle type `image_mem_handle::raw_handle_type` is an opaque type, 
and the handle cannot be dereferenced on the host. The layout of the memory is 
backend-specific, and may be an optimized layout, e.g. tile swizzle patterns.

The `image_mem` class must follow Common Reference Semantics as outlined by the 
core SYCL 2020 specification. 

The `image_mem` class is not a valid kernel argument.

If the construction of the `image_mem` class fails, a 
`sycl::exception` with error code `sycl::errc::memory_allocation` will be 
thrown.

Similarly, if `alloc_image_mem` or `free_image_mem` fail, a `sycl::exception` 
with error code `sycl::errc::memory_allocation` will be thrown.

[NOTE]
====
In the DPC++ CUDA backend, `image_mem` will allocate/deallocate a 
`CUarray` type (or `CUmipmappedArray` in the case of mipmap images).
====

===== Getting image information from `image_mem_handle`

Extension functions are provided to retrieve information about images allocated 
using the `image_mem_alloc` function. These are similar to the member functions 
provided by `image_mem`. However, since the `image_mem_handle` is a minimal 
struct representing just the opaque handle the underlying memory object, there 
is some information that we cannot retrieve from it, namely the `image_type`,
`num_channels`, the `sycl::context` or `sycl::device` the memory was
allocated in, and the `image_descriptor` used to allocate the memory.

```cpp
namespace sycl::ext::oneapi {

sycl::range<3> get_image_range(const image_mem_handle memHandle,
                               const sycl::device &syclDevice,
                               const sycl::context &syclContext);
sycl::range<3> get_image_range(const image_mem_handle memHandle,
                               const sycl::queue &syclQueue);

sycl::image_channel_type
get_image_channel_type(const image_mem_handle memHandle,
                       const sycl::device &syclDevice,
                       const sycl::context &syclContext);
sycl::image_channel_type
get_image_channel_type(const image_mem_handle memHandle,
                       const sycl::queue &syclQueue);

unsigned int get_image_num_channels(const image_mem_handle memHandle,
                                    const sycl::device &syclDevice,
                                    const sycl::context &syclContext);
unsigned int get_image_num_channels(const image_mem_handle memHandle,
                                    const sycl::queue &syclQueue);

image_mem_handle get_mip_level_mem_handle(const image_mem_handle mipMemHandle,
                                          unsigned int level, 
                                          const sycl::device &syclDevice,
                                          const sycl::context &syclContext);
image_mem_handle get_mip_level_mem_handle(const image_mem_handle mipMemHandle,
                                          unsigned int level,
                                          const sycl::queue &syclQueue);
}
```

For `get_image_range` where the underlying image memory was allocated with one 
or two dimensions, the returned `sycl::range<3>` will contain zero values for 
the dimensions unused by the underlying image memory object.

==== Allocating USM image memory 

The second way to allocate image memory is to use USM allocations. SYCL already 
provides a number of USM allocation functions. This proposal would add another,
pitched memory allocation, through `pitched_alloc_device`.

Bindless images can be backed by device, host, or shared USM memory allocations.

[NOTE]
====
Image memory backed by USM device and host allocations is generally supported,
whereas shared USM allocations depend on the SYCL backend as well as the device
capabilities.
====

```cpp
namespace sycl::ext::oneapi::experimental {

void *pitched_alloc_device(size_t *retRowPitch, 
                           size_t widthInBytes, size_t height,
                           unsigned int elementSizeBytes, 
                           const sycl::queue &syclQueue);
void *pitched_alloc_device(size_t *retRowPitch
                           size_t widthInBytes, size_t height,
                           unsigned int elementSizeBytes, 
                           const sycl::device &syclDevice, 
                           const sycl::context &syclContext);

void *pitched_alloc_device(size_t *resultPitch,
                           const image_descriptor &desc,
                           const sycl::queue &queue);

void *pitched_alloc_device(size_t *resultPitch,
                           const image_descriptor &desc,
                           const sycl::device &syclDevice,
                           const sycl::context &syclContext);
}
```

This function will allocate a memory region aimed to be used for 
two-dimensional images. It allocates memory that is guaranteed to 
adhere to the device's alignment requirements for USM images.

If the user does not wish to use `pitched_alloc_device` to allocate 
two-dimensional USM images, but prefers to use another USM allocation 
function instead, then that allocation must adhere to some alignment 
restrictions. These restrictions are device specific, and queries for them can 
be found in the "Pitch alignment restrictions and queries" section below.

If the allocation of pitched memory fails, `pitched_alloc_device` will throw a 
`sycl::exception` with error code `sycl::errc::memory_allocation`.

=== Pitch alignment restrictions and queries

For the purposes of this document, the row pitch of an image memory allocation 
is the distance in bytes between the first elements of adjacent rows of the 
image. Some devices may require two-dimensional USM images to be allocated with 
specific alignments for their width and pitch values. The `pitched_alloc_device`
API intends to make allocation of USM memory adhering to these restrictions 
easy, returning the appropriate pitch value to the user. However, if a user 
wishes to use another USM allocation function, they must be aware of these 
restrictions, and query the device to ensure the allocations they wish to use 
adhere to those restrictions.

This proposal provides a number of additional device queries that enable the 
user to allocate appropriate pitched USM memory for two-dimensional 
images. One-dimensional images do not require any pitch values.

The device information descriptors for these queries are:

[frame="none",options="header"]
|======================
|Device descriptor |Return type |Description
|`ext::oneapi::experimental::info::device::image_row_pitch_align` |`uint32_t` | 
Returns the required alignment of the pitch between two rows of an image in 
bytes for images allocated using USM.
|`ext::oneapi::experimental::info::device::max_image_linear_width` |`size_t` | 
Returns the maximum linear width allowed for images allocated using USM.
|`ext::oneapi::experimental::info::device::max_image_linear_height` |`size_t` | 
Returns the maximum linear height allowed for images allocated using USM.
|`ext::oneapi::experimental::info::device::max_image_linear_row_pitch` 
|`size_t` | Returns the maximum linear row pitch allowed for images allocated 
using USM.
|======================

=== Obtaining a handle to the image

The next step is to create the image, and obtain the handle.

```cpp
namespace sycl::ext::oneapi::experimental {

/// Opaque unsampled image handle type.
struct unsampled_image_handle {
  using raw_image_handle_type = /* Implementation defined */;

  unsampled_image_handle();
  unsampled_image_handle(raw_image_handle_type raw_handle);

  raw_image_handle_type raw_handle;
};

/// Opaque sampled image handle type.
struct sampled_image_handle {
  using raw_image_handle_type = /* Implementation defined */;

  sampled_image_handle();
  sampled_image_handle(raw_image_handle_type raw_image_handle);

  raw_image_handle_type raw_handle;
};

// Creating an unsampled image from an `image_mem_handle`
unsampled_image_handle create_image(image_mem_handle memHandle,
                                    const image_descriptor &desc,
                                    const sycl::device &syclDevice,
                                    const sycl::context &syclContext);
unsampled_image_handle create_image(image_mem_handle memHandle,
                                    const image_descriptor &desc,
                                    const sycl::queue &syclQueue);

// Creating a sampled image from an `image_mem_handle`
sampled_image_handle create_image(image_mem_handle memHandle,
                                  const image_descriptor &desc,
                                  const bindless_image_sampler &sampler,
                                  const sycl::device &syclDevice,
                                  const sycl::context &syclContext);
sampled_image_handle create_image(image_mem_handle memHandle,
                                  const image_descriptor &desc,
                                  const bindless_image_sampler &sampler,
                                  const sycl::queue &syclQueue);

// Creating an unsampled image from an `image_mem` object
unsampled_image_handle create_image(const image_mem &memHandle,
                                    const image_descriptor &desc,
                                    const sycl::device &syclDevice,
                                    const sycl::context &syclContext);
unsampled_image_handle create_image(const image_mem &memHandle,
                                    const image_descriptor &desc,
                                    const sycl::queue &syclQueue);

// Creating a sampled image from an `image_mem` object
sampled_image_handle create_image(const image_mem &memHandle,
                                  const image_descriptor &desc,
                                  const bindless_image_sampler &sampler,
                                  const sycl::device &syclDevice,
                                  const sycl::context &syclContext);
sampled_image_handle create_image(const image_mem &memHandle,
                                  const image_descriptor &desc,
                                  const bindless_image_sampler &sampler,
                                  const sycl::queue &syclQueue);

// Creating a sampled image from a USM allocation and pitch
sampled_image_handle create_image(const void *usmPtr, size_t pitch,
                                  const image_descriptor &desc,
                                  const bindless_image_sampler &sampler,
                                  const sycl::device &syclDevice,
                                  const sycl::context &syclContext);
sampled_image_handle create_image(const void *usmPtr, size_t pitch,
                                  const image_descriptor &desc,
                                  const bindless_image_sampler &sampler,
                                  const sycl::queue &syclQueue);

// Destroying an image handle
void destroy_image_handle(sampled_image_handle &imageHandle,
                          const sycl::device &syclDevice,
                          const sycl::context &syclContext);
void destroy_image_handle(sampled_image_handle &imageHandle,
                          const sycl::queue &syclQueue);

void destroy_image_handle(unsampled_image_handle &imageHandle,
                          const sycl::device &syclDevice,
                          const sycl::context &syclContext);
void destroy_image_handle(unsampled_image_handle &imageHandle,
                          const sycl::queue &syclQueue);
}
```

Once we have allocated memory, we can pass it into the `create_image` function
to obtain a `sampled_image_handle` or `unsampled_image_handle`.
These objects are opaque types that represent an image object.
They can be captured by value into a SYCL kernel, or they can be passed in a 
buffer as a dynamic array of images (see examples at the bottom of this 
document).

We can either provide a `bindless_image_sampler` (defined in section below) or 
not when creating the image. Doing so will create a `sampled_image_handle`, 
where otherwise an `unsampled_image_handle` would be returned. A 
`sampled_image_handle` should contain a raw sampler handle that will be used 
when sampling an image.

Whether an `image_descriptor` or `void *` USM allocation was passed to 
`create_image`, it must have been allocated in the same context and on the same 
device as the one passed to `create_image`.

If we choose to create a 2D image from a USM allocation by passing a `void *`, 
we must also pass the pitch of the memory allocation. If the memory was 
allocated using `pitched_alloc_device`, the pitch passed must be the one which 
was returned by `pitched_alloc_device`. If the user did not use 
`pitched_alloc_device` to allocate this memory, then that memory must still 
adhere to device specific alignment restrictions. These restrictions and their 
queries are outlined in the section "Pitch alignment restrictions and queries" 
below.

The pitch is ignored for 1D USM images.

If the creation of an image fails, `create_image` will throw a `sycl::exception` 
with error code `sycl::errc::runtime`.

The `unsampled_image_handle` and `sampled_image_handle` types shall be 
default-constructible, copy-constructible, and device-copyable. When default 
constructed, image handles are not valid until a user manually assigns a valid 
`raw_image_handle_type` to the `raw_handle` field of the handle struct. The 
default value of the `raw_handle` is implementation defined.

The `unsampled_image_handle` and `sampled_image_handle` types have a 
constructor to allow creation of the types from a `raw_image_handle_type`

[NOTE]
====
In the DPC++ CUDA backend a sampled image will correspond to a CUDA texture, 
whereas an unsampled image will correspond to a CUDA surface.
====

After we're done with the image, we need to destroy the handle using 
`destroy_image_handle`. Destroying an image handle does not deallocate the 
underlying image memory. The user is responsible for deallocation, either 
through `free_image_mem`, or destroying the `image_mem` object, if one was used.

=== Image sampler struct

The `bindless_image_sampler` struct shown below is used to set the sampling 
properties of `sampled_images` upon image creation. It can be used to set 
sampling properties that exist in the SYCL 2020 `image_sampler` as well as 
extra properties used for sampling additional image types including 
level-of-detail (LOD) and anisotropic filtering for mipmaps, and seamless 
filtering for cubemaps.

```cpp
namespace sycl::ext::oneapi::experimental {

enum class cubemap_filtering_mode : /* unspecified */ {
  disjointed,
  seamless,
};

struct bindless_image_sampler {

  // Assign addressing mode to all dimensions
  bindless_image_sampler(sycl::addressing_mode addressing,
                         sycl::coordinate_normalization_mode coordinate,
                         sycl::filtering_mode filtering);

  bindless_image_sampler(sycl::addressing_mode addressing,
                         sycl::coordinate_normalization_mode coordinate,
                         sycl::filtering_mode filtering,
                         sycl::filtering_mode mipFiltering,
                         float minMipmapLevelClamp, float maxMipmapLevelClamp,
                         float maxAnisotropy);

  bindless_image_sampler(sycl::addressing_mode addressing,
                         sycl::coordinate_normalization_mode coordinate,
                         sycl::filtering_mode filtering,
                         cubemap_filtering_mode cubemapFiltering);
                         
  // Specific addressing modes per dimension
  bindless_image_sampler(sycl::addressing_mode addressing[3],
                         sycl::coordinate_normalization_mode coordinate,
                         sycl::filtering_mode filtering);

  bindless_image_sampler(sycl::addressing_mode addressing[3],
                         sycl::coordinate_normalization_mode coordinate,
                         sycl::filtering_mode filtering,
                         sycl::filtering_mode mipmapFiltering,
                         float minMipmapLevelClamp, float maxMipmapLevelClamp,
                         float maxAnisotropy);
  
  bindless_image_sampler(sycl::addressing_mode addressing[3],
                         sycl::coordinate_normalization_mode coordinate,
                         sycl::filtering_mode filtering,
                         cubemap_filtering_mode cubemapFiltering);

  sycl::addressing_mode addressing[3] = {sycl::addressing_mode::none};
  sycl::coordinate_normalization_mode coordinate =
      sycl::coordinate_normalization_mode::unnormalized;
  sycl::filtering_mode filtering = sycl::filtering_mode::nearest;
  sycl::filtering_mode mipmap_filtering = sycl::filtering_mode::nearest;
  float min_mipmap_level_clamp = 0.f;
  float max_mipmap_level_clamp = 0.f;
  float max_anisotropy = 0.f;
  ext::oneapi::experimental::cubemap_filtering_mode cubemap_filtering = 
    cubemap_filtering_mode::disjointed;
};

}
```

The `bindless_image_sampler` shall be default constructible and follow by-value 
semantics. The value for the addressing mode, `addressing_mode::none`, 
represents the backend's default addressing mode. On CUDA this is `Wrap`, i.e. 
`addressing_mode::repeat`.

We propose renaming `addressing_mode::clamp` to
`addressing_mode::clamp_to_border`. This name aligns better with terms used in
other APIs and is more descriptive as to what the addressing mode does. Note
that in this extension, the addressing mode will be named 
`addressing_mode::ext_oneapi_clamp_to_border` as to comply with extension naming
guidelines.

`addressing[3]` defines the addressing mode per texture dimension. A 
`bindless_image_sampler` can be constructed with a singular 
`sycl::addressing_mode`, where this parameter will define all dimensions.
Not all devices may support unique addressing per dimension.  We provide device
aspect queries for this in <<querying_unique_addressing_support>>

`mipmap_filtering` dictates the method in which sampling between mipmap 
levels is performed.

`min_mipmap_level_clamp` defines the minimum mipmap level from which we can 
sample, with the minimum value being 0.

`max_mipmap_level_clamp` defines the maximum mipmap level from which we can 
sample. This value cannot be higher than the number of allocated levels.

`max_anisotropy` dictates the anisotropic ratio used when sampling the mipmap 
with anisotropic filtering.

`cubemap_filtering` dictates the method of sampling along cubemap face borders. 
Disjointed indicates no sampling between faces whereas seamless indicates that 
sampling across face boundaries is enabled.

[NOTE]
====
In CUDA, when seamless cubemap filtering is enabled, sampled image address modes 
specified are ignored. Instead, if the `filtering` mode is set to `nearest` the 
address mode `clamp_to_edge` will be applied for all dimensions. If the 
`filtering` mode is set to `linear` then seamless cubemap filtering will be 
performed when sampling along the cube face borders.
====

=== Explicit copies [[explicit_copies]]

```cpp
namespace sycl {

class handler {
public:

  // Simple host to device copy
  void ext_oneapi_copy(
      const void *Src,
      ext::oneapi::experimental::image_mem_handle Dest,
      const ext::oneapi::experimental:image_descriptor &DestImgDesc);

  // Host to device copy with offsets and extent
  void ext_oneapi_copy(
      const void *Src,
      sycl::range<3> SrcOffset,
      sycl::range<3> SrcExtent,
      ext::oneapi::experimental::image_mem_handle Dest,
      sycl::range<3> DestOffset,
      const ext::oneapi::experimental::image_descriptor &DestImgDesc,
      sycl::range<3> CopyExtent);

  // Simple device to host copy
  void ext_oneapi_copy(
      const ext::oneapi::experimental::image_mem_handle Src,
      void *Dest,
      const ext::oneapi::experimental::image_descriptor &SrcImgDesc);

  // Device to host copy with offsets and extent
  void ext_oneapi_copy(
    const ext::oneapi::experimental::image_mem_handle Src,
    sycl::range<3> SrcOffset,
    const ext::oneapi::experimental::image_descriptor &SrcImgDesc,
    void *Dest,
    sycl::range<3> DestOffset,
    sycl::range<3> DestExtent,
    sycl::range<3> CopyExtent);

  // Simple HtoD or DtoH copy with USM device memory
  void ext_oneapi_copy(const void *Src,
                       void *Dest,
                       const ext::oneapi::experimental::image_descriptor &DeviceImgDesc,
                       size_t DeviceRowPitch);

  // Host to device or device to host copy with USM device memory with offsets
  // and extent
  void ext_oneapi_copy(
    const void *Src,
    sycl::range<3> SrcOffset,
    void *Dest,
    sycl::range<3> DestOffset,
    const ext::oneapi::experimental::image_descriptor &DeviceImgDesc,
    size_t DeviceRowPitch,
    sycl::range<3> HostExtent,
    sycl::range<3> CopyExtent);

  // Simple device to device opaque memory to opaque memory copy
  void ext_oneapi_copy(
      const ext::oneapi::experimental::image_mem_handle Src,
      const ext::oneapi::experimental::image_descriptor &SrcImgDesc,
      ext::oneapi::experimental::image_mem_handle Dest,
      const ext::oneapi::experimental::image_descriptor &DestImgDesc);

  // Device to device opaque memory to opaque memory copy with offsets and
  // extent
  void ext_oneapi_copy(
    const ext::oneapi::experimental::image_mem_handle Src,
    sycl::range<3> SrcOffset,
    const ext::oneapi::experimental::image_descriptor &SrcImgDesc,
    ext::oneapi::experimental::image_mem_handle Dest,
    sycl::range<3> DestOffset,
    const ext::oneapi::experimental::image_descriptor &DestImgDesc,
    sycl::range<3> CopyExtent);

  // Simple device to device opaque memory to USM copy
  void ext_oneapi_copy(
      const ext::oneapi::experimental::image_mem_handle Src,
      const ext::oneapi::experimental::image_descriptor &SrcImgDesc, void *Dest,
      const ext::oneapi::experimental::image_descriptor &DestImgDesc,
      size_t DestRowPitch);

  // Device to device opaque memory to USM copy with offsets and extent
  void ext_oneapi_copy(
      const ext::oneapi::experimental::image_mem_handle Src,
      sycl::range<3> SrcOffset,
      const ext::oneapi::experimental::image_descriptor &SrcImgDesc, void *Dest,
      sycl::range<3> DestOffset,
      const ext::oneapi::experimental::image_descriptor &DestImgDesc,
      size_t DestRowPitch,
      sycl::range<3> CopyExtent);

  // Simple device to device USM to opaque memory copy
  void ext_oneapi_copy(
      const void *Src,
      const ext::oneapi::experimental::image_descriptor &SrcImgDesc,
      size_t SrcRowPitch, ext::oneapi::experimental::image_mem_handle Dest,
      const ext::oneapi::experimental::image_descriptor &DestImgDesc);

  // Device to device USM to opaque memory copy with offsets and extent
  void ext_oneapi_copy(
      const void *Src,
      sycl::range<3> SrcOffset,
      const ext::oneapi::experimental::image_descriptor &SrcImgDesc,
      size_t SrcRowPitch, ext::oneapi::experimental::image_mem_handle Dest,
      sycl::range<3> DestOffset,
      const ext::oneapi::experimental::image_descriptor &DestImgDesc,
      sycl::range<3> CopyExtent);

  // Simple device to device or host to host USM to USM copy
  void ext_oneapi_copy(
      const void *Src,
      const ext::oneapi::experimental::image_descriptor &SrcImgDesc,
      size_t SrcRowPitch,
      void *Dest,
      const ext::oneapi::experimental::image_descriptor &DestImgDesc,
      size_t DestRowPitch);

  // Device to device or host to host USM to USM copy with offsets and extent
  void ext_oneapi_copy(
      const void *Src,
      sycl::range<3> SrcOffset,
      const ext::oneapi::experimental::image_descriptor &SrcImgDesc,
      size_t SrcRowPitch,
      void *Dest,
      sycl::range<3> DestOffset,
      const ext::oneapi::experimental::image_descriptor &DestImgDesc,
      size_t DestRowPitch,
      sycl::range<3> CopyExtent);
};

class queue {
public:

  // Simple host to device copy
  event ext_oneapi_copy(const void *Src,
                        ext::oneapi::experimental::image_mem_handle Dest,
                        const ext::oneapi::experimental::image_descriptor &DestImgDesc);
  event ext_oneapi_copy(const void *Src,
                        ext::oneapi::experimental::image_mem_handle Dest,
                        const ext::oneapi::experimental::image_descriptor &DestImgDesc,
                        event DepEvent);
  event ext_oneapi_copy(const void *Src,
                        ext::oneapi::experimental::image_mem_handle Dest,
                        const ext::oneapi::experimental::image_descriptor &DestImgDesc,
                        const std::vector<event> &DepEvents);

  // Host to device copy with offsets and extent
  event ext_oneapi_copy(
    const void *Src,
    range<3> SrcOffset,
    range<3> SrcExtent,
    ext::oneapi::experimental::image_mem_handle Dest,
    range<3> DestOffset,
    const ext::oneapi::experimental::image_descriptor &DestImgDesc,
    range<3> CopyExtent);
  event ext_oneapi_copy(
    const void *Src,
    range<3> SrcOffset,
    range<3> SrcExtent,
    ext::oneapi::experimental::image_mem_handle Dest,
    range<3> DestOffset,
    const ext::oneapi::experimental::image_descriptor &DestImgDesc,
    range<3> Extent, event DepEvent);
  event ext_oneapi_copy(
    const void *Src,
    range<3> SrcOffset,
    range<3> SrcExtent,
    ext::oneapi::experimental::image_mem_handle Dest,
    range<3> DestOffset,
    const ext::oneapi::experimental::image_descriptor &DestImgDesc,
    range<3> CopyExtent, const std::vector<event> &DepEvents);

  // Simple device to host copy
  event ext_oneapi_copy(
      const ext::oneapi::experimental::image_mem_handle Src,
      void *Dest,
      const ext::oneapi::experimental::image_descriptor &SrcImgDesc);
  event ext_oneapi_copy(
      const ext::oneapi::experimental::image_mem_handle Src,
      void *Dest,
      const ext::oneapi::experimental::image_descriptor &SrcImgDesc,
      event DepEvent);
  event ext_oneapi_copy(
      const ext::oneapi::experimental::image_mem_handle Src,
      void *Dest,
      const ext::oneapi::experimental::image_descriptor &SrcImgDesc,
      const std::vector<event> &DepEvents);

  // Device to host copy with offsets and extent
  event ext_oneapi_copy(
      const ext::oneapi::experimental::image_mem_handle Src,
      range<3> SrcOffset,
      const ext::oneapi::experimental::image_descriptor &SrcImgDesc,
      void *Dest,
      range<3> DestOffset,
      range<3> DestExtent,
      range<3> CopyExtent);
  event ext_oneapi_copy(
      const ext::oneapi::experimental::image_mem_handle Src,
      range<3> SrcOffset,
      const ext::oneapi::experimental::image_descriptor &SrcImgDesc,
      void *Dest,
      range<3> DestOffset,
      range<3> DestExtent,
      range<3> CopyExtent, event DepEvent);
  event ext_oneapi_copy(
      const ext::oneapi::experimental::image_mem_handle Src,
      range<3> SrcOffset,
      const ext::oneapi::experimental::image_descriptor &SrcImgDesc,
      void *Dest, 
      range<3> DestOffset,
      range<3> DestExtent,
      range<3> CopyExtent, const std::vector<event> &DepEvents);

  // Simple host to device or device to host copy with USM device memory
  event ext_oneapi_copy(
      const void *Src, void *Dest,
      const ext::oneapi::experimental::image_descriptor &DeviceImgDesc,
      size_t DeviceRowPitch);
  event ext_oneapi_copy(
      const void *Src, void *Dest,
      const ext::oneapi::experimental::image_descriptor &DeviceImgDesc,
      size_t DeviceRowPitch,
      event DepEvent);
  event ext_oneapi_copy(
      const void *Src, void *Dest,
      const ext::oneapi::experimental::image_descriptor &DeviceImgDesc,
      size_t DeviceRowPitch,
      const std::vector<event> &DepEvents);

  // Host to device or device to host copy with USM device memory with offsets
  // and extent
  event ext_oneapi_copy(
      const void *Src, sycl::range<3> SrcOffset,
      void *Dest, sycl::range<3> DestOffset,
      const ext::oneapi::experimental::image_descriptor &DeviceImgDesc,
      size_t DeviceRowPitch,
      sycl::range<3> HostExtent,
      sycl::range<3> CopyExtent);
  event ext_oneapi_copy(
      const void *Src, sycl::range<3> SrcOffset,
      void *Dest, sycl::range<3> DestOffset,
      const ext::oneapi::experimental::image_descriptor &DeviceImgDesc,
      size_t DeviceRowPitch,
      sycl::range<3> HostExtent,
      sycl::range<3> CopyExtent);
  event ext_oneapi_copy(
      const void *Src, sycl::range<3> SrcOffset,
      void *Dest, sycl::range<3> DestOffset,
      const ext::oneapi::experimental::image_descriptor &DeviceImgDesc,
      size_t DeviceRowPitch,
      sycl::range<3> HostExtent,
      sycl::range<3> CopyExtent);
  
  // Simple device to device opaque memory to opaque memory copy
  event ext_oneapi_copy(
      const ext::oneapi::experimental::image_mem_handle Src,
      const ext::oneapi::experimental::image_descriptor &SrcImgDesc,
      ext::oneapi::experimental::image_mem_handle Dest,
      const ext::oneapi::experimental::image_descriptor &DestImgDesc);
  event ext_oneapi_copy(
      const ext::oneapi::experimental::image_mem_handle Src,
      const ext::oneapi::experimental::image_descriptor &SrcImgDesc,
      ext::oneapi::experimental::image_mem_handle Dest,
      const ext::oneapi::experimental::image_descriptor &DestImgDesc,
      event DepEvent);
  event ext_oneapi_copy(
      const ext::oneapi::experimental::image_mem_handle Src,
      const ext::oneapi::experimental::image_descriptor &SrcImgDesc,
      ext::oneapi::experimental::image_mem_handle Dest,
      const ext::oneapi::experimental::image_descriptor &DestImgDesc,
      const std::vector<event> &DepEvents);

  // Device to device opaque memory to opaque memory copy with offsets and
  // extent
  event ext_oneapi_copy(
      const ext::oneapi::experimental::image_mem_handle Src,
      sycl::range<3> SrcOffset,
      const ext::oneapi::experimental::image_descriptor &SrcImgDesc,
      ext::oneapi::experimental::image_mem_handle Dest,
      sycl::range<3> DestOffset,
      const ext::oneapi::experimental::image_descriptor &DestImgDesc,
      sycl::range<3> CopyExtent);
  event ext_oneapi_copy(
      const ext::oneapi::experimental::image_mem_handle Src,
      sycl::range<3> SrcOffset,
      const ext::oneapi::experimental::image_descriptor &SrcImgDesc,
      ext::oneapi::experimental::image_mem_handle Dest,
      sycl::range<3> DestOffset,
      const ext::oneapi::experimental::image_descriptor &DestImgDesc,
      sycl::range<3> CopyExtent,
      event DepEvent);
  event ext_oneapi_copy(
      const ext::oneapi::experimental::image_mem_handle Src,
      sycl::range<3> SrcOffset,
      const ext::oneapi::experimental::image_descriptor &SrcImgDesc,
      ext::oneapi::experimental::image_mem_handle Dest,
      sycl::range<3> DestOffset,
      const ext::oneapi::experimental::image_descriptor &DestImgDesc,
      sycl::range<3> CopyExtent,
      const std::vector<event> &DepEvents);

  // Simple device to device opaque memory to USM copy
  event ext_oneapi_copy(
      const ext::oneapi::experimental::image_mem_handle Src,
      const ext::oneapi::experimental::image_descriptor &SrcImgDesc,
      void *Dest,
      const ext::oneapi::experimental::image_descriptor &DestImgDesc,
      size_t DestRowPitch);
  event ext_oneapi_copy(
      const ext::oneapi::experimental::image_mem_handle Src,
      const ext::oneapi::experimental::image_descriptor &SrcImgDesc,
      void *Dest,
      const ext::oneapi::experimental::image_descriptor &DestImgDesc,
      size_t DestRowPitch,
      event DepEvent);
  event ext_oneapi_copy(
      const ext::oneapi::experimental::image_mem_handle Src,
      const ext::oneapi::experimental::image_descriptor &SrcImgDesc,
      void *Dest,
      const ext::oneapi::experimental::image_descriptor &DestImgDesc,
      size_t DestRowPitch,
      const std::vector<event> &DepEvents);

  // Device to device opaque memory to USM copy with offsets and extent
  event ext_oneapi_copy(
      const ext::oneapi::experimental::image_mem_handle Src,
      sycl::range<3> SrcOffset,
      const ext::oneapi::experimental::image_descriptor &SrcImgDesc,
      void *Dest,
      sycl::range<3> DestOffset,
      const ext::oneapi::experimental::image_descriptor &DestImgDesc,
      size_t DestRowPitch,
      sycl::range<3> CopyExtent);
  event ext_oneapi_copy(
      const ext::oneapi::experimental::image_mem_handle Src,
      sycl::range<3> SrcOffset,
      const ext::oneapi::experimental::image_descriptor &SrcImgDesc,
      void *Dest,
      sycl::range<3> DestOffset,
      const ext::oneapi::experimental::image_descriptor &DestImgDesc,
      size_t DestRowPitch,
      sycl::range<3> CopyExtent,
      event DepEvent);
  event ext_oneapi_copy(
      const ext::oneapi::experimental::image_mem_handle Src,
      sycl::range<3> SrcOffset,
      const ext::oneapi::experimental::image_descriptor &SrcImgDesc,
      void *Dest,
      sycl::range<3> DestOffset,
      const ext::oneapi::experimental::image_descriptor &DestImgDesc,
      size_t DestRowPitch,
      sycl::range<3> CopyExtent,
      const std::vector<event> &DepEvents);


  // Simple device to device USM to opaque memory copy
  event ext_oneapi_copy(
      const void *Src,
      const ext::oneapi::experimental::image_descriptor &SrcImgDesc,
      size_t SrcRowPitch,
      ext::oneapi::experimental::image_mem_handle Dest,
      const ext::oneapi::experimental::image_descriptor &DestImgDesc);
  event ext_oneapi_copy(
      const void *Src,
      const ext::oneapi::experimental::image_descriptor &SrcImgDesc,
      size_t SrcRowPitch,
      ext::oneapi::experimental::image_mem_handle Dest,
      const ext::oneapi::experimental::image_descriptor &DestImgDesc,
      event DepEvent);
  event ext_oneapi_copy(
      const void *Src,
      const ext::oneapi::experimental::image_descriptor &SrcImgDesc,
      size_t SrcRowPitch,
      ext::oneapi::experimental::image_mem_handle Dest,
      const ext::oneapi::experimental::image_descriptor &DestImgDesc,
      const std::vector<event> &DepEvents);

  // Device to device USM to opaque memory copy with offsets and extent
  event ext_oneapi_copy(
      const void *Src,
      sycl::range<3> SrcOffset,
      const ext::oneapi::experimental::image_descriptor &SrcImgDesc,
      size_t SrcRowPitch,
      ext::oneapi::experimental::image_mem_handle Dest,
      sycl::range<3> DestOffset,
      const ext::oneapi::experimental::image_descriptor &DestImgDesc,
      sycl::range<3> CopyExtent);
  event ext_oneapi_copy(
      const void *Src,
      sycl::range<3> SrcOffset,
      const ext::oneapi::experimental::image_descriptor &SrcImgDesc,
      size_t SrcRowPitch,
      ext::oneapi::experimental::image_mem_handle Dest,
      sycl::range<3> DestOffset,
      const ext::oneapi::experimental::image_descriptor &DestImgDesc,
      sycl::range<3> CopyExtent,
      event DepEvent);
  event ext_oneapi_copy(
      const void *Src,
      sycl::range<3> SrcOffset,
      const ext::oneapi::experimental::image_descriptor &SrcImgDesc,
      size_t SrcRowPitch,
      ext::oneapi::experimental::image_mem_handle Dest,
      sycl::range<3> DestOffset,
      const ext::oneapi::experimental::image_descriptor &DestImgDesc,
      sycl::range<3> CopyExtent,
      const std::vector<event> &DepEvents);

  // Simple device to device or host to host USM to USM copy
  event ext_oneapi_copy(
      const void *Src,
      const ext::oneapi::experimental::image_descriptor &SrcImgDesc,
      size_t SrcRowPitch,
      void *Dest,
      const ext::oneapi::experimental::image_descriptor &DestImgDesc,
      size_t DestRowPitch);
  event ext_oneapi_copy(
      const void *Src,
      const ext::oneapi::experimental::image_descriptor &SrcImgDesc,
      size_t SrcRowPitch,
      void *Dest,
      const ext::oneapi::experimental::image_descriptor &DestImgDesc,
      size_t DestRowPitch,
      event DepEvent);
  event ext_oneapi_copy(
      const void *Src,
      const ext::oneapi::experimental::image_descriptor &SrcImgDesc,
      size_t SrcRowPitch,
      void *Dest,
      const ext::oneapi::experimental::image_descriptor &DestImgDesc,
      size_t DestRowPitch,
      const std::vector<event> &DepEvents);

  // Device to device or host to host USM to USM copy with offsets and extent
  event ext_oneapi_copy(
      const void *Src, sycl::range<3> SrcOffset,
      const ext::oneapi::experimental::image_descriptor &SrcImgDesc,
      size_t SrcRowPitch,
      void *Dest,
      sycl::range<3> DestOffset,
      const ext::oneapi::experimental::image_descriptor &DestImgDesc,
      size_t DestRowPitch,
      sycl::range<3> CopyExtent);
  event ext_oneapi_copy(
      const void *Src, sycl::range<3> SrcOffset,
      const ext::oneapi::experimental::image_descriptor &SrcImgDesc,
      size_t SrcRowPitch, void *Dest,
      sycl::range<3> DestOffset,
      const ext::oneapi::experimental::image_descriptor &DestImgDesc,
      size_t DestRowPitch,
      sycl::range<3> CopyExtent, event DepEvent);
  event ext_oneapi_copy(
      const void *Src,
      sycl::range<3> SrcOffset,
      const ext::oneapi::experimental::image_descriptor &SrcImgDesc,
      size_t SrcRowPitch,
      void *Dest,
      sycl::range<3> DestOffset,
      const ext::oneapi::experimental::image_descriptor &DestImgDesc,
      size_t DestRowPitch,
      sycl::range<3> CopyExtent,
      const std::vector<event> &DepEvents);
};
}
```

To enable the copying of images an `ext_oneapi_copy` function is proposed as a 
method of the queue and handler. It can be used to copy image memory, whether 
allocated through USM or using an `image_mem_handle`, from host to 
device, or device to host. Device to device copies are currently supported only 
through `image_mem_handle` allocations. 
For the `ext_oneapi_copy` variants that do not take 
offsets and extents, the image descriptor passed to the `ext_oneapi_copy` API 
is used to determine the pixel size, dimensions, and extent in memory of the 
image to copy. If performing sub-region copy, the size of the memory region is 
also determined by the offsets and extent passed.

For images allocated using USM, existing SYCL functionality can be used to 
copy their memory, but we also provide `ext_oneapi_copy` functions that take 
USM pointers. If the image memory was allocated using `pitched_alloc_device`, 
then the source and destination, row pitch parameter passed must match that 
which was returned from `pitched_alloc_device`. If the user opted to 
use another allocation function then the device pitch parameters must adhere to 
the alignment restrictions outlined in the 
"Pitch alignment restrictions and queries" section.

Unless performing a sub-region copy, the user must ensure that the memory 
regions accessed through `Dest` and `Src` have the same capacity. 

Whether copying image memory to the device through a USM `Dest` pointer, or an 
`image_mem_handle`, the host memory is always assumed to be tightly packed. 
Similarly, the host memory is assumed to be packed when copying from device to 
host.

For the functions that take an `image_mem_handle`, the handle must have been 
allocated within the same context and device of the `queue`.

For the forms that take a USM pointer, the image memory must also have been 
allocated within the same context and device of the `queue`. The USM memory 
must be accessible on the queue's device.

The `ext_oneapi_copy` function variants that don't take offsets and extents may 
fail in the following scenarios:

1. The `Src` and `Dest` memory was not allocated on the same device and 
context of the queue.

2. The `Src` and `Dest` memory regions, where `Src` or `Dest` can be either 
on the host or device, do not have the same memory capacity, where the capacity 
is calculate from the `width`, `height`, `depth`, `channel_order`, and 
`channel_type` members of the `image_descriptor` parameter.

The `ext_oneapi_copy` function variants that do take offsets and extents may 
fail in the following scenarios:

1. The `Src` and `Dest` memory was not allocated on the same device and 
context of the queue.

2. The image descriptor passed does not match the image descriptor used to 
allocate the image on the device.

3. the `CopyExtent` describes a memory region larger than that which was 
allocated on either the host or the device.

4. The `HostExtent` describes a memory region larger than that which was 
allocated on the host.

5. The `SrcExtent` describes a memory region larger than that which was 
allocated, where `Src` can be either the host or device.

6. The `DestExtent` describes a memory region larger than that which was 
allocated, where `Dest` can be either the host or device.

7. If `SrcOffset + CopyExtent` moves the memory sub-region outside the bounds 
of the memory described by `Src`, irrespective of whether `Src` is on the host 
or the device.

8. If `DestOffset + CopyExtent` moves the memory sub-region outside the bounds 
of the memory described by `Dest`, irrespective of whether `Dest` is on the 
host or the device.

9. The `DeviceRowPitch` does not adhere to the alignment requirements 
outlined in section "Pitch alignment restrictions and queries"

10. The value of `DeviceRowPitch` is smaller than the width of the image on 
the device.

If copying of an image fails, `ext_oneapi_copy` will throw a `sycl::exception` 
with error code `sycl::errc::invalid`, and relay an error message back to the 
user through `sycl::exception::what()`, describing which of the scenarios 
listed above caused the failure.

=== Reading and writing inside the kernel [[reading_writing_inside_kernel]]

```cpp
namespace sycl::ext::oneapi::experimental {

template <typename DataT, typename HintT = DataT, typename CoordT>
DataT fetch_image(const unsampled_image_handle &ImageHandle,
                  const CoordT &Coords);

template <typename DataT, typename HintT = DataT, typename CoordT>
DataT fetch_image(const sampled_image_handle &ImageHandle,
                  const CoordT &Coords);
template <typename DataT, typename HintT = DataT, typename CoordT>
DataT sample_image(const sampled_image_handle &ImageHandle, 
                   const CoordT &Coords);

template <typename DataT, typename CoordT>
void write_image(unsampled_image_handle ImageHandle,
                 const CoordT &Coords, const DataT &Color);
}
```

Inside a kernel, it's possible to retrieve data from an image via `fetch_image` 
or `sample_image`, passing the appropriate image handle. The `fetch_image` API 
is applicable to sampled and unsampled images, and the data will be fetched 
exactly as is in device memory. The `sample_image` API is only applicable to 
sampled images, the image data will be sampled according to the 
`bindless_image_sampler` that was passed to the image upon construction.

When fetching from a sampled image handle, data exactly as is in memory, no 
sampling operations will be performed, and the `bindless_image_sampler` passed 
to the image upon creation has no effect on the returned image data. Note that 
not all devices may support fetching of sampled image data depending on the 
dimension or backing memory type. We provide device aspect queries for this in 
<<querying_sampled_image_fetch_support>>.

Additionally, not all devices may support sampling of USM images. We provide
device aspect queries for this in <<querying_usm_sample_support>>

The user is required to pass a `DataT` template parameter, which specifies the
return type of the `fetch_image` and `sample_image` functions. If `DataT` is 
not a recognized standard type, as defined in <<recognized_standard_types>>, 
and instead a user-defined type, the user must provide a `HintT` template 
parameter to the `fetch_image` and `sample_image` functions, to allow the 
backend to select the correct device intrinsic to fetch or sample their data.

`HintT` must be one of the the <<recognized_standard_types>>, and must be the 
same size as `DataT`.
If `DataT` is a recognized standard type, and `HintT` is also passed, `HintT` 
will be ignored.

When fetching or sampling an image backed by a normalized integer channel type, 
either `DataT` must be a 32-bit or 16-bit floating point value, a `sycl::vec` 
of 32-bit or 16-bit floating point values, or, in the case `DataT` is not one 
of the above, then `HintT` must be one of the above, and be of the same size as 
`DataT`.

It's possible to write to an unsampled image via `write_image` passing the 
handle of the image to be written to, along with the coordinates to write to and 
the data. User-defined types are allowed to be written provided that type is 
trivially copyable. The user defined type must also be of the same size as any 
of the <<recognized_standard_types>>.

Sampled images cannot be written to using `write_image`.

For fetching and writing of unsampled images, coordinates are specified by 
`int`, `sycl::vec<int, 2>`, and `sycl::vec<int, 3>` for 1D, 2D, and 3D images, 
respectively.

Sampled image "sampled reads" take `float`, `sycl::vec<float, 2>`, and 
`sycl::vec<float, 3>` coordinate types for 1D, 2D, and 3D images, respectively.

Sampled image "fetch reads" take `int`, `sycl::vec<int, 2>`, and 
`sycl::vec<int, 3>` coordinate types for 1D, 2D, and 3D images, respectively.

Note also that all images must be used in either read-only or write-only fashion 
within a single kernel invocation; read/write images are not supported.

Note also that read-after-write functionality is not supported. Unsampled 
images may be read from and written back to within the same kernel, however, 
reading from that same image again will result in undefined behaviour. A new 
kernel must be submitted for the written data to be accessible.

[NOTE]
====
Attempting to sample a standard sampled image with `sample_mipmap` or any other 
defined sampling function will result in undefined behaviour.
====

=== Recognized standard types [[recognized_standard_types]]

For the purposes of this extension, the following are classified as recognized 
standard types.

* All POD types (`char`, `short`, `int`, `float`, etc.) excluding `double`
* `sycl::half`
* Variants of `sycl::vec<T, N>` where `T` is one of the above, and `N` is `1`, 
  `2`, or `3`

Any other types are classified as user-defined types.

==== User-defined types

Some examples of a user-defined types may be:

```c++
struct my_float4 {
  float r, g, b, a;
};

struct my_short2 {
  short r, g;
};
```

When providing the above types as `DataT` parameters to an image read function, 
the corresponding `HintT` parameters to use would be `sycl::vec<float, 4>` and
`sycl::vec<short, 2>`, respectively.

=== Querying sampled image fetch support [[querying_sampled_image_fetch_support]]

We provide the following device queries to query support for sampled image 
fetch with various backing memory types and dimensionalities.

The device aspect descriptors for these queries are:

[frame="none",options="header"]
|======================
|Device descriptor | Description
|`aspect::ext_oneapi_bindless_sampled_image_fetch_1d_usm` | 
 Indicates if the device is capable of fetching USM backed 1D 
 sampled image data.
|`aspect::ext_oneapi_bindless_sampled_image_fetch_1d` | 
 Indicates if the device is capable of fetching non-USM backed 1D 
 sampled image data.
|`aspect::ext_oneapi_bindless_sampled_image_fetch_2d_usm` | 
 Indicates if the device is capable of fetching USM backed 2D 
 sampled image data.
|`aspect::ext_oneapi_bindless_sampled_image_fetch_2d` | 
 Indicates if the device is capable of fetching non-USM backed 2D 
 sampled image data.
|`aspect::ext_oneapi_bindless_sampled_image_fetch_3d` | 
 Indicates if the device is capable of fetching non-USM backed 3D 
 sampled image data.
|======================

=== Querying USM sampling support [[querying_usm_sample_support]]

We provide the following device queries to query support for sampling USM
images.

The device aspect descriptors for these queries are:

[frame="none",options="header"]
|======================
|Device descriptor | Description
|`aspect::ext_oneapi_bindless_images_sample_1d_usm` | Indicates if the device
supports the sampling of 1D bindless images backed by USM.
|`aspect::ext_oneapi_bindless_images_sample_2d_usm` | Indicates if the device
supports the sampling of 2D bindless images backed by USM.
|======================

=== Querying unique addressing support [[querying_unique_addressing_support]]

We provide the following device queries to query support information for
unique addressing for each image dimension.

The device aspect descriptor for this query is:

[frame="none",options="header"]
|======================
|Device descriptor |Description
|`aspect::ext_oneapi_unique_addressing_per_dim` | Indicates if the device 
supports unique addressing per dimension when sampling.
|======================

== Mipmapped images

So far, we have described how to create and operate on standard bindless images.
Another type of image we propose support for is a mipmapped image. Mipmapped 
images are an image type with multiple levels. Each consecutive dimension of a 
mipmapped image level is smaller than the previous level. The dimensions of a 
succeeding mip level is half that of the preceding level. As an example, a 
two-dimensional mipmapped image where the top-most level (`level==0`) image has 
a `width==16` and `height==16`, the succeeding level (`level==1`) in the mipmap 
will have sizes `width==8` and `height==8`. This pattern continues until either 
the final level has sizes of `width==1` and `height==1`, or the user-specified 
maximum mip level has been reached (described by the `num_levels` member of 
`image_descriptor`).

=== Querying mipmap support

We provide the following device queries to retrieve information on a SYCL 
implementation of various mipmap features.

The device aspect descriptors for these queries are:

[frame="none",options="header"]
|======================
|Device descriptor |Description
|`aspect::ext_oneapi_mipmap` | Indicates if the device supports allocating 
mipmap resources.
|`aspect::ext_oneapi_mipmap_anisotropy` | Indicates if the device supports 
sampling mipmap images with anisotropic filtering
|`aspect::ext_oneapi_mipmap_level_reference` | Indicates if the device supports 
using images created from individual mipmap levels
|======================

The device information descriptors for these queries are:

[frame="none",options="header"]
|======================
|Device descriptor |Return type |Description
|`ext::oneapi::experimental::info::device::mipmap_max_anisotropy` |`float` |
Return the maximum anisotropic ratio supported by the device
|======================

=== Allocation of mipmapped images

Mipmaps are allocated in a similar manner to standard images, however, mipmaps 
do not support USM backed memory.

Mipmap memory is allocated through `alloc_image_mem`. The user should populate 
the `image_descriptor` with the image type of `image_type::mipmap`, and provide 
the number of mipmaps levels they wish to allocate. The value of `num_levels` 
must be greater than `1`.

Mipmap memory allocated this way requires the user to free that memory after all 
operations using the memory are completed and no more operations operating on 
the memory will be scheduled. This is done using `free_image_mem`, passing 
`image_type::mipmap`. Importantly, individual levels of a mipmap must not be 
freed before calling `free_image_mem`.

The RAII class `image_mem` may also be used to perform allocation and 
deallocation of mipmap device memory. The constructor and destructor act as a 
wrapper for the functions `alloc_image_mem` and `free_image_mem` respectively.

When the underlying memory of `image_mem` is a mipmap, 
`get_mip_level_mem_handle` can be used to return an `image_mem_handle` to a 
specific level of the mipmap. This can then be used to copy data to that 
specific level or create an image based on that level. 

=== Obtaining a handle to a mipmap image

A handle to a mipmap image is acquired in the same way as a 
`sampled_image_handle`. Mipmaps can only be sampled image types. We can create a 
`sampled_image_handle` to the allocated mipmap through the `create_image` 
functions which take a `bindless_image_sampler`. To sample a mipmap correctly, 
the mipmap attributes of this sampler must be defined.

Attempting to create an `unsampled_image_handle` to a mipmap will result in a 
`sycl::exception` with error code `sycl::errc::runtime` being thrown.

=== Copying mipmap image data

In order to copy to or from mipmaps, the user should retrieve an individual 
level's `image_mem_handle` through `image_mem::get_mip_level_mem_handle`, which 
can then be passed to `ext_oneapi_copy`. The user must ensure that the image 
descriptor passed to `ext_oneapi_copy` is dimensioned correctly for the mip 
level being copied to/from. The provided `image_descriptor::get_mip_level_desc` 
allows the user to retrieve a correctly dimensioned image descriptor for any 
level of a given top-level descriptor.

=== Reading a mipmap

Inside the kernel, it's possible to sample a mipmap via `sample_mipmap`, 
passing the `sampled_image_handle`, the coordinates, and either the level or 
anisotropic gradient values.

The method of sampling a mipmap is different based on which `sample_mipmap` 
function is used, and the sampler attributes passed upon creation of the 
mipmap.

```c++
// Nearest/linear filtering between mip levels
template <typename DataT, typename HintT = DataT, typename CoordT>
DataT sample_mipmap(const sampled_image_handle &ImageHandle,
                    const CoordT &Coords,
                    const float Level);

// Anisotropic filtering
template <typename DataT, typename HintT = DataT, typename CoordT>
DataT sample_mipmap(const sampled_image_handle &ImageHandle,
                    const CoordT &Coords,
                    const CoordT &Dx, const CoordT &Dy);
```

Reading a mipmap follows the same restrictions on what coordinate types may be 
used as laid out in <<reading_writing_inside_kernel>>, and the viewing gradients 
are bound to the same type as used for the coordinates.

Reading a mipmap by providing a user-defined return `DataT` type also follows 
the restrictions as laid out in <<reading_writing_inside_kernel>>.

[NOTE]
====
Attempting to sample a mipmap with `sample_image` or any other defined sample 
function will result in undefined behaviour.
====

== Image arrays

Another type of image we propose support for is image arrays. Image arrays are 
images made up of multiple array indices where each index is itself an image and
every index has the same dimensionality, size, and data type.

Image arrays may also be referred to as layered images, and the array indices 
may be referred to layers.

=== Querying image array support

We provide the following device aspect to retrieve support information for
image arrays.

The device aspect descriptor for this query is:

[frame="none",options="header"]
|======================
|Device descriptor |Description
|`aspect::ext_oneapi_image_array` | Indicates if the device supports
image arrays.
|======================

=== Allocation of image arrays

Image arrays are allocated in a similar manner to standard images.

Image array memory is allocated through `alloc_image_mem`. The user should 
populate the `image_descriptor` with the image type of `image_type::array`, 
and provide the size of the array they wish to allocate. The value of 
`array_size` must be greater than `1`.

Image array memory allocated this way requires the user to free that memory 
after all operations using the memory are completed and no more operations 
operating on the memory will be scheduled. This is done using `free_image_mem`, 
passing `image_type::array`.

The RAII class `image_mem` may also be used to perform allocation and 
deallocation of arrayed image device memory. The constructor and destructor act 
as a wrapper for the functions `alloc_image_mem` and `free_image_mem` 
respectively.

[NOTE]
====
Currently there is no support for image arrays backed by USM.
====

=== Obtaining a handle to an image array

A handle to an image array is acquired in the same way as a `standard` image for 
both an `unsampled_image_handle` and `sampled_image_handle`. We create the 
handle for an image array through the appropriate `create_image` functions which 
take the `image_descriptor` and `bindless_image_sampler` for a 
`sampled_image_handle`, or just the `image_descriptor` for an 
`unsampled_image_handle`. 

As with allocation, the descriptor must be populated appropriately, i.e. 
`image_type::array`  and `array_size` is greater than `1`. 

=== Copying image array data [[copying_image_array_data]]

When copying to or from image arrays, the user should utilize `ext_oneapi_copy`
and pass the image arrays' `image_mem_handle`, and any applicable sub-region
copy parameters, as outlined in <<explicit_copies>>.

In order to copy to specific layers of an image array, the offset and extent
parameters involved in sub-region copies must be populated such that the 3rd
dimension of the ranges represent the arrays' layer(s) being copied, regardless
of whether the copy is performed on a 1D or 2D image array.

=== Reading an image array

Inside the kernel, it's possible to retrieve data from an image array via the 
following APIs which all take an image handle, the coordinates to retrieve from, 
as well as the array layer index to retrieve from.

```cpp
namespace sycl::ext::oneapi::experimental {

// Fetch an unsampled image array.
template <typename DataT, typename HintT = DataT, typename CoordT>
DataT fetch_image_array(const unsampled_image_handle &ImageHandle,
                        const CoordT &Coords, unsigned int arrayLayer);

// Fetch a sampled image array.
template <typename DataT, typename HintT = DataT, typename CoordT>
DataT fetch_image_array(const sampled_image_handle &ImageHandle,
                        const CoordT &Coords, unsigned int arrayLayer);

// Sample a sampled image array.
template <typename DataT, typename HintT = DataT, typename CoordT>
DataT sample_image_array(const sampled_image_handle &ImageHandle, 
                         const CoordT &Coords, unsigned int arrayLayer);
}
```

These functions follow the same template restrictions as with retrieving data 
from standard image types, as laid out in <<reading_writing_inside_kernel>>. In
addition, the provided `arrayLayer` must be a valid zero-indexed value within 
the bounds of the associated `image_descriptor::array_size`, otherwise behaviour
is undefined.

When sampling an image array, the sampling is done only within array layers and 
not across layers.

[NOTE]
====
Attempting to fetch or sample from an image array with any other defined 
functions, including those for standard and cubemapped images, will result in 
undefined behaviour.
====

=== Writing an image array

Inside the kernel, it's possible to write to an image array via 
`write_image_array`, passing the `unsampled_image_handle`, the coordinates, the 
array index, and the data to write. User-defined types are allowed to be written 
provided that type is trivially copyable.

```c++
// Write to an unsampled image array
template <typename DataT, typename CoordT>
DataT write_image_array(unsampled_image_handle ImageHandle,
                        const CoordT &Coords, unsigned int ArrayLayer
                        const DataT &Color);
```

Writing to an image array follows the same restrictions on what coordinate types 
may be used as laid out in <<reading_writing_inside_kernel>>.

[NOTE]
====
Attempting to write to an image array with `write_image` or any other defined 
write function will result in undefined behaviour.
====

== Cubemapped images

Another image type this extension supports is cubemapped images. Cubemap images 
are a specialisation of 2D image arrays that have exactly six layers 
representing the faces of a cube where the width and height of each layer (cube 
face) are equal. Cube mapping is a method of environment mapping, where the 
environment is projected onto the sides of the cube. Cubemaps have been applied 
in graphical systems such as skylight illumination, dynamic reflection, and 
skyboxes.

=== Querying cubemap support

We provide the following device aspects to retrieve support information on a 
SYCL implementation of just a couple of cubemap features.

The device aspect descriptors for these queries are:

[frame="none",options="header"]
|======================
|Device descriptor |Description
|`aspect::ext_oneapi_cubemap` | Indicates if the device supports allocating 
and accessing cubemap resources
|`aspect::ext_oneapi_cubemap_seamless_filtering` | Indicates if the device 
supports sampling cubemapped images across face bounderies
|======================


=== Allocation of cubemapped images

As with all other image types, cubemap memory is allocated through 
`alloc_image_mem` with the appropriately populated `image_descriptor`, where 
`width` and `height` are equal, and the type is set to `image_type::cubemap`. 
Since cubemaps are specialised image arrays, the `array_size` must be populated 
with the only valid value, 6. Overriding this with any other value for 
`array_size` could result in an exception or undefined behaviour. Cubemaps are 
not supported with USM backed memory.

Cubemap memory allocated this way requires the user to free that memory after 
all operations using the memory are completed and no more operations operating 
on the memory will be scheduled. This is done using `free_image_mem`, passing 
`image_type::cubemap`. 

The RAII class `image_mem` may also be used to perform allocation and 
deallocation of cubemapped device memory. The constructor and destructor act as 
a wrapper for the functions `alloc_image_mem` and `free_image_mem` respectively.

=== Obtaining a handle to a cubemap

A handle to a cubemap is acquired in the same way as a `standard` image for both 
an `unsampled_image_handle` and `sampled_image_handle`. We create the handle for 
a cubemap through the appropriate `create_image` functions which take the 
`image_descriptor` and `bindless_image_sampler` for a `sampled_image_handle`, or 
just the `image_descriptor` for an `unsampled_image_handle`. 

As with allocation, the descriptor must be populated appropriately, i.e. 
`image_type::cubemap`, `width` and `height` are equal, and `array_size` is equal 
to 6. To sample a cubemap as expected, the cubemap sampling attribute of the 
sampler, namely `seamless_filtering_mode`, must be defined.

=== Copying cubemap image data

In order to copy to or from cubemaps, the user should utilise the provided 
`ext_oneapi_copy` functions following the details laid out in 
<<copying_image_array_data>>. 

=== Reading, writing, and sampling a cubemap

Cubemaps are supported as both unsampled and sampled images, however, the 
meaning of their usage is quite different. 

An unsampled cubemap is treated as an image array with six layers, i.e. an 
integer index denoting a face and two integer coordinates addressing a texel 
within the layer corresponding to this face. Inside the kernel, this is done via 
`fetch_cubemap`, passing the `unsampled_image_handle`, the integer coordinates, 
`int2`, and an integer index denoting the face, `int`. Being an unsampled image, 
a cubemap can be written with `write_cubemap`, passing the 
`unsampled_image_handle`, the integer coordinates, `int2`, and an integer index 
denoting the face, `int`.

On the other hand, a sampled cubemap is addressed using three floating-point 
coordinates `x`, `y`, and `z` that are interpreted as a direction vector 
emanating from the centre of the cube and pointing to one face of the cube and a 
texel within the layer corresponding to that face. Inside the kernel, this is 
done via `sample_cubemap`, passing the `sampled_image_handle`, the 
floating-point coordinates `x`, `y`, and `z`, as a `float3`. The method of 
sampling depends on the sampler attributes passed upon creation of the cubemap.

```c++
// Unsampled cubemap read 
template <typename DataT, typename HintT = DataT>
DataT fetch_cubemap(const unsampled_image_handle &ImageHandle,
                    const int2 &Coords,
                    int Face);

// Sampled cubemap read
template <typename DataT, typename HintT = DataT>
DataT sample_cubemap(const sampled_image_handle &ImageHandle,
                     const float3 &Vec);

// Unsampled cubemap write
template <typename DataT>
void write_cubemap(unsampled_image_handle ImageHandle,
                   const int2 &Coords,
                   int Face, 
                   const DataT &Color);
```

[NOTE]
====
Attempting to read or write to a cubemap with any other defined read/write 
function will result in undefined behaviour.
====

== Interoperability

=== Querying interoperability support

We provide the following device queries to retrieve information on whether a 
SYCL implementation provides support for various interoperability features.

The device aspect descriptors for these queries are:

[frame="none",options="header"]
|======================
|Device descriptor |Description
|`aspect::ext_oneapi_external_memory_import` | Indicates if the device supports 
importing external memory resources.
|`aspect::ext_oneapi_external_semaphore_import`` | Indicates if the device 
supports importing external semaphore resources.
|======================


[NOTE]
====
Not all SYCL backends may provide support for importing or exporting native 
memory or semaphore objects. CUDA for example only supports importation of 
external memory and semaphores, but provides no support for their exportation.
====

=== External Resource types

In order to facilitate the importing of a number of different external memory 
and external semaphore handle types, we propose the following resource 
structures.

[NOTE]
====
We only show three examples of external resource handle types here, but the 
`external_mem_descriptor` and `external_semaphore_descriptor` structs, as 
defined in <<importing_external_memory_objects>> and 
<<importing_external_semaphores>>, could be templated by any number of handle 
types, provided that the SYCL implementation provides support for them.
====

```cpp
namespace sycl::ext::oneapi::experimental {

// POSIX file descriptor handle type
struct resource_fd {
  int file_descriptor;
};

// Windows NT handle type
struct resource_win32_handle {
  void *handle;
};

// Windows NT name type
struct resource_win32_name {
  const void *name;
};

}
```

=== Importing external memory objects [[importing_external_memory_objects]]

In order to import a memory object, an external API must provide an appropriate 
handle to that memory. The exact structure and type of this handle can depend on 
the external API, and the operating system the application is running on.

External memory import is facilitated through the following proposed descriptor 
struct.

```cpp
namespace sycl::ext::oneapi::experimental {

// Types of external memory handles
enum class external_mem_handle_type {
  opaque_fd = 0,
  win32_nt_handle = 1,
  win32_nt_dx12_resource = 2,
};

// Descriptor templated on specific resource type
template <typename ResourceType>
struct external_mem_descriptor {
  ResourceType external_resource;
  external_mem_handle_type handle_type;
  size_t size_in_bytes;
};

}
```

The user should create an `external_mem_descriptor` templated on the appropriate 
handle type, `ResourceType`, for their purposes, e.g. `resource_fd` to describe 
a POSIX file descriptor resource on Linux systems, or a `resource_win32_handle` 
for Windows NT resource handles.

The user must populate the `external_mem_descriptor` with the appropriate 
`ResourceType` values, a `handle_type`, and the size of the external memory in 
bytes, before they can then import that memory into SYCL through 
`import_external_memory`. Note that some handle types can only be used in 
combination with certain resource types, for example the `opaque_fd` handle type
is only used on Linux systems and is only compatible with the `resource_fd` 
resource type.

```cpp
namespace sycl::ext::oneapi::experimental {

struct external_mem {
  using raw_handle_type = /* Implementation defined */;
  raw_handle_type raw_handle;
};

template <typename ResourceType>
external_mem import_external_memory(
    external_mem_descriptor<ResourceType> externalMemDescriptor,
    const sycl::device &syclDevice,
    const sycl::context &syclContext);

template <typename ResourceType>
external_mem import_external_memory(
    external_mem_descriptor<ResourceType> externalMemDescriptor,
    const sycl::queue &syclQueue);

image_mem_handle map_external_image_memory(
    external_mem externalMemHandle,
    const image_descriptor &imageDescriptor,
    const sycl::device &syclDevice,
    const sycl::context &syclContext);
image_mem_handle map_external_image_memory(
    external_mem externalMemHandle,
    const image_descriptor &imageDescriptor,
    const sycl::queue &syclQueue);

void *map_external_linear_memory(
    external_mem externalMemHandle,
    uint64_t size, uint64_t offset,
    const sycl::device &syclDevice,
    const sycl::context &syclContext);
void *map_external_linear_memory(
    external_mem externalMemHandle,
    uint64_t size, uint64_t offset,
    const sycl::queue &syclQueue);
}
```

The resulting `external_mem` can then be mapped, where the resulting type 
is an `image_mem_handle` or a `void *`. This can be used to construct images in
the same way as memory allocated through `alloc_image_mem`, 
`pitched_alloc_device`, or another USM allocation method. The `ext_oneapi_copy` 
operations also work with imported memory mapped to `image_mem_handle` and 
`void *` types.

When calling `create_image` with an `image_mem_handle` or `void *` mapped from 
an external memory object, the user must ensure that the image descriptor they 
pass to `create_image` has members that match or map to those of the external 
API. A mismatch between any of the `width`, `height`, `depth`, 
`image_channel_type`, or `num_channels` members will result in undefined 
behavior. Likewise, if the image is mapped to a linear USM (`void *`) region, 
the pitch value passed to `create_image` needs to match the pitch of the image 
as defined by the external API. Note that when external memory is mapped to a 
linear USM region, this is device-side USM, and not accessible on the host.

Additionally, the `image_type` describing the image must match to the image of 
the external API. The current supported importable image types are `standard` 
and `mipmap`. Attempting to import other image types will result in undefined 
behaviour.

Once a user has finished operating on imported memory, they must ensure that 
they destroy the imported memory handle through `release_external_memory`.

`release_external_memory` can only accept `external_mem` objects that were
created through `import_external_memory`.

```cpp
namespace sycl::ext::oneapi::experimental {

void release_external_memory(external_mem externalMem,
                             const sycl::device &syclDevice,
                             const sycl::context &syclContext);
void release_external_memory(external_mem externalMem,
                             const sycl::queue &syclQueue);
}
```

Destroying or freeing any imported memory through `image_mem_free` or 
`sycl::free` will result in undefined behavior.

=== Importing external semaphores [[importing_external_semaphores]]

In addition to proposing importation of external memory resources, we also 
propose importation of synchronization primitives. Just like the sharing of 
memory between APIs described above, any external APIs must provide a valid a 
handle to a valid semaphore resource they wish to share, and just as external 
memory resources handles can take different forms of structure and type 
depending on the API and operating system, so do external semaphore resource 
handles.

It is important to note, that the use of imported external semaphore objects
within SYCL has the restriction in that imported external semaphores can only
be used in conjuction with SYCL queues that have been constructed with the
`property::queue::in_order` property. The semaphore synchronization mechanism
is not supported for the default SYCL out-of-order queues. Use of the semaphore 
synchronization mechanism with SYCL queues which were not constructed with the 
`queue::in_order` property will result in undefined behaviour.

External semaphore import is facilitated through the following proposed 
descriptor struct.

```cpp
namespace sycl::ext::oneapi::experimental {

// Types of external semaphore handles
enum class external_semaphore_handle_type {
  opaque_fd = 0,
  win32_nt_handle = 1,
  win32_nt_dx12_fence = 2,
};

// Descriptor templated on specific resource type
template <typename ResourceType>
struct external_semaphore_descriptor {
  ResourceType external_resource;
  external_semaphore_handle_type handle_type;
};

}
```

The user should create an `external_semaphore_descriptor` templated on the 
appropriate handle type, `ResourceType`, for their purposes, e.g. `resource_fd` 
to describe a POSIX file descriptor resource on Linux systems, or a 
`resource_win32_handle` for Windows NT resource handles.

The user must populate the `external_semaphore_descriptor` with the appropriate 
`ResourceType` values, and `handle_type`, before they can then import that 
semaphore into SYCL through `import_external_semaphore`. Note that some handle 
types can only be used in combination with certain resource types, for example 
the `opaque_fd` handle type is only used on Linux systems and is only 
compatible with the `resource_fd` resource type.

```cpp
namespace sycl::ext::oneapi::experimental {

struct external_semaphore {
  using raw_handle_type = /* Implementation defined */;
  raw_handle_type raw_handle;
};

template <typename ResourceType>
external_semaphore import_external_semaphore(
    external_semaphore_descriptor<ResourceType>
        externalSemaphoreDescriptor,
    const sycl::device &syclDevice,
    const sycl::context &syclContext);

template <typename ResourceType>
external_semaphore import_external_semaphore(
    external_semaphore_descriptor<ResourceType>
        externalSemaphoreDescriptor,
    const sycl::queue &syclQueue);
}
```

The resulting `external_semaphore` can then be used in a SYCL command 
group, to either wait until the semaphore signalled, or signal the semaphore.

If the type of semaphore imported supports setting the state of discrete 
semaphore value (the semaphore type is `win32_nt_dx12_fence`), then the user 
can specify which value the semaphore operation should wait on, or signal.

We propose to extend the SYCL queue and handler classes with semaphore waiting 
and signalling operations.

```cpp
namespace sycl {

class handler {
public:
  void ext_oneapi_wait_external_semaphore(
      ext::oneapi::experimental::external_semaphore
          external_semaphore);

  void ext_oneapi_wait_external_semaphore(
      ext::oneapi::experimental::external_semaphore
          external_semaphore,
      uint64_t wait_value);

  void ext_oneapi_signal_external_semaphore(
      ext::oneapi::experimental::external_semaphore
          external_semaphore);

  void ext_oneapi_signal_external_semaphore(
      ext::oneapi::experimental::external_semaphore
          external_semaphore,
      uint64_t signal_value);
};

class queue {
public:
  event ext_oneapi_wait_external_semaphore(
      ext::oneapi::experimental::external_semaphore
          external_semaphore);
  event ext_oneapi_wait_external_semaphore(
      ext::oneapi::experimental::external_semaphore
          external_semaphore,
      event DepEvent);
  event ext_oneapi_wait_external_semaphore(
      ext::oneapi::experimental::external_semaphore
          external_semaphore,
      const std::vector<event> &DepEvents);

  event ext_oneapi_wait_external_semaphore(
      ext::oneapi::experimental::external_semaphore
          external_semaphore,
      uint64_t wait_value);
  event ext_oneapi_wait_external_semaphore(
      ext::oneapi::experimental::external_semaphore
          external_semaphore,
      uint64_t wait_value, 
      event DepEvent);
  event ext_oneapi_wait_external_semaphore(
      ext::oneapi::experimental::external_semaphore
          external_semaphore,
      uint64_t wait_value, 
      const std::vector<event> &DepEvents);

  event ext_oneapi_signal_external_semaphore(
      ext::oneapi::experimental::external_semaphore
          external_semaphore);
  event ext_oneapi_signal_external_semaphore(
      ext::oneapi::experimental::external_semaphore
          external_semaphore,
      event DepEvent);
  event ext_oneapi_signal_external_semaphore(
      ext::oneapi::experimental::external_semaphore
          external_semaphore,
      const std::vector<event> &DepEvents);

  event ext_oneapi_signal_external_semaphore(
      ext::oneapi::experimental::external_semaphore
          external_semaphore,
      uint64_t signal_value);
  event ext_oneapi_signal_external_semaphore(
      ext::oneapi::experimental::external_semaphore
          external_semaphore,
      uint64_t signal_value,
      event DepEvent);
  event ext_oneapi_signal_external_semaphore(
      ext::oneapi::experimental::external_semaphore
          external_semaphore,
      uint64_t signal_value,
      const std::vector<event> &DepEvents);
};
}
```

The behaviour of waiting on a semaphore will depend on the type of the 
semaphore which was imported.

If the semaphore does not support setting of a discrete state value (the 
semaphore type is not `win32_nt_dx12_fence`), then any operations submitted to 
the queue after a `ext_oneapi_wait_external_semaphore` call will not begin 
until the imported semaphore is in a signalled state. After this, the semaphore 
will be reset to a non-signalled state.

If the semaphore does support setting of a discrete state value (the semaphore 
type is `win32_nt_dx12_fence`), then any operations submitted to the queue 
after a `ext_oneapi_wait_external_semaphore` call will not begin until the 
imported semaphore is in a state greater than or equal to the `wait_value`. The 
state of this type of semaphore will not be altered by the call to 
`ext_oneapi_wait_external_semaphore`.

When `ext_oneapi_signal_external_semaphore` is called, the external semaphore 
will either be set to a signalled state, or the state of the semaphore will be 
set to `signal_value`, depending on the type of semaphore which was imported.
This singalling will be done after all commands submitted to the queue prior to 
the `ext_oneapi_signal_external_semaphore` call complete.

`ext_oneapi_wait_external_semaphore` and `ext_oneapi_signal_external_semaphore` 
are non-blocking, asynchronous operations.

The user must ensure to destroy all SYCL external semaphore objects used to 
access the external semaphore once they are no longer required through 
`release_external_semaphore`.

```cpp
namespace sycl::ext::oneapi::experimental {

void release_external_semaphore(external_semaphore semaphoreHandle,
                                const sycl::device &syclDevice,
                                const sycl::context &syclContext);

void release_external_semaphore(external_semaphore semaphoreHandle,
                                const sycl::queue &syclQueue);

}
```

== Examples

=== 1D image read/write

```cpp
#include <sycl/sycl.hpp>

include::../../../test-e2e/bindless_images/examples/example_1_1D_read_write.cpp[lines=9..-1]
```

=== Reading from a dynamically sized array of 2D images


```cpp
#include <sycl/sycl.hpp>

include::../../../test-e2e/bindless_images/examples/example_2_2D_dynamic_read.cpp[lines=9..-1]
```

=== Reading a 1D mipmap with anisotropic filtering and levels
```cpp
#include <sycl/sycl.hpp>

include::../../../test-e2e/bindless_images/examples/example_3_1D_mipmap_anisotropic_filtering_and_levels.cpp[lines=9..-1]
```

=== 1D image array read/write
```cpp
#include <sycl/sycl.hpp>

include::../../../test-e2e/bindless_images/examples/example_4_1D_array_read_write.cpp[lines=9..-1]
```

=== Sampling a cubemap

```c++
#include <sycl/sycl.hpp>

include::../../../test-e2e/bindless_images/examples/example_5_sample_cubemap.cpp[lines=9..-1]
```

=== Using imported memory and semaphore objects

```c++
#include <sycl/sycl.hpp>

include::../../../test-e2e/bindless_images/examples/example_6_import_memory_and_semaphores.cpp[lines=8..-1]
```

== Implementation notes

The current DPC++ prototype only implements the proposal for the CUDA backend,
however we are actively exploring Level Zero with SPIR-V.
We are looking at other backend as well in order to ensure the extension can 
work across different backends.

== Issues

=== No dependency tracking

Because this extension allows images to work in a USM-like model,
there are similar limitations to using USM for non-images,
mainly the lack of dependency tracking and the need for users to manually 
synchronize operations.

=== Limitations when using USM as image memory

There are dimension specific limitations:

* 1D - Linear interpolation not possible in the CUDA backend.
       A workaround is to allocate 2D pitched memory with a height of 1.
* 2D - There are some alignment restrictions. See the "Pitch alignment 
       restrictions and queries" section, or use `pitched_alloc_device` to 
       allocate 2D USM image memory.
* 3D - No support at the moment. Possible support in non CUDA backends in the 
       future.

=== 3 channel format support

The ability to create an image with 3 channels depends on the backend.
There is currently no way to query a backend whether it supports this feature.
This query should be added in a later revision of the proposal.

=== Not supported yet

These features still need to be handled:

* Level Zero and SPIR-V support

== Revision History

[frame="none",options="header"]
|======================
|Rev |Date |Changes
|1 |2023-02-03 | Initial draft
|2 |2023-02-23 | - Added `image_mem_handle` for image memory allocated with 
                   `allocate_image`

                 - Added ability to create images from USM

                 - Added new way to copy images, removed requirement for copy 
                   direction

                 - Added image memory information getters to reflect 
                   `cuArray3DGetDescriptor` functionality
|3 |2023-03-30 | - Some text clarifications.

                 - Unsampled images can no longer be created from USM.
                 
                 - Added SYCL 1.2.1 `image_channel_order` and 
                   `image_channel_type` structs.

                 - Added `image_type` to enable construction of layered, 
                   mipmap, and cubemap images in the future.

                 - Added device information descriptors for querying pitched 
                   allocation size and alignment requirement.

                 - Added `ext_oneapi_copy` methods for the `sycl::handler`.

                 - `ext_oneapi_copy` functions now take the `Src` as the first 
                   parameter.

                 - Created `image_mem` as a RAII style class.
                
                 - Renamed `allocate_image` to `alloc_image_mem`
                 
                 - `pitched_alloc_device` can now take an `image_descriptor`.

                 - Added interoperability features

                 - Added support to query bindless image and interoperability 
                   capabilities

                 - Added mipmap support
|4 |2023-06-23 | - Added `sycl::device` parameter to multiple functions to 
                   clarify that images must be created and used on the same 
                   device.

                 - Changed naming and order of some parameters to be consistent
                   throughout the proposal and with core SYCL.

                 - Added variants of functions that take a `sycl::queue` 
                   instead of both `sycl::device` and `sycl::context`.

                 - Removed standalone wait and signal semaphore functions. These
                   should always go through the queue or handler methods.

                 - Removed `get_image_handle` and `get_sampler_handle` functions
                   from sampled and unsampled image handle structs. The structs 
                   have public handle members that can be retrieved without 
                   getters.

                 - Made all enum types and values unspecified

                 - Moved support queries to device aspects, improved naming of 
                   queries for better consistency, and moved device info queries 
                   to the experimental namespace.

                 - Added `get_mip_level_desc` member function to 
                   `image_descriptor`

                 - Fixed `get_mip_level_mem_handle` prototype in `image_mem`, 
                   and added a standalone function.

                 - Removed `ext_oneapi_copy` variants that take `image_mem`, 
                   the user should retrieve the raw handle and pass that 
                   themselves.

                 - Removed `ext_oneapi_copy` variants that take a mip level, 
                   the user should retrieve individual mip level image handles
                   themselves and pass that.

                 - Added `ext_oneapi_copy` variants that take offsets and the 
                   extent, to enable sub-region copy.

                 - Created a list of failure scenarios for `ext_oneapi_copy`, 
                   changed the failure error code to `errc::invalid`, and 
                   specified that the implementation should relay the reason 
                   for the failure back to the user.

                 - Added a `bindless_image_sampler` struct.

                 - Specified that `image_mem` must follow Common Reference 
                   Semantics.

                 - Updated code samples.
|4.1|2023-07-21| - Made bindless image sampler member names snake-case
|4.2|2023-08-18| - `write_image` now allows passing of user-defined types
|4.3|2023-09-08| - Clarify how normalized image formats are read
                 - Remove support for packed normalized image formats 
                   (`unorm_short_555`, `unorm_short_565`, `unorm_int_101010`)
|4.4|2023-09-12| - Added overload with `sycl::queue` to standalone functions
|4.5|2023-09-14| - Update wording for allocating images + fix typo
|4.6|2023-09-19| - Clarify restrictions on reading/writing coordinate types
|4.7|2023-10-16| - Introduce `read_mipmap` for mipmap access and clarify reading 
                   restrictions on image types
|4.8|2023-10-25| - Change the name of `map_external_memory_array` to 
                   `map_external_image_memory` to avoid CUDA terminology
|4.9|2023-11-13| - Add that the bindless sampler is default constructible 
                   and follows by-value semantics
|4.10|2023-11-15| - Added constructors for `sampled_image_handle` and 
                    `unsampled_image_handle` structs.
                  - Removed `raw_sampler_handle` member from 
                    `sampled_image_handle` struct. Awaiting LevelZero 
                    and SPIR-V extensions to mature before before deciding 
                    whether a `raw_sampler_handle` member is necessary.
                  - Renamed `image_handle` members in `sampled_image_handle` and
                    `unsampled_image_handle` structs to `raw_handle`.
|5.0|2023-11-21| - Added section "Recognized standard types", to simplify 
                   wording around what types are allowed to be read or written.
                 - Allow `read_image` and `read_mipmap` to return a 
                   user-defined type.
|5.1|2024-01-17| - Added overload for `ext_oneapi_copy` enabling device to device
                   copies using `image_mem_handle`.
|5.1|2023-12-06| - Added unique addressing modes per dimension to the 
                   `bindless_image_sampler`
|5.2|2024-02-14| - Image read and write functions now accept 3-component 
                   coordinates for 3D reads, instead of 4-component coordinates.
|5.3|2024-02-16| - Replace `read_image` and `read_mipmap` APIs in favor of more 
                   descriptive naming, with `fetch_image`, `sample_image`, and
                   `sample_mipmap`.
|5.4|2024-02-23| - Added support for unsampled image arrays.
                 - Creation of unsampled image arrays.
                 - Fetching/writing of unsampled image arrays.
                 - `image_type::array` added to enum.
                 - `array_size` member added to `image_descriptor`.
                 - `image_descriptor::verify()` member function added.
|5.5|2024-02-27| - Update interop with mipmap interop and slight redesign
                 - `interop` removed from `image_type`
|5.6|2024-03-04| - Added cubemap support.
                 - Allocation of cubemaps.
                 - Creation of cubemaps.
                 - Fetching/writing of unsampled cubemaps and sampling cubemaps.
                 - `image_type::cubemap` added to enum.
                 - Cubemap example.
                 - Updated `image_array_write` with non-const handle parameter.
                 - Removed `&` reference qualifier from `write_xxx` handle
                   parameter. 
|5.7|2024-04-09| - Allow fetching of sampled image data through the 
                   `fetch_image` API.
|5.8|2024-05-09| - Add missing cubemap `HintT` template parameter to 
                   `fetch_cubemap` and `sample_cubemap`.
|5.9|2024-05-14| - Default constructor for `image_descriptor`.
|5.10|2024-05-20| - Replaced `channel_order` field in `image_descriptor` with
                   `num_channels`.
                  - Renamed `image_mem` functions `get_image_channel_type()`
                    to `get_channel_type()` and `get_image_num_channels()` to
                    `get_num_channels()`.
                  - Removed `get_channel_order()` function from `image_mem`.
                    This function is redundant since images don't have a notion
                    of channel order, only the channel size. Use
                    `get_num_channels()` instead.
|5.11|2024-05-27| - Added `external_mem_handle_type` and 
                    `external_semaphore_handle_type` enums. These will allow 
                    multiple handle types to be consumed by the same interop API.
                  - Added `handle_type` field to the `external_mem_descriptor`
                    and `external_semaphore_descriptor` structs. This allows
                    multiple handle types to be consumed by the API, such as 
                    file descriptors, Windows NT handles, and other handles in 
                    the future.
                  - Added semaphore operations which can accept values. These
                    are only supported for certain semaphore types 
                    (e.g. `win32_nt_dx12_fence`).
|5.12|2024-06-19| - Add support for sampled image arrays.
                  - Sample image arrays with `sample_image_array` API.
                  - Fetch sampled image arrays with `fetch_image_array` API.
|5.13|2024-07-10| - Added const-qualifiers to `Src` param in `ext_oneapi_copy`
                    funcs.
|5.14|2024-07-17| - Rename `destroy_external_semaphore` to 
                    `release_external_semaphore`.
|5.15|2024-07-19| - Add missing device queries for image arrays, sampling USM 
                   images and unique addressing per dimension.
                 - Remove aspects for semaphore export, memory export and fetch 
                   3D USM images as they are not supported on any platform.
                 - Refine the description of `ext_oneapi_bindless_images` aspect
                   to indicate support for bindless image APIs.
|5.16|2024-07-24| - Renamed interop aspect queries, handles, semaphore wait and 
                    signal functions, by replacing `interop` with `external` for 
                    consistency with other interop related structs/funcs and 
                    3rd party interop API naming.
                  - Removed `handle` keyword from `interop_xxx_handle` to 
                    clear up possible confusion between 3rd party interop 
                    handles and the imported `interop_xxx_handle`.
|5.17|2024-07-30| - Add support for mapping external memory to linear USM using
                    `map_external_linear_memory`.
|6 |2024-08-05 | - Collated all changes since revision 5.
                 - Bumped SYCL_EXT_ONEAPI_BINDLESS_IMAGES to number 6.
|6.1|2024-09-09| - Update for image-array sub-region copy support.
|6.2|2024-09-26| - Added addressing mode `ext_oneapi_clamp_to_border` value,
                   equivalent to `clamp`, to match with external APIs.
|6.3|2024-10-02| - Add support for `image_mem_handle` to `image_mem_handle`
                   sub-region copies.
|6.4|2024-10-15| - Fix bindless spec examples and include examples in bindless
                   spec using asciidoc include.
|6.5|2024-10-22| - Allow 3-channel image formats on some backends.
<<<<<<< HEAD
|6.6|2024-10-31| - Update `image_mem_handle` to `image_mem_handle` copies to
                   accept two image descriptors.
                 - Add support for USM to `image_mem_handle` copies and 
                   sub-copies.
                 - Add support for `image_mem_handle` to USM copies and
                   sub-copies.
                 - Add support for USM to USM copies and sub-copies.
                 - Add support for host to host copies and sub-copies.
=======
|6.6|2025-01-20| - Clarify support for the specific types of USM allocations.
>>>>>>> c7b3197c
|======================<|MERGE_RESOLUTION|>--- conflicted
+++ resolved
@@ -2561,8 +2561,8 @@
 |6.4|2024-10-15| - Fix bindless spec examples and include examples in bindless
                    spec using asciidoc include.
 |6.5|2024-10-22| - Allow 3-channel image formats on some backends.
-<<<<<<< HEAD
-|6.6|2024-10-31| - Update `image_mem_handle` to `image_mem_handle` copies to
+|6.6|2025-01-20| - Clarify support for the specific types of USM allocations.
+|6.7|2025-01-27| - Update `image_mem_handle` to `image_mem_handle` copies to
                    accept two image descriptors.
                  - Add support for USM to `image_mem_handle` copies and 
                    sub-copies.
@@ -2570,7 +2570,4 @@
                    sub-copies.
                  - Add support for USM to USM copies and sub-copies.
                  - Add support for host to host copies and sub-copies.
-=======
-|6.6|2025-01-20| - Clarify support for the specific types of USM allocations.
->>>>>>> c7b3197c
 |======================