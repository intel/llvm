# sycl_ext_oneapi_bindless_images

:source-highlighter: coderay
:coderay-linenums-mode: table
:dpcpp: pass:[DPC++]

// This section needs to be after the document title.
:doctype: book
:toc2:
:toc: left
:encoding: utf-8
:lang: en

:blank: pass:[ +]
// Set the default source code type in this document to C++,
// for syntax highlighting purposes.  This is needed because
// docbook uses c++ and html5 uses cpp.
:language: {basebackend@docbook:c++:cpp}


== Notice

[%hardbreaks]
Copyright (C) Codeplay. All rights reserved.

Khronos(R) is a registered trademark and SYCL(TM) and SPIR(TM) are trademarks
of The Khronos Group Inc.  OpenCL(TM) is a trademark of Apple Inc. used by
permission by Khronos.


== Dependencies

This extension is written against the SYCL 2020 revision 6 specification.  All
references below to the "core SYCL specification" or to section numbers in the
SYCL specification refer to that revision.

== Status

This is an experimental extension specification, intended to provide early
access to features and gather community feedback.  Interfaces defined in this
specification are implemented in {dpcpp}, but they are not finalized and may
change incompatibly in future versions of {dpcpp} without prior notice.
*Shipping software products should not rely on APIs defined in this
specification.*


== Backend support status

This extension is currently implemented in {dpcpp} only for GPU devices and
only when using the CUDA backend.  Attempting to use this extension in
kernels that run on other devices or backends will not work. 
Be aware that the compiler may not be able to issue a diagnostic to
warn you if this happens.

== Overview

Images in SYCL 1.2.1 were designed to work with OpenCL. SYCL 2020 tried to make 
them more versatile by splitting the image type into sampled and unsampled 
images. This enabled SYCL 2020 images to work better with other backends.
However, SYCL 2020 images still didn't quite meet user expectations.
There was feedback about various use cases where the current model falls short
(see examples at the end of this document for some of the use cases).

One of the key issues is requesting access to arbitrary images through handles, 
and not accessors. Accessing images through handles instead of accessors grants 
much more flexibility to the user, at the expense of automatic data dependency 
tracking. Bypassing accessors allows users to implement programs where the 
number of images is not known at compile-time, such as a texture atlas where one 
image holds references to other images. This kind of feature is impossible to 
implement with the accessor model outlined in the core specification.

These shortcomings are why we propose a new extension for SYCL 2020 images.
Per our proposal, users would be able to separate memory allocation for the 
image from the actual image creation. Images will be represented by opaque 
handle types that can be passed directly into a kernel without requesting 
access. In many ways, this model more closely resembles the USM model when 
accessing data on the device, but it's specialized for dealing with images.

The proposed model does not replace SYCL 2020 images,
it is instead meant as building blocks for implementing SYCL 2020 images on 
top of it.

In addition to bindless images, this document also proposes an interoperability 
extension providing functionality to allow users to import external memory and 
semaphore objects from other APIs, such as Vulkan or DirectX. 

Importing memory allows it to be shared between APIs without the need to 
duplicate allocations and perform multiple copies between host and device to 
ensure that said memory is kept uniform across those APIs at all times.

Importing semaphores will also allow SYCL to schedule command groups and queue 
operations that depend on completion of GPU commands submitted by external APIs.

[NOTE]
====
The interoperability outlined in this document concerns only the importing of 
external API objects into the SYCL runtime. We do not expose exportation of SYCL 
objects to external APIs. Interoperability capabilities vary between APIs. For 
example, CUDA allows the import of external memory and semaphores, but does not 
allow export of its own resources.
====

== Specification

=== Feature test macro

This extension provides a feature-test macro as described in the core SYCL
specification. An implementation supporting this extension must predefine the
macro `SYCL_EXT_ONEAPI_BINDLESS_IMAGES` to one of the values defined in the
table below. Applications can test for the existence of this macro to
determine if the implementation supports this feature, or applications can test
the macro's value to determine which of the extension's features the
implementation supports.

[frame="none",options="header"]
|======================
|Rev |Description
|1 |Initial draft of the proposal
|2 |Second revision of the proposal
|3 |Third revision of the proposal
|4 |Fourth revision of the proposal
|======================

See the revision history at the bottom of this document for features added in 
each revision.

=== Querying bindless image support

We provide the following device queries to retrieve information on whether a 
SYCL implementation provides support for various bindless image features.

The device aspects for these queries are:

[frame="none",options="header"]
|======================
|Device descriptor |Description
|`aspect::ext_oneapi_bindless_images` | Indicates if the device supports 
creation of bindless images backed by the `image_mem` and `image_mem_handle` 
APIs.
|`aspect::ext_oneapi_bindless_images_shared_usm` | Indicates if the device 
supports the creation of bindless images backed by shared USM memory.
|`aspect::ext_oneapi_bindless_images_1d_usm` | Indicates if the device supports 
creation of 1D bindless images backed by USM.
|`aspect::ext_oneapi_bindless_images_2d_usm` | Indicates if the device supports 
creation of 2D bindless images backed by USM.
|======================

[NOTE]
====
Not all SYCL backends may provide support for bindless images constructed from 
USM memory with all dimensions. As an example, CUDA does not have 
native support for 3D image resources constructed from USM. In the future, some
backends may support this, and this proposal may be updated to allow creation 
of 3D USM images.
====

=== Image descriptor

```cpp
namespace sycl::ext::oneapi::experimental {

enum class image_channel_type : /* unspecified */ {
  snorm_int8,
  snorm_int16,
  unorm_int8,
  unorm_int16,
  signed_int8,
  signed_int16,
  signed_int32,
  unsigned_int8,
  unsigned_int16,
  unsigned_int32,
  fp16,
  fp32,
};

enum class image_type : /* unspecified */ {
  standard,
  mipmap,
  array,
  cubemap,
};

struct image_descriptor {
  size_t width{0};
  size_t height{0};
  size_t depth{0};
  unsigned int num_channels{4};
  image_channel_type channel_type{image_channel_type::fp32};
  image_type type{image_type::standard};
  unsigned int num_levels{1};
  unsigned int array_size{1};

  image_descriptor() = default;

  image_descriptor(sycl::range<1> dims, unsigned int num_channels,
                   image_channel_type channel_type, 
                   image_type type = image_type::standard, 
                   unsigned int num_levels = 1, unsigned int array_size = 1);

  image_descriptor(sycl::range<2> dims, unsigned int num_channels,
                   image_channel_type channel_type, 
                   image_type type = image_type::standard, 
                   unsigned int num_levels = 1, unsigned int array_size = 1);

  image_descriptor(sycl::range<3> dims, unsigned int num_channels,
                   image_channel_type channel_type, 
                   image_type type = image_type::standard, 
                   unsigned int num_levels = 1, unsigned int array_size = 1);

  image_descriptor get_mip_level_desc(unsigned int level) const;

  void verify() const;
};

}
```

The image descriptor represents the image dimensions, number of channels, and
channel type. An `image_type` member is also present to allow for implementation
of mipmapped, image array, and cubemapped images.

The `image_descriptor` shall be default constructible and follow by-value 
semantics.

[NOTE]
====
Additional future `image_type`s _may_ include combined image types like 
"mipmapped cubemap".
====

Note that `image_channel_type` and `image_channel_order` existed in SYCL 1.2.1,
but were removed in SYCL 2020 in favor of a single, unified enum class.
We propose separating them again to enable better flexibility
and to avoid combinatorial complexity.

The `verify` member function is available to check the validity of the image
descriptor against the limitations outlined below. If the given descriptor is 
deemed invalid, then a `sycl::exception` will be thrown with error code 
`sycl::errc::invalid`.

For all image types, the value of `num_channels` must be `1`, `2`, or `4`.

For the `standard` image type, the value of `num_levels` and `array_size` must
both be `1`.

The `type` member will inform the implementation of the type of image to 
create, allocate, or free.

Only mipmap image types support more than one level. For mipmap images, the 
member function `get_mip_level_desc` will return an `image_descriptor` for 
a given level of a mipmap, with valid dimension values for that level, and the 
type of the returned `image_descriptor` will be `image_type::standard`.

Only array image types support more than one array layer.

=== Allocating image memory

The process of creating an image is two-fold:
allocate an image's memory, then create an image handle from the allocation.
Allocation of image memory can be achieved in two ways. 

==== Allocating non-USM image memory 

```cpp
namespace sycl::ext::oneapi::experimental {

struct image_mem_handle {
  using raw_handle_type = /* implementation defined */;
  raw_handle_type raw_handle;
}

class image_mem {
public:
  image_mem();
  image_mem(const image_mem &rhs);
  image_mem(image_mem &&rhs) noexcept;

  image_mem(const image_descriptor &imageDesc,
            const sycl::device &syclDevice, 
            const sycl::context &syclContext);
  image_mem(const image_descriptor &imageDesc,
            const sycl::queue &syclQueue);

  ~image_mem();

  image_mem &operator=(image_mem &rhs);
  image_mem &operator=(image_mem &&rhs) noexcept;

  bool operator==(const image_mem &rhs) const;
  bool operator!=(const image_mem &rhs) const;

  image_mem_handle get_handle() const;
  image_descriptor get_descriptor() const;
  sycl::device get_device() const;
  sycl::context get_context() const;

  sycl::range<3> get_range() const;
  sycl::image_channel_type get_channel_type() const;
  unsigned int get_num_channels() const;
  image_type get_type() const;

  image_mem_handle get_mip_level_mem_handle(unsigned int level) const;
};

image_mem_handle alloc_image_mem(const image_descriptor &imageDesc,
                                 const sycl::device &syclDevice,
                                 const sycl::context &syclContext);
image_mem_handle alloc_image_mem(const image_descriptor &imageDesc,
                                 const sycl::queue &syclQueue);

void free_image_mem(image_mem_handle memHandle,
                    image_type imageType,
                    const sycl::device &syclDevice,
                    const sycl::context &syclContext);
void free_image_mem(image_mem_handle memHandle,
                    image_type imageType,
                    const sycl::queue &syclQueue);
}
```

The first method of allocating device memory for images is through 
`alloc_image_mem`. This takes a `sycl::device`, `sycl::context`, 
and `image_descriptor` to allocate device memory, with the appropriate image 
type and size based on the `image_descriptor`. Alternatively, we can also pass a 
`sycl::queue` instead of both `sycl::device` and `sycl::context`.

Memory allocated in this way requires the user to free that memory after all 
operations using the memory are completed and no more operations operating on 
the memory will be scheduled. This is done using `free_image_mem`. An 
`image_type` should be passed to `free_image_mem` to inform the implementation 
of the type of memory to be freed.

The second method involves the `image_mem` class, which is a RAII class wrapper
that performs allocation and deallocation of device memory.

The default constructor does not allocate any memory on the device and the 
resulting `image_mem` object is in an uninitialized state.

the constructor is a wrapper for `alloc_image_mem` functionality.
The destructor is a wrapper for `free_image_mem` functionality.

`image_mem` also provides some functions to get various properties of the 
image memory allocation such as the image range, channel type, channel order, 
number of channels, number of levels, and image type.

In the case where a mipmap has been allocated, `get_mip_level_mem_handle` can 
be used to return an `image_mem_handle` to a specific level of the mipmap. This 
can then be used to copy data to that specific level or create an image handle 
based on that level.

Note that the handle type `image_mem_handle::raw_handle_type` is an opaque type, 
and the handle cannot be dereferenced on the host. The layout of the memory is 
backend-specific, and may be an optimized layout, e.g. tile swizzle patterns.

The `image_mem` class must follow Common Reference Semantics as outlined by the 
core SYCL 2020 specification. 

The `image_mem` class is not a valid kernel argument.

If the construction of the `image_mem` class fails, a 
`sycl::exception` with error code `sycl::errc::memory_allocation` will be 
thrown.

Similarly, if `alloc_image_mem` or `free_image_mem` fail, a `sycl::exception` 
with error code `sycl::errc::memory_allocation` will be thrown.

[NOTE]
====
In the DPC++ CUDA backend, `image_mem` will allocate/deallocate a 
`CUarray` type (or `CUmipmappedArray` in the case of mipmap images).
====

===== Getting image information from `image_mem_handle`

Extension functions are provided to retrieve information about images allocated 
using the `image_mem_alloc` function. These are similar to the member functions 
provided by `image_mem`. However, since the `image_mem_handle` is a minimal 
struct representing just the opaque handle the underlying memory object, there 
is some information that we cannot retrieve from it, namely the `image_type`,
`num_channels`, the `sycl::context` or `sycl::device` the memory was
allocated in, and the `image_descriptor` used to allocate the memory.

```cpp
namespace sycl::ext::oneapi {

sycl::range<3> get_image_range(const image_mem_handle memHandle,
                               const sycl::device &syclDevice,
                               const sycl::context &syclContext);
sycl::range<3> get_image_range(const image_mem_handle memHandle,
                               const sycl::queue &syclQueue);

sycl::image_channel_type
get_image_channel_type(const image_mem_handle memHandle,
                       const sycl::device &syclDevice,
                       const sycl::context &syclContext);
sycl::image_channel_type
get_image_channel_type(const image_mem_handle memHandle,
                       const sycl::queue &syclQueue);

unsigned int get_image_num_channels(const image_mem_handle memHandle,
                                    const sycl::device &syclDevice,
                                    const sycl::context &syclContext);
unsigned int get_image_num_channels(const image_mem_handle memHandle,
                                    const sycl::queue &syclQueue);

image_mem_handle get_mip_level_mem_handle(const image_mem_handle mipMemHandle,
                                          unsigned int level, 
                                          const sycl::device &syclDevice,
                                          const sycl::context &syclContext);
image_mem_handle get_mip_level_mem_handle(const image_mem_handle mipMemHandle,
                                          unsigned int level,
                                          const sycl::queue &syclQueue);
}
```

For `get_image_range` where the underlying image memory was allocated with one 
or two dimensions, the returned `sycl::range<3>` will contain zero values for 
the dimensions unused by the underlying image memory object.

==== Allocating USM image memory 

The second way to allocate image memory is to use USM allocations. SYCL already 
provides a number of USM allocation functions. This proposal would add another,
pitched memory allocation, through `pitched_alloc_device`.

```cpp
namespace sycl::ext::oneapi::experimental {

void *pitched_alloc_device(size_t *retRowPitch, 
                           size_t widthInBytes, size_t height,
                           unsigned int elementSizeBytes, 
                           const sycl::queue &syclQueue);
void *pitched_alloc_device(size_t *retRowPitch
                           size_t widthInBytes, size_t height,
                           unsigned int elementSizeBytes, 
                           const sycl::device &syclDevice, 
                           const sycl::context &syclContext);

void *pitched_alloc_device(size_t *resultPitch,
                           const image_descriptor &desc,
                           const sycl::queue &queue);

void *pitched_alloc_device(size_t *resultPitch,
                           const image_descriptor &desc,
                           const sycl::device &syclDevice,
                           const sycl::context &syclContext);
}
```

This function will allocate a memory region aimed to be used for 
two-dimensional images. It allocates memory that is guaranteed to 
adhere to the device's alignment requirements for USM images.

If the user does not wish to use `pitched_alloc_device` to allocate 
two-dimensional USM images, but prefers to use another USM allocation 
function instead, then that allocation must adhere to some alignment 
restrictions. These restrictions are device specific, and queries for them can 
be found in the "Pitch alignment restrictions and queries" section below.

If the allocation of pitched memory fails, `pitched_alloc_device` will throw a 
`sycl::exception` with error code `sycl::errc::memory_allocation`.

=== Pitch alignment restrictions and queries

For the purposes of this document, the row pitch of an image memory allocation 
is the distance in bytes between the first elements of adjacent rows of the 
image. Some devices may require two-dimensional USM images to be allocated with 
specific alignments for their width and pitch values. The `pitched_alloc_device`
API intends to make allocation of USM memory adhering to these restrictions 
easy, returning the appropriate pitch value to the user. However, if a user 
wishes to use another USM allocation function, they must be aware of these 
restrictions, and query the device to ensure the allocations they wish to use 
adhere to those restrictions.

This proposal provides a number of additional device queries that enable the 
user to allocate appropriate pitched USM memory for two-dimensional 
images. One-dimensional images do not require any pitch values.

The device information descriptors for these queries are:

[frame="none",options="header"]
|======================
|Device descriptor |Return type |Description
|`ext::oneapi::experimental::info::device::image_row_pitch_align` |`uint32_t` | 
Returns the required alignment of the pitch between two rows of an image in 
bytes for images allocated using USM.
|`ext::oneapi::experimental::info::device::max_image_linear_width` |`size_t` | 
Returns the maximum linear width allowed for images allocated using USM.
|`ext::oneapi::experimental::info::device::max_image_linear_height` |`size_t` | 
Returns the maximum linear height allowed for images allocated using USM.
|`ext::oneapi::experimental::info::device::max_image_linear_row_pitch` 
|`size_t` | Returns the maximum linear row pitch allowed for images allocated 
using USM.
|======================

=== Obtaining a handle to the image

The next step is to create the image, and obtain the handle.

```cpp
namespace sycl::ext::oneapi::experimental {

/// Opaque unsampled image handle type.
struct unsampled_image_handle {
  using raw_image_handle_type = /* Implementation defined */;

  unsampled_image_handle();
  unsampled_image_handle(raw_image_handle_type raw_handle);

  raw_image_handle_type raw_handle;
};

/// Opaque sampled image handle type.
struct sampled_image_handle {
  using raw_image_handle_type = /* Implementation defined */;

  sampled_image_handle();
  sampled_image_handle(raw_image_handle_type raw_image_handle);

  raw_image_handle_type raw_handle;
};

// Creating an unsampled image from an `image_mem_handle`
unsampled_image_handle create_image(image_mem_handle memHandle,
                                    const image_descriptor &desc,
                                    const sycl::device &syclDevice,
                                    const sycl::context &syclContext);
unsampled_image_handle create_image(image_mem_handle memHandle,
                                    const image_descriptor &desc,
                                    const sycl::queue &syclQueue);

// Creating a sampled image from an `image_mem_handle`
sampled_image_handle create_image(image_mem_handle memHandle,
                                  const image_descriptor &desc,
                                  const bindless_image_sampler &sampler,
                                  const sycl::device &syclDevice,
                                  const sycl::context &syclContext);
sampled_image_handle create_image(image_mem_handle memHandle,
                                  const image_descriptor &desc,
                                  const bindless_image_sampler &sampler,
                                  const sycl::queue &syclQueue);

// Creating an unsampled image from an `image_mem` object
unsampled_image_handle create_image(const image_mem &memHandle,
                                    const image_descriptor &desc,
                                    const sycl::device &syclDevice,
                                    const sycl::context &syclContext);
unsampled_image_handle create_image(const image_mem &memHandle,
                                    const image_descriptor &desc,
                                    const sycl::queue &syclQueue);

// Creating a sampled image from an `image_mem` object
sampled_image_handle create_image(const image_mem &memHandle,
                                  const image_descriptor &desc,
                                  const bindless_image_sampler &sampler,
                                  const sycl::device &syclDevice,
                                  const sycl::context &syclContext);
sampled_image_handle create_image(const image_mem &memHandle,
                                  const image_descriptor &desc,
                                  const bindless_image_sampler &sampler,
                                  const sycl::queue &syclQueue);

// Creating a sampled image from a USM allocation and pitch
sampled_image_handle create_image(const void *usmPtr, size_t pitch,
                                  const image_descriptor &desc,
                                  const bindless_image_sampler &sampler,
                                  const sycl::device &syclDevice,
                                  const sycl::context &syclContext);
sampled_image_handle create_image(const void *usmPtr, size_t pitch,
                                  const image_descriptor &desc,
                                  const bindless_image_sampler &sampler,
                                  const sycl::queue &syclQueue);

// Destroying an image handle
void destroy_image_handle(sampled_image_handle &imageHandle,
                          const sycl::device &syclDevice,
                          const sycl::context &syclContext);
void destroy_image_handle(sampled_image_handle &imageHandle,
                          const sycl::queue &syclQueue);

void destroy_image_handle(unsampled_image_handle &imageHandle,
                          const sycl::device &syclDevice,
                          const sycl::context &syclContext);
void destroy_image_handle(unsampled_image_handle &imageHandle,
                          const sycl::queue &syclQueue);
}
```

Once we have allocated memory, we can pass it into the `create_image` function
to obtain a `sampled_image_handle` or `unsampled_image_handle`.
These objects are opaque types that represent an image object.
They can be captured by value into a SYCL kernel, or they can be passed in a 
buffer as a dynamic array of images (see examples at the bottom of this 
document).

We can either provide a `bindless_image_sampler` (defined in section below) or 
not when creating the image. Doing so will create a `sampled_image_handle`, 
where otherwise an `unsampled_image_handle` would be returned. A 
`sampled_image_handle` should contain a raw sampler handle that will be used 
when sampling an image.

Whether an `image_descriptor` or `void *` USM allocation was passed to 
`create_image`, it must have been allocated in the same context and on the same 
device as the one passed to `create_image`.

If we choose to create a 2D image from a USM allocation by passing a `void *`, 
we must also pass the pitch of the memory allocation. If the memory was 
allocated using `pitched_alloc_device`, the pitch passed must be the one which 
was returned by `pitched_alloc_device`. If the user did not use 
`pitched_alloc_device` to allocate this memory, then that memory must still 
adhere to device specific alignment restrictions. These restrictions and their 
queries are outlined in the section "Pitch alignment restrictions and queries" 
below.

The pitch is ignored for 1D USM images.

If the creation of an image fails, `create_image` will throw a `sycl::exception` 
with error code `sycl::errc::runtime`.

The `unsampled_image_handle` and `sampled_image_handle` types shall be 
default-constructible, copy-constructible, and device-copyable. When default 
constructed, image handles are not valid until a user manually assigns a valid 
`raw_image_handle_type` to the `raw_handle` field of the handle struct. The 
default value of the `raw_handle` is implementation defined.

The `unsampled_image_handle` and `sampled_image_handle` types have a 
constructor to allow creation of the types from a `raw_image_handle_type`

[NOTE]
====
In the DPC++ CUDA backend a sampled image will correspond to a CUDA texture, 
whereas an unsampled image will correspond to a CUDA surface.
====

After we're done with the image, we need to destroy the handle using 
`destroy_image_handle`. Destroying an image handle does not deallocate the 
underlying image memory. The user is responsible for deallocation, either 
through `free_image_mem`, or destroying the `image_mem` object, if one was used.

=== Image sampler struct

The `bindless_image_sampler` struct shown below is used to set the sampling 
properties of `sampled_images` upon image creation. It can be used to set 
sampling properties that exist in the SYCL 2020 `image_sampler` as well as 
extra properties used for sampling additional image types including 
level-of-detail (LOD) and anisotropic filtering for mipmaps, and seamless 
filtering for cubemaps.

```cpp
namespace sycl::ext::oneapi::experimental {

enum class cubemap_filtering_mode : /* unspecified */ {
  disjointed,
  seamless,
};

struct bindless_image_sampler {

  // Assign addressing mode to all dimensions
  bindless_image_sampler(sycl::addressing_mode addressing,
                         sycl::coordinate_normalization_mode coordinate,
                         sycl::filtering_mode filtering);

  bindless_image_sampler(sycl::addressing_mode addressing,
                         sycl::coordinate_normalization_mode coordinate,
                         sycl::filtering_mode filtering,
                         sycl::filtering_mode mipFiltering,
                         float minMipmapLevelClamp, float maxMipmapLevelClamp,
                         float maxAnisotropy);

  bindless_image_sampler(sycl::addressing_mode addressing,
                         sycl::coordinate_normalization_mode coordinate,
                         sycl::filtering_mode filtering,
                         cubemap_filtering_mode cubemapFiltering);
                         
  // Specific addressing modes per dimension
  bindless_image_sampler(sycl::addressing_mode addressing[3],
                         sycl::coordinate_normalization_mode coordinate,
                         sycl::filtering_mode filtering);

  bindless_image_sampler(sycl::addressing_mode addressing[3],
                         sycl::coordinate_normalization_mode coordinate,
                         sycl::filtering_mode filtering,
                         sycl::filtering_mode mipmapFiltering,
                         float minMipmapLevelClamp, float maxMipmapLevelClamp,
                         float maxAnisotropy);
  
  bindless_image_sampler(sycl::addressing_mode addressing[3],
                         sycl::coordinate_normalization_mode coordinate,
                         sycl::filtering_mode filtering,
                         cubemap_filtering_mode cubemapFiltering);

  sycl::addressing_mode addressing[3] = {sycl::addressing_mode::none};
  sycl::coordinate_normalization_mode coordinate =
      sycl::coordinate_normalization_mode::unnormalized;
  sycl::filtering_mode filtering = sycl::filtering_mode::nearest;
  sycl::filtering_mode mipmap_filtering = sycl::filtering_mode::nearest;
  float min_mipmap_level_clamp = 0.f;
  float max_mipmap_level_clamp = 0.f;
  float max_anisotropy = 0.f;
  ext::oneapi::experimental::cubemap_filtering_mode cubemap_filtering = 
    cubemap_filtering_mode::disjointed;
};

}
```

The `bindless_image_sampler` shall be default constructible and follow by-value 
semantics. The value for the addressing mode, `addressing_mode::none`, 
represents the backend's default addressing mode. On CUDA this is `Wrap`, i.e. 
`addressing_mode::repeat`.

`addressing[3]` defines the addressing mode per texture dimension. A 
`bindless_image_sampler` can be constructed with a singular 
`sycl::addressing_mode`, where this parameter will define all dimensions.

`mipmap_filtering` dictates the method in which sampling between mipmap 
levels is performed.

`min_mipmap_level_clamp` defines the minimum mipmap level from which we can 
sample, with the minimum value being 0.

`max_mipmap_level_clamp` defines the maximum mipmap level from which we can 
sample. This value cannot be higher than the number of allocated levels.

`max_anisotropy` dictates the anisotropic ratio used when sampling the mipmap 
with anisotropic filtering.

`cubemap_filtering` dictates the method of sampling along cubemap face borders. 
Disjointed indicates no sampling between faces whereas seamless indicates that 
sampling across face boundaries is enabled.

[NOTE]
====
In CUDA, when seamless cubemap filtering is enabled, sampled image address modes 
specified are ignored. Instead, if the `filtering` mode is set to `nearest` the 
address mode `clamp_to_edge` will be applied for all dimensions. If the 
`filtering` mode is set to `linear` then seamless cubemap filtering will be 
performed when sampling along the cube face borders.
====

=== Explicit copies

```cpp
namespace sycl {

class handler {
public:

  // Simple host to device copy
  void ext_oneapi_copy(
      const void *Src,
      ext::oneapi::experimental::image_mem_handle Dest,
      const ext::oneapi::experimental:image_descriptor &DestImgDesc);

  // Host to device copy with offsets and extent
  void ext_oneapi_copy(
      const void *Src,
      sycl::range<3> SrcOffset,
      sycl::range<3> SrcExtent,
      ext::oneapi::experimental::image_mem_handle Dest,
      sycl::range<3> DestOffset,
      const ext::oneapi::experimental::image_descriptor &DestImgDesc,
      sycl::range<3> CopyExtent);

  // Simple device to host copy
  void ext_oneapi_copy(
      const ext::oneapi::experimental::image_mem_handle Src,
      void *Dest,
      const ext::oneapi::experimental::image_descriptor &SrcImgDesc);

  // Device to host copy with offsets and extent
  void ext_oneapi_copy(
    const ext::oneapi::experimental::image_mem_handle Src,
    sycl::range<3> SrcOffset,
    const ext::oneapi::experimental::image_descriptor &SrcImgDesc,
    void *Dest,
    sycl::range<3> DestOffset,
    sycl::range<3> DestExtent,
    sycl::range<3> CopyExtent);

  // Simple HtoD or DtoH copy with USM device memory
  void ext_oneapi_copy(const void *Src,
                       void *Dest,
                       const ext::oneapi::experimental::image_descriptor &Desc,
                       size_t DeviceRowPitch);

  // HtoD or DtoH copy with USM device memory, using offsets, extent
  void ext_oneapi_copy(
    const void *Src,
    sycl::range<3> SrcOffset,
    void *Dest,
    sycl::range<3> DestOffset,
    const ext::oneapi::experimental::image_descriptor &DeviceImgDesc,
    size_t DeviceRowPitch,
    sycl::range<3> HostExtent,
    sycl::range<3> CopyExtent);

  // Simple device to device copy
  void ext_oneapi_copy(
      const ext::oneapi::experimental::image_mem_handle Src,
      ext::oneapi::experimental::image_mem_handle Dest,
      const ext::oneapi::experimental::image_descriptor &ImageDesc);
};

class queue {
public:

  // Simple host to device copy
  event ext_oneapi_copy(const void *Src,
                        ext::oneapi::experimental::image_mem_handle Dest,
                        const ext::oneapi::experimental::image_descriptor &DestImgDesc);
  event ext_oneapi_copy(const void *Src,
                        ext::oneapi::experimental::image_mem_handle Dest,
                        const ext::oneapi::experimental::image_descriptor &DestImgDesc,
                        event DepEvent);
  event ext_oneapi_copy(const void *Src,
                        ext::oneapi::experimental::image_mem_handle Dest,
                        const ext::oneapi::experimental::image_descriptor &DestImgDesc,
                        const std::vector<event> &DepEvents);

  // Host to device copy with offsets and extent
  event ext_oneapi_copy(
    const void *Src,
    range<3> SrcOffset,
    range<3> SrcExtent,
    ext::oneapi::experimental::image_mem_handle Dest,
    range<3> DestOffset,
    const ext::oneapi::experimental::image_descriptor &DestImgDesc,
    range<3> CopyExtent);
  event ext_oneapi_copy(
    const void *Src,
    range<3> SrcOffset,
    range<3> SrcExtent,
    ext::oneapi::experimental::image_mem_handle Dest,
    range<3> DestOffset,
    const ext::oneapi::experimental::image_descriptor &DestImgDesc,
    range<3> Extent, event DepEvent);
  event ext_oneapi_copy(
    const void *Src,
    range<3> SrcOffset,
    range<3> SrcExtent,
    ext::oneapi::experimental::image_mem_handle Dest,
    range<3> DestOffset,
    const ext::oneapi::experimental::image_descriptor &DestImgDesc,
    range<3> CopyExtent, const std::vector<event> &DepEvents);

  // Simple device to host copy
  event ext_oneapi_copy(
      const ext::oneapi::experimental::image_mem_handle Src,
      void *Dest,
      const ext::oneapi::experimental::image_descriptor &Desc);
  event ext_oneapi_copy(
      const ext::oneapi::experimental::image_mem_handle Src,
      void *Dest,
      const ext::oneapi::experimental::image_descriptor &Desc,
      event DepEvent);
  event ext_oneapi_copy(
      const ext::oneapi::experimental::image_mem_handle Src,
      void *Dest,
      const ext::oneapi::experimental::image_descriptor &Desc,
      const std::vector<event> &DepEvents);

  // Device to host copy with offsets and extent
  event ext_oneapi_copy(
      const ext::oneapi::experimental::image_mem_handle Src,
      range<3> SrcOffset,
      const ext::oneapi::experimental::image_descriptor &SrcImgDesc,
      void *Dest,
      range<3> DestOffset,
      range<3> DestExtent,
      range<3> CopyExtent);
  event ext_oneapi_copy(
      const ext::oneapi::experimental::image_mem_handle Src,
      range<3> SrcOffset,
      const ext::oneapi::experimental::image_descriptor &SrcImgDesc,
      void *Dest,
      range<3> DestOffset,
      range<3> DestExtent,
      range<3> CopyExtent, event DepEvent);
  event ext_oneapi_copy(
      const ext::oneapi::experimental::image_mem_handle Src,
      range<3> SrcOffset,
      const ext::oneapi::experimental::image_descriptor &SrcImgDesc,
      void *Dest, 
      range<3> DestOffset,
      range<3> DestExtent,
      range<3> CopyExtent, const std::vector<event> &DepEvents);

  // Host to device OR device to host using USM device memory
  event ext_oneapi_copy(
      const void *Src, void *Dest,
      const ext::oneapi::experimental::image_descriptor &DeviceImgDesc,
      size_t DeviceRowPitch);
  event ext_oneapi_copy(
      const void *Src, void *Dest,
      const ext::oneapi::experimental::image_descriptor &DeviceImgDesc,
      size_t DeviceRowPitch,
      event DepEvent);
  event ext_oneapi_copy(
      const void *Src, void *Dest,
      const ext::oneapi::experimental::image_descriptor &DeviceImgDesc,
      size_t DeviceRowPitch,
      const std::vector<event> &DepEvents);

  // Host to device OR device to host using USM device memory, 
  // with control over sub-region
  event ext_oneapi_copy(
      const void *Src, sycl::range<3> SrcOffset,
      void *Dest, sycl::range<3> DestOffset,
      const ext::oneapi::experimental::image_descriptor &DeviceImgDesc,
      size_t DeviceRowPitch,
      sycl::range<3> HostExtent,
      sycl::range<3> CopyExtent);
  event ext_oneapi_copy(
      const void *Src, sycl::range<3> SrcOffset,
      void *Dest, sycl::range<3> DestOffset,
      const ext::oneapi::experimental::image_descriptor &DeviceImgDesc,
      size_t DeviceRowPitch,
      sycl::range<3> HostExtent,
      sycl::range<3> CopyExtent);
  event ext_oneapi_copy(
      const void *Src, sycl::range<3> SrcOffset,
      void *Dest, sycl::range<3> DestOffset,
      const ext::oneapi::experimental::image_descriptor &DeviceImgDesc,
      size_t DeviceRowPitch,
      sycl::range<3> HostExtent,
      sycl::range<3> CopyExtent);
  
  // Simple device to device copy
  event ext_oneapi_copy(
      const ext::oneapi::experimental::image_mem_handle Src,
      ext::oneapi::experimental::image_mem_handle Dest,
      const ext::oneapi::experimental::image_descriptor &ImageDesc);
  event ext_oneapi_copy(
      const ext::oneapi::experimental::image_mem_handle Src,
      ext::oneapi::experimental::image_mem_handle Dest,
      const ext::oneapi::experimental::image_descriptor &ImageDesc,
      event DepEvent);
  event ext_oneapi_copy(
      const ext::oneapi::experimental::image_mem_handle Src,
      ext::oneapi::experimental::image_mem_handle Dest,
      const ext::oneapi::experimental::image_descriptor &ImageDesc,
      const std::vector<event> &DepEvents);
};
}
```

To enable the copying of images an `ext_oneapi_copy` function is proposed as a 
method of the queue and handler. It can be used to copy image memory, whether 
allocated through USM or using an `image_mem_handle`, from host to 
device, or device to host. Device to device copies are currently supported only 
through `image_mem_handle` allocations. 
For the `ext_oneapi_copy` variants that do not take 
offsets and extents, the image descriptor passed to the `ext_oneapi_copy` API 
is used to determine the pixel size, dimensions, and extent in memory of the 
image to copy. If performing sub-region copy, the size of the memory region is 
also determined by the offsets and extent passed.

For images allocated using USM, existing SYCL functionality can be used to 
copy their memory, but we also provide `ext_oneapi_copy` functions that take 
USM pointers. If the image memory was allocated using `pitched_alloc_device`, 
then the source and destination, row pitch parameter passed must match that 
which was returned from `pitched_alloc_device`. If the user opted to 
use another allocation function then the device pitch parameters must adhere to 
the alignment restrictions outlined in the 
"Pitch alignment restrictions and queries" section.

Unless performing a sub-region copy, the user must ensure that the memory 
regions accessed through `Dest` and `Src` have the same capacity. 

Whether copying image memory to the device through a USM `Dest` pointer, or an 
`image_mem_handle`, the host memory is always assumed to be tightly packed. 
Similarly, the host memory is assumed to be packed when copying from device to 
host.

For the functions that take an `image_mem_handle`, the handle must have been 
allocated within the same context and device of the `queue`.

For the forms that take a USM pointer, the image memory must also have been 
allocated within the same context and device of the `queue`. The USM memory 
must be accessible on the queue's device.

The `ext_oneapi_copy` function variants that don't take offsets and extents may 
fail in the following scenarios:

1. The `Src` and `Dest` memory was not allocated on the same device and 
context of the queue.

2. The `Src` and `Dest` memory regions, where `Src` or `Dest` can be either 
on the host or device, do not have the same memory capacity, where the capacity 
is calculate from the `width`, `height`, `depth`, `channel_order`, and 
`channel_type` members of the `image_descriptor` parameter.

The `ext_oneapi_copy` function variants that do take offsets and extents may 
fail in the following scenarios:

1. The `Src` and `Dest` memory was not allocated on the same device and 
context of the queue.

2. The image descriptor passed does not match the image descriptor used to 
allocate the image on the device.

3. the `CopyExtent` describes a memory region larger than that which was 
allocated on either the host or the device.

4. The `HostExtent` describes a memory region larger than that which was 
allocated on the host.

5. The `SrcExtent` describes a memory region larger than that which was 
allocated, where `Src` can be either the host or device.

6. The `DestExtent` describes a memory region larger than that which was 
allocated, where `Dest` can be either the host or device.

7. If `SrcOffset + CopyExtent` moves the memory sub-region outside the bounds 
of the memory described by `Src`, irrespective of whether `Src` is on the host 
or the device.

8. If `DestOffset + CopyExtent` moves the memory sub-region outside the bounds 
of the memory described by `Dest`, irrespective of whether `Dest` is on the 
host or the device.

9. The `DeviceRowPitch` does not adhere to the alignment requirements 
outlined in section "Pitch alignment restrictions and queries"

10. The value of `DeviceRowPitch` is smaller than the width of the image on 
the device.

If copying of an image fails, `ext_oneapi_copy` will throw a `sycl::exception` 
with error code `sycl::errc::invalid`, and relay an error message back to the 
user through `sycl::exception::what()`, describing which of the scenarios 
listed above caused the failure.

=== Reading and writing inside the kernel [[reading_writing_inside_kernel]]

```cpp
namespace sycl::ext::oneapi::experimental {

template <typename DataT, typename HintT = DataT, typename CoordT>
DataT fetch_image(const unsampled_image_handle &ImageHandle,
                  const CoordT &Coords);

template <typename DataT, typename HintT = DataT, typename CoordT>
DataT fetch_image(const sampled_image_handle &ImageHandle,
                  const CoordT &Coords);
template <typename DataT, typename HintT = DataT, typename CoordT>
DataT sample_image(const sampled_image_handle &ImageHandle, 
                   const CoordT &Coords);

template <typename DataT, typename CoordT>
void write_image(unsampled_image_handle ImageHandle,
                 const CoordT &Coords, const DataT &Color);
}
```

Inside a kernel, it's possible to retrieve data from an image via `fetch_image` 
or `sample_image`, passing the appropriate image handle. The `fetch_image` API 
is applicable to sampled and unsampled images, and the data will be fetched 
exactly as is in device memory. The `sample_image` API is only applicable to 
sampled images, the image data will be sampled according to the 
`bindless_image_sampler` that was passed to the image upon construction.

When fetching from a sampled image handle, data exactly as is in memory, no 
sampling operations will be performed, and the `bindless_image_sampler` passed 
to the image upon creation has no effect on the returned image data. Note that 
not all devices may support fetching of sampled image data depending on the 
dimension or backing memory type. We provide device aspect queries for this in 
<<querying_sampled_image_fetch_support>>.

The user is required to pass a `DataT` template parameter, which specifies the
return type of the `fetch_image` and `sample_image` functions. If `DataT` is 
not a recognized standard type, as defined in <<recognized_standard_types>>, 
and instead a user-defined type, the user must provide a `HintT` template 
parameter to the `fetch_image` and `sample_image` functions, to allow the 
backend to select the correct device intrinsic to fetch or sample their data.

`HintT` must be one of the the <<recognized_standard_types>>, and must be the 
same size as `DataT`.
If `DataT` is a recognized standard type, and `HintT` is also passed, `HintT` 
will be ignored.

When fetching or sampling an image backed by a normalized integer channel type, 
either `DataT` must be a 32-bit or 16-bit floating point value, a `sycl::vec` 
of 32-bit or 16-bit floating point values, or, in the case `DataT` is not one 
of the above, then `HintT` must be one of the above, and be of the same size as 
`DataT`.

It's possible to write to an unsampled image via `write_image` passing the 
handle of the image to be written to, along with the coordinates to write to and 
the data. User-defined types are allowed to be written provided that type is 
trivially copyable. The user defined type must also be of the same size as any 
of the <<recognized_standard_types>>.

Sampled images cannot be written to using `write_image`.

For fetching and writing of unsampled images, coordinates are specified by 
`int`, `sycl::vec<int, 2>`, and `sycl::vec<int, 3>` for 1D, 2D, and 3D images, 
respectively.

Sampled image "sampled reads" take `float`, `sycl::vec<float, 2>`, and 
`sycl::vec<float, 3>` coordinate types for 1D, 2D, and 3D images, respectively.

Sampled image "fetch reads" take `int`, `sycl::vec<int, 2>`, and 
`sycl::vec<int, 3>` coordinate types for 1D, 2D, and 3D images, respectively.

Note also that all images must be used in either read-only or write-only fashion 
within a single kernel invocation; read/write images are not supported.

Note also that read-after-write functionality is not supported. Unsampled 
images may be read from and written back to within the same kernel, however, 
reading from that same image again will result in undefined behaviour. A new 
kernel must be submitted for the written data to be accessible.

[NOTE]
====
Attempting to sample a standard sampled image with `sample_mipmap` or any other 
defined sampling function will result in undefined behaviour.
====

=== Recognized standard types [[recognized_standard_types]]

For the purposes of this extension, the following are classified as recognized 
standard types.

* All POD types (`char`, `short`, `int`, `float`, etc.) excluding `double`
* `sycl::half`
* Variants of `sycl::vec<T, N>` where `T` is one of the above, and `N` is `1`, 
  `2`, or `3`

Any other types are classified as user-defined types.

==== User-defined types

Some examples of a user-defined types may be:

```c++
struct my_float4 {
  float r, g, b, a;
};

struct my_short2 {
  short r, g;
};
```

When providing the above types as `DataT` parameters to an image read function, 
the corresponding `HintT` parameters to use would be `sycl::vec<float, 4>` and
`sycl::vec<short, 2>`, respectively.

=== Querying sampled image fetch support [[querying_sampled_image_fetch_support]]

We provide the following device queries to query support for sampled image 
fetch with various backing memory types and dimensionalities.

The device aspect descriptors for these queries are:

[frame="none",options="header"]
|======================
|Device descriptor | Description
|`aspect::ext_oneapi_bindless_sampled_image_fetch_1d_usm` | 
 Indicates if the device is capable of fetching USM backed 1D 
 sampled image data.
|`aspect::ext_oneapi_bindless_sampled_image_fetch_1d` | 
 Indicates if the device is capable of fetching non-USM backed 1D 
 sampled image data.
|`aspect::ext_oneapi_bindless_sampled_image_fetch_2d_usm` | 
 Indicates if the device is capable of fetching USM backed 2D 
 sampled image data.
|`aspect::ext_oneapi_bindless_sampled_image_fetch_2d` | 
 Indicates if the device is capable of fetching non-USM backed 2D 
 sampled image data.
|`aspect::ext_oneapi_bindless_sampled_image_fetch_3d_usm` | 
 Indicates if the device is capable of fetching USM backed 3D 
 sampled image data.
|`aspect::ext_oneapi_bindless_sampled_image_fetch_3d` | 
 Indicates if the device is capable of fetching non-USM backed 3D 
 sampled image data.
|======================

== Mipmapped images

So far, we have described how to create and operate on standard bindless images.
Another type of image we propose support for is a mipmapped image. Mipmapped 
images are an image type with multiple levels. Each consecutive dimension of a 
mipmapped image level is smaller than the previous level. The dimensions of a 
succeeding mip level is half that of the preceding level. As an example, a 
two-dimensional mipmapped image where the top-most level (`level==0`) image has 
a `width==16` and `height==16`, the succeeding level (`level==1`) in the mipmap 
will have sizes `width==8` and `height==8`. This pattern continues until either 
the final level has sizes of `width==1` and `height==1`, or the user-specified 
maximum mip level has been reached (described by the `num_levels` member of 
`image_descriptor`).

=== Querying mipmap support

We provide the following device queries to retrieve information on a SYCL 
implementation of various mipmap features.

The device aspect descriptors for these queries are:

[frame="none",options="header"]
|======================
|Device descriptor |Description
|`aspect::ext_oneapi_mipmap` | Indicates if the device supports allocating 
mipmap resources.
|`aspect::ext_oneapi_mipmap_anisotropy` | Indicates if the device supports 
sampling mipmap images with anisotropic filtering
|`aspect::ext_oneapi_mipmap_level_reference` | Indicates if the device supports 
using images created from individual mipmap levels
|======================

The device information descriptors for these queries are:

[frame="none",options="header"]
|======================
|Device descriptor |Return type |Description
|`ext::oneapi::experimental::info::device::mipmap_max_anisotropy` |`float` |
Return the maximum anisotropic ratio supported by the device
|======================

=== Allocation of mipmapped images

Mipmaps are allocated in a similar manner to standard images, however, mipmaps 
do not support USM backed memory.

Mipmap memory is allocated through `alloc_image_mem`. The user should populate 
the `image_descriptor` with the image type of `image_type::mipmap`, and provide 
the number of mipmaps levels they wish to allocate. The value of `num_levels` 
must be greater than `1`.

Mipmap memory allocated this way requires the user to free that memory after all 
operations using the memory are completed and no more operations operating on 
the memory will be scheduled. This is done using `free_image_mem`, passing 
`image_type::mipmap`. Importantly, individual levels of a mipmap must not be 
freed before calling `free_image_mem`.

The RAII class `image_mem` may also be used to perform allocation and 
deallocation of mipmap device memory. The constructor and destructor act as a 
wrapper for the functions `alloc_image_mem` and `free_image_mem` respectively.

When the underlying memory of `image_mem` is a mipmap, 
`get_mip_level_mem_handle` can be used to return an `image_mem_handle` to a 
specific level of the mipmap. This can then be used to copy data to that 
specific level or create an image based on that level. 

=== Obtaining a handle to a mipmap image

A handle to a mipmap image is acquired in the same way as a 
`sampled_image_handle`. Mipmaps can only be sampled image types. We can create a 
`sampled_image_handle` to the allocated mipmap through the `create_image` 
functions which take a `bindless_image_sampler`. To sample a mipmap correctly, 
the mipmap attributes of this sampler must be defined.

Attempting to create an `unsampled_image_handle` to a mipmap will result in a 
`sycl::exception` with error code `sycl::errc::runtime` being thrown.

=== Copying mipmap image data

In order to copy to or from mipmaps, the user should retrieve an individual 
level's `image_mem_handle` through `image_mem::get_mip_level_mem_handle`, which 
can then be passed to `ext_oneapi_copy`. The user must ensure that the image 
descriptor passed to `ext_oneapi_copy` is dimensioned correctly for the mip 
level being copied to/from. The provided `image_descriptor::get_mip_level_desc` 
allows the user to retrieve a correctly dimensioned image descriptor for any 
level of a given top-level descriptor.

=== Reading a mipmap

Inside the kernel, it's possible to sample a mipmap via `sample_mipmap`, 
passing the `sampled_image_handle`, the coordinates, and either the level or 
anisotropic gradient values.

The method of sampling a mipmap is different based on which `sample_mipmap` 
function is used, and the sampler attributes passed upon creation of the 
mipmap.

```c++
// Nearest/linear filtering between mip levels
template <typename DataT, typename HintT = DataT, typename CoordT>
DataT sample_mipmap(const sampled_image_handle &ImageHandle,
                    const CoordT &Coords,
                    const float Level);

// Anisotropic filtering
template <typename DataT, typename HintT = DataT, typename CoordT>
DataT sample_mipmap(const sampled_image_handle &ImageHandle,
                    const CoordT &Coords,
                    const CoordT &Dx, const CoordT &Dy);
```

Reading a mipmap follows the same restrictions on what coordinate types may be 
used as laid out in <<reading_writing_inside_kernel>>, and the viewing gradients 
are bound to the same type as used for the coordinates.

Reading a mipmap by providing a user-defined return `DataT` type also follows 
the restrictions as laid out in <<reading_writing_inside_kernel>>.

[NOTE]
====
Attempting to sample a mipmap with `sample_image` or any other defined sample 
function will result in undefined behaviour.
====

== Image arrays

Another type of image we propose support for is image arrays. Image arrays are 
images made up of multiple array indices where each index is itself an image and
every index has the same dimensionality, size, and data type.

Image arrays may also be referred to as layered images, and the array indices 
may be referred to layers.

=== Allocation of image arrays

Image arrays are allocated in a similar manner to standard images.

Image array memory is allocated through `alloc_image_mem`. The user should 
populate the `image_descriptor` with the image type of `image_type::array`, 
and provide the size of the array they wish to allocate. The value of 
`array_size` must be greater than `1`.

Image array memory allocated this way requires the user to free that memory 
after all operations using the memory are completed and no more operations 
operating on the memory will be scheduled. This is done using `free_image_mem`, 
passing `image_type::array`.

The RAII class `image_mem` may also be used to perform allocation and 
deallocation of arrayed image device memory. The constructor and destructor act 
as a wrapper for the functions `alloc_image_mem` and `free_image_mem` 
respectively.

[NOTE]
====
Currently there is no support for image arrays backed by USM.
====

=== Obtaining a handle to an image array

A handle to an image array is acquired in the same way as a `standard` image for 
both an `unsampled_image_handle` and `sampled_image_handle`. We create the 
handle for an image array through the appropriate `create_image` functions which 
take the `image_descriptor` and `bindless_image_sampler` for a 
`sampled_image_handle`, or just the `image_descriptor` for an 
`unsampled_image_handle`. 

As with allocation, the descriptor must be populated appropriately, i.e. 
`image_type::array`  and `array_size` is greater than `1`. 

=== Copying image array data [[copying_image_array_data]]

When copying to or from image arrays, the user should copy to/from the entire 
array of images in one call to `ext_oneapi_copy` by passing the image arrays'
`image_mem_handle`.

=== Reading an image array

Inside the kernel, it's possible to retrieve data from an image array via the 
following APIs which all take an image handle, the coordinates to retrieve from, 
as well as the array layer index to retrieve from.

```cpp
namespace sycl::ext::oneapi::experimental {

// Fetch an unsampled image array.
template <typename DataT, typename HintT = DataT, typename CoordT>
DataT fetch_image_array(const unsampled_image_handle &ImageHandle,
                        const CoordT &Coords, unsigned int arrayLayer);

// Fetch a sampled image array.
template <typename DataT, typename HintT = DataT, typename CoordT>
DataT fetch_image_array(const sampled_image_handle &ImageHandle,
                        const CoordT &Coords, unsigned int arrayLayer);

// Sample a sampled image array.
template <typename DataT, typename HintT = DataT, typename CoordT>
DataT sample_image_array(const sampled_image_handle &ImageHandle, 
                         const CoordT &Coords, unsigned int arrayLayer);
}
```

These functions follow the same template restrictions as with retrieving data 
from standard image types, as laid out in <<reading_writing_inside_kernel>>. In
addition, the provided `arrayLayer` must be a valid zero-indexed value within 
the bounds of the associated `image_descriptor::array_size`, otherwise behaviour
is undefined.

When sampling an image array, the sampling is done only within array layers and 
not across layers.

[NOTE]
====
Attempting to fetch or sample from an image array with any other defined 
functions, including those for standard and cubemapped images, will result in 
undefined behaviour.
====

=== Writing an image array

Inside the kernel, it's possible to write to an image array via 
`write_image_array`, passing the `unsampled_image_handle`, the coordinates, the 
array index, and the data to write. User-defined types are allowed to be written 
provided that type is trivially copyable.

```c++
// Write to an unsampled image array
template <typename DataT, typename CoordT>
DataT write_image_array(unsampled_image_handle ImageHandle,
                        const CoordT &Coords, unsigned int ArrayLayer
                        const DataT &Color);
```

Writing to an image array follows the same restrictions on what coordinate types 
may be used as laid out in <<reading_writing_inside_kernel>>.

[NOTE]
====
Attempting to write to an image array with `write_image` or any other defined 
write function will result in undefined behaviour.
====

== Cubemapped images

Another image type this extension supports is cubemapped images. Cubemap images 
are a specialisation of 2D image arrays that have exactly six layers 
representing the faces of a cube where the width and height of each layer (cube 
face) are equal. Cube mapping is a method of environment mapping, where the 
environment is projected onto the sides of the cube. Cubemaps have been applied 
in graphical systems such as skylight illumination, dynamic reflection, and 
skyboxes.

=== Querying cubemap support

We provide the following device aspects to retrieve support information on a 
SYCL implementation of just a couple of cubemap features.

The device aspect descriptors for these queries are:

[frame="none",options="header"]
|======================
|Device descriptor |Description
|`aspect::ext_oneapi_cubemap` | Indicates if the device supports allocating 
and accessing cubemap resources
|`aspect::ext_oneapi_cubemap_seamless_filtering` | Indicates if the device 
supports sampling cubemapped images across face bounderies
|======================


=== Allocation of cubemapped images

As with all other image types, cubemap memory is allocated through 
`alloc_image_mem` with the appropriately populated `image_descriptor`, where 
`width` and `height` are equal, and the type is set to `image_type::cubemap`. 
Since cubemaps are specialised image arrays, the `array_size` must be populated 
with the only valid value, 6. Overriding this with any other value for 
`array_size` could result in an exception or undefined behaviour. Cubemaps are 
not supported with USM backed memory.

Cubemap memory allocated this way requires the user to free that memory after 
all operations using the memory are completed and no more operations operating 
on the memory will be scheduled. This is done using `free_image_mem`, passing 
`image_type::cubemap`. 

The RAII class `image_mem` may also be used to perform allocation and 
deallocation of cubemapped device memory. The constructor and destructor act as 
a wrapper for the functions `alloc_image_mem` and `free_image_mem` respectively.

=== Obtaining a handle to a cubemap

A handle to a cubemap is acquired in the same way as a `standard` image for both 
an `unsampled_image_handle` and `sampled_image_handle`. We create the handle for 
a cubemap through the appropriate `create_image` functions which take the 
`image_descriptor` and `bindless_image_sampler` for a `sampled_image_handle`, or 
just the `image_descriptor` for an `unsampled_image_handle`. 

As with allocation, the descriptor must be populated appropriately, i.e. 
`image_type::cubemap`, `width` and `height` are equal, and `array_size` is equal 
to 6. To sample a cubemap as expected, the cubemap sampling attribute of the 
sampler, namely `seamless_filtering_mode`, must be defined.

=== Copying cubemap image data

In order to copy to or from cubemaps, the user should utilise the provided 
`ext_oneapi_copy` functions following the details laid out in 
<<copying_image_array_data>>. 

=== Reading, writing, and sampling a cubemap

Cubemaps are supported as both unsampled and sampled images, however, the 
meaning of their usage is quite different. 

An unsampled cubemap is treated as an image array with six layers, i.e. an 
integer index denoting a face and two integer coordinates addressing a texel 
within the layer corresponding to this face. Inside the kernel, this is done via 
`fetch_cubemap`, passing the `unsampled_image_handle`, the integer coordinates, 
`int2`, and an integer index denoting the face, `int`. Being an unsampled image, 
a cubemap can be written with `write_cubemap`, passing the 
`unsampled_image_handle`, the integer coordinates, `int2`, and an integer index 
denoting the face, `int`.

On the other hand, a sampled cubemap is addressed using three floating-point 
coordinates `x`, `y`, and `z` that are interpreted as a direction vector 
emanating from the centre of the cube and pointing to one face of the cube and a 
texel within the layer corresponding to that face. Inside the kernel, this is 
done via `sample_cubemap`, passing the `sampled_image_handle`, the 
floating-point coordinates `x`, `y`, and `z`, as a `float3`. The method of 
sampling depends on the sampler attributes passed upon creation of the cubemap.

```c++
// Unsampled cubemap read 
template <typename DataT, typename HintT = DataT>
DataT fetch_cubemap(const unsampled_image_handle &ImageHandle,
                    const int2 &Coords,
                    int Face);

// Sampled cubemap read
template <typename DataT, typename HintT = DataT>
DataT sample_cubemap(const sampled_image_handle &ImageHandle,
                     const float3 &Vec);

// Unsampled cubemap write
template <typename DataT>
void write_cubemap(unsampled_image_handle ImageHandle,
                   const int2 &Coords,
                   int Face, 
                   const DataT &Color);
```

[NOTE]
====
Attempting to read or write to a cubemap with any other defined read/write 
function will result in undefined behaviour.
====

== Interoperability

=== Querying interoperability support

We provide the following device queries to retrieve information on whether a 
SYCL implementation provides support for various interoperability features.

The device aspect descriptors for these queries are:

[frame="none",options="header"]
|======================
|Device descriptor |Description
|`aspect::ext_oneapi_interop_memory_import` | Indicates if the device supports 
importing external memory resources.
|`aspect::ext_oneapi_interop_memory_export` | Indicates if the device supports 
exporting internal memory resources.
|`aspect::ext_oneapi_interop_semaphore_import`` | Indicates if the device 
supports importing external semaphore resources.
|`aspect::ext_oneapi_interop_semaphore_export` | Indicates if the device 
supports exporting internal event resources.
|======================


[NOTE]
====
Not all SYCL backends may provide support for importing or exporting native 
memory or semaphore objects. CUDA for example only supports importation of 
external memory and semaphores, but provides no support for their exportation.
====

=== External Resource types

In order to facilitate the importing of a number of different external memory 
and external semaphore handle types, we propose the following resource 
structures.

[NOTE]
====
We only show three examples of external resource handle types here, but the 
`external_mem_descriptor` and `external_semaphore_descriptor` structs, as 
defined in <<importing_external_memory_objects>> and 
<<importing_external_semaphores>>, could be templated by any number of handle 
types, provided that the SYCL implementation provides support for them.
====

```cpp
namespace sycl::ext::oneapi::experimental {

// POSIX file descriptor handle type
struct resource_fd {
  int file_descriptor;
};

// Windows NT handle type
struct resource_win32_handle {
  void *handle;
};

// Windows NT name type
struct resource_win32_name {
  const void *name;
};

}
```

=== Importing external memory objects [[importing_external_memory_objects]]

In order to import a memory object, an external API must provide an appropriate 
handle to that memory. The exact structure and type of this handle can depend on 
the external API, and the operating system the application is running on.

External memory import is facilitated through the following proposed descriptor 
struct.

```cpp
namespace sycl::ext::oneapi::experimental {

// Types of external memory handles
enum class external_mem_handle_type {
  opaque_fd = 0,
  win32_nt_handle = 1,
  win32_nt_dx12_resource = 2,
};

// Descriptor templated on specific resource type
template <typename ResourceType>
struct external_mem_descriptor {
  ResourceType external_resource;
  external_mem_handle_type handle_type;
  size_t size_in_bytes;
};

}
```

The user should create an `external_mem_descriptor` templated on the appropriate 
handle type, `ResourceType`, for their purposes, e.g. `resource_fd` to describe 
a POSIX file descriptor resource on Linux systems, or a `resource_win32_handle` 
for Windows NT resource handles.

The user must populate the `external_mem_descriptor` with the appropriate 
`ResourceType` values, a `handle_type`, and the size of the external memory in 
bytes, before they can then import that memory into SYCL through 
`import_external_memory`. Note that some handle types can only be used in 
combination with certain resource types, for example the `opaque_fd` handle type
is only used on Linux systems and is only compatible with the `resource_fd` 
resource type.

```cpp
namespace sycl::ext::oneapi::experimental {

struct interop_mem_handle {
  using raw_handle_type = /* Implementation defined */;
  raw_handle_type raw_handle;
};

template <typename ResourceType>
interop_mem_handle import_external_memory(
    external_mem_descriptor<ResourceType> externalMemDescriptor,
    const sycl::device &syclDevice,
    const sycl::context &syclContext);

template <typename ResourceType>
interop_mem_handle import_external_memory(
    external_mem_descriptor<ResourceType> externalMemDescriptor,
    const sycl::queue &syclQueue);

image_mem_handle map_external_image_memory(
    interop_mem_handle interopMemHandle,
    const image_descriptor &imageDescriptor,
    const sycl::device &syclDevice,
    const sycl::context &syclContext);
image_mem_handle map_external_image_memory(
    interop_mem_handle interopMemHandle,
    const image_descriptor &imageDescriptor,
    const sycl::queue &syclQueue);
}
```

The resulting `interop_mem_handle` can then be mapped, where the resulting type 
is an `image_mem_handle`. This can be used to construct images in the same way 
as memory allocated through `alloc_image_mem`. The `ext_oneapi_copy` operations 
also work with imported memory mapped to `image_mem_handle` types.

When calling `create_image` with an `image_mem_handle` mapped from an external 
memory object, the user must ensure that the image descriptor they pass to 
`create_image` has members that match or map to those of the external API. 
A mismatch between any of the `width`, `height`, `depth`, `image_channel_type`,
or `num_channels` members will result in undefined behavior.

Additionally, the `image_type` describing the image must match to the image of 
the external API. The current supported importable image types are `standard` 
and `mipmap`. Attempting to import other image types will result in undefined 
behaviour.

Once a user has finished operating on imported memory, they must ensure that 
they destroy the imported memory handle through `release_external_memory`.

`release_external_memory` can only accept `interop_mem_handles` that were
created through `import_external_memory`.

```cpp
namespace sycl::ext::oneapi::experimental {

void release_external_memory(interop_mem_handle interopMem,
                             const sycl::device &syclDevice,
                             const sycl::context &syclContext);
void release_external_memory(interop_mem_handle interopMem,
                             const sycl::queue &syclQueue);
}
```

Destroying or freeing any imported memory through `image_mem_free` or 
`sycl::free` will result in undefined behavior.

=== Importing external semaphores [[importing_external_semaphores]]

In addition to proposing importation of external memory resources, we also 
propose importation of synchronization primitives. Just like the sharing of 
memory between APIs described above, any external APIs must provide a valid a 
handle to a valid semaphore resource they wish to share, and just as external 
memory resources handles can take different forms of structure and type 
depending on the API and operating system, so do external semaphore resource 
handles.

It is important to note, that the use of imported external semaphore objects
within SYCL has the restriction in that imported external semaphores can only
be used in conjuction with SYCL queues that have been constructed with the
`property::queue::in_order` property. The semaphore synchronization mechanism
is not supported for the default SYCL out-of-order queues. Use of the semaphore 
synchronization mechanism with SYCL queues which were not constructed with the 
`queue::in_order` property will result in undefined behaviour.

External semaphore import is facilitated through the following proposed 
descriptor struct.

```cpp
namespace sycl::ext::oneapi::experimental {

// Types of external semaphore handles
enum class external_semaphore_handle_type {
  opaque_fd = 0,
  win32_nt_handle = 1,
  win32_nt_dx12_fence = 2,
};

// Descriptor templated on specific resource type
template <typename ResourceType>
struct external_semaphore_descriptor {
  ResourceType external_resource;
  external_semaphore_handle_type handle_type;
};

}
```

The user should create an `external_semaphore_descriptor` templated on the 
appropriate handle type, `ResourceType`, for their purposes, e.g. `resource_fd` 
to describe a POSIX file descriptor resource on Linux systems, or a 
`resource_win32_handle` for Windows NT resource handles.

The user must populate the `external_semaphore_descriptor` with the appropriate 
`ResourceType` values, and `handle_type`, before they can then import that 
semaphore into SYCL through `import_external_semaphore`. Note that some handle 
types can only be used in combination with certain resource types, for example 
the `opaque_fd` handle type is only used on Linux systems and is only 
compatible with the `resource_fd` resource type.

```cpp
namespace sycl::ext::oneapi::experimental {

struct interop_semaphore_handle {
  using raw_handle_type = /* Implementation defined */;
  raw_handle_type raw_handle;
};

template <typename ResourceType>
interop_semaphore_handle import_external_semaphore(
    external_semaphore_descriptor<ResourceType>
        externalSemaphoreDescriptor,
    const sycl::device &syclDevice,
    const sycl::context &syclContext);

template <typename ResourceType>
interop_semaphore_handle import_external_semaphore(
    external_semaphore_descriptor<ResourceType>
        externalSemaphoreDescriptor,
    const sycl::queue &syclQueue);
}
```

The resulting `interop_semaphore_handle` can then be used in a SYCL command 
group, to either wait until the semaphore signalled, or signal the semaphore.

If the type of semaphore imported supports setting the state of discrete 
semaphore value (the semaphore type is `win32_nt_dx12_fence`), then the user 
can specify which value the semaphore operation should wait on, or signal.

We propose to extend the SYCL queue and handler classes with semaphore waiting 
and signalling operations.

```cpp
namespace sycl {

class handler {
public:
  void ext_oneapi_wait_external_semaphore(
      ext::oneapi::experimental::interop_semaphore_handle
          interop_semaphore_handle);

  void ext_oneapi_wait_external_semaphore(
      ext::oneapi::experimental::interop_semaphore_handle
          interop_semaphore_handle,
      uint64_t wait_value);

  void ext_oneapi_signal_external_semaphore(
      ext::oneapi::experimental::interop_semaphore_handle
          interop_semaphore_handle);

  void ext_oneapi_signal_external_semaphore(
      ext::oneapi::experimental::interop_semaphore_handle
          interop_semaphore_handle,
      uint64_t signal_value);
};

class queue {
public:
  event ext_oneapi_wait_external_semaphore(
      ext::oneapi::experimental::interop_semaphore_handle
          interop_semaphore_handle);
  event ext_oneapi_wait_external_semaphore(
      ext::oneapi::experimental::interop_semaphore_handle
          interop_semaphore_handle,
      event DepEvent);
  event ext_oneapi_wait_external_semaphore(
      ext::oneapi::experimental::interop_semaphore_handle
          interop_semaphore_handle,
      const std::vector<event> &DepEvents);

  event ext_oneapi_wait_external_semaphore(
      ext::oneapi::experimental::interop_semaphore_handle
          interop_semaphore_handle,
      uint64_t wait_value);
  event ext_oneapi_wait_external_semaphore(
      ext::oneapi::experimental::interop_semaphore_handle
          interop_semaphore_handle,
      uint64_t wait_value, 
      event DepEvent);
  event ext_oneapi_wait_external_semaphore(
      ext::oneapi::experimental::interop_semaphore_handle
          interop_semaphore_handle,
      uint64_t wait_value, 
      const std::vector<event> &DepEvents);

  event ext_oneapi_signal_external_semaphore(
      ext::oneapi::experimental::interop_semaphore_handle
          interop_semaphore_handle);
  event ext_oneapi_signal_external_semaphore(
      ext::oneapi::experimental::interop_semaphore_handle
          interop_semaphore_handle,
      event DepEvent);
  event ext_oneapi_signal_external_semaphore(
      ext::oneapi::experimental::interop_semaphore_handle
          interop_semaphore_handle,
      const std::vector<event> &DepEvents);

  event ext_oneapi_signal_external_semaphore(
      ext::oneapi::experimental::interop_semaphore_handle
          interop_semaphore_handle,
      uint64_t signal_value);
  event ext_oneapi_signal_external_semaphore(
      ext::oneapi::experimental::interop_semaphore_handle
          interop_semaphore_handle,
      uint64_t signal_value,
      event DepEvent);
  event ext_oneapi_signal_external_semaphore(
      ext::oneapi::experimental::interop_semaphore_handle
          interop_semaphore_handle,
      uint64_t signal_value,
      const std::vector<event> &DepEvents);
};
}
```

The behaviour of waiting on a semaphore will depend on the type of the 
semaphore which was imported.

If the semaphore does not support setting of a discrete state value (the 
semaphore type is not `win32_nt_dx12_fence`), then any operations submitted to 
the queue after a `ext_oneapi_wait_external_semaphore` call will not begin 
until the imported semaphore is in a signalled state. After this, the semaphore 
will be reset to a non-signalled state.

If the semaphore does support setting of a discrete state value (the semaphore 
type is `win32_nt_dx12_fence`), then any operations submitted to the queue 
after a `ext_oneapi_wait_external_semaphore` call will not begin until the 
imported semaphore is in a state greater than or equal to the `wait_value`. The 
state of this type of semaphore will not be altered by the call to 
`ext_oneapi_wait_external_semaphore`.

When `ext_oneapi_signal_external_semaphore` is called, the external semaphore 
will either be set to a signalled state, or the state of the semaphore will be 
set to `signal_value`, depending on the type of semaphore which was imported.
This singalling will be done after all commands submitted to the queue prior to 
the `ext_oneapi_signal_external_semaphore` call complete.

`ext_oneapi_wait_external_semaphore` and `ext_oneapi_signal_external_semaphore` 
are non-blocking, asynchronous operations.

The user must ensure to destroy all external semaphore objects once they are no 
longer required through `destroy_external_semaphore`.

```cpp
namespace sycl::ext::oneapi::experimental {

void destroy_external_semaphore(interop_semaphore_handle semaphoreHandle,
                                const sycl::device &syclDevice,
                                const sycl::context &syclContext);

void destroy_external_semaphore(interop_semaphore_handle semaphoreHandle,
                                const sycl::queue &syclQueue);

}
```

== Examples

=== 1D image read/write

```cpp
// Set up device, queue, and context
sycl::device device;
sycl::queue queue(device);
sycl::context context = queue.get_context();

// Initialize input data
constexpr size_t width = 512;
std::vector<float> dataIn(width);
std::vector<float> dataOut(width);
for (int i = 0; i < width; i++) {
  dataIn[i] = static_cast<float>(i);
}

// Image descriptor - can use the same for both images
sycl::ext::oneapi::experimental::image_descriptor desc(
    sycl::range{width}, 1,
    sycl::ext::oneapi::experimental::image_channel_type::fp32);

try {
  // Extension: returns the device pointer to the allocated memory
  sycl::ext::oneapi::experimental::image_mem imgMemoryIn(desc, queue);
  sycl::ext::oneapi::experimental::image_mem imgMemoryOut(desc, queue);

  // Extension: create the image and return the handle
  sycl::ext::oneapi::experimental::unsampled_image_handle imgIn =
      sycl::ext::oneapi::experimental::create_image(imgMemoryIn, desc, queue);
  sycl::ext::oneapi::experimental::unsampled_image_handle imgOut =
      sycl::ext::oneapi::experimental::create_image(imgMemoryOut, desc, queue);

  // Extension: copy over data to device
  q.ext_oneapi_copy(dataIn.data(), imgMemoryIn, desc);

  // Bindless images require manual synchronization
  // Wait for copy operation to finish
  q.wait_and_throw();

  q.submit([&](sycl::handler &cgh) {
    // No need to request access, handles captured by value

    cgh.parallel_for(width, [=](sycl::id<1> id) {
      // Extension: read image data from handle
      float pixel = sycl::ext::oneapi::experimental::fetch_image<float>(
          imgIn, int(id[0]));

      // Extension: write to image data using handle
      sycl::ext::oneapi::experimental::write_image(imgOut, int(id[0]), pixel);
    });
  });

  // Using image handles requires manual synchronization
  q.wait_and_throw();

  // Copy data written to imgOut to host
  q.ext_oneapi_copy(imgMemoryOut, dataOut.data(), desc);

  // Cleanup
  sycl::ext::oneapi::experimental::destroy_image_handle(imgIn, queue);
  sycl::ext::oneapi::experimental::destroy_image_handle(imgOut, queue);
} catch (sycl::exception e) {
  std::cerr << "SYCL exception caught: " << e.what();
  exit(-1);
}

// Validate that `dataIn` correctly transferred to `dataOut`
bool validated = (dataIn == dataOut);
```

=== Reading from a dynamically sized array of 2D images


```cpp
// Set up device, queue, and context
sycl::device device;
sycl::queue queue(device);
sycl::context context = queue.get_context();

// declare image data
size_t numImages = 5;
size_t width = 8;
size_t height = 8;
size_t numPixels = width * height;
std::vector<float> dataIn(numPixels);
std::vector<float> dataOut(numPixels);
std::vector<float> dataExpected(numPixels);
for (int i = 0; i < width; i++) {
  for (int j = 0; j < height; j++) {
    int index = j + (height * i);
    dataIn[index] = index;
    dataExpected[index] = index * numImages;
  }
}

// Image descriptor - can use the same for all images
sycl::ext::oneapi::experimental::image_descriptor desc(
    {width, height}, 1,
    sycl::ext::oneapi::experimental::image_channel_type::fp32);

try {

  // Allocate each image and save the handles
  std::vector<sycl::ext::oneapi::experimental::image_mem> imgAllocations;
  for (int i = 0; i < numImages; i++) {
    // Extension: move-construct device allocated memory
    imgAllocations.emplace_back(
        sycl::ext::oneapi::experimental::image_mem{desc, queue});
  }

  // Copy over data to device for each image
  for (int i = 0; i < numImages; i++) {
    // Extension: copy over data to device
    q.ext_oneapi_copy(dataIn.data(), imgAllocations[i], desc);
  }

  // Wait for copy operations to finish
  q.wait_and_throw();

  // Create the images and return the handles
  std::vector<sycl::ext::oneapi::experimental::unsampled_image_handle>
      imgHandles;
  for (int i = 0; i < numImages; i++) {
    // Extension: create the image and return the handle
    sycl::ext::oneapi::experimental::unsampled_image_handle imgHandle =
        sycl::ext::oneapi::experimental::create_image(imgAllocations[i],
                                                      desc, queue);
    imgHandles.push_back(imgHandle);
  }

  sycl::buffer outBuf{dataOut.data(), sycl::range{height, width}};
  sycl::buffer imgHandlesBuf{imgHandles.data(), sycl::range{numImages}};
  q.submit([&](sycl::handler &cgh) {
    sycl::accessor outAcc{outBuf, cgh, sycl::write_only};
    sycl::accessor imgHandleAcc{imgHandlesBuf, cgh, sycl::read_only};

    cgh.parallel_for(
        sycl::nd_range<2>{{width, height}, {width, height}},
        [=](sycl::nd_item<2> it) {
          size_t dim0 = it.get_local_id(0);
          size_t dim1 = it.get_local_id(1);

          // Sum each image by reading via its handle
          float sum = 0;
          for (int i = 0; i < numImages; i++) {
            // Extension: read image data from handle
            sum += (sycl::ext::oneapi::experimental::fetch_image<float>(
                imgHandleAcc[i], sycl::vec<int, 2>(dim0, dim1)));
          }
          outAcc[sycl::id{dim1, dim0}] = sum;
        });
  });

  // Using image handles requires manual synchronization
  q.wait_and_throw();

  // Cleanup
  for (int i = 0; i < numImages; i++) {
    sycl::ext::oneapi::experimental::destroy_image_handle(imgHandles[i], queue);
  }
} catch (sycl::exception e) {
  std::cerr << "SYCL exception caught: " << e.what();
  exit(-1);
}

// Validate that `dataOut` is correct
bool validated = (dataOut == dataExpected);
```

=== Reading a 1D mipmap with anisotropic filtering and levels
```cpp
// Set up device, queue, and context
sycl::device device;
sycl::queue queue(device);
sycl::context context = q.get_context();

// declare image data
constexpr size_t width = 16;
unsigned int num_levels = 2;
std::vector<float> dataIn1(width);
std::vector<float> dataIn2(width / 2);
std::vector<float> dataOut(width);
std::vector<float> dataExpected(width);
int j = 0;
for (int i = 0; i < width; i++) {
  dataExpected[i] = static_cast<float>(i + (j + 10));
  if (i % 2)
    j++;
  dataIn1[i] = static_cast<float>(i);
  if (i < (N / 2))
    dataIn2[i] = static_cast<float>(i + 10);
}

try {

  // Image descriptor -- number of levels
  sycl::ext::oneapi::experimental::image_descriptor desc(
      {width}, 1,
      sycl::ext::oneapi::experimental::image_channel_type::fp32,
      sycl::ext::oneapi::experimental::image_type::mipmap, num_levels);

  // Allocate the mipmap
  sycl::ext::oneapi::experimental::image_mem mip_mem(desc, queue);

  // Retrieve level 0
  sycl::ext::oneapi::experimental::image_mem_handle img_mem1 = 
      mip_mem.get_mip_level_mem_handle(0)

  // Copy over data to level 0
  q.ext_oneapi_copy(dataIn1.data(), img_mem1, desc);

  // Copy over data to level 1
  q.ext_oneapi_copy(dataIn2.data(), mip_mem.get_mip_level_mem_handle(1), 
                    desc.get_mip_level_desc(1));
  q.wait_and_throw();

  // Extended sampler object to take in mipmap attributes
  sycl::ext::oneapi::experimental::bindless_image_sampler samp(
      addressing_mode::mirrored_repeat,
      coordinate_normalization_mode::normalized, filtering_mode::nearest,
      mipmap_filtering_mode::nearest, 0.0f, (float)num_levels, 8.0f);

  // Create a sampled image handle to represent the mipmap
  sycl::ext::oneapi::experimental::sampled_image_handle mipHandle =
      sycl::ext::oneapi::experimental::create_image(mip_mem, samp, desc, queue);
  q.wait_and_throw();

  sycl::buffer<float, 1> buf((float *)dataOut.data(), width);
  q.submit([&](handler &cgh) {
    auto outAcc = buf.get_access<access_mode::write>(cgh, width);

    cgh.parallel_for<image_addition>(width, [=](id<1> id) {
      float sum = 0;
      float x = (static_cast<float>(id[0]) + 0.5f) / static_cast<float>(width);
      // Read mipmap level 0 with anisotropic filtering
      // and level 1 with level filtering
      float px1 = sycl::ext::oneapi::experimental::sample_mipmap<float>(
          mipHandle, x, 0.0f, 0.0f);
      float px2 = sycl::ext::oneapi::experimental::sample_mipmap<float>(
          mipHandle, x, 1.0f);

      sum = px1 + px2;
      outAcc[id] = sum;
    });
  });

  q.wait_and_throw();

  // Cleanup
  sycl::ext::oneapi::experimental::destroy_image_handle(mipHandle, queue);

} catch (sycl::exception e) {
  std::cerr << "SYCL exception caught! : " << e.what() << "\n";
  exit(-1);
} catch (...) {
  std::cerr << "Unknown exception caught!\n";
  exit(-1);
}

// Validate that `dataOut` is correct
bool validated = (dataOut == dataExpected);
```

=== 1D image array read/write
```cpp
using VecType = sycl::vec<float, 4>;

sycl::device dev;
sycl::queue q(dev);
auto ctxt = q.get_context();

// declare image data
constexpr size_t width = 5;
constexpr size_t array_size = 2;
constexpr size_t N = width;
std::vector<VecType> out(N * array_size);
std::vector<float> expected(N * array_size);
std::vector<float> outBuf(N);
std::vector<VecType> dataIn1(N * array_size);
std::vector<VecType> dataIn2(N * array_size);

for (int i = 0; i < N * array_size; i++) {
  // Populate input data (to-be image arrays)
  dataIn1[i] = VecType(i);
  dataIn2[i] = VecType(2*i);
}

// Populate expected output
for (int i = 0; i < width; i++) {
  for (int l = 0; l < array_size; l++) {
    expected[l * N + i] = dataIn1[l * N + i][0] + dataIn2[l * N + i][0];
  }
}

try {
  // Extension: image descriptor -- number of layers
  sycl::ext::oneapi::experimental::image_descriptor desc(
      {width}, 4, sycl::image_channel_type::fp32,
      sycl::ext::oneapi::experimental::image_type::array, 1, array_size);

  // Extension: allocate image array memory on device
  sycl::ext::oneapi::experimental::image_mem arrayMem1(desc, dev, ctxt);
  sycl::ext::oneapi::experimental::image_mem arrayMem2(desc, dev, ctxt);
  sycl::ext::oneapi::experimental::image_mem outMem(desc, dev, ctxt);

  // Extension: copy over data to device
  q.ext_oneapi_copy(dataIn1.data(), arrayMem1.get_handle(), desc);
  q.ext_oneapi_copy(dataIn2.data(), arrayMem2.get_handle(), desc);
  q.wait_and_throw();

  // Extension: create a unsampled image handles to represent the image arrays
  sycl::ext::oneapi::experimental::unsampled_image_handle arrayHandle1 =
      sycl::ext::oneapi::experimental::create_image(arrayMem1, desc, dev,
                                                    ctxt);
  sycl::ext::oneapi::experimental::unsampled_image_handle arrayHandle2 =
      sycl::ext::oneapi::experimental::create_image(arrayMem2, desc, dev,
                                                    ctxt);
  sycl::ext::oneapi::experimental::unsampled_image_handle outHandle =
      sycl::ext::oneapi::experimental::create_image(outMem, desc, dev,
                                                    ctxt);

  q.submit([&](sycl::handler &cgh) {

    cgh.parallel_for<kernel>(N, [=](sycl::id<1> id) {
      float sum1 = 0;
      float sum2 = 0;
      
      // Extension: read image layers 0 and 1
      VecType px1 = sycl::ext::oneapi::experimental::fetch_image_array<VecType>(
          arrayHandle1, int(id[0]), 0);
      VecType px2 = sycl::ext::oneapi::experimental::fetch_image_array<VecType>(
          arrayHandle1, int(id[0]), 1);

      // Extension: read image layers 0 and 1
      VecType px3 = sycl::ext::oneapi::experimental::fetch_image_array<VecType>(
          arrayHandle2, int(id[0]), 0);
      VecType px4 = sycl::ext::oneapi::experimental::fetch_image_array<VecType>(
          arrayHandle2, int(id[0]), 1);

      sum1 = px1[0] + px3[0];
      sum2 = px2[0] + px4[0];

      // Extension: write to image layers with handle
      sycl::ext::oneapi::experimental::write_image_array<VecType>(
          outHandle, int(id[0]), 0, VecType(sum1));
      sycl::ext::oneapi::experimental::write_image_array<VecType>(
          outHandle, int(id[0]), 1, VecType(sum2));
    });
  });

  q.wait_and_throw();

  // Extension: copy data from device to host
  q.ext_oneapi_copy(outMem.get_handle(), out.data(), desc);
  q.wait_and_throw();

  // Extension: cleanup
  sycl::ext::oneapi::experimental::destroy_image_handle(arrayHandle1, dev, ctxt);
  sycl::ext::oneapi::experimental::destroy_image_handle(arrayHandle2, dev, ctxt);
  sycl::ext::oneapi::experimental::destroy_image_handle(outHandle, dev, ctxt);

} catch (sycl::exception e) {
  std::cerr << "SYCL exception caught! : " << e.what() << "\n";
  std::cout << "Test failed!" << std::endl;
  exit(1);
} catch (...) {
  std::cerr << "Unknown exception caught!\n";
  std::cout << "Test failed!" << std::endl;
  exit(2);
}

// collect and validate output
bool validated = true;
for (int i = 0; i < N * array_size; i++) {
  bool mismatch = false;
  if (out[i][0] != expected[i]) {
    mismatch = true;
    validated = false;
  }
}
if (validated) {
  return 0;
}

return 1;
```

=== Sampling a cubemap

```c++
#include <iostream>
#include <sycl/sycl.hpp>

int main() {

  namespace syclexp = sycl::ext::oneapi::experimental;

  sycl::device dev;
  sycl::queue q(dev);
  auto ctxt = q.get_context();

  // declare image data
  // width and height must be equal
  size_t width = 8;
  size_t height = 8;
  size_t N = width * height;
  std::vector<float> out(N);
  std::vector<float> expected(N);
  std::vector<sycl::float4> dataIn1(N * 6);
  for (int i = 0; i < width; i++) {
    for (int j = 0; j < height; j++) {
      for (int k = 0; k < 6; k++) {
        dataIn1[i + width * (j + height * k)] = {i + width * (j + height * k),
                                                 0, 0, 0};
      }
    }
  }

  int j = 0;
  for (int i = N - 1; i >= 0; i--) {
    expected[j] = (float)i;
    j++;
  }

  // Extension: image descriptor - Cubemap
  syclexp::image_descriptor desc(
      {width, height}, 4,
      sycl::image_channel_type::fp32, syclexp::image_type::cubemap, 1, 6);

  syclexp::bindless_image_sampler samp(
      sycl::addressing_mode::clamp_to_edge,
      sycl::coordinate_normalization_mode::normalized,
      sycl::filtering_mode::nearest, syclexp::cubemap_filtering_mode::seamless);

  try {
    // Extension: allocate memory on device and create the handle
    syclexp::image_mem imgMem(desc, dev, ctxt);

    // Extension: create the image and return the handle
    syclexp::sampled_image_handle imgHandle =
        syclexp::create_image(imgMem, samp, desc, dev, ctxt);

    // Extension: copy over data to device (handler variant)
    q.submit([&](sycl::handler &cgh) {
      cgh.ext_oneapi_copy(dataIn1.data(), imgMem.get_handle(), desc);
    });
    q.wait_and_throw();

    sycl::buffer<float, 2> buf((float *)out.data(),
                               sycl::range<2>{height, width});
    q.submit([&](sycl::handler &cgh) {
      auto outAcc = buf.get_access<sycl::access_mode::write>(
          cgh, sycl::range<2>{height, width});

      // Emanating vector scans one face
      cgh.parallel_for<kernel>(
          sycl::nd_range<2>{{width, height}, {width, height}},
          [=](sycl::nd_item<2> it) {
            size_t dim0 = it.get_local_id(0);
            size_t dim1 = it.get_local_id(1);

            // Direction Vector
            // x -- largest magnitude
            // y -- shifted between [-0.99, 0.99] + offset
            // z -- shifted between [-0.99, 0.99] + offset
            //
            // [-0.99, 0.99] -- maintains x as largest magnitude
            //
            // 4 elems == [-1, -0.5, 0, 0.5] -- need offset to bring uniformity
            // +0.25 = [-0.75, -0.25, 0.25, 0.75]
            float fdim0 = 1.f;
            float fdim1 = (((float(dim0) / (float)width) * 1.98) - 0.99) +
                          (1.f / (float)width);
            float fdim2 = (((float(dim1) / (float)height) * 1.98) - 0.99) +
                          (1.f / (float)height);

            // Extension: read texture cubemap data from handle
            sycl::float4 px = syclexp::sample_cubemap<sycl::float4>(
                imgHandle, sycl::float3(fdim0, fdim1, fdim2));

            outAcc[sycl::id<2>{dim0, dim1}] = px[0];
          });
    });
    q.wait_and_throw();

    // Extension: cleanup
    syclexp::destroy_image_handle(imgHandle, dev, ctxt);
  } catch (sycl::exception e) {
    std::cerr << "SYCL exception caught! : " << e.what() << "\n";
    return 1;
  } catch (...) {
    std::cerr << "Unknown exception caught!\n";
    return 2;
  }

  // collect and validate output
  bool validated = true;
  for (int i = 0; i < N; i++) {
    bool mismatch = false;
    if (out[i] != expected[i]) {
      mismatch = true;
      validated = false;
    }
    if (mismatch) {
      std::cout << "Result mismatch! Expected: " << expected[i]
                << ", Actual: " << out[i] << std::endl;
    }
  }
  if (validated) {
    std::cout << "Test passed!" << std::endl;
    return 0;
  }

  std::cout << "Test failed!" << std::endl;
  return 3;
}
```

=== Using imported memory and semaphore objects

```c++
// Set up device, queue, and context
sycl::device device;
sycl::queue queue(device);
sycl::context context = queue.get_context();

size_t width = /* passed from external API */;
size_t height = /* passed from external API */;

unsigned int num_channels = 1;
    /* mapped from external API */
    /* we assume there is one channel */;

sycl::ext::oneapi::experimental::image_channel_type channel_type = 
    /* mapped from external API */
    /* we assume sycl::image_channel_type::unsigned_int32 */;

// Image descriptor - mapped to external API image layout
sycl::ext::oneapi::experimental::image_descriptor desc(
    {width, height}, num_channels, channel_type);

size_t img_size_in_bytes = width * height * sizeof(uint32_t);

int external_input_image_file_descriptor = /* passed from external API */
int external_output_image_file_descriptor = /* passed from external API */

// Extension: populate external memory descriptors
sycl::ext::oneapi::experimental::external_mem_descriptor<
    sycl::ext::oneapi::experimental::resource_fd>
    input_ext_mem_desc{
      external_input_image_file_descriptor,
      sycl::ext::oneapi::experimental::external_mem_handle_type::opaque_fd,
      img_size_in_bytes};

sycl::ext::oneapi::experimental::external_mem_descriptor<
    sycl::ext::oneapi::experimental::resource_fd>
    output_ext_mem_desc{
      external_output_image_file_descriptor,
      sycl::ext::oneapi::experimental::external_mem_handle_type::opaque_fd,
      img_size_in_bytes};

// An external API semaphore will signal this semaphore before our SYCL commands
// can begin execution
int wait_semaphore_file_descriptor = /* passed from external API */;

// An external API will wait on this semaphore to be signalled by us before it 
// can execute some commands
int done_semaphore_file_descriptor = /* passed from external API */;

// Extension: populate external semaphore descriptor.
//            We assume POSIX file descriptor resource types
sycl::ext::oneapi::experimental::external_semaphore_descriptor<
    sycl::ext::oneapi::experimental::resource_fd>
    wait_external_semaphore_desc{wait_semaphore_file_descriptor,
    sycl::ext::oneapi::experimental::external_semaphore_handle_type::opaque_fd};

sycl::ext::oneapi::experimental::external_semaphore_descriptor<
    sycl::ext::oneapi::experimental::resource_fd>
    done_external_semaphore_desc{done_semaphore_file_descriptor,
    sycl::ext::oneapi::experimental::external_semaphore_handle_type::opaque_fd};

try {
  // Extension: import external semaphores
  sycl::ext::oneapi::experimental::interop_semaphore_handle
      wait_interop_semaphore_handle =
          sycl::ext::oneapi::experimental::import_external_semaphore(
              wait_external_semaphore_desc, queue);

  sycl::ext::oneapi::experimental::interop_semaphore_handle
      done_interop_semaphore_handle =
          sycl::ext::oneapi::experimental::import_external_semaphore(
              done_external_semaphore_desc, queue);

  // Extension: import external memory from descriptors
  sycl::ext::oneapi::experimental::interop_mem_handle
      input_interop_mem_handle =
          sycl::ext::oneapi::experimental::import_external_memory(
              input_ext_mem_desc, queue);

  sycl::ext::oneapi::experimental::interop_mem_handle
      output_interop_mem_handle =
          sycl::ext::oneapi::experimental::import_external_memory(
              output_ext_mem_desc, queue);

  // Extension: map imported external memory to image memory
  sycl::ext::oneapi::experimental::image_mem_handle input_mapped_mem_handle =
      sycl::ext::oneapi::experimental::map_external_image_memory(
          input_interop_mem_handle, desc, queue);
  sycl::ext::oneapi::experimental::image_mem_handle output_mapped_mem_handle =
      sycl::ext::oneapi::experimental::map_external_image_memory(
          output_interop_mem_handle, desc, queue);

  // Extension: create images from mapped memory and return the handles
  sycl::ext::oneapi::experimental::unsampled_image_handle img_input =
      sycl::ext::oneapi::experimental::create_image(
          input_mapped_mem_handle, desc, queue);
  sycl::ext::oneapi::experimental::unsampled_image_handle img_output =
      sycl::ext::oneapi::experimental::create_image(
          output_mapped_mem_handle, desc, queue);

  // Extension: wait for imported semaphore
  q.ext_oneapi_wait_external_semaphore(wait_interop_semaphore_handle)

  // Submit our kernel that depends on imported "wait_semaphore_file_descriptor"
  q.submit([&](sycl::handler &cgh) {
    cgh.parallel_for<>(
        sycl::nd_range<2>{{width, height}, {32, 32}},
        [=](sycl::nd_item<2> it) {
          size_t dim0 = it.get_global_id(0);
          size_t dim1 = it.get_global_id(1);

          // Extension: read image data from handle to imported image
          uint32_t pixel =
              sycl::ext::oneapi::experimental::fetch_image<uint32_t>(
                  img_input, sycl::vec<int, 2>(dim0, dim1));

          // Modify the data before writing back
          pixel *= 10;

          // Extension: write image data using handle to imported image
          sycl::ext::oneapi::experimental::write_image(
              img_output, sycl::vec<int, 2>(dim0, dim1), pixel);
        });
  });

  // Extension: signal imported semaphore
  q.ext_oneapi_signal_external_semaphore(done_interop_semaphore_handle)

  // The external API can now use the semaphore it exported to 
  // "done_semaphore_file_descriptor" to schedule its own command submissions

  q.wait_and_throw();  

  // Extension: destroy all external resources
  sycl::ext::oneapi::experimental::release_external_memory(
      input_interop_mem_handle, queue);
  sycl::ext::oneapi::experimental::release_external_memory(
      output_interop_mem_handle, queue);
  sycl::ext::oneapi::experimental::destroy_external_semaphore(
      wait_interop_semaphore_handle, queue);
  sycl::ext::oneapi::experimental::destroy_external_semaphore(
      done_interop_semaphore_handle, queue);
  sycl::ext::oneapi::experimental::destroy_image_handle(img_input, queue);
  sycl::ext::oneapi::experimental::destroy_image_handle(img_output, queue);
} catch (sycl::exception e) {
  std::cerr << "SYCL exception caught! : " << e.what() << "\n";
  exit(-1);
} catch (...) {
  std::cerr << "Unknown exception caught!\n";
  exit(-1);
}
```

== Implementation notes

The current DPC++ prototype only implements the proposal for the CUDA backend,
however we are actively exploring Level Zero with SPIR-V.
We are looking at other backend as well in order to ensure the extension can 
work across different backends.

== Issues

=== No dependency tracking

Because this extension allows images to work in a USM-like model,
there are similar limitations to using USM for non-images,
mainly the lack of dependency tracking and the need for users to manually 
synchronize operations.

=== Limitations when using USM as image memory

There are dimension specific limitations:

* 1D - Linear interpolation not possible in the CUDA backend.
       A workaround is to allocate 2D pitched memory with a height of 1.
* 2D - There are some alignment restrictions. See the "Pitch alignment 
       restrictions and queries" section, or use `pitched_alloc_device` to 
       allocate 2D USM image memory.
* 3D - No support at the moment. Possible support in non CUDA backends in the 
       future.

=== Not supported yet

These features still need to be handled:

* Level Zero and SPIR-V support

== Revision History

[frame="none",options="header"]
|======================
|Rev |Date |Changes
|1 |2023-02-03 | Initial draft
|2 |2023-02-23 | - Added `image_mem_handle` for image memory allocated with 
                   `allocate_image`

                 - Added ability to create images from USM

                 - Added new way to copy images, removed requirement for copy 
                   direction

                 - Added image memory information getters to reflect 
                   `cuArray3DGetDescriptor` functionality
|3 |2023-03-30 | - Some text clarifications.

                 - Unsampled images can no longer be created from USM.
                 
                 - Added SYCL 1.2.1 `image_channel_order` and 
                   `image_channel_type` structs.

                 - Added `image_type` to enable construction of layered, 
                   mipmap, and cubemap images in the future.

                 - Added device information descriptors for querying pitched 
                   allocation size and alignment requirement.

                 - Added `ext_oneapi_copy` methods for the `sycl::handler`.

                 - `ext_oneapi_copy` functions now take the `Src` as the first 
                   parameter.

                 - Created `image_mem` as a RAII style class.
                
                 - Renamed `allocate_image` to `alloc_image_mem`
                 
                 - `pitched_alloc_device` can now take an `image_descriptor`.

                 - Added interoperability features

                 - Added support to query bindless image and interoperability 
                   capabilities

                 - Added mipmap support
|4 |2023-06-23 | - Added `sycl::device` parameter to multiple functions to 
                   clarify that images must be created and used on the same 
                   device.

                 - Changed naming and order of some parameters to be consistent
                   throughout the proposal and with core SYCL.

                 - Added variants of functions that take a `sycl::queue` 
                   instead of both `sycl::device` and `sycl::context`.

                 - Removed standalone wait and signal semaphore functions. These
                   should always go through the queue or handler methods.

                 - Removed `get_image_handle` and `get_sampler_handle` functions
                   from sampled and unsampled image handle structs. The structs 
                   have public handle members that can be retrieved without 
                   getters.

                 - Made all enum types and values unspecified

                 - Moved support queries to device aspects, improved naming of 
                   queries for better consistency, and moved device info queries 
                   to the experimental namespace.

                 - Added `get_mip_level_desc` member function to 
                   `image_descriptor`

                 - Fixed `get_mip_level_mem_handle` prototype in `image_mem`, 
                   and added a standalone function.

                 - Removed `ext_oneapi_copy` variants that take `image_mem`, 
                   the user should retrieve the raw handle and pass that 
                   themselves.

                 - Removed `ext_oneapi_copy` variants that take a mip level, 
                   the user should retrieve individual mip level image handles
                   themselves and pass that.

                 - Added `ext_oneapi_copy` variants that take offsets and the 
                   extent, to enable sub-region copy.

                 - Created a list of failure scenarios for `ext_oneapi_copy`, 
                   changed the failure error code to `errc::invalid`, and 
                   specified that the implementation should relay the reason 
                   for the failure back to the user.

                 - Added a `bindless_image_sampler` struct.

                 - Specified that `image_mem` must follow Common Reference 
                   Semantics.

                 - Updated code samples.
|4.1|2023-07-21| - Made bindless image sampler member names snake-case
|4.2|2023-08-18| - `write_image` now allows passing of user-defined types
|4.3|2023-09-08| - Clarify how normalized image formats are read
                 - Remove support for packed normalized image formats 
                   (`unorm_short_555`, `unorm_short_565`, `unorm_int_101010`)
|4.4|2023-09-12| - Added overload with `sycl::queue` to standalone functions
|4.5|2023-09-14| - Update wording for allocating images + fix typo
|4.6|2023-09-19| - Clarify restrictions on reading/writing coordinate types
|4.7|2023-10-16| - Introduce `read_mipmap` for mipmap access and clarify reading 
                   restrictions on image types
|4.8|2023-10-25| - Change the name of `map_external_memory_array` to 
                   `map_external_image_memory` to avoid CUDA terminology
|4.9|2023-11-13| - Add that the bindless sampler is default constructible 
                   and follows by-value semantics
|4.10|2023-11-15| - Added constructors for `sampled_image_handle` and 
                    `unsampled_image_handle` structs.
                  - Removed `raw_sampler_handle` member from 
                    `sampled_image_handle` struct. Awaiting LevelZero 
                    and SPIR-V extensions to mature before before deciding 
                    whether a `raw_sampler_handle` member is necessary.
                  - Renamed `image_handle` members in `sampled_image_handle` and
                    `unsampled_image_handle` structs to `raw_handle`.
|5.0|2023-11-21| - Added section "Recognized standard types", to simplify 
                   wording around what types are allowed to be read or written.
                 - Allow `read_image` and `read_mipmap` to return a 
                   user-defined type.
|5.1|2024-01-17| - Added overload for `ext_oneapi_copy` enabling device to device
                   copies using `image_mem_handle`.
|5.1|2023-12-06| - Added unique addressing modes per dimension to the 
                   `bindless_image_sampler`
|5.2|2024-02-14| - Image read and write functions now accept 3-component 
                   coordinates for 3D reads, instead of 4-component coordinates.
|5.3|2024-02-16| - Replace `read_image` and `read_mipmap` APIs in favor of more 
                   descriptive naming, with `fetch_image`, `sample_image`, and
                   `sample_mipmap`.
|5.4|2024-02-23| - Added support for unsampled image arrays.
                 - Creation of unsampled image arrays.
                 - Fetching/writing of unsampled image arrays.
                 - `image_type::array` added to enum.
                 - `array_size` member added to `image_descriptor`.
                 - `image_descriptor::verify()` member function added.
|5.5|2024-02-27| - Update interop with mipmap interop and slight redesign
                 - `interop` removed from `image_type`
|5.6|2024-03-04| - Added cubemap support.
                 - Allocation of cubemaps.
                 - Creation of cubemaps.
                 - Fetching/writing of unsampled cubemaps and sampling cubemaps.
                 - `image_type::cubemap` added to enum.
                 - Cubemap example.
                 - Updated `image_array_write` with non-const handle parameter.
                 - Removed `&` reference qualifier from `write_xxx` handle
                   parameter. 
|5.7|2024-04-09| - Allow fetching of sampled image data through the 
                   `fetch_image` API.
|5.8|2024-05-09| - Add missing cubemap `HintT` template parameter to 
                   `fetch_cubemap` and `sample_cubemap`.
|5.9|2024-05-14| - Default constructor for `image_descriptor`.
|5.10|2024-05-20| - Replaced `channel_order` field in `image_descriptor` with
                   `num_channels`.
                  - Renamed `image_mem` functions `get_image_channel_type()`
                    to `get_channel_type()` and `get_image_num_channels()` to
                    `get_num_channels()`.
                  - Removed `get_channel_order()` function from `image_mem`.
                    This function is redundant since images don't have a notion
                    of channel order, only the channel size. Use
                    `get_num_channels()` instead.
<<<<<<< HEAD
|5.11|2024-06-11| - Added const-qualifiers to `Src` param in `ext_oneapi_copy`
                    funcs.
=======
|5.11|2024-05-27| - Added `external_mem_handle_type` and 
                    `external_semaphore_handle_type` enums. These will allow 
                    multiple handle types to be consumed by the same interop API.
                  - Added `handle_type` field to the `external_mem_descriptor`
                    and `external_semaphore_descriptor` structs. This allows
                    multiple handle types to be consumed by the API, such as 
                    file descriptors, Windows NT handles, and other handles in 
                    the future.
                  - Added semaphore operations which can accept values. These
                    are only supported for certain semaphore types 
                    (e.g. `win32_nt_dx12_fence`).
|5.12|2024-06-19| - Add support for sampled image arrays.
                  - Sample image arrays with `sample_image_array` API.
                  - Fetch sampled image arrays with `fetch_image_array` API.
>>>>>>> 9d635a34
|======================<|MERGE_RESOLUTION|>--- conflicted
+++ resolved
@@ -2792,10 +2792,6 @@
                     This function is redundant since images don't have a notion
                     of channel order, only the channel size. Use
                     `get_num_channels()` instead.
-<<<<<<< HEAD
-|5.11|2024-06-11| - Added const-qualifiers to `Src` param in `ext_oneapi_copy`
-                    funcs.
-=======
 |5.11|2024-05-27| - Added `external_mem_handle_type` and 
                     `external_semaphore_handle_type` enums. These will allow 
                     multiple handle types to be consumed by the same interop API.
@@ -2810,5 +2806,6 @@
 |5.12|2024-06-19| - Add support for sampled image arrays.
                   - Sample image arrays with `sample_image_array` API.
                   - Fetch sampled image arrays with `fetch_image_array` API.
->>>>>>> 9d635a34
+|5.13|2024-07-10| - Added const-qualifiers to `Src` param in `ext_oneapi_copy`
+                    funcs.
 |======================