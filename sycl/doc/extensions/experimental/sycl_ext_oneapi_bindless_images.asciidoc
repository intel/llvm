--- conflicted
+++ resolved
@@ -2321,14 +2321,11 @@
 |6 |2024-08-05 | - Collated all changes since revision 5.
                  - Bumped SYCL_EXT_ONEAPI_BINDLESS_IMAGES to number 6.
 |6.1|2024-09-09| - Update for image-array sub-region copy support.
-<<<<<<< HEAD
-|6.2|2024-09-13| - Allow 3-channel image formats on some backends.
-=======
 |6.2|2024-09-26| - Added addressing mode `ext_oneapi_clamp_to_border` value,
                    equivalent to `clamp`, to match with external APIs.
 |6.3|2024-10-02| - Add support for `image_mem_handle` to `image_mem_handle`
                    sub-region copies.
 |6.4|2024-10-15| - Fix bindless spec examples and include examples in bindless
                    spec using asciidoc include.
-|======================
->>>>>>> 475ca2d0
+|6.5|2024-10-22| - Allow 3-channel image formats on some backends.
+|======================