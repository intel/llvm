# sycl_ext_oneapi_bindless_images

:source-highlighter: coderay
:coderay-linenums-mode: table
:dpcpp: pass:[DPC++]

// This section needs to be after the document title.
:doctype: book
:toc2:
:toc: left
:encoding: utf-8
:lang: en

:blank: pass:[ +]
// Set the default source code type in this document to C++,
// for syntax highlighting purposes.  This is needed because
// docbook uses c++ and html5 uses cpp.
:language: {basebackend@docbook:c++:cpp}


== Notice

[%hardbreaks]
Copyright (C) Codeplay. All rights reserved.

Khronos(R) is a registered trademark and SYCL(TM) and SPIR(TM) are trademarks
of The Khronos Group Inc.  OpenCL(TM) is a trademark of Apple Inc. used by
permission by Khronos.


== Dependencies

This extension is written against the SYCL 2020 revision 6 specification.  All
references below to the "core SYCL specification" or to section numbers in the
SYCL specification refer to that revision.

== Status

This is an experimental extension specification, intended to provide early
access to features and gather community feedback.  Interfaces defined in this
specification are implemented in {dpcpp}, but they are not finalized and may
change incompatibly in future versions of {dpcpp} without prior notice.
*Shipping software products should not rely on APIs defined in this
specification.*


== Backend support status

This extension is currently implemented in {dpcpp} only for GPU devices and
only when using the CUDA backend.  Attempting to use this extension in
kernels that run on other devices or backends will not work. 
Be aware that the compiler may not be able to issue a diagnostic to
warn you if this happens.

== Overview

Images in SYCL 1.2.1 were designed to work with OpenCL. SYCL 2020 tried to make 
them more versatile by splitting the image type into sampled and unsampled 
images. This enabled SYCL 2020 images to work better with other backends.
However, SYCL 2020 images still didn't quite meet user expectations.
There was feedback about various use cases where the current model falls short
(see examples at the end of this document for some of the use cases).

One of the key issues is requesting access to arbitrary images through handles, 
and not accessors. Accessing images through handles instead of accessors grants 
much more flexibility to the user, at the expense of automatic data dependency 
tracking. Bypassing accessors allows users to implement programs where the 
number of images is not known at compile-time, such as a texture atlas where one 
image holds references to other images. This kind of feature is impossible to 
implement with the accessor model outlined in the core specification.

These shortcomings are why we propose a new extension for SYCL 2020 images.
Per our proposal, users would be able to separate memory allocation for the 
image from the actual image creation. Images will be represented by opaque 
handle types that can be passed directly into a kernel without requesting 
access. In many ways, this model more closely resembles the USM model when 
accessing data on the device, but it's specialized for dealing with images.

The proposed model does not replace SYCL 2020 images,
it is instead meant as building blocks for implementing SYCL 2020 images on 
top of it.

In addition to bindless images, this document also proposes an interoperability 
extension providing functionality to allow users to import external memory and 
semaphore objects from other APIs, such as Vulkan or DirectX. 

Importing memory allows it to be shared between APIs without the need to 
duplicate allocations and perform multiple copies between host and device to 
ensure that said memory is kept uniform across those APIs at all times.

Importing semaphores will also allow SYCL to schedule command groups and queue 
operations that depend on completion of GPU commands submitted by external APIs.

[NOTE]
====
The interoperability outlined in this document concerns only the importing of 
external API objects into the SYCL runtime. We do not expose exportation of SYCL 
objects to external APIs. Interoperability capabilities vary between APIs. For 
example, CUDA allows the import of external memory and semaphores, but does not 
allow export of its own resources.
====

== Specification

=== Feature test macro

This extension provides a feature-test macro as described in the core SYCL
specification. An implementation supporting this extension must predefine the
macro `SYCL_EXT_ONEAPI_BINDLESS_IMAGES` to one of the values defined in the
table below. Applications can test for the existence of this macro to
determine if the implementation supports this feature, or applications can test
the macro's value to determine which of the extension's features the
implementation supports.

[frame="none",options="header"]
|======================
|Rev |Description
|1 |Initial draft of the proposal
|2 |Second revision of the proposal
|3 |Third revision of the proposal
|4 |Fourth revision of the proposal
|======================

See the revision history at the bottom of this document for features added in 
each revision.

=== Querying bindless image support

We provide the following device queries to retrieve information on whether a 
SYCL implementation provides support for various bindless image features.

The device aspects for these queries are:

[frame="none",options="header"]
|======================
|Device descriptor |Description
|`aspect::ext_oneapi_bindless_images` | Indicates if the device supports 
creation of bindless images backed by the `image_mem` and `image_mem_handle` 
APIs.
|`aspect::ext_oneapi_bindless_images_shared_usm` | Indicates if the device 
supports the creation of bindless images backed by shared USM memory.
|`aspect::ext_oneapi_bindless_images_1d_usm` | Indicates if the device supports 
creation of 1D bindless images backed by USM.
|`aspect::ext_oneapi_bindless_images_2d_usm` | Indicates if the device supports 
creation of 2D bindless images backed by USM.
|======================

[NOTE]
====
Not all SYCL backends may provide support for bindless images constructed from 
USM memory with all dimensions. As an example, CUDA does not have 
native support for 3D image resources constructed from USM. In the future, some
backends may support this, and this proposal may be updated to allow creation 
of 3D USM images.
====

=== Image descriptor

```cpp
namespace sycl::ext::oneapi::experimental {

enum class image_channel_order : /* unspecified */ {
  a,
  r,
  rx,
  rg,
  rgx,
  ra,
  rgb,
  rgbx,
  rgba,
  argb,
  bgra,
  intensity,
  luminance,
  abgr,
};

enum class image_channel_type : /* unspecified */ {
  snorm_int8,
  snorm_int16,
  unorm_int8,
  unorm_int16,
  signed_int8,
  signed_int16,
  signed_int32,
  unsigned_int8,
  unsigned_int16,
  unsigned_int32,
  fp16,
  fp32,
};

enum class image_type : /* unspecified */ {
  standard,
  mipmap,
  array,
  interop,
};

struct image_descriptor {
  size_t width;
  size_t height;
  size_t depth;
  image_channel_type channel_type;
  image_channel_order channel_order;
  image_type type;
  unsigned int num_levels;
  unsigned int array_size;

  image_descriptor(sycl::range<1> dims, image_channel_order channel_order,
                   image_channel_type channel_type, 
                   image_type type = image_type::standard, 
                   unsigned int num_levels = 1, unsigned int array_size = 1);

  image_descriptor(sycl::range<2> dims, image_channel_order channel_order,
                   image_channel_type channel_type, 
                   image_type type = image_type::standard, 
                   unsigned int num_levels = 1, unsigned int array_size = 1);

  image_descriptor(sycl::range<3> dims, image_channel_order channel_order,
                   image_channel_type channel_type, 
                   image_type type = image_type::standard, 
                   unsigned int num_levels = 1, unsigned int array_size = 1);

  image_descriptor get_mip_level_desc(unsigned int level) const;

  void verify() const;
};

}
```

The image descriptor represents the image dimensions, channel type, and channel 
order. An `image_type` member is also present to allow for implementation of 
mipmapped and interop images.

The `image_descriptor` shall be default constructible and follow by-value 
semantics.

[NOTE]
====
Additional future `image_type`s _may_ include "cubemap".
====

Note that `image_channel_type` and `image_channel_order` existed in SYCL 1.2.1,
but were removed in SYCL 2020 in favor of a single, unified enum class.
We propose separating them again to enable better flexibility
and to avoid combinatorial complexity.

The `verify` member function is available to check the validity of the image
descriptor against the limitations outlined below. If the given descriptor is 
deemed invalid, then a `sycl::exception` will be thrown with error code 
`sycl::errc::invalid`.

For the `standard` image type, the value of `num_levels` and `array_size` must
both be `1`.

The `type` member will inform the implementation of the type of image to 
create, allocate, or free.

Only mipmap image types support more than one level. For mipmap images, the 
member function `get_mip_level_desc` will return an `image_descriptor` for 
a given level of a mipmap, with valid dimension values for that level, and the 
type of the returned `image_descriptor` will be `image_type::standard`.

Only array image types support more than one array layer.

=== Allocating image memory

The process of creating an image is two-fold:
allocate an image's memory, then create an image handle from the allocation.
Allocation of image memory can be achieved in two ways. 

==== Allocating non-USM image memory 

```cpp
namespace sycl::ext::oneapi::experimental {

struct image_mem_handle {
  using raw_handle_type = /* implementation defined */;
  raw_handle_type raw_handle;
}

class image_mem {
public:
  image_mem();
  image_mem(const image_mem &rhs);
  image_mem(image_mem &&rhs) noexcept;

  image_mem(const image_descriptor &imageDesc,
            const sycl::device &syclDevice, 
            const sycl::context &syclContext);
  image_mem(const image_descriptor &imageDesc,
            const sycl::queue &syclQueue);

  ~image_mem();

  image_mem &operator=(image_mem &rhs);
  image_mem &operator=(image_mem &&rhs) noexcept;

  bool operator==(const image_mem &rhs) const;
  bool operator!=(const image_mem &rhs) const;

  image_mem_handle get_handle() const;
  image_descriptor get_descriptor() const;
  sycl::device get_device() const;
  sycl::context get_context() const;

  sycl::range<3> get_range() const;
  sycl::image_channel_type get_image_channel_type() const;
  sycl::image_channel_type get_image_channel_order() const;
  unsigned int get_image_num_channels() const;
  image_type get_type() const;

  image_mem_handle get_mip_level_mem_handle(unsigned int level) const;
};

image_mem_handle alloc_image_mem(const image_descriptor &imageDesc,
                                 const sycl::device &syclDevice,
                                 const sycl::context &syclContext);
image_mem_handle alloc_image_mem(const image_descriptor &imageDesc,
                                 const sycl::queue &syclQueue);

void free_image_mem(image_mem_handle memHandle,
                    image_type imageType,
                    const sycl::device &syclDevice,
                    const sycl::context &syclContext);
void free_image_mem(image_mem_handle memHandle,
                    image_type imageType,
                    const sycl::queue &syclQueue);
}
```

The first method of allocating device memory for images is through 
`alloc_image_mem`. This takes a `sycl::device`, `sycl::context`, 
and `image_descriptor` to allocate device memory, with the appropriate image 
type and size based on the `image_descriptor`. Alternatively, we can also pass a 
`sycl::queue` instead of both `sycl::device` and `sycl::context`.

Memory allocated in this way requires the user to free that memory after all 
operations using the memory are completed and no more operations operating on 
the memory will be scheduled. This is done using `free_image_mem`. An 
`image_type` should be passed to `free_image_mem` to inform the implementation 
of the type of memory to be freed.

The second method involves the `image_mem` class, which is a RAII class wrapper
that performs allocation and deallocation of device memory.

The default constructor does not allocate any memory on the device and the 
resulting `image_mem` object is in an uninitialized state.

the constructor is a wrapper for `alloc_image_mem` functionality.
The destructor is a wrapper for `free_image_mem` functionality.

`image_mem` also provides some functions to get various properties of the 
image memory allocation such as the image range, channel type, channel order, 
number of channels, number of levels, and image type.

In the case where a mipmap has been allocated, `get_mip_level_mem_handle` can 
be used to return an `image_mem_handle` to a specific level of the mipmap. This 
can then be used to copy data to that specific level or create an image handle 
based on that level.

Note that the handle type `image_mem_handle::raw_handle_type` is an opaque type, 
and the handle cannot be dereferenced on the host. The layout of the memory is 
backend-specific, and may be an optimized layout, e.g. tile swizzle patterns.

The `image_mem` class must follow Common Reference Semantics as outlined by the 
core SYCL 2020 specification. 

The `image_mem` class is not a valid kernel argument.

If the construction of the `image_mem` class fails, a 
`sycl::exception` with error code `sycl::errc::memory_allocation` will be 
thrown.

Similarly, if `alloc_image_mem` or `free_image_mem` fail, a `sycl::exception` 
with error code `sycl::errc::memory_allocation` will be thrown.

[NOTE]
====
In the DPC++ CUDA backend, `image_mem` will allocate/deallocate a 
`CUarray` type (or `CUmipmappedArray` in the case of mipmap images).
====

===== Getting image information from `image_mem_handle`

Extension functions are provided to retrieve information about images allocated 
using the `image_mem_alloc` function. These are similar to the member functions 
provided by `image_mem`. However, since the `image_mem_handle` is a minimal 
struct representing just the opaque handle the underlying memory object, there 
is some information that we cannot retrieve from it, namely the `image_type`,
`image_channel_order`, the `sycl::context` or `sycl::device` the memory was 
allocated in, and the `image_descriptor` used to allocate the memory.

```cpp
namespace sycl::ext::oneapi {

sycl::range<3> get_image_range(const image_mem_handle memHandle,
                               const sycl::device &syclDevice,
                               const sycl::context &syclContext);
sycl::range<3> get_image_range(const image_mem_handle memHandle,
                               const sycl::queue &syclQueue);

sycl::image_channel_type
get_image_channel_type(const image_mem_handle memHandle,
                       const sycl::device &syclDevice,
                       const sycl::context &syclContext);
sycl::image_channel_type
get_image_channel_type(const image_mem_handle memHandle,
                       const sycl::queue &syclQueue);

unsigned int get_image_num_channels(const image_mem_handle memHandle,
                                    const sycl::device &syclDevice,
                                    const sycl::context &syclContext);
unsigned int get_image_num_channels(const image_mem_handle memHandle,
                                    const sycl::queue &syclQueue);

image_mem_handle get_mip_level_mem_handle(const image_mem_handle mipMemHandle,
                                          unsigned int level, 
                                          const sycl::device &syclDevice,
                                          const sycl::context &syclContext);
image_mem_handle get_mip_level_mem_handle(const image_mem_handle mipMemHandle,
                                          unsigned int level,
                                          const sycl::queue &syclQueue);
}
```

For `get_image_range` where the underlying image memory was allocated with one 
or two dimensions, the returned `sycl::range<3>` will contain zero values for 
the dimensions unused by the underlying image memory object.

==== Allocating USM image memory 

The second way to allocate image memory is to use USM allocations. SYCL already 
provides a number of USM allocation functions. This proposal would add another,
pitched memory allocation, through `pitched_alloc_device`.

```cpp
namespace sycl::ext::oneapi::experimental {

void *pitched_alloc_device(size_t *retRowPitch, 
                           size_t widthInBytes, size_t height,
                           unsigned int elementSizeBytes, 
                           const sycl::queue &syclQueue);
void *pitched_alloc_device(size_t *retRowPitch
                           size_t widthInBytes, size_t height,
                           unsigned int elementSizeBytes, 
                           const sycl::device &syclDevice, 
                           const sycl::context &syclContext);

void *pitched_alloc_device(size_t *resultPitch,
                           const image_descriptor &desc,
                           const sycl::queue &queue);

void *pitched_alloc_device(size_t *resultPitch,
                           const image_descriptor &desc,
                           const sycl::device &syclDevice,
                           const sycl::context &syclContext);
}
```

This function will allocate a memory region aimed to be used for 
two-dimensional images. It allocates memory that is guaranteed to 
adhere to the device's alignment requirements for USM images.

If the user does not wish to use `pitched_alloc_device` to allocate 
two-dimensional USM images, but prefers to use another USM allocation 
function instead, then that allocation must adhere to some alignment 
restrictions. These restrictions are device specific, and queries for them can 
be found in the "Pitch alignment restrictions and queries" section below.

If the allocation of pitched memory fails, `pitched_alloc_device` will throw a 
`sycl::exception` with error code `sycl::errc::memory_allocation`.

=== Pitch alignment restrictions and queries

For the purposes of this document, the row pitch of an image memory allocation 
is the distance in bytes between the first elements of adjacent rows of the 
image. Some devices may require two-dimensional USM images to be allocated with 
specific alignments for their width and pitch values. The `pitched_alloc_device`
API intends to make allocation of USM memory adhering to these restrictions 
easy, returning the appropriate pitch value to the user. However, if a user 
wishes to use another USM allocation function, they must be aware of these 
restrictions, and query the device to ensure the allocations they wish to use 
adhere to those restrictions.

This proposal provides a number of additional device queries that enable the 
user to allocate appropriate pitched USM memory for two-dimensional 
images. One-dimensional images do not require any pitch values.

The device information descriptors for these queries are:

[frame="none",options="header"]
|======================
|Device descriptor |Return type |Description
|`ext::oneapi::experimental::info::device::image_row_pitch_align` |`uint32_t` | 
Returns the required alignment of the pitch between two rows of an image in 
bytes for images allocated using USM.
|`ext::oneapi::experimental::info::device::max_image_linear_width` |`size_t` | 
Returns the maximum linear width allowed for images allocated using USM.
|`ext::oneapi::experimental::info::device::max_image_linear_height` |`size_t` | 
Returns the maximum linear height allowed for images allocated using USM.
|`ext::oneapi::experimental::info::device::max_image_linear_row_pitch` 
|`size_t` | Returns the maximum linear row pitch allowed for images allocated 
using USM.
|======================

=== Obtaining a handle to the image

The next step is to create the image, and obtain the handle.

```cpp
namespace sycl::ext::oneapi::experimental {

/// Opaque unsampled image handle type.
struct unsampled_image_handle {
  using raw_image_handle_type = /* Implementation defined */;

  unsampled_image_handle();
  unsampled_image_handle(raw_image_handle_type raw_handle);

  raw_image_handle_type raw_handle;
};

/// Opaque sampled image handle type.
struct sampled_image_handle {
  using raw_image_handle_type = /* Implementation defined */;

  sampled_image_handle();
  sampled_image_handle(raw_image_handle_type raw_image_handle);

  raw_image_handle_type raw_handle;
};

// Creating an unsampled image from an `image_mem_handle`
unsampled_image_handle create_image(image_mem_handle memHandle,
                                    const image_descriptor &desc,
                                    const sycl::device &syclDevice,
                                    const sycl::context &syclContext);
unsampled_image_handle create_image(image_mem_handle memHandle,
                                    const image_descriptor &desc,
                                    const sycl::queue &syclQueue);

// Creating a sampled image from an `image_mem_handle`
sampled_image_handle create_image(image_mem_handle memHandle,
                                  const image_descriptor &desc,
                                  const bindless_image_sampler &sampler,
                                  const sycl::device &syclDevice,
                                  const sycl::context &syclContext);
sampled_image_handle create_image(image_mem_handle memHandle,
                                  const image_descriptor &desc,
                                  const bindless_image_sampler &sampler,
                                  const sycl::queue &syclQueue);

// Creating an unsampled image from an `image_mem` object
unsampled_image_handle create_image(const image_mem &memHandle,
                                    const image_descriptor &desc,
                                    const sycl::device &syclDevice,
                                    const sycl::context &syclContext);
unsampled_image_handle create_image(const image_mem &memHandle,
                                    const image_descriptor &desc,
                                    const sycl::queue &syclQueue);

// Creating a sampled image from an `image_mem` object
sampled_image_handle create_image(const image_mem &memHandle,
                                  const image_descriptor &desc,
                                  const bindless_image_sampler &sampler,
                                  const sycl::device &syclDevice,
                                  const sycl::context &syclContext);
sampled_image_handle create_image(const image_mem &memHandle,
                                  const image_descriptor &desc,
                                  const bindless_image_sampler &sampler,
                                  const sycl::queue &syclQueue);

// Creating a sampled image from a USM allocation and pitch
sampled_image_handle create_image(const void *usmPtr, size_t pitch,
                                  const image_descriptor &desc,
                                  const bindless_image_sampler &sampler,
                                  const sycl::device &syclDevice,
                                  const sycl::context &syclContext);
sampled_image_handle create_image(const void *usmPtr, size_t pitch,
                                  const image_descriptor &desc,
                                  const bindless_image_sampler &sampler,
                                  const sycl::queue &syclQueue);

// Destroying an image handle
void destroy_image_handle(sampled_image_handle &imageHandle,
                          const sycl::device &syclDevice,
                          const sycl::context &syclContext);
void destroy_image_handle(sampled_image_handle &imageHandle,
                          const sycl::queue &syclQueue);

void destroy_image_handle(unsampled_image_handle &imageHandle,
                          const sycl::device &syclDevice,
                          const sycl::context &syclContext);
void destroy_image_handle(unsampled_image_handle &imageHandle,
                          const sycl::queue &syclQueue);
}
```

Once we have allocated memory, we can pass it into the `create_image` function
to obtain a `sampled_image_handle` or `unsampled_image_handle`.
These objects are opaque types that represent an image object.
They can be captured by value into a SYCL kernel, or they can be passed in a 
buffer as a dynamic array of images (see examples at the bottom of this 
document).

We can either provide a `bindless_image_sampler` (defined in section below) or 
not when creating the image. Doing so will create a `sampled_image_handle`, 
where otherwise an `unsampled_image_handle` would be returned. A 
`sampled_image_handle` should contain a raw sampler handle that will be used 
when sampling an image.

Whether an `image_descriptor` or `void *` USM allocation was passed to 
`create_image`, it must have been allocated in the same context and on the same 
device as the one passed to `create_image`.

If we choose to create a 2D image from a USM allocation by passing a `void *`, 
we must also pass the pitch of the memory allocation. If the memory was 
allocated using `pitched_alloc_device`, the pitch passed must be the one which 
was returned by `pitched_alloc_device`. If the user did not use 
`pitched_alloc_device` to allocate this memory, then that memory must still 
adhere to device specific alignment restrictions. These restrictions and their 
queries are outlined in the section "Pitch alignment restrictions and queries" 
below.

The pitch is ignored for 1D USM images.

If the creation of an image fails, `create_image` will throw a `sycl::exception` 
with error code `sycl::errc::runtime`.

The `unsampled_image_handle` and `sampled_image_handle` types shall be 
default-constructible, copy-constructible, and device-copyable. When default 
constructed, image handles are not valid until a user manually assigns a valid 
`raw_image_handle_type` to the `raw_handle` field of the handle struct. The 
default value of the `raw_handle` is implementation defined.

The `unsampled_image_handle` and `sampled_image_handle` types have a 
constructor to allow creation of the types from a `raw_image_handle_type`

[NOTE]
====
In the DPC++ CUDA backend a sampled image will correspond to a CUDA texture, 
whereas an unsampled image will correspond to a CUDA surface.
====

After we're done with the image, we need to destroy the handle using 
`destroy_image_handle`. Destroying an image handle does not deallocate the 
underlying image memory. The user is responsible for deallocation, either 
through `free_image_mem`, or destroying the `image_mem` object, if one was used.

=== Image sampler struct

The `bindless_image_sampler` struct shown below is used to set the sampling 
properties of `sampled_images` upon image creation. It can be used to set 
sampling properties that exist in the SYCL 2020 `image_sampler` as well as 
extra properties used for sampling mipmaps including level-of-detail (LOD) and 
anisotropic filtering.

```cpp
namespace sycl::ext::oneapi::experimental {

struct bindless_image_sampler {

  // Assign addressing mode to all dimensions
  bindless_image_sampler(sycl::addressing_mode addressing,
                         sycl::coordinate_normalization_mode coordinate,
                         sycl::filtering_mode filtering);

  bindless_image_sampler(sycl::addressing_mode addressing,
                         sycl::coordinate_normalization_mode coordinate,
                         sycl::filtering_mode filtering,
                         sycl::filtering_mode mipFiltering,
                         float minMipmapLevelClamp, float maxMipmapLevelClamp,
                         float maxAnisotropy);

  // Specific addressing modes per dimension
  bindless_image_sampler(sycl::addressing_mode addressing[3],
                         sycl::coordinate_normalization_mode coordinate,
                         sycl::filtering_mode filtering);

  bindless_image_sampler(sycl::addressing_mode addressing[3],
                         sycl::coordinate_normalization_mode coordinate,
                         sycl::filtering_mode filtering,
                         sycl::filtering_mode mipmapFiltering,
                         float minMipmapLevelClamp, float maxMipmapLevelClamp,
                         float maxAnisotropy);


  sycl::addressing_mode addressing[3] = {sycl::addressing_mode::none};
  sycl::coordinate_normalization_mode coordinate =
      sycl::coordinate_normalization_mode::unnormalized;
  sycl::filtering_mode filtering = sycl::filtering_mode::nearest;
  sycl::filtering_mode mipmap_filtering = sycl::filtering_mode::nearest;
  float min_mipmap_level_clamp = 0.f;
  float max_mipmap_level_clamp = 0.f;
  float max_anisotropy = 0.f;
};

}
```

The `bindless_image_sampler` shall be default constructible and follow by-value 
semantics. The value for the addressing mode, `addressing_mode::none`, 
represents the backend's default addressing mode. On CUDA this is `Wrap`, i.e. 
`addressing_mode::repeat`.

`addressing[3]` defines the addressing mode per texture dimension. A 
`bindless_image_sampler` can be constructed with a singular 
`sycl::addressing_mode`, where this parameter will define all dimensions.

`mipmap_filtering` dictates the method in which sampling between mipmap 
levels is performed.

`min_mipmap_level_clamp` defines the minimum mipmap level from which we can 
sample, with the minimum value being 0.

`max_mipmap_level_clamp` defines the maximum mipmap level from which we can 
sample. This cannot value cannot be higher than the number of allocated levels.

`max_anisotropy` dictates the anisotropic ratio used when sampling the mipmap 
with anisotropic filtering.

=== Explicit copies

```cpp
namespace sycl {

class handler {
public:

  // Simple host to device copy
  void ext_oneapi_copy(
      void *Src,
      ext::oneapi::experimental::image_mem_handle Dest,
      const ext::oneapi::experimental:image_descriptor &DestImgDesc);

  // Host to device copy with offsets and extent
  void ext_oneapi_copy(
      void *Src,
      sycl::range<3> SrcOffset,
      sycl::range<3> SrcExtent,
      ext::oneapi::experimental::image_mem_handle Dest,
      sycl::range<3> DestOffset,
      const ext::oneapi::experimental::image_descriptor &DestImgDesc,
      sycl::range<3> CopyExtent);

  // Simple device to host copy
  void ext_oneapi_copy(
      ext::oneapi::experimental::image_mem_handle Src,
      void *Dest,
      const ext::oneapi::experimental::image_descriptor &SrcImgDesc);

  // Device to host copy with offsets and extent
  void ext_oneapi_copy(
    ext::oneapi::experimental::image_mem_handle Src,
    sycl::range<3> SrcOffset,
    const ext::oneapi::experimental::image_descriptor &SrcImgDesc,
    void *Dest,
    sycl::range<3> DestOffset,
    sycl::range<3> DestExtent,
    sycl::range<3> CopyExtent);

  // Simple HtoD or DtoH copy with USM device memory
  void ext_oneapi_copy(void *Src,
                       void *Dest,
                       const ext::oneapi::experimental::image_descriptor &Desc,
                       size_t DeviceRowPitch);

  // HtoD or DtoH copy with USM device memory, using offsets, extent
  void ext_oneapi_copy(
    void *Src,
    sycl::range<3> SrcOffset,
    void *Dest,
    sycl::range<3> DestOffset,
    const ext::oneapi::experimental::image_descriptor &DeviceImgDesc,
    size_t DeviceRowPitch,
    sycl::range<3> HostExtent,
    sycl::range<3> CopyExtent);
};

class queue {
public:

  // Simple host to device copy
  event ext_oneapi_copy(void *Src,
                        ext::oneapi::experimental::image_mem_handle Dest,
                        const ext::oneapi::experimental::image_descriptor &DestImgDesc);
  event ext_oneapi_copy(void *Src,
                        ext::oneapi::experimental::image_mem_handle Dest,
                        const ext::oneapi::experimental::image_descriptor &DestImgDesc,
                        event DepEvent);
  event ext_oneapi_copy(void *Src,
                        ext::oneapi::experimental::image_mem_handle Dest,
                        const ext::oneapi::experimental::image_descriptor &DestImgDesc,
                        const std::vector<event> &DepEvents);

  // Host to device copy with offsets and extent
  event ext_oneapi_copy(
    void *Src,
    range<3> SrcOffset,
    range<3> SrcExtent,
    ext::oneapi::experimental::image_mem_handle Dest,
    range<3> DestOffset,
    const ext::oneapi::experimental::image_descriptor &DestImgDesc,
    range<3> CopyExtent);
  event ext_oneapi_copy(
    void *Src,
    range<3> SrcOffset,
    range<3> SrcExtent,
    ext::oneapi::experimental::image_mem_handle Dest,
    range<3> DestOffset,
    const ext::oneapi::experimental::image_descriptor &DestImgDesc,
    range<3> Extent, event DepEvent);
  event ext_oneapi_copy(
    void *Src,
    range<3> SrcOffset,
    range<3> SrcExtent,
    ext::oneapi::experimental::image_mem_handle Dest,
    range<3> DestOffset,
    const ext::oneapi::experimental::image_descriptor &DestImgDesc,
    range<3> CopyExtent, const std::vector<event> &DepEvents);

  // Simple device to host copy
  event ext_oneapi_copy(
      ext::oneapi::experimental::image_mem_handle Src,
      void *Dest,
      const ext::oneapi::experimental::image_descriptor &Desc);
  event ext_oneapi_copy(
      ext::oneapi::experimental::image_mem_handle Src,
      void *Dest,
      const ext::oneapi::experimental::image_descriptor &Desc,
      event DepEvent);
  event ext_oneapi_copy(
      ext::oneapi::experimental::image_mem_handle Src,
      void *Dest,
      const ext::oneapi::experimental::image_descriptor &Desc,
      const std::vector<event> &DepEvents);

  // Device to host copy with offsets and extent
  event ext_oneapi_copy(
      ext::oneapi::experimental::image_mem_handle Src,
      range<3> SrcOffset,
      const ext::oneapi::experimental::image_descriptor &SrcImgDesc,
      void *Dest,
      range<3> DestOffset,
      range<3> DestExtent,
      range<3> CopyExtent);
  event ext_oneapi_copy(
      ext::oneapi::experimental::image_mem_handle Src,
      range<3> SrcOffset,
      const ext::oneapi::experimental::image_descriptor &SrcImgDesc,
      void *Dest,
      range<3> DestOffset,
      range<3> DestExtent,
      range<3> CopyExtent, event DepEvent);
  event ext_oneapi_copy(
      ext::oneapi::experimental::image_mem_handle Src,
      range<3> SrcOffset,
      const ext::oneapi::experimental::image_descriptor &SrcImgDesc,
      void *Dest, 
      range<3> DestOffset,
      range<3> DestExtent,
      range<3> CopyExtent, const std::vector<event> &DepEvents);

  // Host to device OR device to host using USM device memory
  event ext_oneapi_copy(
      void *Src, void *Dest,
      const ext::oneapi::experimental::image_descriptor &DeviceImgDesc,
      size_t DeviceRowPitch);
  event ext_oneapi_copy(
      void *Src, void *Dest,
      const ext::oneapi::experimental::image_descriptor &DeviceImgDesc,
      size_t DeviceRowPitch,
      event DepEvent);
  event ext_oneapi_copy(
      void *Src, void *Dest,
      const ext::oneapi::experimental::image_descriptor &DeviceImgDesc,
      size_t DeviceRowPitch,
      const std::vector<event> &DepEvents);

  // Host to device OR device to host using USM device memory, 
  // with control over sub-region
  event ext_oneapi_copy(
      void *Src, sycl::range<3> SrcOffset,
      void *Dest, sycl::range<3> DestOffset,
      const ext::oneapi::experimental::image_descriptor &DeviceImgDesc,
      size_t DeviceRowPitch,
      sycl::range<3> HostExtent,
      sycl::range<3> CopyExtent);
  event ext_oneapi_copy(
      void *Src, sycl::range<3> SrcOffset,
      void *Dest, sycl::range<3> DestOffset,
      const ext::oneapi::experimental::image_descriptor &DeviceImgDesc,
      size_t DeviceRowPitch,
      sycl::range<3> HostExtent,
      sycl::range<3> CopyExtent);
  event ext_oneapi_copy(
      void *Src, sycl::range<3> SrcOffset,
      void *Dest, sycl::range<3> DestOffset,
      const ext::oneapi::experimental::image_descriptor &DeviceImgDesc,
      size_t DeviceRowPitch,
      sycl::range<3> HostExtent,
      sycl::range<3> CopyExtent);
};
}
```

To enable the copying of images an `ext_oneapi_copy` function is proposed as a 
method of the queue and handler. It can be used to copy image memory, whether 
allocated through USM or using an `image_mem_handle`, from host to 
device, or device to host. For the `ext_oneapi_copy` variants that do not take 
offsets and extents, the image descriptor passed to the `ext_oneapi_copy` API 
is used to determine the pixel size, dimensions, and extent in memory of the 
image to copy. If performing sub-region copy, the size of the memory region is 
also determined by the offsets and extent passed.

For images allocated using USM, existing SYCL functionality can be used to 
copy their memory, but we also provide `ext_oneapi_copy` functions that take 
USM pointers. If the image memory was allocated using `pitched_alloc_device`, 
then the source and destination, row pitch parameter passed must match that 
which was returned from `pitched_alloc_device`. If the user opted to 
use another allocation function then the device pitch parameters must adhere to 
the alignment restrictions outlined in the 
"Pitch alignment restrictions and queries" section.

Unless performing a sub-region copy, the user must ensure that the memory 
regions accessed through `Dest` and `Src` have the same capacity. 

Whether copying image memory to the device through a USM `Dest` pointer, or an 
`image_mem_handle`, the host memory is always assumed to be tightly packed. 
Similarly, the host memory is assumed to be packed when copying from device to 
host.

For the functions that take an `image_mem_handle`, the handle must have been 
allocated within the same context and device of the `queue`.

For the forms that take a USM pointer, the image memory must also have been 
allocated within the same context and device of the `queue`. The USM memory 
must be accessible on the queue's device.

The `ext_oneapi_copy` function variants that don't take offsets and extents may 
fail in the following scenarios:

1. The `Src` and `Dest` memory was not allocated on the same device and 
context of the queue.

2. The `Src` and `Dest` memory regions, where `Src` or `Dest` can be either 
on the host or device, do not have the same memory capacity, where the capacity 
is calculate from the `width`, `height`, `depth`, `channel_order`, and 
`channel_type` members of the `image_descriptor` parameter.

The `ext_oneapi_copy` function variants that do take offsets and extents may 
fail in the following scenarios:

1. The `Src` and `Dest` memory was not allocated on the same device and 
context of the queue.

2. The image descriptor passed does not match the image descriptor used to 
allocate the image on the device.

3. the `CopyExtent` describes a memory region larger than that which was 
allocated on either the host or the device.

4. The `HostExtent` describes a memory region larger than that which was 
allocated on the host.

5. The `SrcExtent` describes a memory region larger than that which was 
allocated, where `Src` can be either the host or device.

6. The `DestExtent` describes a memory region larger than that which was 
allocated, where `Dest` can be either the host or device.

7. If `SrcOffset + CopyExtent` moves the memory sub-region outside the bounds 
of the memory described by `Src`, irrespective of whether `Src` is on the host 
or the device.

8. If `DestOffset + CopyExtent` moves the memory sub-region outside the bounds 
of the memory described by `Dest`, irrespective of whether `Dest` is on the 
host or the device.

9. The `DeviceRowPitch` does not adhere to the alignment requirements 
outlined in section "Pitch alignment restrictions and queries"

10. The value of `DeviceRowPitch` is smaller than the width of the image on 
the device.

If copying of an image fails, `ext_oneapi_copy` will throw a `sycl::exception` 
with error code `sycl::errc::invalid`, and relay an error message back to the 
user through `sycl::exception::what()`, describing which of the scenarios 
listed above caused the failure.

=== Reading and writing inside the kernel [[reading_writing_inside_kernel]]

```cpp
namespace sycl::ext::oneapi::experimental {

template <typename DataT, typename HintT = DataT, typename CoordT>
DataT fetch_image(const unsampled_image_handle &ImageHandle,
                  const CoordT &Coords);
template <typename DataT, typename HintT = DataT, typename CoordT>
DataT sample_image(const sampled_image_handle &ImageHandle, 
                   const CoordT &Coords);

template <typename DataT, typename CoordT>
void write_image(unsampled_image_handle &ImageHandle,
                 const CoordT &Coords, const DataT &Color);
}
```

Inside a kernel, it's possible to retrieve data from an image via `fetch_image` 
or  `sample_image`, passing the appropirate image handle. The `fetch_image` API 
is only applicable to unsampled images, and the data will be fetched exactly as 
is in device memory. The `sample_image` API is only applicable to sampled 
images, the image data will be sampled according to the 
`bindless_image_sampler` that was passed to the image upon construction.

The user is required to pass a `DataT` template parameter, which specifies the
return type of the `fetch_image` and `sample_image` functions. If `DataT` is 
not a recognized standard type, as defined in <<recognized_standard_types>>, 
and instead a user-defined type, the user must provide a `HintT` template 
parameter to the `fetch_image` and `sample_image` functions, to allow the 
backend to select the correct device intrinsic to fetch or sample their data.

`HintT` must be one of the the <<recognized_standard_types>>, and must be the 
same size as `DataT`.
If `DataT` is a recognized standard type, and `HintT` is also passed, `HintT` 
will be ignored.

When fetching or sampling an image backed by a normalized integer channel type, 
either `DataT` must be a 32-bit or 16-bit floating point value, a `sycl::vec` 
of 32-bit or 16-bit floating point values, or, in the case `DataT` is not one 
of the above, then `HintT` must be one of the above, and be of the same size as 
`DataT`.

It's possible to write to an unsampled image via `write_image` passing the 
handle of the image to be written to, along with the coordinates to write to and 
the data. User-defined types are allowed to be written provided that type is 
trivially copyable. The user defined type must also be of the same size as any 
of the <<recognized_standard_types>>.

Sampled images cannot be written to using `write_image`.

For fetching and writing of unsampled images, coordinates are specified by 
`int`, `sycl::vec<int, 2>`, and `sycl::vec<int, 3>` for 1D, 2D, and 3D images, 
respectively.

Sampled image reads take `float`, `sycl::vec<float, 2>`, and 
`sycl::vec<float, 3>` coordinate types for 1D, 2D, and 3D images, respectively.

Note also that all images must be used in either read-only or write-only fashion 
within a single kernel invocation; read/write images are not supported.

Note also that read-after-write functionality is not supported. Unsampled 
images may be read from and written back to within the same kernel, however, 
reading from that same image again will result in undefined behaviour. A new 
kernel must be submitted for the written data to be accessible.

[NOTE]
====
<<<<<<< HEAD
Attempting to read a standard image type with `read_mipmap`, `read_image_array`,
or any other defined read function will result in undefined behaviour.
=======
Attempting to sample a standard sampled image with `sample_mipmap` or any other 
defined sampling function will result in undefined behaviour.
>>>>>>> 5a92a19f
====

=== Recognized standard types [[recognized_standard_types]]

For the purposes of this extension, the following are classified as recognized 
standard types.

* All POD types (`char`, `short`, `int`, `float`, etc.) excluding `double`
* `sycl::half`
* Variants of `sycl::vec<T, N>` where `T` is one of the above, and `N` is `1`, 
  `2`, or `3`

Any other types are classified as user-defined types.

==== User-defined types

Some examples of a user-defined types may be:

```c++
struct my_float4 {
  float r, g, b, a;
};

struct my_short2 {
  short r, g;
};
```

When providing the above types as `DataT` parameters to an image read function, 
the corresponding `HintT` parameters to use would be `sycl::vec<float, 4>` and
`sycl::vec<short, 2>`, respectively.

== Mipmapped images

So far, we have described how to create and operate on standard bindless images.
Another type of image we propose support for is a mipmapped image. Mipmapped 
images are an image type with multiple levels. Each consecutive dimension of a 
mipmapped image level is smaller than the previous level. The dimensions of a 
succeeding mip level is half that of the preceding level. As an example, a 
two-dimensional mipmapped image where the top-most level (`level==0`) image has 
a `width==16` and `height==16`, the succeeding level (`level==1`) in the mipmap 
will have sizes `width==8` and `height==8`. This pattern continues until either 
the final level has sizes of `width==1` and `height==1`, or the user-specified 
maximum mip level has been reached (described by the `num_levels` member of 
`image_descriptor`).

=== Querying mipmap support

We provide the following device queries to retrieve information on a SYCL 
implementation of various mipmap features.

The device aspect descriptors for these queries are:

[frame="none",options="header"]
|======================
|Device descriptor |Description
|`aspect::ext_oneapi_mipmap` | Indicates if the device supports allocating 
mipmap resources.
|`aspect::ext_oneapi_mipmap_anisotropy` | Indicates if the device supports 
sampling mipmap images with anisotropic filtering
|`aspect::ext_oneapi_mipmap_level_reference` | Indicates if the device supports 
using images created from individual mipmap levels
|======================

The device information descriptors for these queries are:

[frame="none",options="header"]
|======================
|Device descriptor |Return type |Description
|`ext::oneapi::experimental::info::device::mipmap_max_anisotropy` |`float` |
Return the maximum anisotropic ratio supported by the device
|======================

=== Allocation of mipmapped images

Mipmaps are allocated in a similar manner to standard images, however, mipmaps 
do not support USM backed memory.

Mipmap memory is allocated through `alloc_image_mem`. The user should populate 
the `image_descriptor` with the image type of `image_type::mipmap`, and provide 
the number of mipmaps levels they wish to allocate. The value of `num_levels` 
must be greater than `1`.

Mipmap memory allocated this way requires the user to free that memory after all 
operations using the memory are completed and no more operations operating on 
the memory will be scheduled. This is done using `free_image_mem`, passing 
`image_type::mipmap`. Importantly, individual levels of a mipmap must not be 
freed before calling `free_image_mem`.

The RAII class `image_mem` may also be used to perform allocation and 
deallocation of mipmap device memory. The constructor and destructor act as a 
wrapper for the functions `alloc_image_mem` and `free_image_mem` respectively.

When the underlying memory of `image_mem` is a mipmap, 
`get_mip_level_mem_handle` can be used to return an `image_mem_handle` to a 
specific level of the mipmap. This can then be used to copy data to that 
specific level or create an image based on that level. 

=== Obtaining a handle to a mipmap image

A handle to a mipmap image is acquired in the same way as a 
`sampled_image_handle`. Mipmaps can only be sampled image types. We can create a 
`sampled_image_handle` to the allocated mipmap through the `create_image` 
functions which take a `bindless_image_sampler`. To sample a mipmap correctly, 
the mipmap attributes of this sampler must be defined.

Attempting to create an `unsampled_image_handle` to a mipmap will result in a 
`sycl::exception` with error code `sycl::errc::runtime` being thrown.

=== Copying mipmap image data

In order to copy to or from mipmaps, the user should retrieve an individual 
level's `image_mem_handle` through `image_mem::get_mip_level_mem_handle`, which 
can then be passed to `ext_oneapi_copy`. The user must ensure that the image 
descriptor passed to `ext_oneapi_copy` is dimensioned correctly for the mip 
level being copied to/from. The provided `image_descriptor::get_mip_level_desc` 
allows the user to retrieve a correctly dimensioned image descriptor for any 
level of a given top-level descriptor.

=== Reading a mipmap

Inside the kernel, it's possible to sample a mipmap via `sample_mipmap`, 
passing the `sampled_image_handle`, the coordinates, and either the level or 
anisotropic gradient values.

The method of sampling a mipmap is different based on which `sample_mipmap` 
function is used, and the sampler attributes passed upon creation of the 
mipmap.

```c++
// Nearest/linear filtering between mip levels
template <typename DataT, typename HintT = DataT, typename CoordT>
DataT sample_mipmap(const sampled_image_handle &ImageHandle,
                    const CoordT &Coords,
                    const float Level);

// Anisotropic filtering
template <typename DataT, typename HintT = DataT, typename CoordT>
DataT sample_mipmap(const sampled_image_handle &ImageHandle,
                    const CoordT &Coords,
                    const CoordT &Dx, const CoordT &Dy);
```

Reading a mipmap follows the same restrictions on what coordinate types may be 
used as laid out in <<reading_writing_inside_kernel>>, and the viewing gradients 
are bound to the same type as used for the coordinates.

Reading a mipmap by providing a user-defined return `DataT` type also follows 
the restrictions as laid out in <<reading_writing_inside_kernel>>.

[NOTE]
====
Attempting to sample a mipmap with `sample_image` or any other defined sample 
function will result in undefined behaviour.
====

== Image arrays

Another type of image we propose support for is image arrays. Image arrays are 
images made up of multiple array indices where each index is itself an image and
every index has the same dimensionality, size, and data type.

Image arrays may also be referred to as layered images, and the array indices 
may be referred to layers.

=== Allocation of image arrays

Image arrays are allocated in a similar manner to standard images.

Image array memory is allocated through `alloc_image_mem`. The user should 
populate the `image_descriptor` with the image type of `image_type::array`, 
and provide the size of the array they wish to allocate. The value of 
`array_size` must be greater than `1`.

Image array memory allocated this way requires the user to free that memory 
after all operations using the memory are completed and no more operations 
operating on the memory will be scheduled. This is done using `free_image_mem`, 
passing `image_type::array`.

The RAII class `image_mem` may also be used to perform allocation and 
deallocation of arrayed image device memory. The constructor and destructor act 
as a wrapper for the functions `alloc_image_mem` and `free_image_mem` 
respectively.

[NOTE]
====
Currently there is no support for image arrays backed by USM.
====

=== Obtaining a handle to an image array

A handle to an image array is acquired in the same way as 
`unsampled_image_handle`. We create the handle through the `create_image` 
functions which take `image_descriptor` that has `image_type::array` and 
`array_size` greater than `1`.

[NOTE]
====
Currently there is no support for sampled image arrays.
====

=== Copying image array data

When copying to or from image arrays, the user should copy to/from the entire 
array of images in one call to `ext_oneapi_copy` by passing the image arrays'
`image_mem_handle`.

=== Reading an image array

Inside the kernel, it's possible to read an image array via `read_image_array`, 
passing the `unsampled_image_handle`, the coordinates, and the array index.

```c++
// Read an unsampled image array
template <typename DataT, typename HintT = DataT, typename CoordT>
DataT read_image_array(const unsampled_image_handle &ImageHandle,
                       const CoordT &Coords, const unsigned int ArrayLayer);
```

Reading an image array follows the same restrictions on what coordinate types 
may be used as laid out in <<reading_writing_inside_kernel>>.

Reading an image array by providing a user-defined return `DataT` type also 
follows the restrictions as laid out in <<reading_writing_inside_kernel>>.

[NOTE]
====
Attempting to read an image array with `read_image`, `read_mipmap` or any other 
defined read function will result in undefined behaviour.
====

=== Writing an image array

Inside the kernel, it's possible to write to an image array via 
`write_image_array`, passing the `unsampled_image_handle`, the coordinates, the 
array index, and the data to write. User-defined types are allowed to be written 
provided that type is trivially copyable.

```c++
// Write to an unsampled image array
template <typename DataT, typename CoordT>
DataT write_image_array(const unsampled_image_handle &ImageHandle,
                       const CoordT &Coords, const unsigned int ArrayLayer
                       const DataT &Color);
```

Writing to an image array follows the same restrictions on what coordinate types 
may be used as laid out in <<reading_writing_inside_kernel>>.

[NOTE]
====
Attempting to write to an image array with `write_image` or any other defined 
write function will result in undefined behaviour.
====

== Interoperability

=== Querying interoperability support

We provide the following device queries to retrieve information on whether a 
SYCL implementation provides support for various interoperability features.

The device aspect descriptors for these queries are:

[frame="none",options="header"]
|======================
|Device descriptor |Description
|`aspect::ext_oneapi_interop_memory_import` | Indicates if the device supports 
importing external memory resources.
|`aspect::ext_oneapi_interop_memory_export` | Indicates if the device supports 
exporting internal memory resources.
|`aspect::ext_oneapi_interop_semaphore_import`` | Indicates if the device 
supports importing external semaphore resources.
|`aspect::ext_oneapi_interop_semaphore_export` | Indicates if the device 
supports exporting internal event resources.
|======================


[NOTE]
====
Not all SYCL backends may provide support for importing or exporting native 
memory or semaphore objects. CUDA for example only supports importation of 
external memory and semaphores, but provides no support for their exportation.
====

=== Importing external memory objects

In order to import a memory object, an external API must provide an appropriate 
handle to that memory. The exact structure and type of this handle can depend on 
the external API, and the operating system the application is running on.

In order to facilitate a number of different external memory handle types, we 
propose the following structures.

[NOTE]
====
We only show two examples of external memory handle types here, but the 
`external_mem_descriptor` struct could be templated by any number of handle 
types, provided that the SYCL implementation provides support for them.
====

```cpp
namespace sycl::ext::oneapi::experimental {

// POSIX file descriptor memory handle type
struct external_mem_fd {
  int file_descriptor;
};

// Windows NT memory handle type
struct external_mem_win32 {
  void *handle;
  const void *name;
};

// Descriptor templated on specific external memory handle type
template <typename external_mem_handle_type>
struct external_mem_handle_type {
  external_mem_handle_type external_handle;
  size_t size_in_bytes;
};

}
```

The user should create an `external_mem_descriptor` templated on the appropriate 
handle type for their purposes, e.g. `external_mem_fd` to describe a POSIX file 
descriptor resource on Linux systems, or an `external_mem_win32` for Windows NT 
resource handles.

Once the user populates the `external_mem_descriptor` with the appropriate 
`external_mem_handle_type` values, and the size of the external memory in bytes,
they can then import that memory into SYCL through `import_external_memory`.

```cpp
namespace sycl::ext::oneapi::experimental {

struct interop_mem_handle {
  using raw_handle_type = /* Implementation defined */;
  raw_handle_type raw_handle;
};

template <typename external_mem_handle_type>
interop_mem_handle import_external_memory(
    external_mem_descriptor<external_mem_handle_type> externalMemDescriptor,
    const sycl::device &syclDevice,
    const sycl::context &syclContext);

template <typename external_mem_handle_type>
interop_mem_handle import_external_memory(
    external_mem_descriptor<external_mem_handle_type> externalMemDescriptor,
    const sycl::queue &syclQueue);

image_mem_handle map_external_image_memory(
    interop_mem_handle interopMemHandle,
    const image_descriptor &imageDescriptor,
    const sycl::device &syclDevice,
    const sycl::context &syclContext);
image_mem_handle map_external_image_memory(
    interop_mem_handle interopMemHandle,
    const image_descriptor &imageDescriptor,
    const sycl::queue &syclQueue);
}
```

The resulting `interop_mem_handle` can then be mapped, where the resulting type 
is an `image_mem_handle`. This can be used to construct images in the same way 
as memory allocated through `alloc_image_mem`. The `ext_oneapi_copy` operations 
also work with imported memory mapped to `image_mem_handle` types.

When calling `create_image` with an `image_mem_handle` mapped from an external 
memory object, the user must ensure that the image descriptor they pass to 
`create_image` has members that match or map to those of the external API. 
A mismatch between any of the `width`, `height`, `depth`, `image_channel_type`,
or `image_channel_order` members will result in undefined behavior. The 
`image_type` member must be set to `image_type::interop`.

Once a user has finished operating on imported memory, they must ensure that 
they destroy the imported memory handle through `release_external_memory`.

`release_external_memory` can only accept `interop_mem_handles` that were
created through `import_external_memory`.

```cpp
namespace sycl::ext::oneapi::experimental {

void release_external_memory(interop_mem_handle interopMem,
                             const sycl::device &syclDevice,
                             const sycl::context &syclContext);
void release_external_memory(interop_mem_handle interopMem,
                             const sycl::queue &syclQueue);
}
```

Destroying or freeing any imported memory through `image_mem_free` or 
`sycl::free` will result in undefined behavior.

=== Importing external semaphores

In addition to proposing importation of external memory resources, we also 
propose importation of synchronization primitives. Just like the sharing of 
memory between APIs described above, any external APIs must provide a valid a 
handle to a valid semaphore resource they wish to share, and just as external 
memory resources handles can take different forms of structure and type 
depending on the API and operating system, so do external semaphore resource 
handles.

In order to facilitate a number of different external semaphore handle types, we 
propose the following structures.

[NOTE]
====
We only show two examples of external semaphore resource handle types here, but 
the `external_semaphore_descriptor` struct could be templated by any number of 
handle types, provided that the SYCL implementation provides support for them.
====

```cpp
namespace sycl::ext::oneapi::experimental {

// POSIX file descriptor semaphore handle
struct external_semaphore_fd {
  int file_descriptor;
};

// Windows NT semaphore handle
struct external_semaphore_win32 {
  void *handle;
  const void *name;
};

// Descriptor templated on specific external semaphore handle type
template <typename external_semaphore_handle_type>
struct external_semaphore_descriptor {
  external_semaphore_handle_type external_handle;
};

}
```

The user should create an `external_semaphore_descriptor` templated on the 
appropriate handle type for their purposes, e.g. `external_semaphore_fd` to 
describe a POSIX file descriptor resource on Linux systems, or an 
`external_mem_win32` for Windows NT resource handles.

Once the user populates the `external_semaphore_descriptor` with the appropriate 
`external_semaphore_handle_type` values, they can then import that semaphore 
into SYCL through `import_external_semaphore`.

```cpp
namespace sycl::ext::oneapi::experimental {

struct interop_semaphore_handle {
  using raw_handle_type = /* Implementation defined */;
  raw_handle_type raw_handle;
};

template <typename external_semaphore_handle_type>
interop_semaphore_handle import_external_semaphore(
    external_semaphore_descriptor<external_semaphore_handle_type>
        externalSemaphoreDescriptor,
    const sycl::device &syclDevice,
    const sycl::context &syclContext);
}

template <typename external_semaphore_handle_type>
interop_semaphore_handle import_external_semaphore(
    external_semaphore_descriptor<external_semaphore_handle_type>
        externalSemaphoreDescriptor,
    const sycl::queue &syclQueue);
}
```

The resulting `interop_semaphore_handle` can then be used in a SYCL command 
group, to either wait until the semaphore is in the signaled state, or set the 
semaphore to a signaled state.

We propose to extend the SYCL queue and handler classes with semaphore waiting 
and signalling operations.

```cpp
namespace sycl {

class handler {
public:
  void ext_oneapi_wait_external_semaphore(
      ext::oneapi::experimental::interop_semaphore_handle
          interop_semaphore_handle);

  void ext_oneapi_signal_external_semaphore(
      ext::oneapi::experimental::interop_semaphore_handle
          interop_semaphore_handle);
};

class queue {
public:
  event ext_oneapi_wait_external_semaphore(
      ext::oneapi::experimental::interop_semaphore_handle
          interop_semaphore_handle);
  event ext_oneapi_wait_external_semaphore(
      ext::oneapi::experimental::interop_semaphore_handle
          interop_semaphore_handle,
      event DepEvent);
  event ext_oneapi_wait_external_semaphore(
      ext::oneapi::experimental::interop_semaphore_handle
          interop_semaphore_handle,
      const std::vector<event> &DepEvents);

  event ext_oneapi_signal_external_semaphore(
      ext::oneapi::experimental::interop_semaphore_handle
          interop_semaphore_handle);
  event ext_oneapi_signal_external_semaphore(
      ext::oneapi::experimental::interop_semaphore_handle
          interop_semaphore_handle,
      event DepEvent);
  event ext_oneapi_signal_external_semaphore(
      ext::oneapi::experimental::interop_semaphore_handle
          interop_semaphore_handle,
      const std::vector<event> &DepEvents);
};
}
```

Any operations submitted to the queue after a 
`ext_oneapi_wait_external_semaphore` call will not begin until the imported 
semaphore is in a signaled state.

When `ext_oneapi_signal_external_semaphore` is called, the external semaphore 
will be set to the signaled state after all commands submitted to the queue 
prior to the `ext_oneapi_signal_external_semaphore` call complete.

`ext_oneapi_wait_external_semaphore` and `ext_oneapi_signal_external_semaphore` 
are non-blocking, asynchronous operations.

The user must ensure to destroy all external semaphore objects once they are no 
longer required through `destroy_external_semaphore`.

```cpp
namespace sycl::ext::oneapi::experimental {

void destroy_external_semaphore(interop_semaphore_handle semaphoreHandle,
                                const sycl::device &syclDevice,
                                const sycl::context &syclContext);

void destroy_external_semaphore(interop_semaphore_handle semaphoreHandle,
                                const sycl::queue &syclQueue);

}
```

== Examples

=== 1D image read/write

```cpp
// Set up device, queue, and context
sycl::device device;
sycl::queue queue(device);
sycl::context context = queue.get_context();

// Initialize input data
constexpr size_t width = 512;
std::vector<float> dataIn(width);
std::vector<float> dataOut(width);
for (int i = 0; i < width; i++) {
  dataIn[i] = static_cast<float>(i);
}

// Image descriptor - can use the same for both images
sycl::ext::oneapi::experimental::image_descriptor desc(
    sycl::range{width}, sycl::ext::oneapi::experimental::image_channel_order::r,
    sycl::ext::oneapi::experimental::image_channel_type::fp32);

try {
  // Extension: returns the device pointer to the allocated memory
  sycl::ext::oneapi::experimental::image_mem imgMemoryIn(desc, queue);
  sycl::ext::oneapi::experimental::image_mem imgMemoryOut(desc, queue);

  // Extension: create the image and return the handle
  sycl::ext::oneapi::experimental::unsampled_image_handle imgIn =
      sycl::ext::oneapi::experimental::create_image(imgMemoryIn, desc, queue);
  sycl::ext::oneapi::experimental::unsampled_image_handle imgOut =
      sycl::ext::oneapi::experimental::create_image(imgMemoryOut, desc, queue);

  // Extension: copy over data to device
  q.ext_oneapi_copy(dataIn.data(), imgMemoryIn, desc);

  // Bindless images require manual synchronization
  // Wait for copy operation to finish
  q.wait_and_throw();

  q.submit([&](sycl::handler &cgh) {
    // No need to request access, handles captured by value

    cgh.parallel_for(width, [=](sycl::id<1> id) {
      // Extension: read image data from handle
      float pixel = sycl::ext::oneapi::experimental::fetch_image<float>(
          imgIn, int(id[0]));

      // Extension: write to image data using handle
      sycl::ext::oneapi::experimental::write_image(imgOut, int(id[0]), pixel);
    });
  });

  // Using image handles requires manual synchronization
  q.wait_and_throw();

  // Copy data written to imgOut to host
  q.ext_oneapi_copy(imgMemoryOut, dataOut.data(), desc);

  // Cleanup
  sycl::ext::oneapi::experimental::destroy_image_handle(imgIn, queue);
  sycl::ext::oneapi::experimental::destroy_image_handle(imgOut, queue);
} catch (sycl::exception e) {
  std::cerr << "SYCL exception caught: " << e.what();
  exit(-1);
}

// Validate that `dataIn` correctly transferred to `dataOut`
bool validated = (dataIn == dataOut);
```

=== Reading from a dynamically sized array of 2D images


```cpp
// Set up device, queue, and context
sycl::device device;
sycl::queue queue(device);
sycl::context context = queue.get_context();

// declare image data
size_t numImages = 5;
size_t width = 8;
size_t height = 8;
size_t numPixels = width * height;
std::vector<float> dataIn(numPixels);
std::vector<float> dataOut(numPixels);
std::vector<float> dataExpected(numPixels);
for (int i = 0; i < width; i++) {
  for (int j = 0; j < height; j++) {
    int index = j + (height * i);
    dataIn[index] = index;
    dataExpected[index] = index * numImages;
  }
}

// Image descriptor - can use the same for all images
sycl::ext::oneapi::experimental::image_descriptor desc(
    {width, height}, sycl::ext::oneapi::experimental::image_channel_order::r,
    sycl::ext::oneapi::experimental::image_channel_type::fp32);

try {

  // Allocate each image and save the handles
  std::vector<sycl::ext::oneapi::experimental::image_mem> imgAllocations;
  for (int i = 0; i < numImages; i++) {
    // Extension: move-construct device allocated memory
    imgAllocations.emplace_back(
        sycl::ext::oneapi::experimental::image_mem{desc, queue});
  }

  // Copy over data to device for each image
  for (int i = 0; i < numImages; i++) {
    // Extension: copy over data to device
    q.ext_oneapi_copy(dataIn.data(), imgAllocations[i], desc);
  }

  // Wait for copy operations to finish
  q.wait_and_throw();

  // Create the images and return the handles
  std::vector<sycl::ext::oneapi::experimental::unsampled_image_handle>
      imgHandles;
  for (int i = 0; i < numImages; i++) {
    // Extension: create the image and return the handle
    sycl::ext::oneapi::experimental::unsampled_image_handle imgHandle =
        sycl::ext::oneapi::experimental::create_image(imgAllocations[i],
                                                      desc, queue);
    imgHandles.push_back(imgHandle);
  }

  sycl::buffer outBuf{dataOut.data(), sycl::range{height, width}};
  sycl::buffer imgHandlesBuf{imgHandles.data(), sycl::range{numImages}};
  q.submit([&](sycl::handler &cgh) {
    sycl::accessor outAcc{outBuf, cgh, sycl::write_only};
    sycl::accessor imgHandleAcc{imgHandlesBuf, cgh, sycl::read_only};

    cgh.parallel_for(
        sycl::nd_range<2>{{width, height}, {width, height}},
        [=](sycl::nd_item<2> it) {
          size_t dim0 = it.get_local_id(0);
          size_t dim1 = it.get_local_id(1);

          // Sum each image by reading via its handle
          float sum = 0;
          for (int i = 0; i < numImages; i++) {
            // Extension: read image data from handle
            sum += (sycl::ext::oneapi::experimental::fetch_image<float>(
                imgHandleAcc[i], sycl::vec<int, 2>(dim0, dim1)));
          }
          outAcc[sycl::id{dim1, dim0}] = sum;
        });
  });

  // Using image handles requires manual synchronization
  q.wait_and_throw();

  // Cleanup
  for (int i = 0; i < numImages; i++) {
    sycl::ext::oneapi::experimental::destroy_image_handle(imgHandles[i], queue);
  }
} catch (sycl::exception e) {
  std::cerr << "SYCL exception caught: " << e.what();
  exit(-1);
}

// Validate that `dataOut` is correct
bool validated = (dataOut == dataExpected);
```

=== Reading a 1D mipmap with anisotropic filtering and levels
```cpp
// Set up device, queue, and context
sycl::device device;
sycl::queue queue(device);
sycl::context context = q.get_context();

// declare image data
constexpr size_t width = 16;
unsigned int num_levels = 2;
std::vector<float> dataIn1(width);
std::vector<float> dataIn2(width / 2);
std::vector<float> dataOut(width);
std::vector<float> dataExpected(width);
int j = 0;
for (int i = 0; i < width; i++) {
  dataExpected[i] = static_cast<float>(i + (j + 10));
  if (i % 2)
    j++;
  dataIn1[i] = static_cast<float>(i);
  if (i < (N / 2))
    dataIn2[i] = static_cast<float>(i + 10);
}

try {

  // Image descriptor -- number of levels
  sycl::ext::oneapi::experimental::image_descriptor desc(
      {width}, sycl::ext::oneapi::experimental::image_channel_order::r, 
      sycl::ext::oneapi::experimental::image_channel_type::fp32,
      sycl::ext::oneapi::experimental::image_type::mipmap, num_levels);

  // Allocate the mipmap
  sycl::ext::oneapi::experimental::image_mem mip_mem(desc, queue);

  // Retrieve level 0
  sycl::ext::oneapi::experimental::image_mem_handle img_mem1 = 
      mip_mem.get_mip_level_mem_handle(0)

  // Copy over data to level 0
  q.ext_oneapi_copy(dataIn1.data(), img_mem1, desc);

  // Copy over data to level 1
  q.ext_oneapi_copy(dataIn2.data(), mip_mem.get_mip_level_mem_handle(1), 
                    desc.get_mip_level_desc(1));
  q.wait_and_throw();

  // Extended sampler object to take in mipmap attributes
  sycl::ext::oneapi::experimental::bindless_image_sampler samp(
      addressing_mode::mirrored_repeat,
      coordinate_normalization_mode::normalized, filtering_mode::nearest,
      mipmap_filtering_mode::nearest, 0.0f, (float)num_levels, 8.0f);

  // Create a sampled image handle to represent the mipmap
  sycl::ext::oneapi::experimental::sampled_image_handle mipHandle =
      sycl::ext::oneapi::experimental::create_image(mip_mem, samp, desc, queue);
  q.wait_and_throw();

  sycl::buffer<float, 1> buf((float *)dataOut.data(), width);
  q.submit([&](handler &cgh) {
    auto outAcc = buf.get_access<access_mode::write>(cgh, width);

    cgh.parallel_for<image_addition>(width, [=](id<1> id) {
      float sum = 0;
      float x = (static_cast<float>(id[0]) + 0.5f) / static_cast<float>(width);
      // Read mipmap level 0 with anisotropic filtering
      // and level 1 with level filtering
      float px1 = sycl::ext::oneapi::experimental::sample_mipmap<float>(
          mipHandle, x, 0.0f, 0.0f);
      float px2 = sycl::ext::oneapi::experimental::sample_mipmap<float>(
          mipHandle, x, 1.0f);

      sum = px1 + px2;
      outAcc[id] = sum;
    });
  });

  q.wait_and_throw();

  // Cleanup
  sycl::ext::oneapi::experimental::destroy_image_handle(mipHandle, queue);

} catch (sycl::exception e) {
  std::cerr << "SYCL exception caught! : " << e.what() << "\n";
  exit(-1);
} catch (...) {
  std::cerr << "Unknown exception caught!\n";
  exit(-1);
}

// Validate that `dataOut` is correct
bool validated = (dataOut == dataExpected);
```

=== 1D image array read/write
```cpp
using VecType = sycl::vec<float, 4>;

sycl::device dev;
sycl::queue q(dev);
auto ctxt = q.get_context();

// declare image data
constexpr size_t width = 5;
constexpr size_t array_size = 2;
constexpr size_t N = width;
std::vector<VecType> out(N * array_size);
std::vector<float> expected(N * array_size);
std::vector<float> outBuf(N);
std::vector<VecType> dataIn1(N * array_size);
std::vector<VecType> dataIn2(N * array_size);

for (int i = 0; i < N * array_size; i++) {
  // Populate input data (to-be image arrays)
  dataIn1[i] = VecType(i);
  dataIn2[i] = VecType(2*i);
}

// Populate expected output
for (int i = 0; i < width; i++) {
  for (int l = 0; l < array_size; l++) {
    expected[l * N + i] = dataIn1[l * N + i][0] + dataIn2[l * N + i][0];
  }
}

try {
  // Extension: image descriptor -- number of layers
  sycl::ext::oneapi::experimental::image_descriptor desc(
      {width}, sycl::image_channel_order::rgba, sycl::image_channel_type::fp32,
      sycl::ext::oneapi::experimental::image_type::array, 1, array_size);

  // Extension: allocate image array memory on device
  sycl::ext::oneapi::experimental::image_mem arrayMem1(desc, dev, ctxt);
  sycl::ext::oneapi::experimental::image_mem arrayMem2(desc, dev, ctxt);
  sycl::ext::oneapi::experimental::image_mem outMem(desc, dev, ctxt);

  // Extension: copy over data to device
  q.ext_oneapi_copy(dataIn1.data(), arrayMem1.get_handle(), desc);
  q.ext_oneapi_copy(dataIn2.data(), arrayMem2.get_handle(), desc);
  q.wait_and_throw();

  // Extension: create a unsampled image handles to represent the image arrays
  sycl::ext::oneapi::experimental::unsampled_image_handle arrayHandle1 =
      sycl::ext::oneapi::experimental::create_image(arrayMem1, desc, dev,
                                                    ctxt);
  sycl::ext::oneapi::experimental::unsampled_image_handle arrayHandle2 =
      sycl::ext::oneapi::experimental::create_image(arrayMem2, desc, dev,
                                                    ctxt);
  sycl::ext::oneapi::experimental::unsampled_image_handle outHandle =
      sycl::ext::oneapi::experimental::create_image(outMem, desc, dev,
                                                    ctxt);

  q.submit([&](sycl::handler &cgh) {

    cgh.parallel_for<kernel>(N, [=](sycl::id<1> id) {
      float sum1 = 0;
      float sum2 = 0;
      
      // Extension: read image layers 0 and 1
      VecType px1 = sycl::ext::oneapi::experimental::read_image_array<VecType>(
          arrayHandle1, int(id[0]), 0);
      VecType px2 = sycl::ext::oneapi::experimental::read_image_array<VecType>(
          arrayHandle1, int(id[0]), 1);

      // Extension: read image layers 0 and 1
      VecType px3 = sycl::ext::oneapi::experimental::read_image_array<VecType>(
          arrayHandle2, int(id[0]), 0);
      VecType px4 = sycl::ext::oneapi::experimental::read_image_array<VecType>(
          arrayHandle2, int(id[0]), 1);

      sum1 = px1[0] + px3[0];
      sum2 = px2[0] + px4[0];

      // Extension: write to image layers with handle
      sycl::ext::oneapi::experimental::write_image_array<VecType>(
          outHandle, int(id[0]), 0, VecType(sum1));
      sycl::ext::oneapi::experimental::write_image_array<VecType>(
          outHandle, int(id[0]), 1, VecType(sum2));
    });
  });

  q.wait_and_throw();

  // Extension: copy data from device to host
  q.ext_oneapi_copy(outMem.get_handle(), out.data(), desc);
  q.wait_and_throw();

  // Extension: cleanup
  sycl::ext::oneapi::experimental::destroy_image_handle(arrayHandle1, dev, ctxt);
  sycl::ext::oneapi::experimental::destroy_image_handle(arrayHandle2, dev, ctxt);
  sycl::ext::oneapi::experimental::destroy_image_handle(outHandle, dev, ctxt);

} catch (sycl::exception e) {
  std::cerr << "SYCL exception caught! : " << e.what() << "\n";
  std::cout << "Test failed!" << std::endl;
  exit(1);
} catch (...) {
  std::cerr << "Unknown exception caught!\n";
  std::cout << "Test failed!" << std::endl;
  exit(2);
}

// collect and validate output
bool validated = true;
for (int i = 0; i < N * array_size; i++) {
  bool mismatch = false;
  if (out[i][0] != expected[i]) {
    mismatch = true;
    validated = false;
  }
}
if (validated) {
  return 0;
}

return 1;
```

=== Using imported memory and semaphore objects

```c++
// Set up device, queue, and context
sycl::device device;
sycl::queue queue(device);
sycl::context context = queue.get_context();

size_t width = /* passed from external API */;
size_t height = /* passed from external API */;

sycl::ext::oneapi::experimental::image_channel_order channel_order = 
    /* mapped from external API */
    /* we assume sycl::image_channel_order::r */;

sycl::ext::oneapi::experimental::image_channel_type channel_type = 
    /* mapped from external API */
    /* we assume sycl::image_channel_type::unsigned_int32 */;

// Image descriptor - mapped to external API image layout
//                    with `image_type::interop`
sycl::ext::oneapi::experimental::image_descriptor desc(
    {width, height}, channel_order, channel_type,
    sycl::ext::oneapi::experimental::image_type::interop);

size_t img_size_in_bytes = width * height * sizeof(uint32_t);

int external_input_image_file_descriptor = /* passed from external API */
int external_output_image_file_descriptor = /* passed from external API */

// Extension: populate external memory descriptors
sycl::ext::oneapi::experimental::external_mem_descriptor<
    sycl::ext::oneapi::experimental::external_mem_fd>
    input_ext_mem_desc{external_input_image_file_descriptor, 
                       img_size_in_bytes};

sycl::ext::oneapi::experimental::external_mem_descriptor<
    sycl::ext::oneapi::experimental::external_mem_fd>
    output_ext_mem_desc{external_output_image_file_descriptor,
                        img_size_in_bytes};

// An external API semaphore will signal this semaphore before our SYCL commands
// can begin execution
int wait_semaphore_file_descriptor = /* passed from external API */;

// An external API will wait on this semaphore to be signalled by us before it 
// can execute some commands
int done_semaphore_file_descriptor = /* passed from external API */;

// Extension: populate external semaphore descriptor.
//            We assume POSIX file descriptor resource types
sycl::ext::oneapi::experimental::external_semaphore_descriptor<
    sycl::ext::oneapi::experimental::external_semaphore_fd>
    wait_external_semaphore_desc{wait_semaphore_file_descriptor};

sycl::ext::oneapi::experimental::external_semaphore_descriptor<
    sycl::ext::oneapi::experimental::external_semaphore_fd>
    done_external_semaphore_desc{done_semaphore_file_descriptor};

try {
  // Extension: import external semaphores
  sycl::ext::oneapi::experimental::interop_semaphore_handle
      wait_interop_semaphore_handle =
          sycl::ext::oneapi::experimental::import_external_semaphore(
              wait_external_semaphore_desc, queue);

  sycl::ext::oneapi::experimental::interop_semaphore_handle
      done_interop_semaphore_handle =
          sycl::ext::oneapi::experimental::import_external_semaphore(
              done_external_semaphore_desc, queue);

  // Extension: import external memory from descriptors
  sycl::ext::oneapi::experimental::interop_mem_handle
      input_interop_mem_handle =
          sycl::ext::oneapi::experimental::import_external_memory(
              input_ext_mem_desc, queue);

  sycl::ext::oneapi::experimental::interop_mem_handle
      output_interop_mem_handle =
          sycl::ext::oneapi::experimental::import_external_memory(
              output_ext_mem_desc, queue);

  // Extension: map imported external memory to image memory
  sycl::ext::oneapi::experimental::image_mem_handle input_mapped_mem_handle =
      sycl::ext::oneapi::experimental::map_external_image_memory(
          input_interop_mem_handle, desc, queue);
  sycl::ext::oneapi::experimental::image_mem_handle output_mapped_mem_handle =
      sycl::ext::oneapi::experimental::map_external_image_memory(
          output_interop_mem_handle, desc, queue);

  // Extension: create images from mapped memory and return the handles
  sycl::ext::oneapi::experimental::unsampled_image_handle img_input =
      sycl::ext::oneapi::experimental::create_image(
          input_mapped_mem_handle, desc, queue);
  sycl::ext::oneapi::experimental::unsampled_image_handle img_output =
      sycl::ext::oneapi::experimental::create_image(
          output_mapped_mem_handle, desc, queue);

  // Extension: wait for imported semaphore
  q.ext_oneapi_wait_external_semaphore(wait_interop_semaphore_handle)

  // Submit our kernel that depends on imported "wait_semaphore_file_descriptor"
  q.submit([&](sycl::handler &cgh) {
    cgh.parallel_for<>(
        sycl::nd_range<2>{{width, height}, {32, 32}},
        [=](sycl::nd_item<2> it) {
          size_t dim0 = it.get_global_id(0);
          size_t dim1 = it.get_global_id(1);

          // Extension: read image data from handle to imported image
          uint32_t pixel =
              sycl::ext::oneapi::experimental::fetch_image<uint32_t>(
                  img_input, sycl::vec<int, 2>(dim0, dim1));

          // Modify the data before writing back
          pixel *= 10;

          // Extension: write image data using handle to imported image
          sycl::ext::oneapi::experimental::write_image(
              img_output, sycl::vec<int, 2>(dim0, dim1), pixel);
        });
  });

  // Extension: signal imported semaphore
  q.ext_oneapi_signal_external_semaphore(done_interop_semaphore_handle)

  // The external API can now use the semaphore it exported to 
  // "done_semaphore_file_descriptor" to schedule its own command submissions

  q.wait_and_throw();  

  // Extension: destroy all external resources
  sycl::ext::oneapi::experimental::release_external_memory(
      input_interop_mem_handle, queue);
  sycl::ext::oneapi::experimental::release_external_memory(
      output_interop_mem_handle, queue);
  sycl::ext::oneapi::experimental::destroy_external_semaphore(
      wait_interop_semaphore_handle, queue);
  sycl::ext::oneapi::experimental::destroy_external_semaphore(
      done_interop_semaphore_handle, queue);
  sycl::ext::oneapi::experimental::destroy_image_handle(img_input, queue);
  sycl::ext::oneapi::experimental::destroy_image_handle(img_output, queue);
} catch (sycl::exception e) {
  std::cerr << "SYCL exception caught! : " << e.what() << "\n";
  exit(-1);
} catch (...) {
  std::cerr << "Unknown exception caught!\n";
  exit(-1);
}
```

== Implementation notes

The current DPC++ prototype only implements the proposal for the CUDA backend,
however we are actively exploring Level Zero with SPIR-V.
We are looking at other backend as well in order to ensure the extension can 
work across different backends.

== Issues

=== No dependency tracking

Because this extension allows images to work in a USM-like model,
there are similar limitations to using USM for non-images,
mainly the lack of dependency tracking and the need for users to manually 
synchronize operations.

=== Limitations when using USM as image memory

There are dimension specific limitations:

* 1D - Linear interpolation not possible in the CUDA backend.
       A workaround is to allocate 2D pitched memory with a height of 1.
* 2D - There are some alignment restrictions. See the "Pitch alignment 
       restrictions and queries" section, or use `pitched_alloc_device` to 
       allocate 2D USM image memory.
* 3D - No support at the moment. Possible support in non CUDA backends in the 
       future.

=== Not supported yet

These features still need to be handled:

* Level Zero and SPIR-V support
* Cubemap images

== Revision History

[frame="none",options="header"]
|======================
|Rev |Date |Changes
|1 |2023-02-03 | Initial draft
|2 |2023-02-23 | - Added `image_mem_handle` for image memory allocated with 
                   `allocate_image`

                 - Added ability to create images from USM

                 - Added new way to copy images, removed requirement for copy 
                   direction

                 - Added image memory information getters to reflect 
                   `cuArray3DGetDescriptor` functionality
|3 |2023-03-30 | - Some text clarifications.

                 - Unsampled images can no longer be created from USM.
                 
                 - Added SYCL 1.2.1 `image_channel_order` and 
                   `image_channel_type` structs.

                 - Added `image_type` to enable construction of layered, 
                   mipmap, and cubemap images in the future.

                 - Added device information descriptors for querying pitched 
                   allocation size and alignment requirement.

                 - Added `ext_oneapi_copy` methods for the `sycl::handler`.

                 - `ext_oneapi_copy` functions now take the `Src` as the first 
                   parameter.

                 - Created `image_mem` as a RAII style class.
                
                 - Renamed `allocate_image` to `alloc_image_mem`
                 
                 - `pitched_alloc_device` can now take an `image_descriptor`.

                 - Added interoperability features

                 - Added support to query bindless image and interoperability 
                   capabilities

                 - Added mipmap support
|4 |2023-06-23 | - Added `sycl::device` parameter to multiple functions to 
                   clarify that images must be created and used on the same 
                   device.

                 - Changed naming and order of some parameters to be consistent
                   throughout the proposal and with core SYCL.

                 - Added variants of functions that take a `sycl::queue` 
                   instead of both `sycl::device` and `sycl::context`.

                 - Removed standalone wait and signal semaphore functions. These
                   should always go through the queue or handler methods.

                 - Removed `get_image_handle` and `get_sampler_handle` functions
                   from sampled and unsampled image handle structs. The structs 
                   have public handle members that can be retrieved without 
                   getters.

                 - Made all enum types and values unspecified

                 - Moved support queries to device aspects, improved naming of 
                   queries for better consistency, and moved device info queries 
                   to the experimental namespace.

                 - Added `get_mip_level_desc` member function to 
                   `image_descriptor`

                 - Fixed `get_mip_level_mem_handle` prototype in `image_mem`, 
                   and added a standalone function.

                 - Removed `ext_oneapi_copy` variants that take `image_mem`, 
                   the user should retrieve the raw handle and pass that 
                   themselves.

                 - Removed `ext_oneapi_copy` variants that take a mip level, 
                   the user should retrieve individual mip level image handles
                   themselves and pass that.

                 - Added `ext_oneapi_copy` variants that take offsets and the 
                   extent, to enable sub-region copy.

                 - Created a list of failure scenarios for `ext_oneapi_copy`, 
                   changed the failure error code to `errc::invalid`, and 
                   specified that the implementation should relay the reason 
                   for the failure back to the user.

                 - Added a `bindless_image_sampler` struct.

                 - Specified that `image_mem` must follow Common Reference 
                   Semantics.

                 - Updated code samples.
|4.1|2023-07-21| - Made bindless image sampler member names snake-case
|4.2|2023-08-18| - `write_image` now allows passing of user-defined types
|4.3|2023-09-08| - Clarify how normalized image formats are read
                 - Remove support for packed normalized image formats 
                   (`unorm_short_555`, `unorm_short_565`, `unorm_int_101010`)
|4.4|2023-09-12| - Added overload with `sycl::queue` to standalone functions
|4.5|2023-09-14| - Update wording for allocating images + fix typo
|4.6|2023-09-19| - Clarify restrictions on reading/writing coordinate types
|4.7|2023-10-16| - Introduce `read_mipmap` for mipmap access and clarify reading 
                   restrictions on image types
|4.8|2023-10-25| - Change the name of `map_external_memory_array` to 
                   `map_external_image_memory` to avoid CUDA terminology
|4.9|2023-11-13| - Add that the bindless sampler is default constructible 
                   and follows by-value semantics
|4.10|2023-11-15| - Added constructors for `sampled_image_handle` and 
                    `unsampled_image_handle` structs.
                  - Removed `raw_sampler_handle` member from 
                    `sampled_image_handle` struct. Awaiting LevelZero 
                    and SPIR-V extensions to mature before before deciding 
                    whether a `raw_sampler_handle` member is necessary.
                  - Renamed `image_handle` members in `sampled_image_handle` and
                    `unsampled_image_handle` structs to `raw_handle`.
|5.0|2023-11-21| - Added section "Recognized standard types", to simplify 
                   wording around what types are allowed to be read or written.
                 - Allow `read_image` and `read_mipmap` to return a 
                   user-defined type.
|5.1|2023-12-06| - Added unique addressing modes per dimension to the 
                   `bindless_image_sampler`
<<<<<<< HEAD
|5.2|2024-02-06| - Added support for unsampled image arrays.
                 - Creation of unsampled image arrays.
                 - Reading/writing of unsampled image arrays.
                 - `image_type::array` added to enum.
                 - `array_size` member added to `image_descriptor`.
                 - `image_descriptor::verify()` member function added.
=======
|5.2|2024-02-14| - Image read and write functions now accept 3-component 
                   coordinates for 3D reads, instead of 4-component coordinates.
|5.3|2024-02-16| - Replace `read_image` and `read_mipmap` APIs in favor of more 
                   descriptive naming, with `fetch_image`, `sample_image`, and
                   `sample_mipmap`.
>>>>>>> 5a92a19f
|======================<|MERGE_RESOLUTION|>--- conflicted
+++ resolved
@@ -1060,13 +1060,8 @@
 
 [NOTE]
 ====
-<<<<<<< HEAD
-Attempting to read a standard image type with `read_mipmap`, `read_image_array`,
-or any other defined read function will result in undefined behaviour.
-=======
 Attempting to sample a standard sampled image with `sample_mipmap` or any other 
 defined sampling function will result in undefined behaviour.
->>>>>>> 5a92a19f
 ====
 
 === Recognized standard types [[recognized_standard_types]]
@@ -1276,26 +1271,27 @@
 
 === Reading an image array
 
-Inside the kernel, it's possible to read an image array via `read_image_array`, 
-passing the `unsampled_image_handle`, the coordinates, and the array index.
+Inside the kernel, it's possible to fetch data from an unsampled image array 
+via `fetch_image_array`, passing the `unsampled_image_handle`, the coordinates, 
+and the array index.
 
 ```c++
-// Read an unsampled image array
+// Fetch an unsampled image array
 template <typename DataT, typename HintT = DataT, typename CoordT>
-DataT read_image_array(const unsampled_image_handle &ImageHandle,
+DataT fetch_image_array(const unsampled_image_handle &ImageHandle,
                        const CoordT &Coords, const unsigned int ArrayLayer);
 ```
 
-Reading an image array follows the same restrictions on what coordinate types 
+Fetching an image array follows the same restrictions on what coordinate types 
 may be used as laid out in <<reading_writing_inside_kernel>>.
 
-Reading an image array by providing a user-defined return `DataT` type also 
+Fetching an image array by providing a user-defined return `DataT` type also 
 follows the restrictions as laid out in <<reading_writing_inside_kernel>>.
 
 [NOTE]
 ====
-Attempting to read an image array with `read_image`, `read_mipmap` or any other 
-defined read function will result in undefined behaviour.
+Attempting to fetch an image array with `fetch_image` or any other defined 
+fetch function will result in undefined behaviour.
 ====
 
 === Writing an image array
@@ -1947,15 +1943,15 @@
       float sum2 = 0;
       
       // Extension: read image layers 0 and 1
-      VecType px1 = sycl::ext::oneapi::experimental::read_image_array<VecType>(
+      VecType px1 = sycl::ext::oneapi::experimental::fetch_image_array<VecType>(
           arrayHandle1, int(id[0]), 0);
-      VecType px2 = sycl::ext::oneapi::experimental::read_image_array<VecType>(
+      VecType px2 = sycl::ext::oneapi::experimental::fetch_image_array<VecType>(
           arrayHandle1, int(id[0]), 1);
 
       // Extension: read image layers 0 and 1
-      VecType px3 = sycl::ext::oneapi::experimental::read_image_array<VecType>(
+      VecType px3 = sycl::ext::oneapi::experimental::fetch_image_array<VecType>(
           arrayHandle2, int(id[0]), 0);
-      VecType px4 = sycl::ext::oneapi::experimental::read_image_array<VecType>(
+      VecType px4 = sycl::ext::oneapi::experimental::fetch_image_array<VecType>(
           arrayHandle2, int(id[0]), 1);
 
       sum1 = px1[0] + px3[0];
@@ -2318,18 +2314,15 @@
                    user-defined type.
 |5.1|2023-12-06| - Added unique addressing modes per dimension to the 
                    `bindless_image_sampler`
-<<<<<<< HEAD
-|5.2|2024-02-06| - Added support for unsampled image arrays.
-                 - Creation of unsampled image arrays.
-                 - Reading/writing of unsampled image arrays.
-                 - `image_type::array` added to enum.
-                 - `array_size` member added to `image_descriptor`.
-                 - `image_descriptor::verify()` member function added.
-=======
 |5.2|2024-02-14| - Image read and write functions now accept 3-component 
                    coordinates for 3D reads, instead of 4-component coordinates.
 |5.3|2024-02-16| - Replace `read_image` and `read_mipmap` APIs in favor of more 
                    descriptive naming, with `fetch_image`, `sample_image`, and
                    `sample_mipmap`.
->>>>>>> 5a92a19f
+|5.4|2024-02-23| - Added support for unsampled image arrays.
+                 - Creation of unsampled image arrays.
+                 - Fetching/writing of unsampled image arrays.
+                 - `image_type::array` added to enum.
+                 - `array_size` member added to `image_descriptor`.
+                 - `image_descriptor::verify()` member function added.
 |======================