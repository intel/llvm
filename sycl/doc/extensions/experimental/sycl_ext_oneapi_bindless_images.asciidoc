--- conflicted
+++ resolved
@@ -2849,17 +2849,14 @@
 |5.12|2024-06-19| - Add support for sampled image arrays.
                   - Sample image arrays with `sample_image_array` API.
                   - Fetch sampled image arrays with `fetch_image_array` API.
-<<<<<<< HEAD
-|5.13|2024-06-25 - Add missing device queries for image arrays, sampling USM 
+|5.13|2024-07-10| - Added const-qualifiers to `Src` param in `ext_oneapi_copy`
+                    funcs.
+|5.14|2024-07-17| - Rename `destroy_external_semaphore` to 
+                    `release_external_semaphore`.
+|5.15|2024-07-19 - Add missing device queries for image arrays, sampling USM 
                    images and unique addressing per dimension.
                  - Remove aspects for semaphore export, memory export and fetch 
                    3D USM images as they are not supported on any platform.
                  - Refine the description of `ext_oneapi_bindless_images` aspect
                    to indicate support for bindless image APIs.
-=======
-|5.13|2024-07-10| - Added const-qualifiers to `Src` param in `ext_oneapi_copy`
-                    funcs.
-|5.14|2024-07-17| - Rename `destroy_external_semaphore` to 
-                    `release_external_semaphore`.
->>>>>>> c6b0ff1b
 |======================