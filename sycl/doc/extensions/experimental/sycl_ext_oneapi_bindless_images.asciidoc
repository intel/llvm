# sycl_ext_oneapi_bindless_images

:source-highlighter: coderay
:coderay-linenums-mode: table
:dpcpp: pass:[DPC++]

// This section needs to be after the document title.
:doctype: book
:toc2:
:toc: left
:encoding: utf-8
:lang: en

:blank: pass:[ +]
// Set the default source code type in this document to C++,
// for syntax highlighting purposes.  This is needed because
// docbook uses c++ and html5 uses cpp.
:language: {basebackend@docbook:c++:cpp}


== Notice

[%hardbreaks]
Copyright (C) Codeplay. All rights reserved.

Khronos(R) is a registered trademark and SYCL(TM) and SPIR(TM) are trademarks
of The Khronos Group Inc.  OpenCL(TM) is a trademark of Apple Inc. used by
permission by Khronos.


== Dependencies

This extension is written against the SYCL 2020 revision 9 specification.  All
references below to the "core SYCL specification" or to section numbers in the
SYCL specification refer to that revision.

== Status

This is an experimental extension specification, intended to provide early
access to features and gather community feedback.  Interfaces defined in this
specification are implemented in {dpcpp}, but they are not finalized and may
change incompatibly in future versions of {dpcpp} without prior notice.
*Shipping software products should not rely on APIs defined in this
specification.*


== Backend support status

This extension is currently implemented in {dpcpp} only for GPU devices and
only when using the CUDA backend.  Attempting to use this extension in
kernels that run on other devices or backends will not work. 
Be aware that the compiler may not be able to issue a diagnostic to
warn you if this happens.

== Overview

Images in SYCL 1.2.1 were designed to work with OpenCL. SYCL 2020 tried to make 
them more versatile by splitting the image type into sampled and unsampled 
images. This enabled SYCL 2020 images to work better with other backends.
However, SYCL 2020 images still didn't quite meet user expectations.
There was feedback about various use cases where the current model falls short
(see examples at the end of this document for some of the use cases).

One of the key issues is requesting access to arbitrary images through handles, 
and not accessors. Accessing images through handles instead of accessors grants 
much more flexibility to the user, at the expense of automatic data dependency 
tracking. Bypassing accessors allows users to implement programs where the 
number of images is not known at compile-time, such as a texture atlas where one 
image holds references to other images. This kind of feature is impossible to 
implement with the accessor model outlined in the core specification.

These shortcomings are why we propose a new extension for SYCL 2020 images.
Per our proposal, users would be able to separate memory allocation for the 
image from the actual image creation. Images will be represented by opaque 
handle types that can be passed directly into a kernel without requesting 
access. In many ways, this model more closely resembles the USM model when 
accessing data on the device, but it's specialized for dealing with images.

The proposed model does not replace SYCL 2020 images,
it is instead meant as building blocks for implementing SYCL 2020 images on 
top of it.

In addition to bindless images, this document also proposes an interoperability 
extension providing functionality to allow users to import external memory and 
semaphore objects from other APIs, such as Vulkan or DirectX. 

Importing memory allows it to be shared between APIs without the need to 
duplicate allocations and perform multiple copies between host and device to 
ensure that said memory is kept uniform across those APIs at all times.

Importing semaphores will also allow SYCL to schedule command groups and queue 
operations that depend on completion of GPU commands submitted by external APIs.

[NOTE]
====
The interoperability outlined in this document concerns only the importing of 
external API objects into the SYCL runtime. We do not expose exportation of SYCL 
objects to external APIs. Interoperability capabilities vary between APIs. For 
example, CUDA allows the import of external memory and semaphores, but does not 
allow export of its own resources.
====

== Specification

=== Feature test macro

This extension provides a feature-test macro as described in the core SYCL
specification. An implementation supporting this extension must predefine the
macro `SYCL_EXT_ONEAPI_BINDLESS_IMAGES` to one of the values defined in the
table below. Applications can test for the existence of this macro to
determine if the implementation supports this feature, or applications can test
the macro's value to determine which of the extension's features the
implementation supports.

[frame="none",options="header"]
|======================
|Rev | Description
|1   | Initial draft of the proposal
|2   | Second revision of the proposal
|3   | Third revision of the proposal
|4   | Fourth revision of the proposal
|5   | Fifth revision of the proposal
|6   | Sixth revision of the proposal
|======================

See the revision history at the bottom of this document for features added in 
each revision.

=== Querying bindless image support

We provide the following device queries to retrieve information on whether a 
SYCL implementation provides support for various bindless image features.

The device aspects for these queries are:

[frame="none",options="header"]
|======================
|Device descriptor |Description
|`aspect::ext_oneapi_bindless_images` | Indicates if the device supports 
bindless images. This includes creating bindless images backed by the
`image_mem` and `image_mem_handle` APIs.
|`aspect::ext_oneapi_bindless_images_shared_usm` | Indicates if the device 
supports the creation of bindless images backed by shared USM memory.
|`aspect::ext_oneapi_bindless_images_1d_usm` | Indicates if the device supports 
creation of 1D bindless images backed by USM.
|`aspect::ext_oneapi_bindless_images_2d_usm` | Indicates if the device supports 
creation of 2D bindless images backed by USM.
|======================

[NOTE]
====
Not all SYCL backends may provide support for bindless images constructed from 
USM memory with all dimensions. As an example, CUDA does not have 
native support for 3D image resources constructed from USM. In the future, some
backends may support this, and this proposal may be updated to allow creation 
of 3D USM images.
====

=== Image descriptor

```cpp
namespace sycl::ext::oneapi::experimental {

enum class image_channel_type : /* unspecified */ {
  snorm_int8,
  snorm_int16,
  unorm_int8,
  unorm_int16,
  signed_int8,
  signed_int16,
  signed_int32,
  unsigned_int8,
  unsigned_int16,
  unsigned_int32,
  fp16,
  fp32,
};

enum class image_type : /* unspecified */ {
  standard,
  mipmap,
  array,
  cubemap,
  gather,
};

struct image_descriptor {
  size_t width{0};
  size_t height{0};
  size_t depth{0};
  unsigned int num_channels{4};
  image_channel_type channel_type{image_channel_type::fp32};
  image_type type{image_type::standard};
  unsigned int num_levels{1};
  unsigned int array_size{1};

  image_descriptor() = default;

  image_descriptor(sycl::range<1> dims, unsigned int num_channels,
                   image_channel_type channel_type, 
                   image_type type = image_type::standard, 
                   unsigned int num_levels = 1, unsigned int array_size = 1);

  image_descriptor(sycl::range<2> dims, unsigned int num_channels,
                   image_channel_type channel_type, 
                   image_type type = image_type::standard, 
                   unsigned int num_levels = 1, unsigned int array_size = 1);

  image_descriptor(sycl::range<3> dims, unsigned int num_channels,
                   image_channel_type channel_type, 
                   image_type type = image_type::standard, 
                   unsigned int num_levels = 1, unsigned int array_size = 1);

  image_descriptor get_mip_level_desc(unsigned int level) const;

  void verify() const;
};

}
```

The image descriptor represents the image dimensions, number of channels, and
channel type. An `image_type` member is also present to allow for implementation
of mipmapped, image array, and cubemapped images.

The `image_descriptor` shall be default constructible and follow by-value 
semantics.

[NOTE]
====
Additional future `image_type`s _may_ include combined image types like 
"mipmapped cubemap".
====

Note that `image_channel_type` and `image_channel_order` existed in SYCL 1.2.1,
but were removed in SYCL 2020 in favor of a single, unified enum class.
We propose separating them again to enable better flexibility
and to avoid combinatorial complexity.

The `verify` member function is available to check the validity of the image
descriptor against the limitations outlined below. If the given descriptor is 
deemed invalid, then a `sycl::exception` will be thrown with error code 
`sycl::errc::invalid`.

The value of `num_channels` supported by all image types and backends
is  `1`, `2`, or `4`.
Some backends also support `num_channels` to be `3`.

For the `standard` image type, the value of `num_levels` and `array_size` must
both be `1`.

The `type` member will inform the implementation of the type of image to 
create, allocate, or free.

Only mipmap image types support more than one level. For mipmap images, the 
member function `get_mip_level_desc` will return an `image_descriptor` for 
a given level of a mipmap, with valid dimension values for that level, and the 
type of the returned `image_descriptor` will be `image_type::standard`.

Only array image types support more than one array layer.

=== Allocating image memory

The process of creating an image is two-fold:
allocate an image's memory, then create an image handle from the allocation.
Allocation of image memory can be achieved in two ways. 

==== Allocating non-USM image memory 

```cpp
namespace sycl::ext::oneapi::experimental {

struct image_mem_handle {
  using raw_handle_type = /* implementation defined */;
  raw_handle_type raw_handle;
}

class image_mem {
public:
  image_mem();
  image_mem(const image_mem &rhs);
  image_mem(image_mem &&rhs) noexcept;

  image_mem(const image_descriptor &imageDesc,
            const sycl::device &syclDevice, 
            const sycl::context &syclContext);
  image_mem(const image_descriptor &imageDesc,
            const sycl::queue &syclQueue);

  ~image_mem();

  image_mem &operator=(image_mem &rhs);
  image_mem &operator=(image_mem &&rhs) noexcept;

  bool operator==(const image_mem &rhs) const;
  bool operator!=(const image_mem &rhs) const;

  image_mem_handle get_handle() const;
  image_descriptor get_descriptor() const;
  sycl::device get_device() const;
  sycl::context get_context() const;

  sycl::range<3> get_range() const;
  sycl::image_channel_type get_channel_type() const;
  unsigned int get_num_channels() const;
  image_type get_type() const;

  image_mem_handle get_mip_level_mem_handle(unsigned int level) const;
};

image_mem_handle alloc_image_mem(const image_descriptor &imageDesc,
                                 const sycl::device &syclDevice,
                                 const sycl::context &syclContext);
image_mem_handle alloc_image_mem(const image_descriptor &imageDesc,
                                 const sycl::queue &syclQueue);

void free_image_mem(image_mem_handle memHandle,
                    image_type imageType,
                    const sycl::device &syclDevice,
                    const sycl::context &syclContext);
void free_image_mem(image_mem_handle memHandle,
                    image_type imageType,
                    const sycl::queue &syclQueue);
}
```

The first method of allocating device memory for images is through 
`alloc_image_mem`. This takes a `sycl::device`, `sycl::context`, 
and `image_descriptor` to allocate device memory, with the appropriate image 
type and size based on the `image_descriptor`. Alternatively, we can also pass a 
`sycl::queue` instead of both `sycl::device` and `sycl::context`.

Memory allocated in this way requires the user to free that memory after all 
operations using the memory are completed and no more operations operating on 
the memory will be scheduled. This is done using `free_image_mem`. An 
`image_type` should be passed to `free_image_mem` to inform the implementation 
of the type of memory to be freed.

The second method involves the `image_mem` class, which is a RAII class wrapper
that performs allocation and deallocation of device memory.

The default constructor does not allocate any memory on the device and the 
resulting `image_mem` object is in an uninitialized state.

the constructor is a wrapper for `alloc_image_mem` functionality.
The destructor is a wrapper for `free_image_mem` functionality.

`image_mem` also provides some functions to get various properties of the 
image memory allocation such as the image range, channel type, channel order, 
number of channels, number of levels, and image type.

In the case where a mipmap has been allocated, `get_mip_level_mem_handle` can 
be used to return an `image_mem_handle` to a specific level of the mipmap. This 
can then be used to copy data to that specific level or create an image handle 
based on that level.

Note that the handle type `image_mem_handle::raw_handle_type` is an opaque type, 
and the handle cannot be dereferenced on the host. The layout of the memory is 
backend-specific, and may be an optimized layout, e.g. tile swizzle patterns.

The `image_mem` class must follow Common Reference Semantics as outlined by the 
core SYCL 2020 specification. 

The `image_mem` class is not a valid kernel argument.

If the construction of the `image_mem` class fails, a 
`sycl::exception` with error code `sycl::errc::memory_allocation` will be 
thrown.

Similarly, if `alloc_image_mem` or `free_image_mem` fail, a `sycl::exception` 
with error code `sycl::errc::memory_allocation` will be thrown.

[NOTE]
====
In the DPC++ CUDA backend, `image_mem` will allocate/deallocate a 
`CUarray` type (or `CUmipmappedArray` in the case of mipmap images).
====

===== Getting image information from `image_mem_handle`

Extension functions are provided to retrieve information about images allocated 
using the `image_mem_alloc` function. These are similar to the member functions 
provided by `image_mem`. However, since the `image_mem_handle` is a minimal 
struct representing just the opaque handle the underlying memory object, there 
is some information that we cannot retrieve from it, namely the `image_type`,
`num_channels`, the `sycl::context` or `sycl::device` the memory was
allocated in, and the `image_descriptor` used to allocate the memory.

```cpp
namespace sycl::ext::oneapi {

sycl::range<3> get_image_range(const image_mem_handle memHandle,
                               const sycl::device &syclDevice,
                               const sycl::context &syclContext);
sycl::range<3> get_image_range(const image_mem_handle memHandle,
                               const sycl::queue &syclQueue);

sycl::image_channel_type
get_image_channel_type(const image_mem_handle memHandle,
                       const sycl::device &syclDevice,
                       const sycl::context &syclContext);
sycl::image_channel_type
get_image_channel_type(const image_mem_handle memHandle,
                       const sycl::queue &syclQueue);

unsigned int get_image_num_channels(const image_mem_handle memHandle,
                                    const sycl::device &syclDevice,
                                    const sycl::context &syclContext);
unsigned int get_image_num_channels(const image_mem_handle memHandle,
                                    const sycl::queue &syclQueue);

image_mem_handle get_mip_level_mem_handle(const image_mem_handle mipMemHandle,
                                          unsigned int level, 
                                          const sycl::device &syclDevice,
                                          const sycl::context &syclContext);
image_mem_handle get_mip_level_mem_handle(const image_mem_handle mipMemHandle,
                                          unsigned int level,
                                          const sycl::queue &syclQueue);
}
```

For `get_image_range` where the underlying image memory was allocated with one 
or two dimensions, the returned `sycl::range<3>` will contain zero values for 
the dimensions unused by the underlying image memory object.

==== Allocating USM image memory 

The second way to allocate image memory is to use USM allocations. SYCL already 
provides a number of USM allocation functions. This proposal would add another,
pitched memory allocation, through `pitched_alloc_device`.

Bindless images can be backed by device, host, or shared USM memory allocations.

[NOTE]
====
Image memory backed by USM device and host allocations is generally supported,
whereas shared USM allocations depend on the SYCL backend as well as the device
capabilities.
====

```cpp
namespace sycl::ext::oneapi::experimental {

void *pitched_alloc_device(size_t *retRowPitch, 
                           size_t widthInBytes, size_t height,
                           unsigned int elementSizeBytes, 
                           const sycl::queue &syclQueue);
void *pitched_alloc_device(size_t *retRowPitch
                           size_t widthInBytes, size_t height,
                           unsigned int elementSizeBytes, 
                           const sycl::device &syclDevice, 
                           const sycl::context &syclContext);

void *pitched_alloc_device(size_t *resultPitch,
                           const image_descriptor &desc,
                           const sycl::queue &queue);

void *pitched_alloc_device(size_t *resultPitch,
                           const image_descriptor &desc,
                           const sycl::device &syclDevice,
                           const sycl::context &syclContext);
}
```

This function will allocate a memory region aimed to be used for 
two-dimensional images. It allocates memory that is guaranteed to 
adhere to the device's alignment requirements for USM images.

If the user does not wish to use `pitched_alloc_device` to allocate 
two-dimensional USM images, but prefers to use another USM allocation 
function instead, then that allocation must adhere to some alignment 
restrictions. These restrictions are device specific, and queries for them can 
be found in the "Pitch alignment restrictions and queries" section below.

If the allocation of pitched memory fails, `pitched_alloc_device` will throw a 
`sycl::exception` with error code `sycl::errc::memory_allocation`.

=== Pitch alignment restrictions and queries

For the purposes of this document, the row pitch of an image memory allocation 
is the distance in bytes between the first elements of adjacent rows of the 
image. Some devices may require two-dimensional USM images to be allocated with 
specific alignments for their width and pitch values. The `pitched_alloc_device`
API intends to make allocation of USM memory adhering to these restrictions 
easy, returning the appropriate pitch value to the user. However, if a user 
wishes to use another USM allocation function, they must be aware of these 
restrictions, and query the device to ensure the allocations they wish to use 
adhere to those restrictions.

This proposal provides a number of additional device queries that enable the 
user to allocate appropriate pitched USM memory for two-dimensional 
images. One-dimensional images do not require any pitch values.

The device information descriptors for these queries are:

[frame="none",options="header"]
|======================
|Device descriptor |Return type |Description
|`ext::oneapi::experimental::info::device::image_row_pitch_align` |`uint32_t` | 
Returns the required alignment of the pitch between two rows of an image in 
bytes for images allocated using USM.
|`ext::oneapi::experimental::info::device::max_image_linear_width` |`size_t` | 
Returns the maximum linear width allowed for images allocated using USM.
|`ext::oneapi::experimental::info::device::max_image_linear_height` |`size_t` | 
Returns the maximum linear height allowed for images allocated using USM.
|`ext::oneapi::experimental::info::device::max_image_linear_row_pitch` 
|`size_t` | Returns the maximum linear row pitch allowed for images allocated 
using USM.
|======================

=== Obtaining a handle to the image

The next step is to create the image, and obtain the handle.

```cpp
namespace sycl::ext::oneapi::experimental {

/// Opaque unsampled image handle type.
struct unsampled_image_handle {
  using raw_image_handle_type = /* Implementation defined */;

  unsampled_image_handle();
  unsampled_image_handle(raw_image_handle_type raw_handle);

  raw_image_handle_type raw_handle;
};

/// Opaque sampled image handle type.
struct sampled_image_handle {
  using raw_image_handle_type = /* Implementation defined */;

  sampled_image_handle();
  sampled_image_handle(raw_image_handle_type raw_image_handle);

  raw_image_handle_type raw_handle;
};

// Creating an unsampled image from an `image_mem_handle`
unsampled_image_handle create_image(image_mem_handle memHandle,
                                    const image_descriptor &desc,
                                    const sycl::device &syclDevice,
                                    const sycl::context &syclContext);
unsampled_image_handle create_image(image_mem_handle memHandle,
                                    const image_descriptor &desc,
                                    const sycl::queue &syclQueue);

// Creating a sampled image from an `image_mem_handle`
sampled_image_handle create_image(image_mem_handle memHandle,
                                  const image_descriptor &desc,
                                  const bindless_image_sampler &sampler,
                                  const sycl::device &syclDevice,
                                  const sycl::context &syclContext);
sampled_image_handle create_image(image_mem_handle memHandle,
                                  const image_descriptor &desc,
                                  const bindless_image_sampler &sampler,
                                  const sycl::queue &syclQueue);

// Creating an unsampled image from an `image_mem` object
unsampled_image_handle create_image(const image_mem &memHandle,
                                    const image_descriptor &desc,
                                    const sycl::device &syclDevice,
                                    const sycl::context &syclContext);
unsampled_image_handle create_image(const image_mem &memHandle,
                                    const image_descriptor &desc,
                                    const sycl::queue &syclQueue);

// Creating a sampled image from an `image_mem` object
sampled_image_handle create_image(const image_mem &memHandle,
                                  const image_descriptor &desc,
                                  const bindless_image_sampler &sampler,
                                  const sycl::device &syclDevice,
                                  const sycl::context &syclContext);
sampled_image_handle create_image(const image_mem &memHandle,
                                  const image_descriptor &desc,
                                  const bindless_image_sampler &sampler,
                                  const sycl::queue &syclQueue);

// Creating a sampled image from a USM allocation and pitch
sampled_image_handle create_image(const void *usmPtr, size_t pitch,
                                  const image_descriptor &desc,
                                  const bindless_image_sampler &sampler,
                                  const sycl::device &syclDevice,
                                  const sycl::context &syclContext);
sampled_image_handle create_image(const void *usmPtr, size_t pitch,
                                  const image_descriptor &desc,
                                  const bindless_image_sampler &sampler,
                                  const sycl::queue &syclQueue);

// Destroying an image handle
void destroy_image_handle(sampled_image_handle &imageHandle,
                          const sycl::device &syclDevice,
                          const sycl::context &syclContext);
void destroy_image_handle(sampled_image_handle &imageHandle,
                          const sycl::queue &syclQueue);

void destroy_image_handle(unsampled_image_handle &imageHandle,
                          const sycl::device &syclDevice,
                          const sycl::context &syclContext);
void destroy_image_handle(unsampled_image_handle &imageHandle,
                          const sycl::queue &syclQueue);
}
```

Once we have allocated memory, we can pass it into the `create_image` function
to obtain a `sampled_image_handle` or `unsampled_image_handle`.
These objects are opaque types that represent an image object.
They can be captured by value into a SYCL kernel, or they can be passed in a 
buffer as a dynamic array of images (see examples at the bottom of this 
document).

We can either provide a `bindless_image_sampler` (defined in section below) or 
not when creating the image. Doing so will create a `sampled_image_handle`, 
where otherwise an `unsampled_image_handle` would be returned. A 
`sampled_image_handle` should contain a raw sampler handle that will be used 
when sampling an image.

Whether an `image_descriptor` or `void *` USM allocation was passed to 
`create_image`, it must have been allocated in the same context and on the same 
device as the one passed to `create_image`.

If we choose to create a 2D image from a USM allocation by passing a `void *`, 
we must also pass the pitch of the memory allocation. If the memory was 
allocated using `pitched_alloc_device`, the pitch passed must be the one which 
was returned by `pitched_alloc_device`. If the user did not use 
`pitched_alloc_device` to allocate this memory, then that memory must still 
adhere to device specific alignment restrictions. These restrictions and their 
queries are outlined in the section "Pitch alignment restrictions and queries" 
below.

The pitch is ignored for 1D USM images.

If the creation of an image fails, `create_image` will throw a `sycl::exception` 
with error code `sycl::errc::runtime`.

The `unsampled_image_handle` and `sampled_image_handle` types shall be 
default-constructible, copy-constructible, and device-copyable. When default 
constructed, image handles are not valid until a user manually assigns a valid 
`raw_image_handle_type` to the `raw_handle` field of the handle struct. The 
default value of the `raw_handle` is implementation defined.

The `unsampled_image_handle` and `sampled_image_handle` types have a 
constructor to allow creation of the types from a `raw_image_handle_type`

[NOTE]
====
In the DPC++ CUDA backend a sampled image will correspond to a CUDA texture, 
whereas an unsampled image will correspond to a CUDA surface.
====

After we're done with the image, we need to destroy the handle using 
`destroy_image_handle`. Destroying an image handle does not deallocate the 
underlying image memory. The user is responsible for deallocation, either 
through `free_image_mem`, or destroying the `image_mem` object, if one was used.

=== Image sampler struct

The `bindless_image_sampler` struct shown below is used to set the sampling 
properties of `sampled_images` upon image creation. It can be used to set 
sampling properties that exist in the SYCL 2020 `image_sampler` as well as 
extra properties used for sampling additional image types including 
level-of-detail (LOD) and anisotropic filtering for mipmaps, and seamless 
filtering for cubemaps.

```cpp
namespace sycl::ext::oneapi::experimental {

enum class cubemap_filtering_mode : /* unspecified */ {
  disjointed,
  seamless,
};

struct bindless_image_sampler {

  // Assign addressing mode to all dimensions
  bindless_image_sampler(sycl::addressing_mode addressing,
                         sycl::coordinate_normalization_mode coordinate,
                         sycl::filtering_mode filtering);

  bindless_image_sampler(sycl::addressing_mode addressing,
                         sycl::coordinate_normalization_mode coordinate,
                         sycl::filtering_mode filtering,
                         sycl::filtering_mode mipFiltering,
                         float minMipmapLevelClamp, float maxMipmapLevelClamp,
                         float maxAnisotropy);

  bindless_image_sampler(sycl::addressing_mode addressing,
                         sycl::coordinate_normalization_mode coordinate,
                         sycl::filtering_mode filtering,
                         cubemap_filtering_mode cubemapFiltering);
                         
  // Specific addressing modes per dimension
  bindless_image_sampler(sycl::addressing_mode addressing[3],
                         sycl::coordinate_normalization_mode coordinate,
                         sycl::filtering_mode filtering);

  bindless_image_sampler(sycl::addressing_mode addressing[3],
                         sycl::coordinate_normalization_mode coordinate,
                         sycl::filtering_mode filtering,
                         sycl::filtering_mode mipmapFiltering,
                         float minMipmapLevelClamp, float maxMipmapLevelClamp,
                         float maxAnisotropy);
  
  bindless_image_sampler(sycl::addressing_mode addressing[3],
                         sycl::coordinate_normalization_mode coordinate,
                         sycl::filtering_mode filtering,
                         cubemap_filtering_mode cubemapFiltering);

  sycl::addressing_mode addressing[3] = {sycl::addressing_mode::none};
  sycl::coordinate_normalization_mode coordinate =
      sycl::coordinate_normalization_mode::unnormalized;
  sycl::filtering_mode filtering = sycl::filtering_mode::nearest;
  sycl::filtering_mode mipmap_filtering = sycl::filtering_mode::nearest;
  float min_mipmap_level_clamp = 0.f;
  float max_mipmap_level_clamp = 0.f;
  float max_anisotropy = 0.f;
  ext::oneapi::experimental::cubemap_filtering_mode cubemap_filtering = 
    cubemap_filtering_mode::disjointed;
};

}
```

The `bindless_image_sampler` shall be default constructible and follow by-value 
semantics. The value for the addressing mode, `addressing_mode::none`, 
represents the backend's default addressing mode. On CUDA this is `Wrap`, i.e. 
`addressing_mode::repeat`.

We propose renaming `addressing_mode::clamp` to
`addressing_mode::clamp_to_border`. This name aligns better with terms used in
other APIs and is more descriptive as to what the addressing mode does. Note
that in this extension, the addressing mode will be named 
`addressing_mode::ext_oneapi_clamp_to_border` as to comply with extension naming
guidelines.

`addressing[3]` defines the addressing mode per texture dimension. A 
`bindless_image_sampler` can be constructed with a singular 
`sycl::addressing_mode`, where this parameter will define all dimensions.
Not all devices may support unique addressing per dimension.  We provide device
aspect queries for this in <<querying_unique_addressing_support>>

`mipmap_filtering` dictates the method in which sampling between mipmap 
levels is performed.

`min_mipmap_level_clamp` defines the minimum mipmap level from which we can 
sample, with the minimum value being 0.

`max_mipmap_level_clamp` defines the maximum mipmap level from which we can 
sample. This value cannot be higher than the number of allocated levels.

`max_anisotropy` dictates the anisotropic ratio used when sampling the mipmap 
with anisotropic filtering.

`cubemap_filtering` dictates the method of sampling along cubemap face borders. 
Disjointed indicates no sampling between faces whereas seamless indicates that 
sampling across face boundaries is enabled.

[NOTE]
====
In CUDA, when seamless cubemap filtering is enabled, sampled image address modes 
specified are ignored. Instead, if the `filtering` mode is set to `nearest` the 
address mode `clamp_to_edge` will be applied for all dimensions. If the 
`filtering` mode is set to `linear` then seamless cubemap filtering will be 
performed when sampling along the cube face borders.
====

=== Explicit copies [[explicit_copies]]

```cpp
namespace sycl {

class handler {
public:

  // Simple host to device copy
  void ext_oneapi_copy(
      const void *Src,
      ext::oneapi::experimental::image_mem_handle Dest,
      const ext::oneapi::experimental:image_descriptor &DestImgDesc);

  // Host to device copy with offsets and extent
  void ext_oneapi_copy(
      const void *Src,
      sycl::range<3> SrcOffset,
      sycl::range<3> SrcExtent,
      ext::oneapi::experimental::image_mem_handle Dest,
      sycl::range<3> DestOffset,
      const ext::oneapi::experimental::image_descriptor &DestImgDesc,
      sycl::range<3> CopyExtent);

  // Simple device to host copy
  void ext_oneapi_copy(
      const ext::oneapi::experimental::image_mem_handle Src,
      void *Dest,
      const ext::oneapi::experimental::image_descriptor &SrcImgDesc);

  // Device to host copy with offsets and extent
  void ext_oneapi_copy(
    const ext::oneapi::experimental::image_mem_handle Src,
    sycl::range<3> SrcOffset,
    const ext::oneapi::experimental::image_descriptor &SrcImgDesc,
    void *Dest,
    sycl::range<3> DestOffset,
    sycl::range<3> DestExtent,
    sycl::range<3> CopyExtent);

  // Simple HtoD or DtoH copy with USM device memory
  void ext_oneapi_copy(const void *Src,
                       void *Dest,
                       const ext::oneapi::experimental::image_descriptor &DeviceImgDesc,
                       size_t DeviceRowPitch);

  // Host to device or device to host copy with USM device memory with offsets
  // and extent
  void ext_oneapi_copy(
    const void *Src,
    sycl::range<3> SrcOffset,
    void *Dest,
    sycl::range<3> DestOffset,
    const ext::oneapi::experimental::image_descriptor &DeviceImgDesc,
    size_t DeviceRowPitch,
    sycl::range<3> HostExtent,
    sycl::range<3> CopyExtent);

  // Simple device to device opaque memory to opaque memory copy
  void ext_oneapi_copy(
      const ext::oneapi::experimental::image_mem_handle Src,
      const ext::oneapi::experimental::image_descriptor &SrcImgDesc,
      ext::oneapi::experimental::image_mem_handle Dest,
      const ext::oneapi::experimental::image_descriptor &DestImgDesc);

  // Device to device opaque memory to opaque memory copy with offsets and
  // extent
  void ext_oneapi_copy(
    const ext::oneapi::experimental::image_mem_handle Src,
    sycl::range<3> SrcOffset,
    const ext::oneapi::experimental::image_descriptor &SrcImgDesc,
    ext::oneapi::experimental::image_mem_handle Dest,
    sycl::range<3> DestOffset,
    const ext::oneapi::experimental::image_descriptor &DestImgDesc,
    sycl::range<3> CopyExtent);

  // Simple device to device opaque memory to USM copy
  void ext_oneapi_copy(
      const ext::oneapi::experimental::image_mem_handle Src,
      const ext::oneapi::experimental::image_descriptor &SrcImgDesc, void *Dest,
      const ext::oneapi::experimental::image_descriptor &DestImgDesc,
      size_t DestRowPitch);

  // Device to device opaque memory to USM copy with offsets and extent
  void ext_oneapi_copy(
      const ext::oneapi::experimental::image_mem_handle Src,
      sycl::range<3> SrcOffset,
      const ext::oneapi::experimental::image_descriptor &SrcImgDesc, void *Dest,
      sycl::range<3> DestOffset,
      const ext::oneapi::experimental::image_descriptor &DestImgDesc,
      size_t DestRowPitch,
      sycl::range<3> CopyExtent);

  // Simple device to device USM to opaque memory copy
  void ext_oneapi_copy(
      const void *Src,
      const ext::oneapi::experimental::image_descriptor &SrcImgDesc,
      size_t SrcRowPitch, ext::oneapi::experimental::image_mem_handle Dest,
      const ext::oneapi::experimental::image_descriptor &DestImgDesc);

  // Device to device USM to opaque memory copy with offsets and extent
  void ext_oneapi_copy(
      const void *Src,
      sycl::range<3> SrcOffset,
      const ext::oneapi::experimental::image_descriptor &SrcImgDesc,
      size_t SrcRowPitch, ext::oneapi::experimental::image_mem_handle Dest,
      sycl::range<3> DestOffset,
      const ext::oneapi::experimental::image_descriptor &DestImgDesc,
      sycl::range<3> CopyExtent);

  // Simple device to device or host to host USM to USM copy
  void ext_oneapi_copy(
      const void *Src,
      const ext::oneapi::experimental::image_descriptor &SrcImgDesc,
      size_t SrcRowPitch,
      void *Dest,
      const ext::oneapi::experimental::image_descriptor &DestImgDesc,
      size_t DestRowPitch);

  // Device to device or host to host USM to USM copy with offsets and extent
  void ext_oneapi_copy(
      const void *Src,
      sycl::range<3> SrcOffset,
      const ext::oneapi::experimental::image_descriptor &SrcImgDesc,
      size_t SrcRowPitch,
      void *Dest,
      sycl::range<3> DestOffset,
      const ext::oneapi::experimental::image_descriptor &DestImgDesc,
      size_t DestRowPitch,
      sycl::range<3> CopyExtent);
};

class queue {
public:

  // Simple host to device copy
  event ext_oneapi_copy(const void *Src,
                        ext::oneapi::experimental::image_mem_handle Dest,
                        const ext::oneapi::experimental::image_descriptor &DestImgDesc);
  event ext_oneapi_copy(const void *Src,
                        ext::oneapi::experimental::image_mem_handle Dest,
                        const ext::oneapi::experimental::image_descriptor &DestImgDesc,
                        event DepEvent);
  event ext_oneapi_copy(const void *Src,
                        ext::oneapi::experimental::image_mem_handle Dest,
                        const ext::oneapi::experimental::image_descriptor &DestImgDesc,
                        const std::vector<event> &DepEvents);

  // Host to device copy with offsets and extent
  event ext_oneapi_copy(
    const void *Src,
    range<3> SrcOffset,
    range<3> SrcExtent,
    ext::oneapi::experimental::image_mem_handle Dest,
    range<3> DestOffset,
    const ext::oneapi::experimental::image_descriptor &DestImgDesc,
    range<3> CopyExtent);
  event ext_oneapi_copy(
    const void *Src,
    range<3> SrcOffset,
    range<3> SrcExtent,
    ext::oneapi::experimental::image_mem_handle Dest,
    range<3> DestOffset,
    const ext::oneapi::experimental::image_descriptor &DestImgDesc,
    range<3> Extent, event DepEvent);
  event ext_oneapi_copy(
    const void *Src,
    range<3> SrcOffset,
    range<3> SrcExtent,
    ext::oneapi::experimental::image_mem_handle Dest,
    range<3> DestOffset,
    const ext::oneapi::experimental::image_descriptor &DestImgDesc,
    range<3> CopyExtent, const std::vector<event> &DepEvents);

  // Simple device to host copy
  event ext_oneapi_copy(
      const ext::oneapi::experimental::image_mem_handle Src,
      void *Dest,
      const ext::oneapi::experimental::image_descriptor &SrcImgDesc);
  event ext_oneapi_copy(
      const ext::oneapi::experimental::image_mem_handle Src,
      void *Dest,
      const ext::oneapi::experimental::image_descriptor &SrcImgDesc,
      event DepEvent);
  event ext_oneapi_copy(
      const ext::oneapi::experimental::image_mem_handle Src,
      void *Dest,
      const ext::oneapi::experimental::image_descriptor &SrcImgDesc,
      const std::vector<event> &DepEvents);

  // Device to host copy with offsets and extent
  event ext_oneapi_copy(
      const ext::oneapi::experimental::image_mem_handle Src,
      range<3> SrcOffset,
      const ext::oneapi::experimental::image_descriptor &SrcImgDesc,
      void *Dest,
      range<3> DestOffset,
      range<3> DestExtent,
      range<3> CopyExtent);
  event ext_oneapi_copy(
      const ext::oneapi::experimental::image_mem_handle Src,
      range<3> SrcOffset,
      const ext::oneapi::experimental::image_descriptor &SrcImgDesc,
      void *Dest,
      range<3> DestOffset,
      range<3> DestExtent,
      range<3> CopyExtent, event DepEvent);
  event ext_oneapi_copy(
      const ext::oneapi::experimental::image_mem_handle Src,
      range<3> SrcOffset,
      const ext::oneapi::experimental::image_descriptor &SrcImgDesc,
      void *Dest, 
      range<3> DestOffset,
      range<3> DestExtent,
      range<3> CopyExtent, const std::vector<event> &DepEvents);

  // Simple host to device or device to host copy with USM device memory
  event ext_oneapi_copy(
      const void *Src, void *Dest,
      const ext::oneapi::experimental::image_descriptor &DeviceImgDesc,
      size_t DeviceRowPitch);
  event ext_oneapi_copy(
      const void *Src, void *Dest,
      const ext::oneapi::experimental::image_descriptor &DeviceImgDesc,
      size_t DeviceRowPitch,
      event DepEvent);
  event ext_oneapi_copy(
      const void *Src, void *Dest,
      const ext::oneapi::experimental::image_descriptor &DeviceImgDesc,
      size_t DeviceRowPitch,
      const std::vector<event> &DepEvents);

  // Host to device or device to host copy with USM device memory with offsets
  // and extent
  event ext_oneapi_copy(
      const void *Src, sycl::range<3> SrcOffset,
      void *Dest, sycl::range<3> DestOffset,
      const ext::oneapi::experimental::image_descriptor &DeviceImgDesc,
      size_t DeviceRowPitch,
      sycl::range<3> HostExtent,
      sycl::range<3> CopyExtent);
  event ext_oneapi_copy(
      const void *Src, sycl::range<3> SrcOffset,
      void *Dest, sycl::range<3> DestOffset,
      const ext::oneapi::experimental::image_descriptor &DeviceImgDesc,
      size_t DeviceRowPitch,
      sycl::range<3> HostExtent,
      sycl::range<3> CopyExtent);
  event ext_oneapi_copy(
      const void *Src, sycl::range<3> SrcOffset,
      void *Dest, sycl::range<3> DestOffset,
      const ext::oneapi::experimental::image_descriptor &DeviceImgDesc,
      size_t DeviceRowPitch,
      sycl::range<3> HostExtent,
      sycl::range<3> CopyExtent);
  
  // Simple device to device opaque memory to opaque memory copy
  event ext_oneapi_copy(
      const ext::oneapi::experimental::image_mem_handle Src,
      const ext::oneapi::experimental::image_descriptor &SrcImgDesc,
      ext::oneapi::experimental::image_mem_handle Dest,
      const ext::oneapi::experimental::image_descriptor &DestImgDesc);
  event ext_oneapi_copy(
      const ext::oneapi::experimental::image_mem_handle Src,
      const ext::oneapi::experimental::image_descriptor &SrcImgDesc,
      ext::oneapi::experimental::image_mem_handle Dest,
      const ext::oneapi::experimental::image_descriptor &DestImgDesc,
      event DepEvent);
  event ext_oneapi_copy(
      const ext::oneapi::experimental::image_mem_handle Src,
      const ext::oneapi::experimental::image_descriptor &SrcImgDesc,
      ext::oneapi::experimental::image_mem_handle Dest,
      const ext::oneapi::experimental::image_descriptor &DestImgDesc,
      const std::vector<event> &DepEvents);

  // Device to device opaque memory to opaque memory copy with offsets and
  // extent
  event ext_oneapi_copy(
      const ext::oneapi::experimental::image_mem_handle Src,
      sycl::range<3> SrcOffset,
      const ext::oneapi::experimental::image_descriptor &SrcImgDesc,
      ext::oneapi::experimental::image_mem_handle Dest,
      sycl::range<3> DestOffset,
      const ext::oneapi::experimental::image_descriptor &DestImgDesc,
      sycl::range<3> CopyExtent);
  event ext_oneapi_copy(
      const ext::oneapi::experimental::image_mem_handle Src,
      sycl::range<3> SrcOffset,
      const ext::oneapi::experimental::image_descriptor &SrcImgDesc,
      ext::oneapi::experimental::image_mem_handle Dest,
      sycl::range<3> DestOffset,
      const ext::oneapi::experimental::image_descriptor &DestImgDesc,
      sycl::range<3> CopyExtent,
      event DepEvent);
  event ext_oneapi_copy(
      const ext::oneapi::experimental::image_mem_handle Src,
      sycl::range<3> SrcOffset,
      const ext::oneapi::experimental::image_descriptor &SrcImgDesc,
      ext::oneapi::experimental::image_mem_handle Dest,
      sycl::range<3> DestOffset,
      const ext::oneapi::experimental::image_descriptor &DestImgDesc,
      sycl::range<3> CopyExtent,
      const std::vector<event> &DepEvents);

  // Simple device to device opaque memory to USM copy
  event ext_oneapi_copy(
      const ext::oneapi::experimental::image_mem_handle Src,
      const ext::oneapi::experimental::image_descriptor &SrcImgDesc,
      void *Dest,
      const ext::oneapi::experimental::image_descriptor &DestImgDesc,
      size_t DestRowPitch);
  event ext_oneapi_copy(
      const ext::oneapi::experimental::image_mem_handle Src,
      const ext::oneapi::experimental::image_descriptor &SrcImgDesc,
      void *Dest,
      const ext::oneapi::experimental::image_descriptor &DestImgDesc,
      size_t DestRowPitch,
      event DepEvent);
  event ext_oneapi_copy(
      const ext::oneapi::experimental::image_mem_handle Src,
      const ext::oneapi::experimental::image_descriptor &SrcImgDesc,
      void *Dest,
      const ext::oneapi::experimental::image_descriptor &DestImgDesc,
      size_t DestRowPitch,
      const std::vector<event> &DepEvents);

  // Device to device opaque memory to USM copy with offsets and extent
  event ext_oneapi_copy(
      const ext::oneapi::experimental::image_mem_handle Src,
      sycl::range<3> SrcOffset,
      const ext::oneapi::experimental::image_descriptor &SrcImgDesc,
      void *Dest,
      sycl::range<3> DestOffset,
      const ext::oneapi::experimental::image_descriptor &DestImgDesc,
      size_t DestRowPitch,
      sycl::range<3> CopyExtent);
  event ext_oneapi_copy(
      const ext::oneapi::experimental::image_mem_handle Src,
      sycl::range<3> SrcOffset,
      const ext::oneapi::experimental::image_descriptor &SrcImgDesc,
      void *Dest,
      sycl::range<3> DestOffset,
      const ext::oneapi::experimental::image_descriptor &DestImgDesc,
      size_t DestRowPitch,
      sycl::range<3> CopyExtent,
      event DepEvent);
  event ext_oneapi_copy(
      const ext::oneapi::experimental::image_mem_handle Src,
      sycl::range<3> SrcOffset,
      const ext::oneapi::experimental::image_descriptor &SrcImgDesc,
      void *Dest,
      sycl::range<3> DestOffset,
      const ext::oneapi::experimental::image_descriptor &DestImgDesc,
      size_t DestRowPitch,
      sycl::range<3> CopyExtent,
      const std::vector<event> &DepEvents);


  // Simple device to device USM to opaque memory copy
  event ext_oneapi_copy(
      const void *Src,
      const ext::oneapi::experimental::image_descriptor &SrcImgDesc,
      size_t SrcRowPitch,
      ext::oneapi::experimental::image_mem_handle Dest,
      const ext::oneapi::experimental::image_descriptor &DestImgDesc);
  event ext_oneapi_copy(
      const void *Src,
      const ext::oneapi::experimental::image_descriptor &SrcImgDesc,
      size_t SrcRowPitch,
      ext::oneapi::experimental::image_mem_handle Dest,
      const ext::oneapi::experimental::image_descriptor &DestImgDesc,
      event DepEvent);
  event ext_oneapi_copy(
      const void *Src,
      const ext::oneapi::experimental::image_descriptor &SrcImgDesc,
      size_t SrcRowPitch,
      ext::oneapi::experimental::image_mem_handle Dest,
      const ext::oneapi::experimental::image_descriptor &DestImgDesc,
      const std::vector<event> &DepEvents);

  // Device to device USM to opaque memory copy with offsets and extent
  event ext_oneapi_copy(
      const void *Src,
      sycl::range<3> SrcOffset,
      const ext::oneapi::experimental::image_descriptor &SrcImgDesc,
      size_t SrcRowPitch,
      ext::oneapi::experimental::image_mem_handle Dest,
      sycl::range<3> DestOffset,
      const ext::oneapi::experimental::image_descriptor &DestImgDesc,
      sycl::range<3> CopyExtent);
  event ext_oneapi_copy(
      const void *Src,
      sycl::range<3> SrcOffset,
      const ext::oneapi::experimental::image_descriptor &SrcImgDesc,
      size_t SrcRowPitch,
      ext::oneapi::experimental::image_mem_handle Dest,
      sycl::range<3> DestOffset,
      const ext::oneapi::experimental::image_descriptor &DestImgDesc,
      sycl::range<3> CopyExtent,
      event DepEvent);
  event ext_oneapi_copy(
      const void *Src,
      sycl::range<3> SrcOffset,
      const ext::oneapi::experimental::image_descriptor &SrcImgDesc,
      size_t SrcRowPitch,
      ext::oneapi::experimental::image_mem_handle Dest,
      sycl::range<3> DestOffset,
      const ext::oneapi::experimental::image_descriptor &DestImgDesc,
      sycl::range<3> CopyExtent,
      const std::vector<event> &DepEvents);

  // Simple device to device or host to host USM to USM copy
  event ext_oneapi_copy(
      const void *Src,
      const ext::oneapi::experimental::image_descriptor &SrcImgDesc,
      size_t SrcRowPitch,
      void *Dest,
      const ext::oneapi::experimental::image_descriptor &DestImgDesc,
      size_t DestRowPitch);
  event ext_oneapi_copy(
      const void *Src,
      const ext::oneapi::experimental::image_descriptor &SrcImgDesc,
      size_t SrcRowPitch,
      void *Dest,
      const ext::oneapi::experimental::image_descriptor &DestImgDesc,
      size_t DestRowPitch,
      event DepEvent);
  event ext_oneapi_copy(
      const void *Src,
      const ext::oneapi::experimental::image_descriptor &SrcImgDesc,
      size_t SrcRowPitch,
      void *Dest,
      const ext::oneapi::experimental::image_descriptor &DestImgDesc,
      size_t DestRowPitch,
      const std::vector<event> &DepEvents);

  // Device to device or host to host USM to USM copy with offsets and extent
  event ext_oneapi_copy(
      const void *Src, sycl::range<3> SrcOffset,
      const ext::oneapi::experimental::image_descriptor &SrcImgDesc,
      size_t SrcRowPitch,
      void *Dest,
      sycl::range<3> DestOffset,
      const ext::oneapi::experimental::image_descriptor &DestImgDesc,
      size_t DestRowPitch,
      sycl::range<3> CopyExtent);
  event ext_oneapi_copy(
      const void *Src, sycl::range<3> SrcOffset,
      const ext::oneapi::experimental::image_descriptor &SrcImgDesc,
      size_t SrcRowPitch, void *Dest,
      sycl::range<3> DestOffset,
      const ext::oneapi::experimental::image_descriptor &DestImgDesc,
      size_t DestRowPitch,
      sycl::range<3> CopyExtent, event DepEvent);
  event ext_oneapi_copy(
      const void *Src,
      sycl::range<3> SrcOffset,
      const ext::oneapi::experimental::image_descriptor &SrcImgDesc,
      size_t SrcRowPitch,
      void *Dest,
      sycl::range<3> DestOffset,
      const ext::oneapi::experimental::image_descriptor &DestImgDesc,
      size_t DestRowPitch,
      sycl::range<3> CopyExtent,
      const std::vector<event> &DepEvents);
};
}
```

To enable the copying of images an `ext_oneapi_copy` function is proposed as a 
method of the queue and handler. It can be used to copy image memory, whether 
allocated through USM or using an `image_mem_handle`, from host to 
device, or device to host. Device to device copies are currently supported only 
through `image_mem_handle` allocations. 
For the `ext_oneapi_copy` variants that do not take 
offsets and extents, the image descriptor passed to the `ext_oneapi_copy` API 
is used to determine the pixel size, dimensions, and extent in memory of the 
image to copy. If performing sub-region copy, the size of the memory region is 
also determined by the offsets and extent passed.

For images allocated using USM, existing SYCL functionality can be used to 
copy their memory, but we also provide `ext_oneapi_copy` functions that take 
USM pointers. If the image memory was allocated using `pitched_alloc_device`, 
then the source and destination, row pitch parameter passed must match that 
which was returned from `pitched_alloc_device`. If the user opted to 
use another allocation function then the device pitch parameters must adhere to 
the alignment restrictions outlined in the 
"Pitch alignment restrictions and queries" section.

Unless performing a sub-region copy, the user must ensure that the memory 
regions accessed through `Dest` and `Src` have the same capacity. 

Whether copying image memory to the device through a USM `Dest` pointer, or an 
`image_mem_handle`, the host memory is always assumed to be tightly packed. 
Similarly, the host memory is assumed to be packed when copying from device to 
host.

For the functions that take an `image_mem_handle`, the handle must have been 
allocated within the same context and device of the `queue`.

For the forms that take a USM pointer, the image memory must also have been 
allocated within the same context and device of the `queue`. The USM memory 
must be accessible on the queue's device.

The `ext_oneapi_copy` function variants that don't take offsets and extents may 
fail in the following scenarios:

1. The `Src` and `Dest` memory was not allocated on the same device and 
context of the queue.

2. The `Src` and `Dest` memory regions, where `Src` or `Dest` can be either 
on the host or device, do not have the same memory capacity, where the capacity 
is calculate from the `width`, `height`, `depth`, `channel_order`, and 
`channel_type` members of the `image_descriptor` parameter.

The `ext_oneapi_copy` function variants that do take offsets and extents may 
fail in the following scenarios:

1. The `Src` and `Dest` memory was not allocated on the same device and 
context of the queue.

2. The image descriptor passed does not match the image descriptor used to 
allocate the image on the device.

3. the `CopyExtent` describes a memory region larger than that which was 
allocated on either the host or the device.

4. The `HostExtent` describes a memory region larger than that which was 
allocated on the host.

5. The `SrcExtent` describes a memory region larger than that which was 
allocated, where `Src` can be either the host or device.

6. The `DestExtent` describes a memory region larger than that which was 
allocated, where `Dest` can be either the host or device.

7. If `SrcOffset + CopyExtent` moves the memory sub-region outside the bounds 
of the memory described by `Src`, irrespective of whether `Src` is on the host 
or the device.

8. If `DestOffset + CopyExtent` moves the memory sub-region outside the bounds 
of the memory described by `Dest`, irrespective of whether `Dest` is on the 
host or the device.

9. The `DeviceRowPitch` does not adhere to the alignment requirements 
outlined in section "Pitch alignment restrictions and queries"

10. The value of `DeviceRowPitch` is smaller than the width of the image on 
the device.

If copying of an image fails, `ext_oneapi_copy` will throw a `sycl::exception` 
with error code `sycl::errc::invalid`, and relay an error message back to the 
user through `sycl::exception::what()`, describing which of the scenarios 
listed above caused the failure.

=== Reading and writing inside the kernel [[reading_writing_inside_kernel]]

```cpp
namespace sycl::ext::oneapi::experimental {

template <typename DataT, typename HintT = DataT, typename CoordT>
DataT fetch_image(const unsampled_image_handle &ImageHandle,
                  const CoordT &Coords);

template <typename DataT, typename HintT = DataT, typename CoordT>
DataT fetch_image(const sampled_image_handle &ImageHandle,
                  const CoordT &Coords);

template <typename DataT, typename HintT = DataT, typename CoordT>
DataT sample_image(const sampled_image_handle &ImageHandle,
                   const CoordT &Coords);

template <typename DataT>
DataT gather_image(const sampled_image_handle &ImageHandle,
                   const sycl::float2 &Coords, const unsigned Component);

template <typename DataT, typename CoordT>
void write_image(unsampled_image_handle ImageHandle,
                 const CoordT &Coords, const DataT &Color);
}
```

Inside a kernel, it's possible to retrieve data from an image via `fetch_image` 
or `sample_image`, passing the appropriate image handle. The `fetch_image` API 
is applicable to sampled and unsampled images, and the data will be fetched 
exactly as is in device memory. The `sample_image` and `gather_image` APIs are
only applicable to sampled images. For both APIs the image data will be sampled
according to the `bindless_image_sampler` that was passed to the image upon
construction.

When fetching from a sampled image handle, data exactly as is in memory, no 
sampling operations will be performed, and the `bindless_image_sampler` passed 
to the image upon creation has no effect on the returned image data. Note that 
not all devices may support fetching of sampled image data depending on the 
dimension or backing memory type. We provide device aspect queries for this in 
<<querying_sampled_image_fetch_support>>.

Additionally, not all devices may support sampling of USM images. We provide
device aspect queries for this in <<querying_usm_sample_support>>

The user is required to pass a `DataT` template parameter, which specifies the
return type of the `fetch_image` and `sample_image` functions. If `DataT` is 
not a recognized standard type, as defined in <<recognized_standard_types>>, 
and instead a user-defined type, the user must provide a `HintT` template 
parameter to the `fetch_image` and `sample_image` functions, to allow the 
backend to select the correct device intrinsic to fetch or sample their data.

`HintT` must be one of the the <<recognized_standard_types>>, and must be the 
same size as `DataT`.
If `DataT` is a recognized standard type, and `HintT` is also passed, `HintT` 
will be ignored.

When fetching or sampling an image backed by a normalized integer channel type, 
either `DataT` must be a 32-bit or 16-bit floating point value, a `sycl::vec` 
of 32-bit or 16-bit floating point values, or, in the case `DataT` is not one 
of the above, then `HintT` must be one of the above, and be of the same size as 
`DataT`.

It's possible to write to an unsampled image via `write_image` passing the 
handle of the image to be written to, along with the coordinates to write to and 
the data. User-defined types are allowed to be written provided that type is 
trivially copyable. The user defined type must also be of the same size as any 
of the <<recognized_standard_types>>.

Sampled images cannot be written to using `write_image`.

For fetching and writing of unsampled images, coordinates are specified by 
`int`, `sycl::vec<int, 2>`, and `sycl::vec<int, 3>` for 1D, 2D, and 3D images, 
respectively.

Sampled image "sampled reads" take `float`, `sycl::vec<float, 2>`, and 
`sycl::vec<float, 3>` coordinate types for 1D, 2D, and 3D images, respectively.

Sampled image "fetch reads" take `int`, `sycl::vec<int, 2>`, and 
`sycl::vec<int, 3>` coordinate types for 1D, 2D, and 3D images, respectively.

Note also that all images must be used in either read-only or write-only fashion 
within a single kernel invocation; read/write images are not supported.

Note also that read-after-write functionality is not supported. Unsampled 
images may be read from and written back to within the same kernel, however, 
reading from that same image again will result in undefined behaviour. A new 
kernel must be submitted for the written data to be accessible.

[NOTE]
====
Attempting to sample a standard sampled image with `sample_mipmap` or any other 
defined sampling function will result in undefined behaviour.
====

==== `gather_image`

We provide the following device aspect to retrieve support information for
`gather_image`.

The device aspect descriptor for this query is:

[frame="none",options="header"]
|======================
|Device descriptor |Description
|`aspect::ext_oneapi_bindless_images_gather` | Indicates if the device supports
`gather_image`.
|======================

`DataT` is a vector type with four components. DataT can only be `sycl::float4`
, `sycl::int4`, or `sycl::uint4`. `ImageHandle` must be a two dimensional image
instantiated using an `image_descriptor` with non-zero `width` and `height`
members. The `image_descriptor::depth` member must be zero. If these conditions
are not satisfied then a `sycl::exception` is thrown with error code
`sycl::errc::invalid`. The return values, `DataT`, consist of the four texture,
`T`, coordinates that would be used for linear filtering of `ImageHandle` at
the coordinate specified by `Coords`, and for channel component `Component`.

These coordinates are returned as follows:

- `DataT.x = T[i, j + 1]`
- `DataT.y = T[i + 1, j + 1]`
- `DataT.z = T[i + 1, j]`
- `DataT.w = T[i, j]`

where `i` and `j` are calculated depending on the
`sycl::coordinate_normalization_mode` used to constuct `ImageHandle` via a
`bindless_image_sampler`. For
`sycl::coordinate_normalization_mode::unnormalized` (in units of the image
discretization) they are calculated as:

- `i = floor(Coords.x - 0.5)`
- `j = floor(Coords.y - 0.5)`

[NOTE]
=====
In the CUDA backend there are different restrictions on the sizes of an image
that can be created for a given device when `gather_image` is being used.
=====

For guaranteed correctness and portability across backends, it is necessary to
construct `ImageHandle` using an `image_descriptor` with member
`image_type::gather`. Calling `gather_image` on an `ImageHandle` constructed
with `image_descriptor::num_channels < 4` will result in undefined behavior.

====

=== Recognized standard types [[recognized_standard_types]]

For the purposes of this extension, the following are classified as recognized 
standard types.

* All POD types (`char`, `short`, `int`, `float`, etc.) excluding `double`
* `sycl::half`
* Variants of `sycl::vec<T, N>` where `T` is one of the above, and `N` is `1`, 
  `2`, or `3`

Any other types are classified as user-defined types.

===

==== User-defined types

Some examples of a user-defined types may be:

```c++
struct my_float4 {
  float r, g, b, a;
};

struct my_short2 {
  short r, g;
};
```

When providing the above types as `DataT` parameters to an image read function, 
the corresponding `HintT` parameters to use would be `sycl::vec<float, 4>` and
`sycl::vec<short, 2>`, respectively.

=== Querying sampled image fetch support [[querying_sampled_image_fetch_support]]

We provide the following device queries to query support for sampled image 
fetch with various backing memory types and dimensionalities.

The device aspect descriptors for these queries are:

[frame="none",options="header"]
|======================
|Device descriptor | Description
|`aspect::ext_oneapi_bindless_sampled_image_fetch_1d_usm` | 
 Indicates if the device is capable of fetching USM backed 1D 
 sampled image data.
|`aspect::ext_oneapi_bindless_sampled_image_fetch_1d` | 
 Indicates if the device is capable of fetching non-USM backed 1D 
 sampled image data.
|`aspect::ext_oneapi_bindless_sampled_image_fetch_2d_usm` | 
 Indicates if the device is capable of fetching USM backed 2D 
 sampled image data.
|`aspect::ext_oneapi_bindless_sampled_image_fetch_2d` | 
 Indicates if the device is capable of fetching non-USM backed 2D 
 sampled image data.
|`aspect::ext_oneapi_bindless_sampled_image_fetch_3d` | 
 Indicates if the device is capable of fetching non-USM backed 3D 
 sampled image data.
|======================

=== Querying USM sampling support [[querying_usm_sample_support]]

We provide the following device queries to query support for sampling USM
images.

The device aspect descriptors for these queries are:

[frame="none",options="header"]
|======================
|Device descriptor | Description
|`aspect::ext_oneapi_bindless_images_sample_1d_usm` | Indicates if the device
supports the sampling of 1D bindless images backed by USM.
|`aspect::ext_oneapi_bindless_images_sample_2d_usm` | Indicates if the device
supports the sampling of 2D bindless images backed by USM.
|======================

=== Querying unique addressing support [[querying_unique_addressing_support]]

We provide the following device queries to query support information for
unique addressing for each image dimension.

The device aspect descriptor for this query is:

[frame="none",options="header"]
|======================
|Device descriptor |Description
|`aspect::ext_oneapi_unique_addressing_per_dim` | Indicates if the device 
supports unique addressing per dimension when sampling.
|======================

== Mipmapped images

So far, we have described how to create and operate on standard bindless images.
Another type of image we propose support for is a mipmapped image. Mipmapped 
images are an image type with multiple levels. Each consecutive dimension of a 
mipmapped image level is smaller than the previous level. The dimensions of a 
succeeding mip level is half that of the preceding level. As an example, a 
two-dimensional mipmapped image where the top-most level (`level==0`) image has 
a `width==16` and `height==16`, the succeeding level (`level==1`) in the mipmap 
will have sizes `width==8` and `height==8`. This pattern continues until either 
the final level has sizes of `width==1` and `height==1`, or the user-specified 
maximum mip level has been reached (described by the `num_levels` member of 
`image_descriptor`).

=== Querying mipmap support

We provide the following device queries to retrieve information on a SYCL 
implementation of various mipmap features.

The device aspect descriptors for these queries are:

[frame="none",options="header"]
|======================
|Device descriptor |Description
|`aspect::ext_oneapi_mipmap` | Indicates if the device supports allocating 
mipmap resources.
|`aspect::ext_oneapi_mipmap_anisotropy` | Indicates if the device supports 
sampling mipmap images with anisotropic filtering
|`aspect::ext_oneapi_mipmap_level_reference` | Indicates if the device supports 
using images created from individual mipmap levels
|======================

The device information descriptors for these queries are:

[frame="none",options="header"]
|======================
|Device descriptor |Return type |Description
|`ext::oneapi::experimental::info::device::mipmap_max_anisotropy` |`float` |
Return the maximum anisotropic ratio supported by the device
|======================

=== Allocation of mipmapped images

Mipmaps are allocated in a similar manner to standard images, however, mipmaps 
do not support USM backed memory.

Mipmap memory is allocated through `alloc_image_mem`. The user should populate 
the `image_descriptor` with the image type of `image_type::mipmap`, and provide 
the number of mipmaps levels they wish to allocate. The value of `num_levels` 
must be greater than `1`.

Mipmap memory allocated this way requires the user to free that memory after all 
operations using the memory are completed and no more operations operating on 
the memory will be scheduled. This is done using `free_image_mem`, passing 
`image_type::mipmap`. Importantly, individual levels of a mipmap must not be 
freed before calling `free_image_mem`.

The RAII class `image_mem` may also be used to perform allocation and 
deallocation of mipmap device memory. The constructor and destructor act as a 
wrapper for the functions `alloc_image_mem` and `free_image_mem` respectively.

When the underlying memory of `image_mem` is a mipmap, 
`get_mip_level_mem_handle` can be used to return an `image_mem_handle` to a 
specific level of the mipmap. This can then be used to copy data to that 
specific level or create an image based on that level. 

=== Obtaining a handle to a mipmap image

A handle to a mipmap image is acquired in the same way as a 
`sampled_image_handle`. Mipmaps can only be sampled image types. We can create a 
`sampled_image_handle` to the allocated mipmap through the `create_image` 
functions which take a `bindless_image_sampler`. To sample a mipmap correctly, 
the mipmap attributes of this sampler must be defined.

Attempting to create an `unsampled_image_handle` to a mipmap will result in a 
`sycl::exception` with error code `sycl::errc::runtime` being thrown.

=== Copying mipmap image data

In order to copy to or from mipmaps, the user should retrieve an individual 
level's `image_mem_handle` through `image_mem::get_mip_level_mem_handle`, which 
can then be passed to `ext_oneapi_copy`. The user must ensure that the image 
descriptor passed to `ext_oneapi_copy` is dimensioned correctly for the mip 
level being copied to/from. The provided `image_descriptor::get_mip_level_desc` 
allows the user to retrieve a correctly dimensioned image descriptor for any 
level of a given top-level descriptor.

=== Reading a mipmap

Inside the kernel, it's possible to sample a mipmap via `sample_mipmap`, 
passing the `sampled_image_handle`, the coordinates, and either the level or 
anisotropic gradient values.

The method of sampling a mipmap is different based on which `sample_mipmap` 
function is used, and the sampler attributes passed upon creation of the 
mipmap.

```c++
// Nearest/linear filtering between mip levels
template <typename DataT, typename HintT = DataT, typename CoordT>
DataT sample_mipmap(const sampled_image_handle &ImageHandle,
                    const CoordT &Coords,
                    const float Level);

// Anisotropic filtering
template <typename DataT, typename HintT = DataT, typename CoordT>
DataT sample_mipmap(const sampled_image_handle &ImageHandle,
                    const CoordT &Coords,
                    const CoordT &Dx, const CoordT &Dy);
```

Reading a mipmap follows the same restrictions on what coordinate types may be 
used as laid out in <<reading_writing_inside_kernel>>, and the viewing gradients 
are bound to the same type as used for the coordinates.

Reading a mipmap by providing a user-defined return `DataT` type also follows 
the restrictions as laid out in <<reading_writing_inside_kernel>>.

[NOTE]
====
Attempting to sample a mipmap with `sample_image` or any other defined sample 
function will result in undefined behaviour.
====

== Image arrays

Another type of image we propose support for is image arrays. Image arrays are 
images made up of multiple array indices where each index is itself an image and
every index has the same dimensionality, size, and data type.

Image arrays may also be referred to as layered images, and the array indices 
may be referred to layers.

=== Querying image array support

We provide the following device aspect to retrieve support information for
image arrays.

The device aspect descriptor for this query is:

[frame="none",options="header"]
|======================
|Device descriptor |Description
|`aspect::ext_oneapi_image_array` | Indicates if the device supports
image arrays.
|======================

=== Allocation of image arrays

Image arrays are allocated in a similar manner to standard images.

Image array memory is allocated through `alloc_image_mem`. The user should 
populate the `image_descriptor` with the image type of `image_type::array`, 
and provide the size of the array they wish to allocate. The value of 
`array_size` must be greater than `1`.

Image array memory allocated this way requires the user to free that memory 
after all operations using the memory are completed and no more operations 
operating on the memory will be scheduled. This is done using `free_image_mem`, 
passing `image_type::array`.

The RAII class `image_mem` may also be used to perform allocation and 
deallocation of arrayed image device memory. The constructor and destructor act 
as a wrapper for the functions `alloc_image_mem` and `free_image_mem` 
respectively.

[NOTE]
====
Currently there is no support for image arrays backed by USM.
====

=== Obtaining a handle to an image array

A handle to an image array is acquired in the same way as a `standard` image for 
both an `unsampled_image_handle` and `sampled_image_handle`. We create the 
handle for an image array through the appropriate `create_image` functions which 
take the `image_descriptor` and `bindless_image_sampler` for a 
`sampled_image_handle`, or just the `image_descriptor` for an 
`unsampled_image_handle`. 

As with allocation, the descriptor must be populated appropriately, i.e. 
`image_type::array`  and `array_size` is greater than `1`. 

=== Copying image array data [[copying_image_array_data]]

When copying to or from image arrays, the user should utilize `ext_oneapi_copy`
and pass the image arrays' `image_mem_handle`, and any applicable sub-region
copy parameters, as outlined in <<explicit_copies>>.

In order to copy to specific layers of an image array, the offset and extent
parameters involved in sub-region copies must be populated such that the 3rd
dimension of the ranges represent the arrays' layer(s) being copied, regardless
of whether the copy is performed on a 1D or 2D image array.

=== Reading an image array

Inside the kernel, it's possible to retrieve data from an image array via the 
following APIs which all take an image handle, the coordinates to retrieve from, 
as well as the array layer index to retrieve from.

```cpp
namespace sycl::ext::oneapi::experimental {

// Fetch an unsampled image array.
template <typename DataT, typename HintT = DataT, typename CoordT>
DataT fetch_image_array(const unsampled_image_handle &ImageHandle,
                        const CoordT &Coords, unsigned int arrayLayer);

// Fetch a sampled image array.
template <typename DataT, typename HintT = DataT, typename CoordT>
DataT fetch_image_array(const sampled_image_handle &ImageHandle,
                        const CoordT &Coords, unsigned int arrayLayer);

// Sample a sampled image array.
template <typename DataT, typename HintT = DataT, typename CoordT>
DataT sample_image_array(const sampled_image_handle &ImageHandle, 
                         const CoordT &Coords, unsigned int arrayLayer);
}
```

These functions follow the same template restrictions as with retrieving data 
from standard image types, as laid out in <<reading_writing_inside_kernel>>. In
addition, the provided `arrayLayer` must be a valid zero-indexed value within 
the bounds of the associated `image_descriptor::array_size`, otherwise behaviour
is undefined.

When sampling an image array, the sampling is done only within array layers and 
not across layers.

[NOTE]
====
Attempting to fetch or sample from an image array with any other defined 
functions, including those for standard and cubemapped images, will result in 
undefined behaviour.
====

=== Writing an image array

Inside the kernel, it's possible to write to an image array via 
`write_image_array`, passing the `unsampled_image_handle`, the coordinates, the 
array index, and the data to write. User-defined types are allowed to be written 
provided that type is trivially copyable.

```c++
// Write to an unsampled image array
template <typename DataT, typename CoordT>
DataT write_image_array(unsampled_image_handle ImageHandle,
                        const CoordT &Coords, unsigned int ArrayLayer
                        const DataT &Color);
```

Writing to an image array follows the same restrictions on what coordinate types 
may be used as laid out in <<reading_writing_inside_kernel>>.

[NOTE]
====
Attempting to write to an image array with `write_image` or any other defined 
write function will result in undefined behaviour.
====

== Cubemapped images

Another image type this extension supports is cubemapped images. Cubemap images 
are a specialisation of 2D image arrays that have exactly six layers 
representing the faces of a cube where the width and height of each layer (cube 
face) are equal. Cube mapping is a method of environment mapping, where the 
environment is projected onto the sides of the cube. Cubemaps have been applied 
in graphical systems such as skylight illumination, dynamic reflection, and 
skyboxes.

=== Querying cubemap support

We provide the following device aspects to retrieve support information on a 
SYCL implementation of just a couple of cubemap features.

The device aspect descriptors for these queries are:

[frame="none",options="header"]
|======================
|Device descriptor |Description
|`aspect::ext_oneapi_cubemap` | Indicates if the device supports allocating 
and accessing cubemap resources
|`aspect::ext_oneapi_cubemap_seamless_filtering` | Indicates if the device 
supports sampling cubemapped images across face bounderies
|======================


=== Allocation of cubemapped images

As with all other image types, cubemap memory is allocated through 
`alloc_image_mem` with the appropriately populated `image_descriptor`, where 
`width` and `height` are equal, and the type is set to `image_type::cubemap`. 
Since cubemaps are specialised image arrays, the `array_size` must be populated 
with the only valid value, 6. Overriding this with any other value for 
`array_size` could result in an exception or undefined behaviour. Cubemaps are 
not supported with USM backed memory.

Cubemap memory allocated this way requires the user to free that memory after 
all operations using the memory are completed and no more operations operating 
on the memory will be scheduled. This is done using `free_image_mem`, passing 
`image_type::cubemap`. 

The RAII class `image_mem` may also be used to perform allocation and 
deallocation of cubemapped device memory. The constructor and destructor act as 
a wrapper for the functions `alloc_image_mem` and `free_image_mem` respectively.

=== Obtaining a handle to a cubemap

A handle to a cubemap is acquired in the same way as a `standard` image for both 
an `unsampled_image_handle` and `sampled_image_handle`. We create the handle for 
a cubemap through the appropriate `create_image` functions which take the 
`image_descriptor` and `bindless_image_sampler` for a `sampled_image_handle`, or 
just the `image_descriptor` for an `unsampled_image_handle`. 

As with allocation, the descriptor must be populated appropriately, i.e. 
`image_type::cubemap`, `width` and `height` are equal, and `array_size` is equal 
to 6. To sample a cubemap as expected, the cubemap sampling attribute of the 
sampler, namely `seamless_filtering_mode`, must be defined.

=== Copying cubemap image data

In order to copy to or from cubemaps, the user should utilise the provided 
`ext_oneapi_copy` functions following the details laid out in 
<<copying_image_array_data>>. 

=== Reading, writing, and sampling a cubemap

Cubemaps are supported as both unsampled and sampled images, however, the 
meaning of their usage is quite different. 

An unsampled cubemap is treated as an image array with six layers, i.e. an 
integer index denoting a face and two integer coordinates addressing a texel 
within the layer corresponding to this face. Inside the kernel, this is done via 
`fetch_cubemap`, passing the `unsampled_image_handle`, the integer coordinates, 
`int2`, and an integer index denoting the face, `int`. Being an unsampled image, 
a cubemap can be written with `write_cubemap`, passing the 
`unsampled_image_handle`, the integer coordinates, `int2`, and an integer index 
denoting the face, `int`.

On the other hand, a sampled cubemap is addressed using three floating-point 
coordinates `x`, `y`, and `z` that are interpreted as a direction vector 
emanating from the centre of the cube and pointing to one face of the cube and a 
texel within the layer corresponding to that face. Inside the kernel, this is 
done via `sample_cubemap`, passing the `sampled_image_handle`, the 
floating-point coordinates `x`, `y`, and `z`, as a `float3`. The method of 
sampling depends on the sampler attributes passed upon creation of the cubemap.

```c++
// Unsampled cubemap read 
template <typename DataT, typename HintT = DataT>
DataT fetch_cubemap(const unsampled_image_handle &ImageHandle,
                    const int2 &Coords,
                    int Face);

// Sampled cubemap read
template <typename DataT, typename HintT = DataT>
DataT sample_cubemap(const sampled_image_handle &ImageHandle,
                     const float3 &Vec);

// Unsampled cubemap write
template <typename DataT>
void write_cubemap(unsampled_image_handle ImageHandle,
                   const int2 &Coords,
                   int Face, 
                   const DataT &Color);
```

[NOTE]
====
Attempting to read or write to a cubemap with any other defined read/write 
function will result in undefined behaviour.
====

== Interoperability

=== Querying interoperability support

We provide the following device queries to retrieve information on whether a 
SYCL implementation provides support for various interoperability features.

The device aspect descriptors for these queries are:

[frame="none",options="header"]
|======================
|Device descriptor |Description
|`aspect::ext_oneapi_external_memory_import` | Indicates if the device supports 
importing external memory resources.
|`aspect::ext_oneapi_external_semaphore_import`` | Indicates if the device 
supports importing external semaphore resources.
|======================


[NOTE]
====
Not all SYCL backends may provide support for importing or exporting native 
memory or semaphore objects. CUDA for example only supports importation of 
external memory and semaphores, but provides no support for their exportation.
====

=== External Resource types

In order to facilitate the importing of a number of different external memory 
and external semaphore handle types, we propose the following resource 
structures.

[NOTE]
====
We only show three examples of external resource handle types here, but the 
`external_mem_descriptor` and `external_semaphore_descriptor` structs, as 
defined in <<importing_external_memory_objects>> and 
<<importing_external_semaphores>>, could be templated by any number of handle 
types, provided that the SYCL implementation provides support for them.
====

```cpp
namespace sycl::ext::oneapi::experimental {

// POSIX file descriptor handle type
struct resource_fd {
  int file_descriptor;
};

// Windows NT handle type
struct resource_win32_handle {
  void *handle;
};

// Windows NT name type
struct resource_win32_name {
  const void *name;
};

}
```

=== Importing external memory objects [[importing_external_memory_objects]]

In order to import a memory object, an external API must provide an appropriate 
handle to that memory. The exact structure and type of this handle can depend on 
the external API, and the operating system the application is running on.

External memory import is facilitated through the following proposed descriptor 
struct.

```cpp
namespace sycl::ext::oneapi::experimental {

// Types of external memory handles
enum class external_mem_handle_type {
  opaque_fd = 0,
  win32_nt_handle = 1,
  win32_nt_dx12_resource = 2,
};

// Descriptor templated on specific resource type
template <typename ResourceType>
struct external_mem_descriptor {
  ResourceType external_resource;
  external_mem_handle_type handle_type;
  size_t size_in_bytes;
};

}
```

The user should create an `external_mem_descriptor` templated on the appropriate 
handle type, `ResourceType`, for their purposes, e.g. `resource_fd` to describe 
a POSIX file descriptor resource on Linux systems, or a `resource_win32_handle` 
for Windows NT resource handles.

The user must populate the `external_mem_descriptor` with the appropriate 
`ResourceType` values, a `handle_type`, and the size of the external memory in 
bytes, before they can then import that memory into SYCL through 
`import_external_memory`. Note that some handle types can only be used in 
combination with certain resource types, for example the `opaque_fd` handle type
is only used on Linux systems and is only compatible with the `resource_fd` 
resource type.

```cpp
namespace sycl::ext::oneapi::experimental {

struct external_mem {
  using raw_handle_type = /* Implementation defined */;
  raw_handle_type raw_handle;
};

template <typename ResourceType>
external_mem import_external_memory(
    external_mem_descriptor<ResourceType> externalMemDescriptor,
    const sycl::device &syclDevice,
    const sycl::context &syclContext);

template <typename ResourceType>
external_mem import_external_memory(
    external_mem_descriptor<ResourceType> externalMemDescriptor,
    const sycl::queue &syclQueue);

image_mem_handle map_external_image_memory(
    external_mem externalMemHandle,
    const image_descriptor &imageDescriptor,
    const sycl::device &syclDevice,
    const sycl::context &syclContext);
image_mem_handle map_external_image_memory(
    external_mem externalMemHandle,
    const image_descriptor &imageDescriptor,
    const sycl::queue &syclQueue);

void *map_external_linear_memory(
    external_mem externalMemHandle,
    uint64_t size, uint64_t offset,
    const sycl::device &syclDevice,
    const sycl::context &syclContext);
void *map_external_linear_memory(
    external_mem externalMemHandle,
    uint64_t size, uint64_t offset,
    const sycl::queue &syclQueue);
}
```

The resulting `external_mem` can then be mapped, where the resulting type 
is an `image_mem_handle` or a `void *`. This can be used to construct images in
the same way as memory allocated through `alloc_image_mem`, 
`pitched_alloc_device`, or another USM allocation method. The `ext_oneapi_copy` 
operations also work with imported memory mapped to `image_mem_handle` and 
`void *` types.

When calling `create_image` with an `image_mem_handle` or `void *` mapped from 
an external memory object, the user must ensure that the image descriptor they 
pass to `create_image` has members that match or map to those of the external 
API. A mismatch between any of the `width`, `height`, `depth`, 
`image_channel_type`, or `num_channels` members will result in undefined 
behavior. Likewise, if the image is mapped to a linear USM (`void *`) region, 
the pitch value passed to `create_image` needs to match the pitch of the image 
as defined by the external API. Note that when external memory is mapped to a 
linear USM region, this is device-side USM, and not accessible on the host.

Additionally, the `image_type` describing the image must match to the image of 
the external API. The current supported importable image types are `standard` 
and `mipmap`. Attempting to import other image types will result in undefined 
behaviour.

Once a user has finished operating on imported memory, they must ensure that 
they destroy the imported memory handle through `release_external_memory`.

`release_external_memory` can only accept `external_mem` objects that were
created through `import_external_memory`.

```cpp
namespace sycl::ext::oneapi::experimental {

void release_external_memory(external_mem externalMem,
                             const sycl::device &syclDevice,
                             const sycl::context &syclContext);
void release_external_memory(external_mem externalMem,
                             const sycl::queue &syclQueue);
}
```

Destroying or freeing any imported memory through `image_mem_free` or 
`sycl::free` will result in undefined behavior.

=== Importing external semaphores [[importing_external_semaphores]]

In addition to proposing importation of external memory resources, we also 
propose importation of synchronization primitives. Just like the sharing of 
memory between APIs described above, any external APIs must provide a valid a 
handle to a valid semaphore resource they wish to share, and just as external 
memory resources handles can take different forms of structure and type 
depending on the API and operating system, so do external semaphore resource 
handles.

It is important to note, that the use of imported external semaphore objects
within SYCL has the restriction in that imported external semaphores can only
be used in conjuction with SYCL queues that have been constructed with the
`property::queue::in_order` property. The semaphore synchronization mechanism
is not supported for the default SYCL out-of-order queues. Use of the semaphore 
synchronization mechanism with SYCL queues which were not constructed with the 
`queue::in_order` property will result in undefined behaviour.

External semaphore import is facilitated through the following proposed 
descriptor struct.

```cpp
namespace sycl::ext::oneapi::experimental {

// Types of external semaphore handles
enum class external_semaphore_handle_type {
  opaque_fd = 0,
  win32_nt_handle = 1,
  win32_nt_dx12_fence = 2,
  timeline_fd = 3,
  timeline_win32_nt_handle = 4,
};

// Descriptor templated on specific resource type
template <typename ResourceType>
struct external_semaphore_descriptor {
  ResourceType external_resource;
  external_semaphore_handle_type handle_type;
};

}
```

The user should create an `external_semaphore_descriptor` templated on the 
appropriate handle type, `ResourceType`, for their purposes, e.g. `resource_fd` 
to describe a POSIX file descriptor resource on Linux systems, or a 
`resource_win32_handle` for Windows NT resource handles.

The user must populate the `external_semaphore_descriptor` with the appropriate 
`ResourceType` values, and `handle_type`, before they can then import that 
semaphore into SYCL through `import_external_semaphore`. Note that some handle 
types can only be used in combination with certain resource types, for example 
the `opaque_fd` handle type is only used on Linux systems and is only 
compatible with the `resource_fd` resource type.

```cpp
namespace sycl::ext::oneapi::experimental {

struct external_semaphore {
  using raw_handle_type = /* Implementation defined */;
  raw_handle_type raw_handle;
};

template <typename ResourceType>
external_semaphore import_external_semaphore(
    external_semaphore_descriptor<ResourceType>
        externalSemaphoreDescriptor,
    const sycl::device &syclDevice,
    const sycl::context &syclContext);

template <typename ResourceType>
external_semaphore import_external_semaphore(
    external_semaphore_descriptor<ResourceType>
        externalSemaphoreDescriptor,
    const sycl::queue &syclQueue);
}
```

The resulting `external_semaphore` can then be used in a SYCL command 
group, to either wait until the semaphore signalled, or signal the semaphore.

If the type of semaphore imported supports setting the state of discrete 
semaphore value (the semaphore type is `win32_nt_dx12_fence`, `timeline_fd` or
`timeline_win32_nt_handle`), then the user can specify which value the semaphore
operation should wait on, or signal.

We propose to extend the SYCL queue and handler classes with semaphore waiting 
and signalling operations.

```cpp
namespace sycl {

class handler {
public:
  void ext_oneapi_wait_external_semaphore(
      ext::oneapi::experimental::external_semaphore
          external_semaphore);

  void ext_oneapi_wait_external_semaphore(
      ext::oneapi::experimental::external_semaphore
          external_semaphore,
      uint64_t wait_value);

  void ext_oneapi_signal_external_semaphore(
      ext::oneapi::experimental::external_semaphore
          external_semaphore);

  void ext_oneapi_signal_external_semaphore(
      ext::oneapi::experimental::external_semaphore
          external_semaphore,
      uint64_t signal_value);
};

class queue {
public:
  event ext_oneapi_wait_external_semaphore(
      ext::oneapi::experimental::external_semaphore
          external_semaphore);
  event ext_oneapi_wait_external_semaphore(
      ext::oneapi::experimental::external_semaphore
          external_semaphore,
      event DepEvent);
  event ext_oneapi_wait_external_semaphore(
      ext::oneapi::experimental::external_semaphore
          external_semaphore,
      const std::vector<event> &DepEvents);

  event ext_oneapi_wait_external_semaphore(
      ext::oneapi::experimental::external_semaphore
          external_semaphore,
      uint64_t wait_value);
  event ext_oneapi_wait_external_semaphore(
      ext::oneapi::experimental::external_semaphore
          external_semaphore,
      uint64_t wait_value, 
      event DepEvent);
  event ext_oneapi_wait_external_semaphore(
      ext::oneapi::experimental::external_semaphore
          external_semaphore,
      uint64_t wait_value, 
      const std::vector<event> &DepEvents);

  event ext_oneapi_signal_external_semaphore(
      ext::oneapi::experimental::external_semaphore
          external_semaphore);
  event ext_oneapi_signal_external_semaphore(
      ext::oneapi::experimental::external_semaphore
          external_semaphore,
      event DepEvent);
  event ext_oneapi_signal_external_semaphore(
      ext::oneapi::experimental::external_semaphore
          external_semaphore,
      const std::vector<event> &DepEvents);

  event ext_oneapi_signal_external_semaphore(
      ext::oneapi::experimental::external_semaphore
          external_semaphore,
      uint64_t signal_value);
  event ext_oneapi_signal_external_semaphore(
      ext::oneapi::experimental::external_semaphore
          external_semaphore,
      uint64_t signal_value,
      event DepEvent);
  event ext_oneapi_signal_external_semaphore(
      ext::oneapi::experimental::external_semaphore
          external_semaphore,
      uint64_t signal_value,
      const std::vector<event> &DepEvents);
};
}
```

The behaviour of waiting on a semaphore will depend on the type of the 
semaphore which was imported.

If the semaphore does not support setting of a discrete state value (the
semaphore type is not `win32_nt_dx12_fence`, `timeline_fd` or
`timeline_win32_nt_handle`), then any operations submitted to the queue after a
`ext_oneapi_wait_external_semaphore` call will not begin until the imported
semaphore is in a signalled state. After this, the semaphore will be reset to a
non-signalled state.

If the semaphore does support setting of a discrete state value (the semaphore
type is `win32_nt_dx12_fence`, `timeline_fd` or `timeline_win32_nt_handle`),
then any operations submitted to the queue after a
`ext_oneapi_wait_external_semaphore` call will not begin until the imported
semaphore is in a state greater than or equal to the `wait_value`. The state of
this type of semaphore will not be altered by the call to
`ext_oneapi_wait_external_semaphore`.

When `ext_oneapi_signal_external_semaphore` is called, the external semaphore 
will either be set to a signalled state, or the state of the semaphore will be 
set to `signal_value`, depending on the type of semaphore which was imported.
This singalling will be done after all commands submitted to the queue prior to 
the `ext_oneapi_signal_external_semaphore` call complete.

`ext_oneapi_wait_external_semaphore` and `ext_oneapi_signal_external_semaphore` 
are non-blocking, asynchronous operations.

The user must ensure to destroy all SYCL external semaphore objects used to 
access the external semaphore once they are no longer required through 
`release_external_semaphore`.

```cpp
namespace sycl::ext::oneapi::experimental {

void release_external_semaphore(external_semaphore semaphoreHandle,
                                const sycl::device &syclDevice,
                                const sycl::context &syclContext);

void release_external_semaphore(external_semaphore semaphoreHandle,
                                const sycl::queue &syclQueue);

}
```

== Examples

=== 1D image read/write

```cpp
#include <sycl/sycl.hpp>

include::../../../test-e2e/bindless_images/examples/example_1_1D_read_write.cpp[lines=12..-1]
```

=== Reading from a dynamically sized array of 2D images


```cpp
#include <sycl/sycl.hpp>

include::../../../test-e2e/bindless_images/examples/example_2_2D_dynamic_read.cpp[lines=9..-1]
```

=== Reading a 1D mipmap with anisotropic filtering and levels
```cpp
#include <sycl/sycl.hpp>

include::../../../test-e2e/bindless_images/examples/example_3_1D_mipmap_anisotropic_filtering_and_levels.cpp[lines=10..-1]
```

=== 1D image array read/write
```cpp
#include <sycl/sycl.hpp>

include::../../../test-e2e/bindless_images/examples/example_4_1D_array_read_write.cpp[lines=14..-1]
```

=== Sampling a cubemap

```c++
#include <sycl/sycl.hpp>

include::../../../test-e2e/bindless_images/examples/example_5_sample_cubemap.cpp[lines=10..-1]
```

=== Using imported memory and semaphore objects

```c++
#include <sycl/sycl.hpp>

include::../../../test-e2e/bindless_images/examples/example_6_import_memory_and_semaphores.cpp[lines=14..-1]
```

== Implementation notes

The current DPC++ prototype only implements the proposal for the CUDA backend,
however we are actively exploring Level Zero with SPIR-V.
We are looking at other backend as well in order to ensure the extension can 
work across different backends.

== Issues

=== No dependency tracking

Because this extension allows images to work in a USM-like model,
there are similar limitations to using USM for non-images,
mainly the lack of dependency tracking and the need for users to manually 
synchronize operations.

=== Limitations when using USM as image memory

There are dimension specific limitations:

* 1D - Linear interpolation not possible in the CUDA backend.
       A workaround is to allocate 2D pitched memory with a height of 1.
* 2D - There are some alignment restrictions. See the "Pitch alignment 
       restrictions and queries" section, or use `pitched_alloc_device` to 
       allocate 2D USM image memory.
* 3D - No support at the moment. Possible support in non CUDA backends in the 
       future.

=== 3 channel format support

The ability to create an image with 3 channels depends on the backend.
There is currently no way to query a backend whether it supports this feature.
This query should be added in a later revision of the proposal.

=== Not supported yet

These features still need to be handled:

* Level Zero and SPIR-V support

== Revision History

[frame="none",options="header"]
|======================
|Rev |Date |Changes
|1 |2023-02-03 | Initial draft
|2 |2023-02-23 | - Added `image_mem_handle` for image memory allocated with 
                   `allocate_image`

                 - Added ability to create images from USM

                 - Added new way to copy images, removed requirement for copy 
                   direction

                 - Added image memory information getters to reflect 
                   `cuArray3DGetDescriptor` functionality
|3 |2023-03-30 | - Some text clarifications.

                 - Unsampled images can no longer be created from USM.
                 
                 - Added SYCL 1.2.1 `image_channel_order` and 
                   `image_channel_type` structs.

                 - Added `image_type` to enable construction of layered, 
                   mipmap, and cubemap images in the future.

                 - Added device information descriptors for querying pitched 
                   allocation size and alignment requirement.

                 - Added `ext_oneapi_copy` methods for the `sycl::handler`.

                 - `ext_oneapi_copy` functions now take the `Src` as the first 
                   parameter.

                 - Created `image_mem` as a RAII style class.
                
                 - Renamed `allocate_image` to `alloc_image_mem`
                 
                 - `pitched_alloc_device` can now take an `image_descriptor`.

                 - Added interoperability features

                 - Added support to query bindless image and interoperability 
                   capabilities

                 - Added mipmap support
|4 |2023-06-23 | - Added `sycl::device` parameter to multiple functions to 
                   clarify that images must be created and used on the same 
                   device.

                 - Changed naming and order of some parameters to be consistent
                   throughout the proposal and with core SYCL.

                 - Added variants of functions that take a `sycl::queue` 
                   instead of both `sycl::device` and `sycl::context`.

                 - Removed standalone wait and signal semaphore functions. These
                   should always go through the queue or handler methods.

                 - Removed `get_image_handle` and `get_sampler_handle` functions
                   from sampled and unsampled image handle structs. The structs 
                   have public handle members that can be retrieved without 
                   getters.

                 - Made all enum types and values unspecified

                 - Moved support queries to device aspects, improved naming of 
                   queries for better consistency, and moved device info queries 
                   to the experimental namespace.

                 - Added `get_mip_level_desc` member function to 
                   `image_descriptor`

                 - Fixed `get_mip_level_mem_handle` prototype in `image_mem`, 
                   and added a standalone function.

                 - Removed `ext_oneapi_copy` variants that take `image_mem`, 
                   the user should retrieve the raw handle and pass that 
                   themselves.

                 - Removed `ext_oneapi_copy` variants that take a mip level, 
                   the user should retrieve individual mip level image handles
                   themselves and pass that.

                 - Added `ext_oneapi_copy` variants that take offsets and the 
                   extent, to enable sub-region copy.

                 - Created a list of failure scenarios for `ext_oneapi_copy`, 
                   changed the failure error code to `errc::invalid`, and 
                   specified that the implementation should relay the reason 
                   for the failure back to the user.

                 - Added a `bindless_image_sampler` struct.

                 - Specified that `image_mem` must follow Common Reference 
                   Semantics.

                 - Updated code samples.
|4.1|2023-07-21| - Made bindless image sampler member names snake-case
|4.2|2023-08-18| - `write_image` now allows passing of user-defined types
|4.3|2023-09-08| - Clarify how normalized image formats are read
                 - Remove support for packed normalized image formats 
                   (`unorm_short_555`, `unorm_short_565`, `unorm_int_101010`)
|4.4|2023-09-12| - Added overload with `sycl::queue` to standalone functions
|4.5|2023-09-14| - Update wording for allocating images + fix typo
|4.6|2023-09-19| - Clarify restrictions on reading/writing coordinate types
|4.7|2023-10-16| - Introduce `read_mipmap` for mipmap access and clarify reading 
                   restrictions on image types
|4.8|2023-10-25| - Change the name of `map_external_memory_array` to 
                   `map_external_image_memory` to avoid CUDA terminology
|4.9|2023-11-13| - Add that the bindless sampler is default constructible 
                   and follows by-value semantics
|4.10|2023-11-15| - Added constructors for `sampled_image_handle` and 
                    `unsampled_image_handle` structs.
                  - Removed `raw_sampler_handle` member from 
                    `sampled_image_handle` struct. Awaiting LevelZero 
                    and SPIR-V extensions to mature before before deciding 
                    whether a `raw_sampler_handle` member is necessary.
                  - Renamed `image_handle` members in `sampled_image_handle` and
                    `unsampled_image_handle` structs to `raw_handle`.
|5.0|2023-11-21| - Added section "Recognized standard types", to simplify 
                   wording around what types are allowed to be read or written.
                 - Allow `read_image` and `read_mipmap` to return a 
                   user-defined type.
|5.1|2024-01-17| - Added overload for `ext_oneapi_copy` enabling device to device
                   copies using `image_mem_handle`.
|5.1|2023-12-06| - Added unique addressing modes per dimension to the 
                   `bindless_image_sampler`
|5.2|2024-02-14| - Image read and write functions now accept 3-component 
                   coordinates for 3D reads, instead of 4-component coordinates.
|5.3|2024-02-16| - Replace `read_image` and `read_mipmap` APIs in favor of more 
                   descriptive naming, with `fetch_image`, `sample_image`, and
                   `sample_mipmap`.
|5.4|2024-02-23| - Added support for unsampled image arrays.
                 - Creation of unsampled image arrays.
                 - Fetching/writing of unsampled image arrays.
                 - `image_type::array` added to enum.
                 - `array_size` member added to `image_descriptor`.
                 - `image_descriptor::verify()` member function added.
|5.5|2024-02-27| - Update interop with mipmap interop and slight redesign
                 - `interop` removed from `image_type`
|5.6|2024-03-04| - Added cubemap support.
                 - Allocation of cubemaps.
                 - Creation of cubemaps.
                 - Fetching/writing of unsampled cubemaps and sampling cubemaps.
                 - `image_type::cubemap` added to enum.
                 - Cubemap example.
                 - Updated `image_array_write` with non-const handle parameter.
                 - Removed `&` reference qualifier from `write_xxx` handle
                   parameter. 
|5.7|2024-04-09| - Allow fetching of sampled image data through the 
                   `fetch_image` API.
|5.8|2024-05-09| - Add missing cubemap `HintT` template parameter to 
                   `fetch_cubemap` and `sample_cubemap`.
|5.9|2024-05-14| - Default constructor for `image_descriptor`.
|5.10|2024-05-20| - Replaced `channel_order` field in `image_descriptor` with
                   `num_channels`.
                  - Renamed `image_mem` functions `get_image_channel_type()`
                    to `get_channel_type()` and `get_image_num_channels()` to
                    `get_num_channels()`.
                  - Removed `get_channel_order()` function from `image_mem`.
                    This function is redundant since images don't have a notion
                    of channel order, only the channel size. Use
                    `get_num_channels()` instead.
|5.11|2024-05-27| - Added `external_mem_handle_type` and 
                    `external_semaphore_handle_type` enums. These will allow 
                    multiple handle types to be consumed by the same interop API.
                  - Added `handle_type` field to the `external_mem_descriptor`
                    and `external_semaphore_descriptor` structs. This allows
                    multiple handle types to be consumed by the API, such as 
                    file descriptors, Windows NT handles, and other handles in 
                    the future.
                  - Added semaphore operations which can accept values. These
                    are only supported for certain semaphore types 
                    (e.g. `win32_nt_dx12_fence`).
|5.12|2024-06-19| - Add support for sampled image arrays.
                  - Sample image arrays with `sample_image_array` API.
                  - Fetch sampled image arrays with `fetch_image_array` API.
|5.13|2024-07-10| - Added const-qualifiers to `Src` param in `ext_oneapi_copy`
                    funcs.
|5.14|2024-07-17| - Rename `destroy_external_semaphore` to 
                    `release_external_semaphore`.
|5.15|2024-07-19| - Add missing device queries for image arrays, sampling USM 
                   images and unique addressing per dimension.
                 - Remove aspects for semaphore export, memory export and fetch 
                   3D USM images as they are not supported on any platform.
                 - Refine the description of `ext_oneapi_bindless_images` aspect
                   to indicate support for bindless image APIs.
|5.16|2024-07-24| - Renamed interop aspect queries, handles, semaphore wait and 
                    signal functions, by replacing `interop` with `external` for 
                    consistency with other interop related structs/funcs and 
                    3rd party interop API naming.
                  - Removed `handle` keyword from `interop_xxx_handle` to 
                    clear up possible confusion between 3rd party interop 
                    handles and the imported `interop_xxx_handle`.
|5.17|2024-07-30| - Add support for mapping external memory to linear USM using
                    `map_external_linear_memory`.
|6 |2024-08-05 | - Collated all changes since revision 5.
                 - Bumped SYCL_EXT_ONEAPI_BINDLESS_IMAGES to number 6.
|6.1|2024-09-09| - Update for image-array sub-region copy support.
|6.2|2024-09-26| - Added addressing mode `ext_oneapi_clamp_to_border` value,
                   equivalent to `clamp`, to match with external APIs.
|6.3|2024-10-02| - Add support for `image_mem_handle` to `image_mem_handle`
                   sub-region copies.
|6.4|2024-10-15| - Fix bindless spec examples and include examples in bindless
                   spec using asciidoc include.
|6.5|2024-10-22| - Allow 3-channel image formats on some backends.
|6.6|2025-01-20| - Clarify support for the specific types of USM allocations.
|6.7|2025-01-27| - Update `image_mem_handle` to `image_mem_handle` copies to
                   accept two image descriptors.
                 - Add support for USM to `image_mem_handle` copies and 
                   sub-copies.
                 - Add support for `image_mem_handle` to USM copies and
                   sub-copies.
                 - Add support for USM to USM copies and sub-copies.
                 - Add support for host to host copies and sub-copies.
<<<<<<< HEAD
|6.8|2025-03-18| - Add new `gather` image type and the accompanying
                   `gather_image` function.
=======
|6.8|2025-03-13| - Add support for importing timeline semaphores.
>>>>>>> 64546e77
|======================<|MERGE_RESOLUTION|>--- conflicted
+++ resolved
@@ -2636,10 +2636,6 @@
                    sub-copies.
                  - Add support for USM to USM copies and sub-copies.
                  - Add support for host to host copies and sub-copies.
-<<<<<<< HEAD
-|6.8|2025-03-18| - Add new `gather` image type and the accompanying
-                   `gather_image` function.
-=======
 |6.8|2025-03-13| - Add support for importing timeline semaphores.
->>>>>>> 64546e77
-|======================+|6.9|2025-03-18| - Add new `gather` image type and the accompanying
+                   `gather_image` function.