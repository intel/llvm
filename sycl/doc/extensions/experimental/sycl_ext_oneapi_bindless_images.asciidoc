--- conflicted
+++ resolved
@@ -2370,11 +2370,8 @@
                  - `image_type::array` added to enum.
                  - `array_size` member added to `image_descriptor`.
                  - `image_descriptor::verify()` member function added.
-<<<<<<< HEAD
-|5.5|2024-02-28| - Allow fetching of sampled image data through the 
-                   `fetch_image` API.
-=======
 |5.5|2024-02-27| - Update interop with mipmap interop and slight redesign
                  - `interop` removed from `image_type`
->>>>>>> 75afc838
+|5.6|2024-04-04| - Allow fetching of sampled image data through the 
+                   `fetch_image` API.
 |======================