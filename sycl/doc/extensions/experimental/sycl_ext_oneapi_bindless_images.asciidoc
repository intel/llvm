# sycl_ext_oneapi_bindless_images

:source-highlighter: coderay
:coderay-linenums-mode: table
:dpcpp: pass:[DPC++]

// This section needs to be after the document title.
:doctype: book
:toc2:
:toc: left
:encoding: utf-8
:lang: en

:blank: pass:[ +]
// Set the default source code type in this document to C++,
// for syntax highlighting purposes.  This is needed because
// docbook uses c++ and html5 uses cpp.
:language: {basebackend@docbook:c++:cpp}


== Notice

[%hardbreaks]
Copyright (C) Codeplay. All rights reserved.

Khronos(R) is a registered trademark and SYCL(TM) and SPIR(TM) are trademarks
of The Khronos Group Inc.  OpenCL(TM) is a trademark of Apple Inc. used by
permission by Khronos.


== Dependencies

This extension is written against the SYCL 2020 revision 6 specification.  All
references below to the "core SYCL specification" or to section numbers in the
SYCL specification refer to that revision.

== Status

This is an experimental extension specification, intended to provide early
access to features and gather community feedback.  Interfaces defined in this
specification are implemented in {dpcpp}, but they are not finalized and may
change incompatibly in future versions of {dpcpp} without prior notice.
*Shipping software products should not rely on APIs defined in this
specification.*


== Backend support status

This extension is currently implemented in {dpcpp} only for GPU devices and
only when using the CUDA backend.  Attempting to use this extension in
kernels that run on other devices or backends will not work. 
Be aware that the compiler may not be able to issue a diagnostic to
warn you if this happens.

== Overview

Images in SYCL 1.2.1 were designed to work with OpenCL. SYCL 2020 tried to make 
them more versatile by splitting the image type into sampled and unsampled 
images. This enabled SYCL 2020 images to work better with other backends.
However, SYCL 2020 images still didn't quite meet user expectations.
There was feedback about various use cases where the current model falls short
(see examples at the end of this document for some of the use cases).

One of the key issues is requesting access to arbitrary images through handles, 
and not accessors. Accessing images through handles instead of accessors grants 
much more flexibility to the user, at the expense of automatic data dependency 
tracking. Bypassing accessors allows users to implement programs where the 
number of images is not known at compile-time, such as a texture atlas where one 
image holds references to other images. This kind of feature is impossible to 
implement with the accessor model outlined in the core specification.

These shortcomings are why we propose a new extension for SYCL 2020 images.
Per our proposal, users would be able to separate memory allocation for the 
image from the actual image creation. Images will be represented by opaque 
handle types that can be passed directly into a kernel without requesting 
access. In many ways, this model more closely resembles the USM model when 
accessing data on the device, but it's specialized for dealing with images.

The proposed model does not replace SYCL 2020 images,
it is instead meant as building blocks for implementing SYCL 2020 images on 
top of it.

In addition to bindless images, this document also proposes an interoperability 
extension providing functionality to allow users to import external memory and 
semaphore objects from other APIs, such as Vulkan or DirectX. 

Importing memory allows it to be shared between APIs without the need to 
duplicate allocations and perform multiple copies between host and device to 
ensure that said memory is kept uniform across those APIs at all times.

Importing semaphores will also allow SYCL to schedule command groups and queue 
operations that depend on completion of GPU commands submitted by external APIs.

[NOTE]
====
The interoperability outlined in this document concerns only the importing of 
external API objects into the SYCL runtime. We do not expose exportation of SYCL 
objects to external APIs. Interoperability capabilities vary between APIs. For 
example, CUDA allows the import of external memory and semaphores, but does not 
allow export of its own resources.
====

== Specification

=== Feature test macro

This extension provides a feature-test macro as described in the core SYCL
specification. An implementation supporting this extension must predefine the
macro `SYCL_EXT_ONEAPI_BINDLESS_IMAGES` to one of the values defined in the
table below. Applications can test for the existence of this macro to
determine if the implementation supports this feature, or applications can test
the macro's value to determine which of the extension's features the
implementation supports.

[frame="none",options="header"]
|======================
|Rev |Description
|1 |Initial draft of the proposal
|2 |Second revision of the proposal
|3 |Third revision of the proposal
|4 |Fourth revision of the proposal
|======================

See the revision history at the bottom of this document for features added in 
each revision.

=== Querying bindless image support

We provide the following device queries to retrieve information on whether a 
SYCL implementation provides support for various bindless image features.

The device aspects for these queries are:

[frame="none",options="header"]
|======================
|Device descriptor |Description
|`aspect::ext_oneapi_bindless_images` | Indicates if the device supports 
creation of bindless images backed by the `image_mem` and `image_mem_handle` 
APIs.
|`aspect::ext_oneapi_bindless_images_shared_usm` | Indicates if the device 
supports the creation of bindless images backed by shared USM memory.
|`aspect::ext_oneapi_bindless_images_1d_usm` | Indicates if the device supports 
creation of 1D bindless images backed by USM.
|`aspect::ext_oneapi_bindless_images_2d_usm` | Indicates if the device supports 
creation of 2D bindless images backed by USM.
|======================

[NOTE]
====
Not all SYCL backends may provide support for bindless images constructed from 
USM memory with all dimensions. As an example, CUDA does not have 
native support for 3D image resources constructed from USM. In the future, some
backends may support this, and this proposal may be updated to allow creation 
of 3D USM images.
====

=== Image descriptor

```cpp
namespace sycl::ext::oneapi::experimental {

enum class image_channel_type : /* unspecified */ {
  snorm_int8,
  snorm_int16,
  unorm_int8,
  unorm_int16,
  signed_int8,
  signed_int16,
  signed_int32,
  unsigned_int8,
  unsigned_int16,
  unsigned_int32,
  fp16,
  fp32,
};

enum class image_type : /* unspecified */ {
  standard,
  mipmap,
  array,
  cubemap,
};

struct image_descriptor {
  size_t width{0};
  size_t height{0};
  size_t depth{0};
  unsigned int num_channels{4};
  image_channel_type channel_type{image_channel_type::fp32};
  image_type type{image_type::standard};
  unsigned int num_levels{1};
  unsigned int array_size{1};

  image_descriptor() = default;

  image_descriptor(sycl::range<1> dims, unsigned int num_channels,
                   image_channel_type channel_type, 
                   image_type type = image_type::standard, 
                   unsigned int num_levels = 1, unsigned int array_size = 1);

  image_descriptor(sycl::range<2> dims, unsigned int num_channels,
                   image_channel_type channel_type, 
                   image_type type = image_type::standard, 
                   unsigned int num_levels = 1, unsigned int array_size = 1);

  image_descriptor(sycl::range<3> dims, unsigned int num_channels,
                   image_channel_type channel_type, 
                   image_type type = image_type::standard, 
                   unsigned int num_levels = 1, unsigned int array_size = 1);

  image_descriptor get_mip_level_desc(unsigned int level) const;

  void verify() const;
};

}
```

The image descriptor represents the image dimensions, number of channels, and
channel type. An `image_type` member is also present to allow for implementation
of mipmapped, image array, and cubemapped images.

The `image_descriptor` shall be default constructible and follow by-value 
semantics.

[NOTE]
====
Additional future `image_type`s _may_ include combined image types like 
"mipmapped cubemap".
====

Note that `image_channel_type` and `image_channel_order` existed in SYCL 1.2.1,
but were removed in SYCL 2020 in favor of a single, unified enum class.
We propose separating them again to enable better flexibility
and to avoid combinatorial complexity.

The `verify` member function is available to check the validity of the image
descriptor against the limitations outlined below. If the given descriptor is 
deemed invalid, then a `sycl::exception` will be thrown with error code 
`sycl::errc::invalid`.

For all image types, the value of `num_channels` must be `1`, `2`, or `4`.

For the `standard` image type, the value of `num_levels` and `array_size` must
both be `1`.

The `type` member will inform the implementation of the type of image to 
create, allocate, or free.

Only mipmap image types support more than one level. For mipmap images, the 
member function `get_mip_level_desc` will return an `image_descriptor` for 
a given level of a mipmap, with valid dimension values for that level, and the 
type of the returned `image_descriptor` will be `image_type::standard`.

Only array image types support more than one array layer.

=== Allocating image memory

The process of creating an image is two-fold:
allocate an image's memory, then create an image handle from the allocation.
Allocation of image memory can be achieved in two ways. 

==== Allocating non-USM image memory 

```cpp
namespace sycl::ext::oneapi::experimental {

struct image_mem_handle {
  using raw_handle_type = /* implementation defined */;
  raw_handle_type raw_handle;
}

class image_mem {
public:
  image_mem();
  image_mem(const image_mem &rhs);
  image_mem(image_mem &&rhs) noexcept;

  image_mem(const image_descriptor &imageDesc,
            const sycl::device &syclDevice, 
            const sycl::context &syclContext);
  image_mem(const image_descriptor &imageDesc,
            const sycl::queue &syclQueue);

  ~image_mem();

  image_mem &operator=(image_mem &rhs);
  image_mem &operator=(image_mem &&rhs) noexcept;

  bool operator==(const image_mem &rhs) const;
  bool operator!=(const image_mem &rhs) const;

  image_mem_handle get_handle() const;
  image_descriptor get_descriptor() const;
  sycl::device get_device() const;
  sycl::context get_context() const;

  sycl::range<3> get_range() const;
  sycl::image_channel_type get_channel_type() const;
  unsigned int get_num_channels() const;
  image_type get_type() const;

  image_mem_handle get_mip_level_mem_handle(unsigned int level) const;
};

image_mem_handle alloc_image_mem(const image_descriptor &imageDesc,
                                 const sycl::device &syclDevice,
                                 const sycl::context &syclContext);
image_mem_handle alloc_image_mem(const image_descriptor &imageDesc,
                                 const sycl::queue &syclQueue);

void free_image_mem(image_mem_handle memHandle,
                    image_type imageType,
                    const sycl::device &syclDevice,
                    const sycl::context &syclContext);
void free_image_mem(image_mem_handle memHandle,
                    image_type imageType,
                    const sycl::queue &syclQueue);
}
```

The first method of allocating device memory for images is through 
`alloc_image_mem`. This takes a `sycl::device`, `sycl::context`, 
and `image_descriptor` to allocate device memory, with the appropriate image 
type and size based on the `image_descriptor`. Alternatively, we can also pass a 
`sycl::queue` instead of both `sycl::device` and `sycl::context`.

Memory allocated in this way requires the user to free that memory after all 
operations using the memory are completed and no more operations operating on 
the memory will be scheduled. This is done using `free_image_mem`. An 
`image_type` should be passed to `free_image_mem` to inform the implementation 
of the type of memory to be freed.

The second method involves the `image_mem` class, which is a RAII class wrapper
that performs allocation and deallocation of device memory.

The default constructor does not allocate any memory on the device and the 
resulting `image_mem` object is in an uninitialized state.

the constructor is a wrapper for `alloc_image_mem` functionality.
The destructor is a wrapper for `free_image_mem` functionality.

`image_mem` also provides some functions to get various properties of the 
image memory allocation such as the image range, channel type, channel order, 
number of channels, number of levels, and image type.

In the case where a mipmap has been allocated, `get_mip_level_mem_handle` can 
be used to return an `image_mem_handle` to a specific level of the mipmap. This 
can then be used to copy data to that specific level or create an image handle 
based on that level.

Note that the handle type `image_mem_handle::raw_handle_type` is an opaque type, 
and the handle cannot be dereferenced on the host. The layout of the memory is 
backend-specific, and may be an optimized layout, e.g. tile swizzle patterns.

The `image_mem` class must follow Common Reference Semantics as outlined by the 
core SYCL 2020 specification. 

The `image_mem` class is not a valid kernel argument.

If the construction of the `image_mem` class fails, a 
`sycl::exception` with error code `sycl::errc::memory_allocation` will be 
thrown.

Similarly, if `alloc_image_mem` or `free_image_mem` fail, a `sycl::exception` 
with error code `sycl::errc::memory_allocation` will be thrown.

[NOTE]
====
In the DPC++ CUDA backend, `image_mem` will allocate/deallocate a 
`CUarray` type (or `CUmipmappedArray` in the case of mipmap images).
====

===== Getting image information from `image_mem_handle`

Extension functions are provided to retrieve information about images allocated 
using the `image_mem_alloc` function. These are similar to the member functions 
provided by `image_mem`. However, since the `image_mem_handle` is a minimal 
struct representing just the opaque handle the underlying memory object, there 
is some information that we cannot retrieve from it, namely the `image_type`,
`num_channels`, the `sycl::context` or `sycl::device` the memory was
allocated in, and the `image_descriptor` used to allocate the memory.

```cpp
namespace sycl::ext::oneapi {

sycl::range<3> get_image_range(const image_mem_handle memHandle,
                               const sycl::device &syclDevice,
                               const sycl::context &syclContext);
sycl::range<3> get_image_range(const image_mem_handle memHandle,
                               const sycl::queue &syclQueue);

sycl::image_channel_type
get_image_channel_type(const image_mem_handle memHandle,
                       const sycl::device &syclDevice,
                       const sycl::context &syclContext);
sycl::image_channel_type
get_image_channel_type(const image_mem_handle memHandle,
                       const sycl::queue &syclQueue);

unsigned int get_image_num_channels(const image_mem_handle memHandle,
                                    const sycl::device &syclDevice,
                                    const sycl::context &syclContext);
unsigned int get_image_num_channels(const image_mem_handle memHandle,
                                    const sycl::queue &syclQueue);

image_mem_handle get_mip_level_mem_handle(const image_mem_handle mipMemHandle,
                                          unsigned int level, 
                                          const sycl::device &syclDevice,
                                          const sycl::context &syclContext);
image_mem_handle get_mip_level_mem_handle(const image_mem_handle mipMemHandle,
                                          unsigned int level,
                                          const sycl::queue &syclQueue);
}
```

For `get_image_range` where the underlying image memory was allocated with one 
or two dimensions, the returned `sycl::range<3>` will contain zero values for 
the dimensions unused by the underlying image memory object.

==== Allocating USM image memory 

The second way to allocate image memory is to use USM allocations. SYCL already 
provides a number of USM allocation functions. This proposal would add another,
pitched memory allocation, through `pitched_alloc_device`.

```cpp
namespace sycl::ext::oneapi::experimental {

void *pitched_alloc_device(size_t *retRowPitch, 
                           size_t widthInBytes, size_t height,
                           unsigned int elementSizeBytes, 
                           const sycl::queue &syclQueue);
void *pitched_alloc_device(size_t *retRowPitch
                           size_t widthInBytes, size_t height,
                           unsigned int elementSizeBytes, 
                           const sycl::device &syclDevice, 
                           const sycl::context &syclContext);

void *pitched_alloc_device(size_t *resultPitch,
                           const image_descriptor &desc,
                           const sycl::queue &queue);

void *pitched_alloc_device(size_t *resultPitch,
                           const image_descriptor &desc,
                           const sycl::device &syclDevice,
                           const sycl::context &syclContext);
}
```

This function will allocate a memory region aimed to be used for 
two-dimensional images. It allocates memory that is guaranteed to 
adhere to the device's alignment requirements for USM images.

If the user does not wish to use `pitched_alloc_device` to allocate 
two-dimensional USM images, but prefers to use another USM allocation 
function instead, then that allocation must adhere to some alignment 
restrictions. These restrictions are device specific, and queries for them can 
be found in the "Pitch alignment restrictions and queries" section below.

If the allocation of pitched memory fails, `pitched_alloc_device` will throw a 
`sycl::exception` with error code `sycl::errc::memory_allocation`.

=== Pitch alignment restrictions and queries

For the purposes of this document, the row pitch of an image memory allocation 
is the distance in bytes between the first elements of adjacent rows of the 
image. Some devices may require two-dimensional USM images to be allocated with 
specific alignments for their width and pitch values. The `pitched_alloc_device`
API intends to make allocation of USM memory adhering to these restrictions 
easy, returning the appropriate pitch value to the user. However, if a user 
wishes to use another USM allocation function, they must be aware of these 
restrictions, and query the device to ensure the allocations they wish to use 
adhere to those restrictions.

This proposal provides a number of additional device queries that enable the 
user to allocate appropriate pitched USM memory for two-dimensional 
images. One-dimensional images do not require any pitch values.

The device information descriptors for these queries are:

[frame="none",options="header"]
|======================
|Device descriptor |Return type |Description
|`ext::oneapi::experimental::info::device::image_row_pitch_align` |`uint32_t` | 
Returns the required alignment of the pitch between two rows of an image in 
bytes for images allocated using USM.
|`ext::oneapi::experimental::info::device::max_image_linear_width` |`size_t` | 
Returns the maximum linear width allowed for images allocated using USM.
|`ext::oneapi::experimental::info::device::max_image_linear_height` |`size_t` | 
Returns the maximum linear height allowed for images allocated using USM.
|`ext::oneapi::experimental::info::device::max_image_linear_row_pitch` 
|`size_t` | Returns the maximum linear row pitch allowed for images allocated 
using USM.
|======================

=== Obtaining a handle to the image

The next step is to create the image, and obtain the handle.

```cpp
namespace sycl::ext::oneapi::experimental {

/// Opaque unsampled image handle type.
struct unsampled_image_handle {
  using raw_image_handle_type = /* Implementation defined */;

  unsampled_image_handle();
  unsampled_image_handle(raw_image_handle_type raw_handle);

  raw_image_handle_type raw_handle;
};

/// Opaque sampled image handle type.
struct sampled_image_handle {
  using raw_image_handle_type = /* Implementation defined */;

  sampled_image_handle();
  sampled_image_handle(raw_image_handle_type raw_image_handle);

  raw_image_handle_type raw_handle;
};

// Creating an unsampled image from an `image_mem_handle`
unsampled_image_handle create_image(image_mem_handle memHandle,
                                    const image_descriptor &desc,
                                    const sycl::device &syclDevice,
                                    const sycl::context &syclContext);
unsampled_image_handle create_image(image_mem_handle memHandle,
                                    const image_descriptor &desc,
                                    const sycl::queue &syclQueue);

// Creating a sampled image from an `image_mem_handle`
sampled_image_handle create_image(image_mem_handle memHandle,
                                  const image_descriptor &desc,
                                  const bindless_image_sampler &sampler,
                                  const sycl::device &syclDevice,
                                  const sycl::context &syclContext);
sampled_image_handle create_image(image_mem_handle memHandle,
                                  const image_descriptor &desc,
                                  const bindless_image_sampler &sampler,
                                  const sycl::queue &syclQueue);

// Creating an unsampled image from an `image_mem` object
unsampled_image_handle create_image(const image_mem &memHandle,
                                    const image_descriptor &desc,
                                    const sycl::device &syclDevice,
                                    const sycl::context &syclContext);
unsampled_image_handle create_image(const image_mem &memHandle,
                                    const image_descriptor &desc,
                                    const sycl::queue &syclQueue);

// Creating a sampled image from an `image_mem` object
sampled_image_handle create_image(const image_mem &memHandle,
                                  const image_descriptor &desc,
                                  const bindless_image_sampler &sampler,
                                  const sycl::device &syclDevice,
                                  const sycl::context &syclContext);
sampled_image_handle create_image(const image_mem &memHandle,
                                  const image_descriptor &desc,
                                  const bindless_image_sampler &sampler,
                                  const sycl::queue &syclQueue);

// Creating a sampled image from a USM allocation and pitch
sampled_image_handle create_image(const void *usmPtr, size_t pitch,
                                  const image_descriptor &desc,
                                  const bindless_image_sampler &sampler,
                                  const sycl::device &syclDevice,
                                  const sycl::context &syclContext);
sampled_image_handle create_image(const void *usmPtr, size_t pitch,
                                  const image_descriptor &desc,
                                  const bindless_image_sampler &sampler,
                                  const sycl::queue &syclQueue);

// Destroying an image handle
void destroy_image_handle(sampled_image_handle &imageHandle,
                          const sycl::device &syclDevice,
                          const sycl::context &syclContext);
void destroy_image_handle(sampled_image_handle &imageHandle,
                          const sycl::queue &syclQueue);

void destroy_image_handle(unsampled_image_handle &imageHandle,
                          const sycl::device &syclDevice,
                          const sycl::context &syclContext);
void destroy_image_handle(unsampled_image_handle &imageHandle,
                          const sycl::queue &syclQueue);
}
```

Once we have allocated memory, we can pass it into the `create_image` function
to obtain a `sampled_image_handle` or `unsampled_image_handle`.
These objects are opaque types that represent an image object.
They can be captured by value into a SYCL kernel, or they can be passed in a 
buffer as a dynamic array of images (see examples at the bottom of this 
document).

We can either provide a `bindless_image_sampler` (defined in section below) or 
not when creating the image. Doing so will create a `sampled_image_handle`, 
where otherwise an `unsampled_image_handle` would be returned. A 
`sampled_image_handle` should contain a raw sampler handle that will be used 
when sampling an image.

Whether an `image_descriptor` or `void *` USM allocation was passed to 
`create_image`, it must have been allocated in the same context and on the same 
device as the one passed to `create_image`.

If we choose to create a 2D image from a USM allocation by passing a `void *`, 
we must also pass the pitch of the memory allocation. If the memory was 
allocated using `pitched_alloc_device`, the pitch passed must be the one which 
was returned by `pitched_alloc_device`. If the user did not use 
`pitched_alloc_device` to allocate this memory, then that memory must still 
adhere to device specific alignment restrictions. These restrictions and their 
queries are outlined in the section "Pitch alignment restrictions and queries" 
below.

The pitch is ignored for 1D USM images.

If the creation of an image fails, `create_image` will throw a `sycl::exception` 
with error code `sycl::errc::runtime`.

The `unsampled_image_handle` and `sampled_image_handle` types shall be 
default-constructible, copy-constructible, and device-copyable. When default 
constructed, image handles are not valid until a user manually assigns a valid 
`raw_image_handle_type` to the `raw_handle` field of the handle struct. The 
default value of the `raw_handle` is implementation defined.

The `unsampled_image_handle` and `sampled_image_handle` types have a 
constructor to allow creation of the types from a `raw_image_handle_type`

[NOTE]
====
In the DPC++ CUDA backend a sampled image will correspond to a CUDA texture, 
whereas an unsampled image will correspond to a CUDA surface.
====

After we're done with the image, we need to destroy the handle using 
`destroy_image_handle`. Destroying an image handle does not deallocate the 
underlying image memory. The user is responsible for deallocation, either 
through `free_image_mem`, or destroying the `image_mem` object, if one was used.

=== Image sampler struct

The `bindless_image_sampler` struct shown below is used to set the sampling 
properties of `sampled_images` upon image creation. It can be used to set 
sampling properties that exist in the SYCL 2020 `image_sampler` as well as 
extra properties used for sampling additional image types including 
level-of-detail (LOD) and anisotropic filtering for mipmaps, and seamless 
filtering for cubemaps.

```cpp
namespace sycl::ext::oneapi::experimental {

enum class cubemap_filtering_mode : /* unspecified */ {
  disjointed,
  seamless,
};

struct bindless_image_sampler {

  // Assign addressing mode to all dimensions
  bindless_image_sampler(sycl::addressing_mode addressing,
                         sycl::coordinate_normalization_mode coordinate,
                         sycl::filtering_mode filtering);

  bindless_image_sampler(sycl::addressing_mode addressing,
                         sycl::coordinate_normalization_mode coordinate,
                         sycl::filtering_mode filtering,
                         sycl::filtering_mode mipFiltering,
                         float minMipmapLevelClamp, float maxMipmapLevelClamp,
                         float maxAnisotropy);

  bindless_image_sampler(sycl::addressing_mode addressing,
                         sycl::coordinate_normalization_mode coordinate,
                         sycl::filtering_mode filtering,
                         cubemap_filtering_mode cubemapFiltering);
                         
  // Specific addressing modes per dimension
  bindless_image_sampler(sycl::addressing_mode addressing[3],
                         sycl::coordinate_normalization_mode coordinate,
                         sycl::filtering_mode filtering);

  bindless_image_sampler(sycl::addressing_mode addressing[3],
                         sycl::coordinate_normalization_mode coordinate,
                         sycl::filtering_mode filtering,
                         sycl::filtering_mode mipmapFiltering,
                         float minMipmapLevelClamp, float maxMipmapLevelClamp,
                         float maxAnisotropy);
  
  bindless_image_sampler(sycl::addressing_mode addressing[3],
                         sycl::coordinate_normalization_mode coordinate,
                         sycl::filtering_mode filtering,
                         cubemap_filtering_mode cubemapFiltering);

  sycl::addressing_mode addressing[3] = {sycl::addressing_mode::none};
  sycl::coordinate_normalization_mode coordinate =
      sycl::coordinate_normalization_mode::unnormalized;
  sycl::filtering_mode filtering = sycl::filtering_mode::nearest;
  sycl::filtering_mode mipmap_filtering = sycl::filtering_mode::nearest;
  float min_mipmap_level_clamp = 0.f;
  float max_mipmap_level_clamp = 0.f;
  float max_anisotropy = 0.f;
  ext::oneapi::experimental::cubemap_filtering_mode cubemap_filtering = 
    cubemap_filtering_mode::disjointed;
};

}
```

The `bindless_image_sampler` shall be default constructible and follow by-value 
semantics. The value for the addressing mode, `addressing_mode::none`, 
represents the backend's default addressing mode. On CUDA this is `Wrap`, i.e. 
`addressing_mode::repeat`.

`addressing[3]` defines the addressing mode per texture dimension. A 
`bindless_image_sampler` can be constructed with a singular 
`sycl::addressing_mode`, where this parameter will define all dimensions.

`mipmap_filtering` dictates the method in which sampling between mipmap 
levels is performed.

`min_mipmap_level_clamp` defines the minimum mipmap level from which we can 
sample, with the minimum value being 0.

`max_mipmap_level_clamp` defines the maximum mipmap level from which we can 
sample. This value cannot be higher than the number of allocated levels.

`max_anisotropy` dictates the anisotropic ratio used when sampling the mipmap 
with anisotropic filtering.

`cubemap_filtering` dictates the method of sampling along cubemap face borders. 
Disjointed indicates no sampling between faces whereas seamless indicates that 
sampling across face boundaries is enabled.

[NOTE]
====
In CUDA, when seamless cubemap filtering is enabled, sampled image address modes 
specified are ignored. Instead, if the `filtering` mode is set to `nearest` the 
address mode `clamp_to_edge` will be applied for all dimensions. If the 
`filtering` mode is set to `linear` then seamless cubemap filtering will be 
performed when sampling along the cube face borders.
====

=== Explicit copies

```cpp
namespace sycl {

class handler {
public:

  // Simple host to device copy
  void ext_oneapi_copy(
      const void *Src,
      ext::oneapi::experimental::image_mem_handle Dest,
      const ext::oneapi::experimental:image_descriptor &DestImgDesc);

  // Host to device copy with offsets and extent
  void ext_oneapi_copy(
      const void *Src,
      sycl::range<3> SrcOffset,
      sycl::range<3> SrcExtent,
      ext::oneapi::experimental::image_mem_handle Dest,
      sycl::range<3> DestOffset,
      const ext::oneapi::experimental::image_descriptor &DestImgDesc,
      sycl::range<3> CopyExtent);

  // Simple device to host copy
  void ext_oneapi_copy(
      const ext::oneapi::experimental::image_mem_handle Src,
      void *Dest,
      const ext::oneapi::experimental::image_descriptor &SrcImgDesc);

  // Device to host copy with offsets and extent
  void ext_oneapi_copy(
    const ext::oneapi::experimental::image_mem_handle Src,
    sycl::range<3> SrcOffset,
    const ext::oneapi::experimental::image_descriptor &SrcImgDesc,
    void *Dest,
    sycl::range<3> DestOffset,
    sycl::range<3> DestExtent,
    sycl::range<3> CopyExtent);

  // Simple HtoD or DtoH copy with USM device memory
  void ext_oneapi_copy(const void *Src,
                       void *Dest,
                       const ext::oneapi::experimental::image_descriptor &Desc,
                       size_t DeviceRowPitch);

  // HtoD or DtoH copy with USM device memory, using offsets, extent
  void ext_oneapi_copy(
    const void *Src,
    sycl::range<3> SrcOffset,
    void *Dest,
    sycl::range<3> DestOffset,
    const ext::oneapi::experimental::image_descriptor &DeviceImgDesc,
    size_t DeviceRowPitch,
    sycl::range<3> HostExtent,
    sycl::range<3> CopyExtent);

  // Simple device to device copy
  void ext_oneapi_copy(
      const ext::oneapi::experimental::image_mem_handle Src,
      ext::oneapi::experimental::image_mem_handle Dest,
      const ext::oneapi::experimental::image_descriptor &ImageDesc);
};

class queue {
public:

  // Simple host to device copy
  event ext_oneapi_copy(const void *Src,
                        ext::oneapi::experimental::image_mem_handle Dest,
                        const ext::oneapi::experimental::image_descriptor &DestImgDesc);
  event ext_oneapi_copy(const void *Src,
                        ext::oneapi::experimental::image_mem_handle Dest,
                        const ext::oneapi::experimental::image_descriptor &DestImgDesc,
                        event DepEvent);
  event ext_oneapi_copy(const void *Src,
                        ext::oneapi::experimental::image_mem_handle Dest,
                        const ext::oneapi::experimental::image_descriptor &DestImgDesc,
                        const std::vector<event> &DepEvents);

  // Host to device copy with offsets and extent
  event ext_oneapi_copy(
    const void *Src,
    range<3> SrcOffset,
    range<3> SrcExtent,
    ext::oneapi::experimental::image_mem_handle Dest,
    range<3> DestOffset,
    const ext::oneapi::experimental::image_descriptor &DestImgDesc,
    range<3> CopyExtent);
  event ext_oneapi_copy(
    const void *Src,
    range<3> SrcOffset,
    range<3> SrcExtent,
    ext::oneapi::experimental::image_mem_handle Dest,
    range<3> DestOffset,
    const ext::oneapi::experimental::image_descriptor &DestImgDesc,
    range<3> Extent, event DepEvent);
  event ext_oneapi_copy(
    const void *Src,
    range<3> SrcOffset,
    range<3> SrcExtent,
    ext::oneapi::experimental::image_mem_handle Dest,
    range<3> DestOffset,
    const ext::oneapi::experimental::image_descriptor &DestImgDesc,
    range<3> CopyExtent, const std::vector<event> &DepEvents);

  // Simple device to host copy
  event ext_oneapi_copy(
      const ext::oneapi::experimental::image_mem_handle Src,
      void *Dest,
      const ext::oneapi::experimental::image_descriptor &Desc);
  event ext_oneapi_copy(
      const ext::oneapi::experimental::image_mem_handle Src,
      void *Dest,
      const ext::oneapi::experimental::image_descriptor &Desc,
      event DepEvent);
  event ext_oneapi_copy(
      const ext::oneapi::experimental::image_mem_handle Src,
      void *Dest,
      const ext::oneapi::experimental::image_descriptor &Desc,
      const std::vector<event> &DepEvents);

  // Device to host copy with offsets and extent
  event ext_oneapi_copy(
      const ext::oneapi::experimental::image_mem_handle Src,
      range<3> SrcOffset,
      const ext::oneapi::experimental::image_descriptor &SrcImgDesc,
      void *Dest,
      range<3> DestOffset,
      range<3> DestExtent,
      range<3> CopyExtent);
  event ext_oneapi_copy(
      const ext::oneapi::experimental::image_mem_handle Src,
      range<3> SrcOffset,
      const ext::oneapi::experimental::image_descriptor &SrcImgDesc,
      void *Dest,
      range<3> DestOffset,
      range<3> DestExtent,
      range<3> CopyExtent, event DepEvent);
  event ext_oneapi_copy(
      const ext::oneapi::experimental::image_mem_handle Src,
      range<3> SrcOffset,
      const ext::oneapi::experimental::image_descriptor &SrcImgDesc,
      void *Dest, 
      range<3> DestOffset,
      range<3> DestExtent,
      range<3> CopyExtent, const std::vector<event> &DepEvents);

  // Host to device OR device to host using USM device memory
  event ext_oneapi_copy(
      const void *Src, void *Dest,
      const ext::oneapi::experimental::image_descriptor &DeviceImgDesc,
      size_t DeviceRowPitch);
  event ext_oneapi_copy(
      const void *Src, void *Dest,
      const ext::oneapi::experimental::image_descriptor &DeviceImgDesc,
      size_t DeviceRowPitch,
      event DepEvent);
  event ext_oneapi_copy(
      const void *Src, void *Dest,
      const ext::oneapi::experimental::image_descriptor &DeviceImgDesc,
      size_t DeviceRowPitch,
      const std::vector<event> &DepEvents);

  // Host to device OR device to host using USM device memory, 
  // with control over sub-region
  event ext_oneapi_copy(
      const void *Src, sycl::range<3> SrcOffset,
      void *Dest, sycl::range<3> DestOffset,
      const ext::oneapi::experimental::image_descriptor &DeviceImgDesc,
      size_t DeviceRowPitch,
      sycl::range<3> HostExtent,
      sycl::range<3> CopyExtent);
  event ext_oneapi_copy(
      const void *Src, sycl::range<3> SrcOffset,
      void *Dest, sycl::range<3> DestOffset,
      const ext::oneapi::experimental::image_descriptor &DeviceImgDesc,
      size_t DeviceRowPitch,
      sycl::range<3> HostExtent,
      sycl::range<3> CopyExtent);
  event ext_oneapi_copy(
      const void *Src, sycl::range<3> SrcOffset,
      void *Dest, sycl::range<3> DestOffset,
      const ext::oneapi::experimental::image_descriptor &DeviceImgDesc,
      size_t DeviceRowPitch,
      sycl::range<3> HostExtent,
      sycl::range<3> CopyExtent);
  
  // Simple device to device copy
  event ext_oneapi_copy(
      const ext::oneapi::experimental::image_mem_handle Src,
      ext::oneapi::experimental::image_mem_handle Dest,
      const ext::oneapi::experimental::image_descriptor &ImageDesc);
  event ext_oneapi_copy(
      const ext::oneapi::experimental::image_mem_handle Src,
      ext::oneapi::experimental::image_mem_handle Dest,
      const ext::oneapi::experimental::image_descriptor &ImageDesc,
      event DepEvent);
  event ext_oneapi_copy(
      const ext::oneapi::experimental::image_mem_handle Src,
      ext::oneapi::experimental::image_mem_handle Dest,
      const ext::oneapi::experimental::image_descriptor &ImageDesc,
      const std::vector<event> &DepEvents);
};
}
```

To enable the copying of images an `ext_oneapi_copy` function is proposed as a 
method of the queue and handler. It can be used to copy image memory, whether 
allocated through USM or using an `image_mem_handle`, from host to 
device, or device to host. Device to device copies are currently supported only 
through `image_mem_handle` allocations. 
For the `ext_oneapi_copy` variants that do not take 
offsets and extents, the image descriptor passed to the `ext_oneapi_copy` API 
is used to determine the pixel size, dimensions, and extent in memory of the 
image to copy. If performing sub-region copy, the size of the memory region is 
also determined by the offsets and extent passed.

For images allocated using USM, existing SYCL functionality can be used to 
copy their memory, but we also provide `ext_oneapi_copy` functions that take 
USM pointers. If the image memory was allocated using `pitched_alloc_device`, 
then the source and destination, row pitch parameter passed must match that 
which was returned from `pitched_alloc_device`. If the user opted to 
use another allocation function then the device pitch parameters must adhere to 
the alignment restrictions outlined in the 
"Pitch alignment restrictions and queries" section.

Unless performing a sub-region copy, the user must ensure that the memory 
regions accessed through `Dest` and `Src` have the same capacity. 

Whether copying image memory to the device through a USM `Dest` pointer, or an 
`image_mem_handle`, the host memory is always assumed to be tightly packed. 
Similarly, the host memory is assumed to be packed when copying from device to 
host.

For the functions that take an `image_mem_handle`, the handle must have been 
allocated within the same context and device of the `queue`.

For the forms that take a USM pointer, the image memory must also have been 
allocated within the same context and device of the `queue`. The USM memory 
must be accessible on the queue's device.

The `ext_oneapi_copy` function variants that don't take offsets and extents may 
fail in the following scenarios:

1. The `Src` and `Dest` memory was not allocated on the same device and 
context of the queue.

2. The `Src` and `Dest` memory regions, where `Src` or `Dest` can be either 
on the host or device, do not have the same memory capacity, where the capacity 
is calculate from the `width`, `height`, `depth`, `channel_order`, and 
`channel_type` members of the `image_descriptor` parameter.

The `ext_oneapi_copy` function variants that do take offsets and extents may 
fail in the following scenarios:

1. The `Src` and `Dest` memory was not allocated on the same device and 
context of the queue.

2. The image descriptor passed does not match the image descriptor used to 
allocate the image on the device.

3. the `CopyExtent` describes a memory region larger than that which was 
allocated on either the host or the device.

4. The `HostExtent` describes a memory region larger than that which was 
allocated on the host.

5. The `SrcExtent` describes a memory region larger than that which was 
allocated, where `Src` can be either the host or device.

6. The `DestExtent` describes a memory region larger than that which was 
allocated, where `Dest` can be either the host or device.

7. If `SrcOffset + CopyExtent` moves the memory sub-region outside the bounds 
of the memory described by `Src`, irrespective of whether `Src` is on the host 
or the device.

8. If `DestOffset + CopyExtent` moves the memory sub-region outside the bounds 
of the memory described by `Dest`, irrespective of whether `Dest` is on the 
host or the device.

9. The `DeviceRowPitch` does not adhere to the alignment requirements 
outlined in section "Pitch alignment restrictions and queries"

10. The value of `DeviceRowPitch` is smaller than the width of the image on 
the device.

If copying of an image fails, `ext_oneapi_copy` will throw a `sycl::exception` 
with error code `sycl::errc::invalid`, and relay an error message back to the 
user through `sycl::exception::what()`, describing which of the scenarios 
listed above caused the failure.

=== Reading and writing inside the kernel [[reading_writing_inside_kernel]]

```cpp
namespace sycl::ext::oneapi::experimental {

template <typename DataT, typename HintT = DataT, typename CoordT>
DataT fetch_image(const unsampled_image_handle &ImageHandle,
                  const CoordT &Coords);

template <typename DataT, typename HintT = DataT, typename CoordT>
DataT fetch_image(const sampled_image_handle &ImageHandle,
                  const CoordT &Coords);
template <typename DataT, typename HintT = DataT, typename CoordT>
DataT sample_image(const sampled_image_handle &ImageHandle, 
                   const CoordT &Coords);

template <typename DataT, typename CoordT>
void write_image(unsampled_image_handle ImageHandle,
                 const CoordT &Coords, const DataT &Color);
}
```

Inside a kernel, it's possible to retrieve data from an image via `fetch_image` 
or `sample_image`, passing the appropriate image handle. The `fetch_image` API 
is applicable to sampled and unsampled images, and the data will be fetched 
exactly as is in device memory. The `sample_image` API is only applicable to 
sampled images, the image data will be sampled according to the 
`bindless_image_sampler` that was passed to the image upon construction.

When fetching from a sampled image handle, data exactly as is in memory, no 
sampling operations will be performed, and the `bindless_image_sampler` passed 
to the image upon creation has no effect on the returned image data. Note that 
not all devices may support fetching of sampled image data depending on the 
dimension or backing memory type. We provide device aspect queries for this in 
<<querying_sampled_image_fetch_support>>.

The user is required to pass a `DataT` template parameter, which specifies the
return type of the `fetch_image` and `sample_image` functions. If `DataT` is 
not a recognized standard type, as defined in <<recognized_standard_types>>, 
and instead a user-defined type, the user must provide a `HintT` template 
parameter to the `fetch_image` and `sample_image` functions, to allow the 
backend to select the correct device intrinsic to fetch or sample their data.

`HintT` must be one of the the <<recognized_standard_types>>, and must be the 
same size as `DataT`.
If `DataT` is a recognized standard type, and `HintT` is also passed, `HintT` 
will be ignored.

When fetching or sampling an image backed by a normalized integer channel type, 
either `DataT` must be a 32-bit or 16-bit floating point value, a `sycl::vec` 
of 32-bit or 16-bit floating point values, or, in the case `DataT` is not one 
of the above, then `HintT` must be one of the above, and be of the same size as 
`DataT`.

It's possible to write to an unsampled image via `write_image` passing the 
handle of the image to be written to, along with the coordinates to write to and 
the data. User-defined types are allowed to be written provided that type is 
trivially copyable. The user defined type must also be of the same size as any 
of the <<recognized_standard_types>>.

Sampled images cannot be written to using `write_image`.

For fetching and writing of unsampled images, coordinates are specified by 
`int`, `sycl::vec<int, 2>`, and `sycl::vec<int, 3>` for 1D, 2D, and 3D images, 
respectively.

Sampled image "sampled reads" take `float`, `sycl::vec<float, 2>`, and 
`sycl::vec<float, 3>` coordinate types for 1D, 2D, and 3D images, respectively.

Sampled image "fetch reads" take `int`, `sycl::vec<int, 2>`, and 
`sycl::vec<int, 3>` coordinate types for 1D, 2D, and 3D images, respectively.

Note also that all images must be used in either read-only or write-only fashion 
within a single kernel invocation; read/write images are not supported.

Note also that read-after-write functionality is not supported. Unsampled 
images may be read from and written back to within the same kernel, however, 
reading from that same image again will result in undefined behaviour. A new 
kernel must be submitted for the written data to be accessible.

[NOTE]
====
Attempting to sample a standard sampled image with `sample_mipmap` or any other 
defined sampling function will result in undefined behaviour.
====

=== Recognized standard types [[recognized_standard_types]]

For the purposes of this extension, the following are classified as recognized 
standard types.

* All POD types (`char`, `short`, `int`, `float`, etc.) excluding `double`
* `sycl::half`
* Variants of `sycl::vec<T, N>` where `T` is one of the above, and `N` is `1`, 
  `2`, or `3`

Any other types are classified as user-defined types.

==== User-defined types

Some examples of a user-defined types may be:

```c++
struct my_float4 {
  float r, g, b, a;
};

struct my_short2 {
  short r, g;
};
```

When providing the above types as `DataT` parameters to an image read function, 
the corresponding `HintT` parameters to use would be `sycl::vec<float, 4>` and
`sycl::vec<short, 2>`, respectively.

=== Querying sampled image fetch support [[querying_sampled_image_fetch_support]]

We provide the following device queries to query support for sampled image 
fetch with various backing memory types and dimensionalities.

The device aspect descriptors for these queries are:

[frame="none",options="header"]
|======================
|Device descriptor | Description
|`aspect::ext_oneapi_bindless_sampled_image_fetch_1d_usm` | 
 Indicates if the device is capable of fetching USM backed 1D 
 sampled image data.
|`aspect::ext_oneapi_bindless_sampled_image_fetch_1d` | 
 Indicates if the device is capable of fetching non-USM backed 1D 
 sampled image data.
|`aspect::ext_oneapi_bindless_sampled_image_fetch_2d_usm` | 
 Indicates if the device is capable of fetching USM backed 2D 
 sampled image data.
|`aspect::ext_oneapi_bindless_sampled_image_fetch_2d` | 
 Indicates if the device is capable of fetching non-USM backed 2D 
 sampled image data.
|`aspect::ext_oneapi_bindless_sampled_image_fetch_3d_usm` | 
 Indicates if the device is capable of fetching USM backed 3D 
 sampled image data.
|`aspect::ext_oneapi_bindless_sampled_image_fetch_3d` | 
 Indicates if the device is capable of fetching non-USM backed 3D 
 sampled image data.
|======================

== Mipmapped images

So far, we have described how to create and operate on standard bindless images.
Another type of image we propose support for is a mipmapped image. Mipmapped 
images are an image type with multiple levels. Each consecutive dimension of a 
mipmapped image level is smaller than the previous level. The dimensions of a 
succeeding mip level is half that of the preceding level. As an example, a 
two-dimensional mipmapped image where the top-most level (`level==0`) image has 
a `width==16` and `height==16`, the succeeding level (`level==1`) in the mipmap 
will have sizes `width==8` and `height==8`. This pattern continues until either 
the final level has sizes of `width==1` and `height==1`, or the user-specified 
maximum mip level has been reached (described by the `num_levels` member of 
`image_descriptor`).

=== Querying mipmap support

We provide the following device queries to retrieve information on a SYCL 
implementation of various mipmap features.

The device aspect descriptors for these queries are:

[frame="none",options="header"]
|======================
|Device descriptor |Description
|`aspect::ext_oneapi_mipmap` | Indicates if the device supports allocating 
mipmap resources.
|`aspect::ext_oneapi_mipmap_anisotropy` | Indicates if the device supports 
sampling mipmap images with anisotropic filtering
|`aspect::ext_oneapi_mipmap_level_reference` | Indicates if the device supports 
using images created from individual mipmap levels
|======================

The device information descriptors for these queries are:

[frame="none",options="header"]
|======================
|Device descriptor |Return type |Description
|`ext::oneapi::experimental::info::device::mipmap_max_anisotropy` |`float` |
Return the maximum anisotropic ratio supported by the device
|======================

=== Allocation of mipmapped images

Mipmaps are allocated in a similar manner to standard images, however, mipmaps 
do not support USM backed memory.

Mipmap memory is allocated through `alloc_image_mem`. The user should populate 
the `image_descriptor` with the image type of `image_type::mipmap`, and provide 
the number of mipmaps levels they wish to allocate. The value of `num_levels` 
must be greater than `1`.

Mipmap memory allocated this way requires the user to free that memory after all 
operations using the memory are completed and no more operations operating on 
the memory will be scheduled. This is done using `free_image_mem`, passing 
`image_type::mipmap`. Importantly, individual levels of a mipmap must not be 
freed before calling `free_image_mem`.

The RAII class `image_mem` may also be used to perform allocation and 
deallocation of mipmap device memory. The constructor and destructor act as a 
wrapper for the functions `alloc_image_mem` and `free_image_mem` respectively.

When the underlying memory of `image_mem` is a mipmap, 
`get_mip_level_mem_handle` can be used to return an `image_mem_handle` to a 
specific level of the mipmap. This can then be used to copy data to that 
specific level or create an image based on that level. 

=== Obtaining a handle to a mipmap image

A handle to a mipmap image is acquired in the same way as a 
`sampled_image_handle`. Mipmaps can only be sampled image types. We can create a 
`sampled_image_handle` to the allocated mipmap through the `create_image` 
functions which take a `bindless_image_sampler`. To sample a mipmap correctly, 
the mipmap attributes of this sampler must be defined.

Attempting to create an `unsampled_image_handle` to a mipmap will result in a 
`sycl::exception` with error code `sycl::errc::runtime` being thrown.

=== Copying mipmap image data

In order to copy to or from mipmaps, the user should retrieve an individual 
level's `image_mem_handle` through `image_mem::get_mip_level_mem_handle`, which 
can then be passed to `ext_oneapi_copy`. The user must ensure that the image 
descriptor passed to `ext_oneapi_copy` is dimensioned correctly for the mip 
level being copied to/from. The provided `image_descriptor::get_mip_level_desc` 
allows the user to retrieve a correctly dimensioned image descriptor for any 
level of a given top-level descriptor.

=== Reading a mipmap

Inside the kernel, it's possible to sample a mipmap via `sample_mipmap`, 
passing the `sampled_image_handle`, the coordinates, and either the level or 
anisotropic gradient values.

The method of sampling a mipmap is different based on which `sample_mipmap` 
function is used, and the sampler attributes passed upon creation of the 
mipmap.

```c++
// Nearest/linear filtering between mip levels
template <typename DataT, typename HintT = DataT, typename CoordT>
DataT sample_mipmap(const sampled_image_handle &ImageHandle,
                    const CoordT &Coords,
                    const float Level);

// Anisotropic filtering
template <typename DataT, typename HintT = DataT, typename CoordT>
DataT sample_mipmap(const sampled_image_handle &ImageHandle,
                    const CoordT &Coords,
                    const CoordT &Dx, const CoordT &Dy);
```

Reading a mipmap follows the same restrictions on what coordinate types may be 
used as laid out in <<reading_writing_inside_kernel>>, and the viewing gradients 
are bound to the same type as used for the coordinates.

Reading a mipmap by providing a user-defined return `DataT` type also follows 
the restrictions as laid out in <<reading_writing_inside_kernel>>.

[NOTE]
====
Attempting to sample a mipmap with `sample_image` or any other defined sample 
function will result in undefined behaviour.
====

== Image arrays

Another type of image we propose support for is image arrays. Image arrays are 
images made up of multiple array indices where each index is itself an image and
every index has the same dimensionality, size, and data type.

Image arrays may also be referred to as layered images, and the array indices 
may be referred to layers.

=== Allocation of image arrays

Image arrays are allocated in a similar manner to standard images.

Image array memory is allocated through `alloc_image_mem`. The user should 
populate the `image_descriptor` with the image type of `image_type::array`, 
and provide the size of the array they wish to allocate. The value of 
`array_size` must be greater than `1`.

Image array memory allocated this way requires the user to free that memory 
after all operations using the memory are completed and no more operations 
operating on the memory will be scheduled. This is done using `free_image_mem`, 
passing `image_type::array`.

The RAII class `image_mem` may also be used to perform allocation and 
deallocation of arrayed image device memory. The constructor and destructor act 
as a wrapper for the functions `alloc_image_mem` and `free_image_mem` 
respectively.

[NOTE]
====
Currently there is no support for image arrays backed by USM.
====

=== Obtaining a handle to an image array

A handle to an image array is acquired in the same way as a `standard` image for 
both an `unsampled_image_handle` and `sampled_image_handle`. We create the 
handle for an image array through the appropriate `create_image` functions which 
take the `image_descriptor` and `bindless_image_sampler` for a 
`sampled_image_handle`, or just the `image_descriptor` for an 
`unsampled_image_handle`. 

As with allocation, the descriptor must be populated appropriately, i.e. 
`image_type::array`  and `array_size` is greater than `1`. 

=== Copying image array data [[copying_image_array_data]]

When copying to or from image arrays, the user should copy to/from the entire 
array of images in one call to `ext_oneapi_copy` by passing the image arrays'
`image_mem_handle`.

=== Reading an image array

Inside the kernel, it's possible to retrieve data from an image array via the 
following APIs which all take an image handle, the coordinates to retrieve from, 
as well as the array layer index to retrieve from.

```cpp
namespace sycl::ext::oneapi::experimental {

// Fetch an unsampled image array.
template <typename DataT, typename HintT = DataT, typename CoordT>
DataT fetch_image_array(const unsampled_image_handle &ImageHandle,
                        const CoordT &Coords, unsigned int arrayLayer);

// Fetch a sampled image array.
template <typename DataT, typename HintT = DataT, typename CoordT>
DataT fetch_image_array(const sampled_image_handle &ImageHandle,
                        const CoordT &Coords, unsigned int arrayLayer);

// Sample a sampled image array.
template <typename DataT, typename HintT = DataT, typename CoordT>
DataT sample_image_array(const sampled_image_handle &ImageHandle, 
                         const CoordT &Coords, unsigned int arrayLayer);
}
```

These functions follow the same template restrictions as with retrieving data 
from standard image types, as laid out in <<reading_writing_inside_kernel>>. In
addition, the provided `arrayLayer` must be a valid zero-indexed value within 
the bounds of the associated `image_descriptor::array_size`, otherwise behaviour
is undefined.

When sampling an image array, the sampling is done only within array layers and 
not across layers.

[NOTE]
====
Attempting to fetch or sample from an image array with any other defined 
functions, including those for standard and cubemapped images, will result in 
undefined behaviour.
====

=== Writing an image array

Inside the kernel, it's possible to write to an image array via 
`write_image_array`, passing the `unsampled_image_handle`, the coordinates, the 
array index, and the data to write. User-defined types are allowed to be written 
provided that type is trivially copyable.

```c++
// Write to an unsampled image array
template <typename DataT, typename CoordT>
DataT write_image_array(unsampled_image_handle ImageHandle,
                        const CoordT &Coords, unsigned int ArrayLayer
                        const DataT &Color);
```

Writing to an image array follows the same restrictions on what coordinate types 
may be used as laid out in <<reading_writing_inside_kernel>>.

[NOTE]
====
Attempting to write to an image array with `write_image` or any other defined 
write function will result in undefined behaviour.
====

== Cubemapped images

Another image type this extension supports is cubemapped images. Cubemap images 
are a specialisation of 2D image arrays that have exactly six layers 
representing the faces of a cube where the width and height of each layer (cube 
face) are equal. Cube mapping is a method of environment mapping, where the 
environment is projected onto the sides of the cube. Cubemaps have been applied 
in graphical systems such as skylight illumination, dynamic reflection, and 
skyboxes.

=== Querying cubemap support

We provide the following device aspects to retrieve support information on a 
SYCL implementation of just a couple of cubemap features.

The device aspect descriptors for these queries are:

[frame="none",options="header"]
|======================
|Device descriptor |Description
|`aspect::ext_oneapi_cubemap` | Indicates if the device supports allocating 
and accessing cubemap resources
|`aspect::ext_oneapi_cubemap_seamless_filtering` | Indicates if the device 
supports sampling cubemapped images across face bounderies
|======================


=== Allocation of cubemapped images

As with all other image types, cubemap memory is allocated through 
`alloc_image_mem` with the appropriately populated `image_descriptor`, where 
`width` and `height` are equal, and the type is set to `image_type::cubemap`. 
Since cubemaps are specialised image arrays, the `array_size` must be populated 
with the only valid value, 6. Overriding this with any other value for 
`array_size` could result in an exception or undefined behaviour. Cubemaps are 
not supported with USM backed memory.

Cubemap memory allocated this way requires the user to free that memory after 
all operations using the memory are completed and no more operations operating 
on the memory will be scheduled. This is done using `free_image_mem`, passing 
`image_type::cubemap`. 

The RAII class `image_mem` may also be used to perform allocation and 
deallocation of cubemapped device memory. The constructor and destructor act as 
a wrapper for the functions `alloc_image_mem` and `free_image_mem` respectively.

=== Obtaining a handle to a cubemap

A handle to a cubemap is acquired in the same way as a `standard` image for both 
an `unsampled_image_handle` and `sampled_image_handle`. We create the handle for 
a cubemap through the appropriate `create_image` functions which take the 
`image_descriptor` and `bindless_image_sampler` for a `sampled_image_handle`, or 
just the `image_descriptor` for an `unsampled_image_handle`. 

As with allocation, the descriptor must be populated appropriately, i.e. 
`image_type::cubemap`, `width` and `height` are equal, and `array_size` is equal 
to 6. To sample a cubemap as expected, the cubemap sampling attribute of the 
sampler, namely `seamless_filtering_mode`, must be defined.

=== Copying cubemap image data

In order to copy to or from cubemaps, the user should utilise the provided 
`ext_oneapi_copy` functions following the details laid out in 
<<copying_image_array_data>>. 

=== Reading, writing, and sampling a cubemap

Cubemaps are supported as both unsampled and sampled images, however, the 
meaning of their usage is quite different. 

An unsampled cubemap is treated as an image array with six layers, i.e. an 
integer index denoting a face and two integer coordinates addressing a texel 
within the layer corresponding to this face. Inside the kernel, this is done via 
`fetch_cubemap`, passing the `unsampled_image_handle`, the integer coordinates, 
`int2`, and an integer index denoting the face, `int`. Being an unsampled image, 
a cubemap can be written with `write_cubemap`, passing the 
`unsampled_image_handle`, the integer coordinates, `int2`, and an integer index 
denoting the face, `int`.

On the other hand, a sampled cubemap is addressed using three floating-point 
coordinates `x`, `y`, and `z` that are interpreted as a direction vector 
emanating from the centre of the cube and pointing to one face of the cube and a 
texel within the layer corresponding to that face. Inside the kernel, this is 
done via `sample_cubemap`, passing the `sampled_image_handle`, the 
floating-point coordinates `x`, `y`, and `z`, as a `float3`. The method of 
sampling depends on the sampler attributes passed upon creation of the cubemap.

```c++
// Unsampled cubemap read 
template <typename DataT, typename HintT = DataT>
DataT fetch_cubemap(const unsampled_image_handle &ImageHandle,
                    const int2 &Coords,
                    int Face);

// Sampled cubemap read
template <typename DataT, typename HintT = DataT>
DataT sample_cubemap(const sampled_image_handle &ImageHandle,
                     const float3 &Vec);

// Unsampled cubemap write
template <typename DataT>
void write_cubemap(unsampled_image_handle ImageHandle,
                   const int2 &Coords,
                   int Face, 
                   const DataT &Color);
```

[NOTE]
====
Attempting to read or write to a cubemap with any other defined read/write 
function will result in undefined behaviour.
====

== Interoperability

=== Querying interoperability support

We provide the following device queries to retrieve information on whether a 
SYCL implementation provides support for various interoperability features.

The device aspect descriptors for these queries are:

[frame="none",options="header"]
|======================
|Device descriptor |Description
|`aspect::ext_oneapi_external_memory_import` | Indicates if the device supports 
importing external memory resources.
|`aspect::ext_oneapi_external_memory_export` | Indicates if the device supports 
exporting internal memory resources.
|`aspect::ext_oneapi_external_semaphore_import` | Indicates if the device 
supports importing external semaphore resources.
|`aspect::ext_oneapi_external_semaphore_export` | Indicates if the device 
supports exporting internal event resources.
|======================


[NOTE]
====
Not all SYCL backends may provide support for importing or exporting native 
memory or semaphore objects. CUDA for example only supports importation of 
external memory and semaphores, but provides no support for their exportation.
====

=== External Resource types

In order to facilitate the importing of a number of different external memory 
and external semaphore handle types, we propose the following resource 
structures.

[NOTE]
====
We only show three examples of external resource handle types here, but the 
`external_mem_descriptor` and `external_semaphore_descriptor` structs, as 
defined in <<importing_external_memory_objects>> and 
<<importing_external_semaphores>>, could be templated by any number of handle 
types, provided that the SYCL implementation provides support for them.
====

```cpp
namespace sycl::ext::oneapi::experimental {

// POSIX file descriptor handle type
struct resource_fd {
  int file_descriptor;
};

// Windows NT handle type
struct resource_win32_handle {
  void *handle;
};

// Windows NT name type
struct resource_win32_name {
  const void *name;
};

}
```

=== Importing external memory objects [[importing_external_memory_objects]]

In order to import a memory object, an external API must provide an appropriate 
handle to that memory. The exact structure and type of this handle can depend on 
the external API, and the operating system the application is running on.

External memory import is facilitated through the following proposed descriptor 
struct.

```cpp
namespace sycl::ext::oneapi::experimental {

// Types of external memory handles
enum class external_mem_handle_type {
  opaque_fd = 0,
  win32_nt_handle = 1,
  win32_nt_dx12_resource = 2,
};

// Descriptor templated on specific resource type
template <typename ResourceType>
struct external_mem_descriptor {
  ResourceType external_resource;
  external_mem_handle_type handle_type;
  size_t size_in_bytes;
};

}
```

The user should create an `external_mem_descriptor` templated on the appropriate 
handle type, `ResourceType`, for their purposes, e.g. `resource_fd` to describe 
a POSIX file descriptor resource on Linux systems, or a `resource_win32_handle` 
for Windows NT resource handles.

The user must populate the `external_mem_descriptor` with the appropriate 
`ResourceType` values, a `handle_type`, and the size of the external memory in 
bytes, before they can then import that memory into SYCL through 
`import_external_memory`. Note that some handle types can only be used in 
combination with certain resource types, for example the `opaque_fd` handle type
is only used on Linux systems and is only compatible with the `resource_fd` 
resource type.

```cpp
namespace sycl::ext::oneapi::experimental {

struct external_mem {
  using raw_handle_type = /* Implementation defined */;
  raw_handle_type raw_handle;
};

template <typename ResourceType>
external_mem import_external_memory(
    external_mem_descriptor<ResourceType> externalMemDescriptor,
    const sycl::device &syclDevice,
    const sycl::context &syclContext);

template <typename ResourceType>
external_mem import_external_memory(
    external_mem_descriptor<ResourceType> externalMemDescriptor,
    const sycl::queue &syclQueue);

image_mem_handle map_external_image_memory(
    external_mem externalMemHandle,
    const image_descriptor &imageDescriptor,
    const sycl::device &syclDevice,
    const sycl::context &syclContext);
image_mem_handle map_external_image_memory(
    external_mem externalMemHandle,
    const image_descriptor &imageDescriptor,
    const sycl::queue &syclQueue);
}
```

The resulting `external_mem` can then be mapped, where the resulting type 
is an `image_mem_handle`. This can be used to construct images in the same way 
as memory allocated through `alloc_image_mem`. The `ext_oneapi_copy` operations 
also work with imported memory mapped to `image_mem_handle` types.

When calling `create_image` with an `image_mem_handle` mapped from an external 
memory object, the user must ensure that the image descriptor they pass to 
`create_image` has members that match or map to those of the external API. 
A mismatch between any of the `width`, `height`, `depth`, `image_channel_type`,
or `num_channels` members will result in undefined behavior.

Additionally, the `image_type` describing the image must match to the image of 
the external API. The current supported importable image types are `standard` 
and `mipmap`. Attempting to import other image types will result in undefined 
behaviour.

Once a user has finished operating on imported memory, they must ensure that 
they destroy the imported memory handle through `release_external_memory`.

`release_external_memory` can only accept `external_mem` objects that were
created through `import_external_memory`.

```cpp
namespace sycl::ext::oneapi::experimental {

void release_external_memory(external_mem externalMem,
                             const sycl::device &syclDevice,
                             const sycl::context &syclContext);
void release_external_memory(external_mem externalMem,
                             const sycl::queue &syclQueue);
}
```

Destroying or freeing any imported memory through `image_mem_free` or 
`sycl::free` will result in undefined behavior.

=== Importing external semaphores [[importing_external_semaphores]]

In addition to proposing importation of external memory resources, we also 
propose importation of synchronization primitives. Just like the sharing of 
memory between APIs described above, any external APIs must provide a valid a 
handle to a valid semaphore resource they wish to share, and just as external 
memory resources handles can take different forms of structure and type 
depending on the API and operating system, so do external semaphore resource 
handles.

It is important to note, that the use of imported external semaphore objects
within SYCL has the restriction in that imported external semaphores can only
be used in conjuction with SYCL queues that have been constructed with the
`property::queue::in_order` property. The semaphore synchronization mechanism
is not supported for the default SYCL out-of-order queues. Use of the semaphore 
synchronization mechanism with SYCL queues which were not constructed with the 
`queue::in_order` property will result in undefined behaviour.

External semaphore import is facilitated through the following proposed 
descriptor struct.

```cpp
namespace sycl::ext::oneapi::experimental {

// Types of external semaphore handles
enum class external_semaphore_handle_type {
  opaque_fd = 0,
  win32_nt_handle = 1,
  win32_nt_dx12_fence = 2,
};

// Descriptor templated on specific resource type
template <typename ResourceType>
struct external_semaphore_descriptor {
  ResourceType external_resource;
  external_semaphore_handle_type handle_type;
};

}
```

The user should create an `external_semaphore_descriptor` templated on the 
appropriate handle type, `ResourceType`, for their purposes, e.g. `resource_fd` 
to describe a POSIX file descriptor resource on Linux systems, or a 
`resource_win32_handle` for Windows NT resource handles.

The user must populate the `external_semaphore_descriptor` with the appropriate 
`ResourceType` values, and `handle_type`, before they can then import that 
semaphore into SYCL through `import_external_semaphore`. Note that some handle 
types can only be used in combination with certain resource types, for example 
the `opaque_fd` handle type is only used on Linux systems and is only 
compatible with the `resource_fd` resource type.

```cpp
namespace sycl::ext::oneapi::experimental {

struct external_semaphore_handle {
  using raw_handle_type = /* Implementation defined */;
  raw_handle_type raw_handle;
};

template <typename ResourceType>
external_semaphore_handle import_external_semaphore(
    external_semaphore_descriptor<ResourceType>
        externalSemaphoreDescriptor,
    const sycl::device &syclDevice,
    const sycl::context &syclContext);

template <typename ResourceType>
external_semaphore_handle import_external_semaphore(
    external_semaphore_descriptor<ResourceType>
        externalSemaphoreDescriptor,
    const sycl::queue &syclQueue);
}
```

The resulting `external_semaphore_handle` can then be used in a SYCL command 
group, to either wait until the semaphore signalled, or signal the semaphore.

If the type of semaphore imported supports setting the state of discrete 
semaphore value (the semaphore type is `win32_nt_dx12_fence`), then the user 
can specify which value the semaphore operation should wait on, or signal.

We propose to extend the SYCL queue and handler classes with semaphore waiting 
and signalling operations.

```cpp
namespace sycl {

class handler {
public:
  void ext_oneapi_wait_external_semaphore(
      ext::oneapi::experimental::external_semaphore_handle
          external_semaphore_handle);

  void ext_oneapi_wait_external_semaphore(
      ext::oneapi::experimental::external_semaphore_handle
          external_semaphore_handle,
      uint64_t wait_value);

  void ext_oneapi_signal_external_semaphore(
      ext::oneapi::experimental::external_semaphore_handle
          external_semaphore_handle);

  void ext_oneapi_signal_external_semaphore(
      ext::oneapi::experimental::external_semaphore_handle
          external_semaphore_handle,
      uint64_t signal_value);
};

class queue {
public:
  event ext_oneapi_wait_external_semaphore(
      ext::oneapi::experimental::external_semaphore_handle
          external_semaphore_handle);
  event ext_oneapi_wait_external_semaphore(
      ext::oneapi::experimental::external_semaphore_handle
          external_semaphore_handle,
      event DepEvent);
  event ext_oneapi_wait_external_semaphore(
      ext::oneapi::experimental::external_semaphore_handle
          external_semaphore_handle,
      const std::vector<event> &DepEvents);

  event ext_oneapi_wait_external_semaphore(
      ext::oneapi::experimental::external_semaphore_handle
          external_semaphore_handle,
      uint64_t wait_value);
  event ext_oneapi_wait_external_semaphore(
      ext::oneapi::experimental::external_semaphore_handle
          external_semaphore_handle,
      uint64_t wait_value, 
      event DepEvent);
  event ext_oneapi_wait_external_semaphore(
      ext::oneapi::experimental::external_semaphore_handle
          external_semaphore_handle,
      uint64_t wait_value, 
      const std::vector<event> &DepEvents);

  event ext_oneapi_signal_external_semaphore(
      ext::oneapi::experimental::external_semaphore_handle
          external_semaphore_handle);
  event ext_oneapi_signal_external_semaphore(
      ext::oneapi::experimental::external_semaphore_handle
          external_semaphore_handle,
      event DepEvent);
  event ext_oneapi_signal_external_semaphore(
      ext::oneapi::experimental::external_semaphore_handle
          external_semaphore_handle,
      const std::vector<event> &DepEvents);

  event ext_oneapi_signal_external_semaphore(
      ext::oneapi::experimental::external_semaphore_handle
          external_semaphore_handle,
      uint64_t signal_value);
  event ext_oneapi_signal_external_semaphore(
      ext::oneapi::experimental::external_semaphore_handle
          external_semaphore_handle,
      uint64_t signal_value,
      event DepEvent);
  event ext_oneapi_signal_external_semaphore(
      ext::oneapi::experimental::external_semaphore_handle
          external_semaphore_handle,
      uint64_t signal_value,
      const std::vector<event> &DepEvents);
};
}
```

The behaviour of waiting on a semaphore will depend on the type of the 
semaphore which was imported.

If the semaphore does not support setting of a discrete state value (the 
semaphore type is not `win32_nt_dx12_fence`), then any operations submitted to 
the queue after a `ext_oneapi_wait_external_semaphore` call will not begin 
until the imported semaphore is in a signalled state. After this, the semaphore 
will be reset to a non-signalled state.

If the semaphore does support setting of a discrete state value (the semaphore 
type is `win32_nt_dx12_fence`), then any operations submitted to the queue 
after a `ext_oneapi_wait_external_semaphore` call will not begin until the 
imported semaphore is in a state greater than or equal to the `wait_value`. The 
state of this type of semaphore will not be altered by the call to 
`ext_oneapi_wait_external_semaphore`.

When `ext_oneapi_signal_external_semaphore` is called, the external semaphore 
will either be set to a signalled state, or the state of the semaphore will be 
set to `signal_value`, depending on the type of semaphore which was imported.
This singalling will be done after all commands submitted to the queue prior to 
the `ext_oneapi_signal_external_semaphore` call complete.

`ext_oneapi_wait_external_semaphore` and `ext_oneapi_signal_external_semaphore` 
are non-blocking, asynchronous operations.

The user must ensure to destroy all SYCL external semaphore objects used to 
access the external semaphore once they are no longer required through 
`release_external_semaphore`.

```cpp
namespace sycl::ext::oneapi::experimental {

<<<<<<< HEAD
void destroy_external_semaphore(external_semaphore_handle semaphoreHandle,
                                const sycl::device &syclDevice,
                                const sycl::context &syclContext);

void destroy_external_semaphore(external_semaphore_handle semaphoreHandle,
=======
void release_external_semaphore(interop_semaphore_handle semaphoreHandle,
                                const sycl::device &syclDevice,
                                const sycl::context &syclContext);

void release_external_semaphore(interop_semaphore_handle semaphoreHandle,
>>>>>>> 7d7ab2f2
                                const sycl::queue &syclQueue);

}
```

== Examples

=== 1D image read/write

```cpp
// Set up device, queue, and context
sycl::device device;
sycl::queue queue(device);
sycl::context context = queue.get_context();

// Initialize input data
constexpr size_t width = 512;
std::vector<float> dataIn(width);
std::vector<float> dataOut(width);
for (int i = 0; i < width; i++) {
  dataIn[i] = static_cast<float>(i);
}

// Image descriptor - can use the same for both images
sycl::ext::oneapi::experimental::image_descriptor desc(
    sycl::range{width}, 1,
    sycl::ext::oneapi::experimental::image_channel_type::fp32);

try {
  // Extension: returns the device pointer to the allocated memory
  sycl::ext::oneapi::experimental::image_mem imgMemoryIn(desc, queue);
  sycl::ext::oneapi::experimental::image_mem imgMemoryOut(desc, queue);

  // Extension: create the image and return the handle
  sycl::ext::oneapi::experimental::unsampled_image_handle imgIn =
      sycl::ext::oneapi::experimental::create_image(imgMemoryIn, desc, queue);
  sycl::ext::oneapi::experimental::unsampled_image_handle imgOut =
      sycl::ext::oneapi::experimental::create_image(imgMemoryOut, desc, queue);

  // Extension: copy over data to device
  q.ext_oneapi_copy(dataIn.data(), imgMemoryIn, desc);

  // Bindless images require manual synchronization
  // Wait for copy operation to finish
  q.wait_and_throw();

  q.submit([&](sycl::handler &cgh) {
    // No need to request access, handles captured by value

    cgh.parallel_for(width, [=](sycl::id<1> id) {
      // Extension: read image data from handle
      float pixel = sycl::ext::oneapi::experimental::fetch_image<float>(
          imgIn, int(id[0]));

      // Extension: write to image data using handle
      sycl::ext::oneapi::experimental::write_image(imgOut, int(id[0]), pixel);
    });
  });

  // Using image handles requires manual synchronization
  q.wait_and_throw();

  // Copy data written to imgOut to host
  q.ext_oneapi_copy(imgMemoryOut, dataOut.data(), desc);

  // Cleanup
  sycl::ext::oneapi::experimental::destroy_image_handle(imgIn, queue);
  sycl::ext::oneapi::experimental::destroy_image_handle(imgOut, queue);
} catch (sycl::exception e) {
  std::cerr << "SYCL exception caught: " << e.what();
  exit(-1);
}

// Validate that `dataIn` correctly transferred to `dataOut`
bool validated = (dataIn == dataOut);
```

=== Reading from a dynamically sized array of 2D images


```cpp
// Set up device, queue, and context
sycl::device device;
sycl::queue queue(device);
sycl::context context = queue.get_context();

// declare image data
size_t numImages = 5;
size_t width = 8;
size_t height = 8;
size_t numPixels = width * height;
std::vector<float> dataIn(numPixels);
std::vector<float> dataOut(numPixels);
std::vector<float> dataExpected(numPixels);
for (int i = 0; i < width; i++) {
  for (int j = 0; j < height; j++) {
    int index = j + (height * i);
    dataIn[index] = index;
    dataExpected[index] = index * numImages;
  }
}

// Image descriptor - can use the same for all images
sycl::ext::oneapi::experimental::image_descriptor desc(
    {width, height}, 1,
    sycl::ext::oneapi::experimental::image_channel_type::fp32);

try {

  // Allocate each image and save the handles
  std::vector<sycl::ext::oneapi::experimental::image_mem> imgAllocations;
  for (int i = 0; i < numImages; i++) {
    // Extension: move-construct device allocated memory
    imgAllocations.emplace_back(
        sycl::ext::oneapi::experimental::image_mem{desc, queue});
  }

  // Copy over data to device for each image
  for (int i = 0; i < numImages; i++) {
    // Extension: copy over data to device
    q.ext_oneapi_copy(dataIn.data(), imgAllocations[i], desc);
  }

  // Wait for copy operations to finish
  q.wait_and_throw();

  // Create the images and return the handles
  std::vector<sycl::ext::oneapi::experimental::unsampled_image_handle>
      imgHandles;
  for (int i = 0; i < numImages; i++) {
    // Extension: create the image and return the handle
    sycl::ext::oneapi::experimental::unsampled_image_handle imgHandle =
        sycl::ext::oneapi::experimental::create_image(imgAllocations[i],
                                                      desc, queue);
    imgHandles.push_back(imgHandle);
  }

  sycl::buffer outBuf{dataOut.data(), sycl::range{height, width}};
  sycl::buffer imgHandlesBuf{imgHandles.data(), sycl::range{numImages}};
  q.submit([&](sycl::handler &cgh) {
    sycl::accessor outAcc{outBuf, cgh, sycl::write_only};
    sycl::accessor imgHandleAcc{imgHandlesBuf, cgh, sycl::read_only};

    cgh.parallel_for(
        sycl::nd_range<2>{{width, height}, {width, height}},
        [=](sycl::nd_item<2> it) {
          size_t dim0 = it.get_local_id(0);
          size_t dim1 = it.get_local_id(1);

          // Sum each image by reading via its handle
          float sum = 0;
          for (int i = 0; i < numImages; i++) {
            // Extension: read image data from handle
            sum += (sycl::ext::oneapi::experimental::fetch_image<float>(
                imgHandleAcc[i], sycl::vec<int, 2>(dim0, dim1)));
          }
          outAcc[sycl::id{dim1, dim0}] = sum;
        });
  });

  // Using image handles requires manual synchronization
  q.wait_and_throw();

  // Cleanup
  for (int i = 0; i < numImages; i++) {
    sycl::ext::oneapi::experimental::destroy_image_handle(imgHandles[i], queue);
  }
} catch (sycl::exception e) {
  std::cerr << "SYCL exception caught: " << e.what();
  exit(-1);
}

// Validate that `dataOut` is correct
bool validated = (dataOut == dataExpected);
```

=== Reading a 1D mipmap with anisotropic filtering and levels
```cpp
// Set up device, queue, and context
sycl::device device;
sycl::queue queue(device);
sycl::context context = q.get_context();

// declare image data
constexpr size_t width = 16;
unsigned int num_levels = 2;
std::vector<float> dataIn1(width);
std::vector<float> dataIn2(width / 2);
std::vector<float> dataOut(width);
std::vector<float> dataExpected(width);
int j = 0;
for (int i = 0; i < width; i++) {
  dataExpected[i] = static_cast<float>(i + (j + 10));
  if (i % 2)
    j++;
  dataIn1[i] = static_cast<float>(i);
  if (i < (N / 2))
    dataIn2[i] = static_cast<float>(i + 10);
}

try {

  // Image descriptor -- number of levels
  sycl::ext::oneapi::experimental::image_descriptor desc(
      {width}, 1,
      sycl::ext::oneapi::experimental::image_channel_type::fp32,
      sycl::ext::oneapi::experimental::image_type::mipmap, num_levels);

  // Allocate the mipmap
  sycl::ext::oneapi::experimental::image_mem mip_mem(desc, queue);

  // Retrieve level 0
  sycl::ext::oneapi::experimental::image_mem_handle img_mem1 = 
      mip_mem.get_mip_level_mem_handle(0)

  // Copy over data to level 0
  q.ext_oneapi_copy(dataIn1.data(), img_mem1, desc);

  // Copy over data to level 1
  q.ext_oneapi_copy(dataIn2.data(), mip_mem.get_mip_level_mem_handle(1), 
                    desc.get_mip_level_desc(1));
  q.wait_and_throw();

  // Extended sampler object to take in mipmap attributes
  sycl::ext::oneapi::experimental::bindless_image_sampler samp(
      addressing_mode::mirrored_repeat,
      coordinate_normalization_mode::normalized, filtering_mode::nearest,
      mipmap_filtering_mode::nearest, 0.0f, (float)num_levels, 8.0f);

  // Create a sampled image handle to represent the mipmap
  sycl::ext::oneapi::experimental::sampled_image_handle mipHandle =
      sycl::ext::oneapi::experimental::create_image(mip_mem, samp, desc, queue);
  q.wait_and_throw();

  sycl::buffer<float, 1> buf((float *)dataOut.data(), width);
  q.submit([&](handler &cgh) {
    auto outAcc = buf.get_access<access_mode::write>(cgh, width);

    cgh.parallel_for<image_addition>(width, [=](id<1> id) {
      float sum = 0;
      float x = (static_cast<float>(id[0]) + 0.5f) / static_cast<float>(width);
      // Read mipmap level 0 with anisotropic filtering
      // and level 1 with level filtering
      float px1 = sycl::ext::oneapi::experimental::sample_mipmap<float>(
          mipHandle, x, 0.0f, 0.0f);
      float px2 = sycl::ext::oneapi::experimental::sample_mipmap<float>(
          mipHandle, x, 1.0f);

      sum = px1 + px2;
      outAcc[id] = sum;
    });
  });

  q.wait_and_throw();

  // Cleanup
  sycl::ext::oneapi::experimental::destroy_image_handle(mipHandle, queue);

} catch (sycl::exception e) {
  std::cerr << "SYCL exception caught! : " << e.what() << "\n";
  exit(-1);
} catch (...) {
  std::cerr << "Unknown exception caught!\n";
  exit(-1);
}

// Validate that `dataOut` is correct
bool validated = (dataOut == dataExpected);
```

=== 1D image array read/write
```cpp
using VecType = sycl::vec<float, 4>;

sycl::device dev;
sycl::queue q(dev);
auto ctxt = q.get_context();

// declare image data
constexpr size_t width = 5;
constexpr size_t array_size = 2;
constexpr size_t N = width;
std::vector<VecType> out(N * array_size);
std::vector<float> expected(N * array_size);
std::vector<float> outBuf(N);
std::vector<VecType> dataIn1(N * array_size);
std::vector<VecType> dataIn2(N * array_size);

for (int i = 0; i < N * array_size; i++) {
  // Populate input data (to-be image arrays)
  dataIn1[i] = VecType(i);
  dataIn2[i] = VecType(2*i);
}

// Populate expected output
for (int i = 0; i < width; i++) {
  for (int l = 0; l < array_size; l++) {
    expected[l * N + i] = dataIn1[l * N + i][0] + dataIn2[l * N + i][0];
  }
}

try {
  // Extension: image descriptor -- number of layers
  sycl::ext::oneapi::experimental::image_descriptor desc(
      {width}, 4, sycl::image_channel_type::fp32,
      sycl::ext::oneapi::experimental::image_type::array, 1, array_size);

  // Extension: allocate image array memory on device
  sycl::ext::oneapi::experimental::image_mem arrayMem1(desc, dev, ctxt);
  sycl::ext::oneapi::experimental::image_mem arrayMem2(desc, dev, ctxt);
  sycl::ext::oneapi::experimental::image_mem outMem(desc, dev, ctxt);

  // Extension: copy over data to device
  q.ext_oneapi_copy(dataIn1.data(), arrayMem1.get_handle(), desc);
  q.ext_oneapi_copy(dataIn2.data(), arrayMem2.get_handle(), desc);
  q.wait_and_throw();

  // Extension: create a unsampled image handles to represent the image arrays
  sycl::ext::oneapi::experimental::unsampled_image_handle arrayHandle1 =
      sycl::ext::oneapi::experimental::create_image(arrayMem1, desc, dev,
                                                    ctxt);
  sycl::ext::oneapi::experimental::unsampled_image_handle arrayHandle2 =
      sycl::ext::oneapi::experimental::create_image(arrayMem2, desc, dev,
                                                    ctxt);
  sycl::ext::oneapi::experimental::unsampled_image_handle outHandle =
      sycl::ext::oneapi::experimental::create_image(outMem, desc, dev,
                                                    ctxt);

  q.submit([&](sycl::handler &cgh) {

    cgh.parallel_for<kernel>(N, [=](sycl::id<1> id) {
      float sum1 = 0;
      float sum2 = 0;
      
      // Extension: read image layers 0 and 1
      VecType px1 = sycl::ext::oneapi::experimental::fetch_image_array<VecType>(
          arrayHandle1, int(id[0]), 0);
      VecType px2 = sycl::ext::oneapi::experimental::fetch_image_array<VecType>(
          arrayHandle1, int(id[0]), 1);

      // Extension: read image layers 0 and 1
      VecType px3 = sycl::ext::oneapi::experimental::fetch_image_array<VecType>(
          arrayHandle2, int(id[0]), 0);
      VecType px4 = sycl::ext::oneapi::experimental::fetch_image_array<VecType>(
          arrayHandle2, int(id[0]), 1);

      sum1 = px1[0] + px3[0];
      sum2 = px2[0] + px4[0];

      // Extension: write to image layers with handle
      sycl::ext::oneapi::experimental::write_image_array<VecType>(
          outHandle, int(id[0]), 0, VecType(sum1));
      sycl::ext::oneapi::experimental::write_image_array<VecType>(
          outHandle, int(id[0]), 1, VecType(sum2));
    });
  });

  q.wait_and_throw();

  // Extension: copy data from device to host
  q.ext_oneapi_copy(outMem.get_handle(), out.data(), desc);
  q.wait_and_throw();

  // Extension: cleanup
  sycl::ext::oneapi::experimental::destroy_image_handle(arrayHandle1, dev, ctxt);
  sycl::ext::oneapi::experimental::destroy_image_handle(arrayHandle2, dev, ctxt);
  sycl::ext::oneapi::experimental::destroy_image_handle(outHandle, dev, ctxt);

} catch (sycl::exception e) {
  std::cerr << "SYCL exception caught! : " << e.what() << "\n";
  std::cout << "Test failed!" << std::endl;
  exit(1);
} catch (...) {
  std::cerr << "Unknown exception caught!\n";
  std::cout << "Test failed!" << std::endl;
  exit(2);
}

// collect and validate output
bool validated = true;
for (int i = 0; i < N * array_size; i++) {
  bool mismatch = false;
  if (out[i][0] != expected[i]) {
    mismatch = true;
    validated = false;
  }
}
if (validated) {
  return 0;
}

return 1;
```

=== Sampling a cubemap

```c++
#include <iostream>
#include <sycl/sycl.hpp>

int main() {

  namespace syclexp = sycl::ext::oneapi::experimental;

  sycl::device dev;
  sycl::queue q(dev);
  auto ctxt = q.get_context();

  // declare image data
  // width and height must be equal
  size_t width = 8;
  size_t height = 8;
  size_t N = width * height;
  std::vector<float> out(N);
  std::vector<float> expected(N);
  std::vector<sycl::float4> dataIn1(N * 6);
  for (int i = 0; i < width; i++) {
    for (int j = 0; j < height; j++) {
      for (int k = 0; k < 6; k++) {
        dataIn1[i + width * (j + height * k)] = {i + width * (j + height * k),
                                                 0, 0, 0};
      }
    }
  }

  int j = 0;
  for (int i = N - 1; i >= 0; i--) {
    expected[j] = (float)i;
    j++;
  }

  // Extension: image descriptor - Cubemap
  syclexp::image_descriptor desc(
      {width, height}, 4,
      sycl::image_channel_type::fp32, syclexp::image_type::cubemap, 1, 6);

  syclexp::bindless_image_sampler samp(
      sycl::addressing_mode::clamp_to_edge,
      sycl::coordinate_normalization_mode::normalized,
      sycl::filtering_mode::nearest, syclexp::cubemap_filtering_mode::seamless);

  try {
    // Extension: allocate memory on device and create the handle
    syclexp::image_mem imgMem(desc, dev, ctxt);

    // Extension: create the image and return the handle
    syclexp::sampled_image_handle imgHandle =
        syclexp::create_image(imgMem, samp, desc, dev, ctxt);

    // Extension: copy over data to device (handler variant)
    q.submit([&](sycl::handler &cgh) {
      cgh.ext_oneapi_copy(dataIn1.data(), imgMem.get_handle(), desc);
    });
    q.wait_and_throw();

    sycl::buffer<float, 2> buf((float *)out.data(),
                               sycl::range<2>{height, width});
    q.submit([&](sycl::handler &cgh) {
      auto outAcc = buf.get_access<sycl::access_mode::write>(
          cgh, sycl::range<2>{height, width});

      // Emanating vector scans one face
      cgh.parallel_for<kernel>(
          sycl::nd_range<2>{{width, height}, {width, height}},
          [=](sycl::nd_item<2> it) {
            size_t dim0 = it.get_local_id(0);
            size_t dim1 = it.get_local_id(1);

            // Direction Vector
            // x -- largest magnitude
            // y -- shifted between [-0.99, 0.99] + offset
            // z -- shifted between [-0.99, 0.99] + offset
            //
            // [-0.99, 0.99] -- maintains x as largest magnitude
            //
            // 4 elems == [-1, -0.5, 0, 0.5] -- need offset to bring uniformity
            // +0.25 = [-0.75, -0.25, 0.25, 0.75]
            float fdim0 = 1.f;
            float fdim1 = (((float(dim0) / (float)width) * 1.98) - 0.99) +
                          (1.f / (float)width);
            float fdim2 = (((float(dim1) / (float)height) * 1.98) - 0.99) +
                          (1.f / (float)height);

            // Extension: read texture cubemap data from handle
            sycl::float4 px = syclexp::sample_cubemap<sycl::float4>(
                imgHandle, sycl::float3(fdim0, fdim1, fdim2));

            outAcc[sycl::id<2>{dim0, dim1}] = px[0];
          });
    });
    q.wait_and_throw();

    // Extension: cleanup
    syclexp::destroy_image_handle(imgHandle, dev, ctxt);
  } catch (sycl::exception e) {
    std::cerr << "SYCL exception caught! : " << e.what() << "\n";
    return 1;
  } catch (...) {
    std::cerr << "Unknown exception caught!\n";
    return 2;
  }

  // collect and validate output
  bool validated = true;
  for (int i = 0; i < N; i++) {
    bool mismatch = false;
    if (out[i] != expected[i]) {
      mismatch = true;
      validated = false;
    }
    if (mismatch) {
      std::cout << "Result mismatch! Expected: " << expected[i]
                << ", Actual: " << out[i] << std::endl;
    }
  }
  if (validated) {
    std::cout << "Test passed!" << std::endl;
    return 0;
  }

  std::cout << "Test failed!" << std::endl;
  return 3;
}
```

=== Using imported memory and semaphore objects

```c++
// Set up device, queue, and context
sycl::device device;
sycl::queue queue(device);
sycl::context context = queue.get_context();

size_t width = /* passed from external API */;
size_t height = /* passed from external API */;

unsigned int num_channels = 1;
    /* mapped from external API */
    /* we assume there is one channel */;

sycl::ext::oneapi::experimental::image_channel_type channel_type = 
    /* mapped from external API */
    /* we assume sycl::image_channel_type::unsigned_int32 */;

// Image descriptor - mapped to external API image layout
sycl::ext::oneapi::experimental::image_descriptor desc(
    {width, height}, num_channels, channel_type);

size_t img_size_in_bytes = width * height * sizeof(uint32_t);

int external_input_image_file_descriptor = /* passed from external API */
int external_output_image_file_descriptor = /* passed from external API */

// Extension: populate external memory descriptors
sycl::ext::oneapi::experimental::external_mem_descriptor<
    sycl::ext::oneapi::experimental::resource_fd>
    input_ext_mem_desc{
      external_input_image_file_descriptor,
      sycl::ext::oneapi::experimental::external_mem_handle_type::opaque_fd,
      img_size_in_bytes};

sycl::ext::oneapi::experimental::external_mem_descriptor<
    sycl::ext::oneapi::experimental::resource_fd>
    output_ext_mem_desc{
      external_output_image_file_descriptor,
      sycl::ext::oneapi::experimental::external_mem_handle_type::opaque_fd,
      img_size_in_bytes};

// An external API semaphore will signal this semaphore before our SYCL commands
// can begin execution
int wait_semaphore_file_descriptor = /* passed from external API */;

// An external API will wait on this semaphore to be signalled by us before it 
// can execute some commands
int done_semaphore_file_descriptor = /* passed from external API */;

// Extension: populate external semaphore descriptor.
//            We assume POSIX file descriptor resource types
sycl::ext::oneapi::experimental::external_semaphore_descriptor<
    sycl::ext::oneapi::experimental::resource_fd>
    wait_external_semaphore_desc{wait_semaphore_file_descriptor,
    sycl::ext::oneapi::experimental::external_semaphore_handle_type::opaque_fd};

sycl::ext::oneapi::experimental::external_semaphore_descriptor<
    sycl::ext::oneapi::experimental::resource_fd>
    done_external_semaphore_desc{done_semaphore_file_descriptor,
    sycl::ext::oneapi::experimental::external_semaphore_handle_type::opaque_fd};

try {
  // Extension: import external semaphores
  sycl::ext::oneapi::experimental::external_semaphore_handle
      wait_external_semaphore_handle =
          sycl::ext::oneapi::experimental::import_external_semaphore(
              wait_external_semaphore_desc, queue);

  sycl::ext::oneapi::experimental::external_semaphore_handle
      done_external_semaphore_handle =
          sycl::ext::oneapi::experimental::import_external_semaphore(
              done_external_semaphore_desc, queue);

  // Extension: import external memory from descriptors
  sycl::ext::oneapi::experimental::external_mem
      input_external_mem =
          sycl::ext::oneapi::experimental::import_external_memory(
              input_ext_mem_desc, queue);

  sycl::ext::oneapi::experimental::external_mem
      output_external_mem =
          sycl::ext::oneapi::experimental::import_external_memory(
              output_ext_mem_desc, queue);

  // Extension: map imported external memory to image memory
  sycl::ext::oneapi::experimental::image_mem_handle input_mapped_mem_handle =
      sycl::ext::oneapi::experimental::map_external_image_memory(
          input_external_mem, desc, queue);
  sycl::ext::oneapi::experimental::image_mem_handle output_mapped_mem_handle =
      sycl::ext::oneapi::experimental::map_external_image_memory(
          output_external_mem, desc, queue);

  // Extension: create images from mapped memory and return the handles
  sycl::ext::oneapi::experimental::unsampled_image_handle img_input =
      sycl::ext::oneapi::experimental::create_image(
          input_mapped_mem_handle, desc, queue);
  sycl::ext::oneapi::experimental::unsampled_image_handle img_output =
      sycl::ext::oneapi::experimental::create_image(
          output_mapped_mem_handle, desc, queue);

  // Extension: wait for imported semaphore
  q.ext_oneapi_wait_external_semaphore(wait_external_semaphore_handle)

  // Submit our kernel that depends on imported "wait_semaphore_file_descriptor"
  q.submit([&](sycl::handler &cgh) {
    cgh.parallel_for<>(
        sycl::nd_range<2>{{width, height}, {32, 32}},
        [=](sycl::nd_item<2> it) {
          size_t dim0 = it.get_global_id(0);
          size_t dim1 = it.get_global_id(1);

          // Extension: read image data from handle to imported image
          uint32_t pixel =
              sycl::ext::oneapi::experimental::fetch_image<uint32_t>(
                  img_input, sycl::vec<int, 2>(dim0, dim1));

          // Modify the data before writing back
          pixel *= 10;

          // Extension: write image data using handle to imported image
          sycl::ext::oneapi::experimental::write_image(
              img_output, sycl::vec<int, 2>(dim0, dim1), pixel);
        });
  });

  // Extension: signal imported semaphore
  q.ext_oneapi_signal_external_semaphore(done_external_semaphore_handle)

  // The external API can now use the semaphore it exported to 
  // "done_semaphore_file_descriptor" to schedule its own command submissions

  q.wait_and_throw();  

  // Extension: destroy all external resources
  sycl::ext::oneapi::experimental::release_external_memory(
      input_external_mem, queue);
  sycl::ext::oneapi::experimental::release_external_memory(
<<<<<<< HEAD
      output_external_mem, queue);
  sycl::ext::oneapi::experimental::destroy_external_semaphore(
      wait_external_semaphore_handle, queue);
  sycl::ext::oneapi::experimental::destroy_external_semaphore(
      done_external_semaphore_handle, queue);
=======
      output_interop_mem_handle, queue);
  sycl::ext::oneapi::experimental::release_external_semaphore(
      wait_interop_semaphore_handle, queue);
  sycl::ext::oneapi::experimental::release_external_semaphore(
      done_interop_semaphore_handle, queue);
>>>>>>> 7d7ab2f2
  sycl::ext::oneapi::experimental::destroy_image_handle(img_input, queue);
  sycl::ext::oneapi::experimental::destroy_image_handle(img_output, queue);
} catch (sycl::exception e) {
  std::cerr << "SYCL exception caught! : " << e.what() << "\n";
  exit(-1);
} catch (...) {
  std::cerr << "Unknown exception caught!\n";
  exit(-1);
}
```

== Implementation notes

The current DPC++ prototype only implements the proposal for the CUDA backend,
however we are actively exploring Level Zero with SPIR-V.
We are looking at other backend as well in order to ensure the extension can 
work across different backends.

== Issues

=== No dependency tracking

Because this extension allows images to work in a USM-like model,
there are similar limitations to using USM for non-images,
mainly the lack of dependency tracking and the need for users to manually 
synchronize operations.

=== Limitations when using USM as image memory

There are dimension specific limitations:

* 1D - Linear interpolation not possible in the CUDA backend.
       A workaround is to allocate 2D pitched memory with a height of 1.
* 2D - There are some alignment restrictions. See the "Pitch alignment 
       restrictions and queries" section, or use `pitched_alloc_device` to 
       allocate 2D USM image memory.
* 3D - No support at the moment. Possible support in non CUDA backends in the 
       future.

=== Not supported yet

These features still need to be handled:

* Level Zero and SPIR-V support

== Revision History

[frame="none",options="header"]
|======================
|Rev |Date |Changes
|1 |2023-02-03 | Initial draft
|2 |2023-02-23 | - Added `image_mem_handle` for image memory allocated with 
                   `allocate_image`

                 - Added ability to create images from USM

                 - Added new way to copy images, removed requirement for copy 
                   direction

                 - Added image memory information getters to reflect 
                   `cuArray3DGetDescriptor` functionality
|3 |2023-03-30 | - Some text clarifications.

                 - Unsampled images can no longer be created from USM.
                 
                 - Added SYCL 1.2.1 `image_channel_order` and 
                   `image_channel_type` structs.

                 - Added `image_type` to enable construction of layered, 
                   mipmap, and cubemap images in the future.

                 - Added device information descriptors for querying pitched 
                   allocation size and alignment requirement.

                 - Added `ext_oneapi_copy` methods for the `sycl::handler`.

                 - `ext_oneapi_copy` functions now take the `Src` as the first 
                   parameter.

                 - Created `image_mem` as a RAII style class.
                
                 - Renamed `allocate_image` to `alloc_image_mem`
                 
                 - `pitched_alloc_device` can now take an `image_descriptor`.

                 - Added interoperability features

                 - Added support to query bindless image and interoperability 
                   capabilities

                 - Added mipmap support
|4 |2023-06-23 | - Added `sycl::device` parameter to multiple functions to 
                   clarify that images must be created and used on the same 
                   device.

                 - Changed naming and order of some parameters to be consistent
                   throughout the proposal and with core SYCL.

                 - Added variants of functions that take a `sycl::queue` 
                   instead of both `sycl::device` and `sycl::context`.

                 - Removed standalone wait and signal semaphore functions. These
                   should always go through the queue or handler methods.

                 - Removed `get_image_handle` and `get_sampler_handle` functions
                   from sampled and unsampled image handle structs. The structs 
                   have public handle members that can be retrieved without 
                   getters.

                 - Made all enum types and values unspecified

                 - Moved support queries to device aspects, improved naming of 
                   queries for better consistency, and moved device info queries 
                   to the experimental namespace.

                 - Added `get_mip_level_desc` member function to 
                   `image_descriptor`

                 - Fixed `get_mip_level_mem_handle` prototype in `image_mem`, 
                   and added a standalone function.

                 - Removed `ext_oneapi_copy` variants that take `image_mem`, 
                   the user should retrieve the raw handle and pass that 
                   themselves.

                 - Removed `ext_oneapi_copy` variants that take a mip level, 
                   the user should retrieve individual mip level image handles
                   themselves and pass that.

                 - Added `ext_oneapi_copy` variants that take offsets and the 
                   extent, to enable sub-region copy.

                 - Created a list of failure scenarios for `ext_oneapi_copy`, 
                   changed the failure error code to `errc::invalid`, and 
                   specified that the implementation should relay the reason 
                   for the failure back to the user.

                 - Added a `bindless_image_sampler` struct.

                 - Specified that `image_mem` must follow Common Reference 
                   Semantics.

                 - Updated code samples.
|4.1|2023-07-21| - Made bindless image sampler member names snake-case
|4.2|2023-08-18| - `write_image` now allows passing of user-defined types
|4.3|2023-09-08| - Clarify how normalized image formats are read
                 - Remove support for packed normalized image formats 
                   (`unorm_short_555`, `unorm_short_565`, `unorm_int_101010`)
|4.4|2023-09-12| - Added overload with `sycl::queue` to standalone functions
|4.5|2023-09-14| - Update wording for allocating images + fix typo
|4.6|2023-09-19| - Clarify restrictions on reading/writing coordinate types
|4.7|2023-10-16| - Introduce `read_mipmap` for mipmap access and clarify reading 
                   restrictions on image types
|4.8|2023-10-25| - Change the name of `map_external_memory_array` to 
                   `map_external_image_memory` to avoid CUDA terminology
|4.9|2023-11-13| - Add that the bindless sampler is default constructible 
                   and follows by-value semantics
|4.10|2023-11-15| - Added constructors for `sampled_image_handle` and 
                    `unsampled_image_handle` structs.
                  - Removed `raw_sampler_handle` member from 
                    `sampled_image_handle` struct. Awaiting LevelZero 
                    and SPIR-V extensions to mature before before deciding 
                    whether a `raw_sampler_handle` member is necessary.
                  - Renamed `image_handle` members in `sampled_image_handle` and
                    `unsampled_image_handle` structs to `raw_handle`.
|5.0|2023-11-21| - Added section "Recognized standard types", to simplify 
                   wording around what types are allowed to be read or written.
                 - Allow `read_image` and `read_mipmap` to return a 
                   user-defined type.
|5.1|2024-01-17| - Added overload for `ext_oneapi_copy` enabling device to device
                   copies using `image_mem_handle`.
|5.1|2023-12-06| - Added unique addressing modes per dimension to the 
                   `bindless_image_sampler`
|5.2|2024-02-14| - Image read and write functions now accept 3-component 
                   coordinates for 3D reads, instead of 4-component coordinates.
|5.3|2024-02-16| - Replace `read_image` and `read_mipmap` APIs in favor of more 
                   descriptive naming, with `fetch_image`, `sample_image`, and
                   `sample_mipmap`.
|5.4|2024-02-23| - Added support for unsampled image arrays.
                 - Creation of unsampled image arrays.
                 - Fetching/writing of unsampled image arrays.
                 - `image_type::array` added to enum.
                 - `array_size` member added to `image_descriptor`.
                 - `image_descriptor::verify()` member function added.
|5.5|2024-02-27| - Update interop with mipmap interop and slight redesign
                 - `interop` removed from `image_type`
|5.6|2024-03-04| - Added cubemap support.
                 - Allocation of cubemaps.
                 - Creation of cubemaps.
                 - Fetching/writing of unsampled cubemaps and sampling cubemaps.
                 - `image_type::cubemap` added to enum.
                 - Cubemap example.
                 - Updated `image_array_write` with non-const handle parameter.
                 - Removed `&` reference qualifier from `write_xxx` handle
                   parameter. 
|5.7|2024-04-09| - Allow fetching of sampled image data through the 
                   `fetch_image` API.
|5.8|2024-05-09| - Add missing cubemap `HintT` template parameter to 
                   `fetch_cubemap` and `sample_cubemap`.
|5.9|2024-05-14| - Default constructor for `image_descriptor`.
|5.10|2024-05-20| - Replaced `channel_order` field in `image_descriptor` with
                   `num_channels`.
                  - Renamed `image_mem` functions `get_image_channel_type()`
                    to `get_channel_type()` and `get_image_num_channels()` to
                    `get_num_channels()`.
                  - Removed `get_channel_order()` function from `image_mem`.
                    This function is redundant since images don't have a notion
                    of channel order, only the channel size. Use
                    `get_num_channels()` instead.
|5.11|2024-05-27| - Added `external_mem_handle_type` and 
                    `external_semaphore_handle_type` enums. These will allow 
                    multiple handle types to be consumed by the same interop API.
                  - Added `handle_type` field to the `external_mem_descriptor`
                    and `external_semaphore_descriptor` structs. This allows
                    multiple handle types to be consumed by the API, such as 
                    file descriptors, Windows NT handles, and other handles in 
                    the future.
                  - Added semaphore operations which can accept values. These
                    are only supported for certain semaphore types 
                    (e.g. `win32_nt_dx12_fence`).
|5.12|2024-06-19| - Add support for sampled image arrays.
                  - Sample image arrays with `sample_image_array` API.
                  - Fetch sampled image arrays with `fetch_image_array` API.
|5.13|2024-07-10| - Added const-qualifiers to `Src` param in `ext_oneapi_copy`
                    funcs.
<<<<<<< HEAD
|5.14|2024-07-17| - Renamed interop aspect queries, handles, semaphore wait and 
                    signal functions, by replacing `interop` with `external` for 
                    consistency with other interop related structs/funcs and 
                    3rd party interop API naming.
                  - Removed `handle` keyword from `interop_xxx_handle` to 
                    clear up possible confusion between 3rd party interop 
                    handles and the imported `interop_xxx_handle`.
=======
|5.14|2024-07-17| - Rename `destroy_external_semaphore` to 
                    `release_external_semaphore`.
>>>>>>> 7d7ab2f2
|======================<|MERGE_RESOLUTION|>--- conflicted
+++ resolved
@@ -1910,19 +1910,11 @@
 ```cpp
 namespace sycl::ext::oneapi::experimental {
 
-<<<<<<< HEAD
-void destroy_external_semaphore(external_semaphore_handle semaphoreHandle,
+void release_external_semaphore(external_semaphore semaphoreHandle,
                                 const sycl::device &syclDevice,
                                 const sycl::context &syclContext);
 
-void destroy_external_semaphore(external_semaphore_handle semaphoreHandle,
-=======
-void release_external_semaphore(interop_semaphore_handle semaphoreHandle,
-                                const sycl::device &syclDevice,
-                                const sycl::context &syclContext);
-
-void release_external_semaphore(interop_semaphore_handle semaphoreHandle,
->>>>>>> 7d7ab2f2
+void release_external_semaphore(external_semaphore semaphoreHandle,
                                 const sycl::queue &syclQueue);
 
 }
@@ -2587,19 +2579,11 @@
   sycl::ext::oneapi::experimental::release_external_memory(
       input_external_mem, queue);
   sycl::ext::oneapi::experimental::release_external_memory(
-<<<<<<< HEAD
       output_external_mem, queue);
-  sycl::ext::oneapi::experimental::destroy_external_semaphore(
+  sycl::ext::oneapi::experimental::release_external_semaphore(
       wait_external_semaphore_handle, queue);
-  sycl::ext::oneapi::experimental::destroy_external_semaphore(
+  sycl::ext::oneapi::experimental::release_external_semaphore(
       done_external_semaphore_handle, queue);
-=======
-      output_interop_mem_handle, queue);
-  sycl::ext::oneapi::experimental::release_external_semaphore(
-      wait_interop_semaphore_handle, queue);
-  sycl::ext::oneapi::experimental::release_external_semaphore(
-      done_interop_semaphore_handle, queue);
->>>>>>> 7d7ab2f2
   sycl::ext::oneapi::experimental::destroy_image_handle(img_input, queue);
   sycl::ext::oneapi::experimental::destroy_image_handle(img_output, queue);
 } catch (sycl::exception e) {
@@ -2825,16 +2809,13 @@
                   - Fetch sampled image arrays with `fetch_image_array` API.
 |5.13|2024-07-10| - Added const-qualifiers to `Src` param in `ext_oneapi_copy`
                     funcs.
-<<<<<<< HEAD
-|5.14|2024-07-17| - Renamed interop aspect queries, handles, semaphore wait and 
+|5.14|2024-07-17| - Rename `destroy_external_semaphore` to 
+                    `release_external_semaphore`.
+|5.15|2024-07-18| - Renamed interop aspect queries, handles, semaphore wait and 
                     signal functions, by replacing `interop` with `external` for 
                     consistency with other interop related structs/funcs and 
                     3rd party interop API naming.
                   - Removed `handle` keyword from `interop_xxx_handle` to 
                     clear up possible confusion between 3rd party interop 
                     handles and the imported `interop_xxx_handle`.
-=======
-|5.14|2024-07-17| - Rename `destroy_external_semaphore` to 
-                    `release_external_semaphore`.
->>>>>>> 7d7ab2f2
 |======================