--- conflicted
+++ resolved
@@ -1974,9 +1974,6 @@
 |4.3|2023-09-08| - Clarify how normalized image formats are read
                  - Remove support for packed normalized image formats 
                    (`unorm_short_555`, `unorm_short_565`, `unorm_int_101010`)
-<<<<<<< HEAD
-|4.4|2023-09-12| - Update wording for allocating images + fix typo
-=======
 |4.4|2023-09-12| - Added overload with `sycl::queue` to standalone functions
->>>>>>> a527dd1f
+|4.5|2023-09-14| - Update wording for allocating images + fix typo
 |======================