# sycl_ext_oneapi_bindless_images

:source-highlighter: coderay
:coderay-linenums-mode: table
:dpcpp: pass:[DPC++]

// This section needs to be after the document title.
:doctype: book
:toc2:
:toc: left
:encoding: utf-8
:lang: en

:blank: pass:[ +]
// Set the default source code type in this document to C++,
// for syntax highlighting purposes.  This is needed because
// docbook uses c++ and html5 uses cpp.
:language: {basebackend@docbook:c++:cpp}


== Notice

[%hardbreaks]
Copyright (C) Codeplay. All rights reserved.

Khronos(R) is a registered trademark and SYCL(TM) and SPIR(TM) are trademarks
of The Khronos Group Inc.  OpenCL(TM) is a trademark of Apple Inc. used by
permission by Khronos.


== Dependencies

This extension is written against the SYCL 2020 revision 6 specification.  All
references below to the "core SYCL specification" or to section numbers in the
SYCL specification refer to that revision.

== Status

This is an experimental extension specification, intended to provide early
access to features and gather community feedback.  Interfaces defined in this
specification are implemented in {dpcpp}, but they are not finalized and may
change incompatibly in future versions of {dpcpp} without prior notice.
*Shipping software products should not rely on APIs defined in this
specification.*


== Backend support status

This extension is currently implemented in {dpcpp} only for GPU devices and
only when using the CUDA backend.  Attempting to use this extension in
kernels that run on other devices or backends will not work. 
Be aware that the compiler may not be able to issue a diagnostic to
warn you if this happens.

== Overview

Images in SYCL 1.2.1 were designed to work with OpenCL. SYCL 2020 tried to make 
them more versatile by splitting the image type into sampled and unsampled 
images. This enabled SYCL 2020 images to work better with other backends.
However, SYCL 2020 images still didn't quite meet user expectations.
There was feedback about various use cases where the current model falls short
(see examples at the end of this document for some of the use cases).

One of the key issues is requesting access to arbitrary images through handles, 
and not accessors. Accessing images through handles instead of accessors grants 
much more flexibility to the user, at the expense of automatic data dependency 
tracking. Bypassing accessors allows users to implement programs where the 
number of images is not known at compile-time, such as a texture atlas where one 
image holds references to other images. This kind of feature is impossible to 
implement with the accessor model outlined in the core specification.

These shortcomings are why we propose a new extension for SYCL 2020 images.
Per our proposal, users would be able to separate memory allocation for the 
image from the actual image creation. Images will be represented by opaque 
handle types that can be passed directly into a kernel without requesting 
access. In many ways, this model more closely resembles the USM model when 
accessing data on the device, but it's specialized for dealing with images.

The proposed model does not replace SYCL 2020 images,
it is instead meant as building blocks for implementing SYCL 2020 images on 
top of it.

In addition to bindless images, this document also proposes an interoperability 
extension providing functionality to allow users to import external memory and 
semaphore objects from other APIs, such as Vulkan or DirectX. 

Importing memory allows it to be shared between APIs without the need to 
duplicate allocations and perform multiple copies between host and device to 
ensure that said memory is kept uniform across those APIs at all times.

Importing semaphores will also allow SYCL to schedule command groups and queue 
operations that depend on completion of GPU commands submitted by external APIs.

[NOTE]
====
The interoperability outlined in this document concerns only the importing of 
external API objects into the SYCL runtime. We do not expose exportation of SYCL 
objects to external APIs. Interoperability capabilities vary between APIs. For 
example, CUDA allows the import of external memory and semaphores, but does not 
allow export of its own resources.
====

== Specification

=== Feature test macro

This extension provides a feature-test macro as described in the core SYCL
specification. An implementation supporting this extension must predefine the
macro `SYCL_EXT_ONEAPI_BINDLESS_IMAGES` to one of the values defined in the
table below. Applications can test for the existence of this macro to
determine if the implementation supports this feature, or applications can test
the macro's value to determine which of the extension's features the
implementation supports.

[frame="none",options="header"]
|======================
|Rev |Description
|1 |Initial draft of the proposal
|2 |Second revision of the proposal
|3 |Third revision of the proposal
|4 |Fourth revision of the proposal
|======================

See the revision history at the bottom of this document for features added in 
each revision.

=== Querying bindless image support

We provide the following device queries to retrieve information on whether a 
SYCL implementation provides support for various bindless image features.

The device aspects for these queries are:

[frame="none",options="header"]
|======================
|Device descriptor |Description
|`aspect::ext_oneapi_bindless_images` | Indicates if the device supports 
creation of bindless images backed by the `image_mem` and `image_mem_handle` 
APIs.
|`aspect::ext_oneapi_bindless_images_shared_usm` | Indicates if the device 
supports the creation of bindless images backed by shared USM memory.
|`aspect::ext_oneapi_bindless_images_1d_usm` | Indicates if the device supports 
creation of 1D bindless images backed by USM.
|`aspect::ext_oneapi_bindless_images_2d_usm` | Indicates if the device supports 
creation of 2D bindless images backed by USM.
|======================

[NOTE]
====
Not all SYCL backends may provide support for bindless images constructed from 
USM memory with all dimensions. As an example, CUDA does not have 
native support for 3D image resources constructed from USM. In the future, some
backends may support this, and this proposal may be updated to allow creation 
of 3D USM images.
====

=== Image descriptor

```cpp
namespace sycl::ext::oneapi::experimental {

enum class image_channel_order : /* unspecified */ {
  a,
  r,
  rx,
  rg,
  rgx,
  ra,
  rgb,
  rgbx,
  rgba,
  argb,
  bgra,
  intensity,
  luminance,
  abgr,
};

enum class image_channel_type : /* unspecified */ {
  snorm_int8,
  snorm_int16,
  unorm_int8,
  unorm_int16,
  signed_int8,
  signed_int16,
  signed_int32,
  unsigned_int8,
  unsigned_int16,
  unsigned_int32,
  fp16,
  fp32,
};

enum class image_type : /* unspecified */ {
  standard,
  mipmap,
  array,
  cubemap,
};

struct image_descriptor {
  size_t width{0};
  size_t height{0};
  size_t depth{0};
  image_channel_order channel_order{image_channel_order::rgba};
  image_channel_type channel_type{image_channel_type::fp32};
  image_type type{image_type::standard};
  unsigned int num_levels{1};
  unsigned int array_size{1};

  image_descriptor() = default;

  image_descriptor(sycl::range<1> dims, image_channel_order channel_order,
                   image_channel_type channel_type, 
                   image_type type = image_type::standard, 
                   unsigned int num_levels = 1, unsigned int array_size = 1);

  image_descriptor(sycl::range<2> dims, image_channel_order channel_order,
                   image_channel_type channel_type, 
                   image_type type = image_type::standard, 
                   unsigned int num_levels = 1, unsigned int array_size = 1);

  image_descriptor(sycl::range<3> dims, image_channel_order channel_order,
                   image_channel_type channel_type, 
                   image_type type = image_type::standard, 
                   unsigned int num_levels = 1, unsigned int array_size = 1);

  image_descriptor get_mip_level_desc(unsigned int level) const;

  void verify() const;
};

}
```

The image descriptor represents the image dimensions, channel type, and channel 
order. An `image_type` member is also present to allow for implementation of 
mipmapped, image array, and cubemapped images.

The `image_descriptor` shall be default constructible and follow by-value 
semantics.

[NOTE]
====
Additional future `image_type`s _may_ include combined image types like 
"mipmapped cubemap".
====

Note that `image_channel_type` and `image_channel_order` existed in SYCL 1.2.1,
but were removed in SYCL 2020 in favor of a single, unified enum class.
We propose separating them again to enable better flexibility
and to avoid combinatorial complexity.

The `verify` member function is available to check the validity of the image
descriptor against the limitations outlined below. If the given descriptor is 
deemed invalid, then a `sycl::exception` will be thrown with error code 
`sycl::errc::invalid`.

For the `standard` image type, the value of `num_levels` and `array_size` must
both be `1`.

The `type` member will inform the implementation of the type of image to 
create, allocate, or free.

Only mipmap image types support more than one level. For mipmap images, the 
member function `get_mip_level_desc` will return an `image_descriptor` for 
a given level of a mipmap, with valid dimension values for that level, and the 
type of the returned `image_descriptor` will be `image_type::standard`.

Only array image types support more than one array layer.

=== Allocating image memory

The process of creating an image is two-fold:
allocate an image's memory, then create an image handle from the allocation.
Allocation of image memory can be achieved in two ways. 

==== Allocating non-USM image memory 

```cpp
namespace sycl::ext::oneapi::experimental {

struct image_mem_handle {
  using raw_handle_type = /* implementation defined */;
  raw_handle_type raw_handle;
}

class image_mem {
public:
  image_mem();
  image_mem(const image_mem &rhs);
  image_mem(image_mem &&rhs) noexcept;

  image_mem(const image_descriptor &imageDesc,
            const sycl::device &syclDevice, 
            const sycl::context &syclContext);
  image_mem(const image_descriptor &imageDesc,
            const sycl::queue &syclQueue);

  ~image_mem();

  image_mem &operator=(image_mem &rhs);
  image_mem &operator=(image_mem &&rhs) noexcept;

  bool operator==(const image_mem &rhs) const;
  bool operator!=(const image_mem &rhs) const;

  image_mem_handle get_handle() const;
  image_descriptor get_descriptor() const;
  sycl::device get_device() const;
  sycl::context get_context() const;

  sycl::range<3> get_range() const;
  sycl::image_channel_type get_image_channel_type() const;
  sycl::image_channel_type get_image_channel_order() const;
  unsigned int get_image_num_channels() const;
  image_type get_type() const;

  image_mem_handle get_mip_level_mem_handle(unsigned int level) const;
};

image_mem_handle alloc_image_mem(const image_descriptor &imageDesc,
                                 const sycl::device &syclDevice,
                                 const sycl::context &syclContext);
image_mem_handle alloc_image_mem(const image_descriptor &imageDesc,
                                 const sycl::queue &syclQueue);

void free_image_mem(image_mem_handle memHandle,
                    image_type imageType,
                    const sycl::device &syclDevice,
                    const sycl::context &syclContext);
void free_image_mem(image_mem_handle memHandle,
                    image_type imageType,
                    const sycl::queue &syclQueue);
}
```

The first method of allocating device memory for images is through 
`alloc_image_mem`. This takes a `sycl::device`, `sycl::context`, 
and `image_descriptor` to allocate device memory, with the appropriate image 
type and size based on the `image_descriptor`. Alternatively, we can also pass a 
`sycl::queue` instead of both `sycl::device` and `sycl::context`.

Memory allocated in this way requires the user to free that memory after all 
operations using the memory are completed and no more operations operating on 
the memory will be scheduled. This is done using `free_image_mem`. An 
`image_type` should be passed to `free_image_mem` to inform the implementation 
of the type of memory to be freed.

The second method involves the `image_mem` class, which is a RAII class wrapper
that performs allocation and deallocation of device memory.

The default constructor does not allocate any memory on the device and the 
resulting `image_mem` object is in an uninitialized state.

the constructor is a wrapper for `alloc_image_mem` functionality.
The destructor is a wrapper for `free_image_mem` functionality.

`image_mem` also provides some functions to get various properties of the 
image memory allocation such as the image range, channel type, channel order, 
number of channels, number of levels, and image type.

In the case where a mipmap has been allocated, `get_mip_level_mem_handle` can 
be used to return an `image_mem_handle` to a specific level of the mipmap. This 
can then be used to copy data to that specific level or create an image handle 
based on that level.

Note that the handle type `image_mem_handle::raw_handle_type` is an opaque type, 
and the handle cannot be dereferenced on the host. The layout of the memory is 
backend-specific, and may be an optimized layout, e.g. tile swizzle patterns.

The `image_mem` class must follow Common Reference Semantics as outlined by the 
core SYCL 2020 specification. 

The `image_mem` class is not a valid kernel argument.

If the construction of the `image_mem` class fails, a 
`sycl::exception` with error code `sycl::errc::memory_allocation` will be 
thrown.

Similarly, if `alloc_image_mem` or `free_image_mem` fail, a `sycl::exception` 
with error code `sycl::errc::memory_allocation` will be thrown.

[NOTE]
====
In the DPC++ CUDA backend, `image_mem` will allocate/deallocate a 
`CUarray` type (or `CUmipmappedArray` in the case of mipmap images).
====

===== Getting image information from `image_mem_handle`

Extension functions are provided to retrieve information about images allocated 
using the `image_mem_alloc` function. These are similar to the member functions 
provided by `image_mem`. However, since the `image_mem_handle` is a minimal 
struct representing just the opaque handle the underlying memory object, there 
is some information that we cannot retrieve from it, namely the `image_type`,
`image_channel_order`, the `sycl::context` or `sycl::device` the memory was 
allocated in, and the `image_descriptor` used to allocate the memory.

```cpp
namespace sycl::ext::oneapi {

sycl::range<3> get_image_range(const image_mem_handle memHandle,
                               const sycl::device &syclDevice,
                               const sycl::context &syclContext);
sycl::range<3> get_image_range(const image_mem_handle memHandle,
                               const sycl::queue &syclQueue);

sycl::image_channel_type
get_image_channel_type(const image_mem_handle memHandle,
                       const sycl::device &syclDevice,
                       const sycl::context &syclContext);
sycl::image_channel_type
get_image_channel_type(const image_mem_handle memHandle,
                       const sycl::queue &syclQueue);

unsigned int get_image_num_channels(const image_mem_handle memHandle,
                                    const sycl::device &syclDevice,
                                    const sycl::context &syclContext);
unsigned int get_image_num_channels(const image_mem_handle memHandle,
                                    const sycl::queue &syclQueue);

image_mem_handle get_mip_level_mem_handle(const image_mem_handle mipMemHandle,
                                          unsigned int level, 
                                          const sycl::device &syclDevice,
                                          const sycl::context &syclContext);
image_mem_handle get_mip_level_mem_handle(const image_mem_handle mipMemHandle,
                                          unsigned int level,
                                          const sycl::queue &syclQueue);
}
```

For `get_image_range` where the underlying image memory was allocated with one 
or two dimensions, the returned `sycl::range<3>` will contain zero values for 
the dimensions unused by the underlying image memory object.

==== Allocating USM image memory 

The second way to allocate image memory is to use USM allocations. SYCL already 
provides a number of USM allocation functions. This proposal would add another,
pitched memory allocation, through `pitched_alloc_device`.

```cpp
namespace sycl::ext::oneapi::experimental {

void *pitched_alloc_device(size_t *retRowPitch, 
                           size_t widthInBytes, size_t height,
                           unsigned int elementSizeBytes, 
                           const sycl::queue &syclQueue);
void *pitched_alloc_device(size_t *retRowPitch
                           size_t widthInBytes, size_t height,
                           unsigned int elementSizeBytes, 
                           const sycl::device &syclDevice, 
                           const sycl::context &syclContext);

void *pitched_alloc_device(size_t *resultPitch,
                           const image_descriptor &desc,
                           const sycl::queue &queue);

void *pitched_alloc_device(size_t *resultPitch,
                           const image_descriptor &desc,
                           const sycl::device &syclDevice,
                           const sycl::context &syclContext);
}
```

This function will allocate a memory region aimed to be used for 
two-dimensional images. It allocates memory that is guaranteed to 
adhere to the device's alignment requirements for USM images.

If the user does not wish to use `pitched_alloc_device` to allocate 
two-dimensional USM images, but prefers to use another USM allocation 
function instead, then that allocation must adhere to some alignment 
restrictions. These restrictions are device specific, and queries for them can 
be found in the "Pitch alignment restrictions and queries" section below.

If the allocation of pitched memory fails, `pitched_alloc_device` will throw a 
`sycl::exception` with error code `sycl::errc::memory_allocation`.

=== Pitch alignment restrictions and queries

For the purposes of this document, the row pitch of an image memory allocation 
is the distance in bytes between the first elements of adjacent rows of the 
image. Some devices may require two-dimensional USM images to be allocated with 
specific alignments for their width and pitch values. The `pitched_alloc_device`
API intends to make allocation of USM memory adhering to these restrictions 
easy, returning the appropriate pitch value to the user. However, if a user 
wishes to use another USM allocation function, they must be aware of these 
restrictions, and query the device to ensure the allocations they wish to use 
adhere to those restrictions.

This proposal provides a number of additional device queries that enable the 
user to allocate appropriate pitched USM memory for two-dimensional 
images. One-dimensional images do not require any pitch values.

The device information descriptors for these queries are:

[frame="none",options="header"]
|======================
|Device descriptor |Return type |Description
|`ext::oneapi::experimental::info::device::image_row_pitch_align` |`uint32_t` | 
Returns the required alignment of the pitch between two rows of an image in 
bytes for images allocated using USM.
|`ext::oneapi::experimental::info::device::max_image_linear_width` |`size_t` | 
Returns the maximum linear width allowed for images allocated using USM.
|`ext::oneapi::experimental::info::device::max_image_linear_height` |`size_t` | 
Returns the maximum linear height allowed for images allocated using USM.
|`ext::oneapi::experimental::info::device::max_image_linear_row_pitch` 
|`size_t` | Returns the maximum linear row pitch allowed for images allocated 
using USM.
|======================

=== Obtaining a handle to the image

The next step is to create the image, and obtain the handle.

```cpp
namespace sycl::ext::oneapi::experimental {

/// Opaque unsampled image handle type.
struct unsampled_image_handle {
  using raw_image_handle_type = /* Implementation defined */;

  unsampled_image_handle();
  unsampled_image_handle(raw_image_handle_type raw_handle);

  raw_image_handle_type raw_handle;
};

/// Opaque sampled image handle type.
struct sampled_image_handle {
  using raw_image_handle_type = /* Implementation defined */;

  sampled_image_handle();
  sampled_image_handle(raw_image_handle_type raw_image_handle);

  raw_image_handle_type raw_handle;
};

// Creating an unsampled image from an `image_mem_handle`
unsampled_image_handle create_image(image_mem_handle memHandle,
                                    const image_descriptor &desc,
                                    const sycl::device &syclDevice,
                                    const sycl::context &syclContext);
unsampled_image_handle create_image(image_mem_handle memHandle,
                                    const image_descriptor &desc,
                                    const sycl::queue &syclQueue);

// Creating a sampled image from an `image_mem_handle`
sampled_image_handle create_image(image_mem_handle memHandle,
                                  const image_descriptor &desc,
                                  const bindless_image_sampler &sampler,
                                  const sycl::device &syclDevice,
                                  const sycl::context &syclContext);
sampled_image_handle create_image(image_mem_handle memHandle,
                                  const image_descriptor &desc,
                                  const bindless_image_sampler &sampler,
                                  const sycl::queue &syclQueue);

// Creating an unsampled image from an `image_mem` object
unsampled_image_handle create_image(const image_mem &memHandle,
                                    const image_descriptor &desc,
                                    const sycl::device &syclDevice,
                                    const sycl::context &syclContext);
unsampled_image_handle create_image(const image_mem &memHandle,
                                    const image_descriptor &desc,
                                    const sycl::queue &syclQueue);

// Creating a sampled image from an `image_mem` object
sampled_image_handle create_image(const image_mem &memHandle,
                                  const image_descriptor &desc,
                                  const bindless_image_sampler &sampler,
                                  const sycl::device &syclDevice,
                                  const sycl::context &syclContext);
sampled_image_handle create_image(const image_mem &memHandle,
                                  const image_descriptor &desc,
                                  const bindless_image_sampler &sampler,
                                  const sycl::queue &syclQueue);

// Creating a sampled image from a USM allocation and pitch
sampled_image_handle create_image(const void *usmPtr, size_t pitch,
                                  const image_descriptor &desc,
                                  const bindless_image_sampler &sampler,
                                  const sycl::device &syclDevice,
                                  const sycl::context &syclContext);
sampled_image_handle create_image(const void *usmPtr, size_t pitch,
                                  const image_descriptor &desc,
                                  const bindless_image_sampler &sampler,
                                  const sycl::queue &syclQueue);

// Destroying an image handle
void destroy_image_handle(sampled_image_handle &imageHandle,
                          const sycl::device &syclDevice,
                          const sycl::context &syclContext);
void destroy_image_handle(sampled_image_handle &imageHandle,
                          const sycl::queue &syclQueue);

void destroy_image_handle(unsampled_image_handle &imageHandle,
                          const sycl::device &syclDevice,
                          const sycl::context &syclContext);
void destroy_image_handle(unsampled_image_handle &imageHandle,
                          const sycl::queue &syclQueue);
}
```

Once we have allocated memory, we can pass it into the `create_image` function
to obtain a `sampled_image_handle` or `unsampled_image_handle`.
These objects are opaque types that represent an image object.
They can be captured by value into a SYCL kernel, or they can be passed in a 
buffer as a dynamic array of images (see examples at the bottom of this 
document).

We can either provide a `bindless_image_sampler` (defined in section below) or 
not when creating the image. Doing so will create a `sampled_image_handle`, 
where otherwise an `unsampled_image_handle` would be returned. A 
`sampled_image_handle` should contain a raw sampler handle that will be used 
when sampling an image.

Whether an `image_descriptor` or `void *` USM allocation was passed to 
`create_image`, it must have been allocated in the same context and on the same 
device as the one passed to `create_image`.

If we choose to create a 2D image from a USM allocation by passing a `void *`, 
we must also pass the pitch of the memory allocation. If the memory was 
allocated using `pitched_alloc_device`, the pitch passed must be the one which 
was returned by `pitched_alloc_device`. If the user did not use 
`pitched_alloc_device` to allocate this memory, then that memory must still 
adhere to device specific alignment restrictions. These restrictions and their 
queries are outlined in the section "Pitch alignment restrictions and queries" 
below.

The pitch is ignored for 1D USM images.

If the creation of an image fails, `create_image` will throw a `sycl::exception` 
with error code `sycl::errc::runtime`.

The `unsampled_image_handle` and `sampled_image_handle` types shall be 
default-constructible, copy-constructible, and device-copyable. When default 
constructed, image handles are not valid until a user manually assigns a valid 
`raw_image_handle_type` to the `raw_handle` field of the handle struct. The 
default value of the `raw_handle` is implementation defined.

The `unsampled_image_handle` and `sampled_image_handle` types have a 
constructor to allow creation of the types from a `raw_image_handle_type`

[NOTE]
====
In the DPC++ CUDA backend a sampled image will correspond to a CUDA texture, 
whereas an unsampled image will correspond to a CUDA surface.
====

After we're done with the image, we need to destroy the handle using 
`destroy_image_handle`. Destroying an image handle does not deallocate the 
underlying image memory. The user is responsible for deallocation, either 
through `free_image_mem`, or destroying the `image_mem` object, if one was used.

=== Image sampler struct

The `bindless_image_sampler` struct shown below is used to set the sampling 
properties of `sampled_images` upon image creation. It can be used to set 
sampling properties that exist in the SYCL 2020 `image_sampler` as well as 
extra properties used for sampling additional image types including 
level-of-detail (LOD) and anisotropic filtering for mipmaps, and seamless 
filtering for cubemaps.

```cpp
namespace sycl::ext::oneapi::experimental {

enum class cubemap_filtering_mode : /* unspecified */ {
  disjointed,
  seamless,
};

struct bindless_image_sampler {

  // Assign addressing mode to all dimensions
  bindless_image_sampler(sycl::addressing_mode addressing,
                         sycl::coordinate_normalization_mode coordinate,
                         sycl::filtering_mode filtering);

  bindless_image_sampler(sycl::addressing_mode addressing,
                         sycl::coordinate_normalization_mode coordinate,
                         sycl::filtering_mode filtering,
                         sycl::filtering_mode mipFiltering,
                         float minMipmapLevelClamp, float maxMipmapLevelClamp,
                         float maxAnisotropy);

  bindless_image_sampler(sycl::addressing_mode addressing,
                         sycl::coordinate_normalization_mode coordinate,
                         sycl::filtering_mode filtering,
                         cubemap_filtering_mode cubemapFiltering);
                         
  // Specific addressing modes per dimension
  bindless_image_sampler(sycl::addressing_mode addressing[3],
                         sycl::coordinate_normalization_mode coordinate,
                         sycl::filtering_mode filtering);

  bindless_image_sampler(sycl::addressing_mode addressing[3],
                         sycl::coordinate_normalization_mode coordinate,
                         sycl::filtering_mode filtering,
                         sycl::filtering_mode mipmapFiltering,
                         float minMipmapLevelClamp, float maxMipmapLevelClamp,
                         float maxAnisotropy);
  
  bindless_image_sampler(sycl::addressing_mode addressing[3],
                         sycl::coordinate_normalization_mode coordinate,
                         sycl::filtering_mode filtering,
                         cubemap_filtering_mode cubemapFiltering);

  sycl::addressing_mode addressing[3] = {sycl::addressing_mode::none};
  sycl::coordinate_normalization_mode coordinate =
      sycl::coordinate_normalization_mode::unnormalized;
  sycl::filtering_mode filtering = sycl::filtering_mode::nearest;
  sycl::filtering_mode mipmap_filtering = sycl::filtering_mode::nearest;
  float min_mipmap_level_clamp = 0.f;
  float max_mipmap_level_clamp = 0.f;
  float max_anisotropy = 0.f;
  ext::oneapi::experimental::cubemap_filtering_mode cubemap_filtering = 
    cubemap_filtering_mode::disjointed;
};

}
```

The `bindless_image_sampler` shall be default constructible and follow by-value 
semantics. The value for the addressing mode, `addressing_mode::none`, 
represents the backend's default addressing mode. On CUDA this is `Wrap`, i.e. 
`addressing_mode::repeat`.

`addressing[3]` defines the addressing mode per texture dimension. A 
`bindless_image_sampler` can be constructed with a singular 
`sycl::addressing_mode`, where this parameter will define all dimensions.

`mipmap_filtering` dictates the method in which sampling between mipmap 
levels is performed.

`min_mipmap_level_clamp` defines the minimum mipmap level from which we can 
sample, with the minimum value being 0.

`max_mipmap_level_clamp` defines the maximum mipmap level from which we can 
sample. This value cannot be higher than the number of allocated levels.

`max_anisotropy` dictates the anisotropic ratio used when sampling the mipmap 
with anisotropic filtering.

`cubemap_filtering` dictates the method of sampling along cubemap face borders. 
Disjointed indicates no sampling between faces whereas seamless indicates that 
sampling across face boundaries is enabled.

[NOTE]
====
In CUDA, when seamless cubemap filtering is enabled, sampled image address modes 
specified are ignored. Instead, if the `filtering` mode is set to `nearest` the 
address mode `clamp_to_edge` will be applied for all dimensions. If the 
`filtering` mode is set to `linear` then seamless cubemap filtering will be 
performed when sampling along the cube face borders.
====

=== Explicit copies

```cpp
namespace sycl {

class handler {
public:

  // Simple host to device copy
  void ext_oneapi_copy(
      void *Src,
      ext::oneapi::experimental::image_mem_handle Dest,
      const ext::oneapi::experimental:image_descriptor &DestImgDesc);

  // Host to device copy with offsets and extent
  void ext_oneapi_copy(
      void *Src,
      sycl::range<3> SrcOffset,
      sycl::range<3> SrcExtent,
      ext::oneapi::experimental::image_mem_handle Dest,
      sycl::range<3> DestOffset,
      const ext::oneapi::experimental::image_descriptor &DestImgDesc,
      sycl::range<3> CopyExtent);

  // Simple device to host copy
  void ext_oneapi_copy(
      ext::oneapi::experimental::image_mem_handle Src,
      void *Dest,
      const ext::oneapi::experimental::image_descriptor &SrcImgDesc);

  // Device to host copy with offsets and extent
  void ext_oneapi_copy(
    ext::oneapi::experimental::image_mem_handle Src,
    sycl::range<3> SrcOffset,
    const ext::oneapi::experimental::image_descriptor &SrcImgDesc,
    void *Dest,
    sycl::range<3> DestOffset,
    sycl::range<3> DestExtent,
    sycl::range<3> CopyExtent);

  // Simple HtoD or DtoH copy with USM device memory
  void ext_oneapi_copy(void *Src,
                       void *Dest,
                       const ext::oneapi::experimental::image_descriptor &Desc,
                       size_t DeviceRowPitch);

  // HtoD or DtoH copy with USM device memory, using offsets, extent
  void ext_oneapi_copy(
    void *Src,
    sycl::range<3> SrcOffset,
    void *Dest,
    sycl::range<3> DestOffset,
    const ext::oneapi::experimental::image_descriptor &DeviceImgDesc,
    size_t DeviceRowPitch,
    sycl::range<3> HostExtent,
    sycl::range<3> CopyExtent);

  // Simple device to device copy
  void ext_oneapi_copy(
      ext::oneapi::experimental::image_mem_handle Src,
      ext::oneapi::experimental::image_mem_handle Dest,
      const ext::oneapi::experimental::image_descriptor &ImageDesc);
};

class queue {
public:

  // Simple host to device copy
  event ext_oneapi_copy(void *Src,
                        ext::oneapi::experimental::image_mem_handle Dest,
                        const ext::oneapi::experimental::image_descriptor &DestImgDesc);
  event ext_oneapi_copy(void *Src,
                        ext::oneapi::experimental::image_mem_handle Dest,
                        const ext::oneapi::experimental::image_descriptor &DestImgDesc,
                        event DepEvent);
  event ext_oneapi_copy(void *Src,
                        ext::oneapi::experimental::image_mem_handle Dest,
                        const ext::oneapi::experimental::image_descriptor &DestImgDesc,
                        const std::vector<event> &DepEvents);

  // Host to device copy with offsets and extent
  event ext_oneapi_copy(
    void *Src,
    range<3> SrcOffset,
    range<3> SrcExtent,
    ext::oneapi::experimental::image_mem_handle Dest,
    range<3> DestOffset,
    const ext::oneapi::experimental::image_descriptor &DestImgDesc,
    range<3> CopyExtent);
  event ext_oneapi_copy(
    void *Src,
    range<3> SrcOffset,
    range<3> SrcExtent,
    ext::oneapi::experimental::image_mem_handle Dest,
    range<3> DestOffset,
    const ext::oneapi::experimental::image_descriptor &DestImgDesc,
    range<3> Extent, event DepEvent);
  event ext_oneapi_copy(
    void *Src,
    range<3> SrcOffset,
    range<3> SrcExtent,
    ext::oneapi::experimental::image_mem_handle Dest,
    range<3> DestOffset,
    const ext::oneapi::experimental::image_descriptor &DestImgDesc,
    range<3> CopyExtent, const std::vector<event> &DepEvents);

  // Simple device to host copy
  event ext_oneapi_copy(
      ext::oneapi::experimental::image_mem_handle Src,
      void *Dest,
      const ext::oneapi::experimental::image_descriptor &Desc);
  event ext_oneapi_copy(
      ext::oneapi::experimental::image_mem_handle Src,
      void *Dest,
      const ext::oneapi::experimental::image_descriptor &Desc,
      event DepEvent);
  event ext_oneapi_copy(
      ext::oneapi::experimental::image_mem_handle Src,
      void *Dest,
      const ext::oneapi::experimental::image_descriptor &Desc,
      const std::vector<event> &DepEvents);

  // Device to host copy with offsets and extent
  event ext_oneapi_copy(
      ext::oneapi::experimental::image_mem_handle Src,
      range<3> SrcOffset,
      const ext::oneapi::experimental::image_descriptor &SrcImgDesc,
      void *Dest,
      range<3> DestOffset,
      range<3> DestExtent,
      range<3> CopyExtent);
  event ext_oneapi_copy(
      ext::oneapi::experimental::image_mem_handle Src,
      range<3> SrcOffset,
      const ext::oneapi::experimental::image_descriptor &SrcImgDesc,
      void *Dest,
      range<3> DestOffset,
      range<3> DestExtent,
      range<3> CopyExtent, event DepEvent);
  event ext_oneapi_copy(
      ext::oneapi::experimental::image_mem_handle Src,
      range<3> SrcOffset,
      const ext::oneapi::experimental::image_descriptor &SrcImgDesc,
      void *Dest, 
      range<3> DestOffset,
      range<3> DestExtent,
      range<3> CopyExtent, const std::vector<event> &DepEvents);

  // Host to device OR device to host using USM device memory
  event ext_oneapi_copy(
      void *Src, void *Dest,
      const ext::oneapi::experimental::image_descriptor &DeviceImgDesc,
      size_t DeviceRowPitch);
  event ext_oneapi_copy(
      void *Src, void *Dest,
      const ext::oneapi::experimental::image_descriptor &DeviceImgDesc,
      size_t DeviceRowPitch,
      event DepEvent);
  event ext_oneapi_copy(
      void *Src, void *Dest,
      const ext::oneapi::experimental::image_descriptor &DeviceImgDesc,
      size_t DeviceRowPitch,
      const std::vector<event> &DepEvents);

  // Host to device OR device to host using USM device memory, 
  // with control over sub-region
  event ext_oneapi_copy(
      void *Src, sycl::range<3> SrcOffset,
      void *Dest, sycl::range<3> DestOffset,
      const ext::oneapi::experimental::image_descriptor &DeviceImgDesc,
      size_t DeviceRowPitch,
      sycl::range<3> HostExtent,
      sycl::range<3> CopyExtent);
  event ext_oneapi_copy(
      void *Src, sycl::range<3> SrcOffset,
      void *Dest, sycl::range<3> DestOffset,
      const ext::oneapi::experimental::image_descriptor &DeviceImgDesc,
      size_t DeviceRowPitch,
      sycl::range<3> HostExtent,
      sycl::range<3> CopyExtent);
  event ext_oneapi_copy(
      void *Src, sycl::range<3> SrcOffset,
      void *Dest, sycl::range<3> DestOffset,
      const ext::oneapi::experimental::image_descriptor &DeviceImgDesc,
      size_t DeviceRowPitch,
      sycl::range<3> HostExtent,
      sycl::range<3> CopyExtent);
  
  // Simple device to device copy
  event ext_oneapi_copy(
      ext::oneapi::experimental::image_mem_handle Src,
      ext::oneapi::experimental::image_mem_handle Dest,
      const ext::oneapi::experimental::image_descriptor &ImageDesc);
  event ext_oneapi_copy(
      ext::oneapi::experimental::image_mem_handle Src,
      ext::oneapi::experimental::image_mem_handle Dest,
      const ext::oneapi::experimental::image_descriptor &ImageDesc,
      event DepEvent);
  event ext_oneapi_copy(
      ext::oneapi::experimental::image_mem_handle Src,
      ext::oneapi::experimental::image_mem_handle Dest,
      const ext::oneapi::experimental::image_descriptor &ImageDesc,
      const std::vector<event> &DepEvents);
};
}
```

To enable the copying of images an `ext_oneapi_copy` function is proposed as a 
method of the queue and handler. It can be used to copy image memory, whether 
allocated through USM or using an `image_mem_handle`, from host to 
device, or device to host. Device to device copies are currently supported only 
through `image_mem_handle` allocations. 
For the `ext_oneapi_copy` variants that do not take 
offsets and extents, the image descriptor passed to the `ext_oneapi_copy` API 
is used to determine the pixel size, dimensions, and extent in memory of the 
image to copy. If performing sub-region copy, the size of the memory region is 
also determined by the offsets and extent passed.

For images allocated using USM, existing SYCL functionality can be used to 
copy their memory, but we also provide `ext_oneapi_copy` functions that take 
USM pointers. If the image memory was allocated using `pitched_alloc_device`, 
then the source and destination, row pitch parameter passed must match that 
which was returned from `pitched_alloc_device`. If the user opted to 
use another allocation function then the device pitch parameters must adhere to 
the alignment restrictions outlined in the 
"Pitch alignment restrictions and queries" section.

Unless performing a sub-region copy, the user must ensure that the memory 
regions accessed through `Dest` and `Src` have the same capacity. 

Whether copying image memory to the device through a USM `Dest` pointer, or an 
`image_mem_handle`, the host memory is always assumed to be tightly packed. 
Similarly, the host memory is assumed to be packed when copying from device to 
host.

For the functions that take an `image_mem_handle`, the handle must have been 
allocated within the same context and device of the `queue`.

For the forms that take a USM pointer, the image memory must also have been 
allocated within the same context and device of the `queue`. The USM memory 
must be accessible on the queue's device.

The `ext_oneapi_copy` function variants that don't take offsets and extents may 
fail in the following scenarios:

1. The `Src` and `Dest` memory was not allocated on the same device and 
context of the queue.

2. The `Src` and `Dest` memory regions, where `Src` or `Dest` can be either 
on the host or device, do not have the same memory capacity, where the capacity 
is calculate from the `width`, `height`, `depth`, `channel_order`, and 
`channel_type` members of the `image_descriptor` parameter.

The `ext_oneapi_copy` function variants that do take offsets and extents may 
fail in the following scenarios:

1. The `Src` and `Dest` memory was not allocated on the same device and 
context of the queue.

2. The image descriptor passed does not match the image descriptor used to 
allocate the image on the device.

3. the `CopyExtent` describes a memory region larger than that which was 
allocated on either the host or the device.

4. The `HostExtent` describes a memory region larger than that which was 
allocated on the host.

5. The `SrcExtent` describes a memory region larger than that which was 
allocated, where `Src` can be either the host or device.

6. The `DestExtent` describes a memory region larger than that which was 
allocated, where `Dest` can be either the host or device.

7. If `SrcOffset + CopyExtent` moves the memory sub-region outside the bounds 
of the memory described by `Src`, irrespective of whether `Src` is on the host 
or the device.

8. If `DestOffset + CopyExtent` moves the memory sub-region outside the bounds 
of the memory described by `Dest`, irrespective of whether `Dest` is on the 
host or the device.

9. The `DeviceRowPitch` does not adhere to the alignment requirements 
outlined in section "Pitch alignment restrictions and queries"

10. The value of `DeviceRowPitch` is smaller than the width of the image on 
the device.

If copying of an image fails, `ext_oneapi_copy` will throw a `sycl::exception` 
with error code `sycl::errc::invalid`, and relay an error message back to the 
user through `sycl::exception::what()`, describing which of the scenarios 
listed above caused the failure.

=== Reading and writing inside the kernel [[reading_writing_inside_kernel]]

```cpp
namespace sycl::ext::oneapi::experimental {

template <typename DataT, typename HintT = DataT, typename CoordT>
DataT fetch_image(const unsampled_image_handle &ImageHandle,
                  const CoordT &Coords);

template <typename DataT, typename HintT = DataT, typename CoordT>
DataT fetch_image(const sampled_image_handle &ImageHandle,
                  const CoordT &Coords);
template <typename DataT, typename HintT = DataT, typename CoordT>
DataT sample_image(const sampled_image_handle &ImageHandle, 
                   const CoordT &Coords);

template <typename DataT, typename CoordT>
void write_image(unsampled_image_handle ImageHandle,
                 const CoordT &Coords, const DataT &Color);
}
```

Inside a kernel, it's possible to retrieve data from an image via `fetch_image` 
or `sample_image`, passing the appropirate image handle. The `fetch_image` API 
is applicable to sampled and unsampled images, and the data will be fetched 
exactly as is in device memory. The `sample_image` API is only applicable to 
sampled images, the image data will be sampled according to the 
`bindless_image_sampler` that was passed to the image upon construction.

When fetching from a sampled image handle, data exatly as is in memory, no 
sampling operations will be performed, and the `bindless_image_sampler` passed 
to the image upon creation has no effect on the returned image data. Note that 
not all devices may support fetching of sampled image data depending on the 
dimension or backing memory type. We provide device aspect queries for this in 
<<querying_sampled_image_fetch_support>>.

The user is required to pass a `DataT` template parameter, which specifies the
return type of the `fetch_image` and `sample_image` functions. If `DataT` is 
not a recognized standard type, as defined in <<recognized_standard_types>>, 
and instead a user-defined type, the user must provide a `HintT` template 
parameter to the `fetch_image` and `sample_image` functions, to allow the 
backend to select the correct device intrinsic to fetch or sample their data.

`HintT` must be one of the the <<recognized_standard_types>>, and must be the 
same size as `DataT`.
If `DataT` is a recognized standard type, and `HintT` is also passed, `HintT` 
will be ignored.

When fetching or sampling an image backed by a normalized integer channel type, 
either `DataT` must be a 32-bit or 16-bit floating point value, a `sycl::vec` 
of 32-bit or 16-bit floating point values, or, in the case `DataT` is not one 
of the above, then `HintT` must be one of the above, and be of the same size as 
`DataT`.

It's possible to write to an unsampled image via `write_image` passing the 
handle of the image to be written to, along with the coordinates to write to and 
the data. User-defined types are allowed to be written provided that type is 
trivially copyable. The user defined type must also be of the same size as any 
of the <<recognized_standard_types>>.

Sampled images cannot be written to using `write_image`.

For fetching and writing of unsampled images, coordinates are specified by 
`int`, `sycl::vec<int, 2>`, and `sycl::vec<int, 3>` for 1D, 2D, and 3D images, 
respectively.

Sampled image "sampled reads" take `float`, `sycl::vec<float, 2>`, and 
`sycl::vec<float, 3>` coordinate types for 1D, 2D, and 3D images, respectively.

Sampled image "fetch reads" take `int`, `sycl::vec<int, 2>`, and 
`sycl::vec<int, 3>` coordinate types for 1D, 2D, and 3D images, respectively.

Note also that all images must be used in either read-only or write-only fashion 
within a single kernel invocation; read/write images are not supported.

Note also that read-after-write functionality is not supported. Unsampled 
images may be read from and written back to within the same kernel, however, 
reading from that same image again will result in undefined behaviour. A new 
kernel must be submitted for the written data to be accessible.

[NOTE]
====
Attempting to sample a standard sampled image with `sample_mipmap` or any other 
defined sampling function will result in undefined behaviour.
====

=== Recognized standard types [[recognized_standard_types]]

For the purposes of this extension, the following are classified as recognized 
standard types.

* All POD types (`char`, `short`, `int`, `float`, etc.) excluding `double`
* `sycl::half`
* Variants of `sycl::vec<T, N>` where `T` is one of the above, and `N` is `1`, 
  `2`, or `3`

Any other types are classified as user-defined types.

==== User-defined types

Some examples of a user-defined types may be:

```c++
struct my_float4 {
  float r, g, b, a;
};

struct my_short2 {
  short r, g;
};
```

When providing the above types as `DataT` parameters to an image read function, 
the corresponding `HintT` parameters to use would be `sycl::vec<float, 4>` and
`sycl::vec<short, 2>`, respectively.

=== Querying sampled image fetch support [[querying_sampled_image_fetch_support]]

We provide the following device queries to query support for sampled image 
fetch with various backing memory types and dimensionalities.

The device aspect descriptors for these queries are:

[frame="none",options="header"]
|======================
|Device descriptor | Description
|`aspect::ext_oneapi_bindless_sampled_image_fetch_1d_usm` | 
 Indicates if the device is capable of fetching USM backed 1D 
 sampled image data.
|`aspect::ext_oneapi_bindless_sampled_image_fetch_1d` | 
 Indicates if the device is capable of fetching non-USM backed 1D 
 sampled image data.
|`aspect::ext_oneapi_bindless_sampled_image_fetch_2d_usm` | 
 Indicates if the device is capable of fetching USM backed 2D 
 sampled image data.
|`aspect::ext_oneapi_bindless_sampled_image_fetch_2d` | 
 Indicates if the device is capable of fetching non-USM backed 2D 
 sampled image data.
|`aspect::ext_oneapi_bindless_sampled_image_fetch_3d_usm` | 
 Indicates if the device is capable of fetching USM backed 3D 
 sampled image data.
|`aspect::ext_oneapi_bindless_sampled_image_fetch_3d` | 
 Indicates if the device is capable of fetching non-USM backed 3D 
 sampled image data.
|======================

== Mipmapped images

So far, we have described how to create and operate on standard bindless images.
Another type of image we propose support for is a mipmapped image. Mipmapped 
images are an image type with multiple levels. Each consecutive dimension of a 
mipmapped image level is smaller than the previous level. The dimensions of a 
succeeding mip level is half that of the preceding level. As an example, a 
two-dimensional mipmapped image where the top-most level (`level==0`) image has 
a `width==16` and `height==16`, the succeeding level (`level==1`) in the mipmap 
will have sizes `width==8` and `height==8`. This pattern continues until either 
the final level has sizes of `width==1` and `height==1`, or the user-specified 
maximum mip level has been reached (described by the `num_levels` member of 
`image_descriptor`).

=== Querying mipmap support

We provide the following device queries to retrieve information on a SYCL 
implementation of various mipmap features.

The device aspect descriptors for these queries are:

[frame="none",options="header"]
|======================
|Device descriptor |Description
|`aspect::ext_oneapi_mipmap` | Indicates if the device supports allocating 
mipmap resources.
|`aspect::ext_oneapi_mipmap_anisotropy` | Indicates if the device supports 
sampling mipmap images with anisotropic filtering
|`aspect::ext_oneapi_mipmap_level_reference` | Indicates if the device supports 
using images created from individual mipmap levels
|======================

The device information descriptors for these queries are:

[frame="none",options="header"]
|======================
|Device descriptor |Return type |Description
|`ext::oneapi::experimental::info::device::mipmap_max_anisotropy` |`float` |
Return the maximum anisotropic ratio supported by the device
|======================

=== Allocation of mipmapped images

Mipmaps are allocated in a similar manner to standard images, however, mipmaps 
do not support USM backed memory.

Mipmap memory is allocated through `alloc_image_mem`. The user should populate 
the `image_descriptor` with the image type of `image_type::mipmap`, and provide 
the number of mipmaps levels they wish to allocate. The value of `num_levels` 
must be greater than `1`.

Mipmap memory allocated this way requires the user to free that memory after all 
operations using the memory are completed and no more operations operating on 
the memory will be scheduled. This is done using `free_image_mem`, passing 
`image_type::mipmap`. Importantly, individual levels of a mipmap must not be 
freed before calling `free_image_mem`.

The RAII class `image_mem` may also be used to perform allocation and 
deallocation of mipmap device memory. The constructor and destructor act as a 
wrapper for the functions `alloc_image_mem` and `free_image_mem` respectively.

When the underlying memory of `image_mem` is a mipmap, 
`get_mip_level_mem_handle` can be used to return an `image_mem_handle` to a 
specific level of the mipmap. This can then be used to copy data to that 
specific level or create an image based on that level. 

=== Obtaining a handle to a mipmap image

A handle to a mipmap image is acquired in the same way as a 
`sampled_image_handle`. Mipmaps can only be sampled image types. We can create a 
`sampled_image_handle` to the allocated mipmap through the `create_image` 
functions which take a `bindless_image_sampler`. To sample a mipmap correctly, 
the mipmap attributes of this sampler must be defined.

Attempting to create an `unsampled_image_handle` to a mipmap will result in a 
`sycl::exception` with error code `sycl::errc::runtime` being thrown.

=== Copying mipmap image data

In order to copy to or from mipmaps, the user should retrieve an individual 
level's `image_mem_handle` through `image_mem::get_mip_level_mem_handle`, which 
can then be passed to `ext_oneapi_copy`. The user must ensure that the image 
descriptor passed to `ext_oneapi_copy` is dimensioned correctly for the mip 
level being copied to/from. The provided `image_descriptor::get_mip_level_desc` 
allows the user to retrieve a correctly dimensioned image descriptor for any 
level of a given top-level descriptor.

=== Reading a mipmap

Inside the kernel, it's possible to sample a mipmap via `sample_mipmap`, 
passing the `sampled_image_handle`, the coordinates, and either the level or 
anisotropic gradient values.

The method of sampling a mipmap is different based on which `sample_mipmap` 
function is used, and the sampler attributes passed upon creation of the 
mipmap.

```c++
// Nearest/linear filtering between mip levels
template <typename DataT, typename HintT = DataT, typename CoordT>
DataT sample_mipmap(const sampled_image_handle &ImageHandle,
                    const CoordT &Coords,
                    const float Level);

// Anisotropic filtering
template <typename DataT, typename HintT = DataT, typename CoordT>
DataT sample_mipmap(const sampled_image_handle &ImageHandle,
                    const CoordT &Coords,
                    const CoordT &Dx, const CoordT &Dy);
```

Reading a mipmap follows the same restrictions on what coordinate types may be 
used as laid out in <<reading_writing_inside_kernel>>, and the viewing gradients 
are bound to the same type as used for the coordinates.

Reading a mipmap by providing a user-defined return `DataT` type also follows 
the restrictions as laid out in <<reading_writing_inside_kernel>>.

[NOTE]
====
Attempting to sample a mipmap with `sample_image` or any other defined sample 
function will result in undefined behaviour.
====

== Image arrays

Another type of image we propose support for is image arrays. Image arrays are 
images made up of multiple array indices where each index is itself an image and
every index has the same dimensionality, size, and data type.

Image arrays may also be referred to as layered images, and the array indices 
may be referred to layers.

=== Allocation of image arrays

Image arrays are allocated in a similar manner to standard images.

Image array memory is allocated through `alloc_image_mem`. The user should 
populate the `image_descriptor` with the image type of `image_type::array`, 
and provide the size of the array they wish to allocate. The value of 
`array_size` must be greater than `1`.

Image array memory allocated this way requires the user to free that memory 
after all operations using the memory are completed and no more operations 
operating on the memory will be scheduled. This is done using `free_image_mem`, 
passing `image_type::array`.

The RAII class `image_mem` may also be used to perform allocation and 
deallocation of arrayed image device memory. The constructor and destructor act 
as a wrapper for the functions `alloc_image_mem` and `free_image_mem` 
respectively.

[NOTE]
====
Currently there is no support for image arrays backed by USM.
====

=== Obtaining a handle to an image array

A handle to an image array is acquired in the same way as 
`unsampled_image_handle`. We create the handle through the `create_image` 
functions which take `image_descriptor` that has `image_type::array` and 
`array_size` greater than `1`.

[NOTE]
====
Currently there is no support for sampled image arrays.
====

=== Copying image array data [[copying_image_array_data]]

When copying to or from image arrays, the user should copy to/from the entire 
array of images in one call to `ext_oneapi_copy` by passing the image arrays'
`image_mem_handle`.

=== Reading an image array

Inside the kernel, it's possible to fetch data from an unsampled image array 
via `fetch_image_array`, passing the `unsampled_image_handle`, the coordinates, 
and the array index.

```c++
// Fetch an unsampled image array
template <typename DataT, typename HintT = DataT, typename CoordT>
DataT fetch_image_array(const unsampled_image_handle &ImageHandle,
                       const CoordT &Coords, const unsigned int ArrayLayer);
```

Fetching an image array follows the same restrictions on what coordinate types 
may be used as laid out in <<reading_writing_inside_kernel>>.

Fetching an image array by providing a user-defined return `DataT` type also 
follows the restrictions as laid out in <<reading_writing_inside_kernel>>.

[NOTE]
====
Attempting to fetch an image array with `fetch_image` or any other defined 
fetch function will result in undefined behaviour.
====

=== Writing an image array

Inside the kernel, it's possible to write to an image array via 
`write_image_array`, passing the `unsampled_image_handle`, the coordinates, the 
array index, and the data to write. User-defined types are allowed to be written 
provided that type is trivially copyable.

```c++
// Write to an unsampled image array
template <typename DataT, typename CoordT>
DataT write_image_array(unsampled_image_handle ImageHandle,
                        const CoordT &Coords, const unsigned int ArrayLayer
                        const DataT &Color);
```

Writing to an image array follows the same restrictions on what coordinate types 
may be used as laid out in <<reading_writing_inside_kernel>>.

[NOTE]
====
Attempting to write to an image array with `write_image` or any other defined 
write function will result in undefined behaviour.
====

== Cubemapped images

Another image type this extension supports is cubemapped images. Cubemap images 
are a specialisation of 2D image arrays that have exactly six layers 
representing the faces of a cube where the width and height of each layer (cube 
face) are equal. Cube mapping is a method of environment mapping, where the 
environment is projected onto the sides of the cube. Cubemaps have been applied 
in graphical systems such as skylight illumination, dynamic reflection, and 
skyboxes.

=== Querying cubemap support

We provide the following device aspects to retrieve support information on a 
SYCL implementation of just a couple of cubemap features.

The device aspect descriptors for these queries are:

[frame="none",options="header"]
|======================
|Device descriptor |Description
|`aspect::ext_oneapi_cubemap` | Indicates if the device supports allocating 
and accessing cubemap resources
|`aspect::ext_oneapi_cubemap_seamless_filtering` | Indicates if the device 
supports sampling cubemapped images across face bounderies
|======================


=== Allocation of cubemapped images

As with all other image types, cubemap memory is allocated through 
`alloc_image_mem` with the appropriately populated `image_descriptor`, where 
`width` and `height` are equal, and the type is set to `image_type::cubemap`. 
Since cubemaps are specialised image arrays, the `array_size` must be populated 
with the only valid value, 6. Overriding this with any other value for 
`array_size` could result in an exception or undefined behaviour. Cubemaps are 
not supported with USM backed memory.

Cubemap memory allocated this way requires the user to free that memory after 
all operations using the memory are completed and no more operations operating 
on the memory will be scheduled. This is done using `free_image_mem`, passing 
`image_type::cubemap`. 

The RAII class `image_mem` may also be used to perform allocation and 
deallocation of cubemapped device memory. The constructor and destructor act as 
a wrapper for the functions `alloc_image_mem` and `free_image_mem` respectively.

=== Obtaining a handle to a cubemap

A handle to a cubemap is acquired in the same way as a `standard` image for both 
an `unsampled_image_handle` and `sampled_image_handle`. We create the handle for 
a cubemap through the appropriate `create_image` functions which take the 
`image_descriptor` and `bindless_image_sampler` for a `sampled_image_handle`, or 
just the `image_descriptor` for an `unsampled_image_handle`. 

As with allocation, the descriptor must be populated appropriately, i.e. 
`image_type::cubemap`, `width` and `height` are equal, and `array_size` is equal 
to 6. To sample a cubemap as expected, the cubemap sampling attribute of the 
sampler, namely `seamless_filtering_mode`, must be defined.

=== Copying cubemap image data

In order to copy to or from cubemaps, the user should utilise the provided 
`ext_oneapi_copy` functions following the details laid out in 
<<copying_image_array_data>>. 

=== Reading, writing, and sampling a cubemap

Cubemaps are supported as both unsampled and sampled images, however, the 
meaning of their usage is quite different. 

An unsampled cubemap is treated as an image array with six layers, i.e. an 
integer index denoting a face and two integer coordinates addressing a texel 
within the layer corresponding to this face. Inside the kernel, this is done via 
`fetch_cubemap`, passing the `unsampled_image_handle`, the integer coordinates, 
`int2`, and an integer index denoting the face, `int`. Being an unsampled image, 
a cubemap can be written with `write_cubemap`, passing the 
`unsampled_image_handle`, the integer coordinates, `int2`, and an integer index 
denoting the face, `int`.

On the other hand, a sampled cubemap is addressed using three floating-point 
coordinates `x`, `y`, and `z` that are interpreted as a direction vector 
emanating from the centre of the cube and pointing to one face of the cube and a 
texel within the layer corresponding to that face. Inside the kernel, this is 
done via `sample_cubemap`, passing the `sampled_image_handle`, the 
floating-point coordinates `x`, `y`, and `z`, as a `float3`. The method of 
sampling depends on the sampler attributes passed upon creation of the cubemap.

```c++
// Unsampled cubemap read 
template <typename DataT, typename HintT = DataT>
DataT fetch_cubemap(const unsampled_image_handle &ImageHandle,
                    const int2 &Coords,
                    const int Face);

// Sampled cubemap read
template <typename DataT, typename HintT = DataT>
DataT sample_cubemap(const sampled_image_handle &ImageHandle,
                     const float3 &Vec);

// Unsampled cubemap write
template <typename DataT>
void write_cubemap(unsampled_image_handle ImageHandle,
                   const int2 &Coords,
                   const int Face, 
                   const DataT &Color);
```

[NOTE]
====
Attempting to read or write to a cubemap with any other defined read/write 
function will result in undefined behaviour.
====

== Interoperability

=== Querying interoperability support

We provide the following device queries to retrieve information on whether a 
SYCL implementation provides support for various interoperability features.

The device aspect descriptors for these queries are:

[frame="none",options="header"]
|======================
|Device descriptor |Description
|`aspect::ext_oneapi_interop_memory_import` | Indicates if the device supports 
importing external memory resources.
|`aspect::ext_oneapi_interop_memory_export` | Indicates if the device supports 
exporting internal memory resources.
|`aspect::ext_oneapi_interop_semaphore_import`` | Indicates if the device 
supports importing external semaphore resources.
|`aspect::ext_oneapi_interop_semaphore_export` | Indicates if the device 
supports exporting internal event resources.
|======================


[NOTE]
====
Not all SYCL backends may provide support for importing or exporting native 
memory or semaphore objects. CUDA for example only supports importation of 
external memory and semaphores, but provides no support for their exportation.
====

=== External Resource types

In order to facilitate the importing of a number of different external memory 
and external semaphore handle types, we propose the following resource 
structures.

[NOTE]
====
We only show three examples of external resource handle types here, but the 
`external_mem_descriptor` and `external_semaphore_descriptor` structs, as 
defined in <<importing_external_memory_objects>> and 
<<importing_external_semaphores>>, could be templated by any number of handle 
types, provided that the SYCL implementation provides support for them.
====

```cpp
namespace sycl::ext::oneapi::experimental {

// POSIX file descriptor handle type
struct resource_fd {
  int file_descriptor;
};

// Windows NT handle type
struct resource_win32_handle {
  void *handle;
};

// Windows NT name type
struct resource_win32_name {
  const void *name;
};

}
```

=== Importing external memory objects [[importing_external_memory_objects]]

In order to import a memory object, an external API must provide an appropriate 
handle to that memory. The exact structure and type of this handle can depend on 
the external API, and the operating system the application is running on.

External memory import is facilitated through the following proposed descriptor 
struct.

```cpp
namespace sycl::ext::oneapi::experimental {

// Types of external memory handles
enum class external_mem_handle_type {
  opaque_fd = 0,
  win32_nt_handle = 1,
  win32_nt_dx12_resource = 2,
};

// Descriptor templated on specific resource type
template <typename ResourceType>
struct external_mem_descriptor {
  ResourceType external_resource;
  external_mem_handle_type handle_type;
  size_t size_in_bytes;
};

}
```

The user should create an `external_mem_descriptor` templated on the appropriate 
handle type, `ResourceType`, for their purposes, e.g. `resource_fd` to describe 
a POSIX file descriptor resource on Linux systems, or a `resource_win32_handle` 
for Windows NT resource handles.

The user must populate the `external_mem_descriptor` with the appropriate 
`ResourceType` values, a `handle_type`, and the size of the external memory in 
bytes, before they can then import that memory into SYCL through 
`import_external_memory`.

```cpp
namespace sycl::ext::oneapi::experimental {

struct interop_mem_handle {
  using raw_handle_type = /* Implementation defined */;
  raw_handle_type raw_handle;
};

template <typename ResourceType>
interop_mem_handle import_external_memory(
    external_mem_descriptor<ResourceType> externalMemDescriptor,
    const sycl::device &syclDevice,
    const sycl::context &syclContext);

template <typename ResourceType>
interop_mem_handle import_external_memory(
    external_mem_descriptor<ResourceType> externalMemDescriptor,
    const sycl::queue &syclQueue);

image_mem_handle map_external_image_memory(
    interop_mem_handle interopMemHandle,
    const image_descriptor &imageDescriptor,
    const sycl::device &syclDevice,
    const sycl::context &syclContext);
image_mem_handle map_external_image_memory(
    interop_mem_handle interopMemHandle,
    const image_descriptor &imageDescriptor,
    const sycl::queue &syclQueue);
}
```

The resulting `interop_mem_handle` can then be mapped, where the resulting type 
is an `image_mem_handle`. This can be used to construct images in the same way 
as memory allocated through `alloc_image_mem`. The `ext_oneapi_copy` operations 
also work with imported memory mapped to `image_mem_handle` types.

When calling `create_image` with an `image_mem_handle` mapped from an external 
memory object, the user must ensure that the image descriptor they pass to 
`create_image` has members that match or map to those of the external API. 
A mismatch between any of the `width`, `height`, `depth`, `image_channel_type`,
or `image_channel_order` members will result in undefined behavior.

Additionally, the `image_type` describing the image must match to the image of 
the external API. The current supported importable image types are `standard` 
and `mipmap`. Attempting to import other image types will result in undefined 
behaviour.

Once a user has finished operating on imported memory, they must ensure that 
they destroy the imported memory handle through `release_external_memory`.

`release_external_memory` can only accept `interop_mem_handles` that were
created through `import_external_memory`.

```cpp
namespace sycl::ext::oneapi::experimental {

void release_external_memory(interop_mem_handle interopMem,
                             const sycl::device &syclDevice,
                             const sycl::context &syclContext);
void release_external_memory(interop_mem_handle interopMem,
                             const sycl::queue &syclQueue);
}
```

Destroying or freeing any imported memory through `image_mem_free` or 
`sycl::free` will result in undefined behavior.

=== Importing external semaphores [[importing_external_semaphores]]

In addition to proposing importation of external memory resources, we also 
propose importation of synchronization primitives. Just like the sharing of 
memory between APIs described above, any external APIs must provide a valid a 
handle to a valid semaphore resource they wish to share, and just as external 
memory resources handles can take different forms of structure and type 
depending on the API and operating system, so do external semaphore resource 
handles.

External semaphore import is facilitated through the following proposed 
descriptor struct.

```cpp
namespace sycl::ext::oneapi::experimental {

// Types of external semaphore handles
enum class external_semaphore_handle_type {
  opaque_fd = 0,
  win32_nt_handle = 1,
  win32_nt_dx12_fence = 2,
};

// Descriptor templated on specific resource type
template <typename ResourceType>
struct external_semaphore_descriptor {
  ResourceType external_resource;
  external_semaphore_handle_type handle_type;
};

}
```

The user should create an `external_semaphore_descriptor` templated on the 
appropriate handle type, `ResourceType`, for their purposes, e.g. `resource_fd` 
to describe a POSIX file descriptor resource on Linux systems, or a 
`resource_win32_handle` for Windows NT resource handles.

The user must populate the `external_semaphore_descriptor` with the appropriate 
`ResourceType` values, and `handle_type`, before they can then import that 
semaphore into SYCL through `import_external_semaphore`.

```cpp
namespace sycl::ext::oneapi::experimental {

struct interop_semaphore_handle {
  using raw_handle_type = /* Implementation defined */;
  raw_handle_type raw_handle;
};

template <typename ResourceType>
interop_semaphore_handle import_external_semaphore(
    external_semaphore_descriptor<ResourceType>
        externalSemaphoreDescriptor,
    const sycl::device &syclDevice,
    const sycl::context &syclContext);

template <typename ResourceType>
interop_semaphore_handle import_external_semaphore(
    external_semaphore_descriptor<ResourceType>
        externalSemaphoreDescriptor,
    const sycl::queue &syclQueue);
}
```

The resulting `interop_semaphore_handle` can then be used in a SYCL command 
group, to either wait until the semaphore signalled, or signal the semaphore.

If the type of semaphore imported supports setting the state of discrete 
semaphore value (the semaphore type is `win32_nt_dx12_fence`), then the user 
can specify which value the semaphore operation should wait on, or signal.

We propose to extend the SYCL queue and handler classes with semaphore waiting 
and signalling operations.

```cpp
namespace sycl {

class handler {
public:
  void ext_oneapi_wait_external_semaphore(
      ext::oneapi::experimental::interop_semaphore_handle
          interop_semaphore_handle);

  void ext_oneapi_wait_external_semaphore(
      ext::oneapi::experimental::interop_semaphore_handle
          interop_semaphore_handle,
      uint64_t wait_value);

  void ext_oneapi_signal_external_semaphore(
      ext::oneapi::experimental::interop_semaphore_handle
          interop_semaphore_handle);

  void ext_oneapi_signal_external_semaphore(
      ext::oneapi::experimental::interop_semaphore_handle
          interop_semaphore_handle,
      uint64_t signal_value);
};

class queue {
public:
  event ext_oneapi_wait_external_semaphore(
      ext::oneapi::experimental::interop_semaphore_handle
          interop_semaphore_handle);
  event ext_oneapi_wait_external_semaphore(
      ext::oneapi::experimental::interop_semaphore_handle
          interop_semaphore_handle,
      event DepEvent);
  event ext_oneapi_wait_external_semaphore(
      ext::oneapi::experimental::interop_semaphore_handle
          interop_semaphore_handle,
      const std::vector<event> &DepEvents);

  event ext_oneapi_wait_external_semaphore(
      ext::oneapi::experimental::interop_semaphore_handle
          interop_semaphore_handle,
      uint64_t wait_value);
  event ext_oneapi_wait_external_semaphore(
      ext::oneapi::experimental::interop_semaphore_handle
          interop_semaphore_handle,
      uint64_t wait_value, 
      event DepEvent);
  event ext_oneapi_wait_external_semaphore(
      ext::oneapi::experimental::interop_semaphore_handle
          interop_semaphore_handle,
      uint64_t wait_value, 
      const std::vector<event> &DepEvents);

  event ext_oneapi_signal_external_semaphore(
      ext::oneapi::experimental::interop_semaphore_handle
          interop_semaphore_handle);
  event ext_oneapi_signal_external_semaphore(
      ext::oneapi::experimental::interop_semaphore_handle
          interop_semaphore_handle,
      event DepEvent);
  event ext_oneapi_signal_external_semaphore(
      ext::oneapi::experimental::interop_semaphore_handle
          interop_semaphore_handle,
      const std::vector<event> &DepEvents);

  event ext_oneapi_signal_external_semaphore(
      ext::oneapi::experimental::interop_semaphore_handle
          interop_semaphore_handle,
      uint64_t signal_value);
  event ext_oneapi_signal_external_semaphore(
      ext::oneapi::experimental::interop_semaphore_handle
          interop_semaphore_handle,
      uint64_t signal_value,
      event DepEvent);
  event ext_oneapi_signal_external_semaphore(
      ext::oneapi::experimental::interop_semaphore_handle
          interop_semaphore_handle,
      uint64_t signal_value,
      const std::vector<event> &DepEvents);
};
}
```

The behaviour of waiting on a semaphore will depend on the type of the 
semaphore which was imported.

If the semaphore does not support setting of a discrete state value (the 
semaphore type is not `win32_nt_dx12_fence`), then any operations submitted to 
the queue after a `ext_oneapi_wait_external_semaphore` call will not begin 
until the imported semaphore is in a signalled state. After this, the semaphore 
will be reset to a non-signalled state.

If the semaphore does support setting of a discrete state value (the semaphore 
type is `win32_nt_dx12_fence`), then any operations submitted to the queue 
after a `ext_oneapi_wait_external_semaphore` call will not begin until the 
imported semaphore is in a state greater than or equal to the `wait_value`. The 
state of this type of semaphore will not be altered by the call to 
`ext_oneapi_wait_external_semaphore`.

When `ext_oneapi_signal_external_semaphore` is called, the external semaphore 
will either be set to a signalled state, or the state of the semaphore will be 
set to `signal_value`, depending on the type of semaphore which was imported.
This singalling will be done after all commands submitted to the queue prior to 
the `ext_oneapi_signal_external_semaphore` call complete.

`ext_oneapi_wait_external_semaphore` and `ext_oneapi_signal_external_semaphore` 
are non-blocking, asynchronous operations.

The user must ensure to destroy all external semaphore objects once they are no 
longer required through `destroy_external_semaphore`.

```cpp
namespace sycl::ext::oneapi::experimental {

void destroy_external_semaphore(interop_semaphore_handle semaphoreHandle,
                                const sycl::device &syclDevice,
                                const sycl::context &syclContext);

void destroy_external_semaphore(interop_semaphore_handle semaphoreHandle,
                                const sycl::queue &syclQueue);

}
```

== Examples

=== 1D image read/write

```cpp
// Set up device, queue, and context
sycl::device device;
sycl::queue queue(device);
sycl::context context = queue.get_context();

// Initialize input data
constexpr size_t width = 512;
std::vector<float> dataIn(width);
std::vector<float> dataOut(width);
for (int i = 0; i < width; i++) {
  dataIn[i] = static_cast<float>(i);
}

// Image descriptor - can use the same for both images
sycl::ext::oneapi::experimental::image_descriptor desc(
    sycl::range{width}, sycl::ext::oneapi::experimental::image_channel_order::r,
    sycl::ext::oneapi::experimental::image_channel_type::fp32);

try {
  // Extension: returns the device pointer to the allocated memory
  sycl::ext::oneapi::experimental::image_mem imgMemoryIn(desc, queue);
  sycl::ext::oneapi::experimental::image_mem imgMemoryOut(desc, queue);

  // Extension: create the image and return the handle
  sycl::ext::oneapi::experimental::unsampled_image_handle imgIn =
      sycl::ext::oneapi::experimental::create_image(imgMemoryIn, desc, queue);
  sycl::ext::oneapi::experimental::unsampled_image_handle imgOut =
      sycl::ext::oneapi::experimental::create_image(imgMemoryOut, desc, queue);

  // Extension: copy over data to device
  q.ext_oneapi_copy(dataIn.data(), imgMemoryIn, desc);

  // Bindless images require manual synchronization
  // Wait for copy operation to finish
  q.wait_and_throw();

  q.submit([&](sycl::handler &cgh) {
    // No need to request access, handles captured by value

    cgh.parallel_for(width, [=](sycl::id<1> id) {
      // Extension: read image data from handle
      float pixel = sycl::ext::oneapi::experimental::fetch_image<float>(
          imgIn, int(id[0]));

      // Extension: write to image data using handle
      sycl::ext::oneapi::experimental::write_image(imgOut, int(id[0]), pixel);
    });
  });

  // Using image handles requires manual synchronization
  q.wait_and_throw();

  // Copy data written to imgOut to host
  q.ext_oneapi_copy(imgMemoryOut, dataOut.data(), desc);

  // Cleanup
  sycl::ext::oneapi::experimental::destroy_image_handle(imgIn, queue);
  sycl::ext::oneapi::experimental::destroy_image_handle(imgOut, queue);
} catch (sycl::exception e) {
  std::cerr << "SYCL exception caught: " << e.what();
  exit(-1);
}

// Validate that `dataIn` correctly transferred to `dataOut`
bool validated = (dataIn == dataOut);
```

=== Reading from a dynamically sized array of 2D images


```cpp
// Set up device, queue, and context
sycl::device device;
sycl::queue queue(device);
sycl::context context = queue.get_context();

// declare image data
size_t numImages = 5;
size_t width = 8;
size_t height = 8;
size_t numPixels = width * height;
std::vector<float> dataIn(numPixels);
std::vector<float> dataOut(numPixels);
std::vector<float> dataExpected(numPixels);
for (int i = 0; i < width; i++) {
  for (int j = 0; j < height; j++) {
    int index = j + (height * i);
    dataIn[index] = index;
    dataExpected[index] = index * numImages;
  }
}

// Image descriptor - can use the same for all images
sycl::ext::oneapi::experimental::image_descriptor desc(
    {width, height}, sycl::ext::oneapi::experimental::image_channel_order::r,
    sycl::ext::oneapi::experimental::image_channel_type::fp32);

try {

  // Allocate each image and save the handles
  std::vector<sycl::ext::oneapi::experimental::image_mem> imgAllocations;
  for (int i = 0; i < numImages; i++) {
    // Extension: move-construct device allocated memory
    imgAllocations.emplace_back(
        sycl::ext::oneapi::experimental::image_mem{desc, queue});
  }

  // Copy over data to device for each image
  for (int i = 0; i < numImages; i++) {
    // Extension: copy over data to device
    q.ext_oneapi_copy(dataIn.data(), imgAllocations[i], desc);
  }

  // Wait for copy operations to finish
  q.wait_and_throw();

  // Create the images and return the handles
  std::vector<sycl::ext::oneapi::experimental::unsampled_image_handle>
      imgHandles;
  for (int i = 0; i < numImages; i++) {
    // Extension: create the image and return the handle
    sycl::ext::oneapi::experimental::unsampled_image_handle imgHandle =
        sycl::ext::oneapi::experimental::create_image(imgAllocations[i],
                                                      desc, queue);
    imgHandles.push_back(imgHandle);
  }

  sycl::buffer outBuf{dataOut.data(), sycl::range{height, width}};
  sycl::buffer imgHandlesBuf{imgHandles.data(), sycl::range{numImages}};
  q.submit([&](sycl::handler &cgh) {
    sycl::accessor outAcc{outBuf, cgh, sycl::write_only};
    sycl::accessor imgHandleAcc{imgHandlesBuf, cgh, sycl::read_only};

    cgh.parallel_for(
        sycl::nd_range<2>{{width, height}, {width, height}},
        [=](sycl::nd_item<2> it) {
          size_t dim0 = it.get_local_id(0);
          size_t dim1 = it.get_local_id(1);

          // Sum each image by reading via its handle
          float sum = 0;
          for (int i = 0; i < numImages; i++) {
            // Extension: read image data from handle
            sum += (sycl::ext::oneapi::experimental::fetch_image<float>(
                imgHandleAcc[i], sycl::vec<int, 2>(dim0, dim1)));
          }
          outAcc[sycl::id{dim1, dim0}] = sum;
        });
  });

  // Using image handles requires manual synchronization
  q.wait_and_throw();

  // Cleanup
  for (int i = 0; i < numImages; i++) {
    sycl::ext::oneapi::experimental::destroy_image_handle(imgHandles[i], queue);
  }
} catch (sycl::exception e) {
  std::cerr << "SYCL exception caught: " << e.what();
  exit(-1);
}

// Validate that `dataOut` is correct
bool validated = (dataOut == dataExpected);
```

=== Reading a 1D mipmap with anisotropic filtering and levels
```cpp
// Set up device, queue, and context
sycl::device device;
sycl::queue queue(device);
sycl::context context = q.get_context();

// declare image data
constexpr size_t width = 16;
unsigned int num_levels = 2;
std::vector<float> dataIn1(width);
std::vector<float> dataIn2(width / 2);
std::vector<float> dataOut(width);
std::vector<float> dataExpected(width);
int j = 0;
for (int i = 0; i < width; i++) {
  dataExpected[i] = static_cast<float>(i + (j + 10));
  if (i % 2)
    j++;
  dataIn1[i] = static_cast<float>(i);
  if (i < (N / 2))
    dataIn2[i] = static_cast<float>(i + 10);
}

try {

  // Image descriptor -- number of levels
  sycl::ext::oneapi::experimental::image_descriptor desc(
      {width}, sycl::ext::oneapi::experimental::image_channel_order::r, 
      sycl::ext::oneapi::experimental::image_channel_type::fp32,
      sycl::ext::oneapi::experimental::image_type::mipmap, num_levels);

  // Allocate the mipmap
  sycl::ext::oneapi::experimental::image_mem mip_mem(desc, queue);

  // Retrieve level 0
  sycl::ext::oneapi::experimental::image_mem_handle img_mem1 = 
      mip_mem.get_mip_level_mem_handle(0)

  // Copy over data to level 0
  q.ext_oneapi_copy(dataIn1.data(), img_mem1, desc);

  // Copy over data to level 1
  q.ext_oneapi_copy(dataIn2.data(), mip_mem.get_mip_level_mem_handle(1), 
                    desc.get_mip_level_desc(1));
  q.wait_and_throw();

  // Extended sampler object to take in mipmap attributes
  sycl::ext::oneapi::experimental::bindless_image_sampler samp(
      addressing_mode::mirrored_repeat,
      coordinate_normalization_mode::normalized, filtering_mode::nearest,
      mipmap_filtering_mode::nearest, 0.0f, (float)num_levels, 8.0f);

  // Create a sampled image handle to represent the mipmap
  sycl::ext::oneapi::experimental::sampled_image_handle mipHandle =
      sycl::ext::oneapi::experimental::create_image(mip_mem, samp, desc, queue);
  q.wait_and_throw();

  sycl::buffer<float, 1> buf((float *)dataOut.data(), width);
  q.submit([&](handler &cgh) {
    auto outAcc = buf.get_access<access_mode::write>(cgh, width);

    cgh.parallel_for<image_addition>(width, [=](id<1> id) {
      float sum = 0;
      float x = (static_cast<float>(id[0]) + 0.5f) / static_cast<float>(width);
      // Read mipmap level 0 with anisotropic filtering
      // and level 1 with level filtering
      float px1 = sycl::ext::oneapi::experimental::sample_mipmap<float>(
          mipHandle, x, 0.0f, 0.0f);
      float px2 = sycl::ext::oneapi::experimental::sample_mipmap<float>(
          mipHandle, x, 1.0f);

      sum = px1 + px2;
      outAcc[id] = sum;
    });
  });

  q.wait_and_throw();

  // Cleanup
  sycl::ext::oneapi::experimental::destroy_image_handle(mipHandle, queue);

} catch (sycl::exception e) {
  std::cerr << "SYCL exception caught! : " << e.what() << "\n";
  exit(-1);
} catch (...) {
  std::cerr << "Unknown exception caught!\n";
  exit(-1);
}

// Validate that `dataOut` is correct
bool validated = (dataOut == dataExpected);
```

=== 1D image array read/write
```cpp
using VecType = sycl::vec<float, 4>;

sycl::device dev;
sycl::queue q(dev);
auto ctxt = q.get_context();

// declare image data
constexpr size_t width = 5;
constexpr size_t array_size = 2;
constexpr size_t N = width;
std::vector<VecType> out(N * array_size);
std::vector<float> expected(N * array_size);
std::vector<float> outBuf(N);
std::vector<VecType> dataIn1(N * array_size);
std::vector<VecType> dataIn2(N * array_size);

for (int i = 0; i < N * array_size; i++) {
  // Populate input data (to-be image arrays)
  dataIn1[i] = VecType(i);
  dataIn2[i] = VecType(2*i);
}

// Populate expected output
for (int i = 0; i < width; i++) {
  for (int l = 0; l < array_size; l++) {
    expected[l * N + i] = dataIn1[l * N + i][0] + dataIn2[l * N + i][0];
  }
}

try {
  // Extension: image descriptor -- number of layers
  sycl::ext::oneapi::experimental::image_descriptor desc(
      {width}, sycl::image_channel_order::rgba, sycl::image_channel_type::fp32,
      sycl::ext::oneapi::experimental::image_type::array, 1, array_size);

  // Extension: allocate image array memory on device
  sycl::ext::oneapi::experimental::image_mem arrayMem1(desc, dev, ctxt);
  sycl::ext::oneapi::experimental::image_mem arrayMem2(desc, dev, ctxt);
  sycl::ext::oneapi::experimental::image_mem outMem(desc, dev, ctxt);

  // Extension: copy over data to device
  q.ext_oneapi_copy(dataIn1.data(), arrayMem1.get_handle(), desc);
  q.ext_oneapi_copy(dataIn2.data(), arrayMem2.get_handle(), desc);
  q.wait_and_throw();

  // Extension: create a unsampled image handles to represent the image arrays
  sycl::ext::oneapi::experimental::unsampled_image_handle arrayHandle1 =
      sycl::ext::oneapi::experimental::create_image(arrayMem1, desc, dev,
                                                    ctxt);
  sycl::ext::oneapi::experimental::unsampled_image_handle arrayHandle2 =
      sycl::ext::oneapi::experimental::create_image(arrayMem2, desc, dev,
                                                    ctxt);
  sycl::ext::oneapi::experimental::unsampled_image_handle outHandle =
      sycl::ext::oneapi::experimental::create_image(outMem, desc, dev,
                                                    ctxt);

  q.submit([&](sycl::handler &cgh) {

    cgh.parallel_for<kernel>(N, [=](sycl::id<1> id) {
      float sum1 = 0;
      float sum2 = 0;
      
      // Extension: read image layers 0 and 1
      VecType px1 = sycl::ext::oneapi::experimental::fetch_image_array<VecType>(
          arrayHandle1, int(id[0]), 0);
      VecType px2 = sycl::ext::oneapi::experimental::fetch_image_array<VecType>(
          arrayHandle1, int(id[0]), 1);

      // Extension: read image layers 0 and 1
      VecType px3 = sycl::ext::oneapi::experimental::fetch_image_array<VecType>(
          arrayHandle2, int(id[0]), 0);
      VecType px4 = sycl::ext::oneapi::experimental::fetch_image_array<VecType>(
          arrayHandle2, int(id[0]), 1);

      sum1 = px1[0] + px3[0];
      sum2 = px2[0] + px4[0];

      // Extension: write to image layers with handle
      sycl::ext::oneapi::experimental::write_image_array<VecType>(
          outHandle, int(id[0]), 0, VecType(sum1));
      sycl::ext::oneapi::experimental::write_image_array<VecType>(
          outHandle, int(id[0]), 1, VecType(sum2));
    });
  });

  q.wait_and_throw();

  // Extension: copy data from device to host
  q.ext_oneapi_copy(outMem.get_handle(), out.data(), desc);
  q.wait_and_throw();

  // Extension: cleanup
  sycl::ext::oneapi::experimental::destroy_image_handle(arrayHandle1, dev, ctxt);
  sycl::ext::oneapi::experimental::destroy_image_handle(arrayHandle2, dev, ctxt);
  sycl::ext::oneapi::experimental::destroy_image_handle(outHandle, dev, ctxt);

} catch (sycl::exception e) {
  std::cerr << "SYCL exception caught! : " << e.what() << "\n";
  std::cout << "Test failed!" << std::endl;
  exit(1);
} catch (...) {
  std::cerr << "Unknown exception caught!\n";
  std::cout << "Test failed!" << std::endl;
  exit(2);
}

// collect and validate output
bool validated = true;
for (int i = 0; i < N * array_size; i++) {
  bool mismatch = false;
  if (out[i][0] != expected[i]) {
    mismatch = true;
    validated = false;
  }
}
if (validated) {
  return 0;
}

return 1;
```

=== Sampling a cubemap

```c++
#include <iostream>
#include <sycl/sycl.hpp>

int main() {

  namespace syclexp = sycl::ext::oneapi::experimental;

  sycl::device dev;
  sycl::queue q(dev);
  auto ctxt = q.get_context();

  // declare image data
  // width and height must be equal
  size_t width = 8;
  size_t height = 8;
  size_t N = width * height;
  std::vector<float> out(N);
  std::vector<float> expected(N);
  std::vector<sycl::float4> dataIn1(N * 6);
  for (int i = 0; i < width; i++) {
    for (int j = 0; j < height; j++) {
      for (int k = 0; k < 6; k++) {
        dataIn1[i + width * (j + height * k)] = {i + width * (j + height * k),
                                                 0, 0, 0};
      }
    }
  }

  int j = 0;
  for (int i = N - 1; i >= 0; i--) {
    expected[j] = (float)i;
    j++;
  }

  // Extension: image descriptor - Cubemap
  syclexp::image_descriptor desc(
      {width, height}, sycl::image_channel_order::rgba,
      sycl::image_channel_type::fp32, syclexp::image_type::cubemap, 1, 6);

  syclexp::bindless_image_sampler samp(
      sycl::addressing_mode::clamp_to_edge,
      sycl::coordinate_normalization_mode::normalized,
      sycl::filtering_mode::nearest, syclexp::cubemap_filtering_mode::seamless);

  try {
    // Extension: allocate memory on device and create the handle
    syclexp::image_mem imgMem(desc, dev, ctxt);

    // Extension: create the image and return the handle
    syclexp::sampled_image_handle imgHandle =
        syclexp::create_image(imgMem, samp, desc, dev, ctxt);

    // Extension: copy over data to device (handler variant)
    q.submit([&](sycl::handler &cgh) {
      cgh.ext_oneapi_copy(dataIn1.data(), imgMem.get_handle(), desc);
    });
    q.wait_and_throw();

    sycl::buffer<float, 2> buf((float *)out.data(),
                               sycl::range<2>{height, width});
    q.submit([&](sycl::handler &cgh) {
      auto outAcc = buf.get_access<sycl::access_mode::write>(
          cgh, sycl::range<2>{height, width});

      // Emanating vector scans one face
      cgh.parallel_for<kernel>(
          sycl::nd_range<2>{{width, height}, {width, height}},
          [=](sycl::nd_item<2> it) {
            size_t dim0 = it.get_local_id(0);
            size_t dim1 = it.get_local_id(1);

            // Direction Vector
            // x -- largest magnitude
            // y -- shifted between [-0.99, 0.99] + offset
            // z -- shifted between [-0.99, 0.99] + offset
            //
            // [-0.99, 0.99] -- maintains x as largest magnitude
            //
            // 4 elems == [-1, -0.5, 0, 0.5] -- need offset to bring uniformity
            // +0.25 = [-0.75, -0.25, 0.25, 0.75]
            float fdim0 = 1.f;
            float fdim1 = (((float(dim0) / (float)width) * 1.98) - 0.99) +
                          (1.f / (float)width);
            float fdim2 = (((float(dim1) / (float)height) * 1.98) - 0.99) +
                          (1.f / (float)height);

            // Extension: read texture cubemap data from handle
            sycl::float4 px = syclexp::sample_cubemap<sycl::float4>(
                imgHandle, sycl::float3(fdim0, fdim1, fdim2));

            outAcc[sycl::id<2>{dim0, dim1}] = px[0];
          });
    });
    q.wait_and_throw();

    // Extension: cleanup
    syclexp::destroy_image_handle(imgHandle, dev, ctxt);
  } catch (sycl::exception e) {
    std::cerr << "SYCL exception caught! : " << e.what() << "\n";
    return 1;
  } catch (...) {
    std::cerr << "Unknown exception caught!\n";
    return 2;
  }

  // collect and validate output
  bool validated = true;
  for (int i = 0; i < N; i++) {
    bool mismatch = false;
    if (out[i] != expected[i]) {
      mismatch = true;
      validated = false;
    }
    if (mismatch) {
      std::cout << "Result mismatch! Expected: " << expected[i]
                << ", Actual: " << out[i] << std::endl;
    }
  }
  if (validated) {
    std::cout << "Test passed!" << std::endl;
    return 0;
  }

  std::cout << "Test failed!" << std::endl;
  return 3;
}
```

=== Using imported memory and semaphore objects

```c++
// Set up device, queue, and context
sycl::device device;
sycl::queue queue(device);
sycl::context context = queue.get_context();

size_t width = /* passed from external API */;
size_t height = /* passed from external API */;

sycl::ext::oneapi::experimental::image_channel_order channel_order = 
    /* mapped from external API */
    /* we assume sycl::image_channel_order::r */;

sycl::ext::oneapi::experimental::image_channel_type channel_type = 
    /* mapped from external API */
    /* we assume sycl::image_channel_type::unsigned_int32 */;

// Image descriptor - mapped to external API image layout
sycl::ext::oneapi::experimental::image_descriptor desc(
    {width, height}, channel_order, channel_type);

size_t img_size_in_bytes = width * height * sizeof(uint32_t);

int external_input_image_file_descriptor = /* passed from external API */
int external_output_image_file_descriptor = /* passed from external API */

// Extension: populate external memory descriptors
sycl::ext::oneapi::experimental::external_mem_descriptor<
    sycl::ext::oneapi::experimental::resource_fd>
    input_ext_mem_desc{
      external_input_image_file_descriptor,
      sycl::ext::oneapi::experimental::external_mem_handle_type::opaque_fd,
      img_size_in_bytes};

sycl::ext::oneapi::experimental::external_mem_descriptor<
    sycl::ext::oneapi::experimental::resource_fd>
    output_ext_mem_desc{
      external_output_image_file_descriptor,
      sycl::ext::oneapi::experimental::external_mem_handle_type::opaque_fd,
      img_size_in_bytes};

// An external API semaphore will signal this semaphore before our SYCL commands
// can begin execution
int wait_semaphore_file_descriptor = /* passed from external API */;

// An external API will wait on this semaphore to be signalled by us before it 
// can execute some commands
int done_semaphore_file_descriptor = /* passed from external API */;

// Extension: populate external semaphore descriptor.
//            We assume POSIX file descriptor resource types
sycl::ext::oneapi::experimental::external_semaphore_descriptor<
    sycl::ext::oneapi::experimental::resource_fd>
    wait_external_semaphore_desc{wait_semaphore_file_descriptor,
    sycl::ext::oneapi::experimental::external_semaphore_handle_type::opaque_fd};

sycl::ext::oneapi::experimental::external_semaphore_descriptor<
    sycl::ext::oneapi::experimental::resource_fd>
    done_external_semaphore_desc{done_semaphore_file_descriptor,
    sycl::ext::oneapi::experimental::external_semaphore_handle_type::opaque_fd};

try {
  // Extension: import external semaphores
  sycl::ext::oneapi::experimental::interop_semaphore_handle
      wait_interop_semaphore_handle =
          sycl::ext::oneapi::experimental::import_external_semaphore(
              wait_external_semaphore_desc, queue);

  sycl::ext::oneapi::experimental::interop_semaphore_handle
      done_interop_semaphore_handle =
          sycl::ext::oneapi::experimental::import_external_semaphore(
              done_external_semaphore_desc, queue);

  // Extension: import external memory from descriptors
  sycl::ext::oneapi::experimental::interop_mem_handle
      input_interop_mem_handle =
          sycl::ext::oneapi::experimental::import_external_memory(
              input_ext_mem_desc, queue);

  sycl::ext::oneapi::experimental::interop_mem_handle
      output_interop_mem_handle =
          sycl::ext::oneapi::experimental::import_external_memory(
              output_ext_mem_desc, queue);

  // Extension: map imported external memory to image memory
  sycl::ext::oneapi::experimental::image_mem_handle input_mapped_mem_handle =
      sycl::ext::oneapi::experimental::map_external_image_memory(
          input_interop_mem_handle, desc, queue);
  sycl::ext::oneapi::experimental::image_mem_handle output_mapped_mem_handle =
      sycl::ext::oneapi::experimental::map_external_image_memory(
          output_interop_mem_handle, desc, queue);

  // Extension: create images from mapped memory and return the handles
  sycl::ext::oneapi::experimental::unsampled_image_handle img_input =
      sycl::ext::oneapi::experimental::create_image(
          input_mapped_mem_handle, desc, queue);
  sycl::ext::oneapi::experimental::unsampled_image_handle img_output =
      sycl::ext::oneapi::experimental::create_image(
          output_mapped_mem_handle, desc, queue);

  // Extension: wait for imported semaphore
  q.ext_oneapi_wait_external_semaphore(wait_interop_semaphore_handle)

  // Submit our kernel that depends on imported "wait_semaphore_file_descriptor"
  q.submit([&](sycl::handler &cgh) {
    cgh.parallel_for<>(
        sycl::nd_range<2>{{width, height}, {32, 32}},
        [=](sycl::nd_item<2> it) {
          size_t dim0 = it.get_global_id(0);
          size_t dim1 = it.get_global_id(1);

          // Extension: read image data from handle to imported image
          uint32_t pixel =
              sycl::ext::oneapi::experimental::fetch_image<uint32_t>(
                  img_input, sycl::vec<int, 2>(dim0, dim1));

          // Modify the data before writing back
          pixel *= 10;

          // Extension: write image data using handle to imported image
          sycl::ext::oneapi::experimental::write_image(
              img_output, sycl::vec<int, 2>(dim0, dim1), pixel);
        });
  });

  // Extension: signal imported semaphore
  q.ext_oneapi_signal_external_semaphore(done_interop_semaphore_handle)

  // The external API can now use the semaphore it exported to 
  // "done_semaphore_file_descriptor" to schedule its own command submissions

  q.wait_and_throw();  

  // Extension: destroy all external resources
  sycl::ext::oneapi::experimental::release_external_memory(
      input_interop_mem_handle, queue);
  sycl::ext::oneapi::experimental::release_external_memory(
      output_interop_mem_handle, queue);
  sycl::ext::oneapi::experimental::destroy_external_semaphore(
      wait_interop_semaphore_handle, queue);
  sycl::ext::oneapi::experimental::destroy_external_semaphore(
      done_interop_semaphore_handle, queue);
  sycl::ext::oneapi::experimental::destroy_image_handle(img_input, queue);
  sycl::ext::oneapi::experimental::destroy_image_handle(img_output, queue);
} catch (sycl::exception e) {
  std::cerr << "SYCL exception caught! : " << e.what() << "\n";
  exit(-1);
} catch (...) {
  std::cerr << "Unknown exception caught!\n";
  exit(-1);
}
```

== Implementation notes

The current DPC++ prototype only implements the proposal for the CUDA backend,
however we are actively exploring Level Zero with SPIR-V.
We are looking at other backend as well in order to ensure the extension can 
work across different backends.

== Issues

=== No dependency tracking

Because this extension allows images to work in a USM-like model,
there are similar limitations to using USM for non-images,
mainly the lack of dependency tracking and the need for users to manually 
synchronize operations.

=== Limitations when using USM as image memory

There are dimension specific limitations:

* 1D - Linear interpolation not possible in the CUDA backend.
       A workaround is to allocate 2D pitched memory with a height of 1.
* 2D - There are some alignment restrictions. See the "Pitch alignment 
       restrictions and queries" section, or use `pitched_alloc_device` to 
       allocate 2D USM image memory.
* 3D - No support at the moment. Possible support in non CUDA backends in the 
       future.

=== Not supported yet

These features still need to be handled:

* Level Zero and SPIR-V support

== Revision History

[frame="none",options="header"]
|======================
|Rev |Date |Changes
|1 |2023-02-03 | Initial draft
|2 |2023-02-23 | - Added `image_mem_handle` for image memory allocated with 
                   `allocate_image`

                 - Added ability to create images from USM

                 - Added new way to copy images, removed requirement for copy 
                   direction

                 - Added image memory information getters to reflect 
                   `cuArray3DGetDescriptor` functionality
|3 |2023-03-30 | - Some text clarifications.

                 - Unsampled images can no longer be created from USM.
                 
                 - Added SYCL 1.2.1 `image_channel_order` and 
                   `image_channel_type` structs.

                 - Added `image_type` to enable construction of layered, 
                   mipmap, and cubemap images in the future.

                 - Added device information descriptors for querying pitched 
                   allocation size and alignment requirement.

                 - Added `ext_oneapi_copy` methods for the `sycl::handler`.

                 - `ext_oneapi_copy` functions now take the `Src` as the first 
                   parameter.

                 - Created `image_mem` as a RAII style class.
                
                 - Renamed `allocate_image` to `alloc_image_mem`
                 
                 - `pitched_alloc_device` can now take an `image_descriptor`.

                 - Added interoperability features

                 - Added support to query bindless image and interoperability 
                   capabilities

                 - Added mipmap support
|4 |2023-06-23 | - Added `sycl::device` parameter to multiple functions to 
                   clarify that images must be created and used on the same 
                   device.

                 - Changed naming and order of some parameters to be consistent
                   throughout the proposal and with core SYCL.

                 - Added variants of functions that take a `sycl::queue` 
                   instead of both `sycl::device` and `sycl::context`.

                 - Removed standalone wait and signal semaphore functions. These
                   should always go through the queue or handler methods.

                 - Removed `get_image_handle` and `get_sampler_handle` functions
                   from sampled and unsampled image handle structs. The structs 
                   have public handle members that can be retrieved without 
                   getters.

                 - Made all enum types and values unspecified

                 - Moved support queries to device aspects, improved naming of 
                   queries for better consistency, and moved device info queries 
                   to the experimental namespace.

                 - Added `get_mip_level_desc` member function to 
                   `image_descriptor`

                 - Fixed `get_mip_level_mem_handle` prototype in `image_mem`, 
                   and added a standalone function.

                 - Removed `ext_oneapi_copy` variants that take `image_mem`, 
                   the user should retrieve the raw handle and pass that 
                   themselves.

                 - Removed `ext_oneapi_copy` variants that take a mip level, 
                   the user should retrieve individual mip level image handles
                   themselves and pass that.

                 - Added `ext_oneapi_copy` variants that take offsets and the 
                   extent, to enable sub-region copy.

                 - Created a list of failure scenarios for `ext_oneapi_copy`, 
                   changed the failure error code to `errc::invalid`, and 
                   specified that the implementation should relay the reason 
                   for the failure back to the user.

                 - Added a `bindless_image_sampler` struct.

                 - Specified that `image_mem` must follow Common Reference 
                   Semantics.

                 - Updated code samples.
|4.1|2023-07-21| - Made bindless image sampler member names snake-case
|4.2|2023-08-18| - `write_image` now allows passing of user-defined types
|4.3|2023-09-08| - Clarify how normalized image formats are read
                 - Remove support for packed normalized image formats 
                   (`unorm_short_555`, `unorm_short_565`, `unorm_int_101010`)
|4.4|2023-09-12| - Added overload with `sycl::queue` to standalone functions
|4.5|2023-09-14| - Update wording for allocating images + fix typo
|4.6|2023-09-19| - Clarify restrictions on reading/writing coordinate types
|4.7|2023-10-16| - Introduce `read_mipmap` for mipmap access and clarify reading 
                   restrictions on image types
|4.8|2023-10-25| - Change the name of `map_external_memory_array` to 
                   `map_external_image_memory` to avoid CUDA terminology
|4.9|2023-11-13| - Add that the bindless sampler is default constructible 
                   and follows by-value semantics
|4.10|2023-11-15| - Added constructors for `sampled_image_handle` and 
                    `unsampled_image_handle` structs.
                  - Removed `raw_sampler_handle` member from 
                    `sampled_image_handle` struct. Awaiting LevelZero 
                    and SPIR-V extensions to mature before before deciding 
                    whether a `raw_sampler_handle` member is necessary.
                  - Renamed `image_handle` members in `sampled_image_handle` and
                    `unsampled_image_handle` structs to `raw_handle`.
|5.0|2023-11-21| - Added section "Recognized standard types", to simplify 
                   wording around what types are allowed to be read or written.
                 - Allow `read_image` and `read_mipmap` to return a 
                   user-defined type.
|5.1|2024-01-17| - Added overload for `ext_oneapi_copy` enabling device to device
                   copies using `image_mem_handle`.
|5.1|2023-12-06| - Added unique addressing modes per dimension to the 
                   `bindless_image_sampler`
|5.2|2024-02-14| - Image read and write functions now accept 3-component 
                   coordinates for 3D reads, instead of 4-component coordinates.
|5.3|2024-02-16| - Replace `read_image` and `read_mipmap` APIs in favor of more 
                   descriptive naming, with `fetch_image`, `sample_image`, and
                   `sample_mipmap`.
|5.4|2024-02-23| - Added support for unsampled image arrays.
                 - Creation of unsampled image arrays.
                 - Fetching/writing of unsampled image arrays.
                 - `image_type::array` added to enum.
                 - `array_size` member added to `image_descriptor`.
                 - `image_descriptor::verify()` member function added.
|5.5|2024-02-27| - Update interop with mipmap interop and slight redesign
                 - `interop` removed from `image_type`
|5.6|2024-03-04| - Added cubemap support.
                 - Allocation of cubemaps.
                 - Creation of cubemaps.
                 - Fetching/writing of unsampled cubemaps and sampling cubemaps.
                 - `image_type::cubemap` added to enum.
                 - Cubemap example.
                 - Updated `image_array_write` with non-const handle parameter.
                 - Removed `&` reference qualifier from `write_xxx` handle
                   parameter. 
|5.7|2024-04-09| - Allow fetching of sampled image data through the 
                   `fetch_image` API.
|5.8|2024-05-09| - Add missing cubemap `HintT` template parameter to 
                   `fetch_cubemap` and `sample_cubemap`.
<<<<<<< HEAD
|5.9|2024-05-21| - Added `external_mem_handle_type` and 
                   `external_semaphore_handle_type` enums. These will allow 
                   multiple handle types to be consumed by the same interop API.
                 - Added `handle_type` field to the `external_mem_descriptor`
                   and `external_semaphore_descriptor` structs. This allows
                   multiple handle types to be consumed by the API, such as 
                   file descriptors, Windows NT handles, and other handles in 
                   the future.
                 - Added semaphore operations which can accept values. These
                   are only supported for certain semaphore types 
                   (e.g. `win32_nt_dx12_fence`).
=======
|5.9|2024-05-14| - Default constructor for `image_descriptor`.
>>>>>>> 0c9a70f1
|======================<|MERGE_RESOLUTION|>--- conflicted
+++ resolved
@@ -2767,19 +2767,16 @@
                    `fetch_image` API.
 |5.8|2024-05-09| - Add missing cubemap `HintT` template parameter to 
                    `fetch_cubemap` and `sample_cubemap`.
-<<<<<<< HEAD
-|5.9|2024-05-21| - Added `external_mem_handle_type` and 
-                   `external_semaphore_handle_type` enums. These will allow 
-                   multiple handle types to be consumed by the same interop API.
-                 - Added `handle_type` field to the `external_mem_descriptor`
-                   and `external_semaphore_descriptor` structs. This allows
-                   multiple handle types to be consumed by the API, such as 
-                   file descriptors, Windows NT handles, and other handles in 
-                   the future.
-                 - Added semaphore operations which can accept values. These
-                   are only supported for certain semaphore types 
-                   (e.g. `win32_nt_dx12_fence`).
-=======
 |5.9|2024-05-14| - Default constructor for `image_descriptor`.
->>>>>>> 0c9a70f1
+|5.10|2024-05-22| - Added `external_mem_handle_type` and 
+                    `external_semaphore_handle_type` enums. These will allow 
+                    multiple handle types to be consumed by the same interop API.
+                  - Added `handle_type` field to the `external_mem_descriptor`
+                    and `external_semaphore_descriptor` structs. This allows
+                    multiple handle types to be consumed by the API, such as 
+                    file descriptors, Windows NT handles, and other handles in 
+                    the future.
+                  - Added semaphore operations which can accept values. These
+                    are only supported for certain semaphore types 
+                    (e.g. `win32_nt_dx12_fence`).
 |======================