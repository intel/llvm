--- conflicted
+++ resolved
@@ -2758,8 +2758,16 @@
 |5.8|2024-05-09| - Add missing cubemap `HintT` template parameter to 
                    `fetch_cubemap` and `sample_cubemap`.
 |5.9|2024-05-14| - Default constructor for `image_descriptor`.
-<<<<<<< HEAD
-|5.10|2024-05-22| - Added `external_mem_handle_type` and 
+|5.10|2024-05-20| - Replaced `channel_order` field in `image_descriptor` with
+                   `num_channels`.
+                  - Renamed `image_mem` functions `get_image_channel_type()`
+                    to `get_channel_type()` and `get_image_num_channels()` to
+                    `get_num_channels()`.
+                  - Removed `get_channel_order()` function from `image_mem`.
+                    This function is redundant since images don't have a notion
+                    of channel order, only the channel size. Use
+                    `get_num_channels()` instead.
+|5.11|2024-05-27| - Added `external_mem_handle_type` and 
                     `external_semaphore_handle_type` enums. These will allow 
                     multiple handle types to be consumed by the same interop API.
                   - Added `handle_type` field to the `external_mem_descriptor`
@@ -2770,15 +2778,4 @@
                   - Added semaphore operations which can accept values. These
                     are only supported for certain semaphore types 
                     (e.g. `win32_nt_dx12_fence`).
-=======
-|5.10|2024-05-20| - Replaced `channel_order` field in `image_descriptor` with
-                   `num_channels`.
-                  - Renamed `image_mem` functions `get_image_channel_type()`
-                    to `get_channel_type()` and `get_image_num_channels()` to
-                    `get_num_channels()`.
-                  - Removed `get_channel_order()` function from `image_mem`.
-                    This function is redundant since images don't have a notion
-                    of channel order, only the channel size. Use
-                    `get_num_channels()` instead.
->>>>>>> c2756195
 |======================