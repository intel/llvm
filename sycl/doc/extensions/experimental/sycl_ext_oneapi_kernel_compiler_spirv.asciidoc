--- conflicted
+++ resolved
@@ -55,13 +55,8 @@
 
 This is an experimental extension specification, intended to provide early
 access to features and gather community feedback. Interfaces defined in
-<<<<<<< HEAD
-this specification are implemented in DPC++, but they are not finalized
-and may change incompatibly in future versions of DPC++ without prior notice.
-=======
 this specification are implemented in {dpcpp}, but they are not finalized
 and may change incompatibly in future versions of {dpcpp} without prior notice.
->>>>>>> 58231254
 *Shipping software products should not rely on APIs defined in
 this specification.*
 
