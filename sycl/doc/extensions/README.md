--- conflicted
+++ resolved
@@ -38,13 +38,10 @@
 | [Level-Zero backend specification](LevelZeroBackend/LevelZeroBackend.md)                                           	      | Supported                                 | |
 | [ITT annotations support](ITTAnnotations/ITTAnnotations.rst) | Supported | |
 | [SYCL_EXT_ONEAPI_DEVICE_IF](DeviceIf/device_if.asciidoc) | Proposal | |
-<<<<<<< HEAD
-| [Assert](Assert/SYCL_ONEAPI_ASSERT.asciidoc) | Proposal | |
-=======
 | [SYCL_INTEL_group_sort](GroupAlgorithms/SYCL_INTEL_group_sort.asciidoc)                                                     | Proposal                                  | |
 | [Invoke SIMD](InvokeSIMD/InvokeSIMD.asciidoc)                                                                               | Proposal                                  | |
 | [Uniform](Uniform/Uniform.asciidoc)                                                                                         | Proposal                                  | |
->>>>>>> 3351916a
+| [Assert](Assert/SYCL_ONEAPI_ASSERT.asciidoc) | Proposal | |
 
 Legend:
 
