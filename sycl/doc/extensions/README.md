# Extensions

The directory contains documents that describe DPC++ extensions to SYCL
specification.

DPC++ extensions status:

|  Extension  |    Status   |   Comment   |
|-------------|:------------|:------------|
| [SYCL_INTEL_bitcast](Bitcast/SYCL_INTEL_bitcast.asciidoc)                                                                   | Supported                                 | As sycl::detail::bit_cast |
| [C and C++ Standard libraries support](C-CXX-StandardLibrary/C-CXX-StandardLibrary.rst)                                     | Partially supported(OpenCL: CPU, GPU)     | |
| [SYCL_INTEL_data_flow_pipes](DataFlowPipes/data_flow_pipes.asciidoc)                                                        | Partially supported(OpenCL: ACCELERATOR)  | kernel_host_pipe_support part is not implemented |
| [SYCL_INTEL_deduction_guides](deduction_guides/SYCL_INTEL_deduction_guides.asciidoc)                                        | Supported                                 | |
| [SYCL_INTEL_device_specific_kernel_queries](DeviceSpecificKernelQueries/SYCL_INTEL_device_specific_kernel_queries.asciidoc) | Proposal                                  | |
| [SYCL_INTEL_enqueue_barrier](EnqueueBarrier/enqueue_barrier.asciidoc)                                                       | Supported(OpenCL, Level Zero)             | |
| [SYCL_INTEL_extended_atomics](ExtendedAtomics/SYCL_INTEL_extended_atomics.asciidoc)                                         | Supported(OpenCL: CPU, GPU)               | |
| [SYCL_INTEL_group_algorithms](GroupAlgorithms/SYCL_INTEL_group_algorithms.asciidoc)                                         | Supported(OpenCL; CUDA)                   | |
| [SYCL_INTEL_group_mask](./GroupMask/SYCL_INTEL_group_mask.asciidoc)                                                         | Proposal                                  | |
| [FPGA selector](IntelFPGA/FPGASelector.md)                                                                                  | Supported                                 | |
| [FPGA reg](IntelFPGA/FPGAReg.md)                                                                                            | Supported(OpenCL: ACCELERATOR)            | |
| [SYCL_INTEL_kernel_restrict_all](KernelRestrictAll/SYCL_INTEL_kernel_restrict_all.asciidoc)                                 | Supported(OpenCL)                         | |
| [SYCL_INTEL_attribute_style](KernelRHSAttributes/SYCL_INTEL_attribute_style.asciidoc)                                       | Proposal                                  | |
| [Queue Order Properties](OrderedQueue/OrderedQueue_v2.adoc)                                                                 | Supported                                 | |
| [Queue Shortcuts](QueueShortcuts/QueueShortcuts.adoc)                                                                       | Supported                                 | |
| [Reductions for ND-Range Parallelism](Reduction/Reduction.md)                                                               | Partially supported(OpenCL: CPU, GPU; CUDA) | Not supported: multiple reduction vars, multi-dimensional reduction vars |
| [SYCL_INTEL_relax_standard_layout](RelaxStdLayout/SYCL_INTEL_relax_standard_layout.asciidoc)                                | Supported                                 | |
| [SYCL_INTEL_reqd_work_group_size](ReqdWorkGroupSize/SYCL_INTEL_reqd_work_group_size.asciidoc)                               | Supported(OpenCL: CPU, GPU)               | |
| [SPV_INTEL_function_pointers](SPIRV/SPV_INTEL_function_pointers.asciidoc)                                                   | Supported(OpenCL: CPU, GPU; HOST)         | |
| [SPV_INTEL_inline_assembly](SPIRV/SPV_INTEL_inline_assembly.asciidoc)                                                       | Supported(OpenCL: GPU)                    | |
| [SYCL_INTEL_local_memory](LocalMemory/SYCL_INTEL_local_memory.asciidoc)                                                     | Proposal                                  | |
| [SYCL_INTEL_static_local_memory_query](StaticLocalMemoryQuery/SYCL_INTEL_static_local_memory_query.asciidoc)                | Proposal                                  | |
| [SYCL_INTEL_sub_group_algorithms](SubGroupAlgorithms/SYCL_INTEL_sub_group_algorithms.asciidoc)                              | Partially supported(OpenCL: CPU, GPU)     | Features from SYCL_INTEL_group_algorithms extended to sub-groups |
| [Sub-groups for NDRange Parallelism](SubGroupNDRange/SubGroupNDRange.md)                                                    | Deprecated(OpenCL: CPU, GPU)              | |
| [Sub-groups](SubGroup/SYCL_INTEL_sub_group.asciidoc)                                                                        | Partially supported(OpenCL)               | Not supported: auto/stable sizes, stable query, compiler flags |
| [SYCL_INTEL_unnamed_kernel_lambda](UnnamedKernelLambda/SYCL_INTEL_unnamed_kernel_lambda.asciidoc)                           | Supported(OpenCL)                         | |
| [Unified Shared Memory](USM/USM.adoc)                                                                                       | Supported(OpenCL)                         | |
| [Use Pinned Memory Property](UsePinnedMemoryProperty/UsePinnedMemoryPropery.adoc)                                           | Supported                                 | |
| [Level-Zero backend specification](LevelZeroBackend/LevelZeroBackend.md)                                           	      | Supported                                 | |
| [ITT annotations support](ITTAnnotations/ITTAnnotations.rst) | Supported | |
<<<<<<< HEAD
| [Platform Context](PlatformContext/PlatformContext.adoc) | Proposal | |
=======
| [SYCL_EXT_ONEAPI_DEVICE_IF](DeviceIf/device_if.asciidoc) | Proposal | |
| [SYCL_INTEL_group_sort](GroupAlgorithms/SYCL_INTEL_group_sort.asciidoc)                                                     | Proposal                                  | |
| [Invoke SIMD](InvokeSIMD/InvokeSIMD.asciidoc)                                                                               | Proposal                                  | |
| [Uniform](Uniform/Uniform.asciidoc)                                                                                         | Proposal                                  | |
| [Assert](Assert/SYCL_ONEAPI_ASSERT.asciidoc) | Proposal | |
>>>>>>> 642ee820

Legend:

|  Keyword    |   Meaning   |
|-------------|:------------|
|  Proposal                        | A document describing an extension is published, but the extension is not supported yet |
|  Supported                       | An extension is supported |
|  Partially supported             | An extension is partially supported, see comments column for more info |
|  Deprecated                      | An extension is deprecated and can be removed in future versions |
|  (API: DeviceType1, DeviceType2) | An extension is supported when specific combination of API and device types are used. If device type or API are not mentioned then an extension is supported on any device type or API. API can be OpenCL, CUDA, HOST. DeviceType can be CPU, GPU, ACCELERATOR |


See [User Manual](../UsersManual.md) to find information how to enable extensions.<|MERGE_RESOLUTION|>--- conflicted
+++ resolved
@@ -37,15 +37,12 @@
 | [Use Pinned Memory Property](UsePinnedMemoryProperty/UsePinnedMemoryPropery.adoc)                                           | Supported                                 | |
 | [Level-Zero backend specification](LevelZeroBackend/LevelZeroBackend.md)                                           	      | Supported                                 | |
 | [ITT annotations support](ITTAnnotations/ITTAnnotations.rst) | Supported | |
-<<<<<<< HEAD
 | [Platform Context](PlatformContext/PlatformContext.adoc) | Proposal | |
-=======
 | [SYCL_EXT_ONEAPI_DEVICE_IF](DeviceIf/device_if.asciidoc) | Proposal | |
 | [SYCL_INTEL_group_sort](GroupAlgorithms/SYCL_INTEL_group_sort.asciidoc)                                                     | Proposal                                  | |
 | [Invoke SIMD](InvokeSIMD/InvokeSIMD.asciidoc)                                                                               | Proposal                                  | |
 | [Uniform](Uniform/Uniform.asciidoc)                                                                                         | Proposal                                  | |
 | [Assert](Assert/SYCL_ONEAPI_ASSERT.asciidoc) | Proposal | |
->>>>>>> 642ee820
 
 Legend:
 
