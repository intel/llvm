# Extensions

The directory contains documents that describe DPC++ extensions to SYCL
specification.

DPC++ extensions status:

|  Extension  |    Status   |   Comment   |
|-------------|:------------|:------------|
| [SYCL_INTEL_bitcast](Bitcast/SYCL_INTEL_bitcast.asciidoc)                                                                   | Supported                                 | As sycl::detail::bit_cast |
| [C and C++ Standard libraries support](C-CXX-StandardLibrary/C-CXX-StandardLibrary.rst)                                     | Partially supported(OpenCL: CPU, GPU)     | |
| [SYCL_INTEL_data_flow_pipes](DataFlowPipes/data_flow_pipes.asciidoc)                                                        | Partially supported(OpenCL: ACCELERATOR)  | kernel_host_pipe_support part is not implemented |
| [SYCL_INTEL_deduction_guides](deduction_guides/SYCL_INTEL_deduction_guides.asciidoc)                                        | Supported                                 | |
| [SYCL_INTEL_device_specific_kernel_queries](DeviceSpecificKernelQueries/SYCL_INTEL_device_specific_kernel_queries.asciidoc) | Proposal                                  | |
| [SYCL_INTEL_enqueue_barrier](EnqueueBarrier/enqueue_barrier.asciidoc)                                                       | Supported(OpenCL, Level Zero)             | |
| [SYCL_INTEL_extended_atomics](ExtendedAtomics/SYCL_INTEL_extended_atomics.asciidoc)                                         | Supported(OpenCL: CPU, GPU)               | |
| [SYCL_INTEL_group_algorithms](GroupAlgorithms/SYCL_INTEL_group_algorithms.asciidoc)                                         | Supported(OpenCL; CUDA)                   | |
| [GroupMask](GroupMask/GroupMask.asciidoc)                                                                                   | Proposal                                  | |
| [FPGA selector](IntelFPGA/FPGASelector.md)                                                                                  | Supported                                 | |
| [FPGA reg](IntelFPGA/FPGAReg.md)                                                                                            | Supported(OpenCL: ACCELERATOR)            | |
| [SYCL_INTEL_kernel_restrict_all](KernelRestrictAll/SYCL_INTEL_kernel_restrict_all.asciidoc)                                 | Supported(OpenCL)                         | |
| [SYCL_INTEL_attribute_style](KernelRHSAttributes/SYCL_INTEL_attribute_style.asciidoc)                                       | Proposal                                  | |
| [Queue Order Properties](OrderedQueue/OrderedQueue_v2.adoc)                                                                 | Supported                                 | |
| [Queue Shortcuts](QueueShortcuts/QueueShortcuts.adoc)                                                                       | Supported                                 | |
| [Reductions for ND-Range Parallelism](Reduction/Reduction.md)                                                               | Partially supported(OpenCL: CPU, GPU; CUDA) | Not supported: multiple reduction vars, multi-dimensional reduction vars |
| [SYCL_INTEL_relax_standard_layout](RelaxStdLayout/SYCL_INTEL_relax_standard_layout.asciidoc)                                | Supported                                 | |
| [SYCL_INTEL_reqd_work_group_size](ReqdWorkGroupSize/SYCL_INTEL_reqd_work_group_size.asciidoc)                               | Supported(OpenCL: CPU, GPU)               | |
| [SPV_INTEL_function_pointers](SPIRV/SPV_INTEL_function_pointers.asciidoc)                                                   | Supported(OpenCL: CPU, GPU; HOST)         | |
| [SPV_INTEL_inline_assembly](SPIRV/SPV_INTEL_inline_assembly.asciidoc)                                                       | Supported(OpenCL: GPU)                    | |
<<<<<<< HEAD
| [SYCL_INTEL_local_memory](LocalMemory/SYCL_INTEL_local_memory.asciidoc)                                                     | Supported(OpenCL; CUDA)                   | Revision 1 of the spec is fully supported, future revisions are expected to expand the functionality |
=======
| [LocalMemory](LocalMemory/LocalMemory.asciidoc)                                                                             | Proposal                                  | |
>>>>>>> 65436fbd
| [SYCL_INTEL_static_local_memory_query](StaticLocalMemoryQuery/SYCL_INTEL_static_local_memory_query.asciidoc)                | Proposal                                  | |
| [SYCL_INTEL_sub_group_algorithms](SubGroupAlgorithms/SYCL_INTEL_sub_group_algorithms.asciidoc)                              | Partially supported(OpenCL: CPU, GPU)     | Features from SYCL_INTEL_group_algorithms extended to sub-groups |
| [Sub-groups for NDRange Parallelism](SubGroupNDRange/SubGroupNDRange.md)                                                    | Deprecated(OpenCL: CPU, GPU)              | |
| [Sub-groups](SubGroup/SYCL_INTEL_sub_group.asciidoc)                                                                        | Partially supported(OpenCL)               | Not supported: auto/stable sizes, stable query, compiler flags |
| [SYCL_INTEL_unnamed_kernel_lambda](UnnamedKernelLambda/SYCL_INTEL_unnamed_kernel_lambda.asciidoc)                           | Supported(OpenCL)                         | |
| [Unified Shared Memory](USM/USM.adoc)                                                                                       | Supported(OpenCL)                         | |
| [Use Pinned Memory Property](UsePinnedMemoryProperty/UsePinnedMemoryPropery.adoc)                                           | Supported                                 | |
| [Level-Zero backend specification](LevelZeroBackend/LevelZeroBackend.md)                                           	      | Supported                                 | |
| [ITT annotations support](ITTAnnotations/ITTAnnotations.rst) | Supported | |
| [SYCL_EXT_ONEAPI_DEVICE_IF](DeviceIf/device_if.asciidoc) | Proposal | |
| [SYCL_INTEL_group_sort](GroupAlgorithms/SYCL_INTEL_group_sort.asciidoc)                                                     | Proposal                                  | |
| [Invoke SIMD](InvokeSIMD/InvokeSIMD.asciidoc)                                                                               | Proposal                                  | |
| [Uniform](Uniform/Uniform.asciidoc)                                                                                         | Proposal                                  | |
| [Assert](Assert/SYCL_ONEAPI_ASSERT.asciidoc) | Proposal | |
| [Matrix](Matrix/dpcpp-joint-matrix.asciidoc)                                                                        | Partially supported(AMX AOT)               | Not supported: dynamic-extent, wg and wi scopes, layouts other than packed|
| [SYCL_INTEL_free_function_queries](FreeFunctionQueries/SYCL_INTEL_free_function_queries.asciidoc)                           | Supported (experimental)                  | |

Legend:

|  Keyword    |   Meaning   |
|-------------|:------------|
|  Proposal                        | A document describing an extension is published, but the extension is not supported yet |
|  Supported                       | An extension is supported |
|  Partially supported             | An extension is partially supported, see comments column for more info |
|  Deprecated                      | An extension is deprecated and can be removed in future versions |
|  (API: DeviceType1, DeviceType2) | An extension is supported when specific combination of API and device types are used. If device type or API are not mentioned then an extension is supported on any device type or API. API can be OpenCL, CUDA, HOST. DeviceType can be CPU, GPU, ACCELERATOR |


See [User Manual](../UsersManual.md) to find information how to enable extensions.<|MERGE_RESOLUTION|>--- conflicted
+++ resolved
@@ -27,11 +27,7 @@
 | [SYCL_INTEL_reqd_work_group_size](ReqdWorkGroupSize/SYCL_INTEL_reqd_work_group_size.asciidoc)                               | Supported(OpenCL: CPU, GPU)               | |
 | [SPV_INTEL_function_pointers](SPIRV/SPV_INTEL_function_pointers.asciidoc)                                                   | Supported(OpenCL: CPU, GPU; HOST)         | |
 | [SPV_INTEL_inline_assembly](SPIRV/SPV_INTEL_inline_assembly.asciidoc)                                                       | Supported(OpenCL: GPU)                    | |
-<<<<<<< HEAD
-| [SYCL_INTEL_local_memory](LocalMemory/SYCL_INTEL_local_memory.asciidoc)                                                     | Supported(OpenCL; CUDA)                   | Revision 1 of the spec is fully supported, future revisions are expected to expand the functionality |
-=======
-| [LocalMemory](LocalMemory/LocalMemory.asciidoc)                                                                             | Proposal                                  | |
->>>>>>> 65436fbd
+| [LocalMemory](LocalMemory/LocalMemory.asciidoc)                                                                             | Supported(OpenCL; CUDA)                   | Revision 1 of the spec is fully supported, future revisions are expected to expand the functionality |
 | [SYCL_INTEL_static_local_memory_query](StaticLocalMemoryQuery/SYCL_INTEL_static_local_memory_query.asciidoc)                | Proposal                                  | |
 | [SYCL_INTEL_sub_group_algorithms](SubGroupAlgorithms/SYCL_INTEL_sub_group_algorithms.asciidoc)                              | Partially supported(OpenCL: CPU, GPU)     | Features from SYCL_INTEL_group_algorithms extended to sub-groups |
 | [Sub-groups for NDRange Parallelism](SubGroupNDRange/SubGroupNDRange.md)                                                    | Deprecated(OpenCL: CPU, GPU)              | |
