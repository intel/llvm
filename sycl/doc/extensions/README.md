# Extensions

The directory contains documents that describe DPC++ extensions to SYCL
specification.

DPC++ extensions status:

|  Extension  |    Status   |   Comment   |
|-------------|:------------|:------------|
| [SYCL_INTEL_bitcast](Bitcast/SYCL_INTEL_bitcast.asciidoc)                                                                   | Supported                                 | As sycl::detail::bit_cast |
| [C and C++ Standard libraries support](C-CXX-StandardLibrary/C-CXX-StandardLibrary.rst)                                     | Partially supported(OpenCL: CPU, GPU)     | |
| [SYCL_INTEL_data_flow_pipes](DataFlowPipes/data_flow_pipes.asciidoc)                                                        | Partially supported(OpenCL: ACCELERATOR)  | kernel_host_pipe_support part is not implemented |
| [SYCL_INTEL_deduction_guides](deduction_guides/SYCL_INTEL_deduction_guides.asciidoc)                                        | Supported                                 | |
| [SYCL_INTEL_device_specific_kernel_queries](DeviceSpecificKernelQueries/SYCL_INTEL_device_specific_kernel_queries.asciidoc) | Proposal                                  | |
<<<<<<< HEAD
| [SYCL_INTEL_enqueue_barrier](EnqueueBarrier/enqueue_barrier.asciidoc)                                                       | Proposal                                  | |
| [SYCL_INTEL_extended_atomics](ExtendedAtomics/SYCL_INTEL_extended_atomics.asciidoc)                                         | Partially supported(OpenCL: CPU, GPU)     | Not supported: pointer types |
=======
| [SYCL_INTEL_enqueue_barrier](EnqueueBarrier/enqueue_barrier.asciidoc)                                                       | Supported(OpenCL, Level Zero)             | |
| [SYCL_INTEL_extended_atomics](ExtendedAtomics/SYCL_INTEL_extended_atomics.asciidoc)                                         | Proposal                                  | |
>>>>>>> fda52cdb
| [SYCL_INTEL_group_algorithms](GroupAlgorithms/SYCL_INTEL_group_algorithms.asciidoc)                                         | Supported(OpenCL)                         | |
| [SYCL_INTEL_group_mask](./GroupMask/SYCL_INTEL_group_mask.asciidoc)                                                         | Proposal                                  | |
| [FPGA selector](IntelFPGA/FPGASelector.md)                                                                                  | Supported                                 | |
| [FPGA reg](IntelFPGA/FPGAReg.md)                                                                                            | Supported(OpenCL: ACCELERATOR)            | |
| [SYCL_INTEL_kernel_restrict_all](KernelRestrictAll/SYCL_INTEL_kernel_restrict_all.asciidoc)                                 | Supported(OpenCL)                         | |
| [SYCL_INTEL_attribute_style](KernelRHSAttributes/SYCL_INTEL_attribute_style.asciidoc)                                       | Proposal                                  | |
| [Queue Order Properties](OrderedQueue/OrderedQueue_v2.adoc)                                                                 | Supported                                 | |
| [Queue Shortcuts](QueueShortcuts/QueueShortcuts.adoc)                                                                       | Supported                                 | |
| [Reductions for ND-Range Parallelism](Reduction/Reduction.md)                                                               | Partially supported(OpenCL: CPU, GPU)     | Not supported: multiple reduction vars, multi-dimensional reduction vars |
| [SYCL_INTEL_relax_standard_layout](RelaxStdLayout/SYCL_INTEL_relax_standard_layout.asciidoc)                                | Supported                                 | |
| [SYCL_INTEL_reqd_work_group_size](ReqdWorkGroupSize/SYCL_INTEL_reqd_work_group_size.asciidoc)                               | Supported(OpenCL: CPU, GPU)               | |
| [SPV_INTEL_function_pointers](SPIRV/SPV_INTEL_function_pointers.asciidoc)                                                   | Supported(OpenCL: CPU, GPU; HOST)         | |
| [SPV_INTEL_inline_assembly](SPIRV/SPV_INTEL_inline_assembly.asciidoc)                                                       | Supported(OpenCL: GPU)                    | |
| [SYCL_INTEL_static_local_memory_query](StaticLocalMemoryQuery/SYCL_INTEL_static_local_memory_query.asciidoc)                | Proposal                                  | |
| [SYCL_INTEL_sub_group_algorithms](SubGroupAlgorithms/SYCL_INTEL_sub_group_algorithms.asciidoc)                              | Partially supported(OpenCL: CPU, GPU)     | Features from SYCL_INTEL_group_algorithms extended to sub-groups |
| [Sub-groups for NDRange Parallelism](SubGroupNDRange/SubGroupNDRange.md)                                                    | Deprecated(OpenCL: CPU, GPU)              | |
| [Sub-groups](SubGroup/SYCL_INTEL_sub_group.asciidoc)                                                                        | Supported(OpenCL)                         | |
| [SYCL_INTEL_unnamed_kernel_lambda](UnnamedKernelLambda/SYCL_INTEL_unnamed_kernel_lambda.asciidoc)                           | Supported(OpenCL)                         | |
| [Unified Shared Memory](USM/USM.adoc)                                                                                       | Supported(OpenCL)                         | |

Legend:

|  Keyword    |   Meaning   |
|-------------|:------------|
|  Proposal                        | A document describing an extension is published, but the extension is not supported yet |
|  Supported                       | An extension is supported |
|  Partially supported             | An extension is partially supported, see comments column for more info |
|  Deprecated                      | An extension is deprecated and can be removed in future versions |
|  (API: DeviceType1, DeviceType2) | An extension is supported when specific combination of API and device types are used. If device type or API are not mentioned then an extension is supported on any device type or API. API can be OpenCL, CUDA, HOST. DeviceType can be CPU, GPU, ACCELERATOR |


See [User Manual](../UsersManual.md) to find information how to enable extensions.<|MERGE_RESOLUTION|>--- conflicted
+++ resolved
@@ -12,13 +12,8 @@
 | [SYCL_INTEL_data_flow_pipes](DataFlowPipes/data_flow_pipes.asciidoc)                                                        | Partially supported(OpenCL: ACCELERATOR)  | kernel_host_pipe_support part is not implemented |
 | [SYCL_INTEL_deduction_guides](deduction_guides/SYCL_INTEL_deduction_guides.asciidoc)                                        | Supported                                 | |
 | [SYCL_INTEL_device_specific_kernel_queries](DeviceSpecificKernelQueries/SYCL_INTEL_device_specific_kernel_queries.asciidoc) | Proposal                                  | |
-<<<<<<< HEAD
-| [SYCL_INTEL_enqueue_barrier](EnqueueBarrier/enqueue_barrier.asciidoc)                                                       | Proposal                                  | |
+| [SYCL_INTEL_enqueue_barrier](EnqueueBarrier/enqueue_barrier.asciidoc)                                                       | Supported(OpenCL, Level Zero)             | |
 | [SYCL_INTEL_extended_atomics](ExtendedAtomics/SYCL_INTEL_extended_atomics.asciidoc)                                         | Partially supported(OpenCL: CPU, GPU)     | Not supported: pointer types |
-=======
-| [SYCL_INTEL_enqueue_barrier](EnqueueBarrier/enqueue_barrier.asciidoc)                                                       | Supported(OpenCL, Level Zero)             | |
-| [SYCL_INTEL_extended_atomics](ExtendedAtomics/SYCL_INTEL_extended_atomics.asciidoc)                                         | Proposal                                  | |
->>>>>>> fda52cdb
 | [SYCL_INTEL_group_algorithms](GroupAlgorithms/SYCL_INTEL_group_algorithms.asciidoc)                                         | Supported(OpenCL)                         | |
 | [SYCL_INTEL_group_mask](./GroupMask/SYCL_INTEL_group_mask.asciidoc)                                                         | Proposal                                  | |
 | [FPGA selector](IntelFPGA/FPGASelector.md)                                                                                  | Supported                                 | |
