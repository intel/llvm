# Extensions

The directory contains documents that describe DPC++ extensions to SYCL
specification.

DPC++ extensions status:

|  Extension  |    Status   |   Comment   |
|-------------|:------------|:------------|
| [SYCL_INTEL_group_algorithms](GroupAlgorithms/SYCL_INTEL_group_algorithms.asciidoc)                                         | Deprecated                                | |
| [GroupMask](GroupMask/GroupMask.asciidoc)                                                                                   | Proposal                                  | |
| [Reductions for ND-Range Parallelism](Reduction/Reduction.md)                                                               | Partially supported(OpenCL: CPU, GPU; CUDA) | Not supported: multiple reduction vars, multi-dimensional reduction vars |
| [SPV_INTEL_function_pointers](SPIRV/SPV_INTEL_function_pointers.asciidoc)                                                   | Supported(OpenCL: CPU, GPU; HOST)         | |
| [SPV_INTEL_inline_assembly](SPIRV/SPV_INTEL_inline_assembly.asciidoc)                                                       | Supported(OpenCL: GPU)                    | |
| [SYCL_INTEL_static_local_memory_query](StaticLocalMemoryQuery/SYCL_INTEL_static_local_memory_query.asciidoc)                | Proposal                                  | |
| [Sub-groups for NDRange Parallelism](SubGroupNDRange/SubGroupNDRange.md)                                                    | Deprecated(OpenCL: CPU, GPU)              | |
| [Sub-groups](SubGroup/SYCL_INTEL_sub_group.asciidoc)                                                                        | Deprecated                                | |
| [Property List](PropertyList/SYCL_EXT_ONEAPI_property_list.asciidoc)                                                        | Proposal                                  | |
<<<<<<< HEAD
| [KernelProperties](KernelProperties/KernelProperties.asciidoc)                                                              | Proposal                                  | |
=======
| [DiscardQueueEvents](DiscardQueueEvents/SYCL_EXT_ONEAPI_DISCARD_QUEUE_EVENTS.asciidoc) | Proposal | |
>>>>>>> faaba285

Legend:

|  Keyword    |   Meaning   |
|-------------|:------------|
|  Proposal                        | A document describing an extension is published, but the extension is not supported yet |
|  Supported                       | An extension is supported |
|  Partially supported             | An extension is partially supported, see comments column for more info |
|  Deprecated                      | An extension is deprecated and can be removed in future versions |
|  (API: DeviceType1, DeviceType2) | An extension is supported when specific combination of API and device types are used. If device type or API are not mentioned then an extension is supported on any device type or API. API can be OpenCL, CUDA, HOST. DeviceType can be CPU, GPU, ACCELERATOR |


See [User Manual](../UsersManual.md) to find information how to enable extensions.<|MERGE_RESOLUTION|>--- conflicted
+++ resolved
@@ -16,11 +16,6 @@
 | [Sub-groups for NDRange Parallelism](SubGroupNDRange/SubGroupNDRange.md)                                                    | Deprecated(OpenCL: CPU, GPU)              | |
 | [Sub-groups](SubGroup/SYCL_INTEL_sub_group.asciidoc)                                                                        | Deprecated                                | |
 | [Property List](PropertyList/SYCL_EXT_ONEAPI_property_list.asciidoc)                                                        | Proposal                                  | |
-<<<<<<< HEAD
-| [KernelProperties](KernelProperties/KernelProperties.asciidoc)                                                              | Proposal                                  | |
-=======
-| [DiscardQueueEvents](DiscardQueueEvents/SYCL_EXT_ONEAPI_DISCARD_QUEUE_EVENTS.asciidoc) | Proposal | |
->>>>>>> faaba285
 
 Legend:
 
