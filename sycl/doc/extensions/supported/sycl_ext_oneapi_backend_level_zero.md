# Level-Zero backend specification

## 1. Introduction

This extension introduces Level-Zero backend for SYCL.
It is built on top of Level-Zero runtime enabled with [Level-Zero API](https://spec.oneapi.com/level-zero/latest/index.html).
The Level-Zero backend is aimed to provide the best possible performance of SYCL application on a variety of targets supported.
The currently supported targets are all Intel GPUs starting with Gen9.

This extension provides a feature-test macro as described in the core SYCL specification section 6.3.3 "Feature test macros". Therefore, an implementation supporting this extension must predefine the macro SYCL_EXT_ONEAPI_BACKEND_LEVEL_ZERO to one of the values defined in the table below. Applications can test for the existence of this macro to determine if the implementation supports this feature, or applications can test the macro’s value to determine which of the extension’s APIs the implementation supports.

NOTE: By necessity, this specification exposes some details about the way SYCL is layered on top of the Level Zero backend.  Although the DPC++/SYCL implementers make every effort to retain backward compatibility for changes to this specification, it is occasionally necessary to change an API in this specification in a way that is not compatible with previous versions. For example, this sometimes happens when DPC++ changes the way it layers SYCL on top of Level Zero.  When an API breaking change like this occurs, we update the version of the SYCL_EXT_ONEAPI_BACKEND_LEVEL_ZERO feature-test macro and describe the API breakage as part of the description for that API version.

|Value|Description|
|---|:---|
|1|Initial extension version.
|2|Added support for the make_buffer() API.
|3|Added device member to backend_input_t<backend::ext_oneapi_level_zero, queue>.
|4|Change the definition of backend_input_t and backend_return_t for the queue object, which changes the API for make_queue and get_native (when applied to queue).
<<<<<<< HEAD
=======
|5|Added support for make_image() API.
>>>>>>> 959fad2a

NOTE: This extension is following SYCL 2020 backend specification. Prior API for interoperability with Level-Zero is marked
      as deprecated and will be removed in the next release.


## 2. Prerequisites

The Level-Zero loader and drivers need to be installed on the system for SYCL runtime to recognize and enable the Level-Zero backend.
For further details see <https://software.intel.com/content/www/us/en/develop/articles/intel-oneapi-dpcpp-system-requirements.html>.
                  
## 3. User-visible Level-Zero backend selection (and the default backend)

The Level-Zero backend is added to the sycl::backend enumeration:

``` C++
enum class backend {
  // ...
  ext_oneapi_level_zero,
  // ...
};
```

There are multiple ways in which the Level-Zero backend can be selected by the user.
        
### 3.1 Through an environment variable
        
The ONEAPI_DEVICE_SELECTOR environment variable limits the SYCL runtime to use only a subset of the system's devices.
By using ```level_zero``` for backend in ONEAPI_DEVICE_SELECTOR you can select the use of Level-Zero as a SYCL backend.
For further details see here: <https://github.com/intel/llvm/blob/sycl/sycl/doc/EnvironmentVariables.md>.
        
### 3.2 Through a programming API
        
There is an extension that introduces a filtering device selection to SYCL described in
[sycl\_ext\_oneapi\_filter\_selector](../supported/sycl_ext_oneapi_filter_selector.asciidoc).
Similar to how SYCL_DEVICE_FILTER or ONEAPI_DEVICE_SELECTOR applies filtering to the entire process this device selector can be used to
programmatically select the Level-Zero backend.
                
When neither the environment variable nor the filtering device selector are used, the implementation chooses
the Level-Zero backend for GPU devices supported by the installed Level-Zero runtime.
The serving backend for a SYCL platform can be queried with the ```get_backend()``` member function of ```sycl::platform```.

## 4. Interoperability with the Level-Zero API

This chapter describes the various interoperability possible between SYCL and Level-Zero.
The application must include both of the following headers in order to use any of the interoperation APIs described in this section,
and they must be included in the order shown:

``` C++
  #include "level_zero/ze_api.h"
  #include "sycl/ext/oneapi/backend/level_zero.hpp"
```
### 4.1 Mapping of SYCL objects to Level-Zero handles

SYCL objects encapsulate the corresponding Level-Zero handles and this extension provides the following specialization of the interoperability types:

<table>
<tr>
<th>SyclType</th>
<th>

``` C++
backend_return_t<backend::ext_oneapi_level_zero,
                 SyclType>
```
</th>
<th>

``` C++
backend_input_t<backend::ext_oneapi_level_zero,
                SyclType>
```
</th>
</tr><tr>
<td>platform</td>
<td><pre>ze_driver_handle_t</pre></td>
<td><pre>ze_driver_handle_t</pre></td>
</tr><tr>
<td>device</td>
<td><pre>ze_device_handle_t</pre></td>
<td><pre>ze_device_handle_t</pre></td>
</tr><tr>
<td>context</td>
<td><pre>ze_context_handle_t</pre></td>
<td>

``` C++
struct {
  ze_context_handle_t NativeHandle;
  std::vector<device> DeviceList;
  ext::oneapi::level_zero::ownership Ownership{
      ext::oneapi::level_zero::ownership::transfer};
}
```
</td>
</tr>
<tr>
<td rowspan="3">queue</td>
<td rowspan="2">

``` C++
ze_command_queue_handle_t
```

Prior to version 4 of this specification.
</td>

<td>

``` C++
struct {
  ze_command_queue_handle_t NativeHandle;
  ext::oneapi::level_zero::ownership Ownership{
      ext::oneapi::level_zero::ownership::transfer};
}
```

Prior to version 3 of this specification.
</td>
</tr>
<tr>
<td>

``` C++
struct {
  ze_command_queue_handle_t NativeHandle;
  device Device;
  ext::oneapi::level_zero::ownership Ownership{
      ext::oneapi::level_zero::ownership::transfer};
}
```

Starting in version 3 of this specification.
</td>
</tr>
<td rowspan="1">

``` C++
std::variant<ze_command_queue_handle_t,
             ze_command_list_handle_t>
```

Starting in version 4 of this specification.
</td>
<td>

``` C++
struct {
  std::variant<ze_command_queue_handle_t,
               ze_command_list_handle_t>
    NativeHandle;
  device Device;
  ext::oneapi::level_zero::ownership Ownership{
      ext::oneapi::level_zero::ownership::transfer};
  property_list Properties{};
}
```

Starting in version 4 of this specification.
</td>
</tr>

<tr>
<td>event</td>
<td><pre>ze_event_handle_t</pre></td>
<td>

``` C++
struct {
  ze_event_handle_t NativeHandle;
  ext::oneapi::level_zero::ownership Ownership{
      ext::oneapi::level_zero::ownership::transfer};
}
```
</td>
</tr><tr>
<td>kernel_bundle</td>
<td>

``` C++
std::vector<ze_module_handle_t>
```
</td>
<td>

``` C++
struct {
  ze_module_handle_t NativeHandle;
  ext::oneapi::level_zero::ownership Ownership{
      ext::oneapi::level_zero::ownership::transfer};
}
```
</td>
</tr><tr>
<td>kernel</td>
<td>

``` C++
ze_kernel_handle_t
```
</td>
<td>

``` C++
struct {
  kernel_bundle<bundle_state::executable> KernelBundle;
  ze_kernel_handle_t NativeHandle;
  ext::oneapi::level_zero::ownership Ownership{
      ext::oneapi::level_zero::ownership::transfer};
}
```
</td>
</tr><tr>
<td>buffer</td>
<td>

``` C++
void *
```
</td>
<td>

``` C++
struct {
  void *NativeHandle;
  ext::oneapi::level_zero::ownership Ownership{
      ext::oneapi::level_zero::ownership::transfer};
}
```
</td>
</tr>
<tr>
<td>image</td>
<td>

``` C++
ze_image_handle_t
```
</td>
<td>

<<<<<<< HEAD
=======
``` C++
struct {
    ze_image_handle_t ZeImageHandle;
    sycl::image_channel_order ChanOrder;
    sycl::image_channel_type ChanType;
    sycl::range<Dimensions> Range;
    ext::oneapi::level_zero::ownership Ownership{
        ext::oneapi::level_zero::ownership::transfer};
  }
```
</td>
</tr>
</table>

>>>>>>> 959fad2a
### 4.2 Obtaining of native Level-Zero handles from SYCL objects
                
The ```sycl::get_native<backend::ext_oneapi_level_zero>``` free-function is how a raw native Level-Zero handle can be obtained
for a specific SYCL object.
``` C++
template <backend BackendName, class SyclObjectT>
auto get_native(const SyclObjectT &Obj)
    -> backend_return_t<BackendName, SyclObjectT>
```
It is currently supported for SYCL ```platform```, ```device```, ```context```, ```queue```, ```event```,
```kernel_bundle```, and ```kernel``` classes. 

The ```get_native(queue)``` function returns either ```ze_command_queue_handle_t``` or ```ze_command_list_handle_t``` depending on the manner in which the input argument ```queue``` had been created. Queues created with the SYCL ```queue``` constructors have a default setting for whether they use command queues or command lists. The default and how it may be changed is documented in the description for the environment variable ```SYCL_PI_LEVEL_ZERO_USE_IMMEDIATE_COMMANDLISTS```. Queues created using ```make_queue()``` use either a command list or command queue depending on the input argument to ```make_queue``` and are not affected by the default for SYCL queues or the environment variable.

The ```sycl::get_native<backend::ext_oneapi_level_zero>```
free-function is not supported for SYCL ```buffer``` or ```image``` class. The native backend object associated with the
buffer can be obtained using interop_hande class as described in the core SYCL specification section
4.10.2, "Class interop_handle". 
The pointer returned by ```get_native_mem<backend::ext_oneapi_level_zero>``` method of the ```interop_handle```
class is the value returned from a call to <code>zeMemAllocShared()</code>, <code>zeMemAllocDevice()</code>,
or <code>zeMemAllocHost()</code> and not necessarily directly accessible from the host.  Users may need to copy
data to the host to access the data. Users can get type of the allocation using ```type``` data member of the 
```ze_memory_allocation_properties_t``` struct returned by ```zeMemGetAllocProperties```.

``` C++
    Queue.submit([&](handler &CGH) {
        auto BufferAcc = Buffer.get_access<access::mode::write>(CGH);
        CGH.host_task([=](const interop_handle &IH) {
            void *DevicePtr =
                IH.get_native_mem<backend::ext_oneapi_level_zero>(BufferAcc);
            ze_memory_allocation_properties_t MemAllocProperties{};
            ze_result_t Res = zeMemGetAllocProperties(
                ZeContext, DevicePtr, &MemAllocProperties, nullptr);
            ze_memory_type_t ZeMemType = MemAllocProperties.type;
        });
    }).wait();
```
### 4.3 Construct a SYCL object from a Level-Zero handle
        
The following free functions defined in the ```sycl``` namespace are specialized for Level-Zero backend to allow
an application to create a SYCL object that encapsulates a corresponding Level-Zero object:

<table>
<tr>
<th>Level-Zero interoperability function</th>
<th style="text-align:left"> Description</th>
</tr><tr>
<td>

``` C++
template <backend Backend>
platform make_platform(
    const backend_input_t<Backend, platform> &)
```
</td>
<td>Constructs a SYCL platform instance from a Level-Zero <code>ze_driver_handle_t</code>. The SYCL execution environment contains a fixed number of platforms that are enumerated via <code>sycl::platform::get_platforms()</code>. Calling this function does not create a new platform. Rather it merely creates a <code>sycl::platform</code> object that is a copy of one of the platforms from that enumeration.</td>
</tr><tr>
<td>

``` C++
template <backend Backend>
device make_device(
    const backend_input_t<Backend, device> &)
```
</td>
<td>Constructs a SYCL device instance from a Level-Zero <code>ze_device_handle_t</code>. The SYCL execution environment for the Level Zero backend contains a fixed number of devices that are enumerated via <code>sycl::device::get_devices()</code> and a fixed number of sub-devices that are enumerated via <code>sycl::device::create_sub_devices(...)</code>. Calling this function does not create a new device. Rather it merely creates a <code>sycl::device</code> object that is a copy of one of the devices from those enumerations.</td>
</tr><tr>
<td>

``` C++
template <backend Backend>
context make_context(
    const backend_input_t<Backend, context> &)
```
</td>
<td>Constructs a SYCL context instance from a Level-Zero <code>ze_context_handle_t</code>. The context is created against the devices passed in <code>DeviceList</code> structure member. There must be at least one device given and all the devices must be from the same SYCL platform and thus from the same Level-Zero driver. The <code>Ownership</code> input structure member specifies if the SYCL runtime should take ownership of the passed native handle. The default behavior is to transfer the ownership to the SYCL runtime. See section 4.4 for details.</td>
</tr><tr>
<td>

``` C++
template <backend Backend>
queue make_queue(
    const backend_input_t<Backend, queue> &,
    const context &Context)
```
</td>
<td>Constructs a SYCL queue instance from a Level-Zero <code>ze_command_queue_handle_t</code>. The <code>Context</code> argument must be a valid SYCL context encapsulating a Level-Zero context. The <code>Device</code> input structure member specifies the device to create the <code>queue</code> against and must be in <code>Context</code>. The <code>Ownership</code> input structure member specifies if the SYCL runtime should take ownership of the passed native handle. The default behavior is to transfer the ownership to the SYCL runtime. See section 4.4 for details.

If the deprecated variant of <code>backend_input_t<backend::ext_oneapi_level_zero, queue></code> is passed to <code>make_queue</code> the queue is attached to the first device in <code>Context</code>.

Starting in version 4 of this specification, ```make_queue()``` can be called by passing either a Level Zero ```ze_command_queue_handle_t``` or a Level Zero ```ze_command_list_handle_t```. Queues created from a Level Zero immediate command list (```ze_command_list_handle_t```) generally perform better than queues created from a standard Level Zero ```ze_command_queue_handle_t```. See the Level Zero documentation of these native handles for more details. Also starting in version 4 the ```make_queue()``` function accepts a ```Properties``` member variable. This can contain any of the SYCL properties that are accepted by the SYCL queue constructor, except
the ```compute_index``` property which is built into the command queue or command list.
</td>
</tr><tr>
<td>

``` C++
template <backend Backend>
event make_event(
    const backend_input_t<Backend, event> &,
    const context &Context)
```
</td>
<td>Constructs a SYCL event instance from a Level-Zero <code>ze_event_handle_t</code>. The <code>Context</code> argument must be a valid SYCL context encapsulating a Level-Zero context. The Level-Zero event should be allocated from an event pool created in the same context. The <code>Ownership</code> input structure member specifies if the SYCL runtime should take ownership of the passed native handle. The default behavior is to transfer the ownership to the SYCL runtime. See section 4.4 for details.</td>
</tr><tr>
<td>

``` C++
// State must be bundle_state::executable
template <backend Backend, bundle_state State>
kernel_bundle<State> make_kernel_bundle(
    const backend_input_t<Backend,
        kernel_bundle<State>> &,
    const context &Context)
```
</td>
<td>Constructs a SYCL kernel_bundle instance from a Level-Zero
<code>ze_module_handle_t</code>. The <code>Context</code> argument must be a
valid SYCL context encapsulating a Level-Zero context, and the Level-Zero
module must be created on the same context. The Level-Zero module must be
fully linked (i.e. not require further linking through <a href="https://spec.oneapi.com/level-zero/latest/core/api.html?highlight=zemoduledynamiclink#_CPPv419zeModuleDynamicLink8uint32_tP18ze_module_handle_tP28ze_module_build_log_handle_t">
<code>zeModuleDynamicLink</code></a>), and thus the SYCL kernel_bundle is
created in the "executable" state. The <code>Ownership</code> input structure
member specifies if the SYCL runtime should take ownership of the passed
native handle. The default behavior is to transfer the ownership to the SYCL
runtime. See section 4.4 for details. If the behavior is "transfer" then the
runtime is going to destroy the input Level-Zero module, and hence the
application must not to have any outstanding <code>ze_kernel_handle_t</code>
handles to the underlying <code>ze_module_handle_t</code> by the time this
interoperability <code>kernel_bundle</code> destructor is called.</td>
</tr><tr>
<td>

``` C++
template <backend Backend>
kernel make_kernel(
    const backend_input_t<Backend, kernel> &,
    const context &Context)
```
</td>
<td>Constructs a SYCL kernel instance from a Level-Zero
<code>ze_kernel_handle_t</code>. The <code>KernelBundle</code> input structure
specifies the <code>kernel_bundle<bundle_state::executable></code> corresponding
to the Level-Zero module from which the kernel is created. There must be exactly
one Level-Zero module in the <code>KernelBundle</code>. The <code>Context</code>
argument must be a valid SYCL context encapsulating a Level-Zero context, and
the Level-Zero module must be created on the same context.
The <code>Ownership</code> input structure member specifies if the SYCL runtime
should take ownership of the passed native handle. The default behavior is to
transfer the ownership to the SYCL runtime. See section 4.4 for details. If
the behavior is "transfer" then the runtime is going to destroy the input
Level-Zero kernel</td>
</tr><tr>
<td>

``` C++
template <backend Backend, 
          typename T, int Dimensions = 1,
          typename AllocatorT = 
            buffer_allocator<std::remove_const_t<T>>>
buffer<T, Dimensions, AllocatorT> make_buffer(
    const backend_input_t<Backend,
                          buffer<T, 
                                 Dimensions, 
                                 AllocatorT>> &,
    const context &Context)
```
</td>
<td>This API is available starting with revision 2 of this specification.

Construct a SYCL buffer instance from a pointer to a Level Zero memory allocation. The pointer must be the value returned from a previous call to <code>zeMemAllocShared()</code>, <code>zeMemAllocDevice()</code>, or <code>zeMemAllocHost()</code>. The input SYCL context <code>Context</code> must be associated with a single device, matching the device used at the prior allocation.
The <code>Context</code> argument must be a valid SYCL context encapsulating a Level-Zero context, and the Level-Zero memory must be allocated on the same context. Created SYCL buffer can be accessed in another contexts, not only in the provided input context.
The <code>Ownership</code> input structure member specifies if the SYCL runtime should take ownership of the passed native handle. The default behavior is to transfer the ownership to the SYCL runtime. See section 4.4 for details. If the behavior is "transfer" then the runtime is going to free the input Level-Zero memory allocation. 
Synchronization rules for a buffer that is created with this API are described in Section 4.5</td>
</tr><tr>
<td>

``` C++
template <backend Backend, 
          typename T, int Dimensions = 1,
          typename AllocatorT = 
            buffer_allocator<std::remove_const_t<T>>>
buffer<T, Dimensions, AllocatorT> make_buffer(
    const backend_input_t<Backend,
                          buffer<T, 
                                 Dimensions, 
                                 AllocatorT>> &,
    const context &Context, event AvailableEvent)
```
</td>
<td>This API is available starting with revision 2 of this specification.

Construct a SYCL buffer instance from a pointer to a Level Zero memory allocation. Please refer to <code>make_buffer</code>
description above for semantics and restrictions.
The additional <code>AvailableEvent</code> argument must be a valid SYCL event. The instance of the SYCL buffer class template being constructed must wait for the SYCL event parameter to signal that the memory native handle is ready to be used.
</tr>

<tr>
<td>

``` C++
template<backend Backend, int Dimensions = 1, 
         typename AllocrT = sycl::image_allocator>
image<Dimensions, AllocrT> make_image(
    const backend_input_t<Backend, 
                          image<Dimensions, 
                            AllocrT>> &backendObject,
    const context &targetContext);
```
</td>
<td>This API is available starting with revision 5 of this specification.

Construct a SYCL image instance from a ze_image_handle_t. 

Because LevelZero has no way of getting image information from an image, it must be provided.  The  <code>backend_input_t</code> is a struct type like so:
``` C++
struct type {
    ze_image_handle_t ZeImageHandle;
    sycl::image_channel_order ChanOrder;
    sycl::image_channel_type ChanType;
    sycl::range<Dimensions> Range;
    ext::oneapi::level_zero::ownership Ownership{
        ext::oneapi::level_zero::ownership::transfer};
  };
```
where the Range should be ordered (width), (width, height), or (width, height, depth) for 1D, 2D and 3D images respectively, 
with those values matching the dimensions used in the `ze_image_desc` that was used to create the `ze_image_handle_t` initially. 
Note that the range term ordering (width first, depth last) is true for SYCL 1.2.1 images that are supported here. But future classes like
sampled_image and unsampled_image might have a different ordering.

Example Usage
``` C++
ze_image_handle_t ZeHImage; 
// ... user provided LevelZero ZeHImage image 
// handle gotten somehow (possibly zeImageCreate)

// the informational data that matches ZeHImage
sycl::image_channel_order ChanOrder 
     = sycl::image_channel_order::rgba;
sycl::image_channel_type ChanType 
     = sycl::image_channel_type::unsigned_int8;
size_t width  = 4;
size_t height = 2;
sycl::range<2> ImgRange_2D(width, height);

constexpr sycl::backend BE 
       = sycl::backend::ext_oneapi_level_zero;
sycl::backend_input_t<BE, sycl::image<2>> ImageInteropInput{ 
    ZeHImage, 
    ChanOrder,
    ChanType, 
    ImgRange_2D, 
    sycl::ext::oneapi::level_zero::ownership::transfer };      
    
sycl::image<2> Image_2D  
  = sycl::make_image<BE, 2>(ImageInteropInput, Context);
```

The image can only be used on the single device where it was created. This limitation may be relaxed in the future.
The <code>Context</code> argument must be a valid SYCL context encapsulating a Level-Zero context, and the Level-Zero image must have been created on the same context. The created SYCL image can only be accessed from kernels that are submitted to a queue using this same context.
The <code>Ownership</code> input structure member specifies if the SYCL runtime should take ownership of the passed native handle. The default behavior is to transfer the ownership to the SYCL runtime. See section 4.4 for details. If the behavior is "transfer" then the SYCL runtime is going to free the input Level-Zero memory allocation, meaning the memory will be freed when the ~image destructor fires. When using "transfer" the ~image destructor may not need to block.  If the behavior is "keep", then the memory will not be freed by the ~image destructor, and the ~image destructor blocks until all work in the queues on the image have been completed. When using "keep" it is the responsibility of the caller to free the memory appropriately. 
</td>
</tr>

<tr>
<td>

``` C++
template<backend Backend, int Dimensions = 1, 
         typename AllocrT = sycl::image_allocator>
image<Dimensions, AllocrT> make_image(
    const backend_input_t<Backend, 
                          image<Dimensions, 
                            AllocrT>> &backendObject,
    const context &targetContext, event availableEvent);
```
</td>
<td>This API is available starting with revision 5 of this specification.

Construct a SYCL image instance from a pointer to a Level Zero memory allocation. Please refer to <code>make_image</code>
description above for semantics and restrictions.
The additional <code>AvailableEvent</code> argument must be a valid SYCL event. The instance of the SYCL image class template being constructed must wait for the SYCL event parameter to signal that the memory native handle is ready to be used.
</td>
</tr>
</table>

NOTE: We shall consider adding other interoperability as needed, if possible.
                
### 4.4 Level-Zero handles' ownership and thread-safety
        
The Level-Zero runtime doesn't do reference-counting of its objects, so it is crucial to adhere to these
practices of how Level-Zero handles are managed. By default, the ownership is transferred to the SYCL runtime, but
some interoperability API supports overriding this behavior and keep the ownership in the application.
Use this enumeration for explicit specification of the ownership:
``` C++
namespace sycl {
namespace ext {
namespace oneapi {
namespace level_zero {

enum class ownership { transfer, keep };

} // namespace level_zero
} // namespace oneapi
} // namespace ext
} // namespace sycl
```
                
#### 4.4.1 SYCL runtime takes ownership (default)
                
Whenever the application creates a SYCL object from the corresponding Level-Zero handle via one of the ```make_*``` functions,
the SYCL runtime takes ownership of the Level-Zero handle, if no explicit ```ownership::keep``` was specified.
The application must not use the Level-Zero handle after the last host copy of the SYCL object is destroyed (
as described in the core SYCL specification under "Common reference semantics"), and the application must not
destroy the Level-Zero handle itself.

#### 4.4.2 Application keeps ownership (explicit)

If SYCL object is created with an interoperability API explicitly asking to keep the native handle ownership in the application with
```ownership::keep``` then the SYCL runtime does not take the ownership and will not destroy the Level-Zero handle at the destruction of the SYCL object.
The application is responsible for destroying the native handle when it no longer needs it, but it must not destroy the
handle before the last host copy of the SYCL object is destroyed (as described in the core SYCL specification under
"Common reference semantics").
                                                                
#### 4.4.3 Obtaining native handle does not change ownership

The application may call the ```get_native<backend::ext_oneapi_level_zero>``` free function on a SYCL object to retrieve the underlying Level-Zero handle.
Doing so does not change the ownership of the the Level-Zero handle.  Therefore, the application may not use this
handle after the last host copy of the SYCL object is destroyed (as described in the core SYCL specification under
"Common reference semantics") unless the SYCL object was created by the application with ```ownership::keep```.

#### 4.4.4 Considerations for multi-threaded environment

The Level-Zero API is not thread-safe, refer to <https://spec.oneapi.com/level-zero/latest/core/INTRO.html#multithreading-and-concurrency>.
Applications must make sure that the Level-Zero handles themselves aren't used simultaneously from different threads.
Practically speaking, and taking into account that SYCL runtime takes ownership of the Level-Zero handles,
the application should not attempt further direct use of those handles.

### 4.5 Interoperability buffer synchronization rules

A SYCL buffer that is constructed with this interop API uses the Level Zero memory allocation for its full lifetime, and the contents of the Level Zero memory allocation are unspecified for the lifetime of the SYCL buffer. If the application modifies the contents of that Level Zero memory allocation during the lifetime of the SYCL buffer, the behavior is undefined. The initial contents of the SYCL buffer will be the initial contents of the Level Zero memory allocation at the time of the SYCL buffer's construction.

The behavior of the SYCL buffer destructor depends on the Ownership flag. As with other SYCL buffers, this behavior is triggered only when the last reference count to the buffer is dropped, as described in the core SYCL specification section 4.7.2.3, "Buffer synchronization rules".

* If the ownership is keep (i.e. the application retains ownership of the Level Zero memory allocation), then the SYCL buffer destructor blocks until all work in queues on the buffer have completed. The buffer's contents is not copied back to the Level Zero memory allocation.
* If the ownership is transfer (i.e. the SYCL runtime has ownership of the Level Zero memory allocation), then the SYCL buffer destructor does not need to block even if work on the buffer has not completed. The SYCL runtime frees the Level Zero memory allocation asynchronously when it is no longer in use in queues.

## 5. Device information descriptors

|Device descriptors|Value|
|-------------|:------------|
|`info::device::backend_version`|The Level Zero backend does not define the value of this information descriptor. Applications should not use it, and implementations are encouraged to return the empty string.

## Revision History
|Rev|Date|Author|Changes|
|-------------|:------------|:------------|:------------|
|1|2021-01-26|Sergey Maslov|Initial public working draft
|2|2021-02-22|Sergey Maslov|Introduced explicit ownership for context
|3|2021-04-13|James Brodman|Free Memory Query
|4|2021-07-06|Rehana Begam|Introduced explicit ownership for queue
|5|2021-07-25|Sergey Maslov|Introduced SYCL interop for events
|6|2021-08-30|Dmitry Vodopyanov|Updated according to SYCL 2020 reqs for extensions
|7|2021-09-13|Sergey Maslov|Updated according to SYCL 2020 standard
|8|2022-01-06|Artur Gainullin|Introduced make_buffer() API
|9|2022-05-12|Steffen Larsen|Added device member to queue input type
|10|2022-08-18|Sergey Maslov|Moved free_memory device info query to be sycl_ext_intel_device_info extension
<<<<<<< HEAD
|10|2023-03-14|Rajiv Deodhar|Added support for Level Zero immediate command lists
=======
|11|2023-03-14|Rajiv Deodhar|Added support for Level Zero immediate command lists
|12|2023-04-06|Chris Perkins|Introduced make_image() API
>>>>>>> 959fad2a
<|MERGE_RESOLUTION|>--- conflicted
+++ resolved
@@ -1,652 +1,642 @@
-# Level-Zero backend specification
-
-## 1. Introduction
-
-This extension introduces Level-Zero backend for SYCL.
-It is built on top of Level-Zero runtime enabled with [Level-Zero API](https://spec.oneapi.com/level-zero/latest/index.html).
-The Level-Zero backend is aimed to provide the best possible performance of SYCL application on a variety of targets supported.
-The currently supported targets are all Intel GPUs starting with Gen9.
-
-This extension provides a feature-test macro as described in the core SYCL specification section 6.3.3 "Feature test macros". Therefore, an implementation supporting this extension must predefine the macro SYCL_EXT_ONEAPI_BACKEND_LEVEL_ZERO to one of the values defined in the table below. Applications can test for the existence of this macro to determine if the implementation supports this feature, or applications can test the macro’s value to determine which of the extension’s APIs the implementation supports.
-
-NOTE: By necessity, this specification exposes some details about the way SYCL is layered on top of the Level Zero backend.  Although the DPC++/SYCL implementers make every effort to retain backward compatibility for changes to this specification, it is occasionally necessary to change an API in this specification in a way that is not compatible with previous versions. For example, this sometimes happens when DPC++ changes the way it layers SYCL on top of Level Zero.  When an API breaking change like this occurs, we update the version of the SYCL_EXT_ONEAPI_BACKEND_LEVEL_ZERO feature-test macro and describe the API breakage as part of the description for that API version.
-
-|Value|Description|
-|---|:---|
-|1|Initial extension version.
-|2|Added support for the make_buffer() API.
-|3|Added device member to backend_input_t<backend::ext_oneapi_level_zero, queue>.
-|4|Change the definition of backend_input_t and backend_return_t for the queue object, which changes the API for make_queue and get_native (when applied to queue).
-<<<<<<< HEAD
-=======
-|5|Added support for make_image() API.
->>>>>>> 959fad2a
-
-NOTE: This extension is following SYCL 2020 backend specification. Prior API for interoperability with Level-Zero is marked
-      as deprecated and will be removed in the next release.
-
-
-## 2. Prerequisites
-
-The Level-Zero loader and drivers need to be installed on the system for SYCL runtime to recognize and enable the Level-Zero backend.
-For further details see <https://software.intel.com/content/www/us/en/develop/articles/intel-oneapi-dpcpp-system-requirements.html>.
-                  
-## 3. User-visible Level-Zero backend selection (and the default backend)
-
-The Level-Zero backend is added to the sycl::backend enumeration:
-
-``` C++
-enum class backend {
-  // ...
-  ext_oneapi_level_zero,
-  // ...
-};
-```
-
-There are multiple ways in which the Level-Zero backend can be selected by the user.
-        
-### 3.1 Through an environment variable
-        
-The ONEAPI_DEVICE_SELECTOR environment variable limits the SYCL runtime to use only a subset of the system's devices.
-By using ```level_zero``` for backend in ONEAPI_DEVICE_SELECTOR you can select the use of Level-Zero as a SYCL backend.
-For further details see here: <https://github.com/intel/llvm/blob/sycl/sycl/doc/EnvironmentVariables.md>.
-        
-### 3.2 Through a programming API
-        
-There is an extension that introduces a filtering device selection to SYCL described in
-[sycl\_ext\_oneapi\_filter\_selector](../supported/sycl_ext_oneapi_filter_selector.asciidoc).
-Similar to how SYCL_DEVICE_FILTER or ONEAPI_DEVICE_SELECTOR applies filtering to the entire process this device selector can be used to
-programmatically select the Level-Zero backend.
-                
-When neither the environment variable nor the filtering device selector are used, the implementation chooses
-the Level-Zero backend for GPU devices supported by the installed Level-Zero runtime.
-The serving backend for a SYCL platform can be queried with the ```get_backend()``` member function of ```sycl::platform```.
-
-## 4. Interoperability with the Level-Zero API
-
-This chapter describes the various interoperability possible between SYCL and Level-Zero.
-The application must include both of the following headers in order to use any of the interoperation APIs described in this section,
-and they must be included in the order shown:
-
-``` C++
-  #include "level_zero/ze_api.h"
-  #include "sycl/ext/oneapi/backend/level_zero.hpp"
-```
-### 4.1 Mapping of SYCL objects to Level-Zero handles
-
-SYCL objects encapsulate the corresponding Level-Zero handles and this extension provides the following specialization of the interoperability types:
-
-<table>
-<tr>
-<th>SyclType</th>
-<th>
-
-``` C++
-backend_return_t<backend::ext_oneapi_level_zero,
-                 SyclType>
-```
-</th>
-<th>
-
-``` C++
-backend_input_t<backend::ext_oneapi_level_zero,
-                SyclType>
-```
-</th>
-</tr><tr>
-<td>platform</td>
-<td><pre>ze_driver_handle_t</pre></td>
-<td><pre>ze_driver_handle_t</pre></td>
-</tr><tr>
-<td>device</td>
-<td><pre>ze_device_handle_t</pre></td>
-<td><pre>ze_device_handle_t</pre></td>
-</tr><tr>
-<td>context</td>
-<td><pre>ze_context_handle_t</pre></td>
-<td>
-
-``` C++
-struct {
-  ze_context_handle_t NativeHandle;
-  std::vector<device> DeviceList;
-  ext::oneapi::level_zero::ownership Ownership{
-      ext::oneapi::level_zero::ownership::transfer};
-}
-```
-</td>
-</tr>
-<tr>
-<td rowspan="3">queue</td>
-<td rowspan="2">
-
-``` C++
-ze_command_queue_handle_t
-```
-
-Prior to version 4 of this specification.
-</td>
-
-<td>
-
-``` C++
-struct {
-  ze_command_queue_handle_t NativeHandle;
-  ext::oneapi::level_zero::ownership Ownership{
-      ext::oneapi::level_zero::ownership::transfer};
-}
-```
-
-Prior to version 3 of this specification.
-</td>
-</tr>
-<tr>
-<td>
-
-``` C++
-struct {
-  ze_command_queue_handle_t NativeHandle;
-  device Device;
-  ext::oneapi::level_zero::ownership Ownership{
-      ext::oneapi::level_zero::ownership::transfer};
-}
-```
-
-Starting in version 3 of this specification.
-</td>
-</tr>
-<td rowspan="1">
-
-``` C++
-std::variant<ze_command_queue_handle_t,
-             ze_command_list_handle_t>
-```
-
-Starting in version 4 of this specification.
-</td>
-<td>
-
-``` C++
-struct {
-  std::variant<ze_command_queue_handle_t,
-               ze_command_list_handle_t>
-    NativeHandle;
-  device Device;
-  ext::oneapi::level_zero::ownership Ownership{
-      ext::oneapi::level_zero::ownership::transfer};
-  property_list Properties{};
-}
-```
-
-Starting in version 4 of this specification.
-</td>
-</tr>
-
-<tr>
-<td>event</td>
-<td><pre>ze_event_handle_t</pre></td>
-<td>
-
-``` C++
-struct {
-  ze_event_handle_t NativeHandle;
-  ext::oneapi::level_zero::ownership Ownership{
-      ext::oneapi::level_zero::ownership::transfer};
-}
-```
-</td>
-</tr><tr>
-<td>kernel_bundle</td>
-<td>
-
-``` C++
-std::vector<ze_module_handle_t>
-```
-</td>
-<td>
-
-``` C++
-struct {
-  ze_module_handle_t NativeHandle;
-  ext::oneapi::level_zero::ownership Ownership{
-      ext::oneapi::level_zero::ownership::transfer};
-}
-```
-</td>
-</tr><tr>
-<td>kernel</td>
-<td>
-
-``` C++
-ze_kernel_handle_t
-```
-</td>
-<td>
-
-``` C++
-struct {
-  kernel_bundle<bundle_state::executable> KernelBundle;
-  ze_kernel_handle_t NativeHandle;
-  ext::oneapi::level_zero::ownership Ownership{
-      ext::oneapi::level_zero::ownership::transfer};
-}
-```
-</td>
-</tr><tr>
-<td>buffer</td>
-<td>
-
-``` C++
-void *
-```
-</td>
-<td>
-
-``` C++
-struct {
-  void *NativeHandle;
-  ext::oneapi::level_zero::ownership Ownership{
-      ext::oneapi::level_zero::ownership::transfer};
-}
-```
-</td>
-</tr>
-<tr>
-<td>image</td>
-<td>
-
-``` C++
-ze_image_handle_t
-```
-</td>
-<td>
-
-<<<<<<< HEAD
-=======
-``` C++
-struct {
-    ze_image_handle_t ZeImageHandle;
-    sycl::image_channel_order ChanOrder;
-    sycl::image_channel_type ChanType;
-    sycl::range<Dimensions> Range;
-    ext::oneapi::level_zero::ownership Ownership{
-        ext::oneapi::level_zero::ownership::transfer};
-  }
-```
-</td>
-</tr>
-</table>
-
->>>>>>> 959fad2a
-### 4.2 Obtaining of native Level-Zero handles from SYCL objects
-                
-The ```sycl::get_native<backend::ext_oneapi_level_zero>``` free-function is how a raw native Level-Zero handle can be obtained
-for a specific SYCL object.
-``` C++
-template <backend BackendName, class SyclObjectT>
-auto get_native(const SyclObjectT &Obj)
-    -> backend_return_t<BackendName, SyclObjectT>
-```
-It is currently supported for SYCL ```platform```, ```device```, ```context```, ```queue```, ```event```,
-```kernel_bundle```, and ```kernel``` classes. 
-
-The ```get_native(queue)``` function returns either ```ze_command_queue_handle_t``` or ```ze_command_list_handle_t``` depending on the manner in which the input argument ```queue``` had been created. Queues created with the SYCL ```queue``` constructors have a default setting for whether they use command queues or command lists. The default and how it may be changed is documented in the description for the environment variable ```SYCL_PI_LEVEL_ZERO_USE_IMMEDIATE_COMMANDLISTS```. Queues created using ```make_queue()``` use either a command list or command queue depending on the input argument to ```make_queue``` and are not affected by the default for SYCL queues or the environment variable.
-
-The ```sycl::get_native<backend::ext_oneapi_level_zero>```
-free-function is not supported for SYCL ```buffer``` or ```image``` class. The native backend object associated with the
-buffer can be obtained using interop_hande class as described in the core SYCL specification section
-4.10.2, "Class interop_handle". 
-The pointer returned by ```get_native_mem<backend::ext_oneapi_level_zero>``` method of the ```interop_handle```
-class is the value returned from a call to <code>zeMemAllocShared()</code>, <code>zeMemAllocDevice()</code>,
-or <code>zeMemAllocHost()</code> and not necessarily directly accessible from the host.  Users may need to copy
-data to the host to access the data. Users can get type of the allocation using ```type``` data member of the 
-```ze_memory_allocation_properties_t``` struct returned by ```zeMemGetAllocProperties```.
-
-``` C++
-    Queue.submit([&](handler &CGH) {
-        auto BufferAcc = Buffer.get_access<access::mode::write>(CGH);
-        CGH.host_task([=](const interop_handle &IH) {
-            void *DevicePtr =
-                IH.get_native_mem<backend::ext_oneapi_level_zero>(BufferAcc);
-            ze_memory_allocation_properties_t MemAllocProperties{};
-            ze_result_t Res = zeMemGetAllocProperties(
-                ZeContext, DevicePtr, &MemAllocProperties, nullptr);
-            ze_memory_type_t ZeMemType = MemAllocProperties.type;
-        });
-    }).wait();
-```
-### 4.3 Construct a SYCL object from a Level-Zero handle
-        
-The following free functions defined in the ```sycl``` namespace are specialized for Level-Zero backend to allow
-an application to create a SYCL object that encapsulates a corresponding Level-Zero object:
-
-<table>
-<tr>
-<th>Level-Zero interoperability function</th>
-<th style="text-align:left"> Description</th>
-</tr><tr>
-<td>
-
-``` C++
-template <backend Backend>
-platform make_platform(
-    const backend_input_t<Backend, platform> &)
-```
-</td>
-<td>Constructs a SYCL platform instance from a Level-Zero <code>ze_driver_handle_t</code>. The SYCL execution environment contains a fixed number of platforms that are enumerated via <code>sycl::platform::get_platforms()</code>. Calling this function does not create a new platform. Rather it merely creates a <code>sycl::platform</code> object that is a copy of one of the platforms from that enumeration.</td>
-</tr><tr>
-<td>
-
-``` C++
-template <backend Backend>
-device make_device(
-    const backend_input_t<Backend, device> &)
-```
-</td>
-<td>Constructs a SYCL device instance from a Level-Zero <code>ze_device_handle_t</code>. The SYCL execution environment for the Level Zero backend contains a fixed number of devices that are enumerated via <code>sycl::device::get_devices()</code> and a fixed number of sub-devices that are enumerated via <code>sycl::device::create_sub_devices(...)</code>. Calling this function does not create a new device. Rather it merely creates a <code>sycl::device</code> object that is a copy of one of the devices from those enumerations.</td>
-</tr><tr>
-<td>
-
-``` C++
-template <backend Backend>
-context make_context(
-    const backend_input_t<Backend, context> &)
-```
-</td>
-<td>Constructs a SYCL context instance from a Level-Zero <code>ze_context_handle_t</code>. The context is created against the devices passed in <code>DeviceList</code> structure member. There must be at least one device given and all the devices must be from the same SYCL platform and thus from the same Level-Zero driver. The <code>Ownership</code> input structure member specifies if the SYCL runtime should take ownership of the passed native handle. The default behavior is to transfer the ownership to the SYCL runtime. See section 4.4 for details.</td>
-</tr><tr>
-<td>
-
-``` C++
-template <backend Backend>
-queue make_queue(
-    const backend_input_t<Backend, queue> &,
-    const context &Context)
-```
-</td>
-<td>Constructs a SYCL queue instance from a Level-Zero <code>ze_command_queue_handle_t</code>. The <code>Context</code> argument must be a valid SYCL context encapsulating a Level-Zero context. The <code>Device</code> input structure member specifies the device to create the <code>queue</code> against and must be in <code>Context</code>. The <code>Ownership</code> input structure member specifies if the SYCL runtime should take ownership of the passed native handle. The default behavior is to transfer the ownership to the SYCL runtime. See section 4.4 for details.
-
-If the deprecated variant of <code>backend_input_t<backend::ext_oneapi_level_zero, queue></code> is passed to <code>make_queue</code> the queue is attached to the first device in <code>Context</code>.
-
-Starting in version 4 of this specification, ```make_queue()``` can be called by passing either a Level Zero ```ze_command_queue_handle_t``` or a Level Zero ```ze_command_list_handle_t```. Queues created from a Level Zero immediate command list (```ze_command_list_handle_t```) generally perform better than queues created from a standard Level Zero ```ze_command_queue_handle_t```. See the Level Zero documentation of these native handles for more details. Also starting in version 4 the ```make_queue()``` function accepts a ```Properties``` member variable. This can contain any of the SYCL properties that are accepted by the SYCL queue constructor, except
-the ```compute_index``` property which is built into the command queue or command list.
-</td>
-</tr><tr>
-<td>
-
-``` C++
-template <backend Backend>
-event make_event(
-    const backend_input_t<Backend, event> &,
-    const context &Context)
-```
-</td>
-<td>Constructs a SYCL event instance from a Level-Zero <code>ze_event_handle_t</code>. The <code>Context</code> argument must be a valid SYCL context encapsulating a Level-Zero context. The Level-Zero event should be allocated from an event pool created in the same context. The <code>Ownership</code> input structure member specifies if the SYCL runtime should take ownership of the passed native handle. The default behavior is to transfer the ownership to the SYCL runtime. See section 4.4 for details.</td>
-</tr><tr>
-<td>
-
-``` C++
-// State must be bundle_state::executable
-template <backend Backend, bundle_state State>
-kernel_bundle<State> make_kernel_bundle(
-    const backend_input_t<Backend,
-        kernel_bundle<State>> &,
-    const context &Context)
-```
-</td>
-<td>Constructs a SYCL kernel_bundle instance from a Level-Zero
-<code>ze_module_handle_t</code>. The <code>Context</code> argument must be a
-valid SYCL context encapsulating a Level-Zero context, and the Level-Zero
-module must be created on the same context. The Level-Zero module must be
-fully linked (i.e. not require further linking through <a href="https://spec.oneapi.com/level-zero/latest/core/api.html?highlight=zemoduledynamiclink#_CPPv419zeModuleDynamicLink8uint32_tP18ze_module_handle_tP28ze_module_build_log_handle_t">
-<code>zeModuleDynamicLink</code></a>), and thus the SYCL kernel_bundle is
-created in the "executable" state. The <code>Ownership</code> input structure
-member specifies if the SYCL runtime should take ownership of the passed
-native handle. The default behavior is to transfer the ownership to the SYCL
-runtime. See section 4.4 for details. If the behavior is "transfer" then the
-runtime is going to destroy the input Level-Zero module, and hence the
-application must not to have any outstanding <code>ze_kernel_handle_t</code>
-handles to the underlying <code>ze_module_handle_t</code> by the time this
-interoperability <code>kernel_bundle</code> destructor is called.</td>
-</tr><tr>
-<td>
-
-``` C++
-template <backend Backend>
-kernel make_kernel(
-    const backend_input_t<Backend, kernel> &,
-    const context &Context)
-```
-</td>
-<td>Constructs a SYCL kernel instance from a Level-Zero
-<code>ze_kernel_handle_t</code>. The <code>KernelBundle</code> input structure
-specifies the <code>kernel_bundle<bundle_state::executable></code> corresponding
-to the Level-Zero module from which the kernel is created. There must be exactly
-one Level-Zero module in the <code>KernelBundle</code>. The <code>Context</code>
-argument must be a valid SYCL context encapsulating a Level-Zero context, and
-the Level-Zero module must be created on the same context.
-The <code>Ownership</code> input structure member specifies if the SYCL runtime
-should take ownership of the passed native handle. The default behavior is to
-transfer the ownership to the SYCL runtime. See section 4.4 for details. If
-the behavior is "transfer" then the runtime is going to destroy the input
-Level-Zero kernel</td>
-</tr><tr>
-<td>
-
-``` C++
-template <backend Backend, 
-          typename T, int Dimensions = 1,
-          typename AllocatorT = 
-            buffer_allocator<std::remove_const_t<T>>>
-buffer<T, Dimensions, AllocatorT> make_buffer(
-    const backend_input_t<Backend,
-                          buffer<T, 
-                                 Dimensions, 
-                                 AllocatorT>> &,
-    const context &Context)
-```
-</td>
-<td>This API is available starting with revision 2 of this specification.
-
-Construct a SYCL buffer instance from a pointer to a Level Zero memory allocation. The pointer must be the value returned from a previous call to <code>zeMemAllocShared()</code>, <code>zeMemAllocDevice()</code>, or <code>zeMemAllocHost()</code>. The input SYCL context <code>Context</code> must be associated with a single device, matching the device used at the prior allocation.
-The <code>Context</code> argument must be a valid SYCL context encapsulating a Level-Zero context, and the Level-Zero memory must be allocated on the same context. Created SYCL buffer can be accessed in another contexts, not only in the provided input context.
-The <code>Ownership</code> input structure member specifies if the SYCL runtime should take ownership of the passed native handle. The default behavior is to transfer the ownership to the SYCL runtime. See section 4.4 for details. If the behavior is "transfer" then the runtime is going to free the input Level-Zero memory allocation. 
-Synchronization rules for a buffer that is created with this API are described in Section 4.5</td>
-</tr><tr>
-<td>
-
-``` C++
-template <backend Backend, 
-          typename T, int Dimensions = 1,
-          typename AllocatorT = 
-            buffer_allocator<std::remove_const_t<T>>>
-buffer<T, Dimensions, AllocatorT> make_buffer(
-    const backend_input_t<Backend,
-                          buffer<T, 
-                                 Dimensions, 
-                                 AllocatorT>> &,
-    const context &Context, event AvailableEvent)
-```
-</td>
-<td>This API is available starting with revision 2 of this specification.
-
-Construct a SYCL buffer instance from a pointer to a Level Zero memory allocation. Please refer to <code>make_buffer</code>
-description above for semantics and restrictions.
-The additional <code>AvailableEvent</code> argument must be a valid SYCL event. The instance of the SYCL buffer class template being constructed must wait for the SYCL event parameter to signal that the memory native handle is ready to be used.
-</tr>
-
-<tr>
-<td>
-
-``` C++
-template<backend Backend, int Dimensions = 1, 
-         typename AllocrT = sycl::image_allocator>
-image<Dimensions, AllocrT> make_image(
-    const backend_input_t<Backend, 
-                          image<Dimensions, 
-                            AllocrT>> &backendObject,
-    const context &targetContext);
-```
-</td>
-<td>This API is available starting with revision 5 of this specification.
-
-Construct a SYCL image instance from a ze_image_handle_t. 
-
-Because LevelZero has no way of getting image information from an image, it must be provided.  The  <code>backend_input_t</code> is a struct type like so:
-``` C++
-struct type {
-    ze_image_handle_t ZeImageHandle;
-    sycl::image_channel_order ChanOrder;
-    sycl::image_channel_type ChanType;
-    sycl::range<Dimensions> Range;
-    ext::oneapi::level_zero::ownership Ownership{
-        ext::oneapi::level_zero::ownership::transfer};
-  };
-```
-where the Range should be ordered (width), (width, height), or (width, height, depth) for 1D, 2D and 3D images respectively, 
-with those values matching the dimensions used in the `ze_image_desc` that was used to create the `ze_image_handle_t` initially. 
-Note that the range term ordering (width first, depth last) is true for SYCL 1.2.1 images that are supported here. But future classes like
-sampled_image and unsampled_image might have a different ordering.
-
-Example Usage
-``` C++
-ze_image_handle_t ZeHImage; 
-// ... user provided LevelZero ZeHImage image 
-// handle gotten somehow (possibly zeImageCreate)
-
-// the informational data that matches ZeHImage
-sycl::image_channel_order ChanOrder 
-     = sycl::image_channel_order::rgba;
-sycl::image_channel_type ChanType 
-     = sycl::image_channel_type::unsigned_int8;
-size_t width  = 4;
-size_t height = 2;
-sycl::range<2> ImgRange_2D(width, height);
-
-constexpr sycl::backend BE 
-       = sycl::backend::ext_oneapi_level_zero;
-sycl::backend_input_t<BE, sycl::image<2>> ImageInteropInput{ 
-    ZeHImage, 
-    ChanOrder,
-    ChanType, 
-    ImgRange_2D, 
-    sycl::ext::oneapi::level_zero::ownership::transfer };      
-    
-sycl::image<2> Image_2D  
-  = sycl::make_image<BE, 2>(ImageInteropInput, Context);
-```
-
-The image can only be used on the single device where it was created. This limitation may be relaxed in the future.
-The <code>Context</code> argument must be a valid SYCL context encapsulating a Level-Zero context, and the Level-Zero image must have been created on the same context. The created SYCL image can only be accessed from kernels that are submitted to a queue using this same context.
-The <code>Ownership</code> input structure member specifies if the SYCL runtime should take ownership of the passed native handle. The default behavior is to transfer the ownership to the SYCL runtime. See section 4.4 for details. If the behavior is "transfer" then the SYCL runtime is going to free the input Level-Zero memory allocation, meaning the memory will be freed when the ~image destructor fires. When using "transfer" the ~image destructor may not need to block.  If the behavior is "keep", then the memory will not be freed by the ~image destructor, and the ~image destructor blocks until all work in the queues on the image have been completed. When using "keep" it is the responsibility of the caller to free the memory appropriately. 
-</td>
-</tr>
-
-<tr>
-<td>
-
-``` C++
-template<backend Backend, int Dimensions = 1, 
-         typename AllocrT = sycl::image_allocator>
-image<Dimensions, AllocrT> make_image(
-    const backend_input_t<Backend, 
-                          image<Dimensions, 
-                            AllocrT>> &backendObject,
-    const context &targetContext, event availableEvent);
-```
-</td>
-<td>This API is available starting with revision 5 of this specification.
-
-Construct a SYCL image instance from a pointer to a Level Zero memory allocation. Please refer to <code>make_image</code>
-description above for semantics and restrictions.
-The additional <code>AvailableEvent</code> argument must be a valid SYCL event. The instance of the SYCL image class template being constructed must wait for the SYCL event parameter to signal that the memory native handle is ready to be used.
-</td>
-</tr>
-</table>
-
-NOTE: We shall consider adding other interoperability as needed, if possible.
-                
-### 4.4 Level-Zero handles' ownership and thread-safety
-        
-The Level-Zero runtime doesn't do reference-counting of its objects, so it is crucial to adhere to these
-practices of how Level-Zero handles are managed. By default, the ownership is transferred to the SYCL runtime, but
-some interoperability API supports overriding this behavior and keep the ownership in the application.
-Use this enumeration for explicit specification of the ownership:
-``` C++
-namespace sycl {
-namespace ext {
-namespace oneapi {
-namespace level_zero {
-
-enum class ownership { transfer, keep };
-
-} // namespace level_zero
-} // namespace oneapi
-} // namespace ext
-} // namespace sycl
-```
-                
-#### 4.4.1 SYCL runtime takes ownership (default)
-                
-Whenever the application creates a SYCL object from the corresponding Level-Zero handle via one of the ```make_*``` functions,
-the SYCL runtime takes ownership of the Level-Zero handle, if no explicit ```ownership::keep``` was specified.
-The application must not use the Level-Zero handle after the last host copy of the SYCL object is destroyed (
-as described in the core SYCL specification under "Common reference semantics"), and the application must not
-destroy the Level-Zero handle itself.
-
-#### 4.4.2 Application keeps ownership (explicit)
-
-If SYCL object is created with an interoperability API explicitly asking to keep the native handle ownership in the application with
-```ownership::keep``` then the SYCL runtime does not take the ownership and will not destroy the Level-Zero handle at the destruction of the SYCL object.
-The application is responsible for destroying the native handle when it no longer needs it, but it must not destroy the
-handle before the last host copy of the SYCL object is destroyed (as described in the core SYCL specification under
-"Common reference semantics").
-                                                                
-#### 4.4.3 Obtaining native handle does not change ownership
-
-The application may call the ```get_native<backend::ext_oneapi_level_zero>``` free function on a SYCL object to retrieve the underlying Level-Zero handle.
-Doing so does not change the ownership of the the Level-Zero handle.  Therefore, the application may not use this
-handle after the last host copy of the SYCL object is destroyed (as described in the core SYCL specification under
-"Common reference semantics") unless the SYCL object was created by the application with ```ownership::keep```.
-
-#### 4.4.4 Considerations for multi-threaded environment
-
-The Level-Zero API is not thread-safe, refer to <https://spec.oneapi.com/level-zero/latest/core/INTRO.html#multithreading-and-concurrency>.
-Applications must make sure that the Level-Zero handles themselves aren't used simultaneously from different threads.
-Practically speaking, and taking into account that SYCL runtime takes ownership of the Level-Zero handles,
-the application should not attempt further direct use of those handles.
-
-### 4.5 Interoperability buffer synchronization rules
-
-A SYCL buffer that is constructed with this interop API uses the Level Zero memory allocation for its full lifetime, and the contents of the Level Zero memory allocation are unspecified for the lifetime of the SYCL buffer. If the application modifies the contents of that Level Zero memory allocation during the lifetime of the SYCL buffer, the behavior is undefined. The initial contents of the SYCL buffer will be the initial contents of the Level Zero memory allocation at the time of the SYCL buffer's construction.
-
-The behavior of the SYCL buffer destructor depends on the Ownership flag. As with other SYCL buffers, this behavior is triggered only when the last reference count to the buffer is dropped, as described in the core SYCL specification section 4.7.2.3, "Buffer synchronization rules".
-
-* If the ownership is keep (i.e. the application retains ownership of the Level Zero memory allocation), then the SYCL buffer destructor blocks until all work in queues on the buffer have completed. The buffer's contents is not copied back to the Level Zero memory allocation.
-* If the ownership is transfer (i.e. the SYCL runtime has ownership of the Level Zero memory allocation), then the SYCL buffer destructor does not need to block even if work on the buffer has not completed. The SYCL runtime frees the Level Zero memory allocation asynchronously when it is no longer in use in queues.
-
-## 5. Device information descriptors
-
-|Device descriptors|Value|
-|-------------|:------------|
-|`info::device::backend_version`|The Level Zero backend does not define the value of this information descriptor. Applications should not use it, and implementations are encouraged to return the empty string.
-
-## Revision History
-|Rev|Date|Author|Changes|
-|-------------|:------------|:------------|:------------|
-|1|2021-01-26|Sergey Maslov|Initial public working draft
-|2|2021-02-22|Sergey Maslov|Introduced explicit ownership for context
-|3|2021-04-13|James Brodman|Free Memory Query
-|4|2021-07-06|Rehana Begam|Introduced explicit ownership for queue
-|5|2021-07-25|Sergey Maslov|Introduced SYCL interop for events
-|6|2021-08-30|Dmitry Vodopyanov|Updated according to SYCL 2020 reqs for extensions
-|7|2021-09-13|Sergey Maslov|Updated according to SYCL 2020 standard
-|8|2022-01-06|Artur Gainullin|Introduced make_buffer() API
-|9|2022-05-12|Steffen Larsen|Added device member to queue input type
-|10|2022-08-18|Sergey Maslov|Moved free_memory device info query to be sycl_ext_intel_device_info extension
-<<<<<<< HEAD
-|10|2023-03-14|Rajiv Deodhar|Added support for Level Zero immediate command lists
-=======
-|11|2023-03-14|Rajiv Deodhar|Added support for Level Zero immediate command lists
-|12|2023-04-06|Chris Perkins|Introduced make_image() API
->>>>>>> 959fad2a
+# Level-Zero backend specification
+
+## 1. Introduction
+
+This extension introduces Level-Zero backend for SYCL.
+It is built on top of Level-Zero runtime enabled with [Level-Zero API](https://spec.oneapi.com/level-zero/latest/index.html).
+The Level-Zero backend is aimed to provide the best possible performance of SYCL application on a variety of targets supported.
+The currently supported targets are all Intel GPUs starting with Gen9.
+
+This extension provides a feature-test macro as described in the core SYCL specification section 6.3.3 "Feature test macros". Therefore, an implementation supporting this extension must predefine the macro SYCL_EXT_ONEAPI_BACKEND_LEVEL_ZERO to one of the values defined in the table below. Applications can test for the existence of this macro to determine if the implementation supports this feature, or applications can test the macro’s value to determine which of the extension’s APIs the implementation supports.
+
+NOTE: By necessity, this specification exposes some details about the way SYCL is layered on top of the Level Zero backend.  Although the DPC++/SYCL implementers make every effort to retain backward compatibility for changes to this specification, it is occasionally necessary to change an API in this specification in a way that is not compatible with previous versions. For example, this sometimes happens when DPC++ changes the way it layers SYCL on top of Level Zero.  When an API breaking change like this occurs, we update the version of the SYCL_EXT_ONEAPI_BACKEND_LEVEL_ZERO feature-test macro and describe the API breakage as part of the description for that API version.
+
+|Value|Description|
+|---|:---|
+|1|Initial extension version.
+|2|Added support for the make_buffer() API.
+|3|Added device member to backend_input_t<backend::ext_oneapi_level_zero, queue>.
+|4|Change the definition of backend_input_t and backend_return_t for the queue object, which changes the API for make_queue and get_native (when applied to queue).
+|5|Added support for make_image() API.
+
+NOTE: This extension is following SYCL 2020 backend specification. Prior API for interoperability with Level-Zero is marked
+      as deprecated and will be removed in the next release.
+
+
+## 2. Prerequisites
+
+The Level-Zero loader and drivers need to be installed on the system for SYCL runtime to recognize and enable the Level-Zero backend.
+For further details see <https://software.intel.com/content/www/us/en/develop/articles/intel-oneapi-dpcpp-system-requirements.html>.
+                  
+## 3. User-visible Level-Zero backend selection (and the default backend)
+
+The Level-Zero backend is added to the sycl::backend enumeration:
+
+``` C++
+enum class backend {
+  // ...
+  ext_oneapi_level_zero,
+  // ...
+};
+```
+
+There are multiple ways in which the Level-Zero backend can be selected by the user.
+        
+### 3.1 Through an environment variable
+        
+The ONEAPI_DEVICE_SELECTOR environment variable limits the SYCL runtime to use only a subset of the system's devices.
+By using ```level_zero``` for backend in ONEAPI_DEVICE_SELECTOR you can select the use of Level-Zero as a SYCL backend.
+For further details see here: <https://github.com/intel/llvm/blob/sycl/sycl/doc/EnvironmentVariables.md>.
+        
+### 3.2 Through a programming API
+        
+There is an extension that introduces a filtering device selection to SYCL described in
+[sycl\_ext\_oneapi\_filter\_selector](../supported/sycl_ext_oneapi_filter_selector.asciidoc).
+Similar to how SYCL_DEVICE_FILTER or ONEAPI_DEVICE_SELECTOR applies filtering to the entire process this device selector can be used to
+programmatically select the Level-Zero backend.
+                
+When neither the environment variable nor the filtering device selector are used, the implementation chooses
+the Level-Zero backend for GPU devices supported by the installed Level-Zero runtime.
+The serving backend for a SYCL platform can be queried with the ```get_backend()``` member function of ```sycl::platform```.
+
+## 4. Interoperability with the Level-Zero API
+
+This chapter describes the various interoperability possible between SYCL and Level-Zero.
+The application must include both of the following headers in order to use any of the interoperation APIs described in this section,
+and they must be included in the order shown:
+
+``` C++
+  #include "level_zero/ze_api.h"
+  #include "sycl/ext/oneapi/backend/level_zero.hpp"
+```
+### 4.1 Mapping of SYCL objects to Level-Zero handles
+
+SYCL objects encapsulate the corresponding Level-Zero handles and this extension provides the following specialization of the interoperability types:
+
+<table>
+<tr>
+<th>SyclType</th>
+<th>
+
+``` C++
+backend_return_t<backend::ext_oneapi_level_zero,
+                 SyclType>
+```
+</th>
+<th>
+
+``` C++
+backend_input_t<backend::ext_oneapi_level_zero,
+                SyclType>
+```
+</th>
+</tr><tr>
+<td>platform</td>
+<td><pre>ze_driver_handle_t</pre></td>
+<td><pre>ze_driver_handle_t</pre></td>
+</tr><tr>
+<td>device</td>
+<td><pre>ze_device_handle_t</pre></td>
+<td><pre>ze_device_handle_t</pre></td>
+</tr><tr>
+<td>context</td>
+<td><pre>ze_context_handle_t</pre></td>
+<td>
+
+``` C++
+struct {
+  ze_context_handle_t NativeHandle;
+  std::vector<device> DeviceList;
+  ext::oneapi::level_zero::ownership Ownership{
+      ext::oneapi::level_zero::ownership::transfer};
+}
+```
+</td>
+</tr>
+<tr>
+<td rowspan="3">queue</td>
+<td rowspan="2">
+
+``` C++
+ze_command_queue_handle_t
+```
+
+Prior to version 4 of this specification.
+</td>
+
+<td>
+
+``` C++
+struct {
+  ze_command_queue_handle_t NativeHandle;
+  ext::oneapi::level_zero::ownership Ownership{
+      ext::oneapi::level_zero::ownership::transfer};
+}
+```
+
+Prior to version 3 of this specification.
+</td>
+</tr>
+<tr>
+<td>
+
+``` C++
+struct {
+  ze_command_queue_handle_t NativeHandle;
+  device Device;
+  ext::oneapi::level_zero::ownership Ownership{
+      ext::oneapi::level_zero::ownership::transfer};
+}
+```
+
+Starting in version 3 of this specification.
+</td>
+</tr>
+<td rowspan="1">
+
+``` C++
+std::variant<ze_command_queue_handle_t,
+             ze_command_list_handle_t>
+```
+
+Starting in version 4 of this specification.
+</td>
+<td>
+
+``` C++
+struct {
+  std::variant<ze_command_queue_handle_t,
+               ze_command_list_handle_t>
+    NativeHandle;
+  device Device;
+  ext::oneapi::level_zero::ownership Ownership{
+      ext::oneapi::level_zero::ownership::transfer};
+  property_list Properties{};
+}
+```
+
+Starting in version 4 of this specification.
+</td>
+</tr>
+
+<tr>
+<td>event</td>
+<td><pre>ze_event_handle_t</pre></td>
+<td>
+
+``` C++
+struct {
+  ze_event_handle_t NativeHandle;
+  ext::oneapi::level_zero::ownership Ownership{
+      ext::oneapi::level_zero::ownership::transfer};
+}
+```
+</td>
+</tr><tr>
+<td>kernel_bundle</td>
+<td>
+
+``` C++
+std::vector<ze_module_handle_t>
+```
+</td>
+<td>
+
+``` C++
+struct {
+  ze_module_handle_t NativeHandle;
+  ext::oneapi::level_zero::ownership Ownership{
+      ext::oneapi::level_zero::ownership::transfer};
+}
+```
+</td>
+</tr><tr>
+<td>kernel</td>
+<td>
+
+``` C++
+ze_kernel_handle_t
+```
+</td>
+<td>
+
+``` C++
+struct {
+  kernel_bundle<bundle_state::executable> KernelBundle;
+  ze_kernel_handle_t NativeHandle;
+  ext::oneapi::level_zero::ownership Ownership{
+      ext::oneapi::level_zero::ownership::transfer};
+}
+```
+</td>
+</tr><tr>
+<td>buffer</td>
+<td>
+
+``` C++
+void *
+```
+</td>
+<td>
+
+``` C++
+struct {
+  void *NativeHandle;
+  ext::oneapi::level_zero::ownership Ownership{
+      ext::oneapi::level_zero::ownership::transfer};
+}
+```
+</td>
+</tr>
+<tr>
+<td>image</td>
+<td>
+
+``` C++
+ze_image_handle_t
+```
+</td>
+<td>
+
+``` C++
+struct {
+    ze_image_handle_t ZeImageHandle;
+    sycl::image_channel_order ChanOrder;
+    sycl::image_channel_type ChanType;
+    sycl::range<Dimensions> Range;
+    ext::oneapi::level_zero::ownership Ownership{
+        ext::oneapi::level_zero::ownership::transfer};
+  }
+```
+</td>
+</tr>
+</table>
+
+### 4.2 Obtaining of native Level-Zero handles from SYCL objects
+                
+The ```sycl::get_native<backend::ext_oneapi_level_zero>``` free-function is how a raw native Level-Zero handle can be obtained
+for a specific SYCL object.
+``` C++
+template <backend BackendName, class SyclObjectT>
+auto get_native(const SyclObjectT &Obj)
+    -> backend_return_t<BackendName, SyclObjectT>
+```
+It is currently supported for SYCL ```platform```, ```device```, ```context```, ```queue```, ```event```,
+```kernel_bundle```, and ```kernel``` classes. 
+
+The ```get_native(queue)``` function returns either ```ze_command_queue_handle_t``` or ```ze_command_list_handle_t``` depending on the manner in which the input argument ```queue``` had been created. Queues created with the SYCL ```queue``` constructors have a default setting for whether they use command queues or command lists. The default and how it may be changed is documented in the description for the environment variable ```SYCL_PI_LEVEL_ZERO_USE_IMMEDIATE_COMMANDLISTS```. Queues created using ```make_queue()``` use either a command list or command queue depending on the input argument to ```make_queue``` and are not affected by the default for SYCL queues or the environment variable.
+
+The ```sycl::get_native<backend::ext_oneapi_level_zero>```
+free-function is not supported for SYCL ```buffer``` or ```image``` class. The native backend object associated with the
+buffer can be obtained using interop_hande class as described in the core SYCL specification section
+4.10.2, "Class interop_handle". 
+The pointer returned by ```get_native_mem<backend::ext_oneapi_level_zero>``` method of the ```interop_handle```
+class is the value returned from a call to <code>zeMemAllocShared()</code>, <code>zeMemAllocDevice()</code>,
+or <code>zeMemAllocHost()</code> and not necessarily directly accessible from the host.  Users may need to copy
+data to the host to access the data. Users can get type of the allocation using ```type``` data member of the 
+```ze_memory_allocation_properties_t``` struct returned by ```zeMemGetAllocProperties```.
+
+``` C++
+    Queue.submit([&](handler &CGH) {
+        auto BufferAcc = Buffer.get_access<access::mode::write>(CGH);
+        CGH.host_task([=](const interop_handle &IH) {
+            void *DevicePtr =
+                IH.get_native_mem<backend::ext_oneapi_level_zero>(BufferAcc);
+            ze_memory_allocation_properties_t MemAllocProperties{};
+            ze_result_t Res = zeMemGetAllocProperties(
+                ZeContext, DevicePtr, &MemAllocProperties, nullptr);
+            ze_memory_type_t ZeMemType = MemAllocProperties.type;
+        });
+    }).wait();
+```
+### 4.3 Construct a SYCL object from a Level-Zero handle
+        
+The following free functions defined in the ```sycl``` namespace are specialized for Level-Zero backend to allow
+an application to create a SYCL object that encapsulates a corresponding Level-Zero object:
+
+<table>
+<tr>
+<th>Level-Zero interoperability function</th>
+<th style="text-align:left"> Description</th>
+</tr><tr>
+<td>
+
+``` C++
+template <backend Backend>
+platform make_platform(
+    const backend_input_t<Backend, platform> &)
+```
+</td>
+<td>Constructs a SYCL platform instance from a Level-Zero <code>ze_driver_handle_t</code>. The SYCL execution environment contains a fixed number of platforms that are enumerated via <code>sycl::platform::get_platforms()</code>. Calling this function does not create a new platform. Rather it merely creates a <code>sycl::platform</code> object that is a copy of one of the platforms from that enumeration.</td>
+</tr><tr>
+<td>
+
+``` C++
+template <backend Backend>
+device make_device(
+    const backend_input_t<Backend, device> &)
+```
+</td>
+<td>Constructs a SYCL device instance from a Level-Zero <code>ze_device_handle_t</code>. The SYCL execution environment for the Level Zero backend contains a fixed number of devices that are enumerated via <code>sycl::device::get_devices()</code> and a fixed number of sub-devices that are enumerated via <code>sycl::device::create_sub_devices(...)</code>. Calling this function does not create a new device. Rather it merely creates a <code>sycl::device</code> object that is a copy of one of the devices from those enumerations.</td>
+</tr><tr>
+<td>
+
+``` C++
+template <backend Backend>
+context make_context(
+    const backend_input_t<Backend, context> &)
+```
+</td>
+<td>Constructs a SYCL context instance from a Level-Zero <code>ze_context_handle_t</code>. The context is created against the devices passed in <code>DeviceList</code> structure member. There must be at least one device given and all the devices must be from the same SYCL platform and thus from the same Level-Zero driver. The <code>Ownership</code> input structure member specifies if the SYCL runtime should take ownership of the passed native handle. The default behavior is to transfer the ownership to the SYCL runtime. See section 4.4 for details.</td>
+</tr><tr>
+<td>
+
+``` C++
+template <backend Backend>
+queue make_queue(
+    const backend_input_t<Backend, queue> &,
+    const context &Context)
+```
+</td>
+<td>Constructs a SYCL queue instance from a Level-Zero <code>ze_command_queue_handle_t</code>. The <code>Context</code> argument must be a valid SYCL context encapsulating a Level-Zero context. The <code>Device</code> input structure member specifies the device to create the <code>queue</code> against and must be in <code>Context</code>. The <code>Ownership</code> input structure member specifies if the SYCL runtime should take ownership of the passed native handle. The default behavior is to transfer the ownership to the SYCL runtime. See section 4.4 for details.
+
+If the deprecated variant of <code>backend_input_t<backend::ext_oneapi_level_zero, queue></code> is passed to <code>make_queue</code> the queue is attached to the first device in <code>Context</code>.
+
+Starting in version 4 of this specification, ```make_queue()``` can be called by passing either a Level Zero ```ze_command_queue_handle_t``` or a Level Zero ```ze_command_list_handle_t```. Queues created from a Level Zero immediate command list (```ze_command_list_handle_t```) generally perform better than queues created from a standard Level Zero ```ze_command_queue_handle_t```. See the Level Zero documentation of these native handles for more details. Also starting in version 4 the ```make_queue()``` function accepts a ```Properties``` member variable. This can contain any of the SYCL properties that are accepted by the SYCL queue constructor, except
+the ```compute_index``` property which is built into the command queue or command list.
+</td>
+</tr><tr>
+<td>
+
+``` C++
+template <backend Backend>
+event make_event(
+    const backend_input_t<Backend, event> &,
+    const context &Context)
+```
+</td>
+<td>Constructs a SYCL event instance from a Level-Zero <code>ze_event_handle_t</code>. The <code>Context</code> argument must be a valid SYCL context encapsulating a Level-Zero context. The Level-Zero event should be allocated from an event pool created in the same context. The <code>Ownership</code> input structure member specifies if the SYCL runtime should take ownership of the passed native handle. The default behavior is to transfer the ownership to the SYCL runtime. See section 4.4 for details.</td>
+</tr><tr>
+<td>
+
+``` C++
+// State must be bundle_state::executable
+template <backend Backend, bundle_state State>
+kernel_bundle<State> make_kernel_bundle(
+    const backend_input_t<Backend,
+        kernel_bundle<State>> &,
+    const context &Context)
+```
+</td>
+<td>Constructs a SYCL kernel_bundle instance from a Level-Zero
+<code>ze_module_handle_t</code>. The <code>Context</code> argument must be a
+valid SYCL context encapsulating a Level-Zero context, and the Level-Zero
+module must be created on the same context. The Level-Zero module must be
+fully linked (i.e. not require further linking through <a href="https://spec.oneapi.com/level-zero/latest/core/api.html?highlight=zemoduledynamiclink#_CPPv419zeModuleDynamicLink8uint32_tP18ze_module_handle_tP28ze_module_build_log_handle_t">
+<code>zeModuleDynamicLink</code></a>), and thus the SYCL kernel_bundle is
+created in the "executable" state. The <code>Ownership</code> input structure
+member specifies if the SYCL runtime should take ownership of the passed
+native handle. The default behavior is to transfer the ownership to the SYCL
+runtime. See section 4.4 for details. If the behavior is "transfer" then the
+runtime is going to destroy the input Level-Zero module, and hence the
+application must not to have any outstanding <code>ze_kernel_handle_t</code>
+handles to the underlying <code>ze_module_handle_t</code> by the time this
+interoperability <code>kernel_bundle</code> destructor is called.</td>
+</tr><tr>
+<td>
+
+``` C++
+template <backend Backend>
+kernel make_kernel(
+    const backend_input_t<Backend, kernel> &,
+    const context &Context)
+```
+</td>
+<td>Constructs a SYCL kernel instance from a Level-Zero
+<code>ze_kernel_handle_t</code>. The <code>KernelBundle</code> input structure
+specifies the <code>kernel_bundle<bundle_state::executable></code> corresponding
+to the Level-Zero module from which the kernel is created. There must be exactly
+one Level-Zero module in the <code>KernelBundle</code>. The <code>Context</code>
+argument must be a valid SYCL context encapsulating a Level-Zero context, and
+the Level-Zero module must be created on the same context.
+The <code>Ownership</code> input structure member specifies if the SYCL runtime
+should take ownership of the passed native handle. The default behavior is to
+transfer the ownership to the SYCL runtime. See section 4.4 for details. If
+the behavior is "transfer" then the runtime is going to destroy the input
+Level-Zero kernel</td>
+</tr><tr>
+<td>
+
+``` C++
+template <backend Backend, 
+          typename T, int Dimensions = 1,
+          typename AllocatorT = 
+            buffer_allocator<std::remove_const_t<T>>>
+buffer<T, Dimensions, AllocatorT> make_buffer(
+    const backend_input_t<Backend,
+                          buffer<T, 
+                                 Dimensions, 
+                                 AllocatorT>> &,
+    const context &Context)
+```
+</td>
+<td>This API is available starting with revision 2 of this specification.
+
+Construct a SYCL buffer instance from a pointer to a Level Zero memory allocation. The pointer must be the value returned from a previous call to <code>zeMemAllocShared()</code>, <code>zeMemAllocDevice()</code>, or <code>zeMemAllocHost()</code>. The input SYCL context <code>Context</code> must be associated with a single device, matching the device used at the prior allocation.
+The <code>Context</code> argument must be a valid SYCL context encapsulating a Level-Zero context, and the Level-Zero memory must be allocated on the same context. Created SYCL buffer can be accessed in another contexts, not only in the provided input context.
+The <code>Ownership</code> input structure member specifies if the SYCL runtime should take ownership of the passed native handle. The default behavior is to transfer the ownership to the SYCL runtime. See section 4.4 for details. If the behavior is "transfer" then the runtime is going to free the input Level-Zero memory allocation. 
+Synchronization rules for a buffer that is created with this API are described in Section 4.5</td>
+</tr><tr>
+<td>
+
+``` C++
+template <backend Backend, 
+          typename T, int Dimensions = 1,
+          typename AllocatorT = 
+            buffer_allocator<std::remove_const_t<T>>>
+buffer<T, Dimensions, AllocatorT> make_buffer(
+    const backend_input_t<Backend,
+                          buffer<T, 
+                                 Dimensions, 
+                                 AllocatorT>> &,
+    const context &Context, event AvailableEvent)
+```
+</td>
+<td>This API is available starting with revision 2 of this specification.
+
+Construct a SYCL buffer instance from a pointer to a Level Zero memory allocation. Please refer to <code>make_buffer</code>
+description above for semantics and restrictions.
+The additional <code>AvailableEvent</code> argument must be a valid SYCL event. The instance of the SYCL buffer class template being constructed must wait for the SYCL event parameter to signal that the memory native handle is ready to be used.
+</tr>
+
+<tr>
+<td>
+
+``` C++
+template<backend Backend, int Dimensions = 1, 
+         typename AllocrT = sycl::image_allocator>
+image<Dimensions, AllocrT> make_image(
+    const backend_input_t<Backend, 
+                          image<Dimensions, 
+                            AllocrT>> &backendObject,
+    const context &targetContext);
+```
+</td>
+<td>This API is available starting with revision 5 of this specification.
+
+Construct a SYCL image instance from a ze_image_handle_t. 
+
+Because LevelZero has no way of getting image information from an image, it must be provided.  The  <code>backend_input_t</code> is a struct type like so:
+``` C++
+struct type {
+    ze_image_handle_t ZeImageHandle;
+    sycl::image_channel_order ChanOrder;
+    sycl::image_channel_type ChanType;
+    sycl::range<Dimensions> Range;
+    ext::oneapi::level_zero::ownership Ownership{
+        ext::oneapi::level_zero::ownership::transfer};
+  };
+```
+where the Range should be ordered (width), (width, height), or (width, height, depth) for 1D, 2D and 3D images respectively, 
+with those values matching the dimensions used in the `ze_image_desc` that was used to create the `ze_image_handle_t` initially. 
+Note that the range term ordering (width first, depth last) is true for SYCL 1.2.1 images that are supported here. But future classes like
+sampled_image and unsampled_image might have a different ordering.
+
+Example Usage
+``` C++
+ze_image_handle_t ZeHImage; 
+// ... user provided LevelZero ZeHImage image 
+// handle gotten somehow (possibly zeImageCreate)
+
+// the informational data that matches ZeHImage
+sycl::image_channel_order ChanOrder 
+     = sycl::image_channel_order::rgba;
+sycl::image_channel_type ChanType 
+     = sycl::image_channel_type::unsigned_int8;
+size_t width  = 4;
+size_t height = 2;
+sycl::range<2> ImgRange_2D(width, height);
+
+constexpr sycl::backend BE 
+       = sycl::backend::ext_oneapi_level_zero;
+sycl::backend_input_t<BE, sycl::image<2>> ImageInteropInput{ 
+    ZeHImage, 
+    ChanOrder,
+    ChanType, 
+    ImgRange_2D, 
+    sycl::ext::oneapi::level_zero::ownership::transfer };      
+    
+sycl::image<2> Image_2D  
+  = sycl::make_image<BE, 2>(ImageInteropInput, Context);
+```
+
+The image can only be used on the single device where it was created. This limitation may be relaxed in the future.
+The <code>Context</code> argument must be a valid SYCL context encapsulating a Level-Zero context, and the Level-Zero image must have been created on the same context. The created SYCL image can only be accessed from kernels that are submitted to a queue using this same context.
+The <code>Ownership</code> input structure member specifies if the SYCL runtime should take ownership of the passed native handle. The default behavior is to transfer the ownership to the SYCL runtime. See section 4.4 for details. If the behavior is "transfer" then the SYCL runtime is going to free the input Level-Zero memory allocation, meaning the memory will be freed when the ~image destructor fires. When using "transfer" the ~image destructor may not need to block.  If the behavior is "keep", then the memory will not be freed by the ~image destructor, and the ~image destructor blocks until all work in the queues on the image have been completed. When using "keep" it is the responsibility of the caller to free the memory appropriately. 
+</td>
+</tr>
+
+<tr>
+<td>
+
+``` C++
+template<backend Backend, int Dimensions = 1, 
+         typename AllocrT = sycl::image_allocator>
+image<Dimensions, AllocrT> make_image(
+    const backend_input_t<Backend, 
+                          image<Dimensions, 
+                            AllocrT>> &backendObject,
+    const context &targetContext, event availableEvent);
+```
+</td>
+<td>This API is available starting with revision 5 of this specification.
+
+Construct a SYCL image instance from a pointer to a Level Zero memory allocation. Please refer to <code>make_image</code>
+description above for semantics and restrictions.
+The additional <code>AvailableEvent</code> argument must be a valid SYCL event. The instance of the SYCL image class template being constructed must wait for the SYCL event parameter to signal that the memory native handle is ready to be used.
+</td>
+</tr>
+</table>
+
+NOTE: We shall consider adding other interoperability as needed, if possible.
+                
+### 4.4 Level-Zero handles' ownership and thread-safety
+        
+The Level-Zero runtime doesn't do reference-counting of its objects, so it is crucial to adhere to these
+practices of how Level-Zero handles are managed. By default, the ownership is transferred to the SYCL runtime, but
+some interoperability API supports overriding this behavior and keep the ownership in the application.
+Use this enumeration for explicit specification of the ownership:
+``` C++
+namespace sycl {
+namespace ext {
+namespace oneapi {
+namespace level_zero {
+
+enum class ownership { transfer, keep };
+
+} // namespace level_zero
+} // namespace oneapi
+} // namespace ext
+} // namespace sycl
+```
+                
+#### 4.4.1 SYCL runtime takes ownership (default)
+                
+Whenever the application creates a SYCL object from the corresponding Level-Zero handle via one of the ```make_*``` functions,
+the SYCL runtime takes ownership of the Level-Zero handle, if no explicit ```ownership::keep``` was specified.
+The application must not use the Level-Zero handle after the last host copy of the SYCL object is destroyed (
+as described in the core SYCL specification under "Common reference semantics"), and the application must not
+destroy the Level-Zero handle itself.
+
+#### 4.4.2 Application keeps ownership (explicit)
+
+If SYCL object is created with an interoperability API explicitly asking to keep the native handle ownership in the application with
+```ownership::keep``` then the SYCL runtime does not take the ownership and will not destroy the Level-Zero handle at the destruction of the SYCL object.
+The application is responsible for destroying the native handle when it no longer needs it, but it must not destroy the
+handle before the last host copy of the SYCL object is destroyed (as described in the core SYCL specification under
+"Common reference semantics").
+                                                                
+#### 4.4.3 Obtaining native handle does not change ownership
+
+The application may call the ```get_native<backend::ext_oneapi_level_zero>``` free function on a SYCL object to retrieve the underlying Level-Zero handle.
+Doing so does not change the ownership of the the Level-Zero handle.  Therefore, the application may not use this
+handle after the last host copy of the SYCL object is destroyed (as described in the core SYCL specification under
+"Common reference semantics") unless the SYCL object was created by the application with ```ownership::keep```.
+
+#### 4.4.4 Considerations for multi-threaded environment
+
+The Level-Zero API is not thread-safe, refer to <https://spec.oneapi.com/level-zero/latest/core/INTRO.html#multithreading-and-concurrency>.
+Applications must make sure that the Level-Zero handles themselves aren't used simultaneously from different threads.
+Practically speaking, and taking into account that SYCL runtime takes ownership of the Level-Zero handles,
+the application should not attempt further direct use of those handles.
+
+### 4.5 Interoperability buffer synchronization rules
+
+A SYCL buffer that is constructed with this interop API uses the Level Zero memory allocation for its full lifetime, and the contents of the Level Zero memory allocation are unspecified for the lifetime of the SYCL buffer. If the application modifies the contents of that Level Zero memory allocation during the lifetime of the SYCL buffer, the behavior is undefined. The initial contents of the SYCL buffer will be the initial contents of the Level Zero memory allocation at the time of the SYCL buffer's construction.
+
+The behavior of the SYCL buffer destructor depends on the Ownership flag. As with other SYCL buffers, this behavior is triggered only when the last reference count to the buffer is dropped, as described in the core SYCL specification section 4.7.2.3, "Buffer synchronization rules".
+
+* If the ownership is keep (i.e. the application retains ownership of the Level Zero memory allocation), then the SYCL buffer destructor blocks until all work in queues on the buffer have completed. The buffer's contents is not copied back to the Level Zero memory allocation.
+* If the ownership is transfer (i.e. the SYCL runtime has ownership of the Level Zero memory allocation), then the SYCL buffer destructor does not need to block even if work on the buffer has not completed. The SYCL runtime frees the Level Zero memory allocation asynchronously when it is no longer in use in queues.
+
+## 5. Device information descriptors
+
+|Device descriptors|Value|
+|-------------|:------------|
+|`info::device::backend_version`|The Level Zero backend does not define the value of this information descriptor. Applications should not use it, and implementations are encouraged to return the empty string.
+
+## Revision History
+|Rev|Date|Author|Changes|
+|-------------|:------------|:------------|:------------|
+|1|2021-01-26|Sergey Maslov|Initial public working draft
+|2|2021-02-22|Sergey Maslov|Introduced explicit ownership for context
+|3|2021-04-13|James Brodman|Free Memory Query
+|4|2021-07-06|Rehana Begam|Introduced explicit ownership for queue
+|5|2021-07-25|Sergey Maslov|Introduced SYCL interop for events
+|6|2021-08-30|Dmitry Vodopyanov|Updated according to SYCL 2020 reqs for extensions
+|7|2021-09-13|Sergey Maslov|Updated according to SYCL 2020 standard
+|8|2022-01-06|Artur Gainullin|Introduced make_buffer() API
+|9|2022-05-12|Steffen Larsen|Added device member to queue input type
+|10|2022-08-18|Sergey Maslov|Moved free_memory device info query to be sycl_ext_intel_device_info extension
+|11|2023-03-14|Rajiv Deodhar|Added support for Level Zero immediate command lists
+|12|2023-04-06|Chris Perkins|Introduced make_image() API