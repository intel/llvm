# ESIMD methods and functions

This document describes ESIMD methods and functions, their semantics,
restrictions and hardware dependencies.
See more general ESIMD documentation [here](./sycl_ext_intel_esimd.md).

## Table of contents
- [Compile-time properties](#compile-time-properties)
- [Stateless/stateful memory mode](#statelessstateful-memory-mode)
- [block_load(...) - fast load from a contiguous memory block](#block_load---fast-load-from-a-contiguous-memory-block)
- [block_store(...) - fast store to a contiguous memory block](#block-store---fast-store-to-a-contiguous-memory-block)
- [gather(...)](#gather---load-from-memory-locations-addressed-by-a-vector-of-offsets)
- [scatter(...)](#scatter---store-to-memory-locations-addressed-by-a-vector-of-offsets)
- [atomic_update(...)](#atomic_update)
- [prefetch(...)](#prefetch)
- [Examples](#examples)

## Other content:
* [General ESIMD documentation](./sycl_ext_intel_esimd.md)
* [ESIMD API/doxygen reference](https://intel.github.io/llvm-docs/doxygen/group__sycl__esimd.html)
* [Examples](./examples/README.md)
* [ESIMD LIT tests - working code examples](https://github.com/intel/llvm/blob/sycl/sycl/test-e2e/ESIMD/)

---
## Stateless/stateful memory mode
ESIMD functions have two memory assumption modes: `stateful` and `stateless`.
`Stateless` read/write/prefetch uses a pointer to global memory,
which also may be adjusted by a scalar/vector 64-bit offset.  
`Stateful` read/write/prefetch accesses memory using a
`surface-index` and a `32-bit` scalar/vector offset.

The `-fsycl-esimd-force-stateless-mem` compilation option (which is ON by default)
forces the translation of ESIMD memory API functions to `stateless` accesses.
In this mode the ESIMD functions that accept a byte-offset argument accept it as
any integral type scalar/vector.  
The `-fno-sycl-esimd-force-stateless-mem` compilation option may be used to translate
ESIMD functions accepting a `SYCL device accessor` to `stateful` accesses. In this case
the corresponding ESIMD functions accept only 32-bit scalar/vector byte offsets.


## Compile time properties
```C++
namespace sycl::ext::intel::esimd {
template <typename PropertiesT> class properties;
template <int K> inline constexpr alignment_key::value_t<K> alignment;
template <cache_hint Hint> inline constexpr cache_hint_L1_key::value_t<Hint> cache_hint_L1;
template <cache_hint Hint> inline constexpr cache_hint_L2_key::value_t<Hint> cache_hint_L2;
template <cache_hint Hint> inline constexpr cache_hint_L3_key::value_t<Hint> cache_hint_L3;
}
```
Many ESIMD functions have an optional argument `alignment`, `L1-cache-hint`, `L2-cache-hint`,
`L3-cache-hint`(reserved). The list may be extended in the future. The properties may be added
to the properties list in any order. See an example of using the properties below:
```C++
using namespace sycl::ext::intel::esimd;

// f32_ptr is aligned by 16-bytes, no cache-hints passed.
auto vec_a = block_load<float, 16>(f32_ptr, properties{alignment<16>});

// (f32_ptr + 1) is aligned by 4-bytes only, L1=uncached, L2=cached.
properties props{cache_hint_L1<cache_hint::uncached>, alignment<4> cache_hint_L1<cache_hint::cached>};
auto vec_b = block_load<float, 16>(f32_ptr + 1, props);
```

Cache-hint properties (if passed) currently adds a restriction on the target-device, it must be a Intel® Arc Series (aka DG2) or Intel® Data Center GPU Max Series (aka PVC).

## block_load(...) - fast load from a contiguous memory block
```C++
// block load from USM memory.
namespace sycl::ext::intel::esimd {
template <typename T, int N, typename PropertyListT = empty_properties_t>
<<<<<<< HEAD
/*usm-bl-1*/ simd<T, N> block_load(const T* ptr, PropertyListT props={});
/*usm-bl-2*/ simd<T, N> block_load(const T* ptr, size_t byte_offsetc, PropertyListT props={});
/*usm-bl-3*/ simd<T, N> block_load(const T* ptr, simd_mask<1> pred, PropertyListT props={});
/*usm-bl-4*/ simd<T, N> block_load(const T* ptr, size_t byte_offset, simd_mask<1> pred, PropertyListT props={});
/*usm-bl-5*/ simd<T, N> block_load(const T* ptr, simd_mask<1> pred, simd<T, N> pass_thru, PropertyListT props={});
/*usm-bl-6*/ simd<T, N> block_load(const T* ptr, size_t byte_offset, simd_mask<1> pred, simd<T, N> pass_thru, PropertyListT props={});

// block load from device accessor. OffsetT is uint64_t in `stateless` mode(default), and uint32_t in `stateful`
template <typename T, int N, typename AccessorT, typename PropertyListT = empty_properties_t>
/*acc-bl-1*/ simd<T, N> block_load(AccessorT acc, OffsetT byte_offset, props = {});
/*acc-bl-2*/ simd<T, N> block_load(AccessorT acc, props = {});
/*acc-bl-3*/ simd<T, N> block_load(AccessorT acc, OffsetT byte_offset, simd_mask<1> pred, simd<T, N> pass_thru, props = {});
/*acc-bl-4*/ simd<T, N> block_load(AccessorT acc, OffsetT byte_offset, simd_mask<1> pred, props = {});
/*acc-bl-5*/ simd<T, N> block_load(AccessorT acc, simd_mask<1> pred, simd<T, N> pass_thru, props = {});
/*acc-bl-6*/ simd<T, N> block_load(AccessorT acc, simd_mask<1> pred, props = {});
=======
// block load from USM memory.
/*usm-1*/ simd<T, N> block_load(const T* ptr, props={});
/*usm-2*/ simd<T, N> block_load(const T* ptr, size_t byte_offset, props={});
/*usm-3*/ simd<T, N> block_load(const T* ptr, simd_mask<1> pred, props={});
/*usm-4*/ simd<T, N> block_load(const T* ptr, size_t byte_offset, simd_mask<1> pred, props={});
/*usm-5*/ simd<T, N> block_load(const T* ptr, simd_mask<1> pred, simd<T, N> pass_thru, props={});
/*usm-6*/ simd<T, N> block_load(const T* ptr, size_t byte_offset, simd_mask<1> pred, simd<T, N> pass_thru, props={});

// block load from device accessor.
/*acc-1*/ simd<T, N> block_load(AccessorT acc, OffsetT byte_offset, props = {});
/*acc-2*/ simd<T, N> block_load(AccessorT acc, props = {});
/*acc-3*/ simd<T, N> block_load(AccessorT acc, OffsetT byte_offset, simd_mask<1> pred, simd<T, N> pass_thru, props = {});
/*acc-4*/ simd<T, N> block_load(AccessorT acc, OffsetT byte_offset, simd_mask<1> pred, props = {});
/*acc-5*/ simd<T, N> block_load(AccessorT acc, simd_mask<1> pred, simd<T, N> pass_thru, props = {});
/*acc-6*/ simd<T, N> block_load(AccessorT acc, simd_mask<1> pred, props = {});
>>>>>>> 25b7186d

// block load from local accessor (SLM).
template <typename T, int N, typename AccessorT, typename PropertyListT = empty_properties_t>
/*lacc-bl-1*/ simd<T, N> block_load(AccessorT lacc, uint32_t byte_offset, PropertyListT props={});
/*lacc-bl-2*/ simd<T, N> block_load(AccessorT lacc, PropertyListT props={});
/*lacc-bl-3*/ simd<T, N> block_load(AccessorT lacc, uint32_t byte_offset, simd_mask<1> pred, PropertyListT props={});
/*lacc-bl-4*/ simd<T, N> block_load(AccessorT lacc, simd_mask<1> pred, PropertyListT props={});
/*lacc-bl-5*/ simd<T, N> block_load(AccessorT lacc, uint32_t byte_offset, simd_mask<1> pred, simd<T, N> pass_thru, PropertyListT props={});
/*lacc-bl-6*/ simd<T, N> block_load(AccessorT lacc, simd_mask<1> pred, simd<T, N> pass_thru, PropertyListT props={});

// block load from SLM (Shared Local Memory).
template <typename T, int N, typename PropertyListT = empty_properties_t>
/*slm-bl-1*/ simd<T, N> slm_block_load(uint32_t byte_offset, PropertyListT props={});
/*slm-bl-2*/ simd<T, N> slm_block_load(uint32_t byte_offset, simd_mask<1> pred, PropertyListT props={});
/*slm-bl-3*/ simd<T, N> slm_block_load(uint32_t byte_offset, simd_mask<1> pred, simd<T, N> pass_thru, PropertyListT props={});
}
```
### Description
<<<<<<< HEAD
`(usm-bl-*)`: Loads a contiguous memory block from the global memory referenced by the USM pointer `ptr` optionally adjusted by `byte_offset`.  
`(acc-bl-*)`, `(lacc-bl-*)`: Loads a contiguous memory block from the memory  referenced referenced by the accessor optionally adjusted by `byte_offset`.  
`(slm-bl-*)`: Loads a contiguous memory block from the shared local memory  referenced by `byte_offset`.  
The optional parameter `byte_offset` has a scalar integer 64-bit type for `(usm-bl-*)`, 32-bit type for `(lacc-bl-*)` and `(slm-bl-*)`, 32-bit for `(acc-bl-*)` in [stateful](#statelessstateful-memory-mode) mode, and 64-bit for `(acc-bl-*)` in [stateless](#statelessstateful-memory-mode) mode.  
The optional parameter `pred` provides a 1-element `simd_mask`. If zero mask is passed, then the load is skipped and the `pass_thru` value is returned.  
If `pred` is zero and `pass_thru` operand was not passed, then the function returns an undefined value.  
The optional [compile-time properties](#compile-time-properties) list `props` may specify `alignment` and/or `cache-hints`. The cache-hints are ignored for `(lacc-bl-*)` and `(slm-bl-*)` functions.
=======
`(usm-*)`: Loads a contiguous memory block from global memory referenced by the USM pointer `ptr` optionally adjusted by `byte_offset`.  
`(acc-*)`, `(lacc-*)`: Loads a contiguous memory block from the memory referenced by the accessor optionally adjusted by `byte_offset`.  
`(slm-*)`: Loads a contiguous memory block from the shared local memory referenced by `byte_offset`.  
The optional parameter `byte_offset` has a scalar integer 64-bit type for `(usm-*)`, 32-bit type for `(lacc-*)` and `(slm-*)`, 32-bit for `(acc-*)` in [stateful](#statelessstateful-memory-mode) mode, and 64-bit for `(acc-*)` in [stateless](#statelessstateful-memory-mode) mode.  
The optional parameter `pred` provides a 1-element `simd_mask`. If zero mask is passed, then the load is skipped and the `pass_thru` value is returned.  
If `pred` is zero and the `pass_thru` operand was not passed, then the function returns an undefined value.  
The optional [compile-time properties](#compile-time-properties) list `props` may specify `alignment` and/or `cache-hints`. The cache-hints are ignored for `(lacc-*)` and `(slm-*)` functions.
>>>>>>> 25b7186d

### Restrictions/assumptions:
`Alignment` - if not specified by the `props` param, then `assumed` alignment is used. If the actual memory reference has a smaller alignment than the `assumed`, then it must be explicitly passed in `props` argument.

| `Function` | `Assumed` alignment   | `Minimally required` alignment |
|-|-|-|
| `(usm-bl-*)`  | `max(4, sizeof(T))` | `sizeof(T)` if no cache-hints, otherwise it is `max(4, sizeof(T))` |
| `(acc-bl-*)`  | `max(4, sizeof(T))` | `sizeof(T)` if no cache-hints, otherwise it is `max(4, sizeof(T))` |
| `(lacc-bl-*)`, `(slm-bl-*)` | `16` | `sizeof(T)` if no cache-hints, otherwise it is `max(4, sizeof(T))` |

`N` - the valid values may depend on usage of cache-hints or passing of the `pred` argument:

| `Function` | `Condition` | Requirement for `N` | Required/supported Intel GPU |
|-|-|-|-|
| `(usm-bl-*)` | (no cache-hints) and (`pred` is not passed) | `N` is any positive number | Any Intel GPU |
| `(usm-bl-*)` | (cache-hints) or (`pred` is passed) | `N` must be from [Table1 below](#table1---valid-values-of-n-if-cache-hints-used-or-pred-parameter-is-passed) | DG2 or PVC |
| `(acc-bl-*)` | [Stateless](#statelessstateful-memory-mode) memory mode (default) | Lowered to `(usm-bl-*)` - Read the corresponding `(usm-*)` line above | Lowered to `(usm-*)` - Read the corresponding `(usm-*)` line above |
| `(acc-bl-*)` | ([Stateful](#statelessstateful-memory-mode) memory mode: `-fno-sycl-esimd-force-stateless-mem`) and (no cache-hints) and (`pred` is not passed) and (sizeof(`T`) * `N` == 16,32,64,128) | sizeof(`T`)*`N` == 16,32,64,128 | Any Intel GPU |
| `(acc-bl-*)` | ([Stateful](#statelessstateful-memory-mode) memory mode: `-fno-sycl-esimd-force-stateless-mem`) and ((cache-hints) or (`pred` is passed)) or (sizeof(`T`) * `N` != 16,32,64,128) | `N` must be from [Table1 below](#table1---valid-values-of-n-if-cache-hints-used-or-pred-parameter-is-passed) | DG2 or PVC |
| `(lacc-bl-1,2)`, `(slm-bl-1)` | `pred` is not passed | `N` is any positive number | Any Intel GPU |
| `(lacc-bl-3,4,5,6)`, `(slm-bl-2,3)`  | `pred` is passed | `N` must be from [Table1 below] | Any Intel GPU |


#### Table1 - Valid values of `N` if cache-hints are used or `pred` parameter is passed:
| sizeof(`T`) | Valid values of `N` | Special case - PVC only - the maximal `N`: requires bigger alignment: 8 or more |
|---|--------------------------------|-----|
| 1 | 4, 8, 12, 16, 32, 64, 128, 256 | 512 |
| 2 | 2, 4, 6, 8, 16, 32, 64, 128 | 256 |
| 4 | 1, 2, 3, 4, 8, 16, 32, 64 | 128 |
| 8 | 1, 2, 3, 4, 8, 16, 32 | 64 |

## block store(...) - fast store to a contiguous memory block
```C++
namespace sycl::ext::intel::esimd {
// block store to USM memory.
template <typename T, int N, typename PropertyListT = empty_properties_t>
/*usm-bs-1*/ void block_store(T* ptr, simd<T, N> vals, PropertyListT props={});
/*usm-bs-2*/ void block_store(T* ptr, size_t byte_offset, simd<T, N> vals, PropertyListT props={});
/*usm-bs-3*/ void block_store(T* ptr, simd<T, N> vals, simd_mask<1> pred, PropertyListT props={});
/*usm-bs-4*/ void block_store(T* ptr, size_t byte_offset, simd<T, N> vals, simd_mask<1> pred, PropertyListT props={});

// block store to device accessor. OffsetT is uint64_t in `stateless` mode(default), and uint32_t in `stateful`
template <typename T, int N, typename AccessorT, typename PropertyListT = empty_properties_t>
/*acc-bs-1*/ void block_store(AccessorT acc, OffsetT byte_offset, simd<T, N> vals, PropertyListT props = {});
/*acc-bs-2*/ void block_store(AccessorT acc, simd<T, N> vals, PropertyListT props = {});
/*acc-bs-3*/ void block_store(AccessorT acc, OffsetT byte_offset, simd<T, N> vals, simd_mask<1> pred, PropertyListT props = {});
/*acc-bs-4*/ void block_store(AccessorT acc, simd<T, N> vals, simd_mask<1> pred, PropertyListT props = {});

// block store to local accessor (SLM).
template <typename T, int N, typename AccessorT, typename PropertyListT = empty_properties_t>
/*lacc-bs-1*/ void block_store(AccessorT lacc, uint32_t byte_offset, simd<T, N> vals, PropertyListT props={});
/*lacc-bs-2*/ void block_store(AccessorT lacc, simd<T, N> vals, PropertyListT props={});
/*lacc-bs-3*/ void block_store(AccessorT lacc, uint32_t byte_offset, simd<T, N> vals, simd_mask<1> pred, PropertyListT props={});
/*lacc-bs-4*/ void block_store(AccessorT lacc, simd<T, N> vals, PropertyListT props={});
void block_store(AccessorT lacc, simd<T, N> vals, simd_mask<1> pred, PropertyListT props={});

// block store to SLM (Shared Local Memory).
template <typename T, int N, typename PropertyListT = empty_properties_t>
/*slm-bs-1*/ void slm_block_store(uint32_t byte_offset, simd<T, N> vals, simd_mask<1> pred, PropertyListT props={});
/*slm-bs-2*/ void slm_block_store(uint32_t byte_offset, simd<T, N> vals, PropertyListT props={});
}
```
### Description
`(usm-bs-*)`: Stores `vals` to a contiguous global memory block referenced by the USM pointer `ptr` optionally adjusted by `byte_offset`.  
`(acc-bs-*)`, `(lacc-bs-*)`: Stores `vals` to a contiguous global memory block referenced by the accessor optionally adjusted by `byte_offset`.  
`(slm-bs-*)`: Stores `vals` to a contiguous shared-local-memory block referenced by `byte_offset`.  
The optional parameter `byte_offset` has a scalar integer 64-bit type for `(usm-bs-*)`, 32-bit type for `(lacc-bs-*)` and `(slm-bs-*)`, 32-bit for `(acc-bs-*)` in [stateful](#statelessstateful-memory-mode) mode, and 64-bit for `(acc-bs-*)` in [stateless](#statelessstateful-memory-mode) mode.  
The optional parameter `pred` provides a 1-element `simd_mask`. If zero mask is passed, then the store is skipped.  
The optional [compile-time properties](#compile-time-properties) list `props` may specify `alignment` and/or `cache-hints`. The cache-hints are ignored for `(lacc-bs-*)` and `(slm-bs-*)` functions.

### Restrictions/assumptions:
`Alignment` - if not specified by the `props` param, then `assumed` alignment is used. If the actual memory reference requires a smaller alignment than the `assumed`, then it must be explicitly passed in `props` argument.

| `Function` | Condition | `Assumed` alignment   | `Minimally required` alignment |
|-|-|-|-|
| `(usm-bs-*)`  | (no cache-hints) and (`pred` is not passed). | `16` | `sizeof(T))` |
| `(usm-bs-*)`  | (cache-hints) or (`pred` is passed). | `max(4, sizeof(T))` | `max(4, sizeof(T))` |
| `(acc-bs-*)`  | [Stateless](#statelessstateful-memory-mode) memory mode (default) | Lowered to `(usm-bs-*)` - Read the corresponding `(usm-bs-*)` line above | Lowered to `(usm-bs-*)` - Read the corresponding `(usm-bs-*)` line above |
| `(acc-bs-*)`  | [Stateful](#statelessstateful-memory-mode) memory mode and (no cache-hints) and (`pred` is not passed) and (`sizeof(T) * N` == {16,32,64,128}) | `16` | `max(4, sizeof(T))` |
| `(acc-bs-*)`  | [Stateful](#statelessstateful-memory-mode) memory mode and ((cache-hints) or (`pred` is passed) or (`sizeof(T) * N` != {16,32,64,128})) | `max(4, sizeof(T))` | `max(4, sizeof(T))` |
| `(lacc-bs-1,2)`, `(slm-bs-2)` | `pred` is not passed | `16` | `sizeof(T)` |
| `(lacc-bs-3,4)`, `(slm-bs-1)` | `pred` is passed  | `max(4, sizeof(T))` | `max(4, sizeof(T))` |

`N` - the valid values may depend on usage of cache-hints or passing of the `pred` argument:

| `Function` | `Condition` | Requirement for `N` | Required/supported Intel GPU |
|-|-|-|-|
| `(usm-bs-*)` | (no cache-hints) and (`pred` is not passed) | `N` is any positive number | Any Intel GPU |
| `(usm-bs-*)` | (cache-hints) or (`pred` is passed) | `N` must be from [Table2 below](#table1---valid-values-of-n-if-cache-hints-used-or-pred-parameter-is-passed) | DG2 or PVC |
| `(acc-bs-*)` | [Stateless](#statelessstateful-memory-mode) memory mode (default) | Lowered to `(usm-bs-*)` - Read the corresponding `(usm-bs-*)` line above | Lowered to `(usm-bs-*)` - Read the corresponding `(usm-bs-*)` line above |
| `(acc-bs-*)` | ([Stateful](#statelessstateful-memory-mode) memory mode: `-fno-sycl-esimd-force-stateless-mem`) and (no cache-hints) and (`pred` is not passed) and (sizeof(`T`) * `N` == 16,32,64,128) | sizeof(`T`)*`N` == 16,32,64,128 | Any Intel GPU |
| `(acc-bs-*)` | ([Stateful](#statelessstateful-memory-mode) memory mode: `-fno-sycl-esimd-force-stateless-mem`) and ((cache-hints) or (`pred` is passed)) or (sizeof(`T`) * `N` != 16,32,64,128) | `N` must be from [Table2 below](#table1---valid-values-of-n-if-cache-hints-used-or-pred-parameter-is-passed) | DG2 or PVC |
| `(lacc-bs-1,2)`, `(slm-bs-2)`  | `pred` is not passed | `N` is any positive number | Any Intel GPU |
| `(lacc-bs-3,4)`, `(slm-bs-1)`  | `pred` is passed | `N` must be from [Table2 below] | DG2 or PVC |


#### Table2 - Valid values of `N` if cache-hints used or `pred` parameter is passed:
| sizeof(`T`) | Valid values of `N` | Special case - PVC only - the maximal `N`: requires bigger alignment: 8 or more |
|---|--------------------------------|-----|
| 1 | 4, 8, 12, 16, 32, 64, 128, 256 | 512 |
| 2 | 2, 4, 6, 8, 16, 32, 64, 128 | 256 |
| 4 | 1, 2, 3, 4, 8, 16, 32, 64 | 128 |
| 8 | 1, 2, 3, 4, 8, 16, 32 | 64 |

## gather(...) - load from memory locations addressed by a vector of offsets
```C++
namespace sycl::ext::intel::esimd {
// gather from USM memory - general form (must specify T, N, VS parameters).
template <typename T, int N, int VS, typename OffsetT, typename PropertyListT = empty_properties_t>
/*usm-ga-1*/ simd<T, N> gather(const T *p, simd<OffsetT, N / VS> byte_offsets, simd_mask<N / VS> mask,
                               simd<T, N> pass_thru, PropertyListT props = {});
/*usm-ga-2*/ simd<T, N> gather(const T *p, simd<OffsetT, N / VS> byte_offsets, simd_mask<N / VS> mask,
                               PropertyListT props = {});
/*usm-ga-3*/ simd<T, N> gather(const T *p, simd<OffsetT, N / VS> byte_offsets,
                               PropertyListT props = {});

// gather from USM - convenience/short form (VS = 1; T and N can also be omitted)
template <typename T, int N, typename OffsetT, typename PropertyListT = empty_properties_t>
/*usm-ga-4*/ simd<T, N> gather(const T *p, simd<OffsetT, N> byte_offsets, simd_mask<N> mask, simd<T, N> pass_thru,
                               PropertyListT props = {});
/*usm-ga-5*/ simd<T, N> gather(const T *p, simd<OffsetT, N> byte_offsets, simd_mask<N> mask,
                               PropertyListT props = {});
/*usm-ga-6*/ simd<T, N> gather(const T *p, simd<OffsetT, N> byte_offsets,
                               PropertyListT props = {});

// gather from USM - general form accepting offsets as simd_view
template <typename T, int N, int VS = 1, typename OffsetObjT,
          typename OffsetRegionT, typename PropertyListT = empty_props_t>
/*usm-ga-7*/ simd <T, N> gather(const T *p, simd_view<OffsetObjT, OffsetRegionT> byte_offsets,
                                simd_mask<N / VS> mask, simd<T, N> pass_thru, PropertyListT props = {});
/*usm-ga-8*/ simd <T, N> gather(const T *p, simd_view<OffsetObjT, OffsetRegionT> byte_offsets,
                                simd_mask<N / VS> mask, PropertyListT props = {});
/*usm-ga-9*/ simd <T, N> gather(const T *p, simd_view<OffsetObjT, OffsetRegionT> byte_offsets,
                                PropertyListT props = {});


// gather from memory accessed via device-accessor - general form (must specify T, N, VS parameters).
template <typename T, int N, int VS, typename AccessorT, typename OffsetT, typename PropertyListT = empty_properties_t>
/*acc-ga-1*/ simd<T, N> gather(AccessorT acc, simd<OffsetT, N / VS> byte_offsets,
                               simd_mask<N / VS> mask, simd<T, N> pass_thru, PropertyListT props = {});
/*acc-ga-2*/ simd<T, N> gather(AccessorT acc, simd<OffsetT, N / VS> byte_offsets,
                               simd_mask<N / VS> mask, PropertyListT props = {});
/*acc-ga-3*/ simd<T, N> gather(AccessorT acc, simd<OffsetT, N / VS> byte_offsets,
                               PropertyListT props = {});

// gather from memory accessed via device-accessor - convenience/short form (VS = 1; T and N can also be omitted)
template <typename T, int N, typename AccessorT, typename OffsetT, typename PropertyListT = empty_properties_t>
/*acc-ga-4*/ simd<T, N> gather(AccessorT acc, simd<OffsetT, N> byte_offsets,
                               simd_mask<N> mask, simd<T, N> pass_thru, PropertyListT props = {});
/*acc-ga-5*/ simd<T, N> gather(AccessorT acc, simd<OffsetT, N> byte_offsets,
                               simd_mask<N> mask, PropertyListT props = {});
/*acc-ga-6*/ simd<T, N> gather(AccessorT acc, simd<OffsetT, N> byte_offsets,
                               PropertyListT props = {});

// gather from memory accessed via device-accessor - general form accepting offsets as simd_view
template <typename T, int N, int VS = 1, typename AccessorT, typename OffsetObjT,
          typename OffsetRegionT, typename PropertyListT = empty_props_t>
/*acc-ga-7*/ simd <T, N> gather(AccessorT acc, simd_view<OffsetObjT, OffsetRegionT> byte_offsets,
                                simd_mask<N / VS> mask, simd<T, N> pass_thru, PropertyListT props = {});
/*acc-ga-8*/ simd <T, N> gather(AccessorT acc, simd_view<OffsetObjT, OffsetRegionT> byte_offsets,
                                simd_mask<N / VS> mask, PropertyListT props = {});
/*acc-ga-9*/ simd <T, N> gather(AccessorT acc, simd_view<OffsetObjT, OffsetRegionT> byte_offsets,
                                PropertyListT props = {});


// gather from memory accessed via local-accessor/SLM - general form (must specify T, N, VS parameters).
template <typename T, int N, int VS, typename AccessorT, typename PropertyListT = empty_properties_t>
/*lacc-ga-1*/ simd<T, N> gather(AccessorT acc, simd<OffsetT, N / VS> byte_offsets,
                                simd_mask<N / VS> mask, simd<T, N> pass_thru, PropertyListT props = {});
/*lacc-ga-2*/ simd<T, N> gather(AccessorT acc, simd<OffsetT, N / VS> byte_offsets,
                                simd_mask<N / VS> mask, PropertyListT props = {});
/*lacc-ga-3*/ simd<T, N> gather(AccessorT acc, simd<OffsetT, N / VS> byte_offsets,
                                PropertyListT props = {});

// gather from memory accessed via local-accessor/SLM - convenience/short form (VS = 1; T and N can also be omitted)
template <typename T, int N, typename AccessorT, typename PropertyListT = empty_properties_t>
/*lacc-ga-4*/ simd<T, N> gather(AccessorT acc, simd<OffsetT, N> byte_offsets, simd_mask<N> mask, simd<T, N> pass_thru,
                                PropertyListT props = {});
/*lacc-ga-5*/ simd<T, N> gather(AccessorT acc, simd<OffsetT, N> byte_offsets, simd_mask<N> mask,
                                PropertyListT props = {});
/*lacc-6*/ simd<T, N> gather(AccessorT acc, simd<OffsetT, N> byte_offsets,
                             PropertyListT props = {});

// gather from memory accessed via local-accessor/SLM - general form accepting offsets as simd_view
template <typename T, int N, int VS = 1, typename AccessorT, typename OffsetSimdViewT, typename PropertyListT = empty_props_t>
/*lacc-ga-7*/ simd <T, N> gather(AccessorT acc, OffsetSimdViewT byte_offsets,
                                 simd_mask<N / VS> mask, simd<T, N> pass_thru, PropertyListT props = {});
/*lacc-ga-8*/ simd <T, N> gather(AccessorT acc, OffsetSimdViewT byte_offsets,
                                 simd_mask<N / VS> mask, PropertyListT props = {});
/*lacc-ga-9*/ simd <T, N> gather(AccessorT acc, OffsetSimdViewT byte_offsets,
                                 PropertyListT props = {});


// gather from shared local memmory (SLM) - general form (must specify T, N, VS parameters).
template <typename T, int N, int VS, typename PropertyListT = empty_properties_t>
/*slm-ga-1*/ simd<T, N> gather(simd<uint32_t, N / VS> byte_offsets,
                               simd_mask<N / VS> mask, simd<T, N> pass_thru, PropertyListT props = {});
/*slm-ga-2*/ simd<T, N> gather(simd<uint32_t, N / VS> byte_offsets,
                               simd_mask<N / VS> mask, PropertyListT props = {});
/*slm-ga-3*/ simd<T, N> gather(simd<uint32_t, N / VS> byte_offsets,
                               PropertyListT props = {});

// gather from shared local memory (SLM) - convenience/short form (VS = 1; T and N can also be omitted)
template <typename T, int N, typename PropertyListT = empty_properties_t>
/*slm-ga-4*/ simd<T, N> gather(simd<uint32_t, N> byte_offsets,
                               simd_mask<N> mask, simd<T, N> pass_thru, PropertyListT props = {});
/*slm-ga-5*/ simd<T, N> gather(simd<uint32_t, N> byte_offsets,
                               simd_mask<N> mask, PropertyListT props = {});
/*slm-ga-6*/ simd<T, N> gather(simd<uint32_t, N> byte_offsets,
                               PropertyListT props = {});

// gather from shared local memory (SLM) - general form accepting offsets as simd_view
template <typename T, int N, int VS = 1, typename OffsetSimdViewT, typename PropertyListT = empty_props_t>
/*slm-ga-7*/ simd <T, N> gather(OffsetSimdViewT byte_offsets,
                                simd_mask<N / VS> mask, simd<T, N> pass_thru, PropertyListT props = {});
/*slm-ga-8*/ simd <T, N> gather(OffsetSimdViewT byte_offsets,
                                simd_mask<N / VS> mask, PropertyListT props = {});
/*slm-ga-9*/ simd <T, N> gather(OffsetSimdViewT byte_offsets,
                                PropertyListT props = {});
```

### Description
<<<<<<< HEAD
`(usm-ga-*)`: Loads ("gathers") elements of the type `T` from global memory locations addressed by the base USM pointer `p` and byte-offsets `byte_offsets`.  
`(acc-ga-*)`, `(lacc-ga-*)`: Loads ("gathers") elements of the type `T` from memory locations addressed by the the accessor and byte-offsets `byte_offsets`.  
`(slm-ga-*)`: Loads ("gathers") elements of the type `T` from shared local memory locations addressed by `byte_offsets`.  
The parameter `byte_offset` is a vector of any integral type elements for `(usm-ga-*)`, 32-bit integer elements for `(lacc-ga-*)` and `(slm-ga-*)`, any integral type integer elements for `(acc-ga-*)` in [stateless](#statelessstateful-memory-mode) mode(default),
and up-to-32-bit integer elements for `(acc-ga-*)` in [stateful](#statelessstateful-memory-mode) mode.  
=======
`(usm-*)`: Loads ("gathers") elements of the type `T` from global memory locations addressed by the base USM pointer `p` and byte-offsets `byte_offsets`.  
`(acc-*)`, `(lacc-*)`: Loads ("gathers") elements of the type `T` from memory locations addressed by the the accessor and byte-offsets `byte_offsets`.  
`(slm-*)`: Loads ("gathers") elements of the type `T` from shared local memory locations addressed by `byte_offsets`.  
The parameter `byte_offsets` is a vector of integer 64-bit type elements for `(usm-*)`, 32-bit integer elements for `(lacc-*)` and `(slm-*)`, 32-bit integer elements for `(acc-*)` in [stateful](#statelessstateful-memory-mode) mode, and 64-bit integer elements for `(acc-*)` in [stateless](#statelessstateful-memory-mode) mode.  
>>>>>>> 25b7186d
The optional parameter `pred` provides a `simd_mask`. If some element in `pred` is zero, then the load of the corresponding memory location is skipped and the element of the result is copied from `pass_thru` (if it is passed) or it is undefined (if `pass_thru` is omitted).  
The optional [compile-time properties](#compile-time-properties) list `props` may specify `alignment` and/or `cache-hints`. The cache-hints are ignored for `(lacc-*)` and `(slm-*)` functions.

## scatter(...) - store to memory locations addressed by a vector of offsets
```C++
namespace sycl::ext::intel::esimd {
// scatter to USM memory.
template <typename T, int N, int VS = 1, typename OffsetT, typename PropertyListT = empty_properties_t>
/*usm-sc-1*/ void scatter(T *p, simd<OffsetT, N / VS> byte_offsets,
                          simd<T, N> vals, simd_mask<N / VS> mask, PropertyListT props = {});
/*usm-sc-2*/ void scatter(T *p, simd<OffsetT, N / VS> byte_offsets,
                          simd<T, N> vals, PropertyListT props = {});

// scatter to USM memory - similar to (usm-sc-1,2), but the `byte_offsets` is `simd_view`.
template <typename T, int N, int VS = 1, typename OffsetSimdViewT, typename PropertyListT = empty_properties_t>
/*usm-sc-3*/ void scatter(T *p, OffsetSimdViewT byte_offsets,
                          simd<T, N> vals, simd_mask<N / VS> mask, PropertyListT props = {});
/*usm-sc-4*/ void scatter(T *p, OffsetSimdViewT byte_offsets,
                          simd<T, N> vals, PropertyListT props = {});


// scatter to memory accessed via device-accessor.
template <typename T, int N, int VS = 1, typename AccessorT, typename OffsetT, typename PropertyListT = empty_properties_t>
/*acc-sc-1*/ void scatter(AccessorT acc, simd<OffsetT, N / VS> byte_offsets,
                          simd<T, N> vals, simd_mask<N / VS> mask, PropertyListT props = {});
/*acc-sc-2*/ void scatter(AccessorT acc, simd<OffsetT, N / VS> byte_offsets,
                          simd<T, N> vals, PropertyListT props = {});

// scatter to memory accessed via device-accessor - similar to (acc-sc-1,2), but the `byte_offsets` is `simd_view`.
template <typename T, int N, int VS = 1, typename AccessorT, typename OffsetSimdViewT, typename PropertyListT = empty_properties_t>
/*acc-sc-3*/ void scatter(AccessorT acc, OffsetSimdViewT byte_offsets,
                          simd<T, N> vals, simd_mask<N / VS> mask, PropertyListT props = {});
/*acc-sc-4*/ void scatter(AccessorT acc, OffsetSimdViewT byte_offsets, simd<T, N> vals,
                          PropertyListT props = {});


// scatter to shared local memory accessed via local-accessor.
template <typename T, int N, int VS = 1, typename AccessorT, typename PropertyListT = empty_properties_t>
/*lacc-sc-1*/ void scatter(AccessorT acc, simd<uint32_t, N / VS> byte_offsets,
                           simd<T, N> vals, simd_mask<N / VS> mask, PropertyListT props = {});
/*lacc-sc-2*/ void scatter(AccessorT acc, simd<uint32_t, N / VS> byte_offsets,
                           simd<T, N> vals, PropertyListT props = {});

// scatter to shared local memory accessed via local-accessor - similar to (lacc-1,2), but the `byte_offsets` is `simd_view`.
template <typename T, int N, int VS = 1, typename AccessorT, typename OffsetSimdViewT, typename PropertyListT = empty_properties_t>
/*lacc-sc-3*/ void scatter(AccessorT acc, OffsetSimdViewT byte_offsets,
                           simd<T, N> vals, simd_mask<N / VS> mask, PropertyListT props = {});
/*lacc-sc-4*/ void scatter(AccessorT acc, OffsetSimdViewT byte_offsets,
                           simd<T, N> vals, PropertyListT props = {});

// scatter to shared local memory.
template <typename T, int N, int VS = 1, typename PropertyListT = empty_properties_t>
/*slm-sc-1*/ void scatter(simd<uint32_t, N / VS> byte_offsets, simd<T, N> vals,
                          simd_mask<N / VS> mask, PropertyListT props = {});
/*slm-sc-2*/ void scatter(simd<uint32_t, N / VS> byte_offsets,
                          simd<T, N> vals, PropertyListT props = {});

// scatter to shared local memory  - similar to (slm-1,2), but the `byte_offsets` is `simd_view`.
template <typename T, int N, int VS = 1, typename OffsetSimdViewT, typename PropertyListT = empty_properties_t>
/*slm-sc-3*/ void scatter(OffsetSimdViewT byte_offsets, simd<T, N> vals,
                          simd_mask<N / VS> mask, PropertyListT props = {});
/*slm-sc-4*/ void scatter(OffsetSimdViewT byte_offsets, simd<T, N> vals,
                          PropertyListT props = {});
```

### Description
<<<<<<< HEAD
`(usm-sc-*)`: Stores ("scatters") the vector `vals` to global memory locations addressed by the base USM pointer `p` and byte-offsets `byte_offsets`.  
`(acc-sc-*)`, `(lacc-sc-*)`: Stores ("scatters") the vector `vals` to memory locations addressed by the the accessor and byte-offsets `byte_offsets`.  
`(slm-sc-*)`: Stores ("scatters") the vector `vals` to shared local memory locations addressed by `byte_offsets`.  
The parameter `byte_offset` is a vector of any integral type elements for `(usm-sc-*)`, 32-bit integer elements for `(lacc-sc-*)` and `(slm-sc-*)`, any integral type integer elements for `(acc-sc-*)` in [stateless](#statelessstateful-memory-mode) mode(default),
and up-to-32-bit integer elements for `(acc-sc-*)` in [stateful](#statelessstateful-memory-mode) mode.  
=======
`(usm-*)`: Stores ("scatters") the vector `vals` to global memory locations addressed by the base USM pointer `p` and byte-offsets `byte_offsets`.  
`(acc-*)`, `(lacc-*)`: Stores ("scatters") the vector `vals` to memory locations addressed by the the accessor and byte-offsets `byte_offsets`.  
`(slm-*)`: Stores ("scatters") the vector `vals` to shared local memory locations addressed by `byte_offsets`.  
The parameter `byte_offsets` is a vector of integer 64-bit type elements for `(usm-*)`, 32-bit integer elements for `(lacc-*)` and `(slm-*)`, 32-bit integer elements for `(acc-*)` in [stateful](#statelessstateful-memory-mode) mode, and 64-bit integer elements for `(acc-*)` in [stateless](#statelessstateful-memory-mode) mode.  
>>>>>>> 25b7186d
The optional parameter `pred` provides a `simd_mask`. If some element in `pred` is zero, then the store to the corresponding memory location is skipped.  
The optional [compile-time properties](#compile-time-properties) list `props` may specify `alignment` and/or `cache-hints`. The cache-hints are ignored for `(lacc-sc-*)` and `(slm-sc-*)` functions.

## atomic_update(...)

### atomic_update() with 0 operands (inc, dec, load)
```C++
// Atomic update the USM memory locations - zero operands (dec, load, etc.).
template <atomic_op Op, typename T, int N, typename Toffset, typename PropertyListT = empty_properties_t>
/*usm-au0-1*/ simd<T, N> atomic_update(T *p, simd<Toffset, N> byte_offset, simd_mask<N> mask, props = {});
/*usm-au0-2*/ simd<T, N> atomic_update(T *p, simd<Toffset, N> byte_offset,props = {});

// Similar to (usm-au0-1,2), but `byte_offset` is `simd_view`.
template <atomic_op Op, typename T, int N, typename OffsetObjT, typename RegionT,
          typename PropertyListT = detail::empty_properties_t>
/*usm-au0-3*/ simd<T, N> atomic_update(T *p, simd_view<OffsetObjT, RegionT> byte_offset, simd_mask<N> mask, props = {});
/*usm-au0-4*/simd<T, N> atomic_update(T *p, simd_view<OffsetObjT, RegionT> byte_offset, props = {});


// Atomic update the memory locations referenced by device-accessor - zero operands (dec, load, etc.).
template <atomic_op Op, typename T, int N, typename Toffset, typename AccessorT,
          typename PropertyListT = empty_properties_t>
/*acc-au0-1*/ simd<T, N> atomic_update(AccessorT acc, simd<Toffset, N> byte_offset,
                                       simd_mask<N> mask, props = {});
/*acc-au0-2*/ simd<T, N> atomic_update(AccessorT acc, simd<Toffset, N> byte_offset,
                                       props = {});

// Similar to (acc-au0-1,2), but `byte_offset` is `simd_view`.
template <atomic_op Op, typename T, int N, typename OffsetObjT, typename AccessorT, typename RegionT,
          typename PropertyListT = empty_properties_t>
/*acc-au0-3*/ simd<T, N> atomic_update(AccessorT acc, simd_view<OffsetObjT, RegionT> byte_offset,
                                       simd_mask<N> mask, props = {});
/*acc-au0-4*/ simd<T, N> atomic_update(AccessorT acc, simd_view<OffsetObjT, RegionT> byte_offset,
                                       props = {});


// Atomic update the memory locations referenced by local-accessor (SLM) - zero operands (dec, load, etc.).
template <atomic_op Op, typename T, int N, typename AccessorT>
/*lacc-au0-1*/ simd<T, N> atomic_update(AccessorT lacc, simd<uint32_t, N> byte_offset,
                                        simd_mask<1> pred = 1);

// Atomic update the shared local memory (SLM) - zero operands (dec, load, etc.).
template <atomic_op Op, typename T, int N>
/*slm-au0-1*/ simd<T, N> slm_atomic_update(simd<uint32_t, N> byte_offset,
                                           simd_mask<N> mask = 1);
```

### atomic_update() with 1 operands (*add, *sub, *min, *max, bit_or/xor/and, store, xchg)
```C++
// Atomic update the USM memory locations - 1 operand (add, max, etc.).
/*usm-au1-1*/ simd<T, N> atomic_update(T *ptr, simd<Toffset, N> byte_offset,
                                       simd<T, N> src0, simd_mask<N> mask, props = {});
/*usm-au1-2*/ simd<T, N> atomic_update(T *ptr, simd<Toffset, N> byte_offset,
                                       simd<T, N> src0, props = {});
// Similar to (usm-au1-1,2), but `byte_offset` is `simd_view`.
/*usm-au1-3*/ simd<T, N> atomic_update(T *p, simd_view<OffsetObjT, OffsetRegionTy> byte_offset,
                                       simd<T, N> src0, simd_mask<N> mask, props = {});
/*usm-au1-4*/ simd<T, N> atomic_update(T *p, simd_view<OffsetObjT, OffsetRegionTy> byte_offset,
                                       simd<T, N> src0, props = {});


// Atomic update the memory locations referenced by device-accessor - 1 operand (add, max, etc.).
template <atomic_op Op, typename T, int N, typename Toffset, typename AccessorT,
          typename PropertyListT = empty_properties_t>
/*acc-au1-1*/ simd<T, N> atomic_update(AccessorT acc, simd<Toffset, N> byte_offset,
                                       simd<T, N> src0, simd_mask<N> mask, props = {});
/*acc-au1-2*/ simd<T, N> atomic_update(AccessorT acc, simd<Toffset, N> byte_offset,
                                       simd<T, N> src0, props = {});

// Similar to (acc-au1-1,2), but `byte_offset` is `simd_view`.
template <atomic_op Op, typename T, int N, typename OffsetObjT, typename AccessorT,
          typename RegionT, typename PropertyListT = empty_properties_t>
/*acc-au1-3*/ simd<T, N> atomic_update(AccessorT acc, simd_view<OffsetObjT, RegionT> byte_offset,
                                       simd<T, N> src0, simd_mask<N> mask, props = {});
/*acc-au1-4*/ simd<T, N> atomic_update(AccessorT acc, simd_view<OffsetObjT, RegionT> byte_offset,
                                       simd<T, N> src0, props = {});

// Atomic update the memory locations referenced by local-accessor (SLM) - one operand (add, max, etc.).
template <atomic_op Op, typename T, int N, typename AccessorT>
/*lacc-au1-1*/ simd<T, N> atomic_update(AccessorT lacc, simd<uint32_t, N> byte_offset,
                                        simd<T, N> src0, simd_mask<1> pred = 1);

// Atomic update the shared local memory (SLM) - one operand (add, max etc.).
template <atomic_op Op, typename T, int N>
/*slm-au1-1*/ simd<T, N> slm_atomic_update(simd<uint32_t, N> byte_offset,
                                           simd<T, N> src0, simd_mask<N> mask = 1);
```
### atomic_update() with 2 operands (cmpxchg, fcmpxchg)
```C++
// Atomic update the USM memory locations - 2 operand: cmpxchg, fcmpxchg.
/*usm-au2-1*/ simd<T, N> atomic_update(T *ptr, simd<Toffset, N> byte_offset,
                                       simd<T, N> src0, simd<T, N> src1, simd_mask<N> mask, props = {});
/*usm-au2-2*/ simd<T, N> atomic_update(T *ptr, simd<Toffset, N> byte_offset,
                                       simd<T, N> src0, simd<T, N> src1, props = {});
// Similar to (usm-au2-1,2), but `byte_offset` is `simd_view`.
/*usm-au2-3*/ simd<T, N> atomic_update(T *p, simd_view<OffsetObjT, OffsetRegionTy> byte_offset,
                                       simd<T, N> src0, simd<T, N> src1, simd_mask<N> mask, props = {});
/*usm-au2-4*/ simd<T, N> atomic_update(T *p, simd_view<OffsetObjT, OffsetRegionTy> byte_offset,
                                       simd<T, N> src0, simd<T, N> src1, props = {});


// Atomic update the memory locations referenced by device-accessor - 2 operands: cmpxchg, fcmpxchg.
template <atomic_op Op, typename T, int N, typename Toffset, typename AccessorT,
          typename PropertyListT = empty_properties_t>
/*acc-au2-1*/ simd<T, N> atomic_update(AccessorT acc, simd<Toffset, N> byte_offset,
                                       simd<T, N> src0, simd<T, N> src1, simd_mask<N> mask, props = {});
/*acc-au2-2*/ simd<T, N> atomic_update(AccessorT acc, simd<Toffset, N> byte_offset,
                                       simd<T, N> src0, simd<T, N> src1, props = {});

// Similar to (acc-au2-1,2), but `byte_offset` is `simd_view`.
template <atomic_op Op, typename T, int N, typename OffsetObjT, typename AccessorT,
          typename RegionT, typename PropertyListT = empty_properties_t>
/*acc-au2-3*/ simd<T, N> atomic_update(AccessorT acc, simd_view<OffsetObjT, RegionT> byte_offset,
                                       simd<T, N> src0, simd<T, N> src1, simd_mask<N> mask, props = {});
/*acc-au2-4*/ simd<T, N> atomic_update(AccessorT acc, simd_view<OffsetObjT, RegionT> byte_offset,
                                       simd<T, N> src0, simd<T, N> src1, props = {});

// Atomic update the memory locations referenced by local-accessor (SLM) - two operands: cmpxchg, fcmpxchg.
template <atomic_op Op, typename T, int N, typename AccessorT>
/*lacc-au2-1*/ simd<T, N> atomic_update(AccessorT lacc, simd<uint32_t, N> byte_offset,
                                        simd<T, N> src0, simd<T, N> src1, simd_mask<1> pred = 1);

// Atomic update the shared local memory (SLM) - two operands: cmpxchg, fcmpxchg.
template <atomic_op Op, typename T, int N>
/*slm-au2-1*/ simd<T, N> slm_atomic_update(simd<uint32_t, N> byte_offset,
                                           simd<T, N> src0, simd<T, N> src1, simd_mask<N> mask = 1);
```
### Description
`(usm-*)`: Atomically updates the global memory locations addressed by the base USM pointer `ptr` and byte-offsets `byte_offset`.  
`(acc-*)`, `(lacc-*)`: Atomically updates the memory locations addressed by the the accessor and byte-offsets `byte_offset`.  
`(slm-*)`: Atomically updates the shared memory locations addressed by `byte_offset`.  
<<<<<<< HEAD
The parameter `byte_offset` is a vector of any integral type elements for `(usm-*)`, 32-bit integer elements for `(lacc-*)` and `(slm-*)`, any integral type integer elements for `(acc-*)` in [stateless](#statelessstateful-memory-mode) mode(default),
and up-to-32-bit integer elements for `(acc-*)` in [stateful](#statelessstateful-memory-mode) mode.  
=======
The parameter `byte_offset` is a vector of integer 64-bit type elements for `(usm-*)`, 32-bit integer elements for `(lacc-*)` and `(slm-*)`, 32-bit integer elements for `(acc-*)` in [stateful](#statelessstateful-memory-mode) mode, and 64-bit integer elements for `(acc-*)` in [stateless](#statelessstateful-memory-mode) mode.  
>>>>>>> 25b7186d
The optional parameter `pred` provides a `simd_mask`. If some element in `pred` is zero, then the corresponding memory location is not updated.  
`(usm-*)`, `(acc-*)`: The optional [compile-time properties](#compile-time-properties) list `props` may specify `cache-hints`.

## prefetch(...)
```C++
template <typename T, int N, int VS, typename OffsetT, typename PropertyListT = empty_properties_t>
/*usm-pf-1*/ void prefetch(const T *p, simd<OffsetT, N / VS> byte_offsets,
                           simd_mask<N / VS> mask, PropertyListT props = {});
/*usm-pf-2*/ void prefetch(const T *p, simd<OffsetT, N / VS> byte_offsets,
                           PropertyListT props = {});

<<<<<<< HEAD
// The next 2 are similar (usm-pf-1,2). `VS` parameter is set to 1,
=======
// The next 2 are similar to (usm-1,2). `VS` parameter is set to 1,
>>>>>>> 25b7186d
// which allows callers to omit explicit specification of `T` and `N` params.
template <typename T, int N, typename OffsetT, typename PropertyListT = empty_properties_t>
/*usm-pf-3*/ void prefetch(const T *p, simd<OffsetT, N> byte_offsets,
                           simd_mask<N> mask, PropertyListT props = {});
/*usm-pf-4*/ void prefetch(const T *p, simd<OffsetT, N> byte_offsets,
                           PropertyListT props = {});

// The next 2 are similar to (usm-1,2), added to handle `byte_offsets` in `simd_view` form.
template <typename T, int N, int VS = 1, typename OffsetSimdViewT, typename PropertyListT = empty_properties_t>
/*usm-pf-5*/ void prefetch(const T *p, OffsetSimdViewT byte_offsets,
                           simd_mask<N / VS> mask, PropertyListT props = {});
/*usm-pf-6*/ void prefetch(const T *p, OffsetSimdViewT byte_offsets,
                           PropertyListT props = {});

// The next functions perform transposed 1-channel prefetch - prefetch linear block of code.
template <typename T, int VS = 1, typename OffsetT, typename PropertyListT = empty_properties_t>
/*usm-pf-7*/ void prefetch(const T *p, OffsetT byte_offset,
                           simd_mask<1> mask, PropertyListT props = {});
/*usm-pf-8*/ void prefetch(const T *p, OffsetT byte_offset,
                           PropertyListT props = {});
template <typename T, int VS = 1, typename PropertyListT = empty_properties_t>
/*usm-pf-9*/ void prefetch(const T *p, simd_mask<1> mask, PropertyListT props = {});
/*usm-pf-10*/ void prefetch(const T *p, PropertyListT props = {});


template <typename T, int N, int VS, typename AccessorT, typename OffsetT,
          typename PropertyListT = empty_properties_t>
/*acc-pf-1*/ void prefetch(AccessorT acc, simd<OffsetT, N / VS> byte_offsets,
                           simd_mask<N / VS> mask, PropertyListT props = {});
/*acc-pf-2*/ void prefetch(AccessorT acc, simd<OffsetT, N / VS> byte_offsets,
                           PropertyListT props = {});

// The next 2 are similar (acc-pf-1,2). `VS` parameter is set to 1,
// which allows callers to omit explicit specification of `T` and `N` params.
template <typename T, int N, typename AccessorT, typename OffsetT,
          typename PropertyListT = empty_properties_t>
/*acc-pf-3*/ void prefetch(AccessorT acc, simd<OffsetT, N> byte_offsets,
                           simd_mask<N> mask, PropertyListT props = {});
/*acc-pf-4*/ void prefetch(AccessorT acc, simd<OffsetT, N> byte_offsets,
                           PropertyListT props = {});

// The next 2 are similar to (acc-1,2), added to handle `byte_offsets` in `simd_view` form.
template <typename T, int N, int VS = 1, typename OffsetSimdViewT,
          typename AccessorT, typename PropertyListT = empty_properties_t>
/*acc-pf-5*/ void prefetch(AccessorT acc, OffsetSimdViewT byte_offsets,
                           simd_mask<N / VS> mask, PropertyListT props = {});
/*acc-pf-6*/ void prefetch(AccessorT acc, OffsetSimdViewT byte_offsets,
                           PropertyListT props = {});

/// The next functions perform transposed 1-channel prefetch.
template <typename T, int VS = 1, typename AccessorT, typename OffsetT,
          typename PropertyListT = empty_properties_t>
/*acc-pf-7*/ void prefetch(AccessorT acc, OffsetT byte_offset, simd_mask<1> mask,
                           PropertyListT props = {});
/*acc-pf-8*/ void prefetch(AccessorT acc, OffsetT byte_offset,
                           PropertyListT props = {});
template <typename T, int VS = 1, typename AccessorT,
          typename PropertyListT = empty_properties_t>
/*acc-pf-9*/ void prefetch(AccessorT acc, simd_mask<1> mask, PropertyListT props = {});
/*acc-pf-10*/ void prefetch(AccessorT acc, PropertyListT props = {});
```
### Description
`(usm-pf-1,2,3,4,5,6)`: Prefetches the memory locations addressed by the base USM pointer `ptr` and the vector of any integral type byte-offsets `byte_offsets`.

`(acc-pf-1,2,3,4,5,6)`: Prefetches the memory locations addressed by the accessor `acc` and the vector of byte-offsets `byte_offsets`.
The `byte_offsets` is a vector of any integral type elements, limited in [stateful](#statelessstateful-memory-mode) mode by 32-bits maximum.

`(usm-pf-7,8,9,10)`: Prefetches a linear block of memory addressed by the base USM pointer `ptr` and the optional 64-bit `byte-offset`.

`(acc-pf-7,8,9,10)`: Prefetches a linear block of memory addressed by the accessor `acc` and the optional `byte-offset` parameter, which is 64-bit in [stateless](#statelessstateful-memory-mode) mode(default), and 32-bit in [stateful](#statelessstateful-memory-mode) mode.


`(usm-pf-1,2,3,4,5,6)`, `(acc-pf-1,2,3,4,5,6)`: The optional parameter `mask` provides a `simd_mask`. If some element in `mask` is zero, then the corresponding memory location is not prefetched.  
`(usm-pf-7,8,9,10)`, `(acc-pf-7,8,9,10)`: The optional parameter `mask` provides 1-element
`simd_mask`. If it is zero, then the whole prefetch operation is skipped.

`(usm-pf-*)`, `(acc-pf-*)`: The [compile-time properties](#compile-time-properties) list `props` must specify `cache-hints`.


## Examples
```C++
  using namespace sycl;
  using namespace sycl::ext::intel::esimd;
  namespace esimd_ex = sycl::ext::intel::experimental::esimd;
  ...
  // Case1: load <float, 128>, specify the alignment = 16:
  // old/obsolete experimental function - not recommended
  auto vec = esimd_ex::lsc_block_load<float, 128>(fptr, overaligned_tag<16>{});
  // new API described in this document:
  auto vec = block_load<float, 128>(fptr, properties{alignment<16>});


  // Case2: load <float, 16> using L1 and L2 cache-hints:
  // old/obsolete experimental function - not recommended
  auto vec2 =
      esimd_ex::lsc_block_load<float, 16, esimd_ex::lsc_data_size::default_size,
                               esimd_ex::cache_hint::uncached /*L1*/,
                               esimd_ex::cache_hint::cached /*L2*/>(fptr);
  // new API described in this document:
  properties props{cache_hint_L1<cache_hint::uncached>, cache_hint_L2<cache_hint::cached>};
  auto vec2 = block_load<float, 16>(fptr, props);

  // Case3 store `vec2` to global memory using L1/L2 cache-hints:
  // old/obsolete experimental function - not recommended
  esimd_ex::lsc_block_store<float, 16, esimd_ex::lsc_data_size::default_size,
                            esimd_ex::cache_hint::write_back /*L1*/,
                            esimd_ex::cache_hint::write_back /*L2*/>(fptr, vec2);
  // new API described in this document:
  block_store(fptr, properties{cache_hint_L1<cache_hint::write_back>,
                               cache_hint_L2<cache_hint::write_back>});

  auto vec2_view = vec2.select<16,1>();
  // Passing the simd_view currently requires specifying `T` and `N` parameters:
  block_store(fptr, vec2_view); // Compilation error: cannot match simd_view operand to simd
  block_store<float, 16>(fptr, vec2_view); // This works well.
```<|MERGE_RESOLUTION|>--- conflicted
+++ resolved
@@ -69,9 +69,8 @@
 // block load from USM memory.
 namespace sycl::ext::intel::esimd {
 template <typename T, int N, typename PropertyListT = empty_properties_t>
-<<<<<<< HEAD
 /*usm-bl-1*/ simd<T, N> block_load(const T* ptr, PropertyListT props={});
-/*usm-bl-2*/ simd<T, N> block_load(const T* ptr, size_t byte_offsetc, PropertyListT props={});
+/*usm-bl-2*/ simd<T, N> block_load(const T* ptr, size_t byte_offset, PropertyListT props={});
 /*usm-bl-3*/ simd<T, N> block_load(const T* ptr, simd_mask<1> pred, PropertyListT props={});
 /*usm-bl-4*/ simd<T, N> block_load(const T* ptr, size_t byte_offset, simd_mask<1> pred, PropertyListT props={});
 /*usm-bl-5*/ simd<T, N> block_load(const T* ptr, simd_mask<1> pred, simd<T, N> pass_thru, PropertyListT props={});
@@ -85,23 +84,6 @@
 /*acc-bl-4*/ simd<T, N> block_load(AccessorT acc, OffsetT byte_offset, simd_mask<1> pred, props = {});
 /*acc-bl-5*/ simd<T, N> block_load(AccessorT acc, simd_mask<1> pred, simd<T, N> pass_thru, props = {});
 /*acc-bl-6*/ simd<T, N> block_load(AccessorT acc, simd_mask<1> pred, props = {});
-=======
-// block load from USM memory.
-/*usm-1*/ simd<T, N> block_load(const T* ptr, props={});
-/*usm-2*/ simd<T, N> block_load(const T* ptr, size_t byte_offset, props={});
-/*usm-3*/ simd<T, N> block_load(const T* ptr, simd_mask<1> pred, props={});
-/*usm-4*/ simd<T, N> block_load(const T* ptr, size_t byte_offset, simd_mask<1> pred, props={});
-/*usm-5*/ simd<T, N> block_load(const T* ptr, simd_mask<1> pred, simd<T, N> pass_thru, props={});
-/*usm-6*/ simd<T, N> block_load(const T* ptr, size_t byte_offset, simd_mask<1> pred, simd<T, N> pass_thru, props={});
-
-// block load from device accessor.
-/*acc-1*/ simd<T, N> block_load(AccessorT acc, OffsetT byte_offset, props = {});
-/*acc-2*/ simd<T, N> block_load(AccessorT acc, props = {});
-/*acc-3*/ simd<T, N> block_load(AccessorT acc, OffsetT byte_offset, simd_mask<1> pred, simd<T, N> pass_thru, props = {});
-/*acc-4*/ simd<T, N> block_load(AccessorT acc, OffsetT byte_offset, simd_mask<1> pred, props = {});
-/*acc-5*/ simd<T, N> block_load(AccessorT acc, simd_mask<1> pred, simd<T, N> pass_thru, props = {});
-/*acc-6*/ simd<T, N> block_load(AccessorT acc, simd_mask<1> pred, props = {});
->>>>>>> 25b7186d
 
 // block load from local accessor (SLM).
 template <typename T, int N, typename AccessorT, typename PropertyListT = empty_properties_t>
@@ -120,23 +102,13 @@
 }
 ```
 ### Description
-<<<<<<< HEAD
-`(usm-bl-*)`: Loads a contiguous memory block from the global memory referenced by the USM pointer `ptr` optionally adjusted by `byte_offset`.  
-`(acc-bl-*)`, `(lacc-bl-*)`: Loads a contiguous memory block from the memory  referenced referenced by the accessor optionally adjusted by `byte_offset`.  
-`(slm-bl-*)`: Loads a contiguous memory block from the shared local memory  referenced by `byte_offset`.  
+`(usm-bl-*)`: Loads a contiguous memory block from global memory referenced by the USM pointer `ptr` optionally adjusted by `byte_offset`.  
+`(acc-bl-*)`, `(lacc-bl-*)`: Loads a contiguous memory block from the memory referenced by the accessor optionally adjusted by `byte_offset`.  
+`(slm-bl-*)`: Loads a contiguous memory block from the shared local memory referenced by `byte_offset`.  
 The optional parameter `byte_offset` has a scalar integer 64-bit type for `(usm-bl-*)`, 32-bit type for `(lacc-bl-*)` and `(slm-bl-*)`, 32-bit for `(acc-bl-*)` in [stateful](#statelessstateful-memory-mode) mode, and 64-bit for `(acc-bl-*)` in [stateless](#statelessstateful-memory-mode) mode.  
 The optional parameter `pred` provides a 1-element `simd_mask`. If zero mask is passed, then the load is skipped and the `pass_thru` value is returned.  
-If `pred` is zero and `pass_thru` operand was not passed, then the function returns an undefined value.  
+If `pred` is zero and the `pass_thru` operand was not passed, then the function returns an undefined value.  
 The optional [compile-time properties](#compile-time-properties) list `props` may specify `alignment` and/or `cache-hints`. The cache-hints are ignored for `(lacc-bl-*)` and `(slm-bl-*)` functions.
-=======
-`(usm-*)`: Loads a contiguous memory block from global memory referenced by the USM pointer `ptr` optionally adjusted by `byte_offset`.  
-`(acc-*)`, `(lacc-*)`: Loads a contiguous memory block from the memory referenced by the accessor optionally adjusted by `byte_offset`.  
-`(slm-*)`: Loads a contiguous memory block from the shared local memory referenced by `byte_offset`.  
-The optional parameter `byte_offset` has a scalar integer 64-bit type for `(usm-*)`, 32-bit type for `(lacc-*)` and `(slm-*)`, 32-bit for `(acc-*)` in [stateful](#statelessstateful-memory-mode) mode, and 64-bit for `(acc-*)` in [stateless](#statelessstateful-memory-mode) mode.  
-The optional parameter `pred` provides a 1-element `simd_mask`. If zero mask is passed, then the load is skipped and the `pass_thru` value is returned.  
-If `pred` is zero and the `pass_thru` operand was not passed, then the function returns an undefined value.  
-The optional [compile-time properties](#compile-time-properties) list `props` may specify `alignment` and/or `cache-hints`. The cache-hints are ignored for `(lacc-*)` and `(slm-*)` functions.
->>>>>>> 25b7186d
 
 ### Restrictions/assumptions:
 `Alignment` - if not specified by the `props` param, then `assumed` alignment is used. If the actual memory reference has a smaller alignment than the `assumed`, then it must be explicitly passed in `props` argument.
@@ -359,18 +331,11 @@
 ```
 
 ### Description
-<<<<<<< HEAD
 `(usm-ga-*)`: Loads ("gathers") elements of the type `T` from global memory locations addressed by the base USM pointer `p` and byte-offsets `byte_offsets`.  
-`(acc-ga-*)`, `(lacc-ga-*)`: Loads ("gathers") elements of the type `T` from memory locations addressed by the the accessor and byte-offsets `byte_offsets`.  
+`(acc-ga-*)`, `(lacc-ga-*)`: Loads ("gathers") elements of the type `T` from memory locations addressed by the accessor and byte-offsets `byte_offsets`.  
 `(slm-ga-*)`: Loads ("gathers") elements of the type `T` from shared local memory locations addressed by `byte_offsets`.  
 The parameter `byte_offset` is a vector of any integral type elements for `(usm-ga-*)`, 32-bit integer elements for `(lacc-ga-*)` and `(slm-ga-*)`, any integral type integer elements for `(acc-ga-*)` in [stateless](#statelessstateful-memory-mode) mode(default),
 and up-to-32-bit integer elements for `(acc-ga-*)` in [stateful](#statelessstateful-memory-mode) mode.  
-=======
-`(usm-*)`: Loads ("gathers") elements of the type `T` from global memory locations addressed by the base USM pointer `p` and byte-offsets `byte_offsets`.  
-`(acc-*)`, `(lacc-*)`: Loads ("gathers") elements of the type `T` from memory locations addressed by the the accessor and byte-offsets `byte_offsets`.  
-`(slm-*)`: Loads ("gathers") elements of the type `T` from shared local memory locations addressed by `byte_offsets`.  
-The parameter `byte_offsets` is a vector of integer 64-bit type elements for `(usm-*)`, 32-bit integer elements for `(lacc-*)` and `(slm-*)`, 32-bit integer elements for `(acc-*)` in [stateful](#statelessstateful-memory-mode) mode, and 64-bit integer elements for `(acc-*)` in [stateless](#statelessstateful-memory-mode) mode.  
->>>>>>> 25b7186d
 The optional parameter `pred` provides a `simd_mask`. If some element in `pred` is zero, then the load of the corresponding memory location is skipped and the element of the result is copied from `pass_thru` (if it is passed) or it is undefined (if `pass_thru` is omitted).  
 The optional [compile-time properties](#compile-time-properties) list `props` may specify `alignment` and/or `cache-hints`. The cache-hints are ignored for `(lacc-*)` and `(slm-*)` functions.
 
@@ -437,18 +402,11 @@
 ```
 
 ### Description
-<<<<<<< HEAD
 `(usm-sc-*)`: Stores ("scatters") the vector `vals` to global memory locations addressed by the base USM pointer `p` and byte-offsets `byte_offsets`.  
 `(acc-sc-*)`, `(lacc-sc-*)`: Stores ("scatters") the vector `vals` to memory locations addressed by the the accessor and byte-offsets `byte_offsets`.  
 `(slm-sc-*)`: Stores ("scatters") the vector `vals` to shared local memory locations addressed by `byte_offsets`.  
 The parameter `byte_offset` is a vector of any integral type elements for `(usm-sc-*)`, 32-bit integer elements for `(lacc-sc-*)` and `(slm-sc-*)`, any integral type integer elements for `(acc-sc-*)` in [stateless](#statelessstateful-memory-mode) mode(default),
 and up-to-32-bit integer elements for `(acc-sc-*)` in [stateful](#statelessstateful-memory-mode) mode.  
-=======
-`(usm-*)`: Stores ("scatters") the vector `vals` to global memory locations addressed by the base USM pointer `p` and byte-offsets `byte_offsets`.  
-`(acc-*)`, `(lacc-*)`: Stores ("scatters") the vector `vals` to memory locations addressed by the the accessor and byte-offsets `byte_offsets`.  
-`(slm-*)`: Stores ("scatters") the vector `vals` to shared local memory locations addressed by `byte_offsets`.  
-The parameter `byte_offsets` is a vector of integer 64-bit type elements for `(usm-*)`, 32-bit integer elements for `(lacc-*)` and `(slm-*)`, 32-bit integer elements for `(acc-*)` in [stateful](#statelessstateful-memory-mode) mode, and 64-bit integer elements for `(acc-*)` in [stateless](#statelessstateful-memory-mode) mode.  
->>>>>>> 25b7186d
 The optional parameter `pred` provides a `simd_mask`. If some element in `pred` is zero, then the store to the corresponding memory location is skipped.  
 The optional [compile-time properties](#compile-time-properties) list `props` may specify `alignment` and/or `cache-hints`. The cache-hints are ignored for `(lacc-sc-*)` and `(slm-sc-*)` functions.
 
@@ -580,12 +538,8 @@
 `(usm-*)`: Atomically updates the global memory locations addressed by the base USM pointer `ptr` and byte-offsets `byte_offset`.  
 `(acc-*)`, `(lacc-*)`: Atomically updates the memory locations addressed by the the accessor and byte-offsets `byte_offset`.  
 `(slm-*)`: Atomically updates the shared memory locations addressed by `byte_offset`.  
-<<<<<<< HEAD
 The parameter `byte_offset` is a vector of any integral type elements for `(usm-*)`, 32-bit integer elements for `(lacc-*)` and `(slm-*)`, any integral type integer elements for `(acc-*)` in [stateless](#statelessstateful-memory-mode) mode(default),
 and up-to-32-bit integer elements for `(acc-*)` in [stateful](#statelessstateful-memory-mode) mode.  
-=======
-The parameter `byte_offset` is a vector of integer 64-bit type elements for `(usm-*)`, 32-bit integer elements for `(lacc-*)` and `(slm-*)`, 32-bit integer elements for `(acc-*)` in [stateful](#statelessstateful-memory-mode) mode, and 64-bit integer elements for `(acc-*)` in [stateless](#statelessstateful-memory-mode) mode.  
->>>>>>> 25b7186d
 The optional parameter `pred` provides a `simd_mask`. If some element in `pred` is zero, then the corresponding memory location is not updated.  
 `(usm-*)`, `(acc-*)`: The optional [compile-time properties](#compile-time-properties) list `props` may specify `cache-hints`.
 
@@ -597,11 +551,7 @@
 /*usm-pf-2*/ void prefetch(const T *p, simd<OffsetT, N / VS> byte_offsets,
                            PropertyListT props = {});
 
-<<<<<<< HEAD
-// The next 2 are similar (usm-pf-1,2). `VS` parameter is set to 1,
-=======
-// The next 2 are similar to (usm-1,2). `VS` parameter is set to 1,
->>>>>>> 25b7186d
+// The next 2 are similar to (usm-pf-1,2). `VS` parameter is set to 1,
 // which allows callers to omit explicit specification of `T` and `N` params.
 template <typename T, int N, typename OffsetT, typename PropertyListT = empty_properties_t>
 /*usm-pf-3*/ void prefetch(const T *p, simd<OffsetT, N> byte_offsets,
