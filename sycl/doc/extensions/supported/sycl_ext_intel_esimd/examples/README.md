--- conflicted
+++ resolved
@@ -66,105 +66,6 @@
           });
     });
     ```
-<<<<<<< HEAD
-3) Dot Product Accumulate Systolic (DPAS) API - ["dpas"](./dpas.md)
-
-   Please see the full source code here: ["dpas"](./dpas.md)
-
-   ```c++
-    // Res = A * B.
-    // Assume the HW is PVC.
-
-    constexpr int SystolicDepth = 8;
-    constexpr int RepeatCount = 4;
-    constexpr int ExecSize = 16; // 16 for PVC, 8 for DG2.
-
-    // Let A and B be matrices of unsigned 4-bit integers.
-    constexpr xmx::dpas_argument_type BPrec = xmx::dpas_argument_type::u4;
-    constexpr xmx::dpas_argument_type APrec = xmx::dpas_argument_type::u4;
-
-    constexpr int AElemBitSize = 4; // 4-bit integers.
-    constexpr int BElemBitSize = 4; // 4-bit integers.
-
-    // Elements of A and B will are packed into uint8_t,
-    // meaning that one uint8_t holds two 4-bit unsigned integers.
-    // Packaging for A and res is horizontal, for B is vertical.
-    using PackedType = unsigned char;
-    using APackedType = PackedType;
-    using BPackedType = PackedType;
-
-    // res type, according to documentation is either int or uint.
-    using ResType = unsigned int; // as both A and B are unsigned.
-
-    constexpr int OpsPerChannel =
-        std::min(32 / std::max(AElemBitSize, BElemBitSize), 8);
-
-    // A(M x K) * B(K x N) + C(M x N).
-    // where:
-    constexpr int M = RepeatCount;
-    constexpr int K = SystolicDepth * OpsPerChannel;
-    constexpr int N = ExecSize;
-
-    int main() {
-      unsigned n_errs = 0;
-      try {
-        queue q(gpu_selector_v, create_exception_handler());
-        auto dev = q.get_device();
-        std::cout << "Running on " << dev.get_info<info::device::name>()
-                  << std::endl;
-
-        constexpr unsigned Size = 128;
-        constexpr unsigned VL = 16;
-
-        constexpr int APackedSize =
-            M * K * AElemBitSize / (sizeof(APackedType) * 8);
-        constexpr int BPackedSize =
-            K * N * BElemBitSize / (sizeof(BPackedType) * 8);
-
-        auto a_packed = aligned_alloc_shared<APackedType>(128, APackedSize, q);
-        auto b_packed = aligned_alloc_shared<BPackedType>(128, BPackedSize, q);
-        auto res = aligned_alloc_shared<ResType>(128, M * N, q);
-
-        std::unique_ptr<APackedType, usm_deleter> guard_a(a_packed, usm_deleter{q});
-        std::unique_ptr<BPackedType, usm_deleter> guard_b(b_packed, usm_deleter{q});
-        std::unique_ptr<ResType, usm_deleter> guard_res(res, usm_deleter{q});
-
-        // Initialize a_packed;
-        unsigned value = 0;
-        for (int i = 0; i < M; i++) {
-          for (int j = 0; j < K; j++) {
-            value += 1;
-            write_to_horizontally_packed_matrix_a(a_packed, i, j,
-                                                  static_cast<APackedType>(value));
-          }
-        }
-
-        // Initialize b_packed;
-        for (int i = 0; i < K; i++) {
-          for (int j = 0; j < N; j++) {
-            int value = (i + j % 4) == 0 ? 1 : (2 + i + j) % 3;
-            write_to_vertically_packed_matrix_b(b_packed, i, j,
-                                                static_cast<BPackedType>(value));
-            assert(value == (int)(static_cast<BPackedType>(value)) && "ERROR");
-          }
-        }
-
-        q.single_task([=]() SYCL_ESIMD_KERNEL {
-           esimd::simd<APackedType, APackedSize> a(a_packed,
-                                                   esimd::overaligned_tag<16>{});
-           esimd::simd<BPackedType, BPackedSize> b(b_packed,
-                                                   esimd::overaligned_tag<16>{});
-           esimd::simd<ResType, M * N> c;
-
-           // Compute C = AxB;
-           c = xmx::dpas<8, RepeatCount, ResType, BPackedType, APackedType, BPrec,
-                         APrec>(b, a);
-           c.copy_to(res);
-         }).wait();
-   ...
-   }
-   ```
-=======
 3)  Calling ESIMD from SYCL using invoke_simd and Shared Local Memory (SLM) - ["invoke_simd_slm"](./invoke_simd_slm.md).
   
     Please see the full source code here: ["invoke_simd_slm"](./invoke_simd_slm.md)
@@ -210,6 +111,102 @@
          });
        })
     ```
->>>>>>> 30786de1
+4) Dot Product Accumulate Systolic (DPAS) API - ["dpas"](./dpas.md)
+
+   Please see the full source code here: ["dpas"](./dpas.md)
+
+   ```c++
+    // Res = A * B.
+    // Assume the HW is PVC.
+
+    constexpr int SystolicDepth = 8;
+    constexpr int RepeatCount = 4;
+    constexpr int ExecSize = 16; // 16 for PVC, 8 for DG2.
+
+    // Let A and B be matrices of unsigned 4-bit integers.
+    constexpr xmx::dpas_argument_type BPrec = xmx::dpas_argument_type::u4;
+    constexpr xmx::dpas_argument_type APrec = xmx::dpas_argument_type::u4;
+
+    constexpr int AElemBitSize = 4; // 4-bit integers.
+    constexpr int BElemBitSize = 4; // 4-bit integers.
+
+    // Elements of A and B will are packed into uint8_t,
+    // meaning that one uint8_t holds two 4-bit unsigned integers.
+    // Packaging for A and res is horizontal, for B is vertical.
+    using PackedType = unsigned char;
+    using APackedType = PackedType;
+    using BPackedType = PackedType;
+
+    // Result type, according to documentation is either int or uint.
+    using ResType = unsigned int; // as both A and B are unsigned.
+
+    constexpr int OpsPerChannel =
+        std::min(32 / std::max(AElemBitSize, BElemBitSize), 8);
+
+    // A(M x K) * B(K x N) + C(M x N).
+    // where:
+    constexpr int M = RepeatCount;
+    constexpr int K = SystolicDepth * OpsPerChannel;
+    constexpr int N = ExecSize;
+
+    int main() {
+      unsigned n_errs = 0;
+      try {
+        queue q(gpu_selector_v, create_exception_handler());
+        auto dev = q.get_device();
+        std::cout << "Running on " << dev.get_info<info::device::name>()
+                  << std::endl;
+
+        constexpr unsigned Size = 128;
+        constexpr unsigned VL = 16;
+
+        constexpr int APackedSize =
+            M * K * AElemBitSize / (sizeof(APackedType) * 8);
+        constexpr int BPackedSize =
+            K * N * BElemBitSize / (sizeof(BPackedType) * 8);
+
+        auto a_packed = aligned_alloc_shared<APackedType>(128, APackedSize, q);
+        auto b_packed = aligned_alloc_shared<BPackedType>(128, BPackedSize, q);
+        auto res = aligned_alloc_shared<ResType>(128, M * N, q);
+
+        std::unique_ptr<APackedType, usm_deleter> guard_a(a_packed, usm_deleter{q});
+        std::unique_ptr<BPackedType, usm_deleter> guard_b(b_packed, usm_deleter{q});
+        std::unique_ptr<ResType, usm_deleter> guard_res(res, usm_deleter{q});
+
+        // Initialize a_packed;
+        unsigned value = 0;
+        for (int i = 0; i < M; i++) {
+          for (int j = 0; j < K; j++) {
+            value += 1;
+            write_to_horizontally_packed_matrix_a(a_packed, i, j,
+                                                  static_cast<APackedType>(value));
+          }
+        }
+
+        // Initialize b_packed;
+        for (int i = 0; i < K; i++) {
+          for (int j = 0; j < N; j++) {
+            int value = (i + j % 4) == 0 ? 1 : (2 + i + j) % 3;
+            write_to_vertically_packed_matrix_b(b_packed, i, j,
+                                                static_cast<BPackedType>(value));
+            assert(value == (int)(static_cast<BPackedType>(value)) && "ERROR");
+          }
+        }
+
+        q.single_task([=]() [[intel::sycl_explicit_simd] {
+           esimd::simd<APackedType, APackedSize> a(a_packed,
+                                                   esimd::overaligned_tag<16>{});
+           esimd::simd<BPackedType, BPackedSize> b(b_packed,
+                                                   esimd::overaligned_tag<16>{});
+           esimd::simd<ResType, M * N> c;
+
+           // Compute C = AxB;
+           c = xmx::dpas<8, RepeatCount, ResType, BPackedType, APackedType, BPrec,
+                         APrec>(b, a);
+           c.copy_to(res);
+         }).wait();
+   ...
+   }
+   ```
 
 6) TODO: Add more examples here.