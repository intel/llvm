= sycl_ext_oneapi_group_load_store

:source-highlighter: coderay
:coderay-linenums-mode: table

// This section needs to be after the document title.
:doctype: book
:toc2:
:toc: left
:encoding: utf-8
:lang: en
:dpcpp: pass:[DPC++]
:language: {basebackend@docbook:c++:cpp}

== Introduction

IMPORTANT: This specification is a draft.


== Notice

[%hardbreaks]
Copyright (c) 2022 Intel Corporation.  All rights reserved.

Khronos(R) is a registered trademark and SYCL(TM) and SPIR(TM) are trademarks
of The Khronos Group Inc.  OpenCL(TM) is a trademark of Apple Inc. used by
permission by Khronos.

== Dependencies

This extension is written against the SYCL 2020 specification, Revision 6. All references below to the "core SYCL specification" or to section numbers in the SYCL specification refer to that revision.

This extension also depends on the following other SYCL extensions:

* link:https://github.com/intel/llvm/blob/sycl/sycl/doc/extensions/proposed/sycl_ext_oneapi_group_sort.asciidoc[
  sycl_ext_oneapi_group_sort] (`group_with_scratchpad` class used as GroupHelper).

* link:../experimental/sycl_ext_oneapi_properties.asciidoc[
  sycl_ext_oneapi_properties].

== Overview

This extention defines free functions for load/store operations within work group scope.

== Single Value Functions

[source,c++]
----
// Load API
template<typename Group, typename InputIteratorT,
         typename OutputT, typename Properties = properties<>>
void joint_load(Group gh, InputIteratorT in_ptr,
                      OutputT& out, Properties = {});

// Store API
template<typename Group, typename InputT,
         typename OutputIterator, typename Properties = properties<>>
void joint_store(Group gh, InputT in,
                      OutputIteratorT out_ptr, Properties = {});
----

== Funtions with fixed-size arrays

This APIs provides the following features:

* load/store with temporary memory buffer, which can be passed via GroupHelper such as `group_with_scratchpad` link:https://github.com/intel/llvm/blob/sycl/sycl/doc/extensions/proposed/sycl_ext_oneapi_group_sort.asciidoc#group-helper[group_with_scratchpad description from sort over group proposal]

* load/store flexible amount of elements per work item as sycl::span

<<<<<<< HEAD
* specify data placement type via properties (1) or extra options such as setting boundary values or limiting numbers of work items
=======
* specify data placement type via properties (1) or group_memory_helper (*naming is TBD) class (5)

* extra options such as setting boundary values or limiting numbers of work items can be also specified via group_memory_helper
>>>>>>> 4a8cd524

[source,c++]
----
namespace sycl::ext::oneapi::experimental {

// Load API
template<typename GroupHelper, typename InputIteratorT, typename OutputT,
        std::size_t ElementsPerWorkItem, typename Properties = properties<>>
void joint_load(GroupHelper gh, InputIteratorT in_ptr,
                      sycl::span<OutputT, ItemsPerWorkItem> out, Properties = {}); (1)


// Store API
template<typename GroupHelper, typename OutputIteratorT, typename InputT,
        std::size_t ElementsPerWorkItem, typename Properties = properties<>>
void joint_store(GroupHelper gh, OutputIteratorT out_ptr,
                      sycl::span<InputT, ItemsPerWorkItem> in, Properties = {}); (2)


// Properties:
enum class group_algorithm_data_placement {
  blocked,
  striped
};

// TO DO: add extra properties for setting boundary values

// Support memory function to define the needed amount of temporary memory needed (name TBD)

template<typename T, std::size_t ElementsPerWorkItem>
constexpr std::size_t memory_required(sycl::memory_scope scope, std::size_t block_size); (3)

}
----

(1) _Preconditions_: `in_ptr` must be the same for all work-items
in the group. `out` is a sycl::span made from a pointer of private memory space.

_Constraints_: Only available if `GroupHelper` was created with a
work-group or sub-group and some associated scratch space.

_Effects_: Loads `ItemsPerWorkItem` elements from `in_ptr` to `out`
using the `gh` group helper object. Properties can specify data placement.


(2) _Preconditions_: `out_ptr` must be the same for all work-items
in the group. `in` is a sycl::span made from a pointer of private memory space.

_Constraints_: Only available if `GroupHelper` was created with a
work-group or sub-group and some associated scratch space.

_Effects_: Stores `ItemsPerWorkItem` elements from `in` span to `out_ptr`
using the `gh` group helper object. Properties can specify data placement.

== Usage Examples

1.Example shows the simple case of block load of global memory from `input` to the private array `data` and store it back to `output`
The temporary memory is allocated via `sycl::local_accessor`

[source,c++]
----
namespace sycl_exp = sycl::ext::oneapi::experimental;

queue.submit([&](sycl::handler &cgh) {
  constexpr auto temp_memory_size = sycl_exp::memory_required<T, items_per_thread>(sycl::memory_scope::work_group, block_size);
  sycl::local_accessor<std::byte> buffer(temp_memory_size, cgh);
  cgh.parallel_for(sycl::nd_range<1>(global_size, local_size), [=](sycl::nd_item<1> item) {
      T data[items_per_thread];
      sycl_exp::group_with_scratchpad gh{item.get_group(),
                                        sycl::span{buffer.get_pointer().get(), temp_memory_size}};
      sycl_exp::joint_load(gh, input, sycl::span{data});

      // Work with data...
      
      sycl_exp::joint_store(gh, output, sycl::span{data});
  });
});
----


2.Example shows the case of striped block load of global memory from `input` to the private array `data` and store it back to `output`
The temporary memory is allocated via `group_local_memory` API, described in  link:https://github.com/intel/llvm/blob/sycl/sycl/doc/extensions/supported/sycl_ext_oneapi_local_memory.asciidoc[sycl_ext_oneapi_local_memory]

[source,c++]
----
namespace sycl_exp = sycl::ext::oneapi::experimental;

queue.submit([&](sycl::handler &cgh) {
  constexpr auto temp_memory_size = sycl_exp::memory_required<T, items_per_thread>(sycl::memory_scope::work_group, block_size);
  
  cgh.parallel_for(sycl::nd_range<1>(global_size, local_size), [=](sycl::nd_item<1> item) {
      T data[items_per_thread];

      auto scratch = sycl::ext::oneapi::group_local_memory<std::byte[temp_memory_size]>(item.get_group());

      sycl_exp::group_with_scratchpad gh{item.get_group(), sycl::span{scratch.get(), temp_memory_size}};
      
      sycl_exp::joint_load(gh, input, sycl::span{data}, properties<data_placement<striped>>{});

      // Work with data...
      
      sycl_exp::joint_store(gh, output, sycl::span{data}, properties<data_placement<striped>>{});
  });
});
----

== Design Considerations

* consider extending sycl::span to std::mdspan for C++23 for 2d and 3d kernels<|MERGE_RESOLUTION|>--- conflicted
+++ resolved
@@ -67,13 +67,7 @@
 
 * load/store flexible amount of elements per work item as sycl::span
 
-<<<<<<< HEAD
 * specify data placement type via properties (1) or extra options such as setting boundary values or limiting numbers of work items
-=======
-* specify data placement type via properties (1) or group_memory_helper (*naming is TBD) class (5)
-
-* extra options such as setting boundary values or limiting numbers of work items can be also specified via group_memory_helper
->>>>>>> 4a8cd524
 
 [source,c++]
 ----
