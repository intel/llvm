= sycl_ext_oneapi_kernel_properties
:source-highlighter: coderay
:coderay-linenums-mode: table

// This section needs to be after the document title.
:doctype: book
:toc2:
:toc: left
:encoding: utf-8
:lang: en

:blank: pass:[ +]

// Set the default source code type in this document to C++,
// for syntax highlighting purposes.  This is needed because
// docbook uses c++ and html5 uses cpp.
:language: {basebackend@docbook:c++:cpp}

== Introduction
IMPORTANT: This specification is a draft.

NOTE: Khronos(R) is a registered trademark and SYCL(TM) and SPIR(TM) are
trademarks of The Khronos Group Inc.  OpenCL(TM) is a trademark of Apple Inc.
used by permission by Khronos.

This extension introduces a replacement for the kernel attributes defined in
Section 5.8.1 of the SYCL 2020 specification, in the form of a property list
accepting properties with compile-time constant values.

== Notice

Copyright (c) 2021-2022 Intel Corporation.  All rights reserved.

== Status

Working Draft

This is a proposed extension specification, intended to gather community
feedback. Interfaces defined in this specification may not be implemented yet
or may be in a preliminary state. The specification itself may also change in
incompatible ways before it is finalized. Shipping software products should not
rely on APIs defined in this specification.

== Version

Revision: 1

== Contributors

Jessica Davies, Intel +
Joe Garvey, Intel +
Greg Lueck, Intel +
John Pennycook, Intel +
Roland Schulz, Intel

== Dependencies

This extension is written against the SYCL 2020 specification, Revision 4 and
the following extensions:

- link:sycl_ext_oneapi_properties.asciidoc[sycl_ext_oneapi_properties]

== Feature Test Macro

This extension provides a feature-test macro as described in the core SYCL
specification section 6.3.3 "Feature test macros".  Therefore, an
implementation supporting this extension must predefine the macro
`SYCL_EXT_ONEAPI_KERNEL_PROPERTIES` to one of the values defined in the table
below.  Applications can test for the existence of this macro to determine if
the implementation supports this feature, or applications can test the macro's
value to determine which of the extension's APIs the implementation supports.

[%header,cols="1,5"]
|===
|Value |Description
|1     |Initial extension version.  Base features are supported.
|===

== Overview

SYCL 2020 allows for attributes to be applied to the function-type of kernel
function declarations. These attributes are often used to pass information
to a backend device compiler.

There are several known disadvantages to relying on attributes for such
information, including:

- Host {cpp} compilers are free to ignore unrecognized attributes, implying
  that attributes should not be employed to convey information that cannot be
  ignored. Many of the attributes in SYCL 2020 convey information that cannot
  be ignored (e.g. a kernel may only execute correctly with a specific
  sub-group size, or on devices which have specific aspects).

- Library-only implementations of SYCL cannot reason about attributes at all.

- SMCP implementations of SYCL must ensure that the host and device compiler
  both understand and agree upon the meaning of each attribute.

- It is complicated (although not impossible) to generate multiple variants of
  a kernel with different combinations of attributes.

- There is no way to inspect the properties associated with a kernel at
  compile-time (e.g. via type traits or similar); any such inspection must be
  performed at run-time and *after* compiling the kernel.

This extension proposes a replacement for these kernel attributes, in the form
of a property list accepting properties with compile-time constant
values, to address several of these issues.

== Kernel Properties

The kernel properties below correspond to kernel attributes defined in
Section 5.8.1 of the SYCL 2020 specification.  Note that deprecated attributes
(such as `vec_type_hint`) are not included.

```c++
namespace sycl {
namespace ext {
namespace oneapi {
namespace experimental {

// Corresponds to reqd_work_group_size
struct work_group_size_key {
  template <size_t... Dims>
  using value_t = property_value<work_group_size_key, std::integral_constant<size_t, Dims>...>;
}; // work_group_size_key

// Corresponds to work_group_size_hint
struct work_group_size_hint_key {
  template <size_t... Dims>
  using value_t = property_value<work_group_size_hint_key, std::integral_constant<size_t, Dims>...>;
}; // work_group_size_hint_key

// Corresponds to reqd_sub_group_size
struct sub_group_size_key {
  template <uint32_t Size>
  using value_t = property_value<sub_group_size_key, std::integral_constant<uint32_t, Size>>;
}; // sub_group_size_key

// Corresponds to device_has
struct device_has_key {
  template <sycl::aspect... Aspects>
  using value_t = property_value<device_has_key, std::integral_constant<sycl::aspect, Aspects>...>;
}; // device_has_key

template <size_t... Dims>
struct property_value<work_group_size_key, std::integral_constant<size_t, Dims>...> {
<<<<<<< HEAD
  constexpr size_t operator[](int dim) const;
=======
  using key_t = work_group_size_key;
  constexpr size_t operator[](int dim);
>>>>>>> a3a88bc5
};

template <size_t... Dims>
struct property_value<work_group_size_hint_key, std::integral_constant<size_t, Dims>...> {
<<<<<<< HEAD
  constexpr size_t operator[](int dim) const;
=======
  using key_t = work_group_size_hint_key;
  constexpr size_t operator[](int dim);
>>>>>>> a3a88bc5
};

template <sycl::aspect... Aspects>
struct property_value<device_has_key, std::integral_constant<sycl::aspect, Aspects>...> {
  using key_t = device_has_key;
  static constexpr std::array<sycl::aspect, sizeof...(Aspects)> value;
};

template <size_t... Dims>
inline constexpr work_group_size_key::value_t<Dims...> work_group_size;

template <size_t... Dims>
inline constexpr work_group_size_hint_key::value_t<Dims...> work_group_size_hint;

template <uint32_t Size>
inline constexpr sub_group_size_key::value_t<Size> sub_group_size;

template <sycl::aspect... Aspects>
inline constexpr device_has_key::value_t<Aspects...> device_has;

template <> struct is_property_key<work_group_size_key> : std::true_type {};
template <> struct is_property_key<work_group_size_hint_key> : std::true_type {};
template <> struct is_property_key<sub_group_size_key> : std::true_type {};
template <> struct is_property_key<device_has_key> : std::true_type {};

} // namespace experimental
} // namespace oneapi
} // namespace ext
} // namespace sycl
```

|===
|Property|Description

|`work_group_size`
|The `work_group_size` property adds the requirement that the kernel must be
 launched with the specified work-group size. The number of template arguments
 in the `Dims` parameter pack must match the dimensionality of the work-group
 used to invoke the kernel. The order of the template arguments matches the
 constructor of the `range` class. An implementation may throw an exception
 for certain combinations of property values, devices and launch configurations,
 as described for the `reqd_work_group_size` attribute in Table 180 of the
 SYCL 2020 specification.

|`work_group_size_hint`
|The `work_group_size_hint` property hints to the compiler that the kernel is
 likely to be launched with the specified work-group size. The number of
 template arguments in the `Dims` parameter pack must match the dimensionality
 of the work-group used to invoke the kernel. The order of the template
 arguments matches the constructor of the `range` class.

|`sub_group_size`
|The `sub_group_size` property adds the requirement that the kernel must be
 compiled and executed with the specified sub-group size. An implementation may
 throw an exception for certain combinations of property values, devices and
 launch configurations, as described for the `reqd_sub_group_size` attribute
 in Table 180 of the SYCL 2020 specification.

|`device_has`
|The `device_has` property adds the requirement that the kernel must be
 launched on a device that has all of the aspects listed in the `Aspects`
 parameter pack. An implementation may throw an exception or issue a
 diagnostic for certain combinations of aspects, devices and kernel functions,
 as described for the `device_has` attribute in Table 180 of the SYCL 2020
 specification.

|===

SYCL implementations may introduce additional kernel properties. If any
combinations of kernel attributes are invalid, this must be clearly documented
as part of the new kernel property definition.

== Adding a Property List to a Kernel Launch

To enable properties to be associated with kernels, this extension adds
new overloads to each of the variants of `single_task`, `parallel_for` and
`parallel_for_work_group` defined in the `queue` and `handler` classes. These
new overloads accept a `sycl::ext::oneapi::experimental::properties` argument. For
variants accepting a parameter pack, the `sycl::ext::oneapi::experimental::properties`
argument is inserted immediately prior to the parameter pack; for variants not
accepting a parameter pack, the `sycl::ext::oneapi::experimental::properties` argument is
inserted immediately prior to the kernel function.

The overloads introduced by this extension are listed below:
```c++
namespace sycl {
class queue {
 public:
  template <typename KernelName, typename KernelType, typename PropertyList>
  event single_task(PropertyList properties, const KernelType &kernelFunc);

  template <typename KernelName, typename KernelType, typename PropertyList>
  event single_task(event depEvent, PropertyList properties,
                    const KernelType &kernelFunc);

  template <typename KernelName, typename KernelType, typename PropertyList>
  event single_task(const std::vector<event> &depEvents,
                    PropertyList properties,
                    const KernelType &kernelFunc);

  template <typename KernelName, int Dims, typename PropertyList, typename... Rest>
  event parallel_for(range<Dims> numWorkItems,
                     Rest&&... rest);

  template <typename KernelName, int Dims, typename PropertyList, typename... Rest>
  event parallel_for(range<Dims> numWorkItems, event depEvent,
                     PropertyList properties,
                     Rest&&... rest);

  template <typename KernelName, int Dims, typename PropertyList, typename... Rest>
  event parallel_for(range<Dims> numWorkItems,
                     const std::vector<event> &depEvents,
                     PropertyList properties,
                     Rest&&... rest);

  template <typename KernelName, int Dims, typename PropertyList, typename... Rest>
  event parallel_for(nd_range<Dims> executionRange,
                     PropertyList properties,
                     Rest&&... rest);

  template <typename KernelName, int Dims, typename PropertyList, typename... Rest>
  event parallel_for(nd_range<Dims> executionRange,
                     event depEvent,
                     PropertyList properties,
                     Rest&&... rest);

  template <typename KernelName, int Dims, typename PropertyList, typename... Rest>
  event parallel_for(nd_range<Dims> executionRange,
                     const std::vector<event> &depEvents,
                     PropertyList properties,
                     Rest&&... rest);
}
}

namespace sycl {
class handler {
 public:
  template <typename KernelName, typename KernelType, typename PropertyList>
  void single_task(PropertyList properties, const KernelType &kernelFunc);

  template <typename KernelName, int dimensions, typename PropertyList, typename... Rest>
  void parallel_for(range<dimensions> numWorkItems,
                    PropertyList properties,
                    Rest&&... rest);

  template <typename KernelName, int dimensions, typename PropertyList, typename... Rest>
  void parallel_for(nd_range<dimensions> executionRange,
                    PropertyList properties,
                    Rest&&... rest);

  template <typename KernelName, typename WorkgroupFunctionType, int dimensions, typename PropertyList>
  void parallel_for_work_group(range<dimensions> numWorkGroups,
                               PropertyList properties,
                               const WorkgroupFunctionType &kernelFunc);

  template <typename KernelName, typename WorkgroupFunctionType, int dimensions, typename PropertyList>
  void parallel_for_work_group(range<dimensions> numWorkGroups,
                               range<dimensions> workGroupSize,
                               PropertyList properties,
                               const WorkgroupFunctionType &kernelFunc);
}
}
```

Passing a property list as an argument in this way allows properties to be
associated with a kernel function without modifying its type. This enables
the same kernel function (e.g. a lambda) to be submitted multiple times with
different properties, or for libraries building on SYCL to add properties
(e.g. for performance reasons) to user-provided kernel functions.

All the properties defined in this extension have compile-time values. However,
an implementation may support additional properties which could have run-time
values. When this occurs, the `properties` parameter may be a property list
containing a mix of both run-time and compile-time values, and a SYCL
implementation should respect both run-time and compile-time information when
determining the correct way to launch a kernel. However, only compile-time
information can modify the compilation of the kernel function itself.

A simple example of using this extension to set a required work-group size
and required sub-group size is given below:

```c++
sycl::ext::oneapi::experimental::properties properties{sycl::ext::oneapi::experimental::work_group_size<8, 8>,
                                                       sycl::ext::oneapi::experimental::sub_group_size<8>};
q.parallel_for(range<2>{16, 16}, properties, [=](id<2> i) {
  a[i] = b[i] + c[i];
}).wait();
```

NOTE: It is currently not possible to use the same kernel function in two
commands with different properties. For example, the following will result in an
error at compile-time:

```c++
  auto kernelFunc = [=](){};
  q.single_task(kernelFunc);
  q.single_task(
      sycl::ext::oneapi::experimental::properties{
          sycl::ext::oneapi::experimental::sub_group_size<8>},
      kernelFunc);
```

== Embedding Properties into a Kernel

In other situations it may be useful to embed a kernel's properties directly
into its type, to ensure that a kernel cannot be launched without a property
that it depends upon for correctness.

To enable this use-case, this extension adds a mechanism for implementations to
extract a property list from a kernel functor, if a kernel functor declares
a member function named `get` accepting a `sycl::ext::oneapi::experimental::properties_tag`
tag type and returning an instance of `sycl::ext::oneapi::experimental::properties`.

```c++
namespace sycl {
namespace ext {
namespace oneapi {
namespace experimental {

struct properties_tag {};

}
}
}
}
```

NOTE: https://wg21.link/p1895[P1895] proposes a function called `tag_invoke`
 as a general mechanism for customization points that could be used as a
replacement for the `get` function proposed here. If `tag_invoke` becomes
a feature in a future version of {cpp}, a future version of this extension
may expose a new interface compatible with `tag_invoke`.

NOTE: The attribute mechanism in SYCL 2020 allows for different kernel
attributes to be applied to different call operators within the same
functor. An embedded property list applies to all call operators in
the functor.

The example below shows how the kernel from the previous section could be
rewritten to leverage an embedded property list:

```c++
struct KernelFunctor {

  KernelFunctor(sycl::accessor<int, 2> a,
                sycl::accessor<int, 2> b,
                sycl::accessor<int, 2> c) : a(a), b(b), c(c)
  {}

  void operator()(id<2> i) const {
    a[i] = b[i] + c[i];
  }

  auto get(sycl::ext::oneapi::experimental::properties_tag) {
    return sycl::ext::oneapi::experimental::properties{sycl::ext::oneapi::experimental::work_group_size<8, 8>,
                                                       sycl::ext::oneapi::experimental::sub_group_size<8>};
  }

  sycl::accessor<int, 2> a;
  sycl::accessor<int, 2> b;
  sycl::accessor<int, 2> c;

};

...

q.parallel_for(range<2>{16, 16}, KernelFunctor(a, b, c)).wait();
```

If a kernel functor with embedded properties is enqueued for execution using an
invocation function with a property list argument, the kernel is launched as-if
the embedded properties and argument were combined. If the combined list
contains any invalid combinations of properties, then this is an error: invalid
combinations that can be detected at compile-time should be reported via a
diagnostic; invalid combinations that can only be detected at run-time should
result in an implementation throwing an `exception` with the `errc::invalid`
error code.

== Querying Properties in a Compiled Kernel

Any properties embedded into a kernel type via a property list are reflected
in the results of a call to `kernel::get_info` with the
`info::kernel::attributes` information descriptor, as if the corresponding
attribute from the SYCL 2020 specification had been applied to the kernel
function.

== Device Functions

The SYCL 2020 `sycl::device_has` attribute can be applied to the declaration
of a non-kernel device function, to assert that the device function uses a
specific set of optional features. This extension provides a mechanism exposing
similar behavior, allowing for kernel properties to be associated with
a function via the `SYCL_EXT_ONEAPI_FUNCTION_PROPERTY` macro.  Each instance of
the `SYCL_EXT_ONEAPI_FUNCTION_PROPERTY` macro accepts one argument,
corresponding to a single property value.

NOTE: Due to limitations of the C preprocessor, property value expressions
containing commas (e.g. due to template arguments) must be enclosed in
parentheses to avoid being interpreted as multiple arguments.

The example below shows a function that uses two optional features,
corresponding to the `fp16` and `atomic64` aspects.

```c++
SYCL_EXT_ONEAPI_FUNCTION_PROPERTY((sycl::device_has<aspect::fp16, aspect::atomic64>))
void foo();
```

The table below describes the effects of associating each kernel property
with a non-kernel device function via the `SYCL_EXT_ONEAPI_FUNCTION_PROPERTY`
macro.

|===
|Property|Description

|`device_has`
|The `device_has` property asserts that the device function uses optional
 features corresponding to the aspects listed in the `Aspects` parameter pack.
 The effects of this property are identical to those described for the
 `device_has` attribute in Table 181 of the SYCL 2020 specification.

|===

The `SYCL_EXT_ONEAPI_FUNCTION_PROPERTY` macro can be used alongside the
`SYCL_EXTERNAL` macro, and the macros may be specified in any order.
Whenever `SYCL_EXTERNAL` is used, there are two relevant translation units: the
translation unit that _defines_ the function and the translation unit that
_calls_ the function.  If a given `SYCL_EXTERNAL` function _F_ is defined in
one translation unit with a set of properties _P_, then all other translation
units that declare that same function _F_ must list the same set of properties
_P_ via the `SYCL_EXT_ONEAPI_FUNCTION_PROPERTY` macro. Programs which fail to do this
are ill-formed, but no diagnostic is required.

== Issues

. How should we handle kernels supporting more than one set of device aspects?
+
--
*UNRESOLVED*: A compiler can evaluate complex Boolean expressions in an
attribute, but this is non-trivial to emulate using only the {cpp} type system.
A simple alternative may be to introduce an additional level of indirection via
new properties, for example `device_has_all_of` and `device_has_any_of`:
`device_has_all_of<device_has<aspect::atomic64>,
device_has_any_of<device_has<aspect::fp16, device_has<aspect::fp64>>`.
--

. How should an embedded property list behave with inheritance?
+
--
*RESOLVED*: The specification currently allows for a class to inspect the
property list embedded into its base class(es) and construct a new property
list that applies to all call operators. Associating different properties with
different call operators via inheritance has the potential to be confusing and
would increase implementation complexity.
--

//. asd
//+
//--
//*RESOLUTION*: Not resolved.
//--

== Revision History

[cols="5,15,15,70"]
[grid="rows"]
[options="header"]
|========================================
|Rev|Date|Author|Changes
|1|2021-08-06|John Pennycook|*Initial public working draft*
|========================================<|MERGE_RESOLUTION|>--- conflicted
+++ resolved
@@ -145,22 +145,14 @@
 
 template <size_t... Dims>
 struct property_value<work_group_size_key, std::integral_constant<size_t, Dims>...> {
-<<<<<<< HEAD
+  using key_t = work_group_size_key;
   constexpr size_t operator[](int dim) const;
-=======
-  using key_t = work_group_size_key;
-  constexpr size_t operator[](int dim);
->>>>>>> a3a88bc5
 };
 
 template <size_t... Dims>
 struct property_value<work_group_size_hint_key, std::integral_constant<size_t, Dims>...> {
-<<<<<<< HEAD
+  using key_t = work_group_size_hint_key;
   constexpr size_t operator[](int dim) const;
-=======
-  using key_t = work_group_size_hint_key;
-  constexpr size_t operator[](int dim);
->>>>>>> a3a88bc5
 };
 
 template <sycl::aspect... Aspects>
