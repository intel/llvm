= sycl_ext_intel_fpga_datapath

:source-highlighter: coderay
:coderay-linenums-mode: table

// This section needs to be after the document title.
:doctype: book
:toc2:
:toc: left
:encoding: utf-8
:lang: en
:dpcpp: pass:[DPC++]

// Set the default source code type in this document to C++,
// for syntax highlighting purposes. This is needed because
// docbook uses c++ and html5 uses cpp.
:language: {basebackend@docbook:c++:cpp}


== Notice

[%hardbreaks]
Copyright (C) 2023-2023 Intel Corporation. All rights reserved.

Khronos(R) is a registered trademark and SYCL(TM) and SPIR(TM) are trademarks
of The Khronos Group Inc. OpenCL(TM) is a trademark of Apple Inc. used by
permission by Khronos.


== Contact

To report problems with this extension, please open a new issue at:

https://github.com/intel/llvm/issues


== Dependencies

This extension is written against the SYCL 2020 revision 7 specification. All
references below to the "core SYCL specification" or to section numbers in the
SYCL specification refer to that revision.

This extension does not depend on other SYCL extensions, it is self-contained. Below is a list of interactions with other SYCL extensions. These extensions don't have to be implemented to support the `sycl_ext_intel_fpga_mem` extension.

<<<<<<< HEAD
* link:sycl_ext_intel_fpga_mem.asciidoc[sycl_ext_intel_fpga_mem.asciidoc] as described in the <<Interactions with other SYCL extensions>> section below
* link:sycl_ext_oneapi_device_global.asciidoc[sycl_ext_oneapi_device_global.asciidoc] as described in the <<Interactions with other SYCL extensions>> section below
=======
* link:sycl_ext_intel_fpga_mem.asciidoc[sycl_ext_intel_fpga_mem.asciidoc] as described in the <<Restrictions on creating fpga_datapath objects>> section below
* link:sycl_ext_oneapi_device_global.asciidoc[sycl_ext_oneapi_device_global.asciidoc] as described in the <<Restrictions on creating fpga_datapath objects>> section below
>>>>>>> 530ab923

== Status
Proposed

This is a proposed extension specification, intended to gather community
feedback.  Interfaces defined in this specification may not be implemented yet
or may be in a preliminary state.  The specification itself may also change in
incompatible ways before it is finalized. *Shipping software products should
not rely on APIs defined in this specification.*

== Overview

[NOTE]
====
In this document, we use `fpga_datapath` to indicate the proposed `sycl::ext::intel::experimental::fpga_datapath`.
====

The purpose of this document is to clearly describe and specify `fpga_datapath` and 
related concepts, types, and mechanisms, and to give examples and context for their usage.

=== Motivation
`fpga_datapath` is a class template templated on a type T, that represents an object of type T. It is a request to the compiler to implement that object, when present in FPGA device code, in the datapath, as opposed to an off-datapath memory.

=== Example
[source,c++]
----
struct MyClass {
  bool x;
};

using namespace sycl::ext::intel::experimental;

sycl::queue q;
q.single_task([=] {
  fpga_datapath<int[4]> fd1{1, 3, 5, 7};
  fpga_datapath<MyClass> fd2;
  fm2.get().x = fm1[0];
});
----

Above we see an example that declares `fpga_datapath` variables `fd1`, `fd2`, and accesses them. 
`fd1` creates an allocation on the device that is private to the kernel and contains an array of four `int`s that is initialized to `{1, 3, 5, 7}`. `fd2` creates an allocation on the device that is private to the kernel and contains an object of type `MyClass` that is default-initialized.

`fpga_datapath` has reference wrapper-like semantics, and is implicitly convertible to the wrapped type. Of note,
because {cpp} doesn't allow for overloading of the "dot operator", a `get()`
member of `fpga_datapath` allows a reference to be extracted, to which the usual
dot operator may be applied.

== Specification

`fpga_datapath` is a class template templated on a type T, that represents an object of type T. It is a request to the compiler to implement that object, when present in FPGA device code, in the datapath, as opposed to an off-datapath memory.

=== Feature test macro

This extension provides a feature-test macro as described in the core SYCL
specification. An implementation supporting this extension must predefine the
macro `SYCL_EXT_INTEL_FPGA_DATAPATH` to one of the values defined in the table
below. Applications can test for the existence of this macro to determine if
the implementation supports this feature, or applications can test the macro's
value to determine which of the extension's features the implementation
supports.


[%header,cols="1,5"]
|===
|Value
|Description

|1
|The APIs of this experimental extension are not versioned, so the
 feature-test macro always has this value.
|===

=== Representation of FPGA datapath

[source,c++]
----
namespace sycl::ext::intel::experimental {
template <typename T>
class fpga_datapath {
  ...
----

`fpga_datapath` is a class template, parameterized by the type of the underlying
allocation _T_ which encodes the size of the allocation.

`fpga_datapath` initializes the underlying object of type `T` with the values passed into its constructor.

[NOTE]
====

`fpga_datapath` has similar semantics to a reference wrapper. An fpga_datapath templated on a type T can implicitly convert to T, thereby allowing it to be used in most places that an object of type T could be used. The dot operator
(`operator.`) cannot be overloaded, so a `get()` member is provided to allow a
reference to be extracted directly when needed.
====

=== FPGA Datapath Interface

The section below and the table following describe the constructors and member functions for `fpga_datapath`.

[source,c++]
----
namespace sycl::ext::intel::experimental {

  template <typename T>
  class fpga_datapath {
  public:
    template <typename... S> constexpr fpga_datapath(S... args);
    
    // Access the underlying data
    operator T &() noexcept;
    operator const T &() const noexcept;

    T &get() noexcept;
    const T &get() const noexcept;

    // Enable assignments from underlying type
    fpga_datapath &operator=(const T &) noexcept;

    // Note that there is no need for "fpga_datapath" to define member functions
    // for operators like "++", "[]", "->", comparison, etc. Instead, the type
    // "T" need only define these operators as non-member functions. Because
    // there is an implicit conversion from "fpga_datapath" to "T&", the operations
    // can be applied to objects of type "fpga_datapath<T>"
  };

} // namespace sycl::ext::intel::experimental
----

[frame="topbot",options="header"]
|===
|Functions |Description

// --- ROW BREAK ---
a|
[source,c++]
----
template<typename ... S>
constexpr fpga_datapath(S ... args);
----
|
Constructs a `fpga_datapath` object, and implicit storage for `T`. `T` 's constructor will be called with `args`.

// --- ROW BREAK ---
a|
[source,c++]
----
operator T&() noexcept;
operator const T&() const noexcept;
----
|
Implicit conversion to a reference to the underlying `T`.

// --- ROW BREAK ---
a|
[source,c++]
----
T& get() noexcept;
const T& get() const noexcept;
----
|
Returns a reference to the underlying `T`.

|===

=== Interactions with other SYCL extensions

Below are some non-obvious interactions between `fpga_datapath` and other SYCL extensions. 

* The `fpga_datapath` variable can only have accesses from a single kernel. When a `device_global` is templated on a `fpga_datapath` type there may be accesses from multiple kernels to the variable. If this happens, the request to implement the variable in the datapath is ignored.

* The `fpga_datapath` and `fpga_mem` are tempate classes that have conflicting requirements on how a variable should be implemented, on or off the datapath. In situations where an object of one of these classes is templated on another, the most specific template will used by the compiler, and the rest will be ignored.
[source,c++]
----
using namespace sycl::ext::intel;
using namespace sycl::ext::intel::experimental;

// 10 integers will be implemented on the datapath
// `fpga_mem` is ignored.
fpga_mem<fpga_datapath<int[10]>> dm1;

class foo {
  fpga_mem<int[5]> a;
  fpga_datapath<int[4]> b;
  int[3] c;
}

// 5 integers of `a` will be implemented in a memory off the datapath
// 4 integers of `b` will be implemented on the datapath
// 3 integers of `c` will be implemented in a memory off the datapath
fpga_mem<foo> dm1;
----<|MERGE_RESOLUTION|>--- conflicted
+++ resolved
@@ -42,13 +42,8 @@
 
 This extension does not depend on other SYCL extensions, it is self-contained. Below is a list of interactions with other SYCL extensions. These extensions don't have to be implemented to support the `sycl_ext_intel_fpga_mem` extension.
 
-<<<<<<< HEAD
 * link:sycl_ext_intel_fpga_mem.asciidoc[sycl_ext_intel_fpga_mem.asciidoc] as described in the <<Interactions with other SYCL extensions>> section below
 * link:sycl_ext_oneapi_device_global.asciidoc[sycl_ext_oneapi_device_global.asciidoc] as described in the <<Interactions with other SYCL extensions>> section below
-=======
-* link:sycl_ext_intel_fpga_mem.asciidoc[sycl_ext_intel_fpga_mem.asciidoc] as described in the <<Restrictions on creating fpga_datapath objects>> section below
-* link:sycl_ext_oneapi_device_global.asciidoc[sycl_ext_oneapi_device_global.asciidoc] as described in the <<Restrictions on creating fpga_datapath objects>> section below
->>>>>>> 530ab923
 
 == Status
 Proposed
