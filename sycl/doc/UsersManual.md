--- conflicted
+++ resolved
@@ -290,13 +290,11 @@
 
     NOTE: This flag is currently only supported with the CUDA and HIP targets.
 
-<<<<<<< HEAD
 **`-fsycl-implicit-rpath, -fno-sycl-implicit-rpath`**
 
     Instructs the compiler to add the directory within the clang build or
     installation containing the SYCL library to the `RPATH` of generated
     binaries when building in SYCL mode. This flag is enabled by default.
-=======
 
 **`-f[no-]sycl-esimd-force-stateless-mem`** [EXPERIMENTAL]
 
@@ -321,7 +319,6 @@
     of 4Gb per surface.
     Also, some of Intel GPUs or GPU run-time/drivers may support only
     "stateless" memory accesses.
->>>>>>> 78bd66a8
 
 # Example: SYCL device code compilation
 
