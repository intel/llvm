# Configuration file for the Sphinx documentation builder.
#
# This file only contains a selection of the most common options. For a full
# list see the documentation:
# https://www.sphinx-doc.org/en/master/usage/configuration.html

# -- Path setup --------------------------------------------------------------

# If extensions (or modules to document with autodoc) are in another directory,
# add these directories to sys.path here. If the directory is relative to the
# documentation root, use os.path.abspath to make it absolute, like shown here.
#
# import os
# import sys
# sys.path.insert(0, os.path.abspath('.'))

import datetime
from docutils import nodes

# -- Project information -----------------------------------------------------

now = datetime.datetime.now()

project = 'oneAPI DPC++ Compiler'
copyright = str(now.year) + ', Intel Corporation'
author = 'Intel Corporation'

# -- General configuration ---------------------------------------------------

master_doc = 'index'

# Add any Sphinx extension module names here, as strings. They can be
# extensions coming with Sphinx (named 'sphinx.ext.*') or your custom
# ones.
extensions = [
    'myst_parser'
]

# The name of the Pygments (syntax highlighting) style to use.
pygments_style = 'friendly'

# The theme to use for HTML and HTML Help pages.  See the documentation for
# a list of builtin themes.
html_theme = 'haiku'

# The suffix of source filenames.
source_suffix = ['.rst', '.md']

exclude_patterns = [
    # Extensions are mostly in asciidoc which has poor support in Sphinx.
    'extensions/*',
<<<<<<< HEAD
    'design/opencl-extensions/*',
    'design/spirv-extensions/*'
=======

    # Sphinx complains about syntax errors in these files.
    'design/DeviceLibExtensions.rst',
    'design/SYCLPipesLoweringToSPIRV.rst',
    'design/fpga_io_pipes_design.rst',
    'design/Reduction_status.md'
>>>>>>> edbfc99c
]

suppress_warnings = [ 'misc.highlighting_failure' ]

def on_missing_reference(app, env, node, contnode):
    # Get the directory that contains the *source* file of the link.  These
    # files are always relative to the directory containing "conf.py"
    # (<top>/sycl/doc).  For example, the file "sycl/doc/design/foo.md" will
    # have a directory "design".
    refdoc_components = node['refdoc'].split('/')
    dirs = '/'.join(refdoc_components[:-1])
    if dirs: dirs += '/'

    # A missing reference usually occurs when the target file of the link is
    # not processed by Sphinx.  Compensate by creating a link that goes to the
    # file's location in the GitHub repo.
    new_target = "https://github.com/intel/llvm/tree/sycl/sycl/doc/" + dirs + \
        node['reftarget']

    newnode = nodes.reference('', '', internal=False, refuri=new_target)
    newnode.append(contnode)
    return newnode

def setup(app):
    app.connect('missing-reference', on_missing_reference)<|MERGE_RESOLUTION|>--- conflicted
+++ resolved
@@ -49,17 +49,14 @@
 exclude_patterns = [
     # Extensions are mostly in asciidoc which has poor support in Sphinx.
     'extensions/*',
-<<<<<<< HEAD
     'design/opencl-extensions/*',
-    'design/spirv-extensions/*'
-=======
+    'design/spirv-extensions/*',
 
     # Sphinx complains about syntax errors in these files.
     'design/DeviceLibExtensions.rst',
     'design/SYCLPipesLoweringToSPIRV.rst',
     'design/fpga_io_pipes_design.rst',
     'design/Reduction_status.md'
->>>>>>> edbfc99c
 ]
 
 suppress_warnings = [ 'misc.highlighting_failure' ]
