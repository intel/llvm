# Command-Graph Extension

This document describes the implementation design of the
[SYCL Graph Extension](../extensions/proposed/sycl_ext_oneapi_graph.asciidoc).

A related presentation can be found
[here](https://www.youtube.com/watch?v=aOTAmyr04rM).

## Requirements

An efficient implementation of a lazy command-graph execution and its replay
requires extensions to the Unified Runtime (UR) layer. Such an extension is
the command-buffer experimental feature, where a command-buffer object
represents a series of operations to be enqueued to the backend device and
their dependencies. A single command-graph can be partitioned into more
than one command-buffer by the runtime. The SYCL Graph extension
distinguishes between backends that support the command-buffer extension
and those that do not. Currently command-buffer extensions are only supported
by Level Zero. All other backends would fall back to an emulation mode, or not
be reported as supported.

The emulation mode targets support of functionality only, without potentially
resulting performance improvements, i.e. execution of a closed Level Zero
command-list multiple times.

### UR Command-Buffer Experimental Feature

The command-buffer concept has been introduced to UR as an
[experimental feature](https://oneapi-src.github.io/unified-runtime/core/api.html#command-buffer-experimental)
with the following entry-points:

| Function                                     | Description |
| -------------------------------------------- | ----------- |
| `urCommandBufferCreateExp`                   | Create a command-buffer. |
| `urCommandBufferRetainExp`                   | Incrementing reference count of command-buffer. |
| `urCommandBufferReleaseExp`                  | Decrementing reference count of command-buffer. |
| `urCommandBufferFinalizeExp`                 | No more commands can be appended, makes command-buffer ready to enqueue on a command-queue. |
| `urCommandBufferAppendKernelLaunchExp`       | Append a kernel execution command to command-buffer. |
| `urCommandBufferAppendMemcpyUSMExp`          | Append a USM memcpy command to the command-buffer. |
| `urCommandBufferAppendMembufferCopyExp`      | Append a mem buffer copy command to the command-buffer. |
| `urCommandBufferAppendMembufferWriteExp`     | Append a memory write command to a command-buffer object. |
| `urCommandBufferAppendMembufferReadExp`      | Append a memory read command to a command-buffer object. |
| `urCommandBufferAppendMembufferCopyRectExp`  | Append a rectangular memory copy command to a command-buffer object. |
| `urCommandBufferAppendMembufferWriteRectExp` | Append a rectangular memory write command to a command-buffer object. |
| `urCommandBufferAppendMembufferReadRectExp`  | Append a rectangular memory read command to a command-buffer object. |
| `urCommandBufferEnqueueExp`                  | Submit command-buffer to a command-queue for execution. |

See the [UR EXP-COMMAND-BUFFER](https://oneapi-src.github.io/unified-runtime/core/EXP-COMMAND-BUFFER.html)
specification for more details.

## Design

![Basic architecture diagram.](images/SYCL-Graph-Architecture.svg)

There are two sets of user facing interfaces that can be used to create a
command-graph object: Explicit and Record & Replay API. Within the runtime they
share a common infrastructure.

## Nodes & Edges

A node in a graph is a SYCL [command-group](https://registry.khronos.org/SYCL/specs/sycl-2020/html/sycl-2020.html#command-group)
(CG) that is defined by a [command-group function](https://registry.khronos.org/SYCL/specs/sycl-2020/html/sycl-2020.html#command-group-function-object)
(CGF).

Internally, a node is represented by the `detail::node_impl` class, and a command-group
by the `sycl::detail::CG` class. An instance of `detail::node_impl` stores a
`sycl::detail::CG` object for the command-group that the node represents.

A [command-group handler](https://registry.khronos.org/SYCL/specs/sycl-2020/html/sycl-2020.html#handler)
lets the user define the operations that are to be performed in the command-group,
e.g. kernel execution, memory copy, host-task. In DPC++ an internal "finalization"
operation is done inside the `sycl::handler` implementation, which constructs a
CG object of a specific type. During normal operation, `handler::finalize()`
then passes the CG object to the scheduler, and a `sycl::event` object
representing the command-group is returned.

However during graph construction, inside `hander::finalize()` the CG object is
not submitted for execution as normal, but stored in the graph as a new node
instead.

When a user adds a node to a graph using the explicit
`command_graph<modifiable>::add()` API passing a CGF, in our graph runtime
implementation a `sycl::handler` object is constructed with a graph parameter
telling it to not submit the CG object to the scheduler on finalization.
This handler finalizes the CGF, and after finalization the CG object from the
handler is moved to the node.

For creating a node in the graph using queue recording mode. When the
`sycl::handler` from a queue submission is finalized, if the queue the
handler was created from is in the recording mode, then the handler knows
not to submit the CG object to the scheduler. Instead, the CG object is
added to the graph associated with the queue as a new node.

Edges are stored in each node as lists of predecessor and successor nodes.

## Execution Order

The current way graph nodes are linearized into execution order is using a
reversed depth-first sorting algorithm. Alternative algorithms, such as
breadth-first, are possible and may give better performance on certain
workloads/hardware. In the future there might be options for allowing the
user to control this implementation detail.

## Scheduler Integration

When there are no requirements from accessors in a command-graph submission,
the scheduler is bypassed and the underlying UR command-buffer is directly
enqueued to a UR queue. If there are accessor requirements, the UR
command-buffer for the executable graph needs to be enqueued by the scheduler.

When individual graph nodes have requirements from SYCL accessors, the
underlying `sycl::detail::CG` object stored in the node is copied and passed to
the scheduler for adding to the UR command-buffer, otherwise the node can
be appended directly as a command in the UR command-buffer. This is in-keeping
with the existing behaviour of the handler with normal queue submissions.

<<<<<<< HEAD
Scheduler commands which enqueue command-groups to a command-graph will perform
an explicit wait on their dependencies. Since these commands differ from typical
command-group submission in the scheduler in that they do not launch any
asynchronous work which relies on their dependencies, they are considered
complete immediately after enqueing the command-group to the graph.
=======
Scheduler commands for adding graph nodes differ from typical command-group
submission in the scheduler, in that they do not launch any asynchronous work
which relies on their dependencies, and are considered complete immediately
after adding the command-group node to the graph.
>>>>>>> c078ad92

This presents problems with device allocations which create both an allocation
command and a separate initial copy command of data to the new allocation.
Since future command-graph execution submissions will only receive
dependencies on the allocation command (since this is all the information
available), this could lead to situations where the device execution of the
initial copy command is delayed due to device occupancy, and the command-graph
and initial copy could execute on the device in an incorrect order.

<<<<<<< HEAD
=======
To solve this issue, when the scheduler enqueues command-groups to add as nodes
in a command-graph, it will perform a blocking wait on the dependencies of the
command-group first. The user will experience this wait as part of graph
finalization.

>>>>>>> c078ad92
## Memory handling: Buffer and Accessor

There is no extra support for graph-specific USM allocations in the current
proposal. Memory operations will be supported subsequently by the current
implementation starting with `memcpy`.

Buffers and accessors are supported in a command-graph. There are
[spec restrictions](../extensions/proposed/sycl_ext_oneapi_graph.asciidoc#storage-lifetimes)
on buffer usage in a graph so that their lifetime semantics are compatible with
a lazy work execution model. However these changes to storage lifetimes have not
yet been implemented.

## Backend Implementation

Implementation of [UR command-buffers](#UR-command-buffer-experimental-feature)
for each of the supported SYCL 2020 backends.

Currently Level Zero and CUDA backends are implemented. 
More sub-sections will be added here as other backends are supported.

### Level Zero

The UR `urCommandBufferEnqueueExp` interface for submitting a command-buffer
takes a list of events to wait on, and returns an event representing the
completion of that specific submission of the command-buffer.

However, in the equivalent Level Zero function
[zeCommandQueueExecuteCommandLists](https://spec.oneapi.io/level-zero/latest/core/api.html#zecommandqueueexecutecommandlists)
there are no parameters to take a wait-list, and the only sync primitive
returned is blocking on host.

In order to achieve the expected UR command-buffer enqueue semantics with Level
Zero, the adapter implementation adds extra commands to the Level Zero
command-list representing a UR command-buffer.

* Prefix - Commands added to the start of the L0 command-list by L0 adapter.
* Suffix - Commands added to the end of the L0 command-list by L0 adapter.

These extra commands operate on L0 event synchronisation primitives, used by the
command-list to interact with the external UR wait-list and UR return event
required for the enqueue interface.

The `ur_exp_command_buffer_handle_t` class for this adapter contains a
*SignalEvent* which signals the completion of the command-list in the suffix,
and is reset in the prefix. This signal is detected by a new UR return event
created on UR command-buffer enqueue.

There is also a *WaitEvent* used by the `ur_exp_command_buffer_handle_t` class
in the prefix to wait on any dependencies passed in the enqueue wait-list.
This WaitEvent is reset at the end of the suffix, along with reset commands
to reset the L0 events used to implement the UR sync-points back to the
non-signaled state.

![L0 command-buffer diagram](images/L0_UR_command-buffer.svg)

For a call to `urCommandBufferEnqueueExp` with an `event_list` *EL*,
command-buffer *CB*, and return event *RE* our implementation has to submit two
new command-lists for the above approach to work. One before
the command-list with extra commands associated with *CB*, and the other
after *CB*. These two new command-lists are retrieved from the UR queue, which
will likely reuse existing command-lists and only create a new one in the worst
case.

The L0 command-list created on `urCommandBufferEnqueueExp` to execute **before**
*CB* contains a single command. This command is a barrier on *EL* that signals
*CB*'s *WaitEvent* when completed.

The L0 command-list created on `urCommandBufferEnqueueExp` to execute **after**
*CB* also contains a single command. This command is a barrier on *CB*'s
*SignalEvent* that signals *RE* when completed.

#### Drawbacks

There are two drawbacks of this approach to implementing UR command-buffers for
Level Zero:

1. 3x the command-list resources are used, if there are many UR command-buffers in
   flight, this may exhaust L0 driver resources. A trivial graph requires 3 L0
   command-lists and if we implement partitioning a graph into multiple UR
   command-buffers, then each partition will contain 3 L0 command-lists.

2. Each L0 command-list is submitted individually with a
   `ur_queue_handle_t_::executeCommandList` call which introduces serialization
   in the submission pipeline that is heavier than having a barrier or a
   `waitForEvents` on the same command-list. Resulting in additional latency when
   executing a UR command-buffer.

Future work will include exploring L0 API extensions to improve the mapping of
UR command-buffer to L0 command-list.

### CUDA

The SYCL Graph CUDA backend relies on the
[CUDA Graphs feature](https://docs.nvidia.com/cuda/cuda-c-programming-guide/index.html#cuda-graphs),
which is the CUDA public API for batching series of operations,
such as kernel launches, connected by dependencies.

UR commands (e.g. kernels) are mapped as graph nodes using the
[CUDA Driver API](https://docs.nvidia.com/cuda/cuda-driver-api/group__CUDA__GRAPH.html#group__CUDA__GRAPH).
The CUDA Driver API is preferred over the CUDA Runtime API to implement
the SYCL Graph backend to remain consistent with other UR functions.
Synchonizations between commands (UR sync-points) are implemented
using graph dependencies.

Executable CUDA Graphs can be submitted to a CUDA stream
in the same way as regular kernels.
The CUDA backend enables enqueuing events to wait for into a stream.
It also allows signaling the completion of a submission with an event.   
Therefore, submitting a UR command-buffer consists only of submitting to a stream
the executable CUDA Graph that represent this series of operations.

An executable CUDA Graph, which contains all commands and synchonization
information, is saved in the UR command-buffer to allow for efficient
graph resubmission.<|MERGE_RESOLUTION|>--- conflicted
+++ resolved
@@ -114,18 +114,10 @@
 be appended directly as a command in the UR command-buffer. This is in-keeping
 with the existing behaviour of the handler with normal queue submissions.
 
-<<<<<<< HEAD
-Scheduler commands which enqueue command-groups to a command-graph will perform
-an explicit wait on their dependencies. Since these commands differ from typical
-command-group submission in the scheduler in that they do not launch any
-asynchronous work which relies on their dependencies, they are considered
-complete immediately after enqueing the command-group to the graph.
-=======
 Scheduler commands for adding graph nodes differ from typical command-group
 submission in the scheduler, in that they do not launch any asynchronous work
 which relies on their dependencies, and are considered complete immediately
 after adding the command-group node to the graph.
->>>>>>> c078ad92
 
 This presents problems with device allocations which create both an allocation
 command and a separate initial copy command of data to the new allocation.
@@ -135,14 +127,11 @@
 initial copy command is delayed due to device occupancy, and the command-graph
 and initial copy could execute on the device in an incorrect order.
 
-<<<<<<< HEAD
-=======
 To solve this issue, when the scheduler enqueues command-groups to add as nodes
 in a command-graph, it will perform a blocking wait on the dependencies of the
 command-group first. The user will experience this wait as part of graph
 finalization.
 
->>>>>>> c078ad92
 ## Memory handling: Buffer and Accessor
 
 There is no extra support for graph-specific USM allocations in the current
