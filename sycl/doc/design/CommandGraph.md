# Command-Graph Extension

This document describes the implementation design of the
[SYCL Graph Extension](../extensions/experimental/sycl_ext_oneapi_graph.asciidoc).

## Resources

* A recording of a presentation on the extension can be found
  [on Youtube](https://www.youtube.com/watch?v=aOTAmyr04rM).
* A blog post introducing the extension can be found
  [on Codeplay.com](https://codeplay.com/portal/blogs/2024/01/22/sycl-graphs).

## Requirements

An efficient implementation of a lazy command-graph execution and its replay
requires extensions to the Unified Runtime (UR) layer. Such an extension is
the command-buffer experimental feature, where a command-buffer object
represents a series of operations to be enqueued to the backend device and
their dependencies. A single command-graph can be partitioned into more
than one command-buffer by the runtime. The SYCL Graph extension
distinguishes between backends that support the command-buffer extension
and those that do not, and only reports support for the extension via the
`aspect::ext_oneapi_graph` aspect on backends that do support command-buffers.

See the [Backend Implementation](#backend-implementation) section of this
document for details of support of different SYCL backends.

### UR Command-Buffer Experimental Feature

The command-buffer concept has been introduced to UR as an
[experimental feature](https://oneapi-src.github.io/unified-runtime/core/api.html#command-buffer-experimental)
with the following entry-points:

| Function                                     | Description |
| -------------------------------------------- | ----------- |
| `urCommandBufferCreateExp`                   | Create a command-buffer. |
| `urCommandBufferRetainExp`                   | Incrementing reference count of command-buffer. |
| `urCommandBufferReleaseExp`                  | Decrementing reference count of command-buffer. |
| `urCommandBufferFinalizeExp`                 | No more commands can be appended, makes command-buffer ready to enqueue on a command-queue. |
| `urCommandBufferAppendKernelLaunchExp`       | Append a kernel execution command to command-buffer. |
| `urCommandBufferAppendUSMMemcpyExp`          | Append a USM memcpy command to the command-buffer. |
| `urCommandBufferAppendUSMFillExp`            | Append a USM fill command to the command-buffer. |
| `urCommandBufferAppendMemBufferCopyExp`      | Append a mem buffer copy command to the command-buffer. |
| `urCommandBufferAppendMemBufferWriteExp`     | Append a memory write command to a command-buffer object. |
| `urCommandBufferAppendMemBufferReadExp`      | Append a memory read command to a command-buffer object. |
| `urCommandBufferAppendMemBufferCopyRectExp`  | Append a rectangular memory copy command to a command-buffer object. |
| `urCommandBufferAppendMemBufferWriteRectExp` | Append a rectangular memory write command to a command-buffer object. |
| `urCommandBufferAppendMemBufferReadRectExp`  | Append a rectangular memory read command to a command-buffer object. |
| `urCommandBufferAppendMemBufferFillExp`      | Append a memory fill command to a command-buffer object. |
| `urCommandBufferEnqueueExp`                  | Submit command-buffer to a command-queue for execution. |
| `urCommandBufferUpdateKernelLaunchExp`       | Updates the parameters of a previous kernel launch command. |

See the [UR EXP-COMMAND-BUFFER](https://oneapi-src.github.io/unified-runtime/core/EXP-COMMAND-BUFFER.html)
specification for more details.

## Design

![Basic architecture diagram.](images/SYCL-Graph-Architecture.svg)

There are two sets of user facing interfaces that can be used to create a
command-graph object: Explicit and Record & Replay API. Within the runtime they
share a common infrastructure.

## Nodes & Edges

A node in a graph is a SYCL [command-group](https://registry.khronos.org/SYCL/specs/sycl-2020/html/sycl-2020.html#command-group)
(CG) that is defined by a [command-group function](https://registry.khronos.org/SYCL/specs/sycl-2020/html/sycl-2020.html#command-group-function-object)
(CGF).

Internally, a node is represented by the `detail::node_impl` class, and a command-group
by the `sycl::detail::CG` class. An instance of `detail::node_impl` stores a
`sycl::detail::CG` object for the command-group that the node represents.

A [command-group handler](https://registry.khronos.org/SYCL/specs/sycl-2020/html/sycl-2020.html#handler)
lets the user define the operations that are to be performed in the command-group,
e.g. kernel execution, memory copy, host-task. In DPC++ an internal "finalization"
operation is done inside the `sycl::handler` implementation, which constructs a
CG object of a specific type. During normal operation, `handler::finalize()`
then passes the CG object to the scheduler, and a `sycl::event` object
representing the command-group is returned.

However during graph construction, inside `hander::finalize()` the CG object is
not submitted for execution as normal, but stored in the graph as a new node
instead.

When a user adds a node to a graph using the explicit
`command_graph<modifiable>::add()` API passing a CGF, in our graph runtime
implementation a `sycl::handler` object is constructed with a graph parameter
telling it to not submit the CG object to the scheduler on finalization.
This handler finalizes the CGF, and after finalization the CG object from the
handler is moved to the node.

For creating a node in the graph using queue recording mode. When the
`sycl::handler` from a queue submission is finalized, if the queue the
handler was created from is in the recording mode, then the handler knows
not to submit the CG object to the scheduler. Instead, the CG object is
added to the graph associated with the queue as a new node.

Edges are stored in each node as lists of predecessor and successor nodes.

## Execution Order

The current way graph nodes are linearized into execution order is using a
reversed depth-first sorting algorithm. Alternative algorithms, such as
breadth-first, are possible and may give better performance on certain
workloads/hardware. In the future there might be options for allowing the
user to control this implementation detail.

## Scheduler Integration

When there are no requirements from accessors in a command-graph submission,
the scheduler is bypassed and the underlying UR command-buffer is directly
enqueued to a UR queue. If there are accessor requirements, the UR
command-buffer for the executable graph needs to be enqueued by the scheduler.

When individual graph nodes have requirements from SYCL accessors, the
underlying `sycl::detail::CG` object stored in the node is copied and passed to
the scheduler for adding to the UR command-buffer, otherwise the node can
be appended directly as a command in the UR command-buffer. This is in-keeping
with the existing behavior of the handler with normal queue submissions.

Scheduler commands for adding graph nodes differ from typical command-group
submission in the scheduler, in that they do not launch any asynchronous work
which relies on their dependencies, and are considered complete immediately
after adding the command-group node to the graph.

This presents problems with device allocations which create both an allocation
command and a separate initial copy command of data to the new allocation.
Since future command-graph execution submissions will only receive
dependencies on the allocation command (since this is all the information
available), this could lead to situations where the device execution of the
initial copy command is delayed due to device occupancy, and the command-graph
and initial copy could execute on the device in an incorrect order.

To solve this issue, when the scheduler enqueues command-groups to add as nodes
in a command-graph, it will perform a blocking wait on the dependencies of the
command-group first. The user will experience this wait as part of graph
finalization.

## Graph Partitioning

To handle dependencies from other devices, the graph can be partitioned during
the finalization process. A partition is a set of one or more nodes intended
to run on the same device. Each partition instantiates a command-buffer
(or equivalent) which contains all the commands to be executed on the device.
Therefore, the partitioning only impacts graphs in the executable state and
occurs during finalization. Synchronization between partitions is managed
by the runtime unlike internal partition dependencies that are handled directly
by the backend.

Since runtime synchronization and multiple command-buffer involves
extra latency, the implementation ensures to minimize the number of partitions.
Currently, the creation of a new partition is triggered by a node containing
a host-task.
When a host-task is encountered the predecessors of this host-task node
are assigned to one partition, the host-task is assigned to another partition,
and the successors are assigned to a third partition as shown below:

![Graph partition illustration.](images/SYCL-Graph-partitions.jpg)

Partition numbers are allocated in order. Hence, the runtime must ensure that
Partition `n` complete before starting execution of Partition `n+1`.

Note that partitioning can only happen during the finalization stage due to
potential backward dependencies that could be created using
the `make_edge` function.

### Example

The partitioning process is achieved is two main stages:

1 - Nodes are assigned to a temporary group/partition.

2 - Once all the nodes have been annotated with a group number, actual
partitions are created based on these annotations.

The following diagrams show the annotation process:

![Graph partition illustration step 1.](images/SYCL-Graph-partitions_step1.jpg)
![Graph partition illustration step 2.](images/SYCL-Graph-partitions_step2.jpg)
![Graph partition illustration step 3.](images/SYCL-Graph-partitions_step3.jpg)
![Graph partition illustration step 4.](images/SYCL-Graph-partitions_step4.jpg)
![Graph partition illustration step 5.](images/SYCL-Graph-partitions_step5.jpg)
![Graph partition illustration step 6.](images/SYCL-Graph-partitions_step6.jpg)

Now consider a slightly different graph. We used the `make_edge` function to
create a dependency between Node E and Node HT1. The first 5 steps are identical.
However, from the step 6 the process changes and a group merge is needed as
illustrated in the following diagrams:

![Graph partition illustration step 6b.](images/SYCL-Graph-partitions_step7.jpg)
![Graph partition illustration step 7b.](images/SYCL-Graph-partitions_step8.jpg)
![Graph partition illustration step 8b.](images/SYCL-Graph-partitions_step9.jpg)
![Graph partition illustration step 9b.](images/SYCL-Graph-partitions_step10.jpg)
![Graph partition illustration step 10b.](images/SYCL-Graph-partitions_step11.jpg)
![Graph partition illustration step 11b.](images/SYCL-Graph-partitions_step12.jpg)

### Multiple Roots Execution Flow

The following diagram shows the partitions of a graph with two roots and a
host-task in each branch.

![Multiple roots graph partition illustration.](images/SYCL-Graph-multiple_roots_partitions.jpg)

When executing this graph, the partitions were enqueued one after the other,
with each partition waiting for the previous one to complete (see top of the
following diagram). However, for a multi-root graph, this behavior adds
unnecessary dependencies between partitions, slowing down the execution of the
whole graph. Now, we keep track of the actual predecessors of each partition
and only enforce dependencies between partitions when necessary.
In our example, the extra dependency is therefore removed and both branches can
be executed concurrently. But as we can see on this diagram, this new approach
can involve multiple execution tails, which leads to difficulties when we want
to know when the graph execution has finished. To cope with this issue, the
events associated to the completion of each partition are linked to the event
returned to users. Hence, when the returned event is complete, we can guarantee
that all work associated with the graph has been completed.

![Multiple roots graph partition execution flow.](images/SYCL-Graph-partition_execution_flow.jpg)

## Memory handling: Buffer and Accessor

There is no extra support for graph-specific USM allocations in the current
proposal. Memory operations will be supported subsequently by the current
implementation starting with `memcpy`.

Buffers and accessors are supported in a command-graph. There are
[spec restrictions](../extensions/experimental/sycl_ext_oneapi_graph.asciidoc#storage-lifetimes)
on buffer usage in a graph so that their lifetime semantics are compatible with
a lazy work execution model. However these changes to storage lifetimes have not
yet been implemented.

## Graph Update

### Design Challenges

Graph update faces significant design challenges in SYCL:

* Lambda capture order is explicitly undefined in C++, so the user cannot reason
  about the indices of arguments captured by kernel lambdas.
* Once arguments have been captured the actual type information is lost in the
  transition through the integration header and extracting arguments in the SYCL
  runtime, therefore we cannot automatically match new argument values by
  querying the captured arguments without significant possibility for
  collisions. For example, if a kernel captures two USM pointers and the user
  wishes to update one, we cannot reason about which pointer they actually want
  to update when we only know that: they are pointer args of a certain size.

The current approach is to limit graph update to the explicit APIs and where the
user is using `handler::set_arg()` or some equivalent to manually set kernel
arguments using indices. Therefore when updating we can use indices to avoid
collisions. In practice there are only a few current scenarios where `set_arg()`
can be used:

* The proposed ["Free Function Kernel"
  extension](../extensions/proposed/sycl_ext_oneapi_free_function_kernels.asciidoc)
* OpenCL interop kernels created from SPIR-V source at runtime.

A possible future workaround lambda capture issues could be "Whole-Graph Update"
where if we can guarantee that lambda capture order is the same across two
different recordings we can then match parameter order when updating.

### Scheduler Integration

Graph updates in the runtime are synchronous calls however they can optionally
be done through the scheduler using a new command,
`sycl::detail::UpdateCommandBufferCommand`. This is needed when dealing with
accessor updates. Since a new buffer which the user creates for updating may not
yet have been lazily initialized on device we schedule a new command which has
requirements for these new accessors to correctly trigger allocations before
updating. This is similar to how individual graph commands are enqueued when
accessors are used in a graph node.

## Backend Implementation

Implementation of UR command-buffers for each of the supported SYCL 2020
backends.

Backends which are implemented currently are: [Level Zero](#level-zero),
[CUDA](#cuda), [HIP](#hip) and partial support for [OpenCL](#opencl).

### Level Zero

The UR `urCommandBufferEnqueueExp` interface for submitting a command-buffer
takes a list of events to wait on, and returns an event representing the
completion of that specific submission of the command-buffer.

However, in the equivalent Level Zero function
[zeCommandQueueExecuteCommandLists](https://spec.oneapi.io/level-zero/latest/core/api.html#zecommandqueueexecutecommandlists)
there are no parameters to take a wait-list, and the only sync primitive
returned is blocking on host.

In order to achieve the expected UR command-buffer enqueue semantics with Level
Zero, the adapter implementation needs extra commands.

* Prefix - Commands added **before** the graph workload.
* Suffix - Commands added **after** the graph workload.

These extra commands operate on L0 event synchronization primitives, used by
the command-list to interact with the external UR wait-list and UR return event
required for the enqueue interface. Unlike the graph workload (i.e. commands
needed to perform the graph workload) the external UR wait-list and UR return
event are submission dependent, which mean they can change from one submission
to the next.

For performance concerns, the command-list that will execute the graph workload
is made only once (during the command-buffer finalization stage). This allows
the adapter to save time when submitting the command-buffer, by executing only
this command-list (i.e. without enqueuing any commands of the graph workload).

#### Prefix

The prefix's commands aim to:
1. Handle the list of events to wait on, which is passed by the runtime
when the UR command-buffer enqueue function is called. As mentioned above, this
list of events changes from one submission to the next. Consequently, managing
this mutable dependency in the graph-workload command-list implies rebuilding
the command-list for each submission (note that this can change with mutable
command-list). To avoid the significant time penalty of rebuilding this
potentially large command-list each time, we prefer to add an extra command
handling the wait list into another command-list (*wait command-list*). This
command-list consists of a single L0 command: a barrier that waits for
dependencies passed by the wait-list and signals a signal called *WaitEvent*
when the barrier is complete. This *WaitEvent* is defined in the
`ur_exp_command_buffer_handle_t` class. In the front of the graph workload
command list, an extra barrier command waiting for this event is added (when
the command-buffer is created). This ensures that the graph workload does not
start running before the dependencies to be completed. The *WaitEvent* event is
reset in the suffix.

2. Reset events associated with the command-buffer except the *WaitEvent* event.
Indeed, L0 events needs to be explicitly reset by an API call  (L0 command in
our case). Since a command-buffer is expected to be submitted multiple times,
we need to ensure that L0 events associated with graph commands have not been
signaled by a previous execution. These events are therefore reset to the
non-signaled state before running the graph-workload command-list. Note that
this reset is performed in the prefix and not in the suffix to avoid additional
synchronization w.r.t profiling data extraction. We use a new command list
(*reset command-list*) for performance concerns.
Indeed:
   * This allows the *WaitEvent* to be signaled directly on the host if the
   waiting list is empty, thus avoiding the need to submit a command list.
   * Enqueuing a reset L0 command for all events in the command-buffer is time
   consuming, especially for large graphs. However, this task is not needed for
   every submission, but only once, when the command-buffer is fixed, i.e. when
   the command-buffer is finalized. The decorrelation between the reset
   command-list and the wait command-list allow us to create and enqueue the
   reset commands when finalizing the command-buffer, and only create the wait
   command-list at submission.

This command list consists of a reset command for each of the graph commands
and another reset command for resetting the signal we use to signal the
completion of the graph workload. This signal is called *SignalEvent* and is
defined in the `ur_exp_command_buffer_handle_t` class.

#### Suffix

The suffix's commands aim to:
1) Handle the completion of the graph workload and signal a UR return event.
Thus, at the end of the graph workload command-list a command, which signals
the *SignalEvent*, is added (when the command-buffer is finalized). In an
additional command-list (*signal command-list*), a barrier waiting for this
event is also added. This barrier signals, in turn, the UR return event that
has be defined by the runtime layer when calling the
`urCommandBufferEnqueueExp` function.

2) Manage the profiling. If a command-buffer is about to be submitted to a
queue with the profiling property enabled, an extra command that copies
timestamps of L0 events associated with graph commands into a dedicated memory
which is attached to the returned UR event. This memory stores the profiling
information that corresponds to the current submission of the command-buffer.

![L0 command-buffer diagram](images/L0_UR_command-buffer-v5.jpg)

For a call to `urCommandBufferEnqueueExp` with an `event_list` *EL*,
command-buffer *CB*, and return event *RE* our implementation has to submit three
new command-lists for the above approach to work. Two before the command-list
with extra commands associated with *CB*, and the other after *CB*. These new
command-lists are retrieved from the UR queue, which will likely reuse existing
command-lists and only create a new one in the worst case.

#### Drawbacks

There are three drawbacks of this approach to implementing UR command-buffers for
Level Zero:

1. 3x the command-list resources are used, if there are many UR command-buffers in
   flight, this may exhaust L0 driver resources. A trivial graph requires 3 L0
   command-lists and if we implement partitioning a graph into multiple UR
   command-buffers, then each partition will contain 3 L0 command-lists.

2. Each L0 command-list is submitted individually with a
   `ur_queue_handle_t_::executeCommandList` call which introduces serialization
   in the submission pipeline that is heavier than having a barrier or a
   `waitForEvents` on the same command-list. Resulting in additional latency when
   executing a UR command-buffer.

3. Dependencies between multiple submissions must be handled by the runtime.
   Indeed, when a second submission is performed the signal conditions of
   *WaitEvent* are redefined by this second submission. Therefore, this can
   lead to an undefined behavior and potential hangs especially if the
   conditions of the first submissions were not yet satisfied and the event has
   not yet been signaled.

Future work will include exploring L0 API extensions to improve the mapping of
UR command-buffer to L0 command-list.

### CUDA

The SYCL Graph CUDA backend relies on the
[CUDA Graphs feature](https://docs.nvidia.com/cuda/cuda-c-programming-guide/index.html#cuda-graphs),
which is the CUDA public API for batching series of operations, such as kernel
launches, connected by dependencies.

UR commands (e.g. kernels) are mapped as graph nodes using the
[CUDA Driver API](https://docs.nvidia.com/cuda/cuda-driver-api/group__CUDA__GRAPH.html#group__CUDA__GRAPH).
The CUDA Driver API is preferred over the CUDA Runtime API to implement the
SYCL Graph backend to remain consistent with other UR functions.
Synchronization between commands (UR sync-points) is implemented using graph
dependencies.

Executable CUDA Graphs can be submitted to a CUDA stream in the same way as
regular kernels. The CUDA backend enables enqueuing events to wait for into a
stream. It also allows signaling the completion of a submission with an event.
Therefore, submitting a UR command-buffer consists only of submitting to a
stream the executable CUDA Graph that represent this series of operations.

An executable CUDA Graph, which contains all commands and synchronization
information, is saved in the UR command-buffer to allow for efficient graph
resubmission.

### HIP

The HIP backend offers a graph management API very similar to CUDA Graph
feature for batching series of operations. The SYCL Graph HIP backend
implementation is therefore very similar to that of CUDA.

The minimum version of ROCm required to support `sycl_ext_oneapi_graph` is 5.5.1.

UR commands (e.g. kernels) are mapped as graph nodes using the
<<<<<<< HEAD
[HIP Management API](https://docs.amd.com/projects/HIP/en/docs-5.5.0/doxygen/html/group___graph.html).
Synchronization between commands (UR sync-points) is implemented using graph
dependencies. Executable HIP Graphs can be submitted to a HIP stream in the
same way as regular kernels. The HIP backend enables enqueuing events to wait
for into a stream. It also allows signaling the completion of a submission
with an event. Therefore, submitting a UR command-buffer consists only of
submitting to a stream the executable HIP Graph that represent this series of
operations.
=======
[HIP Management API](https://rocm.docs.amd.com/projects/HIP/en/docs-5.5.1/doxygen/html/group___graph.html).
Synchronization between commands (UR sync-points) is implemented
using graph dependencies.
Executable HIP Graphs can be submitted to a HIP stream
in the same way as regular kernels.
The HIP backend enables enqueuing events to wait for into a stream.
It also allows signaling the completion of a submission with an event.
Therefore, submitting a UR command-buffer consists only of submitting to a stream
the executable HIP Graph that represent this series of operations.
>>>>>>> ceed6af1

An executable HIP Graph, which contains all commands and synchronization
information, is saved in the UR command-buffer to allow for efficient
graph resubmission.

### OpenCL

SYCL-Graph is only enabled for an OpenCL backend when the
[cl_khr_command_buffer](https://registry.khronos.org/OpenCL/specs/3.0-unified/html/OpenCL_Ext.html#cl_khr_command_buffer)
extension is available, however this information isn't available until runtime
due to OpenCL implementations being loaded through an ICD.

The `ur_exp_command_buffer` string is conditionally returned from the OpenCL
command-buffer UR backend at runtime based on `cl_khr_command_buffer` support
to indicate that the graph extension should be enabled. This is information
is propagated to the SYCL user via the
`device.get_info<info::device::graph_support>()` query for graph extension
support.

#### Limitations

Due to the API mapping gaps documented in the following section, OpenCL as a
SYCL backend cannot fully support the graph API. Instead, there are
limitations in the types of nodes which a user can add to a graph, using
an unsupported node type will cause a SYCL exception to be thrown in graph
finalization with error code `sycl::errc::feature_not_supported` and a message
mentioning the unsupported command. For example,

```
terminate called after throwing an instance of 'sycl::_V1::exception'
what():  USM copy command not supported by graph backend
```

The types of commands which are unsupported, and lead to this exception are:
* `handler::copy(src, dest)` - Where `src` is an accessor and `dest` is a pointer.
   This corresponds to a memory buffer read command.
* `handler::copy(src, dest)` - Where `src` is an pointer and `dest` is an accessor.
  This corresponds to a memory buffer write command.
* `handler::copy(src, dest)` or `handler::memcpy(dest, src)` - Where both `src` and
   `dest` are USM pointers. This corresponds to a USM copy command.
* `handler::memset(ptr, value, numBytes)` - This corresponds to a USM memory
  fill command.
* `handler::prefetch()`.
* `handler::mem_advise()`.

Note that `handler::copy(src, dest)` where both `src` and `dest` are an accessor
is supported, as a memory buffer copy command exists in the OpenCL extension.

#### UR API Mapping

There are some gaps in both the OpenCL and UR specifications for Command
Buffers shown in the list below. There are implementations in the UR OpenCL
adapter where there is matching support for each function in the list.

| UR | OpenCL | Supported |
| --- | --- | --- |
| urCommandBufferCreateExp | clCreateCommandBufferKHR | Yes |
| urCommandBufferRetainExp | clRetainCommandBufferKHR | Yes |
| urCommandBufferReleaseExp | clReleaseCommandBufferKHR | Yes |
| urCommandBufferFinalizeExp | clFinalizeCommandBufferKHR | Yes |
| urCommandBufferAppendKernelLaunchExp | clCommandNDRangeKernelKHR | Yes |
| urCommandBufferAppendUSMMemcpyExp |  | No |
| urCommandBufferAppendUSMFillExp |  | No |
| urCommandBufferAppendMembufferCopyExp | clCommandCopyBufferKHR | Yes |
| urCommandBufferAppendMemBufferWriteExp |  | No |
| urCommandBufferAppendMemBufferReadExp |  | No |
| urCommandBufferAppendMembufferCopyRectExp | clCommandCopyBufferRectKHR | Yes |
| urCommandBufferAppendMemBufferWriteRectExp |  | No |
| urCommandBufferAppendMemBufferReadRectExp |  | No |
| urCommandBufferAppendMemBufferFillExp | clCommandFillBufferKHR | Yes |
| urCommandBufferAppendUSMPrefetchExp |  | No |
| urCommandBufferAppendUSMAdviseExp |  | No |
| urCommandBufferEnqueueExp | clEnqueueCommandBufferKHR | Yes |
|  | clCommandBarrierWithWaitListKHR | No |
|  | clCommandCopyImageKHR | No |
|  | clCommandCopyImageToBufferKHR | No |
|  | clCommandFillImageKHR | No |
|  | clGetCommandBufferInfoKHR | No |
|  | clCommandSVMMemcpyKHR | No |
|  | clCommandSVMMemFillKHR | No |

We are looking to address these gaps in the future so that SYCL-Graph can be
fully supported on a `cl_khr_command_buffer` backend.

#### UR Command-Buffer Implementation

Many of the OpenCL functions take a `cl_command_queue` parameter which is not
present in most of the UR functions. Instead, when a new command buffer is
created in `urCommandBufferCreateExp` we also create and maintain a new
internal `ur_queue_handle_t` with a reference stored inside of the
`ur_exp_command_buffer_handle_t_` struct. The internal queue is retained and
released whenever the owning command buffer is retained or released.

With command buffers being an OpenCL extension, each function is accessed by
loading a function pointer to its implementation. These are defined in a common
header file in the UR OpenCL adapter. The symbols for the functions are however
defined in [OpenCL-Headers](https://github.com/KhronosGroup/OpenCL-Headers/blob/main/CL/cl_ext.h)
but it is not known at this time what version of the headers will be used in
the UR GitHub CI configuration, so loading the function pointers will be used
until this can be verified. A future piece of work would be replacing the
custom defined symbols with the ones from OpenCL-Headers.

#### Available OpenCL Command-Buffer Implementations

Publicly available implementations of `cl_khr_command_buffer` that can be used
to enable the graph extension in OpenCL:

- [OneAPI Construction Kit](https://github.com/codeplaysoftware/oneapi-construction-kit)
  (must enable `OCL_EXTENSION_cl_khr_command_buffer` when building)
- [PoCL](http://portablecl.org/)
- [Command-Buffer Emulation Layer](https://github.com/bashbaug/SimpleOpenCLSamples/tree/efeae73139ddf064fafce565cc39640af10d900f/layers/10_cmdbufemu)
<|MERGE_RESOLUTION|>--- conflicted
+++ resolved
@@ -438,8 +438,7 @@
 The minimum version of ROCm required to support `sycl_ext_oneapi_graph` is 5.5.1.
 
 UR commands (e.g. kernels) are mapped as graph nodes using the
-<<<<<<< HEAD
-[HIP Management API](https://docs.amd.com/projects/HIP/en/docs-5.5.0/doxygen/html/group___graph.html).
+[HIP Management API](https://rocm.docs.amd.com/projects/HIP/en/docs-5.5.1/doxygen/html/group___graph.html).
 Synchronization between commands (UR sync-points) is implemented using graph
 dependencies. Executable HIP Graphs can be submitted to a HIP stream in the
 same way as regular kernels. The HIP backend enables enqueuing events to wait
@@ -447,17 +446,6 @@
 with an event. Therefore, submitting a UR command-buffer consists only of
 submitting to a stream the executable HIP Graph that represent this series of
 operations.
-=======
-[HIP Management API](https://rocm.docs.amd.com/projects/HIP/en/docs-5.5.1/doxygen/html/group___graph.html).
-Synchronization between commands (UR sync-points) is implemented
-using graph dependencies.
-Executable HIP Graphs can be submitted to a HIP stream
-in the same way as regular kernels.
-The HIP backend enables enqueuing events to wait for into a stream.
-It also allows signaling the completion of a submission with an event.
-Therefore, submitting a UR command-buffer consists only of submitting to a stream
-the executable HIP Graph that represent this series of operations.
->>>>>>> ceed6af1
 
 An executable HIP Graph, which contains all commands and synchronization
 information, is saved in the UR command-buffer to allow for efficient
