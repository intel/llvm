# A brief overview of kernel and program caching mechanism

## Rationale behind caching

During SYCL program execution, the SYCL runtime will create internal objects
representing kernels and programs, it may also invoke JIT compiler to bring
kernels in a program to executable state. Those runtime operations are quite
expensive, and in some cases caching approach can be employed to eliminate
redundant kernel or program object re-creation and online recompilation. Few
examples below illustrate scenarios where such optimization is possible.

*Use-case #1.* Submission of the same kernel in a loop:

```C++
  using namespace sycl;

  queue Q;
  std::vector<buffer> Bufs;

  ...
  // initialize Bufs with some number of buffers
  ...

  for (size_t Idx = 0; Idx < Bufs.size(); ++Idx) {
    Q.submit([&](handler &CGH) {
      auto Acc = Bufs[Idx].get_access<access::mode::read_write>(CGH);

      CGH.parallel_for<class TheKernel>(
          range<2>{N, M}, [=](item<2> Item) { ... });
    });
  }
```

*Use-case #2.* Submission of multiple kernels within a single program<sup>[1](#what-is-program)</sup>:

```C++
  using namespace sycl;

  queue Q;

  Q.submit([&](handler &CGH) {
    ...

    CGH.parallel_for<class TheKernel_1>(
        range<2>{N_1, M_1}, [=](item<2> Item) { ... });
  });
  Q.submit([&](handler &CGH) {
    ...

    CGH.parallel_for<class TheKernel_2>(
        range<2>{N_2, M_2}, [=](item<2> Item) { ... });
  });
  Q.submit([&](handler &CGH) {
    ...

    CGH.parallel_for<class TheKernel_3>(
        range<2>{N_3, M_3}, [=](item<2> Item) { ... });
  });
  ...
  Q.submit([&](handler &CGH) {
    ...

    CGH.parallel_for<class TheKernel_K>(
        range<2>{N_K, M_K}, [=](item<2> Item) { ... });
  });
```

In both cases, the SYCL runtime will need to build the program and kernels multiple
times, which may involve JIT compilation and take quite a lot of time.

In order to eliminate this waste of run-time we introduce a kernel and program
caching. The cache is per-context and it caches underlying objects of non
interop kernels and programs.

*Use-case #3.* Rebuild of all programs on SYCL application restart:
JIT compilation for cases when an application contains huge amount of device
code (big kernels or multiple kernels) may take significant time. The kernels
and programs are rebuilt on every program restart. AOT compilation can be used
to avoid that but it ties application to specific backend runtime version(s) and
predefined HW configuration(s). As a general solution it is reasonable to have
program persistent cache which works between application restarts (e.g. cache
on disk for device code built for specific HW/SW configuration).

(what-is-program)=
<a name="what-is-program">1</a>: Here "program" means an internal SYCL runtime
object corresponding to a device code module or native binary defining a set of
SYCL kernels and/or device functions.

## Data structure of cache

The cache is split into two levels:

- in-memory cache which is used during application runtime for device code
  which has been already loaded and built for target device.
- persistent (on-disk) cache which is used to store device binaries between
  application executions.

### In-memory cache

<<<<<<< HEAD
The cache stores underlying UR objects behind `sycl::program` and `sycl::kernel`
user-level objects in a per-context data storage. The storage consists of two
maps: one is for programs and the other is for kernels.
=======
The cache stores the underlying UR objects behind `sycl::program` and `sycl::kernel`
user-level objects in a per-context data storage. The storage consists of three 
maps: one is for programs and the other two are for kernels.
>>>>>>> 3c274a85

The programs map's key consists of four components:

- ID of the device image containing the program,
- specialization constants values,
- the set of devices this program is built for.

The kernels map's key consists of two components:

- the program the kernel belongs to,
- kernel name<sup>[3](#what-is-kname)</sup>.

The third map, called Fast Kernel Cache, is used as an optimization to reduce the
number of lookups in the kernels map. Its key consists of the following components:

<<<<<<< HEAD
(what-is-bopts)=
<a name="what-is-bopts">2</a>: The concatenation of build options (both compile
and link options) set in application or environment variables. There are three
sources of build options that the cache is aware of:

- from device image (sycl_device_binary_struct::CompileOptions,
  sycl_device_binary_struct::LinkOptions);
- environment variables (SYCL_PROGRAM_COMPILE_OPTIONS,
  SYCL_PROGRAM_LINK_OPTIONS);
- options passed through SYCL API.

Note: Backend runtimes used by SYCL can have extra environment or configurations
values (e.g. IGC has
[igc_flags.def](https://github.com/intel/intel-graphics-compiler/blob/7f91dd6b9f2ca9c1a8ffddd04fa86461311c4271/IGC/common/igc_flags.def)
which affect JIT process). Changing such configuration will invalidate cache and
manual cache cleanup should be done.
=======
- specialization constants values,
- the UR handle of the device this kernel is built for,
- kernel name<sup>[3](#what-is-kname)</sup>.
>>>>>>> 3c274a85

(what-is-kname)=
<a name="what-is-kname">3</a>: Kernel name is a kernel ID mangled class' name
which is provided to methods of `sycl::handler` (e.g. `parallel_for` or
`single_task`).

### Persistent cache

The cache works behind in-memory cache and stores the same underlying UR
object behind `sycl::program` user-level objects in a per-context data storage.
The storage is organized as a map for storing device code image. It uses
different keys to address difference in SYCL objects ids between applications
runs as well as the fact that the same kernel name can be used in different
SYCL applications.

The programs map's key consists of four components:

- device image id<sup>[1](#what-is-diid)</sup>,
- specialization constants values,
- device id<sup>[2](#what-is-did)</sup> this program is built for,
- build options id<sup>[3](#what-is-bopts)</sup>.

Hashes are used for fast built device image identification and shorten
filenames on disk. Once cache directory on disc is identified (see
[Persistent cache storage structure](#persistent-cache-storage-structure)
for detailed directory structure) full key values are compared with the ones
stored on disk (in every <n>.src file located in the cache item directory):

- if they match the built image is loaded from corresponding <n>.bin file;
- otherwise image build is done and new cache item is created on disk
  containing 2 files: <max_n+1>.src for key values and <max_n+1>.bin for
  built image.

(what-is-diid)=
<a name="what-is-diid">1</a>: Hash out of the device code image used as input
for the build.

(what-is-did)=
<a name="what-is-did">2</a>: Hash out of the string which is concatenation of
values for `info::platform::name`, `info::device::name`,
`info::device::version`, `info::device::driver_version` parameters to
differentiate different HW and SW installed on the same host as well as SW/HW
upgrades.

(what-is-bopts)=
<a name="what-is-bopts">3</a>: Hash for the concatenation of build options (both
compile and link options) set in application or environment variables. There are
three sources of build options:

- from device image (sycl_device_binary_struct::CompileOptions,
  sycl_device_binary_struct::LinkOptions);
- environment variables (SYCL_PROGRAM_COMPILE_OPTIONS,
  SYCL_PROGRAM_LINK_OPTIONS);
- options passed through SYCL API.

## Cache configuration

The following environment variables affect the cache behavior:

| Environment variable | Values | Description |
| -------------------- | ------ | ----------- |
| `SYCL_CACHE_DIR` | Path | Path to persistent cache root directory. Default values are `%AppData%\libsycl_cache` for Windows and `$XDG_CACHE_HOME/libsycl_cache` on Linux, if `XDG_CACHE_HOME` is not set then `$HOME/.cache/libsycl_cache`. When none of the environment variables are set SYCL persistent cache is disabled. |
| `SYCL_CACHE_PERSISTENT` | '1' or '0' | Controls persistent device compiled code cache. Turns it on if set to '1' and turns it off if set to '0'. When cache is enabled SYCL runtime will try to cache and reuse JIT-compiled binaries. Default is off. |
| `SYCL_CACHE_IN_MEM` | '1' or '0' | Enable ('1') or disable ('0') in-memory caching of device compiled code. When cache is enabled SYCL runtime will try to cache and reuse JIT-compiled binaries. Default is '1'. |
| `SYCL_IN_MEM_CACHE_EVICTION_THRESHOLD` | Positive integer  | `SYCL_IN_MEM_CACHE_EVICTION_THRESHOLD` accepts an integer that specifies the maximum size of the in-memory program cache in bytes. Eviction is performed when the cache size exceeds the threshold. The default value is 0 which means that eviction is disabled.  |
| `SYCL_CACHE_EVICTION_DISABLE` | Any(\*) | Switches persistent cache eviction off when the variable is set. |
| `SYCL_CACHE_MAX_SIZE` | Positive integer | Persistent cache eviction is triggered once total size of cached images exceeds the value in megabytes (default - 8 192 for 8 GB). Set to 0 to disable size-based cache eviction. |
| `SYCL_CACHE_THRESHOLD` | Positive integer | Persistent cache eviction threshold in days (default value is 7 for 1 week). Set to 0 for disabling time-based cache eviction. |
| `SYCL_CACHE_MIN_DEVICE_IMAGE_SIZE` | Positive integer | Minimum size of device code image in bytes which is reasonable to cache on disk because disk access operation may take more time than do JIT compilation for it. Applicable only for persistent cache. Default value is 0 to cache all images. |
| `SYCL_CACHE_MAX_DEVICE_IMAGE_SIZE` | Positive integer | Maximum size of device image in bytes which is cached. Caching big kernels may overload the disk very fast. Applicable only for persistent cache. Default value is 1 GB. |


## Implementation details

The caches are represented with instance of
[`KernelProgramCache`](https://github.com/intel/llvm/blob/sycl/sycl/source/detail/kernel_program_cache.hpp)
class. The runtime creates one instance of the class per distinct SYCL context
(A context object which is a result of copying another context object isn't
"distinct", as it corresponds to the same underlying internal object
representing a context).

The `KernelProgramCache` is essentially a pair of maps as described above.

### When does the cache come at work?

The cache is used when one submits a kernel for execution or builds program with
SYCL API. That means that the cache works when either user explicitly calls
`program::build_with_kernel_type<>()`/`program::get_kernel<>()` methods or SYCL
RT builds a program or gets the required kernel as needed during application
execution. Cacheability of an object can be tested with
`program_impl::is_cacheable()` method. SYCL RT will only try to insert cacheable
programs or kernels into the cache. This is done as a part of
`ProgramManager::getOrCreateKernel()` method.

*NOTE:* a kernel is only cacheable if and only if the program it belongs to is
cacheable. On the other hand if the program is cacheable, then each and every
kernel of this program will be cached also.

All requests to build a program or to create a kernel - whether they originate
from explicit user API calls or from internal SYCL runtime execution logic - end
up with calling the function
[`getOrBuild()`](https://github.com/intel/llvm/blob/sycl/sycl/source/detail/program_manager/program_manager.cpp)
with number of lambda functions passed as arguments:

- Acquire function;
- GetCache function;
- Build function.

*Acquire* function returns a locked version of cache. Locking is employed for
thread safety. The threads are blocked only for insert-or-acquire attempt, i.e.
when calling to `map::insert` in
[`getOrBuild()`](https://github.com/intel/llvm/blob/sycl/sycl/source/detail/program_manager/program_manager.cpp)
function. The rest of operation is done with the help of atomics and condition
variables (plus a mutex for proper work of condition variable).

*GetCache* function returns a reference to mapping `key->value` out of locked
instance of cache. We will see rationale behind it a bit later.

*Build* function actually builds the kernel or program.

### Thread-safety

Why do we need thread safety here? It is quite possible to have a use-case when
the `sycl::context` is shared across multiple threads (e.g. via sharing a
queue). Possibility of enqueueing multiple cacheable kernels simultaneously
from multiple threads requires us to provide thread-safety for the caching
mechanisms.

It is worth of noting that we don't cache the UR resource (kernel or program)
by itself. Instead we augment the resource with the status of build process.
Hence, what is cached is a wrapper structure `BuildResult` which contains three
information fields - pointer to built resource, build error (if applicable) and
current build status (either of "in progress", "succeeded", "failed").

One can find definition of `BuildResult` template in
[KernelProgramCache](https://github.com/intel/llvm/blob/sycl/sycl/source/detail/kernel_program_cache.hpp).

The built resource access synchronization approach aims at minimizing the time
any thread holds the global lock guarding the maps to improve performance. To
achieve that, the global lock is acquired only for the duration of the global
map access. Actual build of the program happens outside of the lock, so other
threads can request or build other programs in the meantime. A thread requesting
a `BuildResult` instance via `getOrBuild` can go one of three ways:
 A) Build result is **not** available, it is the first thread to request it.
    Current thread will then execute the build letting others wait for the
    result using the per-build result condition variable kept in `BuildResult`'s
    `MBuildCV` field.
 B) Build result is **not** available, another thread is already building the
    result. Current thread will then wait for the result using the `MBuildCV`
    condition variable.
 C) Build result **is** available. The thread simply takes it from the `Ptr`
    field w/o using any mutexes or condition variables.

As noted before, access to `BuildResult` instance fields may occur from
different threads simultaneously, but the global lock is no longer held. So, to
make it safe and to make sure only one thread builds the requested program, the
following is done:

- program build state is reflected in the `State` field, threads use
  compare-and-swap technique to compete who will do the build and become thread
  A. Threads C will find 'DONE' in this field and immediately return the with
  built result at hand.
- thread A and thread(s) B use the `MBuildCV` conditional variable field and
  `MBuildResultMutex` mutex field guarding that variable to implement the
  "single producer-multiple consumers scheme".
- the build result itself appears in the 'Ptr' field when available.

All fields are atomic because they can be accessed from multiple threads.

A specialization of helper class
[Locked](https://github.com/intel/llvm/blob/sycl/sycl/include/sycl/detail/locked.hpp)
for reference of proper mapping is returned by Acquire function. The use of this
class implements RAII to make code look cleaner a bit. Now, GetCache function
will return the mapping to be employed that includes the 3 components: kernel
name, device as well as any specialization constants values. These get added to
`BuildResult` and are cached. The `BuildResult` structure is specialized with
either `ur_kernel_handle_t` or `ur_program_handle_t`<sup>[1](#remove-pointer)</sup>.

### Hash function

STL hash function specialized for std::string is going to be used:
`template<>  struct hash<std::string>`

### Core of caching mechanism

Now, let us see how 'getOrBuild' function works.
First, we fetch the cache with sequential calls to Acquire and GetCache
functions. Then, we check if this is the first attempt to build this kernel or
program. This is achieved with an attempt to insert another key-value pair into
the map. At this point we try to insert `BuildResult` stub instance with status
equal to "in progress" which will allow other threads to know that someone is
(i.e. we're) building the object (i.e. kernel or program) now. If insertion
fails, we will wait for building thread to finish with call to `waitUntilBuilt`
function. This function will throw stored exception<sup>[2](#exception-data)</sup>
upon build failure. This allows waiting threads to see the same result as the
building thread. Special case of the failure is when build result doesn't
contain the error (i.e. the error wasn't of `sycl::exception` type) and the
pointer to object in `BuildResult` instance is nil. In this case, the building
thread has finished the build process and has returned an error to the user.
But this error may be sporadic in nature and may be spurious. Hence, the waiting
thread will try to build the same object once more.

`BuildResult` structure also contains synchronization objects: mutex and
condition variable. We employ them to signal waiting threads that the build
process for this kernel/program is finished (either successfully or with a
failure).

(remove-pointer)=
<a name="remove-pointer">1</a>: The use of `std::remove_pointer` was omitted for
the sake of simplicity here.

(exception-data)=
<a name="exception-data">2</a>: Actually, we store contents of the exception:
its message and error code.

### Persistent cache storage structure

The device code image are stored on file system using structure below:

```bash
<cache_root>/
  <device_hash>/
    <device_image_hash>/
      <spec_constants_values_hash>/
        <build_options_hash>/
          <n>.src
          <n>.bin
```

- `<cache_root>` - root directory storing cache files, that depends on
  environment variables (see SYCL_CACHE_DIR description in the
  [Cache configuration](#cache-configuration));
- `<device_hash>` - hash out of device information used to identify target
  device;
- `<device_image_hash>` - hash made out of device image used as input for the
  JIT compilation;
- `<spec_constants_values_hash>` - hash for specialization constants values;
- `<build_options_hash>` - hash for all build options;
- `<n>` - sequential number of hash collisions. When hashes matches for the
  specific build but full values don't, new cache item is added with incremented
  value (enumeration started from 0).

Two files per cache item are stored on disk:

- `<n>.src` contains full values for build parameters (device information,
  specialization constant values, build options, device image) which is used to
  resolve hash collisions and analysis of cached items.
- `<n>.bin` contains built device code.

### Inter-process safety

For on-disk cache there might be access collisions for accessing the same file
from different instances of SYCL applications:

- write collision happens when 2 instances of the same application are started
  to write to the same cache file/directory;
- read collision may happen if one application is writing to the file and the
  other instance of the application is trying to read from it while write
  operation is not finished.

To avoid collisions the file system entries are locked for read-write access
until write operation is finished. e.g if new file or directory should be
created/deleted parent directory is locked, file is created in locked state,
then the directory and the file are unlocked.

To address cases with high lock rate (multiple copies of the SYCL applications
are run in parallel and use the same cache directory) nested directories
representing cache keys are used to minimize locks down to applications which
build the same device with the same parameters. Directory is locked for minimum
time because it can be unlocked once subdirectory is created. If file is created
in a directory, the directory should be locked until file creation is done.

Advisory locking <sup>[1](#advisory-lock)</sup> is used to ensure that the
user/OS tools are able to manage files.

(advisory-lock)=
<a name="advisory-lock">1.</a> Advisory locks work only when a process
explicitly acquires and releases locks, and are ignored if a process is not
aware of locks.

### Cache eviction mechanism

Cache eviction mechanism is required to avoid resources overflow both for
memory and disk. The general idea is to delete items following cache size or
LRU (least recently used) strategy both for in-memory and persistent cache.

#### In-memory cache eviction

Eviction in in-memory cache is disabled by default but can be controlled by SYCL_IN_MEM_CACHE_EVICTION_THRESHOLD
environment variable. The threshold is set in bytes and when the cache size exceeds the threshold the eviction process is initiated. The eviction process is based on LRU strategy. The cache is walked through and the least recently used items are deleted until the cache size is below the threshold.
To implement eviction for in-memory cache efficiently, we store the programs in a linked-list, called the eviction list. When the program is first added to the cache, it is also added to the back of the eviction list. When a program is fetched from cache, we move the program to the end of the eviction list. This way, we ensure that the programs at the beginning of the eviction list are always the least recently used.
When adding a new program to cache, we check if the size of the program cache exceeds the threshold, if so, we iterate through the eviction list starting from the front and delete the programs until the cache size is below the threshold. When a program is deleted from the cache, we also evict its corresponding kernels from both of the kernel caches.

***If the application runs out-of-memory,*** either due to cache eviction being disabled or the cache eviction threshold being too high, we will evict all the items from program and kernel caches.

#### Persistent cache eviction

Persistent cache eviction is going to be applied based on file last access
(read/write) date (access time). On SYCL application shutdown phase cache
eviction process is initiated which walks through cache directories as follows:

- if the file is locked, go to the next file;
- otherwise check file access time:
  - if file access time is above threshold, delete the file and remove parent
    directory while they are unlocked and empty;
  - otherwise do nothing.

## Cache limitations

The caching isn't done when:

- when program is built out of source with `program::build_with_source()` or
  `program::compile_with_source()` method;
- when program is a result of linking multiple programs;
- program is built using interoperability methods.

## Points of improvement (things to do)

- Employ the same built object for multiple devices of the same ISA,
  capabilities and so on. *NOTE:* It's not really known if it's possible to
  check if two distinct devices are *exactly* the same. Probably this should be
  an improvement request for the UR adapters. By now it is assumed that two
  devices with the same device id <a name="what-is-did">2</a> are the same.
- Improve testing: cover real use-cases. See currently covered cases
  [here](https://github.com/intel/llvm/blob/sycl/sycl/unittests/kernel-and-program/Cache.cpp).
- Implement tool for exploring cache items (initially it is possible using OS
  utilities).<|MERGE_RESOLUTION|>--- conflicted
+++ resolved
@@ -97,15 +97,9 @@
 
 ### In-memory cache
 
-<<<<<<< HEAD
-The cache stores underlying UR objects behind `sycl::program` and `sycl::kernel`
-user-level objects in a per-context data storage. The storage consists of two
-maps: one is for programs and the other is for kernels.
-=======
 The cache stores the underlying UR objects behind `sycl::program` and `sycl::kernel`
 user-level objects in a per-context data storage. The storage consists of three 
 maps: one is for programs and the other two are for kernels.
->>>>>>> 3c274a85
 
 The programs map's key consists of four components:
 
@@ -121,28 +115,9 @@
 The third map, called Fast Kernel Cache, is used as an optimization to reduce the
 number of lookups in the kernels map. Its key consists of the following components:
 
-<<<<<<< HEAD
-(what-is-bopts)=
-<a name="what-is-bopts">2</a>: The concatenation of build options (both compile
-and link options) set in application or environment variables. There are three
-sources of build options that the cache is aware of:
-
-- from device image (sycl_device_binary_struct::CompileOptions,
-  sycl_device_binary_struct::LinkOptions);
-- environment variables (SYCL_PROGRAM_COMPILE_OPTIONS,
-  SYCL_PROGRAM_LINK_OPTIONS);
-- options passed through SYCL API.
-
-Note: Backend runtimes used by SYCL can have extra environment or configurations
-values (e.g. IGC has
-[igc_flags.def](https://github.com/intel/intel-graphics-compiler/blob/7f91dd6b9f2ca9c1a8ffddd04fa86461311c4271/IGC/common/igc_flags.def)
-which affect JIT process). Changing such configuration will invalidate cache and
-manual cache cleanup should be done.
-=======
 - specialization constants values,
 - the UR handle of the device this kernel is built for,
 - kernel name<sup>[3](#what-is-kname)</sup>.
->>>>>>> 3c274a85
 
 (what-is-kname)=
 <a name="what-is-kname">3</a>: Kernel name is a kernel ID mangled class' name
