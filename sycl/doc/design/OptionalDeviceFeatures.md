--- conflicted
+++ resolved
@@ -423,7 +423,6 @@
 around that limitation by creating global named metadata that references the
 type's name.
 
-<<<<<<< HEAD
 To synchronize the integral values of given aspects between the SYCL headers and
 the compiler, the `!sycl_aspects` metadata is added to the module, based on the
 values defined in the enum. Inside this metadata node, each value of the aspect
@@ -442,11 +441,7 @@
 the aspect values of implicit aspect requirements, such as `aspect::fp64` from
 the use of `double`, and to offer better diagnostic messages.
 
-We also introduce three metadata that can be attached to a function definition
-similar to the existing `!intel_reqd_sub_group_size`:
-=======
 We also introduce three metadata that can be attached to a function definition:
->>>>>>> 04c54fba
 
 * The `!sycl_declared_aspects` metadata is used for functions that are
   decorated with `[[sycl::device_has()]]`.  The value of the metadata node is a
