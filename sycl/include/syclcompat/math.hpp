/***************************************************************************
 *
 *  Copyright (C) Codeplay Software Ltd.
 *
 *  Part of the LLVM Project, under the Apache License v2.0 with LLVM
 *  Exceptions. See https://llvm.org/LICENSE.txt for license information.
 *  SPDX-License-Identifier: Apache-2.0 WITH LLVM-exception
 *
 *  Unless required by applicable law or agreed to in writing, software
 *  distributed under the License is distributed on an "AS IS" BASIS,
 *  WITHOUT WARRANTIES OR CONDITIONS OF ANY KIND, either express or implied.
 *  See the License for the specific language governing permissions and
 *  limitations under the License.
 *
 *  SYCL compatibility extension
 *
 *  math.hpp
 *
 *  Description:
 *    math utilities for the SYCL compatibility extension.
 **************************************************************************/

// The original source was under the license below:
//==---- math.hpp ---------------------------------*- C++ -*----------------==//
//
// Copyright (C) Intel Corporation
// SPDX-License-Identifier: Apache-2.0 WITH LLVM-exception
// See https://llvm.org/LICENSE.txt for license information.
//
//===----------------------------------------------------------------------===//

#pragma once

#include <sycl/sycl.hpp>

#ifndef SYCL_EXT_ONEAPI_COMPLEX
#define SYCL_EXT_ONEAPI_COMPLEX
#endif

#include <sycl/ext/oneapi/experimental/complex/complex.hpp>

namespace syclcompat {
namespace detail {

namespace complex_namespace = sycl::ext::oneapi::experimental;

template <typename ValueT>
using complex_type = detail::complex_namespace::complex<ValueT>;

template <typename ValueT>
inline ValueT clamp(ValueT val, ValueT min_val, ValueT max_val) {
  return sycl::clamp(val, min_val, max_val);
}
<<<<<<< HEAD
#ifdef SYCL_EXT_ONEAPI_BFLOAT16_MATH_FUNCTIONS
=======

#ifdef SYCL_EXT_ONEAPI_BFLOAT16_MATH_FUNCTIONS
// TODO: Follow the process to add this to the extension. If added,
// remove this functionality from the header.
>>>>>>> a884a549
template <>
inline sycl::ext::oneapi::bfloat16 clamp(sycl::ext::oneapi::bfloat16 val,
                                         sycl::ext::oneapi::bfloat16 min_val,
                                         sycl::ext::oneapi::bfloat16 max_val) {
  if (val < min_val)
    return min_val;
  if (val > max_val)
    return max_val;
  return val;
}
#endif
<<<<<<< HEAD
template <typename ValueT>
inline sycl::marray<ValueT, 2> clamp(sycl::marray<ValueT, 2> val,
                                     sycl::marray<ValueT, 2> min_val,
                                     sycl::marray<ValueT, 2> max_val) {
  return {clamp(val[0], min_val[0], max_val[0]),
          clamp(val[1], min_val[1], max_val[1])};
}
=======
>>>>>>> a884a549

template <typename VecT, class BinaryOperation, class = void>
class vectorized_binary {
public:
  inline VecT operator()(VecT a, VecT b, const BinaryOperation binary_op) {
    VecT v4;
    for (size_t i = 0; i < v4.size(); ++i) {
      v4[i] = binary_op(a[i], b[i]);
    }
    return v4;
  }
};

<<<<<<< HEAD
template <typename ValueT> inline bool isnan(const ValueT a) {
  return sycl::isnan(a);
}
#ifdef SYCL_EXT_ONEAPI_BFLOAT16_MATH_FUNCTIONS
inline bool isnan(const sycl::ext::oneapi::bfloat16 a) {
  return sycl::ext::oneapi::experimental::isnan(a);
}
#endif
=======
/// Extend the 'val' to 'bit' size, zero extend for unsigned int and signed
/// extend for signed int.
template <typename ValueT>
inline int64_t zero_or_signed_extent(ValueT val, unsigned bit) {
  if constexpr (std::is_signed_v<ValueT>) {
    return int64_t(val) << (64 - bit) >> (64 - bit);
  }
  return val;
}

template <typename RetT, bool needSat, typename AT, typename BT,
          typename BinaryOperation>
inline constexpr RetT extend_binary(AT a, BT b, BinaryOperation binary_op) {
  const int64_t extend_a = zero_or_signed_extent(a, 33);
  const int64_t extend_b = zero_or_signed_extent(b, 33);
  const int64_t ret = binary_op(extend_a, extend_b);
  if constexpr (needSat)
    return detail::clamp<int64_t>(ret, std::numeric_limits<RetT>::min(),
                                  std::numeric_limits<RetT>::max());
  return ret;
}

template <typename RetT, bool needSat, typename AT, typename BT, typename CT,
          typename BinaryOperation1, typename BinaryOperation2>
inline constexpr RetT extend_binary(AT a, BT b, CT c,
                                    BinaryOperation1 binary_op,
                                    BinaryOperation2 second_op) {
  const int64_t extend_a = zero_or_signed_extent(a, 33);
  const int64_t extend_b = zero_or_signed_extent(b, 33);
  int64_t extend_temp =
      zero_or_signed_extent(binary_op(extend_a, extend_b), 34);
  if constexpr (needSat)
    extend_temp =
        detail::clamp<int64_t>(extend_temp, std::numeric_limits<RetT>::min(),
                               std::numeric_limits<RetT>::max());
  const int64_t extend_c = zero_or_signed_extent(c, 33);
  return second_op(extend_temp, extend_c);
}
>>>>>>> a884a549

} // namespace detail

/// Compute fast_length for variable-length array
/// \param [in] a The array
/// \param [in] len Length of the array
/// \returns The computed fast_length
inline float fast_length(const float *a, int len) {
  switch (len) {
  case 1:
    return sycl::fast_length(a[0]);
  case 2:
    return sycl::fast_length(sycl::float2(a[0], a[1]));
  case 3:
    return sycl::fast_length(sycl::float3(a[0], a[1], a[2]));
  case 4:
    return sycl::fast_length(sycl::float4(a[0], a[1], a[2], a[3]));
  case 0:
    return 0;
  default:
    float f = 0;
    for (int i = 0; i < len; ++i)
      f += a[i] * a[i];
    return sycl::sqrt(f);
  }
}

/// Calculate the square root of the input array.
/// \param [in] a The array pointer
/// \param [in] len Length of the array
/// \returns The square root
template <typename ValueT>
inline ValueT length(const ValueT *a, const int len) {
  switch (len) {
  case 1:
    return a[0];
  case 2:
    return sycl::length(sycl::vec<ValueT, 2>(a[0], a[1]));
  case 3:
    return sycl::length(sycl::vec<ValueT, 3>(a[0], a[1], a[2]));
  case 4:
    return sycl::length(sycl::vec<ValueT, 4>(a[0], a[1], a[2], a[3]));
  default:
    ValueT ret = 0;
    for (int i = 0; i < len; ++i)
      ret += a[i] * a[i];
    return sycl::sqrt(ret);
  }
}

/// Compute vectorized max for two values, with each value treated as a vector
/// type \p S
/// \param [in] S The type of the vector
/// \param [in] T The type of the original values
/// \param [in] a The first value
/// \param [in] b The second value
/// \returns The vectorized max of the two values
template <typename S, typename T> inline T vectorized_max(T a, T b) {
  sycl::vec<T, 1> v0{a}, v1{b};
  auto v2 = v0.template as<S>();
  auto v3 = v1.template as<S>();
  v2 = sycl::max(v2, v3);
  v0 = v2.template as<sycl::vec<T, 1>>();
  return v0;
}

/// Compute vectorized min for two values, with each value treated as a vector
/// type \p S
/// \param [in] S The type of the vector
/// \param [in] T The type of the original values
/// \param [in] a The first value
/// \param [in] b The second value
/// \returns The vectorized min of the two values
template <typename S, typename T> inline T vectorized_min(T a, T b) {
  sycl::vec<T, 1> v0{a}, v1{b};
  auto v2 = v0.template as<S>();
  auto v3 = v1.template as<S>();
  v2 = sycl::min(v2, v3);
  v0 = v2.template as<sycl::vec<T, 1>>();
  return v0;
}

/// Compute vectorized unary operation for a value, with the value treated as a
/// vector type \p VecT.
/// \tparam [in] VecT The type of the vector
/// \tparam [in] UnaryOperation The unary operation class
/// \param [in] a The input value
/// \returns The vectorized unary operation value of the input value
template <typename VecT, class UnaryOperation>
inline unsigned vectorized_unary(unsigned a, const UnaryOperation unary_op) {
  sycl::vec<unsigned, 1> v0{a};
  auto v1 = v0.as<VecT>();
  auto v2 = unary_op(v1);
  v0 = v2.template as<sycl::vec<unsigned, 1>>();
  return v0;
}

/// Compute vectorized absolute difference for two values without modulo
/// overflow, with each value treated as a vector type \p VecT.
/// \tparam [in] VecT The type of the vector
/// \param [in] a The first value
/// \param [in] b The second value
/// \returns The vectorized absolute difference of the two values
template <typename VecT>
inline unsigned vectorized_sum_abs_diff(unsigned a, unsigned b) {
  sycl::vec<unsigned, 1> v0{a}, v1{b};
  auto v2 = v0.as<VecT>();
  auto v3 = v1.as<VecT>();
  auto v4 = sycl::abs_diff(v2, v3);
  unsigned sum = 0;
  for (size_t i = 0; i < v4.size(); ++i) {
    sum += v4[i];
  }
  return sum;
}

/// Compute vectorized isgreater for two values, with each value treated as a
/// vector type \p S
/// \param [in] S The type of the vector
/// \param [in] T The type of the original values
/// \param [in] a The first value
/// \param [in] b The second value
/// \returns The vectorized greater than of the two values
template <typename S, typename T> inline T vectorized_isgreater(T a, T b) {
  sycl::vec<T, 1> v0{a}, v1{b};
  auto v2 = v0.template as<S>();
  auto v3 = v1.template as<S>();
  auto v4 = sycl::isgreater(v2, v3);
  v0 = v4.template as<sycl::vec<T, 1>>();
  return v0;
}

/// Compute vectorized isgreater for two unsigned int values, with each value
/// treated as a vector of two unsigned short
/// \param [in] a The first value
/// \param [in] b The second value
/// \returns The vectorized greater than of the two values
template <>
inline unsigned vectorized_isgreater<sycl::ushort2, unsigned>(unsigned a,
                                                              unsigned b) {
  sycl::vec<unsigned, 1> v0{a}, v1{b};
  auto v2 = v0.template as<sycl::ushort2>();
  auto v3 = v1.template as<sycl::ushort2>();
  sycl::ushort2 v4;
  v4[0] = v2[0] > v3[0];
  v4[1] = v2[1] > v3[1];
  v0 = v4.template as<sycl::vec<unsigned, 1>>();
  return v0;
}

/// Returns min(max(val, min_val), max_val)
/// \param [in] val The input value
/// \param [in] min_val The minimum value
/// \param [in] max_val The maximum value
/// \returns the value between min_val and max_val
template <typename ValueT>
inline ValueT clamp(ValueT val, ValueT min_val, ValueT max_val) {
  return detail::clamp(val, min_val, max_val);
}

/// Determine whether 2 element value is NaN.
/// \param [in] a The input value
/// \returns the comparison result
template <typename ValueT>
inline std::enable_if_t<ValueT::size() == 2, ValueT> isnan(const ValueT a) {
  return {detail::isnan(a[0]), detail::isnan(a[1])};
}

/// cbrt function wrapper.
template <typename ValueT>
inline std::enable_if_t<std::is_floating_point_v<ValueT> ||
                            std::is_same_v<sycl::half, ValueT>,
                        ValueT>
cbrt(ValueT val) {
  return sycl::cbrt(static_cast<ValueT>(val));
}

// min/max function overloads.
// For floating-point types, `float` or `double` arguments are acceptable.
// For integer types, `std::uint32_t`, `std::int32_t`, `std::uint64_t` or
// `std::int64_t` type arguments are acceptable.
// sycl::half supported as well.
template <typename ValueT, typename ValueU>
std::enable_if_t<std::is_integral_v<ValueT> && std::is_integral_v<ValueU>,
                 std::common_type_t<ValueT, ValueU>>
min(ValueT a, ValueU b) {
  return sycl::min(static_cast<std::common_type_t<ValueT, ValueU>>(a),
                   static_cast<std::common_type_t<ValueT, ValueU>>(b));
}
template <typename ValueT, typename ValueU>
std::enable_if_t<std::is_floating_point_v<ValueT> &&
                     std::is_floating_point_v<ValueU>,
                 std::common_type_t<ValueT, ValueU>>
min(ValueT a, ValueU b) {
  return sycl::fmin(static_cast<std::common_type_t<ValueT, ValueU>>(a),
                    static_cast<std::common_type_t<ValueT, ValueU>>(b));
}
sycl::half min(sycl::half a, sycl::half b) { return sycl::fmin(a, b); }

template <typename ValueT, typename ValueU>
std::enable_if_t<std::is_integral_v<ValueT> && std::is_integral_v<ValueU>,
                 std::common_type_t<ValueT, ValueU>>
max(ValueT a, ValueU b) {
  return sycl::max(static_cast<std::common_type_t<ValueT, ValueU>>(a),
                   static_cast<std::common_type_t<ValueT, ValueU>>(b));
}
template <typename ValueT, typename ValueU>
std::enable_if_t<std::is_floating_point_v<ValueT> &&
                     std::is_floating_point_v<ValueU>,
                 std::common_type_t<ValueT, ValueU>>
max(ValueT a, ValueU b) {
  return sycl::fmax(static_cast<std::common_type_t<ValueT, ValueU>>(a),
                    static_cast<std::common_type_t<ValueT, ValueU>>(b));
}
sycl::half max(sycl::half a, sycl::half b) { return sycl::fmax(a, b); }

/// Performs 2 elements comparison and returns the bigger one. If either of
/// inputs is NaN, then return NaN.
/// \param [in] a The first value
/// \param [in] b The second value
/// \returns the bigger value
template <typename ValueT, typename ValueU>
inline std::common_type_t<ValueT, ValueU> fmax_nan(const ValueT a,
                                                   const ValueU b) {
  if (detail::isnan(a) || detail::isnan(b))
    return NAN;
  return sycl::fmax(static_cast<std::common_type_t<ValueT, ValueU>>(a),
                    static_cast<std::common_type_t<ValueT, ValueU>>(b));
}
template <typename ValueT, typename ValueU>
inline sycl::vec<std::common_type_t<ValueT, ValueU>, 2>
fmax_nan(const sycl::vec<ValueT, 2> a, const sycl::vec<ValueU, 2> b) {
  return {fmax_nan(a[0], b[0]), fmax_nan(a[1], b[1])};
}

/// Performs 2 elements comparison and returns the smaller one. If either of
/// inputs is NaN, then return NaN.
/// \param [in] a The first value
/// \param [in] b The second value
/// \returns the smaller value
template <typename ValueT, typename ValueU>
inline std::common_type_t<ValueT, ValueU> fmin_nan(const ValueT a,
                                                   const ValueU b) {
  if (detail::isnan(a) || detail::isnan(b))
    return NAN;
  return sycl::fmin(static_cast<std::common_type_t<ValueT, ValueU>>(a),
                    static_cast<std::common_type_t<ValueT, ValueU>>(b));
}
template <typename ValueT, typename ValueU>
inline sycl::vec<std::common_type_t<ValueT, ValueU>, 2>
fmin_nan(const sycl::vec<ValueT, 2> a, const sycl::vec<ValueU, 2> b) {
  return {fmin_nan(a[0], b[0]), fmin_nan(a[1], b[1])};
}

// pow functions overload.
inline float pow(const float a, const int b) { return sycl::pown(a, b); }
inline double pow(const double a, const int b) { return sycl::pown(a, b); }

template <typename ValueT, typename ValueU>
inline typename std::enable_if_t<std::is_floating_point_v<ValueT>, ValueT>
pow(const ValueT a, const ValueU b) {
  return sycl::pow(a, static_cast<ValueT>(b));
}

// TODO: calling pow with non-floating point values is currently defaulting to
// double, which fails on devices without aspect::fp64. This has to be properly
// documented, and maybe changed to support all devices.
template <typename ValueT, typename ValueU>
inline typename std::enable_if_t<!std::is_floating_point_v<ValueT>, double>
pow(const ValueT a, const ValueU b) {
  return sycl::pow(static_cast<double>(a), static_cast<double>(b));
}

/// Performs relu saturation.
/// \param [in] a The input value
/// \returns the relu saturation result
template <typename ValueT>
inline std::enable_if_t<std::is_floating_point_v<ValueT> ||
                            std::is_same_v<sycl::half, ValueT>,
                        ValueT>
relu(const ValueT a) {
  if (!detail::isnan(a) && a < ValueT(0))
    return ValueT(0);
  return a;
}
template <class ValueT>
inline std::enable_if_t<std::is_floating_point_v<ValueT> ||
                            std::is_same_v<sycl::half, ValueT>,
                        sycl::vec<ValueT, 2>>
relu(const sycl::vec<ValueT, 2> a) {
  return {relu(a[0]), relu(a[1])};
}
template <class ValueT>
inline std::enable_if_t<std::is_floating_point_v<ValueT> ||
                            std::is_same_v<sycl::half, ValueT>,
                        sycl::marray<ValueT, 2>>
relu(const sycl::marray<ValueT, 2> a) {
  return {relu(a[0]), relu(a[1])};
}

/// Computes the multiplication of two complex numbers.
/// \tparam T Complex element type
/// \param [in] x The first input complex number
/// \param [in] y The second input complex number
/// \returns The result
template <typename T>
sycl::vec<T, 2> cmul(sycl::vec<T, 2> x, sycl::vec<T, 2> y) {
  sycl::ext::oneapi::experimental::complex<T> t1(x[0], x[1]), t2(y[0], y[1]);
  t1 = t1 * t2;
  return sycl::vec<T, 2>(t1.real(), t1.imag());
}

/// Computes the division of two complex numbers.
/// \tparam T Complex element type
/// \param [in] x The first input complex number
/// \param [in] y The second input complex number
/// \returns The result
template <typename T>
sycl::vec<T, 2> cdiv(sycl::vec<T, 2> x, sycl::vec<T, 2> y) {
  sycl::ext::oneapi::experimental::complex<T> t1(x[0], x[1]), t2(y[0], y[1]);
  t1 = t1 / t2;
  return sycl::vec<T, 2>(t1.real(), t1.imag());
}

/// Computes the magnitude of a complex number.
/// \tparam T Complex element type
/// \param [in] x The input complex number
/// \returns The result
template <typename T> T cabs(sycl::vec<T, 2> x) {
  sycl::ext::oneapi::experimental::complex<T> t(x[0], x[1]);
  return abs(t);
}

/// Computes the complex conjugate of a complex number.
/// \tparam T Complex element type
/// \param [in] x The input complex number
/// \returns The result
template <typename T> sycl::vec<T, 2> conj(sycl::vec<T, 2> x) {
  sycl::ext::oneapi::experimental::complex<T> t(x[0], x[1]);
  t = conj(t);
  return sycl::vec<T, 2>(t.real(), t.imag());
}

/// Performs complex number multiply addition.
/// \param [in] a The first value
/// \param [in] b The second value
/// \param [in] c The third value
/// \returns the operation result
template <typename ValueT>
inline sycl::vec<ValueT, 2> cmul_add(const sycl::vec<ValueT, 2> a,
                                     const sycl::vec<ValueT, 2> b,
                                     const sycl::vec<ValueT, 2> c) {
  sycl::ext::oneapi::experimental::complex<ValueT> t(a[0], a[1]);
  sycl::ext::oneapi::experimental::complex<ValueT> u(b[0], b[1]);
  sycl::ext::oneapi::experimental::complex<ValueT> v(c[0], c[1]);
  t = t * u + v;
  return sycl::vec<ValueT, 2>{t.real(), t.imag()};
}
template <typename ValueT>
inline sycl::marray<ValueT, 2> cmul_add(const sycl::marray<ValueT, 2> a,
                                        const sycl::marray<ValueT, 2> b,
                                        const sycl::marray<ValueT, 2> c) {
  sycl::ext::oneapi::experimental::complex<ValueT> t(a[0], a[1]);
  sycl::ext::oneapi::experimental::complex<ValueT> u(b[0], b[1]);
  sycl::ext::oneapi::experimental::complex<ValueT> v(c[0], c[1]);
  t = t * u + v;
  return sycl::marray<ValueT, 2>{t.real(), t.imag()};
}

/// A sycl::abs wrapper functors.
struct abs {
  template <typename ValueT> auto operator()(const ValueT x) const {
    return sycl::abs(x);
  }
};

/// A sycl::abs_diff wrapper functors.
struct abs_diff {
  template <typename ValueT>
  auto operator()(const ValueT x, const ValueT y) const {
    return sycl::abs_diff(x, y);
  }
};

/// A sycl::add_sat wrapper functors.
struct add_sat {
  template <typename ValueT>
  auto operator()(const ValueT x, const ValueT y) const {
    return sycl::add_sat(x, y);
  }
};

/// A sycl::rhadd wrapper functors.
struct rhadd {
  template <typename ValueT>
  auto operator()(const ValueT x, const ValueT y) const {
    return sycl::rhadd(x, y);
  }
};

/// A sycl::hadd wrapper functors.
struct hadd {
  template <typename ValueT>
  auto operator()(const ValueT x, const ValueT y) const {
    return sycl::hadd(x, y);
  }
};

/// A sycl::max wrapper functors.
struct maximum {
  template <typename ValueT>
  auto operator()(const ValueT x, const ValueT y) const {
    return sycl::max(x, y);
  }
};

/// A sycl::min wrapper functors.
struct minimum {
  template <typename ValueT>
  auto operator()(const ValueT x, const ValueT y) const {
    return sycl::min(x, y);
  }
};

/// A sycl::sub_sat wrapper functors.
struct sub_sat {
  template <typename ValueT>
  auto operator()(const ValueT x, const ValueT y) const {
    return sycl::sub_sat(x, y);
  }
};

/// Compute vectorized binary operation value for two values, with each value
/// treated as a vector type \p VecT.
/// \tparam [in] VecT The type of the vector
/// \tparam [in] BinaryOperation The binary operation class
/// \param [in] a The first value
/// \param [in] b The second value
/// \returns The vectorized binary operation value of the two values
template <typename VecT, class BinaryOperation>
inline unsigned vectorized_binary(unsigned a, unsigned b,
                                  const BinaryOperation binary_op) {
  sycl::vec<unsigned, 1> v0{a}, v1{b};
  auto v2 = v0.as<VecT>();
  auto v3 = v1.as<VecT>();
  auto v4 =
      detail::vectorized_binary<VecT, BinaryOperation>()(v2, v3, binary_op);
  v0 = v4.template as<sycl::vec<unsigned, 1>>();
  return v0;
}

/// Extend \p a and \p b to 33 bit and add them.
/// \tparam [in] RetT The type of the return value
/// \tparam [in] AT The type of the first value
/// \tparam [in] BT The type of the second value
/// \param [in] a The first value
/// \param [in] b The second value
/// \returns The extend addition of the two values
template <typename RetT, typename AT, typename BT>
inline constexpr RetT extend_add(AT a, BT b) {
  return detail::extend_binary<RetT, false>(a, b, std::plus());
}

/// Extend Inputs to 33 bit, add \p a, \p b, then do \p second_op with \p c.
/// \tparam [in] RetT The type of the return value
/// \tparam [in] AT The type of the first value
/// \tparam [in] BT The type of the second value
/// \tparam [in] CT The type of the third value
/// \tparam [in] BinaryOperation The type of the second operation
/// \param [in] a The first value
/// \param [in] b The second value
/// \param [in] c The third value
/// \param [in] second_op The operation to do with the third value
/// \returns The extend addition of \p a, \p b and \p second_op with \p c
template <typename RetT, typename AT, typename BT, typename CT,
          typename BinaryOperation>
inline constexpr RetT extend_add(AT a, BT b, CT c, BinaryOperation second_op) {
  return detail::extend_binary<RetT, false>(a, b, c, std::plus(), second_op);
}

/// Extend \p a and \p b to 33 bit and add them with saturation.
/// \tparam [in] RetT The type of the return value
/// \tparam [in] AT The type of the first value
/// \tparam [in] BT The type of the second value
/// \param [in] a The first value
/// \param [in] b The second value
/// \returns The extend addition of the two values with saturation
template <typename RetT, typename AT, typename BT>
inline constexpr RetT extend_add_sat(AT a, BT b) {
  return detail::extend_binary<RetT, true>(a, b, std::plus());
}

/// Extend Inputs to 33 bit, add \p a, \p b with saturation, then do \p
/// second_op with \p c.
/// \tparam [in] RetT The type of the return value
/// \tparam [in] AT The type of the first value
/// \tparam [in] BT The type of the second value
/// \tparam [in] CT The type of the third value
/// \tparam [in] BinaryOperation The type of the second operation
/// \param [in] a The first value
/// \param [in] b The second value
/// \param [in] c The third value
/// \param [in] second_op The operation to do with the third value
/// \returns The extend addition of \p a, \p b with saturation and \p second_op
/// with \p c
template <typename RetT, typename AT, typename BT, typename CT,
          typename BinaryOperation>
inline constexpr RetT extend_add_sat(AT a, BT b, CT c,
                                     BinaryOperation second_op) {
  return detail::extend_binary<RetT, true>(a, b, c, std::plus(), second_op);
}

/// Extend \p a and \p b to 33 bit and minus them.
/// \tparam [in] RetT The type of the return value
/// \tparam [in] AT The type of the first value
/// \tparam [in] BT The type of the second value
/// \param [in] a The first value
/// \param [in] b The second value
/// \returns The extend subtraction of the two values
template <typename RetT, typename AT, typename BT>
inline constexpr RetT extend_sub(AT a, BT b) {
  return detail::extend_binary<RetT, false>(a, b, std::minus());
}

/// Extend Inputs to 33 bit, minus \p a, \p b, then do \p second_op with \p c.
/// \tparam [in] RetT The type of the return value
/// \tparam [in] AT The type of the first value
/// \tparam [in] BT The type of the second value
/// \tparam [in] CT The type of the third value
/// \tparam [in] BinaryOperation The type of the second operation
/// \param [in] a The first value
/// \param [in] b The second value
/// \param [in] c The third value
/// \param [in] second_op The operation to do with the third value
/// \returns The extend subtraction of \p a, \p b and \p second_op with \p c
template <typename RetT, typename AT, typename BT, typename CT,
          typename BinaryOperation>
inline constexpr RetT extend_sub(AT a, BT b, CT c, BinaryOperation second_op) {
  return detail::extend_binary<RetT, false>(a, b, c, std::minus(), second_op);
}

/// Extend \p a and \p b to 33 bit and minus them with saturation.
/// \tparam [in] RetT The type of the return value
/// \tparam [in] AT The type of the first value
/// \tparam [in] BT The type of the second value
/// \param [in] a The first value
/// \param [in] b The second value
/// \returns The extend subtraction of the two values with saturation
template <typename RetT, typename AT, typename BT>
inline constexpr RetT extend_sub_sat(AT a, BT b) {
  return detail::extend_binary<RetT, true>(a, b, std::minus());
}

/// Extend Inputs to 33 bit, minus \p a, \p b with saturation, then do \p
/// second_op with \p c.
/// \tparam [in] RetT The type of the return value
/// \tparam [in] AT The type of the first value
/// \tparam [in] BT The type of the second value
/// \tparam [in] CT The type of the third value
/// \tparam [in] BinaryOperation The type of the second operation
/// \param [in] a The first value
/// \param [in] b The second value
/// \param [in] c The third value
/// \param [in] second_op The operation to do with the third value
/// \returns The extend subtraction of \p a, \p b with saturation and \p
/// second_op with \p c
template <typename RetT, typename AT, typename BT, typename CT,
          typename BinaryOperation>
inline constexpr RetT extend_sub_sat(AT a, BT b, CT c,
                                     BinaryOperation second_op) {
  return detail::extend_binary<RetT, true>(a, b, c, std::minus(), second_op);
}

/// Extend \p a and \p b to 33 bit and do abs_diff.
/// \tparam [in] RetT The type of the return value
/// \tparam [in] AT The type of the first value
/// \tparam [in] BT The type of the second value
/// \param [in] a The first value
/// \param [in] b The second value
/// \returns The extend abs_diff of the two values
template <typename RetT, typename AT, typename BT>
inline constexpr RetT extend_absdiff(AT a, BT b) {
  return detail::extend_binary<RetT, false>(a, b, abs_diff());
}

/// Extend Inputs to 33 bit, abs_diff \p a, \p b, then do \p second_op with \p
/// c.
/// \tparam [in] RetT The type of the return value
/// \tparam [in] AT The type of the first value
/// \tparam [in] BT The type of the second value
/// \tparam [in] CT The type of the third value
/// \tparam [in] BinaryOperation The type of the second operation
/// \param [in] a The first value
/// \param [in] b The second value
/// \param [in] c The third value
/// \param [in] second_op The operation to do with the third value
/// \returns The extend abs_diff of \p a, \p b and \p second_op with \p c
template <typename RetT, typename AT, typename BT, typename CT,
          typename BinaryOperation>
inline constexpr RetT extend_absdiff(AT a, BT b, CT c,
                                     BinaryOperation second_op) {
  return detail::extend_binary<RetT, false>(a, b, c, abs_diff(), second_op);
}

/// Extend \p a and \p b to 33 bit and do abs_diff with saturation.
/// \tparam [in] RetT The type of the return value
/// \tparam [in] AT The type of the first value
/// \tparam [in] BT The type of the second value
/// \param [in] a The first value
/// \param [in] b The second value
/// \returns The extend abs_diff of the two values with saturation
template <typename RetT, typename AT, typename BT>
inline constexpr RetT extend_absdiff_sat(AT a, BT b) {
  return detail::extend_binary<RetT, true>(a, b, abs_diff());
}

/// Extend Inputs to 33 bit, abs_diff \p a, \p b with saturation, then do \p
/// second_op with \p c.
/// \tparam [in] RetT The type of the return value
/// \tparam [in] AT The type of the first value
/// \tparam [in] BT The type of the second value
/// \tparam [in] CT The type of the third value
/// \tparam [in] BinaryOperation The type of the second operation
/// \param [in] a The first value
/// \param [in] b The second value
/// \param [in] c The third value
/// \param [in] second_op The operation to do with the third value
/// \returns The extend abs_diff of \p a, \p b with saturation and \p
/// second_op with \p c
template <typename RetT, typename AT, typename BT, typename CT,
          typename BinaryOperation>
inline constexpr RetT extend_absdiff_sat(AT a, BT b, CT c,
                                         BinaryOperation second_op) {
  return detail::extend_binary<RetT, true>(a, b, c, abs_diff(), second_op);
}

/// Extend \p a and \p b to 33 bit and return smaller one.
/// \tparam [in] RetT The type of the return value
/// \tparam [in] AT The type of the first value
/// \tparam [in] BT The type of the second value
/// \param [in] a The first value
/// \param [in] b The second value
/// \returns The smaller one of the two extended values
template <typename RetT, typename AT, typename BT>
inline constexpr RetT extend_min(AT a, BT b) {
  return detail::extend_binary<RetT, false>(a, b, minimum());
}

/// Extend Inputs to 33 bit, find the smaller one in \p a, \p b, then do \p
/// second_op with \p c.
/// \tparam [in] RetT The type of the return value
/// \tparam [in] AT The type of the first value
/// \tparam [in] BT The type of the second value
/// \tparam [in] CT The type of the third value
/// \tparam [in] BinaryOperation The type of the second operation
/// \param [in] a The first value
/// \param [in] b The second value
/// \param [in] c The third value
/// \param [in] second_op The operation to do with the third value
/// \returns The smaller one of \p a, \p b and \p second_op with \p c
template <typename RetT, typename AT, typename BT, typename CT,
          typename BinaryOperation>
inline constexpr RetT extend_min(AT a, BT b, CT c, BinaryOperation second_op) {
  return detail::extend_binary<RetT, false>(a, b, c, minimum(), second_op);
}

/// Extend \p a and \p b to 33 bit and return smaller one with saturation.
/// \tparam [in] RetT The type of the return value
/// \tparam [in] AT The type of the first value
/// \tparam [in] BT The type of the second value
/// \param [in] a The first value
/// \param [in] b The second value
/// \returns The smaller one of the two extended values with saturation
template <typename RetT, typename AT, typename BT>
inline constexpr RetT extend_min_sat(AT a, BT b) {
  return detail::extend_binary<RetT, true>(a, b, minimum());
}

/// Extend Inputs to 33 bit, find the smaller one in \p a, \p b with saturation,
/// then do \p second_op with \p c.
/// \tparam [in] RetT The type of the return value
/// \tparam [in] AT The type of the first value
/// \tparam [in] BT The type of the second value
/// \tparam [in] CT The type of the third value
/// \tparam [in] BinaryOperation The type of the second operation
/// \param [in] a The first value
/// \param [in] b The second value
/// \param [in] c The third value
/// \param [in] second_op The operation to do with the third value
/// \returns The smaller one of \p a, \p b with saturation and \p
/// second_op with \p c
template <typename RetT, typename AT, typename BT, typename CT,
          typename BinaryOperation>
inline constexpr RetT extend_min_sat(AT a, BT b, CT c,
                                     BinaryOperation second_op) {
  return detail::extend_binary<RetT, true>(a, b, c, minimum(), second_op);
}

/// Extend \p a and \p b to 33 bit and return bigger one.
/// \tparam [in] RetT The type of the return value
/// \tparam [in] AT The type of the first value
/// \tparam [in] BT The type of the second value
/// \param [in] a The first value
/// \param [in] b The second value
/// \returns The bigger one of the two extended values
template <typename RetT, typename AT, typename BT>
inline constexpr RetT extend_max(AT a, BT b) {
  return detail::extend_binary<RetT, false>(a, b, maximum());
}

/// Extend Inputs to 33 bit, find the bigger one in \p a, \p b, then do \p
/// second_op with \p c.
/// \tparam [in] RetT The type of the return value
/// \tparam [in] AT The type of the first value
/// \tparam [in] BT The type of the second value
/// \tparam [in] CT The type of the third value
/// \tparam [in] BinaryOperation The type of the second operation
/// \param [in] a The first value
/// \param [in] b The second value
/// \param [in] c The third value
/// \param [in] second_op The operation to do with the third value
/// \returns The bigger one of \p a, \p b and \p second_op with \p c
template <typename RetT, typename AT, typename BT, typename CT,
          typename BinaryOperation>
inline constexpr RetT extend_max(AT a, BT b, CT c, BinaryOperation second_op) {
  return detail::extend_binary<RetT, false>(a, b, c, maximum(), second_op);
}

/// Extend \p a and \p b to 33 bit and return bigger one with saturation.
/// \tparam [in] RetT The type of the return value
/// \tparam [in] AT The type of the first value
/// \tparam [in] BT The type of the second value
/// \param [in] a The first value
/// \param [in] b The second value
/// \returns The bigger one of the two extended values with saturation
template <typename RetT, typename AT, typename BT>
inline constexpr RetT extend_max_sat(AT a, BT b) {
  return detail::extend_binary<RetT, true>(a, b, maximum());
}

/// Extend Inputs to 33 bit, find the bigger one in \p a, \p b with saturation,
/// then do \p second_op with \p c.
/// \tparam [in] RetT The type of the return value
/// \tparam [in] AT The type of the first value
/// \tparam [in] BT The type of the second value
/// \tparam [in] CT The type of the third value
/// \tparam [in] BinaryOperation The type of the second operation
/// \param [in] a The first value
/// \param [in] b The second value
/// \param [in] c The third value
/// \param [in] second_op The operation to do with the third value
/// \returns The bigger one of \p a, \p b with saturation and \p
/// second_op with \p c
template <typename RetT, typename AT, typename BT, typename CT,
          typename BinaryOperation>
inline constexpr RetT extend_max_sat(AT a, BT b, CT c,
                                     BinaryOperation second_op) {
  return detail::extend_binary<RetT, true>(a, b, c, maximum(), second_op);
}

} // namespace syclcompat<|MERGE_RESOLUTION|>--- conflicted
+++ resolved
@@ -51,14 +51,10 @@
 inline ValueT clamp(ValueT val, ValueT min_val, ValueT max_val) {
   return sycl::clamp(val, min_val, max_val);
 }
-<<<<<<< HEAD
-#ifdef SYCL_EXT_ONEAPI_BFLOAT16_MATH_FUNCTIONS
-=======
 
 #ifdef SYCL_EXT_ONEAPI_BFLOAT16_MATH_FUNCTIONS
 // TODO: Follow the process to add this to the extension. If added,
 // remove this functionality from the header.
->>>>>>> a884a549
 template <>
 inline sycl::ext::oneapi::bfloat16 clamp(sycl::ext::oneapi::bfloat16 val,
                                          sycl::ext::oneapi::bfloat16 min_val,
@@ -70,16 +66,6 @@
   return val;
 }
 #endif
-<<<<<<< HEAD
-template <typename ValueT>
-inline sycl::marray<ValueT, 2> clamp(sycl::marray<ValueT, 2> val,
-                                     sycl::marray<ValueT, 2> min_val,
-                                     sycl::marray<ValueT, 2> max_val) {
-  return {clamp(val[0], min_val[0], max_val[0]),
-          clamp(val[1], min_val[1], max_val[1])};
-}
-=======
->>>>>>> a884a549
 
 template <typename VecT, class BinaryOperation, class = void>
 class vectorized_binary {
@@ -93,7 +79,6 @@
   }
 };
 
-<<<<<<< HEAD
 template <typename ValueT> inline bool isnan(const ValueT a) {
   return sycl::isnan(a);
 }
@@ -102,7 +87,6 @@
   return sycl::ext::oneapi::experimental::isnan(a);
 }
 #endif
-=======
 /// Extend the 'val' to 'bit' size, zero extend for unsigned int and signed
 /// extend for signed int.
 template <typename ValueT>
@@ -141,7 +125,6 @@
   const int64_t extend_c = zero_or_signed_extent(c, 33);
   return second_op(extend_temp, extend_c);
 }
->>>>>>> a884a549
 
 } // namespace detail
 
