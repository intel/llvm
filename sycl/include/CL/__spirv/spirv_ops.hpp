//==----------- spirv_ops.hpp --- SPIRV operations -------------------------==//
//
// Part of the LLVM Project, under the Apache License v2.0 with LLVM Exceptions.
// See https://llvm.org/LICENSE.txt for license information.
// SPDX-License-Identifier: Apache-2.0 WITH LLVM-exception
//
//===----------------------------------------------------------------------===//

#pragma once

#include <CL/__spirv/spirv_types.hpp>         // for Scope, __ocl_event_t
#include <sycl/detail/defines_elementary.hpp> // for __DPCPP_SYCL_EXTERNAL
#include <sycl/detail/export.hpp>             // for __SYCL_EXPORT

#include <stddef.h> // for size_t
#include <stdint.h> // for uint32_t
#include <type_traits>

// Convergent attribute
#ifdef __SYCL_DEVICE_ONLY__
#define __SYCL_CONVERGENT__ __attribute__((convergent))
#else
#define __SYCL_CONVERGENT__
#endif

#ifdef __SYCL_DEVICE_ONLY__

extern __DPCPP_SYCL_EXTERNAL float __spirv_RoundFToTF32INTEL(float a);

template <typename T, typename Tp, std::size_t R, std::size_t C,
          __spv::MatrixUse U,
          __spv::MatrixLayout L = __spv::MatrixLayout::RowMajor,
          __spv::Scope::Flag S = __spv::Scope::Flag::Subgroup>
extern __DPCPP_SYCL_EXTERNAL
    __spv::__spirv_JointMatrixINTEL<Tp, R, C, L, S, U> *
    __spirv_JointMatrixLoadINTEL(T *Ptr, std::size_t Stride,
                                 __spv::MatrixLayout Layout = L,
                                 __spv::Scope::Flag Sc = S, int MemOperand = 0);

template <typename T, typename Tp, std::size_t R, std::size_t C,
          __spv::MatrixUse U,
          __spv::MatrixLayout L = __spv::MatrixLayout::RowMajor,
          __spv::Scope::Flag S = __spv::Scope::Flag::Subgroup>
extern __DPCPP_SYCL_EXTERNAL void __spirv_JointMatrixStoreINTEL(
    T *Ptr, __spv::__spirv_JointMatrixINTEL<Tp, R, C, L, S, U> *Object,
    std::size_t Stride, __spv::MatrixLayout Layout = L,
    __spv::Scope::Flag Sc = S, int MemOperand = 0);

template <typename T, typename Tp, std::size_t R, std::size_t C,
          __spv::MatrixUse U,
          __spv::MatrixLayout L = __spv::MatrixLayout::RowMajor,
          __spv::Scope::Flag S = __spv::Scope::Flag::Subgroup>
extern __DPCPP_SYCL_EXTERNAL
    __spv::__spirv_JointMatrixINTEL<Tp, R, C, L, S, U> *
    __spirv_CooperativeMatrixConstructCheckedINTEL(int32_t CoordX,
                                                   int32_t CoordY,
                                                   uint32_t Height,
                                                   uint32_t Width,
                                                   const T Value);

template <typename T, typename Tp, std::size_t R, std::size_t C,
          __spv::MatrixUse U,
          __spv::MatrixLayout L = __spv::MatrixLayout::RowMajor,
          __spv::Scope::Flag S = __spv::Scope::Flag::Subgroup>
extern __DPCPP_SYCL_EXTERNAL
    __spv::__spirv_JointMatrixINTEL<Tp, R, C, L, S, U> *
    __spirv_CooperativeMatrixLoadCheckedINTEL(
        T *Ptr, int32_t CoordX, int32_t CoordY, __spv::MatrixLayout Layout = L,
        uint32_t Height = 0, uint32_t Width = 0, std::size_t Stride = 0,
        int MemOperand = 0);

template <typename T, typename Tp, std::size_t R, std::size_t C,
          __spv::MatrixUse U,
          __spv::MatrixLayout L = __spv::MatrixLayout::RowMajor,
          __spv::Scope::Flag S = __spv::Scope::Flag::Subgroup>
extern __DPCPP_SYCL_EXTERNAL void __spirv_CooperativeMatrixStoreCheckedINTEL(
    T *Ptr, int32_t CoordX, int32_t CoordY,
    __spv::__spirv_JointMatrixINTEL<Tp, R, C, L, S, U> *Object,
    __spv::MatrixLayout Layout = L, uint32_t Height = 0, uint32_t Width = 0,
    std::size_t Stride = 0, int MemOperand = 0);

template <typename TA, typename TB, typename TC, std::size_t M, std::size_t K,
          std::size_t N, __spv::MatrixUse UA, __spv::MatrixUse UB,
          __spv::MatrixUse UC,
          __spv::MatrixLayout LA = __spv::MatrixLayout::RowMajor,
          __spv::MatrixLayout LB = __spv::MatrixLayout::RowMajor,
          __spv::MatrixLayout LC = __spv::MatrixLayout::RowMajor,
          __spv::Scope::Flag S = __spv::Scope::Flag::Subgroup>
extern __DPCPP_SYCL_EXTERNAL
    __spv::__spirv_JointMatrixINTEL<TC, M, N, LC, S, UC> *
    __spirv_JointMatrixMadINTEL(
        __spv::__spirv_JointMatrixINTEL<TA, M, K, LA, S, UA> *A,
        __spv::__spirv_JointMatrixINTEL<TB, K, N, LB, S, UB> *B,
        __spv::__spirv_JointMatrixINTEL<TC, M, N, LC, S, UC> *C,
        __spv::Scope::Flag Sc = __spv::Scope::Flag::Subgroup);

template <typename T1, typename T2, typename T3, std::size_t M, std::size_t K,
          std::size_t N, __spv::MatrixUse UA, __spv::MatrixUse UB,
          __spv::MatrixUse UC,
          __spv::MatrixLayout LA = __spv::MatrixLayout::RowMajor,
          __spv::MatrixLayout LB = __spv::MatrixLayout::RowMajor,
          __spv::MatrixLayout LC = __spv::MatrixLayout::RowMajor,
          __spv::Scope::Flag S = __spv::Scope::Flag::Subgroup>
extern __DPCPP_SYCL_EXTERNAL
    __spv::__spirv_JointMatrixINTEL<T3, M, N, LC, S, UC> *
    __spirv_JointMatrixUUMadINTEL(
        __spv::__spirv_JointMatrixINTEL<T1, M, K, LA, S, UA> *A,
        __spv::__spirv_JointMatrixINTEL<T2, K, N, LB, S, UB> *B,
        __spv::__spirv_JointMatrixINTEL<T3, M, N, LC, S, UC> *C,
        __spv::Scope::Flag Sc = __spv::Scope::Flag::Subgroup);

template <typename T1, typename T2, typename T3, std::size_t M, std::size_t K,
          std::size_t N, __spv::MatrixUse UA, __spv::MatrixUse UB,
          __spv::MatrixUse UC,
          __spv::MatrixLayout LA = __spv::MatrixLayout::RowMajor,
          __spv::MatrixLayout LB = __spv::MatrixLayout::RowMajor,
          __spv::MatrixLayout LC = __spv::MatrixLayout::RowMajor,
          __spv::Scope::Flag S = __spv::Scope::Flag::Subgroup>
extern __DPCPP_SYCL_EXTERNAL
    __spv::__spirv_JointMatrixINTEL<T3, M, N, LC, S, UC> *
    __spirv_JointMatrixUSMadINTEL(
        __spv::__spirv_JointMatrixINTEL<T1, M, K, LA, S, UA> *A,
        __spv::__spirv_JointMatrixINTEL<T2, K, N, LB, S, UB> *B,
        __spv::__spirv_JointMatrixINTEL<T3, M, N, LC, S, UC> *C,
        __spv::Scope::Flag Sc = __spv::Scope::Flag::Subgroup);

template <typename T1, typename T2, typename T3, std::size_t M, std::size_t K,
          std::size_t N, __spv::MatrixUse UA, __spv::MatrixUse UB,
          __spv::MatrixUse UC,
          __spv::MatrixLayout LA = __spv::MatrixLayout::RowMajor,
          __spv::MatrixLayout LB = __spv::MatrixLayout::RowMajor,
          __spv::MatrixLayout LC = __spv::MatrixLayout::RowMajor,
          __spv::Scope::Flag S = __spv::Scope::Flag::Subgroup>
extern __DPCPP_SYCL_EXTERNAL
    __spv::__spirv_JointMatrixINTEL<T3, M, N, LC, S, UC> *
    __spirv_JointMatrixSUMadINTEL(
        __spv::__spirv_JointMatrixINTEL<T1, M, K, LA, S, UA> *A,
        __spv::__spirv_JointMatrixINTEL<T2, K, N, LB, S, UB> *B,
        __spv::__spirv_JointMatrixINTEL<T3, M, N, LC, S, UC> *C,
        __spv::Scope::Flag Sc = __spv::Scope::Flag::Subgroup);

template <typename T, typename Tp, std::size_t R, std::size_t C,
          __spv::MatrixUse U,
          __spv::MatrixLayout L = __spv::MatrixLayout::RowMajor,
          __spv::Scope::Flag S = __spv::Scope::Flag::Subgroup>
extern __DPCPP_SYCL_EXTERNAL
    __spv::__spirv_JointMatrixINTEL<Tp, R, C, L, S, U> *
    __spirv_CompositeConstruct(const T v);

template <typename T, std::size_t R, std::size_t C, __spv::MatrixUse U,
          __spv::MatrixLayout L = __spv::MatrixLayout::RowMajor,
          __spv::Scope::Flag S = __spv::Scope::Flag::Subgroup>
extern __DPCPP_SYCL_EXTERNAL __ocl_vec_t<uint32_t, 2>
__spirv_JointMatrixGetElementCoordINTEL(
    __spv::__spirv_JointMatrixINTEL<T, R, C, L, S, U> *, size_t i);

template <typename T, std::size_t R, std::size_t C, __spv::MatrixUse U,
          __spv::MatrixLayout L = __spv::MatrixLayout::RowMajor,
          __spv::Scope::Flag S = __spv::Scope::Flag::Subgroup>
extern __DPCPP_SYCL_EXTERNAL size_t __spirv_JointMatrixWorkItemLengthINTEL(
    __spv::__spirv_JointMatrixINTEL<T, R, C, L, S, U> *);

template <typename Ts, typename T, std::size_t R, std::size_t C,
          __spv::MatrixUse U,
          __spv::MatrixLayout L = __spv::MatrixLayout::RowMajor,
          __spv::Scope::Flag S = __spv::Scope::Flag::Subgroup>
extern __DPCPP_SYCL_EXTERNAL Ts __spirv_VectorExtractDynamic(
    __spv::__spirv_JointMatrixINTEL<T, R, C, L, S, U> *, size_t i);

template <typename Ts, typename T, std::size_t R, std::size_t C,
          __spv::MatrixUse U,
          __spv::MatrixLayout L = __spv::MatrixLayout::RowMajor,
          __spv::Scope::Flag S = __spv::Scope::Flag::Subgroup>
extern __DPCPP_SYCL_EXTERNAL __spv::__spirv_JointMatrixINTEL<T, R, C, L, S, U> *
__spirv_VectorInsertDynamic(__spv::__spirv_JointMatrixINTEL<T, R, C, L, S, U> *,
                            Ts val, size_t i);

template <typename T>
extern __DPCPP_SYCL_EXTERNAL void __spirv_CooperativeMatrixPrefetchINTEL(
    T *Ptr, uint32_t NumRows, uint32_t NumCols, unsigned int CacheLevel,
    __spv::MatrixLayout Layout, size_t Stride);

#ifndef __SPIRV_BUILTIN_DECLARATIONS__
#error                                                                         \
    "SPIR-V built-ins are not available. Please set -fdeclare-spirv-builtins flag."
#endif

template <typename RetT, typename ImageT>
extern __DPCPP_SYCL_EXTERNAL RetT __spirv_ImageQueryFormat(ImageT);

template <typename RetT, typename ImageT>
extern __DPCPP_SYCL_EXTERNAL RetT __spirv_ImageQueryOrder(ImageT);

template <typename RetT, typename ImageT>
extern __DPCPP_SYCL_EXTERNAL RetT __spirv_ImageQuerySize(ImageT);

template <typename ImageT, typename CoordT, typename ValT>
extern __DPCPP_SYCL_EXTERNAL void __spirv_ImageWrite(ImageT, CoordT, ValT);

template <class RetT, typename ImageT, typename TempArgT>
extern __DPCPP_SYCL_EXTERNAL RetT __spirv_ImageRead(ImageT, TempArgT);

template <class RetT, typename ImageT, typename TempArgT>
extern __DPCPP_SYCL_EXTERNAL RetT __spirv_ImageFetch(ImageT, TempArgT);

template <class RetT, typename ImageT, typename TempArgT>
extern __DPCPP_SYCL_EXTERNAL RetT __spirv_SampledImageFetch(ImageT, TempArgT);

template <class RetT, typename ImageT, typename TempArgT>
extern __DPCPP_SYCL_EXTERNAL RetT __spirv_ImageArrayFetch(ImageT, TempArgT,
                                                          int);

template <typename ImageT, typename CoordT, typename ValT>
extern __DPCPP_SYCL_EXTERNAL void __spirv_ImageArrayWrite(ImageT, CoordT, int,
                                                          ValT);

template <typename ImageT, typename SampledType>
extern __DPCPP_SYCL_EXTERNAL SampledType __spirv_SampledImage(ImageT,
                                                              __ocl_sampler_t);

template <typename SampledType, typename TempRetT, typename TempArgT>
extern __DPCPP_SYCL_EXTERNAL TempRetT
__spirv_ImageSampleExplicitLod(SampledType, TempArgT, int, float);

template <typename SampledType, typename TempRetT, typename TempArgT>
extern __DPCPP_SYCL_EXTERNAL TempRetT
__spirv_ImageSampleExplicitLod(SampledType, TempArgT, int, TempArgT, TempArgT);

template <typename SampledType, typename TempRetT, typename TempArgT>
extern __DPCPP_SYCL_EXTERNAL TempRetT __spirv_ImageSampleCubemap(SampledType,
                                                                 TempArgT);

template <typename RetT, class HandleT>
extern __DPCPP_SYCL_EXTERNAL RetT __spirv_ConvertHandleToImageINTEL(HandleT);

template <typename RetT, class HandleT>
extern __DPCPP_SYCL_EXTERNAL RetT __spirv_ConvertHandleToSamplerINTEL(HandleT);

template <typename RetT, class HandleT>
extern __DPCPP_SYCL_EXTERNAL
    RetT __spirv_ConvertHandleToSampledImageINTEL(HandleT);

#define __SYCL_OpGroupAsyncCopyGlobalToLocal __spirv_GroupAsyncCopy
#define __SYCL_OpGroupAsyncCopyLocalToGlobal __spirv_GroupAsyncCopy

// Atomic SPIR-V builtins
#define __SPIRV_ATOMIC_LOAD(AS, Type)                                          \
  extern __DPCPP_SYCL_EXTERNAL Type __spirv_AtomicLoad(                        \
      AS const Type *P, __spv::Scope::Flag S,                                  \
      __spv::MemorySemanticsMask::Flag O);
#define __SPIRV_ATOMIC_STORE(AS, Type)                                         \
  extern __DPCPP_SYCL_EXTERNAL void __spirv_AtomicStore(                       \
      AS Type *P, __spv::Scope::Flag S, __spv::MemorySemanticsMask::Flag O,    \
      Type V);
#define __SPIRV_ATOMIC_EXCHANGE(AS, Type)                                      \
  extern __DPCPP_SYCL_EXTERNAL Type __spirv_AtomicExchange(                    \
      AS Type *P, __spv::Scope::Flag S, __spv::MemorySemanticsMask::Flag O,    \
      Type V);
#define __SPIRV_ATOMIC_CMP_EXCHANGE(AS, Type)                                  \
  extern __DPCPP_SYCL_EXTERNAL Type __spirv_AtomicCompareExchange(             \
      AS Type *P, __spv::Scope::Flag S, __spv::MemorySemanticsMask::Flag E,    \
      __spv::MemorySemanticsMask::Flag U, Type V, Type C);
#define __SPIRV_ATOMIC_IADD(AS, Type)                                          \
  extern __DPCPP_SYCL_EXTERNAL Type __spirv_AtomicIAdd(                        \
      AS Type *P, __spv::Scope::Flag S, __spv::MemorySemanticsMask::Flag O,    \
      Type V);
#define __SPIRV_ATOMIC_ISUB(AS, Type)                                          \
  extern __DPCPP_SYCL_EXTERNAL Type __spirv_AtomicISub(                        \
      AS Type *P, __spv::Scope::Flag S, __spv::MemorySemanticsMask::Flag O,    \
      Type V);
#define __SPIRV_ATOMIC_FADD(AS, Type)                                          \
  extern __DPCPP_SYCL_EXTERNAL Type __spirv_AtomicFAddEXT(                     \
      AS Type *P, __spv::Scope::Flag S, __spv::MemorySemanticsMask::Flag O,    \
      Type V);
#define __SPIRV_ATOMIC_SMIN(AS, Type)                                          \
  extern __DPCPP_SYCL_EXTERNAL Type __spirv_AtomicSMin(                        \
      AS Type *P, __spv::Scope::Flag S, __spv::MemorySemanticsMask::Flag O,    \
      Type V);
#define __SPIRV_ATOMIC_UMIN(AS, Type)                                          \
  extern __DPCPP_SYCL_EXTERNAL Type __spirv_AtomicUMin(                        \
      AS Type *P, __spv::Scope::Flag S, __spv::MemorySemanticsMask::Flag O,    \
      Type V);
#define __SPIRV_ATOMIC_FMIN(AS, Type)                                          \
  extern __DPCPP_SYCL_EXTERNAL Type __spirv_AtomicFMinEXT(                     \
      AS Type *P, __spv::Scope::Flag S, __spv::MemorySemanticsMask::Flag O,    \
      Type V);
#define __SPIRV_ATOMIC_SMAX(AS, Type)                                          \
  extern __DPCPP_SYCL_EXTERNAL Type __spirv_AtomicSMax(                        \
      AS Type *P, __spv::Scope::Flag S, __spv::MemorySemanticsMask::Flag O,    \
      Type V);
#define __SPIRV_ATOMIC_UMAX(AS, Type)                                          \
  extern __DPCPP_SYCL_EXTERNAL Type __spirv_AtomicUMax(                        \
      AS Type *P, __spv::Scope::Flag S, __spv::MemorySemanticsMask::Flag O,    \
      Type V);
#define __SPIRV_ATOMIC_FMAX(AS, Type)                                          \
  extern __DPCPP_SYCL_EXTERNAL Type __spirv_AtomicFMaxEXT(                     \
      AS Type *P, __spv::Scope::Flag S, __spv::MemorySemanticsMask::Flag O,    \
      Type V);
#define __SPIRV_ATOMIC_AND(AS, Type)                                           \
  extern __DPCPP_SYCL_EXTERNAL Type __spirv_AtomicAnd(                         \
      AS Type *P, __spv::Scope::Flag S, __spv::MemorySemanticsMask::Flag O,    \
      Type V);
#define __SPIRV_ATOMIC_OR(AS, Type)                                            \
  extern __DPCPP_SYCL_EXTERNAL Type __spirv_AtomicOr(                          \
      AS Type *P, __spv::Scope::Flag S, __spv::MemorySemanticsMask::Flag O,    \
      Type V);
#define __SPIRV_ATOMIC_XOR(AS, Type)                                           \
  extern __DPCPP_SYCL_EXTERNAL Type __spirv_AtomicXor(                         \
      AS Type *P, __spv::Scope::Flag S, __spv::MemorySemanticsMask::Flag O,    \
      Type V);

#define __SPIRV_ATOMIC_FLOAT(AS, Type)                                         \
  __SPIRV_ATOMIC_FADD(AS, Type)                                                \
  __SPIRV_ATOMIC_FMIN(AS, Type)                                                \
  __SPIRV_ATOMIC_FMAX(AS, Type)                                                \
  __SPIRV_ATOMIC_LOAD(AS, Type)                                                \
  __SPIRV_ATOMIC_STORE(AS, Type)                                               \
  __SPIRV_ATOMIC_EXCHANGE(AS, Type)

#define __SPIRV_ATOMIC_BASE(AS, Type)                                          \
  __SPIRV_ATOMIC_FLOAT(AS, Type)                                               \
  __SPIRV_ATOMIC_CMP_EXCHANGE(AS, Type)                                        \
  __SPIRV_ATOMIC_IADD(AS, Type)                                                \
  __SPIRV_ATOMIC_ISUB(AS, Type)                                                \
  __SPIRV_ATOMIC_AND(AS, Type)                                                 \
  __SPIRV_ATOMIC_OR(AS, Type)                                                  \
  __SPIRV_ATOMIC_XOR(AS, Type)

#define __SPIRV_ATOMIC_SIGNED(AS, Type)                                        \
  __SPIRV_ATOMIC_BASE(AS, Type)                                                \
  __SPIRV_ATOMIC_SMIN(AS, Type)                                                \
  __SPIRV_ATOMIC_SMAX(AS, Type)

#define __SPIRV_ATOMIC_UNSIGNED(AS, Type)                                      \
  __SPIRV_ATOMIC_BASE(AS, Type)                                                \
  __SPIRV_ATOMIC_UMIN(AS, Type)                                                \
  __SPIRV_ATOMIC_UMAX(AS, Type)

// Helper atomic operations which select correct signed/unsigned version
// of atomic min/max based on the type
#define __SPIRV_ATOMIC_MINMAX(AS, Op)                                          \
  template <typename T>                                                        \
  typename std::enable_if_t<                                                   \
      std::is_integral<T>::value && std::is_signed<T>::value, T>               \
      __spirv_Atomic##Op(AS T *Ptr, __spv::Scope::Flag Memory,                 \
                         __spv::MemorySemanticsMask::Flag Semantics,           \
                         T Value) {                                            \
    return __spirv_AtomicS##Op(Ptr, Memory, Semantics, Value);                 \
  }                                                                            \
  template <typename T>                                                        \
  typename std::enable_if_t<                                                   \
      std::is_integral<T>::value && !std::is_signed<T>::value, T>              \
      __spirv_Atomic##Op(AS T *Ptr, __spv::Scope::Flag Memory,                 \
                         __spv::MemorySemanticsMask::Flag Semantics,           \
                         T Value) {                                            \
    return __spirv_AtomicU##Op(Ptr, Memory, Semantics, Value);                 \
  }                                                                            \
  template <typename T>                                                        \
  typename std::enable_if_t<std::is_floating_point<T>::value, T>               \
      __spirv_Atomic##Op(AS T *Ptr, __spv::Scope::Flag Memory,                 \
                         __spv::MemorySemanticsMask::Flag Semantics,           \
                         T Value) {                                            \
    return __spirv_AtomicF##Op##EXT(Ptr, Memory, Semantics, Value);            \
  }

#define __SPIRV_ATOMICS(macro, Arg)                                            \
  macro(__attribute__((opencl_global)), Arg)                                   \
      macro(__attribute__((opencl_local)), Arg) macro(, Arg)

__SPIRV_ATOMICS(__SPIRV_ATOMIC_FLOAT, float)
__SPIRV_ATOMICS(__SPIRV_ATOMIC_FLOAT, double)
__SPIRV_ATOMICS(__SPIRV_ATOMIC_SIGNED, int)
__SPIRV_ATOMICS(__SPIRV_ATOMIC_SIGNED, long)
__SPIRV_ATOMICS(__SPIRV_ATOMIC_SIGNED, long long)
__SPIRV_ATOMICS(__SPIRV_ATOMIC_UNSIGNED, unsigned int)
__SPIRV_ATOMICS(__SPIRV_ATOMIC_UNSIGNED, unsigned long)
__SPIRV_ATOMICS(__SPIRV_ATOMIC_UNSIGNED, unsigned long long)
__SPIRV_ATOMICS(__SPIRV_ATOMIC_MINMAX, Min)
__SPIRV_ATOMICS(__SPIRV_ATOMIC_MINMAX, Max)

#undef __SPIRV_ATOMICS
#undef __SPIRV_ATOMIC_AND
#undef __SPIRV_ATOMIC_BASE
#undef __SPIRV_ATOMIC_CMP_EXCHANGE
#undef __SPIRV_ATOMIC_EXCHANGE
#undef __SPIRV_ATOMIC_FADD
#undef __SPIRV_ATOMIC_FLOAT
#undef __SPIRV_ATOMIC_FMAX
#undef __SPIRV_ATOMIC_FMIN
#undef __SPIRV_ATOMIC_IADD
#undef __SPIRV_ATOMIC_ISUB
#undef __SPIRV_ATOMIC_LOAD
#undef __SPIRV_ATOMIC_MINMAX
#undef __SPIRV_ATOMIC_OR
#undef __SPIRV_ATOMIC_SIGNED
#undef __SPIRV_ATOMIC_SMAX
#undef __SPIRV_ATOMIC_SMIN
#undef __SPIRV_ATOMIC_STORE
#undef __SPIRV_ATOMIC_UMAX
#undef __SPIRV_ATOMIC_UMIN
#undef __SPIRV_ATOMIC_UNSIGNED
#undef __SPIRV_ATOMIC_XOR

template <typename dataT>
extern __attribute__((opencl_global)) dataT *
__SYCL_GenericCastToPtrExplicit_ToGlobal(void *Ptr) noexcept {
  return (__attribute__((opencl_global)) dataT *)
      __spirv_GenericCastToPtrExplicit_ToGlobal(
          Ptr, __spv::StorageClass::CrossWorkgroup);
}

template <typename dataT>
extern const __attribute__((opencl_global)) dataT *
__SYCL_GenericCastToPtrExplicit_ToGlobal(const void *Ptr) noexcept {
  return (const __attribute__((opencl_global)) dataT *)
      __spirv_GenericCastToPtrExplicit_ToGlobal(
          Ptr, __spv::StorageClass::CrossWorkgroup);
}

template <typename dataT>
extern volatile __attribute__((opencl_global)) dataT *
__SYCL_GenericCastToPtrExplicit_ToGlobal(volatile void *Ptr) noexcept {
  return (volatile __attribute__((opencl_global)) dataT *)
      __spirv_GenericCastToPtrExplicit_ToGlobal(
          Ptr, __spv::StorageClass::CrossWorkgroup);
}

template <typename dataT>
extern const volatile __attribute__((opencl_global)) dataT *
__SYCL_GenericCastToPtrExplicit_ToGlobal(const volatile void *Ptr) noexcept {
  return (const volatile __attribute__((opencl_global)) dataT *)
      __spirv_GenericCastToPtrExplicit_ToGlobal(
          Ptr, __spv::StorageClass::CrossWorkgroup);
}

template <typename dataT>
extern __attribute__((opencl_local)) dataT *
__SYCL_GenericCastToPtrExplicit_ToLocal(void *Ptr) noexcept {
  return (__attribute__((opencl_local)) dataT *)
      __spirv_GenericCastToPtrExplicit_ToLocal(Ptr,
                                               __spv::StorageClass::Workgroup);
}

template <typename dataT>
extern const __attribute__((opencl_local)) dataT *
__SYCL_GenericCastToPtrExplicit_ToLocal(const void *Ptr) noexcept {
  return (const __attribute__((opencl_local)) dataT *)
      __spirv_GenericCastToPtrExplicit_ToLocal(Ptr,
                                               __spv::StorageClass::Workgroup);
}

template <typename dataT>
extern volatile __attribute__((opencl_local)) dataT *
__SYCL_GenericCastToPtrExplicit_ToLocal(volatile void *Ptr) noexcept {
  return (volatile __attribute__((opencl_local)) dataT *)
      __spirv_GenericCastToPtrExplicit_ToLocal(Ptr,
                                               __spv::StorageClass::Workgroup);
}

template <typename dataT>
extern const volatile __attribute__((opencl_local)) dataT *
__SYCL_GenericCastToPtrExplicit_ToLocal(const volatile void *Ptr) noexcept {
  return (const volatile __attribute__((opencl_local)) dataT *)
      __spirv_GenericCastToPtrExplicit_ToLocal(Ptr,
                                               __spv::StorageClass::Workgroup);
}

template <typename dataT>
extern __attribute__((opencl_private)) dataT *
__SYCL_GenericCastToPtrExplicit_ToPrivate(void *Ptr) noexcept {
  return (__attribute__((opencl_private)) dataT *)
      __spirv_GenericCastToPtrExplicit_ToPrivate(Ptr,
                                                 __spv::StorageClass::Function);
}

template <typename dataT>
extern const __attribute__((opencl_private)) dataT *
__SYCL_GenericCastToPtrExplicit_ToPrivate(const void *Ptr) noexcept {
  return (const __attribute__((opencl_private)) dataT *)
      __spirv_GenericCastToPtrExplicit_ToPrivate(Ptr,
                                                 __spv::StorageClass::Function);
}

template <typename dataT>
extern volatile __attribute__((opencl_private)) dataT *
__SYCL_GenericCastToPtrExplicit_ToPrivate(volatile void *Ptr) noexcept {
  return (volatile __attribute__((opencl_private)) dataT *)
      __spirv_GenericCastToPtrExplicit_ToPrivate(Ptr,
                                                 __spv::StorageClass::Function);
}

template <typename dataT>
extern const volatile __attribute__((opencl_private)) dataT *
__SYCL_GenericCastToPtrExplicit_ToPrivate(const volatile void *Ptr) noexcept {
  return (const volatile __attribute__((opencl_private)) dataT *)
      __spirv_GenericCastToPtrExplicit_ToPrivate(Ptr,
                                                 __spv::StorageClass::Function);
}

template <typename dataT>
extern __attribute__((opencl_global)) dataT *
__SYCL_GenericCastToPtr_ToGlobal(void *Ptr) noexcept {
  return (__attribute__((opencl_global)) dataT *)
      __spirv_GenericCastToPtr_ToGlobal(Ptr,
                                        __spv::StorageClass::CrossWorkgroup);
}

template <typename dataT>
extern const __attribute__((opencl_global)) dataT *
__SYCL_GenericCastToPtr_ToGlobal(const void *Ptr) noexcept {
  return (const __attribute__((opencl_global)) dataT *)
      __spirv_GenericCastToPtr_ToGlobal(Ptr,
                                        __spv::StorageClass::CrossWorkgroup);
}

template <typename dataT>
extern volatile __attribute__((opencl_global)) dataT *
__SYCL_GenericCastToPtr_ToGlobal(volatile void *Ptr) noexcept {
  return (volatile __attribute__((opencl_global)) dataT *)
      __spirv_GenericCastToPtr_ToGlobal(Ptr,
                                        __spv::StorageClass::CrossWorkgroup);
}

template <typename dataT>
extern const volatile __attribute__((opencl_global)) dataT *
__SYCL_GenericCastToPtr_ToGlobal(const volatile void *Ptr) noexcept {
  return (const volatile __attribute__((opencl_global)) dataT *)
      __spirv_GenericCastToPtr_ToGlobal(Ptr,
                                        __spv::StorageClass::CrossWorkgroup);
}

template <typename dataT>
extern __attribute__((opencl_local)) dataT *
__SYCL_GenericCastToPtr_ToLocal(void *Ptr) noexcept {
  return (__attribute__((opencl_local)) dataT *)
      __spirv_GenericCastToPtr_ToLocal(Ptr, __spv::StorageClass::Workgroup);
}

template <typename dataT>
extern const __attribute__((opencl_local)) dataT *
__SYCL_GenericCastToPtr_ToLocal(const void *Ptr) noexcept {
  return (const __attribute__((opencl_local)) dataT *)
      __spirv_GenericCastToPtr_ToLocal(Ptr, __spv::StorageClass::Workgroup);
}

template <typename dataT>
extern volatile __attribute__((opencl_local)) dataT *
__SYCL_GenericCastToPtr_ToLocal(volatile void *Ptr) noexcept {
  return (volatile __attribute__((opencl_local)) dataT *)
      __spirv_GenericCastToPtr_ToLocal(Ptr, __spv::StorageClass::Workgroup);
}

template <typename dataT>
extern const volatile __attribute__((opencl_local)) dataT *
__SYCL_GenericCastToPtr_ToLocal(const volatile void *Ptr) noexcept {
  return (const volatile __attribute__((opencl_local)) dataT *)
      __spirv_GenericCastToPtr_ToLocal(Ptr, __spv::StorageClass::Workgroup);
}

template <typename dataT>
extern __attribute__((opencl_private)) dataT *
__SYCL_GenericCastToPtr_ToPrivate(void *Ptr) noexcept {
  return (__attribute__((opencl_private)) dataT *)
      __spirv_GenericCastToPtr_ToPrivate(Ptr, __spv::StorageClass::Function);
}

template <typename dataT>
extern const __attribute__((opencl_private)) dataT *
__SYCL_GenericCastToPtr_ToPrivate(const void *Ptr) noexcept {
  return (const __attribute__((opencl_private)) dataT *)
      __spirv_GenericCastToPtr_ToPrivate(Ptr, __spv::StorageClass::Function);
}

template <typename dataT>
extern volatile __attribute__((opencl_private)) dataT *
__SYCL_GenericCastToPtr_ToPrivate(volatile void *Ptr) noexcept {
  return (volatile __attribute__((opencl_private)) dataT *)
      __spirv_GenericCastToPtr_ToPrivate(Ptr, __spv::StorageClass::Function);
}

template <typename dataT>
extern const volatile __attribute__((opencl_private)) dataT *
__SYCL_GenericCastToPtr_ToPrivate(const volatile void *Ptr) noexcept {
  return (const volatile __attribute__((opencl_private)) dataT *)
      __spirv_GenericCastToPtr_ToPrivate(Ptr, __spv::StorageClass::Function);
}

template <typename dataT>
__SYCL_CONVERGENT__ extern __DPCPP_SYCL_EXTERNAL dataT
__spirv_SubgroupShuffleINTEL(dataT Data, uint32_t InvocationId) noexcept;
template <typename dataT>
__SYCL_CONVERGENT__ extern __DPCPP_SYCL_EXTERNAL dataT
__spirv_SubgroupShuffleDownINTEL(dataT Current, dataT Next,
                                 uint32_t Delta) noexcept;
template <typename dataT>
__SYCL_CONVERGENT__ extern __DPCPP_SYCL_EXTERNAL dataT
__spirv_SubgroupShuffleUpINTEL(dataT Previous, dataT Current,
                               uint32_t Delta) noexcept;
template <typename dataT>
__SYCL_CONVERGENT__ extern __DPCPP_SYCL_EXTERNAL dataT
__spirv_SubgroupShuffleXorINTEL(dataT Data, uint32_t Value) noexcept;

template <typename dataT>
__SYCL_CONVERGENT__ extern __DPCPP_SYCL_EXTERNAL dataT
__spirv_SubgroupBlockReadINTEL(const __attribute__((opencl_global))
                               uint8_t *Ptr) noexcept;

template <typename dataT>
__SYCL_CONVERGENT__ extern __DPCPP_SYCL_EXTERNAL void
__spirv_SubgroupBlockWriteINTEL(__attribute__((opencl_global)) uint8_t *Ptr,
                                dataT Data) noexcept;

template <typename dataT>
__SYCL_CONVERGENT__ extern __DPCPP_SYCL_EXTERNAL dataT
__spirv_SubgroupBlockReadINTEL(const __attribute__((opencl_global))
                               uint16_t *Ptr) noexcept;

template <typename dataT>
__SYCL_CONVERGENT__ extern __DPCPP_SYCL_EXTERNAL void
__spirv_SubgroupBlockWriteINTEL(__attribute__((opencl_global)) uint16_t *Ptr,
                                dataT Data) noexcept;

template <typename dataT>
__SYCL_CONVERGENT__ extern __DPCPP_SYCL_EXTERNAL dataT
__spirv_SubgroupBlockReadINTEL(const __attribute__((opencl_global))
                               uint32_t *Ptr) noexcept;

template <typename dataT>
__SYCL_CONVERGENT__ extern __DPCPP_SYCL_EXTERNAL void
__spirv_SubgroupBlockWriteINTEL(__attribute__((opencl_global)) uint32_t *Ptr,
                                dataT Data) noexcept;

template <typename dataT>
__SYCL_CONVERGENT__ extern __DPCPP_SYCL_EXTERNAL dataT
__spirv_SubgroupBlockReadINTEL(const __attribute__((opencl_global))
                               uint64_t *Ptr) noexcept;

template <typename dataT>
__SYCL_CONVERGENT__ extern __DPCPP_SYCL_EXTERNAL void
__spirv_SubgroupBlockWriteINTEL(__attribute__((opencl_global)) uint64_t *Ptr,
                                dataT Data) noexcept;
template <int W, int rW>
extern __DPCPP_SYCL_EXTERNAL sycl::detail::ap_int<rW>
__spirv_FixedSqrtINTEL(sycl::detail::ap_int<W> a, bool S, int32_t I, int32_t rI,
                       int32_t Quantization = 0, int32_t Overflow = 0) noexcept;
template <int W, int rW>
extern __DPCPP_SYCL_EXTERNAL sycl::detail::ap_int<rW>
__spirv_FixedRecipINTEL(sycl::detail::ap_int<W> a, bool S, int32_t I,
                        int32_t rI, int32_t Quantization = 0,
                        int32_t Overflow = 0) noexcept;
template <int W, int rW>
extern __DPCPP_SYCL_EXTERNAL sycl::detail::ap_int<rW>
__spirv_FixedRsqrtINTEL(sycl::detail::ap_int<W> a, bool S, int32_t I,
                        int32_t rI, int32_t Quantization = 0,
                        int32_t Overflow = 0) noexcept;
template <int W, int rW>
extern __DPCPP_SYCL_EXTERNAL sycl::detail::ap_int<rW>
__spirv_FixedSinINTEL(sycl::detail::ap_int<W> a, bool S, int32_t I, int32_t rI,
                      int32_t Quantization = 0, int32_t Overflow = 0) noexcept;
template <int W, int rW>
extern __DPCPP_SYCL_EXTERNAL sycl::detail::ap_int<rW>
__spirv_FixedCosINTEL(sycl::detail::ap_int<W> a, bool S, int32_t I, int32_t rI,
                      int32_t Quantization = 0, int32_t Overflow = 0) noexcept;
template <int W, int rW>
extern __DPCPP_SYCL_EXTERNAL sycl::detail::ap_int<2 * rW>
__spirv_FixedSinCosINTEL(sycl::detail::ap_int<W> a, bool S, int32_t I,
                         int32_t rI, int32_t Quantization = 0,
                         int32_t Overflow = 0) noexcept;
template <int W, int rW>
extern __DPCPP_SYCL_EXTERNAL sycl::detail::ap_int<rW>
__spirv_FixedSinPiINTEL(sycl::detail::ap_int<W> a, bool S, int32_t I,
                        int32_t rI, int32_t Quantization = 0,
                        int32_t Overflow = 0) noexcept;
template <int W, int rW>
extern __DPCPP_SYCL_EXTERNAL sycl::detail::ap_int<rW>
__spirv_FixedCosPiINTEL(sycl::detail::ap_int<W> a, bool S, int32_t I,
                        int32_t rI, int32_t Quantization = 0,
                        int32_t Overflow = 0) noexcept;
template <int W, int rW>
extern __DPCPP_SYCL_EXTERNAL sycl::detail::ap_int<2 * rW>
__spirv_FixedSinCosPiINTEL(sycl::detail::ap_int<W> a, bool S, int32_t I,
                           int32_t rI, int32_t Quantization = 0,
                           int32_t Overflow = 0) noexcept;
template <int W, int rW>
extern __DPCPP_SYCL_EXTERNAL sycl::detail::ap_int<rW>
__spirv_FixedLogINTEL(sycl::detail::ap_int<W> a, bool S, int32_t I, int32_t rI,
                      int32_t Quantization = 0, int32_t Overflow = 0) noexcept;
template <int W, int rW>
extern __DPCPP_SYCL_EXTERNAL sycl::detail::ap_int<rW>
__spirv_FixedExpINTEL(sycl::detail::ap_int<W> a, bool S, int32_t I, int32_t rI,
                      int32_t Quantization = 0, int32_t Overflow = 0) noexcept;

// In the following built-ins width of arbitrary precision integer type for
// a floating point variable should be equal to sum of corresponding
// exponent width E, mantissa width M and 1 for sign bit. I.e. WA = EA + MA + 1.
template <int WA, int Wout>
extern __DPCPP_SYCL_EXTERNAL sycl::detail::ap_int<Wout>
__spirv_ArbitraryFloatCastINTEL(sycl::detail::ap_int<WA> A, int32_t MA,
                                int32_t Mout, int32_t EnableSubnormals = 0,
                                int32_t RoundingMode = 0,
                                int32_t RoundingAccuracy = 0) noexcept;

template <int WA, int Wout>
extern __DPCPP_SYCL_EXTERNAL sycl::detail::ap_int<Wout>
__spirv_ArbitraryFloatCastFromIntINTEL(sycl::detail::ap_int<WA> A, int32_t Mout,
                                       bool FromSign = false,
                                       int32_t EnableSubnormals = 0,
                                       int32_t RoundingMode = 0,
                                       int32_t RoundingAccuracy = 0) noexcept;

template <int WA, int Wout>
extern __DPCPP_SYCL_EXTERNAL sycl::detail::ap_int<Wout>
__spirv_ArbitraryFloatCastToIntINTEL(sycl::detail::ap_int<WA> A, int32_t MA,
                                     bool ToSign = false,
                                     int32_t EnableSubnormals = 0,
                                     int32_t RoundingMode = 0,
                                     int32_t RoundingAccuracy = 0) noexcept;

template <int WA, int WB, int Wout>
extern __DPCPP_SYCL_EXTERNAL sycl::detail::ap_int<Wout>
__spirv_ArbitraryFloatAddINTEL(sycl::detail::ap_int<WA> A, int32_t MA,
                               sycl::detail::ap_int<WB> B, int32_t MB,
                               int32_t Mout, int32_t EnableSubnormals = 0,
                               int32_t RoundingMode = 0,
                               int32_t RoundingAccuracy = 0) noexcept;

template <int WA, int WB, int Wout>
extern __DPCPP_SYCL_EXTERNAL sycl::detail::ap_int<Wout>
__spirv_ArbitraryFloatSubINTEL(sycl::detail::ap_int<WA> A, int32_t MA,
                               sycl::detail::ap_int<WB> B, int32_t MB,
                               int32_t Mout, int32_t EnableSubnormals = 0,
                               int32_t RoundingMode = 0,
                               int32_t RoundingAccuracy = 0) noexcept;

template <int WA, int WB, int Wout>
extern __DPCPP_SYCL_EXTERNAL sycl::detail::ap_int<Wout>
__spirv_ArbitraryFloatMulINTEL(sycl::detail::ap_int<WA> A, int32_t MA,
                               sycl::detail::ap_int<WB> B, int32_t MB,
                               int32_t Mout, int32_t EnableSubnormals = 0,
                               int32_t RoundingMode = 0,
                               int32_t RoundingAccuracy = 0) noexcept;

template <int WA, int WB, int Wout>
extern __DPCPP_SYCL_EXTERNAL sycl::detail::ap_int<Wout>
__spirv_ArbitraryFloatDivINTEL(sycl::detail::ap_int<WA> A, int32_t MA,
                               sycl::detail::ap_int<WB> B, int32_t MB,
                               int32_t Mout, int32_t EnableSubnormals = 0,
                               int32_t RoundingMode = 0,
                               int32_t RoundingAccuracy = 0) noexcept;

// Comparison built-ins don't use Subnormal Support, Rounding Mode and
// Rounding Accuracy.
template <int WA, int WB>
extern __DPCPP_SYCL_EXTERNAL bool
__spirv_ArbitraryFloatGTINTEL(sycl::detail::ap_int<WA> A, int32_t MA,
                              sycl::detail::ap_int<WB> B, int32_t MB) noexcept;

template <int WA, int WB>
extern __DPCPP_SYCL_EXTERNAL bool
__spirv_ArbitraryFloatGEINTEL(sycl::detail::ap_int<WA> A, int32_t MA,
                              sycl::detail::ap_int<WB> B, int32_t MB) noexcept;

template <int WA, int WB>
extern __DPCPP_SYCL_EXTERNAL bool
__spirv_ArbitraryFloatLTINTEL(sycl::detail::ap_int<WA> A, int32_t MA,
                              sycl::detail::ap_int<WB> B, int32_t MB) noexcept;

template <int WA, int WB>
extern __DPCPP_SYCL_EXTERNAL bool
__spirv_ArbitraryFloatLEINTEL(sycl::detail::ap_int<WA> A, int32_t MA,
                              sycl::detail::ap_int<WB> B, int32_t MB) noexcept;

template <int WA, int WB>
extern __DPCPP_SYCL_EXTERNAL bool
__spirv_ArbitraryFloatEQINTEL(sycl::detail::ap_int<WA> A, int32_t MA,
                              sycl::detail::ap_int<WB> B, int32_t MB) noexcept;

template <int WA, int Wout>
extern __DPCPP_SYCL_EXTERNAL sycl::detail::ap_int<Wout>
__spirv_ArbitraryFloatRecipINTEL(sycl::detail::ap_int<WA> A, int32_t MA,
                                 int32_t Mout, int32_t EnableSubnormals = 0,
                                 int32_t RoundingMode = 0,
                                 int32_t RoundingAccuracy = 0) noexcept;

template <int WA, int Wout>
extern __DPCPP_SYCL_EXTERNAL sycl::detail::ap_int<Wout>
__spirv_ArbitraryFloatRSqrtINTEL(sycl::detail::ap_int<WA> A, int32_t MA,
                                 int32_t Mout, int32_t EnableSubnormals = 0,
                                 int32_t RoundingMode = 0,
                                 int32_t RoundingAccuracy = 0) noexcept;

template <int WA, int Wout>
extern __DPCPP_SYCL_EXTERNAL sycl::detail::ap_int<Wout>
__spirv_ArbitraryFloatCbrtINTEL(sycl::detail::ap_int<WA> A, int32_t MA,
                                int32_t Mout, int32_t EnableSubnormals = 0,
                                int32_t RoundingMode = 0,
                                int32_t RoundingAccuracy = 0) noexcept;

template <int WA, int WB, int Wout>
extern __DPCPP_SYCL_EXTERNAL sycl::detail::ap_int<Wout>
__spirv_ArbitraryFloatHypotINTEL(sycl::detail::ap_int<WA> A, int32_t MA,
                                 sycl::detail::ap_int<WB> B, int32_t MB,
                                 int32_t Mout, int32_t EnableSubnormals = 0,
                                 int32_t RoundingMode = 0,
                                 int32_t RoundingAccuracy = 0) noexcept;

template <int WA, int Wout>
extern __DPCPP_SYCL_EXTERNAL sycl::detail::ap_int<Wout>
__spirv_ArbitraryFloatSqrtINTEL(sycl::detail::ap_int<WA> A, int32_t MA,
                                int32_t Mout, int32_t EnableSubnormals = 0,
                                int32_t RoundingMode = 0,
                                int32_t RoundingAccuracy = 0) noexcept;

template <int WA, int Wout>
extern __DPCPP_SYCL_EXTERNAL sycl::detail::ap_int<Wout>
__spirv_ArbitraryFloatLogINTEL(sycl::detail::ap_int<WA> A, int32_t MA,
                               int32_t Mout, int32_t EnableSubnormals = 0,
                               int32_t RoundingMode = 0,
                               int32_t RoundingAccuracy = 0) noexcept;

template <int WA, int Wout>
extern __DPCPP_SYCL_EXTERNAL sycl::detail::ap_int<Wout>
__spirv_ArbitraryFloatLog2INTEL(sycl::detail::ap_int<WA> A, int32_t MA,
                                int32_t Mout, int32_t EnableSubnormals = 0,
                                int32_t RoundingMode = 0,
                                int32_t RoundingAccuracy = 0) noexcept;

template <int WA, int Wout>
extern __DPCPP_SYCL_EXTERNAL sycl::detail::ap_int<Wout>
__spirv_ArbitraryFloatLog10INTEL(sycl::detail::ap_int<WA> A, int32_t MA,
                                 int32_t Mout, int32_t EnableSubnormals = 0,
                                 int32_t RoundingMode = 0,
                                 int32_t RoundingAccuracy = 0) noexcept;

template <int WA, int Wout>
extern __DPCPP_SYCL_EXTERNAL sycl::detail::ap_int<Wout>
__spirv_ArbitraryFloatLog1pINTEL(sycl::detail::ap_int<WA> A, int32_t MA,
                                 int32_t Mout, int32_t EnableSubnormals = 0,
                                 int32_t RoundingMode = 0,
                                 int32_t RoundingAccuracy = 0) noexcept;

template <int WA, int Wout>
extern __DPCPP_SYCL_EXTERNAL sycl::detail::ap_int<Wout>
__spirv_ArbitraryFloatExpINTEL(sycl::detail::ap_int<WA> A, int32_t MA,
                               int32_t Mout, int32_t EnableSubnormals = 0,
                               int32_t RoundingMode = 0,
                               int32_t RoundingAccuracy = 0) noexcept;

template <int WA, int Wout>
extern __DPCPP_SYCL_EXTERNAL sycl::detail::ap_int<Wout>
__spirv_ArbitraryFloatExp2INTEL(sycl::detail::ap_int<WA> A, int32_t MA,
                                int32_t Mout, int32_t EnableSubnormals = 0,
                                int32_t RoundingMode = 0,
                                int32_t RoundingAccuracy = 0) noexcept;

template <int WA, int Wout>
extern __DPCPP_SYCL_EXTERNAL sycl::detail::ap_int<Wout>
__spirv_ArbitraryFloatExp10INTEL(sycl::detail::ap_int<WA> A, int32_t MA,
                                 int32_t Mout, int32_t EnableSubnormals = 0,
                                 int32_t RoundingMode = 0,
                                 int32_t RoundingAccuracy = 0) noexcept;

template <int WA, int Wout>
extern __DPCPP_SYCL_EXTERNAL sycl::detail::ap_int<Wout>
__spirv_ArbitraryFloatExpm1INTEL(sycl::detail::ap_int<WA> A, int32_t MA,
                                 int32_t Mout, int32_t EnableSubnormals = 0,
                                 int32_t RoundingMode = 0,
                                 int32_t RoundingAccuracy = 0) noexcept;

template <int WA, int Wout>
extern __DPCPP_SYCL_EXTERNAL sycl::detail::ap_int<Wout>
__spirv_ArbitraryFloatSinINTEL(sycl::detail::ap_int<WA> A, int32_t MA,
                               int32_t Mout, int32_t EnableSubnormals = 0,
                               int32_t RoundingMode = 0,
                               int32_t RoundingAccuracy = 0) noexcept;

template <int WA, int Wout>
extern __DPCPP_SYCL_EXTERNAL sycl::detail::ap_int<Wout>
__spirv_ArbitraryFloatCosINTEL(sycl::detail::ap_int<WA> A, int32_t MA,
                               int32_t Mout, int32_t EnableSubnormals = 0,
                               int32_t RoundingMode = 0,
                               int32_t RoundingAccuracy = 0) noexcept;

// Result value contains both values of sine and cosine and so has the size of
// 2 * Wout where Wout is equal to (1 + Eout + Mout).
template <int WA, int Wout>
extern __DPCPP_SYCL_EXTERNAL sycl::detail::ap_int<2 * Wout>
__spirv_ArbitraryFloatSinCosINTEL(sycl::detail::ap_int<WA> A, int32_t MA,
                                  int32_t Mout, int32_t EnableSubnormals = 0,
                                  int32_t RoundingMode = 0,
                                  int32_t RoundingAccuracy = 0) noexcept;

template <int WA, int Wout>
extern __DPCPP_SYCL_EXTERNAL sycl::detail::ap_int<Wout>
__spirv_ArbitraryFloatSinPiINTEL(sycl::detail::ap_int<WA> A, int32_t MA,
                                 int32_t Mout, int32_t EnableSubnormals = 0,
                                 int32_t RoundingMode = 0,
                                 int32_t RoundingAccuracy = 0) noexcept;

template <int WA, int Wout>
extern __DPCPP_SYCL_EXTERNAL sycl::detail::ap_int<Wout>
__spirv_ArbitraryFloatCosPiINTEL(sycl::detail::ap_int<WA> A, int32_t MA,
                                 int32_t Mout, int32_t EnableSubnormals = 0,
                                 int32_t RoundingMode = 0,
                                 int32_t RoundingAccuracy = 0) noexcept;

// Result value contains both values of sine(A*pi) and cosine(A*pi) and so has
// the size of 2 * Wout where Wout is equal to (1 + Eout + Mout).
template <int WA, int Wout>
extern __DPCPP_SYCL_EXTERNAL sycl::detail::ap_int<2 * Wout>
__spirv_ArbitraryFloatSinCosPiINTEL(sycl::detail::ap_int<WA> A, int32_t MA,
                                    int32_t Mout, int32_t EnableSubnormals = 0,
                                    int32_t RoundingMode = 0,
                                    int32_t RoundingAccuracy = 0) noexcept;

template <int WA, int Wout>
extern __DPCPP_SYCL_EXTERNAL sycl::detail::ap_int<Wout>
__spirv_ArbitraryFloatASinINTEL(sycl::detail::ap_int<WA> A, int32_t MA,
                                int32_t Mout, int32_t EnableSubnormals = 0,
                                int32_t RoundingMode = 0,
                                int32_t RoundingAccuracy = 0) noexcept;

template <int WA, int Wout>
extern __DPCPP_SYCL_EXTERNAL sycl::detail::ap_int<Wout>
__spirv_ArbitraryFloatASinPiINTEL(sycl::detail::ap_int<WA> A, int32_t MA,
                                  int32_t Mout, int32_t EnableSubnormals = 0,
                                  int32_t RoundingMode = 0,
                                  int32_t RoundingAccuracy = 0) noexcept;

template <int WA, int Wout>
extern __DPCPP_SYCL_EXTERNAL sycl::detail::ap_int<Wout>
__spirv_ArbitraryFloatACosINTEL(sycl::detail::ap_int<WA> A, int32_t MA,
                                int32_t Mout, int32_t EnableSubnormals = 0,
                                int32_t RoundingMode = 0,
                                int32_t RoundingAccuracy = 0) noexcept;

template <int WA, int Wout>
extern __DPCPP_SYCL_EXTERNAL sycl::detail::ap_int<Wout>
__spirv_ArbitraryFloatACosPiINTEL(sycl::detail::ap_int<WA> A, int32_t MA,
                                  int32_t Mout, int32_t EnableSubnormals = 0,
                                  int32_t RoundingMode = 0,
                                  int32_t RoundingAccuracy = 0) noexcept;

template <int WA, int Wout>
extern __DPCPP_SYCL_EXTERNAL sycl::detail::ap_int<Wout>
__spirv_ArbitraryFloatATanINTEL(sycl::detail::ap_int<WA> A, int32_t MA,
                                int32_t Mout, int32_t EnableSubnormals = 0,
                                int32_t RoundingMode = 0,
                                int32_t RoundingAccuracy = 0) noexcept;

template <int WA, int Wout>
extern __DPCPP_SYCL_EXTERNAL sycl::detail::ap_int<Wout>
__spirv_ArbitraryFloatATanPiINTEL(sycl::detail::ap_int<WA> A, int32_t MA,
                                  int32_t Mout, int32_t EnableSubnormals = 0,
                                  int32_t RoundingMode = 0,
                                  int32_t RoundingAccuracy = 0) noexcept;

template <int WA, int WB, int Wout>
extern __DPCPP_SYCL_EXTERNAL sycl::detail::ap_int<Wout>
__spirv_ArbitraryFloatATan2INTEL(sycl::detail::ap_int<WA> A, int32_t MA,
                                 sycl::detail::ap_int<WB> B, int32_t MB,
                                 int32_t Mout, int32_t EnableSubnormals = 0,
                                 int32_t RoundingMode = 0,
                                 int32_t RoundingAccuracy = 0) noexcept;

template <int WA, int WB, int Wout>
extern __DPCPP_SYCL_EXTERNAL sycl::detail::ap_int<Wout>
__spirv_ArbitraryFloatPowINTEL(sycl::detail::ap_int<WA> A, int32_t MA,
                               sycl::detail::ap_int<WB> B, int32_t MB,
                               int32_t Mout, int32_t EnableSubnormals = 0,
                               int32_t RoundingMode = 0,
                               int32_t RoundingAccuracy = 0) noexcept;

template <int WA, int WB, int Wout>
extern __DPCPP_SYCL_EXTERNAL sycl::detail::ap_int<Wout>
__spirv_ArbitraryFloatPowRINTEL(sycl::detail::ap_int<WA> A, int32_t MA,
                                sycl::detail::ap_int<WB> B, int32_t MB,
                                int32_t Mout, int32_t EnableSubnormals = 0,
                                int32_t RoundingMode = 0,
                                int32_t RoundingAccuracy = 0) noexcept;

// PowN built-in calculates `A^B` where `A` is arbitrary precision floating
// point number and `B` is signed or unsigned arbitrary precision integer,
// i.e. its width doesn't depend on sum of exponent and mantissa.
template <int WA, int WB, int Wout>
extern __DPCPP_SYCL_EXTERNAL sycl::detail::ap_int<Wout>
__spirv_ArbitraryFloatPowNINTEL(sycl::detail::ap_int<WA> A, int32_t MA,
                                sycl::detail::ap_int<WB> B, bool SignOfB,
                                int32_t Mout, int32_t EnableSubnormals = 0,
                                int32_t RoundingMode = 0,
                                int32_t RoundingAccuracy = 0) noexcept;

template <typename dataT>
extern __DPCPP_SYCL_EXTERNAL int32_t
__spirv_ReadPipe(__ocl_RPipeTy<dataT> Pipe, dataT *Data, int32_t Size,
                 int32_t Alignment) noexcept;
template <typename dataT>
extern __DPCPP_SYCL_EXTERNAL int32_t
__spirv_WritePipe(__ocl_WPipeTy<dataT> Pipe, const dataT *Data, int32_t Size,
                  int32_t Alignment) noexcept;
template <typename dataT>
extern __DPCPP_SYCL_EXTERNAL void
__spirv_ReadPipeBlockingINTEL(__ocl_RPipeTy<dataT> Pipe, dataT *Data,
                              int32_t Size, int32_t Alignment) noexcept;
template <typename dataT>
extern __DPCPP_SYCL_EXTERNAL void
__spirv_WritePipeBlockingINTEL(__ocl_WPipeTy<dataT> Pipe, const dataT *Data,
                               int32_t Size, int32_t Alignment) noexcept;
template <typename dataT>
extern __DPCPP_SYCL_EXTERNAL __ocl_RPipeTy<dataT>
__spirv_CreatePipeFromPipeStorage_read(
    const ConstantPipeStorage *Storage) noexcept;
template <typename dataT>
extern __DPCPP_SYCL_EXTERNAL __ocl_WPipeTy<dataT>
__spirv_CreatePipeFromPipeStorage_write(
    const ConstantPipeStorage *Storage) noexcept;

extern __DPCPP_SYCL_EXTERNAL void
__spirv_ocl_prefetch(const __attribute__((opencl_global)) char *Ptr,
                     size_t NumBytes) noexcept;

extern __DPCPP_SYCL_EXTERNAL float
<<<<<<< HEAD
__spirv_ConvertBF16ToFINTEL(uint16_t) noexcept;
=======
    __spirv_ConvertBF16ToFINTEL(uint16_t) noexcept;
>>>>>>> 13a7b3ad
extern __DPCPP_SYCL_EXTERNAL uint16_t
__spirv_ConvertFToBF16INTEL(float) noexcept;
template <int N>
extern __DPCPP_SYCL_EXTERNAL __ocl_vec_t<float, N>
    __spirv_ConvertBF16ToFINTEL(__ocl_vec_t<uint16_t, N>) noexcept;
template <int N>
extern __DPCPP_SYCL_EXTERNAL __ocl_vec_t<uint16_t, N>
    __spirv_ConvertFToBF16INTEL(__ocl_vec_t<float, N>) noexcept;

__SYCL_CONVERGENT__ extern __DPCPP_SYCL_EXTERNAL
    __SYCL_EXPORT __ocl_vec_t<uint32_t, 4>
    __spirv_GroupNonUniformBallot(uint32_t Execution, bool Predicate) noexcept;

// TODO: I'm not 100% sure that these NonUniform instructions should be
// convergent Following precedent set for GroupNonUniformBallot above
__SYCL_CONVERGENT__ extern __DPCPP_SYCL_EXTERNAL __SYCL_EXPORT uint32_t
__spirv_GroupNonUniformBallotBitCount(__spv::Scope::Flag, int,
                                      __ocl_vec_t<uint32_t, 4>) noexcept;

__SYCL_CONVERGENT__ extern __DPCPP_SYCL_EXTERNAL __SYCL_EXPORT int
    __spirv_GroupNonUniformBallotFindLSB(__spv::Scope::Flag,
                                         __ocl_vec_t<uint32_t, 4>) noexcept;

template <typename ValueT, typename IdT>
__SYCL_CONVERGENT__ extern __DPCPP_SYCL_EXTERNAL __SYCL_EXPORT ValueT
    __spirv_GroupNonUniformBroadcast(__spv::Scope::Flag, ValueT, IdT);

template <typename ValueT, typename IdT>
__SYCL_CONVERGENT__ extern __DPCPP_SYCL_EXTERNAL __SYCL_EXPORT ValueT
    __spirv_GroupNonUniformShuffle(__spv::Scope::Flag, ValueT, IdT) noexcept;

__SYCL_CONVERGENT__ extern __DPCPP_SYCL_EXTERNAL __SYCL_EXPORT bool
__spirv_GroupNonUniformAll(__spv::Scope::Flag, bool);

__SYCL_CONVERGENT__ extern __DPCPP_SYCL_EXTERNAL __SYCL_EXPORT bool
__spirv_GroupNonUniformAny(__spv::Scope::Flag, bool);

template <typename ValueT>
__SYCL_CONVERGENT__ extern __DPCPP_SYCL_EXTERNAL __SYCL_EXPORT ValueT
__spirv_GroupNonUniformSMin(__spv::Scope::Flag, unsigned int, ValueT);

template <typename ValueT>
__SYCL_CONVERGENT__ extern __DPCPP_SYCL_EXTERNAL __SYCL_EXPORT ValueT
__spirv_GroupNonUniformUMin(__spv::Scope::Flag, unsigned int, ValueT);

template <typename ValueT>
__SYCL_CONVERGENT__ extern __DPCPP_SYCL_EXTERNAL __SYCL_EXPORT ValueT
__spirv_GroupNonUniformFMin(__spv::Scope::Flag, unsigned int, ValueT);

template <typename ValueT>
__SYCL_CONVERGENT__ extern __DPCPP_SYCL_EXTERNAL __SYCL_EXPORT ValueT
__spirv_GroupNonUniformSMax(__spv::Scope::Flag, unsigned int, ValueT);

template <typename ValueT>
__SYCL_CONVERGENT__ extern __DPCPP_SYCL_EXTERNAL __SYCL_EXPORT ValueT
__spirv_GroupNonUniformUMax(__spv::Scope::Flag, unsigned int, ValueT);

template <typename ValueT>
__SYCL_CONVERGENT__ extern __DPCPP_SYCL_EXTERNAL __SYCL_EXPORT ValueT
__spirv_GroupNonUniformFMax(__spv::Scope::Flag, unsigned int, ValueT);

template <typename ValueT>
__SYCL_CONVERGENT__ extern __DPCPP_SYCL_EXTERNAL __SYCL_EXPORT ValueT
__spirv_GroupNonUniformIAdd(__spv::Scope::Flag, unsigned int, ValueT);

template <typename ValueT>
__SYCL_CONVERGENT__ extern __DPCPP_SYCL_EXTERNAL __SYCL_EXPORT ValueT
__spirv_GroupNonUniformFAdd(__spv::Scope::Flag, unsigned int, ValueT);

template <typename ValueT>
__SYCL_CONVERGENT__ extern __DPCPP_SYCL_EXTERNAL __SYCL_EXPORT ValueT
__spirv_GroupNonUniformIMul(__spv::Scope::Flag, unsigned int, ValueT);

template <typename ValueT>
__SYCL_CONVERGENT__ extern __DPCPP_SYCL_EXTERNAL __SYCL_EXPORT ValueT
__spirv_GroupNonUniformFMul(__spv::Scope::Flag, unsigned int, ValueT);

template <typename ValueT>
__SYCL_CONVERGENT__ extern __DPCPP_SYCL_EXTERNAL __SYCL_EXPORT ValueT
__spirv_GroupNonUniformBitwiseOr(__spv::Scope::Flag, unsigned int, ValueT);

template <typename ValueT>
__SYCL_CONVERGENT__ extern __DPCPP_SYCL_EXTERNAL __SYCL_EXPORT ValueT
__spirv_GroupNonUniformBitwiseXor(__spv::Scope::Flag, unsigned int, ValueT);

template <typename ValueT>
__SYCL_CONVERGENT__ extern __DPCPP_SYCL_EXTERNAL __SYCL_EXPORT ValueT
__spirv_GroupNonUniformBitwiseAnd(__spv::Scope::Flag, unsigned int, ValueT);

template <typename ValueT>
__SYCL_CONVERGENT__ extern __DPCPP_SYCL_EXTERNAL __SYCL_EXPORT ValueT
__spirv_GroupNonUniformSMin(__spv::Scope::Flag, unsigned int, ValueT,
                            unsigned int);

template <typename ValueT>
__SYCL_CONVERGENT__ extern __DPCPP_SYCL_EXTERNAL __SYCL_EXPORT ValueT
__spirv_GroupNonUniformUMin(__spv::Scope::Flag, unsigned int, ValueT,
                            unsigned int);

template <typename ValueT>
__SYCL_CONVERGENT__ extern __DPCPP_SYCL_EXTERNAL __SYCL_EXPORT ValueT
__spirv_GroupNonUniformFMin(__spv::Scope::Flag, unsigned int, ValueT,
                            unsigned int);

template <typename ValueT>
__SYCL_CONVERGENT__ extern __DPCPP_SYCL_EXTERNAL __SYCL_EXPORT ValueT
__spirv_GroupNonUniformSMax(__spv::Scope::Flag, unsigned int, ValueT,
                            unsigned int);

template <typename ValueT>
__SYCL_CONVERGENT__ extern __DPCPP_SYCL_EXTERNAL __SYCL_EXPORT ValueT
__spirv_GroupNonUniformUMax(__spv::Scope::Flag, unsigned int, ValueT,
                            unsigned int);

template <typename ValueT>
__SYCL_CONVERGENT__ extern __DPCPP_SYCL_EXTERNAL __SYCL_EXPORT ValueT
__spirv_GroupNonUniformFMax(__spv::Scope::Flag, unsigned int, ValueT,
                            unsigned int);

template <typename ValueT>
__SYCL_CONVERGENT__ extern __DPCPP_SYCL_EXTERNAL __SYCL_EXPORT ValueT
__spirv_GroupNonUniformIAdd(__spv::Scope::Flag, unsigned int, ValueT,
                            unsigned int);

template <typename ValueT>
__SYCL_CONVERGENT__ extern __DPCPP_SYCL_EXTERNAL __SYCL_EXPORT ValueT
__spirv_GroupNonUniformFAdd(__spv::Scope::Flag, unsigned int, ValueT,
                            unsigned int);

template <typename ValueT>
__SYCL_CONVERGENT__ extern __DPCPP_SYCL_EXTERNAL __SYCL_EXPORT ValueT
__spirv_GroupNonUniformIMul(__spv::Scope::Flag, unsigned int, ValueT,
                            unsigned int);

template <typename ValueT>
__SYCL_CONVERGENT__ extern __DPCPP_SYCL_EXTERNAL __SYCL_EXPORT ValueT
__spirv_GroupNonUniformFMul(__spv::Scope::Flag, unsigned int, ValueT,
                            unsigned int);

template <typename ValueT>
__SYCL_CONVERGENT__ extern __DPCPP_SYCL_EXTERNAL __SYCL_EXPORT ValueT
__spirv_GroupNonUniformBitwiseOr(__spv::Scope::Flag, unsigned int, ValueT,
                                 unsigned int);

template <typename ValueT>
__SYCL_CONVERGENT__ extern __DPCPP_SYCL_EXTERNAL __SYCL_EXPORT ValueT
__spirv_GroupNonUniformBitwiseXor(__spv::Scope::Flag, unsigned int, ValueT,
                                  unsigned int);

template <typename ValueT>
__SYCL_CONVERGENT__ extern __DPCPP_SYCL_EXTERNAL __SYCL_EXPORT ValueT
__spirv_GroupNonUniformBitwiseAnd(__spv::Scope::Flag, unsigned int, ValueT,
                                  unsigned int);

extern __DPCPP_SYCL_EXTERNAL __SYCL_EXPORT void
__clc_BarrierInitialize(int64_t *state, int32_t expected_count) noexcept;

extern __DPCPP_SYCL_EXTERNAL __SYCL_EXPORT void
__clc_BarrierInvalidate(int64_t *state) noexcept;

extern __DPCPP_SYCL_EXTERNAL __SYCL_EXPORT int64_t
__clc_BarrierArrive(int64_t *state) noexcept;

extern __DPCPP_SYCL_EXTERNAL __SYCL_EXPORT int64_t
__clc_BarrierArriveAndDrop(int64_t *state) noexcept;

extern __DPCPP_SYCL_EXTERNAL __SYCL_EXPORT int64_t
__clc_BarrierArriveNoComplete(int64_t *state, int32_t count) noexcept;

extern __DPCPP_SYCL_EXTERNAL __SYCL_EXPORT int64_t
__clc_BarrierArriveAndDropNoComplete(int64_t *state, int32_t count) noexcept;

extern __DPCPP_SYCL_EXTERNAL __SYCL_EXPORT void
__clc_BarrierCopyAsyncArrive(int64_t *state) noexcept;

extern __DPCPP_SYCL_EXTERNAL __SYCL_EXPORT void
__clc_BarrierCopyAsyncArriveNoInc(int64_t *state) noexcept;

__SYCL_CONVERGENT__ extern __DPCPP_SYCL_EXTERNAL __SYCL_EXPORT void
__clc_BarrierWait(int64_t *state, int64_t arrival) noexcept;

extern __DPCPP_SYCL_EXTERNAL __SYCL_EXPORT bool
__clc_BarrierTestWait(int64_t *state, int64_t arrival) noexcept;

__SYCL_CONVERGENT__ extern __DPCPP_SYCL_EXTERNAL __SYCL_EXPORT void
__clc_BarrierArriveAndWait(int64_t *state) noexcept;

#ifdef __SYCL_USE_VARIADIC_SPIRV_OCL_PRINTF__
extern __DPCPP_SYCL_EXTERNAL int
__spirv_ocl_printf(const __attribute__((opencl_constant)) char *Format, ...);
extern __DPCPP_SYCL_EXTERNAL int __spirv_ocl_printf(const char *Format, ...);
#else
template <typename... Args>
extern __DPCPP_SYCL_EXTERNAL int
__spirv_ocl_printf(const __attribute__((opencl_constant)) char *Format,
                   Args... args);
template <typename... Args>
extern __DPCPP_SYCL_EXTERNAL int __spirv_ocl_printf(const char *Format,
                                                    Args... args);
#endif

// Native builtin extension

extern __DPCPP_SYCL_EXTERNAL float __clc_native_tanh(float);
extern __DPCPP_SYCL_EXTERNAL __ocl_vec_t<float, 2>
    __clc_native_tanh(__ocl_vec_t<float, 2>);
extern __DPCPP_SYCL_EXTERNAL __ocl_vec_t<float, 3>
    __clc_native_tanh(__ocl_vec_t<float, 3>);
extern __DPCPP_SYCL_EXTERNAL __ocl_vec_t<float, 4>
    __clc_native_tanh(__ocl_vec_t<float, 4>);
extern __DPCPP_SYCL_EXTERNAL __ocl_vec_t<float, 8>
    __clc_native_tanh(__ocl_vec_t<float, 8>);
extern __DPCPP_SYCL_EXTERNAL __ocl_vec_t<float, 16>
    __clc_native_tanh(__ocl_vec_t<float, 16>);

extern __DPCPP_SYCL_EXTERNAL _Float16 __clc_native_tanh(_Float16);
extern __DPCPP_SYCL_EXTERNAL __ocl_vec_t<_Float16, 2>
    __clc_native_tanh(__ocl_vec_t<_Float16, 2>);
extern __DPCPP_SYCL_EXTERNAL __ocl_vec_t<_Float16, 3>
    __clc_native_tanh(__ocl_vec_t<_Float16, 3>);
extern __DPCPP_SYCL_EXTERNAL __ocl_vec_t<_Float16, 4>
    __clc_native_tanh(__ocl_vec_t<_Float16, 4>);
extern __DPCPP_SYCL_EXTERNAL __ocl_vec_t<_Float16, 8>
    __clc_native_tanh(__ocl_vec_t<_Float16, 8>);
extern __DPCPP_SYCL_EXTERNAL __ocl_vec_t<_Float16, 16>
    __clc_native_tanh(__ocl_vec_t<_Float16, 16>);

extern __DPCPP_SYCL_EXTERNAL _Float16 __clc_native_exp2(_Float16);
extern __DPCPP_SYCL_EXTERNAL __ocl_vec_t<_Float16, 2>
    __clc_native_exp2(__ocl_vec_t<_Float16, 2>);
extern __DPCPP_SYCL_EXTERNAL __ocl_vec_t<_Float16, 3>
    __clc_native_exp2(__ocl_vec_t<_Float16, 3>);
extern __DPCPP_SYCL_EXTERNAL __ocl_vec_t<_Float16, 4>
    __clc_native_exp2(__ocl_vec_t<_Float16, 4>);
extern __DPCPP_SYCL_EXTERNAL __ocl_vec_t<_Float16, 8>
    __clc_native_exp2(__ocl_vec_t<_Float16, 8>);
extern __DPCPP_SYCL_EXTERNAL __ocl_vec_t<_Float16, 16>
    __clc_native_exp2(__ocl_vec_t<_Float16, 16>);

#define __CLC_BF16(...)                                                        \
  extern __DPCPP_SYCL_EXTERNAL __SYCL_EXPORT __VA_ARGS__ __clc_fabs(           \
      __VA_ARGS__) noexcept;                                                   \
  extern __DPCPP_SYCL_EXTERNAL __SYCL_EXPORT __VA_ARGS__ __clc_fmin(           \
      __VA_ARGS__, __VA_ARGS__) noexcept;                                      \
  extern __DPCPP_SYCL_EXTERNAL __SYCL_EXPORT __VA_ARGS__ __clc_fmax(           \
      __VA_ARGS__, __VA_ARGS__) noexcept;                                      \
  extern __DPCPP_SYCL_EXTERNAL __SYCL_EXPORT __VA_ARGS__ __clc_fma(            \
      __VA_ARGS__, __VA_ARGS__, __VA_ARGS__) noexcept;

#define __CLC_BF16_SCAL_VEC(TYPE)                                              \
  __CLC_BF16(TYPE)                                                             \
  __CLC_BF16(__ocl_vec_t<TYPE, 2>)                                             \
  __CLC_BF16(__ocl_vec_t<TYPE, 3>)                                             \
  __CLC_BF16(__ocl_vec_t<TYPE, 4>)                                             \
  __CLC_BF16(__ocl_vec_t<TYPE, 8>)                                             \
  __CLC_BF16(__ocl_vec_t<TYPE, 16>)

__CLC_BF16_SCAL_VEC(uint16_t)
__CLC_BF16_SCAL_VEC(uint32_t)

#undef __CLC_BF16_SCAL_VEC
#undef __CLC_BF16

extern __DPCPP_SYCL_EXTERNAL int32_t __spirv_BuiltInGlobalHWThreadIDINTEL();
extern __DPCPP_SYCL_EXTERNAL int32_t __spirv_BuiltInSubDeviceIDINTEL();
extern __DPCPP_SYCL_EXTERNAL uint64_t __spirv_ReadClockKHR(int);

template <typename from, typename to>
extern __DPCPP_SYCL_EXTERNAL
    std::enable_if_t<std::is_integral_v<to> && std::is_unsigned_v<to>, to>
    __spirv_ConvertPtrToU(from val) noexcept;

template <typename RetT, typename... ArgsT>
extern __DPCPP_SYCL_EXTERNAL __spv::__spirv_TaskSequenceINTEL *
__spirv_TaskSequenceCreateINTEL(RetT (*f)(ArgsT...), int Pipelined = -1,
                                int ClusterMode = -1,
                                unsigned int ResponseCapacity = 0,
                                unsigned int InvocationCapacity = 0) noexcept;

template <typename... ArgsT>
extern __DPCPP_SYCL_EXTERNAL void
__spirv_TaskSequenceAsyncINTEL(__spv::__spirv_TaskSequenceINTEL *TaskSequence,
                               ArgsT... Args) noexcept;

template <typename RetT>
extern __DPCPP_SYCL_EXTERNAL RetT __spirv_TaskSequenceGetINTEL(
    __spv::__spirv_TaskSequenceINTEL *TaskSequence) noexcept;

extern __DPCPP_SYCL_EXTERNAL void __spirv_TaskSequenceReleaseINTEL(
    __spv::__spirv_TaskSequenceINTEL *TaskSequence) noexcept;

#else  // if !__SYCL_DEVICE_ONLY__

template <typename dataT>
__SYCL_CONVERGENT__ extern __ocl_event_t
__SYCL_OpGroupAsyncCopyGlobalToLocal(__spv::Scope::Flag, dataT *Dest,
                                     const dataT *Src, size_t NumElements,
                                     size_t Stride, __ocl_event_t) noexcept {
  for (size_t i = 0; i < NumElements; i++) {
    Dest[i] = Src[i * Stride];
  }
  // A real instance of the class is not needed, return dummy pointer.
  return nullptr;
}

template <typename dataT>
__SYCL_CONVERGENT__ extern __ocl_event_t
__SYCL_OpGroupAsyncCopyLocalToGlobal(__spv::Scope::Flag, dataT *Dest,
                                     const dataT *Src, size_t NumElements,
                                     size_t Stride, __ocl_event_t) noexcept {
  for (size_t i = 0; i < NumElements; i++) {
    Dest[i * Stride] = Src[i];
  }
  // A real instance of the class is not needed, return dummy pointer.
  return nullptr;
}

extern __SYCL_EXPORT void __spirv_ocl_prefetch(const char *Ptr,
                                               size_t NumBytes) noexcept;

__SYCL_CONVERGENT__ extern __DPCPP_SYCL_EXTERNAL __SYCL_EXPORT void
__spirv_ControlBarrier(__spv::Scope Execution, __spv::Scope Memory,
                       uint32_t Semantics) noexcept;

__SYCL_CONVERGENT__ extern __DPCPP_SYCL_EXTERNAL __SYCL_EXPORT void
__spirv_MemoryBarrier(__spv::Scope Memory, uint32_t Semantics) noexcept;

__SYCL_CONVERGENT__ extern __DPCPP_SYCL_EXTERNAL __SYCL_EXPORT void
__spirv_GroupWaitEvents(__spv::Scope Execution, uint32_t NumEvents,
                        __ocl_event_t *WaitEvents) noexcept;
#endif // !__SYCL_DEVICE_ONLY__<|MERGE_RESOLUTION|>--- conflicted
+++ resolved
@@ -1020,11 +1020,7 @@
                      size_t NumBytes) noexcept;
 
 extern __DPCPP_SYCL_EXTERNAL float
-<<<<<<< HEAD
-__spirv_ConvertBF16ToFINTEL(uint16_t) noexcept;
-=======
     __spirv_ConvertBF16ToFINTEL(uint16_t) noexcept;
->>>>>>> 13a7b3ad
 extern __DPCPP_SYCL_EXTERNAL uint16_t
 __spirv_ConvertFToBF16INTEL(float) noexcept;
 template <int N>
