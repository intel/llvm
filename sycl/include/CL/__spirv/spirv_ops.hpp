//==----------- spirv_ops.hpp --- SPIRV operations -------------------------==//
//
// Part of the LLVM Project, under the Apache License v2.0 with LLVM Exceptions.
// See https://llvm.org/LICENSE.txt for license information.
// SPDX-License-Identifier: Apache-2.0 WITH LLVM-exception
//
//===----------------------------------------------------------------------===//

#pragma once

#include <CL/__spirv/spirv_types.hpp>         // for Scope, __ocl_event_t
#include <sycl/detail/defines_elementary.hpp> // for __DPCPP_SYCL_EXTERNAL
#include <sycl/detail/export.hpp>             // for __SYCL_EXPORT

#include <stddef.h> // for size_t
#include <stdint.h> // for uint32_t
#include <type_traits>
#include <utility> // for pair

// Convergent attribute
#ifdef __SYCL_DEVICE_ONLY__
#define __SYCL_CONVERGENT__ __attribute__((convergent))
#else
#define __SYCL_CONVERGENT__
#endif

#ifdef __SYCL_DEVICE_ONLY__

extern __DPCPP_SYCL_EXTERNAL float __spirv_RoundFToTF32INTEL(float a);

template <typename T, typename Tp, std::size_t R, std::size_t C,
          __spv::MatrixUse U,
          __spv::MatrixLayout L = __spv::MatrixLayout::RowMajor,
          __spv::Scope::Flag S = __spv::Scope::Flag::Subgroup>
extern __DPCPP_SYCL_EXTERNAL
    __spv::__spirv_JointMatrixINTEL<Tp, R, C, L, S, U> *
    __spirv_JointMatrixLoadINTEL(T *Ptr, std::size_t Stride,
                                 __spv::MatrixLayout Layout = L,
                                 __spv::Scope::Flag Sc = S, int MemOperand = 0);

template <typename T, typename Tp, std::size_t R, std::size_t C,
          __spv::MatrixUse U,
          __spv::MatrixLayout L = __spv::MatrixLayout::RowMajor,
          __spv::Scope::Flag S = __spv::Scope::Flag::Subgroup>
extern __DPCPP_SYCL_EXTERNAL void __spirv_JointMatrixStoreINTEL(
    T *Ptr, __spv::__spirv_JointMatrixINTEL<Tp, R, C, L, S, U> *Object,
    std::size_t Stride, __spv::MatrixLayout Layout = L,
    __spv::Scope::Flag Sc = S, int MemOperand = 0);

template <typename T, typename Tp, std::size_t R, std::size_t C,
          __spv::MatrixUse U,
          __spv::MatrixLayout L = __spv::MatrixLayout::RowMajor,
          __spv::Scope::Flag S = __spv::Scope::Flag::Subgroup>
extern __DPCPP_SYCL_EXTERNAL
    __spv::__spirv_JointMatrixINTEL<Tp, R, C, L, S, U> *
    __spirv_CooperativeMatrixConstructCheckedINTEL(int32_t CoordX,
                                                   int32_t CoordY,
                                                   uint32_t Height,
                                                   uint32_t Width,
                                                   const T Value);

template <typename T, typename Tp, std::size_t R, std::size_t C,
          __spv::MatrixUse U,
          __spv::MatrixLayout L = __spv::MatrixLayout::RowMajor,
          __spv::Scope::Flag S = __spv::Scope::Flag::Subgroup>
extern __DPCPP_SYCL_EXTERNAL
    __spv::__spirv_JointMatrixINTEL<Tp, R, C, L, S, U> *
    __spirv_CooperativeMatrixLoadCheckedINTEL(
        T *Ptr, int32_t CoordX, int32_t CoordY, __spv::MatrixLayout Layout = L,
        uint32_t Height = 0, uint32_t Width = 0, std::size_t Stride = 0,
        int MemOperand = 0);

template <typename T, typename Tp, std::size_t R, std::size_t C,
          __spv::MatrixUse U,
          __spv::MatrixLayout L = __spv::MatrixLayout::RowMajor,
          __spv::Scope::Flag S = __spv::Scope::Flag::Subgroup>
extern __DPCPP_SYCL_EXTERNAL void __spirv_CooperativeMatrixStoreCheckedINTEL(
    T *Ptr, int32_t CoordX, int32_t CoordY,
    __spv::__spirv_JointMatrixINTEL<Tp, R, C, L, S, U> *Object,
    __spv::MatrixLayout Layout = L, uint32_t Height = 0, uint32_t Width = 0,
    std::size_t Stride = 0, int MemOperand = 0);

template <typename TA, typename TB, typename TC, std::size_t M, std::size_t K,
          std::size_t N, __spv::MatrixUse UA, __spv::MatrixUse UB,
          __spv::MatrixUse UC,
          __spv::MatrixLayout LA = __spv::MatrixLayout::RowMajor,
          __spv::MatrixLayout LB = __spv::MatrixLayout::RowMajor,
          __spv::MatrixLayout LC = __spv::MatrixLayout::RowMajor,
          __spv::Scope::Flag S = __spv::Scope::Flag::Subgroup>
extern __DPCPP_SYCL_EXTERNAL
    __spv::__spirv_JointMatrixINTEL<TC, M, N, LC, S, UC> *
    __spirv_JointMatrixMadINTEL(
        __spv::__spirv_JointMatrixINTEL<TA, M, K, LA, S, UA> *A,
        __spv::__spirv_JointMatrixINTEL<TB, K, N, LB, S, UB> *B,
        __spv::__spirv_JointMatrixINTEL<TC, M, N, LC, S, UC> *C,
        __spv::Scope::Flag Sc = __spv::Scope::Flag::Subgroup);

template <typename T1, typename T2, typename T3, std::size_t M, std::size_t K,
          std::size_t N, __spv::MatrixUse UA, __spv::MatrixUse UB,
          __spv::MatrixUse UC,
          __spv::MatrixLayout LA = __spv::MatrixLayout::RowMajor,
          __spv::MatrixLayout LB = __spv::MatrixLayout::RowMajor,
          __spv::MatrixLayout LC = __spv::MatrixLayout::RowMajor,
          __spv::Scope::Flag S = __spv::Scope::Flag::Subgroup>
extern __DPCPP_SYCL_EXTERNAL
    __spv::__spirv_JointMatrixINTEL<T3, M, N, LC, S, UC> *
    __spirv_JointMatrixUUMadINTEL(
        __spv::__spirv_JointMatrixINTEL<T1, M, K, LA, S, UA> *A,
        __spv::__spirv_JointMatrixINTEL<T2, K, N, LB, S, UB> *B,
        __spv::__spirv_JointMatrixINTEL<T3, M, N, LC, S, UC> *C,
        __spv::Scope::Flag Sc = __spv::Scope::Flag::Subgroup);

template <typename T1, typename T2, typename T3, std::size_t M, std::size_t K,
          std::size_t N, __spv::MatrixUse UA, __spv::MatrixUse UB,
          __spv::MatrixUse UC,
          __spv::MatrixLayout LA = __spv::MatrixLayout::RowMajor,
          __spv::MatrixLayout LB = __spv::MatrixLayout::RowMajor,
          __spv::MatrixLayout LC = __spv::MatrixLayout::RowMajor,
          __spv::Scope::Flag S = __spv::Scope::Flag::Subgroup>
extern __DPCPP_SYCL_EXTERNAL
    __spv::__spirv_JointMatrixINTEL<T3, M, N, LC, S, UC> *
    __spirv_JointMatrixUSMadINTEL(
        __spv::__spirv_JointMatrixINTEL<T1, M, K, LA, S, UA> *A,
        __spv::__spirv_JointMatrixINTEL<T2, K, N, LB, S, UB> *B,
        __spv::__spirv_JointMatrixINTEL<T3, M, N, LC, S, UC> *C,
        __spv::Scope::Flag Sc = __spv::Scope::Flag::Subgroup);

template <typename T1, typename T2, typename T3, std::size_t M, std::size_t K,
          std::size_t N, __spv::MatrixUse UA, __spv::MatrixUse UB,
          __spv::MatrixUse UC,
          __spv::MatrixLayout LA = __spv::MatrixLayout::RowMajor,
          __spv::MatrixLayout LB = __spv::MatrixLayout::RowMajor,
          __spv::MatrixLayout LC = __spv::MatrixLayout::RowMajor,
          __spv::Scope::Flag S = __spv::Scope::Flag::Subgroup>
extern __DPCPP_SYCL_EXTERNAL
    __spv::__spirv_JointMatrixINTEL<T3, M, N, LC, S, UC> *
    __spirv_JointMatrixSUMadINTEL(
        __spv::__spirv_JointMatrixINTEL<T1, M, K, LA, S, UA> *A,
        __spv::__spirv_JointMatrixINTEL<T2, K, N, LB, S, UB> *B,
        __spv::__spirv_JointMatrixINTEL<T3, M, N, LC, S, UC> *C,
        __spv::Scope::Flag Sc = __spv::Scope::Flag::Subgroup);

template <typename T, typename Tp, std::size_t R, std::size_t C,
          __spv::MatrixUse U,
          __spv::MatrixLayout L = __spv::MatrixLayout::RowMajor,
          __spv::Scope::Flag S = __spv::Scope::Flag::Subgroup>
extern __DPCPP_SYCL_EXTERNAL
    __spv::__spirv_JointMatrixINTEL<Tp, R, C, L, S, U> *
    __spirv_CompositeConstruct(const T v);

template <typename T, std::size_t R, std::size_t C, __spv::MatrixUse U,
          __spv::MatrixLayout L = __spv::MatrixLayout::RowMajor,
          __spv::Scope::Flag S = __spv::Scope::Flag::Subgroup>
extern __DPCPP_SYCL_EXTERNAL __ocl_vec_t<uint32_t, 2>
__spirv_JointMatrixGetElementCoordINTEL(
    __spv::__spirv_JointMatrixINTEL<T, R, C, L, S, U> *, size_t i);

template <typename T, std::size_t R, std::size_t C, __spv::MatrixUse U,
          __spv::MatrixLayout L = __spv::MatrixLayout::RowMajor,
          __spv::Scope::Flag S = __spv::Scope::Flag::Subgroup>
extern __DPCPP_SYCL_EXTERNAL size_t __spirv_JointMatrixWorkItemLengthINTEL(
    __spv::__spirv_JointMatrixINTEL<T, R, C, L, S, U> *);

template <typename Ts, typename T, std::size_t R, std::size_t C,
          __spv::MatrixUse U,
          __spv::MatrixLayout L = __spv::MatrixLayout::RowMajor,
          __spv::Scope::Flag S = __spv::Scope::Flag::Subgroup>
extern __DPCPP_SYCL_EXTERNAL Ts __spirv_VectorExtractDynamic(
    __spv::__spirv_JointMatrixINTEL<T, R, C, L, S, U> *, size_t i);

template <typename Ts, typename T, std::size_t R, std::size_t C,
          __spv::MatrixUse U,
          __spv::MatrixLayout L = __spv::MatrixLayout::RowMajor,
          __spv::Scope::Flag S = __spv::Scope::Flag::Subgroup>
extern __DPCPP_SYCL_EXTERNAL __spv::__spirv_JointMatrixINTEL<T, R, C, L, S, U> *
__spirv_VectorInsertDynamic(__spv::__spirv_JointMatrixINTEL<T, R, C, L, S, U> *,
                            Ts val, size_t i);

template <typename T>
extern __DPCPP_SYCL_EXTERNAL void __spirv_CooperativeMatrixPrefetchINTEL(
    T *Ptr, uint32_t NumRows, uint32_t NumCols, unsigned int CacheLevel,
    __spv::MatrixLayout Layout, size_t Stride);

#ifndef __SPIRV_BUILTIN_DECLARATIONS__
#error                                                                         \
    "SPIR-V built-ins are not available. Please set -fdeclare-spirv-builtins flag."
#endif

template <typename RetT, typename ImageT>
extern __DPCPP_SYCL_EXTERNAL RetT __spirv_ImageQueryFormat(ImageT);

template <typename RetT, typename ImageT>
extern __DPCPP_SYCL_EXTERNAL RetT __spirv_ImageQueryOrder(ImageT);

template <typename RetT, typename ImageT>
extern __DPCPP_SYCL_EXTERNAL RetT __spirv_ImageQuerySize(ImageT);

template <typename ImageT, typename CoordT, typename ValT>
extern __DPCPP_SYCL_EXTERNAL void __spirv_ImageWrite(ImageT, CoordT, ValT);

template <class RetT, typename ImageT, typename TempArgT>
extern __DPCPP_SYCL_EXTERNAL RetT __spirv_ImageRead(ImageT, TempArgT);

template <class RetT, typename ImageT, typename TempArgT>
extern __DPCPP_SYCL_EXTERNAL RetT __spirv_ImageFetch(ImageT, TempArgT);

template <class RetT, typename ImageT, typename TempArgT>
extern __DPCPP_SYCL_EXTERNAL RetT __spirv_SampledImageFetch(ImageT, TempArgT);

template <class RetT, typename ImageT, typename TempArgT>
extern __DPCPP_SYCL_EXTERNAL RetT __spirv_ImageArrayFetch(ImageT, TempArgT,
                                                          int);

template <class RetT, typename ImageT, typename TempArgT>
extern __DPCPP_SYCL_EXTERNAL RetT __spirv_SampledImageArrayFetch(ImageT,
                                                                 TempArgT, int);

template <class RetT, typename ImageT, typename TempArgT>
extern __DPCPP_SYCL_EXTERNAL RetT __spirv_ImageArrayRead(ImageT, TempArgT, int);

template <typename ImageT, typename CoordT, typename ValT>
extern __DPCPP_SYCL_EXTERNAL void __spirv_ImageArrayWrite(ImageT, CoordT, int,
                                                          ValT);

template <typename ImageT, typename SampledType>
extern __DPCPP_SYCL_EXTERNAL SampledType __spirv_SampledImage(ImageT,
                                                              __ocl_sampler_t);

template <typename SampledType, typename TempRetT, typename TempArgT>
extern __DPCPP_SYCL_EXTERNAL TempRetT
__spirv_ImageSampleExplicitLod(SampledType, TempArgT, int, float);

template <typename SampledType, typename TempRetT, typename TempArgT>
extern __DPCPP_SYCL_EXTERNAL TempRetT
__spirv_ImageSampleExplicitLod(SampledType, TempArgT, int, TempArgT, TempArgT);

template <typename SampledType, typename TempRetT, typename TempArgT>
extern __DPCPP_SYCL_EXTERNAL TempRetT __spirv_ImageSampleCubemap(SampledType,
                                                                 TempArgT);

template <typename RetT, class HandleT>
extern __DPCPP_SYCL_EXTERNAL RetT __spirv_ConvertHandleToImageINTEL(HandleT);

template <typename RetT, class HandleT>
extern __DPCPP_SYCL_EXTERNAL RetT __spirv_ConvertHandleToSamplerINTEL(HandleT);

template <typename RetT, class HandleT>
extern __DPCPP_SYCL_EXTERNAL
    RetT __spirv_ConvertHandleToSampledImageINTEL(HandleT);

#define __SYCL_OpGroupAsyncCopyGlobalToLocal __spirv_GroupAsyncCopy
#define __SYCL_OpGroupAsyncCopyLocalToGlobal __spirv_GroupAsyncCopy

// Atomic SPIR-V builtins
#define __SPIRV_ATOMIC_LOAD(AS, Type)                                          \
  extern __DPCPP_SYCL_EXTERNAL Type __spirv_AtomicLoad(                        \
      AS const Type *P, __spv::Scope::Flag S,                                  \
      __spv::MemorySemanticsMask::Flag O);
#define __SPIRV_ATOMIC_STORE(AS, Type)                                         \
  extern __DPCPP_SYCL_EXTERNAL void __spirv_AtomicStore(                       \
      AS Type *P, __spv::Scope::Flag S, __spv::MemorySemanticsMask::Flag O,    \
      Type V);
#define __SPIRV_ATOMIC_EXCHANGE(AS, Type)                                      \
  extern __DPCPP_SYCL_EXTERNAL Type __spirv_AtomicExchange(                    \
      AS Type *P, __spv::Scope::Flag S, __spv::MemorySemanticsMask::Flag O,    \
      Type V);
#define __SPIRV_ATOMIC_CMP_EXCHANGE(AS, Type)                                  \
  extern __DPCPP_SYCL_EXTERNAL Type __spirv_AtomicCompareExchange(             \
      AS Type *P, __spv::Scope::Flag S, __spv::MemorySemanticsMask::Flag E,    \
      __spv::MemorySemanticsMask::Flag U, Type V, Type C);
#define __SPIRV_ATOMIC_IADD(AS, Type)                                          \
  extern __DPCPP_SYCL_EXTERNAL Type __spirv_AtomicIAdd(                        \
      AS Type *P, __spv::Scope::Flag S, __spv::MemorySemanticsMask::Flag O,    \
      Type V);
#define __SPIRV_ATOMIC_ISUB(AS, Type)                                          \
  extern __DPCPP_SYCL_EXTERNAL Type __spirv_AtomicISub(                        \
      AS Type *P, __spv::Scope::Flag S, __spv::MemorySemanticsMask::Flag O,    \
      Type V);
#define __SPIRV_ATOMIC_FADD(AS, Type)                                          \
  extern __DPCPP_SYCL_EXTERNAL Type __spirv_AtomicFAddEXT(                     \
      AS Type *P, __spv::Scope::Flag S, __spv::MemorySemanticsMask::Flag O,    \
      Type V);
#define __SPIRV_ATOMIC_SMIN(AS, Type)                                          \
  extern __DPCPP_SYCL_EXTERNAL Type __spirv_AtomicSMin(                        \
      AS Type *P, __spv::Scope::Flag S, __spv::MemorySemanticsMask::Flag O,    \
      Type V);
#define __SPIRV_ATOMIC_UMIN(AS, Type)                                          \
  extern __DPCPP_SYCL_EXTERNAL Type __spirv_AtomicUMin(                        \
      AS Type *P, __spv::Scope::Flag S, __spv::MemorySemanticsMask::Flag O,    \
      Type V);
#define __SPIRV_ATOMIC_FMIN(AS, Type)                                          \
  extern __DPCPP_SYCL_EXTERNAL Type __spirv_AtomicFMinEXT(                     \
      AS Type *P, __spv::Scope::Flag S, __spv::MemorySemanticsMask::Flag O,    \
      Type V);
#define __SPIRV_ATOMIC_SMAX(AS, Type)                                          \
  extern __DPCPP_SYCL_EXTERNAL Type __spirv_AtomicSMax(                        \
      AS Type *P, __spv::Scope::Flag S, __spv::MemorySemanticsMask::Flag O,    \
      Type V);
#define __SPIRV_ATOMIC_UMAX(AS, Type)                                          \
  extern __DPCPP_SYCL_EXTERNAL Type __spirv_AtomicUMax(                        \
      AS Type *P, __spv::Scope::Flag S, __spv::MemorySemanticsMask::Flag O,    \
      Type V);
#define __SPIRV_ATOMIC_FMAX(AS, Type)                                          \
  extern __DPCPP_SYCL_EXTERNAL Type __spirv_AtomicFMaxEXT(                     \
      AS Type *P, __spv::Scope::Flag S, __spv::MemorySemanticsMask::Flag O,    \
      Type V);
#define __SPIRV_ATOMIC_AND(AS, Type)                                           \
  extern __DPCPP_SYCL_EXTERNAL Type __spirv_AtomicAnd(                         \
      AS Type *P, __spv::Scope::Flag S, __spv::MemorySemanticsMask::Flag O,    \
      Type V);
#define __SPIRV_ATOMIC_OR(AS, Type)                                            \
  extern __DPCPP_SYCL_EXTERNAL Type __spirv_AtomicOr(                          \
      AS Type *P, __spv::Scope::Flag S, __spv::MemorySemanticsMask::Flag O,    \
      Type V);
#define __SPIRV_ATOMIC_XOR(AS, Type)                                           \
  extern __DPCPP_SYCL_EXTERNAL Type __spirv_AtomicXor(                         \
      AS Type *P, __spv::Scope::Flag S, __spv::MemorySemanticsMask::Flag O,    \
      Type V);

#define __SPIRV_ATOMIC_FLOAT(AS, Type)                                         \
  __SPIRV_ATOMIC_FADD(AS, Type)                                                \
  __SPIRV_ATOMIC_FMIN(AS, Type)                                                \
  __SPIRV_ATOMIC_FMAX(AS, Type)                                                \
  __SPIRV_ATOMIC_LOAD(AS, Type)                                                \
  __SPIRV_ATOMIC_STORE(AS, Type)                                               \
  __SPIRV_ATOMIC_EXCHANGE(AS, Type)

#define __SPIRV_ATOMIC_BASE(AS, Type)                                          \
  __SPIRV_ATOMIC_FLOAT(AS, Type)                                               \
  __SPIRV_ATOMIC_CMP_EXCHANGE(AS, Type)                                        \
  __SPIRV_ATOMIC_IADD(AS, Type)                                                \
  __SPIRV_ATOMIC_ISUB(AS, Type)                                                \
  __SPIRV_ATOMIC_AND(AS, Type)                                                 \
  __SPIRV_ATOMIC_OR(AS, Type)                                                  \
  __SPIRV_ATOMIC_XOR(AS, Type)

#define __SPIRV_ATOMIC_SIGNED(AS, Type)                                        \
  __SPIRV_ATOMIC_BASE(AS, Type)                                                \
  __SPIRV_ATOMIC_SMIN(AS, Type)                                                \
  __SPIRV_ATOMIC_SMAX(AS, Type)

#define __SPIRV_ATOMIC_UNSIGNED(AS, Type)                                      \
  __SPIRV_ATOMIC_BASE(AS, Type)                                                \
  __SPIRV_ATOMIC_UMIN(AS, Type)                                                \
  __SPIRV_ATOMIC_UMAX(AS, Type)

// Helper atomic operations which select correct signed/unsigned version
// of atomic min/max based on the type
#define __SPIRV_ATOMIC_MINMAX(AS, Op)                                          \
  template <typename T>                                                        \
  typename std::enable_if_t<                                                   \
      std::is_integral<T>::value && std::is_signed<T>::value, T>               \
      __spirv_Atomic##Op(AS T *Ptr, __spv::Scope::Flag Memory,                 \
                         __spv::MemorySemanticsMask::Flag Semantics,           \
                         T Value) {                                            \
    return __spirv_AtomicS##Op(Ptr, Memory, Semantics, Value);                 \
  }                                                                            \
  template <typename T>                                                        \
  typename std::enable_if_t<                                                   \
      std::is_integral<T>::value && !std::is_signed<T>::value, T>              \
      __spirv_Atomic##Op(AS T *Ptr, __spv::Scope::Flag Memory,                 \
                         __spv::MemorySemanticsMask::Flag Semantics,           \
                         T Value) {                                            \
    return __spirv_AtomicU##Op(Ptr, Memory, Semantics, Value);                 \
  }                                                                            \
  template <typename T>                                                        \
  typename std::enable_if_t<std::is_floating_point<T>::value, T>               \
      __spirv_Atomic##Op(AS T *Ptr, __spv::Scope::Flag Memory,                 \
                         __spv::MemorySemanticsMask::Flag Semantics,           \
                         T Value) {                                            \
    return __spirv_AtomicF##Op##EXT(Ptr, Memory, Semantics, Value);            \
  }

#define __SPIRV_ATOMICS(macro, Arg)                                            \
  macro(__attribute__((opencl_global)), Arg)                                   \
      macro(__attribute__((opencl_local)), Arg) macro(, Arg)

__SPIRV_ATOMICS(__SPIRV_ATOMIC_FLOAT, float)
__SPIRV_ATOMICS(__SPIRV_ATOMIC_FLOAT, double)
__SPIRV_ATOMICS(__SPIRV_ATOMIC_SIGNED, int)
__SPIRV_ATOMICS(__SPIRV_ATOMIC_SIGNED, long)
__SPIRV_ATOMICS(__SPIRV_ATOMIC_SIGNED, long long)
__SPIRV_ATOMICS(__SPIRV_ATOMIC_UNSIGNED, unsigned int)
__SPIRV_ATOMICS(__SPIRV_ATOMIC_UNSIGNED, unsigned long)
__SPIRV_ATOMICS(__SPIRV_ATOMIC_UNSIGNED, unsigned long long)
__SPIRV_ATOMICS(__SPIRV_ATOMIC_MINMAX, Min)
__SPIRV_ATOMICS(__SPIRV_ATOMIC_MINMAX, Max)

#undef __SPIRV_ATOMICS
#undef __SPIRV_ATOMIC_AND
#undef __SPIRV_ATOMIC_BASE
#undef __SPIRV_ATOMIC_CMP_EXCHANGE
#undef __SPIRV_ATOMIC_EXCHANGE
#undef __SPIRV_ATOMIC_FADD
#undef __SPIRV_ATOMIC_FLOAT
#undef __SPIRV_ATOMIC_FMAX
#undef __SPIRV_ATOMIC_FMIN
#undef __SPIRV_ATOMIC_IADD
#undef __SPIRV_ATOMIC_ISUB
#undef __SPIRV_ATOMIC_LOAD
#undef __SPIRV_ATOMIC_MINMAX
#undef __SPIRV_ATOMIC_OR
#undef __SPIRV_ATOMIC_SIGNED
#undef __SPIRV_ATOMIC_SMAX
#undef __SPIRV_ATOMIC_SMIN
#undef __SPIRV_ATOMIC_STORE
#undef __SPIRV_ATOMIC_UMAX
#undef __SPIRV_ATOMIC_UMIN
#undef __SPIRV_ATOMIC_UNSIGNED
#undef __SPIRV_ATOMIC_XOR

template <typename dataT>
extern __attribute__((opencl_global)) dataT *
__SYCL_GenericCastToPtrExplicit_ToGlobal(void *Ptr) noexcept {
  return (__attribute__((opencl_global)) dataT *)
      __spirv_GenericCastToPtrExplicit_ToGlobal(
          Ptr, __spv::StorageClass::CrossWorkgroup);
}

template <typename dataT>
extern const __attribute__((opencl_global)) dataT *
__SYCL_GenericCastToPtrExplicit_ToGlobal(const void *Ptr) noexcept {
  return (const __attribute__((opencl_global)) dataT *)
      __spirv_GenericCastToPtrExplicit_ToGlobal(
          Ptr, __spv::StorageClass::CrossWorkgroup);
}

template <typename dataT>
extern volatile __attribute__((opencl_global)) dataT *
__SYCL_GenericCastToPtrExplicit_ToGlobal(volatile void *Ptr) noexcept {
  return (volatile __attribute__((opencl_global)) dataT *)
      __spirv_GenericCastToPtrExplicit_ToGlobal(
          Ptr, __spv::StorageClass::CrossWorkgroup);
}

template <typename dataT>
extern const volatile __attribute__((opencl_global)) dataT *
__SYCL_GenericCastToPtrExplicit_ToGlobal(const volatile void *Ptr) noexcept {
  return (const volatile __attribute__((opencl_global)) dataT *)
      __spirv_GenericCastToPtrExplicit_ToGlobal(
          Ptr, __spv::StorageClass::CrossWorkgroup);
}

template <typename dataT>
extern __attribute__((opencl_local)) dataT *
__SYCL_GenericCastToPtrExplicit_ToLocal(void *Ptr) noexcept {
  return (__attribute__((opencl_local)) dataT *)
      __spirv_GenericCastToPtrExplicit_ToLocal(Ptr,
                                               __spv::StorageClass::Workgroup);
}

template <typename dataT>
extern const __attribute__((opencl_local)) dataT *
__SYCL_GenericCastToPtrExplicit_ToLocal(const void *Ptr) noexcept {
  return (const __attribute__((opencl_local)) dataT *)
      __spirv_GenericCastToPtrExplicit_ToLocal(Ptr,
                                               __spv::StorageClass::Workgroup);
}

template <typename dataT>
extern volatile __attribute__((opencl_local)) dataT *
__SYCL_GenericCastToPtrExplicit_ToLocal(volatile void *Ptr) noexcept {
  return (volatile __attribute__((opencl_local)) dataT *)
      __spirv_GenericCastToPtrExplicit_ToLocal(Ptr,
                                               __spv::StorageClass::Workgroup);
}

template <typename dataT>
extern const volatile __attribute__((opencl_local)) dataT *
__SYCL_GenericCastToPtrExplicit_ToLocal(const volatile void *Ptr) noexcept {
  return (const volatile __attribute__((opencl_local)) dataT *)
      __spirv_GenericCastToPtrExplicit_ToLocal(Ptr,
                                               __spv::StorageClass::Workgroup);
}

template <typename dataT>
extern __attribute__((opencl_private)) dataT *
__SYCL_GenericCastToPtrExplicit_ToPrivate(void *Ptr) noexcept {
  return (__attribute__((opencl_private)) dataT *)
      __spirv_GenericCastToPtrExplicit_ToPrivate(Ptr,
                                                 __spv::StorageClass::Function);
}

template <typename dataT>
extern const __attribute__((opencl_private)) dataT *
__SYCL_GenericCastToPtrExplicit_ToPrivate(const void *Ptr) noexcept {
  return (const __attribute__((opencl_private)) dataT *)
      __spirv_GenericCastToPtrExplicit_ToPrivate(Ptr,
                                                 __spv::StorageClass::Function);
}

template <typename dataT>
extern volatile __attribute__((opencl_private)) dataT *
__SYCL_GenericCastToPtrExplicit_ToPrivate(volatile void *Ptr) noexcept {
  return (volatile __attribute__((opencl_private)) dataT *)
      __spirv_GenericCastToPtrExplicit_ToPrivate(Ptr,
                                                 __spv::StorageClass::Function);
}

template <typename dataT>
extern const volatile __attribute__((opencl_private)) dataT *
__SYCL_GenericCastToPtrExplicit_ToPrivate(const volatile void *Ptr) noexcept {
  return (const volatile __attribute__((opencl_private)) dataT *)
      __spirv_GenericCastToPtrExplicit_ToPrivate(Ptr,
                                                 __spv::StorageClass::Function);
}

template <typename dataT>
extern __attribute__((opencl_global)) dataT *
__SYCL_GenericCastToPtr_ToGlobal(void *Ptr) noexcept {
  return (__attribute__((opencl_global)) dataT *)
      __spirv_GenericCastToPtr_ToGlobal(Ptr,
                                        __spv::StorageClass::CrossWorkgroup);
}

template <typename dataT>
extern const __attribute__((opencl_global)) dataT *
__SYCL_GenericCastToPtr_ToGlobal(const void *Ptr) noexcept {
  return (const __attribute__((opencl_global)) dataT *)
      __spirv_GenericCastToPtr_ToGlobal(Ptr,
                                        __spv::StorageClass::CrossWorkgroup);
}

template <typename dataT>
extern volatile __attribute__((opencl_global)) dataT *
__SYCL_GenericCastToPtr_ToGlobal(volatile void *Ptr) noexcept {
  return (volatile __attribute__((opencl_global)) dataT *)
      __spirv_GenericCastToPtr_ToGlobal(Ptr,
                                        __spv::StorageClass::CrossWorkgroup);
}

template <typename dataT>
extern const volatile __attribute__((opencl_global)) dataT *
__SYCL_GenericCastToPtr_ToGlobal(const volatile void *Ptr) noexcept {
  return (const volatile __attribute__((opencl_global)) dataT *)
      __spirv_GenericCastToPtr_ToGlobal(Ptr,
                                        __spv::StorageClass::CrossWorkgroup);
}

template <typename dataT>
extern __attribute__((opencl_local)) dataT *
__SYCL_GenericCastToPtr_ToLocal(void *Ptr) noexcept {
  return (__attribute__((opencl_local)) dataT *)
      __spirv_GenericCastToPtr_ToLocal(Ptr, __spv::StorageClass::Workgroup);
}

template <typename dataT>
extern const __attribute__((opencl_local)) dataT *
__SYCL_GenericCastToPtr_ToLocal(const void *Ptr) noexcept {
  return (const __attribute__((opencl_local)) dataT *)
      __spirv_GenericCastToPtr_ToLocal(Ptr, __spv::StorageClass::Workgroup);
}

template <typename dataT>
extern volatile __attribute__((opencl_local)) dataT *
__SYCL_GenericCastToPtr_ToLocal(volatile void *Ptr) noexcept {
  return (volatile __attribute__((opencl_local)) dataT *)
      __spirv_GenericCastToPtr_ToLocal(Ptr, __spv::StorageClass::Workgroup);
}

template <typename dataT>
extern const volatile __attribute__((opencl_local)) dataT *
__SYCL_GenericCastToPtr_ToLocal(const volatile void *Ptr) noexcept {
  return (const volatile __attribute__((opencl_local)) dataT *)
      __spirv_GenericCastToPtr_ToLocal(Ptr, __spv::StorageClass::Workgroup);
}

template <typename dataT>
extern __attribute__((opencl_private)) dataT *
__SYCL_GenericCastToPtr_ToPrivate(void *Ptr) noexcept {
  return (__attribute__((opencl_private)) dataT *)
      __spirv_GenericCastToPtr_ToPrivate(Ptr, __spv::StorageClass::Function);
}

template <typename dataT>
extern const __attribute__((opencl_private)) dataT *
__SYCL_GenericCastToPtr_ToPrivate(const void *Ptr) noexcept {
  return (const __attribute__((opencl_private)) dataT *)
      __spirv_GenericCastToPtr_ToPrivate(Ptr, __spv::StorageClass::Function);
}

template <typename dataT>
extern volatile __attribute__((opencl_private)) dataT *
__SYCL_GenericCastToPtr_ToPrivate(volatile void *Ptr) noexcept {
  return (volatile __attribute__((opencl_private)) dataT *)
      __spirv_GenericCastToPtr_ToPrivate(Ptr, __spv::StorageClass::Function);
}

template <typename dataT>
extern const volatile __attribute__((opencl_private)) dataT *
__SYCL_GenericCastToPtr_ToPrivate(const volatile void *Ptr) noexcept {
  return (const volatile __attribute__((opencl_private)) dataT *)
      __spirv_GenericCastToPtr_ToPrivate(Ptr, __spv::StorageClass::Function);
}

template <typename dataT>
__SYCL_CONVERGENT__ extern __DPCPP_SYCL_EXTERNAL dataT
__spirv_SubgroupShuffleINTEL(dataT Data, uint32_t InvocationId) noexcept;
template <typename dataT>
__SYCL_CONVERGENT__ extern __DPCPP_SYCL_EXTERNAL dataT
__spirv_SubgroupShuffleDownINTEL(dataT Current, dataT Next,
                                 uint32_t Delta) noexcept;
template <typename dataT>
__SYCL_CONVERGENT__ extern __DPCPP_SYCL_EXTERNAL dataT
__spirv_SubgroupShuffleUpINTEL(dataT Previous, dataT Current,
                               uint32_t Delta) noexcept;
template <typename dataT>
__SYCL_CONVERGENT__ extern __DPCPP_SYCL_EXTERNAL dataT
__spirv_SubgroupShuffleXorINTEL(dataT Data, uint32_t Value) noexcept;

template <typename dataT>
__SYCL_CONVERGENT__ extern __DPCPP_SYCL_EXTERNAL dataT
__spirv_SubgroupBlockReadINTEL(const __attribute__((opencl_global))
                               uint8_t *Ptr) noexcept;

template <typename dataT>
__SYCL_CONVERGENT__ extern __DPCPP_SYCL_EXTERNAL void
__spirv_SubgroupBlockWriteINTEL(__attribute__((opencl_global)) uint8_t *Ptr,
                                dataT Data) noexcept;

template <typename dataT>
__SYCL_CONVERGENT__ extern __DPCPP_SYCL_EXTERNAL dataT
__spirv_SubgroupBlockReadINTEL(const __attribute__((opencl_global))
                               uint16_t *Ptr) noexcept;

template <typename dataT>
__SYCL_CONVERGENT__ extern __DPCPP_SYCL_EXTERNAL void
__spirv_SubgroupBlockWriteINTEL(__attribute__((opencl_global)) uint16_t *Ptr,
                                dataT Data) noexcept;

template <typename dataT>
__SYCL_CONVERGENT__ extern __DPCPP_SYCL_EXTERNAL dataT
__spirv_SubgroupBlockReadINTEL(const __attribute__((opencl_global))
                               uint32_t *Ptr) noexcept;

template <typename dataT>
__SYCL_CONVERGENT__ extern __DPCPP_SYCL_EXTERNAL void
__spirv_SubgroupBlockWriteINTEL(__attribute__((opencl_global)) uint32_t *Ptr,
                                dataT Data) noexcept;

template <typename dataT>
__SYCL_CONVERGENT__ extern __DPCPP_SYCL_EXTERNAL dataT
__spirv_SubgroupBlockReadINTEL(const __attribute__((opencl_global))
                               uint64_t *Ptr) noexcept;

template <typename dataT>
__SYCL_CONVERGENT__ extern __DPCPP_SYCL_EXTERNAL void
__spirv_SubgroupBlockWriteINTEL(__attribute__((opencl_global)) uint64_t *Ptr,
                                dataT Data) noexcept;
template <int W, int rW>
extern __DPCPP_SYCL_EXTERNAL sycl::detail::ap_int<rW>
__spirv_FixedSqrtINTEL(sycl::detail::ap_int<W> a, bool S, int32_t I, int32_t rI,
                       int32_t Quantization = 0, int32_t Overflow = 0) noexcept;
template <int W, int rW>
extern __DPCPP_SYCL_EXTERNAL sycl::detail::ap_int<rW>
__spirv_FixedRecipINTEL(sycl::detail::ap_int<W> a, bool S, int32_t I,
                        int32_t rI, int32_t Quantization = 0,
                        int32_t Overflow = 0) noexcept;
template <int W, int rW>
extern __DPCPP_SYCL_EXTERNAL sycl::detail::ap_int<rW>
__spirv_FixedRsqrtINTEL(sycl::detail::ap_int<W> a, bool S, int32_t I,
                        int32_t rI, int32_t Quantization = 0,
                        int32_t Overflow = 0) noexcept;
template <int W, int rW>
extern __DPCPP_SYCL_EXTERNAL sycl::detail::ap_int<rW>
__spirv_FixedSinINTEL(sycl::detail::ap_int<W> a, bool S, int32_t I, int32_t rI,
                      int32_t Quantization = 0, int32_t Overflow = 0) noexcept;
template <int W, int rW>
extern __DPCPP_SYCL_EXTERNAL sycl::detail::ap_int<rW>
__spirv_FixedCosINTEL(sycl::detail::ap_int<W> a, bool S, int32_t I, int32_t rI,
                      int32_t Quantization = 0, int32_t Overflow = 0) noexcept;
template <int W, int rW>
extern __DPCPP_SYCL_EXTERNAL sycl::detail::ap_int<2 * rW>
__spirv_FixedSinCosINTEL(sycl::detail::ap_int<W> a, bool S, int32_t I,
                         int32_t rI, int32_t Quantization = 0,
                         int32_t Overflow = 0) noexcept;
template <int W, int rW>
extern __DPCPP_SYCL_EXTERNAL sycl::detail::ap_int<rW>
__spirv_FixedSinPiINTEL(sycl::detail::ap_int<W> a, bool S, int32_t I,
                        int32_t rI, int32_t Quantization = 0,
                        int32_t Overflow = 0) noexcept;
template <int W, int rW>
extern __DPCPP_SYCL_EXTERNAL sycl::detail::ap_int<rW>
__spirv_FixedCosPiINTEL(sycl::detail::ap_int<W> a, bool S, int32_t I,
                        int32_t rI, int32_t Quantization = 0,
                        int32_t Overflow = 0) noexcept;
template <int W, int rW>
extern __DPCPP_SYCL_EXTERNAL sycl::detail::ap_int<2 * rW>
__spirv_FixedSinCosPiINTEL(sycl::detail::ap_int<W> a, bool S, int32_t I,
                           int32_t rI, int32_t Quantization = 0,
                           int32_t Overflow = 0) noexcept;
template <int W, int rW>
extern __DPCPP_SYCL_EXTERNAL sycl::detail::ap_int<rW>
__spirv_FixedLogINTEL(sycl::detail::ap_int<W> a, bool S, int32_t I, int32_t rI,
                      int32_t Quantization = 0, int32_t Overflow = 0) noexcept;
template <int W, int rW>
extern __DPCPP_SYCL_EXTERNAL sycl::detail::ap_int<rW>
__spirv_FixedExpINTEL(sycl::detail::ap_int<W> a, bool S, int32_t I, int32_t rI,
                      int32_t Quantization = 0, int32_t Overflow = 0) noexcept;

// In the following built-ins width of arbitrary precision integer type for
// a floating point variable should be equal to sum of corresponding
// exponent width E, mantissa width M and 1 for sign bit. I.e. WA = EA + MA + 1.
template <int WA, int Wout>
extern __DPCPP_SYCL_EXTERNAL sycl::detail::ap_int<Wout>
__spirv_ArbitraryFloatCastINTEL(sycl::detail::ap_int<WA> A, int32_t MA,
                                int32_t Mout, int32_t EnableSubnormals = 0,
                                int32_t RoundingMode = 0,
                                int32_t RoundingAccuracy = 0) noexcept;

template <int WA, int Wout>
extern __DPCPP_SYCL_EXTERNAL sycl::detail::ap_int<Wout>
__spirv_ArbitraryFloatCastFromIntINTEL(sycl::detail::ap_int<WA> A, int32_t Mout,
                                       bool FromSign = false,
                                       int32_t EnableSubnormals = 0,
                                       int32_t RoundingMode = 0,
                                       int32_t RoundingAccuracy = 0) noexcept;

template <int WA, int Wout>
extern __DPCPP_SYCL_EXTERNAL sycl::detail::ap_int<Wout>
__spirv_ArbitraryFloatCastToIntINTEL(sycl::detail::ap_int<WA> A, int32_t MA,
                                     bool ToSign = false,
                                     int32_t EnableSubnormals = 0,
                                     int32_t RoundingMode = 0,
                                     int32_t RoundingAccuracy = 0) noexcept;

template <int WA, int WB, int Wout>
extern __DPCPP_SYCL_EXTERNAL sycl::detail::ap_int<Wout>
__spirv_ArbitraryFloatAddINTEL(sycl::detail::ap_int<WA> A, int32_t MA,
                               sycl::detail::ap_int<WB> B, int32_t MB,
                               int32_t Mout, int32_t EnableSubnormals = 0,
                               int32_t RoundingMode = 0,
                               int32_t RoundingAccuracy = 0) noexcept;

template <int WA, int WB, int Wout>
extern __DPCPP_SYCL_EXTERNAL sycl::detail::ap_int<Wout>
__spirv_ArbitraryFloatSubINTEL(sycl::detail::ap_int<WA> A, int32_t MA,
                               sycl::detail::ap_int<WB> B, int32_t MB,
                               int32_t Mout, int32_t EnableSubnormals = 0,
                               int32_t RoundingMode = 0,
                               int32_t RoundingAccuracy = 0) noexcept;

template <int WA, int WB, int Wout>
extern __DPCPP_SYCL_EXTERNAL sycl::detail::ap_int<Wout>
__spirv_ArbitraryFloatMulINTEL(sycl::detail::ap_int<WA> A, int32_t MA,
                               sycl::detail::ap_int<WB> B, int32_t MB,
                               int32_t Mout, int32_t EnableSubnormals = 0,
                               int32_t RoundingMode = 0,
                               int32_t RoundingAccuracy = 0) noexcept;

template <int WA, int WB, int Wout>
extern __DPCPP_SYCL_EXTERNAL sycl::detail::ap_int<Wout>
__spirv_ArbitraryFloatDivINTEL(sycl::detail::ap_int<WA> A, int32_t MA,
                               sycl::detail::ap_int<WB> B, int32_t MB,
                               int32_t Mout, int32_t EnableSubnormals = 0,
                               int32_t RoundingMode = 0,
                               int32_t RoundingAccuracy = 0) noexcept;

// Comparison built-ins don't use Subnormal Support, Rounding Mode and
// Rounding Accuracy.
template <int WA, int WB>
extern __DPCPP_SYCL_EXTERNAL bool
__spirv_ArbitraryFloatGTINTEL(sycl::detail::ap_int<WA> A, int32_t MA,
                              sycl::detail::ap_int<WB> B, int32_t MB) noexcept;

template <int WA, int WB>
extern __DPCPP_SYCL_EXTERNAL bool
__spirv_ArbitraryFloatGEINTEL(sycl::detail::ap_int<WA> A, int32_t MA,
                              sycl::detail::ap_int<WB> B, int32_t MB) noexcept;

template <int WA, int WB>
extern __DPCPP_SYCL_EXTERNAL bool
__spirv_ArbitraryFloatLTINTEL(sycl::detail::ap_int<WA> A, int32_t MA,
                              sycl::detail::ap_int<WB> B, int32_t MB) noexcept;

template <int WA, int WB>
extern __DPCPP_SYCL_EXTERNAL bool
__spirv_ArbitraryFloatLEINTEL(sycl::detail::ap_int<WA> A, int32_t MA,
                              sycl::detail::ap_int<WB> B, int32_t MB) noexcept;

template <int WA, int WB>
extern __DPCPP_SYCL_EXTERNAL bool
__spirv_ArbitraryFloatEQINTEL(sycl::detail::ap_int<WA> A, int32_t MA,
                              sycl::detail::ap_int<WB> B, int32_t MB) noexcept;

template <int WA, int Wout>
extern __DPCPP_SYCL_EXTERNAL sycl::detail::ap_int<Wout>
__spirv_ArbitraryFloatRecipINTEL(sycl::detail::ap_int<WA> A, int32_t MA,
                                 int32_t Mout, int32_t EnableSubnormals = 0,
                                 int32_t RoundingMode = 0,
                                 int32_t RoundingAccuracy = 0) noexcept;

template <int WA, int Wout>
extern __DPCPP_SYCL_EXTERNAL sycl::detail::ap_int<Wout>
__spirv_ArbitraryFloatRSqrtINTEL(sycl::detail::ap_int<WA> A, int32_t MA,
                                 int32_t Mout, int32_t EnableSubnormals = 0,
                                 int32_t RoundingMode = 0,
                                 int32_t RoundingAccuracy = 0) noexcept;

template <int WA, int Wout>
extern __DPCPP_SYCL_EXTERNAL sycl::detail::ap_int<Wout>
__spirv_ArbitraryFloatCbrtINTEL(sycl::detail::ap_int<WA> A, int32_t MA,
                                int32_t Mout, int32_t EnableSubnormals = 0,
                                int32_t RoundingMode = 0,
                                int32_t RoundingAccuracy = 0) noexcept;

template <int WA, int WB, int Wout>
extern __DPCPP_SYCL_EXTERNAL sycl::detail::ap_int<Wout>
__spirv_ArbitraryFloatHypotINTEL(sycl::detail::ap_int<WA> A, int32_t MA,
                                 sycl::detail::ap_int<WB> B, int32_t MB,
                                 int32_t Mout, int32_t EnableSubnormals = 0,
                                 int32_t RoundingMode = 0,
                                 int32_t RoundingAccuracy = 0) noexcept;

template <int WA, int Wout>
extern __DPCPP_SYCL_EXTERNAL sycl::detail::ap_int<Wout>
__spirv_ArbitraryFloatSqrtINTEL(sycl::detail::ap_int<WA> A, int32_t MA,
                                int32_t Mout, int32_t EnableSubnormals = 0,
                                int32_t RoundingMode = 0,
                                int32_t RoundingAccuracy = 0) noexcept;

template <int WA, int Wout>
extern __DPCPP_SYCL_EXTERNAL sycl::detail::ap_int<Wout>
__spirv_ArbitraryFloatLogINTEL(sycl::detail::ap_int<WA> A, int32_t MA,
                               int32_t Mout, int32_t EnableSubnormals = 0,
                               int32_t RoundingMode = 0,
                               int32_t RoundingAccuracy = 0) noexcept;

template <int WA, int Wout>
extern __DPCPP_SYCL_EXTERNAL sycl::detail::ap_int<Wout>
__spirv_ArbitraryFloatLog2INTEL(sycl::detail::ap_int<WA> A, int32_t MA,
                                int32_t Mout, int32_t EnableSubnormals = 0,
                                int32_t RoundingMode = 0,
                                int32_t RoundingAccuracy = 0) noexcept;

template <int WA, int Wout>
extern __DPCPP_SYCL_EXTERNAL sycl::detail::ap_int<Wout>
__spirv_ArbitraryFloatLog10INTEL(sycl::detail::ap_int<WA> A, int32_t MA,
                                 int32_t Mout, int32_t EnableSubnormals = 0,
                                 int32_t RoundingMode = 0,
                                 int32_t RoundingAccuracy = 0) noexcept;

template <int WA, int Wout>
extern __DPCPP_SYCL_EXTERNAL sycl::detail::ap_int<Wout>
__spirv_ArbitraryFloatLog1pINTEL(sycl::detail::ap_int<WA> A, int32_t MA,
                                 int32_t Mout, int32_t EnableSubnormals = 0,
                                 int32_t RoundingMode = 0,
                                 int32_t RoundingAccuracy = 0) noexcept;

template <int WA, int Wout>
extern __DPCPP_SYCL_EXTERNAL sycl::detail::ap_int<Wout>
__spirv_ArbitraryFloatExpINTEL(sycl::detail::ap_int<WA> A, int32_t MA,
                               int32_t Mout, int32_t EnableSubnormals = 0,
                               int32_t RoundingMode = 0,
                               int32_t RoundingAccuracy = 0) noexcept;

template <int WA, int Wout>
extern __DPCPP_SYCL_EXTERNAL sycl::detail::ap_int<Wout>
__spirv_ArbitraryFloatExp2INTEL(sycl::detail::ap_int<WA> A, int32_t MA,
                                int32_t Mout, int32_t EnableSubnormals = 0,
                                int32_t RoundingMode = 0,
                                int32_t RoundingAccuracy = 0) noexcept;

template <int WA, int Wout>
extern __DPCPP_SYCL_EXTERNAL sycl::detail::ap_int<Wout>
__spirv_ArbitraryFloatExp10INTEL(sycl::detail::ap_int<WA> A, int32_t MA,
                                 int32_t Mout, int32_t EnableSubnormals = 0,
                                 int32_t RoundingMode = 0,
                                 int32_t RoundingAccuracy = 0) noexcept;

template <int WA, int Wout>
extern __DPCPP_SYCL_EXTERNAL sycl::detail::ap_int<Wout>
__spirv_ArbitraryFloatExpm1INTEL(sycl::detail::ap_int<WA> A, int32_t MA,
                                 int32_t Mout, int32_t EnableSubnormals = 0,
                                 int32_t RoundingMode = 0,
                                 int32_t RoundingAccuracy = 0) noexcept;

template <int WA, int Wout>
extern __DPCPP_SYCL_EXTERNAL sycl::detail::ap_int<Wout>
__spirv_ArbitraryFloatSinINTEL(sycl::detail::ap_int<WA> A, int32_t MA,
                               int32_t Mout, int32_t EnableSubnormals = 0,
                               int32_t RoundingMode = 0,
                               int32_t RoundingAccuracy = 0) noexcept;

template <int WA, int Wout>
extern __DPCPP_SYCL_EXTERNAL sycl::detail::ap_int<Wout>
__spirv_ArbitraryFloatCosINTEL(sycl::detail::ap_int<WA> A, int32_t MA,
                               int32_t Mout, int32_t EnableSubnormals = 0,
                               int32_t RoundingMode = 0,
                               int32_t RoundingAccuracy = 0) noexcept;

// Result value contains both values of sine and cosine and so has the size of
// 2 * Wout where Wout is equal to (1 + Eout + Mout).
template <int WA, int Wout>
extern __DPCPP_SYCL_EXTERNAL sycl::detail::ap_int<2 * Wout>
__spirv_ArbitraryFloatSinCosINTEL(sycl::detail::ap_int<WA> A, int32_t MA,
                                  int32_t Mout, int32_t EnableSubnormals = 0,
                                  int32_t RoundingMode = 0,
                                  int32_t RoundingAccuracy = 0) noexcept;

template <int WA, int Wout>
extern __DPCPP_SYCL_EXTERNAL sycl::detail::ap_int<Wout>
__spirv_ArbitraryFloatSinPiINTEL(sycl::detail::ap_int<WA> A, int32_t MA,
                                 int32_t Mout, int32_t EnableSubnormals = 0,
                                 int32_t RoundingMode = 0,
                                 int32_t RoundingAccuracy = 0) noexcept;

template <int WA, int Wout>
extern __DPCPP_SYCL_EXTERNAL sycl::detail::ap_int<Wout>
__spirv_ArbitraryFloatCosPiINTEL(sycl::detail::ap_int<WA> A, int32_t MA,
                                 int32_t Mout, int32_t EnableSubnormals = 0,
                                 int32_t RoundingMode = 0,
                                 int32_t RoundingAccuracy = 0) noexcept;

// Result value contains both values of sine(A*pi) and cosine(A*pi) and so has
// the size of 2 * Wout where Wout is equal to (1 + Eout + Mout).
template <int WA, int Wout>
extern __DPCPP_SYCL_EXTERNAL sycl::detail::ap_int<2 * Wout>
__spirv_ArbitraryFloatSinCosPiINTEL(sycl::detail::ap_int<WA> A, int32_t MA,
                                    int32_t Mout, int32_t EnableSubnormals = 0,
                                    int32_t RoundingMode = 0,
                                    int32_t RoundingAccuracy = 0) noexcept;

template <int WA, int Wout>
extern __DPCPP_SYCL_EXTERNAL sycl::detail::ap_int<Wout>
__spirv_ArbitraryFloatASinINTEL(sycl::detail::ap_int<WA> A, int32_t MA,
                                int32_t Mout, int32_t EnableSubnormals = 0,
                                int32_t RoundingMode = 0,
                                int32_t RoundingAccuracy = 0) noexcept;

template <int WA, int Wout>
extern __DPCPP_SYCL_EXTERNAL sycl::detail::ap_int<Wout>
__spirv_ArbitraryFloatASinPiINTEL(sycl::detail::ap_int<WA> A, int32_t MA,
                                  int32_t Mout, int32_t EnableSubnormals = 0,
                                  int32_t RoundingMode = 0,
                                  int32_t RoundingAccuracy = 0) noexcept;

template <int WA, int Wout>
extern __DPCPP_SYCL_EXTERNAL sycl::detail::ap_int<Wout>
__spirv_ArbitraryFloatACosINTEL(sycl::detail::ap_int<WA> A, int32_t MA,
                                int32_t Mout, int32_t EnableSubnormals = 0,
                                int32_t RoundingMode = 0,
                                int32_t RoundingAccuracy = 0) noexcept;

template <int WA, int Wout>
extern __DPCPP_SYCL_EXTERNAL sycl::detail::ap_int<Wout>
__spirv_ArbitraryFloatACosPiINTEL(sycl::detail::ap_int<WA> A, int32_t MA,
                                  int32_t Mout, int32_t EnableSubnormals = 0,
                                  int32_t RoundingMode = 0,
                                  int32_t RoundingAccuracy = 0) noexcept;

template <int WA, int Wout>
extern __DPCPP_SYCL_EXTERNAL sycl::detail::ap_int<Wout>
__spirv_ArbitraryFloatATanINTEL(sycl::detail::ap_int<WA> A, int32_t MA,
                                int32_t Mout, int32_t EnableSubnormals = 0,
                                int32_t RoundingMode = 0,
                                int32_t RoundingAccuracy = 0) noexcept;

template <int WA, int Wout>
extern __DPCPP_SYCL_EXTERNAL sycl::detail::ap_int<Wout>
__spirv_ArbitraryFloatATanPiINTEL(sycl::detail::ap_int<WA> A, int32_t MA,
                                  int32_t Mout, int32_t EnableSubnormals = 0,
                                  int32_t RoundingMode = 0,
                                  int32_t RoundingAccuracy = 0) noexcept;

template <int WA, int WB, int Wout>
extern __DPCPP_SYCL_EXTERNAL sycl::detail::ap_int<Wout>
__spirv_ArbitraryFloatATan2INTEL(sycl::detail::ap_int<WA> A, int32_t MA,
                                 sycl::detail::ap_int<WB> B, int32_t MB,
                                 int32_t Mout, int32_t EnableSubnormals = 0,
                                 int32_t RoundingMode = 0,
                                 int32_t RoundingAccuracy = 0) noexcept;

template <int WA, int WB, int Wout>
extern __DPCPP_SYCL_EXTERNAL sycl::detail::ap_int<Wout>
__spirv_ArbitraryFloatPowINTEL(sycl::detail::ap_int<WA> A, int32_t MA,
                               sycl::detail::ap_int<WB> B, int32_t MB,
                               int32_t Mout, int32_t EnableSubnormals = 0,
                               int32_t RoundingMode = 0,
                               int32_t RoundingAccuracy = 0) noexcept;

template <int WA, int WB, int Wout>
extern __DPCPP_SYCL_EXTERNAL sycl::detail::ap_int<Wout>
__spirv_ArbitraryFloatPowRINTEL(sycl::detail::ap_int<WA> A, int32_t MA,
                                sycl::detail::ap_int<WB> B, int32_t MB,
                                int32_t Mout, int32_t EnableSubnormals = 0,
                                int32_t RoundingMode = 0,
                                int32_t RoundingAccuracy = 0) noexcept;

// PowN built-in calculates `A^B` where `A` is arbitrary precision floating
// point number and `B` is signed or unsigned arbitrary precision integer,
// i.e. its width doesn't depend on sum of exponent and mantissa.
template <int WA, int WB, int Wout>
extern __DPCPP_SYCL_EXTERNAL sycl::detail::ap_int<Wout>
__spirv_ArbitraryFloatPowNINTEL(sycl::detail::ap_int<WA> A, int32_t MA,
                                sycl::detail::ap_int<WB> B, bool SignOfB,
                                int32_t Mout, int32_t EnableSubnormals = 0,
                                int32_t RoundingMode = 0,
                                int32_t RoundingAccuracy = 0) noexcept;

template <typename dataT>
extern __DPCPP_SYCL_EXTERNAL int32_t
__spirv_ReadPipe(__ocl_RPipeTy<dataT> Pipe, dataT *Data, int32_t Size,
                 int32_t Alignment) noexcept;
template <typename dataT>
extern __DPCPP_SYCL_EXTERNAL int32_t
__spirv_WritePipe(__ocl_WPipeTy<dataT> Pipe, const dataT *Data, int32_t Size,
                  int32_t Alignment) noexcept;
template <typename dataT>
extern __DPCPP_SYCL_EXTERNAL void
__spirv_ReadPipeBlockingINTEL(__ocl_RPipeTy<dataT> Pipe, dataT *Data,
                              int32_t Size, int32_t Alignment) noexcept;
template <typename dataT>
extern __DPCPP_SYCL_EXTERNAL void
__spirv_WritePipeBlockingINTEL(__ocl_WPipeTy<dataT> Pipe, const dataT *Data,
                               int32_t Size, int32_t Alignment) noexcept;
template <typename dataT>
extern __DPCPP_SYCL_EXTERNAL __ocl_RPipeTy<dataT>
__spirv_CreatePipeFromPipeStorage_read(
    const ConstantPipeStorage *Storage) noexcept;
template <typename dataT>
extern __DPCPP_SYCL_EXTERNAL __ocl_WPipeTy<dataT>
__spirv_CreatePipeFromPipeStorage_write(
    const ConstantPipeStorage *Storage) noexcept;

extern __DPCPP_SYCL_EXTERNAL void
__spirv_ocl_prefetch(const __attribute__((opencl_global)) char *Ptr,
                     size_t NumBytes) noexcept;

extern __DPCPP_SYCL_EXTERNAL float
    __spirv_ConvertBF16ToFINTEL(uint16_t) noexcept;
extern __DPCPP_SYCL_EXTERNAL uint16_t
__spirv_ConvertFToBF16INTEL(float) noexcept;
template <int N>
extern __DPCPP_SYCL_EXTERNAL __ocl_vec_t<float, N>
    __spirv_ConvertBF16ToFINTEL(__ocl_vec_t<uint16_t, N>) noexcept;
template <int N>
extern __DPCPP_SYCL_EXTERNAL __ocl_vec_t<uint16_t, N>
    __spirv_ConvertFToBF16INTEL(__ocl_vec_t<float, N>) noexcept;

__SYCL_CONVERGENT__ extern __DPCPP_SYCL_EXTERNAL
    __SYCL_EXPORT __ocl_vec_t<uint32_t, 4>
    __spirv_GroupNonUniformBallot(uint32_t Execution, bool Predicate) noexcept;

// TODO: I'm not 100% sure that these NonUniform instructions should be
// convergent Following precedent set for GroupNonUniformBallot above
__SYCL_CONVERGENT__ extern __DPCPP_SYCL_EXTERNAL __SYCL_EXPORT uint32_t
__spirv_GroupNonUniformBallotBitCount(__spv::Scope::Flag, int,
                                      __ocl_vec_t<uint32_t, 4>) noexcept;

__SYCL_CONVERGENT__ extern __DPCPP_SYCL_EXTERNAL __SYCL_EXPORT int
    __spirv_GroupNonUniformBallotFindLSB(__spv::Scope::Flag,
                                         __ocl_vec_t<uint32_t, 4>) noexcept;

template <typename ValueT, typename IdT>
__SYCL_CONVERGENT__ extern __DPCPP_SYCL_EXTERNAL __SYCL_EXPORT ValueT
    __spirv_GroupNonUniformBroadcast(__spv::Scope::Flag, ValueT, IdT);

template <typename ValueT, typename IdT>
__SYCL_CONVERGENT__ extern __DPCPP_SYCL_EXTERNAL __SYCL_EXPORT ValueT
    __spirv_GroupNonUniformShuffle(__spv::Scope::Flag, ValueT, IdT) noexcept;

__SYCL_CONVERGENT__ extern __DPCPP_SYCL_EXTERNAL __SYCL_EXPORT bool
__spirv_GroupNonUniformAll(__spv::Scope::Flag, bool);

__SYCL_CONVERGENT__ extern __DPCPP_SYCL_EXTERNAL __SYCL_EXPORT bool
__spirv_GroupNonUniformAny(__spv::Scope::Flag, bool);

template <typename ValueT>
__SYCL_CONVERGENT__ extern __DPCPP_SYCL_EXTERNAL __SYCL_EXPORT ValueT
__spirv_GroupNonUniformSMin(__spv::Scope::Flag, unsigned int, ValueT);

template <typename ValueT>
__SYCL_CONVERGENT__ extern __DPCPP_SYCL_EXTERNAL __SYCL_EXPORT ValueT
__spirv_GroupNonUniformUMin(__spv::Scope::Flag, unsigned int, ValueT);

template <typename ValueT>
__SYCL_CONVERGENT__ extern __DPCPP_SYCL_EXTERNAL __SYCL_EXPORT ValueT
__spirv_GroupNonUniformFMin(__spv::Scope::Flag, unsigned int, ValueT);

template <typename ValueT>
__SYCL_CONVERGENT__ extern __DPCPP_SYCL_EXTERNAL __SYCL_EXPORT ValueT
__spirv_GroupNonUniformSMax(__spv::Scope::Flag, unsigned int, ValueT);

template <typename ValueT>
__SYCL_CONVERGENT__ extern __DPCPP_SYCL_EXTERNAL __SYCL_EXPORT ValueT
__spirv_GroupNonUniformUMax(__spv::Scope::Flag, unsigned int, ValueT);

template <typename ValueT>
__SYCL_CONVERGENT__ extern __DPCPP_SYCL_EXTERNAL __SYCL_EXPORT ValueT
__spirv_GroupNonUniformFMax(__spv::Scope::Flag, unsigned int, ValueT);

template <typename ValueT>
__SYCL_CONVERGENT__ extern __DPCPP_SYCL_EXTERNAL __SYCL_EXPORT ValueT
__spirv_GroupNonUniformIAdd(__spv::Scope::Flag, unsigned int, ValueT);

template <typename ValueT>
__SYCL_CONVERGENT__ extern __DPCPP_SYCL_EXTERNAL __SYCL_EXPORT ValueT
__spirv_GroupNonUniformFAdd(__spv::Scope::Flag, unsigned int, ValueT);

template <typename ValueT>
__SYCL_CONVERGENT__ extern __DPCPP_SYCL_EXTERNAL __SYCL_EXPORT ValueT
__spirv_GroupNonUniformIMul(__spv::Scope::Flag, unsigned int, ValueT);

template <typename ValueT>
__SYCL_CONVERGENT__ extern __DPCPP_SYCL_EXTERNAL __SYCL_EXPORT ValueT
__spirv_GroupNonUniformFMul(__spv::Scope::Flag, unsigned int, ValueT);

template <typename ValueT>
__SYCL_CONVERGENT__ extern __DPCPP_SYCL_EXTERNAL __SYCL_EXPORT ValueT
__spirv_GroupNonUniformBitwiseOr(__spv::Scope::Flag, unsigned int, ValueT);

template <typename ValueT>
__SYCL_CONVERGENT__ extern __DPCPP_SYCL_EXTERNAL __SYCL_EXPORT ValueT
__spirv_GroupNonUniformBitwiseXor(__spv::Scope::Flag, unsigned int, ValueT);

template <typename ValueT>
__SYCL_CONVERGENT__ extern __DPCPP_SYCL_EXTERNAL __SYCL_EXPORT ValueT
__spirv_GroupNonUniformBitwiseAnd(__spv::Scope::Flag, unsigned int, ValueT);

template <typename ValueT>
__SYCL_CONVERGENT__ extern __DPCPP_SYCL_EXTERNAL __SYCL_EXPORT ValueT
__spirv_GroupNonUniformLogicalOr(__spv::Scope::Flag, unsigned int, ValueT);

template <typename ValueT>
__SYCL_CONVERGENT__ extern __DPCPP_SYCL_EXTERNAL __SYCL_EXPORT ValueT
__spirv_GroupNonUniformLogicalAnd(__spv::Scope::Flag, unsigned int, ValueT);

template <typename ValueT>
__SYCL_CONVERGENT__ extern __DPCPP_SYCL_EXTERNAL __SYCL_EXPORT ValueT
__spirv_GroupNonUniformSMin(__spv::Scope::Flag, unsigned int, ValueT,
                            unsigned int);

template <typename ValueT>
__SYCL_CONVERGENT__ extern __DPCPP_SYCL_EXTERNAL __SYCL_EXPORT ValueT
__spirv_GroupNonUniformUMin(__spv::Scope::Flag, unsigned int, ValueT,
                            unsigned int);

template <typename ValueT>
__SYCL_CONVERGENT__ extern __DPCPP_SYCL_EXTERNAL __SYCL_EXPORT ValueT
__spirv_GroupNonUniformFMin(__spv::Scope::Flag, unsigned int, ValueT,
                            unsigned int);

template <typename ValueT>
__SYCL_CONVERGENT__ extern __DPCPP_SYCL_EXTERNAL __SYCL_EXPORT ValueT
__spirv_GroupNonUniformSMax(__spv::Scope::Flag, unsigned int, ValueT,
                            unsigned int);

template <typename ValueT>
__SYCL_CONVERGENT__ extern __DPCPP_SYCL_EXTERNAL __SYCL_EXPORT ValueT
__spirv_GroupNonUniformUMax(__spv::Scope::Flag, unsigned int, ValueT,
                            unsigned int);

template <typename ValueT>
__SYCL_CONVERGENT__ extern __DPCPP_SYCL_EXTERNAL __SYCL_EXPORT ValueT
__spirv_GroupNonUniformFMax(__spv::Scope::Flag, unsigned int, ValueT,
                            unsigned int);

template <typename ValueT>
__SYCL_CONVERGENT__ extern __DPCPP_SYCL_EXTERNAL __SYCL_EXPORT ValueT
__spirv_GroupNonUniformIAdd(__spv::Scope::Flag, unsigned int, ValueT,
                            unsigned int);

template <typename ValueT>
__SYCL_CONVERGENT__ extern __DPCPP_SYCL_EXTERNAL __SYCL_EXPORT ValueT
__spirv_GroupNonUniformFAdd(__spv::Scope::Flag, unsigned int, ValueT,
                            unsigned int);

template <typename ValueT>
__SYCL_CONVERGENT__ extern __DPCPP_SYCL_EXTERNAL __SYCL_EXPORT ValueT
__spirv_GroupNonUniformIMul(__spv::Scope::Flag, unsigned int, ValueT,
                            unsigned int);

template <typename ValueT>
__SYCL_CONVERGENT__ extern __DPCPP_SYCL_EXTERNAL __SYCL_EXPORT ValueT
__spirv_GroupNonUniformFMul(__spv::Scope::Flag, unsigned int, ValueT,
                            unsigned int);

template <typename ValueT>
__SYCL_CONVERGENT__ extern __DPCPP_SYCL_EXTERNAL __SYCL_EXPORT ValueT
__spirv_GroupNonUniformBitwiseOr(__spv::Scope::Flag, unsigned int, ValueT,
                                 unsigned int);

template <typename ValueT>
__SYCL_CONVERGENT__ extern __DPCPP_SYCL_EXTERNAL __SYCL_EXPORT ValueT
__spirv_GroupNonUniformBitwiseXor(__spv::Scope::Flag, unsigned int, ValueT,
                                  unsigned int);

template <typename ValueT>
__SYCL_CONVERGENT__ extern __DPCPP_SYCL_EXTERNAL __SYCL_EXPORT ValueT
__spirv_GroupNonUniformBitwiseAnd(__spv::Scope::Flag, unsigned int, ValueT,
                                  unsigned int);

template <typename ValueT>
__SYCL_CONVERGENT__ extern __DPCPP_SYCL_EXTERNAL __SYCL_EXPORT ValueT
__spirv_GroupNonUniformLogicalOr(__spv::Scope::Flag, unsigned int, ValueT,
                                 unsigned int);

template <typename ValueT>
__SYCL_CONVERGENT__ extern __DPCPP_SYCL_EXTERNAL __SYCL_EXPORT ValueT
__spirv_GroupNonUniformLogicalAnd(__spv::Scope::Flag, unsigned int, ValueT,
                                  unsigned int);

extern __DPCPP_SYCL_EXTERNAL __SYCL_EXPORT void
__clc_BarrierInitialize(int64_t *state, int32_t expected_count) noexcept;

extern __DPCPP_SYCL_EXTERNAL __SYCL_EXPORT void
__clc_BarrierInvalidate(int64_t *state) noexcept;

extern __DPCPP_SYCL_EXTERNAL __SYCL_EXPORT int64_t
__clc_BarrierArrive(int64_t *state) noexcept;

extern __DPCPP_SYCL_EXTERNAL __SYCL_EXPORT int64_t
__clc_BarrierArriveAndDrop(int64_t *state) noexcept;

extern __DPCPP_SYCL_EXTERNAL __SYCL_EXPORT int64_t
__clc_BarrierArriveNoComplete(int64_t *state, int32_t count) noexcept;

extern __DPCPP_SYCL_EXTERNAL __SYCL_EXPORT int64_t
__clc_BarrierArriveAndDropNoComplete(int64_t *state, int32_t count) noexcept;

extern __DPCPP_SYCL_EXTERNAL __SYCL_EXPORT void
__clc_BarrierCopyAsyncArrive(int64_t *state) noexcept;

extern __DPCPP_SYCL_EXTERNAL __SYCL_EXPORT void
__clc_BarrierCopyAsyncArriveNoInc(int64_t *state) noexcept;

__SYCL_CONVERGENT__ extern __DPCPP_SYCL_EXTERNAL __SYCL_EXPORT void
__clc_BarrierWait(int64_t *state, int64_t arrival) noexcept;

extern __DPCPP_SYCL_EXTERNAL __SYCL_EXPORT bool
__clc_BarrierTestWait(int64_t *state, int64_t arrival) noexcept;

__SYCL_CONVERGENT__ extern __DPCPP_SYCL_EXTERNAL __SYCL_EXPORT void
__clc_BarrierArriveAndWait(int64_t *state) noexcept;

#ifdef __SYCL_USE_VARIADIC_SPIRV_OCL_PRINTF__
extern __DPCPP_SYCL_EXTERNAL int
__spirv_ocl_printf(const __attribute__((opencl_constant)) char *Format, ...);
extern __DPCPP_SYCL_EXTERNAL int __spirv_ocl_printf(const char *Format, ...);
#else
template <typename... Args>
extern __DPCPP_SYCL_EXTERNAL int
__spirv_ocl_printf(const __attribute__((opencl_constant)) char *Format,
                   Args... args);
template <typename... Args>
extern __DPCPP_SYCL_EXTERNAL int __spirv_ocl_printf(const char *Format,
                                                    Args... args);
#endif

// Native builtin extension

extern __DPCPP_SYCL_EXTERNAL float __clc_native_tanh(float);
extern __DPCPP_SYCL_EXTERNAL __ocl_vec_t<float, 2>
    __clc_native_tanh(__ocl_vec_t<float, 2>);
extern __DPCPP_SYCL_EXTERNAL __ocl_vec_t<float, 3>
    __clc_native_tanh(__ocl_vec_t<float, 3>);
extern __DPCPP_SYCL_EXTERNAL __ocl_vec_t<float, 4>
    __clc_native_tanh(__ocl_vec_t<float, 4>);
extern __DPCPP_SYCL_EXTERNAL __ocl_vec_t<float, 8>
    __clc_native_tanh(__ocl_vec_t<float, 8>);
extern __DPCPP_SYCL_EXTERNAL __ocl_vec_t<float, 16>
    __clc_native_tanh(__ocl_vec_t<float, 16>);

extern __DPCPP_SYCL_EXTERNAL _Float16 __clc_native_tanh(_Float16);
extern __DPCPP_SYCL_EXTERNAL __ocl_vec_t<_Float16, 2>
    __clc_native_tanh(__ocl_vec_t<_Float16, 2>);
extern __DPCPP_SYCL_EXTERNAL __ocl_vec_t<_Float16, 3>
    __clc_native_tanh(__ocl_vec_t<_Float16, 3>);
extern __DPCPP_SYCL_EXTERNAL __ocl_vec_t<_Float16, 4>
    __clc_native_tanh(__ocl_vec_t<_Float16, 4>);
extern __DPCPP_SYCL_EXTERNAL __ocl_vec_t<_Float16, 8>
    __clc_native_tanh(__ocl_vec_t<_Float16, 8>);
extern __DPCPP_SYCL_EXTERNAL __ocl_vec_t<_Float16, 16>
    __clc_native_tanh(__ocl_vec_t<_Float16, 16>);

extern __DPCPP_SYCL_EXTERNAL _Float16 __clc_native_exp2(_Float16);
extern __DPCPP_SYCL_EXTERNAL __ocl_vec_t<_Float16, 2>
    __clc_native_exp2(__ocl_vec_t<_Float16, 2>);
extern __DPCPP_SYCL_EXTERNAL __ocl_vec_t<_Float16, 3>
    __clc_native_exp2(__ocl_vec_t<_Float16, 3>);
extern __DPCPP_SYCL_EXTERNAL __ocl_vec_t<_Float16, 4>
    __clc_native_exp2(__ocl_vec_t<_Float16, 4>);
extern __DPCPP_SYCL_EXTERNAL __ocl_vec_t<_Float16, 8>
    __clc_native_exp2(__ocl_vec_t<_Float16, 8>);
extern __DPCPP_SYCL_EXTERNAL __ocl_vec_t<_Float16, 16>
    __clc_native_exp2(__ocl_vec_t<_Float16, 16>);

#define __CLC_BF16(...)                                                        \
  extern __DPCPP_SYCL_EXTERNAL __SYCL_EXPORT __VA_ARGS__ __clc_fabs(           \
      __VA_ARGS__) noexcept;                                                   \
  extern __DPCPP_SYCL_EXTERNAL __SYCL_EXPORT __VA_ARGS__ __clc_fmin(           \
      __VA_ARGS__, __VA_ARGS__) noexcept;                                      \
  extern __DPCPP_SYCL_EXTERNAL __SYCL_EXPORT __VA_ARGS__ __clc_fmax(           \
      __VA_ARGS__, __VA_ARGS__) noexcept;                                      \
  extern __DPCPP_SYCL_EXTERNAL __SYCL_EXPORT __VA_ARGS__ __clc_fma(            \
      __VA_ARGS__, __VA_ARGS__, __VA_ARGS__) noexcept;

#define __CLC_BF16_SCAL_VEC(TYPE)                                              \
  __CLC_BF16(TYPE)                                                             \
  __CLC_BF16(__ocl_vec_t<TYPE, 2>)                                             \
  __CLC_BF16(__ocl_vec_t<TYPE, 3>)                                             \
  __CLC_BF16(__ocl_vec_t<TYPE, 4>)                                             \
  __CLC_BF16(__ocl_vec_t<TYPE, 8>)                                             \
  __CLC_BF16(__ocl_vec_t<TYPE, 16>)

__CLC_BF16_SCAL_VEC(uint16_t)
__CLC_BF16_SCAL_VEC(uint32_t)

#undef __CLC_BF16_SCAL_VEC
#undef __CLC_BF16

extern __DPCPP_SYCL_EXTERNAL int32_t __spirv_BuiltInGlobalHWThreadIDINTEL();
extern __DPCPP_SYCL_EXTERNAL int32_t __spirv_BuiltInSubDeviceIDINTEL();
extern __DPCPP_SYCL_EXTERNAL uint64_t __spirv_ReadClockKHR(int);

template <typename from, typename to>
extern __DPCPP_SYCL_EXTERNAL
    std::enable_if_t<std::is_integral_v<to> && std::is_unsigned_v<to>, to>
    __spirv_ConvertPtrToU(from val) noexcept;

<<<<<<< HEAD
template <typename T, int N>
extern __DPCPP_SYCL_EXTERNAL std::pair<__ocl_vec_t<T, N>, __ocl_vec_t<T, N>>
__spirv_IAddCarry(__ocl_vec_t<T, N> src0, __ocl_vec_t<T, N> src1);

template <typename T, int N>
extern __DPCPP_SYCL_EXTERNAL std::pair<__ocl_vec_t<T, N>, __ocl_vec_t<T, N>>
__spirv_ISubBorrow(__ocl_vec_t<T, N> src0, __ocl_vec_t<T, N> src1);
=======
template <typename RetT, typename... ArgsT>
extern __DPCPP_SYCL_EXTERNAL __spv::__spirv_TaskSequenceINTEL *
__spirv_TaskSequenceCreateINTEL(RetT (*f)(ArgsT...), int Pipelined = -1,
                                int ClusterMode = -1,
                                unsigned int ResponseCapacity = 0,
                                unsigned int InvocationCapacity = 0) noexcept;

template <typename... ArgsT>
extern __DPCPP_SYCL_EXTERNAL void
__spirv_TaskSequenceAsyncINTEL(__spv::__spirv_TaskSequenceINTEL *TaskSequence,
                               ArgsT... Args) noexcept;

template <typename RetT>
extern __DPCPP_SYCL_EXTERNAL RetT __spirv_TaskSequenceGetINTEL(
    __spv::__spirv_TaskSequenceINTEL *TaskSequence) noexcept;

extern __DPCPP_SYCL_EXTERNAL void __spirv_TaskSequenceReleaseINTEL(
    __spv::__spirv_TaskSequenceINTEL *TaskSequence) noexcept;
>>>>>>> e664798e

#else  // if !__SYCL_DEVICE_ONLY__

template <typename dataT>
__SYCL_CONVERGENT__ extern __ocl_event_t
__SYCL_OpGroupAsyncCopyGlobalToLocal(__spv::Scope::Flag, dataT *Dest,
                                     const dataT *Src, size_t NumElements,
                                     size_t Stride, __ocl_event_t) noexcept {
  for (size_t i = 0; i < NumElements; i++) {
    Dest[i] = Src[i * Stride];
  }
  // A real instance of the class is not needed, return dummy pointer.
  return nullptr;
}

template <typename dataT>
__SYCL_CONVERGENT__ extern __ocl_event_t
__SYCL_OpGroupAsyncCopyLocalToGlobal(__spv::Scope::Flag, dataT *Dest,
                                     const dataT *Src, size_t NumElements,
                                     size_t Stride, __ocl_event_t) noexcept {
  for (size_t i = 0; i < NumElements; i++) {
    Dest[i * Stride] = Src[i];
  }
  // A real instance of the class is not needed, return dummy pointer.
  return nullptr;
}

extern __SYCL_EXPORT void __spirv_ocl_prefetch(const char *Ptr,
                                               size_t NumBytes) noexcept;

__SYCL_CONVERGENT__ extern __DPCPP_SYCL_EXTERNAL __SYCL_EXPORT void
__spirv_ControlBarrier(__spv::Scope Execution, __spv::Scope Memory,
                       uint32_t Semantics) noexcept;

__SYCL_CONVERGENT__ extern __DPCPP_SYCL_EXTERNAL __SYCL_EXPORT void
__spirv_MemoryBarrier(__spv::Scope Memory, uint32_t Semantics) noexcept;

__SYCL_CONVERGENT__ extern __DPCPP_SYCL_EXTERNAL __SYCL_EXPORT void
__spirv_GroupWaitEvents(__spv::Scope Execution, uint32_t NumEvents,
                        __ocl_event_t *WaitEvents) noexcept;
#endif // !__SYCL_DEVICE_ONLY__<|MERGE_RESOLUTION|>--- conflicted
+++ resolved
@@ -1319,7 +1319,6 @@
     std::enable_if_t<std::is_integral_v<to> && std::is_unsigned_v<to>, to>
     __spirv_ConvertPtrToU(from val) noexcept;
 
-<<<<<<< HEAD
 template <typename T, int N>
 extern __DPCPP_SYCL_EXTERNAL std::pair<__ocl_vec_t<T, N>, __ocl_vec_t<T, N>>
 __spirv_IAddCarry(__ocl_vec_t<T, N> src0, __ocl_vec_t<T, N> src1);
@@ -1327,7 +1326,6 @@
 template <typename T, int N>
 extern __DPCPP_SYCL_EXTERNAL std::pair<__ocl_vec_t<T, N>, __ocl_vec_t<T, N>>
 __spirv_ISubBorrow(__ocl_vec_t<T, N> src0, __ocl_vec_t<T, N> src1);
-=======
 template <typename RetT, typename... ArgsT>
 extern __DPCPP_SYCL_EXTERNAL __spv::__spirv_TaskSequenceINTEL *
 __spirv_TaskSequenceCreateINTEL(RetT (*f)(ArgsT...), int Pipelined = -1,
@@ -1346,7 +1344,6 @@
 
 extern __DPCPP_SYCL_EXTERNAL void __spirv_TaskSequenceReleaseINTEL(
     __spv::__spirv_TaskSequenceINTEL *TaskSequence) noexcept;
->>>>>>> e664798e
 
 #else  // if !__SYCL_DEVICE_ONLY__
 
