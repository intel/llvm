//==----------- spirv_ops.hpp --- SPIRV operations -------------------------==//
//
// Part of the LLVM Project, under the Apache License v2.0 with LLVM Exceptions.
// See https://llvm.org/LICENSE.txt for license information.
// SPDX-License-Identifier: Apache-2.0 WITH LLVM-exception
//
//===----------------------------------------------------------------------===//

#pragma once

#include <CL/__spirv/spirv_types.hpp>         // for Scope, __ocl_event_t
#include <sycl/detail/defines_elementary.hpp> // for __DPCPP_SYCL_EXTERNAL
#include <sycl/detail/export.hpp>             // for __SYCL_EXPORT

#include <stddef.h> // for size_t
#include <stdint.h> // for uint32_t

// Convergent attribute
#ifdef __SYCL_DEVICE_ONLY__
#define __SYCL_CONVERGENT__ __attribute__((convergent))
#else
#define __SYCL_CONVERGENT__
#endif

#ifdef __SYCL_DEVICE_ONLY__

extern __DPCPP_SYCL_EXTERNAL float __spirv_RoundFToTF32INTEL(float a);

template <typename T, typename Tp, std::size_t R, std::size_t C,
          __spv::MatrixUse U,
          __spv::MatrixLayout L = __spv::MatrixLayout::RowMajor,
          __spv::Scope::Flag S = __spv::Scope::Flag::Subgroup>
extern __DPCPP_SYCL_EXTERNAL
    __spv::__spirv_JointMatrixINTEL<Tp, R, C, L, S, U> *
    __spirv_JointMatrixLoadINTEL(T *Ptr, std::size_t Stride,
                                 __spv::MatrixLayout Layout = L,
                                 __spv::Scope::Flag Sc = S, int MemOperand = 0);

template <typename T, typename Tp, std::size_t R, std::size_t C,
          __spv::MatrixUse U,
          __spv::MatrixLayout L = __spv::MatrixLayout::RowMajor,
          __spv::Scope::Flag S = __spv::Scope::Flag::Subgroup>
extern __DPCPP_SYCL_EXTERNAL void __spirv_JointMatrixStoreINTEL(
    T *Ptr, __spv::__spirv_JointMatrixINTEL<Tp, R, C, L, S, U> *Object,
    std::size_t Stride, __spv::MatrixLayout Layout = L,
    __spv::Scope::Flag Sc = S, int MemOperand = 0);

template <typename T, typename Tp, std::size_t R, std::size_t C,
          __spv::MatrixUse U,
          __spv::MatrixLayout L = __spv::MatrixLayout::RowMajor,
          __spv::Scope::Flag S = __spv::Scope::Flag::Subgroup>
extern __DPCPP_SYCL_EXTERNAL
    __spv::__spirv_JointMatrixINTEL<Tp, R, C, L, S, U> *
    __spirv_CooperativeMatrixConstructCheckedINTEL(const T Value, size_t Height,
                                                   size_t Stride, size_t Width,
                                                   size_t CoordX,
                                                   size_t CoordY);

template <typename T, typename Tp, std::size_t R, std::size_t C,
          __spv::MatrixUse U,
          __spv::MatrixLayout L = __spv::MatrixLayout::RowMajor,
          __spv::Scope::Flag S = __spv::Scope::Flag::Subgroup>
extern __DPCPP_SYCL_EXTERNAL
    __spv::__spirv_JointMatrixINTEL<Tp, R, C, L, S, U> *
    __spirv_JointMatrixLoadCheckedINTEL(T *Ptr, std::size_t Stride,
                                        size_t Height, size_t Width,
                                        size_t CoordX, size_t CoordY,
                                        __spv::MatrixLayout Layout = L,
                                        __spv::Scope::Flag Sc = S,
                                        int MemOperand = 0);

template <typename T, typename Tp, std::size_t R, std::size_t C,
          __spv::MatrixUse U,
          __spv::MatrixLayout L = __spv::MatrixLayout::RowMajor,
          __spv::Scope::Flag S = __spv::Scope::Flag::Subgroup>
extern __DPCPP_SYCL_EXTERNAL void __spirv_JointMatrixStoreCheckedINTEL(
    T *Ptr, __spv::__spirv_JointMatrixINTEL<Tp, R, C, L, S, U> *Object,
    std::size_t Stride, size_t Height, size_t Width, size_t CoordX,
    size_t CoordY, __spv::MatrixLayout Layout = L, __spv::Scope::Flag Sc = S,
    int MemOperand = 0);

template <typename TA, typename TB, typename TC, std::size_t M, std::size_t K,
          std::size_t N, __spv::MatrixUse UA, __spv::MatrixUse UB,
          __spv::MatrixUse UC,
          __spv::MatrixLayout LA = __spv::MatrixLayout::RowMajor,
          __spv::MatrixLayout LB = __spv::MatrixLayout::RowMajor,
          __spv::MatrixLayout LC = __spv::MatrixLayout::RowMajor,
          __spv::Scope::Flag S = __spv::Scope::Flag::Subgroup>
extern __DPCPP_SYCL_EXTERNAL
    __spv::__spirv_JointMatrixINTEL<TC, M, N, LC, S, UC> *
    __spirv_JointMatrixMadINTEL(
        __spv::__spirv_JointMatrixINTEL<TA, M, K, LA, S, UA> *A,
        __spv::__spirv_JointMatrixINTEL<TB, K, N, LB, S, UB> *B,
        __spv::__spirv_JointMatrixINTEL<TC, M, N, LC, S, UC> *C,
        __spv::Scope::Flag Sc = __spv::Scope::Flag::Subgroup);

template <typename T1, typename T2, typename T3, std::size_t M, std::size_t K,
          std::size_t N, __spv::MatrixUse UA, __spv::MatrixUse UB,
          __spv::MatrixUse UC,
          __spv::MatrixLayout LA = __spv::MatrixLayout::RowMajor,
          __spv::MatrixLayout LB = __spv::MatrixLayout::RowMajor,
          __spv::MatrixLayout LC = __spv::MatrixLayout::RowMajor,
          __spv::Scope::Flag S = __spv::Scope::Flag::Subgroup>
extern __DPCPP_SYCL_EXTERNAL
    __spv::__spirv_JointMatrixINTEL<T3, M, N, LC, S, UC> *
    __spirv_JointMatrixUUMadINTEL(
        __spv::__spirv_JointMatrixINTEL<T1, M, K, LA, S, UA> *A,
        __spv::__spirv_JointMatrixINTEL<T2, K, N, LB, S, UB> *B,
        __spv::__spirv_JointMatrixINTEL<T3, M, N, LC, S, UC> *C,
        __spv::Scope::Flag Sc = __spv::Scope::Flag::Subgroup);

template <typename T1, typename T2, typename T3, std::size_t M, std::size_t K,
          std::size_t N, __spv::MatrixUse UA, __spv::MatrixUse UB,
          __spv::MatrixUse UC,
          __spv::MatrixLayout LA = __spv::MatrixLayout::RowMajor,
          __spv::MatrixLayout LB = __spv::MatrixLayout::RowMajor,
          __spv::MatrixLayout LC = __spv::MatrixLayout::RowMajor,
          __spv::Scope::Flag S = __spv::Scope::Flag::Subgroup>
extern __DPCPP_SYCL_EXTERNAL
    __spv::__spirv_JointMatrixINTEL<T3, M, N, LC, S, UC> *
    __spirv_JointMatrixUSMadINTEL(
        __spv::__spirv_JointMatrixINTEL<T1, M, K, LA, S, UA> *A,
        __spv::__spirv_JointMatrixINTEL<T2, K, N, LB, S, UB> *B,
        __spv::__spirv_JointMatrixINTEL<T3, M, N, LC, S, UC> *C,
        __spv::Scope::Flag Sc = __spv::Scope::Flag::Subgroup);

template <typename T1, typename T2, typename T3, std::size_t M, std::size_t K,
          std::size_t N, __spv::MatrixUse UA, __spv::MatrixUse UB,
          __spv::MatrixUse UC,
          __spv::MatrixLayout LA = __spv::MatrixLayout::RowMajor,
          __spv::MatrixLayout LB = __spv::MatrixLayout::RowMajor,
          __spv::MatrixLayout LC = __spv::MatrixLayout::RowMajor,
          __spv::Scope::Flag S = __spv::Scope::Flag::Subgroup>
extern __DPCPP_SYCL_EXTERNAL
    __spv::__spirv_JointMatrixINTEL<T3, M, N, LC, S, UC> *
    __spirv_JointMatrixSUMadINTEL(
        __spv::__spirv_JointMatrixINTEL<T1, M, K, LA, S, UA> *A,
        __spv::__spirv_JointMatrixINTEL<T2, K, N, LB, S, UB> *B,
        __spv::__spirv_JointMatrixINTEL<T3, M, N, LC, S, UC> *C,
        __spv::Scope::Flag Sc = __spv::Scope::Flag::Subgroup);

template <typename T, typename Tp, std::size_t R, std::size_t C,
          __spv::MatrixUse U,
          __spv::MatrixLayout L = __spv::MatrixLayout::RowMajor,
          __spv::Scope::Flag S = __spv::Scope::Flag::Subgroup>
extern __DPCPP_SYCL_EXTERNAL
    __spv::__spirv_JointMatrixINTEL<Tp, R, C, L, S, U> *
    __spirv_CompositeConstruct(const T v);

template <typename T, std::size_t R, std::size_t C, __spv::MatrixUse U,
          __spv::MatrixLayout L = __spv::MatrixLayout::RowMajor,
          __spv::Scope::Flag S = __spv::Scope::Flag::Subgroup>
extern __DPCPP_SYCL_EXTERNAL __ocl_vec_t<uint32_t, 2>
__spirv_JointMatrixGetElementCoordINTEL(
    __spv::__spirv_JointMatrixINTEL<T, R, C, L, S, U> *, size_t i);

template <typename T, std::size_t R, std::size_t C, __spv::MatrixUse U,
          __spv::MatrixLayout L = __spv::MatrixLayout::RowMajor,
          __spv::Scope::Flag S = __spv::Scope::Flag::Subgroup>
extern __DPCPP_SYCL_EXTERNAL size_t __spirv_JointMatrixWorkItemLengthINTEL(
    __spv::__spirv_JointMatrixINTEL<T, R, C, L, S, U> *);

template <typename Ts, typename T, std::size_t R, std::size_t C,
          __spv::MatrixUse U,
          __spv::MatrixLayout L = __spv::MatrixLayout::RowMajor,
          __spv::Scope::Flag S = __spv::Scope::Flag::Subgroup>
extern __DPCPP_SYCL_EXTERNAL Ts __spirv_VectorExtractDynamic(
    __spv::__spirv_JointMatrixINTEL<T, R, C, L, S, U> *, size_t i);

template <typename Ts, typename T, std::size_t R, std::size_t C,
          __spv::MatrixUse U,
          __spv::MatrixLayout L = __spv::MatrixLayout::RowMajor,
          __spv::Scope::Flag S = __spv::Scope::Flag::Subgroup>
extern __DPCPP_SYCL_EXTERNAL __spv::__spirv_JointMatrixINTEL<T, R, C, L, S, U> *
__spirv_VectorInsertDynamic(__spv::__spirv_JointMatrixINTEL<T, R, C, L, S, U> *,
                            Ts val, size_t i);

template <typename T>
extern __DPCPP_SYCL_EXTERNAL void __spirv_CooperativeMatrixPrefetchINTEL(
    T *Ptr, std::size_t coordX, std::size_t coordY, std::size_t NumRows,
    std::size_t NumCols, unsigned int CacheLevel, __spv::MatrixLayout Layout,
    std::size_t Stride);

#ifndef __SPIRV_BUILTIN_DECLARATIONS__
#error                                                                         \
    "SPIR-V built-ins are not available. Please set -fdeclare-spirv-builtins flag."
#endif

template <typename RetT, typename ImageT>
extern __DPCPP_SYCL_EXTERNAL RetT __spirv_ImageQueryFormat(ImageT);

template <typename RetT, typename ImageT>
extern __DPCPP_SYCL_EXTERNAL RetT __spirv_ImageQueryOrder(ImageT);

template <typename RetT, typename ImageT>
extern __DPCPP_SYCL_EXTERNAL RetT __spirv_ImageQuerySize(ImageT);

template <typename ImageT, typename CoordT, typename ValT>
extern __DPCPP_SYCL_EXTERNAL void __spirv_ImageWrite(ImageT, CoordT, ValT);

template <class RetT, typename ImageT, typename TempArgT>
extern __DPCPP_SYCL_EXTERNAL RetT __spirv_ImageRead(ImageT, TempArgT);

template <class RetT, typename ImageT, typename TempArgT>
<<<<<<< HEAD
extern __DPCPP_SYCL_EXTERNAL RetT __spirv_ImageFetch(ImageT, TempArgT);

template <class RetT, typename ImageT, typename TempArgT>
extern __DPCPP_SYCL_EXTERNAL RetT __spirv_SampledImageFetch(ImageT, TempArgT);
=======
extern __DPCPP_SYCL_EXTERNAL RetT __spirv_ImageArrayFetch(ImageT, TempArgT,
                                                          int);

template <typename ImageT, typename CoordT, typename ValT>
extern __DPCPP_SYCL_EXTERNAL void __spirv_ImageArrayWrite(ImageT, CoordT, int,
                                                          ValT);
>>>>>>> f7c26d9d

template <typename ImageT, typename SampledType>
extern __DPCPP_SYCL_EXTERNAL SampledType __spirv_SampledImage(ImageT,
                                                              __ocl_sampler_t);

template <typename SampledType, typename TempRetT, typename TempArgT>
extern __DPCPP_SYCL_EXTERNAL TempRetT
__spirv_ImageSampleExplicitLod(SampledType, TempArgT, int, float);

template <typename SampledType, typename TempRetT, typename TempArgT>
extern __DPCPP_SYCL_EXTERNAL TempRetT
__spirv_ImageSampleExplicitLod(SampledType, TempArgT, int, TempArgT, TempArgT);

#define __SYCL_OpGroupAsyncCopyGlobalToLocal __spirv_GroupAsyncCopy
#define __SYCL_OpGroupAsyncCopyLocalToGlobal __spirv_GroupAsyncCopy

// Atomic SPIR-V builtins
#define __SPIRV_ATOMIC_LOAD(AS, Type)                                          \
  extern __DPCPP_SYCL_EXTERNAL Type __spirv_AtomicLoad(                        \
      AS const Type *P, __spv::Scope::Flag S,                                  \
      __spv::MemorySemanticsMask::Flag O);
#define __SPIRV_ATOMIC_STORE(AS, Type)                                         \
  extern __DPCPP_SYCL_EXTERNAL void __spirv_AtomicStore(                       \
      AS Type *P, __spv::Scope::Flag S, __spv::MemorySemanticsMask::Flag O,    \
      Type V);
#define __SPIRV_ATOMIC_EXCHANGE(AS, Type)                                      \
  extern __DPCPP_SYCL_EXTERNAL Type __spirv_AtomicExchange(                    \
      AS Type *P, __spv::Scope::Flag S, __spv::MemorySemanticsMask::Flag O,    \
      Type V);
#define __SPIRV_ATOMIC_CMP_EXCHANGE(AS, Type)                                  \
  extern __DPCPP_SYCL_EXTERNAL Type __spirv_AtomicCompareExchange(             \
      AS Type *P, __spv::Scope::Flag S, __spv::MemorySemanticsMask::Flag E,    \
      __spv::MemorySemanticsMask::Flag U, Type V, Type C);
#define __SPIRV_ATOMIC_IADD(AS, Type)                                          \
  extern __DPCPP_SYCL_EXTERNAL Type __spirv_AtomicIAdd(                        \
      AS Type *P, __spv::Scope::Flag S, __spv::MemorySemanticsMask::Flag O,    \
      Type V);
#define __SPIRV_ATOMIC_ISUB(AS, Type)                                          \
  extern __DPCPP_SYCL_EXTERNAL Type __spirv_AtomicISub(                        \
      AS Type *P, __spv::Scope::Flag S, __spv::MemorySemanticsMask::Flag O,    \
      Type V);
#define __SPIRV_ATOMIC_FADD(AS, Type)                                          \
  extern __DPCPP_SYCL_EXTERNAL Type __spirv_AtomicFAddEXT(                     \
      AS Type *P, __spv::Scope::Flag S, __spv::MemorySemanticsMask::Flag O,    \
      Type V);
#define __SPIRV_ATOMIC_SMIN(AS, Type)                                          \
  extern __DPCPP_SYCL_EXTERNAL Type __spirv_AtomicSMin(                        \
      AS Type *P, __spv::Scope::Flag S, __spv::MemorySemanticsMask::Flag O,    \
      Type V);
#define __SPIRV_ATOMIC_UMIN(AS, Type)                                          \
  extern __DPCPP_SYCL_EXTERNAL Type __spirv_AtomicUMin(                        \
      AS Type *P, __spv::Scope::Flag S, __spv::MemorySemanticsMask::Flag O,    \
      Type V);
#define __SPIRV_ATOMIC_FMIN(AS, Type)                                          \
  extern __DPCPP_SYCL_EXTERNAL Type __spirv_AtomicFMinEXT(                     \
      AS Type *P, __spv::Scope::Flag S, __spv::MemorySemanticsMask::Flag O,    \
      Type V);
#define __SPIRV_ATOMIC_SMAX(AS, Type)                                          \
  extern __DPCPP_SYCL_EXTERNAL Type __spirv_AtomicSMax(                        \
      AS Type *P, __spv::Scope::Flag S, __spv::MemorySemanticsMask::Flag O,    \
      Type V);
#define __SPIRV_ATOMIC_UMAX(AS, Type)                                          \
  extern __DPCPP_SYCL_EXTERNAL Type __spirv_AtomicUMax(                        \
      AS Type *P, __spv::Scope::Flag S, __spv::MemorySemanticsMask::Flag O,    \
      Type V);
#define __SPIRV_ATOMIC_FMAX(AS, Type)                                          \
  extern __DPCPP_SYCL_EXTERNAL Type __spirv_AtomicFMaxEXT(                     \
      AS Type *P, __spv::Scope::Flag S, __spv::MemorySemanticsMask::Flag O,    \
      Type V);
#define __SPIRV_ATOMIC_AND(AS, Type)                                           \
  extern __DPCPP_SYCL_EXTERNAL Type __spirv_AtomicAnd(                         \
      AS Type *P, __spv::Scope::Flag S, __spv::MemorySemanticsMask::Flag O,    \
      Type V);
#define __SPIRV_ATOMIC_OR(AS, Type)                                            \
  extern __DPCPP_SYCL_EXTERNAL Type __spirv_AtomicOr(                          \
      AS Type *P, __spv::Scope::Flag S, __spv::MemorySemanticsMask::Flag O,    \
      Type V);
#define __SPIRV_ATOMIC_XOR(AS, Type)                                           \
  extern __DPCPP_SYCL_EXTERNAL Type __spirv_AtomicXor(                         \
      AS Type *P, __spv::Scope::Flag S, __spv::MemorySemanticsMask::Flag O,    \
      Type V);

#define __SPIRV_ATOMIC_FLOAT(AS, Type)                                         \
  __SPIRV_ATOMIC_FADD(AS, Type)                                                \
  __SPIRV_ATOMIC_FMIN(AS, Type)                                                \
  __SPIRV_ATOMIC_FMAX(AS, Type)                                                \
  __SPIRV_ATOMIC_LOAD(AS, Type)                                                \
  __SPIRV_ATOMIC_STORE(AS, Type)                                               \
  __SPIRV_ATOMIC_EXCHANGE(AS, Type)

#define __SPIRV_ATOMIC_BASE(AS, Type)                                          \
  __SPIRV_ATOMIC_FLOAT(AS, Type)                                               \
  __SPIRV_ATOMIC_CMP_EXCHANGE(AS, Type)                                        \
  __SPIRV_ATOMIC_IADD(AS, Type)                                                \
  __SPIRV_ATOMIC_ISUB(AS, Type)                                                \
  __SPIRV_ATOMIC_AND(AS, Type)                                                 \
  __SPIRV_ATOMIC_OR(AS, Type)                                                  \
  __SPIRV_ATOMIC_XOR(AS, Type)

#define __SPIRV_ATOMIC_SIGNED(AS, Type)                                        \
  __SPIRV_ATOMIC_BASE(AS, Type)                                                \
  __SPIRV_ATOMIC_SMIN(AS, Type)                                                \
  __SPIRV_ATOMIC_SMAX(AS, Type)

#define __SPIRV_ATOMIC_UNSIGNED(AS, Type)                                      \
  __SPIRV_ATOMIC_BASE(AS, Type)                                                \
  __SPIRV_ATOMIC_UMIN(AS, Type)                                                \
  __SPIRV_ATOMIC_UMAX(AS, Type)

// Helper atomic operations which select correct signed/unsigned version
// of atomic min/max based on the type
#define __SPIRV_ATOMIC_MINMAX(AS, Op)                                          \
  template <typename T>                                                        \
  typename std::enable_if_t<                                                   \
      std::is_integral<T>::value && std::is_signed<T>::value, T>               \
      __spirv_Atomic##Op(AS T *Ptr, __spv::Scope::Flag Memory,                 \
                         __spv::MemorySemanticsMask::Flag Semantics,           \
                         T Value) {                                            \
    return __spirv_AtomicS##Op(Ptr, Memory, Semantics, Value);                 \
  }                                                                            \
  template <typename T>                                                        \
  typename std::enable_if_t<                                                   \
      std::is_integral<T>::value && !std::is_signed<T>::value, T>              \
      __spirv_Atomic##Op(AS T *Ptr, __spv::Scope::Flag Memory,                 \
                         __spv::MemorySemanticsMask::Flag Semantics,           \
                         T Value) {                                            \
    return __spirv_AtomicU##Op(Ptr, Memory, Semantics, Value);                 \
  }                                                                            \
  template <typename T>                                                        \
  typename std::enable_if_t<std::is_floating_point<T>::value, T>               \
      __spirv_Atomic##Op(AS T *Ptr, __spv::Scope::Flag Memory,                 \
                         __spv::MemorySemanticsMask::Flag Semantics,           \
                         T Value) {                                            \
    return __spirv_AtomicF##Op##EXT(Ptr, Memory, Semantics, Value);            \
  }

#define __SPIRV_ATOMICS(macro, Arg)                                            \
  macro(__attribute__((opencl_global)), Arg)                                   \
      macro(__attribute__((opencl_local)), Arg) macro(, Arg)

__SPIRV_ATOMICS(__SPIRV_ATOMIC_FLOAT, float)
__SPIRV_ATOMICS(__SPIRV_ATOMIC_FLOAT, double)
__SPIRV_ATOMICS(__SPIRV_ATOMIC_SIGNED, int)
__SPIRV_ATOMICS(__SPIRV_ATOMIC_SIGNED, long)
__SPIRV_ATOMICS(__SPIRV_ATOMIC_SIGNED, long long)
__SPIRV_ATOMICS(__SPIRV_ATOMIC_UNSIGNED, unsigned int)
__SPIRV_ATOMICS(__SPIRV_ATOMIC_UNSIGNED, unsigned long)
__SPIRV_ATOMICS(__SPIRV_ATOMIC_UNSIGNED, unsigned long long)
__SPIRV_ATOMICS(__SPIRV_ATOMIC_MINMAX, Min)
__SPIRV_ATOMICS(__SPIRV_ATOMIC_MINMAX, Max)

#undef __SPIRV_ATOMICS
#undef __SPIRV_ATOMIC_AND
#undef __SPIRV_ATOMIC_BASE
#undef __SPIRV_ATOMIC_CMP_EXCHANGE
#undef __SPIRV_ATOMIC_EXCHANGE
#undef __SPIRV_ATOMIC_FADD
#undef __SPIRV_ATOMIC_FLOAT
#undef __SPIRV_ATOMIC_FMAX
#undef __SPIRV_ATOMIC_FMIN
#undef __SPIRV_ATOMIC_IADD
#undef __SPIRV_ATOMIC_ISUB
#undef __SPIRV_ATOMIC_LOAD
#undef __SPIRV_ATOMIC_MINMAX
#undef __SPIRV_ATOMIC_OR
#undef __SPIRV_ATOMIC_SIGNED
#undef __SPIRV_ATOMIC_SMAX
#undef __SPIRV_ATOMIC_SMIN
#undef __SPIRV_ATOMIC_STORE
#undef __SPIRV_ATOMIC_UMAX
#undef __SPIRV_ATOMIC_UMIN
#undef __SPIRV_ATOMIC_UNSIGNED
#undef __SPIRV_ATOMIC_XOR

template <typename dataT>
extern __attribute__((opencl_global)) dataT *
__SYCL_GenericCastToPtrExplicit_ToGlobal(void *Ptr) noexcept {
  return (__attribute__((opencl_global)) dataT *)
      __spirv_GenericCastToPtrExplicit_ToGlobal(
          Ptr, __spv::StorageClass::CrossWorkgroup);
}

template <typename dataT>
extern const __attribute__((opencl_global)) dataT *
__SYCL_GenericCastToPtrExplicit_ToGlobal(const void *Ptr) noexcept {
  return (const __attribute__((opencl_global)) dataT *)
      __spirv_GenericCastToPtrExplicit_ToGlobal(
          Ptr, __spv::StorageClass::CrossWorkgroup);
}

template <typename dataT>
extern volatile __attribute__((opencl_global)) dataT *
__SYCL_GenericCastToPtrExplicit_ToGlobal(volatile void *Ptr) noexcept {
  return (volatile __attribute__((opencl_global)) dataT *)
      __spirv_GenericCastToPtrExplicit_ToGlobal(
          Ptr, __spv::StorageClass::CrossWorkgroup);
}

template <typename dataT>
extern const volatile __attribute__((opencl_global)) dataT *
__SYCL_GenericCastToPtrExplicit_ToGlobal(const volatile void *Ptr) noexcept {
  return (const volatile __attribute__((opencl_global)) dataT *)
      __spirv_GenericCastToPtrExplicit_ToGlobal(
          Ptr, __spv::StorageClass::CrossWorkgroup);
}

template <typename dataT>
extern __attribute__((opencl_local)) dataT *
__SYCL_GenericCastToPtrExplicit_ToLocal(void *Ptr) noexcept {
  return (__attribute__((opencl_local)) dataT *)
      __spirv_GenericCastToPtrExplicit_ToLocal(Ptr,
                                               __spv::StorageClass::Workgroup);
}

template <typename dataT>
extern const __attribute__((opencl_local)) dataT *
__SYCL_GenericCastToPtrExplicit_ToLocal(const void *Ptr) noexcept {
  return (const __attribute__((opencl_local)) dataT *)
      __spirv_GenericCastToPtrExplicit_ToLocal(Ptr,
                                               __spv::StorageClass::Workgroup);
}

template <typename dataT>
extern volatile __attribute__((opencl_local)) dataT *
__SYCL_GenericCastToPtrExplicit_ToLocal(volatile void *Ptr) noexcept {
  return (volatile __attribute__((opencl_local)) dataT *)
      __spirv_GenericCastToPtrExplicit_ToLocal(Ptr,
                                               __spv::StorageClass::Workgroup);
}

template <typename dataT>
extern const volatile __attribute__((opencl_local)) dataT *
__SYCL_GenericCastToPtrExplicit_ToLocal(const volatile void *Ptr) noexcept {
  return (const volatile __attribute__((opencl_local)) dataT *)
      __spirv_GenericCastToPtrExplicit_ToLocal(Ptr,
                                               __spv::StorageClass::Workgroup);
}

template <typename dataT>
extern __attribute__((opencl_private)) dataT *
__SYCL_GenericCastToPtrExplicit_ToPrivate(void *Ptr) noexcept {
  return (__attribute__((opencl_private)) dataT *)
      __spirv_GenericCastToPtrExplicit_ToPrivate(Ptr,
                                                 __spv::StorageClass::Function);
}

template <typename dataT>
extern const __attribute__((opencl_private)) dataT *
__SYCL_GenericCastToPtrExplicit_ToPrivate(const void *Ptr) noexcept {
  return (const __attribute__((opencl_private)) dataT *)
      __spirv_GenericCastToPtrExplicit_ToPrivate(Ptr,
                                                 __spv::StorageClass::Function);
}

template <typename dataT>
extern volatile __attribute__((opencl_private)) dataT *
__SYCL_GenericCastToPtrExplicit_ToPrivate(volatile void *Ptr) noexcept {
  return (volatile __attribute__((opencl_private)) dataT *)
      __spirv_GenericCastToPtrExplicit_ToPrivate(Ptr,
                                                 __spv::StorageClass::Function);
}

template <typename dataT>
extern const volatile __attribute__((opencl_private)) dataT *
__SYCL_GenericCastToPtrExplicit_ToPrivate(const volatile void *Ptr) noexcept {
  return (const volatile __attribute__((opencl_private)) dataT *)
      __spirv_GenericCastToPtrExplicit_ToPrivate(Ptr,
                                                 __spv::StorageClass::Function);
}

template <typename dataT>
extern __attribute__((opencl_global)) dataT *
__SYCL_GenericCastToPtr_ToGlobal(void *Ptr) noexcept {
  return (__attribute__((opencl_global)) dataT *)
      __spirv_GenericCastToPtr_ToGlobal(Ptr,
                                        __spv::StorageClass::CrossWorkgroup);
}

template <typename dataT>
extern const __attribute__((opencl_global)) dataT *
__SYCL_GenericCastToPtr_ToGlobal(const void *Ptr) noexcept {
  return (const __attribute__((opencl_global)) dataT *)
      __spirv_GenericCastToPtr_ToGlobal(Ptr,
                                        __spv::StorageClass::CrossWorkgroup);
}

template <typename dataT>
extern volatile __attribute__((opencl_global)) dataT *
__SYCL_GenericCastToPtr_ToGlobal(volatile void *Ptr) noexcept {
  return (volatile __attribute__((opencl_global)) dataT *)
      __spirv_GenericCastToPtr_ToGlobal(Ptr,
                                        __spv::StorageClass::CrossWorkgroup);
}

template <typename dataT>
extern const volatile __attribute__((opencl_global)) dataT *
__SYCL_GenericCastToPtr_ToGlobal(const volatile void *Ptr) noexcept {
  return (const volatile __attribute__((opencl_global)) dataT *)
      __spirv_GenericCastToPtr_ToGlobal(Ptr,
                                        __spv::StorageClass::CrossWorkgroup);
}

template <typename dataT>
extern __attribute__((opencl_local)) dataT *
__SYCL_GenericCastToPtr_ToLocal(void *Ptr) noexcept {
  return (__attribute__((opencl_local)) dataT *)
      __spirv_GenericCastToPtr_ToLocal(Ptr, __spv::StorageClass::Workgroup);
}

template <typename dataT>
extern const __attribute__((opencl_local)) dataT *
__SYCL_GenericCastToPtr_ToLocal(const void *Ptr) noexcept {
  return (const __attribute__((opencl_local)) dataT *)
      __spirv_GenericCastToPtr_ToLocal(Ptr, __spv::StorageClass::Workgroup);
}

template <typename dataT>
extern volatile __attribute__((opencl_local)) dataT *
__SYCL_GenericCastToPtr_ToLocal(volatile void *Ptr) noexcept {
  return (volatile __attribute__((opencl_local)) dataT *)
      __spirv_GenericCastToPtr_ToLocal(Ptr, __spv::StorageClass::Workgroup);
}

template <typename dataT>
extern const volatile __attribute__((opencl_local)) dataT *
__SYCL_GenericCastToPtr_ToLocal(const volatile void *Ptr) noexcept {
  return (const volatile __attribute__((opencl_local)) dataT *)
      __spirv_GenericCastToPtr_ToLocal(Ptr, __spv::StorageClass::Workgroup);
}

template <typename dataT>
extern __attribute__((opencl_private)) dataT *
__SYCL_GenericCastToPtr_ToPrivate(void *Ptr) noexcept {
  return (__attribute__((opencl_private)) dataT *)
      __spirv_GenericCastToPtr_ToPrivate(Ptr, __spv::StorageClass::Function);
}

template <typename dataT>
extern const __attribute__((opencl_private)) dataT *
__SYCL_GenericCastToPtr_ToPrivate(const void *Ptr) noexcept {
  return (const __attribute__((opencl_private)) dataT *)
      __spirv_GenericCastToPtr_ToPrivate(Ptr, __spv::StorageClass::Function);
}

template <typename dataT>
extern volatile __attribute__((opencl_private)) dataT *
__SYCL_GenericCastToPtr_ToPrivate(volatile void *Ptr) noexcept {
  return (volatile __attribute__((opencl_private)) dataT *)
      __spirv_GenericCastToPtr_ToPrivate(Ptr, __spv::StorageClass::Function);
}

template <typename dataT>
extern const volatile __attribute__((opencl_private)) dataT *
__SYCL_GenericCastToPtr_ToPrivate(const volatile void *Ptr) noexcept {
  return (const volatile __attribute__((opencl_private)) dataT *)
      __spirv_GenericCastToPtr_ToPrivate(Ptr, __spv::StorageClass::Function);
}

template <typename dataT>
__SYCL_CONVERGENT__ extern __DPCPP_SYCL_EXTERNAL dataT
__spirv_SubgroupShuffleINTEL(dataT Data, uint32_t InvocationId) noexcept;
template <typename dataT>
__SYCL_CONVERGENT__ extern __DPCPP_SYCL_EXTERNAL dataT
__spirv_SubgroupShuffleDownINTEL(dataT Current, dataT Next,
                                 uint32_t Delta) noexcept;
template <typename dataT>
__SYCL_CONVERGENT__ extern __DPCPP_SYCL_EXTERNAL dataT
__spirv_SubgroupShuffleUpINTEL(dataT Previous, dataT Current,
                               uint32_t Delta) noexcept;
template <typename dataT>
__SYCL_CONVERGENT__ extern __DPCPP_SYCL_EXTERNAL dataT
__spirv_SubgroupShuffleXorINTEL(dataT Data, uint32_t Value) noexcept;

template <typename dataT>
__SYCL_CONVERGENT__ extern __DPCPP_SYCL_EXTERNAL dataT
__spirv_SubgroupBlockReadINTEL(const __attribute__((opencl_global))
                               uint8_t *Ptr) noexcept;

template <typename dataT>
__SYCL_CONVERGENT__ extern __DPCPP_SYCL_EXTERNAL void
__spirv_SubgroupBlockWriteINTEL(__attribute__((opencl_global)) uint8_t *Ptr,
                                dataT Data) noexcept;

template <typename dataT>
__SYCL_CONVERGENT__ extern __DPCPP_SYCL_EXTERNAL dataT
__spirv_SubgroupBlockReadINTEL(const __attribute__((opencl_global))
                               uint16_t *Ptr) noexcept;

template <typename dataT>
__SYCL_CONVERGENT__ extern __DPCPP_SYCL_EXTERNAL void
__spirv_SubgroupBlockWriteINTEL(__attribute__((opencl_global)) uint16_t *Ptr,
                                dataT Data) noexcept;

template <typename dataT>
__SYCL_CONVERGENT__ extern __DPCPP_SYCL_EXTERNAL dataT
__spirv_SubgroupBlockReadINTEL(const __attribute__((opencl_global))
                               uint32_t *Ptr) noexcept;

template <typename dataT>
__SYCL_CONVERGENT__ extern __DPCPP_SYCL_EXTERNAL void
__spirv_SubgroupBlockWriteINTEL(__attribute__((opencl_global)) uint32_t *Ptr,
                                dataT Data) noexcept;

template <typename dataT>
__SYCL_CONVERGENT__ extern __DPCPP_SYCL_EXTERNAL dataT
__spirv_SubgroupBlockReadINTEL(const __attribute__((opencl_global))
                               uint64_t *Ptr) noexcept;

template <typename dataT>
__SYCL_CONVERGENT__ extern __DPCPP_SYCL_EXTERNAL void
__spirv_SubgroupBlockWriteINTEL(__attribute__((opencl_global)) uint64_t *Ptr,
                                dataT Data) noexcept;
template <int W, int rW>
extern __DPCPP_SYCL_EXTERNAL sycl::detail::ap_int<rW>
__spirv_FixedSqrtINTEL(sycl::detail::ap_int<W> a, bool S, int32_t I, int32_t rI,
                       int32_t Quantization = 0, int32_t Overflow = 0) noexcept;
template <int W, int rW>
extern __DPCPP_SYCL_EXTERNAL sycl::detail::ap_int<rW>
__spirv_FixedRecipINTEL(sycl::detail::ap_int<W> a, bool S, int32_t I,
                        int32_t rI, int32_t Quantization = 0,
                        int32_t Overflow = 0) noexcept;
template <int W, int rW>
extern __DPCPP_SYCL_EXTERNAL sycl::detail::ap_int<rW>
__spirv_FixedRsqrtINTEL(sycl::detail::ap_int<W> a, bool S, int32_t I,
                        int32_t rI, int32_t Quantization = 0,
                        int32_t Overflow = 0) noexcept;
template <int W, int rW>
extern __DPCPP_SYCL_EXTERNAL sycl::detail::ap_int<rW>
__spirv_FixedSinINTEL(sycl::detail::ap_int<W> a, bool S, int32_t I, int32_t rI,
                      int32_t Quantization = 0, int32_t Overflow = 0) noexcept;
template <int W, int rW>
extern __DPCPP_SYCL_EXTERNAL sycl::detail::ap_int<rW>
__spirv_FixedCosINTEL(sycl::detail::ap_int<W> a, bool S, int32_t I, int32_t rI,
                      int32_t Quantization = 0, int32_t Overflow = 0) noexcept;
template <int W, int rW>
extern __DPCPP_SYCL_EXTERNAL sycl::detail::ap_int<2 * rW>
__spirv_FixedSinCosINTEL(sycl::detail::ap_int<W> a, bool S, int32_t I,
                         int32_t rI, int32_t Quantization = 0,
                         int32_t Overflow = 0) noexcept;
template <int W, int rW>
extern __DPCPP_SYCL_EXTERNAL sycl::detail::ap_int<rW>
__spirv_FixedSinPiINTEL(sycl::detail::ap_int<W> a, bool S, int32_t I,
                        int32_t rI, int32_t Quantization = 0,
                        int32_t Overflow = 0) noexcept;
template <int W, int rW>
extern __DPCPP_SYCL_EXTERNAL sycl::detail::ap_int<rW>
__spirv_FixedCosPiINTEL(sycl::detail::ap_int<W> a, bool S, int32_t I,
                        int32_t rI, int32_t Quantization = 0,
                        int32_t Overflow = 0) noexcept;
template <int W, int rW>
extern __DPCPP_SYCL_EXTERNAL sycl::detail::ap_int<2 * rW>
__spirv_FixedSinCosPiINTEL(sycl::detail::ap_int<W> a, bool S, int32_t I,
                           int32_t rI, int32_t Quantization = 0,
                           int32_t Overflow = 0) noexcept;
template <int W, int rW>
extern __DPCPP_SYCL_EXTERNAL sycl::detail::ap_int<rW>
__spirv_FixedLogINTEL(sycl::detail::ap_int<W> a, bool S, int32_t I, int32_t rI,
                      int32_t Quantization = 0, int32_t Overflow = 0) noexcept;
template <int W, int rW>
extern __DPCPP_SYCL_EXTERNAL sycl::detail::ap_int<rW>
__spirv_FixedExpINTEL(sycl::detail::ap_int<W> a, bool S, int32_t I, int32_t rI,
                      int32_t Quantization = 0, int32_t Overflow = 0) noexcept;

// In the following built-ins width of arbitrary precision integer type for
// a floating point variable should be equal to sum of corresponding
// exponent width E, mantissa width M and 1 for sign bit. I.e. WA = EA + MA + 1.
template <int WA, int Wout>
extern __DPCPP_SYCL_EXTERNAL sycl::detail::ap_int<Wout>
__spirv_ArbitraryFloatCastINTEL(sycl::detail::ap_int<WA> A, int32_t MA,
                                int32_t Mout, int32_t EnableSubnormals = 0,
                                int32_t RoundingMode = 0,
                                int32_t RoundingAccuracy = 0) noexcept;

template <int WA, int Wout>
extern __DPCPP_SYCL_EXTERNAL sycl::detail::ap_int<Wout>
__spirv_ArbitraryFloatCastFromIntINTEL(sycl::detail::ap_int<WA> A, int32_t Mout,
                                       bool FromSign = false,
                                       int32_t EnableSubnormals = 0,
                                       int32_t RoundingMode = 0,
                                       int32_t RoundingAccuracy = 0) noexcept;

template <int WA, int Wout>
extern __DPCPP_SYCL_EXTERNAL sycl::detail::ap_int<Wout>
__spirv_ArbitraryFloatCastToIntINTEL(sycl::detail::ap_int<WA> A, int32_t MA,
                                     bool ToSign = false,
                                     int32_t EnableSubnormals = 0,
                                     int32_t RoundingMode = 0,
                                     int32_t RoundingAccuracy = 0) noexcept;

template <int WA, int WB, int Wout>
extern __DPCPP_SYCL_EXTERNAL sycl::detail::ap_int<Wout>
__spirv_ArbitraryFloatAddINTEL(sycl::detail::ap_int<WA> A, int32_t MA,
                               sycl::detail::ap_int<WB> B, int32_t MB,
                               int32_t Mout, int32_t EnableSubnormals = 0,
                               int32_t RoundingMode = 0,
                               int32_t RoundingAccuracy = 0) noexcept;

template <int WA, int WB, int Wout>
extern __DPCPP_SYCL_EXTERNAL sycl::detail::ap_int<Wout>
__spirv_ArbitraryFloatSubINTEL(sycl::detail::ap_int<WA> A, int32_t MA,
                               sycl::detail::ap_int<WB> B, int32_t MB,
                               int32_t Mout, int32_t EnableSubnormals = 0,
                               int32_t RoundingMode = 0,
                               int32_t RoundingAccuracy = 0) noexcept;

template <int WA, int WB, int Wout>
extern __DPCPP_SYCL_EXTERNAL sycl::detail::ap_int<Wout>
__spirv_ArbitraryFloatMulINTEL(sycl::detail::ap_int<WA> A, int32_t MA,
                               sycl::detail::ap_int<WB> B, int32_t MB,
                               int32_t Mout, int32_t EnableSubnormals = 0,
                               int32_t RoundingMode = 0,
                               int32_t RoundingAccuracy = 0) noexcept;

template <int WA, int WB, int Wout>
extern __DPCPP_SYCL_EXTERNAL sycl::detail::ap_int<Wout>
__spirv_ArbitraryFloatDivINTEL(sycl::detail::ap_int<WA> A, int32_t MA,
                               sycl::detail::ap_int<WB> B, int32_t MB,
                               int32_t Mout, int32_t EnableSubnormals = 0,
                               int32_t RoundingMode = 0,
                               int32_t RoundingAccuracy = 0) noexcept;

// Comparison built-ins don't use Subnormal Support, Rounding Mode and
// Rounding Accuracy.
template <int WA, int WB>
extern __DPCPP_SYCL_EXTERNAL bool
__spirv_ArbitraryFloatGTINTEL(sycl::detail::ap_int<WA> A, int32_t MA,
                              sycl::detail::ap_int<WB> B, int32_t MB) noexcept;

template <int WA, int WB>
extern __DPCPP_SYCL_EXTERNAL bool
__spirv_ArbitraryFloatGEINTEL(sycl::detail::ap_int<WA> A, int32_t MA,
                              sycl::detail::ap_int<WB> B, int32_t MB) noexcept;

template <int WA, int WB>
extern __DPCPP_SYCL_EXTERNAL bool
__spirv_ArbitraryFloatLTINTEL(sycl::detail::ap_int<WA> A, int32_t MA,
                              sycl::detail::ap_int<WB> B, int32_t MB) noexcept;

template <int WA, int WB>
extern __DPCPP_SYCL_EXTERNAL bool
__spirv_ArbitraryFloatLEINTEL(sycl::detail::ap_int<WA> A, int32_t MA,
                              sycl::detail::ap_int<WB> B, int32_t MB) noexcept;

template <int WA, int WB>
extern __DPCPP_SYCL_EXTERNAL bool
__spirv_ArbitraryFloatEQINTEL(sycl::detail::ap_int<WA> A, int32_t MA,
                              sycl::detail::ap_int<WB> B, int32_t MB) noexcept;

template <int WA, int Wout>
extern __DPCPP_SYCL_EXTERNAL sycl::detail::ap_int<Wout>
__spirv_ArbitraryFloatRecipINTEL(sycl::detail::ap_int<WA> A, int32_t MA,
                                 int32_t Mout, int32_t EnableSubnormals = 0,
                                 int32_t RoundingMode = 0,
                                 int32_t RoundingAccuracy = 0) noexcept;

template <int WA, int Wout>
extern __DPCPP_SYCL_EXTERNAL sycl::detail::ap_int<Wout>
__spirv_ArbitraryFloatRSqrtINTEL(sycl::detail::ap_int<WA> A, int32_t MA,
                                 int32_t Mout, int32_t EnableSubnormals = 0,
                                 int32_t RoundingMode = 0,
                                 int32_t RoundingAccuracy = 0) noexcept;

template <int WA, int Wout>
extern __DPCPP_SYCL_EXTERNAL sycl::detail::ap_int<Wout>
__spirv_ArbitraryFloatCbrtINTEL(sycl::detail::ap_int<WA> A, int32_t MA,
                                int32_t Mout, int32_t EnableSubnormals = 0,
                                int32_t RoundingMode = 0,
                                int32_t RoundingAccuracy = 0) noexcept;

template <int WA, int WB, int Wout>
extern __DPCPP_SYCL_EXTERNAL sycl::detail::ap_int<Wout>
__spirv_ArbitraryFloatHypotINTEL(sycl::detail::ap_int<WA> A, int32_t MA,
                                 sycl::detail::ap_int<WB> B, int32_t MB,
                                 int32_t Mout, int32_t EnableSubnormals = 0,
                                 int32_t RoundingMode = 0,
                                 int32_t RoundingAccuracy = 0) noexcept;

template <int WA, int Wout>
extern __DPCPP_SYCL_EXTERNAL sycl::detail::ap_int<Wout>
__spirv_ArbitraryFloatSqrtINTEL(sycl::detail::ap_int<WA> A, int32_t MA,
                                int32_t Mout, int32_t EnableSubnormals = 0,
                                int32_t RoundingMode = 0,
                                int32_t RoundingAccuracy = 0) noexcept;

template <int WA, int Wout>
extern __DPCPP_SYCL_EXTERNAL sycl::detail::ap_int<Wout>
__spirv_ArbitraryFloatLogINTEL(sycl::detail::ap_int<WA> A, int32_t MA,
                               int32_t Mout, int32_t EnableSubnormals = 0,
                               int32_t RoundingMode = 0,
                               int32_t RoundingAccuracy = 0) noexcept;

template <int WA, int Wout>
extern __DPCPP_SYCL_EXTERNAL sycl::detail::ap_int<Wout>
__spirv_ArbitraryFloatLog2INTEL(sycl::detail::ap_int<WA> A, int32_t MA,
                                int32_t Mout, int32_t EnableSubnormals = 0,
                                int32_t RoundingMode = 0,
                                int32_t RoundingAccuracy = 0) noexcept;

template <int WA, int Wout>
extern __DPCPP_SYCL_EXTERNAL sycl::detail::ap_int<Wout>
__spirv_ArbitraryFloatLog10INTEL(sycl::detail::ap_int<WA> A, int32_t MA,
                                 int32_t Mout, int32_t EnableSubnormals = 0,
                                 int32_t RoundingMode = 0,
                                 int32_t RoundingAccuracy = 0) noexcept;

template <int WA, int Wout>
extern __DPCPP_SYCL_EXTERNAL sycl::detail::ap_int<Wout>
__spirv_ArbitraryFloatLog1pINTEL(sycl::detail::ap_int<WA> A, int32_t MA,
                                 int32_t Mout, int32_t EnableSubnormals = 0,
                                 int32_t RoundingMode = 0,
                                 int32_t RoundingAccuracy = 0) noexcept;

template <int WA, int Wout>
extern __DPCPP_SYCL_EXTERNAL sycl::detail::ap_int<Wout>
__spirv_ArbitraryFloatExpINTEL(sycl::detail::ap_int<WA> A, int32_t MA,
                               int32_t Mout, int32_t EnableSubnormals = 0,
                               int32_t RoundingMode = 0,
                               int32_t RoundingAccuracy = 0) noexcept;

template <int WA, int Wout>
extern __DPCPP_SYCL_EXTERNAL sycl::detail::ap_int<Wout>
__spirv_ArbitraryFloatExp2INTEL(sycl::detail::ap_int<WA> A, int32_t MA,
                                int32_t Mout, int32_t EnableSubnormals = 0,
                                int32_t RoundingMode = 0,
                                int32_t RoundingAccuracy = 0) noexcept;

template <int WA, int Wout>
extern __DPCPP_SYCL_EXTERNAL sycl::detail::ap_int<Wout>
__spirv_ArbitraryFloatExp10INTEL(sycl::detail::ap_int<WA> A, int32_t MA,
                                 int32_t Mout, int32_t EnableSubnormals = 0,
                                 int32_t RoundingMode = 0,
                                 int32_t RoundingAccuracy = 0) noexcept;

template <int WA, int Wout>
extern __DPCPP_SYCL_EXTERNAL sycl::detail::ap_int<Wout>
__spirv_ArbitraryFloatExpm1INTEL(sycl::detail::ap_int<WA> A, int32_t MA,
                                 int32_t Mout, int32_t EnableSubnormals = 0,
                                 int32_t RoundingMode = 0,
                                 int32_t RoundingAccuracy = 0) noexcept;

template <int WA, int Wout>
extern __DPCPP_SYCL_EXTERNAL sycl::detail::ap_int<Wout>
__spirv_ArbitraryFloatSinINTEL(sycl::detail::ap_int<WA> A, int32_t MA,
                               int32_t Mout, int32_t EnableSubnormals = 0,
                               int32_t RoundingMode = 0,
                               int32_t RoundingAccuracy = 0) noexcept;

template <int WA, int Wout>
extern __DPCPP_SYCL_EXTERNAL sycl::detail::ap_int<Wout>
__spirv_ArbitraryFloatCosINTEL(sycl::detail::ap_int<WA> A, int32_t MA,
                               int32_t Mout, int32_t EnableSubnormals = 0,
                               int32_t RoundingMode = 0,
                               int32_t RoundingAccuracy = 0) noexcept;

// Result value contains both values of sine and cosine and so has the size of
// 2 * Wout where Wout is equal to (1 + Eout + Mout).
template <int WA, int Wout>
extern __DPCPP_SYCL_EXTERNAL sycl::detail::ap_int<2 * Wout>
__spirv_ArbitraryFloatSinCosINTEL(sycl::detail::ap_int<WA> A, int32_t MA,
                                  int32_t Mout, int32_t EnableSubnormals = 0,
                                  int32_t RoundingMode = 0,
                                  int32_t RoundingAccuracy = 0) noexcept;

template <int WA, int Wout>
extern __DPCPP_SYCL_EXTERNAL sycl::detail::ap_int<Wout>
__spirv_ArbitraryFloatSinPiINTEL(sycl::detail::ap_int<WA> A, int32_t MA,
                                 int32_t Mout, int32_t EnableSubnormals = 0,
                                 int32_t RoundingMode = 0,
                                 int32_t RoundingAccuracy = 0) noexcept;

template <int WA, int Wout>
extern __DPCPP_SYCL_EXTERNAL sycl::detail::ap_int<Wout>
__spirv_ArbitraryFloatCosPiINTEL(sycl::detail::ap_int<WA> A, int32_t MA,
                                 int32_t Mout, int32_t EnableSubnormals = 0,
                                 int32_t RoundingMode = 0,
                                 int32_t RoundingAccuracy = 0) noexcept;

// Result value contains both values of sine(A*pi) and cosine(A*pi) and so has
// the size of 2 * Wout where Wout is equal to (1 + Eout + Mout).
template <int WA, int Wout>
extern __DPCPP_SYCL_EXTERNAL sycl::detail::ap_int<2 * Wout>
__spirv_ArbitraryFloatSinCosPiINTEL(sycl::detail::ap_int<WA> A, int32_t MA,
                                    int32_t Mout, int32_t EnableSubnormals = 0,
                                    int32_t RoundingMode = 0,
                                    int32_t RoundingAccuracy = 0) noexcept;

template <int WA, int Wout>
extern __DPCPP_SYCL_EXTERNAL sycl::detail::ap_int<Wout>
__spirv_ArbitraryFloatASinINTEL(sycl::detail::ap_int<WA> A, int32_t MA,
                                int32_t Mout, int32_t EnableSubnormals = 0,
                                int32_t RoundingMode = 0,
                                int32_t RoundingAccuracy = 0) noexcept;

template <int WA, int Wout>
extern __DPCPP_SYCL_EXTERNAL sycl::detail::ap_int<Wout>
__spirv_ArbitraryFloatASinPiINTEL(sycl::detail::ap_int<WA> A, int32_t MA,
                                  int32_t Mout, int32_t EnableSubnormals = 0,
                                  int32_t RoundingMode = 0,
                                  int32_t RoundingAccuracy = 0) noexcept;

template <int WA, int Wout>
extern __DPCPP_SYCL_EXTERNAL sycl::detail::ap_int<Wout>
__spirv_ArbitraryFloatACosINTEL(sycl::detail::ap_int<WA> A, int32_t MA,
                                int32_t Mout, int32_t EnableSubnormals = 0,
                                int32_t RoundingMode = 0,
                                int32_t RoundingAccuracy = 0) noexcept;

template <int WA, int Wout>
extern __DPCPP_SYCL_EXTERNAL sycl::detail::ap_int<Wout>
__spirv_ArbitraryFloatACosPiINTEL(sycl::detail::ap_int<WA> A, int32_t MA,
                                  int32_t Mout, int32_t EnableSubnormals = 0,
                                  int32_t RoundingMode = 0,
                                  int32_t RoundingAccuracy = 0) noexcept;

template <int WA, int Wout>
extern __DPCPP_SYCL_EXTERNAL sycl::detail::ap_int<Wout>
__spirv_ArbitraryFloatATanINTEL(sycl::detail::ap_int<WA> A, int32_t MA,
                                int32_t Mout, int32_t EnableSubnormals = 0,
                                int32_t RoundingMode = 0,
                                int32_t RoundingAccuracy = 0) noexcept;

template <int WA, int Wout>
extern __DPCPP_SYCL_EXTERNAL sycl::detail::ap_int<Wout>
__spirv_ArbitraryFloatATanPiINTEL(sycl::detail::ap_int<WA> A, int32_t MA,
                                  int32_t Mout, int32_t EnableSubnormals = 0,
                                  int32_t RoundingMode = 0,
                                  int32_t RoundingAccuracy = 0) noexcept;

template <int WA, int WB, int Wout>
extern __DPCPP_SYCL_EXTERNAL sycl::detail::ap_int<Wout>
__spirv_ArbitraryFloatATan2INTEL(sycl::detail::ap_int<WA> A, int32_t MA,
                                 sycl::detail::ap_int<WB> B, int32_t MB,
                                 int32_t Mout, int32_t EnableSubnormals = 0,
                                 int32_t RoundingMode = 0,
                                 int32_t RoundingAccuracy = 0) noexcept;

template <int WA, int WB, int Wout>
extern __DPCPP_SYCL_EXTERNAL sycl::detail::ap_int<Wout>
__spirv_ArbitraryFloatPowINTEL(sycl::detail::ap_int<WA> A, int32_t MA,
                               sycl::detail::ap_int<WB> B, int32_t MB,
                               int32_t Mout, int32_t EnableSubnormals = 0,
                               int32_t RoundingMode = 0,
                               int32_t RoundingAccuracy = 0) noexcept;

template <int WA, int WB, int Wout>
extern __DPCPP_SYCL_EXTERNAL sycl::detail::ap_int<Wout>
__spirv_ArbitraryFloatPowRINTEL(sycl::detail::ap_int<WA> A, int32_t MA,
                                sycl::detail::ap_int<WB> B, int32_t MB,
                                int32_t Mout, int32_t EnableSubnormals = 0,
                                int32_t RoundingMode = 0,
                                int32_t RoundingAccuracy = 0) noexcept;

// PowN built-in calculates `A^B` where `A` is arbitrary precision floating
// point number and `B` is signed or unsigned arbitrary precision integer,
// i.e. its width doesn't depend on sum of exponent and mantissa.
template <int WA, int WB, int Wout>
extern __DPCPP_SYCL_EXTERNAL sycl::detail::ap_int<Wout>
__spirv_ArbitraryFloatPowNINTEL(sycl::detail::ap_int<WA> A, int32_t MA,
                                sycl::detail::ap_int<WB> B, bool SignOfB,
                                int32_t Mout, int32_t EnableSubnormals = 0,
                                int32_t RoundingMode = 0,
                                int32_t RoundingAccuracy = 0) noexcept;

template <typename dataT>
extern __DPCPP_SYCL_EXTERNAL int32_t
__spirv_ReadPipe(__ocl_RPipeTy<dataT> Pipe, dataT *Data, int32_t Size,
                 int32_t Alignment) noexcept;
template <typename dataT>
extern __DPCPP_SYCL_EXTERNAL int32_t
__spirv_WritePipe(__ocl_WPipeTy<dataT> Pipe, const dataT *Data, int32_t Size,
                  int32_t Alignment) noexcept;
template <typename dataT>
extern __DPCPP_SYCL_EXTERNAL void
__spirv_ReadPipeBlockingINTEL(__ocl_RPipeTy<dataT> Pipe, dataT *Data,
                              int32_t Size, int32_t Alignment) noexcept;
template <typename dataT>
extern __DPCPP_SYCL_EXTERNAL void
__spirv_WritePipeBlockingINTEL(__ocl_WPipeTy<dataT> Pipe, const dataT *Data,
                               int32_t Size, int32_t Alignment) noexcept;
template <typename dataT>
extern __DPCPP_SYCL_EXTERNAL __ocl_RPipeTy<dataT>
__spirv_CreatePipeFromPipeStorage_read(
    const ConstantPipeStorage *Storage) noexcept;
template <typename dataT>
extern __DPCPP_SYCL_EXTERNAL __ocl_WPipeTy<dataT>
__spirv_CreatePipeFromPipeStorage_write(
    const ConstantPipeStorage *Storage) noexcept;

extern __DPCPP_SYCL_EXTERNAL void
__spirv_ocl_prefetch(const __attribute__((opencl_global)) char *Ptr,
                     size_t NumBytes) noexcept;

extern __DPCPP_SYCL_EXTERNAL uint16_t
__spirv_ConvertFToBF16INTEL(float) noexcept;
extern __DPCPP_SYCL_EXTERNAL float
    __spirv_ConvertBF16ToFINTEL(uint16_t) noexcept;

__SYCL_CONVERGENT__ extern __DPCPP_SYCL_EXTERNAL
    __SYCL_EXPORT __ocl_vec_t<uint32_t, 4>
    __spirv_GroupNonUniformBallot(uint32_t Execution, bool Predicate) noexcept;

// TODO: I'm not 100% sure that these NonUniform instructions should be
// convergent Following precedent set for GroupNonUniformBallot above
__SYCL_CONVERGENT__ extern __DPCPP_SYCL_EXTERNAL __SYCL_EXPORT uint32_t
__spirv_GroupNonUniformBallotBitCount(__spv::Scope::Flag, int,
                                      __ocl_vec_t<uint32_t, 4>) noexcept;

__SYCL_CONVERGENT__ extern __DPCPP_SYCL_EXTERNAL __SYCL_EXPORT int
    __spirv_GroupNonUniformBallotFindLSB(__spv::Scope::Flag,
                                         __ocl_vec_t<uint32_t, 4>) noexcept;

template <typename ValueT, typename IdT>
__SYCL_CONVERGENT__ extern __DPCPP_SYCL_EXTERNAL __SYCL_EXPORT ValueT
    __spirv_GroupNonUniformBroadcast(__spv::Scope::Flag, ValueT, IdT);

template <typename ValueT, typename IdT>
__SYCL_CONVERGENT__ extern __DPCPP_SYCL_EXTERNAL __SYCL_EXPORT ValueT
    __spirv_GroupNonUniformShuffle(__spv::Scope::Flag, ValueT, IdT) noexcept;

__SYCL_CONVERGENT__ extern __DPCPP_SYCL_EXTERNAL __SYCL_EXPORT bool
__spirv_GroupNonUniformAll(__spv::Scope::Flag, bool);

__SYCL_CONVERGENT__ extern __DPCPP_SYCL_EXTERNAL __SYCL_EXPORT bool
__spirv_GroupNonUniformAny(__spv::Scope::Flag, bool);

template <typename ValueT>
__SYCL_CONVERGENT__ extern __DPCPP_SYCL_EXTERNAL __SYCL_EXPORT ValueT
__spirv_GroupNonUniformSMin(__spv::Scope::Flag, unsigned int, ValueT);

template <typename ValueT>
__SYCL_CONVERGENT__ extern __DPCPP_SYCL_EXTERNAL __SYCL_EXPORT ValueT
__spirv_GroupNonUniformUMin(__spv::Scope::Flag, unsigned int, ValueT);

template <typename ValueT>
__SYCL_CONVERGENT__ extern __DPCPP_SYCL_EXTERNAL __SYCL_EXPORT ValueT
__spirv_GroupNonUniformFMin(__spv::Scope::Flag, unsigned int, ValueT);

template <typename ValueT>
__SYCL_CONVERGENT__ extern __DPCPP_SYCL_EXTERNAL __SYCL_EXPORT ValueT
__spirv_GroupNonUniformSMax(__spv::Scope::Flag, unsigned int, ValueT);

template <typename ValueT>
__SYCL_CONVERGENT__ extern __DPCPP_SYCL_EXTERNAL __SYCL_EXPORT ValueT
__spirv_GroupNonUniformUMax(__spv::Scope::Flag, unsigned int, ValueT);

template <typename ValueT>
__SYCL_CONVERGENT__ extern __DPCPP_SYCL_EXTERNAL __SYCL_EXPORT ValueT
__spirv_GroupNonUniformFMax(__spv::Scope::Flag, unsigned int, ValueT);

template <typename ValueT>
__SYCL_CONVERGENT__ extern __DPCPP_SYCL_EXTERNAL __SYCL_EXPORT ValueT
__spirv_GroupNonUniformIAdd(__spv::Scope::Flag, unsigned int, ValueT);

template <typename ValueT>
__SYCL_CONVERGENT__ extern __DPCPP_SYCL_EXTERNAL __SYCL_EXPORT ValueT
__spirv_GroupNonUniformFAdd(__spv::Scope::Flag, unsigned int, ValueT);

template <typename ValueT>
__SYCL_CONVERGENT__ extern __DPCPP_SYCL_EXTERNAL __SYCL_EXPORT ValueT
__spirv_GroupNonUniformIMul(__spv::Scope::Flag, unsigned int, ValueT);

template <typename ValueT>
__SYCL_CONVERGENT__ extern __DPCPP_SYCL_EXTERNAL __SYCL_EXPORT ValueT
__spirv_GroupNonUniformFMul(__spv::Scope::Flag, unsigned int, ValueT);

template <typename ValueT>
__SYCL_CONVERGENT__ extern __DPCPP_SYCL_EXTERNAL __SYCL_EXPORT ValueT
__spirv_GroupNonUniformBitwiseOr(__spv::Scope::Flag, unsigned int, ValueT);

template <typename ValueT>
__SYCL_CONVERGENT__ extern __DPCPP_SYCL_EXTERNAL __SYCL_EXPORT ValueT
__spirv_GroupNonUniformBitwiseXor(__spv::Scope::Flag, unsigned int, ValueT);

template <typename ValueT>
__SYCL_CONVERGENT__ extern __DPCPP_SYCL_EXTERNAL __SYCL_EXPORT ValueT
__spirv_GroupNonUniformBitwiseAnd(__spv::Scope::Flag, unsigned int, ValueT);

template <typename ValueT>
__SYCL_CONVERGENT__ extern __DPCPP_SYCL_EXTERNAL __SYCL_EXPORT ValueT
__spirv_GroupNonUniformSMin(__spv::Scope::Flag, unsigned int, ValueT,
                            unsigned int);

template <typename ValueT>
__SYCL_CONVERGENT__ extern __DPCPP_SYCL_EXTERNAL __SYCL_EXPORT ValueT
__spirv_GroupNonUniformUMin(__spv::Scope::Flag, unsigned int, ValueT,
                            unsigned int);

template <typename ValueT>
__SYCL_CONVERGENT__ extern __DPCPP_SYCL_EXTERNAL __SYCL_EXPORT ValueT
__spirv_GroupNonUniformFMin(__spv::Scope::Flag, unsigned int, ValueT,
                            unsigned int);

template <typename ValueT>
__SYCL_CONVERGENT__ extern __DPCPP_SYCL_EXTERNAL __SYCL_EXPORT ValueT
__spirv_GroupNonUniformSMax(__spv::Scope::Flag, unsigned int, ValueT,
                            unsigned int);

template <typename ValueT>
__SYCL_CONVERGENT__ extern __DPCPP_SYCL_EXTERNAL __SYCL_EXPORT ValueT
__spirv_GroupNonUniformUMax(__spv::Scope::Flag, unsigned int, ValueT,
                            unsigned int);

template <typename ValueT>
__SYCL_CONVERGENT__ extern __DPCPP_SYCL_EXTERNAL __SYCL_EXPORT ValueT
__spirv_GroupNonUniformFMax(__spv::Scope::Flag, unsigned int, ValueT,
                            unsigned int);

template <typename ValueT>
__SYCL_CONVERGENT__ extern __DPCPP_SYCL_EXTERNAL __SYCL_EXPORT ValueT
__spirv_GroupNonUniformIAdd(__spv::Scope::Flag, unsigned int, ValueT,
                            unsigned int);

template <typename ValueT>
__SYCL_CONVERGENT__ extern __DPCPP_SYCL_EXTERNAL __SYCL_EXPORT ValueT
__spirv_GroupNonUniformFAdd(__spv::Scope::Flag, unsigned int, ValueT,
                            unsigned int);

template <typename ValueT>
__SYCL_CONVERGENT__ extern __DPCPP_SYCL_EXTERNAL __SYCL_EXPORT ValueT
__spirv_GroupNonUniformIMul(__spv::Scope::Flag, unsigned int, ValueT,
                            unsigned int);

template <typename ValueT>
__SYCL_CONVERGENT__ extern __DPCPP_SYCL_EXTERNAL __SYCL_EXPORT ValueT
__spirv_GroupNonUniformFMul(__spv::Scope::Flag, unsigned int, ValueT,
                            unsigned int);

template <typename ValueT>
__SYCL_CONVERGENT__ extern __DPCPP_SYCL_EXTERNAL __SYCL_EXPORT ValueT
__spirv_GroupNonUniformBitwiseOr(__spv::Scope::Flag, unsigned int, ValueT,
                                 unsigned int);

template <typename ValueT>
__SYCL_CONVERGENT__ extern __DPCPP_SYCL_EXTERNAL __SYCL_EXPORT ValueT
__spirv_GroupNonUniformBitwiseXor(__spv::Scope::Flag, unsigned int, ValueT,
                                  unsigned int);

template <typename ValueT>
__SYCL_CONVERGENT__ extern __DPCPP_SYCL_EXTERNAL __SYCL_EXPORT ValueT
__spirv_GroupNonUniformBitwiseAnd(__spv::Scope::Flag, unsigned int, ValueT,
                                  unsigned int);

extern __DPCPP_SYCL_EXTERNAL __SYCL_EXPORT void
__clc_BarrierInitialize(int64_t *state, int32_t expected_count) noexcept;

extern __DPCPP_SYCL_EXTERNAL __SYCL_EXPORT void
__clc_BarrierInvalidate(int64_t *state) noexcept;

extern __DPCPP_SYCL_EXTERNAL __SYCL_EXPORT int64_t
__clc_BarrierArrive(int64_t *state) noexcept;

extern __DPCPP_SYCL_EXTERNAL __SYCL_EXPORT int64_t
__clc_BarrierArriveAndDrop(int64_t *state) noexcept;

extern __DPCPP_SYCL_EXTERNAL __SYCL_EXPORT int64_t
__clc_BarrierArriveNoComplete(int64_t *state, int32_t count) noexcept;

extern __DPCPP_SYCL_EXTERNAL __SYCL_EXPORT int64_t
__clc_BarrierArriveAndDropNoComplete(int64_t *state, int32_t count) noexcept;

extern __DPCPP_SYCL_EXTERNAL __SYCL_EXPORT void
__clc_BarrierCopyAsyncArrive(int64_t *state) noexcept;

extern __DPCPP_SYCL_EXTERNAL __SYCL_EXPORT void
__clc_BarrierCopyAsyncArriveNoInc(int64_t *state) noexcept;

__SYCL_CONVERGENT__ extern __DPCPP_SYCL_EXTERNAL __SYCL_EXPORT void
__clc_BarrierWait(int64_t *state, int64_t arrival) noexcept;

extern __DPCPP_SYCL_EXTERNAL __SYCL_EXPORT bool
__clc_BarrierTestWait(int64_t *state, int64_t arrival) noexcept;

__SYCL_CONVERGENT__ extern __DPCPP_SYCL_EXTERNAL __SYCL_EXPORT void
__clc_BarrierArriveAndWait(int64_t *state) noexcept;

#ifdef __SYCL_USE_NON_VARIADIC_SPIRV_OCL_PRINTF__
template <typename... Args>
extern __DPCPP_SYCL_EXTERNAL int
__spirv_ocl_printf(const __attribute__((opencl_constant)) char *Format,
                   Args... args);
template <typename... Args>
extern __DPCPP_SYCL_EXTERNAL int __spirv_ocl_printf(const char *Format,
                                                    Args... args);
#else
extern __DPCPP_SYCL_EXTERNAL int
__spirv_ocl_printf(const __attribute__((opencl_constant)) char *Format, ...);
extern __DPCPP_SYCL_EXTERNAL int __spirv_ocl_printf(const char *Format, ...);
#endif

// Native builtin extension

extern __DPCPP_SYCL_EXTERNAL float __clc_native_tanh(float);
extern __DPCPP_SYCL_EXTERNAL __ocl_vec_t<float, 2>
    __clc_native_tanh(__ocl_vec_t<float, 2>);
extern __DPCPP_SYCL_EXTERNAL __ocl_vec_t<float, 3>
    __clc_native_tanh(__ocl_vec_t<float, 3>);
extern __DPCPP_SYCL_EXTERNAL __ocl_vec_t<float, 4>
    __clc_native_tanh(__ocl_vec_t<float, 4>);
extern __DPCPP_SYCL_EXTERNAL __ocl_vec_t<float, 8>
    __clc_native_tanh(__ocl_vec_t<float, 8>);
extern __DPCPP_SYCL_EXTERNAL __ocl_vec_t<float, 16>
    __clc_native_tanh(__ocl_vec_t<float, 16>);

extern __DPCPP_SYCL_EXTERNAL _Float16 __clc_native_tanh(_Float16);
extern __DPCPP_SYCL_EXTERNAL __ocl_vec_t<_Float16, 2>
    __clc_native_tanh(__ocl_vec_t<_Float16, 2>);
extern __DPCPP_SYCL_EXTERNAL __ocl_vec_t<_Float16, 3>
    __clc_native_tanh(__ocl_vec_t<_Float16, 3>);
extern __DPCPP_SYCL_EXTERNAL __ocl_vec_t<_Float16, 4>
    __clc_native_tanh(__ocl_vec_t<_Float16, 4>);
extern __DPCPP_SYCL_EXTERNAL __ocl_vec_t<_Float16, 8>
    __clc_native_tanh(__ocl_vec_t<_Float16, 8>);
extern __DPCPP_SYCL_EXTERNAL __ocl_vec_t<_Float16, 16>
    __clc_native_tanh(__ocl_vec_t<_Float16, 16>);

extern __DPCPP_SYCL_EXTERNAL _Float16 __clc_native_exp2(_Float16);
extern __DPCPP_SYCL_EXTERNAL __ocl_vec_t<_Float16, 2>
    __clc_native_exp2(__ocl_vec_t<_Float16, 2>);
extern __DPCPP_SYCL_EXTERNAL __ocl_vec_t<_Float16, 3>
    __clc_native_exp2(__ocl_vec_t<_Float16, 3>);
extern __DPCPP_SYCL_EXTERNAL __ocl_vec_t<_Float16, 4>
    __clc_native_exp2(__ocl_vec_t<_Float16, 4>);
extern __DPCPP_SYCL_EXTERNAL __ocl_vec_t<_Float16, 8>
    __clc_native_exp2(__ocl_vec_t<_Float16, 8>);
extern __DPCPP_SYCL_EXTERNAL __ocl_vec_t<_Float16, 16>
    __clc_native_exp2(__ocl_vec_t<_Float16, 16>);

#define __CLC_BF16(...)                                                        \
  extern __DPCPP_SYCL_EXTERNAL __SYCL_EXPORT __VA_ARGS__ __clc_fabs(           \
      __VA_ARGS__) noexcept;                                                   \
  extern __DPCPP_SYCL_EXTERNAL __SYCL_EXPORT __VA_ARGS__ __clc_fmin(           \
      __VA_ARGS__, __VA_ARGS__) noexcept;                                      \
  extern __DPCPP_SYCL_EXTERNAL __SYCL_EXPORT __VA_ARGS__ __clc_fmax(           \
      __VA_ARGS__, __VA_ARGS__) noexcept;                                      \
  extern __DPCPP_SYCL_EXTERNAL __SYCL_EXPORT __VA_ARGS__ __clc_fma(            \
      __VA_ARGS__, __VA_ARGS__, __VA_ARGS__) noexcept;

#define __CLC_BF16_SCAL_VEC(TYPE)                                              \
  __CLC_BF16(TYPE)                                                             \
  __CLC_BF16(__ocl_vec_t<TYPE, 2>)                                             \
  __CLC_BF16(__ocl_vec_t<TYPE, 3>)                                             \
  __CLC_BF16(__ocl_vec_t<TYPE, 4>)                                             \
  __CLC_BF16(__ocl_vec_t<TYPE, 8>)                                             \
  __CLC_BF16(__ocl_vec_t<TYPE, 16>)

__CLC_BF16_SCAL_VEC(uint16_t)
__CLC_BF16_SCAL_VEC(uint32_t)

#undef __CLC_BF16_SCAL_VEC
#undef __CLC_BF16

extern __DPCPP_SYCL_EXTERNAL int32_t __spirv_BuiltInGlobalHWThreadIDINTEL();
extern __DPCPP_SYCL_EXTERNAL int32_t __spirv_BuiltInSubDeviceIDINTEL();

template <typename from, typename to>
extern __DPCPP_SYCL_EXTERNAL
    std::enable_if_t<std::is_integral_v<to> && std::is_unsigned_v<to>, to>
    __spirv_ConvertPtrToU(from val) noexcept;

#else  // if !__SYCL_DEVICE_ONLY__

template <typename dataT>
__SYCL_CONVERGENT__ extern __ocl_event_t
__SYCL_OpGroupAsyncCopyGlobalToLocal(__spv::Scope::Flag, dataT *Dest,
                                     const dataT *Src, size_t NumElements,
                                     size_t Stride, __ocl_event_t) noexcept {
  for (size_t i = 0; i < NumElements; i++) {
    Dest[i] = Src[i * Stride];
  }
  // A real instance of the class is not needed, return dummy pointer.
  return nullptr;
}

template <typename dataT>
__SYCL_CONVERGENT__ extern __ocl_event_t
__SYCL_OpGroupAsyncCopyLocalToGlobal(__spv::Scope::Flag, dataT *Dest,
                                     const dataT *Src, size_t NumElements,
                                     size_t Stride, __ocl_event_t) noexcept {
  for (size_t i = 0; i < NumElements; i++) {
    Dest[i * Stride] = Src[i];
  }
  // A real instance of the class is not needed, return dummy pointer.
  return nullptr;
}

extern __SYCL_EXPORT void __spirv_ocl_prefetch(const char *Ptr,
                                               size_t NumBytes) noexcept;

__SYCL_CONVERGENT__ extern __DPCPP_SYCL_EXTERNAL __SYCL_EXPORT void
__spirv_ControlBarrier(__spv::Scope Execution, __spv::Scope Memory,
                       uint32_t Semantics) noexcept;

__SYCL_CONVERGENT__ extern __DPCPP_SYCL_EXTERNAL __SYCL_EXPORT void
__spirv_MemoryBarrier(__spv::Scope Memory, uint32_t Semantics) noexcept;

__SYCL_CONVERGENT__ extern __DPCPP_SYCL_EXTERNAL __SYCL_EXPORT void
__spirv_GroupWaitEvents(__spv::Scope Execution, uint32_t NumEvents,
                        __ocl_event_t *WaitEvents) noexcept;
#endif // !__SYCL_DEVICE_ONLY__<|MERGE_RESOLUTION|>--- conflicted
+++ resolved
@@ -202,19 +202,18 @@
 extern __DPCPP_SYCL_EXTERNAL RetT __spirv_ImageRead(ImageT, TempArgT);
 
 template <class RetT, typename ImageT, typename TempArgT>
-<<<<<<< HEAD
 extern __DPCPP_SYCL_EXTERNAL RetT __spirv_ImageFetch(ImageT, TempArgT);
 
 template <class RetT, typename ImageT, typename TempArgT>
 extern __DPCPP_SYCL_EXTERNAL RetT __spirv_SampledImageFetch(ImageT, TempArgT);
-=======
+
+template <class RetT, typename ImageT, typename TempArgT>
 extern __DPCPP_SYCL_EXTERNAL RetT __spirv_ImageArrayFetch(ImageT, TempArgT,
                                                           int);
 
 template <typename ImageT, typename CoordT, typename ValT>
 extern __DPCPP_SYCL_EXTERNAL void __spirv_ImageArrayWrite(ImageT, CoordT, int,
                                                           ValT);
->>>>>>> f7c26d9d
 
 template <typename ImageT, typename SampledType>
 extern __DPCPP_SYCL_EXTERNAL SampledType __spirv_SampledImage(ImageT,
