//==----------- spirv_ops.hpp --- SPIRV operations -------------------------==//
//
// Part of the LLVM Project, under the Apache License v2.0 with LLVM Exceptions.
// See https://llvm.org/LICENSE.txt for license information.
// SPDX-License-Identifier: Apache-2.0 WITH LLVM-exception
//
//===----------------------------------------------------------------------===//

#pragma once
#include <CL/__spirv/spirv_types.hpp>
#include <cstddef>
#include <cstdint>
#include <sycl/detail/defines.hpp>
#include <sycl/detail/export.hpp>
#include <sycl/detail/stl_type_traits.hpp>

// Convergent attribute
#ifdef __SYCL_DEVICE_ONLY__
#define __SYCL_CONVERGENT__ __attribute__((convergent))
#else
#define __SYCL_CONVERGENT__
#endif

#ifdef __SYCL_DEVICE_ONLY__

#if (SYCL_EXT_ONEAPI_MATRIX_VERSION > 1)
template <typename T, std::size_t R, std::size_t C, __spv::MatrixUse U,
          __spv::MatrixLayout L = __spv::MatrixLayout::RowMajor,
          __spv::Scope::Flag S = __spv::Scope::Flag::Subgroup>
extern __DPCPP_SYCL_EXTERNAL __spv::__spirv_JointMatrixINTEL<T, R, C, L, S, U> *
__spirv_JointMatrixLoadINTEL(T *Ptr, std::size_t Stride,
                             __spv::MatrixLayout Layout = L,
                             __spv::Scope::Flag Sc = S, int MemOperand = 0);

template <typename T, std::size_t R, std::size_t C, __spv::MatrixUse U,
          __spv::MatrixLayout L = __spv::MatrixLayout::RowMajor,
          __spv::Scope::Flag S = __spv::Scope::Flag::Subgroup>
extern __DPCPP_SYCL_EXTERNAL void __spirv_JointMatrixStoreINTEL(
    T *Ptr, __spv::__spirv_JointMatrixINTEL<T, R, C, L, S, U> *Object,
    std::size_t Stride, __spv::MatrixLayout Layout = L,
    __spv::Scope::Flag Sc = S, int MemOperand = 0);

template <typename T1, typename T2, std::size_t M, std::size_t K, std::size_t N,
          __spv::MatrixUse UA, __spv::MatrixUse UB, __spv::MatrixUse UC,
          __spv::MatrixLayout LA = __spv::MatrixLayout::RowMajor,
          __spv::MatrixLayout LB = __spv::MatrixLayout::RowMajor,
          __spv::MatrixLayout LC = __spv::MatrixLayout::RowMajor,
          __spv::Scope::Flag S = __spv::Scope::Flag::Subgroup>
extern __DPCPP_SYCL_EXTERNAL
    __spv::__spirv_JointMatrixINTEL<T2, M, N, LC, S, UC> *
    __spirv_JointMatrixMadINTEL(
        __spv::__spirv_JointMatrixINTEL<T1, M, K, LA, S, UA> *A,
        __spv::__spirv_JointMatrixINTEL<T1, K, N, LB, S, UB> *B,
        __spv::__spirv_JointMatrixINTEL<T2, M, N, LC, S, UC> *C,
        __spv::Scope::Flag Sc = __spv::Scope::Flag::Subgroup);

template <typename T1, typename T2, typename T3, std::size_t M, std::size_t K,
          std::size_t N, __spv::MatrixUse UA, __spv::MatrixUse UB,
          __spv::MatrixUse UC,
          __spv::MatrixLayout LA = __spv::MatrixLayout::RowMajor,
          __spv::MatrixLayout LB = __spv::MatrixLayout::RowMajor,
          __spv::MatrixLayout LC = __spv::MatrixLayout::RowMajor,
          __spv::Scope::Flag S = __spv::Scope::Flag::Subgroup>
extern __DPCPP_SYCL_EXTERNAL
    __spv::__spirv_JointMatrixINTEL<T3, M, N, LC, S, UC> *
    __spirv_JointMatrixUUMadINTEL(
        __spv::__spirv_JointMatrixINTEL<T1, M, K, LA, S, UA> *A,
        __spv::__spirv_JointMatrixINTEL<T2, K, N, LB, S, UB> *B,
        __spv::__spirv_JointMatrixINTEL<T3, M, N, LC, S, UC> *C,
        __spv::Scope::Flag Sc = __spv::Scope::Flag::Subgroup);

template <typename T1, typename T2, typename T3, std::size_t M, std::size_t K,
          std::size_t N, __spv::MatrixUse UA, __spv::MatrixUse UB,
          __spv::MatrixUse UC,
          __spv::MatrixLayout LA = __spv::MatrixLayout::RowMajor,
          __spv::MatrixLayout LB = __spv::MatrixLayout::RowMajor,
          __spv::MatrixLayout LC = __spv::MatrixLayout::RowMajor,
          __spv::Scope::Flag S = __spv::Scope::Flag::Subgroup>
extern __DPCPP_SYCL_EXTERNAL
    __spv::__spirv_JointMatrixINTEL<T3, M, N, LC, S, UC> *
    __spirv_JointMatrixUSMadINTEL(
        __spv::__spirv_JointMatrixINTEL<T1, M, K, LA, S, UA> *A,
        __spv::__spirv_JointMatrixINTEL<T2, K, N, LB, S, UB> *B,
        __spv::__spirv_JointMatrixINTEL<T3, M, N, LC, S, UC> *C,
        __spv::Scope::Flag Sc = __spv::Scope::Flag::Subgroup);

template <typename T1, typename T2, typename T3, std::size_t M, std::size_t K,
          std::size_t N, __spv::MatrixUse UA, __spv::MatrixUse UB,
          __spv::MatrixUse UC,
          __spv::MatrixLayout LA = __spv::MatrixLayout::RowMajor,
          __spv::MatrixLayout LB = __spv::MatrixLayout::RowMajor,
          __spv::MatrixLayout LC = __spv::MatrixLayout::RowMajor,
          __spv::Scope::Flag S = __spv::Scope::Flag::Subgroup>
extern __DPCPP_SYCL_EXTERNAL
    __spv::__spirv_JointMatrixINTEL<T3, M, N, LC, S, UC> *
    __spirv_JointMatrixSUMadINTEL(
        __spv::__spirv_JointMatrixINTEL<T1, M, K, LA, S, UA> *A,
        __spv::__spirv_JointMatrixINTEL<T2, K, N, LB, S, UB> *B,
        __spv::__spirv_JointMatrixINTEL<T3, M, N, LC, S, UC> *C,
        __spv::Scope::Flag Sc = __spv::Scope::Flag::Subgroup);

template <typename T, std::size_t R, std::size_t C, __spv::MatrixUse U,
          __spv::MatrixLayout L = __spv::MatrixLayout::RowMajor,
          __spv::Scope::Flag S = __spv::Scope::Flag::Subgroup>
extern __DPCPP_SYCL_EXTERNAL __spv::__spirv_JointMatrixINTEL<T, R, C, L, S, U> *
__spirv_CompositeConstruct(const T v);

template <typename T, std::size_t R, std::size_t C, __spv::MatrixUse U,
          __spv::MatrixLayout L = __spv::MatrixLayout::RowMajor,
          __spv::Scope::Flag S = __spv::Scope::Flag::Subgroup>
extern __DPCPP_SYCL_EXTERNAL size_t __spirv_JointMatrixWorkItemLengthINTEL(
    __spv::__spirv_JointMatrixINTEL<T, R, C, L, S, U> *);

template <typename T, std::size_t R, std::size_t C, __spv::MatrixUse U,
          __spv::MatrixLayout L = __spv::MatrixLayout::RowMajor,
          __spv::Scope::Flag S = __spv::Scope::Flag::Subgroup>
extern __DPCPP_SYCL_EXTERNAL T __spirv_VectorExtractDynamic(
    __spv::__spirv_JointMatrixINTEL<T, R, C, L, S, U> *, size_t i);

template <typename T, std::size_t R, std::size_t C, __spv::MatrixUse U,
          __spv::MatrixLayout L = __spv::MatrixLayout::RowMajor,
          __spv::Scope::Flag S = __spv::Scope::Flag::Subgroup>
extern __DPCPP_SYCL_EXTERNAL __spv::__spirv_JointMatrixINTEL<T, R, C, L, S, U> *
__spirv_VectorInsertDynamic(__spv::__spirv_JointMatrixINTEL<T, R, C, L, S, U> *,
                            T val, size_t i);
#else
template <typename T, std::size_t R, std::size_t C,
          __spv::MatrixLayout L = __spv::MatrixLayout::RowMajor,
          __spv::Scope::Flag S = __spv::Scope::Flag::Subgroup>
extern __DPCPP_SYCL_EXTERNAL __spv::__spirv_JointMatrixINTEL<T, R, C, L, S> *
__spirv_JointMatrixLoadINTEL(T *Ptr, std::size_t Stride,
                             __spv::MatrixLayout Layout = L,
                             __spv::Scope::Flag Sc = S, int MemOperand = 0);

template <typename T, std::size_t R, std::size_t C,
          __spv::MatrixLayout L = __spv::MatrixLayout::RowMajor,
          __spv::Scope::Flag S = __spv::Scope::Flag::Subgroup>
extern __DPCPP_SYCL_EXTERNAL void __spirv_JointMatrixStoreINTEL(
    T *Ptr, __spv::__spirv_JointMatrixINTEL<T, R, C, L, S> *Object,
    std::size_t Stride, __spv::MatrixLayout Layout = L,
    __spv::Scope::Flag Sc = S, int MemOperand = 0);

template <typename T1, typename T2, std::size_t M, std::size_t K, std::size_t N,
          __spv::MatrixLayout LA = __spv::MatrixLayout::RowMajor,
          __spv::MatrixLayout LB = __spv::MatrixLayout::RowMajor,
          __spv::MatrixLayout LC = __spv::MatrixLayout::RowMajor,
          __spv::Scope::Flag S = __spv::Scope::Flag::Subgroup>
extern __DPCPP_SYCL_EXTERNAL __spv::__spirv_JointMatrixINTEL<T2, M, N, LC, S> *
__spirv_JointMatrixMadINTEL(
    __spv::__spirv_JointMatrixINTEL<T1, M, K, LA, S> *A,
    __spv::__spirv_JointMatrixINTEL<T1, K, N, LB, S> *B,
    __spv::__spirv_JointMatrixINTEL<T2, M, N, LC, S> *C,
    __spv::Scope::Flag Sc = __spv::Scope::Flag::Subgroup);

template <typename T1, typename T2, typename T3, std::size_t M, std::size_t K,
          std::size_t N, __spv::MatrixLayout LA = __spv::MatrixLayout::RowMajor,
          __spv::MatrixLayout LB = __spv::MatrixLayout::RowMajor,
          __spv::MatrixLayout LC = __spv::MatrixLayout::RowMajor,
          __spv::Scope::Flag S = __spv::Scope::Flag::Subgroup>
extern __DPCPP_SYCL_EXTERNAL __spv::__spirv_JointMatrixINTEL<T3, M, N, LC, S> *
__spirv_JointMatrixUUMadINTEL(
    __spv::__spirv_JointMatrixINTEL<T1, M, K, LA, S> *A,
    __spv::__spirv_JointMatrixINTEL<T2, K, N, LB, S> *B,
    __spv::__spirv_JointMatrixINTEL<T3, M, N, LC, S> *C,
    __spv::Scope::Flag Sc = __spv::Scope::Flag::Subgroup);

template <typename T1, typename T2, typename T3, std::size_t M, std::size_t K,
          std::size_t N, __spv::MatrixLayout LA = __spv::MatrixLayout::RowMajor,
          __spv::MatrixLayout LB = __spv::MatrixLayout::RowMajor,
          __spv::MatrixLayout LC = __spv::MatrixLayout::RowMajor,
          __spv::Scope::Flag S = __spv::Scope::Flag::Subgroup>
extern __DPCPP_SYCL_EXTERNAL __spv::__spirv_JointMatrixINTEL<T3, M, N, LC, S> *
__spirv_JointMatrixUSMadINTEL(
    __spv::__spirv_JointMatrixINTEL<T1, M, K, LA, S> *A,
    __spv::__spirv_JointMatrixINTEL<T2, K, N, LB, S> *B,
    __spv::__spirv_JointMatrixINTEL<T3, M, N, LC, S> *C,
    __spv::Scope::Flag Sc = __spv::Scope::Flag::Subgroup);

template <typename T1, typename T2, typename T3, std::size_t M, std::size_t K,
          std::size_t N, __spv::MatrixLayout LA = __spv::MatrixLayout::RowMajor,
          __spv::MatrixLayout LB = __spv::MatrixLayout::RowMajor,
          __spv::MatrixLayout LC = __spv::MatrixLayout::RowMajor,
          __spv::Scope::Flag S = __spv::Scope::Flag::Subgroup>
extern __DPCPP_SYCL_EXTERNAL __spv::__spirv_JointMatrixINTEL<T3, M, N, LC, S> *
__spirv_JointMatrixSUMadINTEL(
    __spv::__spirv_JointMatrixINTEL<T1, M, K, LA, S> *A,
    __spv::__spirv_JointMatrixINTEL<T2, K, N, LB, S> *B,
    __spv::__spirv_JointMatrixINTEL<T3, M, N, LC, S> *C,
    __spv::Scope::Flag Sc = __spv::Scope::Flag::Subgroup);

template <typename T, std::size_t R, std::size_t C,
          __spv::MatrixLayout L = __spv::MatrixLayout::RowMajor,
          __spv::Scope::Flag S = __spv::Scope::Flag::Subgroup>
extern __DPCPP_SYCL_EXTERNAL __spv::__spirv_JointMatrixINTEL<T, R, C, L, S> *
__spirv_CompositeConstruct(const T v);

template <typename T, std::size_t R, std::size_t C,
          __spv::MatrixLayout L = __spv::MatrixLayout::RowMajor,
          __spv::Scope::Flag S = __spv::Scope::Flag::Subgroup>
extern __DPCPP_SYCL_EXTERNAL size_t __spirv_JointMatrixWorkItemLengthINTEL(
    __spv::__spirv_JointMatrixINTEL<T, R, C, L, S> *);

template <typename T, std::size_t R, std::size_t C,
          __spv::MatrixLayout L = __spv::MatrixLayout::RowMajor,
          __spv::Scope::Flag S = __spv::Scope::Flag::Subgroup>
extern __DPCPP_SYCL_EXTERNAL T __spirv_VectorExtractDynamic(
    __spv::__spirv_JointMatrixINTEL<T, R, C, L, S> *, size_t i);

template <typename T, std::size_t R, std::size_t C,
          __spv::MatrixLayout L = __spv::MatrixLayout::RowMajor,
          __spv::Scope::Flag S = __spv::Scope::Flag::Subgroup>
extern __DPCPP_SYCL_EXTERNAL __spv::__spirv_JointMatrixINTEL<T, R, C, L, S> *
__spirv_VectorInsertDynamic(__spv::__spirv_JointMatrixINTEL<T, R, C, L, S> *,
                            T val, size_t i);
#endif // SYCL_EXT_ONEAPI_MATRIX_VERSION

#ifndef __SPIRV_BUILTIN_DECLARATIONS__
#error                                                                         \
    "SPIR-V built-ins are not available. Please set -fdeclare-spirv-builtins flag."
#endif

template <typename RetT, typename ImageT>
extern __DPCPP_SYCL_EXTERNAL RetT __spirv_ImageQueryFormat(ImageT);

template <typename RetT, typename ImageT>
extern __DPCPP_SYCL_EXTERNAL RetT __spirv_ImageQueryOrder(ImageT);

template <typename RetT, typename ImageT>
extern __DPCPP_SYCL_EXTERNAL RetT __spirv_ImageQuerySize(ImageT);

template <typename ImageT, typename CoordT, typename ValT>
extern __DPCPP_SYCL_EXTERNAL void __spirv_ImageWrite(ImageT, CoordT, ValT);

template <class RetT, typename ImageT, typename TempArgT>
extern __DPCPP_SYCL_EXTERNAL RetT __spirv_ImageRead(ImageT, TempArgT);

template <typename ImageT, typename SampledType>
extern __DPCPP_SYCL_EXTERNAL SampledType __spirv_SampledImage(ImageT,
                                                              __ocl_sampler_t);

template <typename SampledType, typename TempRetT, typename TempArgT>
extern __DPCPP_SYCL_EXTERNAL TempRetT
__spirv_ImageSampleExplicitLod(SampledType, TempArgT, int, float);

#define __SYCL_OpGroupAsyncCopyGlobalToLocal __spirv_GroupAsyncCopy
#define __SYCL_OpGroupAsyncCopyLocalToGlobal __spirv_GroupAsyncCopy

// Atomic SPIR-V builtins
#define __SPIRV_ATOMIC_LOAD(AS, Type)                                          \
  extern __DPCPP_SYCL_EXTERNAL Type __spirv_AtomicLoad(                        \
      AS const Type *P, __spv::Scope::Flag S,                                  \
      __spv::MemorySemanticsMask::Flag O);
#define __SPIRV_ATOMIC_STORE(AS, Type)                                         \
  extern __DPCPP_SYCL_EXTERNAL void __spirv_AtomicStore(                       \
      AS Type *P, __spv::Scope::Flag S, __spv::MemorySemanticsMask::Flag O,    \
      Type V);
#define __SPIRV_ATOMIC_EXCHANGE(AS, Type)                                      \
  extern __DPCPP_SYCL_EXTERNAL Type __spirv_AtomicExchange(                    \
      AS Type *P, __spv::Scope::Flag S, __spv::MemorySemanticsMask::Flag O,    \
      Type V);
#define __SPIRV_ATOMIC_CMP_EXCHANGE(AS, Type)                                  \
  extern __DPCPP_SYCL_EXTERNAL Type __spirv_AtomicCompareExchange(             \
      AS Type *P, __spv::Scope::Flag S, __spv::MemorySemanticsMask::Flag E,    \
      __spv::MemorySemanticsMask::Flag U, Type V, Type C);
#define __SPIRV_ATOMIC_IADD(AS, Type)                                          \
  extern __DPCPP_SYCL_EXTERNAL Type __spirv_AtomicIAdd(                        \
      AS Type *P, __spv::Scope::Flag S, __spv::MemorySemanticsMask::Flag O,    \
      Type V);
#define __SPIRV_ATOMIC_ISUB(AS, Type)                                          \
  extern __DPCPP_SYCL_EXTERNAL Type __spirv_AtomicISub(                        \
      AS Type *P, __spv::Scope::Flag S, __spv::MemorySemanticsMask::Flag O,    \
      Type V);
#define __SPIRV_ATOMIC_FADD(AS, Type)                                          \
  extern __DPCPP_SYCL_EXTERNAL Type __spirv_AtomicFAddEXT(                     \
      AS Type *P, __spv::Scope::Flag S, __spv::MemorySemanticsMask::Flag O,    \
      Type V);
#define __SPIRV_ATOMIC_SMIN(AS, Type)                                          \
  extern __DPCPP_SYCL_EXTERNAL Type __spirv_AtomicSMin(                        \
      AS Type *P, __spv::Scope::Flag S, __spv::MemorySemanticsMask::Flag O,    \
      Type V);
#define __SPIRV_ATOMIC_UMIN(AS, Type)                                          \
  extern __DPCPP_SYCL_EXTERNAL Type __spirv_AtomicUMin(                        \
      AS Type *P, __spv::Scope::Flag S, __spv::MemorySemanticsMask::Flag O,    \
      Type V);
#define __SPIRV_ATOMIC_FMIN(AS, Type)                                          \
  extern __DPCPP_SYCL_EXTERNAL Type __spirv_AtomicFMinEXT(                     \
      AS Type *P, __spv::Scope::Flag S, __spv::MemorySemanticsMask::Flag O,    \
      Type V);
#define __SPIRV_ATOMIC_SMAX(AS, Type)                                          \
  extern __DPCPP_SYCL_EXTERNAL Type __spirv_AtomicSMax(                        \
      AS Type *P, __spv::Scope::Flag S, __spv::MemorySemanticsMask::Flag O,    \
      Type V);
#define __SPIRV_ATOMIC_UMAX(AS, Type)                                          \
  extern __DPCPP_SYCL_EXTERNAL Type __spirv_AtomicUMax(                        \
      AS Type *P, __spv::Scope::Flag S, __spv::MemorySemanticsMask::Flag O,    \
      Type V);
#define __SPIRV_ATOMIC_FMAX(AS, Type)                                          \
  extern __DPCPP_SYCL_EXTERNAL Type __spirv_AtomicFMaxEXT(                     \
      AS Type *P, __spv::Scope::Flag S, __spv::MemorySemanticsMask::Flag O,    \
      Type V);
#define __SPIRV_ATOMIC_AND(AS, Type)                                           \
  extern __DPCPP_SYCL_EXTERNAL Type __spirv_AtomicAnd(                         \
      AS Type *P, __spv::Scope::Flag S, __spv::MemorySemanticsMask::Flag O,    \
      Type V);
#define __SPIRV_ATOMIC_OR(AS, Type)                                            \
  extern __DPCPP_SYCL_EXTERNAL Type __spirv_AtomicOr(                          \
      AS Type *P, __spv::Scope::Flag S, __spv::MemorySemanticsMask::Flag O,    \
      Type V);
#define __SPIRV_ATOMIC_XOR(AS, Type)                                           \
  extern __DPCPP_SYCL_EXTERNAL Type __spirv_AtomicXor(                         \
      AS Type *P, __spv::Scope::Flag S, __spv::MemorySemanticsMask::Flag O,    \
      Type V);

#define __SPIRV_ATOMIC_FLOAT(AS, Type)                                         \
  __SPIRV_ATOMIC_FADD(AS, Type)                                                \
  __SPIRV_ATOMIC_FMIN(AS, Type)                                                \
  __SPIRV_ATOMIC_FMAX(AS, Type)                                                \
  __SPIRV_ATOMIC_LOAD(AS, Type)                                                \
  __SPIRV_ATOMIC_STORE(AS, Type)                                               \
  __SPIRV_ATOMIC_EXCHANGE(AS, Type)

#define __SPIRV_ATOMIC_BASE(AS, Type)                                          \
  __SPIRV_ATOMIC_FLOAT(AS, Type)                                               \
  __SPIRV_ATOMIC_CMP_EXCHANGE(AS, Type)                                        \
  __SPIRV_ATOMIC_IADD(AS, Type)                                                \
  __SPIRV_ATOMIC_ISUB(AS, Type)                                                \
  __SPIRV_ATOMIC_AND(AS, Type)                                                 \
  __SPIRV_ATOMIC_OR(AS, Type)                                                  \
  __SPIRV_ATOMIC_XOR(AS, Type)

#define __SPIRV_ATOMIC_SIGNED(AS, Type)                                        \
  __SPIRV_ATOMIC_BASE(AS, Type)                                                \
  __SPIRV_ATOMIC_SMIN(AS, Type)                                                \
  __SPIRV_ATOMIC_SMAX(AS, Type)

#define __SPIRV_ATOMIC_UNSIGNED(AS, Type)                                      \
  __SPIRV_ATOMIC_BASE(AS, Type)                                                \
  __SPIRV_ATOMIC_UMIN(AS, Type)                                                \
  __SPIRV_ATOMIC_UMAX(AS, Type)

// Helper atomic operations which select correct signed/unsigned version
// of atomic min/max based on the type
#define __SPIRV_ATOMIC_MINMAX(AS, Op)                                          \
  template <typename T>                                                        \
  typename sycl::detail::enable_if_t<                                          \
      std::is_integral<T>::value && std::is_signed<T>::value, T>               \
      __spirv_Atomic##Op(AS T *Ptr, __spv::Scope::Flag Memory,                 \
                         __spv::MemorySemanticsMask::Flag Semantics,           \
                         T Value) {                                            \
    return __spirv_AtomicS##Op(Ptr, Memory, Semantics, Value);                 \
  }                                                                            \
  template <typename T>                                                        \
  typename sycl::detail::enable_if_t<                                          \
      std::is_integral<T>::value && !std::is_signed<T>::value, T>              \
      __spirv_Atomic##Op(AS T *Ptr, __spv::Scope::Flag Memory,                 \
                         __spv::MemorySemanticsMask::Flag Semantics,           \
                         T Value) {                                            \
    return __spirv_AtomicU##Op(Ptr, Memory, Semantics, Value);                 \
  }                                                                            \
  template <typename T>                                                        \
  typename sycl::detail::enable_if_t<std::is_floating_point<T>::value, T>      \
      __spirv_Atomic##Op(AS T *Ptr, __spv::Scope::Flag Memory,                 \
                         __spv::MemorySemanticsMask::Flag Semantics,           \
                         T Value) {                                            \
    return __spirv_AtomicF##Op##EXT(Ptr, Memory, Semantics, Value);            \
  }

#define __SPIRV_ATOMICS(macro, Arg)                                            \
  macro(__attribute__((opencl_global)), Arg)                                   \
      macro(__attribute__((opencl_local)), Arg) macro(, Arg)

__SPIRV_ATOMICS(__SPIRV_ATOMIC_FLOAT, float)
__SPIRV_ATOMICS(__SPIRV_ATOMIC_FLOAT, double)
__SPIRV_ATOMICS(__SPIRV_ATOMIC_SIGNED, int)
__SPIRV_ATOMICS(__SPIRV_ATOMIC_SIGNED, long)
__SPIRV_ATOMICS(__SPIRV_ATOMIC_SIGNED, long long)
__SPIRV_ATOMICS(__SPIRV_ATOMIC_UNSIGNED, unsigned int)
__SPIRV_ATOMICS(__SPIRV_ATOMIC_UNSIGNED, unsigned long)
__SPIRV_ATOMICS(__SPIRV_ATOMIC_UNSIGNED, unsigned long long)
__SPIRV_ATOMICS(__SPIRV_ATOMIC_MINMAX, Min)
__SPIRV_ATOMICS(__SPIRV_ATOMIC_MINMAX, Max)

#undef __SPIRV_ATOMICS
#undef __SPIRV_ATOMIC_AND
#undef __SPIRV_ATOMIC_BASE
#undef __SPIRV_ATOMIC_CMP_EXCHANGE
#undef __SPIRV_ATOMIC_EXCHANGE
#undef __SPIRV_ATOMIC_FADD
#undef __SPIRV_ATOMIC_FLOAT
#undef __SPIRV_ATOMIC_FMAX
#undef __SPIRV_ATOMIC_FMIN
#undef __SPIRV_ATOMIC_IADD
#undef __SPIRV_ATOMIC_ISUB
#undef __SPIRV_ATOMIC_LOAD
#undef __SPIRV_ATOMIC_MINMAX
#undef __SPIRV_ATOMIC_OR
#undef __SPIRV_ATOMIC_SIGNED
#undef __SPIRV_ATOMIC_SMAX
#undef __SPIRV_ATOMIC_SMIN
#undef __SPIRV_ATOMIC_STORE
#undef __SPIRV_ATOMIC_UMAX
#undef __SPIRV_ATOMIC_UMIN
#undef __SPIRV_ATOMIC_UNSIGNED
#undef __SPIRV_ATOMIC_XOR

template <typename dataT>
extern __attribute__((opencl_global)) dataT *
__SYCL_GenericCastToPtrExplicit_ToGlobal(void *Ptr) noexcept {
  return (__attribute__((opencl_global)) dataT *)
      __spirv_GenericCastToPtrExplicit_ToGlobal(
          Ptr, __spv::StorageClass::CrossWorkgroup);
}

template <typename dataT>
extern const __attribute__((opencl_global)) dataT *
__SYCL_GenericCastToPtrExplicit_ToGlobal(const void *Ptr) noexcept {
  return (const __attribute__((opencl_global)) dataT *)
      __spirv_GenericCastToPtrExplicit_ToGlobal(
          Ptr, __spv::StorageClass::CrossWorkgroup);
}

template <typename dataT>
extern volatile __attribute__((opencl_global)) dataT *
__SYCL_GenericCastToPtrExplicit_ToGlobal(volatile void *Ptr) noexcept {
  return (volatile __attribute__((opencl_global)) dataT *)
      __spirv_GenericCastToPtrExplicit_ToGlobal(
          Ptr, __spv::StorageClass::CrossWorkgroup);
}

template <typename dataT>
extern const volatile __attribute__((opencl_global)) dataT *
__SYCL_GenericCastToPtrExplicit_ToGlobal(const volatile void *Ptr) noexcept {
  return (const volatile __attribute__((opencl_global)) dataT *)
      __spirv_GenericCastToPtrExplicit_ToGlobal(
          Ptr, __spv::StorageClass::CrossWorkgroup);
}

template <typename dataT>
extern __attribute__((opencl_local)) dataT *
__SYCL_GenericCastToPtrExplicit_ToLocal(void *Ptr) noexcept {
  return (__attribute__((opencl_local)) dataT *)
      __spirv_GenericCastToPtrExplicit_ToLocal(Ptr,
                                               __spv::StorageClass::Workgroup);
}

template <typename dataT>
extern const __attribute__((opencl_local)) dataT *
__SYCL_GenericCastToPtrExplicit_ToLocal(const void *Ptr) noexcept {
  return (const __attribute__((opencl_local)) dataT *)
      __spirv_GenericCastToPtrExplicit_ToLocal(Ptr,
                                               __spv::StorageClass::Workgroup);
}

template <typename dataT>
extern volatile __attribute__((opencl_local)) dataT *
__SYCL_GenericCastToPtrExplicit_ToLocal(volatile void *Ptr) noexcept {
  return (volatile __attribute__((opencl_local)) dataT *)
      __spirv_GenericCastToPtrExplicit_ToLocal(Ptr,
                                               __spv::StorageClass::Workgroup);
}

template <typename dataT>
extern const volatile __attribute__((opencl_local)) dataT *
__SYCL_GenericCastToPtrExplicit_ToLocal(const volatile void *Ptr) noexcept {
  return (const volatile __attribute__((opencl_local)) dataT *)
      __spirv_GenericCastToPtrExplicit_ToLocal(Ptr,
                                               __spv::StorageClass::Workgroup);
}

template <typename dataT>
extern __attribute__((opencl_private)) dataT *
__SYCL_GenericCastToPtrExplicit_ToPrivate(void *Ptr) noexcept {
  return (__attribute__((opencl_private)) dataT *)
      __spirv_GenericCastToPtrExplicit_ToPrivate(Ptr,
                                                 __spv::StorageClass::Function);
}

template <typename dataT>
extern const __attribute__((opencl_private)) dataT *
__SYCL_GenericCastToPtrExplicit_ToPrivate(const void *Ptr) noexcept {
  return (const __attribute__((opencl_private)) dataT *)
      __spirv_GenericCastToPtrExplicit_ToPrivate(Ptr,
                                                 __spv::StorageClass::Function);
}

template <typename dataT>
extern volatile __attribute__((opencl_private)) dataT *
__SYCL_GenericCastToPtrExplicit_ToPrivate(volatile void *Ptr) noexcept {
  return (volatile __attribute__((opencl_private)) dataT *)
      __spirv_GenericCastToPtrExplicit_ToPrivate(Ptr,
                                                 __spv::StorageClass::Function);
}

template <typename dataT>
extern const volatile __attribute__((opencl_private)) dataT *
__SYCL_GenericCastToPtrExplicit_ToPrivate(const volatile void *Ptr) noexcept {
  return (const volatile __attribute__((opencl_private)) dataT *)
      __spirv_GenericCastToPtrExplicit_ToPrivate(Ptr,
                                                 __spv::StorageClass::Function);
}

template <typename dataT>
__SYCL_CONVERGENT__ extern __DPCPP_SYCL_EXTERNAL dataT
__spirv_SubgroupShuffleINTEL(dataT Data, uint32_t InvocationId) noexcept;
template <typename dataT>
__SYCL_CONVERGENT__ extern __DPCPP_SYCL_EXTERNAL dataT
__spirv_SubgroupShuffleDownINTEL(dataT Current, dataT Next,
                                 uint32_t Delta) noexcept;
template <typename dataT>
__SYCL_CONVERGENT__ extern __DPCPP_SYCL_EXTERNAL dataT
__spirv_SubgroupShuffleUpINTEL(dataT Previous, dataT Current,
                               uint32_t Delta) noexcept;
template <typename dataT>
__SYCL_CONVERGENT__ extern __DPCPP_SYCL_EXTERNAL dataT
__spirv_SubgroupShuffleXorINTEL(dataT Data, uint32_t Value) noexcept;

template <typename dataT>
__SYCL_CONVERGENT__ extern __DPCPP_SYCL_EXTERNAL dataT
__spirv_SubgroupBlockReadINTEL(const __attribute__((opencl_global))
                               uint8_t *Ptr) noexcept;

template <typename dataT>
__SYCL_CONVERGENT__ extern __DPCPP_SYCL_EXTERNAL void
__spirv_SubgroupBlockWriteINTEL(__attribute__((opencl_global)) uint8_t *Ptr,
                                dataT Data) noexcept;

template <typename dataT>
__SYCL_CONVERGENT__ extern __DPCPP_SYCL_EXTERNAL dataT
__spirv_SubgroupBlockReadINTEL(const __attribute__((opencl_global))
                               uint16_t *Ptr) noexcept;

template <typename dataT>
__SYCL_CONVERGENT__ extern __DPCPP_SYCL_EXTERNAL void
__spirv_SubgroupBlockWriteINTEL(__attribute__((opencl_global)) uint16_t *Ptr,
                                dataT Data) noexcept;

template <typename dataT>
__SYCL_CONVERGENT__ extern __DPCPP_SYCL_EXTERNAL dataT
__spirv_SubgroupBlockReadINTEL(const __attribute__((opencl_global))
                               uint32_t *Ptr) noexcept;

template <typename dataT>
__SYCL_CONVERGENT__ extern __DPCPP_SYCL_EXTERNAL void
__spirv_SubgroupBlockWriteINTEL(__attribute__((opencl_global)) uint32_t *Ptr,
                                dataT Data) noexcept;

template <typename dataT>
__SYCL_CONVERGENT__ extern __DPCPP_SYCL_EXTERNAL dataT
__spirv_SubgroupBlockReadINTEL(const __attribute__((opencl_global))
                               uint64_t *Ptr) noexcept;

template <typename dataT>
__SYCL_CONVERGENT__ extern __DPCPP_SYCL_EXTERNAL void
__spirv_SubgroupBlockWriteINTEL(__attribute__((opencl_global)) uint64_t *Ptr,
                                dataT Data) noexcept;
template <int W, int rW>
extern __DPCPP_SYCL_EXTERNAL sycl::detail::ap_int<rW>
__spirv_FixedSqrtINTEL(sycl::detail::ap_int<W> a, bool S, int32_t I, int32_t rI,
                       int32_t Quantization = 0, int32_t Overflow = 0) noexcept;
template <int W, int rW>
extern __DPCPP_SYCL_EXTERNAL sycl::detail::ap_int<rW>
__spirv_FixedRecipINTEL(sycl::detail::ap_int<W> a, bool S, int32_t I,
                        int32_t rI, int32_t Quantization = 0,
                        int32_t Overflow = 0) noexcept;
template <int W, int rW>
extern __DPCPP_SYCL_EXTERNAL sycl::detail::ap_int<rW>
__spirv_FixedRsqrtINTEL(sycl::detail::ap_int<W> a, bool S, int32_t I,
                        int32_t rI, int32_t Quantization = 0,
                        int32_t Overflow = 0) noexcept;
template <int W, int rW>
extern __DPCPP_SYCL_EXTERNAL sycl::detail::ap_int<rW>
__spirv_FixedSinINTEL(sycl::detail::ap_int<W> a, bool S, int32_t I, int32_t rI,
                      int32_t Quantization = 0, int32_t Overflow = 0) noexcept;
template <int W, int rW>
extern __DPCPP_SYCL_EXTERNAL sycl::detail::ap_int<rW>
__spirv_FixedCosINTEL(sycl::detail::ap_int<W> a, bool S, int32_t I, int32_t rI,
                      int32_t Quantization = 0, int32_t Overflow = 0) noexcept;
template <int W, int rW>
extern __DPCPP_SYCL_EXTERNAL sycl::detail::ap_int<2 * rW>
__spirv_FixedSinCosINTEL(sycl::detail::ap_int<W> a, bool S, int32_t I,
                         int32_t rI, int32_t Quantization = 0,
                         int32_t Overflow = 0) noexcept;
template <int W, int rW>
extern __DPCPP_SYCL_EXTERNAL sycl::detail::ap_int<rW>
__spirv_FixedSinPiINTEL(sycl::detail::ap_int<W> a, bool S, int32_t I,
                        int32_t rI, int32_t Quantization = 0,
                        int32_t Overflow = 0) noexcept;
template <int W, int rW>
extern __DPCPP_SYCL_EXTERNAL sycl::detail::ap_int<rW>
__spirv_FixedCosPiINTEL(sycl::detail::ap_int<W> a, bool S, int32_t I,
                        int32_t rI, int32_t Quantization = 0,
                        int32_t Overflow = 0) noexcept;
template <int W, int rW>
extern __DPCPP_SYCL_EXTERNAL sycl::detail::ap_int<2 * rW>
__spirv_FixedSinCosPiINTEL(sycl::detail::ap_int<W> a, bool S, int32_t I,
                           int32_t rI, int32_t Quantization = 0,
                           int32_t Overflow = 0) noexcept;
template <int W, int rW>
extern __DPCPP_SYCL_EXTERNAL sycl::detail::ap_int<rW>
__spirv_FixedLogINTEL(sycl::detail::ap_int<W> a, bool S, int32_t I, int32_t rI,
                      int32_t Quantization = 0, int32_t Overflow = 0) noexcept;
template <int W, int rW>
extern __DPCPP_SYCL_EXTERNAL sycl::detail::ap_int<rW>
__spirv_FixedExpINTEL(sycl::detail::ap_int<W> a, bool S, int32_t I, int32_t rI,
                      int32_t Quantization = 0, int32_t Overflow = 0) noexcept;

// In the following built-ins width of arbitrary precision integer type for
// a floating point variable should be equal to sum of corresponding
// exponent width E, mantissa width M and 1 for sign bit. I.e. WA = EA + MA + 1.
template <int WA, int Wout>
extern __DPCPP_SYCL_EXTERNAL sycl::detail::ap_int<Wout>
__spirv_ArbitraryFloatCastINTEL(sycl::detail::ap_int<WA> A, int32_t MA,
                                int32_t Mout, int32_t EnableSubnormals = 0,
                                int32_t RoundingMode = 0,
                                int32_t RoundingAccuracy = 0) noexcept;

template <int WA, int Wout>
extern __DPCPP_SYCL_EXTERNAL sycl::detail::ap_int<Wout>
__spirv_ArbitraryFloatCastFromIntINTEL(sycl::detail::ap_int<WA> A, int32_t Mout,
                                       bool FromSign = false,
                                       int32_t EnableSubnormals = 0,
                                       int32_t RoundingMode = 0,
                                       int32_t RoundingAccuracy = 0) noexcept;

template <int WA, int Wout>
extern __DPCPP_SYCL_EXTERNAL sycl::detail::ap_int<Wout>
__spirv_ArbitraryFloatCastToIntINTEL(sycl::detail::ap_int<WA> A, int32_t MA,
                                     bool ToSign = false,
                                     int32_t EnableSubnormals = 0,
                                     int32_t RoundingMode = 0,
                                     int32_t RoundingAccuracy = 0) noexcept;

template <int WA, int WB, int Wout>
extern __DPCPP_SYCL_EXTERNAL sycl::detail::ap_int<Wout>
__spirv_ArbitraryFloatAddINTEL(sycl::detail::ap_int<WA> A, int32_t MA,
                               sycl::detail::ap_int<WB> B, int32_t MB,
                               int32_t Mout, int32_t EnableSubnormals = 0,
                               int32_t RoundingMode = 0,
                               int32_t RoundingAccuracy = 0) noexcept;

template <int WA, int WB, int Wout>
extern __DPCPP_SYCL_EXTERNAL sycl::detail::ap_int<Wout>
__spirv_ArbitraryFloatSubINTEL(sycl::detail::ap_int<WA> A, int32_t MA,
                               sycl::detail::ap_int<WB> B, int32_t MB,
                               int32_t Mout, int32_t EnableSubnormals = 0,
                               int32_t RoundingMode = 0,
                               int32_t RoundingAccuracy = 0) noexcept;

template <int WA, int WB, int Wout>
extern __DPCPP_SYCL_EXTERNAL sycl::detail::ap_int<Wout>
__spirv_ArbitraryFloatMulINTEL(sycl::detail::ap_int<WA> A, int32_t MA,
                               sycl::detail::ap_int<WB> B, int32_t MB,
                               int32_t Mout, int32_t EnableSubnormals = 0,
                               int32_t RoundingMode = 0,
                               int32_t RoundingAccuracy = 0) noexcept;

template <int WA, int WB, int Wout>
extern __DPCPP_SYCL_EXTERNAL sycl::detail::ap_int<Wout>
__spirv_ArbitraryFloatDivINTEL(sycl::detail::ap_int<WA> A, int32_t MA,
                               sycl::detail::ap_int<WB> B, int32_t MB,
                               int32_t Mout, int32_t EnableSubnormals = 0,
                               int32_t RoundingMode = 0,
                               int32_t RoundingAccuracy = 0) noexcept;

// Comparison built-ins don't use Subnormal Support, Rounding Mode and
// Rounding Accuracy.
template <int WA, int WB>
extern __DPCPP_SYCL_EXTERNAL bool
__spirv_ArbitraryFloatGTINTEL(sycl::detail::ap_int<WA> A, int32_t MA,
                              sycl::detail::ap_int<WB> B, int32_t MB) noexcept;

template <int WA, int WB>
extern __DPCPP_SYCL_EXTERNAL bool
__spirv_ArbitraryFloatGEINTEL(sycl::detail::ap_int<WA> A, int32_t MA,
                              sycl::detail::ap_int<WB> B, int32_t MB) noexcept;

template <int WA, int WB>
extern __DPCPP_SYCL_EXTERNAL bool
__spirv_ArbitraryFloatLTINTEL(sycl::detail::ap_int<WA> A, int32_t MA,
                              sycl::detail::ap_int<WB> B, int32_t MB) noexcept;

template <int WA, int WB>
extern __DPCPP_SYCL_EXTERNAL bool
__spirv_ArbitraryFloatLEINTEL(sycl::detail::ap_int<WA> A, int32_t MA,
                              sycl::detail::ap_int<WB> B, int32_t MB) noexcept;

template <int WA, int WB>
extern __DPCPP_SYCL_EXTERNAL bool
__spirv_ArbitraryFloatEQINTEL(sycl::detail::ap_int<WA> A, int32_t MA,
                              sycl::detail::ap_int<WB> B, int32_t MB) noexcept;

template <int WA, int Wout>
extern __DPCPP_SYCL_EXTERNAL sycl::detail::ap_int<Wout>
__spirv_ArbitraryFloatRecipINTEL(sycl::detail::ap_int<WA> A, int32_t MA,
                                 int32_t Mout, int32_t EnableSubnormals = 0,
                                 int32_t RoundingMode = 0,
                                 int32_t RoundingAccuracy = 0) noexcept;

template <int WA, int Wout>
extern __DPCPP_SYCL_EXTERNAL sycl::detail::ap_int<Wout>
__spirv_ArbitraryFloatRSqrtINTEL(sycl::detail::ap_int<WA> A, int32_t MA,
                                 int32_t Mout, int32_t EnableSubnormals = 0,
                                 int32_t RoundingMode = 0,
                                 int32_t RoundingAccuracy = 0) noexcept;

template <int WA, int Wout>
extern __DPCPP_SYCL_EXTERNAL sycl::detail::ap_int<Wout>
__spirv_ArbitraryFloatCbrtINTEL(sycl::detail::ap_int<WA> A, int32_t MA,
                                int32_t Mout, int32_t EnableSubnormals = 0,
                                int32_t RoundingMode = 0,
                                int32_t RoundingAccuracy = 0) noexcept;

template <int WA, int WB, int Wout>
extern __DPCPP_SYCL_EXTERNAL sycl::detail::ap_int<Wout>
__spirv_ArbitraryFloatHypotINTEL(sycl::detail::ap_int<WA> A, int32_t MA,
                                 sycl::detail::ap_int<WB> B, int32_t MB,
                                 int32_t Mout, int32_t EnableSubnormals = 0,
                                 int32_t RoundingMode = 0,
                                 int32_t RoundingAccuracy = 0) noexcept;

template <int WA, int Wout>
extern __DPCPP_SYCL_EXTERNAL sycl::detail::ap_int<Wout>
__spirv_ArbitraryFloatSqrtINTEL(sycl::detail::ap_int<WA> A, int32_t MA,
                                int32_t Mout, int32_t EnableSubnormals = 0,
                                int32_t RoundingMode = 0,
                                int32_t RoundingAccuracy = 0) noexcept;

template <int WA, int Wout>
extern __DPCPP_SYCL_EXTERNAL sycl::detail::ap_int<Wout>
__spirv_ArbitraryFloatLogINTEL(sycl::detail::ap_int<WA> A, int32_t MA,
                               int32_t Mout, int32_t EnableSubnormals = 0,
                               int32_t RoundingMode = 0,
                               int32_t RoundingAccuracy = 0) noexcept;

template <int WA, int Wout>
extern __DPCPP_SYCL_EXTERNAL sycl::detail::ap_int<Wout>
__spirv_ArbitraryFloatLog2INTEL(sycl::detail::ap_int<WA> A, int32_t MA,
                                int32_t Mout, int32_t EnableSubnormals = 0,
                                int32_t RoundingMode = 0,
                                int32_t RoundingAccuracy = 0) noexcept;

template <int WA, int Wout>
extern __DPCPP_SYCL_EXTERNAL sycl::detail::ap_int<Wout>
__spirv_ArbitraryFloatLog10INTEL(sycl::detail::ap_int<WA> A, int32_t MA,
                                 int32_t Mout, int32_t EnableSubnormals = 0,
                                 int32_t RoundingMode = 0,
                                 int32_t RoundingAccuracy = 0) noexcept;

template <int WA, int Wout>
extern __DPCPP_SYCL_EXTERNAL sycl::detail::ap_int<Wout>
__spirv_ArbitraryFloatLog1pINTEL(sycl::detail::ap_int<WA> A, int32_t MA,
                                 int32_t Mout, int32_t EnableSubnormals = 0,
                                 int32_t RoundingMode = 0,
                                 int32_t RoundingAccuracy = 0) noexcept;

template <int WA, int Wout>
extern __DPCPP_SYCL_EXTERNAL sycl::detail::ap_int<Wout>
__spirv_ArbitraryFloatExpINTEL(sycl::detail::ap_int<WA> A, int32_t MA,
                               int32_t Mout, int32_t EnableSubnormals = 0,
                               int32_t RoundingMode = 0,
                               int32_t RoundingAccuracy = 0) noexcept;

template <int WA, int Wout>
extern __DPCPP_SYCL_EXTERNAL sycl::detail::ap_int<Wout>
__spirv_ArbitraryFloatExp2INTEL(sycl::detail::ap_int<WA> A, int32_t MA,
                                int32_t Mout, int32_t EnableSubnormals = 0,
                                int32_t RoundingMode = 0,
                                int32_t RoundingAccuracy = 0) noexcept;

template <int WA, int Wout>
extern __DPCPP_SYCL_EXTERNAL sycl::detail::ap_int<Wout>
__spirv_ArbitraryFloatExp10INTEL(sycl::detail::ap_int<WA> A, int32_t MA,
                                 int32_t Mout, int32_t EnableSubnormals = 0,
                                 int32_t RoundingMode = 0,
                                 int32_t RoundingAccuracy = 0) noexcept;

template <int WA, int Wout>
extern __DPCPP_SYCL_EXTERNAL sycl::detail::ap_int<Wout>
__spirv_ArbitraryFloatExpm1INTEL(sycl::detail::ap_int<WA> A, int32_t MA,
                                 int32_t Mout, int32_t EnableSubnormals = 0,
                                 int32_t RoundingMode = 0,
                                 int32_t RoundingAccuracy = 0) noexcept;

template <int WA, int Wout>
extern __DPCPP_SYCL_EXTERNAL sycl::detail::ap_int<Wout>
__spirv_ArbitraryFloatSinINTEL(sycl::detail::ap_int<WA> A, int32_t MA,
                               int32_t Mout, int32_t EnableSubnormals = 0,
                               int32_t RoundingMode = 0,
                               int32_t RoundingAccuracy = 0) noexcept;

template <int WA, int Wout>
extern __DPCPP_SYCL_EXTERNAL sycl::detail::ap_int<Wout>
__spirv_ArbitraryFloatCosINTEL(sycl::detail::ap_int<WA> A, int32_t MA,
                               int32_t Mout, int32_t EnableSubnormals = 0,
                               int32_t RoundingMode = 0,
                               int32_t RoundingAccuracy = 0) noexcept;

// Result value contains both values of sine and cosine and so has the size of
// 2 * Wout where Wout is equal to (1 + Eout + Mout).
template <int WA, int Wout>
extern __DPCPP_SYCL_EXTERNAL sycl::detail::ap_int<2 * Wout>
__spirv_ArbitraryFloatSinCosINTEL(sycl::detail::ap_int<WA> A, int32_t MA,
                                  int32_t Mout, int32_t EnableSubnormals = 0,
                                  int32_t RoundingMode = 0,
                                  int32_t RoundingAccuracy = 0) noexcept;

template <int WA, int Wout>
extern __DPCPP_SYCL_EXTERNAL sycl::detail::ap_int<Wout>
__spirv_ArbitraryFloatSinPiINTEL(sycl::detail::ap_int<WA> A, int32_t MA,
                                 int32_t Mout, int32_t EnableSubnormals = 0,
                                 int32_t RoundingMode = 0,
                                 int32_t RoundingAccuracy = 0) noexcept;

template <int WA, int Wout>
extern __DPCPP_SYCL_EXTERNAL sycl::detail::ap_int<Wout>
__spirv_ArbitraryFloatCosPiINTEL(sycl::detail::ap_int<WA> A, int32_t MA,
                                 int32_t Mout, int32_t EnableSubnormals = 0,
                                 int32_t RoundingMode = 0,
                                 int32_t RoundingAccuracy = 0) noexcept;

// Result value contains both values of sine(A*pi) and cosine(A*pi) and so has
// the size of 2 * Wout where Wout is equal to (1 + Eout + Mout).
template <int WA, int Wout>
extern __DPCPP_SYCL_EXTERNAL sycl::detail::ap_int<2 * Wout>
__spirv_ArbitraryFloatSinCosPiINTEL(sycl::detail::ap_int<WA> A, int32_t MA,
                                    int32_t Mout, int32_t EnableSubnormals = 0,
                                    int32_t RoundingMode = 0,
                                    int32_t RoundingAccuracy = 0) noexcept;

template <int WA, int Wout>
extern __DPCPP_SYCL_EXTERNAL sycl::detail::ap_int<Wout>
__spirv_ArbitraryFloatASinINTEL(sycl::detail::ap_int<WA> A, int32_t MA,
                                int32_t Mout, int32_t EnableSubnormals = 0,
                                int32_t RoundingMode = 0,
                                int32_t RoundingAccuracy = 0) noexcept;

template <int WA, int Wout>
extern __DPCPP_SYCL_EXTERNAL sycl::detail::ap_int<Wout>
__spirv_ArbitraryFloatASinPiINTEL(sycl::detail::ap_int<WA> A, int32_t MA,
                                  int32_t Mout, int32_t EnableSubnormals = 0,
                                  int32_t RoundingMode = 0,
                                  int32_t RoundingAccuracy = 0) noexcept;

template <int WA, int Wout>
extern __DPCPP_SYCL_EXTERNAL sycl::detail::ap_int<Wout>
__spirv_ArbitraryFloatACosINTEL(sycl::detail::ap_int<WA> A, int32_t MA,
                                int32_t Mout, int32_t EnableSubnormals = 0,
                                int32_t RoundingMode = 0,
                                int32_t RoundingAccuracy = 0) noexcept;

template <int WA, int Wout>
extern __DPCPP_SYCL_EXTERNAL sycl::detail::ap_int<Wout>
__spirv_ArbitraryFloatACosPiINTEL(sycl::detail::ap_int<WA> A, int32_t MA,
                                  int32_t Mout, int32_t EnableSubnormals = 0,
                                  int32_t RoundingMode = 0,
                                  int32_t RoundingAccuracy = 0) noexcept;

template <int WA, int Wout>
extern __DPCPP_SYCL_EXTERNAL sycl::detail::ap_int<Wout>
__spirv_ArbitraryFloatATanINTEL(sycl::detail::ap_int<WA> A, int32_t MA,
                                int32_t Mout, int32_t EnableSubnormals = 0,
                                int32_t RoundingMode = 0,
                                int32_t RoundingAccuracy = 0) noexcept;

template <int WA, int Wout>
extern __DPCPP_SYCL_EXTERNAL sycl::detail::ap_int<Wout>
__spirv_ArbitraryFloatATanPiINTEL(sycl::detail::ap_int<WA> A, int32_t MA,
                                  int32_t Mout, int32_t EnableSubnormals = 0,
                                  int32_t RoundingMode = 0,
                                  int32_t RoundingAccuracy = 0) noexcept;

template <int WA, int WB, int Wout>
extern __DPCPP_SYCL_EXTERNAL sycl::detail::ap_int<Wout>
__spirv_ArbitraryFloatATan2INTEL(sycl::detail::ap_int<WA> A, int32_t MA,
                                 sycl::detail::ap_int<WB> B, int32_t MB,
                                 int32_t Mout, int32_t EnableSubnormals = 0,
                                 int32_t RoundingMode = 0,
                                 int32_t RoundingAccuracy = 0) noexcept;

template <int WA, int WB, int Wout>
extern __DPCPP_SYCL_EXTERNAL sycl::detail::ap_int<Wout>
__spirv_ArbitraryFloatPowINTEL(sycl::detail::ap_int<WA> A, int32_t MA,
                               sycl::detail::ap_int<WB> B, int32_t MB,
                               int32_t Mout, int32_t EnableSubnormals = 0,
                               int32_t RoundingMode = 0,
                               int32_t RoundingAccuracy = 0) noexcept;

template <int WA, int WB, int Wout>
extern __DPCPP_SYCL_EXTERNAL sycl::detail::ap_int<Wout>
__spirv_ArbitraryFloatPowRINTEL(sycl::detail::ap_int<WA> A, int32_t MA,
                                sycl::detail::ap_int<WB> B, int32_t MB,
                                int32_t Mout, int32_t EnableSubnormals = 0,
                                int32_t RoundingMode = 0,
                                int32_t RoundingAccuracy = 0) noexcept;

// PowN built-in calculates `A^B` where `A` is arbitrary precision floating
// point number and `B` is signed or unsigned arbitrary precision integer,
// i.e. its width doesn't depend on sum of exponent and mantissa.
template <int WA, int WB, int Wout>
extern __DPCPP_SYCL_EXTERNAL sycl::detail::ap_int<Wout>
__spirv_ArbitraryFloatPowNINTEL(sycl::detail::ap_int<WA> A, int32_t MA,
                                sycl::detail::ap_int<WB> B, bool SignOfB,
                                int32_t Mout, int32_t EnableSubnormals = 0,
                                int32_t RoundingMode = 0,
                                int32_t RoundingAccuracy = 0) noexcept;

template <typename dataT>
extern __DPCPP_SYCL_EXTERNAL int32_t
__spirv_ReadPipe(__ocl_RPipeTy<dataT> Pipe, dataT *Data, int32_t Size,
                 int32_t Alignment) noexcept;
template <typename dataT>
extern __DPCPP_SYCL_EXTERNAL int32_t
__spirv_WritePipe(__ocl_WPipeTy<dataT> Pipe, const dataT *Data, int32_t Size,
                  int32_t Alignment) noexcept;
template <typename dataT>
extern __DPCPP_SYCL_EXTERNAL void
__spirv_ReadPipeBlockingINTEL(__ocl_RPipeTy<dataT> Pipe, dataT *Data,
                              int32_t Size, int32_t Alignment) noexcept;
template <typename dataT>
extern __DPCPP_SYCL_EXTERNAL void
__spirv_WritePipeBlockingINTEL(__ocl_WPipeTy<dataT> Pipe, const dataT *Data,
                               int32_t Size, int32_t Alignment) noexcept;
template <typename dataT>
extern __DPCPP_SYCL_EXTERNAL __ocl_RPipeTy<dataT>
__spirv_CreatePipeFromPipeStorage_read(
    const ConstantPipeStorage *Storage) noexcept;
template <typename dataT>
extern __DPCPP_SYCL_EXTERNAL __ocl_WPipeTy<dataT>
__spirv_CreatePipeFromPipeStorage_write(
    const ConstantPipeStorage *Storage) noexcept;

extern __DPCPP_SYCL_EXTERNAL void
__spirv_ocl_prefetch(const __attribute__((opencl_global)) char *Ptr,
                     size_t NumBytes) noexcept;

extern __DPCPP_SYCL_EXTERNAL uint16_t
__spirv_ConvertFToBF16INTEL(float) noexcept;
extern __DPCPP_SYCL_EXTERNAL float
    __spirv_ConvertBF16ToFINTEL(uint16_t) noexcept;

__SYCL_CONVERGENT__ extern __DPCPP_SYCL_EXTERNAL
    __SYCL_EXPORT __ocl_vec_t<uint32_t, 4>
    __spirv_GroupNonUniformBallot(uint32_t Execution, bool Predicate) noexcept;

<<<<<<< HEAD
// TODO: I'm not 100% sure that these NonUniform instructions should be
// convergent Following precedent set for GroupNonUniformBallot above
__SYCL_CONVERGENT__ extern SYCL_EXTERNAL __SYCL_EXPORT uint32_t
__spirv_GroupNonUniformBallotBitCount(__spv::Scope::Flag, int,
                                      __ocl_vec_t<uint32_t, 4>);

__SYCL_CONVERGENT__ extern SYCL_EXTERNAL __SYCL_EXPORT int
    __spirv_GroupNonUniformBallotFindLSB(__spv::Scope::Flag,
                                         __ocl_vec_t<uint32_t, 4>);

extern SYCL_EXTERNAL __SYCL_EXPORT void
=======
extern __DPCPP_SYCL_EXTERNAL __SYCL_EXPORT void
>>>>>>> 7df9b5ee
__clc_BarrierInitialize(int64_t *state, int32_t expected_count) noexcept;

extern __DPCPP_SYCL_EXTERNAL __SYCL_EXPORT void
__clc_BarrierInvalidate(int64_t *state) noexcept;

extern __DPCPP_SYCL_EXTERNAL __SYCL_EXPORT int64_t
__clc_BarrierArrive(int64_t *state) noexcept;

extern __DPCPP_SYCL_EXTERNAL __SYCL_EXPORT int64_t
__clc_BarrierArriveAndDrop(int64_t *state) noexcept;

extern __DPCPP_SYCL_EXTERNAL __SYCL_EXPORT int64_t
__clc_BarrierArriveNoComplete(int64_t *state, int32_t count) noexcept;

extern __DPCPP_SYCL_EXTERNAL __SYCL_EXPORT int64_t
__clc_BarrierArriveAndDropNoComplete(int64_t *state, int32_t count) noexcept;

extern __DPCPP_SYCL_EXTERNAL __SYCL_EXPORT void
__clc_BarrierCopyAsyncArrive(int64_t *state) noexcept;

extern __DPCPP_SYCL_EXTERNAL __SYCL_EXPORT void
__clc_BarrierCopyAsyncArriveNoInc(int64_t *state) noexcept;

__SYCL_CONVERGENT__ extern __DPCPP_SYCL_EXTERNAL __SYCL_EXPORT void
__clc_BarrierWait(int64_t *state, int64_t arrival) noexcept;

extern __DPCPP_SYCL_EXTERNAL __SYCL_EXPORT bool
__clc_BarrierTestWait(int64_t *state, int64_t arrival) noexcept;

__SYCL_CONVERGENT__ extern __DPCPP_SYCL_EXTERNAL __SYCL_EXPORT void
__clc_BarrierArriveAndWait(int64_t *state) noexcept;

#ifdef __SYCL_USE_NON_VARIADIC_SPIRV_OCL_PRINTF__
template <typename... Args>
extern __DPCPP_SYCL_EXTERNAL int
__spirv_ocl_printf(const __attribute__((opencl_constant)) char *Format,
                   Args... args);
template <typename... Args>
extern __DPCPP_SYCL_EXTERNAL int __spirv_ocl_printf(const char *Format,
                                                    Args... args);
#else
extern __DPCPP_SYCL_EXTERNAL int
__spirv_ocl_printf(const __attribute__((opencl_constant)) char *Format, ...);
extern __DPCPP_SYCL_EXTERNAL int __spirv_ocl_printf(const char *Format, ...);
#endif

// Native builtin extension

extern __DPCPP_SYCL_EXTERNAL float __clc_native_tanh(float);
extern __DPCPP_SYCL_EXTERNAL __ocl_vec_t<float, 2>
    __clc_native_tanh(__ocl_vec_t<float, 2>);
extern __DPCPP_SYCL_EXTERNAL __ocl_vec_t<float, 3>
    __clc_native_tanh(__ocl_vec_t<float, 3>);
extern __DPCPP_SYCL_EXTERNAL __ocl_vec_t<float, 4>
    __clc_native_tanh(__ocl_vec_t<float, 4>);
extern __DPCPP_SYCL_EXTERNAL __ocl_vec_t<float, 8>
    __clc_native_tanh(__ocl_vec_t<float, 8>);
extern __DPCPP_SYCL_EXTERNAL __ocl_vec_t<float, 16>
    __clc_native_tanh(__ocl_vec_t<float, 16>);

extern __DPCPP_SYCL_EXTERNAL _Float16 __clc_native_tanh(_Float16);
extern __DPCPP_SYCL_EXTERNAL __ocl_vec_t<_Float16, 2>
    __clc_native_tanh(__ocl_vec_t<_Float16, 2>);
extern __DPCPP_SYCL_EXTERNAL __ocl_vec_t<_Float16, 3>
    __clc_native_tanh(__ocl_vec_t<_Float16, 3>);
extern __DPCPP_SYCL_EXTERNAL __ocl_vec_t<_Float16, 4>
    __clc_native_tanh(__ocl_vec_t<_Float16, 4>);
extern __DPCPP_SYCL_EXTERNAL __ocl_vec_t<_Float16, 8>
    __clc_native_tanh(__ocl_vec_t<_Float16, 8>);
extern __DPCPP_SYCL_EXTERNAL __ocl_vec_t<_Float16, 16>
    __clc_native_tanh(__ocl_vec_t<_Float16, 16>);

extern __DPCPP_SYCL_EXTERNAL _Float16 __clc_native_exp2(_Float16);
extern __DPCPP_SYCL_EXTERNAL __ocl_vec_t<_Float16, 2>
    __clc_native_exp2(__ocl_vec_t<_Float16, 2>);
extern __DPCPP_SYCL_EXTERNAL __ocl_vec_t<_Float16, 3>
    __clc_native_exp2(__ocl_vec_t<_Float16, 3>);
extern __DPCPP_SYCL_EXTERNAL __ocl_vec_t<_Float16, 4>
    __clc_native_exp2(__ocl_vec_t<_Float16, 4>);
extern __DPCPP_SYCL_EXTERNAL __ocl_vec_t<_Float16, 8>
    __clc_native_exp2(__ocl_vec_t<_Float16, 8>);
extern __DPCPP_SYCL_EXTERNAL __ocl_vec_t<_Float16, 16>
    __clc_native_exp2(__ocl_vec_t<_Float16, 16>);

#define __CLC_BF16(...)                                                        \
  extern __DPCPP_SYCL_EXTERNAL __SYCL_EXPORT __VA_ARGS__ __clc_fabs(           \
      __VA_ARGS__) noexcept;                                                   \
  extern __DPCPP_SYCL_EXTERNAL __SYCL_EXPORT __VA_ARGS__ __clc_fmin(           \
      __VA_ARGS__, __VA_ARGS__) noexcept;                                      \
  extern __DPCPP_SYCL_EXTERNAL __SYCL_EXPORT __VA_ARGS__ __clc_fmax(           \
      __VA_ARGS__, __VA_ARGS__) noexcept;                                      \
  extern __DPCPP_SYCL_EXTERNAL __SYCL_EXPORT __VA_ARGS__ __clc_fma(            \
      __VA_ARGS__, __VA_ARGS__, __VA_ARGS__) noexcept;

#define __CLC_BF16_SCAL_VEC(TYPE)                                              \
  __CLC_BF16(TYPE)                                                             \
  __CLC_BF16(__ocl_vec_t<TYPE, 2>)                                             \
  __CLC_BF16(__ocl_vec_t<TYPE, 3>)                                             \
  __CLC_BF16(__ocl_vec_t<TYPE, 4>)                                             \
  __CLC_BF16(__ocl_vec_t<TYPE, 8>)                                             \
  __CLC_BF16(__ocl_vec_t<TYPE, 16>)

__CLC_BF16_SCAL_VEC(uint16_t)
__CLC_BF16_SCAL_VEC(uint32_t)

#undef __CLC_BF16_SCAL_VEC
#undef __CLC_BF16

#else // if !__SYCL_DEVICE_ONLY__

template <typename dataT>
__SYCL_CONVERGENT__ extern __ocl_event_t
__SYCL_OpGroupAsyncCopyGlobalToLocal(__spv::Scope::Flag, dataT *Dest,
                                     dataT *Src, size_t NumElements,
                                     size_t Stride, __ocl_event_t) noexcept {
  for (size_t i = 0; i < NumElements; i++) {
    Dest[i] = Src[i * Stride];
  }
  // A real instance of the class is not needed, return dummy pointer.
  return nullptr;
}

template <typename dataT>
__SYCL_CONVERGENT__ extern __ocl_event_t
__SYCL_OpGroupAsyncCopyLocalToGlobal(__spv::Scope::Flag, dataT *Dest,
                                     dataT *Src, size_t NumElements,
                                     size_t Stride, __ocl_event_t) noexcept {
  for (size_t i = 0; i < NumElements; i++) {
    Dest[i * Stride] = Src[i];
  }
  // A real instance of the class is not needed, return dummy pointer.
  return nullptr;
}

extern __SYCL_EXPORT void __spirv_ocl_prefetch(const char *Ptr,
                                               size_t NumBytes) noexcept;

__SYCL_CONVERGENT__ extern __DPCPP_SYCL_EXTERNAL __SYCL_EXPORT void
__spirv_ControlBarrier(__spv::Scope Execution, __spv::Scope Memory,
                       uint32_t Semantics) noexcept;

__SYCL_CONVERGENT__ extern __DPCPP_SYCL_EXTERNAL __SYCL_EXPORT void
__spirv_MemoryBarrier(__spv::Scope Memory, uint32_t Semantics) noexcept;

__SYCL_CONVERGENT__ extern __DPCPP_SYCL_EXTERNAL __SYCL_EXPORT void
__spirv_GroupWaitEvents(__spv::Scope Execution, uint32_t NumEvents,
                        __ocl_event_t *WaitEvents) noexcept;

#endif // !__SYCL_DEVICE_ONLY__<|MERGE_RESOLUTION|>--- conflicted
+++ resolved
@@ -942,21 +942,17 @@
     __SYCL_EXPORT __ocl_vec_t<uint32_t, 4>
     __spirv_GroupNonUniformBallot(uint32_t Execution, bool Predicate) noexcept;
 
-<<<<<<< HEAD
 // TODO: I'm not 100% sure that these NonUniform instructions should be
 // convergent Following precedent set for GroupNonUniformBallot above
-__SYCL_CONVERGENT__ extern SYCL_EXTERNAL __SYCL_EXPORT uint32_t
+__SYCL_CONVERGENT__ extern __DPCPP_SYCL_EXTERNAL __SYCL_EXPORT uint32_t
 __spirv_GroupNonUniformBallotBitCount(__spv::Scope::Flag, int,
                                       __ocl_vec_t<uint32_t, 4>);
 
-__SYCL_CONVERGENT__ extern SYCL_EXTERNAL __SYCL_EXPORT int
+__SYCL_CONVERGENT__ extern __DPCPP_SYCL_EXTERNAL __SYCL_EXPORT int
     __spirv_GroupNonUniformBallotFindLSB(__spv::Scope::Flag,
                                          __ocl_vec_t<uint32_t, 4>);
 
-extern SYCL_EXTERNAL __SYCL_EXPORT void
-=======
 extern __DPCPP_SYCL_EXTERNAL __SYCL_EXPORT void
->>>>>>> 7df9b5ee
 __clc_BarrierInitialize(int64_t *state, int32_t expected_count) noexcept;
 
 extern __DPCPP_SYCL_EXTERNAL __SYCL_EXPORT void
