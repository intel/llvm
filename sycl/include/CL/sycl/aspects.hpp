//==-------------- aspects.hpp - SYCL Aspect Enums ------------*- C++ -*---==//
//
// Part of the LLVM Project, under the Apache License v2.0 with LLVM Exceptions.
// See https://llvm.org/LICENSE.txt for license information.
// SPDX-License-Identifier: Apache-2.0 WITH LLVM-exception
//
// ===--------------------------------------------------------------------=== //
#pragma once

#include <CL/sycl/detail/defines.hpp>

__SYCL_INLINE_NAMESPACE(cl) {
namespace sycl {

enum class aspect {
  host = 0,
  cpu = 1,
  gpu = 2,
  accelerator = 3,
  custom = 4,
  fp16 = 5,
  fp64 = 6,
  int64_base_atomics = 7,
  int64_extended_atomics = 8,
  image = 9,
  online_compiler = 10,
  online_linker = 11,
  queue_profiling = 12,
  usm_device_allocations = 13,
  usm_host_allocations = 14,
  usm_shared_allocations = 15,
  usm_restricted_shared_allocations = 16,
  usm_system_allocator = 17,
  ext_intel_pci_address = 18,
  ext_intel_gpu_eu_count = 19,
  ext_intel_gpu_eu_simd_width = 20,
  ext_intel_gpu_slices = 21,
  ext_intel_gpu_subslices_per_slice = 22,
  ext_intel_gpu_eu_count_per_subslice = 23,
  ext_intel_max_mem_bandwidth = 24,
  ext_intel_mem_channel = 25,
  usm_atomic_host_allocations = 26,
  usm_atomic_shared_allocations = 27,
<<<<<<< HEAD
  ext_oneapi_native_assert = 28,
=======
  atomic64 = 28
>>>>>>> 807fdaed
};

} // namespace sycl
} // __SYCL_INLINE_NAMESPACE(cl)<|MERGE_RESOLUTION|>--- conflicted
+++ resolved
@@ -41,11 +41,8 @@
   ext_intel_mem_channel = 25,
   usm_atomic_host_allocations = 26,
   usm_atomic_shared_allocations = 27,
-<<<<<<< HEAD
-  ext_oneapi_native_assert = 28,
-=======
-  atomic64 = 28
->>>>>>> 807fdaed
+  atomic64 = 28,
+  ext_oneapi_native_assert = 29,
 };
 
 } // namespace sycl
