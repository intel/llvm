--- conflicted
+++ resolved
@@ -43,12 +43,9 @@
   ext_intel_mem_channel = 25,
   usm_atomic_host_allocations = 26,
   usm_atomic_shared_allocations = 27,
-<<<<<<< HEAD
-  ext_intel_oneapi_srgb = 28,
-=======
   atomic64 = 28,
   ext_intel_device_info_uuid = 29,
->>>>>>> 5cc50189
+  ext_intel_oneapi_srgb = 30,
 };
 
 } // namespace sycl
