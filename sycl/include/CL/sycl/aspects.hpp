--- conflicted
+++ resolved
@@ -45,11 +45,8 @@
   usm_atomic_shared_allocations = 27,
   atomic64 = 28,
   ext_intel_device_info_uuid = 29,
-<<<<<<< HEAD
-  ext_oneapi_native_assert = 30,
-=======
   ext_oneapi_srgb = 30,
->>>>>>> 4c7a1729
+  ext_oneapi_native_assert = 31,
 };
 
 } // namespace sycl
