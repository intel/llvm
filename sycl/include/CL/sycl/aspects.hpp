--- conflicted
+++ resolved
@@ -42,11 +42,8 @@
   usm_atomic_host_allocations = 26,
   usm_atomic_shared_allocations = 27,
   atomic64 = 28,
-<<<<<<< HEAD
-  ext_oneapi_native_assert = 29,
-=======
   ext_intel_device_info_uuid = 29,
->>>>>>> 9d8e94d0
+  ext_oneapi_native_assert = 30,
 };
 
 } // namespace sycl
