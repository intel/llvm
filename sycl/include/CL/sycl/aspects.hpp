--- conflicted
+++ resolved
@@ -39,12 +39,9 @@
   ext_intel_gpu_eu_count_per_subslice = 23,
   ext_intel_max_mem_bandwidth = 24,
   ext_intel_mem_channel = 25,
-<<<<<<< HEAD
-  atomic64 = 26
-=======
   usm_atomic_host_allocations = 26,
   usm_atomic_shared_allocations = 27,
->>>>>>> b21b3c34
+  atomic64 = 28
 };
 
 } // namespace sycl
