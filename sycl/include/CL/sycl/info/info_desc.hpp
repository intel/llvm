--- conflicted
+++ resolved
@@ -133,14 +133,10 @@
   usm_host_allocations = PI_USM_HOST_SUPPORT,
   usm_shared_allocations = PI_USM_SINGLE_SHARED_SUPPORT,
   usm_restricted_shared_allocations = PI_USM_CROSS_SHARED_SUPPORT,
-<<<<<<< HEAD
   usm_system_allocations = PI_USM_SYSTEM_SHARED_SUPPORT,
   usm_system_allocator __SYCL2020_DEPRECATED(
       "use usm_system_allocations instead") = usm_system_allocations,
 
-=======
-  usm_system_allocator = PI_USM_SYSTEM_SHARED_SUPPORT,
->>>>>>> 0debfb14
   // intel extensions
   ext_intel_pci_address = PI_DEVICE_INFO_PCI_ADDRESS,
   ext_intel_gpu_eu_count = PI_DEVICE_INFO_GPU_EU_COUNT,
