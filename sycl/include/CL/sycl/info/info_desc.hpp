--- conflicted
+++ resolved
@@ -152,7 +152,6 @@
   ext_oneapi_srgb = PI_DEVICE_INFO_IMAGE_SRGB,
   ext_intel_device_info_uuid = PI_DEVICE_INFO_UUID,
   atomic64 = PI_DEVICE_INFO_ATOMIC_64,
-<<<<<<< HEAD
   ext_oneapi_max_global_number_work_groups =
       PI_EXT_ONEAPI_DEVICE_INFO_MAX_GLOBAL_NUMBER_WORK_GROUPS,
   ext_oneapi_max_number_work_groups_1d =
@@ -162,10 +161,8 @@
   ext_oneapi_max_number_work_groups_3d =
       PI_EXT_ONEAPI_DEVICE_INFO_MAX_NUMBER_WORK_GROUPS_3D
 
-=======
   atomic_memory_order_capabilities =
       PI_DEVICE_INFO_ATOMIC_MEMORY_ORDER_CAPABILITIES,
->>>>>>> f2649250
 };
 
 enum class device_type : pi_uint64 {
