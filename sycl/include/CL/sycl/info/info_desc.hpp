--- conflicted
+++ resolved
@@ -131,10 +131,7 @@
   usm_shared_allocations = PI_USM_SINGLE_SHARED_SUPPORT,
   usm_restricted_shared_allocations = PI_USM_CROSS_SHARED_SUPPORT,
   usm_system_allocator = PI_USM_SYSTEM_SHARED_SUPPORT,
-<<<<<<< HEAD
-
-  ext_intel_mem_channel = PI_MEM_PROPERTIES_CHANNEL
-=======
+
   // intel extensions
   ext_intel_pci_address = PI_DEVICE_INFO_PCI_ADDRESS,
   ext_intel_gpu_eu_count = PI_DEVICE_INFO_GPU_EU_COUNT,
@@ -144,7 +141,7 @@
   ext_intel_gpu_eu_count_per_subslice =
       PI_DEVICE_INFO_GPU_EU_COUNT_PER_SUBSLICE,
   ext_intel_max_mem_bandwidth = PI_DEVICE_INFO_MAX_MEM_BANDWIDTH
->>>>>>> 51ac08c3
+  ext_intel_mem_channel = PI_MEM_PROPERTIES_CHANNEL
 };
 
 enum class device_type : pi_uint64 {
