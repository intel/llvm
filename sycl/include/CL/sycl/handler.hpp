--- conflicted
+++ resolved
@@ -559,18 +559,10 @@
   template <typename KernelName, typename KernelType, int Dims,
             typename LambdaArgType>
   void StoreLambda(KernelType KernelFunc) {
-<<<<<<< HEAD
     if (detail::isKernelLambdaCallableWithKernelHandler<KernelType,
                                                         LambdaArgType>() &&
         MIsHost) {
       throw __sycl_ns::feature_not_supported(
-=======
-    constexpr bool IsCallableWithKernelHandler =
-        detail::isKernelLambdaCallableWithKernelHandler<KernelType,
-                                                        LambdaArgType>();
-    if (IsCallableWithKernelHandler && MIsHost) {
-      throw cl::sycl::feature_not_supported(
->>>>>>> f7108862
           "kernel_handler is not yet supported by host device.",
           PI_INVALID_OPERATION);
     }
