//==-------- handler.hpp --- SYCL command group handler --------------------==//
//
// Part of the LLVM Project, under the Apache License v2.0 with LLVM Exceptions.
// See https://llvm.org/LICENSE.txt for license information.
// SPDX-License-Identifier: Apache-2.0 WITH LLVM-exception
//
//===----------------------------------------------------------------------===//

#pragma once

#include <CL/sycl/access/access.hpp>
#include <CL/sycl/atomic.hpp>
#include <CL/sycl/context.hpp>
#include <CL/sycl/detail/cg.hpp>
#include <CL/sycl/detail/export.hpp>
#include <CL/sycl/detail/os_util.hpp>
#include <CL/sycl/event.hpp>
#include <CL/sycl/id.hpp>
#include <CL/sycl/interop_handle.hpp>
#include <CL/sycl/kernel.hpp>
#include <CL/sycl/nd_item.hpp>
#include <CL/sycl/nd_range.hpp>
#include <CL/sycl/property_list.hpp>
#include <CL/sycl/sampler.hpp>
#include <CL/sycl/stl.hpp>

#include <algorithm>
#include <functional>
#include <memory>
#include <type_traits>

template <typename DataT, int Dimensions, cl::sycl::access::mode AccessMode,
          cl::sycl::access::target AccessTarget,
          cl::sycl::access::placeholder IsPlaceholder>
class __fill;

template <typename T_Src, typename T_Dst, int Dims,
          cl::sycl::access::mode AccessMode,
          cl::sycl::access::target AccessTarget,
          cl::sycl::access::placeholder IsPlaceholder>
class __copyAcc2Ptr;

template <typename T_Src, typename T_Dst, int Dims,
          cl::sycl::access::mode AccessMode,
          cl::sycl::access::target AccessTarget,
          cl::sycl::access::placeholder IsPlaceholder>
class __copyPtr2Acc;

template <typename T_Src, int Dims_Src, cl::sycl::access::mode AccessMode_Src,
          cl::sycl::access::target AccessTarget_Src, typename T_Dst,
          int Dims_Dst, cl::sycl::access::mode AccessMode_Dst,
          cl::sycl::access::target AccessTarget_Dst,
          cl::sycl::access::placeholder IsPlaceholder_Src,
          cl::sycl::access::placeholder IsPlaceholder_Dst>
class __copyAcc2Acc;

__SYCL_INLINE_NAMESPACE(cl) {
namespace sycl {

// Forward declaration

class handler;
template <typename T, int Dimensions, typename AllocatorT, typename Enable>
class buffer;
namespace detail {

/// This class is the default KernelName template parameter type for kernel
/// invocation APIs such as single_task.
class auto_name {};

class kernel_impl;
class queue_impl;
class stream_impl;
template <typename DataT, int Dimensions, access::mode AccessMode,
          access::target AccessTarget, access::placeholder IsPlaceholder>
class image_accessor;
template <typename RetType, typename Func, typename Arg>
static Arg member_ptr_helper(RetType (Func::*)(Arg) const);

// Non-const version of the above template to match functors whose 'operator()'
// is declared w/o the 'const' qualifier.
template <typename RetType, typename Func, typename Arg>
static Arg member_ptr_helper(RetType (Func::*)(Arg));

// template <typename RetType, typename Func>
// static void member_ptr_helper(RetType (Func::*)() const);

// template <typename RetType, typename Func>
// static void member_ptr_helper(RetType (Func::*)());

template <typename F>
decltype(member_ptr_helper(&F::operator())) argument_helper(F);

template <typename T>
using lambda_arg_type = decltype(argument_helper(std::declval<T>()));

/// Helper struct to get a kernel name type based on given \c Name and \c Type
/// types: if \c Name is undefined (is a \c auto_name) then \c Type becomes
/// the \c Name.
template <typename Name, typename Type> struct get_kernel_name_t {
  using name = Name;
};

/// Specialization for the case when \c Name is undefined.
template <typename Type> struct get_kernel_name_t<detail::auto_name, Type> {
  using name = Type;
};

template <typename, typename T> struct check_fn_signature {
  static_assert(std::integral_constant<T, false>::value,
                "Second template parameter is required to be of function type");
};

template <typename F, typename RetT, typename... Args>
struct check_fn_signature<F, RetT(Args...)> {
private:
  template <typename T>
  static constexpr auto check(T *) -> typename std::is_same<
      decltype(std::declval<T>().operator()(std::declval<Args>()...)),
      RetT>::type;

  template <typename> static constexpr std::false_type check(...);

  using type = decltype(check<F>(0));

public:
  static constexpr bool value = type::value;
};

__SYCL_EXPORT device getDeviceFromHandler(handler &);

} // namespace detail

namespace intel {
namespace detail {
template <typename T, class BinaryOperation, int Dims, bool IsUSM,
          access::mode AccMode, access::placeholder IsPlaceholder>
class reduction_impl;

using cl::sycl::detail::enable_if_t;

template <typename KernelName, typename KernelType, int Dims, class Reduction>
enable_if_t<Reduction::has_fast_reduce && Reduction::has_fast_atomics>
reduCGFunc(handler &CGH, KernelType KernelFunc, const nd_range<Dims> &Range,
           Reduction &Redu, typename Reduction::rw_accessor_type &Out);

template <typename KernelName, typename KernelType, int Dims, class Reduction>
enable_if_t<!Reduction::has_fast_reduce && Reduction::has_fast_atomics>
reduCGFunc(handler &CGH, KernelType KernelFunc, const nd_range<Dims> &Range,
           Reduction &Redu, typename Reduction::rw_accessor_type &Out);

template <typename KernelName, typename KernelType, int Dims, class Reduction>
enable_if_t<Reduction::has_fast_reduce && !Reduction::has_fast_atomics>
reduCGFunc(handler &CGH, KernelType KernelFunc, const nd_range<Dims> &Range,
           Reduction &Redu);

template <typename KernelName, typename KernelType, int Dims, class Reduction>
enable_if_t<!Reduction::has_fast_reduce && !Reduction::has_fast_atomics>
reduCGFunc(handler &CGH, KernelType KernelFunc, const nd_range<Dims> &Range,
           Reduction &Redu);

template <typename KernelName, typename KernelType, int Dims, class Reduction>
enable_if_t<Reduction::has_fast_reduce && !Reduction::has_fast_atomics>
reduAuxCGFunc(handler &CGH, const nd_range<Dims> &Range, size_t NWorkItems,
              Reduction &Redu);

template <typename KernelName, typename KernelType, int Dims, class Reduction>
enable_if_t<!Reduction::has_fast_reduce && !Reduction::has_fast_atomics>
reduAuxCGFunc(handler &CGH, const nd_range<Dims> &Range, size_t NWorkItems,
              Reduction &Redu);
} // namespace detail
} // namespace intel

/// 4.8.3 Command group handler class
///
/// Objects of the handler class collect information about command group, such
/// as kernel, requirements to the memory, arguments for the kernel.
///
/// \code{.cpp}
/// sycl::queue::submit([](handler &CGH){
///   CGH.require(Accessor1);   // Adds a requirement to the memory object.
///   CGH.setArg(0, Accessor2); // Registers accessor given as an argument to
///                             // the kernel + adds a requirement to the memory
///                             // object.
///   CGH.setArg(1, N);         // Registers value given as an argument to the
///                             // kernel.
///   // The following registers KernelFunctor to be a kernel that will be
///   // executed in case of queue is bound to the host device, Kernel - for
///   // an OpenCL device. This function clearly indicates that command group
///   // represents kernel execution.
///   CGH.parallel_for(KernelFunctor, Kernel);
///  });
/// \endcode
///
/// The command group can represent absolutely different operations. Depending
/// on the operation we need to store different data. But, in most cases, it's
/// impossible to say what kind of operation we need to perform until the very
/// end. So, handler class contains all fields simultaneously, then during
/// "finalization" it constructs CG object, that represents specific operation,
/// passing fields that are required only.
class __SYCL_EXPORT handler {
private:
  /// Constructs SYCL handler from queue.
  ///
  /// \param Queue is a SYCL queue.
  /// \param IsHost indicates if this handler is created for SYCL host device.
  handler(shared_ptr_class<detail::queue_impl> Queue, bool IsHost)
      : MQueue(std::move(Queue)), MIsHost(IsHost) {}

  /// Stores copy of Arg passed to the MArgsStorage.
  template <typename T, typename F = typename std::remove_const<
                            typename std::remove_reference<T>::type>::type>
  F *storePlainArg(T &&Arg) {
    MArgsStorage.emplace_back(sizeof(T));
    F *Storage = (F *)MArgsStorage.back().data();
    *Storage = Arg;
    return Storage;
  }

  void throwIfActionIsCreated() {
    if (detail::CG::NONE != MCGType)
      throw sycl::runtime_error("Attempt to set multiple actions for the "
                                "command group. Command group must consist of "
                                "a single kernel or explicit memory operation.",
                                CL_INVALID_OPERATION);
  }

  /// Extracts and prepares kernel arguments from the lambda using integration
  /// header.
  void
  extractArgsAndReqsFromLambda(char *LambdaPtr, size_t KernelArgsNum,
                               const detail::kernel_param_desc_t *KernelArgs);

  /// Extracts and prepares kernel arguments set via set_arg(s).
  void extractArgsAndReqs();

  void processArg(void *Ptr, const detail::kernel_param_kind_t &Kind,
                  const int Size, const size_t Index, size_t &IndexShift,
                  bool IsKernelCreatedFromSource);

  /// \return a string containing name of SYCL kernel.
  string_class getKernelName();

  template <typename LambdaNameT> bool lambdaAndKernelHaveEqualName() {
    // TODO It is unclear a kernel and a lambda/functor must to be equal or not
    // for parallel_for with sycl::kernel and lambda/functor together
    // Now if they are equal we extract argumets from lambda/functor for the
    // kernel. Else it is necessary use set_atg(s) for resolve the order and
    // values of arguments for the kernel.
    assert(MKernel && "MKernel is not initialized");
    const string_class LambdaName = detail::KernelInfo<LambdaNameT>::getName();
    const string_class KernelName = getKernelName();
    return LambdaName == KernelName;
  }

  /// Saves the location of user's code passed in \param CodeLoc for future
  /// usage in finalize() method.
  void saveCodeLoc(detail::code_location CodeLoc) { MCodeLoc = CodeLoc; }

  /// Constructs CG object of specific type, passes it to Scheduler and
  /// returns sycl::event object representing the command group.
  /// It's expected that the method is the latest method executed before
  /// object destruction.
  ///
  /// \return a SYCL event object representing the command group
  event finalize();

  /// Saves streams associated with this handler.
  ///
  /// Streams are then forwarded to command group and flushed in the scheduler.
  ///
  /// \param Stream is a pointer to SYCL stream.
  void addStream(shared_ptr_class<detail::stream_impl> Stream) {
    MStreamStorage.push_back(std::move(Stream));
  }

  /// Saves buffers created by handling reduction feature in handler.
  /// They are then forwarded to command group and destroyed only after
  /// the command group finishes the work on device/host.
  /// The 'MSharedPtrStorage' suits that need.
  ///
  /// @param ReduObj is a pointer to object that must be stored.
  void addReduction(shared_ptr_class<const void> ReduObj) {
    MSharedPtrStorage.push_back(std::move(ReduObj));
  }

  ~handler() = default;

  bool is_host() { return MIsHost; }

  template <typename T, int Dims, access::mode AccMode,
            access::target AccTarget, access::placeholder IsPH>
  void associateWithHandler(accessor<T, Dims, AccMode, AccTarget, IsPH> Acc) {
    detail::AccessorBaseHost *AccBase = (detail::AccessorBaseHost *)&Acc;
    detail::AccessorImplPtr AccImpl = detail::getSyclObjImpl(*AccBase);
    detail::Requirement *Req = AccImpl.get();
    // Add accessor to the list of requirements.
    MRequirements.push_back(Req);
    // Store copy of the accessor.
    MAccStorage.push_back(std::move(AccImpl));
    // Add an accessor to the handler list of associated accessors.
    // For associated accessors index does not means nothing.
    MAssociatedAccesors.emplace_back(detail::kernel_param_kind_t::kind_accessor,
                                     Req, static_cast<int>(AccTarget),
                                     /*index*/ 0);
  }

  // Recursively calls itself until arguments pack is fully processed.
  // The version for regular(standard layout) argument.
  template <typename T, typename... Ts>
  void setArgsHelper(int ArgIndex, T &&Arg, Ts &&... Args) {
    set_arg(ArgIndex, std::move(Arg));
    setArgsHelper(++ArgIndex, std::move(Args)...);
  }

  void setArgsHelper(int) {}

  // setArgHelper for local accessor argument.
  template <typename DataT, int Dims, access::mode AccessMode,
            access::placeholder IsPlaceholder>
  void setArgHelper(int ArgIndex,
                    accessor<DataT, Dims, AccessMode, access::target::local,
                             IsPlaceholder> &&Arg) {
    detail::LocalAccessorBaseHost *LocalAccBase =
        (detail::LocalAccessorBaseHost *)&Arg;
    detail::LocalAccessorImplPtr LocalAccImpl =
        detail::getSyclObjImpl(*LocalAccBase);
    detail::LocalAccessorImplHost *Req = LocalAccImpl.get();
    MLocalAccStorage.push_back(std::move(LocalAccImpl));
    MArgs.emplace_back(detail::kernel_param_kind_t::kind_accessor, Req,
                       static_cast<int>(access::target::local), ArgIndex);
  }

  // setArgHelper for non local accessor argument.
  template <typename DataT, int Dims, access::mode AccessMode,
            access::target AccessTarget, access::placeholder IsPlaceholder>
  typename std::enable_if<AccessTarget != access::target::local, void>::type
  setArgHelper(
      int ArgIndex,
      accessor<DataT, Dims, AccessMode, AccessTarget, IsPlaceholder> &&Arg) {
    detail::AccessorBaseHost *AccBase = (detail::AccessorBaseHost *)&Arg;
    detail::AccessorImplPtr AccImpl = detail::getSyclObjImpl(*AccBase);
    detail::Requirement *Req = AccImpl.get();
    // Add accessor to the list of requirements.
    MRequirements.push_back(Req);
    // Store copy of the accessor.
    MAccStorage.push_back(std::move(AccImpl));
    // Add accessor to the list of arguments.
    MArgs.emplace_back(detail::kernel_param_kind_t::kind_accessor, Req,
                       static_cast<int>(AccessTarget), ArgIndex);
  }

  template <typename T> void setArgHelper(int ArgIndex, T &&Arg) {
    void *StoredArg = (void *)storePlainArg(Arg);

    if (!std::is_same<cl_mem, T>::value && std::is_pointer<T>::value) {
      MArgs.emplace_back(detail::kernel_param_kind_t::kind_pointer, StoredArg,
                         sizeof(T), ArgIndex);
    } else {
      MArgs.emplace_back(detail::kernel_param_kind_t::kind_std_layout,
                         StoredArg, sizeof(T), ArgIndex);
    }
  }

  void setArgHelper(int ArgIndex, sampler &&Arg) {
    void *StoredArg = (void *)storePlainArg(Arg);
    MArgs.emplace_back(detail::kernel_param_kind_t::kind_sampler, StoredArg,
                       sizeof(sampler), ArgIndex);
  }

  void verifyKernelInvoc(const kernel &Kernel) {
    if (is_host()) {
      throw invalid_object_error(
          "This kernel invocation method cannot be used on the host",
          PI_INVALID_DEVICE);
    }
    if (Kernel.is_host()) {
      throw invalid_object_error("Invalid kernel type, OpenCL expected",
                                 PI_INVALID_KERNEL);
    }
  }

  static id<1> getDelinearizedIndex(const range<1>, const size_t Index) {
    return {Index};
  }

  static id<2> getDelinearizedIndex(const range<2> Range, const size_t Index) {
    size_t x = Index / Range[1];
    size_t y = Index % Range[1];
    return {x, y};
  }

  static id<3> getDelinearizedIndex(const range<3> Range, const size_t Index) {
    size_t x = Index / (Range[1] * Range[2]);
    size_t y = (Index / Range[2]) % Range[1];
    size_t z = Index % Range[2];
    return {x, y, z};
  }

  /// Stores lambda to the template-free object
  ///
  /// Also initializes kernel name, list of arguments and requirements using
  /// information from the integration header.
  ///
  /// \param KernelFunc is a SYCL kernel function.
  template <typename KernelName, typename KernelType, int Dims,
            typename LambdaArgType = sycl::detail::lambda_arg_type<KernelType>>
  void StoreLambda(KernelType KernelFunc) {
    MHostKernel.reset(
        new detail::HostKernel<KernelType, LambdaArgType, Dims>(KernelFunc));

    using KI = sycl::detail::KernelInfo<KernelName>;
    // Empty name indicates that the compilation happens without integration
    // header, so don't perform things that require it.
    if (KI::getName() != "") {
      MArgs.clear();
      extractArgsAndReqsFromLambda(MHostKernel->getPtr(), KI::getNumParams(),
                                   &KI::getParamDesc(0));
      MKernelName = KI::getName();
      MOSModuleHandle = detail::OSUtil::getOSModuleHandle(KI::getName());
    } else {
      // In case w/o the integration header it is necessary to process
      // accessors from the list(which are associated with this handler) as
      // arguments.
      MArgs = std::move(MAssociatedAccesors);
    }
  }

  /// Checks whether it is possible to copy the source shape to the destination
  /// shape(the shapes are described by the accessor ranges) by using
  /// copying by regions of memory and not copying element by element
  /// Shapes can be 1, 2 or 3 dimensional rectangles.
  template <int Dims_Src, int Dims_Dst>
  static bool IsCopyingRectRegionAvailable(const range<Dims_Src> Src,
                                           const range<Dims_Dst> Dst) {
    if (Dims_Src > Dims_Dst)
      return false;
    for (size_t I = 0; I < Dims_Src; ++I)
      if (Src[I] > Dst[I])
        return false;
    return true;
  }

  /// Handles some special cases of the copy operation from one accessor
  /// to another accessor. Returns true if the copy is handled here.
  ///
  /// \param Src is a source SYCL accessor.
  /// \param Dst is a destination SYCL accessor.
  // TODO: support atomic accessor in Src or/and Dst.
  template <typename TSrc, int DimSrc, access::mode ModeSrc,
            access::target TargetSrc, typename TDst, int DimDst,
            access::mode ModeDst, access::target TargetDst,
            access::placeholder IsPHSrc, access::placeholder IsPHDst>
  detail::enable_if_t<(DimSrc > 0) && (DimDst > 0), bool>
  copyAccToAccHelper(accessor<TSrc, DimSrc, ModeSrc, TargetSrc, IsPHSrc> Src,
                     accessor<TDst, DimDst, ModeDst, TargetDst, IsPHDst> Dst) {
    if (!MIsHost &&
        IsCopyingRectRegionAvailable(Src.get_range(), Dst.get_range()))
      return false;

    range<1> LinearizedRange(Src.get_count());
    parallel_for<class __copyAcc2Acc<TSrc, DimSrc, ModeSrc, TargetSrc,
                                     TDst, DimDst, ModeDst, TargetDst,
                                     IsPHSrc, IsPHDst>>
                                     (LinearizedRange, [=](id<1> Id) {
      size_t Index = Id[0];
      id<DimSrc> SrcIndex = getDelinearizedIndex(Src.get_range(), Index);
      id<DimDst> DstIndex = getDelinearizedIndex(Dst.get_range(), Index);
      Dst[DstIndex] = Src[SrcIndex];
    });
    return true;
  }

  template <typename T, int Dim, access::mode Mode, access::target Target,
            access::placeholder IsPH>
  detail::enable_if_t<Dim == 0 && Mode == access::mode::atomic, T>
  readFromFirstAccElement(accessor<T, Dim, Mode, Target, IsPH> Src) const {
    atomic<T, access::address_space::global_space> AtomicSrc = Src;
    return AtomicSrc.load();
  }

  template <typename T, int Dim, access::mode Mode, access::target Target,
            access::placeholder IsPH>
  detail::enable_if_t<(Dim > 0) && Mode == access::mode::atomic, T>
  readFromFirstAccElement(accessor<T, Dim, Mode, Target, IsPH> Src) const {
    id<Dim> Id = getDelinearizedIndex(Src.get_range(), 0);
    return Src[Id].load();
  }

  template <typename T, int Dim, access::mode Mode, access::target Target,
            access::placeholder IsPH>
  detail::enable_if_t<Mode != access::mode::atomic, T>
  readFromFirstAccElement(accessor<T, Dim, Mode, Target, IsPH> Src) const {
    return *(Src.get_pointer());
  }

  template <typename T, int Dim, access::mode Mode, access::target Target,
            access::placeholder IsPH>
  detail::enable_if_t<Dim == 0 && Mode == access::mode::atomic, void>
  writeToFirstAccElement(accessor<T, Dim, Mode, Target, IsPH> Dst, T V) const {
    atomic<T, access::address_space::global_space> AtomicDst = Dst;
    AtomicDst.store(V);
  }

  template <typename T, int Dim, access::mode Mode, access::target Target,
            access::placeholder IsPH>
  detail::enable_if_t<(Dim > 0) && Mode == access::mode::atomic, void>
  writeToFirstAccElement(accessor<T, Dim, Mode, Target, IsPH> Dst, T V) const {
    id<Dim> Id = getDelinearizedIndex(Dst.get_range(), 0);
    Dst[Id].store(V);
  }

  template <typename T, int Dim, access::mode Mode, access::target Target,
            access::placeholder IsPH>
  detail::enable_if_t<Mode != access::mode::atomic, void>
  writeToFirstAccElement(accessor<T, Dim, Mode, Target, IsPH> Dst, T V) const {
    *(Dst.get_pointer()) = V;
  }

  /// Handles some special cases of the copy operation from one accessor
  /// to another accessor. Returns true if the copy is handled here.
  ///
  /// Source must have at least as many bytes as the range accessed by Dst.
  ///
  /// \param Src is a source SYCL accessor.
  /// \param Dst is a destination SYCL accessor.
  template <typename TSrc, int DimSrc, access::mode ModeSrc,
            access::target TargetSrc, typename TDst, int DimDst,
            access::mode ModeDst, access::target TargetDst,
            access::placeholder IsPHSrc, access::placeholder IsPHDst>
  detail::enable_if_t<DimSrc == 0 || DimDst == 0, bool>
  copyAccToAccHelper(accessor<TSrc, DimSrc, ModeSrc, TargetSrc, IsPHSrc> Src,
                     accessor<TDst, DimDst, ModeDst, TargetDst, IsPHDst> Dst) {
    if (!MIsHost)
      return false;

    single_task<class __copyAcc2Acc<TSrc, DimSrc, ModeSrc, TargetSrc,
                                    TDst, DimDst, ModeDst, TargetDst,
                                    IsPHSrc, IsPHDst>> ([=]() {
      writeToFirstAccElement(Dst, readFromFirstAccElement(Src));
    });
    return true;
  }

#ifndef __SYCL_DEVICE_ONLY__
  /// Copies the content of memory object accessed by Src into the memory
  /// pointed by Dst.
  ///
  /// \param Src is a source SYCL accessor.
  /// \param Dst is a pointer to destination memory.
  template <typename TSrc, typename TDst, int Dim, access::mode AccMode,
            access::target AccTarget, access::placeholder IsPH>
  detail::enable_if_t<(Dim > 0)>
  copyAccToPtrHost(accessor<TSrc, Dim, AccMode, AccTarget, IsPH> Src,
                   TDst *Dst) {
    range<Dim> Range = Src.get_range();
    parallel_for<class __copyAcc2Ptr<TSrc, TDst, Dim, AccMode, AccTarget, IsPH>>
        (Range, [=](id<Dim> Index) {
      size_t LinearIndex = Index[0];
      for (int I = 1; I < Dim; ++I)
        LinearIndex += Range[I] * Index[I];
      using TSrcNonConst = typename std::remove_const<TSrc>::type;
      (reinterpret_cast<TSrcNonConst *>(Dst))[LinearIndex] = Src[Index];
    });
  }

  /// Copies 1 element accessed by 0-dimensional accessor Src into the memory
  /// pointed by Dst.
  ///
  /// \param Src is a source SYCL accessor.
  /// \param Dst is a pointer to destination memory.
  template <typename TSrc, typename TDst, int Dim, access::mode AccMode,
            access::target AccTarget, access::placeholder IsPH>
  detail::enable_if_t<Dim == 0>
  copyAccToPtrHost(accessor<TSrc, Dim, AccMode, AccTarget, IsPH> Src,
                   TDst *Dst) {
    single_task<class __copyAcc2Ptr<TSrc, TDst, Dim, AccMode, AccTarget, IsPH>>
        ([=]() {
      using TSrcNonConst = typename std::remove_const<TSrc>::type;
      *(reinterpret_cast<TSrcNonConst *>(Dst)) = readFromFirstAccElement(Src);
    });
  }

  /// Copies the memory pointed by Src into the memory accessed by Dst.
  ///
  /// \param Src is a pointer to source memory.
  /// \param Dst is a destination SYCL accessor.
  template <typename TSrc, typename TDst, int Dim, access::mode AccMode,
            access::target AccTarget, access::placeholder IsPH>
  detail::enable_if_t<(Dim > 0)>
  copyPtrToAccHost(TSrc *Src,
                   accessor<TDst, Dim, AccMode, AccTarget, IsPH> Dst) {
    range<Dim> Range = Dst.get_range();
    parallel_for<class __copyPtr2Acc<TSrc, TDst, Dim, AccMode, AccTarget, IsPH>>
        (Range, [=](id<Dim> Index) {
      size_t LinearIndex = Index[0];
      for (int I = 1; I < Dim; ++I)
        LinearIndex += Range[I] * Index[I];
      Dst[Index] = (reinterpret_cast<const TDst *>(Src))[LinearIndex];
    });
  }

  /// Copies 1 element pointed by Src to memory accessed by 0-dimensional
  /// accessor Dst.
  ///
  /// \param Src is a pointer to source memory.
  /// \param Dst is a destination SYCL accessor.
  template <typename TSrc, typename TDst, int Dim, access::mode AccMode,
            access::target AccTarget, access::placeholder IsPH>
  detail::enable_if_t<Dim == 0>
  copyPtrToAccHost(TSrc *Src,
                   accessor<TDst, Dim, AccMode, AccTarget, IsPH> Dst) {
    single_task<class __copyPtr2Acc<TSrc, TDst, Dim, AccMode, AccTarget, IsPH>>
        ([=]() {
      writeToFirstAccElement(Dst, *(reinterpret_cast<const TDst *>(Src)));
    });
  }
#endif // __SYCL_DEVICE_ONLY__

  constexpr static bool isConstOrGlobal(access::target AccessTarget) {
    return AccessTarget == access::target::global_buffer ||
           AccessTarget == access::target::constant_buffer;
  }

  constexpr static bool isImageOrImageArray(access::target AccessTarget) {
    return AccessTarget == access::target::image ||
           AccessTarget == access::target::image_array;
  }

  constexpr static bool
  isValidTargetForExplicitOp(access::target AccessTarget) {
    return isConstOrGlobal(AccessTarget) || isImageOrImageArray(AccessTarget);
  }

#ifdef __SYCL_DEVICE_ONLY__

  template <typename KernelT, typename IndexerT>
  using EnableIfIndexer = detail::enable_if_t<
      std::is_same<detail::lambda_arg_type<KernelT>, IndexerT>::value, int>;

  template <typename KernelT, int Dims>
  using EnableIfId = EnableIfIndexer<KernelT, id<Dims>>;

  template <typename KernelT, int Dims>
  using EnableIfItemWithOffset = EnableIfIndexer<KernelT, item<Dims, true>>;

  template <typename KernelT, int Dims>
  using EnableIfItemWithoutOffset = EnableIfIndexer<KernelT, item<Dims, false>>;

  template <typename KernelT, int Dims>
  using EnableIfNDItem = EnableIfIndexer<KernelT, nd_item<Dims>>;

  // NOTE: the name of this function - "kernel_single_task" - is used by the
  // Front End to determine kernel invocation kind.
  template <typename KernelName, typename KernelType>
  __attribute__((sycl_kernel)) void kernel_single_task(KernelType KernelFunc) {
    KernelFunc();
  }

  // NOTE: the name of these functions - "kernel_parallel_for" - are used by the
  // Front End to determine kernel invocation kind.
  template <typename KernelName, typename KernelType, int Dims,
            EnableIfId<KernelType, Dims> = 0>
  __attribute__((sycl_kernel)) void kernel_parallel_for(KernelType KernelFunc) {
    KernelFunc(detail::Builder::getId<Dims>());
  }

  template <typename KernelName, typename KernelType, int Dims,
            EnableIfItemWithoutOffset<KernelType, Dims> = 0>
  __attribute__((sycl_kernel)) void kernel_parallel_for(KernelType KernelFunc) {
    KernelFunc(detail::Builder::getItem<Dims, false>());
  }

  template <typename KernelName, typename KernelType, int Dims,
            EnableIfItemWithOffset<KernelType, Dims> = 0>
  __attribute__((sycl_kernel)) void kernel_parallel_for(KernelType KernelFunc) {
    KernelFunc(detail::Builder::getItem<Dims, true>());
  }

  template <typename KernelName, typename KernelType, int Dims,
            EnableIfNDItem<KernelType, Dims> = 0>
  __attribute__((sycl_kernel)) void
  kernel_parallel_for_nd_range(KernelType KernelFunc) {
    KernelFunc(detail::Builder::getNDItem<Dims>());
  }

  // NOTE: the name of this function - "kernel_parallel_for_work_group" - is
  // used by the Front End to determine kernel invocation kind.
  template <typename KernelName, typename KernelType, int Dims>
  __attribute__((sycl_kernel)) void
  kernel_parallel_for_work_group(KernelType KernelFunc) {
    KernelFunc(detail::Builder::getGroup<Dims>());
  }

#endif

public:
  handler(const handler &) = delete;
  handler(handler &&) = delete;
  handler &operator=(const handler &) = delete;
  handler &operator=(handler &&) = delete;

  /// Requires access to the memory object associated with the placeholder
  /// accessor.
  ///
  /// The command group has a requirement to gain access to the given memory
  /// object before executing.
  ///
  /// \param Acc is a SYCL accessor describing required memory region.
  template <typename DataT, int Dims, access::mode AccMode,
            access::target AccTarget>
  void
  require(accessor<DataT, Dims, AccMode, AccTarget, access::placeholder::true_t>
              Acc) {
    associateWithHandler(Acc);
  }

  /// Registers event dependencies on this command group.
  ///
  /// \param Event is a valid SYCL event to wait on.
  void depends_on(event Event) {
    MEvents.push_back(detail::getSyclObjImpl(Event));
  }

  /// Registers event dependencies on this command group.
  ///
  /// \param Events is a vector of valid SYCL events to wait on.
  void depends_on(vector_class<event> Events) {
    for (event &Event : Events) {
      MEvents.push_back(detail::getSyclObjImpl(Event));
    }
  }

  /// Sets argument for OpenCL interoperability kernels.
  ///
  /// Registers Arg passed as argument # ArgIndex.
  ///
  /// \param ArgIndex is a positional number of argument to be set.
  /// \param Arg is an argument value to be set.
  template <typename T> void set_arg(int ArgIndex, T &&Arg) {
    setArgHelper(ArgIndex, std::move(Arg));
  }

  /// Sets arguments for OpenCL interoperability kernels.
  ///
  /// Registers pack of arguments(Args) with indexes starting from 0.
  ///
  /// \param Args are argument values to be set.
  template <typename... Ts> void set_args(Ts &&... Args) {
    setArgsHelper(0, std::move(Args)...);
  }

  /// Defines and invokes a SYCL kernel function as a function object type.
  ///
  /// If it is a named function object and the function object type is
  /// globally visible, there is no need for the developer to provide
  /// a kernel name for it.
  ///
  /// \param KernelFunc is a SYCL kernel function.
  template <typename KernelName = detail::auto_name, typename KernelType>
  void single_task(KernelType KernelFunc) {
    throwIfActionIsCreated();
    using NameT =
        typename detail::get_kernel_name_t<KernelName, KernelType>::name;
#ifdef __SYCL_DEVICE_ONLY__
    kernel_single_task<NameT>(KernelFunc);
#else
    MNDRDesc.set(range<1>{1});

    StoreLambda<NameT, KernelType, /*Dims*/ 0, void>(KernelFunc);
    MCGType = detail::CG::KERNEL;
#endif
  }

  /// Defines and invokes a SYCL kernel function for the specified range.
  ///
  /// The SYCL kernel function is defined as a lambda function or a named
  /// function object type and given an id or item for indexing in the indexing
  /// space defined by range.
  /// If it is a named function object and the function object type is
  /// globally visible, there is no need for the developer to provide
  /// a kernel name for it.
  ///
  /// \param NumWorkItems is a range defining indexing space.
  /// \param KernelFunc is a SYCL kernel function.
  template <typename KernelName = detail::auto_name, typename KernelType,
            int Dims>
  void parallel_for(range<Dims> NumWorkItems, KernelType KernelFunc) {
    throwIfActionIsCreated();
    using NameT =
        typename detail::get_kernel_name_t<KernelName, KernelType>::name;
#ifdef __SYCL_DEVICE_ONLY__
    (void)NumWorkItems;
    kernel_parallel_for<NameT, KernelType, Dims>(KernelFunc);
#else
    MNDRDesc.set(std::move(NumWorkItems));
    StoreLambda<NameT, KernelType, Dims>(std::move(KernelFunc));
    MCGType = detail::CG::KERNEL;
#endif
  }

  /// Defines and invokes a SYCL kernel on host device.
  ///
  /// \param Func is a SYCL kernel function defined by lambda function or a
  /// named function object type.
  template <typename FuncT> void run_on_host_intel(FuncT Func) {
    throwIfActionIsCreated();
    MNDRDesc.set(range<1>{1});

    MArgs = std::move(MAssociatedAccesors);
    MHostKernel.reset(new detail::HostKernel<FuncT, void, 1>(std::move(Func)));
    MCGType = detail::CG::RUN_ON_HOST_INTEL;
  }

  template <typename FuncT>
  typename std::enable_if<detail::check_fn_signature<
      typename std::remove_reference<FuncT>::type, void()>::value>::type
  codeplay_host_task(FuncT Func) {
    throwIfActionIsCreated();

    MNDRDesc.set(range<1>(1));
    MArgs = std::move(MAssociatedAccesors);

    MHostTask.reset(new detail::HostTask(std::move(Func)));

    MCGType = detail::CG::CODEPLAY_HOST_TASK;
  }

<<<<<<< HEAD
  template <typename FuncT>
  typename std::enable_if<
      detail::check_fn_signature<typename std::remove_reference<FuncT>::type,
                                 void(interop_handle)>::value>::type
  codeplay_host_task(FuncT &&Func) {
    throwIfActionIsCreated();

    MNDRDesc.set(range<1>(1));
    MArgs = std::move(MAssociatedAccesors);

    MHostTask.reset(new detail::HostTask(std::move(Func)));

    MCGType = detail::CG::CODEPLAY_HOST_TASK;
  }

=======
>>>>>>> 76eab938
  /// Defines and invokes a SYCL kernel function for the specified range and
  /// offset.
  ///
  /// The SYCL kernel function is defined as a lambda function or a named
  /// function object type and given an id or item for indexing in the indexing
  /// space defined by range.
  /// If it is a named function object and the function object type is
  /// globally visible, there is no need for the developer to provide
  /// a kernel name for it.
  ///
  /// \param NumWorkItems is a range defining indexing space.
  /// \param WorkItemOffset is an offset to be applied to each work item index.
  /// \param KernelFunc is a SYCL kernel function.
  template <typename KernelName = detail::auto_name, typename KernelType,
            int Dims>
  void parallel_for(range<Dims> NumWorkItems, id<Dims> WorkItemOffset,
                    KernelType KernelFunc) {
    throwIfActionIsCreated();
    using NameT =
        typename detail::get_kernel_name_t<KernelName, KernelType>::name;
#ifdef __SYCL_DEVICE_ONLY__
    (void)NumWorkItems;
    (void)WorkItemOffset;
    kernel_parallel_for<NameT, KernelType, Dims>(KernelFunc);
#else
    MNDRDesc.set(std::move(NumWorkItems), std::move(WorkItemOffset));
    StoreLambda<NameT, KernelType, Dims>(std::move(KernelFunc));
    MCGType = detail::CG::KERNEL;
#endif
  }

  /// Defines and invokes a SYCL kernel function for the specified nd_range.
  ///
  /// The SYCL kernel function is defined as a lambda function or a named
  /// function object type and given an id or item for indexing in the indexing
  /// space defined by range.
  /// If it is a named function object and the function object type is
  /// globally visible, there is no need for the developer to provide
  /// a kernel name for it.
  ///
  /// \param ExecutionRange is a ND-range defining global and local sizes as
  /// well as offset.
  /// \param KernelFunc is a SYCL kernel function.
  template <typename KernelName = detail::auto_name, typename KernelType,
            int Dims>
  void parallel_for(nd_range<Dims> ExecutionRange, KernelType KernelFunc) {
    throwIfActionIsCreated();
    using NameT =
        typename detail::get_kernel_name_t<KernelName, KernelType>::name;
#ifdef __SYCL_DEVICE_ONLY__
    (void)ExecutionRange;
    kernel_parallel_for_nd_range<NameT, KernelType, Dims>(KernelFunc);
#else
    MNDRDesc.set(std::move(ExecutionRange));
    StoreLambda<NameT, KernelType, Dims>(std::move(KernelFunc));
    MCGType = detail::CG::KERNEL;
#endif
  }

  /// Implements parallel_for() accepting nd_range and 1 reduction variable
  /// having 'read_write' access mode.
  /// This version uses fast sycl::atomic operations to update user's reduction
  /// variable at the end of each work-group work.
  template <typename KernelName = detail::auto_name, typename KernelType,
            int Dims, typename Reduction>
  detail::enable_if_t<Reduction::accessor_mode == access::mode::read_write &&
                      Reduction::has_fast_atomics>
  parallel_for(nd_range<Dims> Range, Reduction Redu, KernelType KernelFunc) {
    if (Reduction::is_usm)
      Redu.associateWithHandler(*this);
    shared_ptr_class<detail::queue_impl> QueueCopy = MQueue;
    auto Acc = Redu.getUserAccessor();
    intel::detail::reduCGFunc<KernelName>(*this, KernelFunc, Range, Redu, Acc);

    // Submit non-blocking copy from reduction accessor to user's reduction
    // variable.
    if (Reduction::is_usm) {
      this->finalize();
      handler CopyHandler(QueueCopy, MIsHost);
      CopyHandler.saveCodeLoc(MCodeLoc);
      Redu.associateWithHandler(CopyHandler);
      CopyHandler.copy(Acc, Redu.getUSMPointer());
      MLastEvent = CopyHandler.finalize();
    }
  }

  /// Implements parallel_for() accepting nd_range and 1 reduction variable
  /// having 'discard_write' access mode.
  /// This version uses fast sycl::atomic operations to update user's reduction
  /// variable at the end of each work-group work.
  ///
  /// The reduction variable must be initialized before the kernel is started
  /// because atomic operations only update the value, but never initialize it.
  /// Thus, an additional 'read_write' accessor is created/initialized with
  /// identity value and then passed to the kernel. After running the kernel it
  /// is copied to user's 'discard_write' accessor.
  template <typename KernelName = detail::auto_name, typename KernelType,
            int Dims, typename Reduction>
  detail::enable_if_t<Reduction::accessor_mode == access::mode::discard_write &&
                      Reduction::has_fast_atomics>
  parallel_for(nd_range<Dims> Range, Reduction Redu, KernelType KernelFunc) {
    shared_ptr_class<detail::queue_impl> QueueCopy = MQueue;
    auto RWAcc = Redu.getReadWriteScalarAcc(*this);
    intel::detail::reduCGFunc<KernelName>(*this, KernelFunc, Range, Redu,
                                          RWAcc);
    this->finalize();

    // Copy from RWAcc to some temp memory.
    handler CopyHandler(QueueCopy, MIsHost);
    CopyHandler.saveCodeLoc(MCodeLoc);
    CopyHandler.associateWithHandler(RWAcc);
    Redu.associateWithHandler(CopyHandler);
    CopyHandler.copy(RWAcc, Redu.getUserAccessor());
    MLastEvent = CopyHandler.finalize();
  }

  /// Defines and invokes a SYCL kernel function for the specified nd_range.
  /// Performs reduction operation specified in \param Redu.
  ///
  /// The SYCL kernel function is defined as a lambda function or a named
  /// function object type and given an id or item for indexing in the indexing
  /// space defined by range.
  /// If it is a named function object and the function object type is
  /// globally visible, there is no need for the developer to provide
  /// a kernel name for it.
  ///
  /// TODO: Need to handle more than 1 reduction in parallel_for().
  /// TODO: Support HOST. The kernels called by this parallel_for() may use
  /// some functionality that is not yet supported on HOST such as:
  /// barrier(), and intel::reduce() that also may be used in more
  /// optimized implementations waiting for their turn of code-review.
  template <typename KernelName = detail::auto_name, typename KernelType,
            int Dims, typename Reduction>
  detail::enable_if_t<!Reduction::has_fast_atomics>
  parallel_for(nd_range<Dims> Range, Reduction Redu, KernelType KernelFunc) {
    size_t NWorkGroups = Range.get_group_range().size();

    // This parallel_for() is lowered to the following sequence:
    // 1) Call a kernel that a) call user's lambda function and b) performs
    //    one iteration of reduction, storing the partial reductions/sums
    //    to either a newly created global buffer or to user's reduction
    //    accessor. So, if the original 'Range' has totally
    //    N1 elements and work-group size is W, then after the first iteration
    //    there will be N2 partial sums where N2 = N1 / W.
    //    If (N2 == 1) then the partial sum is written to user's accessor.
    //    Otherwise, a new global buffer is created and partial sums are written
    //    to it.
    // 2) Call an aux kernel (if necessary, i.e. if N2 > 1) as many times as
    //    necessary to reduce all partial sums into one final sum.

    // 1. Call the kernel that includes user's lambda function.
    if (Reduction::is_usm && NWorkGroups == 1)
      Redu.associateWithHandler(*this);
    intel::detail::reduCGFunc<KernelName>(*this, KernelFunc, Range, Redu);
    shared_ptr_class<detail::queue_impl> QueueCopy = MQueue;
    this->finalize();

    // 2. Run the additional aux kernel as many times as needed to reduce
    // all partial sums into one scalar.

    // TODO: user's nd_range and the work-group size specified there must
    // be honored only for the main kernel that calls user's lambda functions.
    // There is no need in using the same work-group size in these additional
    // kernels. Thus, the better strategy here is to make the work-group size
    // as big as possible to converge/reduce the partial sums into the last
    // sum faster.
    size_t WGSize = Range.get_local_range().size();
    size_t NWorkItems = NWorkGroups;
    while (NWorkItems > 1) {
      WGSize = std::min(WGSize, NWorkItems);
      NWorkGroups = NWorkItems / WGSize;
      // The last group may be not fully loaded. Still register it as a group.
      if ((NWorkItems % WGSize) != 0)
        ++NWorkGroups;
      nd_range<1> Range(range<1>(WGSize * NWorkGroups), range<1>(WGSize));

      handler AuxHandler(QueueCopy, MIsHost);
      AuxHandler.saveCodeLoc(MCodeLoc);

      // The last kernel DOES write to reduction's accessor.
      // Associate it with handler manually.
      if (NWorkGroups == 1)
        Redu.associateWithHandler(AuxHandler);
      intel::detail::reduAuxCGFunc<KernelName, KernelType>(AuxHandler, Range,
                                                           NWorkItems, Redu);
      MLastEvent = AuxHandler.finalize();

      NWorkItems = NWorkGroups;
    } // end while (NWorkItems > 1)

    // Submit non-blocking copy from reduction accessor to user's reduction
    // variable.
    if (Reduction::is_usm) {
      handler CopyHandler(QueueCopy, MIsHost);
      CopyHandler.saveCodeLoc(MCodeLoc);
      Redu.associateWithHandler(CopyHandler);
      CopyHandler.copy(Redu.getUserAccessor(), Redu.getUSMPointer());
      MLastEvent = CopyHandler.finalize();
    }
  }

  /// Hierarchical kernel invocation method of a kernel defined as a lambda
  /// encoding the body of each work-group to launch.
  ///
  /// Lambda may contain multiple calls to parallel_for_work_item(...) methods
  /// representing the execution on each work-item. Launches NumWorkGroups
  /// work-groups of runtime-defined size.
  ///
  /// \param NumWorkGroups is a range describing the number of work-groups in
  /// each dimension.
  /// \param KernelFunc is a lambda representing kernel.
  template <typename KernelName = detail::auto_name, typename KernelType,
            int Dims>
  void parallel_for_work_group(range<Dims> NumWorkGroups,
                               KernelType KernelFunc) {
    throwIfActionIsCreated();
    using NameT =
        typename detail::get_kernel_name_t<KernelName, KernelType>::name;
#ifdef __SYCL_DEVICE_ONLY__
    (void)NumWorkGroups;
    kernel_parallel_for_work_group<NameT, KernelType, Dims>(KernelFunc);
#else
    MNDRDesc.setNumWorkGroups(NumWorkGroups);
    StoreLambda<NameT, KernelType, Dims>(std::move(KernelFunc));
    MCGType = detail::CG::KERNEL;
#endif // __SYCL_DEVICE_ONLY__
  }

  /// Hierarchical kernel invocation method of a kernel defined as a lambda
  /// encoding the body of each work-group to launch.
  ///
  /// Lambda may contain multiple calls to parallel_for_work_item(...) methods
  /// representing the execution on each work-item. Launches NumWorkGroups
  /// work-groups of WorkGroupSize size.
  ///
  /// \param NumWorkGroups is a range describing the number of work-groups in
  /// each dimension.
  /// \param WorkGroupSize is a range describing the size of work-groups in
  /// each dimension.
  /// \param KernelFunc is a lambda representing kernel.
  template <typename KernelName = detail::auto_name, typename KernelType,
            int Dims>
  void parallel_for_work_group(range<Dims> NumWorkGroups,
                               range<Dims> WorkGroupSize,
                               KernelType KernelFunc) {
    throwIfActionIsCreated();
    using NameT =
        typename detail::get_kernel_name_t<KernelName, KernelType>::name;
#ifdef __SYCL_DEVICE_ONLY__
    (void)NumWorkGroups;
    (void)WorkGroupSize;
    kernel_parallel_for_work_group<NameT, KernelType, Dims>(KernelFunc);
#else
    MNDRDesc.set(nd_range<Dims>(NumWorkGroups * WorkGroupSize, WorkGroupSize));
    StoreLambda<NameT, KernelType, Dims>(std::move(KernelFunc));
    MCGType = detail::CG::KERNEL;
#endif // __SYCL_DEVICE_ONLY__
  }

  /// Invokes a SYCL kernel.
  ///
  /// Executes exactly once. The kernel invocation method has no functors and
  /// cannot be called on host.
  ///
  /// \param Kernel is a SYCL kernel object.
  void single_task(kernel Kernel) {
    throwIfActionIsCreated();
    verifyKernelInvoc(Kernel);
    MNDRDesc.set(range<1>{1});
    MKernel = detail::getSyclObjImpl(std::move(Kernel));
    MCGType = detail::CG::KERNEL;
    extractArgsAndReqs();
  }

  /// Defines and invokes a SYCL kernel function for the specified range.
  ///
  /// The SYCL kernel function is defined as SYCL kernel object. The kernel
  /// invocation method has no functors and cannot be called on host.
  ///
  /// \param NumWorkItems is a range defining indexing space.
  /// \param Kenrel is a SYCL kernel function.
  template <int Dims>
  void parallel_for(range<Dims> NumWorkItems, kernel Kenrel) {
    throwIfActionIsCreated();
    verifyKernelInvoc(Kenrel);
    MKernel = detail::getSyclObjImpl(std::move(Kenrel));
    MNDRDesc.set(std::move(NumWorkItems));
    MCGType = detail::CG::KERNEL;
    extractArgsAndReqs();
  }

  /// Defines and invokes a SYCL kernel function for the specified range and
  /// offsets.
  ///
  /// The SYCL kernel function is defined as SYCL kernel object.
  ///
  /// \param NumWorkItems is a range defining indexing space.
  /// \param WorkItemOffset is an offset to be applied to each work item index.
  /// \param Kernel is a SYCL kernel function.
  template <int Dims>
  void parallel_for(range<Dims> NumWorkItems, id<Dims> WorkItemOffset,
                    kernel Kernel) {
    throwIfActionIsCreated();
    verifyKernelInvoc(Kernel);
    MKernel = detail::getSyclObjImpl(std::move(Kernel));
    MNDRDesc.set(std::move(NumWorkItems), std::move(WorkItemOffset));
    MCGType = detail::CG::KERNEL;
    extractArgsAndReqs();
  }

  /// Defines and invokes a SYCL kernel function for the specified range and
  /// offsets.
  ///
  /// The SYCL kernel function is defined as SYCL kernel object.
  ///
  /// \param NDRange is a ND-range defining global and local sizes as
  /// well as offset.
  /// \param Kernel is a SYCL kernel function.
  template <int Dims> void parallel_for(nd_range<Dims> NDRange, kernel Kernel) {
    throwIfActionIsCreated();
    verifyKernelInvoc(Kernel);
    MKernel = detail::getSyclObjImpl(std::move(Kernel));
    MNDRDesc.set(std::move(NDRange));
    MCGType = detail::CG::KERNEL;
    extractArgsAndReqs();
  }

  /// Defines and invokes a SYCL kernel function.
  ///
  /// \param Kernel is a SYCL kernel that is executed on a SYCL device
  /// (except for the host device).
  /// \param KernelFunc is a lambda that is used if device, queue is bound to,
  /// is a host device.
  template <typename KernelName = detail::auto_name, typename KernelType>
  void single_task(kernel Kernel, KernelType KernelFunc) {
    throwIfActionIsCreated();
    using NameT =
        typename detail::get_kernel_name_t<KernelName, KernelType>::name;
#ifdef __SYCL_DEVICE_ONLY__
    (void)Kernel;
    kernel_single_task<NameT>(KernelFunc);
#else
    MNDRDesc.set(range<1>{1});
    MKernel = detail::getSyclObjImpl(std::move(Kernel));
    MCGType = detail::CG::KERNEL;
    if (!MIsHost && !lambdaAndKernelHaveEqualName<NameT>())
      extractArgsAndReqs();
    else
      StoreLambda<NameT, KernelType, /*Dims*/ 0, void>(std::move(KernelFunc));
#endif
  }

  /// Invokes a lambda on the host. Dependencies are satisfied on the host.
  ///
  /// \param Func is a lambda that is executed on the host
  template <typename FuncT> void interop_task(FuncT Func) {

    MInteropTask.reset(new detail::InteropTask(std::move(Func)));
    MCGType = detail::CG::CODEPLAY_INTEROP_TASK;
  }

  /// Defines and invokes a SYCL kernel function for the specified range.
  ///
  /// \param Kernel is a SYCL kernel that is executed on a SYCL device
  /// (except for the host device).
  /// \param NumWorkItems is a range defining indexing space.
  /// \param KernelFunc is a lambda that is used if device, queue is bound to,
  /// is a host device.
  template <typename KernelName = detail::auto_name, typename KernelType,
            int Dims>
  void parallel_for(kernel Kernel, range<Dims> NumWorkItems,
                    KernelType KernelFunc) {
    throwIfActionIsCreated();
    using NameT =
        typename detail::get_kernel_name_t<KernelName, KernelType>::name;
#ifdef __SYCL_DEVICE_ONLY__
    (void)Kernel;
    (void)NumWorkItems;
    kernel_parallel_for<NameT, KernelType, Dims>(KernelFunc);
#else
    MNDRDesc.set(std::move(NumWorkItems));
    MKernel = detail::getSyclObjImpl(std::move(Kernel));
    MCGType = detail::CG::KERNEL;
    if (!MIsHost && !lambdaAndKernelHaveEqualName<NameT>())
      extractArgsAndReqs();
    else
      StoreLambda<NameT, KernelType, Dims>(std::move(KernelFunc));
#endif
  }

  /// Defines and invokes a SYCL kernel function for the specified range and
  /// offsets.
  ///
  /// \param Kernel is a SYCL kernel that is executed on a SYCL device
  /// (except for the host device).
  /// \param NumWorkItems is a range defining indexing space.
  /// \param WorkItemOffset is an offset to be applied to each work item index.
  /// \param KernelFunc is a lambda that is used if device, queue is bound to,
  /// is a host device.
  template <typename KernelName = detail::auto_name, typename KernelType,
            int Dims>
  void parallel_for(kernel Kernel, range<Dims> NumWorkItems,
                    id<Dims> WorkItemOffset, KernelType KernelFunc) {
    throwIfActionIsCreated();
    using NameT =
        typename detail::get_kernel_name_t<KernelName, KernelType>::name;
#ifdef __SYCL_DEVICE_ONLY__
    (void)Kernel;
    (void)NumWorkItems;
    (void)WorkItemOffset;
    kernel_parallel_for<NameT, KernelType, Dims>(KernelFunc);
#else
    MNDRDesc.set(std::move(NumWorkItems), std::move(WorkItemOffset));
    MKernel = detail::getSyclObjImpl(std::move(Kernel));
    MCGType = detail::CG::KERNEL;
    if (!MIsHost && !lambdaAndKernelHaveEqualName<NameT>())
      extractArgsAndReqs();
    else
      StoreLambda<NameT, KernelType, Dims>(std::move(KernelFunc));
#endif
  }

  /// Defines and invokes a SYCL kernel function for the specified range and
  /// offsets.
  ///
  /// \param Kernel is a SYCL kernel that is executed on a SYCL device
  /// (except for the host device).
  /// \param NDRange is a ND-range defining global and local sizes as
  /// well as offset.
  /// \param KernelFunc is a lambda that is used if device, queue is bound to,
  /// is a host device.
  template <typename KernelName = detail::auto_name, typename KernelType,
            int Dims>
  void parallel_for(kernel Kernel, nd_range<Dims> NDRange,
                    KernelType KernelFunc) {
    throwIfActionIsCreated();
    using NameT =
        typename detail::get_kernel_name_t<KernelName, KernelType>::name;
#ifdef __SYCL_DEVICE_ONLY__
    (void)Kernel;
    (void)NDRange;
    kernel_parallel_for_nd_range<NameT, KernelType, Dims>(KernelFunc);
#else
    MNDRDesc.set(std::move(NDRange));
    MKernel = detail::getSyclObjImpl(std::move(Kernel));
    MCGType = detail::CG::KERNEL;
    if (!MIsHost && !lambdaAndKernelHaveEqualName<NameT>())
      extractArgsAndReqs();
    else
      StoreLambda<NameT, KernelType, Dims>(std::move(KernelFunc));
#endif
  }

  /// Hierarchical kernel invocation method of a kernel.
  ///
  /// This version of \c parallel_for_work_group takes two parameters
  /// representing the same kernel. The first one - \c Kernel - is a
  /// compiled form of the second one - \c kernelFunc, which is the source form
  /// of the kernel. The same source kernel can be compiled multiple times
  /// yielding multiple kernel class objects accessible via the \c program class
  /// interface.
  ///
  /// \param Kernel is a compiled SYCL kernel.
  /// \param NumWorkGroups is a range describing the number of work-groups in
  /// each dimension.
  /// \param KernelFunc is a lambda representing kernel.
  template <typename KernelName = detail::auto_name, typename KernelType,
            int Dims>
  void parallel_for_work_group(kernel Kernel, range<Dims> NumWorkGroups,
                               KernelType KernelFunc) {
    throwIfActionIsCreated();
    using NameT =
        typename detail::get_kernel_name_t<KernelName, KernelType>::name;
#ifdef __SYCL_DEVICE_ONLY__
    (void)Kernel;
    (void)NumWorkGroups;
    kernel_parallel_for_work_group<NameT, KernelType, Dims>(KernelFunc);
#else
    MNDRDesc.setNumWorkGroups(NumWorkGroups);
    MKernel = detail::getSyclObjImpl(std::move(Kernel));
    StoreLambda<NameT, KernelType, Dims>(std::move(KernelFunc));
    MCGType = detail::CG::KERNEL;
#endif // __SYCL_DEVICE_ONLY__
  }

  /// Hierarchical kernel invocation method of a kernel.
  ///
  /// This version of \c parallel_for_work_group takes two parameters
  /// representing the same kernel. The first one - \c Kernel - is a
  /// compiled form of the second one - \c kernelFunc, which is the source form
  /// of the kernel. The same source kernel can be compiled multiple times
  /// yielding multiple kernel class objects accessible via the \c program class
  /// interface.
  ///
  /// \param Kernel is a compiled SYCL kernel.
  /// \param NumWorkGroups is a range describing the number of work-groups in
  /// each dimension.
  /// \param WorkGroupSize is a range describing the size of work-groups in
  /// each dimension.
  /// \param KernelFunc is a lambda representing kernel.
  template <typename KernelName = detail::auto_name, typename KernelType,
            int Dims>
  void parallel_for_work_group(kernel Kernel, range<Dims> NumWorkGroups,
                               range<Dims> WorkGroupSize,
                               KernelType KernelFunc) {
    throwIfActionIsCreated();
    using NameT =
        typename detail::get_kernel_name_t<KernelName, KernelType>::name;
#ifdef __SYCL_DEVICE_ONLY__
    (void)Kernel;
    (void)NumWorkGroups;
    (void)WorkGroupSize;
    kernel_parallel_for_work_group<NameT, KernelType, Dims>(KernelFunc);
#else
    MNDRDesc.set(nd_range<Dims>(NumWorkGroups * WorkGroupSize, WorkGroupSize));
    MKernel = detail::getSyclObjImpl(std::move(Kernel));
    StoreLambda<NameT, KernelType, Dims>(std::move(KernelFunc));
    MCGType = detail::CG::KERNEL;
#endif // __SYCL_DEVICE_ONLY__
  }

  // Explicit copy operations API

  /// Copies the content of memory object accessed by Src into the memory
  /// pointed by Dst.
  ///
  /// Source must have at least as many bytes as the range accessed by Dst.
  ///
  /// \param Src is a source SYCL accessor.
  /// \param Dst is a smart pointer to destination memory.
  template <typename T_Src, typename T_Dst, int Dims, access::mode AccessMode,
            access::target AccessTarget,
            access::placeholder IsPlaceholder = access::placeholder::false_t>
  void copy(accessor<T_Src, Dims, AccessMode, AccessTarget, IsPlaceholder> Src,
            shared_ptr_class<T_Dst> Dst) {
    throwIfActionIsCreated();
    static_assert(isValidTargetForExplicitOp(AccessTarget),
                  "Invalid accessor target for the copy method.");
    // Make sure data shared_ptr points to is not released until we finish
    // work with it.
    MSharedPtrStorage.push_back(Dst);
    T_Dst *RawDstPtr = Dst.get();
    copy(Src, RawDstPtr);
  }

  /// Copies the content of memory pointed by Src into the memory object
  /// accessed by Dst.
  ///
  /// Source must have at least as many bytes as the range accessed by Dst.
  ///
  /// \param Src is a smart pointer to source memory.
  /// \param Dst is a destination SYCL accessor.
  template <typename T_Src, typename T_Dst, int Dims, access::mode AccessMode,
            access::target AccessTarget,
            access::placeholder IsPlaceholder = access::placeholder::false_t>
  void
  copy(shared_ptr_class<T_Src> Src,
       accessor<T_Dst, Dims, AccessMode, AccessTarget, IsPlaceholder> Dst) {
    throwIfActionIsCreated();
    static_assert(isValidTargetForExplicitOp(AccessTarget),
                  "Invalid accessor target for the copy method.");
    // Make sure data shared_ptr points to is not released until we finish
    // work with it.
    MSharedPtrStorage.push_back(Src);
    T_Src *RawSrcPtr = Src.get();
    copy(RawSrcPtr, Dst);
  }

  /// Copies the content of memory object accessed by Src into the memory
  /// pointed by Dst.
  ///
  /// Source must have at least as many bytes as the range accessed by Dst.
  ///
  /// \param Src is a source SYCL accessor.
  /// \param Dst is a pointer to destination memory.
  template <typename T_Src, typename T_Dst, int Dims, access::mode AccessMode,
            access::target AccessTarget,
            access::placeholder IsPlaceholder = access::placeholder::false_t>
  void copy(accessor<T_Src, Dims, AccessMode, AccessTarget, IsPlaceholder> Src,
            T_Dst *Dst) {
    throwIfActionIsCreated();
    static_assert(isValidTargetForExplicitOp(AccessTarget),
                  "Invalid accessor target for the copy method.");
#ifndef __SYCL_DEVICE_ONLY__
    if (MIsHost) {
      // TODO: Temporary implementation for host. Should be handled by memory
      // manager.
      copyAccToPtrHost(Src, Dst);
      return;
    }
#endif
    MCGType = detail::CG::COPY_ACC_TO_PTR;

    detail::AccessorBaseHost *AccBase = (detail::AccessorBaseHost *)&Src;
    detail::AccessorImplPtr AccImpl = detail::getSyclObjImpl(*AccBase);

    MRequirements.push_back(AccImpl.get());
    MSrcPtr = (void *)AccImpl.get();
    MDstPtr = (void *)Dst;
    // Store copy of accessor to the local storage to make sure it is alive
    // until we finish
    MAccStorage.push_back(std::move(AccImpl));
  }

  /// Copies the content of memory pointed by Src into the memory object
  /// accessed by Dst.
  ///
  /// Source must have at least as many bytes as the range accessed by Dst.
  ///
  /// \param Src is a pointer to source memory.
  /// \param Dst is a destination SYCL accessor.
  template <typename T_Src, typename T_Dst, int Dims, access::mode AccessMode,
            access::target AccessTarget,
            access::placeholder IsPlaceholder = access::placeholder::false_t>
  void
  copy(const T_Src *Src,
       accessor<T_Dst, Dims, AccessMode, AccessTarget, IsPlaceholder> Dst) {
    throwIfActionIsCreated();
    static_assert(isValidTargetForExplicitOp(AccessTarget),
                  "Invalid accessor target for the copy method.");
#ifndef __SYCL_DEVICE_ONLY__
    if (MIsHost) {
      // TODO: Temporary implementation for host. Should be handled by memory
      // manager.
      copyPtrToAccHost(Src, Dst);
      return;
    }
#endif
    MCGType = detail::CG::COPY_PTR_TO_ACC;

    detail::AccessorBaseHost *AccBase = (detail::AccessorBaseHost *)&Dst;
    detail::AccessorImplPtr AccImpl = detail::getSyclObjImpl(*AccBase);

    MRequirements.push_back(AccImpl.get());
    MSrcPtr = (void *)Src;
    MDstPtr = (void *)AccImpl.get();
    // Store copy of accessor to the local storage to make sure it is alive
    // until we finish
    MAccStorage.push_back(std::move(AccImpl));
  }

  /// Copies the content of memory object accessed by Src to the memory
  /// object accessed by Dst.
  ///
  /// Dst must have at least as many bytes as the range accessed by Src.
  ///
  /// \param Src is a source SYCL accessor.
  /// \param Dst is a destination SYCL accessor.
  template <
      typename T_Src, int Dims_Src, access::mode AccessMode_Src,
      access::target AccessTarget_Src, typename T_Dst, int Dims_Dst,
      access::mode AccessMode_Dst, access::target AccessTarget_Dst,
      access::placeholder IsPlaceholder_Src = access::placeholder::false_t,
      access::placeholder IsPlaceholder_Dst = access::placeholder::false_t>
  void copy(accessor<T_Src, Dims_Src, AccessMode_Src, AccessTarget_Src,
                     IsPlaceholder_Src>
                Src,
            accessor<T_Dst, Dims_Dst, AccessMode_Dst, AccessTarget_Dst,
                     IsPlaceholder_Dst>
                Dst) {
    throwIfActionIsCreated();
    static_assert(isValidTargetForExplicitOp(AccessTarget_Src),
                  "Invalid source accessor target for the copy method.");
    static_assert(isValidTargetForExplicitOp(AccessTarget_Dst),
                  "Invalid destination accessor target for the copy method.");
    assert(Dst.get_size() >= Src.get_size() &&
           "The destination accessor does not fit the copied memory.");
    if (copyAccToAccHelper(Src, Dst))
      return;
    MCGType = detail::CG::COPY_ACC_TO_ACC;

    detail::AccessorBaseHost *AccBaseSrc = (detail::AccessorBaseHost *)&Src;
    detail::AccessorImplPtr AccImplSrc = detail::getSyclObjImpl(*AccBaseSrc);

    detail::AccessorBaseHost *AccBaseDst = (detail::AccessorBaseHost *)&Dst;
    detail::AccessorImplPtr AccImplDst = detail::getSyclObjImpl(*AccBaseDst);

    MRequirements.push_back(AccImplSrc.get());
    MRequirements.push_back(AccImplDst.get());
    MSrcPtr = AccImplSrc.get();
    MDstPtr = AccImplDst.get();
    // Store copy of accessor to the local storage to make sure it is alive
    // until we finish
    MAccStorage.push_back(std::move(AccImplSrc));
    MAccStorage.push_back(std::move(AccImplDst));
  }

  /// Provides guarantees that the memory object accessed via Acc is updated
  /// on the host after command group object execution is complete.
  ///
  /// \param Acc is a SYCL accessor that needs to be updated on host.
  template <typename T, int Dims, access::mode AccessMode,
            access::target AccessTarget,
            access::placeholder IsPlaceholder = access::placeholder::false_t>
  void
  update_host(accessor<T, Dims, AccessMode, AccessTarget, IsPlaceholder> Acc) {
    throwIfActionIsCreated();
    static_assert(isValidTargetForExplicitOp(AccessTarget),
                  "Invalid accessor target for the update_host method.");
    MCGType = detail::CG::UPDATE_HOST;

    detail::AccessorBaseHost *AccBase = (detail::AccessorBaseHost *)&Acc;
    detail::AccessorImplPtr AccImpl = detail::getSyclObjImpl(*AccBase);

    MDstPtr = (void *)AccImpl.get();
    MRequirements.push_back(AccImpl.get());
    MAccStorage.push_back(std::move(AccImpl));
  }

  /// Fills memory pointed by accessor with the pattern given.
  ///
  /// If the operation is submitted to queue associated with OpenCL device and
  /// accessor points to one dimensional memory object then use special type for
  /// filling. Otherwise fill using regular kernel.
  ///
  /// \param Dst is a destination SYCL accessor.
  /// \param Pattern is a value to be used to fill the memory.
  template <typename T, int Dims, access::mode AccessMode,
            access::target AccessTarget,
            access::placeholder IsPlaceholder = access::placeholder::false_t>
  void fill(accessor<T, Dims, AccessMode, AccessTarget, IsPlaceholder> Dst,
            const T &Pattern) {
    throwIfActionIsCreated();
    // TODO add check:T must be an integral scalar value or a SYCL vector type
    static_assert(isValidTargetForExplicitOp(AccessTarget),
                  "Invalid accessor target for the fill method.");
    if (!MIsHost && (((Dims == 1) && isConstOrGlobal(AccessTarget)) ||
                     isImageOrImageArray(AccessTarget))) {
      MCGType = detail::CG::FILL;

      detail::AccessorBaseHost *AccBase = (detail::AccessorBaseHost *)&Dst;
      detail::AccessorImplPtr AccImpl = detail::getSyclObjImpl(*AccBase);

      MDstPtr = (void *)AccImpl.get();
      MRequirements.push_back(AccImpl.get());
      MAccStorage.push_back(std::move(AccImpl));

      MPattern.resize(sizeof(T));
      T *PatternPtr = (T *)MPattern.data();
      *PatternPtr = Pattern;
    } else {

      // TODO: Temporary implementation for host. Should be handled by memory
      // manger.
      range<Dims> Range = Dst.get_range();
      parallel_for<class __fill<T, Dims, AccessMode, AccessTarget,
                                IsPlaceholder>>(Range, [=](id<Dims> Index) {
        Dst[Index] = Pattern;
      });
    }
  }

  /// Copies data from one memory region to another, both pointed by
  /// USM pointers.
  ///
  /// \param Dest is a USM pointer to the destination memory.
  /// \param Src is a USM pointer to the source memory.
  /// \param Count is a number of bytes to copy.
  void memcpy(void *Dest, const void *Src, size_t Count) {
    throwIfActionIsCreated();
    MSrcPtr = const_cast<void *>(Src);
    MDstPtr = Dest;
    MLength = Count;
    MCGType = detail::CG::COPY_USM;
  }

  /// Fills the memory pointed by a USM pointer with the value specified.
  ///
  /// \param Dest is a USM pointer to the memory to fill.
  /// \param Value is a value to be set. Value is cast as an unsigned char.
  /// \param Count is a number of bytes to fill.
  void memset(void *Dest, int Value, size_t Count) {
    throwIfActionIsCreated();
    MDstPtr = Dest;
    MPattern.push_back((char)Value);
    MLength = Count;
    MCGType = detail::CG::FILL_USM;
  }

  /// Provides hints to the runtime library that data should be made available
  /// on a device earlier than Unified Shared Memory would normally require it
  /// to be available.
  ///
  /// \param Ptr is a USM pointer to the memory to be prefetched to the device.
  /// \param Count is a number of bytes to be prefetched.
  void prefetch(const void *Ptr, size_t Count) {
    throwIfActionIsCreated();
    MDstPtr = const_cast<void *>(Ptr);
    MLength = Count;
    MCGType = detail::CG::PREFETCH_USM;
  }

private:
  shared_ptr_class<detail::queue_impl> MQueue;
  /// The storage for the arguments passed.
  /// We need to store a copy of values that are passed explicitly through
  /// set_arg, require and so on, because we need them to be alive after
  /// we exit the method they are passed in.
  vector_class<vector_class<char>> MArgsStorage;
  vector_class<detail::AccessorImplPtr> MAccStorage;
  vector_class<detail::LocalAccessorImplPtr> MLocalAccStorage;
  vector_class<shared_ptr_class<detail::stream_impl>> MStreamStorage;
  vector_class<shared_ptr_class<const void>> MSharedPtrStorage;
  /// The list of arguments for the kernel.
  vector_class<detail::ArgDesc> MArgs;
  /// The list of associated accessors with this handler.
  /// These accessors were created with this handler as argument or
  /// have become required for this handler via require method.
  vector_class<detail::ArgDesc> MAssociatedAccesors;
  /// The list of requirements to the memory objects for the scheduling.
  vector_class<detail::Requirement *> MRequirements;
  /// Struct that encodes global size, local size, ...
  detail::NDRDescT MNDRDesc;
  string_class MKernelName;
  /// Storage for a sycl::kernel object.
  shared_ptr_class<detail::kernel_impl> MKernel;
  /// Type of the command group, e.g. kernel, fill.
  detail::CG::CGTYPE MCGType = detail::CG::NONE;
  /// Pointer to the source host memory or accessor(depending on command type).
  void *MSrcPtr = nullptr;
  /// Pointer to the dest host memory or accessor(depends on command type).
  void *MDstPtr = nullptr;
  /// Length to copy or fill (for USM operations).
  size_t MLength = 0;
  /// Pattern that is used to fill memory object in case command type is fill.
  vector_class<char> MPattern;
  /// Storage for a lambda or function object.
  unique_ptr_class<detail::HostKernelBase> MHostKernel;
  /// Storage for lambda/function when using HostTask
  unique_ptr_class<detail::HostTask> MHostTask;
  detail::OSModuleHandle MOSModuleHandle;
  // Storage for a lambda or function when using InteropTasks
  std::unique_ptr<detail::InteropTask> MInteropTask;
  /// The list of events that order this operation.
  vector_class<detail::EventImplPtr> MEvents;

  bool MIsHost = false;

  detail::code_location MCodeLoc = {};
  bool MIsFinalized = false;
  event MLastEvent;

  // Make queue_impl class friend to be able to call finalize method.
  friend class detail::queue_impl;
  // Make accessor class friend to keep the list of associated accessors.
  template <typename DataT, int Dims, access::mode AccMode,
            access::target AccTarget, access::placeholder isPlaceholder>
  friend class accessor;
  friend device detail::getDeviceFromHandler(handler &);

  template <typename DataT, int Dimensions, access::mode AccessMode,
            access::target AccessTarget, access::placeholder IsPlaceholder>
  friend class detail::image_accessor;
  // Make stream class friend to be able to keep the list of associated streams
  friend class stream;
  friend class detail::stream_impl;
  // Make reduction_impl friend to store buffers and arrays created for it
  // in handler from reduction_impl methods.
  template <typename T, class BinaryOperation, int Dims, bool IsUSM,
            access::mode AccMode, access::placeholder IsPlaceholder>
  friend class intel::detail::reduction_impl;
};
} // namespace sycl
} // __SYCL_INLINE_NAMESPACE(cl)<|MERGE_RESOLUTION|>--- conflicted
+++ resolved
@@ -826,7 +826,6 @@
     MCGType = detail::CG::CODEPLAY_HOST_TASK;
   }
 
-<<<<<<< HEAD
   template <typename FuncT>
   typename std::enable_if<
       detail::check_fn_signature<typename std::remove_reference<FuncT>::type,
@@ -842,8 +841,6 @@
     MCGType = detail::CG::CODEPLAY_HOST_TASK;
   }
 
-=======
->>>>>>> 76eab938
   /// Defines and invokes a SYCL kernel function for the specified range and
   /// offset.
   ///
