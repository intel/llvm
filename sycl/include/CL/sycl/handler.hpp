--- conflicted
+++ resolved
@@ -1398,13 +1398,9 @@
     throwIfActionIsCreated();
     using NameT =
         typename detail::get_kernel_name_t<KernelName, KernelType>::name;
-<<<<<<< HEAD
+    verifyUsedKernelBundle(detail::KernelInfo<NameT>::getName());
     using LambdaArgType =
         __sycl_ns::detail::lambda_arg_type<KernelType, item<Dims>>;
-=======
-    verifyUsedKernelBundle(detail::KernelInfo<NameT>::getName());
-    using LambdaArgType = sycl::detail::lambda_arg_type<KernelType, item<Dims>>;
->>>>>>> bbafe08f
     (void)NumWorkItems;
     (void)WorkItemOffset;
     kernel_parallel_for_wrapper<NameT, LambdaArgType>(KernelFunc);
@@ -1952,13 +1948,9 @@
     setHandlerKernelBundle(detail::getSyclObjImpl(Kernel.get_kernel_bundle()));
     using NameT =
         typename detail::get_kernel_name_t<KernelName, KernelType>::name;
-<<<<<<< HEAD
+    verifyUsedKernelBundle(detail::KernelInfo<NameT>::getName());
     using LambdaArgType =
         __sycl_ns::detail::lambda_arg_type<KernelType, item<Dims>>;
-=======
-    verifyUsedKernelBundle(detail::KernelInfo<NameT>::getName());
-    using LambdaArgType = sycl::detail::lambda_arg_type<KernelType, item<Dims>>;
->>>>>>> bbafe08f
     (void)Kernel;
     (void)NumWorkItems;
     kernel_parallel_for_wrapper<NameT, LambdaArgType>(KernelFunc);
@@ -1995,13 +1987,9 @@
     setHandlerKernelBundle(detail::getSyclObjImpl(Kernel.get_kernel_bundle()));
     using NameT =
         typename detail::get_kernel_name_t<KernelName, KernelType>::name;
-<<<<<<< HEAD
+    verifyUsedKernelBundle(detail::KernelInfo<NameT>::getName());
     using LambdaArgType =
         __sycl_ns::detail::lambda_arg_type<KernelType, item<Dims>>;
-=======
-    verifyUsedKernelBundle(detail::KernelInfo<NameT>::getName());
-    using LambdaArgType = sycl::detail::lambda_arg_type<KernelType, item<Dims>>;
->>>>>>> bbafe08f
     (void)Kernel;
     (void)NumWorkItems;
     (void)WorkItemOffset;
