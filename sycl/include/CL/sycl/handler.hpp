--- conflicted
+++ resolved
@@ -875,10 +875,6 @@
   typename std::enable_if<
       detail::check_fn_signature<typename std::remove_reference<FuncT>::type,
                                  void(interop_handle)>::value>::type
-<<<<<<< HEAD
-  codeplay_host_task(FuncT) {
-    throw runtime_error("Not implemented", PI_ERROR_UNKNOWN);
-=======
   codeplay_host_task(FuncT &&Func) {
     throwIfActionIsCreated();
 
@@ -888,7 +884,6 @@
     MHostTask.reset(new detail::HostTask(std::move(Func)));
 
     MCGType = detail::CG::CODEPLAY_HOST_TASK;
->>>>>>> 9ecd8092
   }
 
   /// Defines and invokes a SYCL kernel function for the specified range and
