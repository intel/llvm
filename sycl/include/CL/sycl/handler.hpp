--- conflicted
+++ resolved
@@ -105,30 +105,6 @@
   using name = Type;
 };
 
-__SYCL_EXPORT device getDeviceFromHandler(handler &);
-
-<<<<<<< HEAD
-template <typename, typename T> struct check_fn_signature {
-  static_assert(std::integral_constant<T, false>::value,
-                "Second template parameter is required to be of function type");
-};
-
-template <typename F, typename RetT, typename... Args>
-struct check_fn_signature<F, RetT(Args...)> {
-private:
-  template <typename T>
-  static constexpr auto check(T *) -> typename std::is_same<
-      decltype(std::declval<T>().operator()(std::declval<Args>()...)),
-      RetT>::type;
-
-  template <typename> static constexpr std::false_type check(...);
-
-  using type = decltype(check<F>(0));
-
-public:
-  static constexpr bool value = type::value;
-};
-=======
 /// These are the forward declaration for the classes that help to create
 /// names for additional kernels. It is used only when there are
 /// more then 1 kernels in one parallel_for() implementing SYCL reduction.
@@ -157,7 +133,26 @@
 
 device getDeviceFromHandler(handler &);
 
->>>>>>> bb73d926
+template <typename, typename T> struct check_fn_signature {
+  static_assert(std::integral_constant<T, false>::value,
+                "Second template parameter is required to be of function type");
+};
+
+template <typename F, typename RetT, typename... Args>
+struct check_fn_signature<F, RetT(Args...)> {
+private:
+  template <typename T>
+  static constexpr auto check(T *) -> typename std::is_same<
+      decltype(std::declval<T>().operator()(std::declval<Args>()...)),
+      RetT>::type;
+
+  template <typename> static constexpr std::false_type check(...);
+
+  using type = decltype(check<F>(0));
+
+public:
+  static constexpr bool value = type::value;
+};
 } // namespace detail
 
 namespace intel {
