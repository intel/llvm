--- conflicted
+++ resolved
@@ -104,8 +104,7 @@
   using name = Type;
 };
 
-<<<<<<< HEAD
-device getDeviceFromHandler(handler &);
+__SYCL_EXPORT device getDeviceFromHandler(handler &);
 
 template <typename, typename T> struct check_fn_signature {
   static_assert(std::integral_constant<T, false>::value,
@@ -127,9 +126,6 @@
 public:
   static constexpr bool value = type::value;
 };
-=======
-__SYCL_EXPORT device getDeviceFromHandler(handler &);
->>>>>>> 256dc08b
 } // namespace detail
 
 /// 4.8.3 Command group handler class
