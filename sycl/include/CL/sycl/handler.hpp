--- conflicted
+++ resolved
@@ -548,7 +548,6 @@
     }
   }
 
-<<<<<<< HEAD
   /* The kernel passed to StoreLambda can take an id, an item or an nd_item as
    * its argument. Since esimd plugin directly invokes the kernel (doesn’t use
    * piKernelSetArg), the kernel argument type must be known to the plugin.
@@ -666,7 +665,7 @@
         new detail::HostKernel<KernelType, ArgT, Dims, KernelName>(KernelFunc));
     return (KernelType *)(MHostKernel->getPtr());
   }
-=======
+
   /// Verifies the kernel bundle to be used if any is set. This throws a
   /// sycl::exception with error code errc::kernel_not_supported if the used
   /// kernel bundle does not contain a suitable device image with the requested
@@ -675,7 +674,7 @@
   /// \param KernelName is the name of the SYCL kernel to check that the used
   ///                   kernel bundle contains.
   void verifyUsedKernelBundle(const std::string &KernelName);
->>>>>>> 524f6d28
+
 
   /// Stores lambda to the template-free object
   ///
