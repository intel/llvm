//==-------- handler.hpp --- SYCL command group handler --------------------==//
//
// Part of the LLVM Project, under the Apache License v2.0 with LLVM Exceptions.
// See https://llvm.org/LICENSE.txt for license information.
// SPDX-License-Identifier: Apache-2.0 WITH LLVM-exception
//
//===----------------------------------------------------------------------===//

#pragma once

#include <CL/sycl/access/access.hpp>
#include <CL/sycl/accessor.hpp>
#include <CL/sycl/context.hpp>
#include <CL/sycl/detail/cg.hpp>
#include <CL/sycl/detail/cg_types.hpp>
#include <CL/sycl/detail/export.hpp>
#include <CL/sycl/detail/handler_proxy.hpp>
#include <CL/sycl/detail/os_util.hpp>
#include <CL/sycl/event.hpp>
#include <CL/sycl/id.hpp>
#include <CL/sycl/interop_handle.hpp>
#include <CL/sycl/item.hpp>
#include <CL/sycl/kernel.hpp>
#include <CL/sycl/kernel_bundle.hpp>
#include <CL/sycl/kernel_handler.hpp>
#include <CL/sycl/nd_item.hpp>
#include <CL/sycl/nd_range.hpp>
#include <CL/sycl/property_list.hpp>
#include <CL/sycl/sampler.hpp>
#include <CL/sycl/stl.hpp>

#include <functional>
#include <limits>
#include <memory>
#include <tuple>
#include <type_traits>

// SYCL_LANGUAGE_VERSION is 4 digit year followed by 2 digit revision
#if !SYCL_LANGUAGE_VERSION || SYCL_LANGUAGE_VERSION < 202001
#define __SYCL_NONCONST_FUNCTOR__
#endif

template <typename DataT, int Dimensions, cl::sycl::access::mode AccessMode,
          cl::sycl::access::target AccessTarget,
          cl::sycl::access::placeholder IsPlaceholder>
class __fill;

template <typename T> class __usmfill;

template <typename T_Src, typename T_Dst, int Dims,
          cl::sycl::access::mode AccessMode,
          cl::sycl::access::target AccessTarget,
          cl::sycl::access::placeholder IsPlaceholder>
class __copyAcc2Ptr;

template <typename T_Src, typename T_Dst, int Dims,
          cl::sycl::access::mode AccessMode,
          cl::sycl::access::target AccessTarget,
          cl::sycl::access::placeholder IsPlaceholder>
class __copyPtr2Acc;

template <typename T_Src, int Dims_Src, cl::sycl::access::mode AccessMode_Src,
          cl::sycl::access::target AccessTarget_Src, typename T_Dst,
          int Dims_Dst, cl::sycl::access::mode AccessMode_Dst,
          cl::sycl::access::target AccessTarget_Dst,
          cl::sycl::access::placeholder IsPlaceholder_Src,
          cl::sycl::access::placeholder IsPlaceholder_Dst>
class __copyAcc2Acc;

// For unit testing purposes
class MockHandler;

__SYCL_INLINE_NAMESPACE(cl) {
namespace sycl {

// Forward declaration

class handler;
template <typename T, int Dimensions, typename AllocatorT, typename Enable>
class buffer;
namespace detail {

class kernel_impl;
class queue_impl;
class stream_impl;
template <typename DataT, int Dimensions, access::mode AccessMode,
          access::target AccessTarget, access::placeholder IsPlaceholder>
class image_accessor;
template <typename RetType, typename Func, typename Arg>
static Arg member_ptr_helper(RetType (Func::*)(Arg) const);

// Non-const version of the above template to match functors whose 'operator()'
// is declared w/o the 'const' qualifier.
template <typename RetType, typename Func, typename Arg>
static Arg member_ptr_helper(RetType (Func::*)(Arg));

// template <typename RetType, typename Func>
// static void member_ptr_helper(RetType (Func::*)() const);

// template <typename RetType, typename Func>
// static void member_ptr_helper(RetType (Func::*)());

template <typename F, typename SuggestedArgType>
decltype(member_ptr_helper(&F::operator())) argument_helper(int);

template <typename F, typename SuggestedArgType>
SuggestedArgType argument_helper(...);

template <typename F, typename SuggestedArgType>
using lambda_arg_type = decltype(argument_helper<F, SuggestedArgType>(0));

// Used when parallel_for range is rounded-up.
template <typename Name> class __pf_kernel_wrapper;

template <typename Type> struct get_kernel_wrapper_name_t {
  using name = __pf_kernel_wrapper<Type>;
};

__SYCL_EXPORT device getDeviceFromHandler(handler &);

#if __SYCL_ID_QUERIES_FIT_IN_INT__
template <typename T> struct NotIntMsg;

template <int Dims> struct NotIntMsg<range<Dims>> {
  constexpr static const char *Msg =
      "Provided range is out of integer limits. Pass "
      "`-fno-sycl-id-queries-fit-in-int' to disable range check.";
};

template <int Dims> struct NotIntMsg<id<Dims>> {
  constexpr static const char *Msg =
      "Provided offset is out of integer limits. Pass "
      "`-fno-sycl-id-queries-fit-in-int' to disable offset check.";
};
#endif

#if __SYCL_ID_QUERIES_FIT_IN_INT__
template <typename T, typename ValT>
typename detail::enable_if_t<std::is_same<ValT, size_t>::value ||
                             std::is_same<ValT, unsigned long long>::value>
checkValueRangeImpl(ValT V) {
  static constexpr size_t Limit =
      static_cast<size_t>((std::numeric_limits<int>::max)());
  if (V > Limit)
    throw runtime_error(NotIntMsg<T>::Msg, PI_INVALID_VALUE);
}
#endif

template <int Dims, typename T>
typename detail::enable_if_t<std::is_same<T, range<Dims>>::value ||
                             std::is_same<T, id<Dims>>::value>
checkValueRange(const T &V) {
#if __SYCL_ID_QUERIES_FIT_IN_INT__
  for (size_t Dim = 0; Dim < Dims; ++Dim)
    checkValueRangeImpl<T>(V[Dim]);

  {
    unsigned long long Product = 1;
    for (size_t Dim = 0; Dim < Dims; ++Dim) {
      Product *= V[Dim];
      // check value now to prevent product overflow in the end
      checkValueRangeImpl<T>(Product);
    }
  }
#else
  (void)V;
#endif
}

template <int Dims>
void checkValueRange(const range<Dims> &R, const id<Dims> &O) {
#if __SYCL_ID_QUERIES_FIT_IN_INT__
  checkValueRange<Dims>(R);
  checkValueRange<Dims>(O);

  for (size_t Dim = 0; Dim < Dims; ++Dim) {
    unsigned long long Sum = R[Dim] + O[Dim];

    checkValueRangeImpl<range<Dims>>(Sum);
  }
#else
  (void)R;
  (void)O;
#endif
}

template <int Dims, typename T>
typename detail::enable_if_t<std::is_same<T, nd_range<Dims>>::value>
checkValueRange(const T &V) {
#if __SYCL_ID_QUERIES_FIT_IN_INT__
  checkValueRange<Dims>(V.get_global_range());
  checkValueRange<Dims>(V.get_local_range());
  checkValueRange<Dims>(V.get_offset());

  checkValueRange<Dims>(V.get_global_range(), V.get_offset());
#else
  (void)V;
#endif
}

template <typename TransformedArgType, int Dims, typename KernelType>
class RoundedRangeKernel {
public:
  RoundedRangeKernel(range<Dims> NumWorkItems, KernelType KernelFunc)
      : NumWorkItems(NumWorkItems), KernelFunc(KernelFunc) {}

  void operator()(TransformedArgType Arg) const {
    if (Arg[0] >= NumWorkItems[0])
      return;
    Arg.set_allowed_range(NumWorkItems);
    KernelFunc(Arg);
  }

private:
  range<Dims> NumWorkItems;
  KernelType KernelFunc;
};

template <typename TransformedArgType, int Dims, typename KernelType>
class RoundedRangeKernelWithKH {
public:
  RoundedRangeKernelWithKH(range<Dims> NumWorkItems, KernelType KernelFunc)
      : NumWorkItems(NumWorkItems), KernelFunc(KernelFunc) {}

  void operator()(TransformedArgType Arg, kernel_handler KH) const {
    if (Arg[0] >= NumWorkItems[0])
      return;
    Arg.set_allowed_range(NumWorkItems);
    KernelFunc(Arg, KH);
  }

private:
  range<Dims> NumWorkItems;
  KernelType KernelFunc;
};

} // namespace detail

namespace ext {
namespace oneapi {
namespace detail {
template <typename T, class BinaryOperation, int Dims, bool IsUSM,
          access::placeholder IsPlaceholder>
class reduction_impl;

using cl::sycl::detail::enable_if_t;
using cl::sycl::detail::queue_impl;

template <typename KernelName, typename KernelType, int Dims, class Reduction>
void reduCGFunc(handler &CGH, KernelType KernelFunc, const range<Dims> &Range,
                size_t MaxWGSize, uint32_t NumConcurrentWorkGroups,
                Reduction &Redu);

template <typename KernelName, typename KernelType, int Dims, class Reduction>
enable_if_t<Reduction::has_atomic_add_float64>
reduCGFuncAtomic64(handler &CGH, KernelType KernelFunc,
                   const nd_range<Dims> &Range, Reduction &Redu);

template <typename KernelName, typename KernelType, int Dims, class Reduction>
enable_if_t<Reduction::has_fast_atomics>
reduCGFunc(handler &CGH, KernelType KernelFunc, const nd_range<Dims> &Range,
           Reduction &Redu);

template <typename KernelName, typename KernelType, int Dims, class Reduction>
enable_if_t<!Reduction::has_fast_atomics>
reduCGFunc(handler &CGH, KernelType KernelFunc, const nd_range<Dims> &Range,
           Reduction &Redu);

template <typename KernelName, typename KernelType, class Reduction>
enable_if_t<!Reduction::has_fast_atomics, size_t>
reduAuxCGFunc(handler &CGH, size_t NWorkItems, size_t MaxWGSize,
              Reduction &Redu);

template <typename KernelName, typename KernelType, int Dims,
          typename... Reductions, size_t... Is>
void reduCGFunc(handler &CGH, KernelType KernelFunc,
                const nd_range<Dims> &Range,
                std::tuple<Reductions...> &ReduTuple,
                std::index_sequence<Is...>);

template <typename KernelName, typename KernelType, typename... Reductions,
          size_t... Is>
size_t reduAuxCGFunc(handler &CGH, size_t NWorkItems, size_t MaxWGSize,
                     std::tuple<Reductions...> &ReduTuple,
                     std::index_sequence<Is...>);

template <typename KernelName, class Reduction>
std::enable_if_t<!Reduction::is_usm>
reduSaveFinalResultToUserMem(handler &CGH, Reduction &Redu);

template <typename KernelName, class Reduction>
std::enable_if_t<Reduction::is_usm>
reduSaveFinalResultToUserMem(handler &CGH, Reduction &Redu);

template <typename... Reduction, size_t... Is>
std::shared_ptr<event>
reduSaveFinalResultToUserMem(std::shared_ptr<detail::queue_impl> Queue,
                             bool IsHost, std::tuple<Reduction...> &ReduTuple,
                             std::index_sequence<Is...>);

template <typename Reduction, typename... RestT>
std::enable_if_t<!Reduction::is_usm>
reduSaveFinalResultToUserMemHelper(std::vector<event> &Events,
                                   std::shared_ptr<detail::queue_impl> Queue,
                                   bool IsHost, Reduction &Redu, RestT... Rest);

__SYCL_EXPORT uint32_t
reduGetMaxNumConcurrentWorkGroups(std::shared_ptr<queue_impl> Queue);

__SYCL_EXPORT size_t reduGetMaxWGSize(std::shared_ptr<queue_impl> Queue,
                                      size_t LocalMemBytesPerWorkItem);

template <typename... ReductionT, size_t... Is>
size_t reduGetMemPerWorkItem(std::tuple<ReductionT...> &ReduTuple,
                             std::index_sequence<Is...>);

template <typename TupleT, std::size_t... Is>
std::tuple<std::tuple_element_t<Is, TupleT>...>
tuple_select_elements(TupleT Tuple, std::index_sequence<Is...>);

template <typename FirstT, typename... RestT> struct AreAllButLastReductions;

} // namespace detail
} // namespace oneapi
} // namespace ext

namespace __SYCL2020_DEPRECATED("use 'ext::oneapi' instead") ONEAPI {
  using namespace ext::oneapi;
}

/// Command group handler class.
///
/// Objects of the handler class collect information about command group, such
/// as kernel, requirements to the memory, arguments for the kernel.
///
/// \code{.cpp}
/// sycl::queue::submit([](handler &CGH){
///   CGH.require(Accessor1);   // Adds a requirement to the memory object.
///   CGH.setArg(0, Accessor2); // Registers accessor given as an argument to
///                             // the kernel + adds a requirement to the memory
///                             // object.
///   CGH.setArg(1, N);         // Registers value given as an argument to the
///                             // kernel.
///   // The following registers KernelFunctor to be a kernel that will be
///   // executed in case of queue is bound to the host device, Kernel - for
///   // an OpenCL device. This function clearly indicates that command group
///   // represents kernel execution.
///   CGH.parallel_for(KernelFunctor, Kernel);
///  });
/// \endcode
///
/// The command group can represent absolutely different operations. Depending
/// on the operation we need to store different data. But, in most cases, it's
/// impossible to say what kind of operation we need to perform until the very
/// end. So, handler class contains all fields simultaneously, then during
/// "finalization" it constructs CG object, that represents specific operation,
/// passing fields that are required only.
///
/// \sa queue
/// \sa program
/// \sa kernel
///
/// \ingroup sycl_api
class __SYCL_EXPORT handler {
private:
  /// Constructs SYCL handler from queue.
  ///
  /// \param Queue is a SYCL queue.
  /// \param IsHost indicates if this handler is created for SYCL host device.
  handler(std::shared_ptr<detail::queue_impl> Queue, bool IsHost);

  /// Stores copy of Arg passed to the MArgsStorage.
  template <typename T, typename F = typename detail::remove_const_t<
                            typename detail::remove_reference_t<T>>>
  F *storePlainArg(T &&Arg) {
    MArgsStorage.emplace_back(sizeof(T));
    auto Storage = reinterpret_cast<F *>(MArgsStorage.back().data());
    *Storage = Arg;
    return Storage;
  }

  void setType(detail::CG::CGTYPE Type) {
    constexpr detail::CG::CG_VERSION Version = detail::CG::CG_VERSION::V1;
    MCGType = static_cast<detail::CG::CGTYPE>(
        getVersionedCGType(Type, static_cast<int>(Version)));
  }

  detail::CG::CGTYPE getType() {
    return static_cast<detail::CG::CGTYPE>(getUnversionedCGType(MCGType));
  }

  void throwIfActionIsCreated() {
    if (detail::CG::None != getType())
      throw sycl::runtime_error("Attempt to set multiple actions for the "
                                "command group. Command group must consist of "
                                "a single kernel or explicit memory operation.",
                                CL_INVALID_OPERATION);
  }

  /// Extracts and prepares kernel arguments from the lambda using integration
  /// header.
  /// TODO replace with the version below once ABI breaking changes are allowed.
  void
  extractArgsAndReqsFromLambda(char *LambdaPtr, size_t KernelArgsNum,
                               const detail::kernel_param_desc_t *KernelArgs);

  /// Extracts and prepares kernel arguments from the lambda using integration
  /// header.
  void
  extractArgsAndReqsFromLambda(char *LambdaPtr, size_t KernelArgsNum,
                               const detail::kernel_param_desc_t *KernelArgs,
                               bool IsESIMD);

  /// Extracts and prepares kernel arguments set via set_arg(s).
  void extractArgsAndReqs();

  /// TODO replace with the version below once ABI breaking changes are allowed.
  void processArg(void *Ptr, const detail::kernel_param_kind_t &Kind,
                  const int Size, const size_t Index, size_t &IndexShift,
                  bool IsKernelCreatedFromSource);

  void processArg(void *Ptr, const detail::kernel_param_kind_t &Kind,
                  const int Size, const size_t Index, size_t &IndexShift,
                  bool IsKernelCreatedFromSource, bool IsESIMD);

  /// \return a string containing name of SYCL kernel.
  std::string getKernelName();

  template <typename LambdaNameT> bool lambdaAndKernelHaveEqualName() {
    // TODO It is unclear a kernel and a lambda/functor must to be equal or not
    // for parallel_for with sycl::kernel and lambda/functor together
    // Now if they are equal we extract argumets from lambda/functor for the
    // kernel. Else it is necessary use set_atg(s) for resolve the order and
    // values of arguments for the kernel.
    assert(MKernel && "MKernel is not initialized");
    const std::string LambdaName = detail::KernelInfo<LambdaNameT>::getName();
    const std::string KernelName = getKernelName();
    return LambdaName == KernelName;
  }

  /// Saves the location of user's code passed in \param CodeLoc for future
  /// usage in finalize() method.
  void saveCodeLoc(detail::code_location CodeLoc) { MCodeLoc = CodeLoc; }

  /// Constructs CG object of specific type, passes it to Scheduler and
  /// returns sycl::event object representing the command group.
  /// It's expected that the method is the latest method executed before
  /// object destruction.
  ///
  /// \return a SYCL event object representing the command group
  event finalize();

  /// Saves streams associated with this handler.
  ///
  /// Streams are then forwarded to command group and flushed in the scheduler.
  ///
  /// \param Stream is a pointer to SYCL stream.
  void addStream(const std::shared_ptr<detail::stream_impl> &Stream) {
    MStreamStorage.push_back(Stream);
  }

  /// Saves buffers created by handling reduction feature in handler.
  /// They are then forwarded to command group and destroyed only after
  /// the command group finishes the work on device/host.
  /// The 'MSharedPtrStorage' suits that need.
  ///
  /// @param ReduObj is a pointer to object that must be stored.
  void addReduction(const std::shared_ptr<const void> &ReduObj) {
    MSharedPtrStorage.push_back(ReduObj);
  }

  ~handler() = default;

  bool is_host() { return MIsHost; }

  void associateWithHandler(detail::AccessorBaseHost *AccBase,
                            access::target AccTarget);

  // Recursively calls itself until arguments pack is fully processed.
  // The version for regular(standard layout) argument.
  template <typename T, typename... Ts>
  void setArgsHelper(int ArgIndex, T &&Arg, Ts &&... Args) {
    set_arg(ArgIndex, std::move(Arg));
    setArgsHelper(++ArgIndex, std::move(Args)...);
  }

  void setArgsHelper(int) {}

  // setArgHelper for local accessor argument.
  template <typename DataT, int Dims, access::mode AccessMode,
            access::placeholder IsPlaceholder>
  void setArgHelper(int ArgIndex,
                    accessor<DataT, Dims, AccessMode, access::target::local,
                             IsPlaceholder> &&Arg) {
    detail::LocalAccessorBaseHost *LocalAccBase =
        (detail::LocalAccessorBaseHost *)&Arg;
    detail::LocalAccessorImplPtr LocalAccImpl =
        detail::getSyclObjImpl(*LocalAccBase);
    detail::LocalAccessorImplHost *Req = LocalAccImpl.get();
    MLocalAccStorage.push_back(std::move(LocalAccImpl));
    MArgs.emplace_back(detail::kernel_param_kind_t::kind_accessor, Req,
                       static_cast<int>(access::target::local), ArgIndex);
  }

  // setArgHelper for non local accessor argument.
  template <typename DataT, int Dims, access::mode AccessMode,
            access::target AccessTarget, access::placeholder IsPlaceholder>
  typename detail::enable_if_t<AccessTarget != access::target::local, void>
  setArgHelper(
      int ArgIndex,
      accessor<DataT, Dims, AccessMode, AccessTarget, IsPlaceholder> &&Arg) {
    detail::AccessorBaseHost *AccBase = (detail::AccessorBaseHost *)&Arg;
    detail::AccessorImplPtr AccImpl = detail::getSyclObjImpl(*AccBase);
    detail::Requirement *Req = AccImpl.get();
    // Add accessor to the list of requirements.
    MRequirements.push_back(Req);
    // Store copy of the accessor.
    MAccStorage.push_back(std::move(AccImpl));
    // Add accessor to the list of arguments.
    MArgs.emplace_back(detail::kernel_param_kind_t::kind_accessor, Req,
                       static_cast<int>(AccessTarget), ArgIndex);
  }

  template <typename T> void setArgHelper(int ArgIndex, T &&Arg) {
    auto StoredArg = static_cast<void *>(storePlainArg(Arg));

    if (!std::is_same<cl_mem, T>::value && std::is_pointer<T>::value) {
      MArgs.emplace_back(detail::kernel_param_kind_t::kind_pointer, StoredArg,
                         sizeof(T), ArgIndex);
    } else {
      MArgs.emplace_back(detail::kernel_param_kind_t::kind_std_layout,
                         StoredArg, sizeof(T), ArgIndex);
    }
  }

  void setArgHelper(int ArgIndex, sampler &&Arg) {
    auto StoredArg = static_cast<void *>(storePlainArg(Arg));
    MArgs.emplace_back(detail::kernel_param_kind_t::kind_sampler, StoredArg,
                       sizeof(sampler), ArgIndex);
  }

  void verifyKernelInvoc(const kernel &Kernel) {
    if (is_host()) {
      throw invalid_object_error(
          "This kernel invocation method cannot be used on the host",
          PI_INVALID_DEVICE);
    }
    if (Kernel.is_host()) {
      throw invalid_object_error("Invalid kernel type, OpenCL expected",
                                 PI_INVALID_KERNEL);
    }
  }

  /// Stores lambda to the template-free object
  ///
  /// Also initializes kernel name, list of arguments and requirements using
  /// information from the integration header.
  ///
  /// \param KernelFunc is a SYCL kernel function.
  template <typename KernelName, typename KernelType, int Dims,
            typename LambdaArgType>
  void StoreLambda(KernelType KernelFunc) {
<<<<<<< HEAD
    if (detail::KernelLambdaHasKernelHandlerArgT<KernelType,
                                                 LambdaArgType>::value &&
        MIsHost) {
=======
    constexpr bool IsCallableWithKernelHandler =
        detail::isKernelLambdaCallableWithKernelHandler<KernelType,
                                                        LambdaArgType>();
    if (IsCallableWithKernelHandler && MIsHost) {
>>>>>>> 094ca473
      throw cl::sycl::feature_not_supported(
          "kernel_handler is not yet supported by host device.",
          PI_INVALID_OPERATION);
    }
    MHostKernel.reset(
        new detail::HostKernel<KernelType, LambdaArgType, Dims, KernelName>(
            KernelFunc));

    using KI = sycl::detail::KernelInfo<KernelName>;
    // Empty name indicates that the compilation happens without integration
    // header, so don't perform things that require it.
    if (KI::getName() != nullptr && KI::getName()[0] != '\0') {
      // TODO support ESIMD in no-integration-header case too.
      MArgs.clear();
      extractArgsAndReqsFromLambda(MHostKernel->getPtr(), KI::getNumParams(),
                                   &KI::getParamDesc(0), KI::isESIMD());
      MKernelName = KI::getName();
      MOSModuleHandle = detail::OSUtil::getOSModuleHandle(KI::getName());
    } else {
      // In case w/o the integration header it is necessary to process
      // accessors from the list(which are associated with this handler) as
      // arguments.
      MArgs = std::move(MAssociatedAccesors);
    }

    // If the kernel lambda is callable with a kernel_handler argument, manifest
    // the associated kernel handler.
    if constexpr (IsCallableWithKernelHandler) {
      getOrInsertHandlerKernelBundle(/*Insert=*/true);
    }
  }

  /// Checks whether it is possible to copy the source shape to the destination
  /// shape(the shapes are described by the accessor ranges) by using
  /// copying by regions of memory and not copying element by element
  /// Shapes can be 1, 2 or 3 dimensional rectangles.
  template <int Dims_Src, int Dims_Dst>
  static bool IsCopyingRectRegionAvailable(const range<Dims_Src> Src,
                                           const range<Dims_Dst> Dst) {
    if (Dims_Src > Dims_Dst)
      return false;
    for (size_t I = 0; I < Dims_Src; ++I)
      if (Src[I] > Dst[I])
        return false;
    return true;
  }

  // TODO: Delete these functions when ABI breaking changes are allowed.
  // Currently these functions are unused but they are static members of
  // the exported class 'handler' and has got into sycl library some time ago
  // and must stay there for a while.
  static id<1> getDelinearizedIndex(const range<1> Range, const size_t Index) {
    return detail::getDelinearizedId(Range, Index);
  }
  static id<2> getDelinearizedIndex(const range<2> Range, const size_t Index) {
    return detail::getDelinearizedId(Range, Index);
  }
  static id<3> getDelinearizedIndex(const range<3> Range, const size_t Index) {
    return detail::getDelinearizedId(Range, Index);
  }

  /// Handles some special cases of the copy operation from one accessor
  /// to another accessor. Returns true if the copy is handled here.
  ///
  /// \param Src is a source SYCL accessor.
  /// \param Dst is a destination SYCL accessor.
  template <typename TSrc, int DimSrc, access::mode ModeSrc,
            access::target TargetSrc, typename TDst, int DimDst,
            access::mode ModeDst, access::target TargetDst,
            access::placeholder IsPHSrc, access::placeholder IsPHDst>
  detail::enable_if_t<(DimSrc > 0) && (DimDst > 0), bool>
  copyAccToAccHelper(accessor<TSrc, DimSrc, ModeSrc, TargetSrc, IsPHSrc> Src,
                     accessor<TDst, DimDst, ModeDst, TargetDst, IsPHDst> Dst) {
    if (!MIsHost &&
        IsCopyingRectRegionAvailable(Src.get_range(), Dst.get_range()))
      return false;

    range<1> LinearizedRange(Src.size());
    parallel_for<class __copyAcc2Acc<TSrc, DimSrc, ModeSrc, TargetSrc,
                                     TDst, DimDst, ModeDst, TargetDst,
                                     IsPHSrc, IsPHDst>>
                                     (LinearizedRange, [=](id<1> Id) {
      size_t Index = Id[0];
      id<DimSrc> SrcId = detail::getDelinearizedId(Src.get_range(), Index);
      id<DimDst> DstId = detail::getDelinearizedId(Dst.get_range(), Index);
      Dst[DstId] = Src[SrcId];
    });
    return true;
  }

  /// Handles some special cases of the copy operation from one accessor
  /// to another accessor. Returns true if the copy is handled here.
  ///
  /// Source must have at least as many bytes as the range accessed by Dst.
  ///
  /// \param Src is a source SYCL accessor.
  /// \param Dst is a destination SYCL accessor.
  template <typename TSrc, int DimSrc, access::mode ModeSrc,
            access::target TargetSrc, typename TDst, int DimDst,
            access::mode ModeDst, access::target TargetDst,
            access::placeholder IsPHSrc, access::placeholder IsPHDst>
  detail::enable_if_t<DimSrc == 0 || DimDst == 0, bool>
  copyAccToAccHelper(accessor<TSrc, DimSrc, ModeSrc, TargetSrc, IsPHSrc> Src,
                     accessor<TDst, DimDst, ModeDst, TargetDst, IsPHDst> Dst) {
    if (!MIsHost)
      return false;

    single_task<class __copyAcc2Acc<TSrc, DimSrc, ModeSrc, TargetSrc,
                                    TDst, DimDst, ModeDst, TargetDst,
                                    IsPHSrc, IsPHDst>> ([=]() {
      *(Dst.get_pointer()) = *(Src.get_pointer());
    });
    return true;
  }

#ifndef __SYCL_DEVICE_ONLY__
  /// Copies the content of memory object accessed by Src into the memory
  /// pointed by Dst.
  ///
  /// \param Src is a source SYCL accessor.
  /// \param Dst is a pointer to destination memory.
  template <typename TSrc, typename TDst, int Dim, access::mode AccMode,
            access::target AccTarget, access::placeholder IsPH>
  detail::enable_if_t<(Dim > 0)>
  copyAccToPtrHost(accessor<TSrc, Dim, AccMode, AccTarget, IsPH> Src,
                   TDst *Dst) {
    range<Dim> Range = Src.get_range();
    parallel_for<class __copyAcc2Ptr<TSrc, TDst, Dim, AccMode, AccTarget, IsPH>>
        (Range, [=](id<Dim> Index) {
      const size_t LinearIndex = detail::getLinearIndex(Index, Range);
      using TSrcNonConst = typename detail::remove_const_t<TSrc>;
      (reinterpret_cast<TSrcNonConst *>(Dst))[LinearIndex] = Src[Index];
    });
  }

  /// Copies 1 element accessed by 0-dimensional accessor Src into the memory
  /// pointed by Dst.
  ///
  /// \param Src is a source SYCL accessor.
  /// \param Dst is a pointer to destination memory.
  template <typename TSrc, typename TDst, int Dim, access::mode AccMode,
            access::target AccTarget, access::placeholder IsPH>
  detail::enable_if_t<Dim == 0>
  copyAccToPtrHost(accessor<TSrc, Dim, AccMode, AccTarget, IsPH> Src,
                   TDst *Dst) {
    single_task<class __copyAcc2Ptr<TSrc, TDst, Dim, AccMode, AccTarget, IsPH>>
        ([=]() {
      using TSrcNonConst = typename detail::remove_const_t<TSrc>;
      *(reinterpret_cast<TSrcNonConst *>(Dst)) = *(Src.get_pointer());
    });
  }

  /// Copies the memory pointed by Src into the memory accessed by Dst.
  ///
  /// \param Src is a pointer to source memory.
  /// \param Dst is a destination SYCL accessor.
  template <typename TSrc, typename TDst, int Dim, access::mode AccMode,
            access::target AccTarget, access::placeholder IsPH>
  detail::enable_if_t<(Dim > 0)>
  copyPtrToAccHost(TSrc *Src,
                   accessor<TDst, Dim, AccMode, AccTarget, IsPH> Dst) {
    range<Dim> Range = Dst.get_range();
    parallel_for<class __copyPtr2Acc<TSrc, TDst, Dim, AccMode, AccTarget, IsPH>>
        (Range, [=](id<Dim> Index) {
      const size_t LinearIndex = detail::getLinearIndex(Index, Range);
      Dst[Index] = (reinterpret_cast<const TDst *>(Src))[LinearIndex];
    });
  }

  /// Copies 1 element pointed by Src to memory accessed by 0-dimensional
  /// accessor Dst.
  ///
  /// \param Src is a pointer to source memory.
  /// \param Dst is a destination SYCL accessor.
  template <typename TSrc, typename TDst, int Dim, access::mode AccMode,
            access::target AccTarget, access::placeholder IsPH>
  detail::enable_if_t<Dim == 0>
  copyPtrToAccHost(TSrc *Src,
                   accessor<TDst, Dim, AccMode, AccTarget, IsPH> Dst) {
    single_task<class __copyPtr2Acc<TSrc, TDst, Dim, AccMode, AccTarget, IsPH>>
        ([=]() {
      *(Dst.get_pointer()) = *(reinterpret_cast<const TDst *>(Src));
    });
  }
#endif // __SYCL_DEVICE_ONLY__

  constexpr static bool isConstOrGlobal(access::target AccessTarget) {
    return AccessTarget == access::target::global_buffer ||
           AccessTarget == access::target::constant_buffer;
  }

  constexpr static bool isImageOrImageArray(access::target AccessTarget) {
    return AccessTarget == access::target::image ||
           AccessTarget == access::target::image_array;
  }

  constexpr static bool
  isValidTargetForExplicitOp(access::target AccessTarget) {
    return isConstOrGlobal(AccessTarget) || isImageOrImageArray(AccessTarget);
  }

  constexpr static bool isValidModeForSourceAccessor(access::mode AccessMode) {
    return AccessMode == access::mode::read ||
           AccessMode == access::mode::read_write;
  }

  constexpr static bool
  isValidModeForDestinationAccessor(access::mode AccessMode) {
    return AccessMode == access::mode::write ||
           AccessMode == access::mode::read_write ||
           AccessMode == access::mode::discard_write ||
           AccessMode == access::mode::discard_read_write;
  }

  /// Defines and invokes a SYCL kernel function for the specified range.
  ///
  /// The SYCL kernel function is defined as a lambda function or a named
  /// function object type and given an id or item for indexing in the indexing
  /// space defined by range.
  /// If it is a named function object and the function object type is
  /// globally visible, there is no need for the developer to provide
  /// a kernel name for it.
  ///
  /// \param NumWorkItems is a range defining indexing space.
  /// \param KernelFunc is a SYCL kernel function.
  template <typename KernelName, typename KernelType, int Dims>
  void parallel_for_lambda_impl(range<Dims> NumWorkItems,
                                KernelType KernelFunc) {
    throwIfActionIsCreated();
    using LambdaArgType = sycl::detail::lambda_arg_type<KernelType, item<Dims>>;

    // If 1D kernel argument is an integral type, convert it to sycl::item<1>
    using TransformedArgType =
        typename std::conditional<std::is_integral<LambdaArgType>::value &&
                                      Dims == 1,
                                  item<Dims>, LambdaArgType>::type;
    using NameT =
        typename detail::get_kernel_name_t<KernelName, KernelType>::name;

    // Range rounding can be disabled by the user.
    // Range rounding is not done on the host device.
    // Range rounding is supported only for newer SYCL standards.
#if !defined(__SYCL_DISABLE_PARALLEL_FOR_RANGE_ROUNDING__) &&                  \
    !defined(DPCPP_HOST_DEVICE_OPENMP) &&                                      \
    !defined(DPCPP_HOST_DEVICE_PERF_NATIVE) && SYCL_LANGUAGE_VERSION >= 202001
    // Range should be a multiple of this for reasonable performance.
    size_t MinFactorX = 16;
    // Range should be a multiple of this for improved performance.
    size_t GoodFactorX = 32;
    // Range should be at least this to make rounding worthwhile.
    size_t MinRangeX = 1024;

    // Check if rounding parameters have been set through environment:
    // SYCL_PARALLEL_FOR_RANGE_ROUNDING_PARAMS=MinRound:PreferredRound:MinRange
    this->GetRangeRoundingSettings(MinFactorX, GoodFactorX, MinRangeX);

    // Disable the rounding-up optimizations under these conditions:
    // 1. The env var SYCL_DISABLE_PARALLEL_FOR_RANGE_ROUNDING is set.
    // 2. The kernel is provided via an interoperability method.
    // 3. The API "this_item" is used inside the kernel.
    // 4. The range is already a multiple of the rounding factor.
    //
    // Cases 2 and 3 could be supported with extra effort.
    // As an optimization for the common case it is an
    // implementation choice to not support those scenarios.
    // Note that "this_item" is a free function, i.e. not tied to any
    // specific id or item. When concurrent parallel_fors are executing
    // on a device it is difficult to tell which parallel_for the call is
    // being made from. One could replicate portions of the
    // call-graph to make this_item calls kernel-specific but this is
    // not considered worthwhile.

    // Get the kernel name to check condition 2.
    std::string KName = typeid(NameT *).name();
    using KI = detail::KernelInfo<KernelName>;
    bool DisableRounding =
        this->DisableRangeRounding() ||
        (KI::getName() == nullptr || KI::getName()[0] == '\0') ||
        (KI::callsThisItem());

    // Perform range rounding if rounding-up is enabled
    // and there are sufficient work-items to need rounding
    // and the user-specified range is not a multiple of a "good" value.
    if (!DisableRounding && (NumWorkItems[0] >= MinRangeX) &&
        (NumWorkItems[0] % MinFactorX != 0)) {
      // It is sufficient to round up just the first dimension.
      // Multiplying the rounded-up value of the first dimension
      // by the values of the remaining dimensions (if any)
      // will yield a rounded-up value for the total range.
      size_t NewValX =
          ((NumWorkItems[0] + GoodFactorX - 1) / GoodFactorX) * GoodFactorX;
      if (this->RangeRoundingTrace())
        std::cout << "parallel_for range adjusted from " << NumWorkItems[0]
                  << " to " << NewValX << std::endl;

      using NameWT = typename detail::get_kernel_wrapper_name_t<NameT>::name;
      auto Wrapper =
          getRangeRoundedKernelLambda<NameWT, TransformedArgType, Dims>(
              KernelFunc, NumWorkItems);

      using KName = std::conditional_t<std::is_same<KernelType, NameT>::value,
                                       decltype(Wrapper), NameWT>;

      range<Dims> AdjustedRange = NumWorkItems;
      AdjustedRange.set_range_dim0(NewValX);
      kernel_parallel_for_wrapper<KName, TransformedArgType>(Wrapper);
#ifndef __SYCL_DEVICE_ONLY__
      detail::checkValueRange<Dims>(AdjustedRange);
      MNDRDesc.set(std::move(AdjustedRange));
      StoreLambda<KName, decltype(Wrapper), Dims, TransformedArgType>(
          std::move(Wrapper));
      setType(detail::CG::Kernel);
#endif
    } else
#endif // !__SYCL_DISABLE_PARALLEL_FOR_RANGE_ROUNDING__ &&
       // !DPCPP_HOST_DEVICE_OPENMP && !DPCPP_HOST_DEVICE_PERF_NATIVE &&
       // SYCL_LANGUAGE_VERSION >= 202001
    {
      (void)NumWorkItems;
      kernel_parallel_for_wrapper<NameT, TransformedArgType>(KernelFunc);
#ifndef __SYCL_DEVICE_ONLY__
      detail::checkValueRange<Dims>(NumWorkItems);
      MNDRDesc.set(std::move(NumWorkItems));
      StoreLambda<NameT, KernelType, Dims, TransformedArgType>(
          std::move(KernelFunc));
      setType(detail::CG::Kernel);
#endif
    }
  }

  /// Defines and invokes a SYCL kernel function for the specified range.
  ///
  /// The SYCL kernel function is defined as SYCL kernel object. The kernel
  /// invocation method has no functors and cannot be called on host.
  ///
  /// \param NumWorkItems is a range defining indexing space.
  /// \param Kernel is a SYCL kernel function.
  template <int Dims>
  void parallel_for_impl(range<Dims> NumWorkItems, kernel Kernel) {
    throwIfActionIsCreated();
    verifyKernelInvoc(Kernel);
    MKernel = detail::getSyclObjImpl(std::move(Kernel));
    detail::checkValueRange<Dims>(NumWorkItems);
    MNDRDesc.set(std::move(NumWorkItems));
    setType(detail::CG::Kernel);
    extractArgsAndReqs();
    MKernelName = getKernelName();
  }

#ifdef SYCL_LANGUAGE_VERSION
#define __SYCL_KERNEL_ATTR__ __attribute__((sycl_kernel))
#else
#define __SYCL_KERNEL_ATTR__
#endif
  // NOTE: the name of this function - "kernel_single_task" - is used by the
  // Front End to determine kernel invocation kind.
  template <typename KernelName, typename KernelType>
  __SYCL_KERNEL_ATTR__ void
#ifdef __SYCL_NONCONST_FUNCTOR__
  kernel_single_task(KernelType KernelFunc) {
#else
  kernel_single_task(const KernelType &KernelFunc) {
#endif
#ifdef __SYCL_DEVICE_ONLY__
    KernelFunc();
#else
    (void)KernelFunc;
#endif
  }

  // NOTE: the name of this function - "kernel_single_task" - is used by the
  // Front End to determine kernel invocation kind.
  template <typename KernelName, typename KernelType>
  __SYCL_KERNEL_ATTR__ void
#ifdef __SYCL_NONCONST_FUNCTOR__
  kernel_single_task(KernelType KernelFunc, kernel_handler KH) {
#else
  kernel_single_task(const KernelType &KernelFunc, kernel_handler KH) {
#endif
#ifdef __SYCL_DEVICE_ONLY__
    KernelFunc(KH);
#else
    (void)KernelFunc;
    (void)KH;
#endif
  }

  // NOTE: the name of these functions - "kernel_parallel_for" - are used by the
  // Front End to determine kernel invocation kind.
  template <typename KernelName, typename ElementType, typename KernelType>
  __SYCL_KERNEL_ATTR__ void
#ifdef __SYCL_NONCONST_FUNCTOR__
  kernel_parallel_for(KernelType KernelFunc) {
#else
  kernel_parallel_for(const KernelType &KernelFunc) {
#endif
#ifdef __SYCL_DEVICE_ONLY__
    KernelFunc(detail::Builder::getElement(detail::declptr<ElementType>()));
#else
    (void)KernelFunc;
#endif
  }

  // NOTE: the name of these functions - "kernel_parallel_for" - are used by the
  // Front End to determine kernel invocation kind.
  template <typename KernelName, typename ElementType, typename KernelType>
  __SYCL_KERNEL_ATTR__ void
#ifdef __SYCL_NONCONST_FUNCTOR__
  kernel_parallel_for(KernelType KernelFunc, kernel_handler KH) {
#else
  kernel_parallel_for(const KernelType &KernelFunc, kernel_handler KH) {
#endif
#ifdef __SYCL_DEVICE_ONLY__
    KernelFunc(detail::Builder::getElement(detail::declptr<ElementType>()), KH);
#else
    (void)KernelFunc;
    (void)KH;
#endif
  }

  // NOTE: the name of this function - "kernel_parallel_for_work_group" - is
  // used by the Front End to determine kernel invocation kind.
  template <typename KernelName, typename ElementType, typename KernelType>
  __SYCL_KERNEL_ATTR__ void
#ifdef __SYCL_NONCONST_FUNCTOR__
  kernel_parallel_for_work_group(KernelType KernelFunc) {
#else
  kernel_parallel_for_work_group(const KernelType &KernelFunc) {
#endif
#ifdef __SYCL_DEVICE_ONLY__
    KernelFunc(detail::Builder::getElement(detail::declptr<ElementType>()));
#else
    (void)KernelFunc;
#endif
  }

  // NOTE: the name of this function - "kernel_parallel_for_work_group" - is
  // used by the Front End to determine kernel invocation kind.
  template <typename KernelName, typename ElementType, typename KernelType>
  __SYCL_KERNEL_ATTR__ void
#ifdef __SYCL_NONCONST_FUNCTOR__
  kernel_parallel_for_work_group(KernelType KernelFunc, kernel_handler KH) {
#else
  kernel_parallel_for_work_group(const KernelType &KernelFunc,
                                 kernel_handler KH) {
#endif
#ifdef __SYCL_DEVICE_ONLY__
    KernelFunc(detail::Builder::getElement(detail::declptr<ElementType>()), KH);
#else
    (void)KernelFunc;
    (void)KH;
#endif
  }

  // Wrappers for kernel_*** functions above with and without support of
  // additional kernel_handler argument.

  // NOTE: to support kernel_handler argument in kernel lambdas, only
  // kernel_***_wrapper functions must be called in this code

  // Wrappers for kernel_single_task(...)

  template <typename KernelName, typename KernelType>
  detail::enable_if_t<
      detail::KernelLambdaHasKernelHandlerArgT<KernelType>::value>
#ifdef __SYCL_NONCONST_FUNCTOR__
  kernel_single_task_wrapper(KernelType KernelFunc) {
#else
  kernel_single_task_wrapper(const KernelType &KernelFunc) {
#endif
#ifdef __SYCL_DEVICE_ONLY__
    detail::CheckDeviceCopyable<KernelType>();
#endif // __SYCL_DEVICE_ONLY__
    kernel_handler KH;
    kernel_single_task<KernelName>(KernelFunc, KH);
  }

  template <typename KernelName, typename KernelType>
  detail::enable_if_t<
      !detail::KernelLambdaHasKernelHandlerArgT<KernelType>::value>
#ifdef __SYCL_NONCONST_FUNCTOR__
  kernel_single_task_wrapper(KernelType KernelFunc) {
#else
  kernel_single_task_wrapper(const KernelType &KernelFunc) {
#endif
#ifdef __SYCL_DEVICE_ONLY__
    detail::CheckDeviceCopyable<KernelType>();
#endif // __SYCL_DEVICE_ONLY__
    kernel_single_task<KernelName>(KernelFunc);
  }

  // Wrappers for kernel_parallel_for(...)

  template <typename KernelName, typename ElementType, typename KernelType>
  detail::enable_if_t<
      detail::KernelLambdaHasKernelHandlerArgT<KernelType, ElementType>::value>
#ifdef __SYCL_NONCONST_FUNCTOR__
  kernel_parallel_for_wrapper(KernelType KernelFunc) {
#else
  kernel_parallel_for_wrapper(const KernelType &KernelFunc) {
#endif
#ifdef __SYCL_DEVICE_ONLY__
    detail::CheckDeviceCopyable<KernelType>();
#endif // __SYCL_DEVICE_ONLY__
    kernel_handler KH;
    kernel_parallel_for<KernelName, ElementType>(KernelFunc, KH);
  }

  template <typename KernelName, typename ElementType, typename KernelType>
  detail::enable_if_t<
      !detail::KernelLambdaHasKernelHandlerArgT<KernelType, ElementType>::value>
#ifdef __SYCL_NONCONST_FUNCTOR__
  kernel_parallel_for_wrapper(KernelType KernelFunc) {
#else
  kernel_parallel_for_wrapper(const KernelType &KernelFunc) {
#endif
#ifdef __SYCL_DEVICE_ONLY__
    detail::CheckDeviceCopyable<KernelType>();
#endif // __SYCL_DEVICE_ONLY__
    kernel_parallel_for<KernelName, ElementType>(KernelFunc);
  }

  // Wrappers for kernel_parallel_for_work_group(...)

  template <typename KernelName, typename ElementType, typename KernelType>
  detail::enable_if_t<
      detail::KernelLambdaHasKernelHandlerArgT<KernelType, ElementType>::value>
#ifdef __SYCL_NONCONST_FUNCTOR__
  kernel_parallel_for_work_group_wrapper(KernelType KernelFunc) {
#else
  kernel_parallel_for_work_group_wrapper(const KernelType &KernelFunc) {
#endif
#ifdef __SYCL_DEVICE_ONLY__
    detail::CheckDeviceCopyable<KernelType>();
#endif // __SYCL_DEVICE_ONLY__
    kernel_handler KH;
    kernel_parallel_for_work_group<KernelName, ElementType>(KernelFunc, KH);
  }

  template <typename KernelName, typename ElementType, typename KernelType>
  detail::enable_if_t<
      !detail::KernelLambdaHasKernelHandlerArgT<KernelType, ElementType>::value>
#ifdef __SYCL_NONCONST_FUNCTOR__
  kernel_parallel_for_work_group_wrapper(KernelType KernelFunc) {
#else
  kernel_parallel_for_work_group_wrapper(const KernelType &KernelFunc) {
#endif
#ifdef __SYCL_DEVICE_ONLY__
    detail::CheckDeviceCopyable<KernelType>();
#endif // __SYCL_DEVICE_ONLY__
    kernel_parallel_for_work_group<KernelName, ElementType>(KernelFunc);
  }

  std::shared_ptr<detail::kernel_bundle_impl>
  getOrInsertHandlerKernelBundle(bool Insert) const;

  void setHandlerKernelBundle(
      const std::shared_ptr<detail::kernel_bundle_impl> &NewKernelBundleImpPtr);

  template <typename FuncT>
  detail::enable_if_t<
      detail::check_fn_signature<detail::remove_reference_t<FuncT>,
                                 void()>::value ||
      detail::check_fn_signature<detail::remove_reference_t<FuncT>,
                                 void(interop_handle)>::value>
  host_task_impl(FuncT &&Func) {
    throwIfActionIsCreated();

    MNDRDesc.set(range<1>(1));
    MArgs = std::move(MAssociatedAccesors);

    MHostTask.reset(new detail::HostTask(std::move(Func)));

    setType(detail::CG::CodeplayHostTask);
  }

public:
  handler(const handler &) = delete;
  handler(handler &&) = delete;
  handler &operator=(const handler &) = delete;
  handler &operator=(handler &&) = delete;

#if __cplusplus > 201402L
  template <auto &SpecName>
  void set_specialization_constant(
      typename std::remove_reference_t<decltype(SpecName)>::value_type Value) {

    std::shared_ptr<detail::kernel_bundle_impl> KernelBundleImplPtr =
        getOrInsertHandlerKernelBundle(/*Insert=*/true);

    detail::createSyclObjFromImpl<kernel_bundle<bundle_state::input>>(
        KernelBundleImplPtr)
        .set_specialization_constant<SpecName>(Value);
  }

  template <auto &SpecName>
  typename std::remove_reference_t<decltype(SpecName)>::value_type
  get_specialization_constant() const {

    std::shared_ptr<detail::kernel_bundle_impl> KernelBundleImplPtr =
        getOrInsertHandlerKernelBundle(/*Insert=*/true);

    return detail::createSyclObjFromImpl<kernel_bundle<bundle_state::input>>(
               KernelBundleImplPtr)
        .get_specialization_constant<SpecName>();
  }

#endif

  void
  use_kernel_bundle(const kernel_bundle<bundle_state::executable> &ExecBundle) {
    setHandlerKernelBundle(detail::getSyclObjImpl(ExecBundle));
  }

  /// Requires access to the memory object associated with the placeholder
  /// accessor.
  ///
  /// The command group has a requirement to gain access to the given memory
  /// object before executing.
  ///
  /// \param Acc is a SYCL accessor describing required memory region.
  template <typename DataT, int Dims, access::mode AccMode,
            access::target AccTarget>
  void
  require(accessor<DataT, Dims, AccMode, AccTarget, access::placeholder::true_t>
              Acc) {
#ifndef __SYCL_DEVICE_ONLY__
    associateWithHandler(&Acc, AccTarget);
#else
    (void)Acc;
#endif
  }

  /// Registers event dependencies on this command group.
  ///
  /// \param Event is a valid SYCL event to wait on.
  void depends_on(event Event) {
    MEvents.push_back(detail::getSyclObjImpl(Event));
  }

  /// Registers event dependencies on this command group.
  ///
  /// \param Events is a vector of valid SYCL events to wait on.
  void depends_on(const std::vector<event> &Events) {
    for (const event &Event : Events) {
      MEvents.push_back(detail::getSyclObjImpl(Event));
    }
  }

  template <typename T>
  using remove_cv_ref_t =
      typename detail::remove_cv_t<detail::remove_reference_t<T>>;

  template <typename U, typename T>
  using is_same_type = std::is_same<remove_cv_ref_t<U>, remove_cv_ref_t<T>>;

  template <typename T> struct ShouldEnableSetArg {
    static constexpr bool value =
        std::is_trivially_copyable<detail::remove_reference_t<T>>::value
#if SYCL_LANGUAGE_VERSION && SYCL_LANGUAGE_VERSION <= 201707
            && std::is_standard_layout<detail::remove_reference_t<T>>::value
#endif
        || is_same_type<sampler, T>::value // Sampler
        || (!is_same_type<cl_mem, T>::value &&
            std::is_pointer<remove_cv_ref_t<T>>::value) // USM
        || is_same_type<cl_mem, T>::value;              // Interop
  };

  /// Sets argument for OpenCL interoperability kernels.
  ///
  /// Registers Arg passed as argument # ArgIndex.
  ///
  /// \param ArgIndex is a positional number of argument to be set.
  /// \param Arg is an argument value to be set.
  template <typename T>
  typename detail::enable_if_t<ShouldEnableSetArg<T>::value, void>
  set_arg(int ArgIndex, T &&Arg) {
    setArgHelper(ArgIndex, std::move(Arg));
  }

  template <typename DataT, int Dims, access::mode AccessMode,
            access::target AccessTarget, access::placeholder IsPlaceholder>
  void
  set_arg(int ArgIndex,
          accessor<DataT, Dims, AccessMode, AccessTarget, IsPlaceholder> Arg) {
    setArgHelper(ArgIndex, std::move(Arg));
  }

  /// Sets arguments for OpenCL interoperability kernels.
  ///
  /// Registers pack of arguments(Args) with indexes starting from 0.
  ///
  /// \param Args are argument values to be set.
  template <typename... Ts> void set_args(Ts &&... Args) {
    setArgsHelper(0, std::move(Args)...);
  }

  /// Defines and invokes a SYCL kernel function as a function object type.
  ///
  /// If it is a named function object and the function object type is
  /// globally visible, there is no need for the developer to provide
  /// a kernel name for it.
  ///
  /// \param KernelFunc is a SYCL kernel function.
  template <typename KernelName = detail::auto_name, typename KernelType>
#ifdef __SYCL_NONCONST_FUNCTOR__
  void single_task(KernelType KernelFunc) {
#else
  void single_task(const KernelType &KernelFunc) {
#endif
    throwIfActionIsCreated();
    using NameT =
        typename detail::get_kernel_name_t<KernelName, KernelType>::name;
    kernel_single_task_wrapper<NameT>(KernelFunc);
#ifndef __SYCL_DEVICE_ONLY__
    // No need to check if range is out of INT_MAX limits as it's compile-time
    // known constant.
    MNDRDesc.set(range<1>{1});

    StoreLambda<NameT, KernelType, /*Dims*/ 0, void>(KernelFunc);
    setType(detail::CG::Kernel);
#endif
  }

  template <typename KernelName = detail::auto_name, typename KernelType>
#ifdef __SYCL_NONCONST_FUNCTOR__
  void parallel_for(range<1> NumWorkItems, KernelType KernelFunc) {
#else
  void parallel_for(range<1> NumWorkItems, const KernelType &KernelFunc) {
#endif
    parallel_for_lambda_impl<KernelName>(NumWorkItems, std::move(KernelFunc));
  }

  template <typename KernelName = detail::auto_name, typename KernelType>
#ifdef __SYCL_NONCONST_FUNCTOR__
  void parallel_for(range<2> NumWorkItems, KernelType KernelFunc) {
#else
  void parallel_for(range<2> NumWorkItems, const KernelType &KernelFunc) {
#endif
    parallel_for_lambda_impl<KernelName>(NumWorkItems, std::move(KernelFunc));
  }

  template <typename KernelName = detail::auto_name, typename KernelType>
#ifdef __SYCL_NONCONST_FUNCTOR__
  void parallel_for(range<3> NumWorkItems, KernelType KernelFunc) {
#else
  void parallel_for(range<3> NumWorkItems, const KernelType &KernelFunc) {
#endif
    parallel_for_lambda_impl<KernelName>(NumWorkItems, std::move(KernelFunc));
  }

  /// Defines and invokes a SYCL kernel on host device.
  ///
  /// \param Func is a SYCL kernel function defined by lambda function or a
  /// named function object type.
  template <typename FuncT>
  __SYCL_DEPRECATED(
      "run_on_host_intel() is deprecated, use host_task() instead")
  void run_on_host_intel(FuncT Func) {
    throwIfActionIsCreated();
    // No need to check if range is out of INT_MAX limits as it's compile-time
    // known constant
    MNDRDesc.set(range<1>{1});

    MArgs = std::move(MAssociatedAccesors);
    MHostKernel.reset(
        new detail::HostKernel<FuncT, void, 1, void>(std::move(Func)));
    setType(detail::CG::RunOnHostIntel);
  }

  /// Enqueues a command to the SYCL runtime to invoke \p Func once.
  template <typename FuncT>
  detail::enable_if_t<
      detail::check_fn_signature<detail::remove_reference_t<FuncT>,
                                 void()>::value ||
      detail::check_fn_signature<detail::remove_reference_t<FuncT>,
                                 void(interop_handle)>::value>
  host_task(FuncT &&Func) {
    host_task_impl(Func);
  }

// replace _KERNELFUNCPARAM(KernelFunc) with   KernelType KernelFunc
//                                     or     const KernelType &KernelFunc
#ifdef __SYCL_NONCONST_FUNCTOR__
#define _KERNELFUNCPARAM(a) KernelType a
#else
#define _KERNELFUNCPARAM(a) const KernelType &a
#endif

  /// Defines and invokes a SYCL kernel function for the specified range and
  /// offset.
  ///
  /// The SYCL kernel function is defined as a lambda function or a named
  /// function object type and given an id or item for indexing in the indexing
  /// space defined by range.
  /// If it is a named function object and the function object type is
  /// globally visible, there is no need for the developer to provide
  /// a kernel name for it.
  ///
  /// \param NumWorkItems is a range defining indexing space.
  /// \param WorkItemOffset is an offset to be applied to each work item index.
  /// \param KernelFunc is a SYCL kernel function.
  template <typename KernelName = detail::auto_name, typename KernelType,
            int Dims>
  __SYCL2020_DEPRECATED("offsets are deprecated in SYCL2020")
  void parallel_for(range<Dims> NumWorkItems, id<Dims> WorkItemOffset,
                    _KERNELFUNCPARAM(KernelFunc)) {
    throwIfActionIsCreated();
    using NameT =
        typename detail::get_kernel_name_t<KernelName, KernelType>::name;
    using LambdaArgType = sycl::detail::lambda_arg_type<KernelType, item<Dims>>;
    (void)NumWorkItems;
    (void)WorkItemOffset;
    kernel_parallel_for_wrapper<NameT, LambdaArgType>(KernelFunc);
#ifndef __SYCL_DEVICE_ONLY__
    detail::checkValueRange<Dims>(NumWorkItems, WorkItemOffset);
    MNDRDesc.set(std::move(NumWorkItems), std::move(WorkItemOffset));
    StoreLambda<NameT, KernelType, Dims, LambdaArgType>(std::move(KernelFunc));
    setType(detail::CG::Kernel);
#endif
  }

  /// Defines and invokes a SYCL kernel function for the specified nd_range.
  ///
  /// The SYCL kernel function is defined as a lambda function or a named
  /// function object type and given an id or item for indexing in the indexing
  /// space defined by range.
  /// If it is a named function object and the function object type is
  /// globally visible, there is no need for the developer to provide
  /// a kernel name for it.
  ///
  /// \param ExecutionRange is a ND-range defining global and local sizes as
  /// well as offset.
  /// \param KernelFunc is a SYCL kernel function.
  template <typename KernelName = detail::auto_name, typename KernelType,
            int Dims>
  void parallel_for(nd_range<Dims> ExecutionRange,
                    _KERNELFUNCPARAM(KernelFunc)) {
    throwIfActionIsCreated();
    using NameT =
        typename detail::get_kernel_name_t<KernelName, KernelType>::name;
    using LambdaArgType =
        sycl::detail::lambda_arg_type<KernelType, nd_item<Dims>>;
    (void)ExecutionRange;
    kernel_parallel_for_wrapper<NameT, LambdaArgType>(KernelFunc);
#ifndef __SYCL_DEVICE_ONLY__
    detail::checkValueRange<Dims>(ExecutionRange);
    MNDRDesc.set(std::move(ExecutionRange));
    StoreLambda<NameT, KernelType, Dims, LambdaArgType>(std::move(KernelFunc));
    setType(detail::CG::Kernel);
#endif
  }

  /// Defines and invokes a SYCL kernel function for the specified nd_range.
  ///
  /// The SYCL kernel function is defined as a lambda function or a named
  /// function object type and given an id for indexing in the indexing
  /// space defined by range \p Range.
  /// The parameter \p Redu contains the object creted by the reduction()
  /// function and defines the type and operation used in the corresponding
  /// argument of 'reducer' type passed to lambda/functor function.
  template <typename KernelName = detail::auto_name, typename KernelType,
            int Dims, typename Reduction>
  void parallel_for(range<Dims> Range, Reduction Redu,
                    _KERNELFUNCPARAM(KernelFunc)) {
    shared_ptr_class<detail::queue_impl> QueueCopy = MQueue;

    // Before running the kernels, check that device has enough local memory
    // to hold local arrays required for the tree-reduction algorithm.
    constexpr bool IsTreeReduction =
        !Reduction::has_fast_reduce && !Reduction::has_fast_atomics;
    size_t OneElemSize =
        IsTreeReduction ? sizeof(typename Reduction::result_type) : 0;
    uint32_t NumConcurrentWorkGroups =
#ifdef __SYCL_REDUCTION_NUM_CONCURRENT_WORKGROUPS
        __SYCL_REDUCTION_NUM_CONCURRENT_WORKGROUPS;
#else
        ext::oneapi::detail::reduGetMaxNumConcurrentWorkGroups(MQueue);
#endif
    // TODO: currently the maximal work group size is determined for the given
    // queue/device, while it is safer to use queries to the kernel pre-compiled
    // for the device.
    size_t MaxWGSize =
        ext::oneapi::detail::reduGetMaxWGSize(MQueue, OneElemSize);
    ext::oneapi::detail::reduCGFunc<KernelName>(
        *this, KernelFunc, Range, MaxWGSize, NumConcurrentWorkGroups, Redu);
    if (Reduction::is_usm ||
        (Reduction::has_fast_atomics && Redu.initializeToIdentity()) ||
        (!Reduction::has_fast_atomics && Redu.hasUserDiscardWriteAccessor())) {
      this->finalize();
      handler CopyHandler(QueueCopy, MIsHost);
      CopyHandler.saveCodeLoc(MCodeLoc);
      ext::oneapi::detail::reduSaveFinalResultToUserMem<KernelName>(CopyHandler,
                                                                    Redu);
      MLastEvent = CopyHandler.finalize();
    }
  }

  /// Implements parallel_for() accepting nd_range \p Range and one reduction
  /// object. This version uses fast sycl::atomic operations to update reduction
  /// variable at the end of each work-group work.
  //
  // If the reduction variable must be initialized with the identity value
  // before the kernel run, then an additional working accessor is created,
  // initialized with the identity value and used in the kernel. That working
  // accessor is then copied to user's accessor or USM pointer after
  // the kernel run.
  // For USM pointers without initialize_to_identity properties the same scheme
  // with working accessor is used as re-using user's USM pointer in the kernel
  // would require creation of another variant of user's kernel, which does not
  // seem efficient.
  template <typename KernelName = detail::auto_name, typename KernelType,
            int Dims, typename Reduction>
  detail::enable_if_t<Reduction::has_fast_atomics>
  parallel_for(nd_range<Dims> Range, Reduction Redu,
               _KERNELFUNCPARAM(KernelFunc)) {
    std::shared_ptr<detail::queue_impl> QueueCopy = MQueue;
    ext::oneapi::detail::reduCGFunc<KernelName>(*this, KernelFunc, Range, Redu);

    if (Reduction::is_usm || Redu.initializeToIdentity()) {
      this->finalize();
      handler CopyHandler(QueueCopy, MIsHost);
      CopyHandler.saveCodeLoc(MCodeLoc);
      ext::oneapi::detail::reduSaveFinalResultToUserMem<KernelName>(CopyHandler,
                                                                    Redu);
      MLastEvent = CopyHandler.finalize();
    }
  }

  /// Implements parallel_for() accepting nd_range \p Range and one reduction
  /// object. This version is a specialization for the add operator.
  /// It performs runtime checks for device aspect "atomic64"; if found, fast
  /// sycl::atomic_ref operations are used to update the reduction at the
  /// end of each work-group work.  Otherwise the default implementation is
  /// used.
  //
  // If the reduction variable must be initialized with the identity value
  // before the kernel run, then an additional working accessor is created,
  // initialized with the identity value and used in the kernel. That working
  // accessor is then copied to user's accessor or USM pointer after
  // the kernel run.
  // For USM pointers without initialize_to_identity properties the same scheme
  // with working accessor is used as re-using user's USM pointer in the kernel
  // would require creation of another variant of user's kernel, which does not
  // seem efficient.
  template <typename KernelName = detail::auto_name, typename KernelType,
            int Dims, typename Reduction>
  detail::enable_if_t<Reduction::has_atomic_add_float64>
  parallel_for(nd_range<Dims> Range, Reduction Redu,
               _KERNELFUNCPARAM(KernelFunc)) {

    shared_ptr_class<detail::queue_impl> QueueCopy = MQueue;
    device D = detail::getDeviceFromHandler(*this);

    if (D.has(aspect::atomic64)) {

      ext::oneapi::detail::reduCGFuncAtomic64<KernelName>(*this, KernelFunc,
                                                          Range, Redu);

      if (Reduction::is_usm || Redu.initializeToIdentity()) {
        this->finalize();
        handler CopyHandler(QueueCopy, MIsHost);
        CopyHandler.saveCodeLoc(MCodeLoc);
        ext::oneapi::detail::reduSaveFinalResultToUserMem<KernelName>(
            CopyHandler, Redu);
        MLastEvent = CopyHandler.finalize();
      }
    } else {
      parallel_for_Impl<KernelName>(Range, Redu, KernelFunc);
    }
  }

  /// Defines and invokes a SYCL kernel function for the specified nd_range.
  /// Performs reduction operation specified in \p Redu.
  ///
  /// The SYCL kernel function is defined as a lambda function or a named
  /// function object type and given an id or item for indexing in the indexing
  /// space defined by \p Range.
  /// If it is a named function object and the function object type is
  /// globally visible, there is no need for the developer to provide
  /// a kernel name for it.
  ///
  /// TODO: Support HOST. The kernels called by this parallel_for() may use
  /// some functionality that is not yet supported on HOST such as:
  /// barrier(), and ext::oneapi::reduce() that also may be used in more
  /// optimized implementations waiting for their turn of code-review.
  template <typename KernelName = detail::auto_name, typename KernelType,
            int Dims, typename Reduction>
  detail::enable_if_t<!Reduction::has_fast_atomics &&
                      !Reduction::has_atomic_add_float64>
  parallel_for(nd_range<Dims> Range, Reduction Redu,
               _KERNELFUNCPARAM(KernelFunc)) {

    parallel_for_Impl<KernelName>(Range, Redu, KernelFunc);
  }

  template <typename KernelName, typename KernelType, int Dims,
            typename Reduction>
  detail::enable_if_t<!Reduction::has_fast_atomics>
  parallel_for_Impl(nd_range<Dims> Range, Reduction Redu,
                    KernelType KernelFunc) {
    // This parallel_for() is lowered to the following sequence:
    // 1) Call a kernel that a) call user's lambda function and b) performs
    //    one iteration of reduction, storing the partial reductions/sums
    //    to either a newly created global buffer or to user's reduction
    //    accessor. So, if the original 'Range' has totally
    //    N1 elements and work-group size is W, then after the first iteration
    //    there will be N2 partial sums where N2 = N1 / W.
    //    If (N2 == 1) then the partial sum is written to user's accessor.
    //    Otherwise, a new global buffer is created and partial sums are written
    //    to it.
    // 2) Call an aux kernel (if necessary, i.e. if N2 > 1) as many times as
    //    necessary to reduce all partial sums into one final sum.

    // Before running the kernels, check that device has enough local memory
    // to hold local arrays that may be required for the reduction algorithm.
    // TODO: If the work-group-size is limited by the local memory, then
    // a special version of the main kernel may be created. The one that would
    // not use local accessors, which means it would not do the reduction in
    // the main kernel, but simply generate Range.get_global_range.size() number
    // of partial sums, leaving the reduction work to the additional/aux
    // kernels.
    constexpr bool HFR = Reduction::has_fast_reduce;
    size_t OneElemSize = HFR ? 0 : sizeof(typename Reduction::result_type);
    // TODO: currently the maximal work group size is determined for the given
    // queue/device, while it may be safer to use queries to the kernel compiled
    // for the device.
    size_t MaxWGSize =
        ext::oneapi::detail::reduGetMaxWGSize(MQueue, OneElemSize);
    if (Range.get_local_range().size() > MaxWGSize)
      throw sycl::runtime_error("The implementation handling parallel_for with"
                                " reduction requires work group size not bigger"
                                " than " +
                                    std::to_string(MaxWGSize),
                                PI_INVALID_WORK_GROUP_SIZE);

    // 1. Call the kernel that includes user's lambda function.
    ext::oneapi::detail::reduCGFunc<KernelName>(*this, KernelFunc, Range, Redu);
    std::shared_ptr<detail::queue_impl> QueueCopy = MQueue;
    this->finalize();

    // 2. Run the additional kernel as many times as needed to reduce
    // all partial sums into one scalar.

    // TODO: Create a special slow/sequential version of the kernel that would
    // handle the reduction instead of reporting an assert below.
    if (MaxWGSize <= 1)
      throw sycl::runtime_error("The implementation handling parallel_for with "
                                "reduction requires the maximal work group "
                                "size to be greater than 1 to converge. "
                                "The maximal work group size depends on the "
                                "device and the size of the objects passed to "
                                "the reduction.",
                                PI_INVALID_WORK_GROUP_SIZE);
    size_t NWorkItems = Range.get_group_range().size();
    while (NWorkItems > 1) {
      handler AuxHandler(QueueCopy, MIsHost);
      AuxHandler.saveCodeLoc(MCodeLoc);

      NWorkItems = ext::oneapi::detail::reduAuxCGFunc<KernelName, KernelType>(
          AuxHandler, NWorkItems, MaxWGSize, Redu);
      MLastEvent = AuxHandler.finalize();
    } // end while (NWorkItems > 1)

    if (Reduction::is_usm || Redu.hasUserDiscardWriteAccessor()) {
      handler CopyHandler(QueueCopy, MIsHost);
      CopyHandler.saveCodeLoc(MCodeLoc);
      ext::oneapi::detail::reduSaveFinalResultToUserMem<KernelName>(CopyHandler,
                                                                    Redu);
      MLastEvent = CopyHandler.finalize();
    }
  }

  // This version of parallel_for may handle one or more reductions packed in
  // \p Rest argument. Note thought that the last element in \p Rest pack is
  // the kernel function.
  // TODO: this variant is currently enabled for 2+ reductions only as the
  // versions handling 1 reduction variable are more efficient right now.
  //
  // Algorithm:
  // 1) discard_write accessor (DWAcc), InitializeToIdentity = true:
  //    a) Create uninitialized buffer and read_write accessor (RWAcc).
  //    b) discard-write partial sums to RWAcc.
  //    c) Repeat the steps (a) and (b) to get one final sum.
  //    d) Copy RWAcc to DWAcc.
  // 2) read_write accessor (RWAcc), InitializeToIdentity = false:
  //    a) Create new uninitialized buffer (if #work-groups > 1) and RWAcc or
  //       re-use user's RWAcc (if #work-groups is 1).
  //    b) discard-write to RWAcc (#WG > 1), or update-write (#WG == 1).
  //    c) Repeat the steps (a) and (b) to get one final sum.
  // 3) read_write accessor (RWAcc), InitializeToIdentity = true:
  //    a) Create new uninitialized buffer (if #work-groups > 1) and RWAcc or
  //       re-use user's RWAcc (if #work-groups is 1).
  //    b) discard-write to RWAcc.
  //    c) Repeat the steps (a) and (b) to get one final sum.
  // 4) USM pointer, InitializeToIdentity = false:
  //    a) Create new uninitialized buffer (if #work-groups > 1) and RWAcc or
  //       re-use user's USM pointer (if #work-groups is 1).
  //    b) discard-write to RWAcc (#WG > 1) or
  //       update-write to USM pointer (#WG == 1).
  //    c) Repeat the steps (a) and (b) to get one final sum.
  // 5) USM pointer, InitializeToIdentity = true:
  //    a) Create new uninitialized buffer (if #work-groups > 1) and RWAcc or
  //       re-use user's USM pointer (if #work-groups is 1).
  //    b) discard-write to RWAcc (#WG > 1) or
  //       discard-write to USM pointer (#WG == 1).
  //    c) Repeat the steps (a) and (b) to get one final sum.
  template <typename KernelName = detail::auto_name, int Dims,
            typename... RestT>
  std::enable_if_t<
      (sizeof...(RestT) >= 3 &&
       ext::oneapi::detail::AreAllButLastReductions<RestT...>::value)>
  parallel_for(nd_range<Dims> Range, RestT... Rest) {
    std::tuple<RestT...> ArgsTuple(Rest...);
    constexpr size_t NumArgs = sizeof...(RestT);
    auto KernelFunc = std::get<NumArgs - 1>(ArgsTuple);
    auto ReduIndices = std::make_index_sequence<NumArgs - 1>();
    auto ReduTuple =
        ext::oneapi::detail::tuple_select_elements(ArgsTuple, ReduIndices);

    size_t LocalMemPerWorkItem =
        ext::oneapi::detail::reduGetMemPerWorkItem(ReduTuple, ReduIndices);
    // TODO: currently the maximal work group size is determined for the given
    // queue/device, while it is safer to use queries to the kernel compiled
    // for the device.
    size_t MaxWGSize =
        ext::oneapi::detail::reduGetMaxWGSize(MQueue, LocalMemPerWorkItem);
    if (Range.get_local_range().size() > MaxWGSize)
      throw sycl::runtime_error("The implementation handling parallel_for with"
                                " reduction requires work group size not bigger"
                                " than " +
                                    std::to_string(MaxWGSize),
                                PI_INVALID_WORK_GROUP_SIZE);

    ext::oneapi::detail::reduCGFunc<KernelName>(*this, KernelFunc, Range,
                                                ReduTuple, ReduIndices);
    std::shared_ptr<detail::queue_impl> QueueCopy = MQueue;
    this->finalize();

    size_t NWorkItems = Range.get_group_range().size();
    while (NWorkItems > 1) {
      handler AuxHandler(QueueCopy, MIsHost);
      AuxHandler.saveCodeLoc(MCodeLoc);

      NWorkItems =
          ext::oneapi::detail::reduAuxCGFunc<KernelName, decltype(KernelFunc)>(
              AuxHandler, NWorkItems, MaxWGSize, ReduTuple, ReduIndices);
      MLastEvent = AuxHandler.finalize();
    } // end while (NWorkItems > 1)

    auto CopyEvent = ext::oneapi::detail::reduSaveFinalResultToUserMem(
        QueueCopy, MIsHost, ReduTuple, ReduIndices);
    if (CopyEvent)
      MLastEvent = *CopyEvent;
  }

  /// Hierarchical kernel invocation method of a kernel defined as a lambda
  /// encoding the body of each work-group to launch.
  ///
  /// Lambda may contain multiple calls to parallel_for_work_item(...) methods
  /// representing the execution on each work-item. Launches NumWorkGroups
  /// work-groups of runtime-defined size.
  ///
  /// \param NumWorkGroups is a range describing the number of work-groups in
  /// each dimension.
  /// \param KernelFunc is a lambda representing kernel.
  template <typename KernelName = detail::auto_name, typename KernelType,
            int Dims>
  void parallel_for_work_group(range<Dims> NumWorkGroups,
                               _KERNELFUNCPARAM(KernelFunc)) {
    throwIfActionIsCreated();
    using NameT =
        typename detail::get_kernel_name_t<KernelName, KernelType>::name;
    using LambdaArgType =
        sycl::detail::lambda_arg_type<KernelType, group<Dims>>;
    (void)NumWorkGroups;
    kernel_parallel_for_work_group_wrapper<NameT, LambdaArgType>(KernelFunc);
#ifndef __SYCL_DEVICE_ONLY__
    detail::checkValueRange<Dims>(NumWorkGroups);
    MNDRDesc.setNumWorkGroups(NumWorkGroups);
    StoreLambda<NameT, KernelType, Dims, LambdaArgType>(std::move(KernelFunc));
    setType(detail::CG::Kernel);
#endif // __SYCL_DEVICE_ONLY__
  }

  /// Hierarchical kernel invocation method of a kernel defined as a lambda
  /// encoding the body of each work-group to launch.
  ///
  /// Lambda may contain multiple calls to parallel_for_work_item(...) methods
  /// representing the execution on each work-item. Launches NumWorkGroups
  /// work-groups of WorkGroupSize size.
  ///
  /// \param NumWorkGroups is a range describing the number of work-groups in
  /// each dimension.
  /// \param WorkGroupSize is a range describing the size of work-groups in
  /// each dimension.
  /// \param KernelFunc is a lambda representing kernel.
  template <typename KernelName = detail::auto_name, typename KernelType,
            int Dims>
  void parallel_for_work_group(range<Dims> NumWorkGroups,
                               range<Dims> WorkGroupSize,
                               _KERNELFUNCPARAM(KernelFunc)) {
    throwIfActionIsCreated();
    using NameT =
        typename detail::get_kernel_name_t<KernelName, KernelType>::name;
    using LambdaArgType =
        sycl::detail::lambda_arg_type<KernelType, group<Dims>>;
    (void)NumWorkGroups;
    (void)WorkGroupSize;
    kernel_parallel_for_work_group_wrapper<NameT, LambdaArgType>(KernelFunc);
#ifndef __SYCL_DEVICE_ONLY__
    nd_range<Dims> ExecRange =
        nd_range<Dims>(NumWorkGroups * WorkGroupSize, WorkGroupSize);
    detail::checkValueRange<Dims>(ExecRange);
    MNDRDesc.set(std::move(ExecRange));
    StoreLambda<NameT, KernelType, Dims, LambdaArgType>(std::move(KernelFunc));
    setType(detail::CG::Kernel);
#endif // __SYCL_DEVICE_ONLY__
  }

  /// Invokes a SYCL kernel.
  ///
  /// Executes exactly once. The kernel invocation method has no functors and
  /// cannot be called on host.
  ///
  /// \param Kernel is a SYCL kernel object.
  void single_task(kernel Kernel) {
    throwIfActionIsCreated();
    verifyKernelInvoc(Kernel);
    // No need to check if range is out of INT_MAX limits as it's compile-time
    // known constant
    MNDRDesc.set(range<1>{1});
    MKernel = detail::getSyclObjImpl(std::move(Kernel));
    setType(detail::CG::Kernel);
    extractArgsAndReqs();
    MKernelName = getKernelName();
  }

  void parallel_for(range<1> NumWorkItems, kernel Kernel) {
    parallel_for_impl(NumWorkItems, Kernel);
  }

  void parallel_for(range<2> NumWorkItems, kernel Kernel) {
    parallel_for_impl(NumWorkItems, Kernel);
  }

  void parallel_for(range<3> NumWorkItems, kernel Kernel) {
    parallel_for_impl(NumWorkItems, Kernel);
  }

  /// Defines and invokes a SYCL kernel function for the specified range and
  /// offsets.
  ///
  /// The SYCL kernel function is defined as SYCL kernel object.
  ///
  /// \param NumWorkItems is a range defining indexing space.
  /// \param WorkItemOffset is an offset to be applied to each work item index.
  /// \param Kernel is a SYCL kernel function.
  template <int Dims>
  __SYCL2020_DEPRECATED("offsets are deprecated in SYCL 2020")
  void parallel_for(range<Dims> NumWorkItems, id<Dims> WorkItemOffset,
                    kernel Kernel) {
    throwIfActionIsCreated();
    verifyKernelInvoc(Kernel);
    MKernel = detail::getSyclObjImpl(std::move(Kernel));
    detail::checkValueRange<Dims>(NumWorkItems, WorkItemOffset);
    MNDRDesc.set(std::move(NumWorkItems), std::move(WorkItemOffset));
    setType(detail::CG::Kernel);
    extractArgsAndReqs();
    MKernelName = getKernelName();
  }

  /// Defines and invokes a SYCL kernel function for the specified range and
  /// offsets.
  ///
  /// The SYCL kernel function is defined as SYCL kernel object.
  ///
  /// \param NDRange is a ND-range defining global and local sizes as
  /// well as offset.
  /// \param Kernel is a SYCL kernel function.
  template <int Dims> void parallel_for(nd_range<Dims> NDRange, kernel Kernel) {
    throwIfActionIsCreated();
    verifyKernelInvoc(Kernel);
    MKernel = detail::getSyclObjImpl(std::move(Kernel));
    detail::checkValueRange<Dims>(NDRange);
    MNDRDesc.set(std::move(NDRange));
    setType(detail::CG::Kernel);
    extractArgsAndReqs();
    MKernelName = getKernelName();
  }

  /// Defines and invokes a SYCL kernel function.
  ///
  /// \param Kernel is a SYCL kernel that is executed on a SYCL device
  /// (except for the host device).
  /// \param KernelFunc is a lambda that is used if device, queue is bound to,
  /// is a host device.
  template <typename KernelName = detail::auto_name, typename KernelType>
  void single_task(kernel Kernel, _KERNELFUNCPARAM(KernelFunc)) {
    throwIfActionIsCreated();
    using NameT =
        typename detail::get_kernel_name_t<KernelName, KernelType>::name;
    (void)Kernel;
    kernel_single_task<NameT>(KernelFunc);
#ifndef __SYCL_DEVICE_ONLY__
    // No need to check if range is out of INT_MAX limits as it's compile-time
    // known constant
    MNDRDesc.set(range<1>{1});
    MKernel = detail::getSyclObjImpl(std::move(Kernel));
    setType(detail::CG::Kernel);
    if (!MIsHost && !lambdaAndKernelHaveEqualName<NameT>()) {
      extractArgsAndReqs();
      MKernelName = getKernelName();
    } else
      StoreLambda<NameT, KernelType, /*Dims*/ 0, void>(std::move(KernelFunc));
#else
    detail::CheckDeviceCopyable<KernelType>();
#endif
  }

  /// Invokes a lambda on the host. Dependencies are satisfied on the host.
  ///
  /// \param Func is a lambda that is executed on the host
  template <typename FuncT>
  __SYCL_DEPRECATED("interop_task() is deprecated, use host_task() instead")
  void interop_task(FuncT Func) {

    MInteropTask.reset(new detail::InteropTask(std::move(Func)));
    setType(detail::CG::CodeplayInteropTask);
  }

  /// Defines and invokes a SYCL kernel function for the specified range.
  ///
  /// \param Kernel is a SYCL kernel that is executed on a SYCL device
  /// (except for the host device).
  /// \param NumWorkItems is a range defining indexing space.
  /// \param KernelFunc is a lambda that is used if device, queue is bound to,
  /// is a host device.
  template <typename KernelName = detail::auto_name, typename KernelType,
            int Dims>
  void parallel_for(kernel Kernel, range<Dims> NumWorkItems,
                    _KERNELFUNCPARAM(KernelFunc)) {
    throwIfActionIsCreated();
    using NameT =
        typename detail::get_kernel_name_t<KernelName, KernelType>::name;
    using LambdaArgType = sycl::detail::lambda_arg_type<KernelType, item<Dims>>;
    (void)Kernel;
    (void)NumWorkItems;
    kernel_parallel_for_wrapper<NameT, LambdaArgType>(KernelFunc);
#ifndef __SYCL_DEVICE_ONLY__
    detail::checkValueRange<Dims>(NumWorkItems);
    MNDRDesc.set(std::move(NumWorkItems));
    MKernel = detail::getSyclObjImpl(std::move(Kernel));
    setType(detail::CG::Kernel);
    if (!MIsHost && !lambdaAndKernelHaveEqualName<NameT>()) {
      extractArgsAndReqs();
      MKernelName = getKernelName();
    } else
      StoreLambda<NameT, KernelType, Dims, LambdaArgType>(
          std::move(KernelFunc));
#endif
  }

  /// Defines and invokes a SYCL kernel function for the specified range and
  /// offsets.
  ///
  /// \param Kernel is a SYCL kernel that is executed on a SYCL device
  /// (except for the host device).
  /// \param NumWorkItems is a range defining indexing space.
  /// \param WorkItemOffset is an offset to be applied to each work item index.
  /// \param KernelFunc is a lambda that is used if device, queue is bound to,
  /// is a host device.
  template <typename KernelName = detail::auto_name, typename KernelType,
            int Dims>
  __SYCL2020_DEPRECATED("offsets are deprecated in SYCL 2020")
  void parallel_for(kernel Kernel, range<Dims> NumWorkItems,
                    id<Dims> WorkItemOffset, _KERNELFUNCPARAM(KernelFunc)) {
    throwIfActionIsCreated();
    using NameT =
        typename detail::get_kernel_name_t<KernelName, KernelType>::name;
    using LambdaArgType = sycl::detail::lambda_arg_type<KernelType, item<Dims>>;
    (void)Kernel;
    (void)NumWorkItems;
    (void)WorkItemOffset;
    kernel_parallel_for_wrapper<NameT, LambdaArgType>(KernelFunc);
#ifndef __SYCL_DEVICE_ONLY__
    detail::checkValueRange<Dims>(NumWorkItems, WorkItemOffset);
    MNDRDesc.set(std::move(NumWorkItems), std::move(WorkItemOffset));
    MKernel = detail::getSyclObjImpl(std::move(Kernel));
    setType(detail::CG::Kernel);
    if (!MIsHost && !lambdaAndKernelHaveEqualName<NameT>()) {
      extractArgsAndReqs();
      MKernelName = getKernelName();
    } else
      StoreLambda<NameT, KernelType, Dims, LambdaArgType>(
          std::move(KernelFunc));
#endif
  }

  /// Defines and invokes a SYCL kernel function for the specified range and
  /// offsets.
  ///
  /// \param Kernel is a SYCL kernel that is executed on a SYCL device
  /// (except for the host device).
  /// \param NDRange is a ND-range defining global and local sizes as
  /// well as offset.
  /// \param KernelFunc is a lambda that is used if device, queue is bound to,
  /// is a host device.
  template <typename KernelName = detail::auto_name, typename KernelType,
            int Dims>
  void parallel_for(kernel Kernel, nd_range<Dims> NDRange,
                    _KERNELFUNCPARAM(KernelFunc)) {
    throwIfActionIsCreated();
    using NameT =
        typename detail::get_kernel_name_t<KernelName, KernelType>::name;
    using LambdaArgType =
        sycl::detail::lambda_arg_type<KernelType, nd_item<Dims>>;
    (void)Kernel;
    (void)NDRange;
    kernel_parallel_for_wrapper<NameT, LambdaArgType>(KernelFunc);
#ifndef __SYCL_DEVICE_ONLY__
    detail::checkValueRange<Dims>(NDRange);
    MNDRDesc.set(std::move(NDRange));
    MKernel = detail::getSyclObjImpl(std::move(Kernel));
    setType(detail::CG::Kernel);
    if (!MIsHost && !lambdaAndKernelHaveEqualName<NameT>()) {
      extractArgsAndReqs();
      MKernelName = getKernelName();
    } else
      StoreLambda<NameT, KernelType, Dims, LambdaArgType>(
          std::move(KernelFunc));
#endif
  }

  /// Hierarchical kernel invocation method of a kernel.
  ///
  /// This version of \c parallel_for_work_group takes two parameters
  /// representing the same kernel. The first one - \c Kernel - is a
  /// compiled form of the second one - \c kernelFunc, which is the source form
  /// of the kernel. The same source kernel can be compiled multiple times
  /// yielding multiple kernel class objects accessible via the \c program class
  /// interface.
  ///
  /// \param Kernel is a compiled SYCL kernel.
  /// \param NumWorkGroups is a range describing the number of work-groups in
  /// each dimension.
  /// \param KernelFunc is a lambda representing kernel.
  template <typename KernelName = detail::auto_name, typename KernelType,
            int Dims>
  void parallel_for_work_group(kernel Kernel, range<Dims> NumWorkGroups,
                               _KERNELFUNCPARAM(KernelFunc)) {
    throwIfActionIsCreated();
    using NameT =
        typename detail::get_kernel_name_t<KernelName, KernelType>::name;
    using LambdaArgType =
        sycl::detail::lambda_arg_type<KernelType, group<Dims>>;
    (void)Kernel;
    (void)NumWorkGroups;
    kernel_parallel_for_work_group_wrapper<NameT, LambdaArgType>(KernelFunc);
#ifndef __SYCL_DEVICE_ONLY__
    detail::checkValueRange<Dims>(NumWorkGroups);
    MNDRDesc.setNumWorkGroups(NumWorkGroups);
    MKernel = detail::getSyclObjImpl(std::move(Kernel));
    StoreLambda<NameT, KernelType, Dims, LambdaArgType>(std::move(KernelFunc));
    setType(detail::CG::Kernel);
#endif // __SYCL_DEVICE_ONLY__
  }

  /// Hierarchical kernel invocation method of a kernel.
  ///
  /// This version of \c parallel_for_work_group takes two parameters
  /// representing the same kernel. The first one - \c Kernel - is a
  /// compiled form of the second one - \c kernelFunc, which is the source form
  /// of the kernel. The same source kernel can be compiled multiple times
  /// yielding multiple kernel class objects accessible via the \c program class
  /// interface.
  ///
  /// \param Kernel is a compiled SYCL kernel.
  /// \param NumWorkGroups is a range describing the number of work-groups in
  /// each dimension.
  /// \param WorkGroupSize is a range describing the size of work-groups in
  /// each dimension.
  /// \param KernelFunc is a lambda representing kernel.
  template <typename KernelName = detail::auto_name, typename KernelType,
            int Dims>
  void parallel_for_work_group(kernel Kernel, range<Dims> NumWorkGroups,
                               range<Dims> WorkGroupSize,
                               _KERNELFUNCPARAM(KernelFunc)) {
    throwIfActionIsCreated();
    using NameT =
        typename detail::get_kernel_name_t<KernelName, KernelType>::name;
    using LambdaArgType =
        sycl::detail::lambda_arg_type<KernelType, group<Dims>>;
    (void)Kernel;
    (void)NumWorkGroups;
    (void)WorkGroupSize;
    kernel_parallel_for_work_group_wrapper<NameT, LambdaArgType>(KernelFunc);
#ifndef __SYCL_DEVICE_ONLY__
    nd_range<Dims> ExecRange =
        nd_range<Dims>(NumWorkGroups * WorkGroupSize, WorkGroupSize);
    detail::checkValueRange<Dims>(ExecRange);
    MNDRDesc.set(std::move(ExecRange));
    MKernel = detail::getSyclObjImpl(std::move(Kernel));
    StoreLambda<NameT, KernelType, Dims, LambdaArgType>(std::move(KernelFunc));
    setType(detail::CG::Kernel);
#endif // __SYCL_DEVICE_ONLY__
  }

  // Clean up KERNELFUNC macro.
#undef _KERNELFUNCPARAM

  // Explicit copy operations API

  /// Copies the content of memory object accessed by Src into the memory
  /// pointed by Dst.
  ///
  /// Source must have at least as many bytes as the range accessed by Dst.
  ///
  /// \param Src is a source SYCL accessor.
  /// \param Dst is a smart pointer to destination memory.
  template <typename T_Src, typename T_Dst, int Dims, access::mode AccessMode,
            access::target AccessTarget,
            access::placeholder IsPlaceholder = access::placeholder::false_t>
  void copy(accessor<T_Src, Dims, AccessMode, AccessTarget, IsPlaceholder> Src,
            std::shared_ptr<T_Dst> Dst) {
    throwIfActionIsCreated();
    static_assert(isValidTargetForExplicitOp(AccessTarget),
                  "Invalid accessor target for the copy method.");
    static_assert(isValidModeForSourceAccessor(AccessMode),
                  "Invalid accessor mode for the copy method.");
    // Make sure data shared_ptr points to is not released until we finish
    // work with it.
    MSharedPtrStorage.push_back(Dst);
    typename std::shared_ptr<T_Dst>::element_type *RawDstPtr = Dst.get();
    copy(Src, RawDstPtr);
  }

  /// Copies the content of memory pointed by Src into the memory object
  /// accessed by Dst.
  ///
  /// Source must have at least as many bytes as the range accessed by Dst.
  ///
  /// \param Src is a smart pointer to source memory.
  /// \param Dst is a destination SYCL accessor.
  template <typename T_Src, typename T_Dst, int Dims, access::mode AccessMode,
            access::target AccessTarget,
            access::placeholder IsPlaceholder = access::placeholder::false_t>
  void
  copy(std::shared_ptr<T_Src> Src,
       accessor<T_Dst, Dims, AccessMode, AccessTarget, IsPlaceholder> Dst) {
    throwIfActionIsCreated();
    static_assert(isValidTargetForExplicitOp(AccessTarget),
                  "Invalid accessor target for the copy method.");
    static_assert(isValidModeForDestinationAccessor(AccessMode),
                  "Invalid accessor mode for the copy method.");
    // Make sure data shared_ptr points to is not released until we finish
    // work with it.
    MSharedPtrStorage.push_back(Src);
    typename std::shared_ptr<T_Src>::element_type *RawSrcPtr = Src.get();
    copy(RawSrcPtr, Dst);
  }

  /// Copies the content of memory object accessed by Src into the memory
  /// pointed by Dst.
  ///
  /// Source must have at least as many bytes as the range accessed by Dst.
  ///
  /// \param Src is a source SYCL accessor.
  /// \param Dst is a pointer to destination memory.
  template <typename T_Src, typename T_Dst, int Dims, access::mode AccessMode,
            access::target AccessTarget,
            access::placeholder IsPlaceholder = access::placeholder::false_t>
  void copy(accessor<T_Src, Dims, AccessMode, AccessTarget, IsPlaceholder> Src,
            T_Dst *Dst) {
    throwIfActionIsCreated();
    static_assert(isValidTargetForExplicitOp(AccessTarget),
                  "Invalid accessor target for the copy method.");
    static_assert(isValidModeForSourceAccessor(AccessMode),
                  "Invalid accessor mode for the copy method.");
#ifndef __SYCL_DEVICE_ONLY__
    if (MIsHost) {
      // TODO: Temporary implementation for host. Should be handled by memory
      // manager.
      copyAccToPtrHost(Src, Dst);
      return;
    }
#endif
    setType(detail::CG::CopyAccToPtr);

    detail::AccessorBaseHost *AccBase = (detail::AccessorBaseHost *)&Src;
    detail::AccessorImplPtr AccImpl = detail::getSyclObjImpl(*AccBase);

    MRequirements.push_back(AccImpl.get());
    MSrcPtr = static_cast<void *>(AccImpl.get());
    MDstPtr = static_cast<void *>(Dst);
    // Store copy of accessor to the local storage to make sure it is alive
    // until we finish
    MAccStorage.push_back(std::move(AccImpl));
  }

  /// Copies the content of memory pointed by Src into the memory object
  /// accessed by Dst.
  ///
  /// Source must have at least as many bytes as the range accessed by Dst.
  ///
  /// \param Src is a pointer to source memory.
  /// \param Dst is a destination SYCL accessor.
  template <typename T_Src, typename T_Dst, int Dims, access::mode AccessMode,
            access::target AccessTarget,
            access::placeholder IsPlaceholder = access::placeholder::false_t>
  void
  copy(const T_Src *Src,
       accessor<T_Dst, Dims, AccessMode, AccessTarget, IsPlaceholder> Dst) {
    throwIfActionIsCreated();
    static_assert(isValidTargetForExplicitOp(AccessTarget),
                  "Invalid accessor target for the copy method.");
    static_assert(isValidModeForDestinationAccessor(AccessMode),
                  "Invalid accessor mode for the copy method.");
#ifndef __SYCL_DEVICE_ONLY__
    if (MIsHost) {
      // TODO: Temporary implementation for host. Should be handled by memory
      // manager.
      copyPtrToAccHost(Src, Dst);
      return;
    }
#endif
    setType(detail::CG::CopyPtrToAcc);

    detail::AccessorBaseHost *AccBase = (detail::AccessorBaseHost *)&Dst;
    detail::AccessorImplPtr AccImpl = detail::getSyclObjImpl(*AccBase);

    MRequirements.push_back(AccImpl.get());
    MSrcPtr = const_cast<T_Src *>(Src);
    MDstPtr = static_cast<void *>(AccImpl.get());
    // Store copy of accessor to the local storage to make sure it is alive
    // until we finish
    MAccStorage.push_back(std::move(AccImpl));
  }

  /// Copies the content of memory object accessed by Src to the memory
  /// object accessed by Dst.
  ///
  /// Dst must have at least as many bytes as the range accessed by Src.
  ///
  /// \param Src is a source SYCL accessor.
  /// \param Dst is a destination SYCL accessor.
  template <
      typename T_Src, int Dims_Src, access::mode AccessMode_Src,
      access::target AccessTarget_Src, typename T_Dst, int Dims_Dst,
      access::mode AccessMode_Dst, access::target AccessTarget_Dst,
      access::placeholder IsPlaceholder_Src = access::placeholder::false_t,
      access::placeholder IsPlaceholder_Dst = access::placeholder::false_t>
  void copy(accessor<T_Src, Dims_Src, AccessMode_Src, AccessTarget_Src,
                     IsPlaceholder_Src>
                Src,
            accessor<T_Dst, Dims_Dst, AccessMode_Dst, AccessTarget_Dst,
                     IsPlaceholder_Dst>
                Dst) {
    throwIfActionIsCreated();
    static_assert(isValidTargetForExplicitOp(AccessTarget_Src),
                  "Invalid source accessor target for the copy method.");
    static_assert(isValidTargetForExplicitOp(AccessTarget_Dst),
                  "Invalid destination accessor target for the copy method.");
    static_assert(isValidModeForSourceAccessor(AccessMode_Src),
                  "Invalid source accessor mode for the copy method.");
    static_assert(isValidModeForDestinationAccessor(AccessMode_Dst),
                  "Invalid destination accessor mode for the copy method.");
    assert(Dst.get_size() >= Src.get_size() &&
           "The destination accessor does not fit the copied memory.");
    if (copyAccToAccHelper(Src, Dst))
      return;
    setType(detail::CG::CopyAccToAcc);

    detail::AccessorBaseHost *AccBaseSrc = (detail::AccessorBaseHost *)&Src;
    detail::AccessorImplPtr AccImplSrc = detail::getSyclObjImpl(*AccBaseSrc);

    detail::AccessorBaseHost *AccBaseDst = (detail::AccessorBaseHost *)&Dst;
    detail::AccessorImplPtr AccImplDst = detail::getSyclObjImpl(*AccBaseDst);

    MRequirements.push_back(AccImplSrc.get());
    MRequirements.push_back(AccImplDst.get());
    MSrcPtr = AccImplSrc.get();
    MDstPtr = AccImplDst.get();
    // Store copy of accessor to the local storage to make sure it is alive
    // until we finish
    MAccStorage.push_back(std::move(AccImplSrc));
    MAccStorage.push_back(std::move(AccImplDst));
  }

  /// Provides guarantees that the memory object accessed via Acc is updated
  /// on the host after command group object execution is complete.
  ///
  /// \param Acc is a SYCL accessor that needs to be updated on host.
  template <typename T, int Dims, access::mode AccessMode,
            access::target AccessTarget,
            access::placeholder IsPlaceholder = access::placeholder::false_t>
  void
  update_host(accessor<T, Dims, AccessMode, AccessTarget, IsPlaceholder> Acc) {
    throwIfActionIsCreated();
    static_assert(isValidTargetForExplicitOp(AccessTarget),
                  "Invalid accessor target for the update_host method.");
    setType(detail::CG::UpdateHost);

    detail::AccessorBaseHost *AccBase = (detail::AccessorBaseHost *)&Acc;
    detail::AccessorImplPtr AccImpl = detail::getSyclObjImpl(*AccBase);

    MDstPtr = static_cast<void *>(AccImpl.get());
    MRequirements.push_back(AccImpl.get());
    MAccStorage.push_back(std::move(AccImpl));
  }

  /// Fills memory pointed by accessor with the pattern given.
  ///
  /// If the operation is submitted to queue associated with OpenCL device and
  /// accessor points to one dimensional memory object then use special type for
  /// filling. Otherwise fill using regular kernel.
  ///
  /// \param Dst is a destination SYCL accessor.
  /// \param Pattern is a value to be used to fill the memory.
  template <typename T, int Dims, access::mode AccessMode,
            access::target AccessTarget,
            access::placeholder IsPlaceholder = access::placeholder::false_t,
            typename PropertyListT = property_list>
  void
  fill(accessor<T, Dims, AccessMode, AccessTarget, IsPlaceholder, PropertyListT>
           Dst,
       const T &Pattern) {
    throwIfActionIsCreated();
    // TODO add check:T must be an integral scalar value or a SYCL vector type
    static_assert(isValidTargetForExplicitOp(AccessTarget),
                  "Invalid accessor target for the fill method.");
    if (!MIsHost && (((Dims == 1) && isConstOrGlobal(AccessTarget)) ||
                     isImageOrImageArray(AccessTarget))) {
      setType(detail::CG::Fill);

      detail::AccessorBaseHost *AccBase = (detail::AccessorBaseHost *)&Dst;
      detail::AccessorImplPtr AccImpl = detail::getSyclObjImpl(*AccBase);

      MDstPtr = static_cast<void *>(AccImpl.get());
      MRequirements.push_back(AccImpl.get());
      MAccStorage.push_back(std::move(AccImpl));

      MPattern.resize(sizeof(T));
      auto PatternPtr = reinterpret_cast<T *>(MPattern.data());
      *PatternPtr = Pattern;
    } else {

      // TODO: Temporary implementation for host. Should be handled by memory
      // manger.
      range<Dims> Range = Dst.get_range();
      parallel_for<class __fill<T, Dims, AccessMode, AccessTarget,
                                IsPlaceholder>>(Range, [=](id<Dims> Index) {
        Dst[Index] = Pattern;
      });
    }
  }

  /// Fills the specified memory with the specified pattern.
  ///
  /// \param Ptr is the pointer to the memory to fill
  /// \param Pattern is the pattern to fill into the memory.  T should be
  /// trivially copyable.
  /// \param Count is the number of times to fill Pattern into Ptr.
  template <typename T> void fill(void *Ptr, const T &Pattern, size_t Count) {
    throwIfActionIsCreated();
    static_assert(std::is_trivially_copyable<T>::value,
                  "Pattern must be trivially copyable");
    parallel_for<class __usmfill<T>>(range<1>(Count), [=](id<1> Index) {
      T *CastedPtr = static_cast<T *>(Ptr);
      CastedPtr[Index] = Pattern;
    });
  }

  /// Prevents any commands submitted afterward to this queue from executing
  /// until all commands previously submitted to this queue have entered the
  /// complete state.
  void ext_oneapi_barrier() {
    throwIfActionIsCreated();
    setType(detail::CG::Barrier);
  }

  /// Prevents any commands submitted afterward to this queue from executing
  /// until all commands previously submitted to this queue have entered the
  /// complete state.
  __SYCL2020_DEPRECATED("use 'ext_oneapi_barrier' instead")
  void barrier() { ext_oneapi_barrier(); }

  /// Prevents any commands submitted afterward to this queue from executing
  /// until all events in WaitList have entered the complete state. If WaitList
  /// is empty, then the barrier has no effect.
  ///
  /// \param WaitList is a vector of valid SYCL events that need to complete
  /// before barrier command can be executed.
  void ext_oneapi_barrier(const std::vector<event> &WaitList);

  /// Prevents any commands submitted afterward to this queue from executing
  /// until all events in WaitList have entered the complete state. If WaitList
  /// is empty, then the barrier has no effect.
  ///
  /// \param WaitList is a vector of valid SYCL events that need to complete
  /// before barrier command can be executed.
  __SYCL2020_DEPRECATED("use 'ext_oneapi_barrier' instead")
  void barrier(const std::vector<event> &WaitList);

  /// Copies data from one memory region to another, both pointed by
  /// USM pointers.
  /// No operations is done if \param Count is zero. An exception is thrown
  /// if either \param Dest or \param Src is nullptr. The behavior is undefined
  /// if any of the pointer parameters is invalid.
  ///
  /// \param Dest is a USM pointer to the destination memory.
  /// \param Src is a USM pointer to the source memory.
  /// \param Count is a number of bytes to copy.
  void memcpy(void *Dest, const void *Src, size_t Count);

  /// Copies data from one memory region to another, both pointed by
  /// USM pointers.
  /// No operations is done if \param Count is zero. An exception is thrown
  /// if either \param Dest or \param Src is nullptr. The behavior is undefined
  /// if any of the pointer parameters is invalid.
  ///
  /// \param Src is a USM pointer to the source memory.
  /// \param Dest is a USM pointer to the destination memory.
  /// \param Count is a number of elements of type T to copy.
  template <typename T> void copy(const T *Src, T *Dest, size_t Count) {
    this->memcpy(Dest, Src, Count * sizeof(T));
  }

  /// Fills the memory pointed by a USM pointer with the value specified.
  /// No operations is done if \param Count is zero. An exception is thrown
  /// if \param Dest is nullptr. The behavior is undefined if \param Dest
  /// is invalid.
  ///
  /// \param Dest is a USM pointer to the memory to fill.
  /// \param Value is a value to be set. Value is cast as an unsigned char.
  /// \param Count is a number of bytes to fill.
  void memset(void *Dest, int Value, size_t Count);

  /// Provides hints to the runtime library that data should be made available
  /// on a device earlier than Unified Shared Memory would normally require it
  /// to be available.
  ///
  /// \param Ptr is a USM pointer to the memory to be prefetched to the device.
  /// \param Count is a number of bytes to be prefetched.
  void prefetch(const void *Ptr, size_t Count);

  /// Provides additional information to the underlying runtime about how
  /// different allocations are used.
  ///
  /// \param Ptr is a USM pointer to the allocation.
  /// \param Length is a number of bytes in the allocation.
  /// \param Advice is a device-defined advice for the specified allocation.
  void mem_advise(const void *Ptr, size_t Length, int Advice);

private:
  std::shared_ptr<detail::queue_impl> MQueue;
  /// The storage for the arguments passed.
  /// We need to store a copy of values that are passed explicitly through
  /// set_arg, require and so on, because we need them to be alive after
  /// we exit the method they are passed in.
  std::vector<std::vector<char>> MArgsStorage;
  std::vector<detail::AccessorImplPtr> MAccStorage;
  std::vector<detail::LocalAccessorImplPtr> MLocalAccStorage;
  std::vector<std::shared_ptr<detail::stream_impl>> MStreamStorage;
  mutable std::vector<std::shared_ptr<const void>> MSharedPtrStorage;
  /// The list of arguments for the kernel.
  std::vector<detail::ArgDesc> MArgs;
  /// The list of associated accessors with this handler.
  /// These accessors were created with this handler as argument or
  /// have become required for this handler via require method.
  std::vector<detail::ArgDesc> MAssociatedAccesors;
  /// The list of requirements to the memory objects for the scheduling.
  std::vector<detail::Requirement *> MRequirements;
  /// Struct that encodes global size, local size, ...
  detail::NDRDescT MNDRDesc;
  std::string MKernelName;
  /// Storage for a sycl::kernel object.
  std::shared_ptr<detail::kernel_impl> MKernel;
  /// Type of the command group, e.g. kernel, fill. Can also encode version.
  /// Use getType and setType methods to access this variable unless
  /// manipulations with version are required
  detail::CG::CGTYPE MCGType = detail::CG::None;
  /// Pointer to the source host memory or accessor(depending on command type).
  void *MSrcPtr = nullptr;
  /// Pointer to the dest host memory or accessor(depends on command type).
  void *MDstPtr = nullptr;
  /// Length to copy or fill (for USM operations).
  size_t MLength = 0;
  /// Pattern that is used to fill memory object in case command type is fill.
  std::vector<char> MPattern;
  /// Storage for a lambda or function object.
  std::unique_ptr<detail::HostKernelBase> MHostKernel;
  /// Storage for lambda/function when using HostTask
  std::unique_ptr<detail::HostTask> MHostTask;
  detail::OSModuleHandle MOSModuleHandle = detail::OSUtil::ExeModuleHandle;
  // Storage for a lambda or function when using InteropTasks
  std::unique_ptr<detail::InteropTask> MInteropTask;
  /// The list of events that order this operation.
  std::vector<detail::EventImplPtr> MEvents;
  /// The list of valid SYCL events that need to complete
  /// before barrier command can be executed
  std::vector<detail::EventImplPtr> MEventsWaitWithBarrier;

  bool MIsHost = false;

  detail::code_location MCodeLoc = {};
  bool MIsFinalized = false;
  event MLastEvent;

  // Make queue_impl class friend to be able to call finalize method.
  friend class detail::queue_impl;
  // Make accessor class friend to keep the list of associated accessors.
  template <typename DataT, int Dims, access::mode AccMode,
            access::target AccTarget, access::placeholder isPlaceholder,
            typename PropertyListT>
  friend class accessor;
  friend device detail::getDeviceFromHandler(handler &);

  template <typename DataT, int Dimensions, access::mode AccessMode,
            access::target AccessTarget, access::placeholder IsPlaceholder>
  friend class detail::image_accessor;
  // Make stream class friend to be able to keep the list of associated streams
  friend class stream;
  friend class detail::stream_impl;
  // Make reduction_impl friend to store buffers and arrays created for it
  // in handler from reduction_impl methods.
  template <typename T, class BinaryOperation, int Dims, bool IsUSM,
            access::placeholder IsPlaceholder>
  friend class ext::oneapi::detail::reduction_impl;

  // This method needs to call the method finalize().
  template <typename Reduction, typename... RestT>
  std::enable_if_t<!Reduction::is_usm> friend ext::oneapi::detail::
      reduSaveFinalResultToUserMemHelper(
          std::vector<event> &Events, std::shared_ptr<detail::queue_impl> Queue,
          bool IsHost, Reduction &, RestT...);

  friend void detail::associateWithHandler(handler &,
                                           detail::AccessorBaseHost *,
                                           access::target);

  friend class ::MockHandler;
  friend class detail::queue_impl;

  bool DisableRangeRounding();

  bool RangeRoundingTrace();

  void GetRangeRoundingSettings(size_t &MinFactor, size_t &GoodFactor,
                                size_t &MinRange);

  template <typename WrapperT, typename TransformedArgType, int Dims,
            typename KernelType,
            detail::enable_if_t<detail::KernelLambdaHasKernelHandlerArgT<
                KernelType, TransformedArgType>::value> * = nullptr>
  auto getRangeRoundedKernelLambda(KernelType KernelFunc,
                                   range<Dims> NumWorkItems) {
<<<<<<< HEAD
    return [=](TransformedArgType Arg, kernel_handler KH) {
      if (Arg[0] >= NumWorkItems[0])
        return;
      Arg.set_allowed_range(NumWorkItems);
      KernelFunc(Arg, KH);
    };
  }

  template <typename WrapperT, typename TransformedArgType, int Dims,
            typename KernelType,
            detail::enable_if_t<!detail::KernelLambdaHasKernelHandlerArgT<
                KernelType, TransformedArgType>::value> * = nullptr>
  auto getRangeRoundedKernelLambda(KernelType KernelFunc,
                                   range<Dims> NumWorkItems) {
    return [=](TransformedArgType Arg) {
      if (Arg[0] >= NumWorkItems[0])
        return;
      Arg.set_allowed_range(NumWorkItems);
      KernelFunc(Arg);
    };
=======
    if constexpr (detail::isKernelLambdaCallableWithKernelHandler<
                      KernelType, TransformedArgType>()) {
      return detail::RoundedRangeKernelWithKH<TransformedArgType, Dims,
                                              KernelType>(NumWorkItems,
                                                          KernelFunc);
    } else {
      return detail::RoundedRangeKernel<TransformedArgType, Dims, KernelType>(
          NumWorkItems, KernelFunc);
    }
>>>>>>> 094ca473
  }
};
} // namespace sycl
} // __SYCL_INLINE_NAMESPACE(cl)<|MERGE_RESOLUTION|>--- conflicted
+++ resolved
@@ -560,16 +560,7 @@
   template <typename KernelName, typename KernelType, int Dims,
             typename LambdaArgType>
   void StoreLambda(KernelType KernelFunc) {
-<<<<<<< HEAD
-    if (detail::KernelLambdaHasKernelHandlerArgT<KernelType,
-                                                 LambdaArgType>::value &&
-        MIsHost) {
-=======
-    constexpr bool IsCallableWithKernelHandler =
-        detail::isKernelLambdaCallableWithKernelHandler<KernelType,
-                                                        LambdaArgType>();
     if (IsCallableWithKernelHandler && MIsHost) {
->>>>>>> 094ca473
       throw cl::sycl::feature_not_supported(
           "kernel_handler is not yet supported by host device.",
           PI_INVALID_OPERATION);
@@ -2527,13 +2518,9 @@
                 KernelType, TransformedArgType>::value> * = nullptr>
   auto getRangeRoundedKernelLambda(KernelType KernelFunc,
                                    range<Dims> NumWorkItems) {
-<<<<<<< HEAD
-    return [=](TransformedArgType Arg, kernel_handler KH) {
-      if (Arg[0] >= NumWorkItems[0])
-        return;
-      Arg.set_allowed_range(NumWorkItems);
-      KernelFunc(Arg, KH);
-    };
+    return detail::RoundedRangeKernelWithKH<TransformedArgType, Dims,
+                                            KernelType>(NumWorkItems,
+                                                        KernelFunc);
   }
 
   template <typename WrapperT, typename TransformedArgType, int Dims,
@@ -2542,23 +2529,8 @@
                 KernelType, TransformedArgType>::value> * = nullptr>
   auto getRangeRoundedKernelLambda(KernelType KernelFunc,
                                    range<Dims> NumWorkItems) {
-    return [=](TransformedArgType Arg) {
-      if (Arg[0] >= NumWorkItems[0])
-        return;
-      Arg.set_allowed_range(NumWorkItems);
-      KernelFunc(Arg);
-    };
-=======
-    if constexpr (detail::isKernelLambdaCallableWithKernelHandler<
-                      KernelType, TransformedArgType>()) {
-      return detail::RoundedRangeKernelWithKH<TransformedArgType, Dims,
-                                              KernelType>(NumWorkItems,
-                                                          KernelFunc);
-    } else {
-      return detail::RoundedRangeKernel<TransformedArgType, Dims, KernelType>(
-          NumWorkItems, KernelFunc);
-    }
->>>>>>> 094ca473
+    return detail::RoundedRangeKernel<TransformedArgType, Dims, KernelType>(
+        NumWorkItems, KernelFunc);
   }
 };
 } // namespace sycl
