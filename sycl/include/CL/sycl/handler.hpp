//==-------- handler.hpp --- SYCL command group handler --------------------==//
//
// Part of the LLVM Project, under the Apache License v2.0 with LLVM Exceptions.
// See https://llvm.org/LICENSE.txt for license information.
// SPDX-License-Identifier: Apache-2.0 WITH LLVM-exception
//
//===----------------------------------------------------------------------===//

#pragma once

#include <CL/sycl/access/access.hpp>
#include <CL/sycl/accessor.hpp>
#include <CL/sycl/context.hpp>
#include <CL/sycl/detail/cg.hpp>
#include <CL/sycl/detail/cg_types.hpp>
#include <CL/sycl/detail/export.hpp>
#include <CL/sycl/detail/handler_proxy.hpp>
#include <CL/sycl/detail/os_util.hpp>
#include <CL/sycl/event.hpp>
#include <CL/sycl/id.hpp>
#include <CL/sycl/interop_handle.hpp>
#include <CL/sycl/item.hpp>
#include <CL/sycl/kernel.hpp>
#include <CL/sycl/kernel_bundle.hpp>
#include <CL/sycl/kernel_handler.hpp>
#include <CL/sycl/nd_item.hpp>
#include <CL/sycl/nd_range.hpp>
#include <CL/sycl/property_list.hpp>
#include <CL/sycl/sampler.hpp>
#include <CL/sycl/stl.hpp>

#include <functional>
#include <limits>
#include <memory>
#include <tuple>
#include <type_traits>

// SYCL_LANGUAGE_VERSION is 4 digit year followed by 2 digit revision
#if !SYCL_LANGUAGE_VERSION || SYCL_LANGUAGE_VERSION < 202001
#define __SYCL_NONCONST_FUNCTOR__
#endif

template <typename DataT, int Dimensions, __sycl_ns::access::mode AccessMode,
          __sycl_ns::access::target AccessTarget,
          __sycl_ns::access::placeholder IsPlaceholder>
class __fill;

template <typename T> class __usmfill;

template <typename T_Src, typename T_Dst, int Dims,
          __sycl_ns::access::mode AccessMode,
          __sycl_ns::access::target AccessTarget,
          __sycl_ns::access::placeholder IsPlaceholder>
class __copyAcc2Ptr;

template <typename T_Src, typename T_Dst, int Dims,
          __sycl_ns::access::mode AccessMode,
          __sycl_ns::access::target AccessTarget,
          __sycl_ns::access::placeholder IsPlaceholder>
class __copyPtr2Acc;

template <typename T_Src, int Dims_Src, __sycl_ns::access::mode AccessMode_Src,
          __sycl_ns::access::target AccessTarget_Src, typename T_Dst,
          int Dims_Dst, __sycl_ns::access::mode AccessMode_Dst,
          __sycl_ns::access::target AccessTarget_Dst,
          __sycl_ns::access::placeholder IsPlaceholder_Src,
          __sycl_ns::access::placeholder IsPlaceholder_Dst>
class __copyAcc2Acc;

// For unit testing purposes
class MockHandler;

__SYCL_OPEN_NS() {

// Forward declaration

class handler;
template <typename T, int Dimensions, typename AllocatorT, typename Enable>
class buffer;
namespace detail {

class kernel_impl;
class queue_impl;
class stream_impl;
template <typename DataT, int Dimensions, access::mode AccessMode,
          access::target AccessTarget, access::placeholder IsPlaceholder>
class image_accessor;
template <typename RetType, typename Func, typename Arg>
static Arg member_ptr_helper(RetType (Func::*)(Arg) const);

// Non-const version of the above template to match functors whose 'operator()'
// is declared w/o the 'const' qualifier.
template <typename RetType, typename Func, typename Arg>
static Arg member_ptr_helper(RetType (Func::*)(Arg));

// template <typename RetType, typename Func>
// static void member_ptr_helper(RetType (Func::*)() const);

// template <typename RetType, typename Func>
// static void member_ptr_helper(RetType (Func::*)());

template <typename F, typename SuggestedArgType>
decltype(member_ptr_helper(&F::operator())) argument_helper(int);

template <typename F, typename SuggestedArgType>
SuggestedArgType argument_helper(...);

template <typename F, typename SuggestedArgType>
using lambda_arg_type = decltype(argument_helper<F, SuggestedArgType>(0));

// Used when parallel_for range is rounded-up.
template <typename Name> class __pf_kernel_wrapper;

template <typename Type> struct get_kernel_wrapper_name_t {
  using name = __pf_kernel_wrapper<Type>;
};

__SYCL_EXPORT device getDeviceFromHandler(handler &);

#if __SYCL_ID_QUERIES_FIT_IN_INT__
template <typename T> struct NotIntMsg;

template <int Dims> struct NotIntMsg<range<Dims>> {
  constexpr static const char *Msg =
      "Provided range is out of integer limits. Pass "
      "`-fno-sycl-id-queries-fit-in-int' to disable range check.";
};

template <int Dims> struct NotIntMsg<id<Dims>> {
  constexpr static const char *Msg =
      "Provided offset is out of integer limits. Pass "
      "`-fno-sycl-id-queries-fit-in-int' to disable offset check.";
};
#endif

#if __SYCL_ID_QUERIES_FIT_IN_INT__
template <typename T, typename ValT>
typename detail::enable_if_t<std::is_same<ValT, size_t>::value ||
                             std::is_same<ValT, unsigned long long>::value>
checkValueRangeImpl(ValT V) {
  static constexpr size_t Limit =
      static_cast<size_t>((std::numeric_limits<int>::max)());
  if (V > Limit)
    throw runtime_error(NotIntMsg<T>::Msg, PI_INVALID_VALUE);
}
#endif

template <int Dims, typename T>
typename detail::enable_if_t<std::is_same<T, range<Dims>>::value ||
                             std::is_same<T, id<Dims>>::value>
checkValueRange(const T &V) {
#if __SYCL_ID_QUERIES_FIT_IN_INT__
  for (size_t Dim = 0; Dim < Dims; ++Dim)
    checkValueRangeImpl<T>(V[Dim]);

  {
    unsigned long long Product = 1;
    for (size_t Dim = 0; Dim < Dims; ++Dim) {
      Product *= V[Dim];
      // check value now to prevent product overflow in the end
      checkValueRangeImpl<T>(Product);
    }
  }
#else
  (void)V;
#endif
}

template <int Dims>
void checkValueRange(const range<Dims> &R, const id<Dims> &O) {
#if __SYCL_ID_QUERIES_FIT_IN_INT__
  checkValueRange<Dims>(R);
  checkValueRange<Dims>(O);

  for (size_t Dim = 0; Dim < Dims; ++Dim) {
    unsigned long long Sum = R[Dim] + O[Dim];

    checkValueRangeImpl<range<Dims>>(Sum);
  }
#else
  (void)R;
  (void)O;
#endif
}

template <int Dims, typename T>
typename detail::enable_if_t<std::is_same<T, nd_range<Dims>>::value>
checkValueRange(const T &V) {
#if __SYCL_ID_QUERIES_FIT_IN_INT__
  checkValueRange<Dims>(V.get_global_range());
  checkValueRange<Dims>(V.get_local_range());
  checkValueRange<Dims>(V.get_offset());

  checkValueRange<Dims>(V.get_global_range(), V.get_offset());
#else
  (void)V;
#endif
}

template <typename TransformedArgType, int Dims, typename KernelType>
class RoundedRangeKernel {
public:
  RoundedRangeKernel(range<Dims> NumWorkItems, KernelType KernelFunc)
      : NumWorkItems(NumWorkItems), KernelFunc(KernelFunc) {}

  void operator()(TransformedArgType Arg) const {
    if (Arg[0] >= NumWorkItems[0])
      return;
    Arg.set_allowed_range(NumWorkItems);
    KernelFunc(Arg);
  }

private:
  range<Dims> NumWorkItems;
  KernelType KernelFunc;
};

template <typename TransformedArgType, int Dims, typename KernelType>
class RoundedRangeKernelWithKH {
public:
  RoundedRangeKernelWithKH(range<Dims> NumWorkItems, KernelType KernelFunc)
      : NumWorkItems(NumWorkItems), KernelFunc(KernelFunc) {}

  void operator()(TransformedArgType Arg, kernel_handler KH) const {
    if (Arg[0] >= NumWorkItems[0])
      return;
    Arg.set_allowed_range(NumWorkItems);
    KernelFunc(Arg, KH);
  }

private:
  range<Dims> NumWorkItems;
  KernelType KernelFunc;
};

} // namespace detail

namespace ext {
namespace oneapi {
namespace detail {
template <typename T, class BinaryOperation, int Dims, bool IsUSM,
          access::placeholder IsPlaceholder>
class reduction_impl;

using __sycl_ns::detail::enable_if_t;
using __sycl_ns::detail::queue_impl;

template <typename KernelName, typename KernelType, int Dims, class Reduction>
void reduCGFunc(handler &CGH, KernelType KernelFunc, const range<Dims> &Range,
                size_t MaxWGSize, uint32_t NumConcurrentWorkGroups,
                Reduction &Redu);

template <typename KernelName, typename KernelType, int Dims, class Reduction>
enable_if_t<Reduction::has_atomic_add_float64>
reduCGFuncAtomic64(handler &CGH, KernelType KernelFunc,
                   const nd_range<Dims> &Range, Reduction &Redu);

template <typename KernelName, typename KernelType, int Dims, class Reduction>
enable_if_t<Reduction::has_fast_atomics>
reduCGFunc(handler &CGH, KernelType KernelFunc, const nd_range<Dims> &Range,
           Reduction &Redu);

template <typename KernelName, typename KernelType, int Dims, class Reduction>
enable_if_t<!Reduction::has_fast_atomics>
reduCGFunc(handler &CGH, KernelType KernelFunc, const nd_range<Dims> &Range,
           Reduction &Redu);

template <typename KernelName, typename KernelType, class Reduction>
enable_if_t<!Reduction::has_fast_atomics, size_t>
reduAuxCGFunc(handler &CGH, size_t NWorkItems, size_t MaxWGSize,
              Reduction &Redu);

template <typename KernelName, typename KernelType, int Dims,
          typename... Reductions, size_t... Is>
void reduCGFunc(handler &CGH, KernelType KernelFunc,
                const nd_range<Dims> &Range,
                std::tuple<Reductions...> &ReduTuple,
                std::index_sequence<Is...>);

template <typename KernelName, typename KernelType, typename... Reductions,
          size_t... Is>
size_t reduAuxCGFunc(handler &CGH, size_t NWorkItems, size_t MaxWGSize,
                     std::tuple<Reductions...> &ReduTuple,
                     std::index_sequence<Is...>);

template <typename KernelName, class Reduction>
std::enable_if_t<!Reduction::is_usm>
reduSaveFinalResultToUserMem(handler &CGH, Reduction &Redu);

template <typename KernelName, class Reduction>
std::enable_if_t<Reduction::is_usm>
reduSaveFinalResultToUserMem(handler &CGH, Reduction &Redu);

template <typename... Reduction, size_t... Is>
std::shared_ptr<event>
reduSaveFinalResultToUserMem(std::shared_ptr<detail::queue_impl> Queue,
                             bool IsHost, std::tuple<Reduction...> &ReduTuple,
                             std::index_sequence<Is...>);

template <typename Reduction, typename... RestT>
std::enable_if_t<!Reduction::is_usm>
reduSaveFinalResultToUserMemHelper(std::vector<event> &Events,
                                   std::shared_ptr<detail::queue_impl> Queue,
                                   bool IsHost, Reduction &Redu, RestT... Rest);

__SYCL_EXPORT uint32_t
reduGetMaxNumConcurrentWorkGroups(std::shared_ptr<queue_impl> Queue);

__SYCL_EXPORT size_t reduGetMaxWGSize(std::shared_ptr<queue_impl> Queue,
                                      size_t LocalMemBytesPerWorkItem);

template <typename... ReductionT, size_t... Is>
size_t reduGetMemPerWorkItem(std::tuple<ReductionT...> &ReduTuple,
                             std::index_sequence<Is...>);

template <typename TupleT, std::size_t... Is>
std::tuple<std::tuple_element_t<Is, TupleT>...>
tuple_select_elements(TupleT Tuple, std::index_sequence<Is...>);

template <typename FirstT, typename... RestT> struct AreAllButLastReductions;

} // namespace detail
} // namespace oneapi
} // namespace ext

namespace __SYCL2020_DEPRECATED("use 'ext::oneapi' instead") ONEAPI {
  using namespace ext::oneapi;
}

/// Command group handler class.
///
/// Objects of the handler class collect information about command group, such
/// as kernel, requirements to the memory, arguments for the kernel.
///
/// \code{.cpp}
/// sycl::queue::submit([](handler &CGH){
///   CGH.require(Accessor1);   // Adds a requirement to the memory object.
///   CGH.setArg(0, Accessor2); // Registers accessor given as an argument to
///                             // the kernel + adds a requirement to the memory
///                             // object.
///   CGH.setArg(1, N);         // Registers value given as an argument to the
///                             // kernel.
///   // The following registers KernelFunctor to be a kernel that will be
///   // executed in case of queue is bound to the host device, Kernel - for
///   // an OpenCL device. This function clearly indicates that command group
///   // represents kernel execution.
///   CGH.parallel_for(KernelFunctor, Kernel);
///  });
/// \endcode
///
/// The command group can represent absolutely different operations. Depending
/// on the operation we need to store different data. But, in most cases, it's
/// impossible to say what kind of operation we need to perform until the very
/// end. So, handler class contains all fields simultaneously, then during
/// "finalization" it constructs CG object, that represents specific operation,
/// passing fields that are required only.
///
/// \sa queue
/// \sa program
/// \sa kernel
///
/// \ingroup sycl_api
class __SYCL_EXPORT handler {
private:
  /// Constructs SYCL handler from queue.
  ///
  /// \param Queue is a SYCL queue.
  /// \param IsHost indicates if this handler is created for SYCL host device.
  handler(std::shared_ptr<detail::queue_impl> Queue, bool IsHost);

  /// Stores copy of Arg passed to the MArgsStorage.
  template <typename T, typename F = typename detail::remove_const_t<
                            typename detail::remove_reference_t<T>>>
  F *storePlainArg(T &&Arg) {
    MArgsStorage.emplace_back(sizeof(T));
    auto Storage = reinterpret_cast<F *>(MArgsStorage.back().data());
    *Storage = Arg;
    return Storage;
  }

  void setType(detail::CG::CGTYPE Type) {
    constexpr detail::CG::CG_VERSION Version = detail::CG::CG_VERSION::V1;
    MCGType = static_cast<detail::CG::CGTYPE>(
        getVersionedCGType(Type, static_cast<int>(Version)));
  }

  detail::CG::CGTYPE getType() {
    return static_cast<detail::CG::CGTYPE>(getUnversionedCGType(MCGType));
  }

  void throwIfActionIsCreated() {
    if (detail::CG::None != getType())
      throw sycl::runtime_error("Attempt to set multiple actions for the "
                                "command group. Command group must consist of "
                                "a single kernel or explicit memory operation.",
                                CL_INVALID_OPERATION);
  }

  /// Extracts and prepares kernel arguments from the lambda using integration
  /// header.
  /// TODO replace with the version below once ABI breaking changes are allowed.
  void
  extractArgsAndReqsFromLambda(char *LambdaPtr, size_t KernelArgsNum,
                               const detail::kernel_param_desc_t *KernelArgs);

  /// Extracts and prepares kernel arguments from the lambda using integration
  /// header.
  void
  extractArgsAndReqsFromLambda(char *LambdaPtr, size_t KernelArgsNum,
                               const detail::kernel_param_desc_t *KernelArgs,
                               bool IsESIMD);

  /// Extracts and prepares kernel arguments set via set_arg(s).
  void extractArgsAndReqs();

  /// TODO replace with the version below once ABI breaking changes are allowed.
  void processArg(void *Ptr, const detail::kernel_param_kind_t &Kind,
                  const int Size, const size_t Index, size_t &IndexShift,
                  bool IsKernelCreatedFromSource);

  void processArg(void *Ptr, const detail::kernel_param_kind_t &Kind,
                  const int Size, const size_t Index, size_t &IndexShift,
                  bool IsKernelCreatedFromSource, bool IsESIMD);

  /// \return a string containing name of SYCL kernel.
  std::string getKernelName();

  template <typename LambdaNameT> bool lambdaAndKernelHaveEqualName() {
    // TODO It is unclear a kernel and a lambda/functor must to be equal or not
    // for parallel_for with sycl::kernel and lambda/functor together
    // Now if they are equal we extract argumets from lambda/functor for the
    // kernel. Else it is necessary use set_atg(s) for resolve the order and
    // values of arguments for the kernel.
    assert(MKernel && "MKernel is not initialized");
    const std::string LambdaName = detail::KernelInfo<LambdaNameT>::getName();
    const std::string KernelName = getKernelName();
    return LambdaName == KernelName;
  }

  /// Saves the location of user's code passed in \param CodeLoc for future
  /// usage in finalize() method.
  void saveCodeLoc(detail::code_location CodeLoc) { MCodeLoc = CodeLoc; }

  /// Constructs CG object of specific type, passes it to Scheduler and
  /// returns sycl::event object representing the command group.
  /// It's expected that the method is the latest method executed before
  /// object destruction.
  ///
  /// \return a SYCL event object representing the command group
  event finalize();

  /// Saves streams associated with this handler.
  ///
  /// Streams are then forwarded to command group and flushed in the scheduler.
  ///
  /// \param Stream is a pointer to SYCL stream.
  void addStream(const std::shared_ptr<detail::stream_impl> &Stream) {
    MStreamStorage.push_back(Stream);
  }

  /// Saves buffers created by handling reduction feature in handler.
  /// They are then forwarded to command group and destroyed only after
  /// the command group finishes the work on device/host.
  /// The 'MSharedPtrStorage' suits that need.
  ///
  /// @param ReduObj is a pointer to object that must be stored.
  void addReduction(const std::shared_ptr<const void> &ReduObj) {
    MSharedPtrStorage.push_back(ReduObj);
  }

  ~handler() = default;

  bool is_host() { return MIsHost; }

  void associateWithHandler(detail::AccessorBaseHost *AccBase,
                            access::target AccTarget);

  // Recursively calls itself until arguments pack is fully processed.
  // The version for regular(standard layout) argument.
  template <typename T, typename... Ts>
  void setArgsHelper(int ArgIndex, T &&Arg, Ts &&... Args) {
    set_arg(ArgIndex, std::move(Arg));
    setArgsHelper(++ArgIndex, std::move(Args)...);
  }

  void setArgsHelper(int) {}

  // setArgHelper for local accessor argument.
  template <typename DataT, int Dims, access::mode AccessMode,
            access::placeholder IsPlaceholder>
  void setArgHelper(int ArgIndex,
                    accessor<DataT, Dims, AccessMode, access::target::local,
                             IsPlaceholder> &&Arg) {
    detail::LocalAccessorBaseHost *LocalAccBase =
        (detail::LocalAccessorBaseHost *)&Arg;
    detail::LocalAccessorImplPtr LocalAccImpl =
        detail::getSyclObjImpl(*LocalAccBase);
    detail::LocalAccessorImplHost *Req = LocalAccImpl.get();
    MLocalAccStorage.push_back(std::move(LocalAccImpl));
    MArgs.emplace_back(detail::kernel_param_kind_t::kind_accessor, Req,
                       static_cast<int>(access::target::local), ArgIndex);
  }

  // setArgHelper for non local accessor argument.
  template <typename DataT, int Dims, access::mode AccessMode,
            access::target AccessTarget, access::placeholder IsPlaceholder>
  typename detail::enable_if_t<AccessTarget != access::target::local, void>
  setArgHelper(
      int ArgIndex,
      accessor<DataT, Dims, AccessMode, AccessTarget, IsPlaceholder> &&Arg) {
    detail::AccessorBaseHost *AccBase = (detail::AccessorBaseHost *)&Arg;
    detail::AccessorImplPtr AccImpl = detail::getSyclObjImpl(*AccBase);
    detail::Requirement *Req = AccImpl.get();
    // Add accessor to the list of requirements.
    MRequirements.push_back(Req);
    // Store copy of the accessor.
    MAccStorage.push_back(std::move(AccImpl));
    // Add accessor to the list of arguments.
    MArgs.emplace_back(detail::kernel_param_kind_t::kind_accessor, Req,
                       static_cast<int>(AccessTarget), ArgIndex);
  }

  template <typename T> void setArgHelper(int ArgIndex, T &&Arg) {
    auto StoredArg = static_cast<void *>(storePlainArg(Arg));

    if (!std::is_same<cl_mem, T>::value && std::is_pointer<T>::value) {
      MArgs.emplace_back(detail::kernel_param_kind_t::kind_pointer, StoredArg,
                         sizeof(T), ArgIndex);
    } else {
      MArgs.emplace_back(detail::kernel_param_kind_t::kind_std_layout,
                         StoredArg, sizeof(T), ArgIndex);
    }
  }

  void setArgHelper(int ArgIndex, sampler &&Arg) {
    auto StoredArg = static_cast<void *>(storePlainArg(Arg));
    MArgs.emplace_back(detail::kernel_param_kind_t::kind_sampler, StoredArg,
                       sizeof(sampler), ArgIndex);
  }

  void verifyKernelInvoc(const kernel &Kernel) {
    if (is_host()) {
      throw invalid_object_error(
          "This kernel invocation method cannot be used on the host",
          PI_INVALID_DEVICE);
    }
    if (Kernel.is_host()) {
      throw invalid_object_error("Invalid kernel type, OpenCL expected",
                                 PI_INVALID_KERNEL);
    }
  }

  /// Stores lambda to the template-free object
  ///
  /// Also initializes kernel name, list of arguments and requirements using
  /// information from the integration header.
  ///
  /// \param KernelFunc is a SYCL kernel function.
  template <typename KernelName, typename KernelType, int Dims,
            typename LambdaArgType>
  void StoreLambda(KernelType KernelFunc) {
<<<<<<< HEAD
	  constexpr bool IsCallableWithKernelHandler =
		  detail::isKernelLambdaCallableWithKernelHandler<KernelType,
		  LambdaArgType>();
	  if (IsCallableWithKernelHandler && MIsHost) {
		  throw __sycl_ns::feature_not_supported(
=======
    constexpr bool IsCallableWithKernelHandler =
        detail::KernelLambdaHasKernelHandlerArgT<KernelType,
                                                 LambdaArgType>::value;

    if (IsCallableWithKernelHandler && MIsHost) {
      throw cl::sycl::feature_not_supported(
>>>>>>> 7aa5be0c
          "kernel_handler is not yet supported by host device.",
          PI_INVALID_OPERATION);
    }
    MHostKernel.reset(
        new detail::HostKernel<KernelType, LambdaArgType, Dims, KernelName>(
            KernelFunc));

    using KI = sycl::detail::KernelInfo<KernelName>;
    // Empty name indicates that the compilation happens without integration
    // header, so don't perform things that require it.
    if (KI::getName() != nullptr && KI::getName()[0] != '\0') {
      // TODO support ESIMD in no-integration-header case too.
      MArgs.clear();
      extractArgsAndReqsFromLambda(MHostKernel->getPtr(), KI::getNumParams(),
                                   &KI::getParamDesc(0), KI::isESIMD());
      MKernelName = KI::getName();
      MOSModuleHandle = detail::OSUtil::getOSModuleHandle(KI::getName());
    } else {
      // In case w/o the integration header it is necessary to process
      // accessors from the list(which are associated with this handler) as
      // arguments.
      MArgs = std::move(MAssociatedAccesors);
    }

    // If the kernel lambda is callable with a kernel_handler argument, manifest
    // the associated kernel handler.
    if (IsCallableWithKernelHandler) {
      getOrInsertHandlerKernelBundle(/*Insert=*/true);
    }
  }

  /// Checks whether it is possible to copy the source shape to the destination
  /// shape(the shapes are described by the accessor ranges) by using
  /// copying by regions of memory and not copying element by element
  /// Shapes can be 1, 2 or 3 dimensional rectangles.
  template <int Dims_Src, int Dims_Dst>
  static bool IsCopyingRectRegionAvailable(const range<Dims_Src> Src,
                                           const range<Dims_Dst> Dst) {
    if (Dims_Src > Dims_Dst)
      return false;
    for (size_t I = 0; I < Dims_Src; ++I)
      if (Src[I] > Dst[I])
        return false;
    return true;
  }

  // TODO: Delete these functions when ABI breaking changes are allowed.
  // Currently these functions are unused but they are static members of
  // the exported class 'handler' and has got into sycl library some time ago
  // and must stay there for a while.
  static id<1> getDelinearizedIndex(const range<1> Range, const size_t Index) {
    return detail::getDelinearizedId(Range, Index);
  }
  static id<2> getDelinearizedIndex(const range<2> Range, const size_t Index) {
    return detail::getDelinearizedId(Range, Index);
  }
  static id<3> getDelinearizedIndex(const range<3> Range, const size_t Index) {
    return detail::getDelinearizedId(Range, Index);
  }

  /// Handles some special cases of the copy operation from one accessor
  /// to another accessor. Returns true if the copy is handled here.
  ///
  /// \param Src is a source SYCL accessor.
  /// \param Dst is a destination SYCL accessor.
  template <typename TSrc, int DimSrc, access::mode ModeSrc,
            access::target TargetSrc, typename TDst, int DimDst,
            access::mode ModeDst, access::target TargetDst,
            access::placeholder IsPHSrc, access::placeholder IsPHDst>
  detail::enable_if_t<(DimSrc > 0) && (DimDst > 0), bool>
  copyAccToAccHelper(accessor<TSrc, DimSrc, ModeSrc, TargetSrc, IsPHSrc> Src,
                     accessor<TDst, DimDst, ModeDst, TargetDst, IsPHDst> Dst) {
    if (!MIsHost &&
        IsCopyingRectRegionAvailable(Src.get_range(), Dst.get_range()))
      return false;

    range<1> LinearizedRange(Src.size());
    parallel_for<class __copyAcc2Acc<TSrc, DimSrc, ModeSrc, TargetSrc,
                                     TDst, DimDst, ModeDst, TargetDst,
                                     IsPHSrc, IsPHDst>>
                                     (LinearizedRange, [=](id<1> Id) {
      size_t Index = Id[0];
      id<DimSrc> SrcId = detail::getDelinearizedId(Src.get_range(), Index);
      id<DimDst> DstId = detail::getDelinearizedId(Dst.get_range(), Index);
      Dst[DstId] = Src[SrcId];
    });
    return true;
  }

  /// Handles some special cases of the copy operation from one accessor
  /// to another accessor. Returns true if the copy is handled here.
  ///
  /// Source must have at least as many bytes as the range accessed by Dst.
  ///
  /// \param Src is a source SYCL accessor.
  /// \param Dst is a destination SYCL accessor.
  template <typename TSrc, int DimSrc, access::mode ModeSrc,
            access::target TargetSrc, typename TDst, int DimDst,
            access::mode ModeDst, access::target TargetDst,
            access::placeholder IsPHSrc, access::placeholder IsPHDst>
  detail::enable_if_t<DimSrc == 0 || DimDst == 0, bool>
  copyAccToAccHelper(accessor<TSrc, DimSrc, ModeSrc, TargetSrc, IsPHSrc> Src,
                     accessor<TDst, DimDst, ModeDst, TargetDst, IsPHDst> Dst) {
    if (!MIsHost)
      return false;

    single_task<class __copyAcc2Acc<TSrc, DimSrc, ModeSrc, TargetSrc,
                                    TDst, DimDst, ModeDst, TargetDst,
                                    IsPHSrc, IsPHDst>> ([=]() {
      *(Dst.get_pointer()) = *(Src.get_pointer());
    });
    return true;
  }

#ifndef __SYCL_DEVICE_ONLY__
  /// Copies the content of memory object accessed by Src into the memory
  /// pointed by Dst.
  ///
  /// \param Src is a source SYCL accessor.
  /// \param Dst is a pointer to destination memory.
  template <typename TSrc, typename TDst, int Dim, access::mode AccMode,
            access::target AccTarget, access::placeholder IsPH>
  detail::enable_if_t<(Dim > 0)>
  copyAccToPtrHost(accessor<TSrc, Dim, AccMode, AccTarget, IsPH> Src,
                   TDst *Dst) {
    range<Dim> Range = Src.get_range();
    parallel_for<class __copyAcc2Ptr<TSrc, TDst, Dim, AccMode, AccTarget, IsPH>>
        (Range, [=](id<Dim> Index) {
      const size_t LinearIndex = detail::getLinearIndex(Index, Range);
      using TSrcNonConst = typename detail::remove_const_t<TSrc>;
      (reinterpret_cast<TSrcNonConst *>(Dst))[LinearIndex] = Src[Index];
    });
  }

  /// Copies 1 element accessed by 0-dimensional accessor Src into the memory
  /// pointed by Dst.
  ///
  /// \param Src is a source SYCL accessor.
  /// \param Dst is a pointer to destination memory.
  template <typename TSrc, typename TDst, int Dim, access::mode AccMode,
            access::target AccTarget, access::placeholder IsPH>
  detail::enable_if_t<Dim == 0>
  copyAccToPtrHost(accessor<TSrc, Dim, AccMode, AccTarget, IsPH> Src,
                   TDst *Dst) {
    single_task<class __copyAcc2Ptr<TSrc, TDst, Dim, AccMode, AccTarget, IsPH>>
        ([=]() {
      using TSrcNonConst = typename detail::remove_const_t<TSrc>;
      *(reinterpret_cast<TSrcNonConst *>(Dst)) = *(Src.get_pointer());
    });
  }

  /// Copies the memory pointed by Src into the memory accessed by Dst.
  ///
  /// \param Src is a pointer to source memory.
  /// \param Dst is a destination SYCL accessor.
  template <typename TSrc, typename TDst, int Dim, access::mode AccMode,
            access::target AccTarget, access::placeholder IsPH>
  detail::enable_if_t<(Dim > 0)>
  copyPtrToAccHost(TSrc *Src,
                   accessor<TDst, Dim, AccMode, AccTarget, IsPH> Dst) {
    range<Dim> Range = Dst.get_range();
    parallel_for<class __copyPtr2Acc<TSrc, TDst, Dim, AccMode, AccTarget, IsPH>>
        (Range, [=](id<Dim> Index) {
      const size_t LinearIndex = detail::getLinearIndex(Index, Range);
      Dst[Index] = (reinterpret_cast<const TDst *>(Src))[LinearIndex];
    });
  }

  /// Copies 1 element pointed by Src to memory accessed by 0-dimensional
  /// accessor Dst.
  ///
  /// \param Src is a pointer to source memory.
  /// \param Dst is a destination SYCL accessor.
  template <typename TSrc, typename TDst, int Dim, access::mode AccMode,
            access::target AccTarget, access::placeholder IsPH>
  detail::enable_if_t<Dim == 0>
  copyPtrToAccHost(TSrc *Src,
                   accessor<TDst, Dim, AccMode, AccTarget, IsPH> Dst) {
    single_task<class __copyPtr2Acc<TSrc, TDst, Dim, AccMode, AccTarget, IsPH>>
        ([=]() {
      *(Dst.get_pointer()) = *(reinterpret_cast<const TDst *>(Src));
    });
  }
#endif // __SYCL_DEVICE_ONLY__

  constexpr static bool isConstOrGlobal(access::target AccessTarget) {
    return AccessTarget == access::target::device ||
           AccessTarget == access::target::constant_buffer;
  }

  constexpr static bool isImageOrImageArray(access::target AccessTarget) {
    return AccessTarget == access::target::image ||
           AccessTarget == access::target::image_array;
  }

  constexpr static bool
  isValidTargetForExplicitOp(access::target AccessTarget) {
    return isConstOrGlobal(AccessTarget) || isImageOrImageArray(AccessTarget);
  }

  constexpr static bool isValidModeForSourceAccessor(access::mode AccessMode) {
    return AccessMode == access::mode::read ||
           AccessMode == access::mode::read_write;
  }

  constexpr static bool
  isValidModeForDestinationAccessor(access::mode AccessMode) {
    return AccessMode == access::mode::write ||
           AccessMode == access::mode::read_write ||
           AccessMode == access::mode::discard_write ||
           AccessMode == access::mode::discard_read_write;
  }

  /// Defines and invokes a SYCL kernel function for the specified range.
  ///
  /// The SYCL kernel function is defined as a lambda function or a named
  /// function object type and given an id or item for indexing in the indexing
  /// space defined by range.
  /// If it is a named function object and the function object type is
  /// globally visible, there is no need for the developer to provide
  /// a kernel name for it.
  ///
  /// \param NumWorkItems is a range defining indexing space.
  /// \param KernelFunc is a SYCL kernel function.
  template <typename KernelName, typename KernelType, int Dims>
  void parallel_for_lambda_impl(range<Dims> NumWorkItems,
                                KernelType KernelFunc) {
    throwIfActionIsCreated();
    using LambdaArgType = sycl::detail::lambda_arg_type<KernelType, item<Dims>>;

    // If 1D kernel argument is an integral type, convert it to sycl::item<1>
    using TransformedArgType =
        typename std::conditional<std::is_integral<LambdaArgType>::value &&
                                      Dims == 1,
                                  item<Dims>, LambdaArgType>::type;
    using NameT =
        typename detail::get_kernel_name_t<KernelName, KernelType>::name;

    // Range rounding can be disabled by the user.
    // Range rounding is not done on the host device.
    // Range rounding is supported only for newer SYCL standards.
#if !defined(__SYCL_DISABLE_PARALLEL_FOR_RANGE_ROUNDING__) &&                  \
    !defined(DPCPP_HOST_DEVICE_OPENMP) &&                                      \
    !defined(DPCPP_HOST_DEVICE_PERF_NATIVE) && SYCL_LANGUAGE_VERSION >= 202001
    // Range should be a multiple of this for reasonable performance.
    size_t MinFactorX = 16;
    // Range should be a multiple of this for improved performance.
    size_t GoodFactorX = 32;
    // Range should be at least this to make rounding worthwhile.
    size_t MinRangeX = 1024;

    // Check if rounding parameters have been set through environment:
    // SYCL_PARALLEL_FOR_RANGE_ROUNDING_PARAMS=MinRound:PreferredRound:MinRange
    this->GetRangeRoundingSettings(MinFactorX, GoodFactorX, MinRangeX);

    // Disable the rounding-up optimizations under these conditions:
    // 1. The env var SYCL_DISABLE_PARALLEL_FOR_RANGE_ROUNDING is set.
    // 2. The kernel is provided via an interoperability method.
    // 3. The API "this_item" is used inside the kernel.
    // 4. The range is already a multiple of the rounding factor.
    //
    // Cases 2 and 3 could be supported with extra effort.
    // As an optimization for the common case it is an
    // implementation choice to not support those scenarios.
    // Note that "this_item" is a free function, i.e. not tied to any
    // specific id or item. When concurrent parallel_fors are executing
    // on a device it is difficult to tell which parallel_for the call is
    // being made from. One could replicate portions of the
    // call-graph to make this_item calls kernel-specific but this is
    // not considered worthwhile.

    // Get the kernel name to check condition 2.
    std::string KName = typeid(NameT *).name();
    using KI = detail::KernelInfo<KernelName>;
    bool DisableRounding =
        this->DisableRangeRounding() ||
        (KI::getName() == nullptr || KI::getName()[0] == '\0') ||
        (KI::callsThisItem());

    // Perform range rounding if rounding-up is enabled
    // and there are sufficient work-items to need rounding
    // and the user-specified range is not a multiple of a "good" value.
    if (!DisableRounding && (NumWorkItems[0] >= MinRangeX) &&
        (NumWorkItems[0] % MinFactorX != 0)) {
      // It is sufficient to round up just the first dimension.
      // Multiplying the rounded-up value of the first dimension
      // by the values of the remaining dimensions (if any)
      // will yield a rounded-up value for the total range.
      size_t NewValX =
          ((NumWorkItems[0] + GoodFactorX - 1) / GoodFactorX) * GoodFactorX;
      if (this->RangeRoundingTrace())
        std::cout << "parallel_for range adjusted from " << NumWorkItems[0]
                  << " to " << NewValX << std::endl;

      using NameWT = typename detail::get_kernel_wrapper_name_t<NameT>::name;
      auto Wrapper =
          getRangeRoundedKernelLambda<NameWT, TransformedArgType, Dims>(
              KernelFunc, NumWorkItems);

      using KName = std::conditional_t<std::is_same<KernelType, NameT>::value,
                                       decltype(Wrapper), NameWT>;

      range<Dims> AdjustedRange = NumWorkItems;
      AdjustedRange.set_range_dim0(NewValX);
      kernel_parallel_for_wrapper<KName, TransformedArgType>(Wrapper);
#ifndef __SYCL_DEVICE_ONLY__
      detail::checkValueRange<Dims>(AdjustedRange);
      MNDRDesc.set(std::move(AdjustedRange));
      StoreLambda<KName, decltype(Wrapper), Dims, TransformedArgType>(
          std::move(Wrapper));
      setType(detail::CG::Kernel);
#endif
    } else
#endif // !__SYCL_DISABLE_PARALLEL_FOR_RANGE_ROUNDING__ &&
       // !DPCPP_HOST_DEVICE_OPENMP && !DPCPP_HOST_DEVICE_PERF_NATIVE &&
       // SYCL_LANGUAGE_VERSION >= 202001
    {
      (void)NumWorkItems;
      kernel_parallel_for_wrapper<NameT, TransformedArgType>(KernelFunc);
#ifndef __SYCL_DEVICE_ONLY__
      detail::checkValueRange<Dims>(NumWorkItems);
      MNDRDesc.set(std::move(NumWorkItems));
      StoreLambda<NameT, KernelType, Dims, TransformedArgType>(
          std::move(KernelFunc));
      setType(detail::CG::Kernel);
#endif
    }
  }

  /// Defines and invokes a SYCL kernel function for the specified range.
  ///
  /// The SYCL kernel function is defined as SYCL kernel object. The kernel
  /// invocation method has no functors and cannot be called on host.
  ///
  /// \param NumWorkItems is a range defining indexing space.
  /// \param Kernel is a SYCL kernel function.
  template <int Dims>
  void parallel_for_impl(range<Dims> NumWorkItems, kernel Kernel) {
    throwIfActionIsCreated();
    verifyKernelInvoc(Kernel);
    MKernel = detail::getSyclObjImpl(std::move(Kernel));
    detail::checkValueRange<Dims>(NumWorkItems);
    MNDRDesc.set(std::move(NumWorkItems));
    setType(detail::CG::Kernel);
    extractArgsAndReqs();
    MKernelName = getKernelName();
  }

#ifdef SYCL_LANGUAGE_VERSION
#define __SYCL_KERNEL_ATTR__ __attribute__((sycl_kernel))
#else
#define __SYCL_KERNEL_ATTR__
#endif
  // NOTE: the name of this function - "kernel_single_task" - is used by the
  // Front End to determine kernel invocation kind.
  template <typename KernelName, typename KernelType>
  __SYCL_KERNEL_ATTR__ void
#ifdef __SYCL_NONCONST_FUNCTOR__
  kernel_single_task(KernelType KernelFunc) {
#else
  kernel_single_task(const KernelType &KernelFunc) {
#endif
#ifdef __SYCL_DEVICE_ONLY__
    KernelFunc();
#else
    (void)KernelFunc;
#endif
  }

  // NOTE: the name of this function - "kernel_single_task" - is used by the
  // Front End to determine kernel invocation kind.
  template <typename KernelName, typename KernelType>
  __SYCL_KERNEL_ATTR__ void
#ifdef __SYCL_NONCONST_FUNCTOR__
  kernel_single_task(KernelType KernelFunc, kernel_handler KH) {
#else
  kernel_single_task(const KernelType &KernelFunc, kernel_handler KH) {
#endif
#ifdef __SYCL_DEVICE_ONLY__
    KernelFunc(KH);
#else
    (void)KernelFunc;
    (void)KH;
#endif
  }

  // NOTE: the name of these functions - "kernel_parallel_for" - are used by the
  // Front End to determine kernel invocation kind.
  template <typename KernelName, typename ElementType, typename KernelType>
  __SYCL_KERNEL_ATTR__ void
#ifdef __SYCL_NONCONST_FUNCTOR__
  kernel_parallel_for(KernelType KernelFunc) {
#else
  kernel_parallel_for(const KernelType &KernelFunc) {
#endif
#ifdef __SYCL_DEVICE_ONLY__
    KernelFunc(detail::Builder::getElement(detail::declptr<ElementType>()));
#else
    (void)KernelFunc;
#endif
  }

  // NOTE: the name of these functions - "kernel_parallel_for" - are used by the
  // Front End to determine kernel invocation kind.
  template <typename KernelName, typename ElementType, typename KernelType>
  __SYCL_KERNEL_ATTR__ void
#ifdef __SYCL_NONCONST_FUNCTOR__
  kernel_parallel_for(KernelType KernelFunc, kernel_handler KH) {
#else
  kernel_parallel_for(const KernelType &KernelFunc, kernel_handler KH) {
#endif
#ifdef __SYCL_DEVICE_ONLY__
    KernelFunc(detail::Builder::getElement(detail::declptr<ElementType>()), KH);
#else
    (void)KernelFunc;
    (void)KH;
#endif
  }

  // NOTE: the name of this function - "kernel_parallel_for_work_group" - is
  // used by the Front End to determine kernel invocation kind.
  template <typename KernelName, typename ElementType, typename KernelType>
  __SYCL_KERNEL_ATTR__ void
#ifdef __SYCL_NONCONST_FUNCTOR__
  kernel_parallel_for_work_group(KernelType KernelFunc) {
#else
  kernel_parallel_for_work_group(const KernelType &KernelFunc) {
#endif
#ifdef __SYCL_DEVICE_ONLY__
    KernelFunc(detail::Builder::getElement(detail::declptr<ElementType>()));
#else
    (void)KernelFunc;
#endif
  }

  // NOTE: the name of this function - "kernel_parallel_for_work_group" - is
  // used by the Front End to determine kernel invocation kind.
  template <typename KernelName, typename ElementType, typename KernelType>
  __SYCL_KERNEL_ATTR__ void
#ifdef __SYCL_NONCONST_FUNCTOR__
  kernel_parallel_for_work_group(KernelType KernelFunc, kernel_handler KH) {
#else
  kernel_parallel_for_work_group(const KernelType &KernelFunc,
                                 kernel_handler KH) {
#endif
#ifdef __SYCL_DEVICE_ONLY__
    KernelFunc(detail::Builder::getElement(detail::declptr<ElementType>()), KH);
#else
    (void)KernelFunc;
    (void)KH;
#endif
  }

  // Wrappers for kernel_*** functions above with and without support of
  // additional kernel_handler argument.

  // NOTE: to support kernel_handler argument in kernel lambdas, only
  // kernel_***_wrapper functions must be called in this code

  // Wrappers for kernel_single_task(...)

  template <typename KernelName, typename KernelType>
  std::enable_if_t<detail::KernelLambdaHasKernelHandlerArgT<KernelType>::value>
#ifdef __SYCL_NONCONST_FUNCTOR__
  kernel_single_task_wrapper(KernelType KernelFunc) {
#else
  kernel_single_task_wrapper(const KernelType &KernelFunc) {
#endif
#ifdef __SYCL_DEVICE_ONLY__
    detail::CheckDeviceCopyable<KernelType>();
#endif // __SYCL_DEVICE_ONLY__
    kernel_handler KH;
    kernel_single_task<KernelName>(KernelFunc, KH);
  }

  template <typename KernelName, typename KernelType>
  std::enable_if_t<!detail::KernelLambdaHasKernelHandlerArgT<KernelType>::value>
#ifdef __SYCL_NONCONST_FUNCTOR__
  kernel_single_task_wrapper(KernelType KernelFunc) {
#else
  kernel_single_task_wrapper(const KernelType &KernelFunc) {
#endif
#ifdef __SYCL_DEVICE_ONLY__
    detail::CheckDeviceCopyable<KernelType>();
#endif // __SYCL_DEVICE_ONLY__
    kernel_single_task<KernelName>(KernelFunc);
  }

  // Wrappers for kernel_parallel_for(...)

  template <typename KernelName, typename ElementType, typename KernelType>
  std::enable_if_t<
      detail::KernelLambdaHasKernelHandlerArgT<KernelType, ElementType>::value>
#ifdef __SYCL_NONCONST_FUNCTOR__
  kernel_parallel_for_wrapper(KernelType KernelFunc) {
#else
  kernel_parallel_for_wrapper(const KernelType &KernelFunc) {
#endif
#ifdef __SYCL_DEVICE_ONLY__
    detail::CheckDeviceCopyable<KernelType>();
#endif // __SYCL_DEVICE_ONLY__
    kernel_handler KH;
    kernel_parallel_for<KernelName, ElementType>(KernelFunc, KH);
  }

  template <typename KernelName, typename ElementType, typename KernelType>
  std::enable_if_t<
      !detail::KernelLambdaHasKernelHandlerArgT<KernelType, ElementType>::value>
#ifdef __SYCL_NONCONST_FUNCTOR__
  kernel_parallel_for_wrapper(KernelType KernelFunc) {
#else
  kernel_parallel_for_wrapper(const KernelType &KernelFunc) {
#endif
#ifdef __SYCL_DEVICE_ONLY__
    detail::CheckDeviceCopyable<KernelType>();
#endif // __SYCL_DEVICE_ONLY__
    kernel_parallel_for<KernelName, ElementType>(KernelFunc);
  }

  // Wrappers for kernel_parallel_for_work_group(...)

  template <typename KernelName, typename ElementType, typename KernelType>
  std::enable_if_t<
      detail::KernelLambdaHasKernelHandlerArgT<KernelType, ElementType>::value>
#ifdef __SYCL_NONCONST_FUNCTOR__
  kernel_parallel_for_work_group_wrapper(KernelType KernelFunc) {
#else
  kernel_parallel_for_work_group_wrapper(const KernelType &KernelFunc) {
#endif
#ifdef __SYCL_DEVICE_ONLY__
    detail::CheckDeviceCopyable<KernelType>();
#endif // __SYCL_DEVICE_ONLY__
    kernel_handler KH;
    kernel_parallel_for_work_group<KernelName, ElementType>(KernelFunc, KH);
  }

  template <typename KernelName, typename ElementType, typename KernelType>
  std::enable_if_t<
      !detail::KernelLambdaHasKernelHandlerArgT<KernelType, ElementType>::value>
#ifdef __SYCL_NONCONST_FUNCTOR__
  kernel_parallel_for_work_group_wrapper(KernelType KernelFunc) {
#else
  kernel_parallel_for_work_group_wrapper(const KernelType &KernelFunc) {
#endif
#ifdef __SYCL_DEVICE_ONLY__
    detail::CheckDeviceCopyable<KernelType>();
#endif // __SYCL_DEVICE_ONLY__
    kernel_parallel_for_work_group<KernelName, ElementType>(KernelFunc);
  }

  std::shared_ptr<detail::kernel_bundle_impl>
  getOrInsertHandlerKernelBundle(bool Insert) const;

  void setHandlerKernelBundle(
      const std::shared_ptr<detail::kernel_bundle_impl> &NewKernelBundleImpPtr);

  template <typename FuncT>
  detail::enable_if_t<
      detail::check_fn_signature<detail::remove_reference_t<FuncT>,
                                 void()>::value ||
      detail::check_fn_signature<detail::remove_reference_t<FuncT>,
                                 void(interop_handle)>::value>
  host_task_impl(FuncT &&Func) {
    throwIfActionIsCreated();

    MNDRDesc.set(range<1>(1));
    MArgs = std::move(MAssociatedAccesors);

    MHostTask.reset(new detail::HostTask(std::move(Func)));

    setType(detail::CG::CodeplayHostTask);
  }

public:
  handler(const handler &) = delete;
  handler(handler &&) = delete;
  handler &operator=(const handler &) = delete;
  handler &operator=(handler &&) = delete;

#if __cplusplus > 201402L
  template <auto &SpecName>
  void set_specialization_constant(
      typename std::remove_reference_t<decltype(SpecName)>::value_type Value) {

    std::shared_ptr<detail::kernel_bundle_impl> KernelBundleImplPtr =
        getOrInsertHandlerKernelBundle(/*Insert=*/true);

    detail::createSyclObjFromImpl<kernel_bundle<bundle_state::input>>(
        KernelBundleImplPtr)
        .set_specialization_constant<SpecName>(Value);
  }

  template <auto &SpecName>
  typename std::remove_reference_t<decltype(SpecName)>::value_type
  get_specialization_constant() const {

    std::shared_ptr<detail::kernel_bundle_impl> KernelBundleImplPtr =
        getOrInsertHandlerKernelBundle(/*Insert=*/true);

    return detail::createSyclObjFromImpl<kernel_bundle<bundle_state::input>>(
               KernelBundleImplPtr)
        .get_specialization_constant<SpecName>();
  }

#endif

  void
  use_kernel_bundle(const kernel_bundle<bundle_state::executable> &ExecBundle) {
    setHandlerKernelBundle(detail::getSyclObjImpl(ExecBundle));
  }

  /// Requires access to the memory object associated with the placeholder
  /// accessor.
  ///
  /// The command group has a requirement to gain access to the given memory
  /// object before executing.
  ///
  /// \param Acc is a SYCL accessor describing required memory region.
  template <typename DataT, int Dims, access::mode AccMode,
            access::target AccTarget>
  void
  require(accessor<DataT, Dims, AccMode, AccTarget, access::placeholder::true_t>
              Acc) {
#ifndef __SYCL_DEVICE_ONLY__
    associateWithHandler(&Acc, AccTarget);
#else
    (void)Acc;
#endif
  }

  /// Registers event dependencies on this command group.
  ///
  /// \param Event is a valid SYCL event to wait on.
  void depends_on(event Event) {
    MEvents.push_back(detail::getSyclObjImpl(Event));
  }

  /// Registers event dependencies on this command group.
  ///
  /// \param Events is a vector of valid SYCL events to wait on.
  void depends_on(const std::vector<event> &Events) {
    for (const event &Event : Events) {
      MEvents.push_back(detail::getSyclObjImpl(Event));
    }
  }

  template <typename T>
  using remove_cv_ref_t =
      typename detail::remove_cv_t<detail::remove_reference_t<T>>;

  template <typename U, typename T>
  using is_same_type = std::is_same<remove_cv_ref_t<U>, remove_cv_ref_t<T>>;

  template <typename T> struct ShouldEnableSetArg {
    static constexpr bool value =
        std::is_trivially_copyable<detail::remove_reference_t<T>>::value
#if SYCL_LANGUAGE_VERSION && SYCL_LANGUAGE_VERSION <= 201707
            && std::is_standard_layout<detail::remove_reference_t<T>>::value
#endif
        || is_same_type<sampler, T>::value // Sampler
        || (!is_same_type<cl_mem, T>::value &&
            std::is_pointer<remove_cv_ref_t<T>>::value) // USM
        || is_same_type<cl_mem, T>::value;              // Interop
  };

  /// Sets argument for OpenCL interoperability kernels.
  ///
  /// Registers Arg passed as argument # ArgIndex.
  ///
  /// \param ArgIndex is a positional number of argument to be set.
  /// \param Arg is an argument value to be set.
  template <typename T>
  typename detail::enable_if_t<ShouldEnableSetArg<T>::value, void>
  set_arg(int ArgIndex, T &&Arg) {
    setArgHelper(ArgIndex, std::move(Arg));
  }

  template <typename DataT, int Dims, access::mode AccessMode,
            access::target AccessTarget, access::placeholder IsPlaceholder>
  void
  set_arg(int ArgIndex,
          accessor<DataT, Dims, AccessMode, AccessTarget, IsPlaceholder> Arg) {
    setArgHelper(ArgIndex, std::move(Arg));
  }

  /// Sets arguments for OpenCL interoperability kernels.
  ///
  /// Registers pack of arguments(Args) with indexes starting from 0.
  ///
  /// \param Args are argument values to be set.
  template <typename... Ts> void set_args(Ts &&... Args) {
    setArgsHelper(0, std::move(Args)...);
  }

  /// Defines and invokes a SYCL kernel function as a function object type.
  ///
  /// If it is a named function object and the function object type is
  /// globally visible, there is no need for the developer to provide
  /// a kernel name for it.
  ///
  /// \param KernelFunc is a SYCL kernel function.
  template <typename KernelName = detail::auto_name, typename KernelType>
#ifdef __SYCL_NONCONST_FUNCTOR__
  void single_task(KernelType KernelFunc) {
#else
  void single_task(const KernelType &KernelFunc) {
#endif
    throwIfActionIsCreated();
    using NameT =
        typename detail::get_kernel_name_t<KernelName, KernelType>::name;
    kernel_single_task_wrapper<NameT>(KernelFunc);
#ifndef __SYCL_DEVICE_ONLY__
    // No need to check if range is out of INT_MAX limits as it's compile-time
    // known constant.
    MNDRDesc.set(range<1>{1});

    StoreLambda<NameT, KernelType, /*Dims*/ 0, void>(KernelFunc);
    setType(detail::CG::Kernel);
#endif
  }

  template <typename KernelName = detail::auto_name, typename KernelType>
#ifdef __SYCL_NONCONST_FUNCTOR__
  void parallel_for(range<1> NumWorkItems, KernelType KernelFunc) {
#else
  void parallel_for(range<1> NumWorkItems, const KernelType &KernelFunc) {
#endif
    parallel_for_lambda_impl<KernelName>(NumWorkItems, std::move(KernelFunc));
  }

  template <typename KernelName = detail::auto_name, typename KernelType>
#ifdef __SYCL_NONCONST_FUNCTOR__
  void parallel_for(range<2> NumWorkItems, KernelType KernelFunc) {
#else
  void parallel_for(range<2> NumWorkItems, const KernelType &KernelFunc) {
#endif
    parallel_for_lambda_impl<KernelName>(NumWorkItems, std::move(KernelFunc));
  }

  template <typename KernelName = detail::auto_name, typename KernelType>
#ifdef __SYCL_NONCONST_FUNCTOR__
  void parallel_for(range<3> NumWorkItems, KernelType KernelFunc) {
#else
  void parallel_for(range<3> NumWorkItems, const KernelType &KernelFunc) {
#endif
    parallel_for_lambda_impl<KernelName>(NumWorkItems, std::move(KernelFunc));
  }

  /// Defines and invokes a SYCL kernel on host device.
  ///
  /// \param Func is a SYCL kernel function defined by lambda function or a
  /// named function object type.
  template <typename FuncT>
  __SYCL_DEPRECATED(
      "run_on_host_intel() is deprecated, use host_task() instead")
  void run_on_host_intel(FuncT Func) {
    throwIfActionIsCreated();
    // No need to check if range is out of INT_MAX limits as it's compile-time
    // known constant
    MNDRDesc.set(range<1>{1});

    MArgs = std::move(MAssociatedAccesors);
    MHostKernel.reset(
        new detail::HostKernel<FuncT, void, 1, void>(std::move(Func)));
    setType(detail::CG::RunOnHostIntel);
  }

  /// Enqueues a command to the SYCL runtime to invoke \p Func once.
  template <typename FuncT>
  detail::enable_if_t<
      detail::check_fn_signature<detail::remove_reference_t<FuncT>,
                                 void()>::value ||
      detail::check_fn_signature<detail::remove_reference_t<FuncT>,
                                 void(interop_handle)>::value>
  host_task(FuncT &&Func) {
    host_task_impl(Func);
  }

// replace _KERNELFUNCPARAM(KernelFunc) with   KernelType KernelFunc
//                                     or     const KernelType &KernelFunc
#ifdef __SYCL_NONCONST_FUNCTOR__
#define _KERNELFUNCPARAM(a) KernelType a
#else
#define _KERNELFUNCPARAM(a) const KernelType &a
#endif

  /// Defines and invokes a SYCL kernel function for the specified range and
  /// offset.
  ///
  /// The SYCL kernel function is defined as a lambda function or a named
  /// function object type and given an id or item for indexing in the indexing
  /// space defined by range.
  /// If it is a named function object and the function object type is
  /// globally visible, there is no need for the developer to provide
  /// a kernel name for it.
  ///
  /// \param NumWorkItems is a range defining indexing space.
  /// \param WorkItemOffset is an offset to be applied to each work item index.
  /// \param KernelFunc is a SYCL kernel function.
  template <typename KernelName = detail::auto_name, typename KernelType,
            int Dims>
  __SYCL2020_DEPRECATED("offsets are deprecated in SYCL2020")
  void parallel_for(range<Dims> NumWorkItems, id<Dims> WorkItemOffset,
                    _KERNELFUNCPARAM(KernelFunc)) {
    throwIfActionIsCreated();
    using NameT =
        typename detail::get_kernel_name_t<KernelName, KernelType>::name;
    using LambdaArgType = sycl::detail::lambda_arg_type<KernelType, item<Dims>>;
    (void)NumWorkItems;
    (void)WorkItemOffset;
    kernel_parallel_for_wrapper<NameT, LambdaArgType>(KernelFunc);
#ifndef __SYCL_DEVICE_ONLY__
    detail::checkValueRange<Dims>(NumWorkItems, WorkItemOffset);
    MNDRDesc.set(std::move(NumWorkItems), std::move(WorkItemOffset));
    StoreLambda<NameT, KernelType, Dims, LambdaArgType>(std::move(KernelFunc));
    setType(detail::CG::Kernel);
#endif
  }

  /// Defines and invokes a SYCL kernel function for the specified nd_range.
  ///
  /// The SYCL kernel function is defined as a lambda function or a named
  /// function object type and given an id or item for indexing in the indexing
  /// space defined by range.
  /// If it is a named function object and the function object type is
  /// globally visible, there is no need for the developer to provide
  /// a kernel name for it.
  ///
  /// \param ExecutionRange is a ND-range defining global and local sizes as
  /// well as offset.
  /// \param KernelFunc is a SYCL kernel function.
  template <typename KernelName = detail::auto_name, typename KernelType,
            int Dims>
  void parallel_for(nd_range<Dims> ExecutionRange,
                    _KERNELFUNCPARAM(KernelFunc)) {
    throwIfActionIsCreated();
    using NameT =
        typename detail::get_kernel_name_t<KernelName, KernelType>::name;
    using LambdaArgType =
        sycl::detail::lambda_arg_type<KernelType, nd_item<Dims>>;
    (void)ExecutionRange;
    kernel_parallel_for_wrapper<NameT, LambdaArgType>(KernelFunc);
#ifndef __SYCL_DEVICE_ONLY__
    detail::checkValueRange<Dims>(ExecutionRange);
    MNDRDesc.set(std::move(ExecutionRange));
    StoreLambda<NameT, KernelType, Dims, LambdaArgType>(std::move(KernelFunc));
    setType(detail::CG::Kernel);
#endif
  }

  /// Defines and invokes a SYCL kernel function for the specified nd_range.
  ///
  /// The SYCL kernel function is defined as a lambda function or a named
  /// function object type and given an id for indexing in the indexing
  /// space defined by range \p Range.
  /// The parameter \p Redu contains the object creted by the reduction()
  /// function and defines the type and operation used in the corresponding
  /// argument of 'reducer' type passed to lambda/functor function.
  template <typename KernelName = detail::auto_name, typename KernelType,
            int Dims, typename Reduction>
  void parallel_for(range<Dims> Range, Reduction Redu,
                    _KERNELFUNCPARAM(KernelFunc)) {
    std::shared_ptr<detail::queue_impl> QueueCopy = MQueue;

    // Before running the kernels, check that device has enough local memory
    // to hold local arrays required for the tree-reduction algorithm.
    constexpr bool IsTreeReduction =
        !Reduction::has_fast_reduce && !Reduction::has_fast_atomics;
    size_t OneElemSize =
        IsTreeReduction ? sizeof(typename Reduction::result_type) : 0;
    uint32_t NumConcurrentWorkGroups =
#ifdef __SYCL_REDUCTION_NUM_CONCURRENT_WORKGROUPS
        __SYCL_REDUCTION_NUM_CONCURRENT_WORKGROUPS;
#else
        ext::oneapi::detail::reduGetMaxNumConcurrentWorkGroups(MQueue);
#endif
    // TODO: currently the maximal work group size is determined for the given
    // queue/device, while it is safer to use queries to the kernel pre-compiled
    // for the device.
    size_t MaxWGSize =
        ext::oneapi::detail::reduGetMaxWGSize(MQueue, OneElemSize);
    ext::oneapi::detail::reduCGFunc<KernelName>(
        *this, KernelFunc, Range, MaxWGSize, NumConcurrentWorkGroups, Redu);
    if (Reduction::is_usm ||
        (Reduction::has_fast_atomics && Redu.initializeToIdentity()) ||
        (!Reduction::has_fast_atomics && Redu.hasUserDiscardWriteAccessor())) {
      this->finalize();
      handler CopyHandler(QueueCopy, MIsHost);
      CopyHandler.saveCodeLoc(MCodeLoc);
      ext::oneapi::detail::reduSaveFinalResultToUserMem<KernelName>(CopyHandler,
                                                                    Redu);
      MLastEvent = CopyHandler.finalize();
    }
  }

  /// Implements parallel_for() accepting nd_range \p Range and one reduction
  /// object. This version uses fast sycl::atomic operations to update reduction
  /// variable at the end of each work-group work.
  //
  // If the reduction variable must be initialized with the identity value
  // before the kernel run, then an additional working accessor is created,
  // initialized with the identity value and used in the kernel. That working
  // accessor is then copied to user's accessor or USM pointer after
  // the kernel run.
  // For USM pointers without initialize_to_identity properties the same scheme
  // with working accessor is used as re-using user's USM pointer in the kernel
  // would require creation of another variant of user's kernel, which does not
  // seem efficient.
  template <typename KernelName = detail::auto_name, typename KernelType,
            int Dims, typename Reduction>
  detail::enable_if_t<Reduction::has_fast_atomics>
  parallel_for(nd_range<Dims> Range, Reduction Redu,
               _KERNELFUNCPARAM(KernelFunc)) {
    std::shared_ptr<detail::queue_impl> QueueCopy = MQueue;
    ext::oneapi::detail::reduCGFunc<KernelName>(*this, KernelFunc, Range, Redu);

    if (Reduction::is_usm || Redu.initializeToIdentity()) {
      this->finalize();
      handler CopyHandler(QueueCopy, MIsHost);
      CopyHandler.saveCodeLoc(MCodeLoc);
      ext::oneapi::detail::reduSaveFinalResultToUserMem<KernelName>(CopyHandler,
                                                                    Redu);
      MLastEvent = CopyHandler.finalize();
    }
  }

  /// Implements parallel_for() accepting nd_range \p Range and one reduction
  /// object. This version is a specialization for the add operator.
  /// It performs runtime checks for device aspect "atomic64"; if found, fast
  /// sycl::atomic_ref operations are used to update the reduction at the
  /// end of each work-group work.  Otherwise the default implementation is
  /// used.
  //
  // If the reduction variable must be initialized with the identity value
  // before the kernel run, then an additional working accessor is created,
  // initialized with the identity value and used in the kernel. That working
  // accessor is then copied to user's accessor or USM pointer after
  // the kernel run.
  // For USM pointers without initialize_to_identity properties the same scheme
  // with working accessor is used as re-using user's USM pointer in the kernel
  // would require creation of another variant of user's kernel, which does not
  // seem efficient.
  template <typename KernelName = detail::auto_name, typename KernelType,
            int Dims, typename Reduction>
  detail::enable_if_t<Reduction::has_atomic_add_float64>
  parallel_for(nd_range<Dims> Range, Reduction Redu,
               _KERNELFUNCPARAM(KernelFunc)) {

    std::shared_ptr<detail::queue_impl> QueueCopy = MQueue;
    device D = detail::getDeviceFromHandler(*this);

    if (D.has(aspect::atomic64)) {

      ext::oneapi::detail::reduCGFuncAtomic64<KernelName>(*this, KernelFunc,
                                                          Range, Redu);

      if (Reduction::is_usm || Redu.initializeToIdentity()) {
        this->finalize();
        handler CopyHandler(QueueCopy, MIsHost);
        CopyHandler.saveCodeLoc(MCodeLoc);
        ext::oneapi::detail::reduSaveFinalResultToUserMem<KernelName>(
            CopyHandler, Redu);
        MLastEvent = CopyHandler.finalize();
      }
    } else {
      parallel_for_Impl<KernelName>(Range, Redu, KernelFunc);
    }
  }

  /// Defines and invokes a SYCL kernel function for the specified nd_range.
  /// Performs reduction operation specified in \p Redu.
  ///
  /// The SYCL kernel function is defined as a lambda function or a named
  /// function object type and given an id or item for indexing in the indexing
  /// space defined by \p Range.
  /// If it is a named function object and the function object type is
  /// globally visible, there is no need for the developer to provide
  /// a kernel name for it.
  ///
  /// TODO: Support HOST. The kernels called by this parallel_for() may use
  /// some functionality that is not yet supported on HOST such as:
  /// barrier(), and ext::oneapi::reduce() that also may be used in more
  /// optimized implementations waiting for their turn of code-review.
  template <typename KernelName = detail::auto_name, typename KernelType,
            int Dims, typename Reduction>
  detail::enable_if_t<!Reduction::has_fast_atomics &&
                      !Reduction::has_atomic_add_float64>
  parallel_for(nd_range<Dims> Range, Reduction Redu,
               _KERNELFUNCPARAM(KernelFunc)) {

    parallel_for_Impl<KernelName>(Range, Redu, KernelFunc);
  }

  template <typename KernelName, typename KernelType, int Dims,
            typename Reduction>
  detail::enable_if_t<!Reduction::has_fast_atomics>
  parallel_for_Impl(nd_range<Dims> Range, Reduction Redu,
                    KernelType KernelFunc) {
    // This parallel_for() is lowered to the following sequence:
    // 1) Call a kernel that a) call user's lambda function and b) performs
    //    one iteration of reduction, storing the partial reductions/sums
    //    to either a newly created global buffer or to user's reduction
    //    accessor. So, if the original 'Range' has totally
    //    N1 elements and work-group size is W, then after the first iteration
    //    there will be N2 partial sums where N2 = N1 / W.
    //    If (N2 == 1) then the partial sum is written to user's accessor.
    //    Otherwise, a new global buffer is created and partial sums are written
    //    to it.
    // 2) Call an aux kernel (if necessary, i.e. if N2 > 1) as many times as
    //    necessary to reduce all partial sums into one final sum.

    // Before running the kernels, check that device has enough local memory
    // to hold local arrays that may be required for the reduction algorithm.
    // TODO: If the work-group-size is limited by the local memory, then
    // a special version of the main kernel may be created. The one that would
    // not use local accessors, which means it would not do the reduction in
    // the main kernel, but simply generate Range.get_global_range.size() number
    // of partial sums, leaving the reduction work to the additional/aux
    // kernels.
    constexpr bool HFR = Reduction::has_fast_reduce;
    size_t OneElemSize = HFR ? 0 : sizeof(typename Reduction::result_type);
    // TODO: currently the maximal work group size is determined for the given
    // queue/device, while it may be safer to use queries to the kernel compiled
    // for the device.
    size_t MaxWGSize =
        ext::oneapi::detail::reduGetMaxWGSize(MQueue, OneElemSize);
    if (Range.get_local_range().size() > MaxWGSize)
      throw sycl::runtime_error("The implementation handling parallel_for with"
                                " reduction requires work group size not bigger"
                                " than " +
                                    std::to_string(MaxWGSize),
                                PI_INVALID_WORK_GROUP_SIZE);

    // 1. Call the kernel that includes user's lambda function.
    ext::oneapi::detail::reduCGFunc<KernelName>(*this, KernelFunc, Range, Redu);
    std::shared_ptr<detail::queue_impl> QueueCopy = MQueue;
    this->finalize();

    // 2. Run the additional kernel as many times as needed to reduce
    // all partial sums into one scalar.

    // TODO: Create a special slow/sequential version of the kernel that would
    // handle the reduction instead of reporting an assert below.
    if (MaxWGSize <= 1)
      throw sycl::runtime_error("The implementation handling parallel_for with "
                                "reduction requires the maximal work group "
                                "size to be greater than 1 to converge. "
                                "The maximal work group size depends on the "
                                "device and the size of the objects passed to "
                                "the reduction.",
                                PI_INVALID_WORK_GROUP_SIZE);
    size_t NWorkItems = Range.get_group_range().size();
    while (NWorkItems > 1) {
      handler AuxHandler(QueueCopy, MIsHost);
      AuxHandler.saveCodeLoc(MCodeLoc);

      NWorkItems = ext::oneapi::detail::reduAuxCGFunc<KernelName, KernelType>(
          AuxHandler, NWorkItems, MaxWGSize, Redu);
      MLastEvent = AuxHandler.finalize();
    } // end while (NWorkItems > 1)

    if (Reduction::is_usm || Redu.hasUserDiscardWriteAccessor()) {
      handler CopyHandler(QueueCopy, MIsHost);
      CopyHandler.saveCodeLoc(MCodeLoc);
      ext::oneapi::detail::reduSaveFinalResultToUserMem<KernelName>(CopyHandler,
                                                                    Redu);
      MLastEvent = CopyHandler.finalize();
    }
  }

  // This version of parallel_for may handle one or more reductions packed in
  // \p Rest argument. Note thought that the last element in \p Rest pack is
  // the kernel function.
  // TODO: this variant is currently enabled for 2+ reductions only as the
  // versions handling 1 reduction variable are more efficient right now.
  //
  // Algorithm:
  // 1) discard_write accessor (DWAcc), InitializeToIdentity = true:
  //    a) Create uninitialized buffer and read_write accessor (RWAcc).
  //    b) discard-write partial sums to RWAcc.
  //    c) Repeat the steps (a) and (b) to get one final sum.
  //    d) Copy RWAcc to DWAcc.
  // 2) read_write accessor (RWAcc), InitializeToIdentity = false:
  //    a) Create new uninitialized buffer (if #work-groups > 1) and RWAcc or
  //       re-use user's RWAcc (if #work-groups is 1).
  //    b) discard-write to RWAcc (#WG > 1), or update-write (#WG == 1).
  //    c) Repeat the steps (a) and (b) to get one final sum.
  // 3) read_write accessor (RWAcc), InitializeToIdentity = true:
  //    a) Create new uninitialized buffer (if #work-groups > 1) and RWAcc or
  //       re-use user's RWAcc (if #work-groups is 1).
  //    b) discard-write to RWAcc.
  //    c) Repeat the steps (a) and (b) to get one final sum.
  // 4) USM pointer, InitializeToIdentity = false:
  //    a) Create new uninitialized buffer (if #work-groups > 1) and RWAcc or
  //       re-use user's USM pointer (if #work-groups is 1).
  //    b) discard-write to RWAcc (#WG > 1) or
  //       update-write to USM pointer (#WG == 1).
  //    c) Repeat the steps (a) and (b) to get one final sum.
  // 5) USM pointer, InitializeToIdentity = true:
  //    a) Create new uninitialized buffer (if #work-groups > 1) and RWAcc or
  //       re-use user's USM pointer (if #work-groups is 1).
  //    b) discard-write to RWAcc (#WG > 1) or
  //       discard-write to USM pointer (#WG == 1).
  //    c) Repeat the steps (a) and (b) to get one final sum.
  template <typename KernelName = detail::auto_name, int Dims,
            typename... RestT>
  std::enable_if_t<
      (sizeof...(RestT) >= 3 &&
       ext::oneapi::detail::AreAllButLastReductions<RestT...>::value)>
  parallel_for(nd_range<Dims> Range, RestT... Rest) {
    std::tuple<RestT...> ArgsTuple(Rest...);
    constexpr size_t NumArgs = sizeof...(RestT);
    auto KernelFunc = std::get<NumArgs - 1>(ArgsTuple);
    auto ReduIndices = std::make_index_sequence<NumArgs - 1>();
    auto ReduTuple =
        ext::oneapi::detail::tuple_select_elements(ArgsTuple, ReduIndices);

    size_t LocalMemPerWorkItem =
        ext::oneapi::detail::reduGetMemPerWorkItem(ReduTuple, ReduIndices);
    // TODO: currently the maximal work group size is determined for the given
    // queue/device, while it is safer to use queries to the kernel compiled
    // for the device.
    size_t MaxWGSize =
        ext::oneapi::detail::reduGetMaxWGSize(MQueue, LocalMemPerWorkItem);
    if (Range.get_local_range().size() > MaxWGSize)
      throw sycl::runtime_error("The implementation handling parallel_for with"
                                " reduction requires work group size not bigger"
                                " than " +
                                    std::to_string(MaxWGSize),
                                PI_INVALID_WORK_GROUP_SIZE);

    ext::oneapi::detail::reduCGFunc<KernelName>(*this, KernelFunc, Range,
                                                ReduTuple, ReduIndices);
    std::shared_ptr<detail::queue_impl> QueueCopy = MQueue;
    this->finalize();

    size_t NWorkItems = Range.get_group_range().size();
    while (NWorkItems > 1) {
      handler AuxHandler(QueueCopy, MIsHost);
      AuxHandler.saveCodeLoc(MCodeLoc);

      NWorkItems =
          ext::oneapi::detail::reduAuxCGFunc<KernelName, decltype(KernelFunc)>(
              AuxHandler, NWorkItems, MaxWGSize, ReduTuple, ReduIndices);
      MLastEvent = AuxHandler.finalize();
    } // end while (NWorkItems > 1)

    auto CopyEvent = ext::oneapi::detail::reduSaveFinalResultToUserMem(
        QueueCopy, MIsHost, ReduTuple, ReduIndices);
    if (CopyEvent)
      MLastEvent = *CopyEvent;
  }

  /// Hierarchical kernel invocation method of a kernel defined as a lambda
  /// encoding the body of each work-group to launch.
  ///
  /// Lambda may contain multiple calls to parallel_for_work_item(...) methods
  /// representing the execution on each work-item. Launches NumWorkGroups
  /// work-groups of runtime-defined size.
  ///
  /// \param NumWorkGroups is a range describing the number of work-groups in
  /// each dimension.
  /// \param KernelFunc is a lambda representing kernel.
  template <typename KernelName = detail::auto_name, typename KernelType,
            int Dims>
  void parallel_for_work_group(range<Dims> NumWorkGroups,
                               _KERNELFUNCPARAM(KernelFunc)) {
    throwIfActionIsCreated();
    using NameT =
        typename detail::get_kernel_name_t<KernelName, KernelType>::name;
    using LambdaArgType =
        sycl::detail::lambda_arg_type<KernelType, group<Dims>>;
    (void)NumWorkGroups;
    kernel_parallel_for_work_group_wrapper<NameT, LambdaArgType>(KernelFunc);
#ifndef __SYCL_DEVICE_ONLY__
    detail::checkValueRange<Dims>(NumWorkGroups);
    MNDRDesc.setNumWorkGroups(NumWorkGroups);
    StoreLambda<NameT, KernelType, Dims, LambdaArgType>(std::move(KernelFunc));
    setType(detail::CG::Kernel);
#endif // __SYCL_DEVICE_ONLY__
  }

  /// Hierarchical kernel invocation method of a kernel defined as a lambda
  /// encoding the body of each work-group to launch.
  ///
  /// Lambda may contain multiple calls to parallel_for_work_item(...) methods
  /// representing the execution on each work-item. Launches NumWorkGroups
  /// work-groups of WorkGroupSize size.
  ///
  /// \param NumWorkGroups is a range describing the number of work-groups in
  /// each dimension.
  /// \param WorkGroupSize is a range describing the size of work-groups in
  /// each dimension.
  /// \param KernelFunc is a lambda representing kernel.
  template <typename KernelName = detail::auto_name, typename KernelType,
            int Dims>
  void parallel_for_work_group(range<Dims> NumWorkGroups,
                               range<Dims> WorkGroupSize,
                               _KERNELFUNCPARAM(KernelFunc)) {
    throwIfActionIsCreated();
    using NameT =
        typename detail::get_kernel_name_t<KernelName, KernelType>::name;
    using LambdaArgType =
        sycl::detail::lambda_arg_type<KernelType, group<Dims>>;
    (void)NumWorkGroups;
    (void)WorkGroupSize;
    kernel_parallel_for_work_group_wrapper<NameT, LambdaArgType>(KernelFunc);
#ifndef __SYCL_DEVICE_ONLY__
    nd_range<Dims> ExecRange =
        nd_range<Dims>(NumWorkGroups * WorkGroupSize, WorkGroupSize);
    detail::checkValueRange<Dims>(ExecRange);
    MNDRDesc.set(std::move(ExecRange));
    StoreLambda<NameT, KernelType, Dims, LambdaArgType>(std::move(KernelFunc));
    setType(detail::CG::Kernel);
#endif // __SYCL_DEVICE_ONLY__
  }

  /// Invokes a SYCL kernel.
  ///
  /// Executes exactly once. The kernel invocation method has no functors and
  /// cannot be called on host.
  ///
  /// \param Kernel is a SYCL kernel object.
  void single_task(kernel Kernel) {
    throwIfActionIsCreated();
    verifyKernelInvoc(Kernel);
    // No need to check if range is out of INT_MAX limits as it's compile-time
    // known constant
    MNDRDesc.set(range<1>{1});
    MKernel = detail::getSyclObjImpl(std::move(Kernel));
    setType(detail::CG::Kernel);
    extractArgsAndReqs();
    MKernelName = getKernelName();
  }

  void parallel_for(range<1> NumWorkItems, kernel Kernel) {
    parallel_for_impl(NumWorkItems, Kernel);
  }

  void parallel_for(range<2> NumWorkItems, kernel Kernel) {
    parallel_for_impl(NumWorkItems, Kernel);
  }

  void parallel_for(range<3> NumWorkItems, kernel Kernel) {
    parallel_for_impl(NumWorkItems, Kernel);
  }

  /// Defines and invokes a SYCL kernel function for the specified range and
  /// offsets.
  ///
  /// The SYCL kernel function is defined as SYCL kernel object.
  ///
  /// \param NumWorkItems is a range defining indexing space.
  /// \param WorkItemOffset is an offset to be applied to each work item index.
  /// \param Kernel is a SYCL kernel function.
  template <int Dims>
  __SYCL2020_DEPRECATED("offsets are deprecated in SYCL 2020")
  void parallel_for(range<Dims> NumWorkItems, id<Dims> WorkItemOffset,
                    kernel Kernel) {
    throwIfActionIsCreated();
    verifyKernelInvoc(Kernel);
    MKernel = detail::getSyclObjImpl(std::move(Kernel));
    detail::checkValueRange<Dims>(NumWorkItems, WorkItemOffset);
    MNDRDesc.set(std::move(NumWorkItems), std::move(WorkItemOffset));
    setType(detail::CG::Kernel);
    extractArgsAndReqs();
    MKernelName = getKernelName();
  }

  /// Defines and invokes a SYCL kernel function for the specified range and
  /// offsets.
  ///
  /// The SYCL kernel function is defined as SYCL kernel object.
  ///
  /// \param NDRange is a ND-range defining global and local sizes as
  /// well as offset.
  /// \param Kernel is a SYCL kernel function.
  template <int Dims> void parallel_for(nd_range<Dims> NDRange, kernel Kernel) {
    throwIfActionIsCreated();
    verifyKernelInvoc(Kernel);
    MKernel = detail::getSyclObjImpl(std::move(Kernel));
    detail::checkValueRange<Dims>(NDRange);
    MNDRDesc.set(std::move(NDRange));
    setType(detail::CG::Kernel);
    extractArgsAndReqs();
    MKernelName = getKernelName();
  }

  /// Defines and invokes a SYCL kernel function.
  ///
  /// \param Kernel is a SYCL kernel that is executed on a SYCL device
  /// (except for the host device).
  /// \param KernelFunc is a lambda that is used if device, queue is bound to,
  /// is a host device.
  template <typename KernelName = detail::auto_name, typename KernelType>
  void single_task(kernel Kernel, _KERNELFUNCPARAM(KernelFunc)) {
    throwIfActionIsCreated();
    using NameT =
        typename detail::get_kernel_name_t<KernelName, KernelType>::name;
    (void)Kernel;
    kernel_single_task<NameT>(KernelFunc);
#ifndef __SYCL_DEVICE_ONLY__
    // No need to check if range is out of INT_MAX limits as it's compile-time
    // known constant
    MNDRDesc.set(range<1>{1});
    MKernel = detail::getSyclObjImpl(std::move(Kernel));
    setType(detail::CG::Kernel);
    if (!MIsHost && !lambdaAndKernelHaveEqualName<NameT>()) {
      extractArgsAndReqs();
      MKernelName = getKernelName();
    } else
      StoreLambda<NameT, KernelType, /*Dims*/ 0, void>(std::move(KernelFunc));
#else
    detail::CheckDeviceCopyable<KernelType>();
#endif
  }

  /// Invokes a lambda on the host. Dependencies are satisfied on the host.
  ///
  /// \param Func is a lambda that is executed on the host
  template <typename FuncT>
  __SYCL_DEPRECATED("interop_task() is deprecated, use host_task() instead")
  void interop_task(FuncT Func) {

    MInteropTask.reset(new detail::InteropTask(std::move(Func)));
    setType(detail::CG::CodeplayInteropTask);
  }

  /// Defines and invokes a SYCL kernel function for the specified range.
  ///
  /// \param Kernel is a SYCL kernel that is executed on a SYCL device
  /// (except for the host device).
  /// \param NumWorkItems is a range defining indexing space.
  /// \param KernelFunc is a lambda that is used if device, queue is bound to,
  /// is a host device.
  template <typename KernelName = detail::auto_name, typename KernelType,
            int Dims>
  void parallel_for(kernel Kernel, range<Dims> NumWorkItems,
                    _KERNELFUNCPARAM(KernelFunc)) {
    throwIfActionIsCreated();
    using NameT =
        typename detail::get_kernel_name_t<KernelName, KernelType>::name;
    using LambdaArgType = sycl::detail::lambda_arg_type<KernelType, item<Dims>>;
    (void)Kernel;
    (void)NumWorkItems;
    kernel_parallel_for_wrapper<NameT, LambdaArgType>(KernelFunc);
#ifndef __SYCL_DEVICE_ONLY__
    detail::checkValueRange<Dims>(NumWorkItems);
    MNDRDesc.set(std::move(NumWorkItems));
    MKernel = detail::getSyclObjImpl(std::move(Kernel));
    setType(detail::CG::Kernel);
    if (!MIsHost && !lambdaAndKernelHaveEqualName<NameT>()) {
      extractArgsAndReqs();
      MKernelName = getKernelName();
    } else
      StoreLambda<NameT, KernelType, Dims, LambdaArgType>(
          std::move(KernelFunc));
#endif
  }

  /// Defines and invokes a SYCL kernel function for the specified range and
  /// offsets.
  ///
  /// \param Kernel is a SYCL kernel that is executed on a SYCL device
  /// (except for the host device).
  /// \param NumWorkItems is a range defining indexing space.
  /// \param WorkItemOffset is an offset to be applied to each work item index.
  /// \param KernelFunc is a lambda that is used if device, queue is bound to,
  /// is a host device.
  template <typename KernelName = detail::auto_name, typename KernelType,
            int Dims>
  __SYCL2020_DEPRECATED("offsets are deprecated in SYCL 2020")
  void parallel_for(kernel Kernel, range<Dims> NumWorkItems,
                    id<Dims> WorkItemOffset, _KERNELFUNCPARAM(KernelFunc)) {
    throwIfActionIsCreated();
    using NameT =
        typename detail::get_kernel_name_t<KernelName, KernelType>::name;
    using LambdaArgType = sycl::detail::lambda_arg_type<KernelType, item<Dims>>;
    (void)Kernel;
    (void)NumWorkItems;
    (void)WorkItemOffset;
    kernel_parallel_for_wrapper<NameT, LambdaArgType>(KernelFunc);
#ifndef __SYCL_DEVICE_ONLY__
    detail::checkValueRange<Dims>(NumWorkItems, WorkItemOffset);
    MNDRDesc.set(std::move(NumWorkItems), std::move(WorkItemOffset));
    MKernel = detail::getSyclObjImpl(std::move(Kernel));
    setType(detail::CG::Kernel);
    if (!MIsHost && !lambdaAndKernelHaveEqualName<NameT>()) {
      extractArgsAndReqs();
      MKernelName = getKernelName();
    } else
      StoreLambda<NameT, KernelType, Dims, LambdaArgType>(
          std::move(KernelFunc));
#endif
  }

  /// Defines and invokes a SYCL kernel function for the specified range and
  /// offsets.
  ///
  /// \param Kernel is a SYCL kernel that is executed on a SYCL device
  /// (except for the host device).
  /// \param NDRange is a ND-range defining global and local sizes as
  /// well as offset.
  /// \param KernelFunc is a lambda that is used if device, queue is bound to,
  /// is a host device.
  template <typename KernelName = detail::auto_name, typename KernelType,
            int Dims>
  void parallel_for(kernel Kernel, nd_range<Dims> NDRange,
                    _KERNELFUNCPARAM(KernelFunc)) {
    throwIfActionIsCreated();
    using NameT =
        typename detail::get_kernel_name_t<KernelName, KernelType>::name;
    using LambdaArgType =
        sycl::detail::lambda_arg_type<KernelType, nd_item<Dims>>;
    (void)Kernel;
    (void)NDRange;
    kernel_parallel_for_wrapper<NameT, LambdaArgType>(KernelFunc);
#ifndef __SYCL_DEVICE_ONLY__
    detail::checkValueRange<Dims>(NDRange);
    MNDRDesc.set(std::move(NDRange));
    MKernel = detail::getSyclObjImpl(std::move(Kernel));
    setType(detail::CG::Kernel);
    if (!MIsHost && !lambdaAndKernelHaveEqualName<NameT>()) {
      extractArgsAndReqs();
      MKernelName = getKernelName();
    } else
      StoreLambda<NameT, KernelType, Dims, LambdaArgType>(
          std::move(KernelFunc));
#endif
  }

  /// Hierarchical kernel invocation method of a kernel.
  ///
  /// This version of \c parallel_for_work_group takes two parameters
  /// representing the same kernel. The first one - \c Kernel - is a
  /// compiled form of the second one - \c kernelFunc, which is the source form
  /// of the kernel. The same source kernel can be compiled multiple times
  /// yielding multiple kernel class objects accessible via the \c program class
  /// interface.
  ///
  /// \param Kernel is a compiled SYCL kernel.
  /// \param NumWorkGroups is a range describing the number of work-groups in
  /// each dimension.
  /// \param KernelFunc is a lambda representing kernel.
  template <typename KernelName = detail::auto_name, typename KernelType,
            int Dims>
  void parallel_for_work_group(kernel Kernel, range<Dims> NumWorkGroups,
                               _KERNELFUNCPARAM(KernelFunc)) {
    throwIfActionIsCreated();
    using NameT =
        typename detail::get_kernel_name_t<KernelName, KernelType>::name;
    using LambdaArgType =
        sycl::detail::lambda_arg_type<KernelType, group<Dims>>;
    (void)Kernel;
    (void)NumWorkGroups;
    kernel_parallel_for_work_group_wrapper<NameT, LambdaArgType>(KernelFunc);
#ifndef __SYCL_DEVICE_ONLY__
    detail::checkValueRange<Dims>(NumWorkGroups);
    MNDRDesc.setNumWorkGroups(NumWorkGroups);
    MKernel = detail::getSyclObjImpl(std::move(Kernel));
    StoreLambda<NameT, KernelType, Dims, LambdaArgType>(std::move(KernelFunc));
    setType(detail::CG::Kernel);
#endif // __SYCL_DEVICE_ONLY__
  }

  /// Hierarchical kernel invocation method of a kernel.
  ///
  /// This version of \c parallel_for_work_group takes two parameters
  /// representing the same kernel. The first one - \c Kernel - is a
  /// compiled form of the second one - \c kernelFunc, which is the source form
  /// of the kernel. The same source kernel can be compiled multiple times
  /// yielding multiple kernel class objects accessible via the \c program class
  /// interface.
  ///
  /// \param Kernel is a compiled SYCL kernel.
  /// \param NumWorkGroups is a range describing the number of work-groups in
  /// each dimension.
  /// \param WorkGroupSize is a range describing the size of work-groups in
  /// each dimension.
  /// \param KernelFunc is a lambda representing kernel.
  template <typename KernelName = detail::auto_name, typename KernelType,
            int Dims>
  void parallel_for_work_group(kernel Kernel, range<Dims> NumWorkGroups,
                               range<Dims> WorkGroupSize,
                               _KERNELFUNCPARAM(KernelFunc)) {
    throwIfActionIsCreated();
    using NameT =
        typename detail::get_kernel_name_t<KernelName, KernelType>::name;
    using LambdaArgType =
        sycl::detail::lambda_arg_type<KernelType, group<Dims>>;
    (void)Kernel;
    (void)NumWorkGroups;
    (void)WorkGroupSize;
    kernel_parallel_for_work_group_wrapper<NameT, LambdaArgType>(KernelFunc);
#ifndef __SYCL_DEVICE_ONLY__
    nd_range<Dims> ExecRange =
        nd_range<Dims>(NumWorkGroups * WorkGroupSize, WorkGroupSize);
    detail::checkValueRange<Dims>(ExecRange);
    MNDRDesc.set(std::move(ExecRange));
    MKernel = detail::getSyclObjImpl(std::move(Kernel));
    StoreLambda<NameT, KernelType, Dims, LambdaArgType>(std::move(KernelFunc));
    setType(detail::CG::Kernel);
#endif // __SYCL_DEVICE_ONLY__
  }

  // Clean up KERNELFUNC macro.
#undef _KERNELFUNCPARAM

  // Explicit copy operations API

  /// Copies the content of memory object accessed by Src into the memory
  /// pointed by Dst.
  ///
  /// Source must have at least as many bytes as the range accessed by Dst.
  ///
  /// \param Src is a source SYCL accessor.
  /// \param Dst is a smart pointer to destination memory.
  template <typename T_Src, typename T_Dst, int Dims, access::mode AccessMode,
            access::target AccessTarget,
            access::placeholder IsPlaceholder = access::placeholder::false_t>
  void copy(accessor<T_Src, Dims, AccessMode, AccessTarget, IsPlaceholder> Src,
            std::shared_ptr<T_Dst> Dst) {
    throwIfActionIsCreated();
    static_assert(isValidTargetForExplicitOp(AccessTarget),
                  "Invalid accessor target for the copy method.");
    static_assert(isValidModeForSourceAccessor(AccessMode),
                  "Invalid accessor mode for the copy method.");
    // Make sure data shared_ptr points to is not released until we finish
    // work with it.
    MSharedPtrStorage.push_back(Dst);
    typename std::shared_ptr<T_Dst>::element_type *RawDstPtr = Dst.get();
    copy(Src, RawDstPtr);
  }

  /// Copies the content of memory pointed by Src into the memory object
  /// accessed by Dst.
  ///
  /// Source must have at least as many bytes as the range accessed by Dst.
  ///
  /// \param Src is a smart pointer to source memory.
  /// \param Dst is a destination SYCL accessor.
  template <typename T_Src, typename T_Dst, int Dims, access::mode AccessMode,
            access::target AccessTarget,
            access::placeholder IsPlaceholder = access::placeholder::false_t>
  void
  copy(std::shared_ptr<T_Src> Src,
       accessor<T_Dst, Dims, AccessMode, AccessTarget, IsPlaceholder> Dst) {
    throwIfActionIsCreated();
    static_assert(isValidTargetForExplicitOp(AccessTarget),
                  "Invalid accessor target for the copy method.");
    static_assert(isValidModeForDestinationAccessor(AccessMode),
                  "Invalid accessor mode for the copy method.");
    // Make sure data shared_ptr points to is not released until we finish
    // work with it.
    MSharedPtrStorage.push_back(Src);
    typename std::shared_ptr<T_Src>::element_type *RawSrcPtr = Src.get();
    copy(RawSrcPtr, Dst);
  }

  /// Copies the content of memory object accessed by Src into the memory
  /// pointed by Dst.
  ///
  /// Source must have at least as many bytes as the range accessed by Dst.
  ///
  /// \param Src is a source SYCL accessor.
  /// \param Dst is a pointer to destination memory.
  template <typename T_Src, typename T_Dst, int Dims, access::mode AccessMode,
            access::target AccessTarget,
            access::placeholder IsPlaceholder = access::placeholder::false_t>
  void copy(accessor<T_Src, Dims, AccessMode, AccessTarget, IsPlaceholder> Src,
            T_Dst *Dst) {
    throwIfActionIsCreated();
    static_assert(isValidTargetForExplicitOp(AccessTarget),
                  "Invalid accessor target for the copy method.");
    static_assert(isValidModeForSourceAccessor(AccessMode),
                  "Invalid accessor mode for the copy method.");
#ifndef __SYCL_DEVICE_ONLY__
    if (MIsHost) {
      // TODO: Temporary implementation for host. Should be handled by memory
      // manager.
      copyAccToPtrHost(Src, Dst);
      return;
    }
#endif
    setType(detail::CG::CopyAccToPtr);

    detail::AccessorBaseHost *AccBase = (detail::AccessorBaseHost *)&Src;
    detail::AccessorImplPtr AccImpl = detail::getSyclObjImpl(*AccBase);

    MRequirements.push_back(AccImpl.get());
    MSrcPtr = static_cast<void *>(AccImpl.get());
    MDstPtr = static_cast<void *>(Dst);
    // Store copy of accessor to the local storage to make sure it is alive
    // until we finish
    MAccStorage.push_back(std::move(AccImpl));
  }

  /// Copies the content of memory pointed by Src into the memory object
  /// accessed by Dst.
  ///
  /// Source must have at least as many bytes as the range accessed by Dst.
  ///
  /// \param Src is a pointer to source memory.
  /// \param Dst is a destination SYCL accessor.
  template <typename T_Src, typename T_Dst, int Dims, access::mode AccessMode,
            access::target AccessTarget,
            access::placeholder IsPlaceholder = access::placeholder::false_t>
  void
  copy(const T_Src *Src,
       accessor<T_Dst, Dims, AccessMode, AccessTarget, IsPlaceholder> Dst) {
    throwIfActionIsCreated();
    static_assert(isValidTargetForExplicitOp(AccessTarget),
                  "Invalid accessor target for the copy method.");
    static_assert(isValidModeForDestinationAccessor(AccessMode),
                  "Invalid accessor mode for the copy method.");
#ifndef __SYCL_DEVICE_ONLY__
    if (MIsHost) {
      // TODO: Temporary implementation for host. Should be handled by memory
      // manager.
      copyPtrToAccHost(Src, Dst);
      return;
    }
#endif
    setType(detail::CG::CopyPtrToAcc);

    detail::AccessorBaseHost *AccBase = (detail::AccessorBaseHost *)&Dst;
    detail::AccessorImplPtr AccImpl = detail::getSyclObjImpl(*AccBase);

    MRequirements.push_back(AccImpl.get());
    MSrcPtr = const_cast<T_Src *>(Src);
    MDstPtr = static_cast<void *>(AccImpl.get());
    // Store copy of accessor to the local storage to make sure it is alive
    // until we finish
    MAccStorage.push_back(std::move(AccImpl));
  }

  /// Copies the content of memory object accessed by Src to the memory
  /// object accessed by Dst.
  ///
  /// Dst must have at least as many bytes as the range accessed by Src.
  ///
  /// \param Src is a source SYCL accessor.
  /// \param Dst is a destination SYCL accessor.
  template <
      typename T_Src, int Dims_Src, access::mode AccessMode_Src,
      access::target AccessTarget_Src, typename T_Dst, int Dims_Dst,
      access::mode AccessMode_Dst, access::target AccessTarget_Dst,
      access::placeholder IsPlaceholder_Src = access::placeholder::false_t,
      access::placeholder IsPlaceholder_Dst = access::placeholder::false_t>
  void copy(accessor<T_Src, Dims_Src, AccessMode_Src, AccessTarget_Src,
                     IsPlaceholder_Src>
                Src,
            accessor<T_Dst, Dims_Dst, AccessMode_Dst, AccessTarget_Dst,
                     IsPlaceholder_Dst>
                Dst) {
    throwIfActionIsCreated();
    static_assert(isValidTargetForExplicitOp(AccessTarget_Src),
                  "Invalid source accessor target for the copy method.");
    static_assert(isValidTargetForExplicitOp(AccessTarget_Dst),
                  "Invalid destination accessor target for the copy method.");
    static_assert(isValidModeForSourceAccessor(AccessMode_Src),
                  "Invalid source accessor mode for the copy method.");
    static_assert(isValidModeForDestinationAccessor(AccessMode_Dst),
                  "Invalid destination accessor mode for the copy method.");
    assert(Dst.get_size() >= Src.get_size() &&
           "The destination accessor does not fit the copied memory.");
    if (copyAccToAccHelper(Src, Dst))
      return;
    setType(detail::CG::CopyAccToAcc);

    detail::AccessorBaseHost *AccBaseSrc = (detail::AccessorBaseHost *)&Src;
    detail::AccessorImplPtr AccImplSrc = detail::getSyclObjImpl(*AccBaseSrc);

    detail::AccessorBaseHost *AccBaseDst = (detail::AccessorBaseHost *)&Dst;
    detail::AccessorImplPtr AccImplDst = detail::getSyclObjImpl(*AccBaseDst);

    MRequirements.push_back(AccImplSrc.get());
    MRequirements.push_back(AccImplDst.get());
    MSrcPtr = AccImplSrc.get();
    MDstPtr = AccImplDst.get();
    // Store copy of accessor to the local storage to make sure it is alive
    // until we finish
    MAccStorage.push_back(std::move(AccImplSrc));
    MAccStorage.push_back(std::move(AccImplDst));
  }

  /// Provides guarantees that the memory object accessed via Acc is updated
  /// on the host after command group object execution is complete.
  ///
  /// \param Acc is a SYCL accessor that needs to be updated on host.
  template <typename T, int Dims, access::mode AccessMode,
            access::target AccessTarget,
            access::placeholder IsPlaceholder = access::placeholder::false_t>
  void
  update_host(accessor<T, Dims, AccessMode, AccessTarget, IsPlaceholder> Acc) {
    throwIfActionIsCreated();
    static_assert(isValidTargetForExplicitOp(AccessTarget),
                  "Invalid accessor target for the update_host method.");
    setType(detail::CG::UpdateHost);

    detail::AccessorBaseHost *AccBase = (detail::AccessorBaseHost *)&Acc;
    detail::AccessorImplPtr AccImpl = detail::getSyclObjImpl(*AccBase);

    MDstPtr = static_cast<void *>(AccImpl.get());
    MRequirements.push_back(AccImpl.get());
    MAccStorage.push_back(std::move(AccImpl));
  }

  /// Fills memory pointed by accessor with the pattern given.
  ///
  /// If the operation is submitted to queue associated with OpenCL device and
  /// accessor points to one dimensional memory object then use special type for
  /// filling. Otherwise fill using regular kernel.
  ///
  /// \param Dst is a destination SYCL accessor.
  /// \param Pattern is a value to be used to fill the memory.
  template <typename T, int Dims, access::mode AccessMode,
            access::target AccessTarget,
            access::placeholder IsPlaceholder = access::placeholder::false_t,
            typename PropertyListT = property_list>
  void
  fill(accessor<T, Dims, AccessMode, AccessTarget, IsPlaceholder, PropertyListT>
           Dst,
       const T &Pattern) {
    throwIfActionIsCreated();
    // TODO add check:T must be an integral scalar value or a SYCL vector type
    static_assert(isValidTargetForExplicitOp(AccessTarget),
                  "Invalid accessor target for the fill method.");
    if (!MIsHost && (((Dims == 1) && isConstOrGlobal(AccessTarget)) ||
                     isImageOrImageArray(AccessTarget))) {
      setType(detail::CG::Fill);

      detail::AccessorBaseHost *AccBase = (detail::AccessorBaseHost *)&Dst;
      detail::AccessorImplPtr AccImpl = detail::getSyclObjImpl(*AccBase);

      MDstPtr = static_cast<void *>(AccImpl.get());
      MRequirements.push_back(AccImpl.get());
      MAccStorage.push_back(std::move(AccImpl));

      MPattern.resize(sizeof(T));
      auto PatternPtr = reinterpret_cast<T *>(MPattern.data());
      *PatternPtr = Pattern;
    } else {

      // TODO: Temporary implementation for host. Should be handled by memory
      // manger.
      range<Dims> Range = Dst.get_range();
      parallel_for<class __fill<T, Dims, AccessMode, AccessTarget,
                                IsPlaceholder>>(Range, [=](id<Dims> Index) {
        Dst[Index] = Pattern;
      });
    }
  }

  /// Fills the specified memory with the specified pattern.
  ///
  /// \param Ptr is the pointer to the memory to fill
  /// \param Pattern is the pattern to fill into the memory.  T should be
  /// trivially copyable.
  /// \param Count is the number of times to fill Pattern into Ptr.
  template <typename T> void fill(void *Ptr, const T &Pattern, size_t Count) {
    throwIfActionIsCreated();
    static_assert(std::is_trivially_copyable<T>::value,
                  "Pattern must be trivially copyable");
    parallel_for<class __usmfill<T>>(range<1>(Count), [=](id<1> Index) {
      T *CastedPtr = static_cast<T *>(Ptr);
      CastedPtr[Index] = Pattern;
    });
  }

  /// Prevents any commands submitted afterward to this queue from executing
  /// until all commands previously submitted to this queue have entered the
  /// complete state.
  void ext_oneapi_barrier() {
    throwIfActionIsCreated();
    setType(detail::CG::Barrier);
  }

  /// Prevents any commands submitted afterward to this queue from executing
  /// until all commands previously submitted to this queue have entered the
  /// complete state.
  __SYCL2020_DEPRECATED("use 'ext_oneapi_barrier' instead")
  void barrier() { ext_oneapi_barrier(); }

  /// Prevents any commands submitted afterward to this queue from executing
  /// until all events in WaitList have entered the complete state. If WaitList
  /// is empty, then the barrier has no effect.
  ///
  /// \param WaitList is a vector of valid SYCL events that need to complete
  /// before barrier command can be executed.
  void ext_oneapi_barrier(const std::vector<event> &WaitList);

  /// Prevents any commands submitted afterward to this queue from executing
  /// until all events in WaitList have entered the complete state. If WaitList
  /// is empty, then the barrier has no effect.
  ///
  /// \param WaitList is a vector of valid SYCL events that need to complete
  /// before barrier command can be executed.
  __SYCL2020_DEPRECATED("use 'ext_oneapi_barrier' instead")
  void barrier(const std::vector<event> &WaitList);

  /// Copies data from one memory region to another, both pointed by
  /// USM pointers.
  /// No operations is done if \param Count is zero. An exception is thrown
  /// if either \param Dest or \param Src is nullptr. The behavior is undefined
  /// if any of the pointer parameters is invalid.
  ///
  /// \param Dest is a USM pointer to the destination memory.
  /// \param Src is a USM pointer to the source memory.
  /// \param Count is a number of bytes to copy.
  void memcpy(void *Dest, const void *Src, size_t Count);

  /// Copies data from one memory region to another, both pointed by
  /// USM pointers.
  /// No operations is done if \param Count is zero. An exception is thrown
  /// if either \param Dest or \param Src is nullptr. The behavior is undefined
  /// if any of the pointer parameters is invalid.
  ///
  /// \param Src is a USM pointer to the source memory.
  /// \param Dest is a USM pointer to the destination memory.
  /// \param Count is a number of elements of type T to copy.
  template <typename T> void copy(const T *Src, T *Dest, size_t Count) {
    this->memcpy(Dest, Src, Count * sizeof(T));
  }

  /// Fills the memory pointed by a USM pointer with the value specified.
  /// No operations is done if \param Count is zero. An exception is thrown
  /// if \param Dest is nullptr. The behavior is undefined if \param Dest
  /// is invalid.
  ///
  /// \param Dest is a USM pointer to the memory to fill.
  /// \param Value is a value to be set. Value is cast as an unsigned char.
  /// \param Count is a number of bytes to fill.
  void memset(void *Dest, int Value, size_t Count);

  /// Provides hints to the runtime library that data should be made available
  /// on a device earlier than Unified Shared Memory would normally require it
  /// to be available.
  ///
  /// \param Ptr is a USM pointer to the memory to be prefetched to the device.
  /// \param Count is a number of bytes to be prefetched.
  void prefetch(const void *Ptr, size_t Count);

  /// Provides additional information to the underlying runtime about how
  /// different allocations are used.
  ///
  /// \param Ptr is a USM pointer to the allocation.
  /// \param Length is a number of bytes in the allocation.
  /// \param Advice is a device-defined advice for the specified allocation.
  void mem_advise(const void *Ptr, size_t Length, int Advice);

private:
  std::shared_ptr<detail::queue_impl> MQueue;
  /// The storage for the arguments passed.
  /// We need to store a copy of values that are passed explicitly through
  /// set_arg, require and so on, because we need them to be alive after
  /// we exit the method they are passed in.
  std::vector<std::vector<char>> MArgsStorage;
  std::vector<detail::AccessorImplPtr> MAccStorage;
  std::vector<detail::LocalAccessorImplPtr> MLocalAccStorage;
  std::vector<std::shared_ptr<detail::stream_impl>> MStreamStorage;
  mutable std::vector<std::shared_ptr<const void>> MSharedPtrStorage;
  /// The list of arguments for the kernel.
  std::vector<detail::ArgDesc> MArgs;
  /// The list of associated accessors with this handler.
  /// These accessors were created with this handler as argument or
  /// have become required for this handler via require method.
  std::vector<detail::ArgDesc> MAssociatedAccesors;
  /// The list of requirements to the memory objects for the scheduling.
  std::vector<detail::Requirement *> MRequirements;
  /// Struct that encodes global size, local size, ...
  detail::NDRDescT MNDRDesc;
  std::string MKernelName;
  /// Storage for a sycl::kernel object.
  std::shared_ptr<detail::kernel_impl> MKernel;
  /// Type of the command group, e.g. kernel, fill. Can also encode version.
  /// Use getType and setType methods to access this variable unless
  /// manipulations with version are required
  detail::CG::CGTYPE MCGType = detail::CG::None;
  /// Pointer to the source host memory or accessor(depending on command type).
  void *MSrcPtr = nullptr;
  /// Pointer to the dest host memory or accessor(depends on command type).
  void *MDstPtr = nullptr;
  /// Length to copy or fill (for USM operations).
  size_t MLength = 0;
  /// Pattern that is used to fill memory object in case command type is fill.
  std::vector<char> MPattern;
  /// Storage for a lambda or function object.
  std::unique_ptr<detail::HostKernelBase> MHostKernel;
  /// Storage for lambda/function when using HostTask
  std::unique_ptr<detail::HostTask> MHostTask;
  detail::OSModuleHandle MOSModuleHandle = detail::OSUtil::ExeModuleHandle;
  // Storage for a lambda or function when using InteropTasks
  std::unique_ptr<detail::InteropTask> MInteropTask;
  /// The list of events that order this operation.
  std::vector<detail::EventImplPtr> MEvents;
  /// The list of valid SYCL events that need to complete
  /// before barrier command can be executed
  std::vector<detail::EventImplPtr> MEventsWaitWithBarrier;

  bool MIsHost = false;

  detail::code_location MCodeLoc = {};
  bool MIsFinalized = false;
  event MLastEvent;

  // Make queue_impl class friend to be able to call finalize method.
  friend class detail::queue_impl;
  // Make accessor class friend to keep the list of associated accessors.
  template <typename DataT, int Dims, access::mode AccMode,
            access::target AccTarget, access::placeholder isPlaceholder,
            typename PropertyListT>
  friend class accessor;
  friend device detail::getDeviceFromHandler(handler &);

  template <typename DataT, int Dimensions, access::mode AccessMode,
            access::target AccessTarget, access::placeholder IsPlaceholder>
  friend class detail::image_accessor;
  // Make stream class friend to be able to keep the list of associated streams
  friend class stream;
  friend class detail::stream_impl;
  // Make reduction_impl friend to store buffers and arrays created for it
  // in handler from reduction_impl methods.
  template <typename T, class BinaryOperation, int Dims, bool IsUSM,
            access::placeholder IsPlaceholder>
  friend class ext::oneapi::detail::reduction_impl;

  // This method needs to call the method finalize().
  template <typename Reduction, typename... RestT>
  std::enable_if_t<!Reduction::is_usm> friend ext::oneapi::detail::
      reduSaveFinalResultToUserMemHelper(
          std::vector<event> &Events, std::shared_ptr<detail::queue_impl> Queue,
          bool IsHost, Reduction &, RestT...);

  friend void detail::associateWithHandler(handler &,
                                           detail::AccessorBaseHost *,
                                           access::target);

  friend class ::MockHandler;
  friend class detail::queue_impl;

  bool DisableRangeRounding();

  bool RangeRoundingTrace();

  void GetRangeRoundingSettings(size_t &MinFactor, size_t &GoodFactor,
                                size_t &MinRange);

  template <typename WrapperT, typename TransformedArgType, int Dims,
            typename KernelType,
            std::enable_if_t<detail::KernelLambdaHasKernelHandlerArgT<
                KernelType, TransformedArgType>::value> * = nullptr>
  auto getRangeRoundedKernelLambda(KernelType KernelFunc,
                                   range<Dims> NumWorkItems) {
    return detail::RoundedRangeKernelWithKH<TransformedArgType, Dims,
                                            KernelType>(NumWorkItems,
                                                        KernelFunc);
  }

  template <typename WrapperT, typename TransformedArgType, int Dims,
            typename KernelType,
            std::enable_if_t<!detail::KernelLambdaHasKernelHandlerArgT<
                KernelType, TransformedArgType>::value> * = nullptr>
  auto getRangeRoundedKernelLambda(KernelType KernelFunc,
                                   range<Dims> NumWorkItems) {
    return detail::RoundedRangeKernel<TransformedArgType, Dims, KernelType>(
        NumWorkItems, KernelFunc);
  }
};
} // __SYCL_OPEN_NS()
__SYCL_CLOSE_NS()<|MERGE_RESOLUTION|>--- conflicted
+++ resolved
@@ -559,20 +559,12 @@
   template <typename KernelName, typename KernelType, int Dims,
             typename LambdaArgType>
   void StoreLambda(KernelType KernelFunc) {
-<<<<<<< HEAD
-	  constexpr bool IsCallableWithKernelHandler =
-		  detail::isKernelLambdaCallableWithKernelHandler<KernelType,
-		  LambdaArgType>();
-	  if (IsCallableWithKernelHandler && MIsHost) {
-		  throw __sycl_ns::feature_not_supported(
-=======
     constexpr bool IsCallableWithKernelHandler =
         detail::KernelLambdaHasKernelHandlerArgT<KernelType,
                                                  LambdaArgType>::value;
 
     if (IsCallableWithKernelHandler && MIsHost) {
-      throw cl::sycl::feature_not_supported(
->>>>>>> 7aa5be0c
+      throw __sycl_ns::feature_not_supported(
           "kernel_handler is not yet supported by host device.",
           PI_INVALID_OPERATION);
     }
