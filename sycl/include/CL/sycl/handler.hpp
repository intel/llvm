//==-------- handler.hpp --- SYCL command group handler --------------------==//
//
// Part of the LLVM Project, under the Apache License v2.0 with LLVM Exceptions.
// See https://llvm.org/LICENSE.txt for license information.
// SPDX-License-Identifier: Apache-2.0 WITH LLVM-exception
//
//===----------------------------------------------------------------------===//

#pragma once

#include <CL/sycl/access/access.hpp>
#include <CL/sycl/context.hpp>
#include <CL/sycl/detail/cg.hpp>
#include <CL/sycl/detail/export.hpp>
#include <CL/sycl/detail/os_util.hpp>
#include <CL/sycl/event.hpp>
#include <CL/sycl/id.hpp>
#include <CL/sycl/kernel.hpp>
#include <CL/sycl/nd_item.hpp>
#include <CL/sycl/nd_range.hpp>
#include <CL/sycl/property_list.hpp>
#include <CL/sycl/sampler.hpp>
#include <CL/sycl/stl.hpp>

#include <algorithm>
#include <functional>
#include <memory>
#include <type_traits>

template <typename DataT, int Dimensions, cl::sycl::access::mode AccessMode,
          cl::sycl::access::target AccessTarget,
          cl::sycl::access::placeholder IsPlaceholder>
class __fill;

template <typename T_Src, typename T_Dst, int Dims,
          cl::sycl::access::mode AccessMode,
          cl::sycl::access::target AccessTarget,
          cl::sycl::access::placeholder IsPlaceholder>
class __copyAcc2Ptr;

template <typename T_Src, typename T_Dst, int Dims,
          cl::sycl::access::mode AccessMode,
          cl::sycl::access::target AccessTarget,
          cl::sycl::access::placeholder IsPlaceholder>
class __copyPtr2Acc;

template <typename T_Src, int Dims_Src, cl::sycl::access::mode AccessMode_Src,
          cl::sycl::access::target AccessTarget_Src, typename T_Dst,
          int Dims_Dst, cl::sycl::access::mode AccessMode_Dst,
          cl::sycl::access::target AccessTarget_Dst,
          cl::sycl::access::placeholder IsPlaceholder_Src,
          cl::sycl::access::placeholder IsPlaceholder_Dst>
class __copyAcc2Acc;

__SYCL_INLINE_NAMESPACE(cl) {
namespace sycl {

// Forward declaration

class handler;
template <typename T, int Dimensions, typename AllocatorT, typename Enable>
class buffer;
namespace detail {

/// This class is the default KernelName template parameter type for kernel
/// invocation APIs such as single_task.
class auto_name {};

class kernel_impl;
class queue_impl;
class stream_impl;
template <typename DataT, int Dimensions, access::mode AccessMode,
          access::target AccessTarget, access::placeholder IsPlaceholder>
class image_accessor;
template <typename RetType, typename Func, typename Arg>
static Arg member_ptr_helper(RetType (Func::*)(Arg) const);

// Non-const version of the above template to match functors whose 'operator()'
// is declared w/o the 'const' qualifier.
template <typename RetType, typename Func, typename Arg>
static Arg member_ptr_helper(RetType (Func::*)(Arg));

// template <typename RetType, typename Func>
// static void member_ptr_helper(RetType (Func::*)() const);

// template <typename RetType, typename Func>
// static void member_ptr_helper(RetType (Func::*)());

template <typename F>
decltype(member_ptr_helper(&F::operator())) argument_helper(F);

template <typename T>
using lambda_arg_type = decltype(argument_helper(std::declval<T>()));

/// Helper struct to get a kernel name type based on given \c Name and \c Type
/// types: if \c Name is undefined (is a \c auto_name) then \c Type becomes
/// the \c Name.
template <typename Name, typename Type> struct get_kernel_name_t {
  using name = Name;
};

/// Specialization for the case when \c Name is undefined.
template <typename Type> struct get_kernel_name_t<detail::auto_name, Type> {
  using name = Type;
};

__SYCL_EXPORT device getDeviceFromHandler(handler &);
} // namespace detail

/// Command group handler class.
///
/// Objects of the handler class collect information about command group, such
/// as kernel, requirements to the memory, arguments for the kernel.
///
/// \code{.cpp}
/// sycl::queue::submit([](handler &CGH){
///   CGH.require(Accessor1);   // Adds a requirement to the memory object.
///   CGH.setArg(0, Accessor2); // Registers accessor given as an argument to
///                             // the kernel + adds a requirement to the memory
///                             // object.
///   CGH.setArg(1, N);         // Registers value given as an argument to the
///                             // kernel.
///   // The following registers KernelFunctor to be a kernel that will be
///   // executed in case of queue is bound to the host device, Kernel - for
///   // an OpenCL device. This function clearly indicates that command group
///   // represents kernel execution.
///   CGH.parallel_for(KernelFunctor, Kernel);
///  });
/// \endcode
///
/// The command group can represent absolutely different operations. Depending
/// on the operation we need to store different data. But, in most cases, it's
/// impossible to say what kind of operation we need to perform until the very
/// end. So, handler class contains all fields simultaneously, then during
/// "finalization" it constructs CG object, that represents specific operation,
/// passing fields that are required only.
<<<<<<< HEAD
///
/// \sa queue
/// \sa program
/// \sa kernel
///
/// \ingroup sycl_api
class handler {
=======
class __SYCL_EXPORT handler {
>>>>>>> 1084685a
private:
  /// Constructs SYCL handler from queue.
  ///
  /// \param Queue is a SYCL queue.
  /// \param IsHost indicates if this handler is created for SYCL host device.
  handler(shared_ptr_class<detail::queue_impl> Queue, bool IsHost)
      : MQueue(std::move(Queue)), MIsHost(IsHost) {}

  /// Stores copy of Arg passed to the MArgsStorage.
  template <typename T, typename F = typename std::remove_const<
                            typename std::remove_reference<T>::type>::type>
  F *storePlainArg(T &&Arg) {
    MArgsStorage.emplace_back(sizeof(T));
    F *Storage = (F *)MArgsStorage.back().data();
    *Storage = Arg;
    return Storage;
  }

  void throwIfActionIsCreated() {
    if (detail::CG::NONE != MCGType)
      throw sycl::runtime_error("Attempt to set multiple actions for the "
                                "command group. Command group must consist of "
                                "a single kernel or explicit memory operation.",
                                CL_INVALID_OPERATION);
  }

  /// Extracts and prepares kernel arguments from the lambda using integration
  /// header.
  void
  extractArgsAndReqsFromLambda(char *LambdaPtr, size_t KernelArgsNum,
                               const detail::kernel_param_desc_t *KernelArgs);

  /// Extracts and prepares kernel arguments set via set_arg(s).
  void extractArgsAndReqs();

  void processArg(void *Ptr, const detail::kernel_param_kind_t &Kind,
                  const int Size, const size_t Index, size_t &IndexShift,
                  bool IsKernelCreatedFromSource);

  /// \return a string containing name of SYCL kernel.
  string_class getKernelName();

  template <typename LambdaNameT> bool lambdaAndKernelHaveEqualName() {
    // TODO It is unclear a kernel and a lambda/functor must to be equal or not
    // for parallel_for with sycl::kernel and lambda/functor together
    // Now if they are equal we extract argumets from lambda/functor for the
    // kernel. Else it is necessary use set_atg(s) for resolve the order and
    // values of arguments for the kernel.
    assert(MKernel && "MKernel is not initialized");
    const string_class LambdaName = detail::KernelInfo<LambdaNameT>::getName();
    const string_class KernelName = getKernelName();
    return LambdaName == KernelName;
  }

  /// Constructs CG object of specific type, passes it to Scheduler and
  /// returns sycl::event object representing the command group.
  /// It's expected that the method is the latest method executed before
  /// object destruction.
  ///
  /// \param Payload contains the code location of user code
  /// \return a SYCL event object representing the command group
  event finalize(const cl::sycl::detail::code_location &Payload = {});

  /// Saves streams associated with this handler.
  ///
  /// Streams are then forwarded to command group and flushed in the scheduler.
  ///
  /// \param Stream is a pointer to SYCL stream.
  void addStream(shared_ptr_class<detail::stream_impl> Stream) {
    MStreamStorage.push_back(std::move(Stream));
  }

  ~handler() = default;

  bool is_host() { return MIsHost; }

  template <typename DataT, int Dims, access::mode AccessMode,
            access::target AccessTarget>
  void associateWithHandler(accessor<DataT, Dims, AccessMode, AccessTarget,
                                     access::placeholder::false_t>
                                Acc) {
    detail::AccessorBaseHost *AccBase = (detail::AccessorBaseHost *)&Acc;
    detail::AccessorImplPtr AccImpl = detail::getSyclObjImpl(*AccBase);
    detail::Requirement *Req = AccImpl.get();
    // Add accessor to the list of requirements.
    MRequirements.push_back(Req);
    // Store copy of the accessor.
    MAccStorage.push_back(std::move(AccImpl));
    // Add an accessor to the handler list of associated accessors.
    // For associated accessors index does not means nothing.
    MAssociatedAccesors.emplace_back(detail::kernel_param_kind_t::kind_accessor,
                                     Req, static_cast<int>(AccessTarget),
                                     /*index*/ 0);
  }

  // Recursively calls itself until arguments pack is fully processed.
  // The version for regular(standard layout) argument.
  template <typename T, typename... Ts>
  void setArgsHelper(int ArgIndex, T &&Arg, Ts &&... Args) {
    set_arg(ArgIndex, std::move(Arg));
    setArgsHelper(++ArgIndex, std::move(Args)...);
  }

  void setArgsHelper(int ArgIndex) {}

  // setArgHelper for local accessor argument.
  template <typename DataT, int Dims, access::mode AccessMode,
            access::placeholder IsPlaceholder>
  void setArgHelper(int ArgIndex,
                    accessor<DataT, Dims, AccessMode, access::target::local,
                             IsPlaceholder> &&Arg) {
    detail::LocalAccessorBaseHost *LocalAccBase =
        (detail::LocalAccessorBaseHost *)&Arg;
    detail::LocalAccessorImplPtr LocalAccImpl =
        detail::getSyclObjImpl(*LocalAccBase);
    detail::LocalAccessorImplHost *Req = LocalAccImpl.get();
    MLocalAccStorage.push_back(std::move(LocalAccImpl));
    MArgs.emplace_back(detail::kernel_param_kind_t::kind_accessor, Req,
                       static_cast<int>(access::target::local), ArgIndex);
  }

  // setArgHelper for non local accessor argument.
  template <typename DataT, int Dims, access::mode AccessMode,
            access::target AccessTarget, access::placeholder IsPlaceholder>
  typename std::enable_if<AccessTarget != access::target::local, void>::type
  setArgHelper(
      int ArgIndex,
      accessor<DataT, Dims, AccessMode, AccessTarget, IsPlaceholder> &&Arg) {
    detail::AccessorBaseHost *AccBase = (detail::AccessorBaseHost *)&Arg;
    detail::AccessorImplPtr AccImpl = detail::getSyclObjImpl(*AccBase);
    detail::Requirement *Req = AccImpl.get();
    // Add accessor to the list of requirements.
    MRequirements.push_back(Req);
    // Store copy of the accessor.
    MAccStorage.push_back(std::move(AccImpl));
    // Add accessor to the list of arguments.
    MArgs.emplace_back(detail::kernel_param_kind_t::kind_accessor, Req,
                       static_cast<int>(AccessTarget), ArgIndex);
  }

  template <typename T> void setArgHelper(int ArgIndex, T &&Arg) {
    void *StoredArg = (void *)storePlainArg(Arg);

    if (!std::is_same<cl_mem, T>::value && std::is_pointer<T>::value) {
      MArgs.emplace_back(detail::kernel_param_kind_t::kind_pointer, StoredArg,
                         sizeof(T), ArgIndex);
    } else {
      MArgs.emplace_back(detail::kernel_param_kind_t::kind_std_layout,
                         StoredArg, sizeof(T), ArgIndex);
    }
  }

  void setArgHelper(int ArgIndex, sampler &&Arg) {
    void *StoredArg = (void *)storePlainArg(Arg);
    MArgs.emplace_back(detail::kernel_param_kind_t::kind_sampler, StoredArg,
                       sizeof(sampler), ArgIndex);
  }

  void verifyKernelInvoc(const kernel &Kernel) {
    if (is_host()) {
      throw invalid_object_error(
          "This kernel invocation method cannot be used on the host",
          PI_INVALID_DEVICE);
    }
    if (Kernel.is_host()) {
      throw invalid_object_error("Invalid kernel type, OpenCL expected",
                                 PI_INVALID_KERNEL);
    }
  }

  static id<1> getDelinearizedIndex(const range<1> Range, const size_t Index) {
    return {Index};
  }

  static id<2> getDelinearizedIndex(const range<2> Range, const size_t Index) {
    size_t x = Index / Range[1];
    size_t y = Index % Range[1];
    return {x, y};
  }

  static id<3> getDelinearizedIndex(const range<3> Range, const size_t Index) {
    size_t x = Index / (Range[1] * Range[2]);
    size_t y = (Index / Range[2]) % Range[1];
    size_t z = Index % Range[2];
    return {x, y, z};
  }

  /// Stores lambda to the template-free object
  ///
  /// Also initializes kernel name, list of arguments and requirements using
  /// information from the integration header.
  ///
  /// \param KernelFunc is a SYCL kernel function.
  template <typename KernelName, typename KernelType, int Dims,
            typename LambdaArgType = sycl::detail::lambda_arg_type<KernelType>>
  void StoreLambda(KernelType KernelFunc) {
    MHostKernel.reset(
        new detail::HostKernel<KernelType, LambdaArgType, Dims>(KernelFunc));

    using KI = sycl::detail::KernelInfo<KernelName>;
    // Empty name indicates that the compilation happens without integration
    // header, so don't perform things that require it.
    if (KI::getName() != "") {
      MArgs.clear();
      extractArgsAndReqsFromLambda(MHostKernel->getPtr(), KI::getNumParams(),
                                   &KI::getParamDesc(0));
      MKernelName = KI::getName();
      MOSModuleHandle = detail::OSUtil::getOSModuleHandle(KI::getName());
    } else {
      // In case w/o the integration header it is necessary to process
      // accessors from the list(which are associated with this handler) as
      // arguments.
      MArgs = std::move(MAssociatedAccesors);
    }
  }

  /// Checks whether it is possible to copy the source shape to the destination
  /// shape(the shapes are described by the accessor ranges) by using
  /// copying by regions of memory and not copying element by element
  /// Shapes can be 1, 2 or 3 dimensional rectangles.
  template <int Dims_Src, int Dims_Dst>
  static bool IsCopyingRectRegionAvailable(const range<Dims_Src> Src,
                                           const range<Dims_Dst> Dst) {
    if (Dims_Src > Dims_Dst)
      return false;
    for (size_t I = 0; I < Dims_Src; ++I)
      if (Src[I] > Dst[I])
        return false;
    return true;
  }

  constexpr static bool isConstOrGlobal(access::target AccessTarget) {
    return AccessTarget == access::target::global_buffer ||
           AccessTarget == access::target::constant_buffer;
  }

  constexpr static bool isImageOrImageArray(access::target AccessTarget) {
    return AccessTarget == access::target::image ||
           AccessTarget == access::target::image_array;
  }

  constexpr static bool
  isValidTargetForExplicitOp(access::target AccessTarget) {
    return isConstOrGlobal(AccessTarget) || isImageOrImageArray(AccessTarget);
  }

#ifdef __SYCL_DEVICE_ONLY__

  template <typename KernelT, typename IndexerT>
  using EnableIfIndexer = detail::enable_if_t<
      std::is_same<detail::lambda_arg_type<KernelT>, IndexerT>::value, int>;

  template <typename KernelT, int Dims>
  using EnableIfId = EnableIfIndexer<KernelT, id<Dims>>;

  template <typename KernelT, int Dims>
  using EnableIfItemWithOffset = EnableIfIndexer<KernelT, item<Dims, true>>;

  template <typename KernelT, int Dims>
  using EnableIfItemWithoutOffset = EnableIfIndexer<KernelT, item<Dims, false>>;

  template <typename KernelT, int Dims>
  using EnableIfNDItem = EnableIfIndexer<KernelT, nd_item<Dims>>;

  // NOTE: the name of this function - "kernel_single_task" - is used by the
  // Front End to determine kernel invocation kind.
  template <typename KernelName, typename KernelType>
  __attribute__((sycl_kernel)) void kernel_single_task(KernelType KernelFunc) {
    KernelFunc();
  }

  // NOTE: the name of these functions - "kernel_parallel_for" - are used by the
  // Front End to determine kernel invocation kind.
  template <typename KernelName, typename KernelType, int Dims,
            EnableIfId<KernelType, Dims> = 0>
  __attribute__((sycl_kernel)) void kernel_parallel_for(KernelType KernelFunc) {
    KernelFunc(detail::Builder::getId<Dims>());
  }

  template <typename KernelName, typename KernelType, int Dims,
            EnableIfItemWithoutOffset<KernelType, Dims> = 0>
  __attribute__((sycl_kernel)) void kernel_parallel_for(KernelType KernelFunc) {
    KernelFunc(detail::Builder::getItem<Dims, false>());
  }

  template <typename KernelName, typename KernelType, int Dims,
            EnableIfItemWithOffset<KernelType, Dims> = 0>
  __attribute__((sycl_kernel)) void kernel_parallel_for(KernelType KernelFunc) {
    KernelFunc(detail::Builder::getItem<Dims, true>());
  }

  template <typename KernelName, typename KernelType, int Dims,
            EnableIfNDItem<KernelType, Dims> = 0>
  __attribute__((sycl_kernel)) void
  kernel_parallel_for_nd_range(KernelType KernelFunc) {
    KernelFunc(detail::Builder::getNDItem<Dims>());
  }

  // NOTE: the name of this function - "kernel_parallel_for_work_group" - is
  // used by the Front End to determine kernel invocation kind.
  template <typename KernelName, typename KernelType, int Dims>
  __attribute__((sycl_kernel)) void
  kernel_parallel_for_work_group(KernelType KernelFunc) {
    KernelFunc(detail::Builder::getGroup<Dims>());
  }

#endif

public:
  handler(const handler &) = delete;
  handler(handler &&) = delete;
  handler &operator=(const handler &) = delete;
  handler &operator=(handler &&) = delete;

  /// Requires access to the memory object associated with the placeholder
  /// accessor.
  ///
  /// The command group has a requirement to gain access to the given memory
  /// object before executing.
  ///
  /// \param Acc is a SYCL accessor describing required memory region.
  template <typename DataT, int Dims, access::mode AccMode,
            access::target AccTarget>
  void
  require(accessor<DataT, Dims, AccMode, AccTarget, access::placeholder::true_t>
              Acc) {
    detail::AccessorBaseHost *AccBase = (detail::AccessorBaseHost *)&Acc;
    detail::AccessorImplPtr AccImpl = detail::getSyclObjImpl(*AccBase);
    detail::Requirement *Req = AccImpl.get();
    // Add accessor to the list of requirements.
    MRequirements.push_back(Req);
    // Store copy of the accessor.
    MAccStorage.push_back(std::move(AccImpl));
    // Add an accessor to the handler list of associated accessors.
    // For associated accessors index does not means nothing.
    MAssociatedAccesors.emplace_back(detail::kernel_param_kind_t::kind_accessor,
                                     Req, static_cast<int>(AccTarget),
                                     /*index*/ 0);
  }

  /// Registers event dependencies on this command group.
  ///
  /// \param Event is a valid SYCL event to wait on.
  void depends_on(event Event) {
    MEvents.push_back(std::move(detail::getSyclObjImpl(Event)));
  }

  /// Registers event dependencies on this command group.
  ///
  /// \param Events is a vector of valid SYCL events to wait on.
  void depends_on(vector_class<event> Events) {
    for (event &Event : Events) {
      MEvents.push_back(std::move(detail::getSyclObjImpl(Event)));
    }
  }

  /// Sets argument for OpenCL interoperability kernels.
  ///
  /// Registers Arg passed as argument # ArgIndex.
  ///
  /// \param ArgIndex is a positional number of argument to be set.
  /// \param Arg is an argument value to be set.
  template <typename T> void set_arg(int ArgIndex, T &&Arg) {
    setArgHelper(ArgIndex, std::move(Arg));
  }

  /// Sets arguments for OpenCL interoperability kernels.
  ///
  /// Registers pack of arguments(Args) with indexes starting from 0.
  ///
  /// \param Args are argument values to be set.
  template <typename... Ts> void set_args(Ts &&... Args) {
    setArgsHelper(0, std::move(Args)...);
  }

  /// Defines and invokes a SYCL kernel function as a function object type.
  ///
  /// If it is a named function object and the function object type is
  /// globally visible, there is no need for the developer to provide
  /// a kernel name for it.
  ///
  /// \param KernelFunc is a SYCL kernel function.
  template <typename KernelName = detail::auto_name, typename KernelType>
  void single_task(KernelType KernelFunc) {
    throwIfActionIsCreated();
    using NameT =
        typename detail::get_kernel_name_t<KernelName, KernelType>::name;
#ifdef __SYCL_DEVICE_ONLY__
    kernel_single_task<NameT>(KernelFunc);
#else
    MNDRDesc.set(range<1>{1});

    StoreLambda<NameT, KernelType, /*Dims*/ 0, void>(KernelFunc);
    MCGType = detail::CG::KERNEL;
#endif
  }

  /// Defines and invokes a SYCL kernel function for the specified range.
  ///
  /// The SYCL kernel function is defined as a lambda function or a named
  /// function object type and given an id or item for indexing in the indexing
  /// space defined by range.
  /// If it is a named function object and the function object type is
  /// globally visible, there is no need for the developer to provide
  /// a kernel name for it.
  ///
  /// \param NumWorkItems is a range defining indexing space.
  /// \param KernelFunc is a SYCL kernel function.
  template <typename KernelName = detail::auto_name, typename KernelType,
            int Dims>
  void parallel_for(range<Dims> NumWorkItems, KernelType KernelFunc) {
    throwIfActionIsCreated();
    using NameT =
        typename detail::get_kernel_name_t<KernelName, KernelType>::name;
#ifdef __SYCL_DEVICE_ONLY__
    kernel_parallel_for<NameT, KernelType, Dims>(KernelFunc);
#else
    MNDRDesc.set(std::move(NumWorkItems));
    StoreLambda<NameT, KernelType, Dims>(std::move(KernelFunc));
    MCGType = detail::CG::KERNEL;
#endif
  }

  /// Defines and invokes a SYCL kernel on host device.
  ///
  /// \param Func is a SYCL kernel function defined by lambda function or a
  /// named function object type.
  template <typename FuncT> void run_on_host_intel(FuncT Func) {
    throwIfActionIsCreated();
    MNDRDesc.set(range<1>{1});

    MArgs = std::move(MAssociatedAccesors);
    MHostKernel.reset(new detail::HostKernel<FuncT, void, 1>(std::move(Func)));
    MCGType = detail::CG::RUN_ON_HOST_INTEL;
  }

  /// Defines and invokes a SYCL kernel function for the specified range and
  /// offset.
  ///
  /// The SYCL kernel function is defined as a lambda function or a named
  /// function object type and given an id or item for indexing in the indexing
  /// space defined by range.
  /// If it is a named function object and the function object type is
  /// globally visible, there is no need for the developer to provide
  /// a kernel name for it.
  ///
  /// \param NumWorkItems is a range defining indexing space.
  /// \param WorkItemOffset is an offset to be applied to each work item index.
  /// \param KernelFunc is a SYCL kernel function.
  template <typename KernelName = detail::auto_name, typename KernelType,
            int Dims>
  void parallel_for(range<Dims> NumWorkItems, id<Dims> WorkItemOffset,
                    KernelType KernelFunc) {
    throwIfActionIsCreated();
    using NameT =
        typename detail::get_kernel_name_t<KernelName, KernelType>::name;
#ifdef __SYCL_DEVICE_ONLY__
    kernel_parallel_for<NameT, KernelType, Dims>(KernelFunc);
#else
    MNDRDesc.set(std::move(NumWorkItems), std::move(WorkItemOffset));
    StoreLambda<NameT, KernelType, Dims>(std::move(KernelFunc));
    MCGType = detail::CG::KERNEL;
#endif
  }

  /// Defines and invokes a SYCL kernel function for the specified nd_range.
  ///
  /// The SYCL kernel function is defined as a lambda function or a named
  /// function object type and given an id or item for indexing in the indexing
  /// space defined by range.
  /// If it is a named function object and the function object type is
  /// globally visible, there is no need for the developer to provide
  /// a kernel name for it.
  ///
  /// \param ExecutionRange is a ND-range defining global and local sizes as
  /// well as offset.
  /// \param KernelFunc is a SYCL kernel function.
  template <typename KernelName = detail::auto_name, typename KernelType,
            int Dims>
  void parallel_for(nd_range<Dims> ExecutionRange, KernelType KernelFunc) {
    throwIfActionIsCreated();
    using NameT =
        typename detail::get_kernel_name_t<KernelName, KernelType>::name;
#ifdef __SYCL_DEVICE_ONLY__
    kernel_parallel_for_nd_range<NameT, KernelType, Dims>(KernelFunc);
#else
    MNDRDesc.set(std::move(ExecutionRange));
    StoreLambda<NameT, KernelType, Dims>(std::move(KernelFunc));
    MCGType = detail::CG::KERNEL;
#endif
  }

  /// Hierarchical kernel invocation method of a kernel defined as a lambda
  /// encoding the body of each work-group to launch.
  ///
  /// Lambda may contain multiple calls to parallel_for_work_item(...) methods
  /// representing the execution on each work-item. Launches NumWorkGroups
  /// work-groups of runtime-defined size.
  ///
  /// \param NumWorkGroups is a range describing the number of work-groups in
  /// each dimension.
  /// \param KernelFunc is a lambda representing kernel.
  template <typename KernelName = detail::auto_name, typename KernelType,
            int Dims>
  void parallel_for_work_group(range<Dims> NumWorkGroups,
                               KernelType KernelFunc) {
    throwIfActionIsCreated();
    using NameT =
        typename detail::get_kernel_name_t<KernelName, KernelType>::name;
#ifdef __SYCL_DEVICE_ONLY__
    kernel_parallel_for_work_group<NameT, KernelType, Dims>(KernelFunc);
#else
    MNDRDesc.setNumWorkGroups(NumWorkGroups);
    StoreLambda<NameT, KernelType, Dims>(std::move(KernelFunc));
    MCGType = detail::CG::KERNEL;
#endif // __SYCL_DEVICE_ONLY__
  }

  /// Hierarchical kernel invocation method of a kernel defined as a lambda
  /// encoding the body of each work-group to launch.
  ///
  /// Lambda may contain multiple calls to parallel_for_work_item(...) methods
  /// representing the execution on each work-item. Launches NumWorkGroups
  /// work-groups of WorkGroupSize size.
  ///
  /// \param NumWorkGroups is a range describing the number of work-groups in
  /// each dimension.
  /// \param WorkGroupSize is a range describing the size of work-groups in
  /// each dimension.
  /// \param KernelFunc is a lambda representing kernel.
  template <typename KernelName = detail::auto_name, typename KernelType,
            int Dims>
  void parallel_for_work_group(range<Dims> NumWorkGroups,
                               range<Dims> WorkGroupSize,
                               KernelType KernelFunc) {
    throwIfActionIsCreated();
    using NameT =
        typename detail::get_kernel_name_t<KernelName, KernelType>::name;
#ifdef __SYCL_DEVICE_ONLY__
    kernel_parallel_for_work_group<NameT, KernelType, Dims>(KernelFunc);
#else
    MNDRDesc.set(nd_range<Dims>(NumWorkGroups * WorkGroupSize, WorkGroupSize));
    StoreLambda<NameT, KernelType, Dims>(std::move(KernelFunc));
    MCGType = detail::CG::KERNEL;
#endif // __SYCL_DEVICE_ONLY__
  }

  /// Invokes a SYCL kernel.
  ///
  /// Executes exactly once. The kernel invocation method has no functors and
  /// cannot be called on host.
  ///
  /// \param Kernel is a SYCL kernel object.
  void single_task(kernel Kernel) {
    throwIfActionIsCreated();
    verifyKernelInvoc(Kernel);
    MNDRDesc.set(range<1>{1});
    MKernel = detail::getSyclObjImpl(std::move(Kernel));
    MCGType = detail::CG::KERNEL;
    extractArgsAndReqs();
  }

  /// Defines and invokes a SYCL kernel function for the specified range.
  ///
  /// The SYCL kernel function is defined as SYCL kernel object. The kernel
  /// invocation method has no functors and cannot be called on host.
  ///
  /// \param NumWorkItems is a range defining indexing space.
  /// \param Kenrel is a SYCL kernel function.
  template <int Dims>
  void parallel_for(range<Dims> NumWorkItems, kernel Kenrel) {
    throwIfActionIsCreated();
    verifyKernelInvoc(Kenrel);
    MKernel = detail::getSyclObjImpl(std::move(Kenrel));
    MNDRDesc.set(std::move(NumWorkItems));
    MCGType = detail::CG::KERNEL;
    extractArgsAndReqs();
  }

  /// Defines and invokes a SYCL kernel function for the specified range and
  /// offsets.
  ///
  /// The SYCL kernel function is defined as SYCL kernel object.
  ///
  /// \param NumWorkItems is a range defining indexing space.
  /// \param WorkItemOffset is an offset to be applied to each work item index.
  /// \param Kernel is a SYCL kernel function.
  template <int Dims>
  void parallel_for(range<Dims> NumWorkItems, id<Dims> WorkItemOffset,
                    kernel Kernel) {
    throwIfActionIsCreated();
    verifyKernelInvoc(Kernel);
    MKernel = detail::getSyclObjImpl(std::move(Kernel));
    MNDRDesc.set(std::move(NumWorkItems), std::move(WorkItemOffset));
    MCGType = detail::CG::KERNEL;
    extractArgsAndReqs();
  }

  /// Defines and invokes a SYCL kernel function for the specified range and
  /// offsets.
  ///
  /// The SYCL kernel function is defined as SYCL kernel object.
  ///
  /// \param NDRange is a ND-range defining global and local sizes as
  /// well as offset.
  /// \param Kernel is a SYCL kernel function.
  template <int Dims> void parallel_for(nd_range<Dims> NDRange, kernel Kernel) {
    throwIfActionIsCreated();
    verifyKernelInvoc(Kernel);
    MKernel = detail::getSyclObjImpl(std::move(Kernel));
    MNDRDesc.set(std::move(NDRange));
    MCGType = detail::CG::KERNEL;
    extractArgsAndReqs();
  }

  /// Defines and invokes a SYCL kernel function.
  ///
  /// \param Kernel is a SYCL kernel that is executed on a SYCL device
  /// (except for the host device).
  /// \param KernelFunc is a lambda that is used if device, queue is bound to,
  /// is a host device.
  template <typename KernelName = detail::auto_name, typename KernelType>
  void single_task(kernel Kernel, KernelType KernelFunc) {
    throwIfActionIsCreated();
    using NameT =
        typename detail::get_kernel_name_t<KernelName, KernelType>::name;
#ifdef __SYCL_DEVICE_ONLY__
    kernel_single_task<NameT>(KernelFunc);
#else
    MNDRDesc.set(range<1>{1});
    MKernel = detail::getSyclObjImpl(std::move(Kernel));
    MCGType = detail::CG::KERNEL;
    if (!MIsHost && !lambdaAndKernelHaveEqualName<NameT>())
      extractArgsAndReqs();
    else
      StoreLambda<NameT, KernelType, /*Dims*/ 0, void>(std::move(KernelFunc));
#endif
  }

  /// Invokes a lambda on the host. Dependencies are satisfied on the host.
  ///
  /// \param Func is a lambda that is executed on the host
  template <typename FuncT> void interop_task(FuncT Func) {

    MInteropTask.reset(new detail::InteropTask(std::move(Func)));
    MCGType = detail::CG::INTEROP_TASK_CODEPLAY;
  }

  /// Defines and invokes a SYCL kernel function for the specified range.
  ///
  /// \param Kernel is a SYCL kernel that is executed on a SYCL device
  /// (except for the host device).
  /// \param NumWorkItems is a range defining indexing space.
  /// \param KernelFunc is a lambda that is used if device, queue is bound to,
  /// is a host device.
  template <typename KernelName = detail::auto_name, typename KernelType,
            int Dims>
  void parallel_for(kernel Kernel, range<Dims> NumWorkItems,
                    KernelType KernelFunc) {
    throwIfActionIsCreated();
    using NameT =
        typename detail::get_kernel_name_t<KernelName, KernelType>::name;
#ifdef __SYCL_DEVICE_ONLY__
    kernel_parallel_for<NameT, KernelType, Dims>(KernelFunc);
#else
    MNDRDesc.set(std::move(NumWorkItems));
    MKernel = detail::getSyclObjImpl(std::move(Kernel));
    MCGType = detail::CG::KERNEL;
    if (!MIsHost && !lambdaAndKernelHaveEqualName<NameT>())
      extractArgsAndReqs();
    else
      StoreLambda<NameT, KernelType, Dims>(std::move(KernelFunc));
#endif
  }

  /// Defines and invokes a SYCL kernel function for the specified range and
  /// offsets.
  ///
  /// \param Kernel is a SYCL kernel that is executed on a SYCL device
  /// (except for the host device).
  /// \param NumWorkItems is a range defining indexing space.
  /// \param WorkItemOffset is an offset to be applied to each work item index.
  /// \param KernelFunc is a lambda that is used if device, queue is bound to,
  /// is a host device.
  template <typename KernelName = detail::auto_name, typename KernelType,
            int Dims>
  void parallel_for(kernel Kernel, range<Dims> NumWorkItems,
                    id<Dims> WorkItemOffset, KernelType KernelFunc) {
    throwIfActionIsCreated();
    using NameT =
        typename detail::get_kernel_name_t<KernelName, KernelType>::name;
#ifdef __SYCL_DEVICE_ONLY__
    kernel_parallel_for<NameT, KernelType, Dims>(KernelFunc);
#else
    MNDRDesc.set(std::move(NumWorkItems), std::move(WorkItemOffset));
    MKernel = detail::getSyclObjImpl(std::move(Kernel));
    MCGType = detail::CG::KERNEL;
    if (!MIsHost && !lambdaAndKernelHaveEqualName<NameT>())
      extractArgsAndReqs();
    else
      StoreLambda<NameT, KernelType, Dims>(std::move(KernelFunc));
#endif
  }

  /// Defines and invokes a SYCL kernel function for the specified range and
  /// offsets.
  ///
  /// \param Kernel is a SYCL kernel that is executed on a SYCL device
  /// (except for the host device).
  /// \param NDRange is a ND-range defining global and local sizes as
  /// well as offset.
  /// \param KernelFunc is a lambda that is used if device, queue is bound to,
  /// is a host device.
  template <typename KernelName = detail::auto_name, typename KernelType,
            int Dims>
  void parallel_for(kernel Kernel, nd_range<Dims> NDRange,
                    KernelType KernelFunc) {
    throwIfActionIsCreated();
    using NameT =
        typename detail::get_kernel_name_t<KernelName, KernelType>::name;
#ifdef __SYCL_DEVICE_ONLY__
    kernel_parallel_for_nd_range<NameT, KernelType, Dims>(KernelFunc);
#else
    MNDRDesc.set(std::move(NDRange));
    MKernel = detail::getSyclObjImpl(std::move(Kernel));
    MCGType = detail::CG::KERNEL;
    if (!MIsHost && !lambdaAndKernelHaveEqualName<NameT>())
      extractArgsAndReqs();
    else
      StoreLambda<NameT, KernelType, Dims>(std::move(KernelFunc));
#endif
  }

  /// Hierarchical kernel invocation method of a kernel.
  ///
  /// This version of \c parallel_for_work_group takes two parameters
  /// representing the same kernel. The first one - \c Kernel - is a
  /// compiled form of the second one - \c kernelFunc, which is the source form
  /// of the kernel. The same source kernel can be compiled multiple times
  /// yielding multiple kernel class objects accessible via the \c program class
  /// interface.
  ///
  /// \param Kernel is a compiled SYCL kernel.
  /// \param NumWorkGroups is a range describing the number of work-groups in
  /// each dimension.
  /// \param KernelFunc is a lambda representing kernel.
  template <typename KernelName = detail::auto_name, typename KernelType,
            int Dims>
  void parallel_for_work_group(kernel Kernel, range<Dims> NumWorkGroups,
                               KernelType KernelFunc) {
    throwIfActionIsCreated();
    using NameT =
        typename detail::get_kernel_name_t<KernelName, KernelType>::name;
#ifdef __SYCL_DEVICE_ONLY__
    kernel_parallel_for_work_group<NameT, KernelType, Dims>(KernelFunc);
#else
    MNDRDesc.setNumWorkGroups(NumWorkGroups);
    MKernel = detail::getSyclObjImpl(std::move(Kernel));
    StoreLambda<NameT, KernelType, Dims>(std::move(KernelFunc));
    MCGType = detail::CG::KERNEL;
#endif // __SYCL_DEVICE_ONLY__
  }

  /// Hierarchical kernel invocation method of a kernel.
  ///
  /// This version of \c parallel_for_work_group takes two parameters
  /// representing the same kernel. The first one - \c Kernel - is a
  /// compiled form of the second one - \c kernelFunc, which is the source form
  /// of the kernel. The same source kernel can be compiled multiple times
  /// yielding multiple kernel class objects accessible via the \c program class
  /// interface.
  ///
  /// \param Kernel is a compiled SYCL kernel.
  /// \param NumWorkGroups is a range describing the number of work-groups in
  /// each dimension.
  /// \param WorkGroupSize is a range describing the size of work-groups in
  /// each dimension.
  /// \param KernelFunc is a lambda representing kernel.
  template <typename KernelName = detail::auto_name, typename KernelType,
            int Dims>
  void parallel_for_work_group(kernel Kernel, range<Dims> NumWorkGroups,
                               range<Dims> WorkGroupSize,
                               KernelType KernelFunc) {
    throwIfActionIsCreated();
    using NameT =
        typename detail::get_kernel_name_t<KernelName, KernelType>::name;
#ifdef __SYCL_DEVICE_ONLY__
    kernel_parallel_for_work_group<NameT, KernelType, Dims>(KernelFunc);
#else
    MNDRDesc.set(nd_range<Dims>(NumWorkGroups * WorkGroupSize, WorkGroupSize));
    MKernel = detail::getSyclObjImpl(std::move(Kernel));
    StoreLambda<NameT, KernelType, Dims>(std::move(KernelFunc));
    MCGType = detail::CG::KERNEL;
#endif // __SYCL_DEVICE_ONLY__
  }

  // Explicit copy operations API

  /// Copies the contents of memory object accessed by Src into the memory
  /// pointed by Dst.
  ///
  /// Source must have at least as many bytes as the range accessed by Dst.
  ///
  /// \param Src is a source SYCL accessor.
  /// \param Dst is a smart pointer to destination memory.
  template <typename T_Src, typename T_Dst, int Dims, access::mode AccessMode,
            access::target AccessTarget,
            access::placeholder IsPlaceholder = access::placeholder::false_t>
  void copy(accessor<T_Src, Dims, AccessMode, AccessTarget, IsPlaceholder> Src,
            shared_ptr_class<T_Dst> Dst) {
    throwIfActionIsCreated();
    static_assert(isValidTargetForExplicitOp(AccessTarget),
                  "Invalid accessor target for the copy method.");
    // Make sure data shared_ptr points to is not released until we finish
    // work with it.
    MSharedPtrStorage.push_back(Dst);
    T_Dst *RawDstPtr = Dst.get();
    copy(Src, RawDstPtr);
  }

  /// Copies the contents of memory pointed by Src into the memory object
  /// accessed by Dst.
  ///
  /// Source must have at least as many bytes as the range accessed by Dst.
  ///
  /// \param Src is a smart pointer to source memory.
  /// \param Dst is a destination SYCL accessor.
  template <typename T_Src, typename T_Dst, int Dims, access::mode AccessMode,
            access::target AccessTarget,
            access::placeholder IsPlaceholder = access::placeholder::false_t>
  void
  copy(shared_ptr_class<T_Src> Src,
       accessor<T_Dst, Dims, AccessMode, AccessTarget, IsPlaceholder> Dst) {
    throwIfActionIsCreated();
    static_assert(isValidTargetForExplicitOp(AccessTarget),
                  "Invalid accessor target for the copy method.");
    // Make sure data shared_ptr points to is not released until we finish
    // work with it.
    MSharedPtrStorage.push_back(Src);
    T_Src *RawSrcPtr = Src.get();
    copy(RawSrcPtr, Dst);
  }

  /// Copies the contents of memory object accessed by Src into the memory
  /// pointed by Dst.
  ///
  /// Source must have at least as many bytes as the range accessed by Dst.
  ///
  /// \param Src is a source SYCL accessor.
  /// \param Dst is a pointer to destination memory.
  template <typename T_Src, typename T_Dst, int Dims, access::mode AccessMode,
            access::target AccessTarget,
            access::placeholder IsPlaceholder = access::placeholder::false_t>
  void copy(accessor<T_Src, Dims, AccessMode, AccessTarget, IsPlaceholder> Src,
            T_Dst *Dst) {
    throwIfActionIsCreated();
    static_assert(isValidTargetForExplicitOp(AccessTarget),
                  "Invalid accessor target for the copy method.");
#ifndef __SYCL_DEVICE_ONLY__
    if (MIsHost) {
      // TODO: Temporary implementation for host. Should be handled by memory
      // manger.
      range<Dims> Range = Src.get_range();
      parallel_for< class __copyAcc2Ptr< T_Src, T_Dst, Dims, AccessMode,
                                         AccessTarget, IsPlaceholder>>
                                         (Range, [=](id<Dims> Index) {
        size_t LinearIndex = Index[0];
        for (int I = 1; I < Dims; ++I)
          LinearIndex += Range[I] * Index[I];
        ((T_Src *)Dst)[LinearIndex] = Src[Index];
      });

      return;
    }
#endif
    MCGType = detail::CG::COPY_ACC_TO_PTR;

    detail::AccessorBaseHost *AccBase = (detail::AccessorBaseHost *)&Src;
    detail::AccessorImplPtr AccImpl = detail::getSyclObjImpl(*AccBase);

    MRequirements.push_back(AccImpl.get());
    MSrcPtr = (void *)AccImpl.get();
    MDstPtr = (void *)Dst;
    // Store copy of accessor to the local storage to make sure it is alive
    // until we finish
    MAccStorage.push_back(std::move(AccImpl));
  }

  /// Copies the contents of memory pointed by Src into the memory object
  /// accessed by Dst.
  ///
  /// Source must have at least as many bytes as the range accessed by Dst.
  ///
  /// \param Src is a pointer to source memory.
  /// \param Dst is a destination SYCL accessor.
  template <typename T_Src, typename T_Dst, int Dims, access::mode AccessMode,
            access::target AccessTarget,
            access::placeholder IsPlaceholder = access::placeholder::false_t>
  void
  copy(const T_Src *Src,
       accessor<T_Dst, Dims, AccessMode, AccessTarget, IsPlaceholder> Dst) {
    throwIfActionIsCreated();
    static_assert(isValidTargetForExplicitOp(AccessTarget),
                  "Invalid accessor target for the copy method.");
#ifndef __SYCL_DEVICE_ONLY__
    if (MIsHost) {
      // TODO: Temporary implementation for host. Should be handled by memory
      // manger.
      range<Dims> Range = Dst.get_range();
      parallel_for< class __copyPtr2Acc< T_Src, T_Dst, Dims, AccessMode,
                                         AccessTarget, IsPlaceholder>>
                                         (Range, [=](id<Dims> Index) {
        size_t LinearIndex = Index[0];
        for (int I = 1; I < Dims; ++I)
          LinearIndex += Range[I] * Index[I];

        Dst[Index] = ((T_Dst *)Src)[LinearIndex];
      });
      return;
    }
#endif
    MCGType = detail::CG::COPY_PTR_TO_ACC;

    detail::AccessorBaseHost *AccBase = (detail::AccessorBaseHost *)&Dst;
    detail::AccessorImplPtr AccImpl = detail::getSyclObjImpl(*AccBase);

    MRequirements.push_back(AccImpl.get());
    MSrcPtr = (void *)Src;
    MDstPtr = (void *)AccImpl.get();
    // Store copy of accessor to the local storage to make sure it is alive
    // until we finish
    MAccStorage.push_back(std::move(AccImpl));
  }

  /// Copies the contents of memory object accessed by Src to the memory
  /// object accessed by Dst.
  ///
  /// Source must have at least as many bytes as the range accessed by Dst.
  ///
  /// \param Src is a source SYCL accessor.
  /// \param Dst is a destination SYCL accessor.
  template <
      typename T_Src, int Dims_Src, access::mode AccessMode_Src,
      access::target AccessTarget_Src, typename T_Dst, int Dims_Dst,
      access::mode AccessMode_Dst, access::target AccessTarget_Dst,
      access::placeholder IsPlaceholder_Src = access::placeholder::false_t,
      access::placeholder IsPlaceholder_Dst = access::placeholder::false_t>
  void copy(accessor<T_Src, Dims_Src, AccessMode_Src, AccessTarget_Src,
                     IsPlaceholder_Src>
                Src,
            accessor<T_Dst, Dims_Dst, AccessMode_Dst, AccessTarget_Dst,
                     IsPlaceholder_Dst>
                Dst) {
    throwIfActionIsCreated();
    static_assert(isValidTargetForExplicitOp(AccessTarget_Src),
                  "Invalid source accessor target for the copy method.");
    static_assert(isValidTargetForExplicitOp(AccessTarget_Dst),
                  "Invalid destination accessor target for the copy method.");
    // TODO replace to get_size() when it will provide correct values.
    assert(
        (Dst.get_range().size() * sizeof(T_Dst) >=
         Src.get_range().size() * sizeof(T_Src)) &&
        "dest must have at least as many bytes as the range accessed by src.");
    if (MIsHost ||
        !IsCopyingRectRegionAvailable(Src.get_range(), Dst.get_range())) {
      range<Dims_Src> CopyRange = Src.get_range();
      size_t Range = 1;
      for (size_t I = 0; I < Dims_Src; ++I)
        Range *= CopyRange[I];
      range<1> LinearizedRange(Range);
      parallel_for< class __copyAcc2Acc< T_Src, Dims_Src, AccessMode_Src,
                                         AccessTarget_Src, T_Dst, Dims_Dst,
                                         AccessMode_Dst, AccessTarget_Dst,
                                         IsPlaceholder_Src,
                                         IsPlaceholder_Dst>>
                                         (LinearizedRange, [=](id<1> Id) {
        size_t Index = Id[0];
        id<Dims_Src> SrcIndex = getDelinearizedIndex(Src.get_range(), Index);
        id<Dims_Dst> DstIndex = getDelinearizedIndex(Dst.get_range(), Index);
        Dst[DstIndex] = Src[SrcIndex];
      });

      return;
    }
    MCGType = detail::CG::COPY_ACC_TO_ACC;

    detail::AccessorBaseHost *AccBaseSrc = (detail::AccessorBaseHost *)&Src;
    detail::AccessorImplPtr AccImplSrc = detail::getSyclObjImpl(*AccBaseSrc);

    detail::AccessorBaseHost *AccBaseDst = (detail::AccessorBaseHost *)&Dst;
    detail::AccessorImplPtr AccImplDst = detail::getSyclObjImpl(*AccBaseDst);

    MRequirements.push_back(AccImplSrc.get());
    MRequirements.push_back(AccImplDst.get());
    MSrcPtr = AccImplSrc.get();
    MDstPtr = AccImplDst.get();
    // Store copy of accessor to the local storage to make sure it is alive
    // until we finish
    MAccStorage.push_back(std::move(AccImplSrc));
    MAccStorage.push_back(std::move(AccImplDst));
  }

  /// Provides guarantees that the memory object accessed via Acc is updated
  /// on the host after command group object execution is complete.
  ///
  /// \param Acc is a SYCL accessor that needs to be updated on host.
  template <typename T, int Dims, access::mode AccessMode,
            access::target AccessTarget,
            access::placeholder IsPlaceholder = access::placeholder::false_t>
  void
  update_host(accessor<T, Dims, AccessMode, AccessTarget, IsPlaceholder> Acc) {
    throwIfActionIsCreated();
    static_assert(isValidTargetForExplicitOp(AccessTarget),
                  "Invalid accessor target for the update_host method.");
    MCGType = detail::CG::UPDATE_HOST;

    detail::AccessorBaseHost *AccBase = (detail::AccessorBaseHost *)&Acc;
    detail::AccessorImplPtr AccImpl = detail::getSyclObjImpl(*AccBase);

    MDstPtr = (void *)AccImpl.get();
    MRequirements.push_back(AccImpl.get());
    MAccStorage.push_back(std::move(AccImpl));
  }

  /// Fills memory pointed by accessor with the pattern given.
  ///
  /// If the operation is submitted to queue associated with OpenCL device and
  /// accessor points to one dimensional memory object then use special type for
  /// filling. Otherwise fill using regular kernel.
  ///
  /// \param Dst is a destination SYCL accessor.
  /// \param Pattern is a value to be used to fill the memory.
  template <typename T, int Dims, access::mode AccessMode,
            access::target AccessTarget,
            access::placeholder IsPlaceholder = access::placeholder::false_t>
  void fill(accessor<T, Dims, AccessMode, AccessTarget, IsPlaceholder> Dst,
            const T &Pattern) {
    throwIfActionIsCreated();
    // TODO add check:T must be an integral scalar value or a SYCL vector type
    static_assert(isValidTargetForExplicitOp(AccessTarget),
                  "Invalid accessor target for the fill method.");
    if (!MIsHost && (((Dims == 1) && isConstOrGlobal(AccessTarget)) ||
                     isImageOrImageArray(AccessTarget))) {
      MCGType = detail::CG::FILL;

      detail::AccessorBaseHost *AccBase = (detail::AccessorBaseHost *)&Dst;
      detail::AccessorImplPtr AccImpl = detail::getSyclObjImpl(*AccBase);

      MDstPtr = (void *)AccImpl.get();
      MRequirements.push_back(AccImpl.get());
      MAccStorage.push_back(std::move(AccImpl));

      MPattern.resize(sizeof(T));
      T *PatternPtr = (T *)MPattern.data();
      *PatternPtr = Pattern;
    } else {

      // TODO: Temporary implementation for host. Should be handled by memory
      // manger.
      range<Dims> Range = Dst.get_range();
      parallel_for<class __fill<T, Dims, AccessMode, AccessTarget,
                                IsPlaceholder>>(Range, [=](id<Dims> Index) {
        Dst[Index] = Pattern;
      });
    }
  }

  /// Copies data from one memory region to another, both pointed by
  /// USM pointers.
  ///
  /// \param Dest is a USM pointer to the destination memory.
  /// \param Src is a USM pointer to the source memory.
  /// \param Count is a number of bytes to copy.
  void memcpy(void *Dest, const void *Src, size_t Count) {
    throwIfActionIsCreated();
    MSrcPtr = const_cast<void *>(Src);
    MDstPtr = Dest;
    MLength = Count;
    MCGType = detail::CG::COPY_USM;
  }

  /// Fills the memory pointed by a USM pointer with the value specified.
  ///
  /// \param Dest is a USM pointer to the memory to fill.
  /// \param Value is a value to be set. Value is cast as an unsigned char.
  /// \param Count is a number of bytes to fill.
  void memset(void *Dest, int Value, size_t Count) {
    throwIfActionIsCreated();
    MDstPtr = Dest;
    MPattern.push_back((char)Value);
    MLength = Count;
    MCGType = detail::CG::FILL_USM;
  }

  /// Provides hints to the runtime library that data should be made available
  /// on a device earlier than Unified Shared Memory would normally require it
  /// to be available.
  ///
  /// \param Ptr is a USM pointer to the memory to be prefetched to the device.
  /// \param Count is a number of bytes to be prefetched.
  void prefetch(const void *Ptr, size_t Count) {
    throwIfActionIsCreated();
    MDstPtr = const_cast<void *>(Ptr);
    MLength = Count;
    MCGType = detail::CG::PREFETCH_USM;
  }

private:
  shared_ptr_class<detail::queue_impl> MQueue;
  /// The storage for the arguments passed.
  /// We need to store a copy of values that are passed explicitly through
  /// set_arg, require and so on, because we need them to be alive after
  /// we exit the method they are passed in.
  vector_class<vector_class<char>> MArgsStorage;
  vector_class<detail::AccessorImplPtr> MAccStorage;
  vector_class<detail::LocalAccessorImplPtr> MLocalAccStorage;
  vector_class<shared_ptr_class<detail::stream_impl>> MStreamStorage;
  vector_class<shared_ptr_class<const void>> MSharedPtrStorage;
  /// The list of arguments for the kernel.
  vector_class<detail::ArgDesc> MArgs;
  /// The list of associated accessors with this handler.
  /// These accessors were created with this handler as argument or
  /// have become required for this handler via require method.
  vector_class<detail::ArgDesc> MAssociatedAccesors;
  /// The list of requirements to the memory objects for the scheduling.
  vector_class<detail::Requirement *> MRequirements;
  /// Struct that encodes global size, local size, ...
  detail::NDRDescT MNDRDesc;
  string_class MKernelName;
  /// Storage for a sycl::kernel object.
  shared_ptr_class<detail::kernel_impl> MKernel;
  /// Type of the command group, e.g. kernel, fill.
  detail::CG::CGTYPE MCGType = detail::CG::NONE;
  /// Pointer to the source host memory or accessor(depending on command type).
  void *MSrcPtr = nullptr;
  /// Pointer to the dest host memory or accessor(depends on command type).
  void *MDstPtr = nullptr;
  /// Length to copy or fill (for USM operations).
  size_t MLength = 0;
  /// Pattern that is used to fill memory object in case command type is fill.
  vector_class<char> MPattern;
  /// Storage for a lambda or function object.
  unique_ptr_class<detail::HostKernelBase> MHostKernel;
  detail::OSModuleHandle MOSModuleHandle;
  // Storage for a lambda or function when using InteropTasks
  std::unique_ptr<detail::InteropTask> MInteropTask;
  /// The list of events that order this operation.
  vector_class<detail::EventImplPtr> MEvents;

  bool MIsHost = false;

  // Make queue_impl class friend to be able to call finalize method.
  friend class detail::queue_impl;
  // Make accessor class friend to keep the list of associated accessors.
  template <typename DataT, int Dims, access::mode AccMode,
            access::target AccTarget, access::placeholder isPlaceholder>
  friend class accessor;
  friend device detail::getDeviceFromHandler(handler &);

  template <typename DataT, int Dimensions, access::mode AccessMode,
            access::target AccessTarget, access::placeholder IsPlaceholder>
  friend class detail::image_accessor;
  // Make stream class friend to be able to keep the list of associated streams
  friend class stream;
  friend class detail::stream_impl;
};
} // namespace sycl
} // __SYCL_INLINE_NAMESPACE(cl)<|MERGE_RESOLUTION|>--- conflicted
+++ resolved
@@ -134,17 +134,13 @@
 /// end. So, handler class contains all fields simultaneously, then during
 /// "finalization" it constructs CG object, that represents specific operation,
 /// passing fields that are required only.
-<<<<<<< HEAD
 ///
 /// \sa queue
 /// \sa program
 /// \sa kernel
 ///
 /// \ingroup sycl_api
-class handler {
-=======
 class __SYCL_EXPORT handler {
->>>>>>> 1084685a
 private:
   /// Constructs SYCL handler from queue.
   ///
