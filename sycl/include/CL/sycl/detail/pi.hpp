//==---------- pi.hpp - Plugin Interface for SYCL RT -----------------------==//
//
// Part of the LLVM Project, under the Apache License v2.0 with LLVM Exceptions.
// See https://llvm.org/LICENSE.txt for license information.
// SPDX-License-Identifier: Apache-2.0 WITH LLVM-exception
//
//===----------------------------------------------------------------------===//

/// \file pi.hpp
/// C++ wrapper of extern "C" PI interfaces
///
/// \ingroup sycl_pi

#pragma once

#include <CL/sycl/backend_types.hpp>
#include <CL/sycl/detail/common.hpp>
#include <CL/sycl/detail/export.hpp>
#include <CL/sycl/detail/os_util.hpp>
#include <CL/sycl/detail/pi.h>

#include <cassert>
#include <cstdint>
#include <sstream>
#include <string>
#include <vector>

#ifdef XPTI_ENABLE_INSTRUMENTATION
// Forward declarations
namespace xpti {
struct trace_event_data_t;
}
#endif

__SYCL_INLINE_NAMESPACE(cl) {
namespace sycl {

class context;

namespace detail {

enum class PiApiKind {
#define _PI_API(api) api,
#include <CL/sycl/detail/pi.def>
};
class plugin;
namespace pi {

// The SYCL_PI_TRACE sets what we will trace.
// This is a bit-mask of various things we'd want to trace.
enum TraceLevel {
  PI_TRACE_BASIC = 0x1,
  PI_TRACE_CALLS = 0x2,
  PI_TRACE_ALL = -1
};

// Return true if we want to trace PI related activities.
bool trace(TraceLevel level);

#ifdef __SYCL_RT_OS_WINDOWS
#define __SYCL_OPENCL_PLUGIN_NAME "pi_opencl.dll"
#define __SYCL_LEVEL_ZERO_PLUGIN_NAME "pi_level_zero.dll"
#define __SYCL_CUDA_PLUGIN_NAME "pi_cuda.dll"
#else
#define __SYCL_OPENCL_PLUGIN_NAME "libpi_opencl.so"
#define __SYCL_LEVEL_ZERO_PLUGIN_NAME "libpi_level_zero.so"
#define __SYCL_CUDA_PLUGIN_NAME "libpi_cuda.so"
#endif

// Report error and no return (keeps compiler happy about no return statements).
[[noreturn]] __SYCL_EXPORT void die(const char *Message);

__SYCL_EXPORT void assertion(bool Condition, const char *Message = nullptr);

template <typename T>
void handleUnknownParamName(const char *functionName, T parameter) {
  std::stringstream stream;
  stream << "Unknown parameter " << parameter << " passed to " << functionName
         << "\n";
  auto str = stream.str();
  auto msg = str.c_str();
  die(msg);
}

// This macro is used to report invalid enumerators being passed to PI API
// GetInfo functions. It will print the name of the function that invoked it
// and the value of the unknown enumerator.
#define __SYCL_PI_HANDLE_UNKNOWN_PARAM_NAME(parameter)                         \
  { cl::sycl::detail::pi::handleUnknownParamName(__func__, parameter); }

using PiPlugin = ::pi_plugin;
using PiResult = ::pi_result;
using PiPlatform = ::pi_platform;
using PiDevice = ::pi_device;
using PiDeviceType = ::pi_device_type;
using PiDeviceInfo = ::pi_device_info;
using PiDeviceBinaryType = ::pi_device_binary_type;
using PiContext = ::pi_context;
using PiProgram = ::pi_program;
using PiKernel = ::pi_kernel;
using PiQueue = ::pi_queue;
using PiQueueProperties = ::pi_queue_properties;
using PiMem = ::pi_mem;
using PiMemFlags = ::pi_mem_flags;
using PiEvent = ::pi_event;
using PiSampler = ::pi_sampler;
using PiSamplerInfo = ::pi_sampler_info;
using PiSamplerProperties = ::pi_sampler_properties;
using PiSamplerAddressingMode = ::pi_sampler_addressing_mode;
using PiSamplerFilterMode = ::pi_sampler_filter_mode;
using PiMemImageFormat = ::pi_image_format;
using PiMemImageDesc = ::pi_image_desc;
using PiMemImageInfo = ::pi_image_info;
using PiMemObjectType = ::pi_mem_type;
using PiMemImageChannelOrder = ::pi_image_channel_order;
using PiMemImageChannelType = ::pi_image_channel_type;

__SYCL_EXPORT void contextSetExtendedDeleter(const cl::sycl::context &constext,
                                             pi_context_extended_deleter func,
                                             void *user_data);

// Function to load the shared library
// Implementation is OS dependent.
void *loadOsLibrary(const std::string &Library);

// Function to unload the shared library
// Implementation is OS dependent (see posix-pi.cpp and windows-pi.cpp)
int unloadOsLibrary(void *Library);

// OS agnostic function to unload the shared library
int unloadPlugin(void *Library);

// Function to get Address of a symbol defined in the shared
// library, implementation is OS dependent.
void *getOsLibraryFuncAddress(void *Library, const std::string &FunctionName);

// Get a string representing a _pi_platform_info enum
std::string platformInfoToString(pi_platform_info info);

// Want all the needed casts be explicit, do not define conversion operators.
template <class To, class From> To cast(From value);

// Holds the PluginInformation for the plugin that is bound.
// Currently a global variable is used to store OpenCL plugin information to be
// used with SYCL Interoperability Constructors.
extern std::shared_ptr<plugin> GlobalPlugin;

// Performs PI one-time initialization.
const vector_class<plugin> &initialize();

// Get the plugin serving given backend.
template <backend BE> const plugin &getPlugin();

// Utility Functions to get Function Name for a PI Api.
template <PiApiKind PiApiOffset> struct PiFuncInfo {};

#define _PI_API(api)                                                           \
  template <> struct PiFuncInfo<PiApiKind::api> {                              \
    using FuncPtrT = decltype(&::api);                                         \
    inline std::string getFuncName() { return #api; }                          \
    inline FuncPtrT getFuncPtr(PiPlugin MPlugin) {                             \
      return MPlugin.PiFunctionTable.api;                                      \
    }                                                                          \
  };
#include <CL/sycl/detail/pi.def>

/// Emits an XPTI trace before a PI API call is made
/// \param FName The name of the PI API call
/// \return The correlation ID for the API call that is to be used by the
/// emitFunctionEndTrace() call
uint64_t emitFunctionBeginTrace(const char *FName);

/// Emits an XPTI trace after the PI API call has been made
/// \param CorrelationID The correlation ID for the API call generated by the
/// emitFunctionBeginTrace() call.
/// \param FName The name of the PI API call
void emitFunctionEndTrace(uint64_t CorrelationID, const char *FName);

// A wrapper for passing around byte array properties
class ByteArray {
public:
  using ConstIterator = const std::uint8_t *;

  ByteArray(const std::uint8_t *Ptr, std::size_t Size) : Ptr{Ptr}, Size{Size} {}
  const std::uint8_t &operator[](std::size_t Idx) const { return Ptr[Idx]; }
  std::size_t size() const { return Size; }
  ConstIterator begin() const { return Ptr; }
  ConstIterator end() const { return Ptr + Size; }

private:
  const std::uint8_t *Ptr;
  const std::size_t Size;
};

// C++ wrapper over the _pi_device_binary_property_struct structure.
class DeviceBinaryProperty {
public:
  DeviceBinaryProperty(const _pi_device_binary_property_struct *Prop)
      : Prop(Prop) {}

  pi_uint32 asUint32() const;
  ByteArray asByteArray() const;
  const char *asCString() const;

protected:
  friend std::ostream &operator<<(std::ostream &Out,
                                  const DeviceBinaryProperty &P);
  const _pi_device_binary_property_struct *Prop;
};

std::ostream &operator<<(std::ostream &Out, const DeviceBinaryProperty &P);

// C++ convenience wrapper over the pi_device_binary_struct structure.
class DeviceBinaryImage {
public:
  // Represents a range of properties to enable iteration over them.
  // Implements the standard C++ STL input iterator interface.
  class PropertyRange {
  public:
    using ValTy = std::remove_pointer<pi_device_binary_property>::type;

    class ConstIterator
        : public std::iterator<std::input_iterator_tag, // iterator_category
                               ValTy,                   // value_type
                               ptrdiff_t,               // difference_type
                               const pi_device_binary_property, // pointer
                               pi_device_binary_property>       // reference
    {
      pi_device_binary_property Cur;

    public:
      ConstIterator(pi_device_binary_property Cur = nullptr) : Cur(Cur) {}
      ConstIterator &operator++() {
        Cur++;
        return *this;
      }
      ConstIterator operator++(int) {
        ConstIterator Ret = *this;
        ++(*this);
        return Ret;
      }
      bool operator==(ConstIterator Other) const { return Cur == Other.Cur; }
      bool operator!=(ConstIterator Other) const { return !(*this == Other); }
      reference operator*() const { return Cur; }
    };
    ConstIterator begin() const { return ConstIterator(Begin); }
    ConstIterator end() const { return ConstIterator(End); }
    friend class DeviceBinaryImage;
    bool isAvailable() const { return !(Begin == nullptr); }

  private:
    PropertyRange() : Begin(nullptr), End(nullptr) {}
    // Searches for a property set with given name and constructs a
    // PropertyRange spanning all its elements. If property set is not found,
    // the range will span zero elements.
    PropertyRange(pi_device_binary Bin, const char *PropSetName)
        : PropertyRange() {
      init(Bin, PropSetName);
    };
    void init(pi_device_binary Bin, const char *PropSetName);
    pi_device_binary_property Begin;
    pi_device_binary_property End;
  };

public:
  DeviceBinaryImage(pi_device_binary Bin) { init(Bin); }
  DeviceBinaryImage() : Bin(nullptr){};

  virtual void print() const;
  virtual void dump(std::ostream &Out) const;

  size_t getSize() const {
    assert(Bin && "binary image data not set");
    return static_cast<size_t>(Bin->BinaryEnd - Bin->BinaryStart);
  }

  const char *getCompileOptions() const {
    assert(Bin && "binary image data not set");
    return Bin->CompileOptions;
  }

  const char *getLinkOptions() const {
    assert(Bin && "binary image data not set");
    return Bin->LinkOptions;
  }

  /// Returns the format of the binary image
  pi::PiDeviceBinaryType getFormat() const {
    assert(Bin && "binary image data not set");
    return Format;
  }

<<<<<<< HEAD
  /// Gets the iterator range over specialization constants in this binary
  /// image. For each property pointed to by an iterator within the
=======
  /// Returns a single property from SYCL_MISC_PROP category.
  pi_device_binary_property getProperty(const char *PropName) const;

  /// Gets the iterator range over scalar specialization constants in this
  /// binary image. For each property pointed to by an iterator within the
>>>>>>> cc3d0956
  /// range, the name of the property is the specialization constant symbolic ID
  /// and the value is a list of 3-element tuples of 32-bit unsigned integers,
  /// describing the specialization constant.
  /// This is done in order to unify representation of both scalar and composite
  /// specialization constants: composite specialization constant is represented
  /// by its leaf elements, so for scalars the list contains only a single
  /// tuple, while for composite there might be more of them.
  /// Each tuple consists of ID of scalar specialization constant, its location
  /// within a composite (offset in bytes from the beginning or 0 if it is not
  /// an element of a composite specialization constant) and its size.
  /// For example, for the following structure:
  /// struct A { int a; float b; };
  /// struct POD { A a[2]; int b; };
  /// List of tuples will look like:
  /// { ID0, 0, 4 },  // .a[0].a
  /// { ID1, 4, 4 },  // .a[0].b
  /// { ID2, 8, 4 },  // .a[1].a
  /// { ID3, 12, 4 }, // .a[1].b
  /// { ID4, 16, 4 }, // .b
  /// And for an interger specialization constant, the list of tuples will look
  /// like:
  /// { ID5, 0, 4 }
  const PropertyRange &getSpecConstants() const { return SpecConstIDMap; }
  const PropertyRange &getDeviceLibReqMask() const { return DeviceLibReqMask; }
  const PropertyRange &getKernelParamOptInfo() const {
    return KernelParamOptInfo;
  }
  virtual ~DeviceBinaryImage() {}

protected:
  void init(pi_device_binary Bin);
  pi_device_binary get() const { return Bin; }

  pi_device_binary Bin;
  pi::PiDeviceBinaryType Format = PI_DEVICE_BINARY_TYPE_NONE;
  DeviceBinaryImage::PropertyRange SpecConstIDMap;
  DeviceBinaryImage::PropertyRange DeviceLibReqMask;
  DeviceBinaryImage::PropertyRange KernelParamOptInfo;
};

/// Tries to determine the device binary image foramat. Returns
/// PI_DEVICE_BINARY_TYPE_NONE if unsuccessful.
PiDeviceBinaryType getBinaryImageFormat(const unsigned char *ImgData,
                                        size_t ImgSize);

} // namespace pi

namespace RT = cl::sycl::detail::pi;

// Workaround for build with GCC 5.x
// An explicit specialization shall be declared in the namespace block.
// Having namespace as part of template name is not supported by GCC
// older than 7.x.
// https://gcc.gnu.org/bugzilla/show_bug.cgi?id=56480
namespace pi {
// Want all the needed casts be explicit, do not define conversion
// operators.
template <class To, class From> inline To cast(From value) {
  // TODO: see if more sanity checks are possible.
  RT::assertion((sizeof(From) == sizeof(To)), "assert: cast failed size check");
  return (To)(value);
}

// These conversions should use PI interop API.
template <> inline pi::PiProgram cast(cl_program) {
  RT::assertion(false, "pi::cast -> use piextCreateProgramWithNativeHandle");
  return {};
}

template <> inline pi::PiDevice cast(cl_device_id) {
  RT::assertion(false, "pi::cast -> use piextCreateDeviceWithNativeHandle");
  return {};
}

} // namespace pi
} // namespace detail

// For shortness of using PI from the top-level sycl files.
namespace RT = cl::sycl::detail::pi;

} // namespace sycl
} // __SYCL_INLINE_NAMESPACE(cl)<|MERGE_RESOLUTION|>--- conflicted
+++ resolved
@@ -290,16 +290,11 @@
     return Format;
   }
 
-<<<<<<< HEAD
+  /// Returns a single property from SYCL_MISC_PROP category.
+  pi_device_binary_property getProperty(const char *PropName) const;
+
   /// Gets the iterator range over specialization constants in this binary
   /// image. For each property pointed to by an iterator within the
-=======
-  /// Returns a single property from SYCL_MISC_PROP category.
-  pi_device_binary_property getProperty(const char *PropName) const;
-
-  /// Gets the iterator range over scalar specialization constants in this
-  /// binary image. For each property pointed to by an iterator within the
->>>>>>> cc3d0956
   /// range, the name of the property is the specialization constant symbolic ID
   /// and the value is a list of 3-element tuples of 32-bit unsigned integers,
   /// describing the specialization constant.
