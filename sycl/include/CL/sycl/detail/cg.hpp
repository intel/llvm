--- conflicted
+++ resolved
@@ -94,14 +94,11 @@
 enum class ExtendedMembersType : unsigned int {
   HANDLER_KERNEL_BUNDLE = 0,
   HANDLER_MEM_ADVICE,
-<<<<<<< HEAD
-  HANDLER_IS_EVENT_REQUIRED,
-=======
   // handler_impl is stored in the exended members to avoid breaking ABI.
   // TODO: This should be made a member of the handler class once ABI can be
   //       broken.
   HANDLER_IMPL,
->>>>>>> b33f6a53
+  HANDLER_IS_EVENT_REQUIRED,
 };
 
 // Holds a pointer to an object of an arbitrary type and an ID value which
