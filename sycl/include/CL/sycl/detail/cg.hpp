--- conflicted
+++ resolved
@@ -218,25 +218,17 @@
 
 class HostTask {
   std::function<void()> MHostTask;
-<<<<<<< HEAD
   std::function<void(interop_handle)> MInteropTask;
-=======
->>>>>>> 76eab938
 
 public:
   HostTask() : MHostTask([]() {}) {}
   HostTask(std::function<void()> &&Func) : MHostTask(Func) {}
-<<<<<<< HEAD
   HostTask(std::function<void(interop_handle)> &&Func) : MInteropTask(Func) {}
 
   bool isInteropTask() const { return !!MInteropTask; }
 
   void call() { MHostTask(); }
   void call(interop_handle handle) { MInteropTask(handle); }
-=======
-
-  void call() { MHostTask(); }
->>>>>>> 76eab938
 };
 
 // Class which stores specific lambda object.
@@ -659,7 +651,6 @@
 class CGHostTask : public CG {
 public:
   std::unique_ptr<HostTask> MHostTask;
-<<<<<<< HEAD
   // queue for host-interop task
   shared_ptr_class<detail::queue_impl> MQueue;
   // context for host-interop task
@@ -670,11 +661,6 @@
              std::shared_ptr<detail::queue_impl> Queue,
              std::shared_ptr<detail::context_impl> Context,
              vector_class<ArgDesc> Args,
-=======
-  vector_class<ArgDesc> MArgs;
-
-  CGHostTask(std::unique_ptr<HostTask> HostTask, vector_class<ArgDesc> Args,
->>>>>>> 76eab938
              std::vector<std::vector<char>> ArgsStorage,
              std::vector<detail::AccessorImplPtr> AccStorage,
              std::vector<std::shared_ptr<const void>> SharedPtrStorage,
@@ -684,12 +670,8 @@
       : CG(Type, std::move(ArgsStorage), std::move(AccStorage),
            std::move(SharedPtrStorage), std::move(Requirements),
            std::move(Events), std::move(loc)),
-<<<<<<< HEAD
         MHostTask(std::move(HostTask)), MQueue(Queue), MContext(Context),
         MArgs(std::move(Args)) {}
-=======
-        MHostTask(std::move(HostTask)), MArgs(std::move(Args)) {}
->>>>>>> 76eab938
 };
 
 } // namespace detail
