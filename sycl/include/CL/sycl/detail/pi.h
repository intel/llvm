//==---------- pi.h - Plugin Interface -------------------------------------==//
//
// Part of the LLVM Project, under the Apache License v2.0 with LLVM Exceptions.
// See https://llvm.org/LICENSE.txt for license information.
// SPDX-License-Identifier: Apache-2.0 WITH LLVM-exception
//
//===----------------------------------------------------------------------===//

/// \defgroup sycl_pi The Plugin Interface
// TODO: link to sphinx page

/// \file Main Plugin Interface header file.
///
/// This is the definition of a generic offload Plugin Interface (PI), which is
/// used by the SYCL implementation to connect to multiple device back-ends,
/// e.g. to OpenCL. The interface is intentionally kept C-only for the
/// purpose of having full flexibility and interoperability with different
/// environments.
///
/// \ingroup sycl_pi

#ifndef _PI_H_
#define _PI_H_

// Every single change in PI API should be accompanied with the minor
// version increase (+1). In the cases where backward compatibility is not
// maintained there should be a (+1) change to the major version in
// addition to the increase of the minor.
//
// PI version changes log:
// -- Version 1.2:
// 1. (Binary backward compatibility breaks) Two fields added to the
// pi_device_binary_struct structure:
//   pi_device_binary_property_set PropertySetsBegin;
//   pi_device_binary_property_set PropertySetsEnd;
// 2. A number of types needed to define pi_device_binary_property_set added.
// 3. Added new ownership argument to piextContextCreateWithNativeHandle.
// 4. Add interoperability interfaces for kernel.
//
#include "CL/cl.h"
#define _PI_H_VERSION_MAJOR 3
#define _PI_H_VERSION_MINOR 5

#define _PI_STRING_HELPER(a) #a
#define _PI_CONCAT(a, b) _PI_STRING_HELPER(a.b)
#define _PI_H_VERSION_STRING                                                   \
  _PI_CONCAT(_PI_H_VERSION_MAJOR, _PI_H_VERSION_MINOR)

// TODO: we need a mapping of PI to OpenCL somewhere, and this can be done
// elsewhere, e.g. in the pi_opencl, but constants/enums mapping is now
// done here, for efficiency and simplicity.
#include <CL/cl_ext.h>
#include <CL/sycl/detail/cl.h>
#include <CL/sycl/detail/export.hpp>

#include <cstdint>

#ifdef __cplusplus
extern "C" {
#endif // __cplusplus

using pi_int32 = int32_t;
using pi_uint32 = uint32_t;
using pi_uint64 = uint64_t;
using pi_bool = pi_uint32;
using pi_bitfield = pi_uint64;
using pi_native_handle = uintptr_t;

//
// NOTE: prefer to map 1:1 to OpenCL so that no translation is needed
// for PI <-> OpenCL ways. The PI <-> to other BE translation is almost
// always needed anyway.
//
// TODO: populate PI enums.
//
typedef enum {
  PI_SUCCESS = CL_SUCCESS,
  PI_INVALID_KERNEL_NAME = CL_INVALID_KERNEL_NAME,
  PI_INVALID_OPERATION = CL_INVALID_OPERATION,
  PI_INVALID_KERNEL = CL_INVALID_KERNEL,
  PI_INVALID_QUEUE_PROPERTIES = CL_INVALID_QUEUE_PROPERTIES,
  PI_INVALID_VALUE = CL_INVALID_VALUE,
  PI_INVALID_CONTEXT = CL_INVALID_CONTEXT,
  PI_INVALID_PLATFORM = CL_INVALID_PLATFORM,
  PI_INVALID_DEVICE = CL_INVALID_DEVICE,
  PI_INVALID_BINARY = CL_INVALID_BINARY,
  PI_INVALID_QUEUE = CL_INVALID_COMMAND_QUEUE,
  PI_OUT_OF_HOST_MEMORY = CL_OUT_OF_HOST_MEMORY,
  PI_INVALID_PROGRAM = CL_INVALID_PROGRAM,
  PI_INVALID_PROGRAM_EXECUTABLE = CL_INVALID_PROGRAM_EXECUTABLE,
  PI_INVALID_SAMPLER = CL_INVALID_SAMPLER,
  PI_INVALID_BUFFER_SIZE = CL_INVALID_BUFFER_SIZE,
  PI_INVALID_MEM_OBJECT = CL_INVALID_MEM_OBJECT,
  PI_OUT_OF_RESOURCES = CL_OUT_OF_RESOURCES,
  PI_INVALID_EVENT = CL_INVALID_EVENT,
  PI_INVALID_EVENT_WAIT_LIST = CL_INVALID_EVENT_WAIT_LIST,
  PI_MISALIGNED_SUB_BUFFER_OFFSET = CL_MISALIGNED_SUB_BUFFER_OFFSET,
  PI_BUILD_PROGRAM_FAILURE = CL_BUILD_PROGRAM_FAILURE,
  PI_INVALID_WORK_GROUP_SIZE = CL_INVALID_WORK_GROUP_SIZE,
  PI_COMPILER_NOT_AVAILABLE = CL_COMPILER_NOT_AVAILABLE,
  PI_PROFILING_INFO_NOT_AVAILABLE = CL_PROFILING_INFO_NOT_AVAILABLE,
  PI_DEVICE_NOT_FOUND = CL_DEVICE_NOT_FOUND,
  PI_INVALID_WORK_ITEM_SIZE = CL_INVALID_WORK_ITEM_SIZE,
  PI_INVALID_WORK_DIMENSION = CL_INVALID_WORK_DIMENSION,
  PI_INVALID_KERNEL_ARGS = CL_INVALID_KERNEL_ARGS,
  PI_INVALID_IMAGE_SIZE = CL_INVALID_IMAGE_SIZE,
  PI_INVALID_IMAGE_FORMAT_DESCRIPTOR = CL_INVALID_IMAGE_FORMAT_DESCRIPTOR,
  PI_IMAGE_FORMAT_NOT_SUPPORTED = CL_IMAGE_FORMAT_NOT_SUPPORTED,
  PI_MEM_OBJECT_ALLOCATION_FAILURE = CL_MEM_OBJECT_ALLOCATION_FAILURE,
  PI_ERROR_UNKNOWN = -999
} _pi_result;

typedef enum {
  PI_EVENT_COMPLETE = CL_COMPLETE,
  PI_EVENT_RUNNING = CL_RUNNING,
  PI_EVENT_SUBMITTED = CL_SUBMITTED,
  PI_EVENT_QUEUED = CL_QUEUED
} _pi_event_status;

typedef enum {
  PI_PLATFORM_INFO_EXTENSIONS = CL_PLATFORM_EXTENSIONS,
  PI_PLATFORM_INFO_NAME = CL_PLATFORM_NAME,
  PI_PLATFORM_INFO_PROFILE = CL_PLATFORM_PROFILE,
  PI_PLATFORM_INFO_VENDOR = CL_PLATFORM_VENDOR,
  PI_PLATFORM_INFO_VERSION = CL_PLATFORM_VERSION
} _pi_platform_info;

typedef enum {
  PI_PROGRAM_BUILD_INFO_STATUS = CL_PROGRAM_BUILD_STATUS,
  PI_PROGRAM_BUILD_INFO_OPTIONS = CL_PROGRAM_BUILD_OPTIONS,
  PI_PROGRAM_BUILD_INFO_LOG = CL_PROGRAM_BUILD_LOG,
  PI_PROGRAM_BUILD_INFO_BINARY_TYPE = CL_PROGRAM_BINARY_TYPE
} _pi_program_build_info;

typedef enum {
  PI_PROGRAM_BUILD_STATUS_NONE = CL_BUILD_NONE,
  PI_PROGRAM_BUILD_STATUS_ERROR = CL_BUILD_ERROR,
  PI_PROGRAM_BUILD_STATUS_SUCCESS = CL_BUILD_SUCCESS,
  PI_PROGRAM_BUILD_STATUS_IN_PROGRESS = CL_BUILD_IN_PROGRESS
} _pi_program_build_status;

typedef enum {
  PI_PROGRAM_BINARY_TYPE_NONE = CL_PROGRAM_BINARY_TYPE_NONE,
  PI_PROGRAM_BINARY_TYPE_COMPILED_OBJECT =
      CL_PROGRAM_BINARY_TYPE_COMPILED_OBJECT,
  PI_PROGRAM_BINARY_TYPE_LIBRARY = CL_PROGRAM_BINARY_TYPE_LIBRARY,
  PI_PROGRAM_BINARY_TYPE_EXECUTABLE = CL_PROGRAM_BINARY_TYPE_EXECUTABLE
} _pi_program_binary_type;

// NOTE: this is made 64-bit to match the size of cl_device_type to
// make the translation to OpenCL transparent.
//
typedef enum : pi_uint64 {
  PI_DEVICE_TYPE_DEFAULT =
      CL_DEVICE_TYPE_DEFAULT, ///< The default device available in the PI
                              ///< plugin.
  PI_DEVICE_TYPE_ALL =
      CL_DEVICE_TYPE_ALL, ///< All devices available in the PI plugin.
  PI_DEVICE_TYPE_CPU =
      CL_DEVICE_TYPE_CPU, ///< A PI device that is the host processor.
  PI_DEVICE_TYPE_GPU = CL_DEVICE_TYPE_GPU, ///< A PI device that is a GPU.
  PI_DEVICE_TYPE_ACC = CL_DEVICE_TYPE_ACCELERATOR ///< A PI device that is a
                                                  ///< dedicated accelerator.
} _pi_device_type;

typedef enum {
  PI_DEVICE_MEM_CACHE_TYPE_NONE = CL_NONE,
  PI_DEVICE_MEM_CACHE_TYPE_READ_ONLY_CACHE = CL_READ_ONLY_CACHE,
  PI_DEVICE_MEM_CACHE_TYPE_READ_WRITE_CACHE = CL_READ_WRITE_CACHE
} _pi_device_mem_cache_type;

typedef enum {
  PI_DEVICE_LOCAL_MEM_TYPE_LOCAL = CL_LOCAL,
  PI_DEVICE_LOCAL_MEM_TYPE_GLOBAL = CL_GLOBAL
} _pi_device_local_mem_type;

typedef enum {
  PI_DEVICE_INFO_TYPE = CL_DEVICE_TYPE,
  PI_DEVICE_INFO_VENDOR_ID = CL_DEVICE_VENDOR_ID,
  PI_DEVICE_INFO_MAX_COMPUTE_UNITS = CL_DEVICE_MAX_COMPUTE_UNITS,
  PI_DEVICE_INFO_MAX_WORK_ITEM_DIMENSIONS = CL_DEVICE_MAX_WORK_ITEM_DIMENSIONS,
  PI_DEVICE_INFO_MAX_WORK_ITEM_SIZES = CL_DEVICE_MAX_WORK_ITEM_SIZES,
  PI_DEVICE_INFO_MAX_WORK_GROUP_SIZE = CL_DEVICE_MAX_WORK_GROUP_SIZE,
  PI_DEVICE_INFO_SINGLE_FP_CONFIG = CL_DEVICE_SINGLE_FP_CONFIG,
  PI_DEVICE_INFO_HALF_FP_CONFIG = CL_DEVICE_HALF_FP_CONFIG,
  PI_DEVICE_INFO_DOUBLE_FP_CONFIG = CL_DEVICE_DOUBLE_FP_CONFIG,
  PI_DEVICE_INFO_QUEUE_PROPERTIES = CL_DEVICE_QUEUE_PROPERTIES,
  PI_DEVICE_INFO_PREFERRED_VECTOR_WIDTH_CHAR =
      CL_DEVICE_PREFERRED_VECTOR_WIDTH_CHAR,
  PI_DEVICE_INFO_PREFERRED_VECTOR_WIDTH_SHORT =
      CL_DEVICE_PREFERRED_VECTOR_WIDTH_SHORT,
  PI_DEVICE_INFO_PREFERRED_VECTOR_WIDTH_INT =
      CL_DEVICE_PREFERRED_VECTOR_WIDTH_INT,
  PI_DEVICE_INFO_PREFERRED_VECTOR_WIDTH_LONG =
      CL_DEVICE_PREFERRED_VECTOR_WIDTH_LONG,
  PI_DEVICE_INFO_PREFERRED_VECTOR_WIDTH_FLOAT =
      CL_DEVICE_PREFERRED_VECTOR_WIDTH_FLOAT,
  PI_DEVICE_INFO_PREFERRED_VECTOR_WIDTH_DOUBLE =
      CL_DEVICE_PREFERRED_VECTOR_WIDTH_DOUBLE,
  PI_DEVICE_INFO_PREFERRED_VECTOR_WIDTH_HALF =
      CL_DEVICE_PREFERRED_VECTOR_WIDTH_HALF,
  PI_DEVICE_INFO_NATIVE_VECTOR_WIDTH_CHAR = CL_DEVICE_NATIVE_VECTOR_WIDTH_CHAR,
  PI_DEVICE_INFO_NATIVE_VECTOR_WIDTH_SHORT =
      CL_DEVICE_NATIVE_VECTOR_WIDTH_SHORT,
  PI_DEVICE_INFO_NATIVE_VECTOR_WIDTH_INT = CL_DEVICE_NATIVE_VECTOR_WIDTH_INT,
  PI_DEVICE_INFO_NATIVE_VECTOR_WIDTH_LONG = CL_DEVICE_NATIVE_VECTOR_WIDTH_LONG,
  PI_DEVICE_INFO_NATIVE_VECTOR_WIDTH_FLOAT =
      CL_DEVICE_NATIVE_VECTOR_WIDTH_FLOAT,
  PI_DEVICE_INFO_NATIVE_VECTOR_WIDTH_DOUBLE =
      CL_DEVICE_NATIVE_VECTOR_WIDTH_DOUBLE,
  PI_DEVICE_INFO_NATIVE_VECTOR_WIDTH_HALF = CL_DEVICE_NATIVE_VECTOR_WIDTH_HALF,
  PI_DEVICE_INFO_MAX_CLOCK_FREQUENCY = CL_DEVICE_MAX_CLOCK_FREQUENCY,
  PI_DEVICE_INFO_ADDRESS_BITS = CL_DEVICE_ADDRESS_BITS,
  PI_DEVICE_INFO_MAX_MEM_ALLOC_SIZE = CL_DEVICE_MAX_MEM_ALLOC_SIZE,
  PI_DEVICE_INFO_IMAGE_SUPPORT = CL_DEVICE_IMAGE_SUPPORT,
  PI_DEVICE_INFO_MAX_READ_IMAGE_ARGS = CL_DEVICE_MAX_READ_IMAGE_ARGS,
  PI_DEVICE_INFO_MAX_WRITE_IMAGE_ARGS = CL_DEVICE_MAX_WRITE_IMAGE_ARGS,
  PI_DEVICE_INFO_IMAGE2D_MAX_WIDTH = CL_DEVICE_IMAGE2D_MAX_WIDTH,
  PI_DEVICE_INFO_IMAGE2D_MAX_HEIGHT = CL_DEVICE_IMAGE2D_MAX_HEIGHT,
  PI_DEVICE_INFO_IMAGE3D_MAX_WIDTH = CL_DEVICE_IMAGE3D_MAX_WIDTH,
  PI_DEVICE_INFO_IMAGE3D_MAX_HEIGHT = CL_DEVICE_IMAGE3D_MAX_HEIGHT,
  PI_DEVICE_INFO_IMAGE3D_MAX_DEPTH = CL_DEVICE_IMAGE3D_MAX_DEPTH,
  PI_DEVICE_INFO_IMAGE_MAX_BUFFER_SIZE = CL_DEVICE_IMAGE_MAX_BUFFER_SIZE,
  PI_DEVICE_INFO_IMAGE_MAX_ARRAY_SIZE = CL_DEVICE_IMAGE_MAX_ARRAY_SIZE,
  PI_DEVICE_INFO_MAX_SAMPLERS = CL_DEVICE_MAX_SAMPLERS,
  PI_DEVICE_INFO_MAX_PARAMETER_SIZE = CL_DEVICE_MAX_PARAMETER_SIZE,
  PI_DEVICE_INFO_MEM_BASE_ADDR_ALIGN = CL_DEVICE_MEM_BASE_ADDR_ALIGN,
  PI_DEVICE_INFO_GLOBAL_MEM_CACHE_TYPE = CL_DEVICE_GLOBAL_MEM_CACHE_TYPE,
  PI_DEVICE_INFO_GLOBAL_MEM_CACHELINE_SIZE =
      CL_DEVICE_GLOBAL_MEM_CACHELINE_SIZE,
  PI_DEVICE_INFO_GLOBAL_MEM_CACHE_SIZE = CL_DEVICE_GLOBAL_MEM_CACHE_SIZE,
  PI_DEVICE_INFO_GLOBAL_MEM_SIZE = CL_DEVICE_GLOBAL_MEM_SIZE,
  PI_DEVICE_INFO_MAX_CONSTANT_BUFFER_SIZE = CL_DEVICE_MAX_CONSTANT_BUFFER_SIZE,
  PI_DEVICE_INFO_MAX_CONSTANT_ARGS = CL_DEVICE_MAX_CONSTANT_ARGS,
  PI_DEVICE_INFO_LOCAL_MEM_TYPE = CL_DEVICE_LOCAL_MEM_TYPE,
  PI_DEVICE_INFO_LOCAL_MEM_SIZE = CL_DEVICE_LOCAL_MEM_SIZE,
  PI_DEVICE_INFO_ERROR_CORRECTION_SUPPORT = CL_DEVICE_ERROR_CORRECTION_SUPPORT,
  PI_DEVICE_INFO_HOST_UNIFIED_MEMORY = CL_DEVICE_HOST_UNIFIED_MEMORY,
  PI_DEVICE_INFO_PROFILING_TIMER_RESOLUTION =
      CL_DEVICE_PROFILING_TIMER_RESOLUTION,
  PI_DEVICE_INFO_ENDIAN_LITTLE = CL_DEVICE_ENDIAN_LITTLE,
  PI_DEVICE_INFO_AVAILABLE = CL_DEVICE_AVAILABLE,
  PI_DEVICE_INFO_COMPILER_AVAILABLE = CL_DEVICE_COMPILER_AVAILABLE,
  PI_DEVICE_INFO_LINKER_AVAILABLE = CL_DEVICE_LINKER_AVAILABLE,
  PI_DEVICE_INFO_EXECUTION_CAPABILITIES = CL_DEVICE_EXECUTION_CAPABILITIES,
  PI_DEVICE_INFO_QUEUE_ON_DEVICE_PROPERTIES =
      CL_DEVICE_QUEUE_ON_DEVICE_PROPERTIES,
  PI_DEVICE_INFO_QUEUE_ON_HOST_PROPERTIES = CL_DEVICE_QUEUE_ON_HOST_PROPERTIES,
  PI_DEVICE_INFO_BUILT_IN_KERNELS = CL_DEVICE_BUILT_IN_KERNELS,
  PI_DEVICE_INFO_PLATFORM = CL_DEVICE_PLATFORM,
  PI_DEVICE_INFO_REFERENCE_COUNT = CL_DEVICE_REFERENCE_COUNT,
  PI_DEVICE_INFO_IL_VERSION = CL_DEVICE_IL_VERSION_KHR,
  PI_DEVICE_INFO_NAME = CL_DEVICE_NAME,
  PI_DEVICE_INFO_VENDOR = CL_DEVICE_VENDOR,
  PI_DEVICE_INFO_DRIVER_VERSION = CL_DRIVER_VERSION,
  PI_DEVICE_INFO_PROFILE = CL_DEVICE_PROFILE,
  PI_DEVICE_INFO_VERSION = CL_DEVICE_VERSION,
  PI_DEVICE_INFO_OPENCL_C_VERSION = CL_DEVICE_OPENCL_C_VERSION,
  PI_DEVICE_INFO_EXTENSIONS = CL_DEVICE_EXTENSIONS,
  PI_DEVICE_INFO_PRINTF_BUFFER_SIZE = CL_DEVICE_PRINTF_BUFFER_SIZE,
  PI_DEVICE_INFO_PREFERRED_INTEROP_USER_SYNC =
      CL_DEVICE_PREFERRED_INTEROP_USER_SYNC,
  PI_DEVICE_INFO_PARENT_DEVICE = CL_DEVICE_PARENT_DEVICE,
  PI_DEVICE_INFO_PARTITION_PROPERTIES = CL_DEVICE_PARTITION_PROPERTIES,
  PI_DEVICE_INFO_PARTITION_MAX_SUB_DEVICES =
      CL_DEVICE_PARTITION_MAX_SUB_DEVICES,
  PI_DEVICE_INFO_PARTITION_AFFINITY_DOMAIN =
      CL_DEVICE_PARTITION_AFFINITY_DOMAIN,
  PI_DEVICE_INFO_PARTITION_TYPE = CL_DEVICE_PARTITION_TYPE,
  PI_DEVICE_INFO_MAX_NUM_SUB_GROUPS = CL_DEVICE_MAX_NUM_SUB_GROUPS,
  PI_DEVICE_INFO_SUB_GROUP_INDEPENDENT_FORWARD_PROGRESS =
      CL_DEVICE_SUB_GROUP_INDEPENDENT_FORWARD_PROGRESS,
  PI_DEVICE_INFO_SUB_GROUP_SIZES_INTEL = CL_DEVICE_SUB_GROUP_SIZES_INTEL,
  PI_DEVICE_INFO_USM_HOST_SUPPORT = CL_DEVICE_HOST_MEM_CAPABILITIES_INTEL,
  PI_DEVICE_INFO_USM_DEVICE_SUPPORT = CL_DEVICE_DEVICE_MEM_CAPABILITIES_INTEL,
  PI_DEVICE_INFO_USM_SINGLE_SHARED_SUPPORT =
      CL_DEVICE_SINGLE_DEVICE_SHARED_MEM_CAPABILITIES_INTEL,
  PI_DEVICE_INFO_USM_CROSS_SHARED_SUPPORT =
      CL_DEVICE_CROSS_DEVICE_SHARED_MEM_CAPABILITIES_INTEL,
  PI_DEVICE_INFO_USM_SYSTEM_SHARED_SUPPORT =
      CL_DEVICE_SHARED_SYSTEM_MEM_CAPABILITIES_INTEL,
  // Intel UUID extension.
  PI_DEVICE_INFO_UUID = CL_DEVICE_UUID_KHR,
  // These are Intel-specific extensions.
  PI_DEVICE_INFO_PCI_ADDRESS = 0x10020,
  PI_DEVICE_INFO_GPU_EU_COUNT = 0x10021,
  PI_DEVICE_INFO_GPU_EU_SIMD_WIDTH = 0x10022,
  PI_DEVICE_INFO_GPU_SLICES = 0x10023,
  PI_DEVICE_INFO_GPU_SUBSLICES_PER_SLICE = 0x10024,
  PI_DEVICE_INFO_GPU_EU_COUNT_PER_SUBSLICE = 0x10025,
  PI_DEVICE_INFO_MAX_MEM_BANDWIDTH = 0x10026,
<<<<<<< HEAD
  PI_DEVICE_INFO_IMAGE_SRGB = 0x10027
=======
  PI_DEVICE_INFO_ATOMIC_64 = 0x10110
>>>>>>> 5cc50189
} _pi_device_info;

typedef enum {
  PI_PROGRAM_INFO_REFERENCE_COUNT = CL_PROGRAM_REFERENCE_COUNT,
  PI_PROGRAM_INFO_CONTEXT = CL_PROGRAM_CONTEXT,
  PI_PROGRAM_INFO_NUM_DEVICES = CL_PROGRAM_NUM_DEVICES,
  PI_PROGRAM_INFO_DEVICES = CL_PROGRAM_DEVICES,
  PI_PROGRAM_INFO_SOURCE = CL_PROGRAM_SOURCE,
  PI_PROGRAM_INFO_BINARY_SIZES = CL_PROGRAM_BINARY_SIZES,
  PI_PROGRAM_INFO_BINARIES = CL_PROGRAM_BINARIES,
  PI_PROGRAM_INFO_NUM_KERNELS = CL_PROGRAM_NUM_KERNELS,
  PI_PROGRAM_INFO_KERNEL_NAMES = CL_PROGRAM_KERNEL_NAMES
} _pi_program_info;

typedef enum {
  PI_CONTEXT_INFO_DEVICES = CL_CONTEXT_DEVICES,
  PI_CONTEXT_INFO_NUM_DEVICES = CL_CONTEXT_NUM_DEVICES,
  PI_CONTEXT_INFO_PROPERTIES = CL_CONTEXT_PROPERTIES,
  PI_CONTEXT_INFO_REFERENCE_COUNT = CL_CONTEXT_REFERENCE_COUNT,
} _pi_context_info;

typedef enum {
  PI_QUEUE_INFO_CONTEXT = CL_QUEUE_CONTEXT,
  PI_QUEUE_INFO_DEVICE = CL_QUEUE_DEVICE,
  PI_QUEUE_INFO_DEVICE_DEFAULT = CL_QUEUE_DEVICE_DEFAULT,
  PI_QUEUE_INFO_PROPERTIES = CL_QUEUE_PROPERTIES,
  PI_QUEUE_INFO_REFERENCE_COUNT = CL_QUEUE_REFERENCE_COUNT,
  PI_QUEUE_INFO_SIZE = CL_QUEUE_SIZE
} _pi_queue_info;

typedef enum {
  PI_KERNEL_INFO_FUNCTION_NAME = CL_KERNEL_FUNCTION_NAME,
  PI_KERNEL_INFO_NUM_ARGS = CL_KERNEL_NUM_ARGS,
  PI_KERNEL_INFO_REFERENCE_COUNT = CL_KERNEL_REFERENCE_COUNT,
  PI_KERNEL_INFO_CONTEXT = CL_KERNEL_CONTEXT,
  PI_KERNEL_INFO_PROGRAM = CL_KERNEL_PROGRAM,
  PI_KERNEL_INFO_ATTRIBUTES = CL_KERNEL_ATTRIBUTES
} _pi_kernel_info;

typedef enum {
  PI_KERNEL_GROUP_INFO_GLOBAL_WORK_SIZE = CL_KERNEL_GLOBAL_WORK_SIZE,
  PI_KERNEL_GROUP_INFO_WORK_GROUP_SIZE = CL_KERNEL_WORK_GROUP_SIZE,
  PI_KERNEL_GROUP_INFO_COMPILE_WORK_GROUP_SIZE =
      CL_KERNEL_COMPILE_WORK_GROUP_SIZE,
  PI_KERNEL_GROUP_INFO_LOCAL_MEM_SIZE = CL_KERNEL_LOCAL_MEM_SIZE,
  PI_KERNEL_GROUP_INFO_PREFERRED_WORK_GROUP_SIZE_MULTIPLE =
      CL_KERNEL_PREFERRED_WORK_GROUP_SIZE_MULTIPLE,
  PI_KERNEL_GROUP_INFO_PRIVATE_MEM_SIZE = CL_KERNEL_PRIVATE_MEM_SIZE
} _pi_kernel_group_info;

typedef enum {
  PI_FP_CORRECTLY_ROUNDED_DIVIDE_SQRT = CL_FP_CORRECTLY_ROUNDED_DIVIDE_SQRT,
  PI_FP_ROUND_TO_NEAREST = CL_FP_ROUND_TO_NEAREST,
  PI_FP_ROUND_TO_ZERO = CL_FP_ROUND_TO_ZERO,
  PI_FP_ROUND_TO_INF = CL_FP_ROUND_TO_INF,
  PI_FP_INF_NAN = CL_FP_INF_NAN,
  PI_FP_DENORM = CL_FP_DENORM,
  PI_FP_FMA = CL_FP_FMA
} _pi_fp_capabilities;

typedef enum {
  PI_IMAGE_INFO_FORMAT = CL_IMAGE_FORMAT,
  PI_IMAGE_INFO_ELEMENT_SIZE = CL_IMAGE_ELEMENT_SIZE,
  PI_IMAGE_INFO_ROW_PITCH = CL_IMAGE_ROW_PITCH,
  PI_IMAGE_INFO_SLICE_PITCH = CL_IMAGE_SLICE_PITCH,
  PI_IMAGE_INFO_WIDTH = CL_IMAGE_WIDTH,
  PI_IMAGE_INFO_HEIGHT = CL_IMAGE_HEIGHT,
  PI_IMAGE_INFO_DEPTH = CL_IMAGE_DEPTH
} _pi_image_info;

typedef enum {
  PI_KERNEL_MAX_SUB_GROUP_SIZE = CL_KERNEL_MAX_SUB_GROUP_SIZE_FOR_NDRANGE,
  PI_KERNEL_MAX_NUM_SUB_GROUPS = CL_KERNEL_MAX_NUM_SUB_GROUPS,
  PI_KERNEL_COMPILE_NUM_SUB_GROUPS = CL_KERNEL_COMPILE_NUM_SUB_GROUPS,
  PI_KERNEL_COMPILE_SUB_GROUP_SIZE_INTEL =
      CL_KERNEL_COMPILE_SUB_GROUP_SIZE_INTEL
} _pi_kernel_sub_group_info;

typedef enum {
  PI_EVENT_INFO_COMMAND_QUEUE = CL_EVENT_COMMAND_QUEUE,
  PI_EVENT_INFO_CONTEXT = CL_EVENT_CONTEXT,
  PI_EVENT_INFO_COMMAND_TYPE = CL_EVENT_COMMAND_TYPE,
  PI_EVENT_INFO_COMMAND_EXECUTION_STATUS = CL_EVENT_COMMAND_EXECUTION_STATUS,
  PI_EVENT_INFO_REFERENCE_COUNT = CL_EVENT_REFERENCE_COUNT
} _pi_event_info;

typedef enum {
  PI_COMMAND_TYPE_NDRANGE_KERNEL = CL_COMMAND_NDRANGE_KERNEL,
  PI_COMMAND_TYPE_MEM_BUFFER_READ = CL_COMMAND_READ_BUFFER,
  PI_COMMAND_TYPE_MEM_BUFFER_WRITE = CL_COMMAND_WRITE_BUFFER,
  PI_COMMAND_TYPE_MEM_BUFFER_COPY = CL_COMMAND_COPY_BUFFER,
  PI_COMMAND_TYPE_MEM_BUFFER_MAP = CL_COMMAND_MAP_BUFFER,
  PI_COMMAND_TYPE_MEM_BUFFER_UNMAP = CL_COMMAND_UNMAP_MEM_OBJECT,
  PI_COMMAND_TYPE_MEM_BUFFER_READ_RECT = CL_COMMAND_READ_BUFFER_RECT,
  PI_COMMAND_TYPE_MEM_BUFFER_WRITE_RECT = CL_COMMAND_WRITE_BUFFER_RECT,
  PI_COMMAND_TYPE_MEM_BUFFER_COPY_RECT = CL_COMMAND_COPY_BUFFER_RECT,
  PI_COMMAND_TYPE_USER = CL_COMMAND_USER,
  PI_COMMAND_TYPE_MEM_BUFFER_FILL = CL_COMMAND_FILL_BUFFER,
  PI_COMMAND_TYPE_IMAGE_READ = CL_COMMAND_READ_IMAGE,
  PI_COMMAND_TYPE_IMAGE_WRITE = CL_COMMAND_WRITE_IMAGE,
  PI_COMMAND_TYPE_IMAGE_COPY = CL_COMMAND_COPY_IMAGE,
  PI_COMMAND_TYPE_NATIVE_KERNEL = CL_COMMAND_NATIVE_KERNEL,
  PI_COMMAND_TYPE_COPY_BUFFER_TO_IMAGE = CL_COMMAND_COPY_BUFFER_TO_IMAGE,
  PI_COMMAND_TYPE_COPY_IMAGE_TO_BUFFER = CL_COMMAND_COPY_IMAGE_TO_BUFFER,
  PI_COMMAND_TYPE_MAP_IMAGE = CL_COMMAND_MAP_IMAGE,
  PI_COMMAND_TYPE_MARKER = CL_COMMAND_MARKER,
  PI_COMMAND_TYPE_ACQUIRE_GL_OBJECTS = CL_COMMAND_ACQUIRE_GL_OBJECTS,
  PI_COMMAND_TYPE_RELEASE_GL_OBJECTS = CL_COMMAND_RELEASE_GL_OBJECTS,
  PI_COMMAND_TYPE_BARRIER = CL_COMMAND_BARRIER,
  PI_COMMAND_TYPE_MIGRATE_MEM_OBJECTS = CL_COMMAND_MIGRATE_MEM_OBJECTS,
  PI_COMMAND_TYPE_FILL_IMAGE = CL_COMMAND_FILL_IMAGE,
  PI_COMMAND_TYPE_SVM_FREE = CL_COMMAND_SVM_FREE,
  PI_COMMAND_TYPE_SVM_MEMCPY = CL_COMMAND_SVM_MEMCPY,
  PI_COMMAND_TYPE_SVM_MEMFILL = CL_COMMAND_SVM_MEMFILL,
  PI_COMMAND_TYPE_SVM_MAP = CL_COMMAND_SVM_MAP,
  PI_COMMAND_TYPE_SVM_UNMAP = CL_COMMAND_SVM_UNMAP
} _pi_command_type;

typedef enum {
  PI_MEM_TYPE_BUFFER = CL_MEM_OBJECT_BUFFER,
  PI_MEM_TYPE_IMAGE2D = CL_MEM_OBJECT_IMAGE2D,
  PI_MEM_TYPE_IMAGE3D = CL_MEM_OBJECT_IMAGE3D,
  PI_MEM_TYPE_IMAGE2D_ARRAY = CL_MEM_OBJECT_IMAGE2D_ARRAY,
  PI_MEM_TYPE_IMAGE1D = CL_MEM_OBJECT_IMAGE1D,
  PI_MEM_TYPE_IMAGE1D_ARRAY = CL_MEM_OBJECT_IMAGE1D_ARRAY,
  PI_MEM_TYPE_IMAGE1D_BUFFER = CL_MEM_OBJECT_IMAGE1D_BUFFER
} _pi_mem_type;

typedef enum {
  // Device-specific value opaque in PI API.
  PI_MEM_ADVISE_UNKNOWN
} _pi_mem_advice;

typedef enum {
  PI_IMAGE_CHANNEL_ORDER_A = CL_A,
  PI_IMAGE_CHANNEL_ORDER_R = CL_R,
  PI_IMAGE_CHANNEL_ORDER_RG = CL_RG,
  PI_IMAGE_CHANNEL_ORDER_RA = CL_RA,
  PI_IMAGE_CHANNEL_ORDER_RGB = CL_RGB,
  PI_IMAGE_CHANNEL_ORDER_RGBA = CL_RGBA,
  PI_IMAGE_CHANNEL_ORDER_BGRA = CL_BGRA,
  PI_IMAGE_CHANNEL_ORDER_ARGB = CL_ARGB,
  PI_IMAGE_CHANNEL_ORDER_ABGR = CL_ABGR,
  PI_IMAGE_CHANNEL_ORDER_INTENSITY = CL_INTENSITY,
  PI_IMAGE_CHANNEL_ORDER_LUMINANCE = CL_LUMINANCE,
  PI_IMAGE_CHANNEL_ORDER_Rx = CL_Rx,
  PI_IMAGE_CHANNEL_ORDER_RGx = CL_RGx,
  PI_IMAGE_CHANNEL_ORDER_RGBx = CL_RGBx,
  PI_IMAGE_CHANNEL_ORDER_sRGB = CL_sRGB,
  PI_IMAGE_CHANNEL_ORDER_sRGBx = CL_sRGBx,
  PI_IMAGE_CHANNEL_ORDER_sRGBA = CL_sRGBA
} _pi_image_channel_order;

typedef enum {
  PI_IMAGE_CHANNEL_TYPE_SNORM_INT8 = CL_SNORM_INT8,
  PI_IMAGE_CHANNEL_TYPE_SNORM_INT16 = CL_SNORM_INT16,
  PI_IMAGE_CHANNEL_TYPE_UNORM_INT8 = CL_UNORM_INT8,
  PI_IMAGE_CHANNEL_TYPE_UNORM_INT16 = CL_UNORM_INT16,
  PI_IMAGE_CHANNEL_TYPE_UNORM_SHORT_565 = CL_UNORM_SHORT_565,
  PI_IMAGE_CHANNEL_TYPE_UNORM_SHORT_555 = CL_UNORM_SHORT_555,
  PI_IMAGE_CHANNEL_TYPE_UNORM_INT_101010 = CL_UNORM_INT_101010,
  PI_IMAGE_CHANNEL_TYPE_SIGNED_INT8 = CL_SIGNED_INT8,
  PI_IMAGE_CHANNEL_TYPE_SIGNED_INT16 = CL_SIGNED_INT16,
  PI_IMAGE_CHANNEL_TYPE_SIGNED_INT32 = CL_SIGNED_INT32,
  PI_IMAGE_CHANNEL_TYPE_UNSIGNED_INT8 = CL_UNSIGNED_INT8,
  PI_IMAGE_CHANNEL_TYPE_UNSIGNED_INT16 = CL_UNSIGNED_INT16,
  PI_IMAGE_CHANNEL_TYPE_UNSIGNED_INT32 = CL_UNSIGNED_INT32,
  PI_IMAGE_CHANNEL_TYPE_HALF_FLOAT = CL_HALF_FLOAT,
  PI_IMAGE_CHANNEL_TYPE_FLOAT = CL_FLOAT
} _pi_image_channel_type;

typedef enum {
  PI_BUFFER_CREATE_TYPE_REGION = CL_BUFFER_CREATE_TYPE_REGION
} _pi_buffer_create_type;

const pi_bool PI_TRUE = CL_TRUE;
const pi_bool PI_FALSE = CL_FALSE;

typedef enum {
  PI_SAMPLER_INFO_REFERENCE_COUNT = CL_SAMPLER_REFERENCE_COUNT,
  PI_SAMPLER_INFO_CONTEXT = CL_SAMPLER_CONTEXT,
  PI_SAMPLER_INFO_NORMALIZED_COORDS = CL_SAMPLER_NORMALIZED_COORDS,
  PI_SAMPLER_INFO_ADDRESSING_MODE = CL_SAMPLER_ADDRESSING_MODE,
  PI_SAMPLER_INFO_FILTER_MODE = CL_SAMPLER_FILTER_MODE,
  PI_SAMPLER_INFO_MIP_FILTER_MODE = CL_SAMPLER_MIP_FILTER_MODE,
  PI_SAMPLER_INFO_LOD_MIN = CL_SAMPLER_LOD_MIN,
  PI_SAMPLER_INFO_LOD_MAX = CL_SAMPLER_LOD_MAX
} _pi_sampler_info;

typedef enum {
  PI_SAMPLER_ADDRESSING_MODE_MIRRORED_REPEAT = CL_ADDRESS_MIRRORED_REPEAT,
  PI_SAMPLER_ADDRESSING_MODE_REPEAT = CL_ADDRESS_REPEAT,
  PI_SAMPLER_ADDRESSING_MODE_CLAMP_TO_EDGE = CL_ADDRESS_CLAMP_TO_EDGE,
  PI_SAMPLER_ADDRESSING_MODE_CLAMP = CL_ADDRESS_CLAMP,
  PI_SAMPLER_ADDRESSING_MODE_NONE = CL_ADDRESS_NONE
} _pi_sampler_addressing_mode;

typedef enum {
  PI_SAMPLER_FILTER_MODE_NEAREST = CL_FILTER_NEAREST,
  PI_SAMPLER_FILTER_MODE_LINEAR = CL_FILTER_LINEAR,
} _pi_sampler_filter_mode;

using pi_context_properties = intptr_t;

using pi_device_exec_capabilities = pi_bitfield;
constexpr pi_device_exec_capabilities PI_DEVICE_EXEC_CAPABILITIES_KERNEL =
    CL_EXEC_KERNEL;
constexpr pi_device_exec_capabilities
    PI_DEVICE_EXEC_CAPABILITIES_NATIVE_KERNEL = CL_EXEC_NATIVE_KERNEL;

using pi_sampler_properties = pi_bitfield;
constexpr pi_sampler_properties PI_SAMPLER_PROPERTIES_NORMALIZED_COORDS =
    CL_SAMPLER_NORMALIZED_COORDS;
constexpr pi_sampler_properties PI_SAMPLER_PROPERTIES_ADDRESSING_MODE =
    CL_SAMPLER_ADDRESSING_MODE;
constexpr pi_sampler_properties PI_SAMPLER_PROPERTIES_FILTER_MODE =
    CL_SAMPLER_FILTER_MODE;

typedef enum {
  PI_PROFILING_INFO_COMMAND_QUEUED = CL_PROFILING_COMMAND_QUEUED,
  PI_PROFILING_INFO_COMMAND_SUBMIT = CL_PROFILING_COMMAND_SUBMIT,
  PI_PROFILING_INFO_COMMAND_START = CL_PROFILING_COMMAND_START,
  PI_PROFILING_INFO_COMMAND_END = CL_PROFILING_COMMAND_END
} _pi_profiling_info;

// NOTE: this is made 64-bit to match the size of cl_mem_flags to
// make the translation to OpenCL transparent.
// TODO: populate
//
using pi_mem_flags = pi_bitfield;
// Access
constexpr pi_mem_flags PI_MEM_FLAGS_ACCESS_RW = CL_MEM_READ_WRITE;
constexpr pi_mem_flags PI_MEM_ACCESS_READ_ONLY = CL_MEM_READ_ONLY;
// Host pointer
constexpr pi_mem_flags PI_MEM_FLAGS_HOST_PTR_USE = CL_MEM_USE_HOST_PTR;
constexpr pi_mem_flags PI_MEM_FLAGS_HOST_PTR_COPY = CL_MEM_COPY_HOST_PTR;
constexpr pi_mem_flags PI_MEM_FLAGS_HOST_PTR_ALLOC = CL_MEM_ALLOC_HOST_PTR;

// flags passed to Map operations
using pi_map_flags = pi_bitfield;
constexpr pi_map_flags PI_MAP_READ = CL_MAP_READ;
constexpr pi_map_flags PI_MAP_WRITE = CL_MAP_WRITE;
constexpr pi_map_flags PI_MAP_WRITE_INVALIDATE_REGION =
    CL_MAP_WRITE_INVALIDATE_REGION;

// NOTE: this is made 64-bit to match the size of cl_mem_properties_intel to
// make the translation to OpenCL transparent.
using pi_mem_properties = pi_bitfield;
constexpr pi_mem_properties PI_MEM_PROPERTIES_CHANNEL = CL_MEM_CHANNEL_INTEL;

// NOTE: queue properties are implemented this way to better support bit
// manipulations
using pi_queue_properties = pi_bitfield;
constexpr pi_queue_properties PI_QUEUE_OUT_OF_ORDER_EXEC_MODE_ENABLE =
    CL_QUEUE_OUT_OF_ORDER_EXEC_MODE_ENABLE;
constexpr pi_queue_properties PI_QUEUE_PROFILING_ENABLE =
    CL_QUEUE_PROFILING_ENABLE;
constexpr pi_queue_properties PI_QUEUE_ON_DEVICE = CL_QUEUE_ON_DEVICE;
constexpr pi_queue_properties PI_QUEUE_ON_DEVICE_DEFAULT =
    CL_QUEUE_ON_DEVICE_DEFAULT;

using pi_result = _pi_result;
using pi_platform_info = _pi_platform_info;
using pi_device_type = _pi_device_type;
using pi_device_mem_cache_type = _pi_device_mem_cache_type;
using pi_device_local_mem_type = _pi_device_local_mem_type;
using pi_device_info = _pi_device_info;
using pi_program_info = _pi_program_info;
using pi_context_info = _pi_context_info;
using pi_queue_info = _pi_queue_info;
using pi_image_info = _pi_image_info;
using pi_kernel_info = _pi_kernel_info;
using pi_kernel_group_info = _pi_kernel_group_info;
using pi_kernel_sub_group_info = _pi_kernel_sub_group_info;
using pi_fp_capabilities = _pi_fp_capabilities;
using pi_event_info = _pi_event_info;
using pi_command_type = _pi_command_type;
using pi_mem_type = _pi_mem_type;
using pi_mem_advice = _pi_mem_advice;
using pi_image_channel_order = _pi_image_channel_order;
using pi_image_channel_type = _pi_image_channel_type;
using pi_buffer_create_type = _pi_buffer_create_type;
using pi_sampler_addressing_mode = _pi_sampler_addressing_mode;
using pi_sampler_filter_mode = _pi_sampler_filter_mode;
using pi_sampler_info = _pi_sampler_info;
using pi_event_status = _pi_event_status;
using pi_program_build_info = _pi_program_build_info;
using pi_program_build_status = _pi_program_build_status;
using pi_kernel_info = _pi_kernel_info;
using pi_profiling_info = _pi_profiling_info;

// For compatibility with OpenCL define this not as enum.
using pi_device_partition_property = intptr_t;
static constexpr pi_device_partition_property PI_DEVICE_PARTITION_EQUALLY =
    CL_DEVICE_PARTITION_EQUALLY;
static constexpr pi_device_partition_property
    PI_DEVICE_PARTITION_BY_AFFINITY_DOMAIN =
        CL_DEVICE_PARTITION_BY_AFFINITY_DOMAIN;

// For compatibility with OpenCL define this not as enum.
using pi_device_affinity_domain = pi_bitfield;
static constexpr pi_device_affinity_domain PI_DEVICE_AFFINITY_DOMAIN_NUMA =
    CL_DEVICE_AFFINITY_DOMAIN_NUMA;
static constexpr pi_device_affinity_domain
    PI_DEVICE_AFFINITY_DOMAIN_NEXT_PARTITIONABLE =
        CL_DEVICE_AFFINITY_DOMAIN_NEXT_PARTITIONABLE;

// Entry type, matches OpenMP for compatibility
struct _pi_offload_entry_struct {
  void *addr;
  char *name;
  size_t size;
  int32_t flags;
  int32_t reserved;
};

using _pi_offload_entry = _pi_offload_entry_struct *;

// A type of a binary image property.
typedef enum {
  PI_PROPERTY_TYPE_UNKNOWN,
  PI_PROPERTY_TYPE_UINT32,     // 32-bit integer
  PI_PROPERTY_TYPE_BYTE_ARRAY, // byte array
  PI_PROPERTY_TYPE_STRING      // null-terminated string
} pi_property_type;

// Device binary image property.
// If the type size of the property value is fixed and is no greater than
// 64 bits, then ValAddr is 0 and the value is stored in the ValSize field.
// Example - PI_PROPERTY_TYPE_UINT32, which is 32-bit
struct _pi_device_binary_property_struct {
  char *Name;       // null-terminated property name
  void *ValAddr;    // address of property value
  uint32_t Type;    // _pi_property_type
  uint64_t ValSize; // size of property value in bytes
};

typedef _pi_device_binary_property_struct *pi_device_binary_property;

// Named array of properties.
struct _pi_device_binary_property_set_struct {
  char *Name;                                // the name
  pi_device_binary_property PropertiesBegin; // array start
  pi_device_binary_property PropertiesEnd;   // array end
};

typedef _pi_device_binary_property_set_struct *pi_device_binary_property_set;

/// Types of device binary.
using pi_device_binary_type = uint8_t;
// format is not determined
static constexpr pi_device_binary_type PI_DEVICE_BINARY_TYPE_NONE = 0;
// specific to a device
static constexpr pi_device_binary_type PI_DEVICE_BINARY_TYPE_NATIVE = 1;
// portable binary types go next
// SPIR-V
static constexpr pi_device_binary_type PI_DEVICE_BINARY_TYPE_SPIRV = 2;
// LLVM bitcode
static constexpr pi_device_binary_type PI_DEVICE_BINARY_TYPE_LLVMIR_BITCODE = 3;

// Device binary descriptor version supported by this library.
static const uint16_t PI_DEVICE_BINARY_VERSION = 1;

// The kind of offload model the binary employs; must be 4 for SYCL
static const uint8_t PI_DEVICE_BINARY_OFFLOAD_KIND_SYCL = 4;

/// Target identification strings for
/// pi_device_binary_struct.DeviceTargetSpec
///
/// A device type represented by a particular target
/// triple requires specific binary images. We need
/// to map the image type onto the device target triple
///
#define __SYCL_PI_DEVICE_BINARY_TARGET_UNKNOWN "<unknown>"
/// SPIR-V 32-bit image <-> "spir", 32-bit OpenCL device
#define __SYCL_PI_DEVICE_BINARY_TARGET_SPIRV32 "spir"
/// SPIR-V 64-bit image <-> "spir64", 64-bit OpenCL device
#define __SYCL_PI_DEVICE_BINARY_TARGET_SPIRV64 "spir64"
/// Device-specific binary images produced from SPIR-V 64-bit <->
/// various "spir64_*" triples for specific 64-bit OpenCL devices
#define __SYCL_PI_DEVICE_BINARY_TARGET_SPIRV64_X86_64 "spir64_x86_64"
#define __SYCL_PI_DEVICE_BINARY_TARGET_SPIRV64_GEN "spir64_gen"
#define __SYCL_PI_DEVICE_BINARY_TARGET_SPIRV64_FPGA "spir64_fpga"
/// PTX 64-bit image <-> "nvptx64", 64-bit NVIDIA PTX device
#define __SYCL_PI_DEVICE_BINARY_TARGET_NVPTX64 "nvptx64"
#define __SYCL_PI_DEVICE_BINARY_TARGET_AMDGCN "amdgcn"

/// Device binary image property set names recognized by the SYCL runtime.
/// Name must be consistent with
/// PropertySetRegistry::SYCL_SPECIALIZATION_CONSTANTS defined in
/// PropertySetIO.h
#define __SYCL_PI_PROPERTY_SET_SPEC_CONST_MAP "SYCL/specialization constants"
/// PropertySetRegistry::SYCL_SPEC_CONSTANTS_DEFAULT_VALUES defined in
/// PropertySetIO.h
#define __SYCL_PI_PROPERTY_SET_SPEC_CONST_DEFAULT_VALUES_MAP                   \
  "SYCL/specialization constants default values"
/// PropertySetRegistry::SYCL_DEVICELIB_REQ_MASK defined in PropertySetIO.h
#define __SYCL_PI_PROPERTY_SET_DEVICELIB_REQ_MASK "SYCL/devicelib req mask"
/// PropertySetRegistry::SYCL_KERNEL_PARAM_OPT_INFO defined in PropertySetIO.h
#define __SYCL_PI_PROPERTY_SET_KERNEL_PARAM_OPT_INFO "SYCL/kernel param opt"
/// PropertySetRegistry::SYCL_MISC_PROP defined in PropertySetIO.h
#define __SYCL_PI_PROPERTY_SET_SYCL_MISC_PROP "SYCL/misc properties"

/// This struct is a record of the device binary information. If the Kind field
/// denotes a portable binary type (SPIR-V or LLVM IR), the DeviceTargetSpec
/// field can still be specific and denote e.g. FPGA target. It must match the
/// __tgt_device_image structure generated by the clang-offload-wrapper tool
/// when their Version field match.
struct pi_device_binary_struct {
  /// version of this structure - for backward compatibility;
  /// all modifications which change order/type/offsets of existing fields
  /// should increment the version.
  uint16_t Version;
  /// the type of offload model the binary employs; must be 4 for SYCL
  uint8_t Kind;
  /// format of the binary data - SPIR-V, LLVM IR bitcode,...
  uint8_t Format;
  /// null-terminated string representation of the device's target architecture
  /// which holds one of:
  /// __SYCL_PI_DEVICE_BINARY_TARGET_UNKNOWN - unknown
  /// __SYCL_PI_DEVICE_BINARY_TARGET_SPIRV32 - general value for 32-bit OpenCL
  /// devices
  /// __SYCL_PI_DEVICE_BINARY_TARGET_SPIRV64 - general value for 64-bit OpenCL
  /// devices
  /// __SYCL_PI_DEVICE_BINARY_TARGET_SPIRV64_X86_64 - 64-bit OpenCL CPU device
  /// __SYCL_PI_DEVICE_BINARY_TARGET_SPIRV64_GEN - GEN GPU device (64-bit
  /// OpenCL)
  /// __SYCL_PI_DEVICE_BINARY_TARGET_SPIRV64_FPGA - 64-bit OpenCL FPGA device
  const char *DeviceTargetSpec;
  /// a null-terminated string; target- and compiler-specific options
  /// which are suggested to use to "compile" program at runtime
  const char *CompileOptions;
  /// a null-terminated string; target- and compiler-specific options
  /// which are suggested to use to "link" program at runtime
  const char *LinkOptions;
  /// Pointer to the manifest data start
  const char *ManifestStart;
  /// Pointer to the manifest data end
  const char *ManifestEnd;
  /// Pointer to the target code start
  const unsigned char *BinaryStart;
  /// Pointer to the target code end
  const unsigned char *BinaryEnd;
  /// the offload entry table
  _pi_offload_entry EntriesBegin;
  _pi_offload_entry EntriesEnd;
  // Array of preperty sets; e.g. specialization constants symbol-int ID map is
  // propagated to runtime with this mechanism.
  pi_device_binary_property_set PropertySetsBegin;
  pi_device_binary_property_set PropertySetsEnd;
  // TODO Other fields like entries, link options can be propagated using
  // the property set infrastructure. This will improve binary compatibility and
  // add flexibility.
};
using pi_device_binary = pi_device_binary_struct *;

// pi_buffer_region structure repeats cl_buffer_region, used for sub buffers.
struct pi_buffer_region_struct {
  size_t origin;
  size_t size;
};
using pi_buffer_region = pi_buffer_region_struct *;

// pi_buff_rect_offset structure is 3D offset argument passed to buffer rect
// operations (piEnqueueMemBufferCopyRect, etc).
struct pi_buff_rect_offset_struct {
  size_t x_bytes;
  size_t y_scalar;
  size_t z_scalar;
};
using pi_buff_rect_offset = pi_buff_rect_offset_struct *;

// pi_buff_rect_region structure represents size of 3D region passed to buffer
// rect operations (piEnqueueMemBufferCopyRect, etc).
struct pi_buff_rect_region_struct {
  size_t width_bytes;
  size_t height_scalar;
  size_t depth_scalar;
};
using pi_buff_rect_region = pi_buff_rect_region_struct *;

// pi_image_offset structure is 3D offset argument passed to image operations
// (piEnqueueMemImageRead, etc).
struct pi_image_offset_struct {
  size_t x;
  size_t y;
  size_t z;
};
using pi_image_offset = pi_image_offset_struct *;

// pi_image_region structure represents size of 3D region passed to image
// operations (piEnqueueMemImageRead, etc).
struct pi_image_region_struct {
  size_t width;
  size_t height;
  size_t depth;
};
using pi_image_region = pi_image_region_struct *;

// Offload binaries descriptor version supported by this library.
static const uint16_t PI_DEVICE_BINARIES_VERSION = 1;

/// This struct is a record of all the device code that may be offloaded.
/// It must match the __tgt_bin_desc structure generated by
/// the clang-offload-wrapper tool when their Version field match.
struct pi_device_binaries_struct {
  /// version of this structure - for backward compatibility;
  /// all modifications which change order/type/offsets of existing fields
  /// should increment the version.
  uint16_t Version;
  /// Number of device binaries in this descriptor
  uint16_t NumDeviceBinaries;
  /// Device binaries data
  pi_device_binary DeviceBinaries;
  /// the offload entry table (not used, for compatibility with OpenMP)
  _pi_offload_entry *HostEntriesBegin;
  _pi_offload_entry *HostEntriesEnd;
};
using pi_device_binaries = pi_device_binaries_struct *;

// Opaque types that make reading build log errors easier.
struct _pi_platform;
struct _pi_device;
struct _pi_context;
struct _pi_queue;
struct _pi_mem;
struct _pi_program;
struct _pi_kernel;
struct _pi_event;
struct _pi_sampler;

using pi_platform = _pi_platform *;
using pi_device = _pi_device *;
using pi_context = _pi_context *;
using pi_queue = _pi_queue *;
using pi_mem = _pi_mem *;
using pi_program = _pi_program *;
using pi_kernel = _pi_kernel *;
using pi_event = _pi_event *;
using pi_sampler = _pi_sampler *;

typedef struct {
  pi_image_channel_order image_channel_order;
  pi_image_channel_type image_channel_data_type;
} _pi_image_format;

typedef struct {
  pi_mem_type image_type;
  size_t image_width;
  size_t image_height;
  size_t image_depth;
  size_t image_array_size;
  size_t image_row_pitch;
  size_t image_slice_pitch;
  pi_uint32 num_mip_levels;
  pi_uint32 num_samples;
  pi_mem buffer;
} _pi_image_desc;

using pi_image_format = _pi_image_format;
using pi_image_desc = _pi_image_desc;
//
// Following section contains SYCL RT Plugin Interface (PI) functions.
// They are 3 distinct categories:
//
// 1) Ones having direct analogy in OpenCL and needed for the core SYCL
//    functionality are started with just "pi" prefix in their names.
// 2) Those having direct analogy in OpenCL but only needed for SYCL
//    interoperability with OpenCL are started with "picl" prefix.
// 3) Functions having no direct analogy in OpenCL, started with "piext".
//
// TODO: describe interfaces in Doxygen format
//

struct _pi_plugin;
using pi_plugin = _pi_plugin;

// PI Plugin Initialise.
// Plugin will check the PI version of Plugin Interface,
// populate the PI Version it supports, update targets field and populate
// PiFunctionTable with Supported APIs. The pointers are in a predetermined
// order in pi.def file.
__SYCL_EXPORT pi_result piPluginInit(pi_plugin *plugin_info);

//
// Platform
//
__SYCL_EXPORT pi_result piPlatformsGet(pi_uint32 num_entries,
                                       pi_platform *platforms,
                                       pi_uint32 *num_platforms);

__SYCL_EXPORT pi_result piPlatformGetInfo(pi_platform platform,
                                          pi_platform_info param_name,
                                          size_t param_value_size,
                                          void *param_value,
                                          size_t *param_value_size_ret);

/// Gets the native handle of a PI platform object.
///
/// \param platform is the PI platform to get the native handle of.
/// \param nativeHandle is the native handle of platform.
__SYCL_EXPORT pi_result piextPlatformGetNativeHandle(
    pi_platform platform, pi_native_handle *nativeHandle);

/// Creates PI platform object from a native handle.
/// NOTE: The created PI object takes ownership of the native handle.
///
/// \param nativeHandle is the native handle to create PI device from.
/// \param platform is the PI platform created from the native handle.
__SYCL_EXPORT pi_result piextPlatformCreateWithNativeHandle(
    pi_native_handle nativeHandle, pi_platform *platform);

__SYCL_EXPORT pi_result piDevicesGet(pi_platform platform,
                                     pi_device_type device_type,
                                     pi_uint32 num_entries, pi_device *devices,
                                     pi_uint32 *num_devices);

__SYCL_EXPORT pi_result piDeviceGetInfo(pi_device device,
                                        pi_device_info param_name,
                                        size_t param_value_size,
                                        void *param_value,
                                        size_t *param_value_size_ret);

__SYCL_EXPORT pi_result piDeviceRetain(pi_device device);

__SYCL_EXPORT pi_result piDeviceRelease(pi_device device);

__SYCL_EXPORT pi_result piDevicePartition(
    pi_device device, const pi_device_partition_property *properties,
    pi_uint32 num_devices, pi_device *out_devices, pi_uint32 *out_num_devices);

/// Gets the native handle of a PI device object.
///
/// \param device is the PI device to get the native handle of.
/// \param nativeHandle is the native handle of device.
__SYCL_EXPORT pi_result
piextDeviceGetNativeHandle(pi_device device, pi_native_handle *nativeHandle);

/// Creates PI device object from a native handle.
/// NOTE: The created PI object takes ownership of the native handle.
///
/// \param nativeHandle is the native handle to create PI device from.
/// \param platform is the platform of the device.
/// \param device is the PI device created from the native handle.
__SYCL_EXPORT pi_result piextDeviceCreateWithNativeHandle(
    pi_native_handle nativeHandle, pi_platform platform, pi_device *device);

/// Selects the most appropriate device binary based on runtime information
/// and the IR characteristics.
///
__SYCL_EXPORT pi_result piextDeviceSelectBinary(pi_device device,
                                                pi_device_binary *binaries,
                                                pi_uint32 num_binaries,
                                                pi_uint32 *selected_binary_ind);

/// Retrieves a device function pointer to a user-defined function
/// \arg \c function_name. \arg \c function_pointer_ret is set to 0 if query
/// failed.
///
/// \arg \c program must be built before calling this API. \arg \c device
/// must present in the list of devices returned by \c get_device method for
/// \arg \c program.
///
__SYCL_EXPORT pi_result piextGetDeviceFunctionPointer(
    pi_device device, pi_program program, const char *function_name,
    pi_uint64 *function_pointer_ret);

//
// Context
//
__SYCL_EXPORT pi_result piContextCreate(
    const pi_context_properties *properties, pi_uint32 num_devices,
    const pi_device *devices,
    void (*pfn_notify)(const char *errinfo, const void *private_info, size_t cb,
                       void *user_data),
    void *user_data, pi_context *ret_context);

__SYCL_EXPORT pi_result piContextGetInfo(pi_context context,
                                         pi_context_info param_name,
                                         size_t param_value_size,
                                         void *param_value,
                                         size_t *param_value_size_ret);

__SYCL_EXPORT pi_result piContextRetain(pi_context context);

__SYCL_EXPORT pi_result piContextRelease(pi_context context);

typedef void (*pi_context_extended_deleter)(void *user_data);

__SYCL_EXPORT pi_result piextContextSetExtendedDeleter(
    pi_context context, pi_context_extended_deleter func, void *user_data);

/// Gets the native handle of a PI context object.
///
/// \param context is the PI context to get the native handle of.
/// \param nativeHandle is the native handle of context.
__SYCL_EXPORT pi_result
piextContextGetNativeHandle(pi_context context, pi_native_handle *nativeHandle);

/// Creates PI context object from a native handle.
/// NOTE: The created PI object takes ownership of the native handle.
/// NOTE: The number of devices and the list of devices is needed for Level Zero
/// backend because there is no possilibity to query this information from
/// context handle for Level Zero. If backend has API to query a list of devices
/// from the context native handle then these parameters are ignored.
///
/// \param nativeHandle is the native handle to create PI context from.
/// \param numDevices is the number of devices in the context. Parameter is
///        ignored if number of devices can be queried from the context native
///        handle for a backend.
/// \param devices is the list of devices in the context. Parameter is ignored
///        if devices can be queried from the context native handle for a
///        backend.
/// \param ownNativeHandle tells if SYCL RT should assume the ownership of
///        the native handle, if it can.
/// \param context is the PI context created from the native handle.
/// \return PI_SUCCESS if successfully created pi_context from the handle.
///         PI_OUT_OF_HOST_MEMORY if can't allocate memory for the pi_context
///         object. PI_INVALID_VALUE if numDevices == 0 or devices is NULL but
///         backend doesn't have API to query a list of devices from the context
///         native handle. PI_UNKNOWN_ERROR in case of another error.
__SYCL_EXPORT pi_result piextContextCreateWithNativeHandle(
    pi_native_handle nativeHandle, pi_uint32 numDevices,
    const pi_device *devices, bool ownNativeHandle, pi_context *context);

//
// Queue
//
__SYCL_EXPORT pi_result piQueueCreate(pi_context context, pi_device device,
                                      pi_queue_properties properties,
                                      pi_queue *queue);

__SYCL_EXPORT pi_result piQueueGetInfo(pi_queue command_queue,
                                       pi_queue_info param_name,
                                       size_t param_value_size,
                                       void *param_value,
                                       size_t *param_value_size_ret);

__SYCL_EXPORT pi_result piQueueRetain(pi_queue command_queue);

__SYCL_EXPORT pi_result piQueueRelease(pi_queue command_queue);

__SYCL_EXPORT pi_result piQueueFinish(pi_queue command_queue);

/// Gets the native handle of a PI queue object.
///
/// \param queue is the PI queue to get the native handle of.
/// \param nativeHandle is the native handle of queue.
__SYCL_EXPORT pi_result
piextQueueGetNativeHandle(pi_queue queue, pi_native_handle *nativeHandle);

/// Creates PI queue object from a native handle.
/// NOTE: The created PI object takes ownership of the native handle.
///
/// \param nativeHandle is the native handle to create PI queue from.
/// \param context is the PI context of the queue.
/// \param queue is the PI queue created from the native handle.
__SYCL_EXPORT pi_result piextQueueCreateWithNativeHandle(
    pi_native_handle nativeHandle, pi_context context, pi_queue *queue);

//
// Memory
//
__SYCL_EXPORT pi_result piMemBufferCreate(
    pi_context context, pi_mem_flags flags, size_t size, void *host_ptr,
    pi_mem *ret_mem, const pi_mem_properties *properties = nullptr);

__SYCL_EXPORT pi_result piMemImageCreate(pi_context context, pi_mem_flags flags,
                                         const pi_image_format *image_format,
                                         const pi_image_desc *image_desc,
                                         void *host_ptr, pi_mem *ret_mem);

__SYCL_EXPORT pi_result piMemGetInfo(
    pi_mem mem,
    cl_mem_info param_name, // TODO: untie from OpenCL
    size_t param_value_size, void *param_value, size_t *param_value_size_ret);

__SYCL_EXPORT pi_result piMemImageGetInfo(pi_mem image,
                                          pi_image_info param_name,
                                          size_t param_value_size,
                                          void *param_value,
                                          size_t *param_value_size_ret);

__SYCL_EXPORT pi_result piMemRetain(pi_mem mem);

__SYCL_EXPORT pi_result piMemRelease(pi_mem mem);

__SYCL_EXPORT pi_result piMemBufferPartition(
    pi_mem buffer, pi_mem_flags flags, pi_buffer_create_type buffer_create_type,
    void *buffer_create_info, pi_mem *ret_mem);

/// Gets the native handle of a PI mem object.
///
/// \param mem is the PI mem to get the native handle of.
/// \param nativeHandle is the native handle of mem.
__SYCL_EXPORT pi_result piextMemGetNativeHandle(pi_mem mem,
                                                pi_native_handle *nativeHandle);

/// Creates PI mem object from a native handle.
/// NOTE: The created PI object takes ownership of the native handle.
///
/// \param nativeHandle is the native handle to create PI mem from.
/// \param mem is the PI mem created from the native handle.
__SYCL_EXPORT pi_result
piextMemCreateWithNativeHandle(pi_native_handle nativeHandle, pi_mem *mem);

//
// Program
//

__SYCL_EXPORT pi_result piProgramCreate(pi_context context, const void *il,
                                        size_t length, pi_program *res_program);

__SYCL_EXPORT pi_result piclProgramCreateWithSource(pi_context context,
                                                    pi_uint32 count,
                                                    const char **strings,
                                                    const size_t *lengths,
                                                    pi_program *ret_program);

__SYCL_EXPORT pi_result piProgramCreateWithBinary(
    pi_context context, pi_uint32 num_devices, const pi_device *device_list,
    const size_t *lengths, const unsigned char **binaries,
    pi_int32 *binary_status, pi_program *ret_program);

__SYCL_EXPORT pi_result piProgramGetInfo(pi_program program,
                                         pi_program_info param_name,
                                         size_t param_value_size,
                                         void *param_value,
                                         size_t *param_value_size_ret);

__SYCL_EXPORT pi_result
piProgramLink(pi_context context, pi_uint32 num_devices,
              const pi_device *device_list, const char *options,
              pi_uint32 num_input_programs, const pi_program *input_programs,
              void (*pfn_notify)(pi_program program, void *user_data),
              void *user_data, pi_program *ret_program);

__SYCL_EXPORT pi_result piProgramCompile(
    pi_program program, pi_uint32 num_devices, const pi_device *device_list,
    const char *options, pi_uint32 num_input_headers,
    const pi_program *input_headers, const char **header_include_names,
    void (*pfn_notify)(pi_program program, void *user_data), void *user_data);

__SYCL_EXPORT pi_result piProgramBuild(
    pi_program program, pi_uint32 num_devices, const pi_device *device_list,
    const char *options,
    void (*pfn_notify)(pi_program program, void *user_data), void *user_data);

__SYCL_EXPORT pi_result piProgramGetBuildInfo(
    pi_program program, pi_device device,
    cl_program_build_info param_name, // TODO: untie from OpenCL
    size_t param_value_size, void *param_value, size_t *param_value_size_ret);

__SYCL_EXPORT pi_result piProgramRetain(pi_program program);

__SYCL_EXPORT pi_result piProgramRelease(pi_program program);

/// Sets a specialization constant to a specific value.
///
/// \param prog the program object which will use the value
/// \param spec_id integer ID of the constant
/// \param spec_size size of the value
/// \param spec_value bytes of the value
__SYCL_EXPORT pi_result
piextProgramSetSpecializationConstant(pi_program prog, pi_uint32 spec_id,
                                      size_t spec_size, const void *spec_value);

/// Gets the native handle of a PI program object.
///
/// \param program is the PI program to get the native handle of.
/// \param nativeHandle is the native handle of program.
__SYCL_EXPORT pi_result
piextProgramGetNativeHandle(pi_program program, pi_native_handle *nativeHandle);

/// Creates PI program object from a native handle.
/// NOTE: The created PI object takes ownership of the native handle.
///
/// \param nativeHandle is the native handle to create PI program from.
/// \param context is the PI context of the program.
/// \param program is the PI program created from the native handle.
__SYCL_EXPORT pi_result piextProgramCreateWithNativeHandle(
    pi_native_handle nativeHandle, pi_context context, pi_program *program);

//
// Kernel
//

typedef enum {
  /// indicates that the kernel might access data through USM ptrs
  PI_USM_INDIRECT_ACCESS,
  /// provides an explicit list of pointers that the kernel will access
  PI_USM_PTRS = CL_KERNEL_EXEC_INFO_USM_PTRS_INTEL
} _pi_kernel_exec_info;

using pi_kernel_exec_info = _pi_kernel_exec_info;

__SYCL_EXPORT pi_result piKernelCreate(pi_program program,
                                       const char *kernel_name,
                                       pi_kernel *ret_kernel);

__SYCL_EXPORT pi_result piKernelSetArg(pi_kernel kernel, pi_uint32 arg_index,
                                       size_t arg_size, const void *arg_value);

__SYCL_EXPORT pi_result piKernelGetInfo(pi_kernel kernel,
                                        pi_kernel_info param_name,
                                        size_t param_value_size,
                                        void *param_value,
                                        size_t *param_value_size_ret);

__SYCL_EXPORT pi_result piKernelGetGroupInfo(pi_kernel kernel, pi_device device,
                                             pi_kernel_group_info param_name,
                                             size_t param_value_size,
                                             void *param_value,
                                             size_t *param_value_size_ret);

/// API to query information from the sub-group from a kernel
///
/// \param kernel is the pi_kernel to query
/// \param device is the device the kernel is executed on
/// \param param_name is a pi_kernel_sub_group_info enum value that
///        specifies the informtation queried for.
/// \param input_value_size is the size of input value passed in
///        ptr input_value param
/// \param input_value is the ptr to the input value passed.
/// \param param_value_size is the size of the value in bytes.
/// \param param_value is a pointer to the value to set.
/// \param param_value_size_ret is a pointer to return the size of data in
///        param_value ptr.
///
/// All queries expect a return of 4 bytes in param_value_size,
/// param_value_size_ret, and a uint32_t value should to be written in
/// param_value ptr.
/// Note: This behaviour differs from OpenCL. OpenCL returns size_t.
__SYCL_EXPORT pi_result piKernelGetSubGroupInfo(
    pi_kernel kernel, pi_device device, pi_kernel_sub_group_info param_name,
    size_t input_value_size, const void *input_value, size_t param_value_size,
    void *param_value, size_t *param_value_size_ret);

__SYCL_EXPORT pi_result piKernelRetain(pi_kernel kernel);

__SYCL_EXPORT pi_result piKernelRelease(pi_kernel kernel);

/// Sets up pointer arguments for CL kernels. An extra indirection
/// is required due to CL argument conventions.
///
/// \param kernel is the kernel to be launched
/// \param arg_index is the index of the kernel argument
/// \param arg_size is the size in bytes of the argument (ignored in CL)
/// \param arg_value is the pointer argument
__SYCL_EXPORT pi_result piextKernelSetArgPointer(pi_kernel kernel,
                                                 pi_uint32 arg_index,
                                                 size_t arg_size,
                                                 const void *arg_value);

/// API to set attributes controlling kernel execution
///
/// \param kernel is the pi kernel to execute
/// \param param_name is a pi_kernel_exec_info value that specifies the info
///        passed to the kernel
/// \param param_value_size is the size of the value in bytes
/// \param param_value is a pointer to the value to set for the kernel
///
/// If param_name is PI_USM_INDIRECT_ACCESS, the value will be a ptr to
///    the pi_bool value PI_TRUE
/// If param_name is PI_USM_PTRS, the value will be an array of ptrs
__SYCL_EXPORT pi_result piKernelSetExecInfo(pi_kernel kernel,
                                            pi_kernel_exec_info value_name,
                                            size_t param_value_size,
                                            const void *param_value);

/// Creates PI kernel object from a native handle.
/// NOTE: The created PI object takes ownership of the native handle.
///
/// \param nativeHandle is the native handle to create PI kernel from.
/// \param context is the PI context of the kernel.
/// \param ownNativeHandle tells if SYCL RT should assume the ownership of
///        the native handle, if it can.
/// \param kernel is the PI kernel created from the native handle.
__SYCL_EXPORT pi_result piextKernelCreateWithNativeHandle(
    pi_native_handle nativeHandle, pi_context context, bool ownNativeHandle,
    pi_kernel *kernel);

/// Gets the native handle of a PI kernel object.
///
/// \param kernel is the PI kernel to get the native handle of.
/// \param nativeHandle is the native handle of kernel.
__SYCL_EXPORT pi_result
piextKernelGetNativeHandle(pi_kernel kernel, pi_native_handle *nativeHandle);

//
// Events
//
__SYCL_EXPORT pi_result piEventCreate(pi_context context, pi_event *ret_event);

__SYCL_EXPORT pi_result piEventGetInfo(pi_event event, pi_event_info param_name,
                                       size_t param_value_size,
                                       void *param_value,
                                       size_t *param_value_size_ret);

__SYCL_EXPORT pi_result piEventGetProfilingInfo(pi_event event,
                                                pi_profiling_info param_name,
                                                size_t param_value_size,
                                                void *param_value,
                                                size_t *param_value_size_ret);

__SYCL_EXPORT pi_result piEventsWait(pi_uint32 num_events,
                                     const pi_event *event_list);

__SYCL_EXPORT pi_result piEventSetCallback(
    pi_event event, pi_int32 command_exec_callback_type,
    void (*pfn_notify)(pi_event event, pi_int32 event_command_status,
                       void *user_data),
    void *user_data);

__SYCL_EXPORT pi_result piEventSetStatus(pi_event event,
                                         pi_int32 execution_status);

__SYCL_EXPORT pi_result piEventRetain(pi_event event);

__SYCL_EXPORT pi_result piEventRelease(pi_event event);

/// Gets the native handle of a PI event object.
///
/// \param event is the PI event to get the native handle of.
/// \param nativeHandle is the native handle of event.
__SYCL_EXPORT pi_result
piextEventGetNativeHandle(pi_event event, pi_native_handle *nativeHandle);

/// Creates PI event object from a native handle.
/// NOTE: The created PI object takes ownership of the native handle.
///
/// \param nativeHandle is the native handle to create PI event from.
/// \param event is the PI event created from the native handle.
__SYCL_EXPORT pi_result piextEventCreateWithNativeHandle(
    pi_native_handle nativeHandle, pi_event *event);

//
// Sampler
//
__SYCL_EXPORT pi_result piSamplerCreate(
    pi_context context, const pi_sampler_properties *sampler_properties,
    pi_sampler *result_sampler);

__SYCL_EXPORT pi_result piSamplerGetInfo(pi_sampler sampler,
                                         pi_sampler_info param_name,
                                         size_t param_value_size,
                                         void *param_value,
                                         size_t *param_value_size_ret);

__SYCL_EXPORT pi_result piSamplerRetain(pi_sampler sampler);

__SYCL_EXPORT pi_result piSamplerRelease(pi_sampler sampler);

//
// Queue Commands
//
__SYCL_EXPORT pi_result piEnqueueKernelLaunch(
    pi_queue queue, pi_kernel kernel, pi_uint32 work_dim,
    const size_t *global_work_offset, const size_t *global_work_size,
    const size_t *local_work_size, pi_uint32 num_events_in_wait_list,
    const pi_event *event_wait_list, pi_event *event);

__SYCL_EXPORT pi_result piEnqueueNativeKernel(
    pi_queue queue, void (*user_func)(void *), void *args, size_t cb_args,
    pi_uint32 num_mem_objects, const pi_mem *mem_list,
    const void **args_mem_loc, pi_uint32 num_events_in_wait_list,
    const pi_event *event_wait_list, pi_event *event);

__SYCL_EXPORT pi_result piEnqueueEventsWait(pi_queue command_queue,
                                            pi_uint32 num_events_in_wait_list,
                                            const pi_event *event_wait_list,
                                            pi_event *event);

__SYCL_EXPORT pi_result piEnqueueEventsWaitWithBarrier(
    pi_queue command_queue, pi_uint32 num_events_in_wait_list,
    const pi_event *event_wait_list, pi_event *event);

__SYCL_EXPORT pi_result piEnqueueMemBufferRead(
    pi_queue queue, pi_mem buffer, pi_bool blocking_read, size_t offset,
    size_t size, void *ptr, pi_uint32 num_events_in_wait_list,
    const pi_event *event_wait_list, pi_event *event);

__SYCL_EXPORT pi_result piEnqueueMemBufferReadRect(
    pi_queue command_queue, pi_mem buffer, pi_bool blocking_read,
    pi_buff_rect_offset buffer_offset, pi_buff_rect_offset host_offset,
    pi_buff_rect_region region, size_t buffer_row_pitch,
    size_t buffer_slice_pitch, size_t host_row_pitch, size_t host_slice_pitch,
    void *ptr, pi_uint32 num_events_in_wait_list,
    const pi_event *event_wait_list, pi_event *event);

__SYCL_EXPORT pi_result
piEnqueueMemBufferWrite(pi_queue command_queue, pi_mem buffer,
                        pi_bool blocking_write, size_t offset, size_t size,
                        const void *ptr, pi_uint32 num_events_in_wait_list,
                        const pi_event *event_wait_list, pi_event *event);

__SYCL_EXPORT pi_result piEnqueueMemBufferWriteRect(
    pi_queue command_queue, pi_mem buffer, pi_bool blocking_write,
    pi_buff_rect_offset buffer_offset, pi_buff_rect_offset host_offset,
    pi_buff_rect_region region, size_t buffer_row_pitch,
    size_t buffer_slice_pitch, size_t host_row_pitch, size_t host_slice_pitch,
    const void *ptr, pi_uint32 num_events_in_wait_list,
    const pi_event *event_wait_list, pi_event *event);

__SYCL_EXPORT pi_result
piEnqueueMemBufferCopy(pi_queue command_queue, pi_mem src_buffer,
                       pi_mem dst_buffer, size_t src_offset, size_t dst_offset,
                       size_t size, pi_uint32 num_events_in_wait_list,
                       const pi_event *event_wait_list, pi_event *event);

__SYCL_EXPORT pi_result piEnqueueMemBufferCopyRect(
    pi_queue command_queue, pi_mem src_buffer, pi_mem dst_buffer,
    pi_buff_rect_offset src_origin, pi_buff_rect_offset dst_origin,
    pi_buff_rect_region region, size_t src_row_pitch, size_t src_slice_pitch,
    size_t dst_row_pitch, size_t dst_slice_pitch,
    pi_uint32 num_events_in_wait_list, const pi_event *event_wait_list,
    pi_event *event);

__SYCL_EXPORT pi_result
piEnqueueMemBufferFill(pi_queue command_queue, pi_mem buffer,
                       const void *pattern, size_t pattern_size, size_t offset,
                       size_t size, pi_uint32 num_events_in_wait_list,
                       const pi_event *event_wait_list, pi_event *event);

__SYCL_EXPORT pi_result piEnqueueMemImageRead(
    pi_queue command_queue, pi_mem image, pi_bool blocking_read,
    pi_image_offset origin, pi_image_region region, size_t row_pitch,
    size_t slice_pitch, void *ptr, pi_uint32 num_events_in_wait_list,
    const pi_event *event_wait_list, pi_event *event);

__SYCL_EXPORT pi_result piEnqueueMemImageWrite(
    pi_queue command_queue, pi_mem image, pi_bool blocking_write,
    pi_image_offset origin, pi_image_region region, size_t input_row_pitch,
    size_t input_slice_pitch, const void *ptr,
    pi_uint32 num_events_in_wait_list, const pi_event *event_wait_list,
    pi_event *event);

__SYCL_EXPORT pi_result piEnqueueMemImageCopy(
    pi_queue command_queue, pi_mem src_image, pi_mem dst_image,
    pi_image_offset src_origin, pi_image_offset dst_origin,
    pi_image_region region, pi_uint32 num_events_in_wait_list,
    const pi_event *event_wait_list, pi_event *event);

__SYCL_EXPORT pi_result
piEnqueueMemImageFill(pi_queue command_queue, pi_mem image,
                      const void *fill_color, const size_t *origin,
                      const size_t *region, pi_uint32 num_events_in_wait_list,
                      const pi_event *event_wait_list, pi_event *event);

__SYCL_EXPORT pi_result piEnqueueMemBufferMap(
    pi_queue command_queue, pi_mem buffer, pi_bool blocking_map,
    pi_map_flags map_flags, size_t offset, size_t size,
    pi_uint32 num_events_in_wait_list, const pi_event *event_wait_list,
    pi_event *event, void **ret_map);

__SYCL_EXPORT pi_result piEnqueueMemUnmap(pi_queue command_queue, pi_mem memobj,
                                          void *mapped_ptr,
                                          pi_uint32 num_events_in_wait_list,
                                          const pi_event *event_wait_list,
                                          pi_event *event);

// Extension to allow backends to process a PI memory object before adding it
// as an argument for a kernel.
// Note: This is needed by the CUDA backend to extract the device pointer to
// the memory as the kernels uses it rather than the PI object itself.
__SYCL_EXPORT pi_result piextKernelSetArgMemObj(pi_kernel kernel,
                                                pi_uint32 arg_index,
                                                const pi_mem *arg_value);

// Extension to allow backends to process a PI sampler object before adding it
// as an argument for a kernel.
// Note: This is needed by the CUDA backend to extract the properties of the
// sampler as the kernels uses it rather than the PI object itself.
__SYCL_EXPORT pi_result piextKernelSetArgSampler(pi_kernel kernel,
                                                 pi_uint32 arg_index,
                                                 const pi_sampler *arg_value);

///
// USM
///
typedef enum {
  PI_USM_HOST_SUPPORT = CL_DEVICE_HOST_MEM_CAPABILITIES_INTEL,
  PI_USM_DEVICE_SUPPORT = CL_DEVICE_DEVICE_MEM_CAPABILITIES_INTEL,
  PI_USM_SINGLE_SHARED_SUPPORT =
      CL_DEVICE_SINGLE_DEVICE_SHARED_MEM_CAPABILITIES_INTEL,
  PI_USM_CROSS_SHARED_SUPPORT =
      CL_DEVICE_CROSS_DEVICE_SHARED_MEM_CAPABILITIES_INTEL,
  PI_USM_SYSTEM_SHARED_SUPPORT = CL_DEVICE_SHARED_SYSTEM_MEM_CAPABILITIES_INTEL
} _pi_usm_capability_query;

typedef enum : pi_bitfield {
  PI_USM_ACCESS = CL_UNIFIED_SHARED_MEMORY_ACCESS_INTEL,
  PI_USM_ATOMIC_ACCESS = CL_UNIFIED_SHARED_MEMORY_ATOMIC_ACCESS_INTEL,
  PI_USM_CONCURRENT_ACCESS = CL_UNIFIED_SHARED_MEMORY_CONCURRENT_ACCESS_INTEL,
  PI_USM_CONCURRENT_ATOMIC_ACCESS =
      CL_UNIFIED_SHARED_MEMORY_CONCURRENT_ATOMIC_ACCESS_INTEL
} _pi_usm_capabilities;

typedef enum {
  PI_MEM_ALLOC_TYPE = CL_MEM_ALLOC_TYPE_INTEL,
  PI_MEM_ALLOC_BASE_PTR = CL_MEM_ALLOC_BASE_PTR_INTEL,
  PI_MEM_ALLOC_SIZE = CL_MEM_ALLOC_SIZE_INTEL,
  PI_MEM_ALLOC_DEVICE = CL_MEM_ALLOC_DEVICE_INTEL,
} _pi_mem_info;

typedef enum {
  PI_MEM_TYPE_UNKNOWN = CL_MEM_TYPE_UNKNOWN_INTEL,
  PI_MEM_TYPE_HOST = CL_MEM_TYPE_HOST_INTEL,
  PI_MEM_TYPE_DEVICE = CL_MEM_TYPE_DEVICE_INTEL,
  PI_MEM_TYPE_SHARED = CL_MEM_TYPE_SHARED_INTEL
} _pi_usm_type;

typedef enum : pi_bitfield {
  PI_MEM_ALLOC_FLAGS = CL_MEM_ALLOC_FLAGS_INTEL
} _pi_usm_mem_properties;

typedef enum : pi_bitfield {
  PI_USM_MIGRATION_TBD0 = (1 << 0)
} _pi_usm_migration_flags;

using pi_usm_capability_query = _pi_usm_capability_query;
using pi_usm_capabilities = _pi_usm_capabilities;
using pi_mem_info = _pi_mem_info;
using pi_usm_type = _pi_usm_type;
using pi_usm_mem_properties = _pi_usm_mem_properties;
using pi_usm_migration_flags = _pi_usm_migration_flags;

/// Allocates host memory accessible by the device.
///
/// \param result_ptr contains the allocated memory
/// \param context is the pi_context
/// \param pi_usm_mem_properties are optional allocation properties
/// \param size_t is the size of the allocation
/// \param alignment is the desired alignment of the allocation
__SYCL_EXPORT pi_result piextUSMHostAlloc(void **result_ptr, pi_context context,
                                          pi_usm_mem_properties *properties,
                                          size_t size, pi_uint32 alignment);

/// Allocates device memory
///
/// \param result_ptr contains the allocated memory
/// \param context is the pi_context
/// \param device is the device the memory will be allocated on
/// \param pi_usm_mem_properties are optional allocation properties
/// \param size_t is the size of the allocation
/// \param alignment is the desired alignment of the allocation
__SYCL_EXPORT pi_result piextUSMDeviceAlloc(void **result_ptr,
                                            pi_context context,
                                            pi_device device,
                                            pi_usm_mem_properties *properties,
                                            size_t size, pi_uint32 alignment);

/// Allocates memory accessible on both host and device
///
/// \param result_ptr contains the allocated memory
/// \param context is the pi_context
/// \param device is the device the memory will be allocated on
/// \param pi_usm_mem_properties are optional allocation properties
/// \param size_t is the size of the allocation
/// \param alignment is the desired alignment of the allocation
__SYCL_EXPORT pi_result piextUSMSharedAlloc(void **result_ptr,
                                            pi_context context,
                                            pi_device device,
                                            pi_usm_mem_properties *properties,
                                            size_t size, pi_uint32 alignment);

/// Frees allocated USM memory
///
/// \param context is the pi_context of the allocation
/// \param ptr is the memory to be freed
__SYCL_EXPORT pi_result piextUSMFree(pi_context context, void *ptr);

/// USM Memset API
///
/// \param queue is the queue to submit to
/// \param ptr is the ptr to memset
/// \param value is value to set.  It is interpreted as an 8-bit value and the
/// upper
///        24 bits are ignored
/// \param count is the size in bytes to memset
/// \param num_events_in_waitlist is the number of events to wait on
/// \param events_waitlist is an array of events to wait on
/// \param event is the event that represents this operation
__SYCL_EXPORT pi_result piextUSMEnqueueMemset(pi_queue queue, void *ptr,
                                              pi_int32 value, size_t count,
                                              pi_uint32 num_events_in_waitlist,
                                              const pi_event *events_waitlist,
                                              pi_event *event);

/// USM Memcpy API
///
/// \param queue is the queue to submit to
/// \param blocking is whether this operation should block the host
/// \param src_ptr is the data to be copied
/// \param dst_ptr is the location the data will be copied
/// \param size is number of bytes to copy
/// \param num_events_in_waitlist is the number of events to wait on
/// \param events_waitlist is an array of events to wait on
/// \param event is the event that represents this operation
__SYCL_EXPORT pi_result piextUSMEnqueueMemcpy(pi_queue queue, pi_bool blocking,
                                              void *dst_ptr,
                                              const void *src_ptr, size_t size,
                                              pi_uint32 num_events_in_waitlist,
                                              const pi_event *events_waitlist,
                                              pi_event *event);

/// Hint to migrate memory to the device
///
/// \param queue is the queue to submit to
/// \param ptr points to the memory to migrate
/// \param size is the number of bytes to migrate
/// \param flags is a bitfield used to specify memory migration options
/// \param num_events_in_waitlist is the number of events to wait on
/// \param events_waitlist is an array of events to wait on
/// \param event is the event that represents this operation
__SYCL_EXPORT pi_result piextUSMEnqueuePrefetch(
    pi_queue queue, const void *ptr, size_t size, pi_usm_migration_flags flags,
    pi_uint32 num_events_in_waitlist, const pi_event *events_waitlist,
    pi_event *event);

/// USM Memadvise API
///
/// \param queue is the queue to submit to
/// \param ptr is the data to be advised
/// \param length is the size in bytes of the memory to advise
/// \param advice is device specific advice
/// \param event is the event that represents this operation
// USM memadvise API to govern behavior of automatic migration mechanisms
__SYCL_EXPORT pi_result piextUSMEnqueueMemAdvise(pi_queue queue,
                                                 const void *ptr, size_t length,
                                                 pi_mem_advice advice,
                                                 pi_event *event);

/// API to query information about USM allocated pointers
/// Valid Queries:
///   PI_MEM_ALLOC_TYPE returns host/device/shared pi_host_usm value
///   PI_MEM_ALLOC_BASE_PTR returns the base ptr of an allocation if
///                         the queried pointer fell inside an allocation.
///                         Result must fit in void *
///   PI_MEM_ALLOC_SIZE returns how big the queried pointer's
///                     allocation is in bytes. Result is a size_t.
///   PI_MEM_ALLOC_DEVICE returns the pi_device this was allocated against
///
/// \param context is the pi_context
/// \param ptr is the pointer to query
/// \param param_name is the type of query to perform
/// \param param_value_size is the size of the result in bytes
/// \param param_value is the result
/// \param param_value_ret is how many bytes were written
__SYCL_EXPORT pi_result piextUSMGetMemAllocInfo(
    pi_context context, const void *ptr, pi_mem_info param_name,
    size_t param_value_size, void *param_value, size_t *param_value_size_ret);

/// API to get Plugin internal data, opaque to SYCL RT. Some devices whose
/// device code is compiled by the host compiler (e.g. CPU emulators) may use it
/// to access some device code functionality implemented in/behind the plugin.
/// \param opaque_data_param - unspecified argument, interpretation is specific
/// to a plugin \param opaque_data_return - placeholder for the returned opaque
/// data.
__SYCL_EXPORT pi_result piextPluginGetOpaqueData(void *opaque_data_param,
                                                 void **opaque_data_return);

/// API to notify that the plugin should clean up its resources.
/// No PI calls should be made until the next piPluginInit call.
/// \param PluginParameter placeholder for future use, currenly not used.
__SYCL_EXPORT pi_result piTearDown(void *PluginParameter);

struct _pi_plugin {
  // PI version supported by host passed to the plugin. The Plugin
  // checks and writes the appropriate Function Pointers in
  // PiFunctionTable.
  // TODO: Work on version fields and their handshaking mechanism.
  // Some choices are:
  // - Use of integers to keep major and minor version.
  // - Keeping char* Versions.
  char PiVersion[4];
  // Plugin edits this.
  char PluginVersion[4];
  char *Targets;
  struct FunctionPointers {
#define _PI_API(api) decltype(::api) *api;
#include <CL/sycl/detail/pi.def>
  } PiFunctionTable;
};

#ifdef __cplusplus
} // extern "C"
#endif // __cplusplus

#endif // _PI_H_<|MERGE_RESOLUTION|>--- conflicted
+++ resolved
@@ -289,11 +289,8 @@
   PI_DEVICE_INFO_GPU_SUBSLICES_PER_SLICE = 0x10024,
   PI_DEVICE_INFO_GPU_EU_COUNT_PER_SUBSLICE = 0x10025,
   PI_DEVICE_INFO_MAX_MEM_BANDWIDTH = 0x10026,
-<<<<<<< HEAD
-  PI_DEVICE_INFO_IMAGE_SRGB = 0x10027
-=======
+  PI_DEVICE_INFO_IMAGE_SRGB = 0x10027,
   PI_DEVICE_INFO_ATOMIC_64 = 0x10110
->>>>>>> 5cc50189
 } _pi_device_info;
 
 typedef enum {
