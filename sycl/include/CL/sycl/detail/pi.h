//==---------- pi.h - Plugin Interface -------------------------------------==//
//
// Part of the LLVM Project, under the Apache License v2.0 with LLVM Exceptions.
// See https://llvm.org/LICENSE.txt for license information.
// SPDX-License-Identifier: Apache-2.0 WITH LLVM-exception
//
//===----------------------------------------------------------------------===//
//
// This is the definition of a generic offload Plugin Interface (PI), which is
// used by the SYCL implementation to connect to multiple device back-ends,
// e.g. to OpenCL. The interface is intentionally kept C-only for the
// purpose of having full flexibility and interoperability with different
// environments.
//
#ifndef _PI_H_
#define _PI_H_

// Every single change in PI API should be accompanied with the minor
// version increase (+1). In the cases where backward compatibility is not
// maintained there should be a (+1) change to the major version in
// addition to the increase of the minor.
//
#define _PI_H_VERSION_MAJOR 1
#define _PI_H_VERSION_MINOR 1

#define _PI_STRING_HELPER(a) #a
#define _PI_CONCAT(a, b) _PI_STRING_HELPER(a.b)
#define _PI_H_VERSION_STRING                                                   \
  _PI_CONCAT(_PI_H_VERSION_MAJOR, _PI_H_VERSION_MINOR)
// TODO: we need a mapping of PI to OpenCL somewhere, and this can be done
// elsewhere, e.g. in the pi_opencl, but constants/enums mapping is now
// done here, for efficiency and simplicity.
//
#include <CL/cl_usm_ext.h>
#include <CL/opencl.h>
#include <cstdint>

#ifdef __cplusplus
extern "C" {
#endif // __cplusplus

typedef int32_t pi_int32;
typedef uint32_t pi_uint32;
typedef uint64_t pi_uint64;
typedef pi_uint32 pi_bool;
typedef pi_uint64 pi_bitfield;

//
// NOTE: prefer to map 1:1 to OpenCL so that no translation is needed
// for PI <-> OpenCL ways. The PI <-> to other BE translation is almost
// always needed anyway.
//
// TODO: populate PI enums.
//
typedef enum {
  PI_SUCCESS                      = CL_SUCCESS,
  PI_RESULT_INVALID_KERNEL_NAME   = CL_INVALID_KERNEL_NAME,
  PI_INVALID_OPERATION            = CL_INVALID_OPERATION,
  PI_INVALID_KERNEL               = CL_INVALID_KERNEL,
  PI_INVALID_QUEUE_PROPERTIES     = CL_INVALID_QUEUE_PROPERTIES,
  PI_INVALID_VALUE                = CL_INVALID_VALUE,
  PI_INVALID_CONTEXT              = CL_INVALID_CONTEXT,
  PI_INVALID_PLATFORM             = CL_INVALID_PLATFORM,
  PI_INVALID_DEVICE               = CL_INVALID_DEVICE,
  PI_INVALID_BINARY               = CL_INVALID_BINARY,
  PI_INVALID_QUEUE                = CL_INVALID_COMMAND_QUEUE,
  PI_OUT_OF_HOST_MEMORY           = CL_OUT_OF_HOST_MEMORY,
  PI_INVALID_PROGRAM              = CL_INVALID_PROGRAM,
  PI_INVALID_MEM_OBJECT           = CL_INVALID_MEM_OBJECT,
  PI_OUT_OF_RESOURCES             = CL_OUT_OF_RESOURCES,
  PI_INVALID_EVENT                = CL_INVALID_EVENT,
  PI_INVALID_EVENT_WAIT_LIST      = CL_INVALID_EVENT_WAIT_LIST,
  PI_MISALIGNED_SUB_BUFFER_OFFSET = CL_MISALIGNED_SUB_BUFFER_OFFSET,
  PI_BUILD_PROGRAM_FAILURE        = CL_BUILD_PROGRAM_FAILURE,
  PI_INVALID_WORK_GROUP_SIZE      = CL_INVALID_WORK_GROUP_SIZE,
  PI_ERROR_UNKNOWN                = -999
} _pi_result;

typedef enum {
  PI_EVENT_COMPLETE  = CL_COMPLETE,
  PI_EVENT_RUNNING   = CL_RUNNING,
  PI_EVENT_SUBMITTED = CL_SUBMITTED,
  PI_EVENT_QUEUED    = CL_QUEUED
} _pi_event_status;

typedef enum {
  PI_PLATFORM_INFO_EXTENSIONS = CL_PLATFORM_EXTENSIONS,
  PI_PLATFORM_INFO_NAME       = CL_PLATFORM_NAME,
  PI_PLATFORM_INFO_PROFILE    = CL_PLATFORM_PROFILE,
  PI_PLATFORM_INFO_VENDOR     = CL_PLATFORM_VENDOR,
  PI_PLATFORM_INFO_VERSION    = CL_PLATFORM_VERSION,
} _pi_platform_info;

typedef enum {
  PI_PROGRAM_BUILD_INFO_STATUS  = CL_PROGRAM_BUILD_STATUS,
  PI_PROGRAM_BUILD_INFO_OPTIONS = CL_PROGRAM_BUILD_OPTIONS,
  PI_PROGRAM_BUILD_INFO_LOG     = CL_PROGRAM_BUILD_LOG
} _pi_program_build_info;

typedef enum {
  PI_PROGRAM_BUILD_STATUS_NONE        = CL_BUILD_NONE,
  PI_PROGRAM_BUILD_STATUS_ERROR       = CL_BUILD_ERROR,
  PI_PROGRAM_BUILD_STATUS_SUCCESS     = CL_BUILD_SUCCESS,
  PI_PROGRAM_BUILD_STATUS_IN_PROGRESS = CL_BUILD_IN_PROGRESS
} _pi_program_build_status;

// NOTE: this is made 64-bit to match the size of cl_device_type to
// make the translation to OpenCL transparent.
//
typedef enum : pi_uint64 {
  PI_DEVICE_TYPE_CPU = CL_DEVICE_TYPE_CPU,
  PI_DEVICE_TYPE_GPU = CL_DEVICE_TYPE_GPU,
  PI_DEVICE_TYPE_ACC = CL_DEVICE_TYPE_ACCELERATOR
} _pi_device_type;

typedef enum {
  PI_DEVICE_MEM_CACHE_TYPE_NONE             = CL_NONE,
  PI_DEVICE_MEM_CACHE_TYPE_READ_ONLY_CACHE  = CL_READ_ONLY_CACHE,
  PI_DEVICE_MEM_CACHE_TYPE_READ_WRITE_CACHE = CL_READ_WRITE_CACHE
} _pi_device_mem_cache_type;

typedef enum {
  PI_DEVICE_LOCAL_MEM_TYPE_LOCAL  = CL_LOCAL,
  PI_DEVICE_LOCAL_MEM_TYPE_GLOBAL = CL_GLOBAL
} _pi_device_local_mem_type;

typedef enum {
  PI_DEVICE_INFO_TYPE                          = CL_DEVICE_TYPE,
  PI_DEVICE_INFO_VENDOR_ID                     = CL_DEVICE_VENDOR_ID,
  PI_DEVICE_INFO_MAX_COMPUTE_UNITS             = CL_DEVICE_MAX_COMPUTE_UNITS,
  PI_DEVICE_INFO_MAX_WORK_ITEM_DIMENSIONS      = CL_DEVICE_MAX_WORK_ITEM_DIMENSIONS,
  PI_DEVICE_INFO_MAX_WORK_ITEM_SIZES           = CL_DEVICE_MAX_WORK_ITEM_SIZES,
  PI_DEVICE_INFO_MAX_WORK_GROUP_SIZE           = CL_DEVICE_MAX_WORK_GROUP_SIZE,
  PI_DEVICE_INFO_SINGLE_FP_CONFIG              = CL_DEVICE_SINGLE_FP_CONFIG,
  PI_DEVICE_INFO_HALF_FP_CONFIG                = CL_DEVICE_HALF_FP_CONFIG,
  PI_DEVICE_INFO_DOUBLE_FP_CONFIG              = CL_DEVICE_DOUBLE_FP_CONFIG,
  PI_DEVICE_INFO_QUEUE_PROPERTIES              = CL_DEVICE_QUEUE_PROPERTIES,
<<<<<<< HEAD
  PI_DEVICE_INFO_PREFERRED_VECTOR_WIDTH_CHAR   =
    CL_DEVICE_PREFERRED_VECTOR_WIDTH_CHAR,
  PI_DEVICE_INFO_PREFERRED_VECTOR_WIDTH_SHORT  =
    CL_DEVICE_PREFERRED_VECTOR_WIDTH_SHORT,
  PI_DEVICE_INFO_PREFERRED_VECTOR_WIDTH_INT    =
    CL_DEVICE_PREFERRED_VECTOR_WIDTH_INT,
  PI_DEVICE_INFO_PREFERRED_VECTOR_WIDTH_LONG   =
    CL_DEVICE_PREFERRED_VECTOR_WIDTH_LONG,
  PI_DEVICE_INFO_PREFERRED_VECTOR_WIDTH_FLOAT  =
    CL_DEVICE_PREFERRED_VECTOR_WIDTH_FLOAT,
  PI_DEVICE_INFO_PREFERRED_VECTOR_WIDTH_DOUBLE =
    CL_DEVICE_PREFERRED_VECTOR_WIDTH_DOUBLE,
  PI_DEVICE_INFO_PREFERRED_VECTOR_WIDTH_HALF   =
    CL_DEVICE_PREFERRED_VECTOR_WIDTH_HALF,
  PI_DEVICE_INFO_NATIVE_VECTOR_WIDTH_CHAR      =
    CL_DEVICE_NATIVE_VECTOR_WIDTH_CHAR,
  PI_DEVICE_INFO_NATIVE_VECTOR_WIDTH_SHORT     =
    CL_DEVICE_NATIVE_VECTOR_WIDTH_SHORT,
  PI_DEVICE_INFO_NATIVE_VECTOR_WIDTH_INT       =
    CL_DEVICE_NATIVE_VECTOR_WIDTH_INT,
  PI_DEVICE_INFO_NATIVE_VECTOR_WIDTH_LONG      =
    CL_DEVICE_NATIVE_VECTOR_WIDTH_LONG,
  PI_DEVICE_INFO_NATIVE_VECTOR_WIDTH_FLOAT     =
    CL_DEVICE_NATIVE_VECTOR_WIDTH_FLOAT,
  PI_DEVICE_INFO_NATIVE_VECTOR_WIDTH_DOUBLE    =
    CL_DEVICE_NATIVE_VECTOR_WIDTH_DOUBLE,
  PI_DEVICE_INFO_NATIVE_VECTOR_WIDTH_HALF      =
    CL_DEVICE_NATIVE_VECTOR_WIDTH_HALF,
=======
  PI_DEVICE_INFO_PREFERRED_VECTOR_WIDTH_CHAR   = CL_DEVICE_PREFERRED_VECTOR_WIDTH_CHAR,
  PI_DEVICE_INFO_PREFERRED_VECTOR_WIDTH_SHORT  = CL_DEVICE_PREFERRED_VECTOR_WIDTH_SHORT,
  PI_DEVICE_INFO_PREFERRED_VECTOR_WIDTH_INT    = CL_DEVICE_PREFERRED_VECTOR_WIDTH_INT,
  PI_DEVICE_INFO_PREFERRED_VECTOR_WIDTH_LONG   = CL_DEVICE_PREFERRED_VECTOR_WIDTH_LONG,
  PI_DEVICE_INFO_PREFERRED_VECTOR_WIDTH_FLOAT  = CL_DEVICE_PREFERRED_VECTOR_WIDTH_FLOAT,
  PI_DEVICE_INFO_PREFERRED_VECTOR_WIDTH_DOUBLE = CL_DEVICE_PREFERRED_VECTOR_WIDTH_DOUBLE,
  PI_DEVICE_INFO_PREFERRED_VECTOR_WIDTH_HALF   = CL_DEVICE_PREFERRED_VECTOR_WIDTH_HALF,
  PI_DEVICE_INFO_NATIVE_VECTOR_WIDTH_CHAR      = CL_DEVICE_NATIVE_VECTOR_WIDTH_CHAR,
  PI_DEVICE_INFO_NATIVE_VECTOR_WIDTH_SHORT     = CL_DEVICE_NATIVE_VECTOR_WIDTH_SHORT,
  PI_DEVICE_INFO_NATIVE_VECTOR_WIDTH_INT       = CL_DEVICE_NATIVE_VECTOR_WIDTH_INT,
  PI_DEVICE_INFO_NATIVE_VECTOR_WIDTH_LONG      = CL_DEVICE_NATIVE_VECTOR_WIDTH_LONG,
  PI_DEVICE_INFO_NATIVE_VECTOR_WIDTH_FLOAT     = CL_DEVICE_NATIVE_VECTOR_WIDTH_FLOAT,
  PI_DEVICE_INFO_NATIVE_VECTOR_WIDTH_DOUBLE    = CL_DEVICE_NATIVE_VECTOR_WIDTH_DOUBLE,
  PI_DEVICE_INFO_NATIVE_VECTOR_WIDTH_HALF      = CL_DEVICE_NATIVE_VECTOR_WIDTH_HALF,
>>>>>>> 399acefe
  PI_DEVICE_INFO_MAX_CLOCK_FREQUENCY           = CL_DEVICE_MAX_CLOCK_FREQUENCY,
  PI_DEVICE_INFO_ADDRESS_BITS                  = CL_DEVICE_ADDRESS_BITS,
  PI_DEVICE_INFO_MAX_MEM_ALLOC_SIZE            = CL_DEVICE_MAX_MEM_ALLOC_SIZE,
  PI_DEVICE_INFO_IMAGE_SUPPORT                 = CL_DEVICE_IMAGE_SUPPORT,
  PI_DEVICE_INFO_MAX_READ_IMAGE_ARGS           = CL_DEVICE_MAX_READ_IMAGE_ARGS,
  PI_DEVICE_INFO_MAX_WRITE_IMAGE_ARGS          = CL_DEVICE_MAX_WRITE_IMAGE_ARGS,
  PI_DEVICE_INFO_IMAGE2D_MAX_WIDTH             = CL_DEVICE_IMAGE2D_MAX_WIDTH,
  PI_DEVICE_INFO_IMAGE2D_MAX_HEIGHT            = CL_DEVICE_IMAGE2D_MAX_HEIGHT,
  PI_DEVICE_INFO_IMAGE3D_MAX_WIDTH             = CL_DEVICE_IMAGE3D_MAX_WIDTH,
  PI_DEVICE_INFO_IMAGE3D_MAX_HEIGHT            = CL_DEVICE_IMAGE3D_MAX_HEIGHT,
  PI_DEVICE_INFO_IMAGE3D_MAX_DEPTH             = CL_DEVICE_IMAGE3D_MAX_DEPTH,
  PI_DEVICE_INFO_IMAGE_MAX_BUFFER_SIZE         =
    CL_DEVICE_IMAGE_MAX_BUFFER_SIZE,
  PI_DEVICE_INFO_IMAGE_MAX_ARRAY_SIZE          = CL_DEVICE_IMAGE_MAX_ARRAY_SIZE,
  PI_DEVICE_INFO_MAX_SAMPLERS                  = CL_DEVICE_MAX_SAMPLERS,
  PI_DEVICE_INFO_MAX_PARAMETER_SIZE            = CL_DEVICE_MAX_PARAMETER_SIZE,
  PI_DEVICE_INFO_MEM_BASE_ADDR_ALIGN           = CL_DEVICE_MEM_BASE_ADDR_ALIGN,
<<<<<<< HEAD
  PI_DEVICE_INFO_GLOBAL_MEM_CACHE_TYPE         =
    CL_DEVICE_GLOBAL_MEM_CACHE_TYPE,
  PI_DEVICE_INFO_GLOBAL_MEM_CACHELINE_SIZE     =
    CL_DEVICE_GLOBAL_MEM_CACHELINE_SIZE,
  PI_DEVICE_INFO_GLOBAL_MEM_CACHE_SIZE         =
    CL_DEVICE_GLOBAL_MEM_CACHE_SIZE,
=======
  PI_DEVICE_INFO_GLOBAL_MEM_CACHE_TYPE         = CL_DEVICE_GLOBAL_MEM_CACHE_TYPE,
  PI_DEVICE_INFO_GLOBAL_MEM_CACHELINE_SIZE     = CL_DEVICE_GLOBAL_MEM_CACHELINE_SIZE,
  PI_DEVICE_INFO_GLOBAL_MEM_CACHE_SIZE         = CL_DEVICE_GLOBAL_MEM_CACHE_SIZE,
>>>>>>> 399acefe
  PI_DEVICE_INFO_GLOBAL_MEM_SIZE               = CL_DEVICE_GLOBAL_MEM_SIZE,
  PI_DEVICE_INFO_MAX_CONSTANT_BUFFER_SIZE      =
    CL_DEVICE_MAX_CONSTANT_BUFFER_SIZE,
  PI_DEVICE_INFO_MAX_CONSTANT_ARGS             = CL_DEVICE_MAX_CONSTANT_ARGS,
  PI_DEVICE_INFO_LOCAL_MEM_TYPE                = CL_DEVICE_LOCAL_MEM_TYPE,
  PI_DEVICE_INFO_LOCAL_MEM_SIZE                = CL_DEVICE_LOCAL_MEM_SIZE,
  PI_DEVICE_INFO_ERROR_CORRECTION_SUPPORT      =
    CL_DEVICE_ERROR_CORRECTION_SUPPORT,
  PI_DEVICE_INFO_HOST_UNIFIED_MEMORY           = CL_DEVICE_HOST_UNIFIED_MEMORY,
<<<<<<< HEAD
  PI_DEVICE_INFO_PROFILING_TIMER_RESOLUTION    =
    CL_DEVICE_PROFILING_TIMER_RESOLUTION,
=======
  PI_DEVICE_INFO_PROFILING_TIMER_RESOLUTION    = CL_DEVICE_PROFILING_TIMER_RESOLUTION,
>>>>>>> 399acefe
  PI_DEVICE_INFO_ENDIAN_LITTLE                 = CL_DEVICE_ENDIAN_LITTLE,
  PI_DEVICE_INFO_AVAILABLE                     = CL_DEVICE_AVAILABLE,
  PI_DEVICE_INFO_COMPILER_AVAILABLE            = CL_DEVICE_COMPILER_AVAILABLE,
  PI_DEVICE_INFO_LINKER_AVAILABLE              = CL_DEVICE_LINKER_AVAILABLE,
<<<<<<< HEAD
  PI_DEVICE_INFO_EXECUTION_CAPABILITIES        =
    CL_DEVICE_EXECUTION_CAPABILITIES,
  PI_DEVICE_INFO_QUEUE_ON_DEVICE_PROPERTIES    =
    CL_DEVICE_QUEUE_ON_DEVICE_PROPERTIES,
  PI_DEVICE_INFO_QUEUE_ON_HOST_PROPERTIES      =
    CL_DEVICE_QUEUE_ON_HOST_PROPERTIES,
=======
  PI_DEVICE_INFO_EXECUTION_CAPABILITIES        = CL_DEVICE_EXECUTION_CAPABILITIES,
  PI_DEVICE_INFO_QUEUE_ON_DEVICE_PROPERTIES    = CL_DEVICE_QUEUE_ON_DEVICE_PROPERTIES,
  PI_DEVICE_INFO_QUEUE_ON_HOST_PROPERTIES      = CL_DEVICE_QUEUE_ON_HOST_PROPERTIES,
>>>>>>> 399acefe
  PI_DEVICE_INFO_BUILT_IN_KERNELS              = CL_DEVICE_BUILT_IN_KERNELS,
  PI_DEVICE_INFO_PLATFORM                      = CL_DEVICE_PLATFORM,
  PI_DEVICE_INFO_REFERENCE_COUNT               = CL_DEVICE_REFERENCE_COUNT,
  PI_DEVICE_INFO_NAME                          = CL_DEVICE_NAME,
  PI_DEVICE_INFO_VENDOR                        = CL_DEVICE_VENDOR,
  PI_DEVICE_INFO_DRIVER_VERSION                = CL_DRIVER_VERSION,
  PI_DEVICE_INFO_PROFILE                       = CL_DEVICE_PROFILE,
  PI_DEVICE_INFO_VERSION                       = CL_DEVICE_VERSION,
  PI_DEVICE_INFO_OPENCL_C_VERSION              = CL_DEVICE_OPENCL_C_VERSION,
  PI_DEVICE_INFO_EXTENSIONS                    = CL_DEVICE_EXTENSIONS,
  PI_DEVICE_INFO_PRINTF_BUFFER_SIZE            = CL_DEVICE_PRINTF_BUFFER_SIZE,
  PI_DEVICE_INFO_PREFERRED_INTEROP_USER_SYNC   =
    CL_DEVICE_PREFERRED_INTEROP_USER_SYNC,
  PI_DEVICE_INFO_PARENT_DEVICE                 = CL_DEVICE_PARENT_DEVICE,
  PI_DEVICE_INFO_PARTITION_PROPERTIES          = CL_DEVICE_PARTITION_PROPERTIES,
<<<<<<< HEAD
  PI_DEVICE_INFO_PARTITION_MAX_SUB_DEVICES     =
    CL_DEVICE_PARTITION_MAX_SUB_DEVICES,
  PI_DEVICE_INFO_PARTITION_AFFINITY_DOMAIN     =
    CL_DEVICE_PARTITION_AFFINITY_DOMAIN,
  PI_DEVICE_INFO_PARTITION_TYPE                = CL_DEVICE_PARTITION_TYPE,
  PI_DEVICE_INFO_USM_HOST_SUPPORT              =
    CL_DEVICE_HOST_MEM_CAPABILITIES_INTEL,
  PI_DEVICE_INFO_USM_DEVICE_SUPPORT            =
    CL_DEVICE_DEVICE_MEM_CAPABILITIES_INTEL,
  PI_DEVICE_INFO_USM_SINGLE_SHARED_SUPPORT     =
    CL_DEVICE_SINGLE_DEVICE_SHARED_MEM_CAPABILITIES_INTEL,
  PI_DEVICE_INFO_USM_CROSS_SHARED_SUPPORT      =
    CL_DEVICE_CROSS_DEVICE_SHARED_MEM_CAPABILITIES_INTEL,
  PI_DEVICE_INFO_USM_SYSTEM_SHARED_SUPPORT     =
    CL_DEVICE_SHARED_SYSTEM_MEM_CAPABILITIES_INTEL
=======
  PI_DEVICE_INFO_PARTITION_MAX_SUB_DEVICES     = CL_DEVICE_PARTITION_MAX_SUB_DEVICES,
  PI_DEVICE_INFO_PARTITION_AFFINITY_DOMAIN     = CL_DEVICE_PARTITION_AFFINITY_DOMAIN,
  PI_DEVICE_INFO_PARTITION_TYPE                = CL_DEVICE_PARTITION_TYPE,
  PI_DEVICE_INFO_USM_HOST_SUPPORT              = CL_DEVICE_HOST_MEM_CAPABILITIES_INTEL,
  PI_DEVICE_INFO_USM_DEVICE_SUPPORT            = CL_DEVICE_DEVICE_MEM_CAPABILITIES_INTEL,
  PI_DEVICE_INFO_USM_SINGLE_SHARED_SUPPORT     = CL_DEVICE_SINGLE_DEVICE_SHARED_MEM_CAPABILITIES_INTEL,
  PI_DEVICE_INFO_USM_CROSS_SHARED_SUPPORT      = CL_DEVICE_CROSS_DEVICE_SHARED_MEM_CAPABILITIES_INTEL,
  PI_DEVICE_INFO_USM_SYSTEM_SHARED_SUPPORT     = CL_DEVICE_SHARED_SYSTEM_MEM_CAPABILITIES_INTEL
>>>>>>> 399acefe
} _pi_device_info;

typedef enum {
  PI_PROGRAM_INFO_REFERENCE_COUNT = CL_PROGRAM_REFERENCE_COUNT,
  PI_PROGRAM_INFO_CONTEXT         = CL_PROGRAM_CONTEXT,
  PI_PROGRAM_INFO_NUM_DEVICES     = CL_PROGRAM_NUM_DEVICES,
  PI_PROGRAM_INFO_DEVICES         = CL_PROGRAM_DEVICES,
  PI_PROGRAM_INFO_SOURCE          = CL_PROGRAM_SOURCE,
  PI_PROGRAM_INFO_BINARY_SIZES    = CL_PROGRAM_BINARY_SIZES,
  PI_PROGRAM_INFO_BINARIES        = CL_PROGRAM_BINARIES,
<<<<<<< HEAD
  PI_PROGRAM_INFO_NUM_KERNELS     = CL_PROGRAM_NUM_KERNELS,
  PI_PROGRAM_INFO_KERNEL_NAMES    = CL_PROGRAM_KERNEL_NAMES
} _pi_program_info;

typedef intptr_t pi_context_properties;
=======
  PI_PROGRAM_INFO_KERNEL_NAMES    = CL_PROGRAM_KERNEL_NAMES
} _pi_program_info;
>>>>>>> 399acefe

typedef enum {
  PI_CONTEXT_INFO_DEVICES         = CL_CONTEXT_DEVICES,
  PI_CONTEXT_INFO_NUM_DEVICES     = CL_CONTEXT_NUM_DEVICES,
  PI_CONTEXT_INFO_PROPERTIES      = CL_CONTEXT_PROPERTIES,
  PI_CONTEXT_INFO_REFERENCE_COUNT = CL_CONTEXT_REFERENCE_COUNT,
} _pi_context_info;

typedef enum {
  PI_QUEUE_INFO_CONTEXT         = CL_QUEUE_CONTEXT,
  PI_QUEUE_INFO_DEVICE          = CL_QUEUE_DEVICE,
  PI_QUEUE_INFO_DEVICE_DEFAULT  = CL_QUEUE_DEVICE_DEFAULT,
  PI_QUEUE_INFO_PROPERTIES      = CL_QUEUE_PROPERTIES,
  PI_QUEUE_INFO_REFERENCE_COUNT = CL_QUEUE_REFERENCE_COUNT,
  PI_QUEUE_INFO_SIZE            = CL_QUEUE_SIZE
} _pi_queue_info;

typedef enum {
  PI_IMAGE_INFO_FORMAT       = CL_IMAGE_FORMAT,
  PI_IMAGE_INFO_ELEMENT_SIZE = CL_IMAGE_ELEMENT_SIZE,
  PI_IMAGE_INFO_ROW_PITCH    = CL_IMAGE_ROW_PITCH,
  PI_IMAGE_INFO_SLICE_PITCH  = CL_IMAGE_SLICE_PITCH,
  PI_IMAGE_INFO_WIDTH        = CL_IMAGE_WIDTH,
  PI_IMAGE_INFO_HEIGHT       = CL_IMAGE_HEIGHT,
  PI_IMAGE_INFO_DEPTH        = CL_IMAGE_DEPTH
} _pi_image_info;

typedef enum {
  PI_KERNEL_INFO_FUNCTION_NAME    = CL_KERNEL_FUNCTION_NAME,
  PI_KERNEL_INFO_NUM_ARGS         = CL_KERNEL_NUM_ARGS,
  PI_KERNEL_INFO_REFERENCE_COUNT  = CL_KERNEL_REFERENCE_COUNT,
  PI_KERNEL_INFO_CONTEXT          = CL_KERNEL_CONTEXT,
  PI_KERNEL_INFO_PROGRAM          = CL_KERNEL_PROGRAM,
  PI_KERNEL_INFO_ATTRIBUTES       = CL_KERNEL_ATTRIBUTES
} _pi_kernel_info;

typedef enum {
  PI_KERNEL_GROUP_INFO_GLOBAL_WORK_SIZE                    = CL_KERNEL_GLOBAL_WORK_SIZE,
  PI_KERNEL_GROUP_INFO_WORK_GROUP_SIZE                     = CL_KERNEL_WORK_GROUP_SIZE,
  PI_KERNEL_GROUP_INFO_COMPILE_WORK_GROUP_SIZE             = CL_KERNEL_COMPILE_WORK_GROUP_SIZE,
  PI_KERNEL_GROUP_INFO_LOCAL_MEM_SIZE                      = CL_KERNEL_LOCAL_MEM_SIZE,
  PI_KERNEL_GROUP_INFO_PREFERRED_WORK_GROUP_SIZE_MULTIPLE  = CL_KERNEL_PREFERRED_WORK_GROUP_SIZE_MULTIPLE,
  PI_KERNEL_GROUP_INFO_PRIVATE_MEM_SIZE                    = CL_KERNEL_PRIVATE_MEM_SIZE
} _pi_kernel_group_info;

typedef enum {
  PI_EVENT_INFO_COMMAND_QUEUE              = CL_EVENT_COMMAND_QUEUE,
  PI_EVENT_INFO_CONTEXT                    = CL_EVENT_CONTEXT,
  PI_EVENT_INFO_COMMAND_TYPE               = CL_EVENT_COMMAND_TYPE,
  PI_EVENT_INFO_COMMAND_EXECUTION_STATUS   = CL_EVENT_COMMAND_EXECUTION_STATUS,
  PI_EVENT_INFO_REFERENCE_COUNT            = CL_EVENT_REFERENCE_COUNT
} _pi_event_info;

typedef enum {
  PI_COMMAND_TYPE_NDRANGE_KERNEL           = CL_COMMAND_NDRANGE_KERNEL,
  PI_COMMAND_TYPE_MEM_BUFFER_READ          = CL_COMMAND_READ_BUFFER,
  PI_COMMAND_TYPE_MEM_BUFFER_WRITE         = CL_COMMAND_WRITE_BUFFER,
  PI_COMMAND_TYPE_MEM_BUFFER_COPY          = CL_COMMAND_COPY_BUFFER,
  PI_COMMAND_TYPE_MEM_BUFFER_MAP           = CL_COMMAND_MAP_BUFFER,
  PI_COMMAND_TYPE_MEM_BUFFER_UNMAP         = CL_COMMAND_UNMAP_MEM_OBJECT,
  PI_COMMAND_TYPE_MEM_BUFFER_READ_RECT     = CL_COMMAND_READ_BUFFER_RECT,
  PI_COMMAND_TYPE_MEM_BUFFER_WRITE_RECT    = CL_COMMAND_WRITE_BUFFER_RECT,
  PI_COMMAND_TYPE_MEM_BUFFER_COPY_RECT     = CL_COMMAND_COPY_BUFFER_RECT,
  PI_COMMAND_TYPE_USER                     = CL_COMMAND_USER,
  PI_COMMAND_TYPE_MEM_BUFFER_FILL          = CL_COMMAND_FILL_BUFFER,
  PI_COMMAND_TYPE_IMAGE_READ               = CL_COMMAND_READ_IMAGE,
  PI_COMMAND_TYPE_IMAGE_WRITE              = CL_COMMAND_WRITE_IMAGE,
  PI_COMMAND_TYPE_IMAGE_COPY               = CL_COMMAND_COPY_IMAGE,
  PI_COMMAND_TYPE_NATIVE_KERNEL            = CL_COMMAND_NATIVE_KERNEL,
  PI_COMMAND_TYPE_COPY_BUFFER_TO_IMAGE     = CL_COMMAND_COPY_BUFFER_TO_IMAGE,
  PI_COMMAND_TYPE_COPY_IMAGE_TO_BUFFER     = CL_COMMAND_COPY_IMAGE_TO_BUFFER,
  PI_COMMAND_TYPE_MAP_IMAGE                = CL_COMMAND_MAP_IMAGE,
  PI_COMMAND_TYPE_MARKER                   = CL_COMMAND_MARKER,
  PI_COMMAND_TYPE_ACQUIRE_GL_OBJECTS       = CL_COMMAND_ACQUIRE_GL_OBJECTS,
  PI_COMMAND_TYPE_RELEASE_GL_OBJECTS       = CL_COMMAND_RELEASE_GL_OBJECTS,
  PI_COMMAND_TYPE_BARRIER                  = CL_COMMAND_BARRIER,
  PI_COMMAND_TYPE_MIGRATE_MEM_OBJECTS      = CL_COMMAND_MIGRATE_MEM_OBJECTS,
  PI_COMMAND_TYPE_FILL_IMAGE               = CL_COMMAND_FILL_IMAGE,
  PI_COMMAND_TYPE_SVM_FREE                 = CL_COMMAND_SVM_FREE,
  PI_COMMAND_TYPE_SVM_MEMCPY               = CL_COMMAND_SVM_MEMCPY,
  PI_COMMAND_TYPE_SVM_MEMFILL              = CL_COMMAND_SVM_MEMFILL,
  PI_COMMAND_TYPE_SVM_MAP                  = CL_COMMAND_SVM_MAP,
  PI_COMMAND_TYPE_SVM_UNMAP                = CL_COMMAND_SVM_UNMAP
} _pi_command_type;

typedef enum {
  PI_MEM_TYPE_BUFFER         = CL_MEM_OBJECT_BUFFER,
  PI_MEM_TYPE_IMAGE2D        = CL_MEM_OBJECT_IMAGE2D,
  PI_MEM_TYPE_IMAGE3D        = CL_MEM_OBJECT_IMAGE3D,
  PI_MEM_TYPE_IMAGE2D_ARRAY  = CL_MEM_OBJECT_IMAGE2D_ARRAY,
  PI_MEM_TYPE_IMAGE1D        = CL_MEM_OBJECT_IMAGE1D,
  PI_MEM_TYPE_IMAGE1D_ARRAY  = CL_MEM_OBJECT_IMAGE1D_ARRAY,
  PI_MEM_TYPE_IMAGE1D_BUFFER = CL_MEM_OBJECT_IMAGE1D_BUFFER
} _pi_mem_type;

typedef enum {
  PI_MEM_ADVICE_SET_READ_MOSTLY = 0,        // hints that memory will be read from frequently and written to rarely
  PI_MEM_ADVICE_CLEAR_READ_MOSTLY,          // removes the affect of PI_MEM_ADVICE_SET_READ_MOSTLY
  PI_MEM_ADVICE_SET_PREFERRED_LOCATION,     // hints that the preferred memory location is the specified device
  PI_MEM_ADVICE_CLEAR_PREFERRED_LOCATION,   // removes the affect of PI_MEM_ADVICE_SET_PREFERRED_LOCATION
  PI_MEM_ADVICE_SET_ACCESSED_BY,            // hints that memory will be accessed by the specified device
  PI_MEM_ADVICE_CLEAR_ACCESSED_BY,          // removes the affect of PI_MEM_ADVICE_SET_ACCESSED_BY
  PI_MEM_ADVICE_SET_NON_ATOMIC_MOSTLY,      // hints that memory will mostly be accessed non-atomically
  PI_MEM_ADVICE_CLEAR_NON_ATOMIC_MOSTLY,    // removes the affect of PI_MEM_ADVICE_SET_NON_ATOMIC_MOSTLY
  PI_MEM_ADVICE_BIAS_CACHED,                // hints that memory should be cached
  PI_MEM_ADVICE_BIAS_UNCACHED               // hints that memory should not be cached
} _pi_mem_advice;

typedef enum {
  PI_IMAGE_CHANNEL_ORDER_A         = CL_A,
  PI_IMAGE_CHANNEL_ORDER_R         = CL_R,
  PI_IMAGE_CHANNEL_ORDER_RG        = CL_RG,
  PI_IMAGE_CHANNEL_ORDER_RA        = CL_RA,
  PI_IMAGE_CHANNEL_ORDER_RGB       = CL_RGB,
  PI_IMAGE_CHANNEL_ORDER_RGBA      = CL_RGBA,
  PI_IMAGE_CHANNEL_ORDER_BGRA      = CL_BGRA,
  PI_IMAGE_CHANNEL_ORDER_ARGB      = CL_ARGB,
  PI_IMAGE_CHANNEL_ORDER_ABGR      = CL_ABGR,
  PI_IMAGE_CHANNEL_ORDER_INTENSITY = CL_INTENSITY,
  PI_IMAGE_CHANNEL_ORDER_LUMINANCE = CL_LUMINANCE,
  PI_IMAGE_CHANNEL_ORDER_Rx        = CL_Rx,
  PI_IMAGE_CHANNEL_ORDER_RGx       = CL_RGx,
  PI_IMAGE_CHANNEL_ORDER_RGBx      = CL_RGBx
} _pi_image_channel_order;

typedef enum {
  PI_IMAGE_CHANNEL_TYPE_SNORM_INT8       = CL_SNORM_INT8,
  PI_IMAGE_CHANNEL_TYPE_SNORM_INT16      = CL_SNORM_INT16,
  PI_IMAGE_CHANNEL_TYPE_UNORM_INT8       = CL_UNORM_INT8,
  PI_IMAGE_CHANNEL_TYPE_UNORM_INT16      = CL_UNORM_INT16,
  PI_IMAGE_CHANNEL_TYPE_UNORM_SHORT_565  = CL_UNORM_SHORT_565,
  PI_IMAGE_CHANNEL_TYPE_UNORM_SHORT_555  = CL_UNORM_SHORT_555,
  PI_IMAGE_CHANNEL_TYPE_UNORM_INT_101010 = CL_UNORM_INT_101010,
  PI_IMAGE_CHANNEL_TYPE_SIGNED_INT8      = CL_SIGNED_INT8,
  PI_IMAGE_CHANNEL_TYPE_SIGNED_INT16     = CL_SIGNED_INT16,
  PI_IMAGE_CHANNEL_TYPE_SIGNED_INT32     = CL_SIGNED_INT32,
  PI_IMAGE_CHANNEL_TYPE_UNSIGNED_INT8    = CL_UNSIGNED_INT8,
  PI_IMAGE_CHANNEL_TYPE_UNSIGNED_INT16   = CL_UNSIGNED_INT16,
  PI_IMAGE_CHANNEL_TYPE_UNSIGNED_INT32   = CL_UNSIGNED_INT32,
  PI_IMAGE_CHANNEL_TYPE_HALF_FLOAT       = CL_HALF_FLOAT,
  PI_IMAGE_CHANNEL_TYPE_FLOAT            = CL_FLOAT
} _pi_image_channel_type;

typedef enum {
  PI_BUFFER_CREATE_TYPE_REGION = CL_BUFFER_CREATE_TYPE_REGION
} _pi_buffer_create_type;

const pi_bool PI_TRUE = CL_TRUE;
const pi_bool PI_FALSE = CL_FALSE;

typedef enum {
  PI_SAMPLER_INFO_REFERENCE_COUNT   = CL_SAMPLER_REFERENCE_COUNT,
  PI_SAMPLER_INFO_CONTEXT           = CL_SAMPLER_CONTEXT,
  PI_SAMPLER_INFO_NORMALIZED_COORDS = CL_SAMPLER_NORMALIZED_COORDS,
  PI_SAMPLER_INFO_ADDRESSING_MODE   = CL_SAMPLER_ADDRESSING_MODE,
  PI_SAMPLER_INFO_FILTER_MODE       = CL_SAMPLER_FILTER_MODE,
  PI_SAMPLER_INFO_MIP_FILTER_MODE   = CL_SAMPLER_MIP_FILTER_MODE,
  PI_SAMPLER_INFO_LOD_MIN           = CL_SAMPLER_LOD_MIN,
  PI_SAMPLER_INFO_LOD_MAX           = CL_SAMPLER_LOD_MAX
} _pi_sampler_info;

typedef enum {
  PI_SAMPLER_ADDRESSING_MODE_MIRRORED_REPEAT = CL_ADDRESS_MIRRORED_REPEAT,
  PI_SAMPLER_ADDRESSING_MODE_REPEAT          = CL_ADDRESS_REPEAT,
  PI_SAMPLER_ADDRESSING_MODE_CLAMP_TO_EDGE   = CL_ADDRESS_CLAMP_TO_EDGE,
  PI_SAMPLER_ADDRESSING_MODE_CLAMP           = CL_ADDRESS_CLAMP,
  PI_SAMPLER_ADDRESSING_MODE_NONE            = CL_ADDRESS_NONE
} _pi_sampler_addressing_mode;

typedef enum {
  PI_SAMPLER_FILTER_MODE_NEAREST = CL_FILTER_NEAREST,
  PI_SAMPLER_FILTER_MODE_LINEAR  = CL_FILTER_LINEAR,
} _pi_sampler_filter_mode;

using pi_device_exec_capabilities pi_bitfield;
constexpr pi_device_exec_capabilities PI_DEVICE_EXEC_CAPABILITIES_KERNEL        = CL_EXEC_KERNEL;
constexpr pi_device_exec_capabilities PI_DEVICE_EXEC_CAPABILITIES_NATIVE_KERNEL = CL_EXEC_NATIVE_KERNEL;

using pi_sampler_properties pi_bitfield;
constexpr pi_sampler_properties PI_SAMPLER_PROPERTIES_NORMALIZED_COORDS = CL_SAMPLER_NORMALIZED_COORDS;
constexpr pi_sampler_properties PI_SAMPLER_PROPERTIES_ADDRESSING_MODE   = CL_SAMPLER_ADDRESSING_MODE;
constexpr pi_sampler_properties PI_SAMPLER_PROPERTIES_FILTER_MODE       = CL_SAMPLER_FILTER_MODE;

// NOTE: this is made 64-bit to match the size of cl_mem_flags to
// make the translation to OpenCL transparent.
// TODO: populate
//
typedef pi_bitfield pi_mem_flags;
// Access
const pi_mem_flags PI_MEM_FLAGS_ACCESS_RW = CL_MEM_READ_WRITE;
// Host pointer
const pi_mem_flags PI_MEM_FLAGS_HOST_PTR_USE = CL_MEM_USE_HOST_PTR;
const pi_mem_flags PI_MEM_FLAGS_HOST_PTR_COPY = CL_MEM_COPY_HOST_PTR;

// NOTE: queue properties are implemented this way to better support bit
// manipulations
typedef pi_bitfield pi_queue_properties;
const pi_queue_properties PI_QUEUE_OUT_OF_ORDER_EXEC_MODE_ENABLE =
    CL_QUEUE_OUT_OF_ORDER_EXEC_MODE_ENABLE;
const pi_queue_properties PI_QUEUE_PROFILING_ENABLE = CL_QUEUE_PROFILING_ENABLE;
const pi_queue_properties PI_QUEUE_ON_DEVICE = CL_QUEUE_ON_DEVICE;
const pi_queue_properties PI_QUEUE_ON_DEVICE_DEFAULT =
    CL_QUEUE_ON_DEVICE_DEFAULT;

typedef _pi_result                  pi_result;
typedef _pi_platform_info           pi_platform_info;
typedef _pi_device_type             pi_device_type;
typedef _pi_device_mem_cache_type   pi_device_mem_cache_type;
typedef _pi_device_local_mem_type   pi_device_local_mem_type;
typedef _pi_device_info             pi_device_info;
typedef _pi_program_info            pi_program_info;
typedef _pi_context_info            pi_context_info;
typedef _pi_queue_info              pi_queue_info;
typedef _pi_image_info              pi_image_info;
typedef _pi_kernel_info             pi_kernel_info;
typedef _pi_kernel_group_info       pi_kernel_group_info;
typedef _pi_event_info              pi_event_info;
typedef _pi_command_type            pi_command_type;
typedef _pi_mem_type                pi_mem_type;
typedef _pi_mem_advice              pi_mem_advice;
typedef _pi_image_channel_order     pi_image_channel_order;
typedef _pi_image_channel_type      pi_image_channel_type;
typedef _pi_buffer_create_type      pi_buffer_create_type;
typedef _pi_sampler_addressing_mode pi_sampler_addressing_mode;
typedef _pi_sampler_filter_mode     pi_sampler_filter_mode;
typedef _pi_sampler_info            pi_sampler_info;
typedef _pi_event_status            pi_event_status;
typedef _pi_program_build_info      pi_program_build_info;
typedef _pi_program_build_status    pi_program_build_status;
typedef _pi_kernel_info             pi_kernel_info;

// For compatibility with OpenCL define this not as enum.
using pi_device_partition_property intptr_t;
static constexpr pi_device_partition_property
  PI_DEVICE_PARTITION_EQUALLY = CL_DEVICE_PARTITION_EQUALLY;
static constexpr pi_device_partition_property
  PI_DEVICE_PARTITION_BY_AFFINITY_DOMAIN = CL_DEVICE_PARTITION_BY_AFFINITY_DOMAIN;

// For compatibility with OpenCL define this not as enum.
using pi_device_affinity_domain pi_bitfield;
static constexpr pi_device_affinity_domain
  PI_DEVICE_AFFINITY_DOMAIN_NUMA = CL_DEVICE_AFFINITY_DOMAIN_NUMA;
static constexpr pi_device_affinity_domain
  PI_DEVICE_AFFINITY_DOMAIN_NEXT_PARTITIONABLE = CL_DEVICE_AFFINITY_DOMAIN_NEXT_PARTITIONABLE;

// Entry type, matches OpenMP for compatibility
struct _pi_offload_entry_struct {
  void *addr;
  char *name;
  size_t size;
  int32_t flags;
  int32_t reserved;
};

typedef _pi_offload_entry_struct *_pi_offload_entry;

/// Types of device binary.
typedef uint8_t pi_device_binary_type;
// format is not determined
static const pi_device_binary_type PI_DEVICE_BINARY_TYPE_NONE = 0;
// specific to a device
static const pi_device_binary_type PI_DEVICE_BINARY_TYPE_NATIVE = 1;
// portable binary types go next
// SPIR-V
static const pi_device_binary_type PI_DEVICE_BINARY_TYPE_SPIRV = 2;
// LLVM bitcode
static const pi_device_binary_type PI_DEVICE_BINARY_TYPE_LLVMIR_BITCODE = 3;

// Device binary descriptor version supported by this library.
static const uint16_t PI_DEVICE_BINARY_VERSION = 1;

// The kind of offload model the binary employs; must be 4 for SYCL
static const uint8_t PI_DEVICE_BINARY_OFFLOAD_KIND_SYCL = 4;

/// Target identification strings for
/// pi_device_binary_struct.DeviceTargetSpec
///
/// A device type represented by a particular target
/// triple requires specific binary images. We need
/// to map the image type onto the device target triple
///
#define PI_DEVICE_BINARY_TARGET_UNKNOWN "<unknown>"
/// SPIR-V 32-bit image <-> "spir", 32-bit OpenCL device
#define PI_DEVICE_BINARY_TARGET_SPIRV32 "spir"
/// SPIR-V 64-bit image <-> "spir64", 64-bit OpenCL device
#define PI_DEVICE_BINARY_TARGET_SPIRV64 "spir64"
/// Device-specific binary images produced from SPIR-V 64-bit <->
/// various "spir64_*" triples for specific 64-bit OpenCL devices
#define PI_DEVICE_BINARY_TARGET_SPIRV64_X86_64 "spir64_x86_64"
#define PI_DEVICE_BINARY_TARGET_SPIRV64_GEN "spir64_gen"
#define PI_DEVICE_BINARY_TARGET_SPIRV64_FPGA "spir64_fpga"

/// This struct is a record of the device binary information. If the Kind field
/// denotes a portable binary type (SPIR-V or LLVM IR), the DeviceTargetSpec
/// field can still be specific and denote e.g. FPGA target. It must match the
/// __tgt_device_image structure generated by the clang-offload-wrapper tool
/// when their Version field match.
struct pi_device_binary_struct {
  /// version of this structure - for backward compatibility;
  /// all modifications which change order/type/offsets of existing fields
  /// should increment the version.
  uint16_t Version;
  /// the type of offload model the binary employs; must be 4 for SYCL
  uint8_t Kind;
  /// format of the binary data - SPIR-V, LLVM IR bitcode,...
  uint8_t Format;
  /// null-terminated string representation of the device's target architecture
  /// which holds one of:
  /// PI_DEVICE_BINARY_TARGET_UNKNOWN - unknown
  /// PI_DEVICE_BINARY_TARGET_SPIRV32 - general value for 32-bit OpenCL devices
  /// PI_DEVICE_BINARY_TARGET_SPIRV64 - general value for 64-bit OpenCL devices
  /// PI_DEVICE_BINARY_TARGET_SPIRV64_X86_64 - 64-bit OpenCL CPU device
  /// PI_DEVICE_BINARY_TARGET_SPIRV64_GEN - GEN GPU device (64-bit OpenCL)
  /// PI_DEVICE_BINARY_TARGET_SPIRV64_FPGA - 64-bit OpenCL FPGA device
  const char *DeviceTargetSpec;
  /// a null-terminated string; target- and compiler-specific options
  /// which are suggested to use to "compile" program at runtime
  const char *CompileOptions;
  /// a null-terminated string; target- and compiler-specific options
  /// which are suggested to use to "link" program at runtime
  const char *LinkOptions;
  /// Pointer to the manifest data start
  const char *ManifestStart;
  /// Pointer to the manifest data end
  const char *ManifestEnd;
  /// Pointer to the target code start
  const unsigned char *BinaryStart;
  /// Pointer to the target code end
  const unsigned char *BinaryEnd;
  /// the offload entry table
  _pi_offload_entry EntriesBegin;
  _pi_offload_entry EntriesEnd;
};
typedef pi_device_binary_struct *pi_device_binary;

// Offload binaries descriptor version supported by this library.
static const uint16_t PI_DEVICE_BINARIES_VERSION = 1;

/// This struct is a record of all the device code that may be offloaded.
/// It must match the __tgt_bin_desc structure generated by
/// the clang-offload-wrapper tool when their Version field match.
struct pi_device_binaries_struct {
  /// version of this structure - for backward compatibility;
  /// all modifications which change order/type/offsets of existing fields
  /// should increment the version.
  uint16_t Version;
  /// Number of device binaries in this descriptor
  uint16_t NumDeviceBinaries;
  /// Device binaries data
  pi_device_binary DeviceBinaries;
  /// the offload entry table (not used, for compatibility with OpenMP)
  _pi_offload_entry *HostEntriesBegin;
  _pi_offload_entry *HostEntriesEnd;
};
typedef pi_device_binaries_struct *pi_device_binaries;

// Opaque types that make reading build log errors easier.
struct _pi_platform;
struct _pi_device;
struct _pi_context;
struct _pi_queue;
struct _pi_mem;
struct _pi_program;
struct _pi_kernel;
struct _pi_event;
struct _pi_sampler;

typedef _pi_platform *pi_platform;
typedef _pi_device *pi_device;
typedef _pi_context *pi_context;
typedef _pi_queue *pi_queue;
typedef _pi_mem *pi_mem;
typedef _pi_program *pi_program;
typedef _pi_kernel *pi_kernel;
typedef _pi_event *pi_event;
typedef _pi_sampler *pi_sampler;

typedef struct {
  pi_image_channel_order image_channel_order;
  pi_image_channel_type image_channel_data_type;
} _pi_image_format;

typedef struct {
  pi_mem_type image_type;
  size_t image_width;
  size_t image_height;
  size_t image_depth;
  size_t image_array_size;
  size_t image_row_pitch;
  size_t image_slice_pitch;
  pi_uint32 num_mip_levels;
  pi_uint32 num_samples;
  pi_mem buffer;
} _pi_image_desc;

typedef _pi_image_format pi_image_format;
typedef _pi_image_desc pi_image_desc;
//
// Following section contains SYCL RT Plugin Interface (PI) functions.
// They are 3 distinct categories:
//
// 1) Ones having direct analogy in OpenCL and needed for the core SYCL
//    functionality are started with just "pi" prefix in their names.
// 2) Those having direct analogy in OpenCL but only needed for SYCL
//    interoperability with OpenCL are started with "picl" prefix.
// 3) Functions having no direct analogy in OpenCL, started with "piext".
//
// TODO: describe interfaces in Doxygen format
//

struct _pi_plugin;
typedef _pi_plugin pi_plugin;

// PI Plugin Initialise.
// Plugin will check the PI version of Plugin Interface,
// populate the PI Version it supports, update targets field and populate
// PiFunctionTable with Supported APIs. The pointers are in a predetermined
// order in pi.def file.
pi_result piPluginInit(pi_plugin *plugin_info);

//
// Platform
//
pi_result piPlatformsGet(pi_uint32 num_entries, pi_platform *platforms,
                         pi_uint32 *num_platforms);

pi_result piPlatformGetInfo(pi_platform platform, pi_platform_info param_name,
                            size_t param_value_size, void *param_value,
                            size_t *param_value_size_ret);

//
// Device
//
pi_result piDevicesGet(pi_platform platform, pi_device_type device_type,
                       pi_uint32 num_entries, pi_device *devices,
                       pi_uint32 *num_devices);

pi_result piDeviceGetInfo(pi_device device, pi_device_info param_name,
                          size_t param_value_size, void *param_value,
                          size_t *param_value_size_ret);

pi_result piDeviceRetain(pi_device device);

pi_result piDeviceRelease(pi_device device);

pi_result piDevicePartition(
<<<<<<< HEAD
    pi_device device,
    const cl_device_partition_property *properties, // TODO: untie from OpenCL
    pi_uint32 num_devices, pi_device *out_devices, pi_uint32 *out_num_devices);
=======
  pi_device     device,
  const pi_device_partition_property * properties,
  pi_uint32     num_devices,
  pi_device *   out_devices,
  pi_uint32 *   out_num_devices);
>>>>>>> 399acefe

/// Selects the most appropriate device binary based on runtime information
/// and the IR characteristics.
///
pi_result piextDeviceSelectBinary(pi_device device, pi_device_binary *binaries,
                                  pi_uint32 num_binaries,
                                  pi_device_binary *selected_binary);

/// Retrieves a device function pointer to a user-defined function
/// \arg \c function_name. \arg \c function_pointer_ret is set to 0 if query
/// failed.
///
/// \arg \c program must be built before calling this API. \arg \c device
/// must present in the list of devices returned by \c get_device method for
/// \arg \c program.
///
pi_result piextGetDeviceFunctionPointer(pi_device device, pi_program program,
                                        const char *function_name,
                                        pi_uint64 *function_pointer_ret);

//
// Context
//
pi_result piContextCreate(const pi_context_properties *properties,
                          pi_uint32 num_devices, const pi_device *devices,
                          void (*pfn_notify)(const char *errinfo,
                                             const void *private_info,
                                             size_t cb, void *user_data),
                          void *user_data, pi_context *ret_context);

pi_result piContextGetInfo(pi_context context, pi_context_info param_name,
                           size_t param_value_size, void *param_value,
                           size_t *param_value_size_ret);

pi_result piContextRetain(pi_context context);

pi_result piContextRelease(pi_context context);

//
// Queue
//
<<<<<<< HEAD
pi_result piQueueCreate(pi_context context, pi_device device,
                        pi_queue_properties properties, pi_queue *queue);

pi_result piQueueGetInfo(pi_queue command_queue, pi_queue_info param_name,
                         size_t param_value_size, void *param_value,
                         size_t *param_value_size_ret);
=======
pi_result piQueueCreate(
  pi_context          context,
  pi_device           device,
  pi_queue_properties properties,
  pi_queue *          queue);

pi_result piQueueGetInfo(
  pi_queue            command_queue,
  pi_queue_info       param_name,
  size_t              param_value_size,
  void *              param_value,
  size_t *            param_value_size_ret);
>>>>>>> 399acefe

pi_result piQueueRetain(pi_queue command_queue);

pi_result piQueueRelease(pi_queue command_queue);

pi_result piQueueFinish(pi_queue command_queue);

//
// Memory
//
<<<<<<< HEAD
pi_result piMemBufferCreate(pi_context context, pi_mem_flags flags, size_t size,
                            void *host_ptr, pi_mem *ret_mem);

pi_result piMemImageCreate(pi_context context, pi_mem_flags flags,
                           const pi_image_format *image_format,
                           const pi_image_desc *image_desc, void *host_ptr,
                           pi_mem *ret_mem);

pi_result piMemGetInfo(pi_mem mem,
                       cl_mem_info param_name, // TODO: untie from OpenCL
                       size_t param_value_size, void *param_value,
                       size_t *param_value_size_ret);

pi_result piMemImageGetInfo(pi_mem image, pi_image_info param_name,
                            size_t param_value_size, void *param_value,
                            size_t *param_value_size_ret);

pi_result piMemRetain(pi_mem mem);

pi_result piMemRelease(pi_mem mem);

pi_result piMemBufferPartition(pi_mem buffer, pi_mem_flags flags,
                               pi_buffer_create_type buffer_create_type,
                               void *buffer_create_info, pi_mem *ret_mem);
=======
pi_result piMemBufferCreate(
  pi_context   context,
  pi_mem_flags flags,
  size_t       size,
  void *       host_ptr,
  pi_mem *     ret_mem);

pi_result piMemImageCreate(
  pi_context              context,
  pi_mem_flags            flags,
  const pi_image_format * image_format,
  const pi_image_desc *   image_desc,
  void *                  host_ptr,
  pi_mem *                ret_mem);

pi_result piMemGetInfo(
  pi_mem           mem,
  cl_mem_info      param_name, // TODO: untie from OpenCL
  size_t           param_value_size,
  void *           param_value,
  size_t *         param_value_size_ret);

pi_result piMemImageGetInfo (
  pi_mem          image,
  pi_image_info   param_name,
  size_t          param_value_size,
  void *          param_value ,
  size_t *        param_value_size_ret);

pi_result piMemRetain(
  pi_mem mem);

pi_result piMemRelease(
  pi_mem mem);

pi_result piMemBufferPartition(
    pi_mem                    buffer,
    pi_mem_flags              flags,
    pi_buffer_create_type     buffer_create_type,
    void *                    buffer_create_info,
    pi_mem *                  ret_mem);
>>>>>>> 399acefe
//
// Program
//
pi_result piProgramCreate(pi_context context, const void *il, size_t length,
                          pi_program *res_program);

pi_result piclProgramCreateWithSource(pi_context context, pi_uint32 count,
                                      const char **strings,
                                      const size_t *lengths,
                                      pi_program *ret_program);

pi_result piclProgramCreateWithBinary(pi_context context, pi_uint32 num_devices,
                                      const pi_device *device_list,
                                      const size_t *lengths,
                                      const unsigned char **binaries,
                                      pi_int32 *binary_status,
                                      pi_program *ret_program);

pi_result piProgramGetInfo(pi_program program, pi_program_info param_name,
                           size_t param_value_size, void *param_value,
                           size_t *param_value_size_ret);

pi_result piProgramLink(pi_context context, pi_uint32 num_devices,
                        const pi_device *device_list, const char *options,
                        pi_uint32 num_input_programs,
                        const pi_program *input_programs,
                        void (*pfn_notify)(pi_program program, void *user_data),
                        void *user_data, pi_program *ret_program);

pi_result piProgramCompile(
    pi_program program, pi_uint32 num_devices, const pi_device *device_list,
    const char *options, pi_uint32 num_input_headers,
    const pi_program *input_headers, const char **header_include_names,
    void (*pfn_notify)(pi_program program, void *user_data), void *user_data);

pi_result piProgramBuild(pi_program program, pi_uint32 num_devices,
                         const pi_device *device_list, const char *options,
                         void (*pfn_notify)(pi_program program,
                                            void *user_data),
                         void *user_data);

pi_result piProgramGetBuildInfo(
    pi_program program, pi_device device,
    cl_program_build_info param_name, // TODO: untie from OpenCL
    size_t param_value_size, void *param_value, size_t *param_value_size_ret);

pi_result piProgramRetain(pi_program program);

pi_result piProgramRelease(pi_program program);

//
// Kernel
//

typedef enum {
  /// indicates that the kernel might access data through USM ptrs
  PI_USM_INDIRECT_ACCESS,
  /// provides an explicit list of pointers that the kernel will access
  PI_USM_PTRS = CL_KERNEL_EXEC_INFO_USM_PTRS_INTEL
} _pi_kernel_exec_info;

typedef _pi_kernel_exec_info pi_kernel_exec_info;

pi_result piKernelCreate(pi_program program, const char *kernel_name,
                         pi_kernel *ret_kernel);

pi_result piKernelSetArg(pi_kernel kernel, pi_uint32 arg_index, size_t arg_size,
                         const void *arg_value);

pi_result piKernelGetInfo(pi_kernel kernel, pi_kernel_info param_name,
                          size_t param_value_size, void *param_value,
                          size_t *param_value_size_ret);

pi_result piKernelGetGroupInfo(pi_kernel kernel, pi_device device,
                               pi_kernel_group_info param_name,
                               size_t param_value_size, void *param_value,
                               size_t *param_value_size_ret);

pi_result piKernelGetSubGroupInfo(
    pi_kernel kernel, pi_device device,
    cl_kernel_sub_group_info param_name, // TODO: untie from OpenCL
    size_t input_value_size, const void *input_value, size_t param_value_size,
    void *param_value, size_t *param_value_size_ret);

pi_result piKernelRetain(pi_kernel kernel);

pi_result piKernelRelease(pi_kernel kernel);

/// Sets up pointer arguments for CL kernels. An extra indirection
/// is required due to CL argument conventions.
///
/// @param kernel is the kernel to be launched
/// @param arg_index is the index of the kernel argument
/// @param arg_size is the size in bytes of the argument (ignored in CL)
/// @param arg_value is the pointer argument
pi_result piextKernelSetArgPointer(pi_kernel kernel, pi_uint32 arg_index,
                                   size_t arg_size, const void *arg_value);

/// API to set attributes controlling kernel execution
///
/// @param kernel is the pi kernel to execute
/// @param param_name is a pi_kernel_exec_info value that specifies the info
///        passed to the kernel
/// @param param_value_size is the size of the value in bytes
/// @param param_value is a pointer to the value to set for the kernel
///
/// If param_name is PI_USM_INDIRECT_ACCESS, the value will be a ptr to
///    the pi_bool value PI_TRUE
/// If param_name is PI_USM_PTRS, the value will be an array of ptrs
pi_result piKernelSetExecInfo(pi_kernel kernel, pi_kernel_exec_info value_name,
                              size_t param_value_size, const void *param_value);

//
// Events
//
<<<<<<< HEAD
pi_result piEventCreate(pi_context context, pi_event *ret_event);

pi_result piEventGetInfo(pi_event event,
                         cl_event_info param_name, // TODO: untie from OpenCL
                         size_t param_value_size, void *param_value,
                         size_t *param_value_size_ret);

pi_result
piEventGetProfilingInfo(pi_event event,
                        cl_profiling_info param_name, // TODO: untie from OpenCL
                        size_t param_value_size, void *param_value,
                        size_t *param_value_size_ret);

pi_result piEventsWait(pi_uint32 num_events, const pi_event *event_list);

pi_result piEventSetCallback(pi_event event,
                             pi_int32 command_exec_callback_type,
                             void (*pfn_notify)(pi_event event,
                                                pi_int32 event_command_status,
                                                void *user_data),
                             void *user_data);

pi_result piEventSetStatus(pi_event event, pi_int32 execution_status);
=======
pi_result piEventCreate(
  pi_context    context,
  pi_event *    ret_event);

pi_result piEventGetInfo(
  pi_event         event,
  pi_event_info    param_name,
  size_t           param_value_size,
  void *           param_value,
  size_t *         param_value_size_ret);

pi_result piEventGetProfilingInfo(
  pi_event            event,
  cl_profiling_info   param_name, // TODO: untie from OpenCL
  size_t              param_value_size,
  void *              param_value,
  size_t *            param_value_size_ret);

pi_result piEventsWait(
  pi_uint32           num_events,
  const pi_event *    event_list);

pi_result piEventSetCallback(
  pi_event    event,
  pi_int32    command_exec_callback_type,
  void (*     pfn_notify)(pi_event event,
                          pi_int32 event_command_status,
                          void *   user_data),
  void *      user_data);

pi_result piEventSetStatus(
  pi_event   event,
  pi_int32   execution_status);
>>>>>>> 399acefe

pi_result piEventRetain(pi_event event);

pi_result piEventRelease(pi_event event);

//
// Sampler
//
pi_result piSamplerCreate(pi_context context,
                          const pi_sampler_properties *sampler_properties,
                          pi_sampler *result_sampler);

pi_result piSamplerGetInfo(pi_sampler sampler, pi_sampler_info param_name,
                           size_t param_value_size, void *param_value,
                           size_t *param_value_size_ret);

pi_result piSamplerRetain(pi_sampler sampler);

pi_result piSamplerRelease(pi_sampler sampler);

//
// Queue Commands
//
pi_result piEnqueueKernelLaunch(
    pi_queue queue, pi_kernel kernel, pi_uint32 work_dim,
    const size_t *global_work_offset, const size_t *global_work_size,
    const size_t *local_work_size, pi_uint32 num_events_in_wait_list,
    const pi_event *event_wait_list, pi_event *event);

pi_result
piEnqueueNativeKernel(pi_queue queue, void (*user_func)(void *), void *args,
                      size_t cb_args, pi_uint32 num_mem_objects,
                      const pi_mem *mem_list, const void **args_mem_loc,
                      pi_uint32 num_events_in_wait_list,
                      const pi_event *event_wait_list, pi_event *event);

pi_result piEnqueueEventsWait(pi_queue command_queue,
                              pi_uint32 num_events_in_wait_list,
                              const pi_event *event_wait_list, pi_event *event);

pi_result piEnqueueMemBufferRead(pi_queue queue, pi_mem buffer,
                                 pi_bool blocking_read, size_t offset,
                                 size_t size, void *ptr,
                                 pi_uint32 num_events_in_wait_list,
                                 const pi_event *event_wait_list,
                                 pi_event *event);

pi_result
piEnqueueMemBufferReadRect(pi_queue command_queue, pi_mem buffer,
                           pi_bool blocking_read, const size_t *buffer_offset,
                           const size_t *host_offset, const size_t *region,
                           size_t buffer_row_pitch, size_t buffer_slice_pitch,
                           size_t host_row_pitch, size_t host_slice_pitch,
                           void *ptr, pi_uint32 num_events_in_wait_list,
                           const pi_event *event_wait_list, pi_event *event);

pi_result piEnqueueMemBufferWrite(pi_queue command_queue, pi_mem buffer,
                                  pi_bool blocking_write, size_t offset,
                                  size_t size, const void *ptr,
                                  pi_uint32 num_events_in_wait_list,
                                  const pi_event *event_wait_list,
                                  pi_event *event);

pi_result
piEnqueueMemBufferWriteRect(pi_queue command_queue, pi_mem buffer,
                            pi_bool blocking_write, const size_t *buffer_offset,
                            const size_t *host_offset, const size_t *region,
                            size_t buffer_row_pitch, size_t buffer_slice_pitch,
                            size_t host_row_pitch, size_t host_slice_pitch,
                            const void *ptr, pi_uint32 num_events_in_wait_list,
                            const pi_event *event_wait_list, pi_event *event);

pi_result piEnqueueMemBufferCopy(pi_queue command_queue, pi_mem src_buffer,
                                 pi_mem dst_buffer, size_t src_offset,
                                 size_t dst_offset, size_t size,
                                 pi_uint32 num_events_in_wait_list,
                                 const pi_event *event_wait_list,
                                 pi_event *event);

pi_result piEnqueueMemBufferCopyRect(
    pi_queue command_queue, pi_mem src_buffer, pi_mem dst_buffer,
    const size_t *src_origin, const size_t *dst_origin, const size_t *region,
    size_t src_row_pitch, size_t src_slice_pitch, size_t dst_row_pitch,
    size_t dst_slice_pitch, pi_uint32 num_events_in_wait_list,
    const pi_event *event_wait_list, pi_event *event);

pi_result piEnqueueMemBufferFill(pi_queue command_queue, pi_mem buffer,
                                 const void *pattern, size_t pattern_size,
                                 size_t offset, size_t size,
                                 pi_uint32 num_events_in_wait_list,
                                 const pi_event *event_wait_list,
                                 pi_event *event);

pi_result piEnqueueMemImageRead(pi_queue command_queue, pi_mem image,
                                pi_bool blocking_read, const size_t *origin,
                                const size_t *region, size_t row_pitch,
                                size_t slice_pitch, void *ptr,
                                pi_uint32 num_events_in_wait_list,
                                const pi_event *event_wait_list,
                                pi_event *event);

pi_result piEnqueueMemImageWrite(pi_queue command_queue, pi_mem image,
                                 pi_bool blocking_write, const size_t *origin,
                                 const size_t *region, size_t input_row_pitch,
                                 size_t input_slice_pitch, const void *ptr,
                                 pi_uint32 num_events_in_wait_list,
                                 const pi_event *event_wait_list,
                                 pi_event *event);

pi_result piEnqueueMemImageCopy(pi_queue command_queue, pi_mem src_image,
                                pi_mem dst_image, const size_t *src_origin,
                                const size_t *dst_origin, const size_t *region,
                                pi_uint32 num_events_in_wait_list,
                                const pi_event *event_wait_list,
                                pi_event *event);

pi_result piEnqueueMemImageFill(pi_queue command_queue, pi_mem image,
                                const void *fill_color, const size_t *origin,
                                const size_t *region,
                                pi_uint32 num_events_in_wait_list,
                                const pi_event *event_wait_list,
                                pi_event *event);

pi_result piEnqueueMemBufferMap(
    pi_queue command_queue, pi_mem buffer, pi_bool blocking_map,
    cl_map_flags map_flags, // TODO: untie from OpenCL
    size_t offset, size_t size, pi_uint32 num_events_in_wait_list,
    const pi_event *event_wait_list, pi_event *event, void **ret_map);

pi_result piEnqueueMemUnmap(pi_queue command_queue, pi_mem memobj,
                            void *mapped_ptr, pi_uint32 num_events_in_wait_list,
                            const pi_event *event_wait_list, pi_event *event);

pi_result piextKernelSetArgMemObj(pi_kernel kernel, pi_uint32 arg_index,
                                  const pi_mem *arg_value);

///
// USM
///
typedef enum {
  PI_USM_HOST_SUPPORT = CL_DEVICE_HOST_MEM_CAPABILITIES_INTEL,
  PI_USM_DEVICE_SUPPORT = CL_DEVICE_DEVICE_MEM_CAPABILITIES_INTEL,
  PI_USM_SINGLE_SHARED_SUPPORT =
      CL_DEVICE_SINGLE_DEVICE_SHARED_MEM_CAPABILITIES_INTEL,
  PI_USM_CROSS_SHARED_SUPPORT =
      CL_DEVICE_CROSS_DEVICE_SHARED_MEM_CAPABILITIES_INTEL,
  PI_USM_SYSTEM_SHARED_SUPPORT = CL_DEVICE_SHARED_SYSTEM_MEM_CAPABILITIES_INTEL
} _pi_usm_capability_query;

typedef enum : pi_bitfield {
  PI_USM_ACCESS = CL_UNIFIED_SHARED_MEMORY_ACCESS_INTEL,
  PI_USM_ATOMIC_ACCESS = CL_UNIFIED_SHARED_MEMORY_ATOMIC_ACCESS_INTEL,
  PI_USM_CONCURRENT_ACCESS = CL_UNIFIED_SHARED_MEMORY_CONCURRENT_ACCESS_INTEL,
  PI_USM_CONCURRENT_ATOMIC_ACCESS =
      CL_UNIFIED_SHARED_MEMORY_CONCURRENT_ATOMIC_ACCESS_INTEL
} _pi_usm_capabilities;

typedef enum {
  PI_MEM_ALLOC_TYPE = CL_MEM_ALLOC_TYPE_INTEL,
  PI_MEM_ALLOC_BASE_PTR = CL_MEM_ALLOC_BASE_PTR_INTEL,
  PI_MEM_ALLOC_SIZE = CL_MEM_ALLOC_SIZE_INTEL,
  PI_MEM_ALLOC_DEVICE = CL_MEM_ALLOC_DEVICE_INTEL,
  PI_MEM_ALLOC_INFO_TBD0 = CL_MEM_ALLOC_INFO_TBD0_INTEL,
  PI_MEM_ALLOC_INFO_TBD1 = CL_MEM_ALLOC_INFO_TBD1_INTEL,
} _pi_mem_info;

typedef enum {
  PI_MEM_TYPE_UNKNOWN = CL_MEM_TYPE_UNKNOWN_INTEL,
  PI_MEM_TYPE_HOST = CL_MEM_TYPE_HOST_INTEL,
  PI_MEM_TYPE_DEVICE = CL_MEM_TYPE_DEVICE_INTEL,
  PI_MEM_TYPE_SHARED = CL_MEM_TYPE_SHARED_INTEL
} _pi_usm_type;

typedef enum : pi_bitfield {
  PI_MEM_ALLOC_FLAGS = CL_MEM_ALLOC_FLAGS_INTEL
} _pi_usm_mem_properties;

typedef enum : pi_bitfield {
  PI_USM_MIGRATION_TBD0 = (1 << 0)
} _pi_usm_migration_flags;

typedef _pi_usm_capability_query pi_usm_capability_query;
typedef _pi_usm_capabilities pi_usm_capabilities;
typedef _pi_mem_info pi_mem_info;
typedef _pi_usm_type pi_usm_type;
typedef _pi_usm_mem_properties pi_usm_mem_properties;
typedef _pi_usm_migration_flags pi_usm_migration_flags;

/// Allocates host memory accessible by the device.
///
/// @param result_ptr contains the allocated memory
/// @param context is the pi_context
/// @param pi_usm_mem_properties are optional allocation properties
/// @param size_t is the size of the allocation
/// @param alignment is the desired alignment of the allocation
pi_result piextUSMHostAlloc(void **result_ptr, pi_context context,
                            pi_usm_mem_properties *properties, size_t size,
                            pi_uint32 alignment);

/// Allocates device memory
///
/// @param result_ptr contains the allocated memory
/// @param context is the pi_context
/// @param device is the device the memory will be allocated on
/// @param pi_usm_mem_properties are optional allocation properties
/// @param size_t is the size of the allocation
/// @param alignment is the desired alignment of the allocation
pi_result piextUSMDeviceAlloc(void **result_ptr, pi_context context,
                              pi_device device,
                              pi_usm_mem_properties *properties, size_t size,
                              pi_uint32 alignment);

/// Allocates memory accessible on both host and device
///
/// @param result_ptr contains the allocated memory
/// @param context is the pi_context
/// @param device is the device the memory will be allocated on
/// @param pi_usm_mem_properties are optional allocation properties
/// @param size_t is the size of the allocation
/// @param alignment is the desired alignment of the allocation
pi_result piextUSMSharedAlloc(void **result_ptr, pi_context context,
                              pi_device device,
                              pi_usm_mem_properties *properties, size_t size,
                              pi_uint32 alignment);

/// Frees allocated USM memory
///
/// @param context is the pi_context of the allocation
/// @param ptr is the memory to be freed
pi_result piextUSMFree(pi_context context, void *ptr);

/// USM Memset API
///
/// @param queue is the queue to submit to
/// @param ptr is the ptr to memset
/// @param value is value to set.  It is interpreted as an 8-bit value and the
/// upper
///        24 bits are ignored
/// @param count is the size in bytes to memset
/// @param num_events_in_waitlist is the number of events to wait on
/// @param events_waitlist is an array of events to wait on
/// @param event is the event that represents this operation
pi_result piextUSMEnqueueMemset(pi_queue queue, void *ptr, pi_int32 value,
                                size_t count, pi_uint32 num_events_in_waitlist,
                                const pi_event *events_waitlist,
                                pi_event *event);

/// USM Memcpy API
///
/// @param queue is the queue to submit to
/// @param blocking is whether this operation should block the host
/// @param src_ptr is the data to be copied
/// @param dst_ptr is the location the data will be copied
/// @param size is number of bytes to copy
/// @param num_events_in_waitlist is the number of events to wait on
/// @param events_waitlist is an array of events to wait on
/// @param event is the event that represents this operation
pi_result piextUSMEnqueueMemcpy(pi_queue queue, pi_bool blocking, void *dst_ptr,
                                const void *src_ptr, size_t size,
                                pi_uint32 num_events_in_waitlist,
                                const pi_event *events_waitlist,
                                pi_event *event);

/// Hint to migrate memory to the device
///
/// @param queue is the queue to submit to
/// @param ptr points to the memory to migrate
/// @param size is the number of bytes to migrate
/// @param flags is a bitfield used to specify memory migration options
/// @param num_events_in_waitlist is the number of events to wait on
/// @param events_waitlist is an array of events to wait on
/// @param event is the event that represents this operation
pi_result piextUSMEnqueuePrefetch(pi_queue queue, const void *ptr, size_t size,
                                  pi_usm_migration_flags flags,
                                  pi_uint32 num_events_in_waitlist,
                                  const pi_event *events_waitlist,
                                  pi_event *event);

/// USM Memadvise API
///
/// @param queue is the queue to submit to
/// @param ptr is the data to be advised
/// @param length is the size in bytes of the memory to advise
/// @param advice is device specific advice
/// @param event is the event that represents this operation
// USM memadvise API to govern behavior of automatic migration mechanisms
<<<<<<< HEAD
pi_result piextUSMEnqueueMemAdvise(pi_queue queue, const void *ptr,
                                   size_t length, int advice, pi_event *event);
=======
pi_result piextUSMEnqueueMemAdvise(
  pi_queue     queue,
  const void * ptr,
  size_t       length,
  pi_mem_advice advice,
  pi_event *   event);
>>>>>>> 399acefe

/// API to query information about USM allocated pointers
/// Valid Queries:
///   PI_MEM_ALLOC_TYPE returns host/device/shared pi_host_usm value
///   PI_MEM_ALLOC_BASE_PTR returns the base ptr of an allocation if
///                         the queried pointer fell inside an allocation.
///                         Result must fit in void *
///   PI_MEM_ALLOC_SIZE returns how big the queried pointer's
///                     allocation is in bytes. Result is a size_t.
///   PI_MEM_ALLOC_DEVICE returns the pi_device this was allocated against
///
/// @param context is the pi_context
/// @param ptr is the pointer to query
/// @param param_name is the type of query to perform
/// @param param_value_size is the size of the result in bytes
/// @param param_value is the result
/// @param param_value_ret is how many bytes were written
pi_result piextUSMGetMemAllocInfo(pi_context context, const void *ptr,
                                  pi_mem_info param_name,
                                  size_t param_value_size, void *param_value,
                                  size_t *param_value_size_ret);

struct _pi_plugin {
  // PI version supported by host passed to the plugin. The Plugin
  // checks and writes the appropriate Function Pointers in
  // PiFunctionTable.
  // TODO: Work on version fields and their handshaking mechanism.
  // Some choices are:
  // - Use of integers to keep major and minor version.
  // - Keeping char* Versions.
  const char PiVersion[4] = _PI_H_VERSION_STRING;
  // Plugin edits this.
  char PluginVersion[4] = _PI_H_VERSION_STRING;
  char *Targets;
  struct FunctionPointers {
#define _PI_API(api) decltype(::api) *api;
#include <CL/sycl/detail/pi.def>
  } PiFunctionTable;
};

#ifdef __cplusplus
} // extern "C"
#endif // __cplusplus

#endif // _PI_H_<|MERGE_RESOLUTION|>--- conflicted
+++ resolved
@@ -135,7 +135,6 @@
   PI_DEVICE_INFO_HALF_FP_CONFIG                = CL_DEVICE_HALF_FP_CONFIG,
   PI_DEVICE_INFO_DOUBLE_FP_CONFIG              = CL_DEVICE_DOUBLE_FP_CONFIG,
   PI_DEVICE_INFO_QUEUE_PROPERTIES              = CL_DEVICE_QUEUE_PROPERTIES,
-<<<<<<< HEAD
   PI_DEVICE_INFO_PREFERRED_VECTOR_WIDTH_CHAR   =
     CL_DEVICE_PREFERRED_VECTOR_WIDTH_CHAR,
   PI_DEVICE_INFO_PREFERRED_VECTOR_WIDTH_SHORT  =
@@ -164,22 +163,6 @@
     CL_DEVICE_NATIVE_VECTOR_WIDTH_DOUBLE,
   PI_DEVICE_INFO_NATIVE_VECTOR_WIDTH_HALF      =
     CL_DEVICE_NATIVE_VECTOR_WIDTH_HALF,
-=======
-  PI_DEVICE_INFO_PREFERRED_VECTOR_WIDTH_CHAR   = CL_DEVICE_PREFERRED_VECTOR_WIDTH_CHAR,
-  PI_DEVICE_INFO_PREFERRED_VECTOR_WIDTH_SHORT  = CL_DEVICE_PREFERRED_VECTOR_WIDTH_SHORT,
-  PI_DEVICE_INFO_PREFERRED_VECTOR_WIDTH_INT    = CL_DEVICE_PREFERRED_VECTOR_WIDTH_INT,
-  PI_DEVICE_INFO_PREFERRED_VECTOR_WIDTH_LONG   = CL_DEVICE_PREFERRED_VECTOR_WIDTH_LONG,
-  PI_DEVICE_INFO_PREFERRED_VECTOR_WIDTH_FLOAT  = CL_DEVICE_PREFERRED_VECTOR_WIDTH_FLOAT,
-  PI_DEVICE_INFO_PREFERRED_VECTOR_WIDTH_DOUBLE = CL_DEVICE_PREFERRED_VECTOR_WIDTH_DOUBLE,
-  PI_DEVICE_INFO_PREFERRED_VECTOR_WIDTH_HALF   = CL_DEVICE_PREFERRED_VECTOR_WIDTH_HALF,
-  PI_DEVICE_INFO_NATIVE_VECTOR_WIDTH_CHAR      = CL_DEVICE_NATIVE_VECTOR_WIDTH_CHAR,
-  PI_DEVICE_INFO_NATIVE_VECTOR_WIDTH_SHORT     = CL_DEVICE_NATIVE_VECTOR_WIDTH_SHORT,
-  PI_DEVICE_INFO_NATIVE_VECTOR_WIDTH_INT       = CL_DEVICE_NATIVE_VECTOR_WIDTH_INT,
-  PI_DEVICE_INFO_NATIVE_VECTOR_WIDTH_LONG      = CL_DEVICE_NATIVE_VECTOR_WIDTH_LONG,
-  PI_DEVICE_INFO_NATIVE_VECTOR_WIDTH_FLOAT     = CL_DEVICE_NATIVE_VECTOR_WIDTH_FLOAT,
-  PI_DEVICE_INFO_NATIVE_VECTOR_WIDTH_DOUBLE    = CL_DEVICE_NATIVE_VECTOR_WIDTH_DOUBLE,
-  PI_DEVICE_INFO_NATIVE_VECTOR_WIDTH_HALF      = CL_DEVICE_NATIVE_VECTOR_WIDTH_HALF,
->>>>>>> 399acefe
   PI_DEVICE_INFO_MAX_CLOCK_FREQUENCY           = CL_DEVICE_MAX_CLOCK_FREQUENCY,
   PI_DEVICE_INFO_ADDRESS_BITS                  = CL_DEVICE_ADDRESS_BITS,
   PI_DEVICE_INFO_MAX_MEM_ALLOC_SIZE            = CL_DEVICE_MAX_MEM_ALLOC_SIZE,
@@ -197,18 +180,12 @@
   PI_DEVICE_INFO_MAX_SAMPLERS                  = CL_DEVICE_MAX_SAMPLERS,
   PI_DEVICE_INFO_MAX_PARAMETER_SIZE            = CL_DEVICE_MAX_PARAMETER_SIZE,
   PI_DEVICE_INFO_MEM_BASE_ADDR_ALIGN           = CL_DEVICE_MEM_BASE_ADDR_ALIGN,
-<<<<<<< HEAD
   PI_DEVICE_INFO_GLOBAL_MEM_CACHE_TYPE         =
     CL_DEVICE_GLOBAL_MEM_CACHE_TYPE,
   PI_DEVICE_INFO_GLOBAL_MEM_CACHELINE_SIZE     =
     CL_DEVICE_GLOBAL_MEM_CACHELINE_SIZE,
   PI_DEVICE_INFO_GLOBAL_MEM_CACHE_SIZE         =
     CL_DEVICE_GLOBAL_MEM_CACHE_SIZE,
-=======
-  PI_DEVICE_INFO_GLOBAL_MEM_CACHE_TYPE         = CL_DEVICE_GLOBAL_MEM_CACHE_TYPE,
-  PI_DEVICE_INFO_GLOBAL_MEM_CACHELINE_SIZE     = CL_DEVICE_GLOBAL_MEM_CACHELINE_SIZE,
-  PI_DEVICE_INFO_GLOBAL_MEM_CACHE_SIZE         = CL_DEVICE_GLOBAL_MEM_CACHE_SIZE,
->>>>>>> 399acefe
   PI_DEVICE_INFO_GLOBAL_MEM_SIZE               = CL_DEVICE_GLOBAL_MEM_SIZE,
   PI_DEVICE_INFO_MAX_CONSTANT_BUFFER_SIZE      =
     CL_DEVICE_MAX_CONSTANT_BUFFER_SIZE,
@@ -218,28 +195,18 @@
   PI_DEVICE_INFO_ERROR_CORRECTION_SUPPORT      =
     CL_DEVICE_ERROR_CORRECTION_SUPPORT,
   PI_DEVICE_INFO_HOST_UNIFIED_MEMORY           = CL_DEVICE_HOST_UNIFIED_MEMORY,
-<<<<<<< HEAD
   PI_DEVICE_INFO_PROFILING_TIMER_RESOLUTION    =
     CL_DEVICE_PROFILING_TIMER_RESOLUTION,
-=======
-  PI_DEVICE_INFO_PROFILING_TIMER_RESOLUTION    = CL_DEVICE_PROFILING_TIMER_RESOLUTION,
->>>>>>> 399acefe
   PI_DEVICE_INFO_ENDIAN_LITTLE                 = CL_DEVICE_ENDIAN_LITTLE,
   PI_DEVICE_INFO_AVAILABLE                     = CL_DEVICE_AVAILABLE,
   PI_DEVICE_INFO_COMPILER_AVAILABLE            = CL_DEVICE_COMPILER_AVAILABLE,
   PI_DEVICE_INFO_LINKER_AVAILABLE              = CL_DEVICE_LINKER_AVAILABLE,
-<<<<<<< HEAD
   PI_DEVICE_INFO_EXECUTION_CAPABILITIES        =
     CL_DEVICE_EXECUTION_CAPABILITIES,
   PI_DEVICE_INFO_QUEUE_ON_DEVICE_PROPERTIES    =
     CL_DEVICE_QUEUE_ON_DEVICE_PROPERTIES,
   PI_DEVICE_INFO_QUEUE_ON_HOST_PROPERTIES      =
     CL_DEVICE_QUEUE_ON_HOST_PROPERTIES,
-=======
-  PI_DEVICE_INFO_EXECUTION_CAPABILITIES        = CL_DEVICE_EXECUTION_CAPABILITIES,
-  PI_DEVICE_INFO_QUEUE_ON_DEVICE_PROPERTIES    = CL_DEVICE_QUEUE_ON_DEVICE_PROPERTIES,
-  PI_DEVICE_INFO_QUEUE_ON_HOST_PROPERTIES      = CL_DEVICE_QUEUE_ON_HOST_PROPERTIES,
->>>>>>> 399acefe
   PI_DEVICE_INFO_BUILT_IN_KERNELS              = CL_DEVICE_BUILT_IN_KERNELS,
   PI_DEVICE_INFO_PLATFORM                      = CL_DEVICE_PLATFORM,
   PI_DEVICE_INFO_REFERENCE_COUNT               = CL_DEVICE_REFERENCE_COUNT,
@@ -255,7 +222,6 @@
     CL_DEVICE_PREFERRED_INTEROP_USER_SYNC,
   PI_DEVICE_INFO_PARENT_DEVICE                 = CL_DEVICE_PARENT_DEVICE,
   PI_DEVICE_INFO_PARTITION_PROPERTIES          = CL_DEVICE_PARTITION_PROPERTIES,
-<<<<<<< HEAD
   PI_DEVICE_INFO_PARTITION_MAX_SUB_DEVICES     =
     CL_DEVICE_PARTITION_MAX_SUB_DEVICES,
   PI_DEVICE_INFO_PARTITION_AFFINITY_DOMAIN     =
@@ -271,16 +237,6 @@
     CL_DEVICE_CROSS_DEVICE_SHARED_MEM_CAPABILITIES_INTEL,
   PI_DEVICE_INFO_USM_SYSTEM_SHARED_SUPPORT     =
     CL_DEVICE_SHARED_SYSTEM_MEM_CAPABILITIES_INTEL
-=======
-  PI_DEVICE_INFO_PARTITION_MAX_SUB_DEVICES     = CL_DEVICE_PARTITION_MAX_SUB_DEVICES,
-  PI_DEVICE_INFO_PARTITION_AFFINITY_DOMAIN     = CL_DEVICE_PARTITION_AFFINITY_DOMAIN,
-  PI_DEVICE_INFO_PARTITION_TYPE                = CL_DEVICE_PARTITION_TYPE,
-  PI_DEVICE_INFO_USM_HOST_SUPPORT              = CL_DEVICE_HOST_MEM_CAPABILITIES_INTEL,
-  PI_DEVICE_INFO_USM_DEVICE_SUPPORT            = CL_DEVICE_DEVICE_MEM_CAPABILITIES_INTEL,
-  PI_DEVICE_INFO_USM_SINGLE_SHARED_SUPPORT     = CL_DEVICE_SINGLE_DEVICE_SHARED_MEM_CAPABILITIES_INTEL,
-  PI_DEVICE_INFO_USM_CROSS_SHARED_SUPPORT      = CL_DEVICE_CROSS_DEVICE_SHARED_MEM_CAPABILITIES_INTEL,
-  PI_DEVICE_INFO_USM_SYSTEM_SHARED_SUPPORT     = CL_DEVICE_SHARED_SYSTEM_MEM_CAPABILITIES_INTEL
->>>>>>> 399acefe
 } _pi_device_info;
 
 typedef enum {
@@ -291,16 +247,11 @@
   PI_PROGRAM_INFO_SOURCE          = CL_PROGRAM_SOURCE,
   PI_PROGRAM_INFO_BINARY_SIZES    = CL_PROGRAM_BINARY_SIZES,
   PI_PROGRAM_INFO_BINARIES        = CL_PROGRAM_BINARIES,
-<<<<<<< HEAD
   PI_PROGRAM_INFO_NUM_KERNELS     = CL_PROGRAM_NUM_KERNELS,
   PI_PROGRAM_INFO_KERNEL_NAMES    = CL_PROGRAM_KERNEL_NAMES
 } _pi_program_info;
 
 typedef intptr_t pi_context_properties;
-=======
-  PI_PROGRAM_INFO_KERNEL_NAMES    = CL_PROGRAM_KERNEL_NAMES
-} _pi_program_info;
->>>>>>> 399acefe
 
 typedef enum {
   PI_CONTEXT_INFO_DEVICES         = CL_CONTEXT_DEVICES,
@@ -747,17 +698,9 @@
 pi_result piDeviceRelease(pi_device device);
 
 pi_result piDevicePartition(
-<<<<<<< HEAD
     pi_device device,
-    const cl_device_partition_property *properties, // TODO: untie from OpenCL
+    const pi_device_partition_property *properties,
     pi_uint32 num_devices, pi_device *out_devices, pi_uint32 *out_num_devices);
-=======
-  pi_device     device,
-  const pi_device_partition_property * properties,
-  pi_uint32     num_devices,
-  pi_device *   out_devices,
-  pi_uint32 *   out_num_devices);
->>>>>>> 399acefe
 
 /// Selects the most appropriate device binary based on runtime information
 /// and the IR characteristics.
@@ -799,27 +742,12 @@
 //
 // Queue
 //
-<<<<<<< HEAD
 pi_result piQueueCreate(pi_context context, pi_device device,
                         pi_queue_properties properties, pi_queue *queue);
 
 pi_result piQueueGetInfo(pi_queue command_queue, pi_queue_info param_name,
                          size_t param_value_size, void *param_value,
                          size_t *param_value_size_ret);
-=======
-pi_result piQueueCreate(
-  pi_context          context,
-  pi_device           device,
-  pi_queue_properties properties,
-  pi_queue *          queue);
-
-pi_result piQueueGetInfo(
-  pi_queue            command_queue,
-  pi_queue_info       param_name,
-  size_t              param_value_size,
-  void *              param_value,
-  size_t *            param_value_size_ret);
->>>>>>> 399acefe
 
 pi_result piQueueRetain(pi_queue command_queue);
 
@@ -830,7 +758,6 @@
 //
 // Memory
 //
-<<<<<<< HEAD
 pi_result piMemBufferCreate(pi_context context, pi_mem_flags flags, size_t size,
                             void *host_ptr, pi_mem *ret_mem);
 
@@ -855,49 +782,6 @@
 pi_result piMemBufferPartition(pi_mem buffer, pi_mem_flags flags,
                                pi_buffer_create_type buffer_create_type,
                                void *buffer_create_info, pi_mem *ret_mem);
-=======
-pi_result piMemBufferCreate(
-  pi_context   context,
-  pi_mem_flags flags,
-  size_t       size,
-  void *       host_ptr,
-  pi_mem *     ret_mem);
-
-pi_result piMemImageCreate(
-  pi_context              context,
-  pi_mem_flags            flags,
-  const pi_image_format * image_format,
-  const pi_image_desc *   image_desc,
-  void *                  host_ptr,
-  pi_mem *                ret_mem);
-
-pi_result piMemGetInfo(
-  pi_mem           mem,
-  cl_mem_info      param_name, // TODO: untie from OpenCL
-  size_t           param_value_size,
-  void *           param_value,
-  size_t *         param_value_size_ret);
-
-pi_result piMemImageGetInfo (
-  pi_mem          image,
-  pi_image_info   param_name,
-  size_t          param_value_size,
-  void *          param_value ,
-  size_t *        param_value_size_ret);
-
-pi_result piMemRetain(
-  pi_mem mem);
-
-pi_result piMemRelease(
-  pi_mem mem);
-
-pi_result piMemBufferPartition(
-    pi_mem                    buffer,
-    pi_mem_flags              flags,
-    pi_buffer_create_type     buffer_create_type,
-    void *                    buffer_create_info,
-    pi_mem *                  ret_mem);
->>>>>>> 399acefe
 //
 // Program
 //
@@ -1013,7 +897,6 @@
 //
 // Events
 //
-<<<<<<< HEAD
 pi_result piEventCreate(pi_context context, pi_event *ret_event);
 
 pi_result piEventGetInfo(pi_event event,
@@ -1037,41 +920,6 @@
                              void *user_data);
 
 pi_result piEventSetStatus(pi_event event, pi_int32 execution_status);
-=======
-pi_result piEventCreate(
-  pi_context    context,
-  pi_event *    ret_event);
-
-pi_result piEventGetInfo(
-  pi_event         event,
-  pi_event_info    param_name,
-  size_t           param_value_size,
-  void *           param_value,
-  size_t *         param_value_size_ret);
-
-pi_result piEventGetProfilingInfo(
-  pi_event            event,
-  cl_profiling_info   param_name, // TODO: untie from OpenCL
-  size_t              param_value_size,
-  void *              param_value,
-  size_t *            param_value_size_ret);
-
-pi_result piEventsWait(
-  pi_uint32           num_events,
-  const pi_event *    event_list);
-
-pi_result piEventSetCallback(
-  pi_event    event,
-  pi_int32    command_exec_callback_type,
-  void (*     pfn_notify)(pi_event event,
-                          pi_int32 event_command_status,
-                          void *   user_data),
-  void *      user_data);
-
-pi_result piEventSetStatus(
-  pi_event   event,
-  pi_int32   execution_status);
->>>>>>> 399acefe
 
 pi_result piEventRetain(pi_event event);
 
@@ -1358,17 +1206,8 @@
 /// @param advice is device specific advice
 /// @param event is the event that represents this operation
 // USM memadvise API to govern behavior of automatic migration mechanisms
-<<<<<<< HEAD
 pi_result piextUSMEnqueueMemAdvise(pi_queue queue, const void *ptr,
                                    size_t length, int advice, pi_event *event);
-=======
-pi_result piextUSMEnqueueMemAdvise(
-  pi_queue     queue,
-  const void * ptr,
-  size_t       length,
-  pi_mem_advice advice,
-  pi_event *   event);
->>>>>>> 399acefe
 
 /// API to query information about USM allocated pointers
 /// Valid Queries:
