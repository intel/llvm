//==---------- common.hpp ----- Common declarations ------------------------==//
//
// Part of the LLVM Project, under the Apache License v2.0 with LLVM Exceptions.
// See https://llvm.org/LICENSE.txt for license information.
// SPDX-License-Identifier: Apache-2.0 WITH LLVM-exception
//
//===----------------------------------------------------------------------===//

#pragma once

#include <CL/sycl/detail/defines.hpp>
#include <CL/sycl/detail/defines_elementary.hpp>
#include <CL/sycl/detail/export.hpp>
#include <CL/sycl/detail/pi.hpp>
#include <CL/sycl/detail/stl_type_traits.hpp>

#include <cstdint>
#include <string>

// Default signature enables the passing of user code location information to
// public methods as a default argument. If the end-user wants to disable the
// code location information, they must compile the code with
// -DDISABLE_SYCL_INSTRUMENTATION_METADATA flag
__SYCL_INLINE_NAMESPACE(cl) {
namespace sycl {
namespace detail {

#if !defined(NDEBUG) && (_MSC_VER > 1929 || __has_builtin(__builtin_FILE))
#define __CODELOC_FILE_NAME __builtin_FILE()
#else
#define __CODELOC_FILE_NAME nullptr
#endif

#if _MSC_VER > 1929 || __has_builtin(__builtin_FUNCTION)
#define __CODELOC_FUNCTION __builtin_FUNCTION()
#else
#define __CODELOC_FUNCTION nullptr
#endif

#if _MSC_VER > 1929 || __has_builtin(__builtin_LINE)
#define __CODELOC_LINE __builtin_LINE()
#else
#define __CODELOC_LINE 0
#endif

#if _MSC_VER > 1929 || __has_builtin(__builtin_COLUMN)
#define __CODELOC_COLUMN __builtin_COLUMN()
#else
#define __CODELOC_COLUMN 0
#endif

// Data structure that captures the user code location information using the
// builtin capabilities of the compiler
struct code_location {
  static constexpr code_location
  current(const char *fileName = __CODELOC_FILE_NAME,
          const char *funcName = __CODELOC_FUNCTION,
          unsigned long lineNo = __CODELOC_LINE,
          unsigned long columnNo = __CODELOC_COLUMN) noexcept {
    return code_location(fileName, funcName, lineNo, columnNo);
  }

#undef __CODELOC_FILE_NAME
#undef __CODELOC_FUNCTION
#undef __CODELOC_LINE
#undef __CODELOC_COLUMN

  constexpr code_location(const char *file, const char *func, int line,
                          int col) noexcept
      : MFileName(file), MFunctionName(func), MLineNo(line), MColumnNo(col) {}

  constexpr code_location() noexcept
      : MFileName(nullptr), MFunctionName(nullptr), MLineNo(0), MColumnNo(0) {}

  constexpr unsigned long lineNumber() const noexcept { return MLineNo; }
  constexpr unsigned long columnNumber() const noexcept { return MColumnNo; }
  constexpr const char *fileName() const noexcept { return MFileName; }
  constexpr const char *functionName() const noexcept { return MFunctionName; }

private:
  const char *MFileName;
  const char *MFunctionName;
  unsigned long MLineNo;
  unsigned long MColumnNo;
};
} // namespace detail
} // namespace sycl
} // __SYCL_INLINE_NAMESPACE(cl)

__SYCL_INLINE_NAMESPACE(cl) {
namespace sycl {
namespace detail {

__SYCL_EXPORT const char *stringifyErrorCode(pi_int32 error);

static inline std::string codeToString(pi_int32 code) {
  return std::string(std::to_string(code) + " (" + stringifyErrorCode(code) +
                     ")");
}

} // namespace detail
} // namespace sycl
} // __SYCL_INLINE_NAMESPACE(cl)

#ifdef __SYCL_DEVICE_ONLY__
// TODO remove this when 'assert' is supported in device code
#define __SYCL_ASSERT(x)
#else
#define __SYCL_ASSERT(x) assert(x)
#endif // #ifdef __SYCL_DEVICE_ONLY__

#define __SYCL_PI_ERROR_REPORT                                                 \
  "Native API failed. " /*__FILE__*/                                           \
  /* TODO: replace __FILE__ to report only relative path*/                     \
  /* ":" __SYCL_STRINGIFY(__LINE__) ": " */                                    \
                          "Native API returns: "


#ifndef __SYCL_SUPPRESS_OCL_ERROR_REPORT
#include <cstdio>
// TODO: rename all names with direct use of OCL/OPENCL to be backend agnostic.
#define __SYCL_REPORT_PI_ERR_TO_STREAM(expr)                                   \
  {                                                                            \
    auto code = expr;                                                          \

    if (code != CL_SUCCESS) {                                                  \
<<<<<<< HEAD
      fprintf(stderr, "%s%s\n", __SYCL_OCL_ERROR_REPORT,                       \
              cl::sycl::detail::codeToString(code).c_str());                   \
=======
      fprintf(stderr,"%s%s\n",__SYCL_OCL_ERROR_REPORT                                     \
                , cl::sycl::detail::codeToString(code).c_str());          \

>>>>>>> 96ff86e6
    }                                                                          \
  }
#endif

#ifndef SYCL_SUPPRESS_EXCEPTIONS
#include <CL/sycl/exception.hpp>
// SYCL 1.2.1 exceptions
#define __SYCL_REPORT_PI_ERR_TO_EXC(expr, exc, str)                            \
  {                                                                            \
    auto code = expr;                                                          \
    if (code != PI_SUCCESS) {                                                  \
      std::string err_str =                                                    \
          str ? "\n" + std::string(str) + "\n" : std::string{};                \
      throw exc(__SYCL_PI_ERROR_REPORT +                                       \
                    cl::sycl::detail::codeToString(code) + err_str,            \
                code);                                                         \
    }                                                                          \
  }
#define __SYCL_REPORT_PI_ERR_TO_EXC_THROW(code, exc, str)                      \
  __SYCL_REPORT_PI_ERR_TO_EXC(code, exc, str)
#define __SYCL_REPORT_PI_ERR_TO_EXC_BASE(code)                                 \
  __SYCL_REPORT_PI_ERR_TO_EXC(code, cl::sycl::runtime_error, nullptr)
#else
#define __SYCL_REPORT_PI_ERR_TO_EXC_BASE(code)                                 \
  __SYCL_REPORT_PI_ERR_TO_STREAM(code)
#endif
// SYCL 2020 exceptions
#define __SYCL_REPORT_ERR_TO_EXC_VIA_ERRC(expr, errc)                          \
  {                                                                            \
    auto code = expr;                                                          \
    if (code != PI_SUCCESS) {                                                  \
      throw sycl::exception(sycl::make_error_code(errc),                       \
                            __SYCL_PI_ERROR_REPORT +                           \
                                cl::sycl::detail::codeToString(code));         \
    }                                                                          \
  }
#define __SYCL_REPORT_ERR_TO_EXC_THROW_VIA_ERRC(code, errc)                    \
  __SYCL_REPORT_ERR_TO_EXC_VIA_ERRC(code, errc)

#ifdef __SYCL_SUPPRESS_PI_ERROR_REPORT
// SYCL 1.2.1 exceptions
#define __SYCL_CHECK_OCL_CODE(X) (void)(X)
#define __SYCL_CHECK_OCL_CODE_THROW(X, EXC, STR)                               \
  {                                                                            \
    (void)(X);                                                                 \
    (void)(STR);                                                               \
  }
#define __SYCL_CHECK_OCL_CODE_NO_EXC(X) (void)(X)
// SYCL 2020 exceptions
#define __SYCL_CHECK_CODE_THROW_VIA_ERRC(X, ERRC) (void)(X)
#else
// SYCL 1.2.1 exceptions
#define __SYCL_CHECK_OCL_CODE(X) __SYCL_REPORT_PI_ERR_TO_EXC_BASE(X)
#define __SYCL_CHECK_OCL_CODE_THROW(X, EXC, STR)                               \
  __SYCL_REPORT_PI_ERR_TO_EXC_THROW(X, EXC, STR)
#define __SYCL_CHECK_OCL_CODE_NO_EXC(X) __SYCL_REPORT_PI_ERR_TO_STREAM(X)
// SYCL 2020 exceptions
#define __SYCL_CHECK_CODE_THROW_VIA_ERRC(X, ERRC)                              \
  __SYCL_REPORT_ERR_TO_EXC_THROW_VIA_ERRC(X, ERRC)
#endif

__SYCL_INLINE_NAMESPACE(cl) {
namespace sycl {
namespace detail {

// Helper function for extracting implementation from SYCL's interface objects.
// Note! This function relies on the fact that all SYCL interface classes
// contain "impl" field that points to implementation object. "impl" field
// should be accessible from this function.
//
// Note that due to a bug in MSVC compilers (including MSVC2019 v19.20), it
// may not recognize the usage of this function in friend member declarations
// if the template parameter name there is not equal to the name used here,
// i.e. 'Obj'. For example, using 'Obj' here and 'T' in such declaration
// would trigger that error in MSVC:
//   template <class T>
//   friend decltype(T::impl) detail::getSyclObjImpl(const T &SyclObject);
template <class Obj> decltype(Obj::impl) getSyclObjImpl(const Obj &SyclObject) {
  return SyclObject.impl;
}

// Returns the raw pointer to the impl object of given face object. The caller
// must make sure the returned pointer is not captured in a field or otherwise
// stored - i.e. must live only as on-stack value.
template <class T>
typename detail::add_pointer_t<typename decltype(T::impl)::element_type>
getRawSyclObjImpl(const T &SyclObject) {
  return SyclObject.impl.get();
}

// Helper function for creation SYCL interface objects from implementations.
// Note! This function relies on the fact that all SYCL interface classes
// contain "impl" field that points to implementation object. "impl" field
// should be accessible from this function.
template <class T> T createSyclObjFromImpl(decltype(T::impl) ImplObj) {
  return T(ImplObj);
}

// Produces N-dimensional object of type T whose all components are initialized
// to given integer value.
template <int N, template <int> class T> struct InitializedVal {
  template <int Val> static T<N> get();
};

// Specialization for a one-dimensional type.
template <template <int> class T> struct InitializedVal<1, T> {
  template <int Val> static T<1> get() { return T<1>{Val}; }
};

// Specialization for a two-dimensional type.
template <template <int> class T> struct InitializedVal<2, T> {
  template <int Val> static T<2> get() { return T<2>{Val, Val}; }
};

// Specialization for a three-dimensional type.
template <template <int> class T> struct InitializedVal<3, T> {
  template <int Val> static T<3> get() { return T<3>{Val, Val, Val}; }
};

/// Helper class for the \c NDLoop.
template <int NDIMS, int DIM, template <int> class LoopBoundTy, typename FuncTy,
          template <int> class LoopIndexTy>
struct NDLoopIterateImpl {
  NDLoopIterateImpl(const LoopIndexTy<NDIMS> &LowerBound,
                    const LoopBoundTy<NDIMS> &Stride,
                    const LoopBoundTy<NDIMS> &UpperBound, FuncTy f,
                    LoopIndexTy<NDIMS> &Index) {
    constexpr size_t AdjIdx = NDIMS - 1 - DIM;
    for (Index[AdjIdx] = LowerBound[AdjIdx]; Index[AdjIdx] < UpperBound[AdjIdx];
         Index[AdjIdx] += Stride[AdjIdx]) {

      NDLoopIterateImpl<NDIMS, DIM - 1, LoopBoundTy, FuncTy, LoopIndexTy>{
          LowerBound, Stride, UpperBound, f, Index};
    }
  }
};

// Specialization for DIM=0 to terminate recursion
template <int NDIMS, template <int> class LoopBoundTy, typename FuncTy,
          template <int> class LoopIndexTy>
struct NDLoopIterateImpl<NDIMS, 0, LoopBoundTy, FuncTy, LoopIndexTy> {
  NDLoopIterateImpl(const LoopIndexTy<NDIMS> &LowerBound,
                    const LoopBoundTy<NDIMS> &Stride,
                    const LoopBoundTy<NDIMS> &UpperBound, FuncTy f,
                    LoopIndexTy<NDIMS> &Index) {

    constexpr size_t AdjIdx = NDIMS - 1;
    for (Index[AdjIdx] = LowerBound[AdjIdx]; Index[AdjIdx] < UpperBound[AdjIdx];
         Index[AdjIdx] += Stride[AdjIdx]) {

      f(Index);
    }
  }
};

/// Generates an NDIMS-dimensional perfect loop nest. The purpose of this class
/// is to better support handling of situations where there must be a loop nest
/// over a multi-dimensional space - it allows to avoid generating unnecessary
/// outer loops like 'for (int z=0; z<1; z++)' in case of 1D and 2D iteration
/// spaces or writing specializations of the algorithms for 1D, 2D and 3D cases.
/// Loop is unrolled in a reverse directions, i.e. ID = 0 is the inner-most one.
template <int NDIMS> struct NDLoop {
  /// Generates ND loop nest with {0,..0} .. \c UpperBound bounds with unit
  /// stride. Applies \c f at each iteration, passing current index of
  /// \c LoopIndexTy<NDIMS> type as the parameter.
  template <template <int> class LoopBoundTy, typename FuncTy,
            template <int> class LoopIndexTy = LoopBoundTy>
  static __SYCL_ALWAYS_INLINE void iterate(const LoopBoundTy<NDIMS> &UpperBound,
                                           FuncTy f) {
    const LoopIndexTy<NDIMS> LowerBound =
        InitializedVal<NDIMS, LoopIndexTy>::template get<0>();
    const LoopBoundTy<NDIMS> Stride =
        InitializedVal<NDIMS, LoopBoundTy>::template get<1>();
    LoopIndexTy<NDIMS> Index =
        InitializedVal<NDIMS, LoopIndexTy>::template get<0>();

    NDLoopIterateImpl<NDIMS, NDIMS - 1, LoopBoundTy, FuncTy, LoopIndexTy>{
        LowerBound, Stride, UpperBound, f, Index};
  }

  /// Generates ND loop nest with \c LowerBound .. \c UpperBound bounds and
  /// stride \c Stride. Applies \c f at each iteration, passing current index of
  /// \c LoopIndexTy<NDIMS> type as the parameter.
  template <template <int> class LoopBoundTy, typename FuncTy,
            template <int> class LoopIndexTy = LoopBoundTy>
  static __SYCL_ALWAYS_INLINE void iterate(const LoopIndexTy<NDIMS> &LowerBound,
                                           const LoopBoundTy<NDIMS> &Stride,
                                           const LoopBoundTy<NDIMS> &UpperBound,
                                           FuncTy f) {
    LoopIndexTy<NDIMS> Index =
        InitializedVal<NDIMS, LoopIndexTy>::template get<0>();
    NDLoopIterateImpl<NDIMS, NDIMS - 1, LoopBoundTy, FuncTy, LoopIndexTy>{
        LowerBound, Stride, UpperBound, f, Index};
  }
};

constexpr size_t getNextPowerOfTwoHelper(size_t Var, size_t Offset) {
  return Offset != 64
             ? getNextPowerOfTwoHelper(Var | (Var >> Offset), Offset * 2)
             : Var;
}

// Returns the smallest power of two not less than Var
constexpr size_t getNextPowerOfTwo(size_t Var) {
  return getNextPowerOfTwoHelper(Var - 1, 1) + 1;
}

// Returns linear index by given index and range
template <int Dims, template <int> class T, template <int> class U>
size_t getLinearIndex(const T<Dims> &Index, const U<Dims> &Range) {
  size_t LinearIndex = 0;
  for (int I = 0; I < Dims; ++I)
    LinearIndex = LinearIndex * Range[I] + Index[I];
  return LinearIndex;
}

// Kernel set ID, used to group kernels (represented by OSModule & kernel name
// pairs) into disjoint sets based on the kernel distribution among device
// images.
using KernelSetId = size_t;
// Kernel set ID for kernels contained within the SPIR-V file specified via
// environment.
constexpr KernelSetId SpvFileKSId = 0;
constexpr KernelSetId LastKSId = SpvFileKSId;

template <typename T> struct InlineVariableHelper {
  static constexpr T value{};
};

template <typename T> constexpr T InlineVariableHelper<T>::value;
} // namespace detail
} // namespace sycl
} // __SYCL_INLINE_NAMESPACE(cl)<|MERGE_RESOLUTION|>--- conflicted
+++ resolved
@@ -124,14 +124,9 @@
     auto code = expr;                                                          \
 
     if (code != CL_SUCCESS) {                                                  \
-<<<<<<< HEAD
-      fprintf(stderr, "%s%s\n", __SYCL_OCL_ERROR_REPORT,                       \
-              cl::sycl::detail::codeToString(code).c_str());                   \
-=======
+
       fprintf(stderr,"%s%s\n",__SYCL_OCL_ERROR_REPORT                                     \
                 , cl::sycl::detail::codeToString(code).c_str());          \
-
->>>>>>> 96ff86e6
     }                                                                          \
   }
 #endif
