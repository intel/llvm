--- conflicted
+++ resolved
@@ -121,19 +121,13 @@
 #define __SYCL_REPORT_PI_ERR_TO_STREAM(expr)                                   \
   {                                                                            \
     auto code = expr;                                                          \
-<<<<<<< HEAD
                                                                                \
 if (code != PI_SUCCESS) {                                                      \
                                                                                \
   fprintf(stderr, __SYCL_PI_ERROR_REPORT "%s\n",                            \
           cl::sycl::detail::codeToString(code).c_str());                       \
 }                                                                              \
-=======
-    if (code != CL_SUCCESS) {                                                  \
-      fprintf(stderr,"%s%s\n",__SYCL_OCL_ERROR_REPORT                                      \
-                , cl::sycl::detail::codeToString(code).c_str());               \
-    }                                                                          \
->>>>>>> 8c499966
+
   }
 #endif
 
