--- conflicted
+++ resolved
@@ -19,12 +19,7 @@
 #include <CL/sycl/range.hpp>
 #include <CL/sycl/stl.hpp>
 
-<<<<<<< HEAD
 __SYCL_OPEN_NS() {
-=======
-__SYCL_INLINE_NAMESPACE(cl) {
-namespace sycl {
->>>>>>> f7108862
 
 // forward declarations
 enum class image_channel_order : unsigned int;
