--- conflicted
+++ resolved
@@ -19,13 +19,8 @@
 #include <CL/sycl/range.hpp>
 #include <CL/sycl/stl.hpp>
 
-<<<<<<< HEAD
 __SYCL_OPEN_NS() {
 
-=======
-__SYCL_INLINE_NAMESPACE(cl) {
-namespace sycl {
->>>>>>> 7fb56cf5
 // forward declarations
 enum class image_channel_order : unsigned int;
 enum class image_channel_type : unsigned int;
