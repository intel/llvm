--- conflicted
+++ resolved
@@ -24,11 +24,6 @@
 template <typename T>
 SYCL_EXTERNAL T __sycl_getCompositeSpecConstantValue(const char *ID);
 
-<<<<<<< HEAD
-// Request a fixed-size allocation in local address space at kernel scope.
-extern "C" SYCL_EXTERNAL __attribute__((opencl_local)) std::uint8_t *
-__sycl_allocateLocalMemory(std::size_t Size, std::size_t Alignment);
-=======
 // The intrinsics below are used to implement support SYCL2020 specialization
 // constants. SYCL2020 version requires more parameters compared to the initial
 // version.
@@ -49,6 +44,9 @@
 SYCL_EXTERNAL T __sycl_getComposite2020SpecConstantValue(const char *SymbolicID,
                                                          void *DefaultValue,
                                                          void *RTBuffer);
->>>>>>> eb88d331
+
+// Request a fixed-size allocation in local address space at kernel scope.
+extern "C" SYCL_EXTERNAL __attribute__((opencl_local)) std::uint8_t *
+__sycl_allocateLocalMemory(std::size_t Size, std::size_t Alignment);
 
 #endif