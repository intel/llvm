--- conflicted
+++ resolved
@@ -56,11 +56,8 @@
     return Dummy;
   }
   static constexpr const char *getName() { return ""; }
-<<<<<<< HEAD
-  static bool callsThisItem() { return false; }
-=======
   static constexpr bool isESIMD() { return 0; }
->>>>>>> cece649d
+  static constexpr bool callsThisItem() { return false; }
 };
 #else
 template <char...> struct KernelInfoData {
@@ -70,11 +67,8 @@
     return Dummy;
   }
   static constexpr const char *getName() { return ""; }
-<<<<<<< HEAD
-  static bool callsThisItem() { return false; }
-=======
   static constexpr bool isESIMD() { return 0; }
->>>>>>> cece649d
+  static constexpr bool callsThisItem() { return false; }
 };
 
 // C++14 like index_sequence and make_index_sequence
