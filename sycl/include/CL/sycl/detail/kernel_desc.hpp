--- conflicted
+++ resolved
@@ -8,13 +8,7 @@
 
 #pragma once
 
-<<<<<<< HEAD
-#include <CL/sycl/access/access.hpp>
-#include <CL/sycl/detail/defines.hpp>
-#include <CL/sycl/detail/export.hpp> // for __SYCL_DLL_LOCAL used in int. header
-=======
 // This header file must not include any standard C++ header files.
->>>>>>> 63369132
 
 #include <CL/sycl/detail/defines_elementary.hpp>
 #include <CL/sycl/detail/export.hpp>
