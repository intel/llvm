--- conflicted
+++ resolved
@@ -60,19 +60,8 @@
 
 #if __cplusplus >= 201703L
 // Translates SYCL 2020 specialization constant type to its name.
-<<<<<<< HEAD
 // Definition is in spec_const_integration.hpp
 template <auto &SpecName> const char *get_spec_constant_symbolic_ID();
-=======
-template <auto &SpecName> const char *get_spec_constant_symbolic_ID() {
-#ifdef SYCL_LANGUAGE_VERSION
-  return __builtin_sycl_unique_stable_name(
-      specialization_id_name_generator<SpecName>);
-#else
-  return "";
-#endif
-}
->>>>>>> 642ee820
 #endif
 
 #ifndef __SYCL_UNNAMED_LAMBDA__
