//==-------------- backend_types.hpp - SYCL backend types ------------------==//
//
// Part of the LLVM Project, under the Apache License v2.0 with LLVM Exceptions.
// See https://llvm.org/LICENSE.txt for license information.
// SPDX-License-Identifier: Apache-2.0 WITH LLVM-exception
//
//===----------------------------------------------------------------------===//

#pragma once

#include <CL/sycl/detail/defines.hpp>

#include <fstream>
#include <iostream>
#include <istream>
#include <string>

__SYCL_INLINE_NAMESPACE(cl) {
namespace sycl {

enum class backend : char {
  host = 0,
  opencl = 1,
  level_zero = 2,
  cuda = 3,
  all = 4,
<<<<<<< HEAD
  rocm = 5,
=======
  esimd_cpu = 5
>>>>>>> 2e978482
};

template <backend Backend, typename SYCLObjectT> struct interop;

template <backend Backend> class backend_traits;

template <backend Backend, typename SYCLObjectT>
using backend_input_t =
    typename backend_traits<Backend>::template input_type<SYCLObjectT>;
template <backend Backend, typename SYCLObjectT>
using backend_return_t =
    typename backend_traits<Backend>::template return_type<SYCLObjectT>;

inline std::ostream &operator<<(std::ostream &Out, backend be) {
  switch (be) {
  case backend::host:
    Out << "host";
    break;
  case backend::opencl:
    Out << "opencl";
    break;
  case backend::level_zero:
    Out << "level_zero";
    break;
  case backend::cuda:
    Out << "cuda";
    break;
<<<<<<< HEAD
  case backend::rocm:
    Out << "rocm";
=======
  case backend::esimd_cpu:
    Out << "esimd_cpu";
>>>>>>> 2e978482
    break;
  case backend::all:
    Out << "all";
  }
  return Out;
}

} // namespace sycl
} // __SYCL_INLINE_NAMESPACE(cl)<|MERGE_RESOLUTION|>--- conflicted
+++ resolved
@@ -24,11 +24,8 @@
   level_zero = 2,
   cuda = 3,
   all = 4,
-<<<<<<< HEAD
-  rocm = 5,
-=======
-  esimd_cpu = 5
->>>>>>> 2e978482
+  esimd_cpu = 5,
+  rocm = 6,
 };
 
 template <backend Backend, typename SYCLObjectT> struct interop;
@@ -56,13 +53,11 @@
   case backend::cuda:
     Out << "cuda";
     break;
-<<<<<<< HEAD
+  case backend::esimd_cpu:
+    Out << "esimd_cpu";
+    break;
   case backend::rocm:
     Out << "rocm";
-=======
-  case backend::esimd_cpu:
-    Out << "esimd_cpu";
->>>>>>> 2e978482
     break;
   case backend::all:
     Out << "all";
