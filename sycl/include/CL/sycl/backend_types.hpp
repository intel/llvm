--- conflicted
+++ resolved
@@ -26,13 +26,9 @@
       ext_oneapi_level_zero,
   cuda = 3,
   all = 4,
-<<<<<<< HEAD
-  esimd_emu = 5,
-=======
   ext_intel_esimd_emulator = 5,
   esimd_cpu __SYCL2020_DEPRECATED("use 'ext_oneapi_esimd_emulator' instead") =
       ext_intel_esimd_emulator,
->>>>>>> 2b0ebab3
   hip = 6,
 };
 
@@ -61,13 +57,8 @@
   case backend::cuda:
     Out << "cuda";
     break;
-<<<<<<< HEAD
-  case backend::esimd_emu:
-    Out << "esimd_emu";
-=======
   case backend::ext_intel_esimd_emulator:
     Out << "ext_intel_esimd_emulator";
->>>>>>> 2b0ebab3
     break;
   case backend::hip:
     Out << "hip";
