--- conflicted
+++ resolved
@@ -24,14 +24,10 @@
 class queue_impl;
 }
 
-<<<<<<< HEAD
 /// A list of asynchronous exceptions.
 ///
 /// \ingroup sycl_api
-class exception_list {
-=======
 class __SYCL_EXPORT exception_list {
->>>>>>> 1084685a
 public:
   using value_type = exception_ptr_class;
   using reference = value_type &;
