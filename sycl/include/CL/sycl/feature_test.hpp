--- conflicted
+++ resolved
@@ -14,10 +14,7 @@
 
 // TODO: Move these feature-test macros to compiler driver.
 #define SYCL_EXT_INTEL_DEVICE_INFO 2
-<<<<<<< HEAD
 #define SYCL_EXT_ONEAPI_LOCAL_MEMORY 1
-#define SYCL_EXT_ONEAPI_MATRIX 1
-=======
 // As for SYCL_EXT_ONEAPI_MATRIX:
 // 1- provides AOT initial implementation for AMX for the experimental matrix
 // extension
@@ -26,7 +23,6 @@
 #ifndef SYCL_EXT_ONEAPI_MATRIX
 #define SYCL_EXT_ONEAPI_MATRIX 2
 #endif
->>>>>>> 02756e3f
 
 } // namespace sycl
 } // __SYCL_INLINE_NAMESPACE(cl)