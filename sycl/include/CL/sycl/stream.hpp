--- conflicted
+++ resolved
@@ -90,15 +90,11 @@
   return __width_manipulator__(Width);
 }
 
-<<<<<<< HEAD
 /// A buffered output stream that allows outputting the values of built-in,
 /// vector and SYCL types to the console.
 ///
 /// \ingroup sycl_api
-class stream {
-=======
 class __SYCL_EXPORT stream {
->>>>>>> 1084685a
 public:
   stream(size_t BufferSize, size_t MaxStatementSize, handler &CGH);
 
