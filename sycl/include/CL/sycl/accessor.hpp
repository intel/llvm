--- conflicted
+++ resolved
@@ -826,14 +826,8 @@
 
   template <int Dims = Dimensions, typename AllocatorT,
 	   typename = typename detail::enable_if_t<
-<<<<<<< HEAD
-		   (Dims == 0) &&
-                    (!IsPlaceH && (IsGlobalBuf || IsConstantBuf))>
-=======
 		   (Dims == 0) && 
                     (!IsPlaceH && (IsGlobalBuf || IsConstantBuf || IsHostBuf))>
->>>>>>> ae3fd5c4
-		    			>
   accessor(buffer<DataT,1,AllocatorT> &BufferRef,
 		  handler &CommandGroupHandler)
 #ifdef __SYCL_DEVICE_ONLY__
