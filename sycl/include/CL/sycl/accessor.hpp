//==------------ accessor.hpp - SYCL standard header file ------------------==//
//
// Part of the LLVM Project, under the Apache License v2.0 with LLVM Exceptions.
// See https://llvm.org/LICENSE.txt for license information.
// SPDX-License-Identifier: Apache-2.0 WITH LLVM-exception
//
//===----------------------------------------------------------------------===//

#pragma once

#include <CL/__spirv/spirv_types.hpp>
#include <CL/sycl/ONEAPI/accessor_property_list.hpp>
#include <CL/sycl/atomic.hpp>
#include <CL/sycl/buffer.hpp>
#include <CL/sycl/detail/accessor_impl.hpp>
#include <CL/sycl/detail/common.hpp>
#include <CL/sycl/detail/export.hpp>
#include <CL/sycl/detail/generic_type_traits.hpp>
#include <CL/sycl/detail/handler_proxy.hpp>
#include <CL/sycl/detail/image_accessor_util.hpp>
#include <CL/sycl/detail/image_ocl_types.hpp>
#include <CL/sycl/exception.hpp>
#include <CL/sycl/id.hpp>
#include <CL/sycl/image.hpp>
#include <CL/sycl/pointers.hpp>
#include <CL/sycl/properties/accessor_properties.hpp>
#include <CL/sycl/property_list.hpp>
#include <CL/sycl/property_list_conversion.hpp>
#include <CL/sycl/sampler.hpp>

#include <type_traits>

/// \file accessor.hpp
/// The file contains implementations of accessor class.
///
/// Objects of accessor class define a requirement to access some SYCL memory
/// object or local memory of the device.
///
/// Basically there are 3 distinct types of accessors.
///
/// One of them is an accessor to a SYCL buffer object(Buffer accessor) which
/// has the richest interface. It supports things like accessing only a part of
/// buffer, multidimensional access using sycl::id, conversions to various
/// multi_ptr and atomic classes.
///
/// Second type is an accessor to a SYCL image object(Image accessor) which has
/// "image" specific methods for reading and writing.
///
/// Finally, accessor to local memory(Local accessor) doesn't require access to
/// any SYCL memory object, but asks for some local memory on device to be
/// available. Some methods overlap with ones that "Buffer accessor" provides.
///
/// Buffer and Image accessors create the requirement to access some SYCL memory
/// object(or part of it). SYCL RT must detect when two kernels want to access
/// the same memory objects and make sure they are executed in correct order.
///
/// "accessor_common" class that contains several common methods between Buffer
/// and Local accessors.
///
/// Accessors have different representation on host and on device. On host they
/// have non-templated base class, that is needed to safely work with any
/// accessor type. Furhermore on host we need some additional fields in order
/// to implement functionality required by Specification, for example during
/// lifetime of a host accessor other operations with memory object the accessor
/// refers to should be blocked and when all references to the host accessor are
/// desctructed, the memory this host accessor refers to should be "written
/// back".
///
/// The scheme of inheritance for host side:
///
/// \dot
/// digraph G {
///    node [shape="box"];
///    graph [splines=ortho];
///    a1 [label =
///   "accessor(1)\nFor targets:\nhost_buffer\nglobal_buffer\nconstant_buffer"];
///    a2 [label = "accessor(2)\nFor targets:\n host_image"];
///    a3 [label = "accessor(3)\nFor targets:\nlocal"];
///    a4 [label = "accessor(4)\nFor targets:\nimage"];
///    a5 [label = "accessor(5)\nFor targets:\nimage_array"];
///    "AccessorBaseHost" -> "image_accessor";
///    "AccessorBaseHost" -> a1;
///    "accessor_common" -> a1;
///    "accessor_common" -> a3;
///    "LocalAccessorBaseHost" -> a3;
///    "image_accessor" -> a2;
///    "image_accessor" -> a4;
///    "image_accessor" -> a5;
/// }
/// \enddot
///
//  +------------------+     +-----------------+     +-----------------------+
//  |                  |     |                 |     |                       |
//  | AccessorBaseHost |     | accessor_common |     | LocalAccessorBaseHost |
//  |                  |     |                 |     |                       |
//  +------------------+     +-----+-----------+     +--------+--------------+
//         |     |                     |   |                   |
//         |     +-----------+    +----+   +---------+  +------+
//         |                 |    |                  |  |
//         v                 v    v                  v  v
//  +----------------+  +-----------------+   +-------------+
//  |                |  |   accessor(1)   |   | accessor(3) |
//  | image_accessor |  +-----------------|   +-------------+
//  |                |  | for targets:    |   | for target: |
//  +---+---+---+----+  |                 |   |             |
//      |   |   |       | host_buffer     |   | local       |
//      |   |   |       | global_buffer   |   +-------------+
//      |   |   |       | constant_buffer |
//      |   |   |       +-----------------+
//      |   |   |
//      |   |   +------------------------------------+
//      |   |                                        |
//      |   +----------------------+                 |
//      v                          v                 v
//  +-----------------+    +--------------+    +-------------+
//  |     acessor(2)  |    |  accessor(4) |    | accessor(5) |
//  +-----------------+    +--------------+    +-------------+
//  | for targets:    |    | for targets: |    | for target: |
//  |                 |    |              |    |             |
//  | host_image      |    |  image       |    | image_array |
//  +-----------------+    +--------------+    +-------------+
//
/// \file accessor.hpp
///
/// For host side AccessorBaseHost/LocalAccessorBaseHost contains shared_ptr
/// which points to AccessorImplHost/LocalAccessorImplHost object.
///
/// The scheme of inheritance for device side:
/// \dot
/// digraph Diagram {
///    node [shape="box"];
///    a1 [label =
///   "accessor(1)\nFor targets:\nhost_buffer\nglobal_buffer\nconstant_buffer"];
///    a2 [label = "accessor(2)\nFor targets:\nhost_image"];
///    a3 [label = "accessor(3)\nFor targets:\nlocal"];
///    a4 [label = "accessor(4)\nFor targets:\nimage"];
///    a5 [label = "accessor(5)\nFor targets:\nimage_array"];
///    "accessor_common" -> a1;
///    "accessor_common" -> a3;
///    "image_accessor" -> a2;
///    "image_accessor" -> a4;
///    "image_accessor" -> a5;
///    a1 -> "host_accessor";
/// }
/// \enddot
///
//
//                            +-----------------+
//                            |                 |
//                            | accessor_common |
//                            |                 |
//                            +-----+-------+---+
//                                     |       |
//                                +----+       +-----+
//                                |                  |
//                                v                  v
//  +----------------+  +-----------------+   +-------------+
//  |                |  |   accessor(1)   |   | accessor(3) |
//  | image_accessor |  +-----------------|   +-------------+
//  |                |  | for targets:    |   | for target: |
//  +---+---+---+----+  |                 |   |             |
//      |   |   |       | host_buffer     |   | local       |
//      |   |   |       | global_buffer   |   +-------------+
//      |   |   |       | constant_buffer |
//      |   |   |       +-----------------+
//      |   |   |                 |
//      |   |   |                 v
//      |   |   |       +-----------------+
//      |   |   |       |                 |
//      |   |   |       |  host_accessor  |
//      |   |   |       |                 |
//      |   |   |       +-----------------+
//      |   |   |
//      |   |   +------------------------------------+
//      |   |                                        |
//      |   +----------------------+                 |
//      v                          v                 v
//  +-----------------+    +--------------+    +-------------+
//  |     acessor(2)  |    |  accessor(4) |    | accessor(5) |
//  +-----------------+    +--------------+    +-------------+
//  | for targets:    |    | for targets: |    | for target: |
//  |                 |    |              |    |             |
//  | host_image      |    |  image       |    | image_array |
//  +-----------------+    +--------------+    +-------------+
//
/// \file accessor.hpp
///
/// For device side AccessorImplHost/LocalAccessorImplHost are fileds of
/// accessor(1) and accessor(3).
///
/// accessor(1) declares accessor as a template class and implements accessor
/// class for access targets: host_buffer, global_buffer and constant_buffer.
///
/// accessor(3) specializes accessor(1) for the local access target.
///
/// image_accessor contains implements interfaces for access targets:
/// host_image, image and image_array. But there are three distinct
/// specializations of the accessor(1) (accessor(2), accessor(4), accessor(5))
/// that are just inherited from image_accessor.
///
/// accessor_common contains several helpers common for both accessor(1) and
/// accessor(3)

__SYCL_INLINE_NAMESPACE(cl) {
namespace sycl {
class stream;
namespace ext {
namespace intel {
namespace experimental {
namespace esimd {
namespace detail {
// Forward declare a "back-door" access class to support ESIMD.
class AccessorPrivateProxy;
} // namespace detail
} // namespace esimd
} // namespace experimental
} // namespace intel
} // namespace ext

template <typename DataT, int Dimensions = 1,
          access::mode AccessMode = access::mode::read_write,
          access::target AccessTarget = access::target::global_buffer,
          access::placeholder IsPlaceholder = access::placeholder::false_t,
          typename PropertyListT = ONEAPI::accessor_property_list<>>
class accessor;

namespace detail {
template <typename T>
using IsPropertyListT = typename std::is_base_of<PropertyListBase, T>;

template <typename T>
using IsRunTimePropertyListT =
    typename std::is_same<ONEAPI::accessor_property_list<>, T>;

template <typename T> struct IsCxPropertyList {
  constexpr static bool value = false;
};

template <typename... Props>
struct IsCxPropertyList<ONEAPI::accessor_property_list<Props...>> {
  constexpr static bool value = true;
};

template <> struct IsCxPropertyList<ONEAPI::accessor_property_list<>> {
  constexpr static bool value = false;
};

// The function extends or truncates number of dimensions of objects of id
// or ranges classes. When extending the new values are filled with
// DefaultValue, truncation just removes extra values.
template <int NewDim, int DefaultValue, template <int> class T, int OldDim>
static T<NewDim> convertToArrayOfN(T<OldDim> OldObj) {
  T<NewDim> NewObj = InitializedVal<NewDim, T>::template get<0>();
  const int CopyDims = NewDim > OldDim ? OldDim : NewDim;
  for (int I = 0; I < CopyDims; ++I)
    NewObj[I] = OldObj[I];
  for (int I = CopyDims; I < NewDim; ++I)
    NewObj[I] = DefaultValue;
  return NewObj;
}

__SYCL_EXPORT device getDeviceFromHandler(handler &CommandGroupHandlerRef);

template <typename DataT, int Dimensions, access::mode AccessMode,
          access::target AccessTarget, access::placeholder IsPlaceholder,
          typename PropertyListT = ONEAPI::accessor_property_list<>>
class accessor_common {
protected:
  constexpr static bool IsPlaceH = IsPlaceholder == access::placeholder::true_t;
  constexpr static access::address_space AS = TargetToAS<AccessTarget>::AS;

  constexpr static bool IsHostBuf = AccessTarget == access::target::host_buffer;

  constexpr static bool IsGlobalBuf =
      AccessTarget == access::target::global_buffer;

  constexpr static bool IsConstantBuf =
      AccessTarget == access::target::constant_buffer;

  constexpr static bool IsAccessAnyWrite =
      AccessMode == access::mode::write ||
      AccessMode == access::mode::read_write ||
      AccessMode == access::mode::discard_write ||
      AccessMode == access::mode::discard_read_write;

  constexpr static bool IsAccessReadOnly = AccessMode == access::mode::read;

  constexpr static bool IsAccessReadWrite =
      AccessMode == access::mode::read_write;

  constexpr static bool IsAccessAtomic = AccessMode == access::mode::atomic;

  using RefType = detail::const_if_const_AS<AS, DataT> &;
  using ConstRefType = const DataT &;
  using PtrType = detail::const_if_const_AS<AS, DataT> *;

  using AccType = accessor<DataT, Dimensions, AccessMode, AccessTarget,
                           IsPlaceholder, PropertyListT>;

  // The class which allows to access value of N dimensional accessor using N
  // subscript operators, e.g. accessor[2][2][3]
  template <int SubDims> class AccessorSubscript {
    static constexpr int Dims = Dimensions;

    mutable id<Dims> MIDs;
    AccType MAccessor;

  public:
    AccessorSubscript(AccType Accessor, id<Dims> IDs)
        : MAccessor(Accessor), MIDs(IDs) {}

    // Only accessor class is supposed to use this c'tor for the first
    // operator[].
    AccessorSubscript(AccType Accessor, size_t Index) : MAccessor(Accessor) {
      MIDs[0] = Index;
    }

    template <int CurDims = SubDims>
    typename detail::enable_if_t<(CurDims > 1), AccessorSubscript<CurDims - 1>>
    operator[](size_t Index) {
      MIDs[Dims - CurDims] = Index;
      return AccessorSubscript<CurDims - 1>(MAccessor, MIDs);
    }

    template <int CurDims = SubDims,
              typename = detail::enable_if_t<CurDims == 1 && IsAccessAnyWrite>>
    RefType operator[](size_t Index) const {
      MIDs[Dims - CurDims] = Index;
      return MAccessor[MIDs];
    }

    template <int CurDims = SubDims>
    typename detail::enable_if_t<CurDims == 1 && IsAccessAtomic,
                                 atomic<DataT, AS>>
    operator[](size_t Index) const {
      MIDs[Dims - CurDims] = Index;
      return MAccessor[MIDs];
    }

    template <int CurDims = SubDims,
              typename = detail::enable_if_t<CurDims == 1 && IsAccessReadOnly>>
    ConstRefType operator[](size_t Index) const {
      MIDs[Dims - SubDims] = Index;
      return MAccessor[MIDs];
    }
  };
};

template <int Dim, typename T> struct IsValidCoordDataT;
template <typename T> struct IsValidCoordDataT<1, T> {
  constexpr static bool value =
      detail::is_contained<T, detail::type_list<cl_int, cl_float>>::type::value;
};
template <typename T> struct IsValidCoordDataT<2, T> {
  constexpr static bool value =
      detail::is_contained<T,
                           detail::type_list<cl_int2, cl_float2>>::type::value;
};
template <typename T> struct IsValidCoordDataT<3, T> {
  constexpr static bool value =
      detail::is_contained<T,
                           detail::type_list<cl_int4, cl_float4>>::type::value;
};

template <typename DataT, int Dimensions, access::mode AccessMode,
          access::placeholder IsPlaceholder>
class __image_array_slice__;

// Image accessor
template <typename DataT, int Dimensions, access::mode AccessMode,
          access::target AccessTarget, access::placeholder IsPlaceholder>
class image_accessor
#ifndef __SYCL_DEVICE_ONLY__
    : public detail::AccessorBaseHost {
  size_t MImageCount;
  image_channel_order MImgChannelOrder;
  image_channel_type MImgChannelType;
#else
{

  using OCLImageTy = typename detail::opencl_image_type<Dimensions, AccessMode,
                                                        AccessTarget>::type;
  OCLImageTy MImageObj;
  char MPadding[sizeof(detail::AccessorBaseHost) +
                sizeof(size_t /*MImageCount*/) + sizeof(image_channel_order) +
                sizeof(image_channel_type) - sizeof(OCLImageTy)];

protected:
  void imageAccessorInit(OCLImageTy Image) { MImageObj = Image; }

private:
#endif
  template <typename T1, int T2, access::mode T3, access::placeholder T4>
  friend class __image_array_slice__;

  constexpr static bool IsHostImageAcc =
      (AccessTarget == access::target::host_image);

  constexpr static bool IsImageAcc = (AccessTarget == access::target::image);

  constexpr static bool IsImageArrayAcc =
      (AccessTarget == access::target::image_array);

  constexpr static bool IsImageAccessWriteOnly =
      (AccessMode == access::mode::write ||
       AccessMode == access::mode::discard_write);

  constexpr static bool IsImageAccessAnyWrite =
      (IsImageAccessWriteOnly || AccessMode == access::mode::read_write);

  constexpr static bool IsImageAccessReadOnly =
      (AccessMode == access::mode::read);

  constexpr static bool IsImageAccessAnyRead =
      (IsImageAccessReadOnly || AccessMode == access::mode::read_write);

  static_assert(std::is_same<DataT, cl_int4>::value ||
                      std::is_same<DataT, cl_uint4>::value ||
                      std::is_same<DataT, cl_float4>::value ||
                      std::is_same<DataT, cl_half4>::value,
                  "The data type of an image accessor must be only cl_int4, "
                  "cl_uint4, cl_float4 or cl_half4 from SYCL namespace");

  static_assert(IsImageAcc || IsHostImageAcc || IsImageArrayAcc,
                "Expected image type");

  static_assert(IsPlaceholder == access::placeholder::false_t,
                "Expected false as Placeholder value for image accessor.");

  static_assert(
      ((IsImageAcc || IsImageArrayAcc) &&
       (IsImageAccessWriteOnly || IsImageAccessReadOnly)) ||
          (IsHostImageAcc && (IsImageAccessAnyWrite || IsImageAccessAnyRead)),
      "Access modes can be only read/write/discard_write for image/image_array "
      "target accessor, or they can be only "
      "read/write/discard_write/read_write for host_image target accessor.");

  static_assert(Dimensions > 0 && Dimensions <= 3,
                "Dimensions can be 1/2/3 for image accessor.");

  template <info::device param>
  void checkDeviceFeatureSupported(const device &Device) {
    if (!Device.get_info<param>())
      throw feature_not_supported("Images are not supported by this device.",
                                  PI_INVALID_OPERATION);
  }

#ifdef __SYCL_DEVICE_ONLY__

  sycl::vec<int, Dimensions> getRangeInternal() const {
    return __invoke_ImageQuerySize<sycl::vec<int, Dimensions>, OCLImageTy>(
        MImageObj);
  }

  size_t getElementSize() const {
    int ChannelType = __invoke_ImageQueryFormat<int, OCLImageTy>(MImageObj);
    int ChannelOrder = __invoke_ImageQueryOrder<int, OCLImageTy>(MImageObj);
    int ElementSize = getSPIRVElementSize(ChannelType, ChannelOrder);
    return ElementSize;
  }

#else

  sycl::vec<int, Dimensions> getRangeInternal() const {
    // TODO: Implement for host.
    throw runtime_error("image::getRangeInternal() is not implemented for host",
                        PI_INVALID_OPERATION);
    return sycl::vec<int, Dimensions>{1};
  }

#endif

private:
  friend class sycl::ext::intel::experimental::esimd::detail::
      AccessorPrivateProxy;

#ifdef __SYCL_DEVICE_ONLY__
  const OCLImageTy getNativeImageObj() const { return MImageObj; }
#endif // __SYCL_DEVICE_ONLY__

public:
  using value_type = DataT;
  using reference = DataT &;
  using const_reference = const DataT &;

  // image_accessor Constructors.

#ifdef __SYCL_DEVICE_ONLY__
  // Default constructor for objects later initialized with __init member.
  image_accessor() = default;
#endif

  // Available only when: accessTarget == access::target::host_image
  // template <typename AllocatorT>
  // accessor(image<dimensions, AllocatorT> &imageRef);
  template <
      typename AllocatorT, int Dims = Dimensions,
      typename = detail::enable_if_t<(Dims > 0 && Dims <= 3) && IsHostImageAcc>>
  image_accessor(image<Dims, AllocatorT> &ImageRef, int ImageElementSize)
#ifdef __SYCL_DEVICE_ONLY__
  {
    (void)ImageRef;
    (void)ImageElementSize;
    // No implementation needed for device. The constructor is only called by
    // host.
  }
#else
      : AccessorBaseHost({detail::getSyclObjImpl(ImageRef)->getRowPitch(),
                          detail::getSyclObjImpl(ImageRef)->getSlicePitch(), 0},
                         detail::convertToArrayOfN<3, 1>(ImageRef.get_range()),
                         detail::convertToArrayOfN<3, 1>(ImageRef.get_range()),
                         AccessMode, detail::getSyclObjImpl(ImageRef).get(),
                         Dimensions, ImageElementSize),
        MImageCount(ImageRef.get_count()),
        MImgChannelOrder(detail::getSyclObjImpl(ImageRef)->getChannelOrder()),
        MImgChannelType(detail::getSyclObjImpl(ImageRef)->getChannelType()) {
    addHostAccessorAndWait(AccessorBaseHost::impl.get());
  }
#endif

  // Available only when: accessTarget == access::target::image
  // template <typename AllocatorT>
  // accessor(image<dimensions, AllocatorT> &imageRef,
  //          handler &commandGroupHandlerRef);
  template <
      typename AllocatorT, int Dims = Dimensions,
      typename = detail::enable_if_t<(Dims > 0 && Dims <= 3) && IsImageAcc>>
  image_accessor(image<Dims, AllocatorT> &ImageRef,
                 handler &CommandGroupHandlerRef, int ImageElementSize)
#ifdef __SYCL_DEVICE_ONLY__
  {
    (void)ImageRef;
    (void)CommandGroupHandlerRef;
    (void)ImageElementSize;
    // No implementation needed for device. The constructor is only called by
    // host.
  }
#else
      : AccessorBaseHost({detail::getSyclObjImpl(ImageRef)->getRowPitch(),
                          detail::getSyclObjImpl(ImageRef)->getSlicePitch(), 0},
                         detail::convertToArrayOfN<3, 1>(ImageRef.get_range()),
                         detail::convertToArrayOfN<3, 1>(ImageRef.get_range()),
                         AccessMode, detail::getSyclObjImpl(ImageRef).get(),
                         Dimensions, ImageElementSize),
        MImageCount(ImageRef.get_count()),
        MImgChannelOrder(detail::getSyclObjImpl(ImageRef)->getChannelOrder()),
        MImgChannelType(detail::getSyclObjImpl(ImageRef)->getChannelType()) {
    checkDeviceFeatureSupported<info::device::image_support>(
        getDeviceFromHandler(CommandGroupHandlerRef));
  }
#endif

  /* -- common interface members -- */

  // operator == and != need to be defined only for host application as per the
  // SYCL spec 1.2.1
#ifndef __SYCL_DEVICE_ONLY__
  bool operator==(const image_accessor &Rhs) const { return Rhs.impl == impl; }
#else
  // The operator with __SYCL_DEVICE_ONLY__ need to be declared for compilation
  // of host application with device compiler.
  // Usage of this operator inside the kernel code will give a runtime failure.
  bool operator==(const image_accessor &Rhs) const;
#endif

  bool operator!=(const image_accessor &Rhs) const { return !(Rhs == *this); }

  // get_count() method : Returns the number of elements of the SYCL image this
  // SYCL accessor is accessing.
  //
  // get_range() method :  Returns a range object which represents the number of
  // elements of dataT per dimension that this accessor may access.
  // The range object returned must equal to the range of the image this
  // accessor is associated with.

#ifdef __SYCL_DEVICE_ONLY__

  size_t get_count() const { return get_range<Dimensions>().size(); }

  template <int Dims = Dimensions, typename = detail::enable_if_t<Dims == 1>>
  range<1> get_range() const {
    cl_int Range = getRangeInternal();
    return range<1>(Range);
  }
  template <int Dims = Dimensions, typename = detail::enable_if_t<Dims == 2>>
  range<2> get_range() const {
    cl_int2 Range = getRangeInternal();
    return range<2>(Range[0], Range[1]);
  }
  template <int Dims = Dimensions, typename = detail::enable_if_t<Dims == 3>>
  range<3> get_range() const {
    cl_int3 Range = getRangeInternal();
    return range<3>(Range[0], Range[1], Range[3]);
  }

#else
  size_t get_count() const { return MImageCount; };

  template <int Dims = Dimensions, typename = detail::enable_if_t<(Dims > 0)>>
  range<Dims> get_range() const {
    return detail::convertToArrayOfN<Dims, 1>(getAccessRange());
  }

#endif

  // Available only when:
  // (accessTarget == access::target::image && accessMode == access::mode::read)
  // || (accessTarget == access::target::host_image && ( accessMode ==
  // access::mode::read || accessMode == access::mode::read_write))
  template <typename CoordT, int Dims = Dimensions,
            typename = detail::enable_if_t<
                (Dims > 0) && (IsValidCoordDataT<Dims, CoordT>::value) &&
                (detail::is_genint<CoordT>::value) &&
                ((IsImageAcc && IsImageAccessReadOnly) ||
                 (IsHostImageAcc && IsImageAccessAnyRead))>>
  DataT read(const CoordT &Coords) const {
#ifdef __SYCL_DEVICE_ONLY__
    return __invoke__ImageRead<DataT, OCLImageTy, CoordT>(MImageObj, Coords);
#else
    sampler Smpl(coordinate_normalization_mode::unnormalized,
                 addressing_mode::none, filtering_mode::nearest);
    return read<CoordT, Dims>(Coords, Smpl);
#endif
  }

  // Available only when:
  // (accessTarget == access::target::image && accessMode == access::mode::read)
  // || (accessTarget == access::target::host_image && ( accessMode ==
  // access::mode::read || accessMode == access::mode::read_write))
  template <typename CoordT, int Dims = Dimensions,
            typename = detail::enable_if_t<
                (Dims > 0) && (IsValidCoordDataT<Dims, CoordT>::value) &&
                ((IsImageAcc && IsImageAccessReadOnly) ||
                 (IsHostImageAcc && IsImageAccessAnyRead))>>
  DataT read(const CoordT &Coords, const sampler &Smpl) const {
#ifdef __SYCL_DEVICE_ONLY__
    return __invoke__ImageReadSampler<DataT, OCLImageTy, CoordT>(
        MImageObj, Coords, Smpl.impl.m_Sampler);
#else
    return imageReadSamplerHostImpl<CoordT, DataT>(
        Coords, Smpl, getAccessRange() /*Image Range*/,
        getOffset() /*Image Pitch*/, MImgChannelType, MImgChannelOrder,
        AccessorBaseHost::getPtr() /*ptr to image*/,
        AccessorBaseHost::getElemSize());
#endif
  }

  // Available only when:
  // (accessTarget == access::target::image && (accessMode ==
  // access::mode::write || accessMode == access::mode::discard_write)) ||
  // (accessTarget == access::target::host_image && (accessMode ==
  // access::mode::write || accessMode == access::mode::discard_write ||
  // accessMode == access::mode::read_write))
  template <typename CoordT, int Dims = Dimensions,
            typename = detail::enable_if_t<
                (Dims > 0) && (detail::is_genint<CoordT>::value) &&
                (IsValidCoordDataT<Dims, CoordT>::value) &&
                ((IsImageAcc && IsImageAccessWriteOnly) ||
                 (IsHostImageAcc && IsImageAccessAnyWrite))>>
  void write(const CoordT &Coords, const DataT &Color) const {
#ifdef __SYCL_DEVICE_ONLY__
    __invoke__ImageWrite<OCLImageTy, CoordT, DataT>(MImageObj, Coords, Color);
#else
    imageWriteHostImpl(Coords, Color, getOffset() /*ImagePitch*/,
                       AccessorBaseHost::getElemSize(), MImgChannelType,
                       MImgChannelOrder,
                       AccessorBaseHost::getPtr() /*Ptr to Image*/);
#endif
  }
};

template <typename DataT, int Dimensions, access::mode AccessMode,
          access::placeholder IsPlaceholder>
class __image_array_slice__ {

  static_assert(Dimensions < 3,
                "Image slice cannot have more then 2 dimensions");

  constexpr static int AdjustedDims = (Dimensions == 2) ? 4 : Dimensions + 1;

  template <typename CoordT,
            typename CoordElemType =
                typename detail::TryToGetElementType<CoordT>::type>
  sycl::vec<CoordElemType, AdjustedDims>
  getAdjustedCoords(const CoordT &Coords) const {
    CoordElemType LastCoord = 0;

    if (std::is_same<float, CoordElemType>::value) {
      sycl::vec<int, Dimensions + 1> Size = MBaseAcc.getRangeInternal();
      LastCoord =
          MIdx / static_cast<float>(Size.template swizzle<Dimensions>());
    } else {
      LastCoord = MIdx;
    }

    sycl::vec<CoordElemType, Dimensions> LeftoverCoords{LastCoord};
    sycl::vec<CoordElemType, AdjustedDims> AdjustedCoords{Coords,
                                                          LeftoverCoords};
    return AdjustedCoords;
  }

public:
  __image_array_slice__(
      accessor<DataT, Dimensions, AccessMode, access::target::image_array,
               IsPlaceholder, ONEAPI::accessor_property_list<>>
          BaseAcc,
      size_t Idx)
      : MBaseAcc(BaseAcc), MIdx(Idx) {}

  template <typename CoordT, int Dims = Dimensions,
            typename = detail::enable_if_t<
                (Dims > 0) && (IsValidCoordDataT<Dims, CoordT>::value)>>
  DataT read(const CoordT &Coords) const {
    return MBaseAcc.read(getAdjustedCoords(Coords));
  }

  template <typename CoordT, int Dims = Dimensions,
            typename = detail::enable_if_t<
                (Dims > 0) && IsValidCoordDataT<Dims, CoordT>::value>>
  DataT read(const CoordT &Coords, const sampler &Smpl) const {
    return MBaseAcc.read(getAdjustedCoords(Coords), Smpl);
  }

  template <typename CoordT, int Dims = Dimensions,
            typename = detail::enable_if_t<
                (Dims > 0) && IsValidCoordDataT<Dims, CoordT>::value>>
  void write(const CoordT &Coords, const DataT &Color) const {
    return MBaseAcc.write(getAdjustedCoords(Coords), Color);
  }

#ifdef __SYCL_DEVICE_ONLY__
  size_t get_count() const { return get_range<Dimensions>().size(); }

  template <int Dims = Dimensions, typename = detail::enable_if_t<Dims == 1>>
  range<1> get_range() const {
    cl_int2 Count = MBaseAcc.getRangeInternal();
    return range<1>(Count.x());
  }
  template <int Dims = Dimensions, typename = detail::enable_if_t<Dims == 2>>
  range<2> get_range() const {
    cl_int3 Count = MBaseAcc.getRangeInternal();
    return range<2>(Count.x(), Count.y());
  }

#else

  size_t get_count() const {
    return MBaseAcc.MImageCount / MBaseAcc.getAccessRange()[Dimensions];
  }

  template <int Dims = Dimensions,
            typename = detail::enable_if_t<(Dims == 1 || Dims == 2)>>
  range<Dims> get_range() const {
    return detail::convertToArrayOfN<Dims, 1>(MBaseAcc.getAccessRange());
  }

#endif

private:
  size_t MIdx;
  accessor<DataT, Dimensions, AccessMode, access::target::image_array,
           IsPlaceholder, ONEAPI::accessor_property_list<>>
      MBaseAcc;
};

} // namespace detail

/// Buffer accessor.
///
/// \sa buffer
///
/// \ingroup sycl_api_acc
template <typename DataT, int Dimensions, access::mode AccessMode,
<<<<<<< HEAD
          access::target AccessTarget, access::placeholder IsPlaceholder>
class __SYCL_SPECIAL_CLASS(accessor) accessor :
=======
          access::target AccessTarget, access::placeholder IsPlaceholder,
          typename PropertyListT>
class accessor :
>>>>>>> d581178a
#ifndef __SYCL_DEVICE_ONLY__
    public detail::AccessorBaseHost,
#endif
    public detail::accessor_common<DataT, Dimensions, AccessMode, AccessTarget,
                                   IsPlaceholder, PropertyListT> {
protected:
  static_assert((AccessTarget == access::target::global_buffer ||
                 AccessTarget == access::target::constant_buffer ||
                 AccessTarget == access::target::host_buffer),
                "Expected buffer type");

  static_assert((AccessTarget == access::target::global_buffer ||
                 AccessTarget == access::target::host_buffer) ||
                (AccessTarget == access::target::constant_buffer &&
                 AccessMode == access::mode::read),
                "Access mode can be only read for constant buffers");

  static_assert(detail::IsPropertyListT<PropertyListT>::value,
                "PropertyListT must be accessor_property_list");

  using AccessorCommonT =
      detail::accessor_common<DataT, Dimensions, AccessMode, AccessTarget,
                              IsPlaceholder, PropertyListT>;

  constexpr static int AdjustedDim = Dimensions == 0 ? 1 : Dimensions;

  using AccessorCommonT::AS;
  using AccessorCommonT::IsAccessAnyWrite;
  using AccessorCommonT::IsAccessReadOnly;
  using AccessorCommonT::IsConstantBuf;
  using AccessorCommonT::IsGlobalBuf;
  using AccessorCommonT::IsHostBuf;
  using AccessorCommonT::IsPlaceH;
  template <int Dims>
  using AccessorSubscript =
      typename AccessorCommonT::template AccessorSubscript<Dims>;

  using ConcreteASPtrType = typename detail::DecoratedType<DataT, AS>::type *;

  using RefType = detail::const_if_const_AS<AS, DataT> &;
  using ConstRefType = const DataT &;
  using PtrType = detail::const_if_const_AS<AS, DataT> *;

  template <int Dims = Dimensions> size_t getLinearIndex(id<Dims> Id) const {

#ifdef __SYCL_DEVICE_ONLY__
    // Pointer is already adjusted for 1D case.
    if (Dimensions == 1)
      return Id[0];
#endif // __SYCL_DEVICE_ONLY__

    size_t Result = 0;
    for (int I = 0; I < Dims; ++I)
      Result = Result * getMemoryRange()[I] + getOffset()[I] + Id[I];
    return Result;
  }

  template <typename T, int Dims> static constexpr bool IsSameAsBuffer() {
    return std::is_same<T, DataT>::value && (Dims > 0) && (Dims == Dimensions);
  }

  static access::mode getAdjustedMode(const PropertyListT &PropertyList) {
    access::mode AdjustedMode = AccessMode;

    if (PropertyList.template has_property<property::no_init>() ||
        PropertyList.template has_property<property::noinit>()) {
      if (AdjustedMode == access::mode::write) {
        AdjustedMode = access::mode::discard_write;
      } else if (AdjustedMode == access::mode::read_write) {
        AdjustedMode = access::mode::discard_read_write;
      }
    }

    return AdjustedMode;
  }

#if __cplusplus > 201402L

  template <typename TagT> static constexpr bool IsValidTag() {
    return std::is_same<TagT, mode_tag_t<AccessMode>>::value ||
           std::is_same<TagT,
                        mode_target_tag_t<AccessMode, AccessTarget>>::value;
  }

#endif

#ifdef __SYCL_DEVICE_ONLY__

  id<AdjustedDim> &getOffset() { return impl.Offset; }
  range<AdjustedDim> &getAccessRange() { return impl.AccessRange; }
  range<AdjustedDim> &getMemoryRange() { return impl.MemRange; }

  const id<AdjustedDim> &getOffset() const { return impl.Offset; }
  const range<AdjustedDim> &getAccessRange() const { return impl.AccessRange; }
  const range<AdjustedDim> &getMemoryRange() const { return impl.MemRange; }

  detail::AccessorImplDevice<AdjustedDim> impl;

  union {
    ConcreteASPtrType MData;
  };

  // TODO replace usages with getQualifiedPtr
  const ConcreteASPtrType getNativeImageObj() const { return MData; }

  void __init(ConcreteASPtrType Ptr, range<AdjustedDim> AccessRange,
              range<AdjustedDim> MemRange, id<AdjustedDim> Offset) {
    MData = Ptr;
#pragma unroll
    for (int I = 0; I < AdjustedDim; ++I) {
      getOffset()[I] = Offset[I];
      getAccessRange()[I] = AccessRange[I];
      getMemoryRange()[I] = MemRange[I];
    }
    // In case of 1D buffer, adjust pointer during initialization rather
    // then each time in operator[] or get_pointer functions.
    if (1 == AdjustedDim)
      MData += Offset[0];
  }

  // __init variant used by the device compiler for ESIMD kernels.
  // TODO In ESIMD accessors usage is limited for now - access range, mem
  // range and offset are not supported.
  void __init_esimd(ConcreteASPtrType Ptr) { MData = Ptr; }

  ConcreteASPtrType getQualifiedPtr() const { return MData; }

  template <typename, int, access::mode, access::target, access::placeholder,
            typename>
  friend class accessor;

#ifndef __SYCL_DEVICE_ONLY__
  using AccessorBaseHost::impl;
#endif

public:
  // Default constructor for objects later initialized with __init member.
  accessor()
    : impl({}, detail::InitializedVal<AdjustedDim, range>::template get<0>(),
            detail::InitializedVal<AdjustedDim, range>::template get<0>()) {}

#else
  using AccessorBaseHost::getAccessRange;
  using AccessorBaseHost::getMemoryRange;
  using AccessorBaseHost::getOffset;

  char padding[sizeof(detail::AccessorImplDevice<AdjustedDim>) +
               sizeof(PtrType) - sizeof(detail::AccessorBaseHost)];

  PtrType getQualifiedPtr() const {
    return reinterpret_cast<PtrType>(AccessorBaseHost::getPtr());
  }

#endif // __SYCL_DEVICE_ONLY__

private:
  friend class sycl::stream;
  friend class sycl::ext::intel::experimental::esimd::detail::
      AccessorPrivateProxy;

public:
  using value_type = DataT;
  using reference = DataT &;
  using const_reference = const DataT &;

  // The list of accessor constructors with their arguments
  // -------+---------+-------+----+-----+--------------
  // Dimensions = 0
  // -------+---------+-------+----+-----+--------------
  // buffer |         |       |    |     | property_list
  // buffer | handler |       |    |     | property_list
  // -------+---------+-------+----+-----+--------------
  // Dimensions >= 1
  // -------+---------+-------+----+-----+--------------
  // buffer |         |       |    |     | property_list
  // buffer |         |       |    | tag | property_list
  // buffer | handler |       |    |     | property_list
  // buffer | handler |       |    | tag | property_list
  // buffer |         | range |    |     | property_list
  // buffer |         | range |    | tag | property_list
  // buffer | handler | range |    |     | property_list
  // buffer | handler | range |    | tag | property_list
  // buffer |         | range | id |     | property_list
  // buffer |         | range | id | tag | property_list
  // buffer | handler | range | id |     | property_list
  // buffer | handler | range | id | tag | property_list
  // -------+---------+-------+----+-----+--------------

public:
  template <typename T = DataT, int Dims = Dimensions, typename AllocatorT,
            typename detail::enable_if_t<
                detail::IsRunTimePropertyListT<PropertyListT>::value &&
                std::is_same<T, DataT>::value && Dims == 0 &&
                ((!IsPlaceH && IsHostBuf) ||
                 (IsPlaceH && (IsGlobalBuf || IsConstantBuf)))> * = nullptr>
  accessor(buffer<T, 1, AllocatorT> &BufferRef,
           const property_list &PropertyList = {})
#ifdef __SYCL_DEVICE_ONLY__
      : impl(id<AdjustedDim>(), range<1>{1}, BufferRef.get_range()) {
    (void)PropertyList;
#else
      : AccessorBaseHost(
            /*Offset=*/{0, 0, 0}, detail::convertToArrayOfN<3, 1>(range<1>{1}),
            detail::convertToArrayOfN<3, 1>(BufferRef.get_range()),
            getAdjustedMode(PropertyList),
            detail::getSyclObjImpl(BufferRef).get(), AdjustedDim, sizeof(DataT),
            BufferRef.OffsetInBytes, BufferRef.IsSubBuffer) {
    checkDeviceAccessorBufferSize(BufferRef.get_count());
    if (!IsPlaceH)
      addHostAccessorAndWait(AccessorBaseHost::impl.get());
#endif
  }

  template <typename T = DataT, int Dims = Dimensions, typename AllocatorT,
            typename... PropTypes,
            typename detail::enable_if_t<
                detail::IsCxPropertyList<PropertyListT>::value &&
                std::is_same<T, DataT>::value && Dims == 0 &&
                ((!IsPlaceH && IsHostBuf) ||
                 (IsPlaceH && (IsGlobalBuf || IsConstantBuf)))> * = nullptr>
  accessor(
      buffer<T, 1, AllocatorT> &BufferRef,
      const ONEAPI::accessor_property_list<PropTypes...> &PropertyList = {})
#ifdef __SYCL_DEVICE_ONLY__
      : impl(id<AdjustedDim>(), range<1>{1}, BufferRef.get_range()) {
    (void)PropertyList;
#else
      : AccessorBaseHost(
            /*Offset=*/{0, 0, 0}, detail::convertToArrayOfN<3, 1>(range<1>{1}),
            detail::convertToArrayOfN<3, 1>(BufferRef.get_range()),
            getAdjustedMode(PropertyList),
            detail::getSyclObjImpl(BufferRef).get(), AdjustedDim, sizeof(DataT),
            BufferRef.OffsetInBytes, BufferRef.IsSubBuffer) {
    checkDeviceAccessorBufferSize(BufferRef.get_count());
    if (!IsPlaceH)
      addHostAccessorAndWait(AccessorBaseHost::impl.get());
#endif
  }

  template <typename T = DataT, int Dims = Dimensions, typename AllocatorT,
            typename = typename detail::enable_if_t<
                detail::IsRunTimePropertyListT<PropertyListT>::value &&
                std::is_same<T, DataT>::value && (Dims == 0) &&
                (!IsPlaceH && (IsGlobalBuf || IsConstantBuf || IsHostBuf))>>
  accessor(buffer<T, 1, AllocatorT> &BufferRef, handler &CommandGroupHandler,
           const property_list &PropertyList = {})
#ifdef __SYCL_DEVICE_ONLY__
      : impl(id<AdjustedDim>(), range<1>{1}, BufferRef.get_range()) {
    (void)CommandGroupHandler;
    (void)PropertyList;
  }
#else
      : AccessorBaseHost(
            /*Offset=*/{0, 0, 0}, detail::convertToArrayOfN<3, 1>(range<1>{1}),
            detail::convertToArrayOfN<3, 1>(BufferRef.get_range()),
            getAdjustedMode(PropertyList),
            detail::getSyclObjImpl(BufferRef).get(), Dimensions, sizeof(DataT),
            BufferRef.OffsetInBytes, BufferRef.IsSubBuffer) {
    checkDeviceAccessorBufferSize(BufferRef.get_count());
    detail::associateWithHandler(CommandGroupHandler, this, AccessTarget);
  }
#endif

  template <typename T = DataT, int Dims = Dimensions, typename AllocatorT,
            typename... PropTypes,
            typename = typename detail::enable_if_t<
                detail::IsCxPropertyList<PropertyListT>::value &&
                std::is_same<T, DataT>::value && (Dims == 0) &&
                (!IsPlaceH && (IsGlobalBuf || IsConstantBuf || IsHostBuf))>>
  accessor(
      buffer<T, 1, AllocatorT> &BufferRef, handler &CommandGroupHandler,
      const ONEAPI::accessor_property_list<PropTypes...> &PropertyList = {})
#ifdef __SYCL_DEVICE_ONLY__
      : impl(id<AdjustedDim>(), range<1>{1}, BufferRef.get_range()) {
    (void)CommandGroupHandler;
    (void)PropertyList;
  }
#else
      : AccessorBaseHost(
            /*Offset=*/{0, 0, 0}, detail::convertToArrayOfN<3, 1>(range<1>{1}),
            detail::convertToArrayOfN<3, 1>(BufferRef.get_range()),
            getAdjustedMode(PropertyList),
            detail::getSyclObjImpl(BufferRef).get(), Dimensions, sizeof(DataT),
            BufferRef.OffsetInBytes, BufferRef.IsSubBuffer) {
    checkDeviceAccessorBufferSize(BufferRef.get_count());
    detail::associateWithHandler(CommandGroupHandler, this, AccessTarget);
  }
#endif

  template <typename T = DataT, int Dims = Dimensions, typename AllocatorT,
            typename = detail::enable_if_t<
                detail::IsRunTimePropertyListT<PropertyListT>::value &&
                IsSameAsBuffer<T, Dims>() &&
                ((!IsPlaceH && IsHostBuf) ||
                 (IsPlaceH && (IsGlobalBuf || IsConstantBuf)))>>
  accessor(buffer<T, Dims, AllocatorT> &BufferRef,
           const property_list &PropertyList = {})
#ifdef __SYCL_DEVICE_ONLY__
      : impl(id<Dimensions>(), BufferRef.get_range(), BufferRef.get_range()) {
    (void)PropertyList;
  }
#else
      : AccessorBaseHost(
            /*Offset=*/{0, 0, 0},
            detail::convertToArrayOfN<3, 1>(BufferRef.get_range()),
            detail::convertToArrayOfN<3, 1>(BufferRef.get_range()),
            getAdjustedMode(PropertyList),
            detail::getSyclObjImpl(BufferRef).get(), Dimensions, sizeof(DataT),
            BufferRef.OffsetInBytes, BufferRef.IsSubBuffer) {
    checkDeviceAccessorBufferSize(BufferRef.get_count());
    if (!IsPlaceH)
      addHostAccessorAndWait(AccessorBaseHost::impl.get());
  }
#endif

  template <typename T = DataT, int Dims = Dimensions, typename AllocatorT,
            typename... PropTypes,
            typename = detail::enable_if_t<
                detail::IsCxPropertyList<PropertyListT>::value &&
                IsSameAsBuffer<T, Dims>() &&
                ((!IsPlaceH && IsHostBuf) ||
                 (IsPlaceH && (IsGlobalBuf || IsConstantBuf)))>>
  accessor(
      buffer<T, Dims, AllocatorT> &BufferRef,
      const ONEAPI::accessor_property_list<PropTypes...> &PropertyList = {})
#ifdef __SYCL_DEVICE_ONLY__
      : impl(id<Dimensions>(), BufferRef.get_range(), BufferRef.get_range()) {
    (void)PropertyList;
  }
#else
      : AccessorBaseHost(
            /*Offset=*/{0, 0, 0},
            detail::convertToArrayOfN<3, 1>(BufferRef.get_range()),
            detail::convertToArrayOfN<3, 1>(BufferRef.get_range()),
            getAdjustedMode(PropertyList),
            detail::getSyclObjImpl(BufferRef).get(), Dimensions, sizeof(DataT),
            BufferRef.OffsetInBytes, BufferRef.IsSubBuffer) {
    checkDeviceAccessorBufferSize(BufferRef.get_count());
    if (!IsPlaceH)
      addHostAccessorAndWait(AccessorBaseHost::impl.get());
  }
#endif

#if __cplusplus > 201402L

  template <typename T = DataT, int Dims = Dimensions, typename AllocatorT,
            typename TagT,
            typename = detail::enable_if_t<
                detail::IsRunTimePropertyListT<PropertyListT>::value &&
                IsSameAsBuffer<T, Dims>() && IsValidTag<TagT>() && IsPlaceH &&
                (IsGlobalBuf || IsConstantBuf || IsHostBuf)>>
  accessor(buffer<T, Dims, AllocatorT> &BufferRef, TagT,
           const property_list &PropertyList = {})
      : accessor(BufferRef, PropertyList) {}

  template <typename T = DataT, int Dims = Dimensions, typename AllocatorT,
            typename TagT, typename... PropTypes,
            typename = detail::enable_if_t<
                detail::IsCxPropertyList<PropertyListT>::value &&
                IsSameAsBuffer<T, Dims>() && IsValidTag<TagT>() && IsPlaceH &&
                (IsGlobalBuf || IsConstantBuf || IsHostBuf)>>
  accessor(
      buffer<T, Dims, AllocatorT> &BufferRef, TagT,
      const ONEAPI::accessor_property_list<PropTypes...> &PropertyList = {})
      : accessor(BufferRef, PropertyList) {}
#endif

  template <typename T = DataT, int Dims = Dimensions, typename AllocatorT,
            typename = detail::enable_if_t<
                detail::IsRunTimePropertyListT<PropertyListT>::value &&
                IsSameAsBuffer<T, Dims>() &&
                (!IsPlaceH && (IsGlobalBuf || IsConstantBuf || IsHostBuf))>>
  accessor(buffer<T, Dims, AllocatorT> &BufferRef, handler &CommandGroupHandler,
           const property_list &PropertyList = {})
#ifdef __SYCL_DEVICE_ONLY__
      : impl(id<AdjustedDim>(), BufferRef.get_range(), BufferRef.get_range()) {
    (void)CommandGroupHandler;
    (void)PropertyList;
  }
#else
      : AccessorBaseHost(
            /*Offset=*/{0, 0, 0},
            detail::convertToArrayOfN<3, 1>(BufferRef.get_range()),
            detail::convertToArrayOfN<3, 1>(BufferRef.get_range()),
            getAdjustedMode(PropertyList),
            detail::getSyclObjImpl(BufferRef).get(), Dimensions, sizeof(DataT),
            BufferRef.OffsetInBytes, BufferRef.IsSubBuffer) {
    checkDeviceAccessorBufferSize(BufferRef.get_count());
    detail::associateWithHandler(CommandGroupHandler, this, AccessTarget);
  }
#endif

  template <typename T = DataT, int Dims = Dimensions, typename AllocatorT,
            typename... PropTypes,
            typename = detail::enable_if_t<
                detail::IsCxPropertyList<PropertyListT>::value &&
                IsSameAsBuffer<T, Dims>() &&
                (!IsPlaceH && (IsGlobalBuf || IsConstantBuf || IsHostBuf))>>
  accessor(
      buffer<T, Dims, AllocatorT> &BufferRef, handler &CommandGroupHandler,
      const ONEAPI::accessor_property_list<PropTypes...> &PropertyList = {})
#ifdef __SYCL_DEVICE_ONLY__
      : impl(id<AdjustedDim>(), BufferRef.get_range(), BufferRef.get_range()) {
    (void)CommandGroupHandler;
    (void)PropertyList;
  }
#else
      : AccessorBaseHost(
            /*Offset=*/{0, 0, 0},
            detail::convertToArrayOfN<3, 1>(BufferRef.get_range()),
            detail::convertToArrayOfN<3, 1>(BufferRef.get_range()),
            getAdjustedMode(PropertyList),
            detail::getSyclObjImpl(BufferRef).get(), Dimensions, sizeof(DataT),
            BufferRef.OffsetInBytes, BufferRef.IsSubBuffer) {
    checkDeviceAccessorBufferSize(BufferRef.get_count());
    detail::associateWithHandler(CommandGroupHandler, this, AccessTarget);
  }
#endif

#if __cplusplus > 201402L

  template <typename T = DataT, int Dims = Dimensions, typename AllocatorT,
            typename TagT,
            typename = detail::enable_if_t<
                detail::IsRunTimePropertyListT<PropertyListT>::value &&
                IsSameAsBuffer<T, Dims>() && IsValidTag<TagT>() && !IsPlaceH &&
                (IsGlobalBuf || IsConstantBuf || IsHostBuf)>>
  accessor(buffer<T, Dims, AllocatorT> &BufferRef, handler &CommandGroupHandler,
           TagT, const property_list &PropertyList = {})
      : accessor(BufferRef, CommandGroupHandler, PropertyList) {}

  template <typename T = DataT, int Dims = Dimensions, typename AllocatorT,
            typename TagT, typename... PropTypes,
            typename = detail::enable_if_t<
                detail::IsCxPropertyList<PropertyListT>::value &&
                IsSameAsBuffer<T, Dims>() && IsValidTag<TagT>() && !IsPlaceH &&
                (IsGlobalBuf || IsConstantBuf || IsHostBuf)>>
  accessor(
      buffer<T, Dims, AllocatorT> &BufferRef, handler &CommandGroupHandler,
      TagT,
      const ONEAPI::accessor_property_list<PropTypes...> &PropertyList = {})
      : accessor(BufferRef, CommandGroupHandler, PropertyList) {}

#endif

  template <typename T = DataT, int Dims = Dimensions, typename AllocatorT,
            typename = detail::enable_if_t<
                detail::IsRunTimePropertyListT<PropertyListT>::value &&
                IsSameAsBuffer<T, Dims>() &&
                ((!IsPlaceH && IsHostBuf) ||
                 (IsPlaceH && (IsGlobalBuf || IsConstantBuf)))>>
  accessor(buffer<T, Dims, AllocatorT> &BufferRef,
           range<Dimensions> AccessRange,
           const property_list &PropertyList = {})
      : accessor(BufferRef, AccessRange, {}, PropertyList) {}

  template <typename T = DataT, int Dims = Dimensions, typename AllocatorT,
            typename... PropTypes,
            typename = detail::enable_if_t<
                detail::IsCxPropertyList<PropertyListT>::value &&
                IsSameAsBuffer<T, Dims>() &&
                ((!IsPlaceH && IsHostBuf) ||
                 (IsPlaceH && (IsGlobalBuf || IsConstantBuf)))>>
  accessor(
      buffer<T, Dims, AllocatorT> &BufferRef, range<Dimensions> AccessRange,
      const ONEAPI::accessor_property_list<PropTypes...> &PropertyList = {})
      : accessor(BufferRef, AccessRange, {}, PropertyList) {}

#if __cplusplus > 201402L

  template <typename T = DataT, int Dims = Dimensions, typename AllocatorT,
            typename TagT,
            typename = detail::enable_if_t<
                detail::IsRunTimePropertyListT<PropertyListT>::value &&
                IsSameAsBuffer<T, Dims>() && IsValidTag<TagT>() && IsPlaceH &&
                (IsGlobalBuf || IsConstantBuf)>>
  accessor(buffer<T, Dims, AllocatorT> &BufferRef,
           range<Dimensions> AccessRange, TagT,
           const property_list &PropertyList = {})
      : accessor(BufferRef, AccessRange, {}, PropertyList) {}

  template <typename T = DataT, int Dims = Dimensions, typename AllocatorT,
            typename TagT, typename... PropTypes,
            typename = detail::enable_if_t<
                detail::IsCxPropertyList<PropertyListT>::value &&
                IsSameAsBuffer<T, Dims>() && IsValidTag<TagT>() && IsPlaceH &&
                (IsGlobalBuf || IsConstantBuf)>>
  accessor(
      buffer<T, Dims, AllocatorT> &BufferRef, range<Dimensions> AccessRange,
      TagT,
      const ONEAPI::accessor_property_list<PropTypes...> &PropertyList = {})
      : accessor(BufferRef, AccessRange, {}, PropertyList) {}
#endif

  template <typename T = DataT, int Dims = Dimensions, typename AllocatorT,
            typename = detail::enable_if_t<
                detail::IsRunTimePropertyListT<PropertyListT>::value &&
                IsSameAsBuffer<T, Dims>() &&
                (!IsPlaceH && (IsGlobalBuf || IsConstantBuf || IsHostBuf))>>
  accessor(buffer<T, Dims, AllocatorT> &BufferRef, handler &CommandGroupHandler,
           range<Dimensions> AccessRange,
           const property_list &PropertyList = {})
      : accessor(BufferRef, CommandGroupHandler, AccessRange, {},
                 PropertyList) {}

  template <typename T = DataT, int Dims = Dimensions, typename AllocatorT,
            typename... PropTypes,
            typename = detail::enable_if_t<
                detail::IsCxPropertyList<PropertyListT>::value &&
                IsSameAsBuffer<T, Dims>() &&
                (!IsPlaceH && (IsGlobalBuf || IsConstantBuf || IsHostBuf))>>
  accessor(
      buffer<T, Dims, AllocatorT> &BufferRef, handler &CommandGroupHandler,
      range<Dimensions> AccessRange,
      const ONEAPI::accessor_property_list<PropTypes...> &PropertyList = {})
      : accessor(BufferRef, CommandGroupHandler, AccessRange, {},
                 PropertyList) {}

#if __cplusplus > 201402L

  template <typename T = DataT, int Dims = Dimensions, typename AllocatorT,
            typename TagT,
            typename = detail::enable_if_t<
                detail::IsRunTimePropertyListT<PropertyListT>::value &&
                IsSameAsBuffer<T, Dims>() && IsValidTag<TagT>() && !IsPlaceH &&
                (IsGlobalBuf || IsConstantBuf || IsHostBuf)>>
  accessor(buffer<T, Dims, AllocatorT> &BufferRef, handler &CommandGroupHandler,
           range<Dimensions> AccessRange, TagT,
           const property_list &PropertyList = {})
      : accessor(BufferRef, CommandGroupHandler, AccessRange, {},
                 PropertyList) {}

  template <typename T = DataT, int Dims = Dimensions, typename AllocatorT,
            typename TagT, typename... PropTypes,
            typename = detail::enable_if_t<
                detail::IsCxPropertyList<PropertyListT>::value &&
                IsSameAsBuffer<T, Dims>() && IsValidTag<TagT>() && !IsPlaceH &&
                (IsGlobalBuf || IsConstantBuf || IsHostBuf)>>
  accessor(
      buffer<T, Dims, AllocatorT> &BufferRef, handler &CommandGroupHandler,
      range<Dimensions> AccessRange, TagT,
      const ONEAPI::accessor_property_list<PropTypes...> &PropertyList = {})
      : accessor(BufferRef, CommandGroupHandler, AccessRange, {},
                 PropertyList) {}
#endif

  template <typename T = DataT, int Dims = Dimensions, typename AllocatorT,
            typename = detail::enable_if_t<
                detail::IsRunTimePropertyListT<PropertyListT>::value &&
                IsSameAsBuffer<T, Dims>() &&
                ((!IsPlaceH && IsHostBuf) ||
                 (IsPlaceH && (IsGlobalBuf || IsConstantBuf)))>>
  accessor(buffer<T, Dims, AllocatorT> &BufferRef,
           range<Dimensions> AccessRange, id<Dimensions> AccessOffset,
           const property_list &PropertyList = {})
#ifdef __SYCL_DEVICE_ONLY__
      : impl(AccessOffset, AccessRange, BufferRef.get_range()) {
    (void)PropertyList;
  }
#else
      : AccessorBaseHost(detail::convertToArrayOfN<3, 0>(AccessOffset),
                         detail::convertToArrayOfN<3, 1>(AccessRange),
                         detail::convertToArrayOfN<3, 1>(BufferRef.get_range()),
                         getAdjustedMode(PropertyList),
                         detail::getSyclObjImpl(BufferRef).get(), Dimensions,
                         sizeof(DataT), BufferRef.OffsetInBytes,
                         BufferRef.IsSubBuffer) {
    checkDeviceAccessorBufferSize(BufferRef.get_count());
    if (!IsPlaceH)
      addHostAccessorAndWait(AccessorBaseHost::impl.get());
  }
#endif

  template <typename T = DataT, int Dims = Dimensions, typename AllocatorT,
            typename... PropTypes,
            typename = detail::enable_if_t<
                detail::IsCxPropertyList<PropertyListT>::value &&
                IsSameAsBuffer<T, Dims>() &&
                ((!IsPlaceH && IsHostBuf) ||
                 (IsPlaceH && (IsGlobalBuf || IsConstantBuf)))>>
  accessor(
      buffer<T, Dims, AllocatorT> &BufferRef, range<Dimensions> AccessRange,
      id<Dimensions> AccessOffset,
      const ONEAPI::accessor_property_list<PropTypes...> &PropertyList = {})
#ifdef __SYCL_DEVICE_ONLY__
      : impl(AccessOffset, AccessRange, BufferRef.get_range()) {
    (void)PropertyList;
  }
#else
      : AccessorBaseHost(detail::convertToArrayOfN<3, 0>(AccessOffset),
                         detail::convertToArrayOfN<3, 1>(AccessRange),
                         detail::convertToArrayOfN<3, 1>(BufferRef.get_range()),
                         getAdjustedMode(PropertyList),
                         detail::getSyclObjImpl(BufferRef).get(), Dimensions,
                         sizeof(DataT), BufferRef.OffsetInBytes,
                         BufferRef.IsSubBuffer) {
    checkDeviceAccessorBufferSize(BufferRef.get_count());
    if (!IsPlaceH)
      addHostAccessorAndWait(AccessorBaseHost::impl.get());
  }
#endif

#if __cplusplus > 201402L

  template <typename T = DataT, int Dims = Dimensions, typename AllocatorT,
            typename TagT,
            typename = detail::enable_if_t<
                detail::IsRunTimePropertyListT<PropertyListT>::value &&
                IsSameAsBuffer<T, Dims>() && IsValidTag<TagT>() && IsPlaceH &&
                (IsGlobalBuf || IsConstantBuf)>>
  accessor(buffer<T, Dims, AllocatorT> &BufferRef,
           range<Dimensions> AccessRange, id<Dimensions> AccessOffset, TagT,
           const property_list &PropertyList = {})
      : accessor(BufferRef, AccessRange, AccessOffset, PropertyList) {}

  template <typename T = DataT, int Dims = Dimensions, typename AllocatorT,
            typename TagT, typename... PropTypes,
            typename = detail::enable_if_t<
                detail::IsCxPropertyList<PropertyListT>::value &&
                IsSameAsBuffer<T, Dims>() && IsValidTag<TagT>() && IsPlaceH &&
                (IsGlobalBuf || IsConstantBuf)>>
  accessor(
      buffer<T, Dims, AllocatorT> &BufferRef, range<Dimensions> AccessRange,
      id<Dimensions> AccessOffset, TagT,
      const ONEAPI::accessor_property_list<PropTypes...> &PropertyList = {})
      : accessor(BufferRef, AccessRange, AccessOffset, PropertyList) {}
#endif

  template <typename T = DataT, int Dims = Dimensions, typename AllocatorT,
            typename = detail::enable_if_t<
                detail::IsRunTimePropertyListT<PropertyListT>::value &&
                IsSameAsBuffer<T, Dims>() &&
                (!IsPlaceH && (IsGlobalBuf || IsConstantBuf || IsHostBuf))>>
  accessor(buffer<T, Dims, AllocatorT> &BufferRef, handler &CommandGroupHandler,
           range<Dimensions> AccessRange, id<Dimensions> AccessOffset,
           const property_list &PropertyList = {})
#ifdef __SYCL_DEVICE_ONLY__
      : impl(AccessOffset, AccessRange, BufferRef.get_range()) {
    (void)CommandGroupHandler;
    (void)PropertyList;
  }
#else
      : AccessorBaseHost(detail::convertToArrayOfN<3, 0>(AccessOffset),
                         detail::convertToArrayOfN<3, 1>(AccessRange),
                         detail::convertToArrayOfN<3, 1>(BufferRef.get_range()),
                         getAdjustedMode(PropertyList),
                         detail::getSyclObjImpl(BufferRef).get(), Dimensions,
                         sizeof(DataT), BufferRef.OffsetInBytes,
                         BufferRef.IsSubBuffer) {
    checkDeviceAccessorBufferSize(BufferRef.get_count());
    detail::associateWithHandler(CommandGroupHandler, this, AccessTarget);
  }
#endif

  template <typename T = DataT, int Dims = Dimensions, typename AllocatorT,
            typename... PropTypes,
            typename = detail::enable_if_t<
                detail::IsCxPropertyList<PropertyListT>::value &&
                IsSameAsBuffer<T, Dims>() &&
                (!IsPlaceH && (IsGlobalBuf || IsConstantBuf || IsHostBuf))>>
  accessor(
      buffer<T, Dims, AllocatorT> &BufferRef, handler &CommandGroupHandler,
      range<Dimensions> AccessRange, id<Dimensions> AccessOffset,
      const ONEAPI::accessor_property_list<PropTypes...> &PropertyList = {})
#ifdef __SYCL_DEVICE_ONLY__
      : impl(AccessOffset, AccessRange, BufferRef.get_range()) {
    (void)CommandGroupHandler;
    (void)PropertyList;
  }
#else
      : AccessorBaseHost(detail::convertToArrayOfN<3, 0>(AccessOffset),
                         detail::convertToArrayOfN<3, 1>(AccessRange),
                         detail::convertToArrayOfN<3, 1>(BufferRef.get_range()),
                         getAdjustedMode(PropertyList),
                         detail::getSyclObjImpl(BufferRef).get(), Dimensions,
                         sizeof(DataT), BufferRef.OffsetInBytes,
                         BufferRef.IsSubBuffer) {
    checkDeviceAccessorBufferSize(BufferRef.get_count());
    detail::associateWithHandler(CommandGroupHandler, this, AccessTarget);
  }
#endif

#if __cplusplus > 201402L

  template <typename T = DataT, int Dims = Dimensions, typename AllocatorT,
            typename TagT,
            typename = detail::enable_if_t<
                detail::IsRunTimePropertyListT<PropertyListT>::value &&
                IsSameAsBuffer<T, Dims>() && IsValidTag<TagT>() && !IsPlaceH &&
                (IsGlobalBuf || IsConstantBuf || IsHostBuf)>>
  accessor(buffer<T, Dims, AllocatorT> &BufferRef, handler &CommandGroupHandler,
           range<Dimensions> AccessRange, id<Dimensions> AccessOffset, TagT,
           const property_list &PropertyList = {})
      : accessor(BufferRef, CommandGroupHandler, AccessRange, AccessOffset,
                 PropertyList) {}

  template <typename T = DataT, int Dims = Dimensions, typename AllocatorT,
            typename TagT, typename... PropTypes,
            typename = detail::enable_if_t<
                detail::IsCxPropertyList<PropertyListT>::value &&
                IsSameAsBuffer<T, Dims>() && IsValidTag<TagT>() && !IsPlaceH &&
                (IsGlobalBuf || IsConstantBuf || IsHostBuf)>>
  accessor(
      buffer<T, Dims, AllocatorT> &BufferRef, handler &CommandGroupHandler,
      range<Dimensions> AccessRange, id<Dimensions> AccessOffset, TagT,
      const ONEAPI::accessor_property_list<PropTypes...> &PropertyList = {})
      : accessor(BufferRef, CommandGroupHandler, AccessRange, AccessOffset,
                 PropertyList) {}
#endif

  template <typename... NewPropsT>
  accessor(
      const accessor<DataT, Dimensions, AccessMode, AccessTarget, IsPlaceholder,
                     ONEAPI::accessor_property_list<NewPropsT...>> &Other)
#ifdef __SYCL_DEVICE_ONLY__
      : impl(Other.impl)
#else
      : detail::AccessorBaseHost(Other)
#endif
  {
    static_assert(detail::IsCxPropertyList<PropertyListT>::value,
                  "Conversion is only available for accessor_property_list");
    static_assert(
        PropertyListT::template areSameCompileTimeProperties<NewPropsT...>(),
        "Compile-time-constant properties must be the same");
  }

  constexpr bool is_placeholder() const { return IsPlaceH; }

  size_t get_size() const { return getAccessRange().size() * sizeof(DataT); }

  size_t get_count() const { return getAccessRange().size(); }

  template <int Dims = Dimensions, typename = detail::enable_if_t<(Dims > 0)>>
  range<Dimensions> get_range() const {
    return detail::convertToArrayOfN<Dimensions, 1>(getAccessRange());
  }

  template <int Dims = Dimensions, typename = detail::enable_if_t<(Dims > 0)>>
  id<Dimensions> get_offset() const {
    return detail::convertToArrayOfN<Dimensions, 0>(getOffset());
  }

  template <int Dims = Dimensions, typename RefT = RefType,
            typename = detail::enable_if_t<Dims == 0 && IsAccessAnyWrite &&
                                           !std::is_const<RefT>::value>>
  operator RefType() const {
    const size_t LinearIndex = getLinearIndex(id<AdjustedDim>());
    return *(getQualifiedPtr() + LinearIndex);
  }

  template <int Dims = Dimensions,
            typename = detail::enable_if_t<Dims == 0 && IsAccessReadOnly>>
  operator ConstRefType() const {
    const size_t LinearIndex = getLinearIndex(id<AdjustedDim>());
    return *(getQualifiedPtr() + LinearIndex);
  }

  template <int Dims = Dimensions,
            typename = detail::enable_if_t<(Dims > 0) && IsAccessAnyWrite>>
  RefType operator[](id<Dimensions> Index) const {
    const size_t LinearIndex = getLinearIndex(Index);
    return getQualifiedPtr()[LinearIndex];
  }

  template <int Dims = Dimensions>
  typename detail::enable_if_t<(Dims > 0) && IsAccessReadOnly, ConstRefType>
  operator[](id<Dimensions> Index) const {
    const size_t LinearIndex = getLinearIndex(Index);
    return getQualifiedPtr()[LinearIndex];
  }

  template <int Dims = Dimensions>
  operator typename detail::enable_if_t<
      Dims == 0 && AccessMode == access::mode::atomic, atomic<DataT, AS>>()
      const {
    const size_t LinearIndex = getLinearIndex(id<AdjustedDim>());
    return atomic<DataT, AS>(
        multi_ptr<DataT, AS>(getQualifiedPtr() + LinearIndex));
  }

  template <int Dims = Dimensions>
  typename detail::enable_if_t<(Dims > 0) && AccessMode == access::mode::atomic,
                               atomic<DataT, AS>>
  operator[](id<Dimensions> Index) const {
    const size_t LinearIndex = getLinearIndex(Index);
    return atomic<DataT, AS>(
        multi_ptr<DataT, AS>(getQualifiedPtr() + LinearIndex));
  }

  template <int Dims = Dimensions>
  typename detail::enable_if_t<Dims == 1 && AccessMode == access::mode::atomic,
                               atomic<DataT, AS>>
  operator[](size_t Index) const {
    const size_t LinearIndex = getLinearIndex(id<AdjustedDim>(Index));
    return atomic<DataT, AS>(
        multi_ptr<DataT, AS>(getQualifiedPtr() + LinearIndex));
  }

  template <int Dims = Dimensions, typename = detail::enable_if_t<(Dims > 1)>>
  typename AccessorCommonT::template AccessorSubscript<Dims - 1>
  operator[](size_t Index) const {
    return AccessorSubscript<Dims - 1>(*this, Index);
  }

  template <access::target AccessTarget_ = AccessTarget,
            typename = detail::enable_if_t<AccessTarget_ ==
                                           access::target::host_buffer>>
  DataT *get_pointer() const {
    const size_t LinearIndex = getLinearIndex(id<AdjustedDim>());
    return getQualifiedPtr() + LinearIndex;
  }

  template <access::target AccessTarget_ = AccessTarget,
            typename = detail::enable_if_t<AccessTarget_ ==
                                           access::target::global_buffer>>
  global_ptr<DataT> get_pointer() const {
    const size_t LinearIndex = getLinearIndex(id<AdjustedDim>());
    return global_ptr<DataT>(getQualifiedPtr() + LinearIndex);
  }

  template <access::target AccessTarget_ = AccessTarget,
            typename = detail::enable_if_t<AccessTarget_ ==
                                           access::target::constant_buffer>>
  constant_ptr<DataT> get_pointer() const {
    const size_t LinearIndex = getLinearIndex(id<AdjustedDim>());
    return constant_ptr<DataT>(getQualifiedPtr() + LinearIndex);
  }

  bool operator==(const accessor &Rhs) const { return impl == Rhs.impl; }
  bool operator!=(const accessor &Rhs) const { return !(*this == Rhs); }

private:
  void checkDeviceAccessorBufferSize(const size_t elemInBuffer) {
    if (!IsHostBuf && elemInBuffer == 0)
      throw cl::sycl::invalid_object_error(
          "SYCL buffer size is zero. To create a device accessor, SYCL "
          "buffer size must be greater than zero.",
          PI_INVALID_VALUE);
  }
};

#if __cplusplus > 201402L

template <typename DataT, int Dimensions, typename AllocatorT>
accessor(buffer<DataT, Dimensions, AllocatorT>)
    ->accessor<DataT, Dimensions, access::mode::read_write,
               target::global_buffer, access::placeholder::true_t>;

template <typename DataT, int Dimensions, typename AllocatorT,
          typename... PropsT>
accessor(buffer<DataT, Dimensions, AllocatorT>,
         const ONEAPI::accessor_property_list<PropsT...> &)
    ->accessor<DataT, Dimensions, access::mode::read_write,
               target::global_buffer, access::placeholder::true_t,
               ONEAPI::accessor_property_list<PropsT...>>;

template <typename DataT, int Dimensions, typename AllocatorT, typename Type1>
accessor(buffer<DataT, Dimensions, AllocatorT>, Type1)
    ->accessor<DataT, Dimensions, detail::deduceAccessMode<Type1, Type1>(),
               detail::deduceAccessTarget<Type1, Type1>(target::global_buffer),
               access::placeholder::true_t>;

template <typename DataT, int Dimensions, typename AllocatorT, typename Type1,
          typename... PropsT>
accessor(buffer<DataT, Dimensions, AllocatorT>, Type1,
         const ONEAPI::accessor_property_list<PropsT...> &)
    ->accessor<DataT, Dimensions, detail::deduceAccessMode<Type1, Type1>(),
               detail::deduceAccessTarget<Type1, Type1>(target::global_buffer),
               access::placeholder::true_t,
               ONEAPI::accessor_property_list<PropsT...>>;

template <typename DataT, int Dimensions, typename AllocatorT, typename Type1,
          typename Type2>
accessor(buffer<DataT, Dimensions, AllocatorT>, Type1, Type2)
    ->accessor<DataT, Dimensions, detail::deduceAccessMode<Type1, Type2>(),
               detail::deduceAccessTarget<Type1, Type2>(target::global_buffer),
               access::placeholder::true_t>;

template <typename DataT, int Dimensions, typename AllocatorT, typename Type1,
          typename Type2, typename... PropsT>
accessor(buffer<DataT, Dimensions, AllocatorT>, Type1, Type2,
         const ONEAPI::accessor_property_list<PropsT...> &)
    ->accessor<DataT, Dimensions, detail::deduceAccessMode<Type1, Type2>(),
               detail::deduceAccessTarget<Type1, Type2>(target::global_buffer),
               access::placeholder::true_t,
               ONEAPI::accessor_property_list<PropsT...>>;

template <typename DataT, int Dimensions, typename AllocatorT, typename Type1,
          typename Type2, typename Type3>
accessor(buffer<DataT, Dimensions, AllocatorT>, Type1, Type2, Type3)
    ->accessor<DataT, Dimensions, detail::deduceAccessMode<Type2, Type3>(),
               detail::deduceAccessTarget<Type2, Type3>(target::global_buffer),
               access::placeholder::true_t>;

template <typename DataT, int Dimensions, typename AllocatorT, typename Type1,
          typename Type2, typename Type3, typename... PropsT>
accessor(buffer<DataT, Dimensions, AllocatorT>, Type1, Type2, Type3,
         const ONEAPI::accessor_property_list<PropsT...> &)
    ->accessor<DataT, Dimensions, detail::deduceAccessMode<Type2, Type3>(),
               detail::deduceAccessTarget<Type2, Type3>(target::global_buffer),
               access::placeholder::true_t,
               ONEAPI::accessor_property_list<PropsT...>>;

template <typename DataT, int Dimensions, typename AllocatorT, typename Type1,
          typename Type2, typename Type3, typename Type4>
accessor(buffer<DataT, Dimensions, AllocatorT>, Type1, Type2, Type3, Type4)
    ->accessor<DataT, Dimensions, detail::deduceAccessMode<Type3, Type4>(),
               detail::deduceAccessTarget<Type3, Type4>(target::global_buffer),
               access::placeholder::true_t>;

template <typename DataT, int Dimensions, typename AllocatorT, typename Type1,
          typename Type2, typename Type3, typename Type4, typename... PropsT>
accessor(buffer<DataT, Dimensions, AllocatorT>, Type1, Type2, Type3, Type4,
         const ONEAPI::accessor_property_list<PropsT...> &)
    ->accessor<DataT, Dimensions, detail::deduceAccessMode<Type3, Type4>(),
               detail::deduceAccessTarget<Type3, Type4>(target::global_buffer),
               access::placeholder::true_t,
               ONEAPI::accessor_property_list<PropsT...>>;

template <typename DataT, int Dimensions, typename AllocatorT>
accessor(buffer<DataT, Dimensions, AllocatorT>, handler)
    ->accessor<DataT, Dimensions, access::mode::read_write,
               target::global_buffer, access::placeholder::false_t>;

template <typename DataT, int Dimensions, typename AllocatorT,
          typename... PropsT>
accessor(buffer<DataT, Dimensions, AllocatorT>, handler,
         const ONEAPI::accessor_property_list<PropsT...> &)
    ->accessor<DataT, Dimensions, access::mode::read_write,
               target::global_buffer, access::placeholder::false_t,
               ONEAPI::accessor_property_list<PropsT...>>;

template <typename DataT, int Dimensions, typename AllocatorT, typename Type1>
accessor(buffer<DataT, Dimensions, AllocatorT>, handler, Type1)
    ->accessor<DataT, Dimensions, detail::deduceAccessMode<Type1, Type1>(),
               detail::deduceAccessTarget<Type1, Type1>(target::global_buffer),
               access::placeholder::false_t>;

template <typename DataT, int Dimensions, typename AllocatorT, typename Type1,
          typename... PropsT>
accessor(buffer<DataT, Dimensions, AllocatorT>, handler, Type1,
         const ONEAPI::accessor_property_list<PropsT...> &)
    ->accessor<DataT, Dimensions, detail::deduceAccessMode<Type1, Type1>(),
               detail::deduceAccessTarget<Type1, Type1>(target::global_buffer),
               access::placeholder::false_t,
               ONEAPI::accessor_property_list<PropsT...>>;

template <typename DataT, int Dimensions, typename AllocatorT, typename Type1,
          typename Type2>
accessor(buffer<DataT, Dimensions, AllocatorT>, handler, Type1, Type2)
    ->accessor<DataT, Dimensions, detail::deduceAccessMode<Type1, Type2>(),
               detail::deduceAccessTarget<Type1, Type2>(target::global_buffer),
               access::placeholder::false_t>;

template <typename DataT, int Dimensions, typename AllocatorT, typename Type1,
          typename Type2, typename... PropsT>
accessor(buffer<DataT, Dimensions, AllocatorT>, handler, Type1, Type2,
         const ONEAPI::accessor_property_list<PropsT...> &)
    ->accessor<DataT, Dimensions, detail::deduceAccessMode<Type1, Type2>(),
               detail::deduceAccessTarget<Type1, Type2>(target::global_buffer),
               access::placeholder::false_t,
               ONEAPI::accessor_property_list<PropsT...>>;

template <typename DataT, int Dimensions, typename AllocatorT, typename Type1,
          typename Type2, typename Type3>
accessor(buffer<DataT, Dimensions, AllocatorT>, handler, Type1, Type2, Type3)
    ->accessor<DataT, Dimensions, detail::deduceAccessMode<Type2, Type3>(),
               detail::deduceAccessTarget<Type2, Type3>(target::global_buffer),
               access::placeholder::false_t>;

template <typename DataT, int Dimensions, typename AllocatorT, typename Type1,
          typename Type2, typename Type3, typename... PropsT>
accessor(buffer<DataT, Dimensions, AllocatorT>, handler, Type1, Type2, Type3,
         const ONEAPI::accessor_property_list<PropsT...> &)
    ->accessor<DataT, Dimensions, detail::deduceAccessMode<Type2, Type3>(),
               detail::deduceAccessTarget<Type2, Type3>(target::global_buffer),
               access::placeholder::false_t,
               ONEAPI::accessor_property_list<PropsT...>>;

template <typename DataT, int Dimensions, typename AllocatorT, typename Type1,
          typename Type2, typename Type3, typename Type4>
accessor(buffer<DataT, Dimensions, AllocatorT>, handler, Type1, Type2, Type3,
         Type4)
    ->accessor<DataT, Dimensions, detail::deduceAccessMode<Type3, Type4>(),
               detail::deduceAccessTarget<Type3, Type4>(target::global_buffer),
               access::placeholder::false_t>;

template <typename DataT, int Dimensions, typename AllocatorT, typename Type1,
          typename Type2, typename Type3, typename Type4, typename... PropsT>
accessor(buffer<DataT, Dimensions, AllocatorT>, handler, Type1, Type2, Type3,
         Type4, const ONEAPI::accessor_property_list<PropsT...> &)
    ->accessor<DataT, Dimensions, detail::deduceAccessMode<Type3, Type4>(),
               detail::deduceAccessTarget<Type3, Type4>(target::global_buffer),
               access::placeholder::false_t,
               ONEAPI::accessor_property_list<PropsT...>>;
#endif

/// Local accessor
///
/// \ingroup sycl_api_acc
template <typename DataT, int Dimensions, access::mode AccessMode,
          access::placeholder IsPlaceholder>
class __SYCL_SPECIAL_CLASS(accessor) accessor<
    DataT, Dimensions, AccessMode, access::target::local, IsPlaceholder> :
#ifndef __SYCL_DEVICE_ONLY__
    public detail::LocalAccessorBaseHost,
#endif
    public detail::accessor_common<DataT, Dimensions, AccessMode,
                                   access::target::local, IsPlaceholder> {
protected:
  constexpr static int AdjustedDim = Dimensions == 0 ? 1 : Dimensions;

  using AccessorCommonT =
      detail::accessor_common<DataT, Dimensions, AccessMode,
                              access::target::local, IsPlaceholder>;

  using AccessorCommonT::AS;
  using AccessorCommonT::IsAccessAnyWrite;
  template <int Dims>
  using AccessorSubscript =
      typename AccessorCommonT::template AccessorSubscript<Dims>;

  using ConcreteASPtrType = typename detail::DecoratedType<DataT, AS>::type *;

  using RefType = detail::const_if_const_AS<AS, DataT> &;
  using PtrType = detail::const_if_const_AS<AS, DataT> *;

#ifdef __SYCL_DEVICE_ONLY__
  detail::LocalAccessorBaseDevice<AdjustedDim> impl;

  sycl::range<AdjustedDim> &getSize() { return impl.MemRange; }
  const sycl::range<AdjustedDim> &getSize() const { return impl.MemRange; }

  void __init(ConcreteASPtrType Ptr, range<AdjustedDim> AccessRange,
              range<AdjustedDim>, id<AdjustedDim>) {
    MData = Ptr;
#pragma unroll
    for (int I = 0; I < AdjustedDim; ++I)
      getSize()[I] = AccessRange[I];
  }

public:
  // Default constructor for objects later initialized with __init member.
  accessor()
      : impl(detail::InitializedVal<AdjustedDim, range>::template get<0>()) {}

protected:
  ConcreteASPtrType getQualifiedPtr() const { return MData; }

  ConcreteASPtrType MData;

#else

  char padding[sizeof(detail::LocalAccessorBaseDevice<AdjustedDim>) +
               sizeof(PtrType) - sizeof(detail::LocalAccessorBaseHost)];
  using detail::LocalAccessorBaseHost::getSize;

  PtrType getQualifiedPtr() const {
    return reinterpret_cast<PtrType>(LocalAccessorBaseHost::getPtr());
  }

#endif // __SYCL_DEVICE_ONLY__

  // Method which calculates linear offset for the ID using Range and Offset.
  template <int Dims = AdjustedDim> size_t getLinearIndex(id<Dims> Id) const {
    size_t Result = 0;
    for (int I = 0; I < Dims; ++I)
      Result = Result * getSize()[I] + Id[I];
    return Result;
  }

public:
  using value_type = DataT;
  using reference = DataT &;
  using const_reference = const DataT &;

  template <int Dims = Dimensions, typename = detail::enable_if_t<Dims == 0>>
  accessor(handler &)
#ifdef __SYCL_DEVICE_ONLY__
      : impl(range<AdjustedDim>{1}) {
  }
#else
      : LocalAccessorBaseHost(range<3>{1, 1, 1}, AdjustedDim, sizeof(DataT)) {
  }
#endif

  template <int Dims = Dimensions, typename = detail::enable_if_t<Dims == 0>>
  accessor(handler &, const property_list &propList)
#ifdef __SYCL_DEVICE_ONLY__
      : impl(range<AdjustedDim>{1}) {
    (void)propList;
  }
#else
      : LocalAccessorBaseHost(range<3>{1, 1, 1}, AdjustedDim, sizeof(DataT)) {
    (void)propList;
  }
#endif

  template <int Dims = Dimensions, typename = detail::enable_if_t<(Dims > 0)>>
  accessor(range<Dimensions> AllocationSize, handler &)
#ifdef __SYCL_DEVICE_ONLY__
      : impl(AllocationSize) {
  }
#else
      : LocalAccessorBaseHost(detail::convertToArrayOfN<3, 1>(AllocationSize),
                              AdjustedDim, sizeof(DataT)) {
  }
#endif

  template <int Dims = Dimensions, typename = detail::enable_if_t<(Dims > 0)>>
  accessor(range<Dimensions> AllocationSize, handler &,
           const property_list &propList)
#ifdef __SYCL_DEVICE_ONLY__
      : impl(AllocationSize) {
    (void)propList;
  }
#else
      : LocalAccessorBaseHost(detail::convertToArrayOfN<3, 1>(AllocationSize),
                              AdjustedDim, sizeof(DataT)) {
    (void)propList;
  }
#endif

  size_t get_size() const { return getSize().size() * sizeof(DataT); }

  size_t get_count() const { return getSize().size(); }

  template <int Dims = Dimensions, typename = detail::enable_if_t<(Dims > 0)>>
  range<Dims> get_range() const {
    return detail::convertToArrayOfN<Dims, 1>(getSize());
  }

  template <int Dims = Dimensions,
            typename = detail::enable_if_t<Dims == 0 && IsAccessAnyWrite>>
  operator RefType() const {
    return *getQualifiedPtr();
  }

  template <int Dims = Dimensions,
            typename = detail::enable_if_t<(Dims > 0) && IsAccessAnyWrite>>
  RefType operator[](id<Dimensions> Index) const {
    const size_t LinearIndex = getLinearIndex(Index);
    return getQualifiedPtr()[LinearIndex];
  }

  template <int Dims = Dimensions,
            typename = detail::enable_if_t<Dims == 1 && IsAccessAnyWrite>>
  RefType operator[](size_t Index) const {
    return getQualifiedPtr()[Index];
  }

  template <int Dims = Dimensions>
  operator typename detail::enable_if_t<
      Dims == 0 && AccessMode == access::mode::atomic, atomic<DataT, AS>>()
      const {
    return atomic<DataT, AS>(multi_ptr<DataT, AS>(getQualifiedPtr()));
  }

  template <int Dims = Dimensions>
  typename detail::enable_if_t<(Dims > 0) && AccessMode == access::mode::atomic,
                               atomic<DataT, AS>>
  operator[](id<Dimensions> Index) const {
    const size_t LinearIndex = getLinearIndex(Index);
    return atomic<DataT, AS>(
        multi_ptr<DataT, AS>(getQualifiedPtr() + LinearIndex));
  }

  template <int Dims = Dimensions>
  typename detail::enable_if_t<Dims == 1 && AccessMode == access::mode::atomic,
                               atomic<DataT, AS>>
  operator[](size_t Index) const {
    return atomic<DataT, AS>(multi_ptr<DataT, AS>(getQualifiedPtr() + Index));
  }

  template <int Dims = Dimensions, typename = detail::enable_if_t<(Dims > 1)>>
  typename AccessorCommonT::template AccessorSubscript<Dims - 1>
  operator[](size_t Index) const {
    return AccessorSubscript<Dims - 1>(*this, Index);
  }

  local_ptr<DataT> get_pointer() const {
    return local_ptr<DataT>(getQualifiedPtr());
  }

  bool operator==(const accessor &Rhs) const { return impl == Rhs.impl; }
  bool operator!=(const accessor &Rhs) const { return !(*this == Rhs); }
};

/// Image accessors.
///
/// Available only when accessTarget == access::target::image.
///
/// \ingroup sycl_api_acc
template <typename DataT, int Dimensions, access::mode AccessMode,
          access::placeholder IsPlaceholder>
class __SYCL_SPECIAL_CLASS(accessor) accessor<
    DataT, Dimensions, AccessMode, access::target::image, IsPlaceholder>
    : public detail::image_accessor<DataT, Dimensions, AccessMode,
                                    access::target::image, IsPlaceholder> {
public:
  template <typename AllocatorT>
  accessor(cl::sycl::image<Dimensions, AllocatorT> &Image,
           handler &CommandGroupHandler)
      : detail::image_accessor<DataT, Dimensions, AccessMode,
                               access::target::image, IsPlaceholder>(
            Image, CommandGroupHandler,
            (detail::getSyclObjImpl(Image))->getElementSize()) {
#ifndef __SYCL_DEVICE_ONLY__
    detail::associateWithHandler(CommandGroupHandler, this,
                                 access::target::image);
#endif
  }

  template <typename AllocatorT>
  accessor(cl::sycl::image<Dimensions, AllocatorT> &Image,
           handler &CommandGroupHandler, const property_list &propList)
      : detail::image_accessor<DataT, Dimensions, AccessMode,
                               access::target::image, IsPlaceholder>(
            Image, CommandGroupHandler,
            (detail::getSyclObjImpl(Image))->getElementSize()) {
    (void)propList;
#ifndef __SYCL_DEVICE_ONLY__
    detail::associateWithHandler(CommandGroupHandler, this,
                                 access::target::image);
#endif
  }
#ifdef __SYCL_DEVICE_ONLY__
private:
  using OCLImageTy =
      typename detail::opencl_image_type<Dimensions, AccessMode,
                                         access::target::image>::type;

  // Front End requires this method to be defined in the accessor class.
  // It does not call the base class's init method.
  void __init(OCLImageTy Image) { this->imageAccessorInit(Image); }

  // __init variant used by the device compiler for ESIMD kernels.
  void __init_esimd(OCLImageTy Image) { this->imageAccessorInit(Image); }

public:
  // Default constructor for objects later initialized with __init member.
  accessor() = default;
#endif
};

/// Host image accessor.
///
/// Available only when accessTarget == access::target::host_image.
///
/// \sa image
///
/// \ingroup sycl_api_acc
template <typename DataT, int Dimensions, access::mode AccessMode,
          access::placeholder IsPlaceholder>
class accessor<DataT, Dimensions, AccessMode, access::target::host_image,
               IsPlaceholder>
    : public detail::image_accessor<DataT, Dimensions, AccessMode,
                                    access::target::host_image, IsPlaceholder> {
public:
  template <typename AllocatorT>
  accessor(cl::sycl::image<Dimensions, AllocatorT> &Image)
      : detail::image_accessor<DataT, Dimensions, AccessMode,
                               access::target::host_image, IsPlaceholder>(
            Image, (detail::getSyclObjImpl(Image))->getElementSize()) {}

  template <typename AllocatorT>
  accessor(cl::sycl::image<Dimensions, AllocatorT> &Image,
           const property_list &propList)
      : detail::image_accessor<DataT, Dimensions, AccessMode,
                               access::target::host_image, IsPlaceholder>(
            Image, (detail::getSyclObjImpl(Image))->getElementSize()) {
    (void)propList;
  }
};

/// Image array accessor.
///
/// Available only when accessTarget == access::target::image_array and
/// dimensions < 3.
///
/// \sa image
///
/// \ingroup sycl_api_acc
template <typename DataT, int Dimensions, access::mode AccessMode,
          access::placeholder IsPlaceholder>
class __SYCL_SPECIAL_CLASS(accessor) accessor<
    DataT, Dimensions, AccessMode, access::target::image_array, IsPlaceholder>
    : public detail::image_accessor<DataT, Dimensions + 1, AccessMode,
                                    access::target::image, IsPlaceholder> {
#ifdef __SYCL_DEVICE_ONLY__
private:
  using OCLImageTy =
      typename detail::opencl_image_type<Dimensions + 1, AccessMode,
                                         access::target::image>::type;

  // Front End requires this method to be defined in the accessor class.
  // It does not call the base class's init method.
  void __init(OCLImageTy Image) { this->imageAccessorInit(Image); }

  // __init variant used by the device compiler for ESIMD kernels.
  void __init_esimd(OCLImageTy Image) { this->imageAccessorInit(Image); }

public:
  // Default constructor for objects later initialized with __init member.
  accessor() = default;
#endif
public:
  template <typename AllocatorT>
  accessor(cl::sycl::image<Dimensions + 1, AllocatorT> &Image,
           handler &CommandGroupHandler)
      : detail::image_accessor<DataT, Dimensions + 1, AccessMode,
                               access::target::image, IsPlaceholder>(
            Image, CommandGroupHandler,
            (detail::getSyclObjImpl(Image))->getElementSize()) {
#ifndef __SYCL_DEVICE_ONLY__
    detail::associateWithHandler(CommandGroupHandler, this,
                                 access::target::image_array);
#endif
  }

  template <typename AllocatorT>
  accessor(cl::sycl::image<Dimensions + 1, AllocatorT> &Image,
           handler &CommandGroupHandler, const property_list &propList)
      : detail::image_accessor<DataT, Dimensions + 1, AccessMode,
                               access::target::image, IsPlaceholder>(
            Image, CommandGroupHandler,
            (detail::getSyclObjImpl(Image))->getElementSize()) {
    (void)propList;
#ifndef __SYCL_DEVICE_ONLY__
    detail::associateWithHandler(CommandGroupHandler, this,
                                 access::target::image_array);
#endif
  }

  detail::__image_array_slice__<DataT, Dimensions, AccessMode, IsPlaceholder>
  operator[](size_t Index) const {
    return detail::__image_array_slice__<DataT, Dimensions, AccessMode,
                                         IsPlaceholder>(*this, Index);
  }
};

template <typename DataT, int Dimensions = 1,
          access_mode AccessMode = access_mode::read_write>
class host_accessor
    : public accessor<DataT, Dimensions, AccessMode, target::host_buffer,
                      access::placeholder::false_t> {
protected:
  using AccessorT = accessor<DataT, Dimensions, AccessMode, target::host_buffer,
                             access::placeholder::false_t>;

  constexpr static int AdjustedDim = Dimensions == 0 ? 1 : Dimensions;

  template <typename T, int Dims> static constexpr bool IsSameAsBuffer() {
    return std::is_same<T, DataT>::value && (Dims > 0) && (Dims == Dimensions);
  }

#if __cplusplus > 201402L

  template <typename TagT> static constexpr bool IsValidTag() {
    return std::is_same<TagT, mode_tag_t<AccessMode>>::value;
  }

#endif

  void
  __init(typename accessor<DataT, Dimensions, AccessMode, target::host_buffer,
                           access::placeholder::false_t>::ConcreteASPtrType Ptr,
         range<AdjustedDim> AccessRange, range<AdjustedDim> MemRange,
         id<AdjustedDim> Offset) {
    AccessorT::__init(Ptr, AccessRange, MemRange, Offset);
  }

public:
  host_accessor() : AccessorT() {}

  // The list of host_accessor constructors with their arguments
  // -------+---------+-------+----+----------+--------------
  // Dimensions = 0
  // -------+---------+-------+----+----------+--------------
  // buffer |         |       |    |          | property_list
  // buffer | handler |       |    |          | property_list
  // -------+---------+-------+----+----------+--------------
  // Dimensions >= 1
  // -------+---------+-------+----+----------+--------------
  // buffer |         |       |    |          | property_list
  // buffer |         |       |    | mode_tag | property_list
  // buffer | handler |       |    |          | property_list
  // buffer | handler |       |    | mode_tag | property_list
  // buffer |         | range |    |          | property_list
  // buffer |         | range |    | mode_tag | property_list
  // buffer | handler | range |    |          | property_list
  // buffer | handler | range |    | mode_tag | property_list
  // buffer |         | range | id |          | property_list
  // buffer |         | range | id | mode_tag | property_list
  // buffer | handler | range | id |          | property_list
  // buffer | handler | range | id | mode_tag | property_list
  // -------+---------+-------+----+----------+--------------

  template <typename T = DataT, int Dims = Dimensions, typename AllocatorT,
            typename = typename detail::enable_if_t<
                std::is_same<T, DataT>::value && Dims == 0>>
  host_accessor(buffer<T, 1, AllocatorT> &BufferRef,
                const property_list &PropertyList = {})
      : AccessorT(BufferRef, PropertyList) {}

  template <typename T = DataT, int Dims = Dimensions, typename AllocatorT,
            typename = detail::enable_if_t<IsSameAsBuffer<T, Dims>()>>
  host_accessor(buffer<T, Dims, AllocatorT> &BufferRef,
                const property_list &PropertyList = {})
      : AccessorT(BufferRef, PropertyList) {}

#if __cplusplus > 201402L

  template <typename T = DataT, int Dims = Dimensions, typename AllocatorT,
            typename = detail::enable_if_t<IsSameAsBuffer<T, Dims>()>>
  host_accessor(buffer<DataT, Dimensions, AllocatorT> &BufferRef,
                mode_tag_t<AccessMode>, const property_list &PropertyList = {})
      : host_accessor(BufferRef, PropertyList) {}

#endif

  template <typename T = DataT, int Dims = Dimensions, typename AllocatorT,
            typename = detail::enable_if_t<IsSameAsBuffer<T, Dims>()>>
  host_accessor(buffer<T, Dims, AllocatorT> &BufferRef,
                handler &CommandGroupHandler,
                const property_list &PropertyList = {})
      : AccessorT(BufferRef, CommandGroupHandler, PropertyList) {}

#if __cplusplus > 201402L

  template <typename T = DataT, int Dims = Dimensions, typename AllocatorT,
            typename = detail::enable_if_t<IsSameAsBuffer<T, Dims>()>>
  host_accessor(buffer<DataT, Dimensions, AllocatorT> &BufferRef,
                handler &CommandGroupHandler, mode_tag_t<AccessMode>,
                const property_list &PropertyList = {})
      : host_accessor(BufferRef, CommandGroupHandler, PropertyList) {}

#endif

  template <typename T = DataT, int Dims = Dimensions, typename AllocatorT,
            typename = detail::enable_if_t<IsSameAsBuffer<T, Dims>()>>
  host_accessor(buffer<DataT, Dimensions, AllocatorT> &BufferRef,
                range<Dimensions> AccessRange,
                const property_list &PropertyList = {})
      : AccessorT(BufferRef, AccessRange, {}, PropertyList) {}

#if __cplusplus > 201402L

  template <typename T = DataT, int Dims = Dimensions, typename AllocatorT,
            typename = detail::enable_if_t<IsSameAsBuffer<T, Dims>()>>
  host_accessor(buffer<DataT, Dimensions, AllocatorT> &BufferRef,
                range<Dimensions> AccessRange, mode_tag_t<AccessMode>,
                const property_list &PropertyList = {})
      : host_accessor(BufferRef, AccessRange, {}, PropertyList) {}

#endif

  template <typename T = DataT, int Dims = Dimensions, typename AllocatorT,
            typename = detail::enable_if_t<IsSameAsBuffer<T, Dims>()>>
  host_accessor(buffer<DataT, Dimensions, AllocatorT> &BufferRef,
                handler &CommandGroupHandler, range<Dimensions> AccessRange,
                const property_list &PropertyList = {})
      : AccessorT(BufferRef, CommandGroupHandler, AccessRange, {},
                  PropertyList) {}

#if __cplusplus > 201402L

  template <typename T = DataT, int Dims = Dimensions, typename AllocatorT,
            typename = detail::enable_if_t<IsSameAsBuffer<T, Dims>()>>
  host_accessor(buffer<DataT, Dimensions, AllocatorT> &BufferRef,
                handler &CommandGroupHandler, range<Dimensions> AccessRange,
                mode_tag_t<AccessMode>, const property_list &PropertyList = {})
      : host_accessor(BufferRef, CommandGroupHandler, AccessRange, {},
                      PropertyList) {}

#endif

  template <typename T = DataT, int Dims = Dimensions, typename AllocatorT,
            typename = detail::enable_if_t<IsSameAsBuffer<T, Dims>()>>
  host_accessor(buffer<DataT, Dimensions, AllocatorT> &BufferRef,
                range<Dimensions> AccessRange, id<Dimensions> AccessOffset,
                const property_list &PropertyList = {})
      : AccessorT(BufferRef, AccessRange, AccessOffset, PropertyList) {}

#if __cplusplus > 201402L

  template <typename T = DataT, int Dims = Dimensions, typename AllocatorT,
            typename = detail::enable_if_t<IsSameAsBuffer<T, Dims>()>>
  host_accessor(buffer<DataT, Dimensions, AllocatorT> &BufferRef,
                range<Dimensions> AccessRange, id<Dimensions> AccessOffset,
                mode_tag_t<AccessMode>, const property_list &PropertyList = {})
      : host_accessor(BufferRef, AccessRange, AccessOffset, PropertyList) {}

#endif

  template <typename T = DataT, int Dims = Dimensions, typename AllocatorT,
            typename = detail::enable_if_t<IsSameAsBuffer<T, Dims>()>>
  host_accessor(buffer<DataT, Dimensions, AllocatorT> &BufferRef,
                handler &CommandGroupHandler, range<Dimensions> AccessRange,
                id<Dimensions> AccessOffset,
                const property_list &PropertyList = {})
      : AccessorT(BufferRef, CommandGroupHandler, AccessRange, AccessOffset,
                  PropertyList) {}

#if __cplusplus > 201402L

  template <typename T = DataT, int Dims = Dimensions, typename AllocatorT,
            typename = detail::enable_if_t<IsSameAsBuffer<T, Dims>()>>
  host_accessor(buffer<DataT, Dimensions, AllocatorT> &BufferRef,
                handler &CommandGroupHandler, range<Dimensions> AccessRange,
                id<Dimensions> AccessOffset, mode_tag_t<AccessMode>,
                const property_list &PropertyList = {})
      : host_accessor(BufferRef, CommandGroupHandler, AccessRange, AccessOffset,
                      PropertyList) {}

#endif
};

#if __cplusplus > 201402L

template <typename DataT, int Dimensions, typename AllocatorT>
host_accessor(buffer<DataT, Dimensions, AllocatorT>)
    ->host_accessor<DataT, Dimensions, access::mode::read_write>;

template <typename DataT, int Dimensions, typename AllocatorT, typename Type1>
host_accessor(buffer<DataT, Dimensions, AllocatorT>, Type1)
    ->host_accessor<DataT, Dimensions,
                    detail::deduceAccessMode<Type1, Type1>()>;

template <typename DataT, int Dimensions, typename AllocatorT, typename Type1,
          typename Type2>
host_accessor(buffer<DataT, Dimensions, AllocatorT>, Type1, Type2)
    ->host_accessor<DataT, Dimensions,
                    detail::deduceAccessMode<Type1, Type2>()>;

template <typename DataT, int Dimensions, typename AllocatorT, typename Type1,
          typename Type2, typename Type3>
host_accessor(buffer<DataT, Dimensions, AllocatorT>, Type1, Type2, Type3)
    ->host_accessor<DataT, Dimensions,
                    detail::deduceAccessMode<Type2, Type3>()>;

template <typename DataT, int Dimensions, typename AllocatorT, typename Type1,
          typename Type2, typename Type3, typename Type4>
host_accessor(buffer<DataT, Dimensions, AllocatorT>, Type1, Type2, Type3, Type4)
    ->host_accessor<DataT, Dimensions,
                    detail::deduceAccessMode<Type3, Type4>()>;

template <typename DataT, int Dimensions, typename AllocatorT, typename Type1,
          typename Type2, typename Type3, typename Type4, typename Type5>
host_accessor(buffer<DataT, Dimensions, AllocatorT>, Type1, Type2, Type3, Type4,
              Type5)
    ->host_accessor<DataT, Dimensions,
                    detail::deduceAccessMode<Type4, Type5>()>;

#endif

} // namespace sycl
} // __SYCL_INLINE_NAMESPACE(cl)

namespace std {
template <typename DataT, int Dimensions, cl::sycl::access::mode AccessMode,
          cl::sycl::access::target AccessTarget,
          cl::sycl::access::placeholder IsPlaceholder>
struct hash<cl::sycl::accessor<DataT, Dimensions, AccessMode, AccessTarget,
                               IsPlaceholder>> {
  using AccType = cl::sycl::accessor<DataT, Dimensions, AccessMode,
                                     AccessTarget, IsPlaceholder>;

  size_t operator()(const AccType &A) const {
#ifdef __SYCL_DEVICE_ONLY__
    // Hash is not supported on DEVICE. Just return 0 here.
    (void)A;
    return 0;
#else
    // getSyclObjImpl() here returns a pointer to either AccessorImplHost
    // or LocalAccessorImplHost depending on the AccessTarget.
    auto AccImplPtr = cl::sycl::detail::getSyclObjImpl(A);
    return hash<decltype(AccImplPtr)>()(AccImplPtr);
#endif
  }
};

} // namespace std<|MERGE_RESOLUTION|>--- conflicted
+++ resolved
@@ -771,14 +771,9 @@
 ///
 /// \ingroup sycl_api_acc
 template <typename DataT, int Dimensions, access::mode AccessMode,
-<<<<<<< HEAD
           access::target AccessTarget, access::placeholder IsPlaceholder>
 class __SYCL_SPECIAL_CLASS(accessor) accessor :
-=======
-          access::target AccessTarget, access::placeholder IsPlaceholder,
-          typename PropertyListT>
-class accessor :
->>>>>>> d581178a
+
 #ifndef __SYCL_DEVICE_ONLY__
     public detail::AccessorBaseHost,
 #endif
