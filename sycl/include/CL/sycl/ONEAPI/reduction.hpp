--- conflicted
+++ resolved
@@ -47,56 +47,6 @@
                                        size_t &NWorkGroups);
 
 
-<<<<<<< HEAD
-template <typename BinaryOperation, typename AccumulatorT>
-struct has_known_identity_impl
-    : std::integral_constant<
-          bool, IsKnownIdentityOp<AccumulatorT, BinaryOperation>::value> {};
-
-template <typename BinaryOperation, typename AccumulatorT, typename = void>
-struct known_identity_impl {};
-
-/// Returns zero as identity for ADD, OR, XOR operations.
-template <typename BinaryOperation, typename AccumulatorT>
-struct known_identity_impl<BinaryOperation, AccumulatorT,
-                           typename std::enable_if<IsZeroIdentityOp<
-                               AccumulatorT, BinaryOperation>::value>::type> {
-  static constexpr AccumulatorT value = 0;
-};
-
-template <typename BinaryOperation>
-struct known_identity_impl<BinaryOperation, half,
-                           typename std::enable_if<IsZeroIdentityOp<
-                               half, BinaryOperation>::value>::type> {
-  static constexpr half value =
-#ifdef __SYCL_DEVICE_ONLY__
-      0;
-#else
-      cl::sycl::detail::host_half_impl::half_v2(static_cast<uint16_t>(0));
-#endif
-};
-
-/// Returns one as identify for MULTIPLY operations.
-template <typename BinaryOperation, typename AccumulatorT>
-struct known_identity_impl<BinaryOperation, AccumulatorT,
-                           typename std::enable_if<IsOneIdentityOp<
-                               AccumulatorT, BinaryOperation>::value>::type> {
-  static constexpr AccumulatorT value = 1;
-};
-
-template <typename BinaryOperation>
-struct known_identity_impl<BinaryOperation, half,
-                           typename std::enable_if<IsOneIdentityOp<
-                               half, BinaryOperation>::value>::type> {
-  static constexpr half value =
-#ifdef __SYCL_DEVICE_ONLY__
-      1;
-#else
-      cl::sycl::detail::host_half_impl::half_v2(static_cast<uint16_t>(0x3C00));
-#endif
-};
-=======
->>>>>>> 79c460cd
 
 
 
