//==------------------ matrix.hpp - SYCL matrix ----------------*- C++ -*---==//
//
// Part of the LLVM Project, under the Apache License v2.0 with LLVM Exceptions.
// See https://llvm.org/LICENSE.txt for license information.
// SPDX-License-Identifier: Apache-2.0 WITH LLVM-exception
//
// ===--------------------------------------------------------------------=== //

#pragma once

<<<<<<< HEAD
#include <CL/__spirv/spirv_ops.hpp>
#include <CL/sycl/detail/defines_elementary.hpp>
#include <CL/sycl/feature_test.hpp>

#if (SYCL_EXT_ONEAPI_MATRIX == 1)
#if defined(__AMXTILE__) && defined(__AMXINT8__) && defined(__AMXBF16__)
#include <CL/sycl/ONEAPI/matrix/matrix-aot-amx.hpp>
#endif
#endif
#if (SYCL_EXT_ONEAPI_MATRIX == 2)
#include <CL/sycl/ONEAPI/matrix/matrix-jit.hpp>
#endif
=======
#include <CL/sycl/detail/defines_elementary.hpp>

__SYCL_WARNING("CL/sycl/ONEAPI/matrix/matrix.hpp usage is "
               "deprecated, include "
               "sycl/ext/oneapi/matrix/matrix.hpp instead")

#include <sycl/ext/oneapi/matrix/matrix.hpp>
>>>>>>> e9d308e5
<|MERGE_RESOLUTION|>--- conflicted
+++ resolved
@@ -8,25 +8,10 @@
 
 #pragma once
 
-<<<<<<< HEAD
-#include <CL/__spirv/spirv_ops.hpp>
-#include <CL/sycl/detail/defines_elementary.hpp>
-#include <CL/sycl/feature_test.hpp>
-
-#if (SYCL_EXT_ONEAPI_MATRIX == 1)
-#if defined(__AMXTILE__) && defined(__AMXINT8__) && defined(__AMXBF16__)
-#include <CL/sycl/ONEAPI/matrix/matrix-aot-amx.hpp>
-#endif
-#endif
-#if (SYCL_EXT_ONEAPI_MATRIX == 2)
-#include <CL/sycl/ONEAPI/matrix/matrix-jit.hpp>
-#endif
-=======
 #include <CL/sycl/detail/defines_elementary.hpp>
 
 __SYCL_WARNING("CL/sycl/ONEAPI/matrix/matrix.hpp usage is "
                "deprecated, include "
                "sycl/ext/oneapi/matrix/matrix.hpp instead")
 
-#include <sycl/ext/oneapi/matrix/matrix.hpp>
->>>>>>> e9d308e5
+#include <sycl/ext/oneapi/matrix/matrix.hpp>