
//==---------------- opencl.hpp - SYCL OpenCL backend ----------------------==//
//
// Part of the LLVM Project, under the Apache License v2.0 with LLVM Exceptions.
// See https://llvm.org/LICENSE.txt for license information.
// SPDX-License-Identifier: Apache-2.0 WITH LLVM-exception
//
//===----------------------------------------------------------------------===//

#pragma once

#include <CL/sycl/backend.hpp>

__SYCL_INLINE_NAMESPACE(cl) {
namespace sycl {
<<<<<<< HEAD

template <> struct interop<backend::opencl, platform> {
  using type = cl_platform_id;
};

template <> struct interop<backend::opencl, device> {
  using type = cl_device_id;
};

template <> struct interop<backend::opencl, context> {
  using type = cl_context;
};

template <> struct interop<backend::opencl, queue> {
  using type = cl_command_queue;
};

#ifdef __SYCL_INTERNAL_API
template <> struct interop<backend::opencl, program> {
  using type = cl_program;
};
#endif

template <> struct interop<backend::opencl, event> {
  using type = std::vector<cl_event>;
  using value_type = cl_event;
};

template <typename DataT, int Dimensions, access::mode AccessMode>
struct interop<backend::opencl,
               accessor<DataT, Dimensions, AccessMode, access::target::device,
                        access::placeholder::false_t>> {
  using type = cl_mem;
};

template <typename DataT, int Dimensions, access::mode AccessMode>
struct interop<backend::opencl, accessor<DataT, Dimensions, AccessMode,
                                         access::target::constant_buffer,
                                         access::placeholder::false_t>> {
  using type = cl_mem;
};

template <typename DataT, int Dimensions, access::mode AccessMode>
struct interop<backend::opencl,
               accessor<DataT, Dimensions, AccessMode, access::target::image,
                        access::placeholder::false_t>> {
  using type = cl_mem;
};

template <typename DataT, int Dimensions, typename AllocatorT>
struct interop<backend::opencl, buffer<DataT, Dimensions, AllocatorT>> {
  using type = cl_mem;
};

namespace detail {

template <> struct BackendInput<backend::opencl, event> {
  using type = std::vector<cl_event>;
  using value_type = cl_event;
};

template <> struct BackendReturn<backend::opencl, event> {
  using type = std::vector<cl_event>;
  using value_type = cl_event;
};

template <bundle_state State>
struct BackendInput<backend::opencl, kernel_bundle<State>> {
  using type = cl_program;
};

template <bundle_state State>
struct BackendReturn<backend::opencl, kernel_bundle<State>> {
  using type = std::vector<cl_program>;
};

template <> struct BackendInput<backend::opencl, kernel> {
  using type = cl_kernel;
};

template <> struct BackendReturn<backend::opencl, kernel> {
  using type = cl_kernel;
};

template <> struct InteropFeatureSupportMap<backend::opencl> {
  static constexpr bool MakePlatform = true;
  static constexpr bool MakeDevice = true;
  static constexpr bool MakeContext = true;
  static constexpr bool MakeQueue = true;
  static constexpr bool MakeEvent = true;
  static constexpr bool MakeBuffer = true;
  static constexpr bool MakeKernel = true;
  static constexpr bool MakeKernelBundle = true;
};
} // namespace detail

=======
>>>>>>> 2cdcbeda
namespace opencl {
// Implementation of various "make" functions resides in SYCL RT because
// creating SYCL objects requires knowing details not accessible here.
// Note that they take opaque pi_native_handle that real OpenCL handles
// are casted to.
//
__SYCL_EXPORT platform make_platform(pi_native_handle NativeHandle);
__SYCL_EXPORT device make_device(pi_native_handle NativeHandle);
__SYCL_EXPORT context make_context(pi_native_handle NativeHandle);
#ifdef __SYCL_INTERNAL_API
__SYCL_EXPORT program make_program(const context &Context,
                                   pi_native_handle NativeHandle);
#endif
__SYCL_EXPORT queue make_queue(const context &Context,
                               pi_native_handle InteropHandle);

// Construction of SYCL platform.
template <typename T, typename detail::enable_if_t<
                          std::is_same<T, platform>::value> * = nullptr>
__SYCL_DEPRECATED("Use SYCL 2020 sycl::make_platform free function")
T make(typename detail::interop<backend::opencl, T>::type Interop) {
  return make_platform(detail::pi::cast<pi_native_handle>(Interop));
}

// Construction of SYCL device.
template <typename T, typename detail::enable_if_t<
                          std::is_same<T, device>::value> * = nullptr>
__SYCL_DEPRECATED("Use SYCL 2020 sycl::make_device free function")
T make(typename detail::interop<backend::opencl, T>::type Interop) {
  return make_device(detail::pi::cast<pi_native_handle>(Interop));
}

// Construction of SYCL context.
template <typename T, typename detail::enable_if_t<
                          std::is_same<T, context>::value> * = nullptr>
__SYCL_DEPRECATED("Use SYCL 2020 sycl::make_context free function")
T make(typename detail::interop<backend::opencl, T>::type Interop) {
  return make_context(detail::pi::cast<pi_native_handle>(Interop));
}

// Construction of SYCL program.
#ifdef __SYCL_INTERNAL_API
template <typename T, typename detail::enable_if_t<
                          std::is_same<T, program>::value> * = nullptr>
__SYCL_DEPRECATED("Use SYCL 2020 sycl::make_program free function")
T make(const context &Context,
       typename detail::interop<backend::opencl, T>::type Interop) {
  return make_program(Context, detail::pi::cast<pi_native_handle>(Interop));
}
#endif

// Construction of SYCL queue.
template <typename T, typename detail::enable_if_t<
                          std::is_same<T, queue>::value> * = nullptr>
__SYCL_DEPRECATED("Use SYCL 2020 sycl::make_queue free function")
T make(const context &Context,
       typename detail::interop<backend::opencl, T>::type Interop) {
  return make_queue(Context, detail::pi::cast<pi_native_handle>(Interop));
}
} // namespace opencl
} // namespace sycl
} // __SYCL_INLINE_NAMESPACE(cl)<|MERGE_RESOLUTION|>--- conflicted
+++ resolved
@@ -13,105 +13,6 @@
 
 __SYCL_INLINE_NAMESPACE(cl) {
 namespace sycl {
-<<<<<<< HEAD
-
-template <> struct interop<backend::opencl, platform> {
-  using type = cl_platform_id;
-};
-
-template <> struct interop<backend::opencl, device> {
-  using type = cl_device_id;
-};
-
-template <> struct interop<backend::opencl, context> {
-  using type = cl_context;
-};
-
-template <> struct interop<backend::opencl, queue> {
-  using type = cl_command_queue;
-};
-
-#ifdef __SYCL_INTERNAL_API
-template <> struct interop<backend::opencl, program> {
-  using type = cl_program;
-};
-#endif
-
-template <> struct interop<backend::opencl, event> {
-  using type = std::vector<cl_event>;
-  using value_type = cl_event;
-};
-
-template <typename DataT, int Dimensions, access::mode AccessMode>
-struct interop<backend::opencl,
-               accessor<DataT, Dimensions, AccessMode, access::target::device,
-                        access::placeholder::false_t>> {
-  using type = cl_mem;
-};
-
-template <typename DataT, int Dimensions, access::mode AccessMode>
-struct interop<backend::opencl, accessor<DataT, Dimensions, AccessMode,
-                                         access::target::constant_buffer,
-                                         access::placeholder::false_t>> {
-  using type = cl_mem;
-};
-
-template <typename DataT, int Dimensions, access::mode AccessMode>
-struct interop<backend::opencl,
-               accessor<DataT, Dimensions, AccessMode, access::target::image,
-                        access::placeholder::false_t>> {
-  using type = cl_mem;
-};
-
-template <typename DataT, int Dimensions, typename AllocatorT>
-struct interop<backend::opencl, buffer<DataT, Dimensions, AllocatorT>> {
-  using type = cl_mem;
-};
-
-namespace detail {
-
-template <> struct BackendInput<backend::opencl, event> {
-  using type = std::vector<cl_event>;
-  using value_type = cl_event;
-};
-
-template <> struct BackendReturn<backend::opencl, event> {
-  using type = std::vector<cl_event>;
-  using value_type = cl_event;
-};
-
-template <bundle_state State>
-struct BackendInput<backend::opencl, kernel_bundle<State>> {
-  using type = cl_program;
-};
-
-template <bundle_state State>
-struct BackendReturn<backend::opencl, kernel_bundle<State>> {
-  using type = std::vector<cl_program>;
-};
-
-template <> struct BackendInput<backend::opencl, kernel> {
-  using type = cl_kernel;
-};
-
-template <> struct BackendReturn<backend::opencl, kernel> {
-  using type = cl_kernel;
-};
-
-template <> struct InteropFeatureSupportMap<backend::opencl> {
-  static constexpr bool MakePlatform = true;
-  static constexpr bool MakeDevice = true;
-  static constexpr bool MakeContext = true;
-  static constexpr bool MakeQueue = true;
-  static constexpr bool MakeEvent = true;
-  static constexpr bool MakeBuffer = true;
-  static constexpr bool MakeKernel = true;
-  static constexpr bool MakeKernelBundle = true;
-};
-} // namespace detail
-
-=======
->>>>>>> 2cdcbeda
 namespace opencl {
 // Implementation of various "make" functions resides in SYCL RT because
 // creating SYCL objects requires knowing details not accessible here.
