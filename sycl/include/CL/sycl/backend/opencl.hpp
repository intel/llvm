
//==---------------- opencl.hpp - SYCL OpenCL backend ----------------------==//
//
// Part of the LLVM Project, under the Apache License v2.0 with LLVM Exceptions.
// See https://llvm.org/LICENSE.txt for license information.
// SPDX-License-Identifier: Apache-2.0 WITH LLVM-exception
//
//===----------------------------------------------------------------------===//

#pragma once

#include <CL/sycl/accessor.hpp>
#include <CL/sycl/backend.hpp>
#include <CL/sycl/backend_types.hpp>
#include <CL/sycl/detail/backend_traits.hpp>
#include <CL/sycl/detail/cl.h>
#include <CL/sycl/kernel_bundle.hpp>

<<<<<<< HEAD
__SYCL_OPEN_NS() {
=======
#include <vector>

__SYCL_INLINE_NAMESPACE(cl) {
namespace sycl {
>>>>>>> 7e11e484

template <> struct interop<backend::opencl, platform> {
  using type = cl_platform_id;
};

template <> struct interop<backend::opencl, device> {
  using type = cl_device_id;
};

template <> struct interop<backend::opencl, context> {
  using type = cl_context;
};

template <> struct interop<backend::opencl, queue> {
  using type = cl_command_queue;
};

template <> struct interop<backend::opencl, program> {
  using type = cl_program;
};

template <> struct interop<backend::opencl, event> { using type = cl_event; };

template <typename DataT, int Dimensions, access::mode AccessMode>
struct interop<backend::opencl,
               accessor<DataT, Dimensions, AccessMode, access::target::device,
                        access::placeholder::false_t>> {
  using type = cl_mem;
};

template <typename DataT, int Dimensions, access::mode AccessMode>
struct interop<backend::opencl, accessor<DataT, Dimensions, AccessMode,
                                         access::target::constant_buffer,
                                         access::placeholder::false_t>> {
  using type = cl_mem;
};

template <typename DataT, int Dimensions, access::mode AccessMode>
struct interop<backend::opencl,
               accessor<DataT, Dimensions, AccessMode, access::target::image,
                        access::placeholder::false_t>> {
  using type = cl_mem;
};

template <typename DataT, int Dimensions, typename AllocatorT>
struct interop<backend::opencl, buffer<DataT, Dimensions, AllocatorT>> {
  using type = cl_mem;
};

namespace detail {
template <bundle_state State>
struct BackendInput<backend::opencl, kernel_bundle<State>> {
  using type = cl_program;
};

template <bundle_state State>
struct BackendReturn<backend::opencl, kernel_bundle<State>> {
  using type = std::vector<cl_program>;
};

template <> struct BackendInput<backend::opencl, kernel> {
  using type = cl_kernel;
};

template <> struct BackendReturn<backend::opencl, kernel> {
  using type = cl_kernel;
};

template <> struct InteropFeatureSupportMap<backend::opencl> {
  static constexpr bool MakePlatform = true;
  static constexpr bool MakeDevice = true;
  static constexpr bool MakeContext = true;
  static constexpr bool MakeQueue = true;
  static constexpr bool MakeEvent = true;
  static constexpr bool MakeBuffer = true;
  static constexpr bool MakeKernel = true;
  static constexpr bool MakeKernelBundle = true;
};
} // namespace detail

namespace opencl {

// Implementation of various "make" functions resides in SYCL RT because
// creating SYCL objects requires knowing details not acessible here.
// Note that they take opaque pi_native_handle that real OpenCL handles
// are casted to.
//
__SYCL_EXPORT platform make_platform(pi_native_handle NativeHandle);
__SYCL_EXPORT device make_device(pi_native_handle NativeHandle);
__SYCL_EXPORT context make_context(pi_native_handle NativeHandle);
__SYCL_EXPORT program make_program(const context &Context,
                                   pi_native_handle NativeHandle);
__SYCL_EXPORT queue make_queue(const context &Context,
                               pi_native_handle InteropHandle);

// Construction of SYCL platform.
template <typename T, typename detail::enable_if_t<
                          std::is_same<T, platform>::value> * = nullptr>
T make(typename interop<backend::opencl, T>::type Interop) {
  return make_platform(detail::pi::cast<pi_native_handle>(Interop));
}

// Construction of SYCL device.
template <typename T, typename detail::enable_if_t<
                          std::is_same<T, device>::value> * = nullptr>
T make(typename interop<backend::opencl, T>::type Interop) {
  return make_device(detail::pi::cast<pi_native_handle>(Interop));
}

// Construction of SYCL context.
template <typename T, typename detail::enable_if_t<
                          std::is_same<T, context>::value> * = nullptr>
T make(typename interop<backend::opencl, T>::type Interop) {
  return make_context(detail::pi::cast<pi_native_handle>(Interop));
}

// Construction of SYCL program.
template <typename T, typename detail::enable_if_t<
                          std::is_same<T, program>::value> * = nullptr>
T make(const context &Context,
       typename interop<backend::opencl, T>::type Interop) {
  return make_program(Context, detail::pi::cast<pi_native_handle>(Interop));
}

// Construction of SYCL queue.
template <typename T, typename detail::enable_if_t<
                          std::is_same<T, queue>::value> * = nullptr>
T make(const context &Context,
       typename interop<backend::opencl, T>::type Interop) {
  return make_queue(Context, detail::pi::cast<pi_native_handle>(Interop));
}

} // namespace opencl
} // __SYCL_OPEN_NS()
__SYCL_CLOSE_NS()<|MERGE_RESOLUTION|>--- conflicted
+++ resolved
@@ -16,14 +16,9 @@
 #include <CL/sycl/detail/cl.h>
 #include <CL/sycl/kernel_bundle.hpp>
 
-<<<<<<< HEAD
-__SYCL_OPEN_NS() {
-=======
 #include <vector>
 
-__SYCL_INLINE_NAMESPACE(cl) {
-namespace sycl {
->>>>>>> 7e11e484
+__SYCL_OPEN_NS() {
 
 template <> struct interop<backend::opencl, platform> {
   using type = cl_platform_id;
