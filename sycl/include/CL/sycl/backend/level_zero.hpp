--- conflicted
+++ resolved
@@ -10,163 +10,7 @@
 
 #include <CL/sycl/detail/defines_elementary.hpp>
 
-<<<<<<< HEAD
-__SYCL_OPEN_NS() {
-
-template <> struct interop<backend::level_zero, platform> {
-  using type = ze_driver_handle_t;
-};
-
-template <> struct interop<backend::level_zero, device> {
-  using type = ze_device_handle_t;
-};
-
-template <> struct interop<backend::level_zero, context> {
-  using type = ze_context_handle_t;
-};
-
-template <> struct interop<backend::level_zero, queue> {
-  using type = ze_command_queue_handle_t;
-};
-
-template <> struct interop<backend::level_zero, event> {
-  using type = ze_event_handle_t;
-};
-
-template <> struct interop<backend::level_zero, program> {
-  using type = ze_module_handle_t;
-};
-
-template <typename DataT, int Dimensions, access::mode AccessMode>
-struct interop<backend::level_zero, accessor<DataT, Dimensions, AccessMode,
-                                             access::target::global_buffer,
-                                             access::placeholder::false_t>> {
-  using type = char *;
-};
-
-template <typename DataT, int Dimensions, access::mode AccessMode>
-struct interop<backend::level_zero, accessor<DataT, Dimensions, AccessMode,
-                                             access::target::constant_buffer,
-                                             access::placeholder::false_t>> {
-  using type = char *;
-};
-
-template <typename DataT, int Dimensions, access::mode AccessMode>
-struct interop<backend::level_zero,
-               accessor<DataT, Dimensions, AccessMode, access::target::image,
-                        access::placeholder::false_t>> {
-  using type = ze_image_handle_t;
-};
-
-namespace detail {
-template <> struct BackendReturn<backend::level_zero, kernel> {
-  using type = ze_kernel_handle_t;
-};
-
-template <> struct InteropFeatureSupportMap<backend::level_zero> {
-  static constexpr bool MakePlatform = true;
-  static constexpr bool MakeDevice = false;
-  static constexpr bool MakeContext = false;
-  static constexpr bool MakeQueue = false;
-  static constexpr bool MakeEvent = true;
-  static constexpr bool MakeBuffer = false;
-  static constexpr bool MakeKernel = false;
-  static constexpr bool MakeKernelBundle = false;
-};
-} // namespace detail
-
-namespace level_zero {
-
-// Since Level-Zero is not doing any reference counting itself, we have to
-// be explicit about the ownership of the native handles used in the
-// interop functions below.
-//
-enum class ownership { transfer, keep };
-
-// Implementation of various "make" functions resides in libsycl.so and thus
-// their interface needs to be backend agnostic.
-__SYCL_EXPORT platform make_platform(pi_native_handle NativeHandle);
-__SYCL_EXPORT device make_device(const platform &Platform,
-                                 pi_native_handle NativeHandle);
-__SYCL_EXPORT context make_context(const std::vector<device> &DeviceList,
-                                   pi_native_handle NativeHandle,
-                                   bool keep_ownership = false);
-__SYCL_EXPORT program make_program(const context &Context,
-                                   pi_native_handle NativeHandle);
-__SYCL_EXPORT queue make_queue(const context &Context,
-                               pi_native_handle InteropHandle,
-                               bool keep_ownership = false);
-__SYCL_EXPORT event make_event(const context &Context,
-                               pi_native_handle InteropHandle,
-                               bool keep_ownership = false);
-
-// Construction of SYCL platform.
-template <typename T, typename detail::enable_if_t<
-                          std::is_same<T, platform>::value> * = nullptr>
-T make(typename interop<backend::level_zero, T>::type Interop) {
-  return make_platform(reinterpret_cast<pi_native_handle>(Interop));
-}
-
-// Construction of SYCL device.
-template <typename T, typename detail::enable_if_t<
-                          std::is_same<T, device>::value> * = nullptr>
-T make(const platform &Platform,
-       typename interop<backend::level_zero, T>::type Interop) {
-  return make_device(Platform, reinterpret_cast<pi_native_handle>(Interop));
-}
-
-/// Construction of SYCL context.
-/// \param DeviceList is a vector of devices which must be encapsulated by
-///        created SYCL context. Provided devices and native context handle must
-///        be associated with the same platform.
-/// \param Interop is a Level Zero native context handle.
-/// \param Ownership (optional) specifies who will assume ownership of the
-///        native context handle. Default is that SYCL RT does, so it destroys
-///        the native handle when the created SYCL object goes out of life.
-///
-template <typename T, typename std::enable_if<
-                          std::is_same<T, context>::value>::type * = nullptr>
-T make(const std::vector<device> &DeviceList,
-       typename interop<backend::level_zero, T>::type Interop,
-       ownership Ownership = ownership::transfer) {
-  return make_context(DeviceList, detail::pi::cast<pi_native_handle>(Interop),
-                      Ownership == ownership::keep);
-}
-
-// Construction of SYCL program.
-template <typename T, typename detail::enable_if_t<
-                          std::is_same<T, program>::value> * = nullptr>
-T make(const context &Context,
-       typename interop<backend::level_zero, T>::type Interop) {
-  return make_program(Context, reinterpret_cast<pi_native_handle>(Interop));
-}
-
-// Construction of SYCL queue.
-template <typename T, typename detail::enable_if_t<
-                          std::is_same<T, queue>::value> * = nullptr>
-T make(const context &Context,
-       typename interop<backend::level_zero, T>::type Interop,
-       ownership Ownership = ownership::transfer) {
-  return make_queue(Context, reinterpret_cast<pi_native_handle>(Interop),
-                    Ownership == ownership::keep);
-}
-
-// Construction of SYCL event.
-template <typename T, typename detail::enable_if_t<
-                          std::is_same<T, event>::value> * = nullptr>
-T make(const context &Context,
-       typename interop<backend::level_zero, T>::type Interop,
-       ownership Ownership = ownership::transfer) {
-  return make_event(Context, reinterpret_cast<pi_native_handle>(Interop),
-                    Ownership == ownership::keep);
-}
-
-} // namespace level_zero
-} // __SYCL_OPEN_NS()
-__SYCL_CLOSE_NS()
-=======
 __SYCL_WARNING("CL/sycl/backend/level_zero.hpp usage is deprecated, include "
                "sycl/ext/oneapi/backend/level_zero.hpp instead")
 
-#include <sycl/ext/oneapi/backend/level_zero.hpp>
->>>>>>> 7fb56cf5
+#include <sycl/ext/oneapi/backend/level_zero.hpp>