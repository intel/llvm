//==---------------- platform.hpp - SYCL platform --------------------------==//
//
// Part of the LLVM Project, under the Apache License v2.0 with LLVM Exceptions.
// See https://llvm.org/LICENSE.txt for license information.
// SPDX-License-Identifier: Apache-2.0 WITH LLVM-exception
//
//===----------------------------------------------------------------------===//

#pragma once
#include <CL/sycl/detail/common.hpp>
#include <CL/sycl/detail/export.hpp>
#include <CL/sycl/stl.hpp>

// 4.6.2 Platform class
#include <utility>
__SYCL_INLINE_NAMESPACE(cl) {
namespace sycl {
// TODO: make code thread-safe

// Forward declaration
class device_selector;
class device;
namespace detail {
class platform_impl;
}

<<<<<<< HEAD
/// Encapsulates a SYCL platform on which kernels may be executed.
///
/// \ingroup sycl_api
class platform {
=======
class __SYCL_EXPORT platform {
>>>>>>> 1084685a
public:
  /// Constructs a SYCL platform as a host platform.
  platform();

  /// Constructs a SYCL platform instance from an OpenCL cl_platform_id.
  ///
  /// The provided OpenCL platform handle is retained on SYCL platform
  /// construction.
  ///
  /// \param PlatformId is an OpenCL cl_platform_id instance.
  explicit platform(cl_platform_id PlatformId);

  /// Constructs a SYCL platform instance using device selector.
  ///
  /// One of the SYCL devices that is associated with the constructed SYCL
  /// platform instance must be the SYCL device that is produced from the
  /// provided device selector.
  ///
  /// \param DeviceSelector is an instance of SYCL device_selector.
  explicit platform(const device_selector &DeviceSelector);

  platform(const platform &rhs) = default;

  platform(platform &&rhs) = default;

  platform &operator=(const platform &rhs) = default;

  platform &operator=(platform &&rhs) = default;

  bool operator==(const platform &rhs) const { return impl == rhs.impl; }

  bool operator!=(const platform &rhs) const { return !(*this == rhs); }

  /// Returns an OpenCL interoperability platform.
  ///
  /// \return an instance of OpenCL cl_platform_id.
  cl_platform_id get() const;

  /// Checks if platform supports specified extension.
  ///
  /// \param ExtensionName is a string containing extension name.
  /// \return true if specified extension is supported by this SYCL platform.
  bool has_extension(const string_class &ExtensionName) const;

  /// Checks if this SYCL platform is a host platform.
  ///
  /// \return true if this SYCL platform is a host platform.
  bool is_host() const;

  /// Returns all SYCL devices associated with this platform.
  ///
  /// If this SYCL platform is a host platform, resulting vector contains only
  /// a single SYCL host device. If there are no devices that match given device
  /// type, resulting vector is empty.
  ///
  /// \param DeviceType is a SYCL device type.
  /// \return a vector of SYCL devices.
  vector_class<device>
  get_devices(info::device_type DeviceType = info::device_type::all) const;

  /// Queries this SYCL platform for info.
  ///
  /// The return type depends on information being queried.
  template <info::platform param>
  typename info::param_traits<info::platform, param>::return_type
  get_info() const;

  /// Returns all available SYCL platforms in the system.
  ///
  /// The resulting vector always contains a single SYCL host platform instance.
  ///
  /// \return a vector of all available SYCL platforms.
  static vector_class<platform> get_platforms();

private:
  shared_ptr_class<detail::platform_impl> impl;
  platform(shared_ptr_class<detail::platform_impl> impl) : impl(impl) {}

  template <class T>
  friend T detail::createSyclObjFromImpl(decltype(T::impl) ImplObj);
  template <class Obj>
  friend decltype(Obj::impl) detail::getSyclObjImpl(const Obj &SyclObject);

}; // class platform
} // namespace sycl
} // __SYCL_INLINE_NAMESPACE(cl)

namespace std {
template <> struct hash<cl::sycl::platform> {
  size_t operator()(const cl::sycl::platform &p) const {
    return hash<cl::sycl::shared_ptr_class<cl::sycl::detail::platform_impl>>()(
        cl::sycl::detail::getSyclObjImpl(p));
  }
};
} // namespace std<|MERGE_RESOLUTION|>--- conflicted
+++ resolved
@@ -24,14 +24,10 @@
 class platform_impl;
 }
 
-<<<<<<< HEAD
 /// Encapsulates a SYCL platform on which kernels may be executed.
 ///
 /// \ingroup sycl_api
-class platform {
-=======
 class __SYCL_EXPORT platform {
->>>>>>> 1084685a
 public:
   /// Constructs a SYCL platform as a host platform.
   platform();
