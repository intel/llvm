--- conflicted
+++ resolved
@@ -102,12 +102,11 @@
   /// \return a vector of all available SYCL platforms.
   static vector_class<platform> get_platforms();
 
-<<<<<<< HEAD
   /// Returns the backend associated with this platform.
   ///
   /// \return the backend associated with this platform
   backend get_backend() const;
-=======
+
   /// Gets the native handle of the SYCL platform.
   ///
   /// \return a native handle, the type of which defined by the backend.
@@ -116,7 +115,6 @@
     return detail::pi::cast<typename interop<BackendName, platform>::type>(
         getNative());
   }
->>>>>>> 358ec04f
 
 private:
   pi_native_handle getNative() const;
