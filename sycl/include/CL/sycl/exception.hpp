--- conflicted
+++ resolved
@@ -75,14 +75,10 @@
       : MMsg(Msg + " " + detail::codeToString(CLErr)), MCLErr(CLErr),
         MContext(Context) {}
 
-<<<<<<< HEAD
   exception(const string_class &Msg) : MMsg(Msg), MContext(nullptr) {}
 
   // base constructor for all SYCL2020 constructors
   exception(context *ctxPtr, std::error_code ec, const std::string &what_arg);
-=======
-  exception(const std::string &Msg) : MMsg(Msg), MContext(nullptr) {}
->>>>>>> 881724f3
 };
 
 class __SYCL2020_DEPRECATED(Exception121DeprecationMessage) runtime_error
