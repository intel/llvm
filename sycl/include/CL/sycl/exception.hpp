--- conflicted
+++ resolved
@@ -110,7 +110,7 @@
       : MMsg(Msg + " " + detail::codeToString(CLErr)), MCLErr(CLErr),
         MContext(Context) {}
 
-<<<<<<< HEAD
+
   // base constructors used by SYCL 1.2.1 exception subclasses
   exception(std::error_code ec, const char *Msg, const cl_int CLErr,
             std::shared_ptr<context> Context = nullptr)
@@ -123,9 +123,7 @@
   }
 
   exception(const string_class &Msg) : MMsg(Msg), MContext(nullptr) {}
-=======
-  exception(const std::string &Msg) : MMsg(Msg), MContext(nullptr) {}
->>>>>>> ab35242c
+
 
   // base constructor for all SYCL 2020 constructors
   // exception(context *ctxPtr, std::error_code ec, const std::string
