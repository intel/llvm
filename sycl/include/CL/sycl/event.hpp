//==---------------- event.hpp --- SYCL event ------------------------------==//
//
// Part of the LLVM Project, under the Apache License v2.0 with LLVM Exceptions.
// See https://llvm.org/LICENSE.txt for license information.
// SPDX-License-Identifier: Apache-2.0 WITH LLVM-exception
//
//===----------------------------------------------------------------------===//

#pragma once

#include <CL/sycl/detail/common.hpp>
#include <CL/sycl/detail/export.hpp>
#include <CL/sycl/info/info_desc.hpp>
#include <CL/sycl/stl.hpp>

#include <memory>

__SYCL_INLINE_NAMESPACE(cl) {
namespace sycl {
// Forward declaration
class context;
namespace detail {
class event_impl;
}

<<<<<<< HEAD
/// An event objects an be used to synchronize memory transfers, enqueues of
/// kernels and signaling barriers.
///
/// \ingroup sycl_api
class event {
=======
class __SYCL_EXPORT event {
>>>>>>> 1084685a
public:
  /// Constructs a ready SYCL event.
  ///
  /// If the constructed SYCL event is waited on it will complete immediately.
  event();

  /// Constructs a SYCL event instance from an OpenCL cl_event.
  ///
  /// The SyclContext must match the OpenCL context associated with the ClEvent.
  ///
  /// \param ClEvent is a valid instance of OpenCL cl_event.
  /// \param SyclContext is an instance of SYCL context.
  event(cl_event ClEvent, const context &SyclContext);

  event(const event &rhs) = default;

  event(event &&rhs) = default;

  event &operator=(const event &rhs) = default;

  event &operator=(event &&rhs) = default;

  bool operator==(const event &rhs) const;

  bool operator!=(const event &rhs) const;

  /// Returns a valid OpenCL event interoperability handle.
  ///
  /// \return a valid instance of OpenCL cl_event.
  cl_event get();

  /// Checks if this event is a SYCL host event.
  ///
  /// \return true if this event is a SYCL host event.
  bool is_host() const;

  /// Return the list of events that this event waits for.
  ///
  /// Only direct dependencies are returned. Already completed events are not
  /// included in the returned vector.
  ///
  /// \return a vector of SYCL events.
  vector_class<event> get_wait_list();

  /// Wait for the event.
  void wait();

  /// Synchronously wait on a list of events.
  ///
  /// \param EventList is a vector of SYCL events.
  static void wait(const vector_class<event> &EventList);

  /// Wait for the event.
  ///
  /// If any uncaught asynchronous errors occurred on the context that the event
  /// is waiting on executions from, then call that context's asynchronous error
  /// handler with those errors.
  void wait_and_throw();

  /// Synchronously wait on a list of events.
  ///
  /// If any uncaught asynchronous errors occurred on the context that the
  /// events are waiting on executions from, then call those contexts'
  /// asynchronous error handlers with those errors.
  ///
  /// \param EventList is a vector of SYCL events.
  static void wait_and_throw(const vector_class<event> &EventList);

  /// Queries this SYCL event for information.
  ///
  /// \return depends on the information being requested.
  template <info::event param>
  typename info::param_traits<info::event, param>::return_type get_info() const;

  /// Queries this SYCL event for profiling information.
  ///
  /// If the requested info is not available when this member function is called
  /// due to incompletion of command groups associated with the event, then the
  /// call to this member function will block until the requested info is
  /// available. If the queue which submitted the command group this event is
  /// associated with was not constructed with the
  /// property::queue::enable_profiling property, an invalid_object_error SYCL
  /// exception is thrown.
  ///
  /// \return depends on template parameter.
  template <info::event_profiling param>
  typename info::param_traits<info::event_profiling, param>::return_type
  get_profiling_info() const;

private:
  event(shared_ptr_class<detail::event_impl> EventImpl);

  shared_ptr_class<detail::event_impl> impl;

  template <class Obj>
  friend decltype(Obj::impl) detail::getSyclObjImpl(const Obj &SyclObject);

  template <class T>
  friend T detail::createSyclObjFromImpl(decltype(T::impl) ImplObj);
};

} // namespace sycl
} // __SYCL_INLINE_NAMESPACE(cl)

namespace std {
template <> struct hash<cl::sycl::event> {
  size_t operator()(const cl::sycl::event &e) const {
    return hash<cl::sycl::shared_ptr_class<cl::sycl::detail::event_impl>>()(
        cl::sycl::detail::getSyclObjImpl(e));
  }
};
} // namespace std<|MERGE_RESOLUTION|>--- conflicted
+++ resolved
@@ -23,15 +23,11 @@
 class event_impl;
 }
 
-<<<<<<< HEAD
 /// An event objects an be used to synchronize memory transfers, enqueues of
 /// kernels and signaling barriers.
 ///
 /// \ingroup sycl_api
-class event {
-=======
 class __SYCL_EXPORT event {
->>>>>>> 1084685a
 public:
   /// Constructs a ready SYCL event.
   ///
