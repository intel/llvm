//==---------------- event.hpp --- SYCL event ------------------------------==//
//
// Part of the LLVM Project, under the Apache License v2.0 with LLVM Exceptions.
// See https://llvm.org/LICENSE.txt for license information.
// SPDX-License-Identifier: Apache-2.0 WITH LLVM-exception
//
//===----------------------------------------------------------------------===//

#pragma once

#include <CL/sycl/detail/backend_traits.hpp>
#include <CL/sycl/detail/common.hpp>
#include <CL/sycl/detail/export.hpp>
#include <CL/sycl/info/info_desc.hpp>
#include <CL/sycl/stl.hpp>

#include <memory>

__SYCL_INLINE_NAMESPACE(cl) {
namespace sycl {
// Forward declaration
class context;
namespace detail {
class event_impl;
}

/// An event object can be used to synchronize memory transfers, enqueues of
/// kernels and signaling barriers.
///
/// \ingroup sycl_api
class __SYCL_EXPORT event {
public:
  /// Constructs a ready SYCL event.
  ///
  /// If the constructed SYCL event is waited on it will complete immediately.
  event();

  /// Constructs a SYCL event instance from an OpenCL cl_event.
  ///
  /// The SyclContext must match the OpenCL context associated with the ClEvent.
  ///
  /// \param ClEvent is a valid instance of OpenCL cl_event.
  /// \param SyclContext is an instance of SYCL context.
#ifdef __SYCL_INTERNAL_API
  event(cl_event ClEvent, const context &SyclContext);
#endif

  event(const event &rhs) = default;

  event(event &&rhs) = default;

  event &operator=(const event &rhs) = default;

  event &operator=(event &&rhs) = default;

  bool operator==(const event &rhs) const;

  bool operator!=(const event &rhs) const;

  /// Returns a valid OpenCL event interoperability handle.
  ///
  /// \return a valid instance of OpenCL cl_event.
#ifdef __SYCL_INTERNAL_API
  cl_event get() const;
#endif

  /// Checks if this event is a SYCL host event.
  ///
  /// \return true if this event is a SYCL host event.
  bool is_host() const;

  /// Return the list of events that this event waits for.
  ///
  /// Only direct dependencies are returned. Already completed events are not
  /// included in the returned vector.
  ///
  /// \return a vector of SYCL events.
  std::vector<event> get_wait_list();

  /// Wait for the event.
  void wait();

  /// Synchronously wait on a list of events.
  ///
  /// \param EventList is a vector of SYCL events.
  static void wait(const std::vector<event> &EventList);

  /// Wait for the event.
  ///
  /// If any uncaught asynchronous errors occurred on the context that the event
  /// is waiting on executions from, then call that context's asynchronous error
  /// handler with those errors.
  void wait_and_throw();

  /// Synchronously wait on a list of events.
  ///
  /// If any uncaught asynchronous errors occurred on the context that the
  /// events are waiting on executions from, then call those contexts'
  /// asynchronous error handlers with those errors.
  ///
  /// \param EventList is a vector of SYCL events.
  static void wait_and_throw(const std::vector<event> &EventList);

  /// Queries this SYCL event for information.
  ///
  /// \return depends on the information being requested.
  template <info::event param>
  typename info::param_traits<info::event, param>::return_type get_info() const;

  /// Queries this SYCL event for profiling information.
  ///
  /// If the requested info is not available when this member function is called
  /// due to incompletion of command groups associated with the event, then the
  /// call to this member function will block until the requested info is
  /// available. If the queue which submitted the command group this event is
  /// associated with was not constructed with the
  /// property::queue::enable_profiling property, an invalid_object_error SYCL
  /// exception is thrown.
  ///
  /// \return depends on template parameter.
  template <info::event_profiling param>
  typename info::param_traits<info::event_profiling, param>::return_type
  get_profiling_info() const;

  /// Returns the backend associated with this platform.
  ///
  /// \return the backend associated with this platform
  backend get_backend() const noexcept;

  /// Gets the native handle of the SYCL event.
  ///
  /// \return a native handle, the type of which defined by the backend.
  template <backend BackendName>
  __SYCL_DEPRECATED("Use SYCL 2020 sycl::get_native free function")
<<<<<<< HEAD
  detail::enable_if_t<(BackendName != backend::opencl),
                      typename interop<BackendName, event>::type> get_native()
      const {
    return reinterpret_cast<typename interop<BackendName, event>::type>(
=======
  auto get_native() const ->
      typename detail::interop<BackendName, event>::type {
    return reinterpret_cast<typename detail::interop<BackendName, event>::type>(
>>>>>>> 2cdcbeda
        getNative());
  }
  ///
  template <backend BackendName>
  detail::enable_if_t<(BackendName == backend::opencl), std::vector<cl_event>>
  get_native() const {
    backend_return_t<BackendName, event> ReturnValue;
    for (auto const &element : getNativeVector()) {
      ReturnValue.push_back(
          reinterpret_cast<typename interop<BackendName, event>::value_type>(
              element));
    }
    return ReturnValue;
  }

private:
  event(std::shared_ptr<detail::event_impl> EventImpl);

  pi_native_handle getNative() const;

  std::vector<pi_native_handle> getNativeVector() const;

  std::shared_ptr<detail::event_impl> impl;

  template <class Obj>
  friend decltype(Obj::impl) detail::getSyclObjImpl(const Obj &SyclObject);

  template <class T>
  friend T detail::createSyclObjFromImpl(decltype(T::impl) ImplObj);
};

} // namespace sycl
} // __SYCL_INLINE_NAMESPACE(cl)

namespace std {
template <> struct hash<cl::sycl::event> {
  size_t operator()(const cl::sycl::event &e) const {
    return hash<std::shared_ptr<cl::sycl::detail::event_impl>>()(
        cl::sycl::detail::getSyclObjImpl(e));
  }
};
} // namespace std<|MERGE_RESOLUTION|>--- conflicted
+++ resolved
@@ -132,26 +132,22 @@
   /// \return a native handle, the type of which defined by the backend.
   template <backend BackendName>
   __SYCL_DEPRECATED("Use SYCL 2020 sycl::get_native free function")
-<<<<<<< HEAD
-  detail::enable_if_t<(BackendName != backend::opencl),
-                      typename interop<BackendName, event>::type> get_native()
-      const {
-    return reinterpret_cast<typename interop<BackendName, event>::type>(
-=======
-  auto get_native() const ->
-      typename detail::interop<BackendName, event>::type {
+  detail::enable_if_t<
+      (BackendName != backend::opencl),
+      typename detail::interop<BackendName, event>::type> get_native() const {
     return reinterpret_cast<typename detail::interop<BackendName, event>::type>(
->>>>>>> 2cdcbeda
         getNative());
   }
-  ///
+  /// \return a native handle vector for opencl according to specification.
   template <backend BackendName>
+  __SYCL_DEPRECATED("Use SYCL 2020 sycl::get_native free function")
   detail::enable_if_t<(BackendName == backend::opencl), std::vector<cl_event>>
   get_native() const {
     backend_return_t<BackendName, event> ReturnValue;
     for (auto const &element : getNativeVector()) {
       ReturnValue.push_back(
-          reinterpret_cast<typename interop<BackendName, event>::value_type>(
+          reinterpret_cast<
+              typename detail::interop<BackendName, event>::value_type>(
               element));
     }
     return ReturnValue;
