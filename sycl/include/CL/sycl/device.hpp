//==------------------- device.hpp - SYCL device ---------------------------==//
//
// Part of the LLVM Project, under the Apache License v2.0 with LLVM Exceptions.
// See https://llvm.org/LICENSE.txt for license information.
// SPDX-License-Identifier: Apache-2.0 WITH LLVM-exception
//
//===----------------------------------------------------------------------===//

#pragma once

#include <CL/sycl/detail/common.hpp>
#include <CL/sycl/detail/export.hpp>
#include <CL/sycl/info/info_desc.hpp>
#include <CL/sycl/platform.hpp>
#include <CL/sycl/stl.hpp>

#include <memory>
#include <utility>

__SYCL_INLINE_NAMESPACE(cl) {
namespace sycl {
// Forward declarations
class device_selector;
namespace detail {
class device_impl;
}
<<<<<<< HEAD

/// The SYCL device class encapsulates a single SYCL device on which kernels
/// may be executed.
///
/// \ingroup sycl_api
class device {
=======
class __SYCL_EXPORT device {
>>>>>>> 1084685a
public:
  /// Constructs a SYCL device instance as a host device.
  device();

  /// Constructs a SYCL device instance from an OpenCL cl_device_id
  /// in accordance with the requirements described in 4.3.1.
  ///
  /// \param DeviceId is OpenCL device represented with cl_device_id
  explicit device(cl_device_id DeviceId);

  /// Constructs a SYCL device instance using the device selected
  /// by the DeviceSelector provided.
  ///
  /// \param DeviceSelector SYCL device selector to be used (see 4.6.1.1).
  explicit device(const device_selector &DeviceSelector);

  bool operator==(const device &rhs) const { return impl == rhs.impl; }

  bool operator!=(const device &rhs) const { return !(*this == rhs); }

  device(const device &rhs) = default;

  device(device &&rhs) = default;

  device &operator=(const device &rhs) = default;

  device &operator=(device &&rhs) = default;

  /// Get instance of device
  ///
  /// \return a valid cl_device_id instance in accordance with the requirements
  /// described in 4.3.1.
  cl_device_id get() const;

  /// Check if device is a host device
  ///
  /// \return true if SYCL device is a host device
  bool is_host() const;

  /// Check if device is a CPU device
  ///
  /// \return true if SYCL device is a CPU device
  bool is_cpu() const;

  /// Check if device is a GPU device
  ///
  /// \return true if SYCL device is a GPU device
  bool is_gpu() const;

  /// Check if device is an accelerator device
  ///
  /// \return true if SYCL device is an accelerator device
  bool is_accelerator() const;

  /// Get associated SYCL platform
  ///
  /// If this SYCL device is an OpenCL device then the SYCL platform
  /// must encapsulate the OpenCL cl_plaform_id associated with the
  /// underlying OpenCL cl_device_id of this SYCL device. If this SYCL device
  /// is a host device then the SYCL platform must be a host platform.
  /// The value returned must be equal to that returned by
  /// get_info<info::device::platform>().
  ///
  /// \return The associated SYCL platform.
  platform get_platform() const;

  /// Partition device into sub devices
  ///
  /// Available only when prop is info::partition_property::partition_equally.
  /// If this SYCL device does not support
  /// info::partition_property::partition_equally a feature_not_supported
  /// exception must be thrown.
  ///
  /// \param ComputeUnits is a desired count of compute units in each sub
  /// device.
  /// \return A vector class of sub devices partitioned from this SYCL
  /// device equally based on the ComputeUnits parameter.
  template <info::partition_property prop>
  vector_class<device> create_sub_devices(size_t ComputeUnits) const;

  /// Partition device into sub devices
  ///
  /// Available only when prop is info::partition_property::partition_by_counts.
  /// If this SYCL device does not support
  /// info::partition_property::partition_by_counts a feature_not_supported
  /// exception must be thrown.
  ///
  /// \param Counts is a vector_class of desired compute units in sub devices.
  /// \return a vector_class of sub devices partitioned from this SYCL device by
  /// count sizes based on the Counts parameter.
  template <info::partition_property prop>
  vector_class<device>
  create_sub_devices(const vector_class<size_t> &Counts) const;

  /// Partition device into sub devices
  ///
  /// Available only when prop is
  /// info::partition_property::partition_by_affinity_domain. If this SYCL
  /// device does not support
  /// info::partition_property::partition_by_affinity_domain or the SYCL device
  /// does not support info::affinity_domain provided a feature_not_supported
  /// exception must be thrown.
  ///
  /// \param AffinityDomain is one of the values described in Table 4.20 of SYCL
  /// Spec
  /// \return a vector class of sub devices partitioned from this SYCL
  /// device by affinity domain based on the AffinityDomain parameter
  template <info::partition_property prop>
  vector_class<device>
  create_sub_devices(info::partition_affinity_domain AffinityDomain) const;

  /// Queries this SYCL device for information requested by the template
  /// parameter param
  ///
  /// Specializations of info::param_traits must be defined in accordance with
  /// the info parameters in Table 4.20 of SYCL Spec to facilitate returning the
  /// type associated with the param parameter.
  ///
  /// \return device info of type described in Table 4.20.
  template <info::device param>
  typename info::param_traits<info::device, param>::return_type
  get_info() const;

  /// Check SYCL extension support by device
  ///
  /// \param extension_name is a name of queried extension.
  /// \return true if SYCL device supports the extension.
  bool has_extension(const string_class &extension_name) const;

  /// Query available SYCL devices
  ///
  /// The returned vector_class must contain a single SYCL device
  /// that is a host device, permitted by the deviceType parameter
  ///
  /// \param deviceType is one of the values described in A.3 of SYCL Spec
  /// \return a vector_class containing all SYCL devices available in the system
  /// of the device type specified
  static vector_class<device>
  get_devices(info::device_type deviceType = info::device_type::all);

private:
  shared_ptr_class<detail::device_impl> impl;
  device(shared_ptr_class<detail::device_impl> impl) : impl(impl) {}

  template <class Obj>
  friend decltype(Obj::impl) detail::getSyclObjImpl(const Obj &SyclObject);

  template <class T>
  friend
      typename std::add_pointer<typename decltype(T::impl)::element_type>::type
      detail::getRawSyclObjImpl(const T &SyclObject);

  template <class T>
  friend T detail::createSyclObjFromImpl(decltype(T::impl) ImplObj);
};

} // namespace sycl
} // __SYCL_INLINE_NAMESPACE(cl)

namespace std {
template <> struct hash<cl::sycl::device> {
  size_t operator()(const cl::sycl::device &Device) const {
    return hash<cl::sycl::shared_ptr_class<cl::sycl::detail::device_impl>>()(
        cl::sycl::detail::getSyclObjImpl(Device));
  }
};
} // namespace std<|MERGE_RESOLUTION|>--- conflicted
+++ resolved
@@ -24,16 +24,12 @@
 namespace detail {
 class device_impl;
 }
-<<<<<<< HEAD
 
 /// The SYCL device class encapsulates a single SYCL device on which kernels
 /// may be executed.
 ///
 /// \ingroup sycl_api
-class device {
-=======
 class __SYCL_EXPORT device {
->>>>>>> 1084685a
 public:
   /// Constructs a SYCL device instance as a host device.
   device();
