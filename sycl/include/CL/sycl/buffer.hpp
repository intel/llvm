//==----------- buffer.hpp --- SYCL buffer ---------------------------------==//
//
// Part of the LLVM Project, under the Apache License v2.0 with LLVM Exceptions.
// See https://llvm.org/LICENSE.txt for license information.
// SPDX-License-Identifier: Apache-2.0 WITH LLVM-exception
//
//===----------------------------------------------------------------------===//

#pragma once

#include <CL/sycl/detail/buffer_impl.hpp>
#include <CL/sycl/detail/common.hpp>
#include <CL/sycl/detail/stl_type_traits.hpp>
#include <CL/sycl/exception.hpp>
#include <CL/sycl/property_list.hpp>
#include <CL/sycl/stl.hpp>
#include <sycl/ext/oneapi/accessor_property_list.hpp>

__SYCL_OPEN_NS() {

class handler;
class queue;
template <int dimensions> class range;

namespace detail {
template <typename T, int Dimensions, typename AllocatorT>
buffer<T, Dimensions, AllocatorT, void>
make_buffer_helper(pi_native_handle Handle, const context &Ctx, event Evt) {
  return buffer<T, Dimensions, AllocatorT, void>(Handle, Ctx, Evt);
}
} // namespace detail

/// Defines a shared array that can be used by kernels in queues.
///
/// Buffers can be 1-, 2-, and 3-dimensional. They have to be accessed using
/// accessor classes.
///
/// \sa sycl_api_acc
///
/// \ingroup sycl_api
template <typename T, int dimensions = 1,
<<<<<<< HEAD
          typename AllocatorT = __sycl_ns::buffer_allocator,
          typename = typename detail::enable_if_t<(dimensions > 0) &&
                                                  (dimensions <= 3)>>
=======
          typename AllocatorT = cl::sycl::buffer_allocator,
          typename __Enabled = typename detail::enable_if_t<(dimensions > 0) &&
                                                            (dimensions <= 3)>>
>>>>>>> bbafe08f
class buffer {
public:
  using value_type = T;
  using reference = value_type &;
  using const_reference = const value_type &;
  using allocator_type = AllocatorT;
  template <int dims>
  using EnableIfOneDimension = typename detail::enable_if_t<1 == dims>;
  // using same requirement for contiguous container as std::span
  template <class Container>
  using EnableIfContiguous =
      detail::void_t<detail::enable_if_t<std::is_convertible<
                         detail::remove_pointer_t<decltype(
                             std::declval<Container>().data())> (*)[],
                         const T (*)[]>::value>,
                     decltype(std::declval<Container>().size())>;
  template <class It>
  using EnableIfItInputIterator = detail::enable_if_t<
      std::is_convertible<typename std::iterator_traits<It>::iterator_category,
                          std::input_iterator_tag>::value>;
  template <typename ItA, typename ItB>
  using EnableIfSameNonConstIterators = typename detail::enable_if_t<
      std::is_same<ItA, ItB>::value && !std::is_const<ItA>::value, ItA>;

  buffer(const range<dimensions> &bufferRange,
         const property_list &propList = {})
      : Range(bufferRange) {
    impl = std::make_shared<detail::buffer_impl>(
        size() * sizeof(T), detail::getNextPowerOfTwo(sizeof(T)), propList,
        make_unique_ptr<detail::SYCLMemObjAllocatorHolder<AllocatorT>>());
  }

  buffer(const range<dimensions> &bufferRange, AllocatorT allocator,
         const property_list &propList = {})
      : Range(bufferRange) {
    impl = std::make_shared<detail::buffer_impl>(
        size() * sizeof(T), detail::getNextPowerOfTwo(sizeof(T)), propList,
        make_unique_ptr<detail::SYCLMemObjAllocatorHolder<AllocatorT>>(
            allocator));
  }

  buffer(T *hostData, const range<dimensions> &bufferRange,
         const property_list &propList = {})
      : Range(bufferRange) {
    impl = std::make_shared<detail::buffer_impl>(
        hostData, size() * sizeof(T), detail::getNextPowerOfTwo(sizeof(T)),
        propList,
        make_unique_ptr<detail::SYCLMemObjAllocatorHolder<AllocatorT>>());
  }

  buffer(T *hostData, const range<dimensions> &bufferRange,
         AllocatorT allocator, const property_list &propList = {})
      : Range(bufferRange) {
    impl = std::make_shared<detail::buffer_impl>(
        hostData, size() * sizeof(T), detail::getNextPowerOfTwo(sizeof(T)),
        propList,
        make_unique_ptr<detail::SYCLMemObjAllocatorHolder<AllocatorT>>(
            allocator));
  }

  template <typename _T = T>
  buffer(EnableIfSameNonConstIterators<T, _T> const *hostData,
         const range<dimensions> &bufferRange,
         const property_list &propList = {})
      : Range(bufferRange) {
    impl = std::make_shared<detail::buffer_impl>(
        hostData, size() * sizeof(T), detail::getNextPowerOfTwo(sizeof(T)),
        propList,
        make_unique_ptr<detail::SYCLMemObjAllocatorHolder<AllocatorT>>());
  }

  template <typename _T = T>
  buffer(EnableIfSameNonConstIterators<T, _T> const *hostData,
         const range<dimensions> &bufferRange, AllocatorT allocator,
         const property_list &propList = {})
      : Range(bufferRange) {
    impl = std::make_shared<detail::buffer_impl>(
        hostData, size() * sizeof(T), detail::getNextPowerOfTwo(sizeof(T)),
        propList,
        make_unique_ptr<detail::SYCLMemObjAllocatorHolder<AllocatorT>>(
            allocator));
  }

  buffer(const std::shared_ptr<T> &hostData,
         const range<dimensions> &bufferRange, AllocatorT allocator,
         const property_list &propList = {})
      : Range(bufferRange) {
    impl = std::make_shared<detail::buffer_impl>(
        hostData, size() * sizeof(T), detail::getNextPowerOfTwo(sizeof(T)),
        propList,
        make_unique_ptr<detail::SYCLMemObjAllocatorHolder<AllocatorT>>(
            allocator));
  }

  buffer(const std::shared_ptr<T[]> &hostData,
         const range<dimensions> &bufferRange, AllocatorT allocator,
         const property_list &propList = {})
      : Range(bufferRange) {
    impl = std::make_shared<detail::buffer_impl>(
        hostData, size() * sizeof(T), detail::getNextPowerOfTwo(sizeof(T)),
        propList,
        make_unique_ptr<detail::SYCLMemObjAllocatorHolder<AllocatorT>>(
            allocator));
  }

  buffer(const std::shared_ptr<T> &hostData,
         const range<dimensions> &bufferRange,
         const property_list &propList = {})
      : Range(bufferRange) {
    impl = std::make_shared<detail::buffer_impl>(
        hostData, size() * sizeof(T), detail::getNextPowerOfTwo(sizeof(T)),
        propList,
        make_unique_ptr<detail::SYCLMemObjAllocatorHolder<AllocatorT>>());
  }

  buffer(const std::shared_ptr<T[]> &hostData,
         const range<dimensions> &bufferRange,
         const property_list &propList = {})
      : Range(bufferRange) {
    impl = std::make_shared<detail::buffer_impl>(
        hostData, size() * sizeof(T), detail::getNextPowerOfTwo(sizeof(T)),
        propList,
        make_unique_ptr<detail::SYCLMemObjAllocatorHolder<AllocatorT>>());
  }

  template <class InputIterator, int N = dimensions,
            typename = EnableIfOneDimension<N>,
            typename = EnableIfItInputIterator<InputIterator>>
  buffer(InputIterator first, InputIterator last, AllocatorT allocator,
         const property_list &propList = {})
      : Range(range<1>(std::distance(first, last))) {
    impl = std::make_shared<detail::buffer_impl>(
        first, last, size() * sizeof(T), detail::getNextPowerOfTwo(sizeof(T)),
        propList,
        make_unique_ptr<detail::SYCLMemObjAllocatorHolder<AllocatorT>>(
            allocator));
  }

  template <class InputIterator, int N = dimensions,
            typename = EnableIfOneDimension<N>,
            typename = EnableIfItInputIterator<InputIterator>>
  buffer(InputIterator first, InputIterator last,
         const property_list &propList = {})
      : Range(range<1>(std::distance(first, last))) {
    impl = std::make_shared<detail::buffer_impl>(
        first, last, size() * sizeof(T), detail::getNextPowerOfTwo(sizeof(T)),
        propList,
        make_unique_ptr<detail::SYCLMemObjAllocatorHolder<AllocatorT>>());
  }

  // This constructor is a prototype for a future SYCL specification
  template <class Container, int N = dimensions,
            typename = EnableIfOneDimension<N>,
            typename = EnableIfContiguous<Container>>
  buffer(Container &container, AllocatorT allocator,
         const property_list &propList = {})
      : Range(range<1>(container.size())) {
    impl = std::make_shared<detail::buffer_impl>(
        container.data(), size() * sizeof(T),
        detail::getNextPowerOfTwo(sizeof(T)), propList,
        make_unique_ptr<detail::SYCLMemObjAllocatorHolder<AllocatorT>>(
            allocator));
  }

  // This constructor is a prototype for a future SYCL specification
  template <class Container, int N = dimensions,
            typename = EnableIfOneDimension<N>,
            typename = EnableIfContiguous<Container>>
  buffer(Container &container, const property_list &propList = {})
      : buffer(container, {}, propList) {}

  buffer(buffer<T, dimensions, AllocatorT> &b, const id<dimensions> &baseIndex,
         const range<dimensions> &subRange)
      : impl(b.impl), Range(subRange),
        OffsetInBytes(getOffsetInBytes<T>(baseIndex, b.Range)),
        IsSubBuffer(true) {
    if (b.is_sub_buffer())
      throw __sycl_ns::invalid_object_error(
          "Cannot create sub buffer from sub buffer.", PI_INVALID_VALUE);
    if (isOutOfBounds(baseIndex, subRange, b.Range))
      throw __sycl_ns::invalid_object_error(
          "Requested sub-buffer size exceeds the size of the parent buffer",
          PI_INVALID_VALUE);
    if (!isContiguousRegion(baseIndex, subRange, b.Range))
      throw __sycl_ns::invalid_object_error(
          "Requested sub-buffer region is not contiguous", PI_INVALID_VALUE);
  }

#ifdef __SYCL_INTERNAL_API
  template <int N = dimensions, typename = EnableIfOneDimension<N>>
  buffer(cl_mem MemObject, const context &SyclContext,
         event AvailableEvent = {})
      : Range{0} {

    size_t BufSize = detail::SYCLMemObjT::getBufSizeForContext(
        detail::getSyclObjImpl(SyclContext), MemObject);

    Range[0] = BufSize / sizeof(T);
    impl = std::make_shared<detail::buffer_impl>(
        detail::pi::cast<pi_native_handle>(MemObject), SyclContext, BufSize,
        make_unique_ptr<detail::SYCLMemObjAllocatorHolder<AllocatorT>>(),
        AvailableEvent);
  }
#endif

  buffer(const buffer &rhs) = default;

  buffer(buffer &&rhs) = default;

  buffer &operator=(const buffer &rhs) = default;

  buffer &operator=(buffer &&rhs) = default;

  ~buffer() = default;

  bool operator==(const buffer &rhs) const { return impl == rhs.impl; }

  bool operator!=(const buffer &rhs) const { return !(*this == rhs); }

  /* -- common interface members -- */

  /* -- property interface members -- */

  range<dimensions> get_range() const { return Range; }

  __SYCL2020_DEPRECATED("get_count() is deprecated, please use size() instead")
  size_t get_count() const { return size(); }
  size_t size() const noexcept { return Range.size(); }

  __SYCL2020_DEPRECATED(
      "get_size() is deprecated, please use byte_size() instead")
  size_t get_size() const { return byte_size(); }
  size_t byte_size() const noexcept { return size() * sizeof(T); }

  AllocatorT get_allocator() const {
    return impl->template get_allocator<AllocatorT>();
  }

  template <access::mode Mode, access::target Target = access::target::device>
  accessor<T, dimensions, Mode, Target, access::placeholder::false_t,
           ext::oneapi::accessor_property_list<>>
  get_access(handler &CommandGroupHandler) {
    return accessor<T, dimensions, Mode, Target, access::placeholder::false_t,
                    ext::oneapi::accessor_property_list<>>(*this,
                                                           CommandGroupHandler);
  }

  template <access::mode mode>
  accessor<T, dimensions, mode, access::target::host_buffer,
           access::placeholder::false_t, ext::oneapi::accessor_property_list<>>
  get_access() {
    return accessor<T, dimensions, mode, access::target::host_buffer,
                    access::placeholder::false_t,
                    ext::oneapi::accessor_property_list<>>(*this);
  }

  template <access::mode mode, access::target target = access::target::device>
  accessor<T, dimensions, mode, target, access::placeholder::false_t,
           ext::oneapi::accessor_property_list<>>
  get_access(handler &commandGroupHandler, range<dimensions> accessRange,
             id<dimensions> accessOffset = {}) {
    return accessor<T, dimensions, mode, target, access::placeholder::false_t,
                    ext::oneapi::accessor_property_list<>>(
        *this, commandGroupHandler, accessRange, accessOffset);
  }

  template <access::mode mode>
  accessor<T, dimensions, mode, access::target::host_buffer,
           access::placeholder::false_t, ext::oneapi::accessor_property_list<>>
  get_access(range<dimensions> accessRange, id<dimensions> accessOffset = {}) {
    return accessor<T, dimensions, mode, access::target::host_buffer,
                    access::placeholder::false_t,
                    ext::oneapi::accessor_property_list<>>(*this, accessRange,
                                                           accessOffset);
  }

#if __cplusplus > 201402L

  template <typename... Ts> auto get_access(Ts... args) {
    return accessor{*this, args...};
  }

  template <typename... Ts>
  auto get_access(handler &commandGroupHandler, Ts... args) {
    return accessor{*this, commandGroupHandler, args...};
  }

  template <typename... Ts> auto get_host_access(Ts... args) {
    return host_accessor{*this, args...};
  }

  template <typename... Ts>
  auto get_host_access(handler &commandGroupHandler, Ts... args) {
    return host_accessor{*this, commandGroupHandler, args...};
  }

#endif

  template <typename Destination = std::nullptr_t>
  void set_final_data(Destination finalData = nullptr) {
    impl->set_final_data(finalData);
  }

  void set_write_back(bool flag = true) { impl->set_write_back(flag); }

  bool is_sub_buffer() const { return IsSubBuffer; }

  template <typename ReinterpretT, int ReinterpretDim>
  buffer<ReinterpretT, ReinterpretDim, AllocatorT>
  reinterpret(range<ReinterpretDim> reinterpretRange) const {
    if (sizeof(ReinterpretT) * reinterpretRange.size() != byte_size())
      throw __sycl_ns::invalid_object_error(
          "Total size in bytes represented by the type and range of the "
          "reinterpreted SYCL buffer does not equal the total size in bytes "
          "represented by the type and range of this SYCL buffer",
          PI_INVALID_VALUE);

    return buffer<ReinterpretT, ReinterpretDim, AllocatorT>(
        impl, reinterpretRange, OffsetInBytes, IsSubBuffer);
  }

  template <typename ReinterpretT, int ReinterpretDim = dimensions>
  typename std::enable_if<
      (sizeof(ReinterpretT) == sizeof(T)) && (dimensions == ReinterpretDim),
      buffer<ReinterpretT, ReinterpretDim, AllocatorT>>::type
  reinterpret() const {
    return buffer<ReinterpretT, ReinterpretDim, AllocatorT>(
        impl, get_range(), OffsetInBytes, IsSubBuffer);
  }

  template <typename ReinterpretT, int ReinterpretDim = dimensions>
  typename std::enable_if<
      (ReinterpretDim == 1) && ((dimensions != ReinterpretDim) ||
                                (sizeof(ReinterpretT) != sizeof(T))),
      buffer<ReinterpretT, ReinterpretDim, AllocatorT>>::type
  reinterpret() const {
    long sz = byte_size();
    if (sz % sizeof(ReinterpretT) != 0)
      throw __sycl_ns::invalid_object_error(
          "Total byte size of buffer is not evenly divisible by the size of "
          "the reinterpreted type",
          PI_INVALID_VALUE);

    return buffer<ReinterpretT, ReinterpretDim, AllocatorT>(
        impl, range<1>{sz / sizeof(ReinterpretT)}, OffsetInBytes, IsSubBuffer);
  }

  template <typename propertyT> bool has_property() const {
    return impl->template has_property<propertyT>();
  }

  template <typename propertyT> propertyT get_property() const {
    return impl->template get_property<propertyT>();
  }

private:
  std::shared_ptr<detail::buffer_impl> impl;
  template <class Obj>
  friend decltype(Obj::impl) detail::getSyclObjImpl(const Obj &SyclObject);
  template <typename A, int dims, typename C, typename Enable>
  friend class buffer;
  template <typename DataT, int dims, access::mode mode, access::target target,
            access::placeholder isPlaceholder, typename PropertyListT>
  friend class accessor;
  template <typename HT, int HDims, typename HAllocT>
  friend buffer<HT, HDims, HAllocT, void>
  detail::make_buffer_helper(pi_native_handle, const context &, event);
  range<dimensions> Range;
  // Offset field specifies the origin of the sub buffer inside the parent
  // buffer
  size_t OffsetInBytes = 0;
  bool IsSubBuffer = false;

  // Interop constructor
  template <int N = dimensions, typename = EnableIfOneDimension<N>>
  buffer(pi_native_handle MemObject, const context &SyclContext,
         event AvailableEvent = {})
      : Range{0} {

    size_t BufSize = detail::SYCLMemObjT::getBufSizeForContext(
        detail::getSyclObjImpl(SyclContext), MemObject);

    Range[0] = BufSize / sizeof(T);
    impl = std::make_shared<detail::buffer_impl>(
        MemObject, SyclContext, BufSize,
        make_unique_ptr<detail::SYCLMemObjAllocatorHolder<AllocatorT>>(),
        AvailableEvent);
  }

  // Reinterpret contructor
  buffer(std::shared_ptr<detail::buffer_impl> Impl,
         range<dimensions> reinterpretRange, size_t reinterpretOffset,
         bool isSubBuffer)
      : impl(Impl), Range(reinterpretRange), OffsetInBytes(reinterpretOffset),
        IsSubBuffer(isSubBuffer){};

  template <typename Type, int N>
  size_t getOffsetInBytes(const id<N> &offset, const range<N> &range) {
    return detail::getLinearIndex(offset, range) * sizeof(Type);
  }

  bool isOutOfBounds(const id<dimensions> &offset,
                     const range<dimensions> &newRange,
                     const range<dimensions> &parentRange) {
    bool outOfBounds = false;
    for (int i = 0; i < dimensions; ++i)
      outOfBounds |= newRange[i] + offset[i] > parentRange[i];

    return outOfBounds;
  }

  bool isContiguousRegion(const id<1> &, const range<1> &, const range<1> &) {
    // 1D sub buffer always has contiguous region
    return true;
  }

  bool isContiguousRegion(const id<2> &offset, const range<2> &newRange,
                          const range<2> &parentRange) {
    // For 2D sub buffer there are 2 cases:
    // 1) Offset {Any, Any}  | a piece of any line of a buffer
    //    Range  {1,   Any}  |
    // 2) Offset {Any, 0  }  | any number of full lines
    //    Range  {Any, Col}  |
    // where Col is a number of columns of original buffer
    if (offset[1])
      return newRange[0] == 1;
    return newRange[1] == parentRange[1];
  }

  bool isContiguousRegion(const id<3> &offset, const range<3> &newRange,
                          const range<3> &parentRange) {
    // For 3D sub buffer there are 3 cases:
    // 1) Offset {Any, Any, Any}  | a piece of any line in any slice of a buffer
    //    Range  {1,   1,   Any}  |
    // 2) Offset {Any, Any, 0  }  | any number of full lines in any slice
    //    Range  {1,   Any, Col}  |
    // 3) Offset {Any, 0,   0  }  | any number of slices
    //    Range  {Any, Row, Col}  |
    // where Row and Col are numbers of rows and columns of original buffer
    if (offset[2])
      return newRange[0] == 1 && newRange[1] == 1;
    if (offset[1])
      return newRange[0] == 1 && newRange[2] == parentRange[2];
    return newRange[1] == parentRange[1] && newRange[2] == parentRange[2];
  }
};

#ifdef __cpp_deduction_guides
template <class InputIterator, class AllocatorT>
buffer(InputIterator, InputIterator, AllocatorT, const property_list & = {})
    -> buffer<typename std::iterator_traits<InputIterator>::value_type, 1,
              AllocatorT>;
template <class InputIterator>
buffer(InputIterator, InputIterator, const property_list & = {})
    -> buffer<typename std::iterator_traits<InputIterator>::value_type, 1>;
template <class Container, class AllocatorT>
buffer(Container &, AllocatorT, const property_list & = {})
    -> buffer<typename Container::value_type, 1, AllocatorT>;
template <class Container>
buffer(Container &, const property_list & = {})
    -> buffer<typename Container::value_type, 1>;
template <class T, int dimensions, class AllocatorT>
buffer(const T *, const range<dimensions> &, AllocatorT,
       const property_list & = {}) -> buffer<T, dimensions, AllocatorT>;
template <class T, int dimensions>
buffer(const T *, const range<dimensions> &, const property_list & = {})
    -> buffer<T, dimensions>;
#endif // __cpp_deduction_guides

} // __SYCL_OPEN_NS()
__SYCL_CLOSE_NS()

namespace std {
template <typename T, int dimensions, typename AllocatorT>
struct hash<__sycl_ns::buffer<T, dimensions, AllocatorT>> {
  size_t
  operator()(const __sycl_ns::buffer<T, dimensions, AllocatorT> &b) const {
    return hash<std::shared_ptr<__sycl_ns::detail::buffer_impl>>()(
        __sycl_ns::detail::getSyclObjImpl(b));
  }
};
} // namespace std<|MERGE_RESOLUTION|>--- conflicted
+++ resolved
@@ -39,15 +39,9 @@
 ///
 /// \ingroup sycl_api
 template <typename T, int dimensions = 1,
-<<<<<<< HEAD
           typename AllocatorT = __sycl_ns::buffer_allocator,
-          typename = typename detail::enable_if_t<(dimensions > 0) &&
-                                                  (dimensions <= 3)>>
-=======
-          typename AllocatorT = cl::sycl::buffer_allocator,
           typename __Enabled = typename detail::enable_if_t<(dimensions > 0) &&
                                                             (dimensions <= 3)>>
->>>>>>> bbafe08f
 class buffer {
 public:
   using value_type = T;
