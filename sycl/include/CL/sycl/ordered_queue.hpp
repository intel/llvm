--- conflicted
+++ resolved
@@ -29,19 +29,14 @@
 class queue_impl;
 }
 
-<<<<<<< HEAD
 /// Represents an in-order SYCL queue.
 ///
 /// \deprecated Replaced by in_order queue property.
 /// \sa queue
 ///
 /// \ingroup sycl_api
-class __SYCL_DEPRECATED__("Replaced by in_order queue property") ordered_queue {
-
-=======
 class __SYCL_EXPORT_DEPRECATED("Replaced by in_order queue property")
     ordered_queue {
->>>>>>> 1084685a
 public:
   explicit ordered_queue(const property_list &propList = {})
       : ordered_queue(default_selector(), async_handler{}, propList) {}
