//==-------------------- queue.hpp - SYCL queue ----------------------------==//
//
// Part of the LLVM Project, under the Apache License v2.0 with LLVM Exceptions.
// See https://llvm.org/LICENSE.txt for license information.
// SPDX-License-Identifier: Apache-2.0 WITH LLVM-exception
//
//===----------------------------------------------------------------------===//

#pragma once

#include <CL/sycl/detail/common.hpp>
#include <CL/sycl/detail/export.hpp>
#include <CL/sycl/device.hpp>
#include <CL/sycl/device_selector.hpp>
#include <CL/sycl/event.hpp>
#include <CL/sycl/exception_list.hpp>
#include <CL/sycl/handler.hpp>
#include <CL/sycl/info/info_desc.hpp>
#include <CL/sycl/property_list.hpp>
#include <CL/sycl/stl.hpp>

#include <utility>

__SYCL_INLINE_NAMESPACE(cl) {
namespace sycl {

// Forward declaration
class context;
class device;
namespace detail {
class queue_impl;
}

<<<<<<< HEAD
/// Encapsulates a single SYCL queue which shcedules kernels on a SYCL device.
///
/// A SYCL queue can be used to submit command groups to be executed by the SYCL
/// runtime.
///
/// \sa device
/// \sa handler
/// \sa event
/// \sa kernel
///
/// \ingroup sycl_api
class queue {
=======
class __SYCL_EXPORT queue {
>>>>>>> 1084685a
public:
  /// Constructs a SYCL queue instance using the device returned by an instance
  /// of default_selector.
  ///
  /// \param PropList is a list of properties for queue construction.
  explicit queue(const property_list &PropList = {})
      : queue(default_selector(), async_handler{}, PropList) {}

  /// Constructs a SYCL queue instance with an async_handler using the device
  /// returned by an instance of default_selector.
  ///
  /// \param AsyncHandler is a SYCL asynchronous exception handler.
  /// \param PropList is a list of properties for queue construction.
  queue(const async_handler &AsyncHandler, const property_list &PropList = {})
      : queue(default_selector(), AsyncHandler, PropList) {}

  /// Constructs a SYCL queue instance using the device returned by the
  /// DeviceSelector provided.
  ///
  /// \param DeviceSelector is an instance of SYCL device selector.
  /// \param PropList is a list of properties for queue construction.
  queue(const device_selector &DeviceSelector,
        const property_list &PropList = {})
      : queue(DeviceSelector.select_device(), async_handler{}, PropList) {}

  /// Constructs a SYCL queue instance with an async_handler using the device
  /// returned by the DeviceSelector provided.
  ///
  /// \param DeviceSelector is an instance of SYCL device selector.
  /// \param AsyncHandler is a SYCL asynchronous exception handler.
  /// \param PropList is a list of properties for queue construction.
  queue(const device_selector &DeviceSelector,
        const async_handler &AsyncHandler, const property_list &PropList = {})
      : queue(DeviceSelector.select_device(), AsyncHandler, PropList) {}

  /// Constructs a SYCL queue instance using the device provided.
  ///
  /// \param SyclDevice is an instance of SYCL device.
  /// \param PropList is a list of properties for queue construction.
  explicit queue(const device &SyclDevice, const property_list &PropList = {})
      : queue(SyclDevice, async_handler{}, PropList) {}

  /// Constructs a SYCL queue instance with an async_handler using the device
  /// provided.
  ///
  /// \param SyclDevice is an instance of SYCL device.
  /// \param AsyncHandler is a SYCL asynchronous exception handler.
  /// \param PropList is a list of properties for queue construction.
  explicit queue(const device &SyclDevice, const async_handler &AsyncHandler,
                 const property_list &PropList = {});

  /// Constructs a SYCL queue instance that is associated with the context
  /// provided, using the device returned by the device selector.
  ///
  /// \param SyclContext is an instance of SYCL context.
  /// \param DeviceSelector is an instance of SYCL device selector.
  /// \param PropList is a list of properties for queue construction.
  queue(const context &SyclContext, const device_selector &DeviceSelector,
        const property_list &PropList = {});

  /// Constructs a SYCL queue instance with an async_handler that is associated
  /// with the context provided, using the device returned by the device
  /// selector.
  ///
  /// \param SyclContext is an instance of SYCL context.
  /// \param DeviceSelector is an instance of SYCL device selector.
  /// \param AsyncHandler is a SYCL asynchronous exception handler.
  /// \param PropList is a list of properties for queue construction.
  queue(const context &SyclContext, const device_selector &DeviceSelector,
        const async_handler &AsyncHandler, const property_list &PropList = {});

  /// Constructs a SYCL queue associated with the given context, device
  /// and optional properties list.
  ///
  /// \param SyclContext is an instance of SYCL context.
  /// \param SyclDevice is an instance of SYCL device.
  /// \param PropList is a list of properties for queue construction.
  queue(const context &SyclContext, const device &SyclDevice,
        const property_list &PropList = {});

  /// Constructs a SYCL queue associated with the given context, device,
  /// asynchronous exception handler and optional properties list.
  ///
  /// \param SyclContext is an instance of SYCL context.
  /// \param SyclDevice is an instance of SYCL device.
  /// \param AsyncHandler is a SYCL asynchronous exception handler.
  /// \param PropList is a list of properties for queue construction.
  queue(const context &SyclContext, const device &SyclDevice,
        const async_handler &AsyncHandler, const property_list &PropList = {});

  /// Constructs a SYCL queue with an optional async_handler from an OpenCL
  /// cl_command_queue.
  ///
  /// The instance of cl_command_queue is retained on construction.
  ///
  /// \param ClQueue is a valid instance of OpenCL queue.
  /// \param SyclContext is a valid SYCL context.
  /// \param AsyncHandler is a SYCL asynchronous exception handler.
  queue(cl_command_queue ClQueue, const context &SyclContext,
        const async_handler &AsyncHandler = {});

  queue(const queue &rhs) = default;

  queue(queue &&rhs) = default;

  queue &operator=(const queue &rhs) = default;

  queue &operator=(queue &&rhs) = default;

  bool operator==(const queue &rhs) const { return impl == rhs.impl; }

  bool operator!=(const queue &rhs) const { return !(*this == rhs); }

  /// \return a valid instance of OpenCL queue, which is retained before being
  /// returned.
  cl_command_queue get() const;

  /// \return an associated SYCL context.
  context get_context() const;

  /// \return SYCL device this queue was constructed with.
  device get_device() const;

  /// \return true if this queue is a SYCL host queue.
  bool is_host() const;

  /// Queries SYCL queue for information.
  ///
  /// The return type depends on information being queried.
  template <info::queue param>
  typename info::param_traits<info::queue, param>::return_type get_info() const;

  /// Submits a command group function object to the queue, in order to be
  /// scheduled for execution on the device.
  ///
  /// \param CGF is a function object containing command group.
  /// \param CodeLoc is the code location of the submit call (default argument)
  /// \return a SYCL event object for the submitted command group.
  template <typename T>
  event
  submit(T CGF
#ifndef DISABLE_SYCL_INSTRUMENTATION_METADATA
         ,
         const detail::code_location &CodeLoc = detail::code_location::current()
#endif
  ) {
#ifdef DISABLE_SYCL_INSTRUMENTATION_METADATA
    const detail::code_location &CodeLoc = {};
#endif
    return submit_impl(CGF, CodeLoc);
  }

  /// Submits a command group function object to the queue, in order to be
  /// scheduled for execution on the device.
  ///
  /// On a kernel error, this command group function object is then scheduled
  /// for execution on a secondary queue.
  ///
  /// \param CGF is a function object containing command group.
  /// \param SecondaryQueue is a fallback SYCL queue.
  /// \param CodeLoc is the code location of the submit call (default argument)
  /// \return a SYCL event object, which corresponds to the queue the command
  /// group is being enqueued on.
  template <typename T>
  event
  submit(T CGF, queue &SecondaryQueue
#ifndef DISABLE_SYCL_INSTRUMENTATION_METADATA
         ,
         const detail::code_location &CodeLoc = detail::code_location::current()
#endif
  ) {
#ifdef DISABLE_SYCL_INSTRUMENTATION_METADATA
    const detail::code_location &CodeLoc = {};
#endif
    return submit_impl(CGF, SecondaryQueue, CodeLoc);
  }

  /// Performs a blocking wait for the completion of all enqueued tasks in the
  /// queue.
  ///
  /// Synchronous errors will be reported through SYCL exceptions.
  /// @param CodeLoc is the code location of the submit call (default argument)
  void wait(
#ifndef DISABLE_SYCL_INSTRUMENTATION_METADATA
      const detail::code_location &CodeLoc = detail::code_location::current()
#endif
  ) {
#ifdef DISABLE_SYCL_INSTRUMENTATION_METADATA
    const detail::code_location &CodeLoc = {};
#endif
    wait_proxy(CodeLoc);
  }

  /// Performs a blocking wait for the completion of all enqueued tasks in the
  /// queue.
  ///
  /// Synchronous errors will be reported through SYCL exceptions. Asynchronous
  /// errors will be passed to the async_handler passed to the queue on
  /// construction. If no async_handler was provided then asynchronous
  /// exceptions will be lost.
  /// @param CodeLoc is the code location of the submit call (default argument)
  void wait_and_throw(
#ifndef DISABLE_SYCL_INSTRUMENTATION_METADATA
      const detail::code_location &CodeLoc = detail::code_location::current()
#endif
  ) {
#ifdef DISABLE_SYCL_INSTRUMENTATION_METADATA
    const detail::code_location &CodeLoc = {};
#endif
    wait_and_throw_proxy(CodeLoc);
  }

  /// Proxy method for wait to forward the code location information to the
  /// implementation
  void wait_proxy(const detail::code_location &CodeLoc);
  /// Proxy method for wait_and_throw to forward the code location information
  /// to the implementation
  void wait_and_throw_proxy(const detail::code_location &CodeLoc);

  /// Checks if any asynchronous errors have been produced by the queue and if
  /// so reports them to the async_handler passed on the queue construction.
  ///
  /// If no async_handler was provided then asynchronous exceptions will be
  /// lost.
  void throw_asynchronous();

  /// \return true if the queue was constructed with property specified by
  /// PropertyT.
  template <typename PropertyT> bool has_property() const;

  /// \return a copy of the property of type PropertyT that the queue was
  /// constructed with. If the queue was not constructed with the PropertyT
  /// property, an invalid_object_error SYCL exception.
  template <typename propertyT> propertyT get_property() const;

  /// Fills the memory pointed by a USM pointer with the value specified.
  ///
  /// \param Ptr is a USM pointer to the memory to fill.
  /// \param Value is a value to be set. Value is cast as an unsigned char.
  /// \param Count is a number of bytes to fill.
  /// \return an event representing fill operation.
  event memset(void *Ptr, int Value, size_t Count);

  /// Copies data from one memory region to another, both pointed by
  /// USM pointers.
  ///
  /// \param Dest is a USM pointer to the destination memory.
  /// \param Src is a USM pointer to the source memory.
  /// \param Count is a number of bytes to copy.
  /// \return an event representing copy operation.
  event memcpy(void *Dest, const void *Src, size_t Count);

  /// Provides additional information to the underlying runtime about how
  /// different allocations are used.
  ///
  /// \param Ptr is a USM pointer to the allocation.
  /// \param Length is a number of bytes in the allocation.
  /// \param Advice is a device-defined advice for the specified allocation.
  /// \return an event representing advice operation.
  event mem_advise(const void *Ptr, size_t Length, pi_mem_advice Advice);

  /// Provides hints to the runtime library that data should be made available
  /// on a device earlier than Unified Shared Memory would normally require it
  /// to be available.
  ///
  /// \param Ptr is a USM pointer to the memory to be prefetched to the device.
  /// \param Count is a number of bytes to be prefetched.
  event prefetch(const void* Ptr, size_t Count) {
    return submit([=](handler &CGH) { CGH.prefetch(Ptr, Count); });
  }

  /// single_task version with a kernel represented as a lambda.
  ///
  /// \param KernelFunc is the Kernel functor or lambda
  /// \param CodeLoc contains the code location of user code
  template <typename KernelName = detail::auto_name, typename KernelType>
  event single_task(
      KernelType KernelFunc
#ifndef DISABLE_SYCL_INSTRUMENTATION_METADATA
      ,
      const detail::code_location &CodeLoc = detail::code_location::current()
#endif
  ) {
#ifdef DISABLE_SYCL_INSTRUMENTATION_METADATA
    const detail::code_location &CodeLoc = {};
#endif
    return submit(
        [&](handler &CGH) {
          CGH.template single_task<KernelName, KernelType>(KernelFunc);
        },
        CodeLoc);
  }

  /// single_task version with a kernel represented as a lambda.
  ///
  /// \param DepEvent is an event that specifies the kernel dependencies
  /// \param KernelFunc is the Kernel functor or lambda
  /// \param CodeLoc contains the code location of user code
  template <typename KernelName = detail::auto_name, typename KernelType>
  event single_task(
      event DepEvent, KernelType KernelFunc
#ifndef DISABLE_SYCL_INSTRUMENTATION_METADATA
      ,
      const detail::code_location &CodeLoc = detail::code_location::current()
#endif
  ) {
#ifdef DISABLE_SYCL_INSTRUMENTATION_METADATA
    const detail::code_location &CodeLoc = {};
#endif
    return submit(
        [&](handler &CGH) {
          CGH.depends_on(DepEvent);
          CGH.template single_task<KernelName, KernelType>(KernelFunc);
        },
        CodeLoc);
  }

  /// single_task version with a kernel represented as a lambda.
  ///
  /// \param DepEvents is a vector of events that specifies the kernel
  /// dependencies
  /// \param KernelFunc is the Kernel functor or lambda
  /// \param CodeLoc contains the code location of user code
  template <typename KernelName = detail::auto_name, typename KernelType>
  event single_task(
      const vector_class<event> &DepEvents, KernelType KernelFunc
#ifndef DISABLE_SYCL_INSTRUMENTATION_METADATA
      ,
      const detail::code_location &CodeLoc = detail::code_location::current()
#endif
  ) {
#ifdef DISABLE_SYCL_INSTRUMENTATION_METADATA
    const detail::code_location &CodeLoc = {};
#endif
    return submit(
        [&](handler &CGH) {
          CGH.depends_on(DepEvents);
          CGH.template single_task<KernelName, KernelType>(KernelFunc);
        },
        CodeLoc);
  }

  /// parallel_for version with a kernel represented as a lambda + range that
  /// specifies global size only.
  ///
  /// \param NumWorkItems is a range that specifies the work space of the kernel
  /// \param KernelFunc is the Kernel functor or lambda
  /// \param CodeLoc contains the code location of user code
  template <typename KernelName = detail::auto_name, typename KernelType,
            int Dims>
  event parallel_for(
      range<Dims> NumWorkItems, KernelType KernelFunc
#ifndef DISABLE_SYCL_INSTRUMENTATION_METADATA
      ,
      const detail::code_location &CodeLoc = detail::code_location::current()
#endif
  ) {
#ifdef DISABLE_SYCL_INSTRUMENTATION_METADATA
    const detail::code_location &CodeLoc = {};
#endif
    return submit(
        [&](handler &CGH) {
          CGH.template parallel_for<KernelName, KernelType, Dims>(NumWorkItems,
                                                                  KernelFunc);
        },
        CodeLoc);
  }

  /// parallel_for version with a kernel represented as a lambda + range that
  /// specifies global size only.
  ///
  /// \param NumWorkItems is a range that specifies the work space of the kernel
  /// \param DepEvent is an event that specifies the kernel dependencies
  /// \param KernelFunc is the Kernel functor or lambda
  /// \param CodeLoc contains the code location of user code
  template <typename KernelName = detail::auto_name, typename KernelType,
            int Dims>
  event parallel_for(
      range<Dims> NumWorkItems, event DepEvent, KernelType KernelFunc
#ifndef DISABLE_SYCL_INSTRUMENTATION_METADATA
      ,
      const detail::code_location &CodeLoc = detail::code_location::current()
#endif
  ) {
#ifdef DISABLE_SYCL_INSTRUMENTATION_METADATA
    const detail::code_location &CodeLoc = {};
#endif
    return submit(
        [&](handler &CGH) {
          CGH.depends_on(DepEvent);
          CGH.template parallel_for<KernelName, KernelType, Dims>(NumWorkItems,
                                                                  KernelFunc);
        },
        CodeLoc);
  }

  /// parallel_for version with a kernel represented as a lambda + range that
  /// specifies global size only.
  ///
  /// \param NumWorkItems is a range that specifies the work space of the kernel
  /// \param DepEvents is a vector of events that specifies the kernel
  /// dependencies
  /// \param KernelFunc is the Kernel functor or lambda
  /// \param CodeLoc contains the code location of user code
  template <typename KernelName = detail::auto_name, typename KernelType,
            int Dims>
  event parallel_for(
      range<Dims> NumWorkItems, const vector_class<event> &DepEvents,
      KernelType KernelFunc
#ifndef DISABLE_SYCL_INSTRUMENTATION_METADATA
      ,
      const detail::code_location &CodeLoc = detail::code_location::current()
#endif
  ) {
#ifdef DISABLE_SYCL_INSTRUMENTATION_METADATA
    const detail::code_location &CodeLoc = {};
#endif
    return submit(
        [&](handler &CGH) {
          CGH.depends_on(DepEvents);
          CGH.template parallel_for<KernelName, KernelType, Dims>(NumWorkItems,
                                                                  KernelFunc);
        },
        CodeLoc);
  }

  /// parallel_for version with a kernel represented as a lambda + range and
  /// offset that specify global size and global offset correspondingly.
  ///
  /// \param NumWorkItems is a range that specifies the work space of the kernel
  /// \param WorkItemOffset specifies the offset for each work item id
  /// \param KernelFunc is the Kernel functor or lambda
  /// \param CodeLoc contains the code location of user code
  template <typename KernelName = detail::auto_name, typename KernelType,
            int Dims>
  event parallel_for(
      range<Dims> NumWorkItems, id<Dims> WorkItemOffset, KernelType KernelFunc
#ifndef DISABLE_SYCL_INSTRUMENTATION_METADATA
      ,
      const detail::code_location &CodeLoc = detail::code_location::current()
#endif
  ) {
#ifdef DISABLE_SYCL_INSTRUMENTATION_METADATA
    const detail::code_location &CodeLoc = {};
#endif
    return submit(
        [&](handler &CGH) {
          CGH.template parallel_for<KernelName, KernelType, Dims>(
              NumWorkItems, WorkItemOffset, KernelFunc);
        },
        CodeLoc);
  }

  /// parallel_for version with a kernel represented as a lambda + range and
  /// offset that specify global size and global offset correspondingly.
  ///
  /// \param NumWorkItems is a range that specifies the work space of the kernel
  /// \param WorkItemOffset specifies the offset for each work item id
  /// \param DepEvent is an event that specifies the kernel dependencies
  /// \param KernelFunc is the Kernel functor or lambda
  /// \param CodeLoc contains the code location of user code
  template <typename KernelName = detail::auto_name, typename KernelType,
            int Dims>
  event parallel_for(
      range<Dims> NumWorkItems, id<Dims> WorkItemOffset, event DepEvent,
      KernelType KernelFunc
#ifndef DISABLE_SYCL_INSTRUMENTATION_METADATA
      ,
      const detail::code_location &CodeLoc = detail::code_location::current()
#endif
  ) {
#ifdef DISABLE_SYCL_INSTRUMENTATION_METADATA
    const detail::code_location &CodeLoc = {};
#endif
    return submit(
        [&](handler &CGH) {
          CGH.depends_on(DepEvent);
          CGH.template parallel_for<KernelName, KernelType, Dims>(
              NumWorkItems, WorkItemOffset, KernelFunc);
        },
        CodeLoc);
  }

  /// parallel_for version with a kernel represented as a lambda + range and
  /// offset that specify global size and global offset correspondingly.
  ///
  /// \param NumWorkItems is a range that specifies the work space of the kernel
  /// \param WorkItemOffset specifies the offset for each work item id
  /// \param DepEvents is a vector of events that specifies the kernel
  /// dependencies
  /// \param KernelFunc is the Kernel functor or lambda
  /// \param CodeLoc contains the code location of user code
  template <typename KernelName = detail::auto_name, typename KernelType,
            int Dims>
  event parallel_for(
      range<Dims> NumWorkItems, id<Dims> WorkItemOffset,
      const vector_class<event> &DepEvents, KernelType KernelFunc
#ifndef DISABLE_SYCL_INSTRUMENTATION_METADATA
      ,
      const detail::code_location &CodeLoc = detail::code_location::current()
#endif
  ) {
#ifdef DISABLE_SYCL_INSTRUMENTATION_METADATA
    const detail::code_location &CodeLoc = {};
#endif
    return submit(
        [&](handler &CGH) {
          CGH.depends_on(DepEvents);
          CGH.template parallel_for<KernelName, KernelType, Dims>(
              NumWorkItems, WorkItemOffset, KernelFunc);
        },
        CodeLoc);
  }

  /// parallel_for version with a kernel represented as a lambda + nd_range that
  /// specifies global, local sizes and offset.
  ///
  /// \param ExecutionRange is a range that specifies the work space of the
  /// kernel
  /// \param KernelFunc is the Kernel functor or lambda
  /// \param CodeLoc contains the code location of user code
  template <typename KernelName = detail::auto_name, typename KernelType,
            int Dims>
  event parallel_for(
      nd_range<Dims> ExecutionRange, KernelType KernelFunc
#ifndef DISABLE_SYCL_INSTRUMENTATION_METADATA
      ,
      const detail::code_location &CodeLoc = detail::code_location::current()
#endif
  ) {
#ifdef DISABLE_SYCL_INSTRUMENTATION_METADATA
    const detail::code_location &CodeLoc = {};
#endif
    return submit(
        [&](handler &CGH) {
          CGH.template parallel_for<KernelName, KernelType, Dims>(
              ExecutionRange, KernelFunc);
        },
        CodeLoc);
  }

  /// parallel_for version with a kernel represented as a lambda + nd_range that
  /// specifies global, local sizes and offset.
  ///
  /// \param ExecutionRange is a range that specifies the work space of the
  /// kernel
  /// \param DepEvent is an event that specifies the kernel dependencies
  /// \param KernelFunc is the Kernel functor or lambda
  /// \param CodeLoc contains the code location of user code
  template <typename KernelName = detail::auto_name, typename KernelType,
            int Dims>
  event parallel_for(
      nd_range<Dims> ExecutionRange, event DepEvent, KernelType KernelFunc
#ifndef DISABLE_SYCL_INSTRUMENTATION_METADATA
      ,
      const detail::code_location &CodeLoc = detail::code_location::current()
#endif
  ) {
#ifdef DISABLE_SYCL_INSTRUMENTATION_METADATA
    const detail::code_location &CodeLoc = {};
#endif
    return submit(
        [&](handler &CGH) {
          CGH.depends_on(DepEvent);
          CGH.template parallel_for<KernelName, KernelType, Dims>(
              ExecutionRange, KernelFunc);
        },
        CodeLoc);
  }

  /// parallel_for version with a kernel represented as a lambda + nd_range that
  /// specifies global, local sizes and offset.
  ///
  /// \param ExecutionRange is a range that specifies the work space of the
  /// kernel
  /// \param DepEvents is a vector of events that specifies the kernel
  /// dependencies
  /// \param KernelFunc is the Kernel functor or lambda
  /// \param CodeLoc contains the code location of user code
  template <typename KernelName = detail::auto_name, typename KernelType,
            int Dims>
  event parallel_for(
      nd_range<Dims> ExecutionRange, const vector_class<event> &DepEvents,
      KernelType KernelFunc
#ifndef DISABLE_SYCL_INSTRUMENTATION_METADATA
      ,
      const detail::code_location &CodeLoc = detail::code_location::current()
#endif
  ) {
#ifdef DISABLE_SYCL_INSTRUMENTATION_METADATA
    const detail::code_location &CodeLoc = {};
#endif
    return submit(
        [&](handler &CGH) {
          CGH.depends_on(DepEvents);
          CGH.template parallel_for<KernelName, KernelType, Dims>(
              ExecutionRange, KernelFunc);
        },
        CodeLoc);
  }

  /// Returns whether the queue is in order or OoO
  ///
  /// Equivalent to has_property<property::queue::in_order>()
  bool is_in_order() const;

private:
  shared_ptr_class<detail::queue_impl> impl;
  template <class Obj>
  friend decltype(Obj::impl) detail::getSyclObjImpl(const Obj &SyclObject);

  /// A template-free version of submit.
  event submit_impl(function_class<void(handler &)> CGH,
                    const detail::code_location &CodeLoc);
  /// A template-free version of submit.
  event submit_impl(function_class<void(handler &)> CGH, queue secondQueue,
                    const detail::code_location &CodeLoc);
};

} // namespace sycl
} // __SYCL_INLINE_NAMESPACE(cl)

namespace std {
template <> struct hash<cl::sycl::queue> {
  size_t operator()(const cl::sycl::queue &q) const {
    return std::hash<
        cl::sycl::shared_ptr_class<cl::sycl::detail::queue_impl>>()(
        cl::sycl::detail::getSyclObjImpl(q));
  }
};
} // namespace std<|MERGE_RESOLUTION|>--- conflicted
+++ resolved
@@ -31,7 +31,6 @@
 class queue_impl;
 }
 
-<<<<<<< HEAD
 /// Encapsulates a single SYCL queue which shcedules kernels on a SYCL device.
 ///
 /// A SYCL queue can be used to submit command groups to be executed by the SYCL
@@ -43,10 +42,7 @@
 /// \sa kernel
 ///
 /// \ingroup sycl_api
-class queue {
-=======
 class __SYCL_EXPORT queue {
->>>>>>> 1084685a
 public:
   /// Constructs a SYCL queue instance using the device returned by an instance
   /// of default_selector.
