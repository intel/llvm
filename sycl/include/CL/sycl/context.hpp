--- conflicted
+++ resolved
@@ -25,15 +25,11 @@
 class context_impl;
 }
 
-<<<<<<< HEAD
 /// The context class represents a SYCL context on which kernel functions may
 /// be executed.
 ///
 /// \ingroup sycl_api
-class context {
-=======
 class __SYCL_EXPORT context {
->>>>>>> 1084685a
 public:
   /// Constructs a SYCL context instance using an instance of default_selector.
   ///
