--- conflicted
+++ resolved
@@ -8,13 +8,9 @@
 
 #pragma once
 
-<<<<<<< HEAD
 #include <CL/sycl/detail/defines.hpp>
 
-__SYCL_INLINE namespace cl {
-=======
 __SYCL_INLINE_NAMESPACE(cl) {
->>>>>>> 7a2260fc
 namespace sycl {
 namespace intel {
 
