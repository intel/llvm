--- conflicted
+++ resolved
@@ -31,11 +31,9 @@
 
 namespace sub_group {
 
-// Selects 8-bit, 16-bit or 32-bit type depending on size of T. If T doesn't
-// maps to mentioned types, then void is returned
+// Selects 8, 16, 32, or 64-bit type depending on size of scalar type T.
 template <typename T>
-using SelectBlockT =
-    select_apply_cl_scalar_t<T, uint8_t, uint16_t, uint32_t, void>;
+using SelectBlockT = select_cl_scalar_integral_unsigned_t<T>;
 
 template <typename T, access::address_space Space>
 using AcceptableForGlobalLoadStore =
@@ -70,23 +68,6 @@
 
 #undef __SYCL_SG_GENERATE_BODY_2ARG
 
-<<<<<<< HEAD
-=======
-// Selects 8, 16, 32, or 64-bit type depending on size of scalar type T.
-template <typename T>
-using SelectBlockT = select_cl_scalar_integral_unsigned_t<T>;
-
-template <typename T, access::address_space Space>
-using AcceptableForGlobalLoadStore =
-    bool_constant<!std::is_same<void, SelectBlockT<T>>::value &&
-                  Space == access::address_space::global_space>;
-
-template <typename T, access::address_space Space>
-using AcceptableForLocalLoadStore =
-    bool_constant<!std::is_same<void, SelectBlockT<T>>::value &&
-                  Space == access::address_space::local_space>;
-
->>>>>>> fe8d852d
 template <typename T, access::address_space Space>
 T load(const multi_ptr<T, Space> src) {
   using BlockT = SelectBlockT<T>;
