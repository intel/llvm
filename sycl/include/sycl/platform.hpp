--- conflicted
+++ resolved
@@ -184,14 +184,6 @@
   typename detail::is_platform_info_desc<Param>::return_type get_info() const {
     return detail::convert_from_abi_neutral(get_info_impl<Param>());
   }
-<<<<<<< HEAD
-=======
-#else
-  template <typename Param>
-  detail::ABINeutralT_t<
-      typename detail::is_platform_info_desc<Param>::return_type>
-  get_info() const;
-#endif
 
   /// Queries this SYCL platform for SYCL backend-specific info.
   ///
@@ -199,7 +191,6 @@
   template <typename Param>
   typename detail::is_backend_info_desc<Param>::return_type
   get_backend_info() const;
->>>>>>> 9842ed11
 
   /// Returns all available SYCL platforms in the system.
   ///
