//==----------- buffer.hpp --- SYCL buffer ---------------------------------==//
//
// Part of the LLVM Project, under the Apache License v2.0 with LLVM Exceptions.
// See https://llvm.org/LICENSE.txt for license information.
// SPDX-License-Identifier: Apache-2.0 WITH LLVM-exception
//
//===----------------------------------------------------------------------===//

#pragma once

#include <sycl/detail/common.hpp>
#include <sycl/detail/owner_less_base.hpp>
#include <sycl/detail/stl_type_traits.hpp>
#include <sycl/detail/sycl_mem_obj_allocator.hpp>
#include <sycl/event.hpp>
#include <sycl/exception.hpp>
#include <sycl/ext/oneapi/accessor_property_list.hpp>
#include <sycl/ext/oneapi/weak_object_base.hpp>
#include <sycl/property_list.hpp>
#include <sycl/range.hpp>
#include <sycl/stl.hpp>

namespace sycl {
__SYCL_INLINE_VER_NAMESPACE(_V1) {

class handler;
class queue;
template <int dimensions> class range;

template <typename DataT>
using buffer_allocator = detail::sycl_memory_object_allocator<DataT>;

template <typename DataT, int Dimensions, access::mode AccessMode>
class host_accessor;

template <typename T, int Dimensions, typename AllocatorT, typename Enable>
class buffer;

namespace ext {
namespace oneapi {
template <typename SYCLObjT> class weak_object;
} // namespace oneapi
} // namespace ext

namespace detail {

class buffer_impl;

template <typename T, int Dimensions, typename AllocatorT>
buffer<T, Dimensions, AllocatorT, void>
make_buffer_helper(pi_native_handle Handle, const context &Ctx, event Evt = {},
                   bool OwnNativeHandle = true) {
  return buffer<T, Dimensions, AllocatorT, void>(Handle, Ctx, OwnNativeHandle,
                                                 Evt);
}

template <backend BackendName, typename DataT, int Dimensions,
          typename Allocator>
auto get_native_buffer(const buffer<DataT, Dimensions, Allocator, void> &Obj)
    -> backend_return_t<BackendName,
                        buffer<DataT, Dimensions, Allocator, void>>;

template <backend Backend, typename DataT, int Dimensions,
          typename AllocatorT = buffer_allocator<std::remove_const_t<DataT>>>
struct BufferInterop;

// The non-template base for the sycl::buffer class
class __SYCL_EXPORT buffer_plain {
protected:
  buffer_plain(size_t SizeInBytes, size_t, const property_list &Props,
               std::unique_ptr<detail::SYCLMemObjAllocator> Allocator);

  buffer_plain(void *HostData, size_t SizeInBytes, size_t RequiredAlign,
               const property_list &Props,
               std::unique_ptr<detail::SYCLMemObjAllocator> Allocator);

  buffer_plain(const void *HostData, size_t SizeInBytes, size_t RequiredAlign,
               const property_list &Props,
               std::unique_ptr<detail::SYCLMemObjAllocator> Allocator);

  buffer_plain(const std::shared_ptr<const void> &HostData,
               const size_t SizeInBytes, size_t RequiredAlign,
               const property_list &Props,
               std::unique_ptr<detail::SYCLMemObjAllocator> Allocator,
               bool IsConstPtr);

  buffer_plain(const std::function<void(void *)>
                   &CopyFromInput, // EnableIfNotConstIterator<InputIterator>
                                   // First, InputIterator Last,
               const size_t SizeInBytes, size_t RequiredAlign,
               const property_list &Props,
               std::unique_ptr<detail::SYCLMemObjAllocator> Allocator,
               bool IsConstPtr);

  buffer_plain(pi_native_handle MemObject, context SyclContext,
               std::unique_ptr<detail::SYCLMemObjAllocator> Allocator,
               bool OwnNativeHandle, event AvailableEvent);

  buffer_plain(const std::shared_ptr<detail::buffer_impl> &impl) : impl(impl) {}

  void set_final_data_internal();

  void set_final_data_internal(
      const std::function<void(const std::function<void(void *const Ptr)> &)>
          &FinalDataFunc);

  void set_write_back(bool NeedWriteBack);

  void constructorNotification(const detail::code_location &CodeLoc,
                               void *UserObj, const void *HostObj,
                               const void *Type, uint32_t Dim,
                               uint32_t ElemType, size_t Range[3]);

  template <typename propertyT> bool has_property() const noexcept;

  template <typename propertyT> propertyT get_property() const;

  std::vector<pi_native_handle> getNativeVector(backend BackendName) const;

  const std::unique_ptr<SYCLMemObjAllocator> &get_allocator_internal() const;

  void deleteAccProps(const sycl::detail::PropWithDataKind &Kind);

  void addOrReplaceAccessorProperties(const property_list &PropertyList);

  size_t getSize() const;

  std::shared_ptr<detail::buffer_impl> impl;
};

} // namespace detail

/// Defines a shared array that can be used by kernels in queues.
///
/// Buffers can be 1-, 2-, and 3-dimensional. They have to be accessed using
/// accessor classes.
///
/// \sa sycl_api_acc
///
/// \ingroup sycl_api
template <typename T, int dimensions = 1,
          typename AllocatorT = buffer_allocator<std::remove_const_t<T>>,
<<<<<<< HEAD
          typename __Enabled =
              typename std::enable_if_t<(dimensions > 0) && (dimensions <= 3)>>
class buffer : public detail::buffer_plain {
=======
          typename __Enabled = typename detail::enable_if_t<(dimensions > 0) &&
                                                            (dimensions <= 3)>>
class buffer : public detail::buffer_plain,
               public detail::OwnerLessBase<buffer<T, dimensions, AllocatorT>> {
>>>>>>> 63ee1517
  // TODO check is_device_copyable<T>::value after converting sycl::vec into a
  // trivially copyable class.
  static_assert(!std::is_same<T, std::string>::value,
                "'std::string' is not a device copyable type");

public:
  using value_type = T;
  using reference = value_type &;
  using const_reference = const value_type &;
  using allocator_type = AllocatorT;
  template <int dims>
  using EnableIfOneDimension = typename std::enable_if_t<1 == dims>;
  // using same requirement for contiguous container as std::span
  template <class Container>
  using EnableIfContiguous =
      detail::void_t<std::enable_if_t<std::is_convertible<
                         detail::remove_pointer_t<
                             decltype(std::declval<Container>().data())> (*)[],
                         const T (*)[]>::value>,
                     decltype(std::declval<Container>().size())>;
  template <class It>
  using EnableIfItInputIterator = std::enable_if_t<
      std::is_convertible<typename std::iterator_traits<It>::iterator_category,
                          std::input_iterator_tag>::value>;
  template <typename ItA, typename ItB>
  using EnableIfSameNonConstIterators = typename std::enable_if_t<
      std::is_same<ItA, ItB>::value && !std::is_const<ItA>::value, ItA>;

  std::array<size_t, 3> rangeToArray(range<3> &r) { return {r[0], r[1], r[2]}; }

  std::array<size_t, 3> rangeToArray(range<2> &r) { return {r[0], r[1], 0}; }

  std::array<size_t, 3> rangeToArray(range<1> &r) { return {r[0], 0, 0}; }

  buffer(const range<dimensions> &bufferRange,
         const property_list &propList = {},
         const detail::code_location CodeLoc = detail::code_location::current())
      : buffer_plain(bufferRange.size() * sizeof(T),
                     detail::getNextPowerOfTwo(sizeof(T)), propList,
                     make_unique_ptr<
                         detail::SYCLMemObjAllocatorHolder<AllocatorT, T>>()),
        Range(bufferRange) {
    buffer_plain::constructorNotification(
        CodeLoc, (void *)impl.get(), nullptr, (const void *)typeid(T).name(),
        dimensions, sizeof(T), rangeToArray(Range).data());
  }

  buffer(const range<dimensions> &bufferRange, AllocatorT allocator,
         const property_list &propList = {},
         const detail::code_location CodeLoc = detail::code_location::current())
      : buffer_plain(
            bufferRange.size() * sizeof(T),
            detail::getNextPowerOfTwo(sizeof(T)), propList,
            make_unique_ptr<detail::SYCLMemObjAllocatorHolder<AllocatorT, T>>(
                allocator)),
        Range(bufferRange) {
    buffer_plain::constructorNotification(
        CodeLoc, (void *)impl.get(), nullptr, (const void *)typeid(T).name(),
        dimensions, sizeof(T), rangeToArray(Range).data());
  }

  buffer(T *hostData, const range<dimensions> &bufferRange,
         const property_list &propList = {},
         const detail::code_location CodeLoc = detail::code_location::current())
      : buffer_plain(hostData, bufferRange.size() * sizeof(T),
                     detail::getNextPowerOfTwo(sizeof(T)), propList,
                     make_unique_ptr<
                         detail::SYCLMemObjAllocatorHolder<AllocatorT, T>>()),
        Range(bufferRange) {
    buffer_plain::constructorNotification(
        CodeLoc, (void *)impl.get(), hostData, (const void *)typeid(T).name(),
        dimensions, sizeof(T), rangeToArray(Range).data());
  }

  buffer(T *hostData, const range<dimensions> &bufferRange,
         AllocatorT allocator, const property_list &propList = {},
         const detail::code_location CodeLoc = detail::code_location::current())
      : buffer_plain(
            hostData, bufferRange.size() * sizeof(T),
            detail::getNextPowerOfTwo(sizeof(T)), propList,
            make_unique_ptr<detail::SYCLMemObjAllocatorHolder<AllocatorT, T>>(
                allocator)),
        Range(bufferRange) {
    buffer_plain::constructorNotification(
        CodeLoc, (void *)impl.get(), hostData, (const void *)typeid(T).name(),
        dimensions, sizeof(T), rangeToArray(Range).data());
  }

  template <typename _T = T>
  buffer(EnableIfSameNonConstIterators<T, _T> const *hostData,
         const range<dimensions> &bufferRange,
         const property_list &propList = {},
         const detail::code_location CodeLoc = detail::code_location::current())
      : buffer_plain(hostData, bufferRange.size() * sizeof(T),
                     detail::getNextPowerOfTwo(sizeof(T)), propList,
                     make_unique_ptr<
                         detail::SYCLMemObjAllocatorHolder<AllocatorT, T>>()),
        Range(bufferRange) {
    buffer_plain::constructorNotification(
        CodeLoc, (void *)impl.get(), hostData, (const void *)typeid(T).name(),
        dimensions, sizeof(T), rangeToArray(Range).data());
  }

  template <typename _T = T>
  buffer(EnableIfSameNonConstIterators<T, _T> const *hostData,
         const range<dimensions> &bufferRange, AllocatorT allocator,
         const property_list &propList = {},
         const detail::code_location CodeLoc = detail::code_location::current())
      : buffer_plain(
            bufferRange.size() * sizeof(T),
            detail::getNextPowerOfTwo(sizeof(T)), propList,
            make_unique_ptr<detail::SYCLMemObjAllocatorHolder<AllocatorT, T>>(
                allocator)),
        Range(bufferRange) {
    buffer_plain::constructorNotification(
        CodeLoc, (void *)impl.get(), hostData, (const void *)typeid(T).name(),
        dimensions, sizeof(T), rangeToArray(Range).data());
  }

  buffer(const std::shared_ptr<T> &hostData,
         const range<dimensions> &bufferRange, AllocatorT allocator,
         const property_list &propList = {},
         const detail::code_location CodeLoc = detail::code_location::current())
      : buffer_plain(
            hostData, bufferRange.size() * sizeof(T),
            detail::getNextPowerOfTwo(sizeof(T)), propList,
            make_unique_ptr<detail::SYCLMemObjAllocatorHolder<AllocatorT, T>>(
                allocator),
            std::is_const<T>::value),
        Range(bufferRange) {
    buffer_plain::constructorNotification(
        CodeLoc, (void *)impl.get(), (void *)hostData.get(),
        (const void *)typeid(T).name(), dimensions, sizeof(T),
        rangeToArray(Range).data());
  }

  buffer(const std::shared_ptr<T[]> &hostData,
         const range<dimensions> &bufferRange, AllocatorT allocator,
         const property_list &propList = {},
         const detail::code_location CodeLoc = detail::code_location::current())
      : buffer_plain(
            hostData, bufferRange.size() * sizeof(T),
            detail::getNextPowerOfTwo(sizeof(T)), propList,
            make_unique_ptr<detail::SYCLMemObjAllocatorHolder<AllocatorT, T>>(
                allocator),
            std::is_const<T>::value),
        Range(bufferRange) {
    buffer_plain::constructorNotification(
        CodeLoc, (void *)impl.get(), (void *)hostData.get(),
        (const void *)typeid(T).name(), dimensions, sizeof(T),
        rangeToArray(Range).data());
  }

  buffer(const std::shared_ptr<T> &hostData,
         const range<dimensions> &bufferRange,
         const property_list &propList = {},
         const detail::code_location CodeLoc = detail::code_location::current())
      : buffer_plain(
            hostData, bufferRange.size() * sizeof(T),
            detail::getNextPowerOfTwo(sizeof(T)), propList,
            make_unique_ptr<detail::SYCLMemObjAllocatorHolder<AllocatorT, T>>(),
            std::is_const<T>::value),
        Range(bufferRange) {
    buffer_plain::constructorNotification(
        CodeLoc, (void *)impl.get(), (void *)hostData.get(),
        (const void *)typeid(T).name(), dimensions, sizeof(T),
        rangeToArray(Range).data());
  }

  buffer(const std::shared_ptr<T[]> &hostData,
         const range<dimensions> &bufferRange,
         const property_list &propList = {},
         const detail::code_location CodeLoc = detail::code_location::current())
      : buffer_plain(
            hostData, bufferRange.size() * sizeof(T),
            detail::getNextPowerOfTwo(sizeof(T)), propList,
            make_unique_ptr<detail::SYCLMemObjAllocatorHolder<AllocatorT, T>>(),
            std::is_const<T>::value),
        Range(bufferRange) {
    buffer_plain::constructorNotification(
        CodeLoc, (void *)impl.get(), (void *)hostData.get(),
        (const void *)typeid(T).name(), dimensions, sizeof(T),
        rangeToArray(Range).data());
  }

  template <class InputIterator, int N = dimensions,
            typename = EnableIfOneDimension<N>,
            typename = EnableIfItInputIterator<InputIterator>>
  buffer(InputIterator first, InputIterator last, AllocatorT allocator,
         const property_list &propList = {},
         const detail::code_location CodeLoc = detail::code_location::current())
      : buffer_plain(
            // The functor which will be used to initialize the data
            [first, last](void *ToPtr) {
              // We need to cast MUserPtr to pointer to the iteration type to
              // get correct offset in std::copy when it will increment
              // destination pointer.
              using IteratorValueType =
                  detail::iterator_value_type_t<InputIterator>;
              using IteratorNonConstValueType =
                  detail::remove_const_t<IteratorValueType>;
              using IteratorPointerToNonConstValueType =
                  detail::add_pointer_t<IteratorNonConstValueType>;
              std::copy(first, last,
                        static_cast<IteratorPointerToNonConstValueType>(ToPtr));
            },
            std::distance(first, last) * sizeof(T),
            detail::getNextPowerOfTwo(sizeof(T)), propList,
            make_unique_ptr<detail::SYCLMemObjAllocatorHolder<AllocatorT, T>>(
                allocator),
            detail::iterator_to_const_type_t<InputIterator>::value),
        Range(range<1>(std::distance(first, last))) {
    size_t r[3] = {Range[0], 0, 0};
    buffer_plain::constructorNotification(CodeLoc, (void *)impl.get(), &first,
                                          (const void *)typeid(T).name(),
                                          dimensions, sizeof(T), r);
  }

  template <class InputIterator, int N = dimensions,
            typename = EnableIfOneDimension<N>,
            typename = EnableIfItInputIterator<InputIterator>>
  buffer(InputIterator first, InputIterator last,
         const property_list &propList = {},
         const detail::code_location CodeLoc = detail::code_location::current())
      : buffer_plain(
            // The functor which will be used to initialize the data
            [first, last](void *ToPtr) {
              // We need to cast MUserPtr to pointer to the iteration type to
              // get correct offset in std::copy when it will increment
              // destination pointer.
              using IteratorValueType =
                  detail::iterator_value_type_t<InputIterator>;
              using IteratorNonConstValueType =
                  detail::remove_const_t<IteratorValueType>;
              using IteratorPointerToNonConstValueType =
                  detail::add_pointer_t<IteratorNonConstValueType>;
              std::copy(first, last,
                        static_cast<IteratorPointerToNonConstValueType>(ToPtr));
            },
            std::distance(first, last) * sizeof(T),
            detail::getNextPowerOfTwo(sizeof(T)), propList,
            make_unique_ptr<detail::SYCLMemObjAllocatorHolder<AllocatorT, T>>(),
            detail::iterator_to_const_type_t<InputIterator>::value),
        Range(range<1>(std::distance(first, last))) {
    size_t r[3] = {Range[0], 0, 0};
    buffer_plain::constructorNotification(CodeLoc, (void *)impl.get(), &first,
                                          (const void *)typeid(T).name(),
                                          dimensions, sizeof(T), r);
  }

  // This constructor is a prototype for a future SYCL specification
  template <class Container, int N = dimensions,
            typename = EnableIfOneDimension<N>,
            typename = EnableIfContiguous<Container>>
  buffer(Container &container, AllocatorT allocator,
         const property_list &propList = {},
         const detail::code_location CodeLoc = detail::code_location::current())
      : buffer_plain(
            container.data(), container.size() * sizeof(T),
            detail::getNextPowerOfTwo(sizeof(T)), propList,
            make_unique_ptr<detail::SYCLMemObjAllocatorHolder<AllocatorT, T>>(
                allocator)),
        Range(range<1>(container.size())) {
    size_t r[3] = {Range[0], 0, 0};
    buffer_plain::constructorNotification(
        CodeLoc, (void *)impl.get(), container.data(),
        (const void *)typeid(T).name(), dimensions, sizeof(T), r);
  }

  // This constructor is a prototype for a future SYCL specification
  template <class Container, int N = dimensions,
            typename = EnableIfOneDimension<N>,
            typename = EnableIfContiguous<Container>>
  buffer(Container &container, const property_list &propList = {},
         const detail::code_location CodeLoc = detail::code_location::current())
      : buffer(container, {}, propList, CodeLoc) {}

  buffer(buffer<T, dimensions, AllocatorT> &b, const id<dimensions> &baseIndex,
         const range<dimensions> &subRange,
         const detail::code_location CodeLoc = detail::code_location::current())
      : buffer_plain(b.impl), Range(subRange),
        OffsetInBytes(getOffsetInBytes<T>(baseIndex, b.Range)),
        IsSubBuffer(true) {
    buffer_plain::constructorNotification(
        CodeLoc, (void *)impl.get(), impl.get(), (const void *)typeid(T).name(),
        dimensions, sizeof(T), rangeToArray(Range).data());

    if (b.is_sub_buffer())
      throw sycl::invalid_object_error(
          "Cannot create sub buffer from sub buffer.", PI_ERROR_INVALID_VALUE);
    if (isOutOfBounds(baseIndex, subRange, b.Range))
      throw sycl::invalid_object_error(
          "Requested sub-buffer size exceeds the size of the parent buffer",
          PI_ERROR_INVALID_VALUE);
    if (!isContiguousRegion(baseIndex, subRange, b.Range))
      throw sycl::invalid_object_error(
          "Requested sub-buffer region is not contiguous",
          PI_ERROR_INVALID_VALUE);
  }

  buffer(const buffer &rhs,
         const detail::code_location CodeLoc = detail::code_location::current())
      : buffer_plain(rhs.impl), Range(rhs.Range),
        OffsetInBytes(rhs.OffsetInBytes), IsSubBuffer(rhs.IsSubBuffer) {
    buffer_plain::constructorNotification(
        CodeLoc, (void *)impl.get(), impl.get(), (const void *)typeid(T).name(),
        dimensions, sizeof(T), rangeToArray(Range).data());
  }

  buffer(buffer &&rhs,
         const detail::code_location CodeLoc = detail::code_location::current())
      : buffer_plain(std::move(rhs.impl)), Range(rhs.Range),
        OffsetInBytes(rhs.OffsetInBytes), IsSubBuffer(rhs.IsSubBuffer) {
    buffer_plain::constructorNotification(
        CodeLoc, (void *)impl.get(), impl.get(), (const void *)typeid(T).name(),
        dimensions, sizeof(T), rangeToArray(Range).data());
  }

  buffer &operator=(const buffer &rhs) = default;

  buffer &operator=(buffer &&rhs) = default;

  ~buffer() = default;

  bool operator==(const buffer &rhs) const { return impl == rhs.impl; }

  bool operator!=(const buffer &rhs) const { return !(*this == rhs); }

  /* -- common interface members -- */

  /* -- property interface members -- */

  range<dimensions> get_range() const { return Range; }

  __SYCL2020_DEPRECATED("get_count() is deprecated, please use size() instead")
  size_t get_count() const { return size(); }
  size_t size() const noexcept { return Range.size(); }

  __SYCL2020_DEPRECATED(
      "get_size() is deprecated, please use byte_size() instead")
  size_t get_size() const { return byte_size(); }
  size_t byte_size() const noexcept { return size() * sizeof(T); }

  AllocatorT get_allocator() const {
    return buffer_plain::get_allocator_internal()
        ->template getAllocator<AllocatorT>();
  }

  template <access::mode Mode, access::target Target = access::target::device>
  accessor<T, dimensions, Mode, Target, access::placeholder::false_t,
           ext::oneapi::accessor_property_list<>>
  get_access(
      handler &CommandGroupHandler,
      const detail::code_location CodeLoc = detail::code_location::current()) {
    return accessor<T, dimensions, Mode, Target, access::placeholder::false_t,
                    ext::oneapi::accessor_property_list<>>(
        *this, CommandGroupHandler, {}, CodeLoc);
  }

  template <access::mode mode>
  accessor<T, dimensions, mode, access::target::host_buffer,
           access::placeholder::false_t, ext::oneapi::accessor_property_list<>>
  get_access(
      const detail::code_location CodeLoc = detail::code_location::current()) {
    return accessor<T, dimensions, mode, access::target::host_buffer,
                    access::placeholder::false_t,
                    ext::oneapi::accessor_property_list<>>(*this, {}, CodeLoc);
  }

  template <access::mode mode, access::target target = access::target::device>
  accessor<T, dimensions, mode, target, access::placeholder::false_t,
           ext::oneapi::accessor_property_list<>>
  get_access(
      handler &commandGroupHandler, range<dimensions> accessRange,
      id<dimensions> accessOffset = {},
      const detail::code_location CodeLoc = detail::code_location::current()) {
    if (isOutOfBounds(accessOffset, accessRange, this->Range))
      throw sycl::invalid_object_error(
          "Requested accessor would exceed the bounds of the buffer",
          PI_ERROR_INVALID_VALUE);

    return accessor<T, dimensions, mode, target, access::placeholder::false_t,
                    ext::oneapi::accessor_property_list<>>(
        *this, commandGroupHandler, accessRange, accessOffset, {}, CodeLoc);
  }

  template <access::mode mode>
  accessor<T, dimensions, mode, access::target::host_buffer,
           access::placeholder::false_t, ext::oneapi::accessor_property_list<>>
  get_access(
      range<dimensions> accessRange, id<dimensions> accessOffset = {},
      const detail::code_location CodeLoc = detail::code_location::current()) {
    if (isOutOfBounds(accessOffset, accessRange, this->Range))
      throw sycl::invalid_object_error(
          "Requested accessor would exceed the bounds of the buffer",
          PI_ERROR_INVALID_VALUE);

    return accessor<T, dimensions, mode, access::target::host_buffer,
                    access::placeholder::false_t,
                    ext::oneapi::accessor_property_list<>>(
        *this, accessRange, accessOffset, {}, CodeLoc);
  }

#if __cplusplus >= 201703L

  template <typename... Ts> auto get_access(Ts... args) {
    return accessor{*this, args...};
  }

  template <typename... Ts>
  auto get_access(handler &commandGroupHandler, Ts... args) {
    return accessor{*this, commandGroupHandler, args...};
  }

  template <typename... Ts> auto get_host_access(Ts... args) {
    return host_accessor{*this, args...};
  }

  template <typename... Ts>
  auto get_host_access(handler &commandGroupHandler, Ts... args) {
    return host_accessor{*this, commandGroupHandler, args...};
  }

#endif

  template <typename Destination = std::nullptr_t>
  void set_final_data(Destination finalData = nullptr) {
    this->set_final_data_internal(finalData);
  }

  void set_final_data_internal(std::nullptr_t) {
    buffer_plain::set_final_data_internal();
  }

  template <template <typename WeakT> class WeakPtrT, typename WeakT>
  std::enable_if_t<
      std::is_convertible<WeakPtrT<WeakT>, std::weak_ptr<WeakT>>::value>
  set_final_data_internal(WeakPtrT<WeakT> FinalData) {
    std::weak_ptr<WeakT> TempFinalData(FinalData);
    this->set_final_data_internal(TempFinalData);
  }

  template <typename WeakT>
  void set_final_data_internal(std::weak_ptr<WeakT> FinalData) {
    buffer_plain::set_final_data_internal(
        [FinalData](const std::function<void(void *const Ptr)> &F) {
          if (std::shared_ptr<WeakT> LockedFinalData = FinalData.lock())
            F(LockedFinalData.get());
        });
  }

  template <typename Destination>
  detail::EnableIfOutputPointerT<Destination>
  set_final_data_internal(Destination FinalData) {
    if (!FinalData)
      buffer_plain::set_final_data_internal();
    else
      buffer_plain::set_final_data_internal(
          [FinalData](const std::function<void(void *const Ptr)> &F) {
            F(FinalData);
          });
  }

  template <typename Destination>
  detail::EnableIfOutputIteratorT<Destination>
  set_final_data_internal(Destination FinalData) {
    const size_t Size = size();
    buffer_plain::set_final_data_internal(
        [FinalData, Size](const std::function<void(void *const Ptr)> &F) {
          using DestinationValueT = detail::iterator_value_type_t<Destination>;
          // TODO if Destination is ContiguousIterator then don't create
          // ContiguousStorage. updateHostMemory works only with pointer to
          // continuous data.
          std::unique_ptr<DestinationValueT[]> ContiguousStorage(
              new DestinationValueT[Size]);
          F(ContiguousStorage.get());
          std::copy(ContiguousStorage.get(), ContiguousStorage.get() + Size,
                    FinalData);
        });
  }

  void set_final_data(std::nullptr_t) {
    buffer_plain::set_final_data_internal();
  }

  void set_write_back(bool flag = true) { buffer_plain::set_write_back(flag); }

  bool is_sub_buffer() const { return IsSubBuffer; }

  template <typename ReinterpretT, int ReinterpretDim>
  buffer<ReinterpretT, ReinterpretDim,
         typename std::allocator_traits<AllocatorT>::template rebind_alloc<
             std::remove_const_t<ReinterpretT>>>
  reinterpret(range<ReinterpretDim> reinterpretRange) const {
    if (sizeof(ReinterpretT) * reinterpretRange.size() != byte_size())
      throw sycl::invalid_object_error(
          "Total size in bytes represented by the type and range of the "
          "reinterpreted SYCL buffer does not equal the total size in bytes "
          "represented by the type and range of this SYCL buffer",
          PI_ERROR_INVALID_VALUE);

    return buffer<ReinterpretT, ReinterpretDim,
                  typename std::allocator_traits<AllocatorT>::
                      template rebind_alloc<std::remove_const_t<ReinterpretT>>>(
        impl, reinterpretRange, OffsetInBytes, IsSubBuffer);
  }

  template <typename ReinterpretT, int ReinterpretDim = dimensions>
  typename std::enable_if<
      (sizeof(ReinterpretT) == sizeof(T)) && (dimensions == ReinterpretDim),
      buffer<ReinterpretT, ReinterpretDim,
             typename std::allocator_traits<AllocatorT>::template rebind_alloc<
                 std::remove_const_t<ReinterpretT>>>>::type
  reinterpret() const {
    return buffer<ReinterpretT, ReinterpretDim,
                  typename std::allocator_traits<AllocatorT>::
                      template rebind_alloc<std::remove_const_t<ReinterpretT>>>(
        impl, get_range(), OffsetInBytes, IsSubBuffer);
  }

  template <typename ReinterpretT, int ReinterpretDim = dimensions>
  typename std::enable_if<
      (ReinterpretDim == 1) && ((dimensions != ReinterpretDim) ||
                                (sizeof(ReinterpretT) != sizeof(T))),
      buffer<ReinterpretT, ReinterpretDim, AllocatorT>>::type
  reinterpret() const {
    long sz = byte_size();
    if (sz % sizeof(ReinterpretT) != 0)
      throw sycl::invalid_object_error(
          "Total byte size of buffer is not evenly divisible by the size of "
          "the reinterpreted type",
          PI_ERROR_INVALID_VALUE);

    return buffer<ReinterpretT, ReinterpretDim, AllocatorT>(
        impl, range<1>{sz / sizeof(ReinterpretT)}, OffsetInBytes, IsSubBuffer);
  }

  template <typename propertyT> bool has_property() const noexcept {
    return buffer_plain::template has_property<propertyT>();
  }

  template <typename propertyT> propertyT get_property() const {
    return buffer_plain::template get_property<propertyT>();
  }

protected:
  bool isOutOfBounds(const id<dimensions> &offset,
                     const range<dimensions> &newRange,
                     const range<dimensions> &parentRange) {
    bool outOfBounds = false;
    for (int i = 0; i < dimensions; ++i)
      outOfBounds |= newRange[i] + offset[i] > parentRange[i];

    return outOfBounds;
  }

private:
  template <class Obj>
  friend decltype(Obj::impl) detail::getSyclObjImpl(const Obj &SyclObject);
  template <typename A, int dims, typename C, typename Enable>
  friend class buffer;
  template <typename DataT, int dims, access::mode mode, access::target target,
            access::placeholder isPlaceholder, typename PropertyListT>
  friend class accessor;
  template <typename HT, int HDims, typename HAllocT>
  friend buffer<HT, HDims, HAllocT, void>
  detail::make_buffer_helper(pi_native_handle, const context &, event, bool);
  template <typename SYCLObjT> friend class ext::oneapi::weak_object;

  range<dimensions> Range;
  // Offset field specifies the origin of the sub buffer inside the parent
  // buffer
  size_t OffsetInBytes = 0;
  bool IsSubBuffer = false;

  // Interop constructor
  template <int N = dimensions, typename = EnableIfOneDimension<N>>
  buffer(pi_native_handle MemObject, const context &SyclContext,
         bool OwnNativeHandle, event AvailableEvent = {},
         const detail::code_location CodeLoc = detail::code_location::current())
      : buffer_plain(
            MemObject, SyclContext,
            make_unique_ptr<detail::SYCLMemObjAllocatorHolder<AllocatorT, T>>(),
            OwnNativeHandle, std::move(AvailableEvent)),
        Range{0} {

    Range[0] = buffer_plain::getSize() / sizeof(T);
    buffer_plain::constructorNotification(
        CodeLoc, (void *)impl.get(), &MemObject, (const void *)typeid(T).name(),
        dimensions, sizeof(T), rangeToArray(Range).data());
  }

  void addOrReplaceAccessorProperties(const property_list &PropertyList) {
    buffer_plain::addOrReplaceAccessorProperties(PropertyList);
  }

  void deleteAccProps(const sycl::detail::PropWithDataKind &Kind) {
    buffer_plain::deleteAccProps(Kind);
  }

  // Reinterpret contructor
  buffer(const std::shared_ptr<detail::buffer_impl> &Impl,
         range<dimensions> reinterpretRange, size_t reinterpretOffset,
         bool isSubBuffer,
         const detail::code_location CodeLoc = detail::code_location::current())
      : buffer_plain(Impl), Range(reinterpretRange),
        OffsetInBytes(reinterpretOffset), IsSubBuffer(isSubBuffer) {
    buffer_plain::constructorNotification(
        CodeLoc, (void *)impl.get(), Impl.get(), (const void *)typeid(T).name(),
        dimensions, sizeof(T), rangeToArray(Range).data());
  }

  template <typename Type, int N>
  size_t getOffsetInBytes(const id<N> &offset, const range<N> &range) {
    return detail::getLinearIndex(offset, range) * sizeof(Type);
  }

  bool isContiguousRegion(const id<1> &, const range<1> &, const range<1> &) {
    // 1D sub buffer always has contiguous region
    return true;
  }

  bool isContiguousRegion(const id<2> &offset, const range<2> &newRange,
                          const range<2> &parentRange) {
    // For 2D sub buffer there are 2 cases:
    // 1) Offset {Any, Any}  | a piece of any line of a buffer
    //    Range  {1,   Any}  |
    // 2) Offset {Any, 0  }  | any number of full lines
    //    Range  {Any, Col}  |
    // where Col is a number of columns of original buffer
    if (offset[1])
      return newRange[0] == 1;
    return newRange[1] == parentRange[1];
  }

  bool isContiguousRegion(const id<3> &offset, const range<3> &newRange,
                          const range<3> &parentRange) {
    // For 3D sub buffer there are 3 cases:
    // 1) Offset {Any, Any, Any}  | a piece of any line in any slice of a buffer
    //    Range  {1,   1,   Any}  |
    // 2) Offset {Any, Any, 0  }  | any number of full lines in any slice
    //    Range  {1,   Any, Col}  |
    // 3) Offset {Any, 0,   0  }  | any number of slices
    //    Range  {Any, Row, Col}  |
    // where Row and Col are numbers of rows and columns of original buffer
    if (offset[2])
      return newRange[0] == 1 && newRange[1] == 1;
    if (offset[1])
      return newRange[0] == 1 && newRange[2] == parentRange[2];
    return newRange[1] == parentRange[1] && newRange[2] == parentRange[2];
  }

  template <backend BackendName, typename DataT, int Dimensions,
            typename Allocator>
  friend auto detail::get_native_buffer(
      const buffer<DataT, Dimensions, Allocator, void> &Obj)
      -> backend_return_t<BackendName,
                          buffer<DataT, Dimensions, Allocator, void>>;

  template <backend BackendName>
  backend_return_t<BackendName, buffer<T, dimensions, AllocatorT>>
  getNative() const {
    auto NativeHandles = buffer_plain::getNativeVector(BackendName);
    return detail::BufferInterop<BackendName, T, dimensions,
                                 AllocatorT>::GetNativeObjs(NativeHandles);
  }
};

#ifdef __cpp_deduction_guides
template <class InputIterator, class AllocatorT>
buffer(InputIterator, InputIterator, AllocatorT, const property_list & = {})
    -> buffer<typename std::iterator_traits<InputIterator>::value_type, 1,
              AllocatorT>;
template <class InputIterator>
buffer(InputIterator, InputIterator, const property_list & = {})
    -> buffer<typename std::iterator_traits<InputIterator>::value_type, 1>;
template <class Container, class AllocatorT>
buffer(Container &, AllocatorT, const property_list & = {})
    -> buffer<typename Container::value_type, 1, AllocatorT>;
template <class Container>
buffer(Container &, const property_list & = {})
    -> buffer<typename Container::value_type, 1>;
template <class T, int dimensions, class AllocatorT>
buffer(const T *, const range<dimensions> &, AllocatorT,
       const property_list & = {}) -> buffer<T, dimensions, AllocatorT>;
template <class T, int dimensions>
buffer(const T *, const range<dimensions> &, const property_list & = {})
    -> buffer<T, dimensions>;
#endif // __cpp_deduction_guides

} // __SYCL_INLINE_VER_NAMESPACE(_V1)
} // namespace sycl

namespace std {
template <typename T, int dimensions, typename AllocatorT>
struct hash<sycl::buffer<T, dimensions, AllocatorT>> {
  size_t operator()(const sycl::buffer<T, dimensions, AllocatorT> &b) const {
    return hash<std::shared_ptr<sycl::detail::buffer_impl>>()(
        sycl::detail::getSyclObjImpl(b));
  }
};
} // namespace std<|MERGE_RESOLUTION|>--- conflicted
+++ resolved
@@ -140,16 +140,10 @@
 /// \ingroup sycl_api
 template <typename T, int dimensions = 1,
           typename AllocatorT = buffer_allocator<std::remove_const_t<T>>,
-<<<<<<< HEAD
           typename __Enabled =
               typename std::enable_if_t<(dimensions > 0) && (dimensions <= 3)>>
-class buffer : public detail::buffer_plain {
-=======
-          typename __Enabled = typename detail::enable_if_t<(dimensions > 0) &&
-                                                            (dimensions <= 3)>>
 class buffer : public detail::buffer_plain,
                public detail::OwnerLessBase<buffer<T, dimensions, AllocatorT>> {
->>>>>>> 63ee1517
   // TODO check is_device_copyable<T>::value after converting sycl::vec into a
   // trivially copyable class.
   static_assert(!std::is_same<T, std::string>::value,
