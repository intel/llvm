//==---------------- backend.hpp - SYCL UR backends ------------------------==//
//
// Part of the LLVM Project, under the Apache License v2.0 with LLVM Exceptions.
// See https://llvm.org/LICENSE.txt for license information.
// SPDX-License-Identifier: Apache-2.0 WITH LLVM-exception
//
//===----------------------------------------------------------------------===//

#pragma once

#include <sycl/access/access.hpp>             // for mode, placeholder
#include <sycl/accessor.hpp>                  // for accessor
#include <sycl/async_handler.hpp>             // for async_handler
#include <sycl/backend_types.hpp>             // for backend
#include <sycl/buffer.hpp>                    // for buffer_allocator
#include <sycl/context.hpp>                   // for context, get_na...
#include <sycl/detail/backend_traits.hpp>     // for InteropFeatureS...
#include <sycl/detail/defines_elementary.hpp> // for __SYCL_DEPRECATED
#include <sycl/detail/export.hpp>             // for __SYCL_EXPORT
#include <sycl/detail/impl_utils.hpp>         // for createSyclObjFr...
#include <sycl/device.hpp>                    // for device, get_native
#include <sycl/event.hpp>                     // for event, get_native
#include <sycl/exception.hpp>                 // for make_error_code
#include <sycl/feature_test.hpp>              // for SYCL_BACKEND_OP...
#include <sycl/image.hpp>                     // for image, image_al...
<<<<<<< HEAD
#include <sycl/kernel.hpp>                    // for kernel, get_native
#include <sycl/kernel_bundle_enums.hpp> // for bundle_state
#include <sycl/platform.hpp>            // for platform, get_n...
#include <sycl/property_list.hpp>       // for property_list
#include <sycl/queue.hpp>
#include <ur_api.h> // for ur_native_handle_t
=======
#include <sycl/kernel_bundle.hpp>             // for kernel_bundle
#include <sycl/kernel_bundle_enums.hpp>       // for bundle_state
#include <sycl/platform.hpp>                  // for platform, get_n...
#include <sycl/queue.hpp>                     // for queue, get_native
#include <ur_api.h>                           // for ur_native_handle_t
>>>>>>> 2e11d261

#if SYCL_BACKEND_OPENCL
#include <sycl/detail/backend_traits_opencl.hpp> // for interop
#endif
#if SYCL_EXT_ONEAPI_BACKEND_CUDA
#ifdef SYCL_EXT_ONEAPI_BACKEND_CUDA_EXPERIMENTAL
#include <sycl/ext/oneapi/experimental/backend/backend_traits_cuda.hpp>
#else
#include <sycl/detail/backend_traits_cuda.hpp>
#endif
#endif
#if SYCL_EXT_ONEAPI_BACKEND_HIP
#include <sycl/detail/backend_traits_hip.hpp>
#endif
#if SYCL_EXT_ONEAPI_BACKEND_LEVEL_ZERO
// #include <sycl/detail/backend_traits_level_zero.hpp> // for _ze_command_lis...
#endif

#include <sycl/detail/ur.hpp>

#include <memory>      // for shared_ptr
#include <stdint.h>    // for int32_t
#include <type_traits> // for enable_if_t
#include <vector>      // for vector

namespace sycl {
inline namespace _V1 {

<<<<<<< HEAD
template<bundle_state State>
class kernel_bundle;
=======
class property_list;
>>>>>>> 2e11d261

namespace detail {
// TODO each backend can have its own custom errc enumeration
// but the details for this are not fully specified yet
enum class backend_errc : unsigned int {};
} // namespace detail

template <backend Backend> class backend_traits {
public:
  template <class T>
  using input_type = typename detail::BackendInput<Backend, T>::type;

  template <class T>
  using return_type = typename detail::BackendReturn<Backend, T>::type;
};

namespace detail {
template <backend Backend, typename DataT, int Dimensions, typename AllocatorT>
struct BufferInterop {
  using ReturnType =
      backend_return_t<Backend, buffer<DataT, Dimensions, AllocatorT>>;

  static ReturnType
  GetNativeObjs(const std::vector<ur_native_handle_t> &Handle) {
    ReturnType ReturnValue = 0;
    if (Handle.size()) {
      ReturnValue = (ReturnType)(Handle[0]);
    }
    return ReturnValue;
  }
};

template <typename DataT, int Dimensions, typename AllocatorT>
struct BufferInterop<backend::opencl, DataT, Dimensions, AllocatorT> {
  using ReturnType =
      backend_return_t<backend::opencl, buffer<DataT, Dimensions, AllocatorT>>;

  static ReturnType
  GetNativeObjs(const std::vector<ur_native_handle_t> &Handle) {
    ReturnType ReturnValue{};
    for (auto &Obj : Handle) {
      ReturnValue.push_back(
          detail::ur::cast<typename decltype(ReturnValue)::value_type>(Obj));
    }
    return ReturnValue;
  }
};

#if SYCL_EXT_ONEAPI_BACKEND_LEVEL_ZERO
template <backend BackendName, typename DataT, int Dimensions,
          typename AllocatorT>
auto get_native_buffer(const buffer<DataT, Dimensions, AllocatorT, void> &Obj)
    -> backend_return_t<BackendName,
                        buffer<DataT, Dimensions, AllocatorT, void>> {
  // No check for backend mismatch because buffer can be allocated on different
  // backends
  if (BackendName == backend::ext_oneapi_level_zero)
    throw sycl::exception(make_error_code(errc::feature_not_supported),
                          "Buffer interop is not supported by level zero yet");
  return Obj.template getNative<BackendName>();
}
#endif
} // namespace detail

template <backend BackendName, class SyclObjectT>
auto get_native(const SyclObjectT &Obj)
    -> backend_return_t<BackendName, SyclObjectT> {
  if (Obj.get_backend() != BackendName) {
    throw sycl::exception(make_error_code(errc::backend_mismatch),
                          "Backends mismatch");
  }
  return reinterpret_cast<backend_return_t<BackendName, SyclObjectT>>(
      Obj.getNative());
}

template <backend BackendName>
auto get_native(const queue &Obj) -> backend_return_t<BackendName, queue> {
  if (Obj.get_backend() != BackendName) {
    throw sycl::exception(make_error_code(errc::backend_mismatch),
                          "Backends mismatch");
  }
  int32_t IsImmCmdList;
  ur_native_handle_t Handle = Obj.getNative(IsImmCmdList);
  backend_return_t<BackendName, queue> RetVal;
#if 0 && SYCL_EXT_ONEAPI_BACKEND_LEVEL_ZERO
  if constexpr (BackendName == backend::ext_oneapi_level_zero)
    RetVal = IsImmCmdList
                 ? backend_return_t<BackendName, queue>{reinterpret_cast<
                       ze_command_list_handle_t>(Handle)}
                 : backend_return_t<BackendName, queue>{
                       reinterpret_cast<ze_command_queue_handle_t>(Handle)};
  else
#endif
    RetVal = reinterpret_cast<backend_return_t<BackendName, queue>>(Handle);

  return RetVal;
}

template <backend BackendName, bundle_state State>
auto get_native(const kernel_bundle<State> &Obj)
    -> backend_return_t<BackendName, kernel_bundle<State>> {
  if (Obj.get_backend() != BackendName) {
    throw sycl::exception(make_error_code(errc::backend_mismatch),
                          "Backends mismatch");
  }
  return Obj.template getNative<BackendName>();
}

template <backend BackendName, typename DataT, int Dimensions,
          typename AllocatorT>
auto get_native(const buffer<DataT, Dimensions, AllocatorT> &Obj)
    -> backend_return_t<BackendName, buffer<DataT, Dimensions, AllocatorT>> {
  return detail::get_native_buffer<BackendName>(Obj);
}

#if SYCL_BACKEND_OPENCL
template <>
inline backend_return_t<backend::opencl, event>
get_native<backend::opencl, event>(const event &Obj) {
  if (Obj.get_backend() != backend::opencl) {
    throw sycl::exception(make_error_code(errc::backend_mismatch),
                          "Backends mismatch");
  }
  backend_return_t<backend::opencl, event> ReturnValue;
  for (auto const &element : Obj.getNativeVector()) {
    ReturnValue.push_back(
        reinterpret_cast<
            typename detail::interop<backend::opencl, event>::value_type>(
            element));
  }
  return ReturnValue;
}
#endif

#if SYCL_EXT_ONEAPI_BACKEND_CUDA
template <>
inline backend_return_t<backend::ext_oneapi_cuda, device>
get_native<backend::ext_oneapi_cuda, device>(const device &Obj) {
  if (Obj.get_backend() != backend::ext_oneapi_cuda) {
    throw sycl::exception(make_error_code(errc::backend_mismatch),
                          "Backends mismatch");
  }
  // CUDA uses a 32-bit int instead of an opaque pointer like other backends,
  // so we need a specialization with static_cast instead of reinterpret_cast.
  return static_cast<backend_return_t<backend::ext_oneapi_cuda, device>>(
      Obj.getNative());
}

#ifndef SYCL_EXT_ONEAPI_BACKEND_CUDA_EXPERIMENTAL
template <>
__SYCL_DEPRECATED(
    "Context interop is deprecated for CUDA. If a native context is required,"
    " use cuDevicePrimaryCtxRetain with a native device")
inline backend_return_t<backend::ext_oneapi_cuda, context> get_native<
    backend::ext_oneapi_cuda, context>(const context &Obj) {
  if (Obj.get_backend() != backend::ext_oneapi_cuda) {
    throw sycl::exception(make_error_code(errc::backend_mismatch),
                          "Backends mismatch");
  }
  return reinterpret_cast<backend_return_t<backend::ext_oneapi_cuda, context>>(
      Obj.getNative());
}

#endif // SYCL_EXT_ONEAPI_BACKEND_CUDA_EXPERIMENTAL
#endif // SYCL_EXT_ONEAPI_BACKEND_CUDA

#if SYCL_EXT_ONEAPI_BACKEND_HIP

template <>
inline backend_return_t<backend::ext_oneapi_hip, context>
get_native<backend::ext_oneapi_hip, context>(const context &Obj) {
  if (Obj.get_backend() != backend::ext_oneapi_hip) {
    throw sycl::exception(make_error_code(errc::backend_mismatch),
                          "Backends mismatch");
  }
  throw sycl::exception(
      make_error_code(sycl::errc::feature_not_supported),
      "Context interop is not supported for HIP. If a native context is "
      "required, use hipDevicePrimaryCtxRetain with a native device");
}

#endif // SYCL_EXT_ONEAPI_BACKEND_HIP

template <backend BackendName, typename DataT, int Dimensions,
          access::mode AccessMode, access::target AccessTarget,
          access::placeholder IsPlaceholder>
auto get_native(const accessor<DataT, Dimensions, AccessMode, AccessTarget,
                               IsPlaceholder> &Obj) ->
    typename detail::interop<
        BackendName, accessor<DataT, Dimensions, AccessMode, AccessTarget,
                              IsPlaceholder>>::type = delete;

namespace detail {
// Forward declaration
class kernel_bundle_impl;

__SYCL_EXPORT platform make_platform(ur_native_handle_t NativeHandle,
                                     backend Backend);
__SYCL_EXPORT device make_device(ur_native_handle_t NativeHandle,
                                 backend Backend);
__SYCL_EXPORT context make_context(ur_native_handle_t NativeHandle,
                                   const async_handler &Handler,
                                   backend Backend, bool KeepOwnership,
                                   const std::vector<device> &DeviceList = {});
__SYCL_EXPORT queue make_queue(ur_native_handle_t NativeHandle,
                               int32_t nativeHandleDesc,
                               const context &TargetContext,
                               const device *TargetDevice, bool KeepOwnership,
                               const property_list &PropList,
                               const async_handler &Handler, backend Backend);
__SYCL_EXPORT event make_event(ur_native_handle_t NativeHandle,
                               const context &TargetContext, backend Backend);
__SYCL_EXPORT event make_event(ur_native_handle_t NativeHandle,
                               const context &TargetContext, bool KeepOwnership,
                               backend Backend);
// TODO: Unused. Remove when allowed.
__SYCL_EXPORT kernel make_kernel(ur_native_handle_t NativeHandle,
                                 const context &TargetContext, backend Backend);
__SYCL_EXPORT kernel make_kernel(
    const context &TargetContext,
    const kernel_bundle<bundle_state::executable> &KernelBundle,
    ur_native_handle_t NativeKernelHandle, bool KeepOwnership, backend Backend);
// TODO: Unused. Remove when allowed.
__SYCL_EXPORT std::shared_ptr<detail::kernel_bundle_impl>
make_kernel_bundle(ur_native_handle_t NativeHandle,
                   const context &TargetContext, bundle_state State,
                   backend Backend);
__SYCL_EXPORT std::shared_ptr<detail::kernel_bundle_impl>
make_kernel_bundle(ur_native_handle_t NativeHandle,
                   const context &TargetContext, bool KeepOwnership,
                   bundle_state State, backend Backend);
} // namespace detail

template <backend Backend>
std::enable_if_t<
    detail::InteropFeatureSupportMap<Backend>::MakePlatform == true, platform>
make_platform(
    const typename backend_traits<Backend>::template input_type<platform>
        &BackendObject) {
  return detail::make_platform(
      detail::ur::cast<ur_native_handle_t>(BackendObject), Backend);
}

template <backend Backend>
std::enable_if_t<detail::InteropFeatureSupportMap<Backend>::MakeDevice == true,
                 device>
make_device(const typename backend_traits<Backend>::template input_type<device>
                &BackendObject) {
  for (auto p : platform::get_platforms()) {
    if (p.get_backend() != Backend)
      continue;

    for (auto d : p.get_devices()) {
      if (get_native<Backend>(d) == BackendObject)
        return d;
    }
  }

  return detail::make_device(
      detail::ur::cast<ur_native_handle_t>(BackendObject), Backend);
}

template <backend Backend>
std::enable_if_t<detail::InteropFeatureSupportMap<Backend>::MakeContext == true,
                 context>
make_context(
    const typename backend_traits<Backend>::template input_type<context>
        &BackendObject,
    const async_handler &Handler = {}) {
  return detail::make_context(
      detail::ur::cast<ur_native_handle_t>(BackendObject), Handler, Backend,
      false /* KeepOwnership */);
}

template <backend Backend>
std::enable_if_t<detail::InteropFeatureSupportMap<Backend>::MakeQueue == true,
                 queue>
make_queue(const typename backend_traits<Backend>::template input_type<queue>
               &BackendObject,
           const context &TargetContext, const async_handler Handler = {}) {
  auto KeepOwnership =
      Backend == backend::ext_oneapi_cuda || Backend == backend::ext_oneapi_hip;
  return detail::make_queue(detail::ur::cast<ur_native_handle_t>(BackendObject),
                            false, TargetContext, nullptr, KeepOwnership, {},
                            Handler, Backend);
}

template <backend Backend>
std::enable_if_t<detail::InteropFeatureSupportMap<Backend>::MakeEvent == true,
                 event>
make_event(const typename backend_traits<Backend>::template input_type<event>
               &BackendObject,
           const context &TargetContext) {
  return detail::make_event(detail::ur::cast<ur_native_handle_t>(BackendObject),
                            TargetContext, Backend);
}

template <backend Backend>
__SYCL_DEPRECATED("Use SYCL 2020 sycl::make_event free function")
std::enable_if_t<detail::InteropFeatureSupportMap<Backend>::MakeEvent == true,
                 event> make_event(const typename backend_traits<Backend>::
                                       template input_type<event>
                                           &BackendObject,
                                   const context &TargetContext,
                                   bool KeepOwnership) {
  return detail::make_event(detail::ur::cast<ur_native_handle_t>(BackendObject),
                            TargetContext, KeepOwnership, Backend);
}

template <backend Backend, typename T, int Dimensions = 1,
          typename AllocatorT = buffer_allocator<std::remove_const_t<T>>>
std::enable_if_t<detail::InteropFeatureSupportMap<Backend>::MakeBuffer ==
                         true &&
                     Backend != backend::ext_oneapi_level_zero,
                 buffer<T, Dimensions, AllocatorT>>
make_buffer(const typename backend_traits<Backend>::template input_type<
                buffer<T, Dimensions, AllocatorT>> &BackendObject,
            const context &TargetContext, event AvailableEvent = {}) {
  return detail::make_buffer_helper<T, Dimensions, AllocatorT>(
      detail::ur::cast<ur_native_handle_t>(BackendObject), TargetContext,
      AvailableEvent);
}

template <backend Backend, int Dimensions = 1,
          typename AllocatorT = image_allocator>
std::enable_if_t<detail::InteropFeatureSupportMap<Backend>::MakeImage == true &&
                     Backend != backend::ext_oneapi_level_zero,
                 image<Dimensions, AllocatorT>>
make_image(const typename backend_traits<Backend>::template input_type<
               image<Dimensions, AllocatorT>> &BackendObject,
           const context &TargetContext, event AvailableEvent = {}) {
  return image<Dimensions, AllocatorT>(
      detail::ur::cast<ur_native_handle_t>(BackendObject), TargetContext,
      AvailableEvent);
}

template <backend Backend>
kernel
make_kernel(const typename backend_traits<Backend>::template input_type<kernel>
                &BackendObject,
            const context &TargetContext) {
  return detail::make_kernel(
      detail::ur::cast<ur_native_handle_t>(BackendObject), TargetContext,
      Backend);
}

template <backend Backend, bundle_state State>
std::enable_if_t<detail::InteropFeatureSupportMap<Backend>::MakeKernelBundle ==
                     true,
                 kernel_bundle<State>>
make_kernel_bundle(const typename backend_traits<Backend>::template input_type<
                       kernel_bundle<State>> &BackendObject,
                   const context &TargetContext) {
  std::shared_ptr<detail::kernel_bundle_impl> KBImpl =
      detail::make_kernel_bundle(
          detail::ur::cast<ur_native_handle_t>(BackendObject), TargetContext,
          false, State, Backend);
  return detail::createSyclObjFromImpl<kernel_bundle<State>>(KBImpl);
}
} // namespace _V1
} // namespace sycl<|MERGE_RESOLUTION|>--- conflicted
+++ resolved
@@ -23,20 +23,11 @@
 #include <sycl/exception.hpp>                 // for make_error_code
 #include <sycl/feature_test.hpp>              // for SYCL_BACKEND_OP...
 #include <sycl/image.hpp>                     // for image, image_al...
-<<<<<<< HEAD
-#include <sycl/kernel.hpp>                    // for kernel, get_native
-#include <sycl/kernel_bundle_enums.hpp> // for bundle_state
-#include <sycl/platform.hpp>            // for platform, get_n...
-#include <sycl/property_list.hpp>       // for property_list
-#include <sycl/queue.hpp>
-#include <ur_api.h> // for ur_native_handle_t
-=======
-#include <sycl/kernel_bundle.hpp>             // for kernel_bundle
 #include <sycl/kernel_bundle_enums.hpp>       // for bundle_state
 #include <sycl/platform.hpp>                  // for platform, get_n...
 #include <sycl/queue.hpp>                     // for queue, get_native
 #include <ur_api.h>                           // for ur_native_handle_t
->>>>>>> 2e11d261
+
 
 #if SYCL_BACKEND_OPENCL
 #include <sycl/detail/backend_traits_opencl.hpp> // for interop
@@ -65,12 +56,9 @@
 namespace sycl {
 inline namespace _V1 {
 
-<<<<<<< HEAD
 template<bundle_state State>
 class kernel_bundle;
-=======
 class property_list;
->>>>>>> 2e11d261
 
 namespace detail {
 // TODO each backend can have its own custom errc enumeration
