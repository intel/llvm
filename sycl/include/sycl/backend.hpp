--- conflicted
+++ resolved
@@ -142,9 +142,23 @@
     throw sycl::runtime_error(errc::backend_mismatch, "Backends mismatch",
                               PI_ERROR_INVALID_OPERATION);
   }
-  int32_t NativeHandleDesc;
-  return reinterpret_cast<backend_return_t<BackendName, queue>>(
-      Obj.getNative(NativeHandleDesc));
+  if constexpr (BackendName == backend::ext_oneapi_level_zero) {
+    int32_t IsImmCmdList;
+    pi_native_handle Handle = Obj.getNative(IsImmCmdList);
+    if (IsImmCmdList) {
+      return backend_return_t<backend::ext_oneapi_level_zero, queue>{
+          std::in_place_index<1>,
+          reinterpret_cast<ze_command_list_handle_t>(Handle)};
+    } else {
+      return backend_return_t<backend::ext_oneapi_level_zero, queue>{
+          std::in_place_index<0>,
+          reinterpret_cast<ze_command_queue_handle_t>(Handle)};
+    }
+  } else {
+    int32_t NativeHandleDesc;
+    return reinterpret_cast<backend_return_t<BackendName, queue>>(
+        Obj.getNative(NativeHandleDesc));
+  }
 }
 
 template <backend BackendName, bundle_state State>
@@ -228,18 +242,6 @@
                                const device *TargetDevice, bool KeepOwnership,
                                const property_list &PropList,
                                const async_handler &Handler, backend Backend);
-
-// The make_queue2 and getNative2 functions are added as a temporary measure so
-// that the existing make_queue and getNative functions can co-exist with them.
-// At the next ABI redefinition the current make_queue and getNative definitions
-// will be removed. "make_queue2" will be renamed "make_queue" and "getNative2"
-// will be renamed "getNative".
-__SYCL_EXPORT queue make_queue2(pi_native_handle NativeHandle,
-                                int32_t nativeHandleDesc,
-                                const context &TargetContext,
-                                const device *TargetDevice, bool KeepOwnership,
-                                const property_list &PropList,
-                                const async_handler &Handler, backend Backend);
 __SYCL_EXPORT event make_event(pi_native_handle NativeHandle,
                                const context &TargetContext, backend Backend);
 __SYCL_EXPORT event make_event(pi_native_handle NativeHandle,
@@ -307,22 +309,14 @@
                      : reinterpret_cast<pi_native_handle>(
                            *(std::get_if<ze_command_queue_handle_t>(
                                &BackendObject.NativeHandle)));
-<<<<<<< HEAD
     return sycl::detail::make_queue(Handle, IsImmCmdList, TargetContext,
                                     nullptr, false, BackendObject.Properties,
                                     Handler, Backend);
   } else {
     return detail::make_queue(detail::pi::cast<pi_native_handle>(BackendObject),
-                              TargetContext, nullptr, false, Handler, Backend);
-  }
-=======
-    return sycl::detail::make_queue2(Handle, IsImmCmdList, TargetContext,
-                                     nullptr, false, BackendObject.Properties,
-                                     Handler, Backend);
-  }
-  return detail::make_queue(detail::pi::cast<pi_native_handle>(BackendObject),
-                            TargetContext, nullptr, false, Handler, Backend);
->>>>>>> 959fad2a
+                              false, TargetContext, nullptr, false, {}, Handler,
+                              Backend);
+  }
 }
 
 template <backend Backend>
