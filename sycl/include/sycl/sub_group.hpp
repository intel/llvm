//==----------- sub_group.hpp --- SYCL sub-group ---------------------------==//
//
// Part of the LLVM Project, under the Apache License v2.0 with LLVM Exceptions.
// See https://llvm.org/LICENSE.txt for license information.
// SPDX-License-Identifier: Apache-2.0 WITH LLVM-exception
//
//===----------------------------------------------------------------------===//

#pragma once

#include <sycl/access/access.hpp>              // for address_space, decorated
#include <sycl/detail/defines_elementary.hpp>  // for __SYCL_DEPRECATED
#include <sycl/detail/generic_type_traits.hpp> // for select_cl_scalar_inte...
#include <sycl/detail/pi.h>                    // for PI_ERROR_INVALID_DEVICE
#include <sycl/detail/type_traits.hpp>         // for is_scalar_arithmetic
#include <sycl/exception.hpp>                  // for exception, make_error...
#include <sycl/id.hpp>                         // for id
#include <sycl/memory_enums.hpp>               // for memory_scope
#include <sycl/multi_ptr.hpp>                  // for multi_ptr
#include <sycl/range.hpp>                      // for range
#include <sycl/types.hpp>                      // for vec

#ifdef __SYCL_DEVICE_ONLY__
#include <sycl/ext/oneapi/functional.hpp>
#endif

#include <stdint.h>    // for uint32_t
#include <tuple>       // for _Swallow_assign, ignore
#include <type_traits> // for enable_if_t, remove_cv_t

namespace sycl {
inline namespace _V1 {
template <typename T, access::address_space Space,
          access::decorated DecorateAddress>
class multi_ptr;

namespace detail {

namespace sub_group {

// Selects 8, 16, 32, or 64-bit type depending on size of scalar type T.
template <typename T>
using SelectBlockT = select_cl_scalar_integral_unsigned_t<T>;

template <typename T, access::address_space Space>
using AcceptableForGlobalLoadStore =
    std::bool_constant<!std::is_same_v<void, SelectBlockT<T>> &&
                       Space == access::address_space::global_space>;

template <typename T, access::address_space Space>
using AcceptableForLocalLoadStore =
    std::bool_constant<!std::is_same_v<void, SelectBlockT<T>> &&
                       Space == access::address_space::local_space>;

#ifdef __SYCL_DEVICE_ONLY__
template <typename T, access::address_space Space,
          access::decorated DecorateAddress>
T load(const multi_ptr<T, Space, DecorateAddress> src) {
  using BlockT = SelectBlockT<T>;
  using PtrT = sycl::detail::ConvertToOpenCLType_t<
      const multi_ptr<BlockT, Space, DecorateAddress>>;

  BlockT Ret =
      __spirv_SubgroupBlockReadINTEL<BlockT>(reinterpret_cast<PtrT>(src.get()));

  return sycl::bit_cast<T>(Ret);
}

template <int N, typename T, access::address_space Space,
          access::decorated DecorateAddress>
vec<T, N> load(const multi_ptr<T, Space, DecorateAddress> src) {
  using BlockT = SelectBlockT<T>;
  using VecT = sycl::detail::ConvertToOpenCLType_t<vec<BlockT, N>>;
  using PtrT = sycl::detail::ConvertToOpenCLType_t<
      const multi_ptr<BlockT, Space, DecorateAddress>>;

  VecT Ret =
      __spirv_SubgroupBlockReadINTEL<VecT>(reinterpret_cast<PtrT>(src.get()));

  return sycl::bit_cast<typename vec<T, N>::vector_t>(Ret);
}

template <typename T, access::address_space Space,
          access::decorated DecorateAddress>
void store(multi_ptr<T, Space, DecorateAddress> dst, const T &x) {
  using BlockT = SelectBlockT<T>;
  using PtrT = sycl::detail::ConvertToOpenCLType_t<
      multi_ptr<BlockT, Space, DecorateAddress>>;

  __spirv_SubgroupBlockWriteINTEL(reinterpret_cast<PtrT>(dst.get()),
                                  sycl::bit_cast<BlockT>(x));
}

template <int N, typename T, access::address_space Space,
          access::decorated DecorateAddress>
void store(multi_ptr<T, Space, DecorateAddress> dst, const vec<T, N> &x) {
  using BlockT = SelectBlockT<T>;
  using VecT = sycl::detail::ConvertToOpenCLType_t<vec<BlockT, N>>;
  using PtrT = sycl::detail::ConvertToOpenCLType_t<
      const multi_ptr<BlockT, Space, DecorateAddress>>;

  __spirv_SubgroupBlockWriteINTEL(reinterpret_cast<PtrT>(dst.get()),
                                  sycl::bit_cast<VecT>(x));
}
#endif // __SYCL_DEVICE_ONLY__

} // namespace sub_group

// Helper for removing const and volatile qualifiers from the element type of
// a multi_ptr.
template <typename CVT, access::address_space Space,
          access::decorated IsDecorated, typename T = std::remove_cv_t<CVT>>
inline multi_ptr<T, Space, IsDecorated>
GetUnqualMultiPtr(const multi_ptr<CVT, Space, IsDecorated> &Mptr) {
  if constexpr (IsDecorated == access::decorated::legacy) {
    return multi_ptr<T, Space, IsDecorated>{
        const_cast<typename multi_ptr<T, Space, IsDecorated>::pointer_t>(
            Mptr.get())};
  } else {
    return multi_ptr<T, Space, IsDecorated>{
        const_cast<typename multi_ptr<T, Space, IsDecorated>::pointer>(
            Mptr.get_decorated())};
  }
}

} // namespace detail

struct sub_group;
namespace ext::oneapi {
inline sycl::sub_group this_sub_group();
namespace experimental {
inline sycl::sub_group this_sub_group();
} // namespace experimental
} // namespace ext::oneapi

struct sub_group {

  using id_type = id<1>;
  using range_type = range<1>;
  using linear_id_type = uint32_t;
  static constexpr int dimensions = 1;
  static constexpr sycl::memory_scope fence_scope =
      sycl::memory_scope::sub_group;

  /* --- common interface members --- */

  id_type get_local_id() const {
#ifdef __SYCL_DEVICE_ONLY__
    return __spirv_SubgroupLocalInvocationId();
#else
    throw sycl::exception(make_error_code(errc::feature_not_supported),
                          "Sub-groups are not supported on host.");
#endif
  }

  linear_id_type get_local_linear_id() const {
#ifdef __SYCL_DEVICE_ONLY__
    return static_cast<linear_id_type>(get_local_id()[0]);
#else
    throw sycl::exception(make_error_code(errc::feature_not_supported),
                          "Sub-groups are not supported on host.");
#endif
  }

  range_type get_local_range() const {
#ifdef __SYCL_DEVICE_ONLY__
    return __spirv_SubgroupSize();
#else
    throw sycl::exception(make_error_code(errc::feature_not_supported),
                          "Sub-groups are not supported on host.");
#endif
  }

  range_type get_max_local_range() const {
#ifdef __SYCL_DEVICE_ONLY__
    return __spirv_SubgroupMaxSize();
#else
    throw sycl::exception(make_error_code(errc::feature_not_supported),
                          "Sub-groups are not supported on host.");
#endif
  }

  id_type get_group_id() const {
#ifdef __SYCL_DEVICE_ONLY__
    return __spirv_SubgroupId();
#else
    throw sycl::exception(make_error_code(errc::feature_not_supported),
                          "Sub-groups are not supported on host.");
#endif
  }

  linear_id_type get_group_linear_id() const {
#ifdef __SYCL_DEVICE_ONLY__
    return static_cast<linear_id_type>(get_group_id()[0]);
#else
    throw sycl::exception(make_error_code(errc::feature_not_supported),
                          "Sub-groups are not supported on host.");
#endif
  }

  range_type get_group_range() const {
#ifdef __SYCL_DEVICE_ONLY__
    return __spirv_NumSubgroups();
#else
    throw sycl::exception(make_error_code(errc::feature_not_supported),
                          "Sub-groups are not supported on host.");
#endif
  }

  template <typename T>
  using EnableIfIsScalarArithmetic =
      std::enable_if_t<sycl::detail::is_scalar_arithmetic<T>::value, T>;

  /* --- one-input shuffles --- */
  /* indices in [0 , sub_group size) */

  template <typename T> T shuffle(T x, id_type local_id) const {
#ifdef __SYCL_DEVICE_ONLY__
    return sycl::detail::spirv::SubgroupShuffle(x, local_id);
#else
    (void)x;
    (void)local_id;
    throw sycl::exception(make_error_code(errc::feature_not_supported),
                          "Sub-groups are not supported on host.");
#endif
  }

  template <typename T> T shuffle_down(T x, uint32_t delta) const {
#ifdef __SYCL_DEVICE_ONLY__
    return sycl::detail::spirv::SubgroupShuffleDown(x, delta);
#else
    (void)x;
    (void)delta;
    throw sycl::exception(make_error_code(errc::feature_not_supported),
                          "Sub-groups are not supported on host.");
#endif
  }

  template <typename T> T shuffle_up(T x, uint32_t delta) const {
#ifdef __SYCL_DEVICE_ONLY__
    return sycl::detail::spirv::SubgroupShuffleUp(x, delta);
#else
    (void)x;
    (void)delta;
    throw sycl::exception(make_error_code(errc::feature_not_supported),
                          "Sub-groups are not supported on host.");
#endif
  }

  template <typename T> T shuffle_xor(T x, id_type value) const {
#ifdef __SYCL_DEVICE_ONLY__
    return sycl::detail::spirv::SubgroupShuffleXor(x, value);
#else
    (void)x;
    (void)value;
    throw sycl::exception(make_error_code(errc::feature_not_supported),
                          "Sub-groups are not supported on host.");
#endif
  }

  /* --- sub_group load/stores --- */
  /* these can map to SIMD or block read/write hardware where available */
#ifdef __SYCL_DEVICE_ONLY__
  // Method for decorated pointer
  template <typename CVT, typename T = std::remove_cv_t<CVT>>
  std::enable_if_t<!std::is_same<remove_decoration_t<T>, T>::value, T>
  load(CVT *cv_src) const {
    T *src = const_cast<T *>(cv_src);
    return load(sycl::multi_ptr<remove_decoration_t<T>,
                                sycl::detail::deduce_AS<T>::value,
                                sycl::access::decorated::yes>(src));
  }

  // Method for raw pointer
  template <typename CVT, typename T = std::remove_cv_t<CVT>>
  std::enable_if_t<std::is_same<remove_decoration_t<T>, T>::value, T>
  load(CVT *cv_src) const {
    T *src = const_cast<T *>(cv_src);

#if defined(__NVPTX__) || defined(__AMDGCN__)
    return src[get_local_id()[0]];
#else  // __NVPTX__ || __AMDGCN__
    auto l = __SYCL_GenericCastToPtrExplicit_ToLocal<T>(src);
    if (l)
      return load(l);

    auto g = __SYCL_GenericCastToPtrExplicit_ToGlobal<T>(src);
    if (g)
      return load(g);

    assert(!"Sub-group load() is supported for local or global pointers only.");
    return {};
#endif // __NVPTX__ || __AMDGCN__
  }
#else  //__SYCL_DEVICE_ONLY__
  template <typename CVT, typename T = std::remove_cv_t<CVT>>
  T load(CVT *src) const {
    (void)src;
    throw sycl::exception(make_error_code(errc::feature_not_supported),
                          "Sub-groups are not supported on host.");
  }
#endif //__SYCL_DEVICE_ONLY__

  template <typename CVT, access::address_space Space,
            access::decorated IsDecorated, typename T = std::remove_cv_t<CVT>>
  std::enable_if_t<
      sycl::detail::sub_group::AcceptableForGlobalLoadStore<T, Space>::value, T>
  load(const multi_ptr<CVT, Space, IsDecorated> cv_src) const {
    multi_ptr<T, Space, IsDecorated> src =
        sycl::detail::GetUnqualMultiPtr(cv_src);
#ifdef __SYCL_DEVICE_ONLY__
#if defined(__NVPTX__) || defined(__AMDGCN__)
    return src.get()[get_local_id()[0]];
#else
    return sycl::detail::sub_group::load(src);
#endif // __NVPTX__ || __AMDGCN__
#else
    (void)src;
<<<<<<< HEAD
    throw runtime_error("Sub-groups are not supported on host device.",
                        PI_ERROR_INVALID_DEVICE);
=======
    throw sycl::exception(make_error_code(errc::feature_not_supported),
                          "Sub-groups are not supported on host.");
>>>>>>> e8ffd021
#endif // __SYCL_DEVICE_ONLY__
  }

  template <typename CVT, access::address_space Space,
            access::decorated IsDecorated, typename T = std::remove_cv_t<CVT>>
  std::enable_if_t<
      sycl::detail::sub_group::AcceptableForLocalLoadStore<T, Space>::value, T>
  load(const multi_ptr<CVT, Space, IsDecorated> cv_src) const {
    multi_ptr<T, Space, IsDecorated> src =
        sycl::detail::GetUnqualMultiPtr(cv_src);
#ifdef __SYCL_DEVICE_ONLY__
    return src.get()[get_local_id()[0]];
#else
    (void)src;
    throw sycl::exception(make_error_code(errc::feature_not_supported),
                          "Sub-groups are not supported on host.");
#endif
  }
#ifdef __SYCL_DEVICE_ONLY__
#if defined(__NVPTX__) || defined(__AMDGCN__)
  template <int N, typename CVT, access::address_space Space,
            access::decorated IsDecorated, typename T = std::remove_cv_t<CVT>>
  std::enable_if_t<
      sycl::detail::sub_group::AcceptableForGlobalLoadStore<T, Space>::value,
      vec<T, N>>
  load(const multi_ptr<CVT, Space, IsDecorated> cv_src) const {
    multi_ptr<T, Space, IsDecorated> src =
        sycl::detail::GetUnqualMultiPtr(cv_src);
    vec<T, N> res;
    for (int i = 0; i < N; ++i) {
      res[i] = *(src.get() + i * get_max_local_range()[0] + get_local_id()[0]);
    }
    return res;
  }
#else // __NVPTX__ || __AMDGCN__
  template <int N, typename CVT, access::address_space Space,
            access::decorated IsDecorated, typename T = std::remove_cv_t<CVT>>
  std::enable_if_t<
      sycl::detail::sub_group::AcceptableForGlobalLoadStore<T, Space>::value &&
          N != 1 && N != 3 && N != 16,
      vec<T, N>>
  load(const multi_ptr<CVT, Space, IsDecorated> cv_src) const {
    multi_ptr<T, Space, IsDecorated> src =
        sycl::detail::GetUnqualMultiPtr(cv_src);
    return sycl::detail::sub_group::load<N, T>(src);
  }

  template <int N, typename CVT, access::address_space Space,
            access::decorated IsDecorated, typename T = std::remove_cv_t<CVT>>
  std::enable_if_t<
      sycl::detail::sub_group::AcceptableForGlobalLoadStore<T, Space>::value &&
          N == 16,
      vec<T, 16>>
  load(const multi_ptr<CVT, Space, IsDecorated> cv_src) const {
    multi_ptr<T, Space, IsDecorated> src =
        sycl::detail::GetUnqualMultiPtr(cv_src);
    return {sycl::detail::sub_group::load<8, T>(src),
            sycl::detail::sub_group::load<8, T>(src +
                                                8 * get_max_local_range()[0])};
  }

  template <int N, typename CVT, access::address_space Space,
            access::decorated IsDecorated, typename T = std::remove_cv_t<CVT>>
  std::enable_if_t<
      sycl::detail::sub_group::AcceptableForGlobalLoadStore<T, Space>::value &&
          N == 3,
      vec<T, 3>>
  load(const multi_ptr<CVT, Space, IsDecorated> cv_src) const {
    multi_ptr<T, Space, IsDecorated> src =
        sycl::detail::GetUnqualMultiPtr(cv_src);
    return {
        sycl::detail::sub_group::load<1, T>(src),
        sycl::detail::sub_group::load<2, T>(src + get_max_local_range()[0])};
  }

  template <int N, typename CVT, access::address_space Space,
            access::decorated IsDecorated, typename T = std::remove_cv_t<CVT>>
  std::enable_if_t<
      sycl::detail::sub_group::AcceptableForGlobalLoadStore<T, Space>::value &&
          N == 1,
      vec<T, 1>>
  load(const multi_ptr<CVT, Space, IsDecorated> cv_src) const {
    multi_ptr<T, Space, IsDecorated> src =
        sycl::detail::GetUnqualMultiPtr(cv_src);
    return sycl::detail::sub_group::load(src);
  }
#endif // ___NVPTX___
#else  // __SYCL_DEVICE_ONLY__
  template <int N, typename CVT, access::address_space Space,
            access::decorated IsDecorated, typename T = std::remove_cv_t<CVT>>
  std::enable_if_t<
      sycl::detail::sub_group::AcceptableForGlobalLoadStore<T, Space>::value,
      vec<T, N>>
  load(const multi_ptr<CVT, Space, IsDecorated> src) const {
    (void)src;
    throw sycl::exception(make_error_code(errc::feature_not_supported),
                          "Sub-groups are not supported on host.");
  }
#endif // __SYCL_DEVICE_ONLY__

  template <int N, typename CVT, access::address_space Space,
            access::decorated IsDecorated, typename T = std::remove_cv_t<CVT>>
  std::enable_if_t<
      sycl::detail::sub_group::AcceptableForLocalLoadStore<T, Space>::value,
      vec<T, N>>
  load(const multi_ptr<CVT, Space, IsDecorated> cv_src) const {
    multi_ptr<T, Space, IsDecorated> src =
        sycl::detail::GetUnqualMultiPtr(cv_src);
#ifdef __SYCL_DEVICE_ONLY__
    vec<T, N> res;
    for (int i = 0; i < N; ++i) {
      res[i] = *(src.get() + i * get_max_local_range()[0] + get_local_id()[0]);
    }
    return res;
#else
    (void)src;
    throw sycl::exception(make_error_code(errc::feature_not_supported),
                          "Sub-groups are not supported on host.");
#endif
  }

#ifdef __SYCL_DEVICE_ONLY__
  // Method for decorated pointer
  template <typename T>
  std::enable_if_t<!std::is_same<remove_decoration_t<T>, T>::value>
  store(T *dst, const remove_decoration_t<T> &x) const {
    store(sycl::multi_ptr<remove_decoration_t<T>,
                          sycl::detail::deduce_AS<T>::value,
                          sycl::access::decorated::yes>(dst),
          x);
  }

  // Method for raw pointer
  template <typename T>
  std::enable_if_t<std::is_same<remove_decoration_t<T>, T>::value>
  store(T *dst, const remove_decoration_t<T> &x) const {

#if defined(__NVPTX__) || defined(__AMDGCN__)
    dst[get_local_id()[0]] = x;
#else  // __NVPTX__ || __AMDGCN__
    auto l = __SYCL_GenericCastToPtrExplicit_ToLocal<T>(dst);
    if (l) {
      store(l, x);
      return;
    }

    auto g = __SYCL_GenericCastToPtrExplicit_ToGlobal<T>(dst);
    if (g) {
      store(g, x);
      return;
    }

    assert(
        !"Sub-group store() is supported for local or global pointers only.");
    return;
#endif // __NVPTX__ || __AMDGCN__
  }
#else  //__SYCL_DEVICE_ONLY__
  template <typename T> void store(T *dst, const T &x) const {
    (void)dst;
    (void)x;
    throw sycl::exception(make_error_code(errc::feature_not_supported),
                          "Sub-groups are not supported on host.");
  }
#endif //__SYCL_DEVICE_ONLY__

  template <typename T, access::address_space Space,
            access::decorated DecorateAddress>
  std::enable_if_t<
      sycl::detail::sub_group::AcceptableForGlobalLoadStore<T, Space>::value>
  store(multi_ptr<T, Space, DecorateAddress> dst, const T &x) const {
#ifdef __SYCL_DEVICE_ONLY__
#if defined(__NVPTX__) || defined(__AMDGCN__)
    dst.get()[get_local_id()[0]] = x;
#else
    sycl::detail::sub_group::store(dst, x);
#endif // __NVPTX__ || __AMDGCN__
#else
    (void)dst;
    (void)x;
    throw sycl::exception(make_error_code(errc::feature_not_supported),
                          "Sub-groups are not supported on host.");
#endif
  }

  template <typename T, access::address_space Space,
            access::decorated DecorateAddress>
  std::enable_if_t<
      sycl::detail::sub_group::AcceptableForLocalLoadStore<T, Space>::value>
  store(multi_ptr<T, Space, DecorateAddress> dst, const T &x) const {
#ifdef __SYCL_DEVICE_ONLY__
    dst.get()[get_local_id()[0]] = x;
#else
    (void)dst;
    (void)x;
    throw sycl::exception(make_error_code(errc::feature_not_supported),
                          "Sub-groups are not supported on host.");
#endif
  }

#ifdef __SYCL_DEVICE_ONLY__
#if defined(__NVPTX__) || defined(__AMDGCN__)
  template <int N, typename T, access::address_space Space,
            access::decorated DecorateAddress>
  std::enable_if_t<
      sycl::detail::sub_group::AcceptableForGlobalLoadStore<T, Space>::value>
  store(multi_ptr<T, Space, DecorateAddress> dst, const vec<T, N> &x) const {
    for (int i = 0; i < N; ++i) {
      *(dst.get() + i * get_max_local_range()[0] + get_local_id()[0]) = x[i];
    }
  }
#else // __NVPTX__ || __AMDGCN__
  template <int N, typename T, access::address_space Space,
            access::decorated DecorateAddress>
  std::enable_if_t<
      sycl::detail::sub_group::AcceptableForGlobalLoadStore<T, Space>::value &&
      N != 1 && N != 3 && N != 16>
  store(multi_ptr<T, Space, DecorateAddress> dst, const vec<T, N> &x) const {
    sycl::detail::sub_group::store(dst, x);
  }

  template <int N, typename T, access::address_space Space,
            access::decorated DecorateAddress>
  std::enable_if_t<
      sycl::detail::sub_group::AcceptableForGlobalLoadStore<T, Space>::value &&
      N == 1>
  store(multi_ptr<T, Space, DecorateAddress> dst, const vec<T, 1> &x) const {
    sycl::detail::sub_group::store(dst, x);
  }

  template <int N, typename T, access::address_space Space,
            access::decorated DecorateAddress>
  std::enable_if_t<
      sycl::detail::sub_group::AcceptableForGlobalLoadStore<T, Space>::value &&
      N == 3>
  store(multi_ptr<T, Space, DecorateAddress> dst, const vec<T, 3> &x) const {
    store<1, T, Space, DecorateAddress>(dst, x.s0());
    store<2, T, Space, DecorateAddress>(dst + get_max_local_range()[0],
                                        {x.s1(), x.s2()});
  }

  template <int N, typename T, access::address_space Space,
            access::decorated DecorateAddress>
  std::enable_if_t<
      sycl::detail::sub_group::AcceptableForGlobalLoadStore<T, Space>::value &&
      N == 16>
  store(multi_ptr<T, Space, DecorateAddress> dst, const vec<T, 16> &x) const {
    store<8, T, Space, DecorateAddress>(dst, x.lo());
    store<8, T, Space, DecorateAddress>(dst + 8 * get_max_local_range()[0],
                                        x.hi());
  }

#endif // __NVPTX__ || __AMDGCN__
#else  // __SYCL_DEVICE_ONLY__
  template <int N, typename T, access::address_space Space,
            access::decorated DecorateAddress>
  std::enable_if_t<
      sycl::detail::sub_group::AcceptableForGlobalLoadStore<T, Space>::value>
  store(multi_ptr<T, Space, DecorateAddress> dst, const vec<T, N> &x) const {
    (void)dst;
    (void)x;
    throw sycl::exception(make_error_code(errc::feature_not_supported),
                          "Sub-groups are not supported on host.");
  }
#endif // __SYCL_DEVICE_ONLY__

  template <int N, typename T, access::address_space Space,
            access::decorated DecorateAddress>
  std::enable_if_t<
      sycl::detail::sub_group::AcceptableForLocalLoadStore<T, Space>::value>
  store(multi_ptr<T, Space, DecorateAddress> dst, const vec<T, N> &x) const {
#ifdef __SYCL_DEVICE_ONLY__
    for (int i = 0; i < N; ++i) {
      *(dst.get() + i * get_max_local_range()[0] + get_local_id()[0]) = x[i];
    }
#else
    (void)dst;
    (void)x;
    throw sycl::exception(make_error_code(errc::feature_not_supported),
                          "Sub-groups are not supported on host.");
#endif
  }

  /* --- synchronization functions --- */
  void barrier() const {
#ifdef __SYCL_DEVICE_ONLY__
    __spirv_ControlBarrier(
        __spv::Scope::Subgroup, __spv::Scope::Subgroup,
        __spv::MemorySemanticsMask::AcquireRelease |
            __spv::MemorySemanticsMask::SubgroupMemory |
            __spv::MemorySemanticsMask::WorkgroupMemory |
            __spv::MemorySemanticsMask::CrossWorkgroupMemory);
#else
    throw sycl::exception(make_error_code(errc::feature_not_supported),
                          "Sub-groups are not supported on host.");
#endif
  }

  __SYCL_DEPRECATED("Sub-group barrier accepting fence_space is deprecated."
                    "Use barrier() without a fence_space instead.")
  void barrier(access::fence_space accessSpace) const {
#ifdef __SYCL_DEVICE_ONLY__
    int32_t flags = sycl::detail::getSPIRVMemorySemanticsMask(accessSpace);
    __spirv_ControlBarrier(__spv::Scope::Subgroup, __spv::Scope::Subgroup,
                           flags);
#else
    (void)accessSpace;
    throw sycl::exception(make_error_code(errc::feature_not_supported),
                          "Sub-groups are not supported on host.");
#endif
  }

  /* --- deprecated collective functions --- */
  template <typename T>
  __SYCL_DEPRECATED("Collectives in the sub-group class are deprecated. Use "
                    "sycl::ext::oneapi::broadcast instead.")
  EnableIfIsScalarArithmetic<T> broadcast(T x, id<1> local_id) const {
#ifdef __SYCL_DEVICE_ONLY__
    return sycl::detail::spirv::GroupBroadcast<sub_group>(x, local_id);
#else
    (void)x;
    (void)local_id;
    throw sycl::exception(make_error_code(errc::feature_not_supported),
                          "Sub-groups are not supported on host.");
#endif
  }

  template <typename T, class BinaryOperation>
  __SYCL_DEPRECATED("Collectives in the sub-group class are deprecated. Use "
                    "sycl::ext::oneapi::reduce instead.")
  EnableIfIsScalarArithmetic<T> reduce(T x, BinaryOperation op) const {
#ifdef __SYCL_DEVICE_ONLY__
    return sycl::detail::calc<__spv::GroupOperation::Reduce>(
        typename sycl::detail::GroupOpTag<T>::type(), *this, x, op);
#else
    (void)x;
    (void)op;
    throw sycl::exception(make_error_code(errc::feature_not_supported),
                          "Sub-groups are not supported on host.");
#endif
  }

  template <typename T, class BinaryOperation>
  __SYCL_DEPRECATED("Collectives in the sub-group class are deprecated. Use "
                    "sycl::ext::oneapi::reduce instead.")
  EnableIfIsScalarArithmetic<T> reduce(T x, T init, BinaryOperation op) const {
#ifdef __SYCL_DEVICE_ONLY__
    return op(init, reduce(x, op));
#else
    (void)x;
    (void)init;
    (void)op;
    throw sycl::exception(make_error_code(errc::feature_not_supported),
                          "Sub-groups are not supported on host.");
#endif
  }

  template <typename T, class BinaryOperation>
  __SYCL_DEPRECATED("Collectives in the sub-group class are deprecated. Use "
                    "sycl::ext::oneapi::exclusive_scan instead.")
  EnableIfIsScalarArithmetic<T> exclusive_scan(T x, BinaryOperation op) const {
#ifdef __SYCL_DEVICE_ONLY__
    return sycl::detail::calc<__spv::GroupOperation::ExclusiveScan>(
        typename sycl::detail::GroupOpTag<T>::type(), *this, x, op);
#else
    (void)x;
    (void)op;
    throw sycl::exception(make_error_code(errc::feature_not_supported),
                          "Sub-groups are not supported on host.");
#endif
  }

  template <typename T, class BinaryOperation>
  __SYCL_DEPRECATED("Collectives in the sub-group class are deprecated. Use "
                    "sycl::ext::oneapi::exclusive_scan instead.")
  EnableIfIsScalarArithmetic<T> exclusive_scan(T x, T init,
                                               BinaryOperation op) const {
#ifdef __SYCL_DEVICE_ONLY__
    if (get_local_id().get(0) == 0) {
      x = op(init, x);
    }
    T scan = exclusive_scan(x, op);
    if (get_local_id().get(0) == 0) {
      scan = init;
    }
    return scan;
#else
    (void)x;
    (void)init;
    (void)op;
    throw sycl::exception(make_error_code(errc::feature_not_supported),
                          "Sub-groups are not supported on host.");
#endif
  }

  template <typename T, class BinaryOperation>
  __SYCL_DEPRECATED("Collectives in the sub-group class are deprecated. Use "
                    "sycl::ext::oneapi::inclusive_scan instead.")
  EnableIfIsScalarArithmetic<T> inclusive_scan(T x, BinaryOperation op) const {
#ifdef __SYCL_DEVICE_ONLY__
    return sycl::detail::calc<__spv::GroupOperation::InclusiveScan>(
        typename sycl::detail::GroupOpTag<T>::type(), *this, x, op);
#else
    (void)x;
    (void)op;
    throw sycl::exception(make_error_code(errc::feature_not_supported),
                          "Sub-groups are not supported on host.");
#endif
  }

  template <typename T, class BinaryOperation>
  __SYCL_DEPRECATED("Collectives in the sub-group class are deprecated. Use "
                    "sycl::ext::oneapi::inclusive_scan instead.")
  EnableIfIsScalarArithmetic<T> inclusive_scan(T x, BinaryOperation op,
                                               T init) const {
#ifdef __SYCL_DEVICE_ONLY__
    if (get_local_id().get(0) == 0) {
      x = op(init, x);
    }
    return inclusive_scan(x, op);
#else
    (void)x;
    (void)op;
    (void)init;
    throw sycl::exception(make_error_code(errc::feature_not_supported),
                          "Sub-groups are not supported on host.");
#endif
  }

  linear_id_type get_group_linear_range() const {
#ifdef __SYCL_DEVICE_ONLY__
    return static_cast<linear_id_type>(get_group_range()[0]);
#else
    throw sycl::exception(make_error_code(errc::feature_not_supported),
                          "Sub-groups are not supported on host.");
#endif
  }

  linear_id_type get_local_linear_range() const {
#ifdef __SYCL_DEVICE_ONLY__
    return static_cast<linear_id_type>(get_local_range()[0]);
#else
    throw sycl::exception(make_error_code(errc::feature_not_supported),
                          "Sub-groups are not supported on host.");
#endif
  }

  bool leader() const {
#ifdef __SYCL_DEVICE_ONLY__
    return get_local_linear_id() == 0;
#else
    throw sycl::exception(make_error_code(errc::feature_not_supported),
                          "Sub-groups are not supported on host.");
#endif
  }

  // Common member functions for by-value semantics
  friend bool operator==(const sub_group &lhs, const sub_group &rhs) {
#ifdef __SYCL_DEVICE_ONLY__
    return lhs.get_group_id() == rhs.get_group_id();
#else
    std::ignore = lhs;
    std::ignore = rhs;
    throw sycl::exception(make_error_code(errc::feature_not_supported),
                          "Sub-groups are not supported on host.");
#endif
  }

  friend bool operator!=(const sub_group &lhs, const sub_group &rhs) {
#ifdef __SYCL_DEVICE_ONLY__
    return !(lhs == rhs);
#else
    std::ignore = lhs;
    std::ignore = rhs;
    throw sycl::exception(make_error_code(errc::feature_not_supported),
                          "Sub-groups are not supported on host.");
#endif
  }

protected:
  template <int dimensions> friend class sycl::nd_item;
  friend sub_group ext::oneapi::this_sub_group();
  friend sub_group ext::oneapi::experimental::this_sub_group();
  sub_group() = default;
};

namespace ext::oneapi {
__SYCL_DEPRECATED(
    "use sycl::ext::oneapi::experimental::this_sub_group() instead")
inline sycl::sub_group this_sub_group() {
#ifdef __SYCL_DEVICE_ONLY__
  return sycl::sub_group();
#else
  throw sycl::exception(make_error_code(errc::feature_not_supported),
                        "Sub-groups are not supported on host.");
#endif
}
namespace experimental {
inline sycl::sub_group this_sub_group() {
#ifdef __SYCL_DEVICE_ONLY__
  return sycl::sub_group();
#else
  throw sycl::exception(make_error_code(errc::feature_not_supported),
                        "Sub-groups are not supported on host.");
#endif
}
} // namespace experimental
} // namespace ext::oneapi

} // namespace _V1
} // namespace sycl<|MERGE_RESOLUTION|>--- conflicted
+++ resolved
@@ -316,13 +316,8 @@
 #endif // __NVPTX__ || __AMDGCN__
 #else
     (void)src;
-<<<<<<< HEAD
-    throw runtime_error("Sub-groups are not supported on host device.",
-                        PI_ERROR_INVALID_DEVICE);
-=======
-    throw sycl::exception(make_error_code(errc::feature_not_supported),
-                          "Sub-groups are not supported on host.");
->>>>>>> e8ffd021
+    throw sycl::exception(make_error_code(errc::feature_not_supported),
+                          "Sub-groups are not supported on host.");
 #endif // __SYCL_DEVICE_ONLY__
   }
 
