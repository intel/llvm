--- conflicted
+++ resolved
@@ -8,23 +8,12 @@
 
 #pragma once
 
-<<<<<<< HEAD
-#include <CL/__spirv/spirv_ops.hpp>
-#include <CL/__spirv/spirv_vars.hpp>
-#include <sycl/access/access.hpp>
-#include <sycl/detail/defines.hpp>
-#include <sycl/detail/generic_type_traits.hpp>
-#include <sycl/detail/helpers.hpp>
-#include <sycl/detail/spirv.hpp>
-#include <sycl/detail/type_traits.hpp>
-#include <sycl/exception.hpp>
-=======
 #include <sycl/access/access.hpp>              // for address_space, decorated
 #include <sycl/detail/defines_elementary.hpp>  // for __SYCL_DEPRECATED
 #include <sycl/detail/generic_type_traits.hpp> // for select_cl_scalar_inte...
 #include <sycl/detail/pi.h>                    // for PI_ERROR_INVALID_DEVICE
 #include <sycl/detail/type_traits.hpp>         // for is_scalar_arithmetic
-#include <sycl/exception.hpp>                  // for runtime_error, make_e...
+#include <sycl/exception.hpp>                  // for exception, make_error...
 #include <sycl/id.hpp>                         // for id
 #include <sycl/memory_enums.hpp>               // for memory_scope
 #include <sycl/multi_ptr.hpp>                  // for multi_ptr
@@ -32,7 +21,6 @@
 #include <sycl/types.hpp>                      // for vec
 
 #ifdef __SYCL_DEVICE_ONLY__
->>>>>>> 99272476
 #include <sycl/ext/oneapi/functional.hpp>
 #endif
 
