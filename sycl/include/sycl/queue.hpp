--- conflicted
+++ resolved
@@ -3329,8 +3329,6 @@
   parallel_for(nd_range<Dims> Range, RestT &&...Rest) {
     constexpr detail::code_location CodeLoc = getCodeLocation<KernelName>();
     detail::tls_code_loc_t TlsCodeLocCapture(CodeLoc);
-<<<<<<< HEAD
-
     using KernelType = std::tuple_element_t<0, std::tuple<RestT...>>;
 
     // TODO The handler-less path does not support reductions and kernel
@@ -3339,13 +3337,7 @@
                   !(ext::oneapi::experimental::detail::
                         HasKernelPropertiesGetMethod<
                             const KernelType &>::value)) {
-      return detail::submit_kernel_direct<KernelName, true>(
-=======
-#ifdef __DPCPP_ENABLE_UNFINISHED_NO_CGH_SUBMIT
-    // TODO The handler-less path does not support reductions yet.
-    if constexpr (sizeof...(RestT) == 1) {
       return detail::submit_kernel_direct_parallel_for<KernelName, true>(
->>>>>>> c0345dfa
           *this, ext::oneapi::experimental::empty_properties_t{}, Range,
           Rest...);
     } else {
