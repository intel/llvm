--- conflicted
+++ resolved
@@ -694,21 +694,6 @@
   /// \param Length is a number of bytes in the allocation.
   /// \param Advice is a device-defined advice for the specified allocation.
   /// \return an event representing advice operation.
-<<<<<<< HEAD
-  __SYCL2020_DEPRECATED("use the overload with int Advice instead")
-  event mem_advise(
-      const void *Ptr, size_t Length, ur_usm_advice_flags_t Advice,
-      const detail::code_location &CodeLoc = detail::code_location::current());
-
-  /// Provides additional information to the underlying runtime about how
-  /// different allocations are used.
-  ///
-  /// \param Ptr is a USM pointer to the allocation.
-  /// \param Length is a number of bytes in the allocation.
-  /// \param Advice is a device-defined advice for the specified allocation.
-  /// \return an event representing advice operation.
-=======
->>>>>>> 9b37c286
   event mem_advise(
       const void *Ptr, size_t Length, int Advice,
       const detail::code_location &CodeLoc = detail::code_location::current());
