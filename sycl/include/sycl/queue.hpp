--- conflicted
+++ resolved
@@ -169,19 +169,8 @@
 
   KernelRuntimeInfo &operator=(KernelRuntimeInfo &&rhs) = delete;
 
-<<<<<<< HEAD
-  detail::ABINeutralKernelNameStrT &KernelName() { return MKernelName; }
-  const detail::ABINeutralKernelNameStrT &KernelName() const {
-    return MKernelName;
-  }
-
   char *GetKernelFuncPtr() const {
     return static_cast<char *>(const_cast<void *>(MHostKernelPtr));
-=======
-  std::shared_ptr<detail::HostKernelBase> &HostKernel() { return MHostKernel; }
-  const std::shared_ptr<detail::HostKernelBase> &HostKernel() const {
-    return MHostKernel;
->>>>>>> 75f3b767
   }
 
   void SaveHostKernelRef(const void *KernelFuncPtr, HostKernelFactory Factory) {
