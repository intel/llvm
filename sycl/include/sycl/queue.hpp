--- conflicted
+++ resolved
@@ -66,11 +66,7 @@
 namespace detail {
 class queue_impl;
 
-<<<<<<< HEAD
-inline event submitAssertCapture(queue &, event &,
-=======
-inline event submitAssertCapture(const queue &, event &, queue *,
->>>>>>> f5e3bd72
+inline event submitAssertCapture(const queue &, event &,
                                  const detail::code_location &);
 
 // Function to postprocess submitted command
@@ -3594,11 +3590,7 @@
       -> backend_return_t<BackendName, SyclObjectT>;
 
 #if __SYCL_USE_FALLBACK_ASSERT
-<<<<<<< HEAD
-  friend event detail::submitAssertCapture(queue &, event &,
-=======
-  friend event detail::submitAssertCapture(const queue &, event &, queue *,
->>>>>>> f5e3bd72
+  friend event detail::submitAssertCapture(const queue &, event &,
                                            const detail::code_location &);
 #endif
 
@@ -3707,50 +3699,6 @@
   ///
   /// \param Props is a property list with submission properties.
   /// \param CGF is a function object containing command group.
-<<<<<<< HEAD
-=======
-  /// \param SecondaryQueuePtr is a pointer to the secondary queue.
-  /// \param CodeLoc is the code location of the submit call (default argument)
-  /// \return a SYCL event object for the submitted command group.
-  //
-  // UseFallBackAssert as template param vs `#if` in function body is necessary
-  // to prevent ODR-violation between TUs built with different fallback assert
-  // modes.
-  template <bool UseFallbackAssert, typename PropertiesT>
-  event submit_with_event(PropertiesT Props,
-                          const detail::type_erased_cgfo_ty &CGF,
-                          queue *SecondaryQueuePtr,
-                          const detail::code_location &CodeLoc =
-                              detail::code_location::current()) const {
-    detail::tls_code_loc_t TlsCodeLocCapture(CodeLoc);
-    detail::v1::SubmissionInfo SI{};
-    ProcessSubmitProperties(Props, SI);
-    if (SecondaryQueuePtr)
-      SI.SecondaryQueue() = detail::getSyclObjImpl(*SecondaryQueuePtr);
-    if constexpr (UseFallbackAssert)
-      SI.PostProcessorFunc() =
-          [this, &SecondaryQueuePtr,
-           &TlsCodeLocCapture](bool IsKernel, bool KernelUsesAssert, event &E) {
-            if (IsKernel && !device_has(aspect::ext_oneapi_native_assert) &&
-                KernelUsesAssert && !device_has(aspect::accelerator)) {
-              // __devicelib_assert_fail isn't supported by Device-side Runtime
-              // Linking against fallback impl of __devicelib_assert_fail is
-              // performed by program manager class
-              // Fallback assert isn't supported for FPGA
-              submitAssertCapture(*this, E, SecondaryQueuePtr,
-                                  TlsCodeLocCapture.query());
-            }
-          };
-    return submit_with_event_impl(CGF, SI, TlsCodeLocCapture.query(),
-                                  TlsCodeLocCapture.isToplevel());
-  }
-
-  /// Submits a command group function object to the queue, in order to be
-  /// scheduled for execution on the device.
-  ///
-  /// \param Props is a property list with submission properties.
-  /// \param CGF is a function object containing command group.
->>>>>>> f5e3bd72
   /// \param CodeLoc is the code location of the submit call (default argument)
   /// \return a SYCL event object for the submitted command group.
   //
@@ -3980,12 +3928,7 @@
  * which it gets compiled and exported without any integration header and, thus,
  * with no proper KernelInfo instance.
  */
-<<<<<<< HEAD
-event submitAssertCapture(queue &Self, event &Event,
-=======
 event submitAssertCapture(const queue &Self, event &Event,
-                          queue *SecondaryQueue,
->>>>>>> f5e3bd72
                           const detail::code_location &CodeLoc) {
   buffer<detail::AssertHappened, 1> Buffer{1};
 
