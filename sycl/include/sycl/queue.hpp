--- conflicted
+++ resolved
@@ -136,81 +136,7 @@
     KernelTypeUniversalRef &&KernelFunc, sycl::span<const event> DepEvents,
     const PropertiesT &ExtraProps =
         ext::oneapi::experimental::empty_properties_t{},
-<<<<<<< HEAD
     const detail::code_location &CodeLoc = detail::code_location::current());
-=======
-    const detail::code_location &CodeLoc = detail::code_location::current()) {
-  detail::tls_code_loc_t TlsCodeLocCapture(CodeLoc);
-
-  using KernelType = std::decay_t<KernelTypeUniversalRef>;
-
-  using NameT =
-      typename detail::get_kernel_name_t<KernelName, KernelType>::name;
-
-  detail::KernelWrapper<WrapAs, NameT, KernelType, LambdaArgType,
-                        PropertiesT>::wrap(KernelFunc);
-
-  HostKernelRef<KernelType, KernelTypeUniversalRef, LambdaArgType, Dims>
-      HostKernel(std::forward<KernelTypeUniversalRef>(KernelFunc));
-
-  // Instantiating the kernel on the host improves debugging.
-  // Passing this pointer to another translation unit prevents optimization.
-#ifndef NDEBUG
-  // TODO: call library to prevent dropping call due to optimization.
-  (void)
-      detail::GetInstantiateKernelOnHostPtr<KernelType, LambdaArgType, Dims>();
-#endif
-
-  detail::DeviceKernelInfo *DeviceKernelInfoPtr =
-      &detail::getDeviceKernelInfo<NameT>();
-  constexpr auto Info = detail::CompileTimeKernelInfo<NameT>;
-
-  assert(Info.Name != std::string_view{} && "Kernel must have a name!");
-
-  static_assert(
-      Info.Name == std::string_view{} || sizeof(KernelType) == Info.KernelSize,
-      "Unexpected kernel lambda size. This can be caused by an "
-      "external host compiler producing a lambda with an "
-      "unexpected layout. This is a limitation of the compiler."
-      "In many cases the difference is related to capturing constexpr "
-      "variables. In such cases removing constexpr specifier aligns the "
-      "captures between the host compiler and the device compiler."
-      "\n"
-      "In case of MSVC, passing "
-      "-fsycl-host-compiler-options='/std:c++latest' "
-      "might also help.");
-
-  detail::KernelPropertyHolderStructTy ParsedProperties;
-  if constexpr (ext::oneapi::experimental::detail::HasKernelPropertiesGetMethod<
-                    const KernelType &>::value) {
-    // Merge properties via get() and manually specified properties.
-    // get() method is used for specifying kernel properties but properties
-    // passed via launch_config (ExtraProps) should be kernel launch properties.
-    // They are mutually exclusive, so there should not be any conflict when
-    // merging properties. merge_properties() throws if there's a conflict.
-    auto MergedProps =
-        sycl::ext::oneapi::experimental::detail::merge_properties(
-            ExtraProps,
-            KernelFunc.get(ext::oneapi::experimental::properties_tag{}));
-
-    ParsedProperties = extractKernelProperties(MergedProps);
-  } else {
-    ParsedProperties = extractKernelProperties(ExtraProps);
-  }
-
-  if constexpr (EventNeeded) {
-    return submit_kernel_direct_with_event_impl(
-        Queue, RangeView, HostKernel, DeviceKernelInfoPtr, DepEvents,
-        ParsedProperties, TlsCodeLocCapture.query(),
-        TlsCodeLocCapture.isToplevel());
-  } else {
-    submit_kernel_direct_without_event_impl(
-        Queue, RangeView, HostKernel, DeviceKernelInfoPtr, DepEvents,
-        ParsedProperties, TlsCodeLocCapture.query(),
-        TlsCodeLocCapture.isToplevel());
-  }
-}
->>>>>>> 4c8f3414
 
 template <typename KernelName = detail::auto_name, bool EventNeeded = false,
           typename PropertiesT = ext::oneapi::experimental::empty_properties_t,
@@ -219,25 +145,7 @@
     const queue &Queue, nd_range<Dims> Range,
     KernelTypeUniversalRef &&KernelFunc, sycl::span<const event> DepEvents = {},
     const PropertiesT &Props = ext::oneapi::experimental::empty_properties_t{},
-<<<<<<< HEAD
     const detail::code_location &CodeLoc = detail::code_location::current());
-=======
-    const detail::code_location &CodeLoc = detail::code_location::current()) {
-
-  using KernelType = std::decay_t<KernelTypeUniversalRef>;
-
-  using LambdaArgType =
-      sycl::detail::lambda_arg_type<KernelType, nd_item<Dims>>;
-  static_assert(
-      std::is_convertible_v<sycl::nd_item<Dims>, LambdaArgType>,
-      "Kernel argument of a sycl::parallel_for with sycl::nd_range "
-      "must be either sycl::nd_item or be convertible from sycl::nd_item");
-  using TransformedArgType = sycl::nd_item<Dims>;
-
-#ifndef __SYCL_DEVICE_ONLY__
-  detail::checkValueRange<Dims>(Range);
-#endif
->>>>>>> 4c8f3414
 
 template <typename KernelName = detail::auto_name, bool EventNeeded = false,
           typename PropertiesT = ext::oneapi::experimental::empty_properties_t,
