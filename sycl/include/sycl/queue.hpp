//==-------------------- queue.hpp - SYCL queue ----------------------------==//
//
// Part of the LLVM Project, under the Apache License v2.0 with LLVM Exceptions.
// See https://llvm.org/LICENSE.txt for license information.
// SPDX-License-Identifier: Apache-2.0 WITH LLVM-exception
//
//===----------------------------------------------------------------------===//

#pragma once

#include <sycl/access/access.hpp>             // for target, access...
#include <sycl/accessor.hpp>                  // for accessor
#include <sycl/aspects.hpp>                   // for aspect
#include <sycl/async_handler.hpp>             // for async_handler
#include <sycl/backend_types.hpp>             // for backend, backe...
#include <sycl/buffer.hpp>                    // for buffer
#include <sycl/detail/assert_happened.hpp>    // for AssertHappened
#include <sycl/detail/cg_types.hpp>           // for check_fn_signa...
#include <sycl/detail/common.hpp>             // for code_location
#include <sycl/detail/defines_elementary.hpp> // for __SYCL2020_DEP...
#include <sycl/detail/export.hpp>             // for __SYCL_EXPORT
#include <sycl/detail/info_desc_helpers.hpp>  // for is_queue_info_...
#include <sycl/detail/kernel_desc.hpp>        // for KernelInfo
#include <sycl/detail/optional.hpp>
#include <sycl/detail/owner_less_base.hpp> // for OwnerLessBase
#include <sycl/device.hpp>                 // for device
#include <sycl/device_selector.hpp>        // for device_selector
#include <sycl/event.hpp>                  // for event
#include <sycl/exception.hpp>              // for make_error_code
#include <sycl/exception_list.hpp>         // for defaultAsyncHa...
#include <sycl/ext/oneapi/device_global/device_global.hpp> // for device_global
#include <sycl/ext/oneapi/device_global/properties.hpp> // for device_image_s...
#include <sycl/ext/oneapi/experimental/event_mode_property.hpp>
#include <sycl/ext/oneapi/experimental/graph.hpp>    // for command_graph...
#include <sycl/ext/oneapi/properties/properties.hpp> // for empty_properti...
#include <sycl/handler.hpp>                          // for handler, isDev...
#include <sycl/id.hpp>                               // for id
#include <sycl/kernel.hpp>                           // for auto_name
#include <sycl/kernel_handler.hpp>                   // for kernel_handler
#include <sycl/nd_range.hpp>                         // for nd_range
#include <sycl/property_list.hpp>                    // for property_list
#include <sycl/range.hpp>                            // for range

#include <cstddef>     // for size_t
#include <functional>  // for function
#include <memory>      // for shared_ptr, hash
#include <stdint.h>    // for int32_t
#include <tuple>       // for tuple
#include <type_traits> // for remove_all_ext...
#include <variant>     // for hash
#include <vector>      // for vector

namespace sycl {
inline namespace _V1 {

// Forward declaration
class context;
class device;
class event;
class queue;

template <backend BackendName, class SyclObjectT>
auto get_native(const SyclObjectT &Obj)
    -> backend_return_t<BackendName, SyclObjectT>;

namespace detail {
class queue_impl;

inline event submitAssertCapture(const queue &, event &, queue *,
                                 const detail::code_location &);

// Function to postprocess submitted command
// Arguments:
// bool IsKernel - true if the submitted command was kernel, false otherwise
// bool KernelUsesAssert - true if submitted kernel uses assert, only
//                         meaningful when IsKernel is true
// event &Event - event after which post processing should be executed
using SubmitPostProcessF = std::function<void(bool, bool, event &)>;

#ifndef __INTEL_PREVIEW_BREAKING_CHANGES
struct SubmissionInfoImpl;

class __SYCL_EXPORT SubmissionInfo {
public:
  SubmissionInfo();

  sycl::detail::optional<SubmitPostProcessF> &PostProcessorFunc();
  const sycl::detail::optional<SubmitPostProcessF> &PostProcessorFunc() const;

  std::shared_ptr<detail::queue_impl> &SecondaryQueue();
  const std::shared_ptr<detail::queue_impl> &SecondaryQueue() const;

  ext::oneapi::experimental::event_mode_enum &EventMode();
  const ext::oneapi::experimental::event_mode_enum &EventMode() const;

private:
  std::shared_ptr<SubmissionInfoImpl> impl = nullptr;
};
#endif

namespace v1 {

// This class is a part of the ABI, so it's moved to a separate namespace to
// simplify changes.
// To perform non-ABI breaking changes:
// * namespace v(N+1) can be added,
// * functions that use SubmissionInfo and are NOT part of the ABI should be
//   switched to use v(N+1) namespace,
// * functions that use SubmissionInfo and are part of the ABI should be
//   overloaded with a new variant using v(N+1) namespace,
// * old namespace vN should be moved under #ifndef
//   __INTEL_PREVIEW_BREAKING_CHANGES guard.
// TODO: inline namespace can be employed here after SubmissionInfo removed from
// the enclosing scope.

class __SYCL_EXPORT SubmissionInfo {
public:
  SubmissionInfo() {}

#ifndef __INTEL_PREVIEW_BREAKING_CHANGES
  SubmissionInfo(const detail::SubmissionInfo &SI)
      : MPostProcessorFunc(SI.PostProcessorFunc()),
        MSecondaryQueue(SI.SecondaryQueue()), MEventMode(SI.EventMode()) {}
#endif

  sycl::detail::optional<SubmitPostProcessF> &PostProcessorFunc() {
    return MPostProcessorFunc;
  }
  const sycl::detail::optional<SubmitPostProcessF> &PostProcessorFunc() const {
    return MPostProcessorFunc;
  }

  std::shared_ptr<detail::queue_impl> &SecondaryQueue() {
    return MSecondaryQueue;
  }
  const std::shared_ptr<detail::queue_impl> &SecondaryQueue() const {
    return MSecondaryQueue;
  }

  ext::oneapi::experimental::event_mode_enum &EventMode() { return MEventMode; }
  const ext::oneapi::experimental::event_mode_enum &EventMode() const {
    return MEventMode;
  }

private:
  optional<detail::SubmitPostProcessF> MPostProcessorFunc = std::nullopt;
  std::shared_ptr<detail::queue_impl> MSecondaryQueue = nullptr;
  ext::oneapi::experimental::event_mode_enum MEventMode =
      ext::oneapi::experimental::event_mode_enum::none;
};

} // namespace v1
} // namespace detail

namespace ext ::oneapi ::experimental {
// State of a queue with regards to graph recording,
// returned by info::queue::state
enum class queue_state { executing, recording };
struct image_descriptor;

namespace detail {
template <typename CommandGroupFunc, typename PropertiesT>
void submit_impl(const queue &Q, PropertiesT Props, CommandGroupFunc &&CGF,
                 const sycl::detail::code_location &CodeLoc);

template <typename CommandGroupFunc, typename PropertiesT>
event submit_with_event_impl(const queue &Q, PropertiesT Props,
                             CommandGroupFunc &&CGF,
                             const sycl::detail::code_location &CodeLoc);
} // namespace detail
} // namespace ext::oneapi::experimental

/// Encapsulates a single SYCL queue which schedules kernels on a SYCL device.
///
/// A SYCL queue can be used to submit command groups to be executed by the SYCL
/// runtime.
///
/// \sa device
/// \sa handler
/// \sa event
/// \sa kernel
///
/// \ingroup sycl_api
class __SYCL_EXPORT queue : public detail::OwnerLessBase<queue> {
public:
  /// Constructs a SYCL queue instance using the device returned by an instance
  /// of default_selector.
  ///
  /// \param PropList is a list of properties for queue construction.
  explicit queue(const property_list &PropList = {})
      : queue(default_selector_v, detail::defaultAsyncHandler, PropList) {}

  /// Constructs a SYCL queue instance with an async_handler using the device
  /// returned by an instance of default_selector.
  ///
  /// \param AsyncHandler is a SYCL asynchronous exception handler.
  /// \param PropList is a list of properties for queue construction.
  queue(const async_handler &AsyncHandler, const property_list &PropList = {})
      : queue(default_selector_v, AsyncHandler, PropList) {}

  /// Constructs a SYCL queue instance using the device identified by the
  /// device selector provided.
  /// \param DeviceSelector is SYCL 2020 Device Selector, a simple callable that
  /// takes a device and returns an int
  /// \param AsyncHandler is a SYCL asynchronous exception handler.
  /// \param PropList is a list of properties for queue construction.
  template <typename DeviceSelector,
            typename =
                detail::EnableIfSYCL2020DeviceSelectorInvocable<DeviceSelector>>
  explicit queue(const DeviceSelector &deviceSelector,
                 const async_handler &AsyncHandler,
                 const property_list &PropList = {})
      : queue(detail::select_device(deviceSelector), AsyncHandler, PropList) {}

  /// Constructs a SYCL queue instance using the device identified by the
  /// device selector provided.
  /// \param DeviceSelector is SYCL 2020 Device Selector, a simple callable that
  /// takes a device and returns an int
  /// \param PropList is a list of properties for queue construction.
  template <typename DeviceSelector,
            typename =
                detail::EnableIfSYCL2020DeviceSelectorInvocable<DeviceSelector>>
  explicit queue(const DeviceSelector &deviceSelector,
                 const property_list &PropList = {})
      : queue(detail::select_device(deviceSelector),
              detail::defaultAsyncHandler, PropList) {}

  /// Constructs a SYCL queue instance using the device identified by the
  /// device selector provided.
  /// \param SyclContext is an instance of SYCL context.
  /// \param DeviceSelector is SYCL 2020 Device Selector, a simple callable that
  /// takes a device and returns an int
  /// \param PropList is a list of properties for queue construction.
  template <typename DeviceSelector,
            typename =
                detail::EnableIfSYCL2020DeviceSelectorInvocable<DeviceSelector>>
  explicit queue(const context &syclContext,
                 const DeviceSelector &deviceSelector,
                 const property_list &propList = {})
      : queue(syclContext, detail::select_device(deviceSelector, syclContext),
              propList) {}

  /// Constructs a SYCL queue instance using the device identified by the
  /// device selector provided.
  /// \param SyclContext is an instance of SYCL context.
  /// \param DeviceSelector is SYCL 2020 Device Selector, a simple callable that
  /// takes a device and returns an int
  /// \param AsyncHandler is a SYCL asynchronous exception handler.
  /// \param PropList is a list of properties for queue construction.
  template <typename DeviceSelector,
            typename =
                detail::EnableIfSYCL2020DeviceSelectorInvocable<DeviceSelector>>
  explicit queue(const context &syclContext,
                 const DeviceSelector &deviceSelector,
                 const async_handler &AsyncHandler,
                 const property_list &propList = {})
      : queue(syclContext, detail::select_device(deviceSelector, syclContext),
              AsyncHandler, propList) {}

  /// Constructs a SYCL queue instance using the device returned by the
  /// DeviceSelector provided.
  ///
  /// \param DeviceSelector is an instance of a SYCL 1.2.1 device_selector.
  /// \param PropList is a list of properties for queue construction.
  __SYCL2020_DEPRECATED("SYCL 1.2.1 device selectors are deprecated. Please "
                        "use SYCL 2020 device selectors instead.")
  queue(const device_selector &DeviceSelector,
        const property_list &PropList = {})
      : queue(DeviceSelector.select_device(), detail::defaultAsyncHandler,
              PropList) {}

  /// Constructs a SYCL queue instance with an async_handler using the device
  /// returned by the DeviceSelector provided.
  ///
  /// \param DeviceSelector is an instance of SYCL 1.2.1 device_selector.
  /// \param AsyncHandler is a SYCL asynchronous exception handler.
  /// \param PropList is a list of properties for queue construction.
  __SYCL2020_DEPRECATED("SYCL 1.2.1 device selectors are deprecated. Please "
                        "use SYCL 2020 device selectors instead.")
  queue(const device_selector &DeviceSelector,
        const async_handler &AsyncHandler, const property_list &PropList = {})
      : queue(DeviceSelector.select_device(), AsyncHandler, PropList) {}

  /// Constructs a SYCL queue instance using the device provided.
  ///
  /// \param SyclDevice is an instance of SYCL device.
  /// \param PropList is a list of properties for queue construction.
  explicit queue(const device &SyclDevice, const property_list &PropList = {})
      : queue(SyclDevice, detail::defaultAsyncHandler, PropList) {}

  /// Constructs a SYCL queue instance with an async_handler using the device
  /// provided.
  ///
  /// \param SyclDevice is an instance of SYCL device.
  /// \param AsyncHandler is a SYCL asynchronous exception handler.
  /// \param PropList is a list of properties for queue construction.
  explicit queue(const device &SyclDevice, const async_handler &AsyncHandler,
                 const property_list &PropList = {});

  /// Constructs a SYCL queue instance that is associated with the context
  /// provided, using the device returned by the device selector.
  ///
  /// \param SyclContext is an instance of SYCL context.
  /// \param DeviceSelector is an instance of SYCL device selector.
  /// \param PropList is a list of properties for queue construction.
  __SYCL2020_DEPRECATED("SYCL 1.2.1 device selectors are deprecated. Please "
                        "use SYCL 2020 device selectors instead.")
  queue(const context &SyclContext, const device_selector &DeviceSelector,
        const property_list &PropList = {});

  /// Constructs a SYCL queue instance with an async_handler that is associated
  /// with the context provided, using the device returned by the device
  /// selector.
  ///
  /// \param SyclContext is an instance of SYCL context.
  /// \param DeviceSelector is an instance of SYCL device selector.
  /// \param AsyncHandler is a SYCL asynchronous exception handler.
  /// \param PropList is a list of properties for queue construction.
  __SYCL2020_DEPRECATED("SYCL 1.2.1 device selectors are deprecated. Please "
                        "use SYCL 2020 device selectors instead.")
  queue(const context &SyclContext, const device_selector &DeviceSelector,
        const async_handler &AsyncHandler, const property_list &PropList = {});

  /// Constructs a SYCL queue associated with the given context, device
  /// and optional properties list.
  ///
  /// \param SyclContext is an instance of SYCL context.
  /// \param SyclDevice is an instance of SYCL device.
  /// \param PropList is a list of properties for queue construction.
  queue(const context &SyclContext, const device &SyclDevice,
        const property_list &PropList = {});

  /// Constructs a SYCL queue associated with the given context, device,
  /// asynchronous exception handler and optional properties list.
  ///
  /// \param SyclContext is an instance of SYCL context.
  /// \param SyclDevice is an instance of SYCL device.
  /// \param AsyncHandler is a SYCL asynchronous exception handler.
  /// \param PropList is a list of properties for queue construction.
  queue(const context &SyclContext, const device &SyclDevice,
        const async_handler &AsyncHandler, const property_list &PropList = {});

  /// Constructs a SYCL queue with an optional async_handler from an OpenCL
  /// cl_command_queue.
  ///
  /// The instance of cl_command_queue is retained on construction.
  ///
  /// \param ClQueue is a valid instance of OpenCL queue.
  /// \param SyclContext is a valid SYCL context.
  /// \param AsyncHandler is a SYCL asynchronous exception handler.
#ifdef __SYCL_INTERNAL_API
  queue(cl_command_queue ClQueue, const context &SyclContext,
        const async_handler &AsyncHandler = {});
#endif

  queue(const queue &RHS) = default;

  queue(queue &&RHS) = default;

  queue &operator=(const queue &RHS) = default;

  queue &operator=(queue &&RHS) = default;

  bool operator==(const queue &RHS) const { return impl == RHS.impl; }

  bool operator!=(const queue &RHS) const { return !(*this == RHS); }

  /// \return a valid instance of OpenCL queue, which is retained before being
  /// returned.
#ifdef __SYCL_INTERNAL_API
  cl_command_queue get() const;
#endif

  /// \return an associated SYCL context.
  context get_context() const;

  /// \return SYCL device this queue was constructed with.
  device get_device() const;

  /// \return State the queue is currently in.
  ext::oneapi::experimental::queue_state ext_oneapi_get_state() const;

  /// \return Graph when the queue is recording.
  ext::oneapi::experimental::command_graph<
      ext::oneapi::experimental::graph_state::modifiable>
  ext_oneapi_get_graph() const;

  /// Queries SYCL queue for information.
  ///
  /// The return type depends on information being queried.
  template <typename Param>
  typename detail::is_queue_info_desc<Param>::return_type get_info() const;

  /// Queries SYCL queue for SYCL backend-specific information.
  ///
  /// The return type depends on information being queried.
  template <typename Param
#ifndef __INTEL_PREVIEW_BREAKING_CHANGES
#if defined(_GLIBCXX_USE_CXX11_ABI) && _GLIBCXX_USE_CXX11_ABI == 0
            ,
            int = detail::emit_get_backend_info_error<queue, Param>()
#endif
#endif
            >
#ifndef __INTEL_PREVIEW_BREAKING_CHANGES
  __SYCL_DEPRECATED(
      "All current implementations of get_backend_info() are to be removed. "
      "Use respective variants of get_info() instead.")
#endif
  typename detail::is_backend_info_desc<Param>::return_type
      get_backend_info() const;

private:
  // A shorthand for `get_device().has()' which is expected to be a bit quicker
  // than the long version
  bool device_has(aspect Aspect) const;

public:
  /// Submits a command group function object to the queue, in order to be
  /// scheduled for execution on the device.
  ///
  /// \param CGF is a function object containing command group.
  /// \param CodeLoc is the code location of the submit call (default argument)
  /// \return a SYCL event object for the submitted command group.
  template <typename T>
  std::enable_if_t<std::is_invocable_r_v<void, T, handler &>, event> submit(
      T CGF,
      const detail::code_location &CodeLoc = detail::code_location::current()) {
    return submit_with_event<__SYCL_USE_FALLBACK_ASSERT>(
        sycl::ext::oneapi::experimental::empty_properties_t{},
        detail::type_erased_cgfo_ty{CGF}, CodeLoc);
  }

  /// Submits a command group function object to the queue, in order to be
  /// scheduled for execution on the device.
  ///
  /// On a kernel error, this command group function object is then scheduled
  /// for execution on a secondary queue.
  ///
  /// \param CGF is a function object containing command group.
  /// \param SecondaryQueue is a fallback SYCL queue.
  /// \param CodeLoc is the code location of the submit call (default argument)
  /// \return a SYCL event object, which corresponds to the queue the command
  /// group is being enqueued on.
  template <typename T>
  std::enable_if_t<std::is_invocable_r_v<void, T, handler &>, event> submit(
      T CGF, queue &SecondaryQueue,
      const detail::code_location &CodeLoc = detail::code_location::current()) {
    return submit_with_event<__SYCL_USE_FALLBACK_ASSERT>(
        sycl::ext::oneapi::experimental::empty_properties_t{},
        detail::type_erased_cgfo_ty{CGF}, &SecondaryQueue, CodeLoc);
  }

  /// Prevents any commands submitted afterward to this queue from executing
  /// until all commands previously submitted to this queue have entered the
  /// complete state.
  ///
  /// \param CodeLoc is the code location of the submit call (default argument)
  /// \return a SYCL event object, which corresponds to the queue the command
  /// group is being enqueued on.
  event ext_oneapi_submit_barrier(
      const detail::code_location &CodeLoc = detail::code_location::current());

  /// Prevents any commands submitted afterward to this queue from executing
  /// until all events in WaitList have entered the complete state. If WaitList
  /// is empty, then ext_oneapi_submit_barrier has no effect.
  ///
  /// \param WaitList is a vector of valid SYCL events that need to complete
  /// before barrier command can be executed.
  /// \param CodeLoc is the code location of the submit call (default argument)
  /// \return a SYCL event object, which corresponds to the queue the command
  /// group is being enqueued on.
  event ext_oneapi_submit_barrier(
      const std::vector<event> &WaitList,
      const detail::code_location &CodeLoc = detail::code_location::current());

  /// Performs a blocking wait for the completion of all enqueued tasks in the
  /// queue.
  ///
  /// Synchronous errors will be reported through SYCL exceptions.
  /// @param CodeLoc is the code location of the submit call (default argument)
  void wait(
      const detail::code_location &CodeLoc = detail::code_location::current()) {
    detail::tls_code_loc_t TlsCodeLocCapture(CodeLoc);
    wait_proxy(TlsCodeLocCapture.query());
  }

  /// Performs a blocking wait for the completion of all enqueued tasks in the
  /// queue.
  ///
  /// Synchronous errors will be reported through SYCL exceptions. Asynchronous
  /// errors will be passed to the async_handler passed to the queue on
  /// construction. If no async_handler was provided then asynchronous
  /// exceptions will be lost.
  /// @param CodeLoc is the code location of the submit call (default argument)
  void wait_and_throw(
      const detail::code_location &CodeLoc = detail::code_location::current()) {
    detail::tls_code_loc_t TlsCodeLocCapture(CodeLoc);
    wait_and_throw_proxy(TlsCodeLocCapture.query());
  }

  /// Proxy method for wait to forward the code location information to the
  /// implementation
  void wait_proxy(const detail::code_location &CodeLoc);
  /// Proxy method for wait_and_throw to forward the code location information
  /// to the implementation
  void wait_and_throw_proxy(const detail::code_location &CodeLoc);

  /// Checks if any asynchronous errors have been produced by the queue and if
  /// so reports them to the async_handler passed on the queue construction.
  ///
  /// If no async_handler was provided then asynchronous exceptions will be
  /// lost.
  void throw_asynchronous();

  /// \return true if the queue was constructed with property specified by
  /// PropertyT.
  template <typename PropertyT> bool has_property() const noexcept {
    return getPropList().template has_property<PropertyT>();
  }

  /// \return a copy of the property of type PropertyT that the queue was
  /// constructed with. If the queue was not constructed with the PropertyT
  /// property, an SYCL exception with errc::invalid error code is thrown.
  template <typename PropertyT> PropertyT get_property() const {
    return getPropList().template get_property<PropertyT>();
  }

  /// Fills the specified memory with the specified pattern.
  ///
  /// \param Ptr is the pointer to the memory to fill.
  /// \param Pattern is the pattern to fill into the memory.  T should be
  /// trivially copyable.
  /// \param Count is the number of times to fill Pattern into Ptr.
  /// \return an event representing fill operation.
  template <typename T>
  event fill(
      void *Ptr, const T &Pattern, size_t Count,
      const detail::code_location &CodeLoc = detail::code_location::current()) {
    detail::tls_code_loc_t TlsCodeLocCapture(CodeLoc);
    return submit([&](handler &CGH) { CGH.fill<T>(Ptr, Pattern, Count); },
                  TlsCodeLocCapture.query());
  }

  /// Fills the specified memory with the specified pattern.
  ///
  /// \param Ptr is the pointer to the memory to fill.
  /// \param Pattern is the pattern to fill into the memory.  T should be
  /// trivially copyable.
  /// \param Count is the number of times to fill Pattern into Ptr.
  /// \param DepEvent is an event that specifies the kernel dependencies.
  /// \return an event representing fill operation.
  template <typename T>
  event fill(
      void *Ptr, const T &Pattern, size_t Count, event DepEvent,
      const detail::code_location &CodeLoc = detail::code_location::current()) {
    detail::tls_code_loc_t TlsCodeLocCapture(CodeLoc);
    return submit(
        [&](handler &CGH) {
          CGH.depends_on(DepEvent);
          CGH.fill<T>(Ptr, Pattern, Count);
        },
        TlsCodeLocCapture.query());
  }

  /// Fills the specified memory with the specified pattern.
  ///
  /// \param Ptr is the pointer to the memory to fill.
  /// \param Pattern is the pattern to fill into the memory.  T should be
  /// trivially copyable.
  /// \param Count is the number of times to fill Pattern into Ptr.
  /// \param DepEvents is a vector of events that specifies the kernel
  /// dependencies.
  /// \return an event representing fill operation.
  template <typename T>
  event fill(
      void *Ptr, const T &Pattern, size_t Count,
      const std::vector<event> &DepEvents,
      const detail::code_location &CodeLoc = detail::code_location::current()) {
    detail::tls_code_loc_t TlsCodeLocCapture(CodeLoc);
    return submit(
        [&](handler &CGH) {
          CGH.depends_on(DepEvents);
          CGH.fill<T>(Ptr, Pattern, Count);
        },
        TlsCodeLocCapture.query());
  }

  /// Fills the memory pointed by a USM pointer with the value specified.
  /// No operations is done if \param Count is zero. An exception is thrown
  /// if \param Ptr is nullptr. The behavior is undefined if \param Ptr
  /// is invalid.
  ///
  /// \param Ptr is a USM pointer to the memory to fill.
  /// \param Value is a value to be set. Value is cast as an unsigned char.
  /// \param Count is a number of bytes to fill.
  /// \return an event representing fill operation.
  event memset(
      void *Ptr, int Value, size_t Count,
      const detail::code_location &CodeLoc = detail::code_location::current());

  /// Fills the memory pointed by a USM pointer with the value specified.
  /// No operations is done if \param Count is zero. An exception is thrown
  /// if \param Ptr is nullptr. The behavior is undefined if \param Ptr
  /// is invalid.
  ///
  /// \param Ptr is a USM pointer to the memory to fill.
  /// \param Value is a value to be set. Value is cast as an unsigned char.
  /// \param Count is a number of bytes to fill.
  /// \param DepEvent is an event that specifies the kernel dependencies.
  /// \return an event representing fill operation.
  event memset(
      void *Ptr, int Value, size_t Count, event DepEvent,
      const detail::code_location &CodeLoc = detail::code_location::current());

  /// Fills the memory pointed by a USM pointer with the value specified.
  /// No operations is done if \param Count is zero. An exception is thrown
  /// if \param Ptr is nullptr. The behavior is undefined if \param Ptr
  /// is invalid.
  ///
  /// \param Ptr is a USM pointer to the memory to fill.
  /// \param Value is a value to be set. Value is cast as an unsigned char.
  /// \param Count is a number of bytes to fill.
  /// \param DepEvents is a vector of events that specifies the kernel
  /// dependencies.
  /// \return an event representing fill operation.
  event memset(
      void *Ptr, int Value, size_t Count, const std::vector<event> &DepEvents,
      const detail::code_location &CodeLoc = detail::code_location::current());

  /// Copies data from one memory region to another, each is either a host
  /// pointer or a pointer within USM allocation accessible on the device
  /// associated with this queue.
  /// No operations is done if \param Count is zero. An exception is thrown
  /// if either \param Dest or \param Src is nullptr. The behavior is undefined
  /// if any of the pointer parameters is invalid.
  ///
  /// \param Dest is a USM pointer to the destination memory.
  /// \param Src is a USM pointer to the source memory.
  /// \param Count is a number of bytes to copy.
  /// \return an event representing copy operation.
  event memcpy(
      void *Dest, const void *Src, size_t Count,
      const detail::code_location &CodeLoc = detail::code_location::current());

  /// Copies data from one memory region to another, each is either a host
  /// pointer or a pointer within USM allocation accessible on the device
  /// associated with this queue.
  /// No operations is done if \param Count is zero. An exception is thrown
  /// if either \param Dest or \param Src is nullptr. The behavior is undefined
  /// if any of the pointer parameters is invalid.
  ///
  /// \param Dest is a USM pointer to the destination memory.
  /// \param Src is a USM pointer to the source memory.
  /// \param Count is a number of bytes to copy.
  /// \param DepEvent is an event that specifies the kernel dependencies.
  /// \return an event representing copy operation.
  event memcpy(
      void *Dest, const void *Src, size_t Count, event DepEvent,
      const detail::code_location &CodeLoc = detail::code_location::current());

  /// Copies data from one memory region to another, each is either a host
  /// pointer or a pointer within USM allocation accessible on the device
  /// associated with this queue.
  /// No operations is done if \param Count is zero. An exception is thrown
  /// if either \param Dest or \param Src is nullptr. The behavior is undefined
  /// if any of the pointer parameters is invalid.
  ///
  /// \param Dest is a USM pointer to the destination memory.
  /// \param Src is a USM pointer to the source memory.
  /// \param Count is a number of bytes to copy.
  /// \param DepEvents is a vector of events that specifies the kernel
  /// dependencies.
  /// \return an event representing copy operation.
  event memcpy(
      void *Dest, const void *Src, size_t Count,
      const std::vector<event> &DepEvents,
      const detail::code_location &CodeLoc = detail::code_location::current());

  /// Copies data from one memory region to another, each is either a host
  /// pointer or a pointer within USM allocation accessible on the device
  /// associated with this queue.
  /// No operations is done if \param Count is zero. An exception is thrown
  /// if either \param Dest or \param Src is nullptr. The behavior is undefined
  /// if any of the pointer parameters is invalid.
  ///
  /// \param Src is a USM pointer to the source memory.
  /// \param Dest is a USM pointer to the destination memory.
  /// \param Count is a number of elements of type T to copy.
  /// \param CodeLoc contains the code location of user code
  /// \return an event representing copy operation.
  template <typename T>
  event copy(
      const T *Src, T *Dest, size_t Count,
      const detail::code_location &CodeLoc = detail::code_location::current()) {
    detail::tls_code_loc_t TlsCodeLocCapture(CodeLoc);
    return this->memcpy(Dest, Src, Count * sizeof(T));
  }

  /// Copies data from one memory region to another, each is either a host
  /// pointer or a pointer within USM allocation accessible on the device
  /// associated with this queue.
  /// No operations is done if \param Count is zero. An exception is thrown
  /// if either \param Dest or \param Src is nullptr. The behavior is undefined
  /// if any of the pointer parameters is invalid.
  ///
  /// \param Src is a USM pointer to the source memory.
  /// \param Dest is a USM pointer to the destination memory.
  /// \param Count is a number of elements of type T to copy.
  /// \param DepEvent is an event that specifies the kernel dependencies.
  /// \param CodeLoc contains the code location of user code
  /// \return an event representing copy operation.
  template <typename T>
  event copy(
      const T *Src, T *Dest, size_t Count, event DepEvent,
      const detail::code_location &CodeLoc = detail::code_location::current()) {
    detail::tls_code_loc_t TlsCodeLocCapture(CodeLoc);
    return this->memcpy(Dest, Src, Count * sizeof(T), DepEvent);
  }

  /// Copies data from one memory region to another, each is either a host
  /// pointer or a pointer within USM allocation accessible on the device
  /// associated with this queue.
  /// No operations is done if \param Count is zero. An exception is thrown
  /// if either \param Dest or \param Src is nullptr. The behavior is undefined
  /// if any of the pointer parameters is invalid.
  ///
  /// \param Src is a USM pointer to the source memory.
  /// \param Dest is a USM pointer to the destination memory.
  /// \param Count is a number of elements of type T to copy.
  /// \param DepEvents is a vector of events that specifies the kernel
  /// \param CodeLoc contains the code location of user code
  /// \return an event representing copy operation.
  template <typename T>
  event copy(
      const T *Src, T *Dest, size_t Count, const std::vector<event> &DepEvents,
      const detail::code_location &CodeLoc = detail::code_location::current()) {
    detail::tls_code_loc_t TlsCodeLocCapture(CodeLoc);
    return this->memcpy(Dest, Src, Count * sizeof(T), DepEvents);
  }

  /// Provides additional information to the underlying runtime about how
  /// different allocations are used.
  ///
  /// \param Ptr is a USM pointer to the allocation.
  /// \param Length is a number of bytes in the allocation.
  /// \param Advice is a device-defined advice for the specified allocation.
  /// \return an event representing advice operation.
  event mem_advise(
      const void *Ptr, size_t Length, int Advice,
      const detail::code_location &CodeLoc = detail::code_location::current());

  /// Provides additional information to the underlying runtime about how
  /// different allocations are used.
  ///
  /// \param Ptr is a USM pointer to the allocation.
  /// \param Length is a number of bytes in the allocation.
  /// \param Advice is a device-defined advice for the specified allocation.
  /// \param DepEvent is an event that specifies the kernel dependencies.
  /// \return an event representing advice operation.
  event mem_advise(
      const void *Ptr, size_t Length, int Advice, event DepEvent,
      const detail::code_location &CodeLoc = detail::code_location::current());

  /// Provides additional information to the underlying runtime about how
  /// different allocations are used.
  ///
  /// \param Ptr is a USM pointer to the allocation.
  /// \param Length is a number of bytes in the allocation.
  /// \param Advice is a device-defined advice for the specified allocation.
  /// \param DepEvents is a vector of events that specifies the kernel
  /// dependencies.
  /// \return an event representing advice operation.
  event mem_advise(
      const void *Ptr, size_t Length, int Advice,
      const std::vector<event> &DepEvents,
      const detail::code_location &CodeLoc = detail::code_location::current());

  /// Provides hints to the runtime library that data should be made available
  /// on a device earlier than Unified Shared Memory would normally require it
  /// to be available.
  ///
  /// \param Ptr is a USM pointer to the memory to be prefetched to the device.
  /// \param Count is a number of bytes to be prefetched.
  /// \return an event representing prefetch operation.
  event prefetch(
      const void *Ptr, size_t Count,
      const detail::code_location &CodeLoc = detail::code_location::current()) {
    detail::tls_code_loc_t TlsCodeLocCapture(CodeLoc);
    return submit([=](handler &CGH) { CGH.prefetch(Ptr, Count); },
                  TlsCodeLocCapture.query());
  }

  /// Provides hints to the runtime library that data should be made available
  /// on a device earlier than Unified Shared Memory would normally require it
  /// to be available.
  ///
  /// \param Ptr is a USM pointer to the memory to be prefetched to the device.
  /// \param Count is a number of bytes to be prefetched.
  /// \param DepEvent is an event that specifies the kernel dependencies.
  /// \return an event representing prefetch operation.
  event prefetch(
      const void *Ptr, size_t Count, event DepEvent,
      const detail::code_location &CodeLoc = detail::code_location::current()) {
    detail::tls_code_loc_t TlsCodeLocCapture(CodeLoc);
    return submit(
        [=](handler &CGH) {
          CGH.depends_on(DepEvent);
          CGH.prefetch(Ptr, Count);
        },
        TlsCodeLocCapture.query());
  }

  /// Provides hints to the runtime library that data should be made available
  /// on a device earlier than Unified Shared Memory would normally require it
  /// to be available.
  ///
  /// \param Ptr is a USM pointer to the memory to be prefetched to the device.
  /// \param Count is a number of bytes to be prefetched.
  /// \param DepEvents is a vector of events that specifies the kernel
  /// dependencies.
  /// \return an event representing prefetch operation.
  event prefetch(
      const void *Ptr, size_t Count, const std::vector<event> &DepEvents,
      const detail::code_location &CodeLoc = detail::code_location::current()) {
    detail::tls_code_loc_t TlsCodeLocCapture(CodeLoc);
    return submit(
        [=](handler &CGH) {
          CGH.depends_on(DepEvents);
          CGH.prefetch(Ptr, Count);
        },
        TlsCodeLocCapture.query());
  }

  /// Copies data from one 2D memory region to another, both pointed by
  /// USM pointers.
  /// No operations is done if \param Width or \param Height is zero. An
  /// exception is thrown if either \param Dest or \param Src is nullptr or if
  /// \param Width is strictly greater than either \param DestPitch or
  /// \param SrcPitch. The behavior is undefined if any of the pointer
  /// parameters is invalid.
  ///
  /// NOTE: Function is dependent to prevent the fallback kernels from
  /// materializing without the use of the function.
  ///
  /// \param Dest is a USM pointer to the destination memory.
  /// \param DestPitch is the pitch of the rows in \param Dest.
  /// \param Src is a USM pointer to the source memory.
  /// \param SrcPitch is the pitch of the rows in \param Src.
  /// \param Width is the width in bytes of the 2D region to copy.
  /// \param Height is the height in number of rows of the 2D region to copy.
  /// \return an event representing the copy operation.
  template <typename T = unsigned char,
            typename = std::enable_if_t<std::is_same_v<T, unsigned char>>>
  event ext_oneapi_memcpy2d(
      void *Dest, size_t DestPitch, const void *Src, size_t SrcPitch,
      size_t Width, size_t Height,
      const detail::code_location &CodeLoc = detail::code_location::current()) {
    return submit(
        [=](handler &CGH) {
          CGH.ext_oneapi_memcpy2d<T>(Dest, DestPitch, Src, SrcPitch, Width,
                                     Height);
        },
        CodeLoc);
  }

  /// Copies data from one 2D memory region to another, both pointed by
  /// USM pointers.
  /// No operations is done if \param Width or \param Height is zero. An
  /// exception is thrown if either \param Dest or \param Src is nullptr or if
  /// \param Width is strictly greater than either \param DestPitch or
  /// \param SrcPitch. The behavior is undefined if any of the pointer
  /// parameters is invalid.
  ///
  /// NOTE: Function is dependent to prevent the fallback kernels from
  /// materializing without the use of the function.
  ///
  /// \param Dest is a USM pointer to the destination memory.
  /// \param DestPitch is the pitch of the rows in \param Dest.
  /// \param Src is a USM pointer to the source memory.
  /// \param SrcPitch is the pitch of the rows in \param Src.
  /// \param Width is the width in bytes of the 2D region to copy.
  /// \param Height is the height in number of rows of the 2D region to copy.
  /// \param DepEvent is an event that specifies the kernel dependencies.
  /// \return an event representing the copy operation.
  template <typename T = unsigned char,
            typename = std::enable_if_t<std::is_same_v<T, unsigned char>>>
  event ext_oneapi_memcpy2d(
      void *Dest, size_t DestPitch, const void *Src, size_t SrcPitch,
      size_t Width, size_t Height, event DepEvent,
      const detail::code_location &CodeLoc = detail::code_location::current());

  /// Copies data from one 2D memory region to another, both pointed by
  /// USM pointers.
  /// No operations is done if \param Width or \param Height is zero. An
  /// exception is thrown if either \param Dest or \param Src is nullptr or if
  /// \param Width is strictly greater than either \param DestPitch or
  /// \param SrcPitch. The behavior is undefined if any of the pointer
  /// parameters is invalid.
  ///
  /// NOTE: Function is dependent to prevent the fallback kernels from
  /// materializing without the use of the function.
  ///
  /// \param Dest is a USM pointer to the destination memory.
  /// \param DestPitch is the pitch of the rows in \param Dest.
  /// \param Src is a USM pointer to the source memory.
  /// \param SrcPitch is the pitch of the rows in \param Src.
  /// \param Width is the width in bytes of the 2D region to copy.
  /// \param Height is the height in number of rows of the 2D region to copy.
  /// \param DepEvents is a vector of events that specifies the kernel
  /// dependencies.
  /// \return an event representing the copy operation.
  template <typename T = unsigned char,
            typename = std::enable_if_t<std::is_same_v<T, unsigned char>>>
  event ext_oneapi_memcpy2d(
      void *Dest, size_t DestPitch, const void *Src, size_t SrcPitch,
      size_t Width, size_t Height, const std::vector<event> &DepEvents,
      const detail::code_location &CodeLoc = detail::code_location::current());

  /// Copies data from one 2D memory region to another, both pointed by
  /// USM pointers.
  /// No operations is done if \param Width or \param Height is zero. An
  /// exception is thrown if either \param Dest or \param Src is nullptr or if
  /// \param Width is strictly greater than either \param DestPitch or
  /// \param SrcPitch. The behavior is undefined if any of the pointer
  /// parameters is invalid.
  ///
  /// \param Src is a USM pointer to the source memory.
  /// \param SrcPitch is the pitch of the rows in \param Src.
  /// \param Dest is a USM pointer to the destination memory.
  /// \param DestPitch is the pitch of the rows in \param Dest.
  /// \param Width is the width in number of elements of the 2D region to copy.
  /// \param Height is the height in number of rows of the 2D region to copy.
  /// \return an event representing the copy operation.
  template <typename T>
  event ext_oneapi_copy2d(
      const T *Src, size_t SrcPitch, T *Dest, size_t DestPitch, size_t Width,
      size_t Height,
      const detail::code_location &CodeLoc = detail::code_location::current());

  /// Copies data from one 2D memory region to another, both pointed by
  /// USM pointers.
  /// No operations is done if \param Width or \param Height is zero. An
  /// exception is thrown if either \param Dest or \param Src is nullptr or if
  /// \param Width is strictly greater than either \param DestPitch or
  /// \param SrcPitch. The behavior is undefined if any of the pointer
  /// parameters is invalid.
  ///
  /// \param Src is a USM pointer to the source memory.
  /// \param SrcPitch is the pitch of the rows in \param Src.
  /// \param Dest is a USM pointer to the destination memory.
  /// \param DestPitch is the pitch of the rows in \param Dest.
  /// \param Width is the width in number of elements of the 2D region to copy.
  /// \param Height is the height in number of rows of the 2D region to copy.
  /// \param DepEvent is an event that specifies the kernel dependencies.
  /// \return an event representing the copy operation.
  template <typename T>
  event ext_oneapi_copy2d(
      const T *Src, size_t SrcPitch, T *Dest, size_t DestPitch, size_t Width,
      size_t Height, event DepEvent,
      const detail::code_location &CodeLoc = detail::code_location::current());

  /// Copies data from one 2D memory region to another, both pointed by
  /// USM pointers.
  /// No operations is done if \param Width or \param Height is zero. An
  /// exception is thrown if either \param Dest or \param Src is nullptr or if
  /// \param Width is strictly greater than either \param DestPitch or
  /// \param SrcPitch. The behavior is undefined if any of the pointer
  /// parameters is invalid.
  ///
  /// \param Src is a USM pointer to the source memory.
  /// \param SrcPitch is the pitch of the rows in \param Src.
  /// \param Dest is a USM pointer to the destination memory.
  /// \param DestPitch is the pitch of the rows in \param Dest.
  /// \param Width is the width in number of elements of the 2D region to copy.
  /// \param Height is the height in number of rows of the 2D region to copy.
  /// \param DepEvents is a vector of events that specifies the kernel
  /// dependencies.
  /// \return an event representing the copy operation.
  template <typename T>
  event ext_oneapi_copy2d(
      const T *Src, size_t SrcPitch, T *Dest, size_t DestPitch, size_t Width,
      size_t Height, const std::vector<event> &DepEvents,
      const detail::code_location &CodeLoc = detail::code_location::current());

  /// Fills the memory pointed by a USM pointer with the value specified.
  /// No operations is done if \param Width or \param Height is zero. An
  /// exception is thrown if either \param Dest or \param Src is nullptr or if
  /// \param Width is strictly greater than \param DestPitch. The behavior is
  /// undefined if any of the pointer parameters is invalid.
  ///
  /// NOTE: Function is dependent to prevent the fallback kernels from
  /// materializing without the use of the function.
  ///
  /// \param Dest is a USM pointer to the destination memory.
  /// \param DestPitch is the pitch of the rows in \param Dest.
  /// \param Value is the value to fill into the region in \param Dest. Value is
  /// cast as an unsigned char.
  /// \param Width is the width in number of elements of the 2D region to fill.
  /// \param Height is the height in number of rows of the 2D region to fill.
  /// \return an event representing the fill operation.
  template <typename T = unsigned char,
            typename = std::enable_if_t<std::is_same_v<T, unsigned char>>>
  event ext_oneapi_memset2d(
      void *Dest, size_t DestPitch, int Value, size_t Width, size_t Height,
      const detail::code_location &CodeLoc = detail::code_location::current());

  /// Fills the memory pointed by a USM pointer with the value specified.
  /// No operations is done if \param Width or \param Height is zero. An
  /// exception is thrown if either \param Dest or \param Src is nullptr or if
  /// \param Width is strictly greater than \param DestPitch. The behavior is
  /// undefined if any of the pointer parameters is invalid.
  ///
  /// NOTE: Function is dependent to prevent the fallback kernels from
  /// materializing without the use of the function.
  ///
  /// \param Dest is a USM pointer to the destination memory.
  /// \param DestPitch is the pitch of the rows in \param Dest.
  /// \param Value is the value to fill into the region in \param Dest. Value is
  /// cast as an unsigned char.
  /// \param Width is the width in number of elements of the 2D region to fill.
  /// \param Height is the height in number of rows of the 2D region to fill.
  /// \param DepEvent is an event that specifies the kernel dependencies.
  /// \return an event representing the fill operation.
  template <typename T = unsigned char,
            typename = std::enable_if_t<std::is_same_v<T, unsigned char>>>
  event ext_oneapi_memset2d(
      void *Dest, size_t DestPitch, int Value, size_t Width, size_t Height,
      event DepEvent,
      const detail::code_location &CodeLoc = detail::code_location::current());

  /// Fills the memory pointed by a USM pointer with the value specified.
  /// No operations is done if \param Width or \param Height is zero. An
  /// exception is thrown if either \param Dest or \param Src is nullptr or if
  /// \param Width is strictly greater than \param DestPitch. The behavior is
  /// undefined if any of the pointer parameters is invalid.
  ///
  /// NOTE: Function is dependent to prevent the fallback kernels from
  /// materializing without the use of the function.
  ///
  /// \param Dest is a USM pointer to the destination memory.
  /// \param DestPitch is the pitch of the rows in \param Dest.
  /// \param Value is the value to fill into the region in \param Dest. Value is
  /// cast as an unsigned char.
  /// \param Width is the width in number of elements of the 2D region to fill.
  /// \param Height is the height in number of rows of the 2D region to fill.
  /// \param DepEvents is a vector of events that specifies the kernel
  /// dependencies.
  /// \return an event representing the fill operation.
  template <typename T = unsigned char,
            typename = std::enable_if_t<std::is_same_v<T, unsigned char>>>
  event ext_oneapi_memset2d(
      void *Dest, size_t DestPitch, int Value, size_t Width, size_t Height,
      const std::vector<event> &DepEvents,
      const detail::code_location &CodeLoc = detail::code_location::current());

  /// Fills the memory pointed by a USM pointer with the value specified.
  /// No operations is done if \param Width or \param Height is zero. An
  /// exception is thrown if either \param Dest or \param Src is nullptr or if
  /// \param Width is strictly greater than \param DestPitch. The behavior is
  /// undefined if any of the pointer parameters is invalid.
  ///
  /// \param Dest is a USM pointer to the destination memory.
  /// \param DestPitch is the pitch of the rows in \param Dest.
  /// \param Pattern is the pattern to fill into the memory.  T should be
  /// trivially copyable.
  /// \param Width is the width in number of elements of the 2D region to fill.
  /// \param Height is the height in number of rows of the 2D region to fill.
  /// \return an event representing the fill operation.
  template <typename T>
  event ext_oneapi_fill2d(
      void *Dest, size_t DestPitch, const T &Pattern, size_t Width,
      size_t Height,
      const detail::code_location &CodeLoc = detail::code_location::current());

  /// Fills the memory pointed by a USM pointer with the value specified.
  /// No operations is done if \param Width or \param Height is zero. An
  /// exception is thrown if either \param Dest or \param Src is nullptr or if
  /// \param Width is strictly greater than \param DestPitch. The behavior is
  /// undefined if any of the pointer parameters is invalid.
  ///
  /// \param Dest is a USM pointer to the destination memory.
  /// \param DestPitch is the pitch of the rows in \param Dest.
  /// \param Pattern is the pattern to fill into the memory.  T should be
  /// trivially copyable.
  /// \param Width is the width in number of elements of the 2D region to fill.
  /// \param Height is the height in number of rows of the 2D region to fill.
  /// \param DepEvent is an event that specifies the kernel dependencies.
  /// \return an event representing the fill operation.
  template <typename T>
  event ext_oneapi_fill2d(
      void *Dest, size_t DestPitch, const T &Pattern, size_t Width,
      size_t Height, event DepEvent,
      const detail::code_location &CodeLoc = detail::code_location::current());

  /// Fills the memory pointed by a USM pointer with the value specified.
  /// No operations is done if \param Width or \param Height is zero. An
  /// exception is thrown if either \param Dest or \param Src is nullptr or if
  /// \param Width is strictly greater than \param DestPitch. The behavior is
  /// undefined if any of the pointer parameters is invalid.
  ///
  /// \param Dest is a USM pointer to the destination memory.
  /// \param DestPitch is the pitch of the rows in \param Dest.
  /// \param Pattern is the pattern to fill into the memory.  T should be
  /// trivially copyable.
  /// \param Width is the width in number of elements of the 2D region to fill.
  /// \param Height is the height in number of rows of the 2D region to fill.
  /// \param DepEvents is a vector of events that specifies the kernel
  /// dependencies.
  /// \return an event representing the fill operation.
  template <typename T>
  event ext_oneapi_fill2d(
      void *Dest, size_t DestPitch, const T &Pattern, size_t Width,
      size_t Height, const std::vector<event> &DepEvents,
      const detail::code_location &CodeLoc = detail::code_location::current());

  /// Copies data from a USM memory region to a device_global.
  /// Throws an exception if the copy operation intends to write outside the
  /// memory range \param Dest, as specified through \param NumBytes and
  /// \param Offset.
  ///
  /// \param Dest is the destination device_glboal.
  /// \param Src is a USM pointer to the source memory.
  /// \param NumBytes is a number of bytes to copy.
  /// \param Offset is the offset into \param Dest to copy to.
  /// \param DepEvents is a vector of events that specifies the operation
  /// dependencies.
  /// \return an event representing copy operation.
  template <typename T, typename PropertyListT>
  event memcpy(
      ext::oneapi::experimental::device_global<T, PropertyListT> &Dest,
      const void *Src, size_t NumBytes, size_t Offset,
      const std::vector<event> &DepEvents,
      const detail::code_location &CodeLoc = detail::code_location::current()) {
    detail::tls_code_loc_t TlsCodeLocCapture(CodeLoc);
    if (sizeof(T) < Offset + NumBytes)
      throw sycl::exception(make_error_code(errc::invalid),
                            "Copy to device_global is out of bounds.");

    if (!detail::isDeviceGlobalUsedInKernel(&Dest)) {
      // device_global is unregistered so we need a fallback. We let the handler
      // implement this fallback.
      return submit(
          [&](handler &CGH) {
            CGH.depends_on(DepEvents);
            return CGH.memcpy(Dest, Src, NumBytes, Offset);
          },
          TlsCodeLocCapture.query());
    }

    constexpr bool IsDeviceImageScoped = PropertyListT::template has_property<
        ext::oneapi::experimental::device_image_scope_key>();
    return memcpyToDeviceGlobal(&Dest, Src, IsDeviceImageScoped, NumBytes,
                                Offset, DepEvents);
  }

  /// Copies data from a USM memory region to a device_global.
  /// Throws an exception if the copy operation intends to write outside the
  /// memory range \param Dest, as specified through \param NumBytes and
  /// \param Offset.
  ///
  /// \param Dest is the destination device_glboal.
  /// \param Src is a USM pointer to the source memory.
  /// \param NumBytes is a number of bytes to copy.
  /// \param Offset is the offset into \param Dest to copy to.
  /// \param DepEvent is a vector of event that specifies the operation
  /// dependency.
  /// \return an event representing copy operation.
  template <typename T, typename PropertyListT>
  event memcpy(
      ext::oneapi::experimental::device_global<T, PropertyListT> &Dest,
      const void *Src, size_t NumBytes, size_t Offset, event DepEvent,
      const detail::code_location &CodeLoc = detail::code_location::current()) {
    detail::tls_code_loc_t TlsCodeLocCapture(CodeLoc);
    return this->memcpy(Dest, Src, NumBytes, Offset,
                        std::vector<event>{DepEvent});
  }

  /// Copies data from a USM memory region to a device_global.
  /// Throws an exception if the copy operation intends to write outside the
  /// memory range \param Dest, as specified through \param NumBytes and
  /// \param Offset.
  ///
  /// \param Dest is the destination device_glboal.
  /// \param Src is a USM pointer to the source memory.
  /// \param NumBytes is a number of bytes to copy.
  /// \param Offset is the offset into \param Dest to copy to.
  /// \return an event representing copy operation.
  template <typename T, typename PropertyListT>
  event memcpy(
      ext::oneapi::experimental::device_global<T, PropertyListT> &Dest,
      const void *Src, size_t NumBytes = sizeof(T), size_t Offset = 0,
      const detail::code_location &CodeLoc = detail::code_location::current()) {
    detail::tls_code_loc_t TlsCodeLocCapture(CodeLoc);
    return this->memcpy(Dest, Src, NumBytes, Offset, std::vector<event>{});
  }

  /// Copies data from a device_global to USM memory.
  /// Throws an exception if the copy operation intends to read outside the
  /// memory range \param Src, as specified through \param NumBytes and
  /// \param Offset.
  ///
  /// \param Dest is a USM pointer to copy to.
  /// \param Src is the source device_global.
  /// \param NumBytes is a number of bytes to copy.
  /// \param Offset is the offset into \param Src to copy from.
  /// \param DepEvents is a vector of events that specifies the operation
  /// dependencies.
  /// \return an event representing copy operation.
  template <typename T, typename PropertyListT>
  event memcpy(
      void *Dest,
      const ext::oneapi::experimental::device_global<T, PropertyListT> &Src,
      size_t NumBytes, size_t Offset, const std::vector<event> &DepEvents,
      const detail::code_location &CodeLoc = detail::code_location::current()) {
    detail::tls_code_loc_t TlsCodeLocCapture(CodeLoc);
    if (sizeof(T) < Offset + NumBytes)
      throw sycl::exception(make_error_code(errc::invalid),
                            "Copy from device_global is out of bounds.");

    if (!detail::isDeviceGlobalUsedInKernel(&Src)) {
      // device_global is unregistered so we need a fallback. We let the handler
      // implement this fallback.
      return submit([&](handler &CGH) {
        CGH.depends_on(DepEvents);
        return CGH.memcpy(Dest, Src, NumBytes, Offset);
      });
    }

    constexpr bool IsDeviceImageScoped = PropertyListT::template has_property<
        ext::oneapi::experimental::device_image_scope_key>();
    return memcpyFromDeviceGlobal(Dest, &Src, IsDeviceImageScoped, NumBytes,
                                  Offset, DepEvents);
  }

  /// Copies data from a device_global to USM memory.
  /// Throws an exception if the copy operation intends to read outside the
  /// memory range \param Src, as specified through \param NumBytes and
  /// \param Offset.
  ///
  /// \param Dest is a USM pointer to copy to.
  /// \param Src is the source device_global.
  /// \param NumBytes is a number of bytes to copy.
  /// \param Offset is the offset into \param Src to copy from.
  /// \param DepEvent is a vector of event that specifies the operation
  /// dependency.
  /// \return an event representing copy operation.
  template <typename T, typename PropertyListT>
  event memcpy(
      void *Dest,
      const ext::oneapi::experimental::device_global<T, PropertyListT> &Src,
      size_t NumBytes, size_t Offset, event DepEvent,
      const detail::code_location &CodeLoc = detail::code_location::current()) {
    detail::tls_code_loc_t TlsCodeLocCapture(CodeLoc);
    return this->memcpy(Dest, Src, NumBytes, Offset,
                        std::vector<event>{DepEvent});
  }

  /// Copies data from a device_global to USM memory.
  /// Throws an exception if the copy operation intends to read outside the
  /// memory range \param Src, as specified through \param NumBytes and
  /// \param Offset.
  ///
  /// \param Dest is a USM pointer to copy to.
  /// \param Src is the source device_global.
  /// \param NumBytes is a number of bytes to copy.
  /// \param Offset is the offset into \param Src to copy from.
  /// \return an event representing copy operation.
  template <typename T, typename PropertyListT>
  event memcpy(
      void *Dest,
      const ext::oneapi::experimental::device_global<T, PropertyListT> &Src,
      size_t NumBytes = sizeof(T), size_t Offset = 0,
      const detail::code_location &CodeLoc = detail::code_location::current()) {
    detail::tls_code_loc_t TlsCodeLocCapture(CodeLoc);
    return this->memcpy(Dest, Src, NumBytes, Offset, std::vector<event>{});
  }

  /// Copies elements of type `std::remove_all_extents_t<T>` from a USM memory
  /// region to a device_global.
  /// Throws an exception if the copy operation intends to write outside the
  /// memory range \param Dest, as specified through \param Count and
  /// \param StartIndex.
  ///
  /// \param Src is a USM pointer to the source memory.
  /// \param Dest is the destination device_glboal.
  /// \param Count is a number of elements to copy.
  /// \param StartIndex is the index of the first element in Dest to copy to.
  /// \param DepEvents is a vector of events that specifies the operation
  /// dependencies.
  /// \return an event representing copy operation.
  template <typename T, typename PropertyListT>
  event copy(
      const std::remove_all_extents_t<T> *Src,
      ext::oneapi::experimental::device_global<T, PropertyListT> &Dest,
      size_t Count, size_t StartIndex, const std::vector<event> &DepEvents,
      const detail::code_location &CodeLoc = detail::code_location::current()) {
    detail::tls_code_loc_t TlsCodeLocCapture(CodeLoc);
    return this->memcpy(Dest, Src, Count * sizeof(std::remove_all_extents_t<T>),
                        StartIndex * sizeof(std::remove_all_extents_t<T>),
                        DepEvents);
  }

  /// Copies elements of type `std::remove_all_extents_t<T>` from a USM memory
  /// region to a device_global.
  /// Throws an exception if the copy operation intends to write outside the
  /// memory range \param Dest, as specified through \param Count and
  /// \param StartIndex.
  ///
  /// \param Src is a USM pointer to the source memory.
  /// \param Dest is the destination device_glboal.
  /// \param Count is a number of elements to copy.
  /// \param StartIndex is the index of the first element in Dest to copy to.
  /// \param DepEvent is a vector of event that specifies the operation
  /// dependency.
  /// \return an event representing copy operation.
  template <typename T, typename PropertyListT>
  event copy(
      const std::remove_all_extents_t<T> *Src,
      ext::oneapi::experimental::device_global<T, PropertyListT> &Dest,
      size_t Count, size_t StartIndex, event DepEvent,
      const detail::code_location &CodeLoc = detail::code_location::current()) {
    detail::tls_code_loc_t TlsCodeLocCapture(CodeLoc);
    return this->memcpy(Dest, Src, Count * sizeof(std::remove_all_extents_t<T>),
                        StartIndex * sizeof(std::remove_all_extents_t<T>),
                        DepEvent);
  }

  /// Copies elements of type `std::remove_all_extents_t<T>` from a USM memory
  /// region to a device_global.
  /// Throws an exception if the copy operation intends to write outside the
  /// memory range \param Dest, as specified through \param Count and
  /// \param StartIndex.
  ///
  /// \param Src is a USM pointer to the source memory.
  /// \param Dest is the destination device_glboal.
  /// \param Count is a number of elements to copy.
  /// \param StartIndex is the index of the first element in Dest to copy to.
  /// \return an event representing copy operation.
  template <typename T, typename PropertyListT>
  event copy(
      const std::remove_all_extents_t<T> *Src,
      ext::oneapi::experimental::device_global<T, PropertyListT> &Dest,
      size_t Count = sizeof(T) / sizeof(std::remove_all_extents_t<T>),
      size_t StartIndex = 0,
      const detail::code_location &CodeLoc = detail::code_location::current()) {
    detail::tls_code_loc_t TlsCodeLocCapture(CodeLoc);
    return this->memcpy(Dest, Src, Count * sizeof(std::remove_all_extents_t<T>),
                        StartIndex * sizeof(std::remove_all_extents_t<T>));
  }

  /// Copies elements of type `std::remove_all_extents_t<T>` from a
  /// device_global to a USM memory region.
  /// Throws an exception if the copy operation intends to write outside the
  /// memory range \param Src, as specified through \param Count and
  /// \param StartIndex.
  ///
  /// \param Src is the source device_global.
  /// \param Dest is a USM pointer to copy to.
  /// \param Count is a number of elements to copy.
  /// \param StartIndex is the index of the first element in Src to copy from.
  /// \param DepEvents is a vector of events that specifies the operation
  /// dependencies.
  /// \return an event representing copy operation.
  template <typename T, typename PropertyListT>
  event copy(
      const ext::oneapi::experimental::device_global<T, PropertyListT> &Src,
      std::remove_all_extents_t<T> *Dest, size_t Count, size_t StartIndex,
      const std::vector<event> &DepEvents,
      const detail::code_location &CodeLoc = detail::code_location::current()) {
    detail::tls_code_loc_t TlsCodeLocCapture(CodeLoc);
    return this->memcpy(Dest, Src, Count * sizeof(std::remove_all_extents_t<T>),
                        StartIndex * sizeof(std::remove_all_extents_t<T>),
                        DepEvents);
  }

  /// Copies elements of type `std::remove_all_extents_t<T>` from a
  /// device_global to a USM memory region.
  /// Throws an exception if the copy operation intends to write outside the
  /// memory range \param Src, as specified through \param Count and
  /// \param StartIndex.
  ///
  /// \param Src is the source device_global.
  /// \param Dest is a USM pointer to copy to.
  /// \param Count is a number of elements to copy.
  /// \param StartIndex is the index of the first element in Src to copy from.
  /// \param DepEvent is a vector of event that specifies the operation
  /// dependency.
  /// \return an event representing copy operation.
  template <typename T, typename PropertyListT>
  event copy(
      const ext::oneapi::experimental::device_global<T, PropertyListT> &Src,
      std::remove_all_extents_t<T> *Dest, size_t Count, size_t StartIndex,
      event DepEvent,
      const detail::code_location &CodeLoc = detail::code_location::current()) {
    detail::tls_code_loc_t TlsCodeLocCapture(CodeLoc);
    return this->memcpy(Dest, Src, Count * sizeof(std::remove_all_extents_t<T>),
                        StartIndex * sizeof(std::remove_all_extents_t<T>),
                        DepEvent);
  }

  /// Copies elements of type `std::remove_all_extents_t<T>` from a
  /// device_global to a USM memory region.
  /// Throws an exception if the copy operation intends to write outside the
  /// memory range \param Src, as specified through \param Count and
  /// \param StartIndex.
  ///
  /// \param Src is the source device_global.
  /// \param Dest is a USM pointer to copy to.
  /// \param Count is a number of elements to copy.
  /// \param StartIndex is the index of the first element in Src to copy from.
  /// \return an event representing copy operation.
  template <typename T, typename PropertyListT>
  event copy(
      const ext::oneapi::experimental::device_global<T, PropertyListT> &Src,
      std::remove_all_extents_t<T> *Dest,
      size_t Count = sizeof(T) / sizeof(std::remove_all_extents_t<T>),
      size_t StartIndex = 0,
      const detail::code_location &CodeLoc = detail::code_location::current()) {
    detail::tls_code_loc_t TlsCodeLocCapture(CodeLoc);
    return this->memcpy(Dest, Src, Count * sizeof(std::remove_all_extents_t<T>),
                        StartIndex * sizeof(std::remove_all_extents_t<T>));
  }

  /// Copies data from host to device, where \p Src is a USM pointer and \p Dest
  /// is an opaque image memory handle. An exception is thrown if either \p Src
  /// is nullptr or \p Dest is incomplete. The behavior is undefined if
  /// \p DestImgDesc is inconsistent with the allocated allocated memory
  /// regions.
  ///
  /// \param Src is a USM pointer to the source memory.
  /// \param Dest is an opaque image memory handle to the destination memory.
  /// \param DestImgDesc is the image descriptor.
  /// \return an event representing the copy operation.
  event ext_oneapi_copy(
      const void *Src, ext::oneapi::experimental::image_mem_handle Dest,
      const ext::oneapi::experimental::image_descriptor &DestImgDesc,
      const detail::code_location &CodeLoc = detail::code_location::current());

  /// Copies data from host to device, where \p Src is a USM pointer and \p Dest
  /// is an opaque image memory handle. Allows for a sub-region copy, where
  /// \p SrcOffset , \p DestOffset , and \p CopyExtent are used to determine the
  /// sub-region. Pixel size is determined by \p DestImgDesc . An exception is
  /// thrown if either \p Src is nullptr or \p Dest is incomplete.
  ///
  /// \param Src is a USM pointer to the source memory.
  /// \param SrcOffset is an offset from the origin where the x, y, and z
  ///                  components are measured in bytes, rows, and slices
  ///                  respectively.
  /// \param SrcExtent is the size of the source memory, measured in
  ///                  pixels. (Pixel size determined by \p DestImgDesc .)
  /// \param Dest is an opaque image memory handle to the destination memory.
  /// \param DestOffset is an offset from the destination origin measured in
  ///                   pixels. (Pixel size determined by \p DestImgDesc .)
  /// \param DestImgDesc is the destination image descriptor.
  /// \param CopyExtent is the width, height, and depth of the region to copy
  ///                   measured in pixels. (Pixel size determined by
  ///                   \p SrcImgDesc .)
  /// \return an event representing the copy operation.
  event ext_oneapi_copy(
      const void *Src, sycl::range<3> SrcOffset, sycl::range<3> SrcExtent,
      ext::oneapi::experimental::image_mem_handle Dest,
      sycl::range<3> DestOffset,
      const ext::oneapi::experimental::image_descriptor &DestImgDesc,
      sycl::range<3> CopyExtent,
      const detail::code_location &CodeLoc = detail::code_location::current());

  /// Copies data from host to device, where \p Src is a USM pointer and \p Dest
  /// is an opaque image memory handle. An exception is thrown if either \p Src
  /// is nullptr or \p Dest is incomplete. The behavior is undefined if
  /// \p DestImgDesc is inconsistent with the allocated allocated memory
  /// regions.
  ///
  /// \param Src is a USM pointer to the source memory.
  /// \param Dest is an opaque image memory handle to the destination memory.
  /// \param DestImgDesc is the image descriptor.
  /// \param DepEvent is an event that specifies the kernel dependencies.
  /// \return an event representing the copy operation.
  event ext_oneapi_copy(
      const void *Src, ext::oneapi::experimental::image_mem_handle Dest,
      const ext::oneapi::experimental::image_descriptor &DestImgDesc,
      event DepEvent,
      const detail::code_location &CodeLoc = detail::code_location::current());

  /// Copies data from host to device, where \p Src is a USM pointer and \p Dest
  /// is an opaque image memory handle. Allows for a sub-region copy, where
  /// \p SrcOffset , \p DestOffset , and \p CopyExtent are used to determine the
  /// sub-region. Pixel size is determined by \p DestImgDesc . An exception is
  /// thrown if either \p Src is nullptr or \p Dest is incomplete.
  ///
  /// \param Src is a USM pointer to the source memory.
  /// \param SrcOffset is an offset from the origin where the x, y, and z
  ///                  components are measured in bytes, rows, and slices
  ///                  respectively.
  /// \param SrcExtent is the size of the source memory, measured in
  ///                  pixels. (Pixel size determined by \p DestImgDesc .)
  /// \param Dest is an opaque image memory handle to the destination memory.
  /// \param DestOffset is an offset from the destination origin measured in
  ///                   pixels. (Pixel size determined by \p DestImgDesc .)
  /// \param DestImgDesc is the destination image descriptor.
  /// \param CopyExtent is the width, height, and depth of the region to copy
  ///                   measured in pixels. (Pixel size determined by
  ///                   \p SrcImgDesc .)
  /// \param DepEvent is an event that specifies the kernel dependencies.
  /// \return an event representing the copy operation.
  event ext_oneapi_copy(
      const void *Src, sycl::range<3> SrcOffset, sycl::range<3> SrcExtent,
      ext::oneapi::experimental::image_mem_handle Dest,
      sycl::range<3> DestOffset,
      const ext::oneapi::experimental::image_descriptor &DestImgDesc,
      sycl::range<3> CopyExtent, event DepEvent,
      const detail::code_location &CodeLoc = detail::code_location::current());

  /// Copies data from host to device, where \p Src is a USM pointer and \p Dest
  /// is an opaque image memory handle. An exception is thrown if either \p Src
  /// is nullptr or \p Dest is incomplete. The behavior is undefined if
  /// \p DestImgDesc is inconsistent with the allocated allocated memory
  /// regions.
  ///
  /// \param Src is a USM pointer to the source memory.
  /// \param Dest is an opaque image memory handle to the destination memory.
  /// \param DestImgDesc is the image descriptor.
  /// \param DepEvents is a vector of events that specifies the kernel
  /// dependencies.
  /// \return an event representing the copy operation.
  event ext_oneapi_copy(
      const void *Src, ext::oneapi::experimental::image_mem_handle Dest,
      const ext::oneapi::experimental::image_descriptor &DestImgDesc,
      const std::vector<event> &DepEvents,
      const detail::code_location &CodeLoc = detail::code_location::current());

  /// Copies data from host to device, where \p Src is a USM pointer and \p Dest
  /// is an opaque image memory handle. Allows for a sub-region copy, where
  /// \p SrcOffset , \p DestOffset , and \p CopyExtent are used to determine the
  /// sub-region. Pixel size is determined by \p DestImgDesc . An exception is
  /// thrown if either \p Src is nullptr or \p Dest is incomplete.
  ///
  /// \param Src is a USM pointer to the source memory.
  /// \param SrcOffset is an offset from the origin where the x, y, and z
  ///                  components are measured in bytes, rows, and slices
  ///                  respectively.
  /// \param SrcExtent is the size of the source memory, measured in
  ///                  pixels. (Pixel size determined by \p DestImgDesc .)
  /// \param Dest is an opaque image memory handle to the destination memory.
  /// \param DestOffset is an offset from the destination origin measured in
  ///                   pixels. (Pixel size determined by \p DestImgDesc .)
  /// \param DestImgDesc is the destination image descriptor.
  /// \param CopyExtent is the width, height, and depth of the region to copy
  ///                   measured in pixels. (Pixel size determined by
  ///                   \p SrcImgDesc .)
  /// \param DepEvents is a vector of events that specifies the kernel
  ///                  dependencies.
  /// \return an event representing the copy operation.
  event ext_oneapi_copy(
      const void *Src, sycl::range<3> SrcOffset, sycl::range<3> SrcExtent,
      ext::oneapi::experimental::image_mem_handle Dest,
      sycl::range<3> DestOffset,
      const ext::oneapi::experimental::image_descriptor &DestImgDesc,
      sycl::range<3> CopyExtent, const std::vector<event> &DepEvents,
      const detail::code_location &CodeLoc = detail::code_location::current());

  /// Copies data from device to host, where \p Src is an opaque image memory
  /// handle and \p Dest is a USM pointer. An exception is thrown if either
  /// \p Src is incomplete or \p Dest is nullptr. The behavior is undefined if
  /// \p SrcImgDesc is inconsistent with the allocated memory regions.
  ///
  /// \param Src is an opaque image memory handle to the source memory.
  /// \param Dest is a USM pointer to the destination memory.
  /// \param SrcImgDesc is the source image descriptor.
  /// \return an event representing the copy operation.
  event ext_oneapi_copy(
      const ext::oneapi::experimental::image_mem_handle Src, void *Dest,
      const ext::oneapi::experimental::image_descriptor &SrcImgDesc,
      const detail::code_location &CodeLoc = detail::code_location::current());

  /// Copies data from device to host, where \p Src is an opaque image memory
  /// handle and \p Dest is a USM pointer. Allows for a sub-region copy, where
  /// \p SrcOffset , \p DestOffset , and \p CopyExtent are used to determine the
  /// sub-region. Pixel size is determined by \p SrcImgDesc . An exception is
  /// thrown if either \p Src is nullptr or \p Dest is incomplete.
  ///
  /// \param Src is an opaque image memory handle to the source memory.
  /// \param SrcOffset is an offset from the source origin measured in pixels.
  ///                  (Pixel size determined by \p SrcImgDesc .)
  /// \param SrcImgDesc is the source image descriptor.
  /// \param Dest is a USM pointer to the destination memory.
  /// \param DestOffset is an offset from the destination origin where the
  ///                   x, y, and z components are measured in bytes, rows,
  ///                   and slices respectively.
  /// \param DestExtent is the size of the destination memory, measured in
  ///                   pixels. (Pixel size determined by \p SrcImgDesc .)
  /// \param CopyExtent is the width, height, and depth of the region to copy
  ///                   measured in pixels. (Pixel size determined by
  ///                   \p SrcImgDesc .)
  /// \return an event representing the copy operation.
  event ext_oneapi_copy(
      const ext::oneapi::experimental::image_mem_handle Src,
      sycl::range<3> SrcOffset,
      const ext::oneapi::experimental::image_descriptor &SrcImgDesc, void *Dest,
      sycl::range<3> DestOffset, sycl::range<3> DestExtent,
      sycl::range<3> CopyExtent,
      const detail::code_location &CodeLoc = detail::code_location::current());

  /// Copies data from device to host, where \p Src is an opaque image memory
  /// handle and \p Dest is a USM pointer. An exception is thrown if either
  /// \p Src is incomplete or \p Dest is nullptr. The behavior is undefined if
  /// \p SrcImgDesc is inconsistent with the allocated memory regions.
  ///
  /// \param Src is an opaque image memory handle to the source memory.
  /// \param Dest is a USM pointer to the destination memory.
  /// \param SrcImgDesc is the source image descriptor.
  /// \param DepEvent is an event that specifies the kernel dependencies.
  /// \return an event representing the copy operation.
  event ext_oneapi_copy(
      const ext::oneapi::experimental::image_mem_handle Src, void *Dest,
      const ext::oneapi::experimental::image_descriptor &SrcImgDesc,
      event DepEvent,
      const detail::code_location &CodeLoc = detail::code_location::current());

  /// Copies data from device to host, where \p Src is an opaque image memory
  /// handle and \p Dest is a USM pointer. Allows for a sub-region copy, where
  /// \p SrcOffset , \p DestOffset , and \p CopyExtent are used to determine the
  /// sub-region. Pixel size is determined by \p SrcImgDesc . An exception is
  /// thrown if either \p Src is nullptr or \p Dest is incomplete.
  ///
  /// \param Src is an opaque image memory handle to the source memory.
  /// \param SrcOffset is an offset from the source origin measured in pixels.
  ///                  (Pixel size determined by \p SrcImgDesc .)
  /// \param SrcImgDesc is the source image descriptor.
  /// \param Dest is a USM pointer to the destination memory.
  /// \param DestOffset is an offset from the destination origin where the
  ///                   x, y, and z components are measured in bytes, rows,
  ///                   and slices respectively.
  /// \param DestExtent is the size of the destination memory, measured in
  ///                   pixels. (Pixel size determined by \p SrcImgDesc .)
  /// \param CopyExtent is the width, height, and depth of the region to copy
  ///                   measured in pixels. (Pixel size determined by
  ///                   \p SrcImgDesc .)
  /// \param DepEvent is an event that specifies the kernel dependencies.
  /// \return an event representing the copy operation.
  event ext_oneapi_copy(
      const ext::oneapi::experimental::image_mem_handle Src,
      sycl::range<3> SrcOffset,
      const ext::oneapi::experimental::image_descriptor &SrcImgDesc, void *Dest,
      sycl::range<3> DestOffset, sycl::range<3> DestExtent,
      sycl::range<3> CopyExtent, event DepEvent,
      const detail::code_location &CodeLoc = detail::code_location::current());

  /// Copies data from device to host, where \p Src is an opaque image memory
  /// handle and \p Dest is a USM pointer. An exception is thrown if either
  /// \p Src is incomplete or \p Dest is nullptr. The behavior is undefined if
  /// \p SrcImgDesc is inconsistent with the allocated memory regions.
  ///
  /// \param Src is an opaque image memory handle to the source memory.
  /// \param Dest is a USM pointer to the destination memory.
  /// \param SrcImgDesc is the source image descriptor.
  /// \param DepEvents is a vector of events that specifies the kernel
  /// dependencies.
  /// \return an event representing the copy operation.
  event ext_oneapi_copy(
      const ext::oneapi::experimental::image_mem_handle Src, void *Dest,
      const ext::oneapi::experimental::image_descriptor &SrcImgDesc,
      const std::vector<event> &DepEvents,
      const detail::code_location &CodeLoc = detail::code_location::current());

  /// Copies data from device to host, where \p Src is an opaque image memory
  /// handle and \p Dest is a USM pointer. Allows for a sub-region copy, where
  /// \p SrcOffset , \p DestOffset , and \p CopyExtent are used to determine the
  /// sub-region. Pixel size is determined by \p SrcImgDesc . An exception is
  /// thrown if either \p Src is nullptr or \p Dest is incomplete.
  ///
  /// \param Src is an opaque image memory handle to the source memory.
  /// \param SrcOffset is an offset from the source origin measured in pixels.
  ///                  (Pixel size determined by \p SrcImgDesc .)
  /// \param SrcImgDesc is the source image descriptor.
  /// \param Dest is a USM pointer to the destination memory.
  /// \param DestOffset is an offset from the destination origin where the
  ///                   x, y, and z components are measured in bytes, rows,
  ///                   and slices respectively.
  /// \param DestExtent is the size of the destination memory, measured in
  ///                   pixels. (Pixel size determined by \p SrcImgDesc .)
  /// \param CopyExtent is the width, height, and depth of the region to copy
  ///                   measured in pixels. (Pixel size determined by
  ///                   \p SrcImgDesc .)
  /// \param DepEvents is a vector of events that specifies the kernel
  ///                  dependencies.
  /// \return an event representing the copy operation.
  event ext_oneapi_copy(
      const ext::oneapi::experimental::image_mem_handle Src,
      sycl::range<3> SrcOffset,
      const ext::oneapi::experimental::image_descriptor &SrcImgDesc, void *Dest,
      sycl::range<3> DestOffset, sycl::range<3> DestExtent,
      sycl::range<3> CopyExtent, const std::vector<event> &DepEvents,
      const detail::code_location &CodeLoc = detail::code_location::current());

  /// Copies data from host to device or device to host, where \p Src and
  /// \p Dest are USM pointers. An exception is thrown if either \p Src is
  /// nullptr or \p Dest is nullptr. The behavior is undefined if
  /// \p DeviceImgDesc is inconsistent with the allocated memory regions or
  /// \p DeviceRowPitch is inconsistent with hardware requirements.
  ///
  /// \param Src is a USM pointer to the source memory.
  /// \param Dest is a USM pointer to the destination memory.
  /// \param DeviceImgDesc is the device image descriptor.
  /// \param DeviceRowPitch is the pitch of the rows of the memory on the
  ///                       device.
  /// \return an event representing the copy operation.
  event ext_oneapi_copy(
      const void *Src, void *Dest,
      const ext::oneapi::experimental::image_descriptor &DeviceImgDesc,
      size_t DeviceRowPitch,
      const detail::code_location &CodeLoc = detail::code_location::current());

  /// Copies data from host to device or device to host, where \p Src and
  /// \p Dest are USM pointers. Allows for a sub-region copy, where
  /// \p SrcOffset , \p DestOffset , and \p CopyExtent are used to determine the
  /// sub-region. Pixel size is determined by \p DeviceImgDesc . An exception is
  /// thrown if either \p Src is nullptr or \p Dest is nullptr. The behavior is
  /// undefined if \p DeviceRowPitch is inconsistent with hardware requirements
  /// or \p HostExtent is inconsistent with its respective memory region.
  ///
  /// \param Src is a USM pointer to the source memory.
  /// \param SrcOffset is an destination offset from the origin where the
  ///                  x, y, and z components are measured in bytes, rows,
  ///                  and slices respectively.
  /// \param Dest is a USM pointer to the destination memory.
  /// \param DestOffset is an destination offset from the origin where the
  ///                   x, y, and z components are measured in bytes, rows,
  ///                   and slices respectively.
  /// \param DeviceImgDesc is the device image descriptor.
  /// \param DeviceRowPitch is the pitch of the rows of the image on the device.
  /// \param HostExtent is the size of the host memory, measured in pixels.
  ///                   (Pixel size determined by \p DeviceImgDesc .)
  /// \param CopyExtent is the width, height, and depth of the region to copy
  ///                   measured in pixels. (Pixel size determined by
  ///                   \p DeviceImgDesc .)
  /// \return an event representing the copy operation.
  event ext_oneapi_copy(
      const void *Src, sycl::range<3> SrcOffset, void *Dest,
      sycl::range<3> DestOffset,
      const ext::oneapi::experimental::image_descriptor &DeviceImgDesc,
      size_t DeviceRowPitch, sycl::range<3> HostExtent,
      sycl::range<3> CopyExtent,
      const detail::code_location &CodeLoc = detail::code_location::current());

  /// Copies data from host to device or device to host, where \p Src and
  /// \p Dest are USM pointers. An exception is thrown if either \p Src is
  /// nullptr or \p Dest is nullptr. The behavior is undefined if
  /// \p DeviceImgDesc is inconsistent with the allocated memory regions or
  /// \p DeviceRowPitch is inconsistent with hardware requirements.
  ///
  /// \param Src is a USM pointer to the source memory.
  /// \param Dest is a USM pointer to the destination memory.
  /// \param DeviceImgDesc is the device image descriptor.
  /// \param DeviceRowPitch is the pitch of the rows of the memory on the
  ///                       device.
  /// \param DepEvent is an event that specifies the kernel dependencies.
  /// \return an event representing the copy operation.
  event ext_oneapi_copy(
      const void *Src, void *Dest,
      const ext::oneapi::experimental::image_descriptor &DeviceImgDesc,
      size_t DeviceRowPitch, event DepEvent,
      const detail::code_location &CodeLoc = detail::code_location::current());

  /// Copies data from host to device or device to host, where \p Src and
  /// \p Dest are USM pointers. Allows for a sub-region copy, where
  /// \p SrcOffset , \p DestOffset , and \p CopyExtent are used to determine the
  /// sub-region. Pixel size is determined by \p DeviceImgDesc . An exception is
  /// thrown if either \p Src is nullptr or \p Dest is nullptr. The behavior is
  /// undefined if \p DeviceRowPitch is inconsistent with hardware requirements
  /// or \p HostExtent is inconsistent with its respective memory region.
  ///
  /// \param Src is a USM pointer to the source memory.
  /// \param SrcOffset is an destination offset from the origin where the
  ///                  x, y, and z components are measured in bytes, rows,
  ///                  and slices respectively.
  /// \param Dest is a USM pointer to the destination memory.
  /// \param DestOffset is an destination offset from the origin where the
  ///                   x, y, and z components are measured in bytes, rows,
  ///                   and slices respectively.
  /// \param DeviceImgDesc is the device image descriptor.
  /// \param DeviceRowPitch is the pitch of the rows of the image on the device.
  /// \param HostExtent is the size of the host memory, measured in pixels.
  ///                   (Pixel size determined by \p DeviceImgDesc .)
  /// \param CopyExtent is the width, height, and depth of the region to copy
  ///                   measured in pixels. (Pixel size determined by
  ///                   \p DeviceImgDesc .)
  /// \param DepEvent is an event that specifies the kernel dependencies.
  /// \return an event representing the copy operation.
  event ext_oneapi_copy(
      const void *Src, sycl::range<3> SrcOffset, void *Dest,
      sycl::range<3> DestOffset,
      const ext::oneapi::experimental::image_descriptor &DeviceImgDesc,
      size_t DeviceRowPitch, sycl::range<3> HostExtent,
      sycl::range<3> CopyExtent, event DepEvent,
      const detail::code_location &CodeLoc = detail::code_location::current());

  /// Copies data from host to device or device to host, where \p Src and
  /// \p Dest are USM pointers. An exception is thrown if either \p Src is
  /// nullptr or \p Dest is nullptr. The behavior is undefined if
  /// \p DeviceImgDesc is inconsistent with the allocated memory regions or
  /// \p DeviceRowPitch is inconsistent with hardware requirements.
  ///
  /// \param Src is a USM pointer to the source memory.
  /// \param Dest is a USM pointer to the destination memory.
  /// \param DeviceImgDesc is the device image descriptor.
  /// \param DeviceRowPitch is the pitch of the rows of the memory on the
  ///                       device.
  /// \param DepEvents is a vector of events that specifies the kernel
  /// dependencies.
  /// \return an event representing the copy operation.
  event ext_oneapi_copy(
      const void *Src, void *Dest,
      const ext::oneapi::experimental::image_descriptor &DeviceImgDesc,
      size_t DeviceRowPitch, const std::vector<event> &DepEvents,
      const detail::code_location &CodeLoc = detail::code_location::current());

  /// Copies data from host to device or device to host, where \p Src and
  /// \p Dest are USM pointers. Allows for a sub-region copy, where
  /// \p SrcOffset , \p DestOffset , and \p CopyExtent are used to determine the
  /// sub-region. Pixel size is determined by \p DeviceImgDesc . An exception is
  /// thrown if either \p Src is nullptr or \p Dest is nullptr. The behavior is
  /// undefined if \p DeviceRowPitch is inconsistent with hardware requirements
  /// or \p HostExtent is inconsistent with its respective memory region.
  ///
  /// \param Src is a USM pointer to the source memory.
  /// \param SrcOffset is an destination offset from the origin where the
  ///                  x, y, and z components are measured in bytes, rows,
  ///                  and slices respectively.
  /// \param Dest is a USM pointer to the destination memory.
  /// \param DestOffset is an destination offset from the origin where the
  ///                   x, y, and z components are measured in bytes, rows,
  ///                   and slices respectively.
  /// \param DeviceImgDesc is the device image descriptor.
  /// \param DeviceRowPitch is the pitch of the rows of the image on the device.
  /// \param HostExtent is the size of the host memory, measured in pixels.
  ///                   (Pixel size determined by \p DeviceImgDesc .)
  /// \param CopyExtent is the width, height, and depth of the region to copy
  ///                   measured in pixels. (Pixel size determined by
  ///                   \p DeviceImgDesc .)
  /// \param DepEvents is a vector of events that specifies the kernel
  ///                  dependencies.
  /// \return an event representing the copy operation.
  event ext_oneapi_copy(
      const void *Src, sycl::range<3> SrcOffset, void *Dest,
      sycl::range<3> DestOffset,
      const ext::oneapi::experimental::image_descriptor &DeviceImgDesc,
      size_t DeviceRowPitch, sycl::range<3> HostExtent,
      sycl::range<3> CopyExtent, const std::vector<event> &DepEvents,
      const detail::code_location &CodeLoc = detail::code_location::current());

  /// Copies data from device to device, where \p Src and \p Dest are opaque
  /// image memory handles. An exception is thrown if either \p Src or \p Dest
  /// are incomplete. The behavior is undefined if \p SrcImgDesc or
  /// \p DestImgDesc are inconsistent with their respective allocated memory
  /// regions.
  ///
  /// \param Src is an opaque image memory handle to the source memory.
  /// \param SrcImgDesc is the source image descriptor.
  /// \param Dest is an opaque image memory handle to the destination memory.
  /// \param DestImgDesc is the destination image descriptor.
  /// \return an event representing the copy operation.
  event ext_oneapi_copy(
      const ext::oneapi::experimental::image_mem_handle Src,
      const ext::oneapi::experimental::image_descriptor &SrcImgDesc,
      ext::oneapi::experimental::image_mem_handle Dest,
      const ext::oneapi::experimental::image_descriptor &DestImgDesc,
      const detail::code_location &CodeLoc = detail::code_location::current());

  /// Copies data from device to device, where \p Src and \p Dest are opaque
  /// image memory handles. Allows for a sub-region copy, where \p SrcOffset ,
  /// \p DestOffset and \p CopyExtent are used to determine the sub-region.
  /// Pixel size is determined by \p SrcImgDesc . An exception is thrown if
  /// either \p Src or \p Dest is incomplete.
  ///
  /// \param Src is an opaque image memory handle to the source memory.
  /// \param SrcOffset is an offset from the source origin measured in pixels.
  ///                  (Pixel size determined by \p SrcImgDesc .)
  /// \param SrcImgDesc is the source image descriptor.
  /// \param Dest is an opaque image memory handle to the destination memory.
  /// \param DestOffset is an offset from the destination origin measured in
  ///                   pixels. (Pixel size determined by \p SrcImgDesc .)
  /// \param DestImgDesc is the destination image descriptor.
  /// \param CopyExtent is the width, height, and depth of the region to copy
  ///                   measured in pixels. (Pixel size determined by
  ///                   \p SrcImgDesc .)
  /// \return an event representing the copy operation.
  event ext_oneapi_copy(
      const ext::oneapi::experimental::image_mem_handle Src,
      sycl::range<3> SrcOffset,
      const ext::oneapi::experimental::image_descriptor &SrcImgDesc,
      ext::oneapi::experimental::image_mem_handle Dest,
      sycl::range<3> DestOffset,
      const ext::oneapi::experimental::image_descriptor &DestImgDesc,
      sycl::range<3> CopyExtent,
      const detail::code_location &CodeLoc = detail::code_location::current());

  /// Copies data from device to device, where \p Src and \p Dest are opaque
  /// image memory handles. An exception is thrown if either \p Src or \p Dest
  /// are incomplete. The behavior is undefined if \p SrcImgDesc or
  /// \p DestImgDesc are inconsistent with their respective allocated memory
  /// regions.
  ///
  /// \param Src is an opaque image memory handle to the source memory.
  /// \param SrcImgDesc is the source image descriptor.
  /// \param Dest is an opaque image memory handle to the destination memory.
  /// \param DestImgDesc is the destination image descriptor.
  /// \param DepEvent is an events that specifies the kernel dependency.
  /// \return an event representing the copy operation.
  event ext_oneapi_copy(
      const ext::oneapi::experimental::image_mem_handle Src,
      const ext::oneapi::experimental::image_descriptor &SrcImgDesc,
      ext::oneapi::experimental::image_mem_handle Dest,
      const ext::oneapi::experimental::image_descriptor &DestImgDesc,
      event DepEvent,
      const detail::code_location &CodeLoc = detail::code_location::current());

  /// Copies data from device to device, where \p Src and \p Dest are opaque
  /// image memory handles. Allows for a sub-region copy, where \p SrcOffset ,
  /// \p DestOffset and \p CopyExtent are used to determine the sub-region.
  /// Pixel size is determined by \p SrcImgDesc . An exception is thrown if
  /// either \p Src or \p Dest is incomplete.
  ///
  /// \param Src is an opaque image memory handle to the source memory.
  /// \param SrcOffset is an offset from the source origin measured in pixels.
  ///                  (Pixel size determined by \p SrcImgDesc .)
  /// \param SrcImgDesc is the source image descriptor.
  /// \param Dest is an opaque image memory handle to the destination memory.
  /// \param DestOffset is an offset from the destination origin measured in
  ///                   pixels. (Pixel size determined by \p SrcImgDesc .)
  /// \param DestImgDesc is the destination image descriptor.
  /// \param CopyExtent is the width, height, and depth of the region to copy
  ///                   measured in pixels. (Pixel size determined by
  ///                   \p SrcImgDesc .)
  /// \param DepEvent is an event that specifies the kernel dependencies.
  /// \return an event representing the copy operation.
  event ext_oneapi_copy(
      const ext::oneapi::experimental::image_mem_handle Src,
      sycl::range<3> SrcOffset,
      const ext::oneapi::experimental::image_descriptor &SrcImgDesc,
      ext::oneapi::experimental::image_mem_handle Dest,
      sycl::range<3> DestOffset,
      const ext::oneapi::experimental::image_descriptor &DestImgDesc,
      sycl::range<3> CopyExtent, event DepEvent,
      const detail::code_location &CodeLoc = detail::code_location::current());

  /// Copies data from device to device, where \p Src and \p Dest are opaque
  /// image memory handles. An exception is thrown if either \p Src or \p Dest
  /// are incomplete. The behavior is undefined if \p SrcImgDesc or
  /// \p DestImgDesc are inconsistent with their respective allocated memory
  /// regions.
  ///
  /// \param Src is an opaque image memory handle to the source memory.
  /// \param SrcImgDesc is the source image descriptor.
  /// \param Dest is an opaque image memory handle to the destination memory.
  /// \param DestImgDesc is the destination image descriptor.
  /// \param DepEvents is a vector of events that specifies the kernel
  /// dependencies.
  /// \return an event representing the copy operation.
  event ext_oneapi_copy(
      const ext::oneapi::experimental::image_mem_handle Src,
      const ext::oneapi::experimental::image_descriptor &SrcImgDesc,
      ext::oneapi::experimental::image_mem_handle Dest,
      const ext::oneapi::experimental::image_descriptor &DestImgDesc,
      const std::vector<event> &DepEvents,
      const detail::code_location &CodeLoc = detail::code_location::current());

  /// Copies data from device to device, where \p Src and \p Dest are opaque
  /// image memory handles. Allows for a sub-region copy, where \p SrcOffset ,
  /// \p DestOffset and \p CopyExtent are used to determine the sub-region.
  /// Pixel size is determined by \p SrcImgDesc . An exception is thrown if
  /// either \p Src or \p Dest is incomplete.
  ///
  /// \param Src is an opaque image memory handle to the source memory.
  /// \param SrcOffset is an offset from the source origin measured in pixels.
  ///                  (Pixel size determined by \p SrcImgDesc .)
  /// \param SrcImgDesc is the source image descriptor.
  /// \param Dest is an opaque image memory handle to the destination memory.
  /// \param DestOffset is an offset from the destination origin measured in
  ///                   pixels. (Pixel size determined by \p SrcImgDesc .)
  /// \param DestImgDesc is the destination image descriptor.
  /// \param CopyExtent is the width, height, and depth of the region to copy
  ///                   measured in pixels. (Pixel size determined by
  ///                   \p SrcImgDesc .)
  /// \param DepEvents is a vector of events that specifies the kernel
  ///                  dependencies.
  /// \return an event representing the copy operation.
  event ext_oneapi_copy(
      const ext::oneapi::experimental::image_mem_handle Src,
      sycl::range<3> SrcOffset,
      const ext::oneapi::experimental::image_descriptor &SrcImgDesc,
      ext::oneapi::experimental::image_mem_handle Dest,
      sycl::range<3> DestOffset,
      const ext::oneapi::experimental::image_descriptor &DestImgDesc,
      sycl::range<3> CopyExtent, const std::vector<event> &DepEvents,
      const detail::code_location &CodeLoc = detail::code_location::current());

  /// Copies data from device to device, where \p Src is an opaque image memory
  /// handle and \p Dest is a USM pointer. An exception is thrown if either
  /// \p Src is incomplete or \p Dest is nullptr. The behavior is undefined if
  /// \p SrcImgDesc or \p DestImgDesc are inconsistent with their respective
  /// allocated memory regions or \p DestRowPitch is inconsistent with hardware
  /// requirements.
  ///
  /// \param Src is an opaque image memory handle to the source memory.
  /// \param SrcImgDesc is the source image descriptor.
  /// \param Dest is a USM pointer to the destination memory.
  /// \param DestImgDesc is the destination image descriptor.
  /// \param DestRowPitch is the pitch of the rows of the destination memory.
  /// \return an event representing the copy operation.
  event ext_oneapi_copy(
      const ext::oneapi::experimental::image_mem_handle Src,
      const ext::oneapi::experimental::image_descriptor &SrcImgDesc, void *Dest,
      const ext::oneapi::experimental::image_descriptor &DestImgDesc,
      size_t DestRowPitch,
      const detail::code_location &CodeLoc = detail::code_location::current());

  /// Copies data from device to device, where \p Src is an opaque image memory
  /// handle and \p Dest is a USM pointer. Allows for a sub-region copy, where
  /// \p SrcOffset, \p DestOffset and \p CopyExtent are used to determine the
  /// sub-region. Pixel size is determined by \p SrcImgDesc . An exception is
  /// thrown if either \p Src is incomplete or \p Dest is nullptr. The behavior
  /// is undefined if \p DestRowPitch is inconsistent with hardware
  /// requirements.
  ///
  /// \param Src is an opaque image memory handle to the source memory.
  /// \param SrcOffset is an offset from the source origin measured in Pixels
  ///                   (Pixel size determined by \p SrcImgDesc .)
  /// \param SrcImgDesc is the source image descriptor
  /// \param Dest is a USM pointer to the destination memory.
  /// \param DestOffset is an offset from the destination origin measured in
  ///                   pixels. (Pixel size determined by \p SrcImgDesc .)
  /// \param DestImgDesc is the destination image descriptor.
  /// \param DestRowPitch is the pitch of the rows of the destination memory.
  /// \param CopyExtent is the width, height, and depth of the region to copy
  ///               measured in pixels. (Pixel size determined by
  ///               \p SrcImgDesc .)
  /// \return an event representing the copy operation.
  event ext_oneapi_copy(
      const ext::oneapi::experimental::image_mem_handle Src,
      sycl::range<3> SrcOffset,
      const ext::oneapi::experimental::image_descriptor &SrcImgDesc, void *Dest,
      sycl::range<3> DestOffset,
      const ext::oneapi::experimental::image_descriptor &DestImgDesc,
      size_t DestRowPitch, sycl::range<3> CopyExtent,
      const detail::code_location &CodeLoc = detail::code_location::current());

  /// Copies data from device to device, where \p Src is an opaque image memory
  /// handle and \p Dest is a USM pointer. An exception is thrown if either
  /// \p Src is incomplete or \p Dest is nullptr. The behavior is undefined if
  /// \p SrcImgDesc or \p DestImgDesc are inconsistent with their respective
  /// allocated memory regions or \p DestRowPitch is inconsistent with hardware
  /// requirements.
  ///
  /// \param Src is an opaque image memory handle to the source memory.
  /// \param SrcImgDesc is the source image descriptor.
  /// \param Dest is a USM pointer to the destination memory.
  /// \param DestImgDesc is the destination image descriptor.
  /// \param DestRowPitch is the pitch of the rows of the destination memory.
  /// \param DepEvent is an event that specifies the kernel dependencies.
  /// \return an event representing the copy operation.
  event ext_oneapi_copy(
      const ext::oneapi::experimental::image_mem_handle Src,
      const ext::oneapi::experimental::image_descriptor &SrcImgDesc, void *Dest,
      const ext::oneapi::experimental::image_descriptor &DestImgDesc,
      size_t DestRowPitch, event DepEvent,
      const detail::code_location &CodeLoc = detail::code_location::current());

  /// Copies data from device to device, where \p Src is an opaque image memory
  /// handle and \p Dest is a USM pointer. Allows for a sub-region copy, where
  /// \p SrcOffset, \p DestOffset and \p CopyExtent are used to determine the
  /// sub-region. Pixel size is determined by \p SrcImgDesc . An exception is
  /// thrown if either \p Src is incomplete or \p Dest is nullptr. The behavior
  /// is undefined if \p DestRowPitch is inconsistent with hardware
  /// requirements.
  ///
  /// \param Src is an opaque image memory handle to the source memory.
  /// \param SrcOffset is an offset from the source origin measured in Pixels
  ///                   (Pixel size determined by \p SrcImgDesc .)
  /// \param SrcImgDesc is the source image descriptor
  /// \param Dest is a USM pointer to the destination memory.
  /// \param DestOffset is an offset from the destination origin measured in
  ///                   pixels. (Pixel size determined by \p SrcImgDesc .)
  /// \param DestImgDesc is the destination image descriptor.
  /// \param DestRowPitch is the pitch of the rows of the destination memory.
  /// \param CopyExtent is the width, height, and depth of the region to copy
  ///               measured in pixels. (Pixel size determined by
  ///               \p SrcImgDesc .)
  /// \param DepEvent is an event that specifies the kernel dependencies.
  /// \return an event representing the copy operation.
  event ext_oneapi_copy(
      const ext::oneapi::experimental::image_mem_handle Src,
      sycl::range<3> SrcOffset,
      const ext::oneapi::experimental::image_descriptor &SrcImgDesc, void *Dest,
      sycl::range<3> DestOffset,
      const ext::oneapi::experimental::image_descriptor &DestImgDesc,
      size_t DestRowPitch, sycl::range<3> CopyExtent, event DepEvent,
      const detail::code_location &CodeLoc = detail::code_location::current());

  /// Copies data from device to device, where \p Src is an opaque image memory
  /// handle and \p Dest is a USM pointer. An exception is thrown if either
  /// \p Src is incomplete or \p Dest is nullptr. The behavior is undefined if
  /// \p SrcImgDesc or \p DestImgDesc are inconsistent with their respective
  /// allocated memory regions or \p DestRowPitch is inconsistent with hardware
  /// requirements.
  ///
  /// \param Src is an opaque image memory handle to the source memory.
  /// \param SrcImgDesc is the source image descriptor.
  /// \param Dest is a USM pointer to the destination memory.
  /// \param DestImgDesc is the destination image descriptor.
  /// \param DestRowPitch is the pitch of the rows of the destination memory.
  /// \param DepEvents is a vector of events that specifies the kernel
  ///                  dependencies.
  /// \return an event representing the copy operation.
  event ext_oneapi_copy(
      const ext::oneapi::experimental::image_mem_handle Src,
      const ext::oneapi::experimental::image_descriptor &SrcImgDesc, void *Dest,
      const ext::oneapi::experimental::image_descriptor &DestImgDesc,
      size_t DestRowPitch, const std::vector<event> &DepEvents,
      const detail::code_location &CodeLoc = detail::code_location::current());

  /// Copies data from device to device, where \p Src is an opaque image memory
  /// handle and \p Dest is a USM pointer. Allows for a sub-region copy, where
  /// \p SrcOffset, \p DestOffset and \p CopyExtent are used to determine the
  /// sub-region. Pixel size is determined by \p SrcImgDesc . An exception is
  /// thrown if either \p Src is incomplete or \p Dest is nullptr. The behavior
  /// is undefined if \p DestRowPitch is inconsistent with hardware
  /// requirements.
  ///
  /// \param Src is an opaque image memory handle to the source memory.
  /// \param SrcOffset is an offset from the source origin measured in Pixels
  ///                   (Pixel size determined by \p SrcImgDesc .)
  /// \param SrcImgDesc is the source image descriptor
  /// \param Dest is a USM pointer to the destination memory.
  /// \param DestOffset is an offset from the destination origin measured in
  ///                   pixels. (Pixel size determined by \p SrcImgDesc .)
  /// \param DestImgDesc is the destination image descriptor.
  /// \param DestRowPitch is the pitch of the rows of the destination memory.
  /// \param CopyExtent is the width, height, and depth of the region to copy
  ///               measured in pixels. (Pixel size determined by
  ///               \p SrcImgDesc .)
  /// \param DepEvents is a vector of events that specifies the kernel
  ///                  dependencies.
  /// \return an event representing the copy operation.
  event ext_oneapi_copy(
      const ext::oneapi::experimental::image_mem_handle Src,
      sycl::range<3> SrcOffset,
      const ext::oneapi::experimental::image_descriptor &SrcImgDesc, void *Dest,
      sycl::range<3> DestOffset,
      const ext::oneapi::experimental::image_descriptor &DestImgDesc,
      size_t DestRowPitch, sycl::range<3> CopyExtent,
      const std::vector<event> &DepEvents,
      const detail::code_location &CodeLoc = detail::code_location::current());

  /// Copies data from device to device memory, where \p Src is USM pointer and
  /// \p Dest is an opaque image memory handle. An exception is thrown if either
  /// \p Src is nullptr or \p Dest is incomplete. The behavior is undefined if
  /// \p SrcImgDesc or \p DestImgDesc are inconsistent with their respective
  /// allocated memory regions or \p SrcRowPitch is inconsistent with hardware
  /// requirements.
  ///
  /// \param Src is a USM pointer to the source memory.
  /// \param SrcImgDesc is the source image descriptor.
  /// \param SrcRowPitch is the pitch of the rows of the source memory.
  /// \param Dest is an opaque image memory handle to the destination memory.
  /// \param DestImgDesc is the destination image descriptor.
  /// \return an event representing the copy operation.
  event ext_oneapi_copy(
      const void *Src,
      const ext::oneapi::experimental::image_descriptor &SrcImgDesc,
      size_t SrcRowPitch, ext::oneapi::experimental::image_mem_handle Dest,
      const ext::oneapi::experimental::image_descriptor &DestImgDesc,
      const detail::code_location &CodeLoc = detail::code_location::current());

  /// Copies data from device to device memory, where \p Src is USM pointer and
  /// \p Dest is an opaque image memory handle. Allows for a sub-region
  /// copy, where \p SrcOffset, \p DestOffset and \p CopyExtent are used to
  /// determine the sub-region. Pixel size is determined by \p SrcImgDesc . An
  /// exception is thrown if either \p Src is nullptr or \p Dest is incomplete.
  /// The behavior is undefined if \p SrcRowPitch is inconsistent with hardware
  /// requirements.
  ///
  /// \param Src is a USM pointer to the source memory.
  /// \param SrcOffset is an offset from the source origin measured in pixels
  ///                   (pixel size determined by \p SrcImgDesc )
  /// \param SrcImgDesc is the source image descriptor
  /// \param SrcRowPitch is the pitch of the rows of the destination memory.
  /// \param Dest is an opaque image memory handle to the destination memory.
  /// \param DestOffset is an offset from the destination origin measured in
  ///                   pixels (pixel size determined by \p SrcImgDesc )
  /// \param DestImgDesc is the destination image descriptor
  /// \param CopyExtent is the width, height, and depth of the region to copy
  ///               measured in pixels (pixel size determined by
  ///               \p SrcImgDesc )
  /// \return an event representing the copy operation.
  event ext_oneapi_copy(
      const void *Src, sycl::range<3> SrcOffset,
      const ext::oneapi::experimental::image_descriptor &SrcImgDesc,
      size_t SrcRowPitch, ext::oneapi::experimental::image_mem_handle Dest,
      sycl::range<3> DestOffset,
      const ext::oneapi::experimental::image_descriptor &DestImgDesc,
      sycl::range<3> CopyExtent,
      const detail::code_location &CodeLoc = detail::code_location::current());

  /// Copies data from device to device memory, where \p Src is USM pointer and
  /// \p Dest is an opaque image memory handle. An exception is thrown if either
  /// \p Src is nullptr or \p Dest is incomplete. The behavior is undefined if
  /// \p SrcImgDesc or \p DestImgDesc are inconsistent with their respective
  /// allocated memory regions or \p SrcRowPitch is inconsistent with hardware
  /// requirements.
  ///
  /// \param Src is a USM pointer to the source memory.
  /// \param SrcImgDesc is the source image descriptor.
  /// \param SrcRowPitch is the pitch of the rows of the source memory.
  /// \param Dest is an opaque image memory handle to the destination memory.
  /// \param DestImgDesc is the destination image descriptor.
  /// \param DepEvent is an event that specifies the kernel dependencies.
  /// \return an event representing the copy operation.
  event ext_oneapi_copy(
      const void *Src,
      const ext::oneapi::experimental::image_descriptor &SrcImgDesc,
      size_t SrcRowPitch, ext::oneapi::experimental::image_mem_handle Dest,
      const ext::oneapi::experimental::image_descriptor &DestImgDesc,
      event DepEvent,
      const detail::code_location &CodeLoc = detail::code_location::current());

  /// Copies data from device to device memory, where \p Src is USM pointer and
  /// \p Dest is an opaque image memory handle. Allows for a sub-region
  /// copy, where \p SrcOffset, \p DestOffset and \p CopyExtent are used to
  /// determine the sub-region. Pixel size is determined by \p SrcImgDesc . An
  /// exception is thrown if either \p Src is nullptr or \p Dest is incomplete.
  /// The behavior is undefined if \p SrcRowPitch is inconsistent with hardware
  /// requirements.
  ///
  /// \param Src is a USM pointer to the source memory.
  /// \param SrcOffset is an offset from the source origin measured in pixels
  ///                   (pixel size determined by \p SrcImgDesc )
  /// \param SrcImgDesc is the source image descriptor
  /// \param SrcRowPitch is the pitch of the rows of the destination memory.
  /// \param Dest is an opaque image memory handle to the destination memory.
  /// \param DestOffset is an offset from the destination origin measured in
  ///                   pixels (pixel size determined by \p SrcImgDesc )
  /// \param DestImgDesc is the destination image descriptor
  /// \param CopyExtent is the width, height, and depth of the region to copy
  ///               measured in pixels (pixel size determined by
  ///               \p SrcImgDesc )
  /// \param DepEvent is an event that specifies the kernel dependencies.
  /// \return an event representing the copy operation.
  event ext_oneapi_copy(
      const void *Src, sycl::range<3> SrcOffset,
      const ext::oneapi::experimental::image_descriptor &SrcImgDesc,
      size_t SrcRowPitch, ext::oneapi::experimental::image_mem_handle Dest,
      sycl::range<3> DestOffset,
      const ext::oneapi::experimental::image_descriptor &DestImgDesc,
      sycl::range<3> CopyExtent, event DepEvent,
      const detail::code_location &CodeLoc = detail::code_location::current());

  /// Copies data from device to device memory, where \p Src is USM pointer and
  /// \p Dest is an opaque image memory handle. An exception is thrown if either
  /// \p Src is nullptr or \p Dest is incomplete. The behavior is undefined if
  /// \p SrcImgDesc or \p DestImgDesc are inconsistent with their respective
  /// allocated memory regions or \p SrcRowPitch is inconsistent with hardware
  /// requirements.
  ///
  /// \param Src is a USM pointer to the source memory.
  /// \param SrcImgDesc is the source image descriptor.
  /// \param SrcRowPitch is the pitch of the rows of the source memory.
  /// \param Dest is an opaque image memory handle to the destination memory.
  /// \param DestImgDesc is the destination image descriptor.
  /// \param DepEvents is a vector of events that specifies the kernel
  ///                  dependencies.
  /// \return an event representing the copy operation.
  event ext_oneapi_copy(
      const void *Src,
      const ext::oneapi::experimental::image_descriptor &SrcImgDesc,
      size_t SrcRowPitch, ext::oneapi::experimental::image_mem_handle Dest,
      const ext::oneapi::experimental::image_descriptor &DestImgDesc,
      const std::vector<event> &DepEvents,
      const detail::code_location &CodeLoc = detail::code_location::current());

  /// Copies data from device to device memory, where \p Src is USM pointer and
  /// \p Dest is an opaque image memory handle. Allows for a sub-region
  /// copy, where \p SrcOffset, \p DestOffset and \p CopyExtent are used to
  /// determine the sub-region. Pixel size is determined by \p SrcImgDesc . An
  /// exception is thrown if either \p Src is nullptr or \p Dest is incomplete.
  /// The behavior is undefined if \p SrcRowPitch is inconsistent with hardware
  /// requirements.
  ///
  /// \param Src is a USM pointer to the source memory.
  /// \param SrcOffset is an offset from the source origin measured in pixels
  ///                   (pixel size determined by \p SrcImgDesc )
  /// \param SrcImgDesc is the source image descriptor
  /// \param SrcRowPitch is the pitch of the rows of the destination memory.
  /// \param Dest is an opaque image memory handle to the destination memory.
  /// \param DestOffset is an offset from the destination origin measured in
  ///                   pixels (pixel size determined by \p SrcImgDesc )
  /// \param DestImgDesc is the destination image descriptor
  /// \param CopyExtent is the width, height, and depth of the region to copy
  ///               measured in pixels (pixel size determined by
  ///               \p SrcImgDesc )
  /// \param DepEvents is a vector of events that specifies the kernel
  ///                  dependencies.
  /// \return an event representing the copy operation.
  event ext_oneapi_copy(
      const void *Src, sycl::range<3> SrcOffset,
      const ext::oneapi::experimental::image_descriptor &SrcImgDesc,
      size_t SrcRowPitch, ext::oneapi::experimental::image_mem_handle Dest,
      sycl::range<3> DestOffset,
      const ext::oneapi::experimental::image_descriptor &DestImgDesc,
      sycl::range<3> CopyExtent, const std::vector<event> &DepEvents,
      const detail::code_location &CodeLoc = detail::code_location::current());

  /// Copies data from DtoD or HtoH memory, where \p Src and \p Dest are USM
  /// pointers. An exception is thrown if either \p Src or \p Dest are nullptr.
  /// The behavior is undefined if \p SrcImgDesc or \p DestImgDesc are
  /// inconsistent with their respective allocated memory regions or
  /// \p SrcRowPitch or \p DestRowPitch are inconsistent with hardware
  /// requirements.
  ///
  /// \param Src is a USM pointer to the source memory.
  /// \param SrcImgDesc is the source image descriptor.
  /// \param SrcRowPitch is the pitch of the rows of the source memory.
  /// \param Dest is a USM pointer to the destination memory.
  /// \param DestImgDesc is the destination image descriptor.
  /// \param SrcRowPitch is the pitch of the rows of the destination memory.
  /// \return an event representing the copy operation.
  event ext_oneapi_copy(
      const void *Src,
      const ext::oneapi::experimental::image_descriptor &SrcImgDesc,
      size_t SrcRowPitch, void *Dest,
      const ext::oneapi::experimental::image_descriptor &DestImgDesc,
      size_t DestRowPitch,
      const detail::code_location &CodeLoc = detail::code_location::current());

  /// Copies data from DtoD or HtoH memory, where \p Src and \p Dest are USM
  /// pointers. Allows for a sub-region copy, where \p SrcOffset, \p DestOffset
  /// and \p CopyExtent are used to determine the sub-region. Pixel size is
  /// determined by \p SrcImgDesc . An exception is thrown if either \p Src or
  /// \p Dest are nullptr. The behavior is undefined if \p SrcRowPitch or
  /// \p DestRowPitch are inconsistent with hardware requirements.
  ///
  /// \param Src is a USM pointer to the source memory.
  /// \param SrcOffset is an offset from the source origin measured in pixels
  ///                   (pixel size determined by \p SrcImgDesc )
  /// \param SrcImgDesc is the source image descriptor
  /// \param SrcRowPitch is the pitch of the rows of the destination memory.
  /// \param Dest is a USM pointer to the destination memory.
  /// \param DestOffset is an offset from the destination origin measured in
  ///                   pixels (pixel size determined by \p SrcImgDesc )
  /// \param DestImgDesc is the destination image descriptor
  /// \param DestRowPitch is the pitch of the rows of the destination memory.
  /// \param CopyExtent is the width, height, and depth of the region to copy
  ///               measured in pixels (pixel size determined by
  ///               \p SrcImgDesc )
  /// \return an event representing the copy operation.
  event ext_oneapi_copy(
      const void *Src, sycl::range<3> SrcOffset,
      const ext::oneapi::experimental::image_descriptor &SrcImgDesc,
      size_t SrcRowPitch, void *Dest, sycl::range<3> DestOffset,
      const ext::oneapi::experimental::image_descriptor &DestImgDesc,
      size_t DestRowPitch, sycl::range<3> CopyExtent,
      const detail::code_location &CodeLoc = detail::code_location::current());

  /// Copies data from DtoD or HtoH memory, where \p Src and \p Dest are USM
  /// pointers. An exception is thrown if either \p Src or \p Dest are nullptr.
  /// The behavior is undefined if \p SrcImgDesc or \p DestImgDesc are
  /// inconsistent with their respective allocated memory regions or
  /// \p SrcRowPitch or \p DestRowPitch are inconsistent with hardware
  /// requirements.
  ///
  /// \param Src is a USM pointer to the source memory.
  /// \param SrcImgDesc is the source image descriptor.
  /// \param SrcRowPitch is the pitch of the rows of the source memory.
  /// \param Dest is a USM pointer to the destination memory.
  /// \param DestImgDesc is the destination image descriptor.
  /// \param SrcRowPitch is the pitch of the rows of the destination memory.
  /// \param DepEvent is an event that specifies the kernel dependencies.
  /// \return an event representing the copy operation.
  event ext_oneapi_copy(
      const void *Src,
      const ext::oneapi::experimental::image_descriptor &SrcImgDesc,
      size_t SrcRowPitch, void *Dest,
      const ext::oneapi::experimental::image_descriptor &DestImgDesc,
      size_t DestRowPitch, event DepEvent,
      const detail::code_location &CodeLoc = detail::code_location::current());

  /// Copies data from DtoD or HtoH memory, where \p Src and \p Dest are USM
  /// pointers. Allows for a sub-region copy, where \p SrcOffset, \p DestOffset
  /// and \p CopyExtent are used to determine the sub-region. Pixel size is
  /// determined by \p SrcImgDesc . An exception is thrown if either \p Src or
  /// \p Dest are nullptr. The behavior is undefined if \p SrcRowPitch or
  /// \p DestRowPitch are inconsistent with hardware requirements.
  ///
  /// \param Src is a USM pointer to the source memory.
  /// \param SrcOffset is an offset from the source origin measured in pixels
  ///                   (pixel size determined by \p SrcImgDesc )
  /// \param SrcImgDesc is the source image descriptor
  /// \param SrcRowPitch is the pitch of the rows of the destination memory.
  /// \param Dest is a USM pointer to the destination memory.
  /// \param DestOffset is an offset from the destination origin measured in
  ///                   pixels (pixel size determined by \p SrcImgDesc )
  /// \param DestImgDesc is the destination image descriptor
  /// \param DestRowPitch is the pitch of the rows of the destination memory.
  /// \param CopyExtent is the width, height, and depth of the region to copy
  ///               measured in pixels (pixel size determined by
  ///               \p SrcImgDesc )
  /// \param DepEvent is an event that specifies the kernel dependencies.
  /// \return an event representing the copy operation.
  event ext_oneapi_copy(
      const void *Src, sycl::range<3> SrcOffset,
      const ext::oneapi::experimental::image_descriptor &SrcImgDesc,
      size_t SrcRowPitch, void *Dest, sycl::range<3> DestOffset,
      const ext::oneapi::experimental::image_descriptor &DestImgDesc,
      size_t DestRowPitch, sycl::range<3> CopyExtent, event DepEvent,
      const detail::code_location &CodeLoc = detail::code_location::current());

  /// Copies data from DtoD or HtoH memory, where \p Src and \p Dest are USM
  /// pointers. An exception is thrown if either \p Src or \p Dest are nullptr.
  /// The behavior is undefined if \p SrcImgDesc or \p DestImgDesc are
  /// inconsistent with their respective allocated memory regions or
  /// \p SrcRowPitch or \p DestRowPitch are inconsistent with hardware
  /// requirements.
  ///
  /// \param Src is a USM pointer to the source memory.
  /// \param SrcImgDesc is the source image descriptor.
  /// \param SrcRowPitch is the pitch of the rows of the source memory.
  /// \param Dest is a USM pointer to the destination memory.
  /// \param DestImgDesc is the destination image descriptor.
  /// \param SrcRowPitch is the pitch of the rows of the destination memory.
  /// \param DepEvents is a vector of events that specifies the kernel
  ///                  dependencies.
  /// \return an event representing the copy operation.
  event ext_oneapi_copy(
      const void *Src,
      const ext::oneapi::experimental::image_descriptor &SrcImgDesc,
      size_t SrcRowPitch, void *Dest,
      const ext::oneapi::experimental::image_descriptor &DestImgDesc,
      size_t DestRowPitch, const std::vector<event> &DepEvents,
      const detail::code_location &CodeLoc = detail::code_location::current());

  /// Copies data from DtoD or HtoH memory, where \p Src and \p Dest are USM
  /// pointers. Allows for a sub-region copy, where \p SrcOffset, \p DestOffset
  /// and \p CopyExtent are used to determine the sub-region. Pixel size is
  /// determined by \p SrcImgDesc . An exception is thrown if either \p Src or
  /// \p Dest are nullptr. The behavior is undefined if \p SrcRowPitch or
  /// \p DestRowPitch are inconsistent with hardware requirements.
  ///
  /// \param Src is a USM pointer to the source memory.
  /// \param SrcOffset is an offset from the source origin measured in pixels
  ///                   (pixel size determined by \p SrcImgDesc )
  /// \param SrcImgDesc is the source image descriptor
  /// \param SrcRowPitch is the pitch of the rows of the destination memory.
  /// \param Dest is a USM pointer to the destination memory.
  /// \param DestOffset is an offset from the destination origin measured in
  ///                   pixels (pixel size determined by \p SrcImgDesc )
  /// \param DestImgDesc is the destination image descriptor
  /// \param DestRowPitch is the pitch of the rows of the destination memory.
  /// \param CopyExtent is the width, height, and depth of the region to copy
  ///               measured in pixels (pixel size determined by
  ///               \p SrcImgDesc )
  /// \param DepEvents is a vector of events that specifies the kernel
  ///                  dependencies.
  /// \return an event representing the copy operation.
  event ext_oneapi_copy(
      const void *Src, sycl::range<3> SrcOffset,
      const ext::oneapi::experimental::image_descriptor &SrcImgDesc,
      size_t SrcRowPitch, void *Dest, sycl::range<3> DestOffset,
      const ext::oneapi::experimental::image_descriptor &DestImgDesc,
      size_t DestRowPitch, sycl::range<3> CopyExtent,
      const std::vector<event> &DepEvents,
      const detail::code_location &CodeLoc = detail::code_location::current());

  /// Instruct the queue with a non-blocking wait on an external semaphore.
  /// An exception is thrown if \p extSemaphore is incomplete, or if the
  /// type of semaphore requires an explicit value to wait upon.
  ///
  /// \param extSemaphore is an opaque external semaphore object.
  /// \return an event representing the wait operation.
  event ext_oneapi_wait_external_semaphore(
      sycl::ext::oneapi::experimental::external_semaphore extSemaphore,
      const detail::code_location &CodeLoc = detail::code_location::current()) {
    detail::tls_code_loc_t TlsCodeLocCapture(CodeLoc);
    return submit(
        [&](handler &CGH) {
          CGH.ext_oneapi_wait_external_semaphore(extSemaphore);
        },
        TlsCodeLocCapture.query());
  }

  /// Instruct the queue with a non-blocking wait on an external semaphore.
  /// An exception is thrown if \p extSemaphore is incomplete, or if the
  /// type of semaphore requires an explicit value to wait upon.
  ///
  /// \param extSemaphore is an opaque external semaphore object
  /// \param DepEvent is an event that specifies the kernel dependencies.
  /// \return an event representing the wait operation.
  event ext_oneapi_wait_external_semaphore(
      sycl::ext::oneapi::experimental::external_semaphore extSemaphore,
      event DepEvent,
      const detail::code_location &CodeLoc = detail::code_location::current());

  /// Instruct the queue with a non-blocking wait on an external semaphore.
  /// An exception is thrown if \p extSemaphore is incomplete, or if the
  /// type of semaphore requires an explicit value to wait upon.
  ///
  /// \param extSemaphore is an opaque external semaphore object.
  /// \param DepEvents is a vector of events that specifies the kernel
  /// dependencies.
  /// \return an event representing the wait operation.
  event ext_oneapi_wait_external_semaphore(
      sycl::ext::oneapi::experimental::external_semaphore extSemaphore,
      const std::vector<event> &DepEvents,
      const detail::code_location &CodeLoc = detail::code_location::current());

  /// Instruct the queue with a non-blocking wait on an external semaphore.
  /// An exception is thrown if \p extSemaphore is incomplete, or if the
  /// type of semaphore does not support waiting on an explicitly passed value.
  ///
  /// \param extSemaphore is an opaque external semaphore object
  /// \param WaitValue is the value that this semaphore will wait upon, until it
  ///                  allows any further commands to execute on the queue.
  /// \return an event representing the wait operation.
  event ext_oneapi_wait_external_semaphore(
      sycl::ext::oneapi::experimental::external_semaphore extSemaphore,
      uint64_t WaitValue,
      const detail::code_location &CodeLoc = detail::code_location::current());

  /// Instruct the queue with a non-blocking wait on an external semaphore.
  /// An exception is thrown if \p extSemaphore is incomplete, or if the
  /// type of semaphore does not support waiting on an explicitly passed value.
  ///
  /// \param extSemaphore is an opaque external semaphore object
  /// \param WaitValue is the value that this semaphore will wait upon, until it
  ///                  allows any further commands to execute on the queue.
  /// \param DepEvent is an event that specifies the kernel dependencies.
  /// \return an event representing the wait operation.
  event ext_oneapi_wait_external_semaphore(
      sycl::ext::oneapi::experimental::external_semaphore extSemaphore,
      uint64_t WaitValue, event DepEvent,
      const detail::code_location &CodeLoc = detail::code_location::current());

  /// Instruct the queue with a non-blocking wait on an external semaphore.
  /// An exception is thrown if \p extSemaphore is incomplete, or if the
  /// type of semaphore does not support waiting on an explicitly passed value.
  ///
  /// \param extSemaphore is an opaque external semaphore object
  /// \param WaitValue is the value that this semaphore will wait upon, until it
  ///                  allows any further commands to execute on the queue.
  /// \param DepEvents is a vector of events that specifies the kernel
  /// dependencies.
  /// \return an event representing the wait operation.
  event ext_oneapi_wait_external_semaphore(
      sycl::ext::oneapi::experimental::external_semaphore extSemaphore,
      uint64_t WaitValue, const std::vector<event> &DepEvents,
      const detail::code_location &CodeLoc = detail::code_location::current());

  /// Instruct the queue to signal the external semaphore once all previous
  /// commands have completed execution.
  /// An exception is thrown if \p extSemaphore is incomplete, or if the
  /// type of semaphore requires an explicit value to signal.
  ///
  /// \param extSemaphore is an opaque external semaphore object
  /// \return an event representing the signal operation.
  event ext_oneapi_signal_external_semaphore(
      sycl::ext::oneapi::experimental::external_semaphore extSemaphore,
      const detail::code_location &CodeLoc = detail::code_location::current());

  /// Instruct the queue to signal the external semaphore once all previous
  /// commands have completed execution.
  /// An exception is thrown if \p extSemaphore is incomplete, or if the
  /// type of semaphore requires an explicit value to signal.
  ///
  /// \param extSemaphore is an opaque external semaphore object
  /// \param DepEvent is an event that specifies the kernel dependencies.
  /// \return an event representing the signal operation.
  event ext_oneapi_signal_external_semaphore(
      sycl::ext::oneapi::experimental::external_semaphore extSemaphore,
      event DepEvent,
      const detail::code_location &CodeLoc = detail::code_location::current());

  /// Instruct the queue to signal the external semaphore once all previous
  /// commands have completed execution.
  /// An exception is thrown if \p extSemaphore is incomplete, or if the
  /// type of semaphore requires an explicit value to signal.
  ///
  /// \param extSemaphore is an opaque external semaphore object
  /// \param DepEvents is a vector of events that specifies the kernel
  /// dependencies.
  /// \return an event representing the signal operation.
  event ext_oneapi_signal_external_semaphore(
      sycl::ext::oneapi::experimental::external_semaphore extSemaphore,
      const std::vector<event> &DepEvents,
      const detail::code_location &CodeLoc = detail::code_location::current());

  /// Instruct the queue to signal the external semaphore once all previous
  /// commands have completed execution.
  /// An exception is thrown if \p extSemaphore is incomplete, or if the
  /// type of semaphore does not support signalling an explicitly passed value.
  ///
  /// \param extSemaphore is an opaque external semaphore object
  /// \param SignalValue is the value that this semaphore signal, once all
  ///                    prior opeartions on the queue complete.
  /// \return an event representing the signal operation.
  event ext_oneapi_signal_external_semaphore(
      sycl::ext::oneapi::experimental::external_semaphore extSemaphore,
      uint64_t SignalValue,
      const detail::code_location &CodeLoc = detail::code_location::current());

  /// Instruct the queue to signal the external semaphore once all previous
  /// commands have completed execution.
  /// An exception is thrown if \p extSemaphore is incomplete, or if the
  /// type of semaphore does not support signalling an explicitly passed value.
  ///
  /// \param extSemaphore is an opaque external semaphore object
  /// \param SignalValue is the value that this semaphore signal, once all
  ///                    prior opeartions on the queue complete.
  /// \param DepEvent is an event that specifies the kernel dependencies.
  /// \return an event representing the signal operation.
  event ext_oneapi_signal_external_semaphore(
      sycl::ext::oneapi::experimental::external_semaphore extSemaphore,
      uint64_t SignalValue, event DepEvent,
      const detail::code_location &CodeLoc = detail::code_location::current());

  /// Instruct the queue to signal the external semaphore once all previous
  /// commands have completed execution.
  /// An exception is thrown if \p extSemaphore is incomplete, or if the
  /// type of semaphore does not support signalling an explicitly passed value.
  ///
  /// \param extSemaphore is an opaque external semaphore object
  /// \param SignalValue is the value that this semaphore signal, once all
  ///                    prior opeartions on the queue complete.
  /// \param DepEvents is a vector of events that specifies the kernel
  /// dependencies.
  /// \return an event representing the signal operation.
  event ext_oneapi_signal_external_semaphore(
      sycl::ext::oneapi::experimental::external_semaphore SemaphoreHandle,
      uint64_t SignalValue, const std::vector<event> &DepEvents,
      const detail::code_location &CodeLoc = detail::code_location::current());

  /// single_task version with a kernel represented as a lambda.
  ///
  /// \param Properties is the kernel properties.
  /// \param KernelFunc is the Kernel functor or lambda
  /// \param CodeLoc contains the code location of user code
  template <typename KernelName = detail::auto_name, typename KernelType,
            typename PropertiesT>
  __SYCL_DEPRECATED("To specify properties, use a launch configuration object "
                    "of type launch_config or a kernel functor with a "
                    "get(sycl::ext::oneapi::experimental::properties_tag) "
                    "member function instead.")
  std::enable_if_t<
<<<<<<< HEAD
      ext::oneapi::experimental::is_property_list<PropertiesT>::value, event>
  single_task(
      PropertiesT Properties, const KernelType &KernelFunc,
      const detail::code_location &CodeLoc = detail::code_location::current()) {
=======
      ext::oneapi::experimental::is_property_list<PropertiesT>::value,
      event> single_task(PropertiesT Properties, const KernelType &KernelFunc,
                         const detail::code_location &CodeLoc =
                             detail::code_location::current()) {
>>>>>>> 69a9503b
    static_assert(
        (detail::check_fn_signature<std::remove_reference_t<KernelType>,
                                    void()>::value ||
         detail::check_fn_signature<std::remove_reference_t<KernelType>,
                                    void(kernel_handler)>::value),
        "sycl::queue.single_task() requires a kernel instead of command group. "
        "Use queue.submit() instead");

    detail::tls_code_loc_t TlsCodeLocCapture(CodeLoc);
    return submit(
        [&](handler &CGH) {
          CGH.template single_task<KernelName, KernelType, PropertiesT>(
              Properties, KernelFunc);
        },
        TlsCodeLocCapture.query());
  }

  /// single_task version with a kernel represented as a lambda.
  ///
  /// \param KernelFunc is the Kernel functor or lambda
  /// \param CodeLoc contains the code location of user code
  template <typename KernelName = detail::auto_name, typename KernelType>
  event single_task(
      const KernelType &KernelFunc,
      const detail::code_location &CodeLoc = detail::code_location::current()) {
    return single_task<KernelName, KernelType>(
        ext::oneapi::experimental::empty_properties_t{}, KernelFunc, CodeLoc);
  }

  /// single_task version with a kernel represented as a lambda.
  ///
  /// \param DepEvent is an event that specifies the kernel dependencies
  /// \param Properties is the kernel properties.
  /// \param KernelFunc is the Kernel functor or lambda
  /// \param CodeLoc contains the code location of user code
  template <typename KernelName = detail::auto_name, typename KernelType,
            typename PropertiesT>
  __SYCL_DEPRECATED("To specify properties, use a launch configuration object "
                    "of type launch_config or a kernel functor with a "
                    "get(sycl::ext::oneapi::experimental::properties_tag) "
                    "member function instead.")
  std::enable_if_t<
<<<<<<< HEAD
      ext::oneapi::experimental::is_property_list<PropertiesT>::value, event>
  single_task(
      event DepEvent, PropertiesT Properties, const KernelType &KernelFunc,
      const detail::code_location &CodeLoc = detail::code_location::current()) {
=======
      ext::oneapi::experimental::is_property_list<PropertiesT>::value,
      event> single_task(event DepEvent, PropertiesT Properties,
                         const KernelType &KernelFunc,
                         const detail::code_location &CodeLoc =
                             detail::code_location::current()) {
>>>>>>> 69a9503b
    static_assert(
        (detail::check_fn_signature<std::remove_reference_t<KernelType>,
                                    void()>::value ||
         detail::check_fn_signature<std::remove_reference_t<KernelType>,
                                    void(kernel_handler)>::value),
        "sycl::queue.single_task() requires a kernel instead of command group. "
        "Use queue.submit() instead");

    detail::tls_code_loc_t TlsCodeLocCapture(CodeLoc);
    return submit(
        [&](handler &CGH) {
          CGH.depends_on(DepEvent);
          CGH.template single_task<KernelName, KernelType, PropertiesT>(
              Properties, KernelFunc);
        },
        TlsCodeLocCapture.query());
  }

  /// single_task version with a kernel represented as a lambda.
  ///
  /// \param DepEvent is an event that specifies the kernel dependencies
  /// \param KernelFunc is the Kernel functor or lambda
  /// \param CodeLoc contains the code location of user code
  template <typename KernelName = detail::auto_name, typename KernelType>
  event single_task(
      event DepEvent, const KernelType &KernelFunc,
      const detail::code_location &CodeLoc = detail::code_location::current()) {
    return single_task<KernelName, KernelType>(
        DepEvent, ext::oneapi::experimental::empty_properties_t{}, KernelFunc,
        CodeLoc);
  }

  /// single_task version with a kernel represented as a lambda.
  ///
  /// \param DepEvents is a vector of events that specifies the kernel
  /// dependencies
  /// \param Properties is the kernel properties.
  /// \param KernelFunc is the Kernel functor or lambda
  /// \param CodeLoc contains the code location of user code
  template <typename KernelName = detail::auto_name, typename KernelType,
            typename PropertiesT>
  __SYCL_DEPRECATED("To specify properties, use a launch configuration object "
                    "of type launch_config or a kernel functor with a "
                    "get(sycl::ext::oneapi::experimental::properties_tag) "
                    "member function instead.")
  std::enable_if_t<
<<<<<<< HEAD
      ext::oneapi::experimental::is_property_list<PropertiesT>::value, event>
  single_task(
      const std::vector<event> &DepEvents, PropertiesT Properties,
      const KernelType &KernelFunc,
      const detail::code_location &CodeLoc = detail::code_location::current()) {
=======
      ext::oneapi::experimental::is_property_list<PropertiesT>::value,
      event> single_task(const std::vector<event> &DepEvents,
                         PropertiesT Properties, const KernelType &KernelFunc,
                         const detail::code_location &CodeLoc =
                             detail::code_location::current()) {
>>>>>>> 69a9503b
    static_assert(
        (detail::check_fn_signature<std::remove_reference_t<KernelType>,
                                    void()>::value ||
         detail::check_fn_signature<std::remove_reference_t<KernelType>,
                                    void(kernel_handler)>::value),
        "sycl::queue.single_task() requires a kernel instead of command group. "
        "Use queue.submit() instead");

    detail::tls_code_loc_t TlsCodeLocCapture(CodeLoc);
    return submit(
        [&](handler &CGH) {
          CGH.depends_on(DepEvents);
          CGH.template single_task<KernelName, KernelType, PropertiesT>(
              Properties, KernelFunc);
        },
        TlsCodeLocCapture.query());
  }

  /// single_task version with a kernel represented as a lambda.
  ///
  /// \param DepEvents is a vector of events that specifies the kernel
  /// dependencies
  /// \param KernelFunc is the Kernel functor or lambda
  /// \param CodeLoc contains the code location of user code
  template <typename KernelName = detail::auto_name, typename KernelType>
  event single_task(
      const std::vector<event> &DepEvents, const KernelType &KernelFunc,
      const detail::code_location &CodeLoc = detail::code_location::current()) {
    return single_task<KernelName, KernelType>(
        DepEvents, ext::oneapi::experimental::empty_properties_t{}, KernelFunc,
        CodeLoc);
  }

  /// parallel_for version with a kernel represented as a lambda + range that
  /// specifies global size only.
  ///
  /// \param Range specifies the global work space of the kernel
  /// \param Properties is the kernel properties.
  /// \param Rest acts as-if: "ReductionTypes&&... Reductions,
  /// const KernelType &KernelFunc".
  template <typename KernelName = detail::auto_name, typename PropertiesT,
            typename... RestT>
  __SYCL_DEPRECATED("To specify properties, use a launch configuration object "
                    "of type launch_config or a kernel functor with a "
                    "get(sycl::ext::oneapi::experimental::properties_tag) "
                    "member function instead.")
  std::enable_if_t<
      ext::oneapi::experimental::is_property_list<PropertiesT>::value,
      event> parallel_for(range<1> Range, PropertiesT Properties,
                          RestT &&...Rest) {
    return parallel_for_impl<KernelName>(Range, Properties, Rest...);
  }

  /// parallel_for version with a kernel represented as a lambda + range that
  /// specifies global size only.
  ///
  /// \param Range specifies the global work space of the kernel
  /// \param Rest acts as-if: "ReductionTypes&&... Reductions,
  /// const KernelType &KernelFunc".
  template <typename KernelName = detail::auto_name, typename... RestT>
  event parallel_for(range<1> Range, RestT &&...Rest) {
    return parallel_for_impl<KernelName>(Range, Rest...);
  }

  /// parallel_for version with a kernel represented as a lambda + range that
  /// specifies global size only.
  ///
  /// \param Range specifies the global work space of the kernel
  /// \param Properties is the kernel properties.
  /// \param Rest acts as-if: "ReductionTypes&&... Reductions,
  /// const KernelType &KernelFunc".
  template <typename KernelName = detail::auto_name, typename PropertiesT,
            typename... RestT>
  __SYCL_DEPRECATED("To specify properties, use a launch configuration object "
                    "of type launch_config or a kernel functor with a "
                    "get(sycl::ext::oneapi::experimental::properties_tag) "
                    "member function instead.")
  std::enable_if_t<
      ext::oneapi::experimental::is_property_list<PropertiesT>::value,
      event> parallel_for(range<2> Range, PropertiesT Properties,
                          RestT &&...Rest) {
    return parallel_for_impl<KernelName>(Range, Properties, Rest...);
  }

  /// parallel_for version with a kernel represented as a lambda + range that
  /// specifies global size only.
  ///
  /// \param Range specifies the global work space of the kernel
  /// \param Rest acts as-if: "ReductionTypes&&... Reductions,
  /// const KernelType &KernelFunc".
  template <typename KernelName = detail::auto_name, typename... RestT>
  event parallel_for(range<2> Range, RestT &&...Rest) {
    return parallel_for_impl<KernelName>(Range, Rest...);
  }

  /// parallel_for version with a kernel represented as a lambda + range that
  /// specifies global size only.
  ///
  /// \param Range specifies the global work space of the kernel
  /// \param Properties is the kernel properties.
  /// \param Rest acts as-if: "ReductionTypes&&... Reductions,
  /// const KernelType &KernelFunc".
  template <typename KernelName = detail::auto_name, typename PropertiesT,
            typename... RestT>
  __SYCL_DEPRECATED("To specify properties, use a launch configuration object "
                    "of type launch_config or a kernel functor with a "
                    "get(sycl::ext::oneapi::experimental::properties_tag) "
                    "member function instead.")
  std::enable_if_t<
      ext::oneapi::experimental::is_property_list<PropertiesT>::value,
      event> parallel_for(range<3> Range, PropertiesT Properties,
                          RestT &&...Rest) {
    return parallel_for_impl<KernelName>(Range, Properties, Rest...);
  }

  /// parallel_for version with a kernel represented as a lambda + range that
  /// specifies global size only.
  ///
  /// \param Range specifies the global work space of the kernel
  /// \param Rest acts as-if: "ReductionTypes&&... Reductions,
  /// const KernelType &KernelFunc".
  template <typename KernelName = detail::auto_name, typename... RestT>
  event parallel_for(range<3> Range, RestT &&...Rest) {
    return parallel_for_impl<KernelName>(Range, Rest...);
  }

  /// parallel_for version with a kernel represented as a lambda + range that
  /// specifies global size only.
  ///
  /// \param Range specifies the global work space of the kernel
  /// \param DepEvent is an event that specifies the kernel dependencies
  /// \param Properties is the kernel properties.
  /// \param Rest acts as-if: "ReductionTypes&&... Reductions,
  /// const KernelType &KernelFunc".
  template <typename KernelName = detail::auto_name, typename PropertiesT,
            typename... RestT>
  __SYCL_DEPRECATED("To specify properties, use a launch configuration object "
                    "of type launch_config or a kernel functor with a "
                    "get(sycl::ext::oneapi::experimental::properties_tag) "
                    "member function instead.")
  std::enable_if_t<
      ext::oneapi::experimental::is_property_list<PropertiesT>::value,
      event> parallel_for(range<1> Range, event DepEvent,
                          PropertiesT Properties, RestT &&...Rest) {
    return parallel_for_impl<KernelName>(Range, DepEvent, Properties, Rest...);
  }

  /// parallel_for version with a kernel represented as a lambda + range that
  /// specifies global size only.
  ///
  /// \param Range specifies the global work space of the kernel
  /// \param DepEvent is an event that specifies the kernel dependencies
  /// \param Rest acts as-if: "ReductionTypes&&... Reductions,
  /// const KernelType &KernelFunc".
  template <typename KernelName = detail::auto_name, typename... RestT>
  event parallel_for(range<1> Range, event DepEvent, RestT &&...Rest) {
    return parallel_for_impl<KernelName>(Range, DepEvent, Rest...);
  }

  /// parallel_for version with a kernel represented as a lambda + range that
  /// specifies global size only.
  ///
  /// \param Range specifies the global work space of the kernel
  /// \param DepEvent is an event that specifies the kernel dependencies
  /// \param Properties is the kernel properties.
  /// \param Rest acts as-if: "ReductionTypes&&... Reductions,
  /// const KernelType &KernelFunc".
  template <typename KernelName = detail::auto_name, typename PropertiesT,
            typename... RestT>
  __SYCL_DEPRECATED("To specify properties, use a launch configuration object "
                    "of type launch_config or a kernel functor with a "
                    "get(sycl::ext::oneapi::experimental::properties_tag) "
                    "member function instead.")
  std::enable_if_t<
      ext::oneapi::experimental::is_property_list<PropertiesT>::value,
      event> parallel_for(range<2> Range, event DepEvent,
                          PropertiesT Properties, RestT &&...Rest) {
    return parallel_for_impl<KernelName>(Range, DepEvent, Properties, Rest...);
  }

  /// parallel_for version with a kernel represented as a lambda + range that
  /// specifies global size only.
  ///
  /// \param Range specifies the global work space of the kernel
  /// \param DepEvent is an event that specifies the kernel dependencies
  /// \param Rest acts as-if: "ReductionTypes&&... Reductions,
  /// const KernelType &KernelFunc".
  template <typename KernelName = detail::auto_name, typename... RestT>
  event parallel_for(range<2> Range, event DepEvent, RestT &&...Rest) {
    return parallel_for_impl<KernelName>(Range, DepEvent, Rest...);
  }

  /// parallel_for version with a kernel represented as a lambda + range that
  /// specifies global size only.
  ///
  /// \param Range specifies the global work space of the kernel
  /// \param DepEvent is an event that specifies the kernel dependencies
  /// \param Properties is the kernel properties.
  /// \param Rest acts as-if: "ReductionTypes&&... Reductions,
  /// const KernelType &KernelFunc".
  template <typename KernelName = detail::auto_name, typename PropertiesT,
            typename... RestT>
  __SYCL_DEPRECATED("To specify properties, use a launch configuration object "
                    "of type launch_config or a kernel functor with a "
                    "get(sycl::ext::oneapi::experimental::properties_tag) "
                    "member function instead.")
  std::enable_if_t<
      ext::oneapi::experimental::is_property_list<PropertiesT>::value,
      event> parallel_for(range<3> Range, event DepEvent,
                          PropertiesT Properties, RestT &&...Rest) {
    return parallel_for_impl<KernelName>(Range, DepEvent, Properties, Rest...);
  }

  /// parallel_for version with a kernel represented as a lambda + range that
  /// specifies global size only.
  ///
  /// \param Range specifies the global work space of the kernel
  /// \param DepEvent is an event that specifies the kernel dependencies
  /// \param Rest acts as-if: "ReductionTypes&&... Reductions,
  /// const KernelType &KernelFunc".
  template <typename KernelName = detail::auto_name, typename... RestT>
  event parallel_for(range<3> Range, event DepEvent, RestT &&...Rest) {
    return parallel_for_impl<KernelName>(Range, DepEvent, Rest...);
  }

  /// parallel_for version with a kernel represented as a lambda + range that
  /// specifies global size only.
  ///
  /// \param Range specifies the global work space of the kernel
  /// \param DepEvents is a vector of events that specifies the kernel
  /// dependencies
  /// \param Properties is the kernel properties.
  /// \param Rest acts as-if: "ReductionTypes&&... Reductions,
  /// const KernelType &KernelFunc".
  template <typename KernelName = detail::auto_name, typename PropertiesT,
            typename... RestT>
  __SYCL_DEPRECATED("To specify properties, use a launch configuration object "
                    "of type launch_config or a kernel functor with a "
                    "get(sycl::ext::oneapi::experimental::properties_tag) "
                    "member function instead.")
  std::enable_if_t<
      ext::oneapi::experimental::is_property_list<PropertiesT>::value,
      event> parallel_for(range<1> Range, const std::vector<event> &DepEvents,
                          PropertiesT Properties, RestT &&...Rest) {
    return parallel_for_impl<KernelName>(Range, DepEvents, Properties, Rest...);
  }

  /// parallel_for version with a kernel represented as a lambda + range that
  /// specifies global size only.
  ///
  /// \param Range specifies the global work space of the kernel
  /// \param DepEvents is a vector of events that specifies the kernel
  /// dependencies
  /// \param Rest acts as-if: "ReductionTypes&&... Reductions,
  /// const KernelType &KernelFunc".
  template <typename KernelName = detail::auto_name, typename... RestT>
  event parallel_for(range<1> Range, const std::vector<event> &DepEvents,
                     RestT &&...Rest) {
    return parallel_for_impl<KernelName>(Range, DepEvents, Rest...);
  }

  /// parallel_for version with a kernel represented as a lambda + range that
  /// specifies global size only.
  ///
  /// \param Range specifies the global work space of the kernel
  /// \param DepEvents is a vector of events that specifies the kernel
  /// dependencies
  /// \param Properties is the kernel properties.
  /// \param Rest acts as-if: "ReductionTypes&&... Reductions,
  /// const KernelType &KernelFunc".
  template <typename KernelName = detail::auto_name, typename PropertiesT,
            typename... RestT>
  __SYCL_DEPRECATED("To specify properties, use a launch configuration object "
                    "of type launch_config or a kernel functor with a "
                    "get(sycl::ext::oneapi::experimental::properties_tag) "
                    "member function instead.")
  std::enable_if_t<
      ext::oneapi::experimental::is_property_list<PropertiesT>::value,
      event> parallel_for(range<2> Range, const std::vector<event> &DepEvents,
                          PropertiesT Properties, RestT &&...Rest) {
    return parallel_for_impl<KernelName>(Range, DepEvents, Properties, Rest...);
  }

  /// parallel_for version with a kernel represented as a lambda + range that
  /// specifies global size only.
  ///
  /// \param Range specifies the global work space of the kernel
  /// \param DepEvents is a vector of events that specifies the kernel
  /// dependencies
  /// \param Rest acts as-if: "ReductionTypes&&... Reductions,
  /// const KernelType &KernelFunc".
  template <typename KernelName = detail::auto_name, typename... RestT>
  event parallel_for(range<2> Range, const std::vector<event> &DepEvents,
                     RestT &&...Rest) {
    return parallel_for_impl<KernelName>(Range, DepEvents, Rest...);
  }

  /// parallel_for version with a kernel represented as a lambda + range that
  /// specifies global size only.
  ///
  /// \param Range specifies the global work space of the kernel
  /// \param DepEvents is a vector of events that specifies the kernel
  /// dependencies
  /// \param Properties is the kernel properties.
  /// \param Rest acts as-if: "ReductionTypes&&... Reductions,
  /// const KernelType &KernelFunc".
  template <typename KernelName = detail::auto_name, typename PropertiesT,
            typename... RestT>
  __SYCL_DEPRECATED("To specify properties, use a launch configuration object "
                    "of type launch_config or a kernel functor with a "
                    "get(sycl::ext::oneapi::experimental::properties_tag) "
                    "member function instead.")
  std::enable_if_t<
      ext::oneapi::experimental::is_property_list<PropertiesT>::value,
      event> parallel_for(range<3> Range, const std::vector<event> &DepEvents,
                          PropertiesT Properties, RestT &&...Rest) {
    return parallel_for_impl<KernelName>(Range, DepEvents, Properties, Rest...);
  }

  /// parallel_for version with a kernel represented as a lambda + range that
  /// specifies global size only.
  ///
  /// \param Range specifies the global work space of the kernel
  /// \param DepEvents is a vector of events that specifies the kernel
  /// dependencies
  /// \param Rest acts as-if: "ReductionTypes&&... Reductions,
  /// const KernelType &KernelFunc".
  template <typename KernelName = detail::auto_name, typename... RestT>
  event parallel_for(range<3> Range, const std::vector<event> &DepEvents,
                     RestT &&...Rest) {
    return parallel_for_impl<KernelName>(Range, DepEvents, Rest...);
  }

  // While other shortcuts with offsets are able to go through parallel_for(...,
  // RestT &&...Rest), those that accept dependency events vector have to be
  // overloaded to allow implicit construction from an init-list.
  /// parallel_for version with a kernel represented as a lambda + range and
  /// offset that specify global size and global offset correspondingly.
  ///
  /// \param Range specifies the global work space of the kernel
  /// \param WorkItemOffset specifies the offset for each work item id
  /// \param KernelFunc is the Kernel functor or lambda
  /// \param CodeLoc contains the code location of user code
  template <typename KernelName = detail::auto_name, typename KernelType,
            int Dim>
  event parallel_for(range<Dim> Range, id<Dim> WorkItemOffset,
                     const std::vector<event> &DepEvents,
                     const KernelType &KernelFunc) {
    static_assert(1 <= Dim && Dim <= 3, "Invalid number of dimensions");
    return parallel_for_impl<KernelName>(Range, WorkItemOffset, DepEvents,
                                         KernelFunc);
  }

  /// parallel_for version with a kernel represented as a lambda + range and
  /// offset that specify global size and global offset correspondingly.
  ///
  /// \param Range specifies the global work space of the kernel
  /// \param WorkItemOffset specifies the offset for each work item id
  /// \param KernelFunc is the Kernel functor or lambda
  /// \param CodeLoc contains the code location of user code
  template <typename KernelName = detail::auto_name, typename KernelType,
            int Dims>
  __SYCL2020_DEPRECATED("offsets are deprecated in SYCL 2020")
  event parallel_for_impl(range<Dims> Range, id<Dims> WorkItemOffset,
                          const KernelType &KernelFunc) {
    // Actual code location needs to be captured from KernelInfo object.
    const detail::code_location CodeLoc = {};
    return submit(
        [&](handler &CGH) {
          CGH.template parallel_for<KernelName>(Range, WorkItemOffset,
                                                KernelFunc);
        },
        CodeLoc);
  }

  /// parallel_for version with a kernel represented as a lambda + range and
  /// offset that specify global size and global offset correspondingly.
  ///
  /// \param Range specifies the global work space of the kernel
  /// \param WorkItemOffset specifies the offset for each work item id
  /// \param DepEvent is an event that specifies the kernel dependencies
  /// \param KernelFunc is the Kernel functor or lambda
  /// \param CodeLoc contains the code location of user code
  template <typename KernelName = detail::auto_name, typename KernelType,
            int Dims>
  __SYCL2020_DEPRECATED("offsets are deprecated in SYCL 2020")
  event parallel_for_impl(range<Dims> Range, id<Dims> WorkItemOffset,
                          event DepEvent, const KernelType &KernelFunc) {
    // Actual code location needs to be captured from KernelInfo object.
    const detail::code_location CodeLoc = {};
    return submit(
        [&](handler &CGH) {
          CGH.depends_on(DepEvent);
          CGH.template parallel_for<KernelName>(Range, WorkItemOffset,
                                                KernelFunc);
        },
        CodeLoc);
  }

  /// parallel_for version with a kernel represented as a lambda + range and
  /// offset that specify global size and global offset correspondingly.
  ///
  /// \param Range specifies the global work space of the kernel
  /// \param WorkItemOffset specifies the offset for each work item id
  /// \param DepEvents is a vector of events that specifies the kernel
  /// dependencies
  /// \param KernelFunc is the Kernel functor or lambda
  /// \param CodeLoc contains the code location of user code
  template <typename KernelName = detail::auto_name, typename KernelType,
            int Dims>
  __SYCL2020_DEPRECATED("offsets are deprecated in SYCL 2020")
  event parallel_for_impl(range<Dims> Range, id<Dims> WorkItemOffset,
                          const std::vector<event> &DepEvents,
                          const KernelType &KernelFunc) {
    // Actual code location needs to be captured from KernelInfo object.
    const detail::code_location CodeLoc = {};
    return submit(
        [&](handler &CGH) {
          CGH.depends_on(DepEvents);
          CGH.template parallel_for<KernelName>(Range, WorkItemOffset,
                                                KernelFunc);
        },
        CodeLoc);
  }

  /// parallel_for version with a kernel represented as a lambda + nd_range that
  /// specifies global, local sizes and offset.
  ///
  /// \param Range specifies the global and local work spaces of the kernel
  /// \param Properties is the kernel properties.
  /// \param Rest acts as-if: "ReductionTypes&&... Reductions,
  /// const KernelType &KernelFunc".
  template <typename KernelName = detail::auto_name, int Dims,
            typename PropertiesT, typename... RestT>
  __SYCL_DEPRECATED("To specify properties, use a launch configuration object "
                    "of type launch_config or a kernel functor with a "
                    "get(sycl::ext::oneapi::experimental::properties_tag) "
                    "member function instead.")
  std::enable_if_t<
      detail::AreAllButLastReductions<RestT...>::value &&
          ext::oneapi::experimental::is_property_list<PropertiesT>::value,
      event> parallel_for(nd_range<Dims> Range, PropertiesT Properties,
                          RestT &&...Rest) {
    constexpr detail::code_location CodeLoc = getCodeLocation<KernelName>();
    detail::tls_code_loc_t TlsCodeLocCapture(CodeLoc);
    return submit(
        [&](handler &CGH) {
          CGH.template parallel_for<KernelName>(Range, Properties, Rest...);
        },
        TlsCodeLocCapture.query());
  }

  /// parallel_for version with a kernel represented as a lambda + nd_range that
  /// specifies global, local sizes and offset.
  ///
  /// \param Range specifies the global and local work spaces of the kernel
  /// \param Rest acts as-if: "ReductionTypes&&... Reductions,
  /// const KernelType &KernelFunc".
  template <typename KernelName = detail::auto_name, int Dims,
            typename... RestT>
  std::enable_if_t<detail::AreAllButLastReductions<RestT...>::value, event>
  parallel_for(nd_range<Dims> Range, RestT &&...Rest) {
    constexpr detail::code_location CodeLoc = getCodeLocation<KernelName>();
    detail::tls_code_loc_t TlsCodeLocCapture(CodeLoc);
    return submit(
        [&](handler &CGH) {
          CGH.template parallel_for<KernelName>(Range, Rest...);
        },
        TlsCodeLocCapture.query());
  }

  /// parallel_for version with a kernel represented as a lambda + nd_range that
  /// specifies global, local sizes and offset.
  ///
  /// \param Range specifies the global and local work spaces of the kernel
  /// \param DepEvent is an event that specifies the kernel dependencies
  /// \param Properties is the kernel properties.
  /// \param Rest acts as-if: "ReductionTypes&&... Reductions,
  /// const KernelType &KernelFunc".
  template <typename KernelName = detail::auto_name, int Dims,
            typename PropertiesT, typename... RestT>
  __SYCL_DEPRECATED("To specify properties, use a launch configuration object "
                    "of type launch_config or a kernel functor with a "
                    "get(sycl::ext::oneapi::experimental::properties_tag) "
                    "member function instead.")
  std::enable_if_t<
      detail::AreAllButLastReductions<RestT...>::value &&
          ext::oneapi::experimental::is_property_list<PropertiesT>::value,
      event> parallel_for(nd_range<Dims> Range, event DepEvent,
                          PropertiesT Properties, RestT &&...Rest) {
    constexpr detail::code_location CodeLoc = getCodeLocation<KernelName>();
    detail::tls_code_loc_t TlsCodeLocCapture(CodeLoc);
    return submit(
        [&](handler &CGH) {
          CGH.depends_on(DepEvent);
          CGH.template parallel_for<KernelName>(Range, Properties, Rest...);
        },
        TlsCodeLocCapture.query());
  }

  /// parallel_for version with a kernel represented as a lambda + nd_range that
  /// specifies global, local sizes and offset.
  ///
  /// \param Range specifies the global and local work spaces of the kernel
  /// \param DepEvent is an event that specifies the kernel dependencies
  /// \param Rest acts as-if: "ReductionTypes&&... Reductions,
  /// const KernelType &KernelFunc".
  template <typename KernelName = detail::auto_name, int Dims,
            typename... RestT>
  std::enable_if_t<detail::AreAllButLastReductions<RestT...>::value, event>
  parallel_for(nd_range<Dims> Range, event DepEvent, RestT &&...Rest) {
    constexpr detail::code_location CodeLoc = getCodeLocation<KernelName>();
    detail::tls_code_loc_t TlsCodeLocCapture(CodeLoc);
    return submit(
        [&](handler &CGH) {
          CGH.depends_on(DepEvent);
          CGH.template parallel_for<KernelName>(Range, Rest...);
        },
        TlsCodeLocCapture.query());
  }

  /// parallel_for version with a kernel represented as a lambda + nd_range that
  /// specifies global, local sizes and offset.
  ///
  /// \param Range specifies the global and local work spaces of the kernel
  /// \param DepEvents is a vector of events that specifies the kernel
  /// dependencies
  /// \param Properties is the kernel properties.
  /// \param Rest acts as-if: "ReductionTypes&&... Reductions,
  /// const KernelType &KernelFunc".
  template <typename KernelName = detail::auto_name, int Dims,
            typename PropertiesT, typename... RestT>
  __SYCL_DEPRECATED("To specify properties, use a launch configuration object "
                    "of type launch_config or a kernel functor with a "
                    "get(sycl::ext::oneapi::experimental::properties_tag) "
                    "member function instead.")
  std::enable_if_t<
      detail::AreAllButLastReductions<RestT...>::value &&
          ext::oneapi::experimental::is_property_list<PropertiesT>::value,
      event> parallel_for(nd_range<Dims> Range,
                          const std::vector<event> &DepEvents,
                          PropertiesT Properties, RestT &&...Rest) {
    constexpr detail::code_location CodeLoc = getCodeLocation<KernelName>();
    detail::tls_code_loc_t TlsCodeLocCapture(CodeLoc);
    return submit(
        [&](handler &CGH) {
          CGH.depends_on(DepEvents);
          CGH.template parallel_for<KernelName>(Range, Properties, Rest...);
        },
        TlsCodeLocCapture.query());
  }

  /// parallel_for version with a kernel represented as a lambda + nd_range that
  /// specifies global, local sizes and offset.
  ///
  /// \param Range specifies the global and local work spaces of the kernel
  /// \param DepEvents is a vector of events that specifies the kernel
  /// dependencies
  /// \param Rest acts as-if: "ReductionTypes&&... Reductions,
  /// const KernelType &KernelFunc".
  template <typename KernelName = detail::auto_name, int Dims,
            typename... RestT>
  std::enable_if_t<detail::AreAllButLastReductions<RestT...>::value, event>
  parallel_for(nd_range<Dims> Range, const std::vector<event> &DepEvents,
               RestT &&...Rest) {
    constexpr detail::code_location CodeLoc = getCodeLocation<KernelName>();
    detail::tls_code_loc_t TlsCodeLocCapture(CodeLoc);
    return submit(
        [&](handler &CGH) {
          CGH.depends_on(DepEvents);
          CGH.template parallel_for<KernelName>(Range, Rest...);
        },
        TlsCodeLocCapture.query());
  }

  /// Copies data from a memory region pointed to by a placeholder accessor to
  /// another memory region pointed to by a shared_ptr.
  ///
  /// \param Src is a placeholder accessor to the source memory.
  /// \param Dest is a shared_ptr to the destination memory.
  /// \return an event representing copy operation.
  template <typename SrcT, int SrcDims, access_mode SrcMode, target SrcTgt,
            access::placeholder IsPlaceholder, typename DestT>
  event copy(
      accessor<SrcT, SrcDims, SrcMode, SrcTgt, IsPlaceholder> Src,
      std::shared_ptr<DestT> Dest,
      const detail::code_location &CodeLoc = detail::code_location::current()) {
    return submit(
        [&](handler &CGH) {
          CGH.require(Src);
          CGH.copy(Src, Dest);
        },
        CodeLoc);
  }

  /// Copies data from a memory region pointed to by a shared_ptr to another
  /// memory region pointed to by a placeholder accessor.
  ///
  /// \param Src is a shared_ptr to the source memory.
  /// \param Dest is a placeholder accessor to the destination memory.
  /// \return an event representing copy operation.
  template <typename SrcT, typename DestT, int DestDims, access_mode DestMode,
            target DestTgt, access::placeholder IsPlaceholder>
  event copy(
      std::shared_ptr<SrcT> Src,
      accessor<DestT, DestDims, DestMode, DestTgt, IsPlaceholder> Dest,
      const detail::code_location &CodeLoc = detail::code_location::current()) {
    return submit(
        [&](handler &CGH) {
          CGH.require(Dest);
          CGH.copy(Src, Dest);
        },
        CodeLoc);
  }

  /// Copies data from a memory region pointed to by a placeholder accessor to
  /// another memory region pointed to by a raw pointer.
  ///
  /// \param Src is a placeholder accessor to the source memory.
  /// \param Dest is a raw pointer to the destination memory.
  /// \return an event representing copy operation.
  template <typename SrcT, int SrcDims, access_mode SrcMode, target SrcTgt,
            access::placeholder IsPlaceholder, typename DestT>
  event copy(
      accessor<SrcT, SrcDims, SrcMode, SrcTgt, IsPlaceholder> Src, DestT *Dest,
      const detail::code_location &CodeLoc = detail::code_location::current()) {
    return submit(
        [&](handler &CGH) {
          CGH.require(Src);
          CGH.copy(Src, Dest);
        },
        CodeLoc);
  }

  /// Copies data from a memory region pointed to by a raw pointer to another
  /// memory region pointed to by a placeholder accessor.
  ///
  /// \param Src is a raw pointer to the source memory.
  /// \param Dest is a placeholder accessor to the destination memory.
  /// \return an event representing copy operation.
  template <typename SrcT, typename DestT, int DestDims, access_mode DestMode,
            target DestTgt, access::placeholder IsPlaceholder>
  event copy(
      const SrcT *Src,
      accessor<DestT, DestDims, DestMode, DestTgt, IsPlaceholder> Dest,
      const detail::code_location &CodeLoc = detail::code_location::current()) {
    return submit(
        [&](handler &CGH) {
          CGH.require(Dest);
          CGH.copy(Src, Dest);
        },
        CodeLoc);
  }

  /// Copies data from one memory region to another, both pointed by placeholder
  /// accessors.
  ///
  /// \param Src is a placeholder accessor to the source memory.
  /// \param Dest is a placeholder accessor to the destination memory.
  /// \return an event representing copy operation.
  template <typename SrcT, int SrcDims, access_mode SrcMode, target SrcTgt,
            access::placeholder IsSrcPlaceholder, typename DestT, int DestDims,
            access_mode DestMode, target DestTgt,
            access::placeholder IsDestPlaceholder>
  event copy(
      accessor<SrcT, SrcDims, SrcMode, SrcTgt, IsSrcPlaceholder> Src,
      accessor<DestT, DestDims, DestMode, DestTgt, IsDestPlaceholder> Dest,
      const detail::code_location &CodeLoc = detail::code_location::current()) {
    return submit(
        [&](handler &CGH) {
          CGH.require(Src);
          CGH.require(Dest);
          CGH.copy(Src, Dest);
        },
        CodeLoc);
  }

  /// Provides guarantees that the memory object accessed via Acc is updated
  /// on the host after operation is complete.
  ///
  /// \param Acc is a SYCL accessor that needs to be updated on host.
  /// \return an event representing update_host operation.
  template <typename T, int Dims, access_mode Mode, target Tgt,
            access::placeholder IsPlaceholder>
  event update_host(
      accessor<T, Dims, Mode, Tgt, IsPlaceholder> Acc,
      const detail::code_location &CodeLoc = detail::code_location::current()) {
    return submit(
        [&](handler &CGH) {
          CGH.require(Acc);
          CGH.update_host(Acc);
        },
        CodeLoc);
  }

  /// Fills the specified memory with the specified data.
  ///
  /// \param Dest is the placeholder accessor to the memory to fill.
  /// \param Src is the data to fill the memory with. T should be
  /// trivially copyable.
  /// \return an event representing fill operation.
  template <typename T, int Dims, access_mode Mode, target Tgt,
            access::placeholder IsPlaceholder>
  event fill(
      accessor<T, Dims, Mode, Tgt, IsPlaceholder> Dest, const T &Src,
      const detail::code_location &CodeLoc = detail::code_location::current()) {
    return submit(
        [&](handler &CGH) {
          CGH.require(Dest);
          CGH.fill<T>(Dest, Src);
        },
        CodeLoc);
  }

  /// @brief Returns true if the queue was created with the
  /// ext::codeplay::experimental::property::queue::enable_fusion property.
  ///
  /// Equivalent to
  /// `has_property<ext::codeplay::experimental::property::queue::enable_fusion>()`.
  ///
  // TODO(#15184) Remove this function in the next ABI-breaking window.
  bool ext_codeplay_supports_fusion() const;

  /// Shortcut for executing a graph of commands.
  ///
  /// \param Graph the graph of commands to execute
  /// \return an event representing graph execution operation.
  event ext_oneapi_graph(
      ext::oneapi::experimental::command_graph<
          ext::oneapi::experimental::graph_state::executable>
          Graph,
      const detail::code_location &CodeLoc = detail::code_location::current()) {
    return submit([&](handler &CGH) { CGH.ext_oneapi_graph(Graph); }, CodeLoc);
  }

  /// Shortcut for executing a graph of commands with a single dependency.
  ///
  /// \param Graph the graph of commands to execute
  /// \param DepEvent is an event that specifies the graph execution
  /// dependencies.
  /// \return an event representing graph execution operation.
  event ext_oneapi_graph(
      ext::oneapi::experimental::command_graph<
          ext::oneapi::experimental::graph_state::executable>
          Graph,
      event DepEvent,
      const detail::code_location &CodeLoc = detail::code_location::current()) {
    return submit(
        [&](handler &CGH) {
          CGH.depends_on(DepEvent);
          CGH.ext_oneapi_graph(Graph);
        },
        CodeLoc);
  }

  /// Shortcut for executing a graph of commands with multiple dependencies.
  ///
  /// \param Graph the graph of commands to execute
  /// \param DepEvents is a vector of events that specifies the graph
  /// execution dependencies.
  /// \return an event representing graph execution operation.
  event ext_oneapi_graph(
      ext::oneapi::experimental::command_graph<
          ext::oneapi::experimental::graph_state::executable>
          Graph,
      const std::vector<event> &DepEvents,
      const detail::code_location &CodeLoc = detail::code_location::current()) {
    return submit(
        [&](handler &CGH) {
          CGH.depends_on(DepEvents);
          CGH.ext_oneapi_graph(Graph);
        },
        CodeLoc);
  }

  /// Provides a hint to the  runtime that previously issued commands to this
  /// queue should begin executing once their prerequisites have been satisfied.
  ///
  void ext_oneapi_prod();

  /// Returns whether the queue is in order or OoO
  ///
  /// Equivalent to has_property<property::queue::in_order>()
  bool is_in_order() const;

  /// Returns the backend associated with this queue.
  ///
  /// \return the backend associated with this queue.
  backend get_backend() const noexcept;

  /// Allows to check status of the queue (completed vs incomplete).
  ///
  /// \return returns true if all enqueued commands in the queue have been
  /// completed, otherwise returns false.
  bool ext_oneapi_empty() const;

  /// Allows to check status of the queue (completed vs incomplete).
  ///
  /// \return returns true if all enqueued commands in the queue have been
  /// completed, otherwise returns false.
#ifdef __DPCPP_ENABLE_UNFINISHED_KHR_EXTENSIONS
  bool khr_empty() const;
#endif

  ur_native_handle_t getNative(int32_t &NativeHandleDesc) const;

  std::optional<event> ext_oneapi_get_last_event() const {
    return static_cast<std::optional<event>>(ext_oneapi_get_last_event_impl());
  }

  void ext_oneapi_set_external_event(const event &external_event);

private:
  std::shared_ptr<detail::queue_impl> impl;
  queue(std::shared_ptr<detail::queue_impl> impl) : impl(impl) {}

  template <class Obj>
  friend const decltype(Obj::impl) &
  detail::getSyclObjImpl(const Obj &SyclObject);
  template <class T>
  friend T detail::createSyclObjFromImpl(
      std::add_rvalue_reference_t<decltype(T::impl)> ImplObj);
  template <class T>
  friend T detail::createSyclObjFromImpl(
      std::add_lvalue_reference_t<const decltype(T::impl)> ImplObj);

  template <backend BackendName, class SyclObjectT>
  friend auto get_native(const SyclObjectT &Obj)
      -> backend_return_t<BackendName, SyclObjectT>;

#if __SYCL_USE_FALLBACK_ASSERT
  friend event detail::submitAssertCapture(const queue &, event &, queue *,
                                           const detail::code_location &);
#endif

  template <typename CommandGroupFunc, typename PropertiesT>
  friend void ext::oneapi::experimental::detail::submit_impl(
      const queue &Q, PropertiesT Props, CommandGroupFunc &&CGF,
      const sycl::detail::code_location &CodeLoc);

  template <typename CommandGroupFunc, typename PropertiesT>
  friend event ext::oneapi::experimental::detail::submit_with_event_impl(
      const queue &Q, PropertiesT Props, CommandGroupFunc &&CGF,
      const sycl::detail::code_location &CodeLoc);

  template <typename PropertiesT>
  void ProcessSubmitProperties(PropertiesT Props,
                               detail::v1::SubmissionInfo &SI) const {
    if constexpr (Props.template has_property<
                      ext::oneapi::experimental::event_mode_key>()) {
      ext::oneapi::experimental::event_mode EventModeProp =
          Props.template get_property<ext::oneapi::experimental::event_mode>();
      if (EventModeProp.value !=
          ext::oneapi::experimental::event_mode_enum::none)
        SI.EventMode() = EventModeProp.value;
    }
  }

#ifndef __INTEL_PREVIEW_BREAKING_CHANGES
  /// TODO: Unused. Remove these when ABI-break window is open.
  /// Not using `type_erased_cgfo_ty` on purpose.
  event submit_impl(std::function<void(handler &)> CGH,
                    const detail::code_location &CodeLoc);
  event submit_impl(std::function<void(handler &)> CGH,
                    const detail::code_location &CodeLoc, bool IsTopCodeLoc);
  event submit_impl(std::function<void(handler &)> CGH, queue secondQueue,
                    const detail::code_location &CodeLoc);
  event submit_impl(std::function<void(handler &)> CGH, queue secondQueue,
                    const detail::code_location &CodeLoc, bool IsTopCodeLoc);
  void submit_without_event_impl(std::function<void(handler &)> CGH,
                                 const detail::code_location &CodeLoc);
  void submit_without_event_impl(std::function<void(handler &)> CGH,
                                 const detail::code_location &CodeLoc,
                                 bool IsTopCodeLoc);
  event
  submit_impl_and_postprocess(std::function<void(handler &)> CGH,
                              const detail::code_location &CodeLoc,
                              const detail::SubmitPostProcessF &PostProcess);
  event submit_impl_and_postprocess(
      std::function<void(handler &)> CGH, const detail::code_location &CodeLoc,
      const detail::SubmitPostProcessF &PostProcess, bool IsTopCodeLoc);
  event
  submit_impl_and_postprocess(std::function<void(handler &)> CGH,
                              queue secondQueue,
                              const detail::code_location &CodeLoc,
                              const detail::SubmitPostProcessF &PostProcess);
  event submit_impl_and_postprocess(
      std::function<void(handler &)> CGH, queue secondQueue,
      const detail::code_location &CodeLoc,
      const detail::SubmitPostProcessF &PostProcess, bool IsTopCodeLoc);

  // Old version when `std::function` was used in place of
  // `std::function<void(handler &)>`.
  event submit_with_event_impl(std::function<void(handler &)> CGH,
                               const detail::SubmissionInfo &SubmitInfo,
                               const detail::code_location &CodeLoc,
                               bool IsTopCodeLoc);

  void submit_without_event_impl(std::function<void(handler &)> CGH,
                                 const detail::SubmissionInfo &SubmitInfo,
                                 const detail::code_location &CodeLoc,
                                 bool IsTopCodeLoc);
  event submit_with_event_impl(const detail::type_erased_cgfo_ty &CGH,
                               const detail::SubmissionInfo &SubmitInfo,
                               const detail::code_location &CodeLoc,
                               bool IsTopCodeLoc);
  void submit_without_event_impl(const detail::type_erased_cgfo_ty &CGH,
                                 const detail::SubmissionInfo &SubmitInfo,
                                 const detail::code_location &CodeLoc,
                                 bool IsTopCodeLoc);

  /// A template-free versions of submit.
  event submit_with_event_impl(const detail::type_erased_cgfo_ty &CGH,
                               const detail::v1::SubmissionInfo &SubmitInfo,
                               const detail::code_location &CodeLoc,
                               bool IsTopCodeLoc);
  /// A template-free version of submit_without_event.
  void submit_without_event_impl(const detail::type_erased_cgfo_ty &CGH,
                                 const detail::v1::SubmissionInfo &SubmitInfo,
                                 const detail::code_location &CodeLoc,
                                 bool IsTopCodeLoc);
#endif // __INTEL_PREVIEW_BREAKING_CHANGES

  /// A template-free version of submit as const member function.
  event submit_with_event_impl(const detail::type_erased_cgfo_ty &CGH,
                               const detail::v1::SubmissionInfo &SubmitInfo,
                               const detail::code_location &CodeLoc,
                               bool IsTopCodeLoc) const;

  /// A template-free version of submit_without_event as const member function.
  void submit_without_event_impl(const detail::type_erased_cgfo_ty &CGH,
                                 const detail::v1::SubmissionInfo &SubmitInfo,
                                 const detail::code_location &CodeLoc,
                                 bool IsTopCodeLoc) const;

  /// Submits a command group function object to the queue, in order to be
  /// scheduled for execution on the device.
  ///
  /// \param Props is a property list with submission properties.
  /// \param CGF is a function object containing command group.
  /// \param SecondaryQueuePtr is a pointer to the secondary queue.
  /// \param CodeLoc is the code location of the submit call (default argument)
  /// \return a SYCL event object for the submitted command group.
  //
  // UseFallBackAssert as template param vs `#if` in function body is necessary
  // to prevent ODR-violation between TUs built with different fallback assert
  // modes.
  template <bool UseFallbackAssert, typename PropertiesT>
  event submit_with_event(PropertiesT Props,
                          const detail::type_erased_cgfo_ty &CGF,
                          queue *SecondaryQueuePtr,
                          const detail::code_location &CodeLoc =
                              detail::code_location::current()) const {
    detail::tls_code_loc_t TlsCodeLocCapture(CodeLoc);
    detail::v1::SubmissionInfo SI{};
    ProcessSubmitProperties(Props, SI);
    if (SecondaryQueuePtr)
      SI.SecondaryQueue() = detail::getSyclObjImpl(*SecondaryQueuePtr);
    if constexpr (UseFallbackAssert)
      SI.PostProcessorFunc() =
          [this, &SecondaryQueuePtr,
           &TlsCodeLocCapture](bool IsKernel, bool KernelUsesAssert, event &E) {
            if (IsKernel && !device_has(aspect::ext_oneapi_native_assert) &&
                KernelUsesAssert && !device_has(aspect::accelerator)) {
              // __devicelib_assert_fail isn't supported by Device-side Runtime
              // Linking against fallback impl of __devicelib_assert_fail is
              // performed by program manager class
              // Fallback assert isn't supported for FPGA
              submitAssertCapture(*this, E, SecondaryQueuePtr,
                                  TlsCodeLocCapture.query());
            }
          };
    return submit_with_event_impl(CGF, SI, TlsCodeLocCapture.query(),
                                  TlsCodeLocCapture.isToplevel());
  }

  /// Submits a command group function object to the queue, in order to be
  /// scheduled for execution on the device.
  ///
  /// \param Props is a property list with submission properties.
  /// \param CGF is a function object containing command group.
  /// \param CodeLoc is the code location of the submit call (default argument)
  /// \return a SYCL event object for the submitted command group.
  //
  // UseFallBackAssert as template param vs `#if` in function body is necessary
  // to prevent ODR-violation between TUs built with different fallback assert
  // modes.
  template <bool UseFallbackAssert, typename PropertiesT>
  event submit_with_event(PropertiesT Props,
                          const detail::type_erased_cgfo_ty &CGF,
                          const detail::code_location &CodeLoc =
                              detail::code_location::current()) const {
    detail::tls_code_loc_t TlsCodeLocCapture(CodeLoc);
    detail::v1::SubmissionInfo SI{};
    ProcessSubmitProperties(Props, SI);
    if constexpr (UseFallbackAssert)
      SI.PostProcessorFunc() = [this, &TlsCodeLocCapture](bool IsKernel,
                                                          bool KernelUsesAssert,
                                                          event &E) {
        if (IsKernel && !device_has(aspect::ext_oneapi_native_assert) &&
            KernelUsesAssert && !device_has(aspect::accelerator)) {
          // __devicelib_assert_fail isn't supported by Device-side Runtime
          // Linking against fallback impl of __devicelib_assert_fail is
          // performed by program manager class
          // Fallback assert isn't supported for FPGA
          submitAssertCapture(*this, E, nullptr, TlsCodeLocCapture.query());
        }
      };
    return submit_with_event_impl(CGF, SI, TlsCodeLocCapture.query(),
                                  TlsCodeLocCapture.isToplevel());
  }

  /// Submits a command group function object to the queue, in order to be
  /// scheduled for execution on the device.
  ///
  /// \param Props is a property list with submission properties.
  /// \param CGF is a function object containing command group.
  /// \param CodeLoc is the code location of the submit call (default argument)
  //
  // UseFallBackAssert as template param vs `#if` in function body is necessary
  // to prevent ODR-violation between TUs built with different fallback assert
  // modes.
  template <bool UseFallbackAssert, typename PropertiesT>
  void submit_without_event(PropertiesT Props,
                            const detail::type_erased_cgfo_ty &CGF,
                            const detail::code_location &CodeLoc) const {
    if constexpr (UseFallbackAssert) {
      // If post-processing is needed, fall back to the regular submit.
      // TODO: Revisit whether we can avoid this.
      submit_with_event<UseFallbackAssert>(Props, CGF, CodeLoc);
    } else {
      detail::tls_code_loc_t TlsCodeLocCapture(CodeLoc);
      detail::v1::SubmissionInfo SI{};
      ProcessSubmitProperties(Props, SI);
      submit_without_event_impl(CGF, SI, TlsCodeLocCapture.query(),
                                TlsCodeLocCapture.isToplevel());
    }
  }

  /// parallel_for_impl with a kernel represented as a lambda + range that
  /// specifies global size only.
  ///
  /// \param Range specifies the global work space of the kernel
  /// \param Properties is the kernel properties.
  /// \param KernelFunc is the Kernel functor or lambda
  template <typename KernelName, int Dims, typename PropertiesT,
            typename... RestT>
  std::enable_if_t<
      detail::AreAllButLastReductions<RestT...>::value &&
          ext::oneapi::experimental::is_property_list<PropertiesT>::value,
      event>
  parallel_for_impl(range<Dims> Range, PropertiesT Properties,
                    RestT &&...Rest) {
    constexpr detail::code_location CodeLoc = getCodeLocation<KernelName>();
    detail::tls_code_loc_t TlsCodeLocCapture(CodeLoc);
    return submit(
        [&](handler &CGH) {
          CGH.template parallel_for<KernelName>(Range, Properties, Rest...);
        },
        TlsCodeLocCapture.query());
  }

  /// parallel_for_impl with a kernel represented as a lambda + range that
  /// specifies global size only.
  ///
  /// \param Range specifies the global work space of the kernel
  /// \param KernelFunc is the Kernel functor or lambda
  template <typename KernelName, int Dims, typename... RestT>
  std::enable_if_t<detail::AreAllButLastReductions<RestT...>::value, event>
  parallel_for_impl(range<Dims> Range, RestT &&...Rest) {
    return parallel_for_impl<KernelName>(
        Range, ext::oneapi::experimental::empty_properties_t{}, Rest...);
  }

  /// parallel_for_impl with a kernel represented as a lambda + range that
  /// specifies global size only.
  ///
  /// \param Range specifies the global work space of the kernel
  /// \param DepEvent is an event that specifies the kernel dependencies
  /// \param Properties is the kernel properties.
  /// \param KernelFunc is the Kernel functor or lambda
  template <typename KernelName, int Dims, typename PropertiesT,
            typename... RestT>
  std::enable_if_t<
      ext::oneapi::experimental::is_property_list<PropertiesT>::value, event>
  parallel_for_impl(range<Dims> Range, event DepEvent, PropertiesT Properties,
                    RestT &&...Rest) {
    constexpr detail::code_location CodeLoc = getCodeLocation<KernelName>();
    detail::tls_code_loc_t TlsCodeLocCapture(CodeLoc);
    return submit(
        [&](handler &CGH) {
          CGH.depends_on(DepEvent);
          CGH.template parallel_for<KernelName>(Range, Properties, Rest...);
        },
        TlsCodeLocCapture.query());
  }

  /// parallel_for_impl with a kernel represented as a lambda + range that
  /// specifies global size only.
  ///
  /// \param Range specifies the global work space of the kernel
  /// \param DepEvent is an event that specifies the kernel dependencies
  /// \param KernelFunc is the Kernel functor or lambda
  template <typename KernelName, int Dims, typename... RestT>
  event parallel_for_impl(range<Dims> Range, event DepEvent, RestT &&...Rest) {
    return parallel_for_impl<KernelName>(
        Range, DepEvent, ext::oneapi::experimental::empty_properties_t{},
        Rest...);
  }

  /// parallel_for_impl version with a kernel represented as a lambda + range
  /// that specifies global size only.
  ///
  /// \param Range specifies the global work space of the kernel
  /// \param DepEvents is a vector of events that specifies the kernel
  /// dependencies
  /// \param Properties is the kernel properties.
  /// \param KernelFunc is the Kernel functor or lambda
  template <typename KernelName, int Dims, typename PropertiesT,
            typename... RestT>
  std::enable_if_t<
      ext::oneapi::experimental::is_property_list<PropertiesT>::value, event>
  parallel_for_impl(range<Dims> Range, const std::vector<event> &DepEvents,
                    PropertiesT Properties, RestT &&...Rest) {
    constexpr detail::code_location CodeLoc = getCodeLocation<KernelName>();
    detail::tls_code_loc_t TlsCodeLocCapture(CodeLoc);
    return submit(
        [&](handler &CGH) {
          CGH.depends_on(DepEvents);
          CGH.template parallel_for<KernelName>(Range, Properties, Rest...);
        },
        TlsCodeLocCapture.query());
  }

  /// parallel_for_impl version with a kernel represented as a lambda + range
  /// that specifies global size only.
  ///
  /// \param Range specifies the global work space of the kernel
  /// \param DepEvents is a vector of events that specifies the kernel
  /// dependencies
  /// \param KernelFunc is the Kernel functor or lambda
  template <typename KernelName, int Dims, typename... RestT>
  event parallel_for_impl(range<Dims> Range,
                          const std::vector<event> &DepEvents,
                          RestT &&...Rest) {
    return parallel_for_impl<KernelName>(
        Range, DepEvents, ext::oneapi::experimental::empty_properties_t{},
        Rest...);
  }

  event memcpyToDeviceGlobal(void *DeviceGlobalPtr, const void *Src,
                             bool IsDeviceImageScope, size_t NumBytes,
                             size_t Offset,
                             const std::vector<event> &DepEvents);
  event memcpyFromDeviceGlobal(void *Dest, const void *DeviceGlobalPtr,
                               bool IsDeviceImageScope, size_t NumBytes,
                               size_t Offset,
                               const std::vector<event> &DepEvents);
  const property_list &getPropList() const;

  // Helper implementation for ext_oneapi_get_last_event. This is needed to
  // avoid issues where std::optional has a different layout between user-code
  // and library.
  sycl::detail::optional<event> ext_oneapi_get_last_event_impl() const;

  template <typename KernelName>
  static constexpr detail::code_location getCodeLocation() {
    return {detail::getKernelFileName<KernelName>(),
            detail::getKernelFunctionName<KernelName>(),
            detail::getKernelLineNumber<KernelName>(),
            detail::getKernelColumnNumber<KernelName>()};
  }
};

} // namespace _V1
} // namespace sycl

namespace std {
template <> struct __SYCL_EXPORT hash<sycl::queue> {
  size_t operator()(const sycl::queue &Q) const;
};
} // namespace std

#if __SYCL_USE_FALLBACK_ASSERT
// Explicitly request format macros
#ifndef __STDC_FORMAT_MACROS
#define __STDC_FORMAT_MACROS 1
#endif
#include <cinttypes>

namespace sycl {
inline namespace _V1 {

namespace detail {
#define __SYCL_ASSERT_START 1

namespace __sycl_service_kernel__ {
class AssertInfoCopier;
} // namespace __sycl_service_kernel__

/**
 * Submit copy task for assert failure flag and host-task to check the flag
 * \param Event kernel's event to depend on i.e. the event represents the
 *              kernel to check for assertion failure
 * \param SecondaryQueue secondary queue for submit process, null if not used
 * \returns host tasks event
 *
 * This method doesn't belong to queue class to overcome msvc behaviour due to
 * which it gets compiled and exported without any integration header and, thus,
 * with no proper KernelInfo instance.
 */
event submitAssertCapture(const queue &Self, event &Event,
                          queue *SecondaryQueue,
                          const detail::code_location &CodeLoc) {
  buffer<detail::AssertHappened, 1> Buffer{1};

  event CopierEv, CheckerEv, PostCheckerEv;
  auto CopierCGF = [&](handler &CGH) {
    CGH.depends_on(Event);

    auto Acc = Buffer.get_access<access::mode::write>(CGH);

    CGH.single_task<__sycl_service_kernel__::AssertInfoCopier>([Acc] {
#if defined(__SYCL_DEVICE_ONLY__) && !defined(__NVPTX__)
      __devicelib_assert_read(&Acc[0]);
#else
      (void)Acc;
#endif // defined(__SYCL_DEVICE_ONLY__) && !defined(__NVPTX__)
    });
  };
  auto CheckerCGF = [&CopierEv, &Buffer](handler &CGH) {
    CGH.depends_on(CopierEv);
    using mode = access::mode;
    using target = access::target;

    auto Acc = Buffer.get_access<mode::read, target::host_buffer>(CGH);

    CGH.host_task([=] {
      const detail::AssertHappened *AH = &Acc[0];

      // Don't use assert here as msvc will insert reference to __imp__wassert
      // which won't be properly resolved in separate compile use-case
#ifndef NDEBUG
      if (AH->Flag == __SYCL_ASSERT_START)
        throw sycl::exception(
            make_error_code(errc::invalid),
            "Internal Error. Invalid value in assert description.");
#endif

      if (AH->Flag) {
        const char *Expr = AH->Expr[0] ? AH->Expr : "<unknown expr>";
        const char *File = AH->File[0] ? AH->File : "<unknown file>";
        const char *Func = AH->Func[0] ? AH->Func : "<unknown func>";

        fprintf(stderr,
                "%s:%d: %s: global id: [%" PRIu64 ",%" PRIu64 ",%" PRIu64
                "], local id: [%" PRIu64 ",%" PRIu64 ",%" PRIu64 "] "
                "Assertion `%s` failed.\n",
                File, AH->Line, Func, AH->GID0, AH->GID1, AH->GID2, AH->LID0,
                AH->LID1, AH->LID2, Expr);
        fflush(stderr);
        abort(); // no need to release memory as it's abort anyway
      }
    });
  };

  CopierEv = Self.submit_with_event<true>(
      sycl::ext::oneapi::experimental::empty_properties_t{}, CopierCGF,
      SecondaryQueue, CodeLoc);
  CheckerEv = Self.submit_with_event<true>(
      sycl::ext::oneapi::experimental::empty_properties_t{}, CheckerCGF,
      SecondaryQueue, CodeLoc);

  return CheckerEv;
}
#undef __SYCL_ASSERT_START
} // namespace detail

} // namespace _V1
} // namespace sycl
#endif // __SYCL_USE_FALLBACK_ASSERT<|MERGE_RESOLUTION|>--- conflicted
+++ resolved
@@ -2649,17 +2649,10 @@
                     "get(sycl::ext::oneapi::experimental::properties_tag) "
                     "member function instead.")
   std::enable_if_t<
-<<<<<<< HEAD
-      ext::oneapi::experimental::is_property_list<PropertiesT>::value, event>
-  single_task(
-      PropertiesT Properties, const KernelType &KernelFunc,
-      const detail::code_location &CodeLoc = detail::code_location::current()) {
-=======
       ext::oneapi::experimental::is_property_list<PropertiesT>::value,
       event> single_task(PropertiesT Properties, const KernelType &KernelFunc,
                          const detail::code_location &CodeLoc =
                              detail::code_location::current()) {
->>>>>>> 69a9503b
     static_assert(
         (detail::check_fn_signature<std::remove_reference_t<KernelType>,
                                     void()>::value ||
@@ -2702,18 +2695,11 @@
                     "get(sycl::ext::oneapi::experimental::properties_tag) "
                     "member function instead.")
   std::enable_if_t<
-<<<<<<< HEAD
-      ext::oneapi::experimental::is_property_list<PropertiesT>::value, event>
-  single_task(
-      event DepEvent, PropertiesT Properties, const KernelType &KernelFunc,
-      const detail::code_location &CodeLoc = detail::code_location::current()) {
-=======
       ext::oneapi::experimental::is_property_list<PropertiesT>::value,
       event> single_task(event DepEvent, PropertiesT Properties,
                          const KernelType &KernelFunc,
                          const detail::code_location &CodeLoc =
                              detail::code_location::current()) {
->>>>>>> 69a9503b
     static_assert(
         (detail::check_fn_signature<std::remove_reference_t<KernelType>,
                                     void()>::value ||
@@ -2760,19 +2746,11 @@
                     "get(sycl::ext::oneapi::experimental::properties_tag) "
                     "member function instead.")
   std::enable_if_t<
-<<<<<<< HEAD
-      ext::oneapi::experimental::is_property_list<PropertiesT>::value, event>
-  single_task(
-      const std::vector<event> &DepEvents, PropertiesT Properties,
-      const KernelType &KernelFunc,
-      const detail::code_location &CodeLoc = detail::code_location::current()) {
-=======
       ext::oneapi::experimental::is_property_list<PropertiesT>::value,
       event> single_task(const std::vector<event> &DepEvents,
                          PropertiesT Properties, const KernelType &KernelFunc,
                          const detail::code_location &CodeLoc =
                              detail::code_location::current()) {
->>>>>>> 69a9503b
     static_assert(
         (detail::check_fn_signature<std::remove_reference_t<KernelType>,
                                     void()>::value ||
