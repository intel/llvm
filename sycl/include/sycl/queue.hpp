--- conflicted
+++ resolved
@@ -163,15 +163,10 @@
           typename PropertiesT = ext::oneapi::experimental::empty_properties_t,
           typename KernelTypeUniversalRef, int Dims>
 auto submit_kernel_direct(
-<<<<<<< HEAD
-    const queue &Queue, [[maybe_unused]] PropertiesT Props,
-    detail::nd_range_view RangeView, KernelTypeUniversalRef &&KernelFunc,
-=======
-    const queue &Queue, const nd_range<Dims> &Range,
+    const queue &Queue, detail::nd_range_view RangeView,
     KernelTypeUniversalRef &&KernelFunc,
     const PropertiesT &ExtraProps =
         ext::oneapi::experimental::empty_properties_t{},
->>>>>>> 92a006c5
     const detail::code_location &CodeLoc = detail::code_location::current()) {
   detail::tls_code_loc_t TlsCodeLocCapture(CodeLoc);
 
@@ -234,19 +229,11 @@
 
   if constexpr (EventNeeded) {
     return submit_kernel_direct_with_event_impl(
-<<<<<<< HEAD
-        Queue, RangeView, HostKernel, DeviceKernelInfoPtr,
+        Queue, RangeView, HostKernel, DeviceKernelInfoPtr, ParsedProperties,
         TlsCodeLocCapture.query(), TlsCodeLocCapture.isToplevel());
   } else {
     submit_kernel_direct_without_event_impl(
-        Queue, RangeView, HostKernel, DeviceKernelInfoPtr,
-=======
-        Queue, Range, HostKernel, DeviceKernelInfoPtr, ParsedProperties,
-        TlsCodeLocCapture.query(), TlsCodeLocCapture.isToplevel());
-  } else {
-    submit_kernel_direct_without_event_impl(
-        Queue, Range, HostKernel, DeviceKernelInfoPtr, ParsedProperties,
->>>>>>> 92a006c5
+        Queue, RangeView, HostKernel, DeviceKernelInfoPtr, ParsedProperties,
         TlsCodeLocCapture.query(), TlsCodeLocCapture.isToplevel());
   }
 }
@@ -255,11 +242,7 @@
           typename PropertiesT = ext::oneapi::experimental::empty_properties_t,
           typename KernelTypeUniversalRef, int Dims>
 auto submit_kernel_direct_parallel_for(
-<<<<<<< HEAD
-    const queue &Queue, PropertiesT Props, nd_range<Dims> Range,
-=======
-    const queue &Queue, const nd_range<Dims> &Range,
->>>>>>> 92a006c5
+    const queue &Queue, nd_range<Dims> Range,
     KernelTypeUniversalRef &&KernelFunc,
     const PropertiesT &Props = ext::oneapi::experimental::empty_properties_t{},
     const detail::code_location &CodeLoc = detail::code_location::current()) {
@@ -282,13 +265,8 @@
   return submit_kernel_direct<detail::WrapAs::parallel_for, TransformedArgType,
                               KernelName, EventNeeded, PropertiesT,
                               KernelTypeUniversalRef, Dims>(
-<<<<<<< HEAD
-      Queue, Props, detail::nd_range_view(Range),
-      std::forward<KernelTypeUniversalRef>(KernelFunc), CodeLoc);
-=======
-      Queue, Range, std::forward<KernelTypeUniversalRef>(KernelFunc), Props,
-      CodeLoc);
->>>>>>> 92a006c5
+      Queue, detail::nd_range_view(Range),
+      std::forward<KernelTypeUniversalRef>(KernelFunc), Props, CodeLoc);
 }
 
 template <typename KernelName = detail::auto_name, bool EventNeeded = false,
@@ -302,13 +280,8 @@
   return submit_kernel_direct<detail::WrapAs::single_task, void, KernelName,
                               EventNeeded, PropertiesT, KernelTypeUniversalRef,
                               1>(
-<<<<<<< HEAD
-      Queue, Props, detail::nd_range_view(),
-      std::forward<KernelTypeUniversalRef>(KernelFunc), CodeLoc);
-=======
-      Queue, nd_range<1>{1, 1},
+      Queue, detail::nd_range_view(),
       std::forward<KernelTypeUniversalRef>(KernelFunc), Props, CodeLoc);
->>>>>>> 92a006c5
 }
 
 } // namespace detail
