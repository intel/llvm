--- conflicted
+++ resolved
@@ -5894,11 +5894,7 @@
   return atomic_update<Op, T, N>(acc, simd<OffsetObjT, N>(byte_offset), mask);
 }
 
-<<<<<<< HEAD
-/// A variation of \c atomic_update API with \c offset represented as
-=======
 /// A variation of \c atomic_update API with \p byte_offset represented as
->>>>>>> 02ce4657
 /// scalar using \c local_accessor.
 ///
 /// @tparam Op The atomic operation - can be \c atomic_op::inc,
@@ -5978,12 +5974,8 @@
 /// @return A vector of the old values at the memory locations before the
 ///   update.
 ///
-<<<<<<< HEAD
 
 template <atomic_op Op, typename T, int N, typename OffsetObjT,
-=======
-template <atomic_op Op, typename T, int N, typename Toffset,
->>>>>>> 02ce4657
           typename AccessorTy,
           typename PropertyListT =
               ext::oneapi::experimental::detail::empty_properties_t>
