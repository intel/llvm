//==-------------- memory.hpp - DPC++ Explicit SIMD API --------------------==//
//
// Part of the LLVM Project, under the Apache License v2.0 with LLVM Exceptions.
// See https://llvm.org/LICENSE.txt for license information.
// SPDX-License-Identifier: Apache-2.0 WITH LLVM-exception
//
//===----------------------------------------------------------------------===//
// Implement Explicit SIMD memory-access APIs.
//===----------------------------------------------------------------------===//

#pragma once

#include <sycl/ext/intel/esimd/common.hpp>
#include <sycl/ext/intel/esimd/detail/memory_intrin.hpp>
#include <sycl/ext/intel/esimd/detail/types.hpp>
#include <sycl/ext/intel/esimd/detail/util.hpp>
#include <sycl/ext/intel/esimd/memory_properties.hpp>
#include <sycl/ext/intel/esimd/simd.hpp>
#include <sycl/ext/intel/esimd/simd_view.hpp>
#include <sycl/half_type.hpp>

#include <algorithm>
#include <cstdint>

namespace sycl {
inline namespace _V1 {
namespace ext::intel::esimd {

/// @addtogroup sycl_esimd_memory
/// @{

/// @defgroup sycl_esimd_memory_atomics Atomic memory access.
/// Memory access functions which perform per-lane atomic update using given
/// operation. "Per-lane" means that the atomicity guarantees of a vector atomic
/// operation are the same as of N independent scalar atomic operations per
/// lane (N is number of lanes).

/// @defgroup sycl_esimd_memory_slm Shared local memory access functions.

/// @defgroup sycl_esimd_memory_block Block load/prefetch/store functions.

/// @} sycl_esimd_memory

/// @addtogroup sycl_esimd_memory
/// @{

/// Get surface index corresponding to a SYCL accessor.
///
/// @param acc a SYCL buffer or image accessor.
/// @return the index of the corresponding surface (aka "binding table index").
///
template <typename AccessorTy>
__ESIMD_API SurfaceIndex get_surface_index(AccessorTy acc) {
  if constexpr (std::is_same_v<detail::LocalAccessorMarker, AccessorTy> ||
                sycl::detail::acc_properties::is_local_accessor_v<AccessorTy>) {
    return detail::SLM_BTI;
  } else {
#ifdef __ESIMD_FORCE_STATELESS_MEM
    static_assert(sycl::detail::acc_properties::is_image_accessor_v<AccessorTy>,
                  "The function get_surface_index() is available only for "
                  "image- and local-accessors in stateless-only memory mode. "
                  "Consider using "
                  "-fno-sycl-esimd-force-stateless-mem compilation switch.");
#endif // __ESIMD_FORCE_STATELESS_MEM
    return __esimd_get_surface_index(
        detail::AccessorPrivateProxy::getQualifiedPtrOrImageObj(acc));
  }
}

// TODO @Pennycook
// {quote}
// ...I'd like us to think more about what we can do to make these interfaces
// more user - friendly. A user providing cache hints has to provide a lot more
// template arguments than required.Could we make this nicer by providing the
// hints as tag - type arguments ?
// ...
//   // Without cache hints, type and length can be deduced from offsets
//   float* p;
//   simd<uint32_t, 16> offsets;
//   auto result = flat_load(p, offsets);
//
//   // With cache hints as templates, verbosity increases significantly:
//   // - Providing any cache hint forces the user to specify the type and
//   length float* p; simd<uint32_t, 16> offsets; auto result =
//   flat_load<uint32_t, 16, 1, CacheHint::Foo, CacheHint::Bar>(p, offsets);
//
//   // With cache hints as tag types, verbosity is reduced:
//   // - Providing a cache hint does not prevent deduction of type and length
//   float* p;
//   simd <uint32_t, 16> offsets;
//   auto result = flat_load(p, offsets, CacheHint::Foo{});
//
// Note also that the templated form prevents a developer from specifying an L3
// hint without also explicitly specifying an L1 hint. If flat_load accepted a
// list of hints, it might be possible to refactor the hints to specify them in
// any order, and it may be more extensible to future cache hints:
// {/quote}
//
// TODO @keryell
// {quote}
// An approach a la https ://github.com/chriskohlhoff/propria from
// @chriskohlhoff would be to add a property to the pointer, such as
//
//    auto result = flat_load(p, offsets);
//    auto result = flat_load(decorate<CacheHint::Foo, CacheHint::Bar>(p),
//    offsets);
// The advantage is that you do not have to change all tour API and all the uses
// of this decorated pointer will benefit from this. decorate is to be bikeshed
// accordingly.
// {/quote}
//

/// Loads ("gathers") elements from different memory locations and returns a
/// vector of them. Each memory location is base address plus an offset - a
/// value of the corresponding element in the input offset vector. Access to
/// any element's memory location can be disabled via the input vector of
/// predicates (mask).
/// @tparam Tx Element type, must be of size 4 or less.
/// @tparam N Number of elements to read; can be \c 1, \c 2, \c 4, \c 8, \c 16
///   or \c 32.
/// @param p The base address.
/// @param offsets the vector of 32-bit or 64-bit offsets in bytes. For each
/// lane \c i,   ((byte*)p + offsets[i]) must be element size aligned.
/// @param mask The access mask, defaults to all 1s.
/// @return A vector of elements read. Elements in masked out lanes are
///   undefined.
///
template <typename Tx, int N, typename Toffset>
__ESIMD_API simd<Tx, N> gather(const Tx *p, simd<Toffset, N> offsets,
                               simd_mask<N> mask = 1) {
  using T = detail::__raw_t<Tx>;
  static_assert(std::is_integral_v<Toffset>, "Unsupported offset type");
  static_assert(detail::isPowerOf2(N, 32), "Unsupported value of N");
  simd<uint64_t, N> offsets_i = convert<uint64_t>(offsets);
  simd<uint64_t, N> addrs(reinterpret_cast<uint64_t>(p));
  addrs = addrs + offsets_i;

  if constexpr (sizeof(T) == 1) {
    auto Ret = __esimd_svm_gather<T, N, detail::ElemsPerAddrEncoding<4>(),
                                  detail::ElemsPerAddrEncoding<1>()>(
        addrs.data(), mask.data());
    return __esimd_rdregion<T, N * 4, N, /*VS*/ 0, N, 4>(Ret, 0);
  } else if constexpr (sizeof(T) == 2) {
    auto Ret = __esimd_svm_gather<T, N, detail::ElemsPerAddrEncoding<2>(),
                                  detail::ElemsPerAddrEncoding<2>()>(
        addrs.data(), mask.data());
    return __esimd_rdregion<T, N * 2, N, /*VS*/ 0, N, 2>(Ret, 0);
  } else
    return __esimd_svm_gather<T, N, detail::ElemsPerAddrEncoding<1>(),
                              detail::ElemsPerAddrEncoding<1>()>(addrs.data(),
                                                                 mask.data());
}

/// A variation of \c gather API with \c offsets represented as \c simd_view
/// object.
///
/// @tparam Tx Element type, must be of size 4 or less.
/// @tparam N Number of elements to read; can be \c 1, \c 2, \c 4, \c 8, \c 16
///   or \c 32.
/// @param p The base address.
/// @param offsets the simd_view of 32-bit or 64-bit offsets in bytes. For each
/// lane \c i,   ((byte*)p + offsets[i]) must be element size aligned.
/// @param mask The access mask, defaults to all 1s.
/// @return A vector of elements read. Elements in masked out lanes are
///   undefined.
///
template <typename Tx, int N, typename Toffset,
          typename RegionTy = region1d_t<Toffset, N, 1>>
__ESIMD_API simd<Tx, N> gather(const Tx *p,
                               simd_view<Toffset, RegionTy> offsets,
                               simd_mask<N> mask = 1) {
  return gather<Tx, N>(p, offsets.read(), mask);
}

/// A variation of \c gather API with \c offsets represented as scalar.
///
/// @tparam Tx Element type, must be of size 4 or less.
/// @tparam N Number of elements to read; can be \c 1, \c 2, \c 4, \c 8, \c 16
///   or \c 32.
/// @param p The base address.
/// @param offset the scalar 32-bit or 64-bit offset in bytes.
/// ((byte*)p + offset) must be element size aligned.
/// @param mask The access mask, defaults to all 1s.
/// @return A vector of elements read. Elements in masked out lanes are
///   undefined.
///
template <typename Tx, int N, typename Toffset>
__ESIMD_API std::enable_if_t<std::is_integral_v<Toffset>, simd<Tx, N>>
gather(const Tx *p, Toffset offset, simd_mask<N> mask = 1) {
  return gather<Tx, N>(p, simd<Toffset, N>(offset), mask);
}

/// Writes ("scatters") elements of the input vector to different memory
/// locations. Each memory location is base address plus an offset - a
/// value of the corresponding element in the input offset vector. Access to
/// any element's memory location can be disabled via the input mask.
/// @tparam Tx Element type, must be of size 4 or less.
/// @tparam N Number of elements to write; can be \c 1, \c 2, \c 4, \c 8, \c 16
///   or \c 32.
/// @param p The base address.
/// @param offsets A vector of 32-bit or 64-bit offsets in bytes. For each lane
/// \c i,   ((byte*)p + offsets[i]) must be element size aligned.
/// @param vals The vector to scatter.
/// @param mask The access mask, defaults to all 1s.
///
template <typename Tx, int N, typename Toffset>
__ESIMD_API void scatter(Tx *p, simd<Toffset, N> offsets, simd<Tx, N> vals,
                         simd_mask<N> mask = 1) {
  using T = detail::__raw_t<Tx>;
  static_assert(std::is_integral_v<Toffset>, "Unsupported offset type");
  static_assert(detail::isPowerOf2(N, 32), "Unsupported value of N");
  simd<uint64_t, N> offsets_i = convert<uint64_t>(offsets);
  simd<uint64_t, N> addrs(reinterpret_cast<uint64_t>(p));
  addrs = addrs + offsets_i;
  if constexpr (sizeof(T) == 1) {
    simd<T, N * 4> D;
    D = __esimd_wrregion<T, N * 4, N, /*VS*/ 0, N, 4>(D.data(), vals.data(), 0);
    __esimd_svm_scatter<T, N, detail::ElemsPerAddrEncoding<4>(),
                        detail::ElemsPerAddrEncoding<1>()>(
        addrs.data(), D.data(), mask.data());
  } else if constexpr (sizeof(T) == 2) {
    simd<T, N * 2> D;
    D = __esimd_wrregion<T, N * 2, N, /*VS*/ 0, N, 2>(D.data(), vals.data(), 0);
    __esimd_svm_scatter<T, N, detail::ElemsPerAddrEncoding<2>(),
                        detail::ElemsPerAddrEncoding<2>()>(
        addrs.data(), D.data(), mask.data());
  } else
    __esimd_svm_scatter<T, N, detail::ElemsPerAddrEncoding<1>(),
                        detail::ElemsPerAddrEncoding<1>()>(
        addrs.data(), vals.data(), mask.data());
}

/// A variation of \c scatter API with \c offsets represented as \c simd_view
/// object.
///
/// @tparam Tx Element type, must be of size 4 or less.
/// @tparam N Number of elements to write; can be \c 1, \c 2, \c 4, \c 8, \c 16
///   or \c 32.
/// @param p The base address.
/// @param offsets A simd_view of 32-bit or 64-bit offsets in bytes. For each
/// lane \c i,   ((byte*)p + offsets[i]) must be element size aligned.
/// @param vals The vector to scatter.
/// @param mask The access mask, defaults to all 1s.
///
template <typename Tx, int N, typename Toffset,
          typename RegionTy = region1d_t<Toffset, N, 1>>
__ESIMD_API void scatter(Tx *p, simd_view<Toffset, RegionTy> offsets,
                         simd<Tx, N> vals, simd_mask<N> mask = 1) {
  scatter<Tx, N>(p, offsets.read(), vals, mask);
}

/// A variation of \c scatter API with \c offsets represented as scalar.
///
/// @tparam Tx Element type, must be of size 4 or less.
/// @tparam N Number of elements to write; can be \c 1, \c 2, \c 4, \c 8, \c 16
///   or \c 32.
/// @param p The base address.
/// @param offset the scalar 32-bit or 64-bit offset in bytes.
/// ((byte*)p + offset) must be element size aligned.
/// @param vals The vector to scatter.
/// @param mask The access mask, defaults to all 1s.
///
template <typename Tx, int N, typename Toffset>
__ESIMD_API std::enable_if_t<std::is_integral_v<Toffset> && N == 1>
scatter(Tx *p, Toffset offset, simd<Tx, N> vals, simd_mask<N> mask = 1) {
  scatter<Tx, N>(p, simd<Toffset, N>(offset), vals, mask);
}

/// Loads a contiguous block of memory from the given memory address \p addr
/// and returns the loaded data as a vector.
/// The generated code depends on the combination {T, N, Flags}.
/// Providing flags specifying the alignment of 16-bytes or more produces more
/// efficient code. If the alignment is smaller than 16-bytes, then less
/// efficient gather is generated. If the loaded vector is too long
/// for 1 flat-load GPU instruction, then a series of flat-loads and/or gathers
/// may be generated.
/// @tparam Tx Element type.
/// @tparam N Number of elements to load.
/// @tparam Flags The alignment specifier type tag.
/// @param addr The address to load from.
/// @param Flags Specifies the alignment.
/// @return A vector of loaded elements.
///
template <typename Tx, int N,
          typename Flags = overaligned_tag<detail::OperandSize::OWORD>>
__ESIMD_API std::enable_if_t<is_simd_flag_type_v<Flags>, simd<Tx, N>>
block_load(const Tx *addr, Flags) {
  using T = typename detail::__raw_t<Tx>;
  using VecT = typename simd<T, N>::raw_vector_type;
  constexpr size_t Align = Flags::template alignment<simd<T, N>>;
  return __esimd_svm_block_ld<T, N, Align>(
      reinterpret_cast<const VecT *>(addr));
}

/// Loads a contiguous block of memory from given accessor and offset and
/// returns the loaded data as a vector. Actual code generated depends on the
/// alignment parameter.
/// @tparam Tx Element type.
/// @tparam N Number of elements to load, <code>N * sizeof(Tx)</code> must be
///    1, 2, 4 or 8 owords long.
/// @tparam AccessorTy Accessor type (auto-deduced).
/// @tparam Flags The alignment specifier type tag. Auto-deduced from the
///    \c Flags parameter. If it is less than \c 16, then slower unaligned
///    access is generated, otherwise the access is aligned.
/// @param acc The accessor.
/// @param offset The offset to load from in bytes.
/// @param Flags Specifies the alignment.
/// @return A vector of loaded elements.
///
template <typename Tx, int N, typename AccessorTy,
          typename Flags = vector_aligned_tag,
          typename = std::enable_if_t<
              is_simd_flag_type_v<Flags> &&
              detail::is_sycl_accessor_with<
                  AccessorTy, detail::accessor_mode_cap::can_read,
                  sycl::access::target::device>::value>,
          class T = detail::__raw_t<Tx>>
__ESIMD_API simd<Tx, N> block_load(AccessorTy acc,
#ifdef __ESIMD_FORCE_STATELESS_MEM
                                   uint64_t offset,
#else
                                   uint32_t offset,
#endif
                                   Flags flags = {}) {
#ifdef __ESIMD_FORCE_STATELESS_MEM
  return block_load<Tx, N>(__ESIMD_DNS::accessorToPointer<Tx>(acc, offset),
                           flags);
#else
  std::ignore = flags;
  constexpr unsigned Sz = sizeof(T) * N;
  static_assert(Sz >= detail::OperandSize::OWORD,
                "block size must be at least 1 oword");
  static_assert(Sz % detail::OperandSize::OWORD == 0,
                "block size must be whole number of owords");
  static_assert(detail::isPowerOf2(Sz / detail::OperandSize::OWORD),
                "block must be 1, 2, 4 or 8 owords long");
  static_assert(Sz <= 8 * detail::OperandSize::OWORD,
                "block size must be at most 8 owords");

  auto surf_ind = __esimd_get_surface_index(
      detail::AccessorPrivateProxy::getQualifiedPtrOrImageObj(acc));

  if constexpr (Flags::template alignment<simd<T, N>> >=
                detail::OperandSize::OWORD) {
    return __esimd_oword_ld<T, N>(surf_ind, offset >> 4);
  } else {
    return __esimd_oword_ld_unaligned<T, N>(surf_ind, offset);
  }
#endif
}

/// Stores elements of the vector \p vals to a contiguous block of memory
/// at the given address \p addr.
/// The generated code depends on the combination {T, N, Flags}.
/// Providing flags specifying the alignment of 16-bytes or more produces more
/// efficient code. If the alignment is smaller than 16-bytes, then less
/// efficient scatter is generated. If the stored vector is too long
/// for 1 flat-store GPU instruction, then a series of flat-store and/or
/// scatters may be generated.
/// @tparam Tx Element type.
/// @tparam N Number of elements to store.
/// @tparam Flags The alignment specifier type tag.
/// @param addr The memory address to store at.
/// @param vals The vector to store.
/// @param Flags Specifies the alignment.
template <typename Tx, int N,
          typename Flags = overaligned_tag<detail::OperandSize::OWORD>>
__ESIMD_API std::enable_if_t<is_simd_flag_type_v<Flags>>
block_store(Tx *addr, simd<Tx, N> vals, Flags = {}) {
  using T = typename detail::__raw_t<Tx>;
  using VecT = typename simd<T, N>::raw_vector_type;
  constexpr size_t Align = Flags::template alignment<simd<T, N>>;
  __esimd_svm_block_st<T, N, Align>(reinterpret_cast<VecT *>(addr),
                                    vals.data());
}

namespace detail {
template <
    typename T, int NElts,
    __ESIMD_DNS::lsc_data_size DS = __ESIMD_DNS::lsc_data_size::default_size,
    cache_hint L1H = cache_hint::none, cache_hint L2H = cache_hint::none,
    typename FlagsT>
__ESIMD_API std::enable_if_t<is_simd_flag_type_v<FlagsT>, simd<T, NElts>>
block_load_impl(const T *p, simd_mask<1> pred = 1, FlagsT flags = FlagsT{}) {
  // Verify input template arguments.
  check_cache_hint<cache_action::load, L1H, L2H>();
  constexpr lsc_data_size FDS =
      finalize_data_size<T, lsc_data_size::default_size>();
  static_assert(DS == lsc_data_size::default_size || DS == FDS,
                "Conversion data types are not supported");
  constexpr auto Alignment =
      FlagsT::template alignment<__ESIMD_DNS::__raw_t<T>>;
  static_assert(
      (Alignment >= __ESIMD_DNS::OperandSize::DWORD && sizeof(T) <= 4) ||
          (Alignment >= __ESIMD_DNS::OperandSize::QWORD && sizeof(T) > 4),
      "Incorrect alignment for the data type");

  constexpr int SmallIntFactor64Bit = sizeof(uint64_t) / sizeof(T);
  constexpr int SmallIntFactor32Bit =
      std::max(static_cast<size_t>(1), sizeof(uint32_t) / sizeof(T));
  static_assert(NElts > 0 && NElts % SmallIntFactor32Bit == 0,
                "Number of elements is not supported by Transposed load");

  constexpr bool Use64BitData =
      Alignment >= __ESIMD_DNS::OperandSize::QWORD &&
      (sizeof(T) == 8 ||
       (DS == lsc_data_size::default_size && NElts * sizeof(T) > 256 &&
        (NElts * sizeof(T)) % 8 == 0));
  constexpr int SmallIntFactor =
      Use64BitData ? SmallIntFactor64Bit : SmallIntFactor32Bit;
  constexpr int FactoredNElts = NElts / SmallIntFactor;
  check_lsc_vector_size<FactoredNElts>();

  // Prepare template arguments for the call of intrinsic.
  using LoadElemT = __ESIMD_DNS::__raw_t<
      std::conditional_t<SmallIntFactor == 1, T,
                         std::conditional_t<Use64BitData, uint64_t, uint32_t>>>;
  constexpr uint16_t AddressScale = 1;
  constexpr int ImmOffset = 0;
  constexpr lsc_data_size ActualDS =
      Use64BitData ? lsc_data_size::u64 : lsc_data_size::u32;
  constexpr lsc_vector_size VS = to_lsc_vector_size<FactoredNElts>();
  constexpr auto Transposed = lsc_data_order::transpose;
  constexpr int N = 1;

  // Prepare non-template arguments and call the intrinsic.
  simd<uintptr_t, N> Addrs = reinterpret_cast<uintptr_t>(p);
  simd<LoadElemT, FactoredNElts> Result =
      __esimd_lsc_load_stateless<LoadElemT, L1H, L2H, AddressScale, ImmOffset,
                                 ActualDS, VS, Transposed, N>(pred.data(),
                                                              Addrs.data());
  return Result.template bit_cast_view<T>();
}

/// USM pointer transposed gather with 1 channel.
/// Supported platforms: DG2, PVC
/// VISA instruction: lsc_load.ugm
///
/// Accesses contiguous block of memory of `NElts * S` bytes  starting from
/// given address, where S is a byte size of an "element" defined by the \c DS
/// template parameter. The maximum size of accessed block is 512 bytes for PVC
/// and 256 bytes for ACM (DG2).
/// When \c DS equals \c lsc_data_size::u64 or \c sizeof(T) equal to 8 the
/// address must be 8-byte aligned, otherwise - 4-bytes aligned. Allowed values
/// for the data size are \c lsc_data_size::u32, \c lsc_data_size::u64,
/// \c lsc_data_size::u8, \c lsc_data_size::u16.
/// When data size is either  \c lsc_data_size::u8 or \c lsc_data_size::u16
/// the data is treated as 32 bit data.
/// Allowed \c NElts values for 64 bit data are 1, 2, 3, 4, 8, 16, 32, 64.
/// Allowed \c NElts values for 32 bit data are 1, 2, 3, 4, 8, 16, 32, 64, 128.
/// Allowed \c NElts values for 16 bit data are 2, 4, 8, 16, 32, 64, 128, 256.
/// Allowed \c NElts values for 8 bit data are 4, 8, 12, 16, 32, 64, 128, 256,
/// 512.
/// 8 bytes alignment is required for 64 bit data, 32 bit data and \c NElts
/// equal to 128, 16 bit data and \c NElts equal to 256, 8 bit data and \c
/// NElts equal to 512. Otherwise 4 bytes alignment is required.
///
/// @tparam T is element type.
/// @tparam NElts is the number of elements to load per address.
/// @tparam DS is the data size.
/// @tparam L1H is L1 cache hint.
/// @tparam L2H is L2 cache hint.
/// @param p is the base pointer.
/// @param pred is operation predicate. Zero means operation is skipped
/// entirely, non-zero - operation is performed.
/// @param old_values contains the vector which elements are copied
/// to the returned result when the corresponding element of \p pred is 0.
/// @param flags is the alignment specifier type tag.
/// @return is a vector of type T and size NElts.
///
template <typename T, int NElts, lsc_data_size DS = lsc_data_size::default_size,
          cache_hint L1H = cache_hint::none, cache_hint L2H = cache_hint::none,
          typename FlagsT>
__ESIMD_API std::enable_if_t<is_simd_flag_type_v<FlagsT>, simd<T, NElts>>
block_load_impl(const T *p, simd_mask<1> pred, simd<T, NElts> old_values,
                FlagsT flags) {
  // Verify input template arguments.
  check_cache_hint<cache_action::load, L1H, L2H>();
  constexpr lsc_data_size FDS =
      finalize_data_size<T, lsc_data_size::default_size>();
  static_assert(DS == lsc_data_size::default_size || DS == FDS,
                "Conversion data types are not supported");
  constexpr auto Alignment =
      FlagsT::template alignment<__ESIMD_DNS::__raw_t<T>>;
  static_assert(
      (Alignment >= __ESIMD_DNS::OperandSize::DWORD && sizeof(T) <= 4) ||
          (Alignment >= __ESIMD_DNS::OperandSize::QWORD && sizeof(T) > 4),
      "Incorrect alignment for the data type");

  constexpr int SmallIntFactor64Bit = sizeof(uint64_t) / sizeof(T);
  constexpr int SmallIntFactor32Bit =
      std::max(static_cast<size_t>(1), sizeof(uint32_t) / sizeof(T));
  static_assert(NElts > 0 && NElts % SmallIntFactor32Bit == 0,
                "Number of elements is not supported by Transposed load");

  constexpr bool Use64BitData =
      Alignment >= __ESIMD_DNS::OperandSize::QWORD &&
      (sizeof(T) == 8 ||
       (DS == lsc_data_size::default_size && NElts * sizeof(T) > 256 &&
        (NElts * sizeof(T)) % 8 == 0));
  constexpr int SmallIntFactor =
      Use64BitData ? SmallIntFactor64Bit : SmallIntFactor32Bit;
  constexpr int FactoredNElts = NElts / SmallIntFactor;
  check_lsc_vector_size<FactoredNElts>();

  // Prepare template arguments for the call of intrinsic.
  using LoadElemT = __ESIMD_DNS::__raw_t<
      std::conditional_t<SmallIntFactor == 1, T,
                         std::conditional_t<Use64BitData, uint64_t, uint32_t>>>;
  constexpr uint16_t AddressScale = 1;
  constexpr int ImmOffset = 0;
  constexpr lsc_data_size ActualDS =
      Use64BitData ? lsc_data_size::u64 : lsc_data_size::u32;
  constexpr lsc_vector_size VS = to_lsc_vector_size<FactoredNElts>();
  constexpr auto Transposed = lsc_data_order::transpose;
  constexpr int N = 1;

  // Prepare non-template arguments and call the intrinsic.
  simd<uintptr_t, N> Addrs = reinterpret_cast<uintptr_t>(p);
  simd<LoadElemT, FactoredNElts> OldVals =
      old_values.template bit_cast_view<LoadElemT>();
  simd<LoadElemT, FactoredNElts> Result =
      __esimd_lsc_load_merge_stateless<LoadElemT, L1H, L2H, AddressScale,
                                       ImmOffset, ActualDS, VS, Transposed, N>(
          pred.data(), Addrs.data(), OldVals.data());
  return Result.template bit_cast_view<T>();
}

} // namespace detail

/// @addtogroup sycl_esimd_memory_block
/// @{

/// Each of the following block load functions loads a contiguous memory block
/// from the address referenced by the USM pointer 'ptr', or from 'ptr +
/// offset', where 'offset' is the offset in bytes (not in elements!). The
/// parameter 'pred' is the one element predicate. If it is set to 1, then all
/// 'N' elements are loaded. Otherwise, the block load operation is a NO-OP. The
/// parameter 'old_values' specifies the values being copied to the returned
/// result if 'pred' is set to 0.
/// The parameter 'props' specifies the optional compile-time properties
/// of the type esimd::properties and may include esimd::cache_hint_L1,
/// esimd::cache_hint_L2, esimd::cache_hint_L3, esimd::alignment.

/// simd<T, N> block_load(const T* ptr, props={});                      // (1)
/// simd<T, N> block_load(const T* ptr, size_t offset, props={});       // (2)

/// simd<T, N> block_load(const T* ptr, simd_mask<1> pred, props={});   // (3)
/// simd<T, N> block_load(const T* ptr, size_t offset, simd_mask<1> pred,
///                       props={});                                    // (4)

/// simd<T, N> block_load(const T* ptr, simd_mask<1> pred,
///                       simd<T, N> old_values, props={});             // (5)
/// simd<T, N> block_load(const T* ptr, size_t offset, simd_mask<1> pred,
///                       simd<T, N> old_values, props={});             // (6)

/// simd<T, N> block_load(const T* ptr, props={}); // (1)
/// This function loads a contiguous memory block from USM pointer \p ptr.
///
/// There may be temporary restrictions depending on L1, L2 cache hints,
/// See details in the 'Restrictions' section below. The restrictions will be
/// relaxed in the future.
///
/// The parameter \p props specifies the optional compile-time properties
/// of the type esimd::properties and may include esimd::cache_hint_L1,
/// esimd::cache_hint_L2, esimd::alignment. Other properties are ignored.
///
/// Cache hints: If \p props does not specify any L1 or L2 cache hints, then
/// the cache_hint::none value is assumed by default.
///
/// Alignment: If \p props does not specify the 'alignment' property, then
/// the default assumed alignment is the minimally required element-size
/// alignment. Note that additional/temporary restrictions may apply
/// (see Restrictions below).
///
/// Restrictions - cache hint imposed - temporary:
/// If L1 or L2 cache hint is passed, then:
/// R1: The pointer must be at least 4-byte aligned for elements of 4-bytes or
///     smaller and 8-byte aligned for 8-byte elements.
/// R2: The number of elements for 8-byte data: 1, 2, 3, 4, 8, 16, 32, 64;
///     for 4-byte data: 1, 2, 3, 4, 8, 16, 32, 64,
///                      or 128(only if alignment is 8-bytes or more);
///     for 2-byte data: 2, 4, 6, 8, 16, 32, 64, 128,
///                      or 256(only if alignment is 8-bytes or more);
///     for 1-byte data: 4, 8, 12, 16, 32, 64, 128, 256,
///                      or 512(only if alignment is 8-bytes or more).
/// R3: The target device must be PVC or newer.
/// (R1), (R2) and (R2) are not applied if there are no cache hints.
template <typename T, int N,
          typename PropertyListT =
              ext::oneapi::experimental::detail::empty_properties_t>
__ESIMD_API std::enable_if_t<
    ext::oneapi::experimental::is_property_list_v<PropertyListT>, simd<T, N>>
block_load(const T *ptr, PropertyListT props = {}) {
  constexpr auto L1Hint =
      detail::getPropertyValue<PropertyListT, cache_hint_L1_key>(
          cache_hint::none);
  constexpr auto L2Hint =
      detail::getPropertyValue<PropertyListT, cache_hint_L2_key>(
          cache_hint::none);
  static_assert(!PropertyListT::template has_property<cache_hint_L3_key>(),
                "L3 cache hint is reserved. The old/experimental L3 LSC cache "
                "hint is cache_level::L2 now.");

  if constexpr (L1Hint != cache_hint::none || L2Hint != cache_hint::none) {
    detail::check_cache_hint<detail::cache_action::load, L1Hint, L2Hint>();
    constexpr int DefaultAlignment = (sizeof(T) < 4) ? 4 : sizeof(T);
    constexpr size_t Alignment =
        detail::getPropertyValue<PropertyListT, alignment_key>(
            DefaultAlignment);

    simd_mask<1> Mask = 1;
    return detail::block_load_impl<
        T, N, __ESIMD_DNS::lsc_data_size::default_size, L1Hint, L2Hint>(
        ptr, Mask, overaligned_tag<Alignment>{});
  } else {
    // If the alignment property is not passed, then assume the pointer
    // is element-aligned.
    constexpr size_t Alignment =
        detail::getPropertyValue<PropertyListT, alignment_key>(sizeof(T));
    return block_load<T, N>(ptr, overaligned_tag<Alignment>{});
  }
}

/// simd<T, N> block_load(const T* ptr, size_t byte_offset, props={}); // (2)
/// This function loads a contiguous memory block from address referenced
/// by USM pointer \p ptr and byte-offset \p byte_offset.
///
/// There may be temporary restrictions depending on L1, L2 cache hints,
/// See details in the 'Restrictions' section below. The restrictions will be
/// relaxed in the future.
///
/// The parameter \p props specifies the optional compile-time properties
/// of the type esimd::properties and may include esimd::cache_hint_L1,
/// esimd::cache_hint_L2, esimd::alignment. Other properties are ignored.
///
/// Cache hints: If \p props does not specify any L1 or L2 cache hints, then
/// the cache_hint::none value is assumed by default.
///
/// Alignment: If \p props does not specify the 'alignment' property, then
/// the default assumed alignment is the minimally required element-size
/// alignment. Note that additional/temporary restrictions may apply
/// (see Restrictions below).
///
/// Restrictions - cache hint imposed - temporary:
/// If L1 or L2 cache hint is passed, then:
/// R1: The pointer must be at least 4-byte aligned for elements of 4-bytes or
///     smaller and 8-byte aligned for 8-byte elements.
/// R2: The number of elements for 8-byte data: 1, 2, 3, 4, 8, 16, 32, 64;
///     for 4-byte data: 1, 2, 3, 4, 8, 16, 32, 64,
///                      or 128(only if alignment is 8-bytes or more);
///     for 2-byte data: 2, 4, 6, 8, 16, 32, 64, 128,
///                      or 256(only if alignment is 8-bytes or more);
///     for 1-byte data: 4, 8, 12, 16, 32, 64, 128, 256,
///                      or 512(only if alignment is 8-bytes or more).
/// R3: The target device must be PVC or newer.
/// (R1), (R2) and (R2) are not applied if there are no cache hints.
template <typename T, int N,
          typename PropertyListT =
              ext::oneapi::experimental::detail::empty_properties_t>
__ESIMD_API std::enable_if_t<
    ext::oneapi::experimental::is_property_list_v<PropertyListT>, simd<T, N>>
block_load(const T *ptr, size_t byte_offset, PropertyListT props = {}) {
  const T *AdjustedPtr = reinterpret_cast<const T *>(
      reinterpret_cast<const int8_t *>(ptr) + byte_offset);
  return block_load<T, N>(AdjustedPtr, props);
}

/// simd<T, N> block_load(const T* ptr, simd_mask<1> pred, props={}); // (3)
/// This function loads a contiguous memory block from USM pointer \p ptr.
/// If the predicate \p pred is set to 0, then the load is omitted and the
/// returned value is undefined.
///
/// This function has temporary restrictions. See details in the 'Restrictions'
/// section below. The restrictions will be relaxed in the future.
///
/// The parameter \p props specifies the optional compile-time properties
/// of the type esimd::properties and may include esimd::cache_hint_L1,
/// esimd::cache_hint_L2, esimd::alignment. Other properties are ignored.
///
/// Cache hints: If \p props does not specify any L1 or L2 cache hints, then
/// the cache_hint::none value is assumed by default.
///
/// Alignment: If \p props does not specify the 'alignment' property, then
/// the default assumed alignment is the minimally required element-size
/// alignment. Note that additional/temporary restrictions are applied
/// (see Restrictions below).
///
/// Restrictions - cache hint and mask imposed - temporary:
/// R1: The pointer must be at least 4-byte aligned for elements of 4-bytes or
///     smaller and 8-byte aligned for 8-byte elements.
/// R2: The number of elements for 8-byte data: 1, 2, 3, 4, 8, 16, 32, 64;
///     for 4-byte data: 1, 2, 3, 4, 8, 16, 32, 64,
///                      or 128(only if alignment is 8-bytes or more);
///     for 2-byte data: 2, 4, 6, 8, 16, 32, 64, 128,
///                      or 256(only if alignment is 8-bytes or more);
///     for 1-byte data: 4, 8, 12, 16, 32, 64, 128, 256,
///                      or 512(only if alignment is 8-bytes or more).
/// R3: The target device must be PVC or newer.
template <typename T, int N,
          typename PropertyListT =
              ext::oneapi::experimental::detail::empty_properties_t>
__ESIMD_API std::enable_if_t<
    ext::oneapi::experimental::is_property_list_v<PropertyListT>, simd<T, N>>
block_load(const T *ptr, simd_mask<1> pred, PropertyListT props = {}) {
  constexpr auto L1Hint =
      detail::getPropertyValue<PropertyListT, cache_hint_L1_key>(
          cache_hint::none);
  constexpr auto L2Hint =
      detail::getPropertyValue<PropertyListT, cache_hint_L2_key>(
          cache_hint::none);
  static_assert(!PropertyListT::template has_property<cache_hint_L3_key>(),
                "L3 cache hint is reserved. The old/experimental L3 LSC cache "
                "hint is cache_level::L2 now.");

  detail::check_cache_hint<detail::cache_action::load, L1Hint, L2Hint>();
  constexpr size_t DefaultAlignment = (sizeof(T) < 4) ? 4 : sizeof(T);
  constexpr size_t Alignment =
      detail::getPropertyValue<PropertyListT, alignment_key>(DefaultAlignment);

  return detail::block_load_impl<T, N, __ESIMD_DNS::lsc_data_size::default_size,
                                 L1Hint, L2Hint>(ptr, pred,
                                                 overaligned_tag<Alignment>{});
}

/// simd<T, N> block_load(const T* ptr, size_t byte_offset, simd_mask<1> pred,
///                       props={}); // (4)
/// This function loads a contiguous memory block from address referenced
/// by USM pointer \p ptr and byte-offset \p byte_offset.
/// If the predicate \p pred is set to 0, then the load is omitted and the
/// returned value is undefined.
///
/// This function has temporary restrictions. See details in the 'Restrictions'
/// section below. The restrictions will be relaxed in the future.
///
/// The parameter \p props specifies the optional compile-time properties
/// of the type esimd::properties and may include esimd::cache_hint_L1,
/// esimd::cache_hint_L2, esimd::alignment. Other properties are ignored.
///
/// Cache hints: If \p props does not specify any L1 or L2 cache hints, then
/// the cache_hint::none value is assumed by default.
///
/// Alignment: If \p props does not specify the 'alignment' property, then
/// the default assumed alignment is the minimally required element-size
/// alignment. Note that additional/temporary restrictions are applied
/// (see Restrictions below).
///
/// Restrictions - cache hint and mask imposed - temporary:
/// R1: The pointer must be at least 4-byte aligned for elements of 4-bytes or
///     smaller and 8-byte aligned for 8-byte elements.
/// R2: The number of elements for 8-byte data: 1, 2, 3, 4, 8, 16, 32, 64;
///     for 4-byte data: 1, 2, 3, 4, 8, 16, 32, 64,
///                      or 128(only if alignment is 8-bytes or more);
///     for 2-byte data: 2, 4, 6, 8, 16, 32, 64, 128,
///                      or 256(only if alignment is 8-bytes or more);
///     for 1-byte data: 4, 8, 12, 16, 32, 64, 128, 256,
///                      or 512(only if alignment is 8-bytes or more).
/// R3: The target device must be PVC or newer.
template <typename T, int N,
          typename PropertyListT =
              ext::oneapi::experimental::detail::empty_properties_t>
__ESIMD_API std::enable_if_t<
    ext::oneapi::experimental::is_property_list_v<PropertyListT>, simd<T, N>>
block_load(const T *ptr, size_t byte_offset, simd_mask<1> pred,
           PropertyListT props = {}) {
  const T *AdjustedPtr = reinterpret_cast<const T *>(
      reinterpret_cast<const int8_t *>(ptr) + byte_offset);
  return block_load<T, N>(AdjustedPtr, pred, props);
}

/// simd<T, N> block_load(const T* ptr, simd_mask<1> pred,
///                       simd<T, N> old_values, props={}); // (5)
/// This function loads a contiguous memory block from USM pointer \p ptr.
/// If the predicate \p pred is set to 0, then the load is omitted and the
/// vector \p old_values is returned.
///
/// This function has temporary restrictions. See details in the 'Restrictions'
/// section below. The restrictions will be relaxed in the future.
///
/// The parameter \p props specifies the optional compile-time properties
/// of the type esimd::properties and may include esimd::cache_hint_L1,
/// esimd::cache_hint_L2, esimd::alignment. Other properties are ignored.
///
/// Cache hints: If \p props does not specify any L1 or L2 cache hints, then
/// the cache_hint::none value is assumed by default.
///
/// Alignment: If \p props does not specify the 'alignment' property, then
/// the default assumed alignment is the minimally required element-size
/// alignment. Note that additional/temporary restrictions are applied
/// (see Restrictions below).
///
/// Restrictions - cache hint and mask imposed - temporary:
/// R1: The pointer must be at least 4-byte aligned for elements of 4-bytes or
///     smaller and 8-byte aligned for 8-byte elements.
/// R2: The number of elements for 8-byte data: 1, 2, 3, 4, 8, 16, 32, 64;
///     for 4-byte data: 1, 2, 3, 4, 8, 16, 32, 64,
///                      or 128(only if alignment is 8-bytes or more);
///     for 2-byte data: 2, 4, 6, 8, 16, 32, 64, 128,
///                      or 256(only if alignment is 8-bytes or more);
///     for 1-byte data: 4, 8, 12, 16, 32, 64, 128, 256,
///                      or 512(only if alignment is 8-bytes or more).
/// R3: The target device must be PVC or newer.
template <typename T, int N,
          typename PropertyListT =
              ext::oneapi::experimental::detail::empty_properties_t>
__ESIMD_API std::enable_if_t<
    ext::oneapi::experimental::is_property_list_v<PropertyListT>, simd<T, N>>
block_load(const T *ptr, simd_mask<1> pred, simd<T, N> old_values,
           PropertyListT props = {}) {
  constexpr auto L1Hint =
      detail::getPropertyValue<PropertyListT, cache_hint_L1_key>(
          cache_hint::none);
  constexpr auto L2Hint =
      detail::getPropertyValue<PropertyListT, cache_hint_L2_key>(
          cache_hint::none);
  static_assert(!PropertyListT::template has_property<cache_hint_L3_key>(),
                "L3 cache hint is reserved. The old/experimental L3 LSC cache "
                "hint is cache_level::L2 now.");

  detail::check_cache_hint<detail::cache_action::load, L1Hint, L2Hint>();
  constexpr size_t DefaultAlignment = (sizeof(T) < 4) ? 4 : sizeof(T);
  constexpr size_t Alignment =
      detail::getPropertyValue<PropertyListT, alignment_key>(DefaultAlignment);

  return detail::block_load_impl<T, N, __ESIMD_DNS::lsc_data_size::default_size,
                                 L1Hint, L2Hint>(ptr, pred, old_values,
                                                 overaligned_tag<Alignment>{});
}

/// simd<T, N> block_load(const T* ptr, size_t byte_offset, simd_mask<1> pred,
///                       simd<T, N> old_values, props={}); // (6)
/// This function loads a contiguous memory block from address referenced
/// by USM pointer \p ptr and byte-offset \p byte_offset.
/// If the predicate \p pred is set to 0, then the load is omitted and the
/// vector \p old_values is returned.
///
/// This function has temporary restrictions. See details in the 'Restrictions'
/// section below. The restrictions will be relaxed in the future.
///
/// The parameter \p props specifies the optional compile-time properties
/// of the type esimd::properties and may include esimd::cache_hint_L1,
/// esimd::cache_hint_L2, esimd::alignment. Other properties are ignored.
///
/// Cache hints: If \p props does not specify any L1 or L2 cache hints, then
/// the cache_hint::none value is assumed by default.
///
/// Alignment: If \p props does not specify the 'alignment' property, then
/// the default assumed alignment is the minimally required element-size
/// alignment. Note that additional/temporary restrictions are applied
/// (see Restrictions below).
///
/// Restrictions - cache hint and mask imposed - temporary:
/// R1: The pointer must be at least 4-byte aligned for elements of 4-bytes or
///     smaller and 8-byte aligned for 8-byte elements.
/// R2: The number of elements for 8-byte data: 1, 2, 3, 4, 8, 16, 32, 64;
///     for 4-byte data: 1, 2, 3, 4, 8, 16, 32, 64,
///                      or 128(only if alignment is 8-bytes or more);
///     for 2-byte data: 2, 4, 6, 8, 16, 32, 64, 128,
///                      or 256(only if alignment is 8-bytes or more);
///     for 1-byte data: 4, 8, 12, 16, 32, 64, 128, 256,
///                      or 512(only if alignment is 8-bytes or more).
/// R3: The target device must be PVC or newer.
template <typename T, int N,
          typename PropertyListT =
              ext::oneapi::experimental::detail::empty_properties_t>
__ESIMD_API std::enable_if_t<
    ext::oneapi::experimental::is_property_list_v<PropertyListT>, simd<T, N>>
block_load(const T *ptr, size_t byte_offset, simd_mask<1> pred,
           simd<T, N> old_values, PropertyListT props = {}) {
  const T *AdjustedPtr = reinterpret_cast<const T *>(
      reinterpret_cast<const int8_t *>(ptr) + byte_offset);
  return block_load<T, N>(AdjustedPtr, pred, old_values, props);
}

/// @} sycl_esimd_memory_block

/// Stores elements of a vector to a contiguous block of memory represented by
/// an accessor and an offset within this accessor.
/// @tparam Tx Element type.
/// @tparam N Number of elements to store, <code>N * sizeof(Tx)</code> must be
///    1, 2, 4 or 8 owords long.
/// @tparam AccessorTy Accessor type (auto-deduced).
/// @param acc The accessor to store to.
/// @param offset The offset to store at. It is in bytes and must be a multiple
///   of \c 16.
/// @param vals The vector to store.
///
template <typename Tx, int N, typename AccessorTy,
          class T = detail::__raw_t<Tx>>
__ESIMD_API std::enable_if_t<detail::is_sycl_accessor_with<
    AccessorTy, detail::accessor_mode_cap::can_write,
    sycl::access::target::device>::value>
block_store(AccessorTy acc,
#ifdef __ESIMD_FORCE_STATELESS_MEM
            uint64_t offset,
#else
            uint32_t offset,
#endif
            simd<Tx, N> vals) {
#ifdef __ESIMD_FORCE_STATELESS_MEM
  block_store<Tx, N>(__ESIMD_DNS::accessorToPointer<Tx>(acc, offset), vals);
#else
  constexpr unsigned Sz = sizeof(T) * N;
  static_assert(Sz >= detail::OperandSize::OWORD,
                "block size must be at least 1 oword");
  static_assert(Sz % detail::OperandSize::OWORD == 0,
                "block size must be whole number of owords");
  static_assert(detail::isPowerOf2(Sz / detail::OperandSize::OWORD),
                "block must be 1, 2, 4 or 8 owords long");
  static_assert(Sz <= 8 * detail::OperandSize::OWORD,
                "block size must be at most 8 owords");

  auto surf_ind = __esimd_get_surface_index(
      detail::AccessorPrivateProxy::getQualifiedPtrOrImageObj(acc));
  __esimd_oword_st<T, N>(surf_ind, offset >> 4, vals.data());
#endif
}

/// @} sycl_esimd_memory

/// @cond ESIMD_DETAIL

// Implementations of accessor-based gather and scatter functions
namespace detail {
template <typename T, int N, typename AccessorTy>
ESIMD_INLINE
    ESIMD_NODEBUG std::enable_if_t<(sizeof(T) <= 4) &&
                                   (N == 1 || N == 8 || N == 16 || N == 32) &&
                                   !std::is_pointer_v<AccessorTy>>
    scatter_impl(AccessorTy acc, simd<T, N> vals, simd<uint32_t, N> offsets,
                 uint32_t glob_offset, simd_mask<N> mask) {
  constexpr int TypeSizeLog2 = detail::ElemsPerAddrEncoding<sizeof(T)>();
  // TODO (performance) use hardware-supported scale once BE supports it
  constexpr int16_t scale = 0;
  const auto si = __ESIMD_NS::get_surface_index(acc);

  if constexpr (sizeof(T) < 4) {
    using Tint = std::conditional_t<std::is_integral_v<T>, T,
                                    detail::uint_type_t<sizeof(T)>>;
    using Treal = __raw_t<T>;
    simd<Tint, N> vals_int = bitcast<Tint, Treal, N>(std::move(vals).data());
    using PromoT = typename std::conditional_t<std::is_signed<Tint>::value,
                                               int32_t, uint32_t>;
    const simd<PromoT, N> promo_vals = convert<PromoT>(std::move(vals_int));
    __esimd_scatter_scaled<PromoT, N, decltype(si), TypeSizeLog2, scale>(
        mask.data(), si, glob_offset, offsets.data(), promo_vals.data());
  } else {
    using Treal = __raw_t<T>;
    if constexpr (!std::is_same_v<Treal, T>) {
      simd<Treal, N> Values = vals.template bit_cast_view<Treal>();
      __esimd_scatter_scaled<Treal, N, decltype(si), TypeSizeLog2, scale>(
          mask.data(), si, glob_offset, offsets.data(), Values.data());
    } else {
      __esimd_scatter_scaled<T, N, decltype(si), TypeSizeLog2, scale>(
          mask.data(), si, glob_offset, offsets.data(), vals.data());
    }
  }
}

template <typename T, int N, typename AccessorTy>
ESIMD_INLINE ESIMD_NODEBUG std::enable_if_t<
    (sizeof(T) <= 4) && (N == 1 || N == 8 || N == 16 || N == 32) &&
        !std::is_pointer_v<AccessorTy>,
    simd<T, N>>
gather_impl(AccessorTy acc, simd<uint32_t, N> offsets, uint32_t glob_offset,
            simd_mask<N> mask) {

  constexpr int TypeSizeLog2 = detail::ElemsPerAddrEncoding<sizeof(T)>();
  // TODO (performance) use hardware-supported scale once BE supports it
  constexpr uint32_t scale = 0;
  const auto si = get_surface_index(acc);

  if constexpr (sizeof(T) < 4) {
    using Tint = std::conditional_t<std::is_integral_v<T>, T,
                                    detail::uint_type_t<sizeof(T)>>;
    using Treal = __raw_t<T>;
    static_assert(std::is_integral<Tint>::value,
                  "only integral 1- & 2-byte types are supported");
    using PromoT = typename std::conditional_t<std::is_signed<Tint>::value,
                                               int32_t, uint32_t>;
    const simd<PromoT, N> promo_vals =
        __esimd_gather_masked_scaled2<PromoT, N, decltype(si), TypeSizeLog2,
                                      scale>(si, glob_offset, offsets.data(),
                                             mask.data());
    auto Res = convert<Tint>(promo_vals);

    if constexpr (!std::is_same_v<Tint, T>) {
      return detail::bitcast<Treal, Tint, N>(Res.data());
    } else {
      return Res;
    }
  } else {
    using Treal = __raw_t<T>;
    simd<Treal, N> Res = __esimd_gather_masked_scaled2<Treal, N, decltype(si),
                                                       TypeSizeLog2, scale>(
        si, glob_offset, offsets.data(), mask.data());
    if constexpr (!std::is_same_v<Treal, T>) {
      return Res.template bit_cast_view<T>();
    } else {
      return Res;
    }
  }
}

} // namespace detail

/// @endcond ESIMD_DETAIL

/// @addtogroup sycl_esimd_memory
/// @{

/// @anchor accessor_gather Accessor-based gather.
///
/// Collects elements located at given offsets in an accessor and returns them
/// as a single \ref simd object. An element can be a 1, 2 or 4-byte value.
///
/// @tparam T Element type; can only be a 1,2,4-byte integer, \c sycl::half or
///   \c float.
/// @tparam N The number of vector elements. Can be \c 1, \c 8, \c 16 or \c 32.
/// @tparam AccessorTy The accessor type.
/// @param acc The accessor to gather from.
/// @param offsets Per-element offsets in bytes.
/// @param glob_offset Offset in bytes added to each individual element's offset
///   to compute actual memory access offset for that element.
/// @param mask Memory access mask. Elements with zero corresponding mask's
///   predicate are not accessed, their values in the resulting vector are
///   undefined.
///
template <typename T, int N, typename AccessorTy>
__ESIMD_API std::enable_if_t<
    (sizeof(T) <= 4) && (N == 1 || N == 8 || N == 16 || N == 32) &&
        detail::is_sycl_accessor_with<AccessorTy,
                                      detail::accessor_mode_cap::can_read,
                                      sycl::access::target::device>::value,
    simd<T, N>>
gather(AccessorTy acc,
#ifdef __ESIMD_FORCE_STATELESS_MEM
       simd<uint64_t, N> offsets, uint64_t glob_offset = 0,
#else
       simd<uint32_t, N> offsets, uint32_t glob_offset = 0,
#endif
       simd_mask<N> mask = 1) {
#ifdef __ESIMD_FORCE_STATELESS_MEM
  return gather<T, N>(__ESIMD_DNS::accessorToPointer<T>(acc, glob_offset),
                      offsets, mask);
#else
  return detail::gather_impl<T, N, AccessorTy>(acc, offsets, glob_offset, mask);
#endif
}

#ifdef __ESIMD_FORCE_STATELESS_MEM
template <typename T, int N, typename AccessorTy, typename Toffset>
__ESIMD_API std::enable_if_t<
    (sizeof(T) <= 4) && (N == 1 || N == 8 || N == 16 || N == 32) &&
<<<<<<< HEAD
        detail::is_sycl_accessor_with<AccessorTy,
                                      detail::accessor_mode_cap::can_read,
                                      sycl::access::target::device>::value &&
        std::is_integral_v<Toffset> && !std::is_same_v<Toffset, uint64_t>,
=======
        !std::is_pointer_v<AccessorTy> && std::is_integral_v<Toffset> &&
        !std::is_same_v<Toffset, uint64_t>,
>>>>>>> 3bd74417
    simd<T, N>>
gather(AccessorTy acc, simd<Toffset, N> offsets, uint64_t glob_offset = 0,
       simd_mask<N> mask = 1) {
  return gather<T, N, AccessorTy>(acc, convert<uint64_t>(offsets), glob_offset,
                                  mask);
}
#endif

/// @anchor accessor_scatter
/// Accessor-based scatter.
///
/// Writes elements of a \ref simd object into an accessor at given offsets.
/// An element can be a 1, 2 or 4-byte value.
///
/// @tparam T Element type; can only be a 1,2,4-byte integer, \c sycl::half or
///   \c float.
/// @tparam N The number of vector elements. Can be \c 1, \c 8, \c 16 or \c 32.
/// @tparam AccessorTy The accessor type.
/// @param acc The accessor to scatter to.
/// @param offsets Per-element offsets in bytes.
/// @param vals Values to write.
/// @param glob_offset Offset in bytes added to each individual element's offset
///   to compute actual memory access offset for that element.
/// @param mask Memory access mask. Elements with zero corresponding mask's
///   predicate are not accessed.
///
///
template <typename T, int N, typename AccessorTy>
__ESIMD_API std::enable_if_t<
    (sizeof(T) <= 4) && (N == 1 || N == 8 || N == 16 || N == 32) &&
    detail::is_sycl_accessor_with<AccessorTy,
                                  detail::accessor_mode_cap::can_write,
                                  sycl::access::target::device>::value>
scatter(AccessorTy acc,
#ifdef __ESIMD_FORCE_STATELESS_MEM
        simd<uint64_t, N> offsets,
#else
        simd<uint32_t, N> offsets,
#endif
        simd<T, N> vals,
#ifdef __ESIMD_FORCE_STATELESS_MEM
        uint64_t glob_offset = 0,
#else
        uint32_t glob_offset = 0,
#endif
        simd_mask<N> mask = 1) {
#ifdef __ESIMD_FORCE_STATELESS_MEM
  scatter<T, N>(__ESIMD_DNS::accessorToPointer<T>(acc, glob_offset), offsets,
                vals, mask);
#else
  detail::scatter_impl<T, N, AccessorTy>(acc, vals, offsets, glob_offset, mask);
#endif
}

#ifdef __ESIMD_FORCE_STATELESS_MEM
template <typename T, int N, typename AccessorTy, typename Toffset>
__ESIMD_API std::enable_if_t<
    (sizeof(T) <= 4) && (N == 1 || N == 8 || N == 16 || N == 32) &&
<<<<<<< HEAD
    detail::is_sycl_accessor_with<AccessorTy,
                                  detail::accessor_mode_cap::can_write,
                                  sycl::access::target::device>::value &&
    std::is_integral_v<Toffset> && !std::is_same_v<Toffset, uint64_t>>
=======
    !std::is_pointer_v<AccessorTy> && std::is_integral_v<Toffset> &&
    !std::is_same_v<Toffset, uint64_t>>
>>>>>>> 3bd74417
scatter(AccessorTy acc, simd<Toffset, N> offsets, simd<T, N> vals,
        uint64_t glob_offset = 0, simd_mask<N> mask = 1) {
  scatter<T, N, AccessorTy>(acc, convert<uint64_t>(offsets), vals, glob_offset,
                            mask);
}
#endif

/// Load a scalar value from an accessor.
/// @tparam T Type of the value.
/// @tparam AccessorTy Type of the accessor.
/// @param acc Accessor to load from.
/// @param offset Offset in bytes.
/// @return The loaded value.
///
template <typename T, typename AccessorTy>
__ESIMD_API T scalar_load(AccessorTy acc,
#ifdef __ESIMD_FORCE_STATELESS_MEM
                          uint64_t offset
#else
                          uint32_t offset
#endif
) {
  const simd<T, 1> Res =
      gather<T, 1, AccessorTy>(acc, simd<decltype(offset), 1>(offset));
  return Res[0];
}

/// Store a scalar value into an accessor.
/// @tparam T Type of the value.
/// @tparam AccessorTy Type of the accessor.
/// @param acc Accessor to store to.
/// @param offset Offset in bytes.
/// @param val The stored value.
///
template <typename T, typename AccessorTy>
__ESIMD_API void scalar_store(AccessorTy acc,
#ifdef __ESIMD_FORCE_STATELESS_MEM
                              uint64_t offset,
#else
                              uint32_t offset,
#endif
                              T val) {
  scatter<T, 1, AccessorTy>(acc, simd<decltype(offset), 1>(offset),
                            simd<T, 1>(val));
}

/// @anchor usm_gather_rgba
/// Gather and transpose pixels from given memory locations defined by the base
/// pointer \c p and \c offsets. Up to 4 32-bit data elements may be accessed at
/// each address depending on the channel mask \c Mask template parameter. Each
/// pixel's address must be 4 byte aligned. As an example, let's assume we want
/// to read \c n pixels at address \c addr, skipping \c G and \c B channels.
/// Each channel is a 32-bit float and the pixel data at given address in memory
/// is:
/// @code{.cpp}
/// R1 G1 B1 A1 R2 G2 B2 A2 ... Rn Gn Bn An
/// @endcode
/// Then this can be achieved by using
/// @code{.cpp}
/// simd<uint32_t, n> byte_offsets(0, 4*4 /* byte size of a single pixel */);
/// auto x = gather_rgba<float, n, rgba_channel_mask::AR>(addr, byte_offsets);
/// @endcode
/// Returned \c x will contain \c 2*n \c float elements:
/// @code{.cpp}
/// R1 R2 ... Rn A1 A2 ... An
/// @endcode
///
/// @tparam T Element type of the returned vector. Must be 4 bytes in size.
/// @tparam N Number of pixels to access (matches the size of the \c offsets
///   vector). Must be 8, 16 or 32.
/// @tparam Mask A pixel's channel mask.
/// @param p The USM base pointer representing memory address of the access.
/// @param offsets vector of byte offsets of the pixels relative to the base
/// pointer.
/// @param mask Memory access mask. Pixels with zero corresponding mask's
///   predicate are not accessed. Their values in the resulting vector are
///   undefined.
/// @return Read data - up to N*4 values of type \c Tx.
///
template <rgba_channel_mask RGBAMask = rgba_channel_mask::ABGR, typename T,
          int N, typename Toffset>
__ESIMD_API simd<T, N * get_num_channels_enabled(RGBAMask)>
gather_rgba(const T *p, simd<Toffset, N> offsets, simd_mask<N> mask = 1) {
  static_assert(std::is_integral_v<Toffset>, "Unsupported offset type");
  static_assert((N == 8 || N == 16 || N == 32), "Unsupported value of N");
  static_assert(sizeof(T) == 4, "Unsupported size of type T");
  simd<uint64_t, N> offsets_i = convert<uint64_t>(offsets);
  simd<uint64_t, N> addrs(reinterpret_cast<uint64_t>(p));
  addrs = addrs + offsets_i;
  return __esimd_svm_gather4_scaled<detail::__raw_t<T>, N, RGBAMask>(
      addrs.data(), mask.data());
}

/// A variation of \c gather_rgba API with \c offsets represented as
/// \c simd_view object.
///
/// @tparam T Element type of the returned vector. Must be 4 bytes in size.
/// @tparam N Number of pixels to access (matches the size of the \c offsets
///   vector). Must be 8, 16 or 32.
/// @tparam Mask A pixel's channel mask.
/// @param p The USM base pointer representing memory address of the access.
/// @param offsets simd_view of byte offsets of the pixels relative to the base
/// pointer.
/// @param mask Memory access mask. Pixels with zero corresponding mask's
///   predicate are not accessed. Their values in the resulting vector are
///   undefined.
/// @return Read data - up to N*4 values of type \c Tx.
///
template <rgba_channel_mask RGBAMask = rgba_channel_mask::ABGR, typename T,
          int N, typename Toffset,
          typename RegionTy = region1d_t<Toffset, N, 1>>
__ESIMD_API simd<T, N * get_num_channels_enabled(RGBAMask)>
gather_rgba(const T *p, simd_view<Toffset, RegionTy> offsets,
            simd_mask<N> mask = 1) {
  return gather_rgba<RGBAMask, T, N>(p, offsets.read(), mask);
}

/// A variation of \c gather_rgba API with \c offsets represented as
/// scalar.
///
/// @tparam T Element type of the returned vector. Must be 4 bytes in size.
/// @tparam N Number of pixels to access (matches the size of the \c offsets
///   vector). Must be 8, 16 or 32.
/// @tparam Mask A pixel's channel mask.
/// @param p The USM base pointer representing memory address of the access.
/// @param offset scalar byte offsets of the pixels relative to the base
/// pointer.
/// @param mask Memory access mask. Pixels with zero corresponding mask's
///   predicate are not accessed. Their values in the resulting vector are
///   undefined.
/// @return Read data - up to N*4 values of type \c Tx.
///
template <rgba_channel_mask RGBAMask = rgba_channel_mask::ABGR, typename T,
          int N, typename Toffset>
__ESIMD_API std::enable_if_t<std::is_integral_v<Toffset>,
                             simd<T, N * get_num_channels_enabled(RGBAMask)>>
gather_rgba(const T *p, Toffset offset, simd_mask<N> mask = 1) {
  return gather_rgba<RGBAMask, T, N>(p, simd<Toffset, N>(offset), mask);
}

namespace detail {
template <rgba_channel_mask M> static void validate_rgba_write_channel_mask() {
  using CM = rgba_channel_mask;
  static_assert(
      (M == CM::ABGR || M == CM::BGR || M == CM::GR || M == CM::R) &&
      "Only ABGR, BGR, GR, R channel masks are valid in write operations");
}
} // namespace detail

/// @anchor usm_scatter_rgba
/// Transpose and scatter pixels to given memory locations defined by the base
/// pointer \c p and \c offsets. Up to 4 32-bit data elements may be accessed at
/// each address depending on the channel mask \c RGBAMask. Each
/// pixel's address must be 4 byte aligned. This is basically an inverse
/// operation for gather_rgba. Unlike \c gather_rgba, this function imposes
/// restrictions on possible \c Mask template argument values. It can only be
/// one of the following: \c ABGR, \c BGR, \c GR, \c R.
///
/// @tparam T Element type of the returned vector. Must be 4 bytes in size.
/// @tparam N Number of pixels to access (matches the size of the \c offsets
///   vector). Must be 8, 16 or 32.
/// @tparam RGBAMask A pixel's channel mask.
/// @param p The USM base pointer representing memory address of the access.
/// @param vals values to be written.
/// @param offsets vector of byte offsets of the pixels relative to the base
/// pointer.
/// @param mask Memory access mask. Pixels with zero corresponding mask's
///   predicate are not accessed. Their values in the resulting vector are
///   undefined.
///
template <rgba_channel_mask RGBAMask = rgba_channel_mask::ABGR, typename T,
          int N, typename Toffset>
__ESIMD_API void
scatter_rgba(T *p, simd<Toffset, N> offsets,
             simd<T, N * get_num_channels_enabled(RGBAMask)> vals,
             simd_mask<N> mask = 1) {
  static_assert(std::is_integral_v<Toffset>, "Unsupported offset type");
  static_assert((N == 8 || N == 16 || N == 32), "Unsupported value of N");
  static_assert(sizeof(T) == 4, "Unsupported size of type T");
  detail::validate_rgba_write_channel_mask<RGBAMask>();
  simd<uint64_t, N> offsets_i = convert<uint64_t>(offsets);
  simd<uint64_t, N> addrs(reinterpret_cast<uint64_t>(p));
  addrs = addrs + offsets_i;
  __esimd_svm_scatter4_scaled<detail::__raw_t<T>, N, RGBAMask>(
      addrs.data(), vals.data(), mask.data());
}

/// A variation of \c scatter_rgba API with \c offsets represented as
/// \c simd_view object
///
/// @tparam T Element type of the returned vector. Must be 4 bytes in size.
/// @tparam N Number of pixels to access (matches the size of the \c offsets
///   vector). Must be 8, 16 or 32.
/// @tparam RGBAMask A pixel's channel mask.
/// @param p The USM base pointer representing memory address of the access.
/// @param vals values to be written.
/// @param offsets simd_view of byte offsets of the pixels relative to the base
/// pointer.
/// @param mask Memory access mask. Pixels with zero corresponding mask's
///   predicate are not accessed. Their values in the resulting vector are
///   undefined.
///
template <rgba_channel_mask RGBAMask = rgba_channel_mask::ABGR, typename T,
          int N, typename Toffset,
          typename RegionTy = region1d_t<Toffset, N, 1>>
__ESIMD_API void
scatter_rgba(T *p, simd_view<Toffset, RegionTy> offsets,
             simd<T, N * get_num_channels_enabled(RGBAMask)> vals,
             simd_mask<N> mask = 1) {
  scatter_rgba<RGBAMask, T, N>(p, offsets.read(), vals, mask);
}

/// A variation of \c scatter_rgba API with \c offsets represented as
/// scalar
///
/// @tparam T Element type of the returned vector. Must be 4 bytes in size.
/// @tparam N Number of pixels to access (matches the size of the \c offsets
///   vector). Must be 8, 16 or 32.
/// @tparam RGBAMask A pixel's channel mask.
/// @param p The USM base pointer representing memory address of the access.
/// @param vals values to be written.
/// @param offset scalar byte offset of the pixels relative to the base
/// pointer.
/// @param mask Memory access mask. Pixels with zero corresponding mask's
///   predicate are not accessed. Their values in the resulting vector are
///   undefined.
///
template <rgba_channel_mask RGBAMask = rgba_channel_mask::ABGR, typename T,
          int N, typename Toffset>
__ESIMD_API std::enable_if_t<std::is_integral_v<Toffset> && N == 1>
scatter_rgba(T *p, Toffset offset,
             simd<T, N * get_num_channels_enabled(RGBAMask)> vals,
             simd_mask<N> mask = 1) {
  scatter_rgba<RGBAMask, T, N>(p, simd<Toffset, N>(offset), vals, mask);
}

template <typename T, int N, rgba_channel_mask RGBAMask>
__SYCL_DEPRECATED("use scatter_rgba<rgba_channel_mask>()")
__ESIMD_API std::
    enable_if_t<(N == 8 || N == 16 || N == 32) && sizeof(T) == 4> scatter_rgba(
        T *p, simd<uint32_t, N> offsets,
        simd<T, N * get_num_channels_enabled(RGBAMask)> vals,
        simd_mask<N> mask = 1) {
  scatter_rgba<RGBAMask>(p, offsets, vals, mask);
}

/// Gather and transpose pixels from the given memory locations defined by the
/// base specified by \c acc, the global offset \c global_offset and a vector of
/// offsets \c offsets. Up to 4 32-bit data elements may be accessed at each
/// address depending on the channel mask \c RGBAMask. Each pixel's address must
/// be 4-byte aligned.
/// For usage examples, see \ref usm_gather_rgba above, the only difference
/// would be the usage of an accessor instead of a usm pointer.
///
/// @tparam RGBAMask A pixel's channel mask.
/// @tparam AccessorT The accessor type for the memory to be loaded/gathered.
/// The returned vector elements must match the accessor data type. The loaded
/// elements must be 4 bytes in size.
/// @tparam N Number of pixels to access (matches the size of the \c offsets
///   vector). Must be 8, 16 or 32.
/// @param acc The accessor representing memory address of the access.
/// @param offsets Byte offsets of the pixels relative to the base pointer.
/// @param global_offset Byte offset of the pixels relative to the base pointer.
/// @param mask Memory access mask. Pixels with zero corresponding mask's
///   predicate are not accessed. Their values in the resulting vector are
///   undefined.
/// @return Read data - up to N*4 values of type \c Tx.
///
template <rgba_channel_mask RGBAMask = rgba_channel_mask::ABGR,
          typename AccessorT, int N,
          typename T = typename AccessorT::value_type>
__ESIMD_API
    std::enable_if_t<((N == 8 || N == 16 || N == 32) && sizeof(T) == 4 &&
                      detail::is_sycl_accessor_with<
                          AccessorT, detail::accessor_mode_cap::can_read,
                          sycl::access::target::device>::value),
                     simd<T, N * get_num_channels_enabled(RGBAMask)>>
    gather_rgba(AccessorT acc,
#ifdef __ESIMD_FORCE_STATELESS_MEM
                simd<uint64_t, N> offsets, uint64_t global_offset = 0,
#else
                simd<uint32_t, N> offsets, uint32_t global_offset = 0,
#endif
                simd_mask<N> mask = 1) {
#ifdef __ESIMD_FORCE_STATELESS_MEM
  return gather_rgba<RGBAMask>(
      __ESIMD_DNS::accessorToPointer<T>(acc, global_offset), offsets, mask);
#else
  // TODO (performance) use hardware-supported scale once BE supports it
  constexpr uint32_t Scale = 0;
  const auto SI = get_surface_index(acc);
  return __esimd_gather4_masked_scaled2<detail::__raw_t<T>, N, RGBAMask,
                                        decltype(SI), Scale>(
      SI, global_offset, offsets.data(), mask.data());
#endif
}

#ifdef __ESIMD_FORCE_STATELESS_MEM
template <rgba_channel_mask RGBAMask = rgba_channel_mask::ABGR,
          typename AccessorT, int N,
          typename T = typename AccessorT::value_type, typename Toffset>
__ESIMD_API std::enable_if_t<
    ((N == 8 || N == 16 || N == 32) && sizeof(T) == 4 &&
     detail::is_sycl_accessor_with<AccessorT,
                                   detail::accessor_mode_cap::can_read,
                                   sycl::access::target::device>::value &&
     std::is_integral_v<Toffset> && !std::is_same_v<Toffset, uint64_t>),
    simd<T, N * get_num_channels_enabled(RGBAMask)>>
gather_rgba(AccessorT acc, simd<Toffset, N> offsets, uint64_t global_offset = 0,
            simd_mask<N> mask = 1) {
  return gather_rgba<RGBAMask, AccessorT, N, T>(acc, convert<uint64_t>(offsets),
                                                global_offset, mask);
}
#endif

/// Gather data from the memory addressed by accessor \c acc, offset common
/// for all loaded elements \c global_offset and per-element offsets \c offsets,
/// and return it as simd vector. See @ref usm_gather_rgba for information about
/// the operation semantics and parameter restrictions/interdependencies.
/// @tparam RGBAMask Pixel's channel mask.
/// @tparam AccessorT The accessor type for the memory to be stored/scattered.
/// The returned vector elements must match the accessor data type. The loaded
/// elements must be 4 bytes in size.
/// @tparam N The number of elements to access.
/// @param offsets Byte offsets of each element.
/// @param vals values to be written.
/// @param global_offset Byte offset of the pixels relative to the base pointer.
/// @param mask Operation mask. All-1 by default.
///
template <rgba_channel_mask RGBAMask = rgba_channel_mask::ABGR,
          typename AccessorT, int N,
          typename T = typename AccessorT::value_type>
__ESIMD_API
    std::enable_if_t<(N == 8 || N == 16 || N == 32) && sizeof(T) == 4 &&
                     detail::is_sycl_accessor_with<
                         AccessorT, detail::accessor_mode_cap::can_write,
                         sycl::access::target::device>::value>
    scatter_rgba(AccessorT acc,
#ifdef __ESIMD_FORCE_STATELESS_MEM
                 simd<uint64_t, N> offsets,
#else
                 simd<uint32_t, N> offsets,
#endif
                 simd<T, N * get_num_channels_enabled(RGBAMask)> vals,
#ifdef __ESIMD_FORCE_STATELESS_MEM
                 uint64_t global_offset = 0,
#else
                 uint32_t global_offset = 0,
#endif
                 simd_mask<N> mask = 1) {
  detail::validate_rgba_write_channel_mask<RGBAMask>();
#ifdef __ESIMD_FORCE_STATELESS_MEM
  scatter_rgba<RGBAMask>(__ESIMD_DNS::accessorToPointer<T>(acc, global_offset),
                         offsets, vals, mask);
#else
  // TODO (performance) use hardware-supported scale once BE supports it
  constexpr uint32_t Scale = 0;
  const auto SI = get_surface_index(acc);
  __esimd_scatter4_scaled<T, N, decltype(SI), RGBAMask, Scale>(
      mask.data(), SI, global_offset, offsets.data(), vals.data());
#endif
}

#ifdef __ESIMD_FORCE_STATELESS_MEM
template <rgba_channel_mask RGBAMask = rgba_channel_mask::ABGR,
          typename AccessorT, int N,
          typename T = typename AccessorT::value_type, typename Toffset>
__ESIMD_API std::enable_if_t<
    (N == 8 || N == 16 || N == 32) && sizeof(T) == 4 &&
    detail::is_sycl_accessor_with<AccessorT,
                                  detail::accessor_mode_cap::can_write,
                                  sycl::access::target::device>::value &&
    std::is_integral_v<Toffset> && !std::is_same_v<Toffset, uint64_t>>
scatter_rgba(AccessorT acc, simd<Toffset, N> offsets,
             simd<T, N * get_num_channels_enabled(RGBAMask)> vals,
             uint64_t global_offset = 0, simd_mask<N> mask = 1) {
  scatter_rgba<RGBAMask, AccessorT, N, T>(acc, convert<uint64_t>(offsets), vals,
                                          global_offset, mask);
}
#endif
/// @} sycl_esimd_memory

namespace detail {
/// Check the legality of an atomic call in terms of size and type.
///
template <__ESIMD_NS::atomic_op Op, typename T, int N, unsigned NumSrc>
constexpr void check_atomic() {

  static_assert((detail::isPowerOf2(N, 32)),
                "Execution size 1, 2, 4, 8, 16, 32 are supported");

  static_assert(NumSrc == __ESIMD_DNS::get_num_args<Op>(),
                "wrong number of operands");
  constexpr bool IsInt2BytePlus =
      std::is_integral_v<T> && (sizeof(T) >= sizeof(uint16_t));

  if constexpr (Op == __ESIMD_NS::atomic_op::xchg ||
                Op == __ESIMD_NS::atomic_op::cmpxchg ||
                Op == __ESIMD_NS::atomic_op::predec ||
                Op == __ESIMD_NS::atomic_op::inc ||
                Op == __ESIMD_NS::atomic_op::dec) {

    static_assert(IsInt2BytePlus, "Integral 16-bit or wider type is expected");
  }
  // FP ops (are always delegated to native::lsc::<Op>)
  if constexpr (Op == __ESIMD_NS::atomic_op::fmax ||
                Op == __ESIMD_NS::atomic_op::fmin ||
                Op == __ESIMD_NS::atomic_op::fadd ||
                Op == __ESIMD_NS::atomic_op::fsub) {
    static_assert((is_type<T, float, sycl::half, double>()),
                  "float, double or sycl::half type is expected");
  }
  if constexpr (Op == __ESIMD_NS::atomic_op::add ||
                Op == __ESIMD_NS::atomic_op::sub ||
                Op == __ESIMD_NS::atomic_op::umin ||
                Op == __ESIMD_NS::atomic_op::umax ||
                Op == __ESIMD_NS::atomic_op::bit_and ||
                Op == __ESIMD_NS::atomic_op::bit_or ||
                Op == __ESIMD_NS::atomic_op::bit_xor ||
                Op == __ESIMD_NS::atomic_op::smin ||
                Op == __ESIMD_NS::atomic_op::smax) {
    static_assert(IsInt2BytePlus, "Integral 16-bit or wider type is expected");
    constexpr bool IsSignedMinmax = (Op == __ESIMD_NS::atomic_op::smin) ||
                                    (Op == __ESIMD_NS::atomic_op::smax);
    constexpr bool IsUnsignedMinmax = (Op == __ESIMD_NS::atomic_op::umin) ||
                                      (Op == __ESIMD_NS::atomic_op::umax);

    if constexpr (IsSignedMinmax || IsUnsignedMinmax) {
      constexpr bool SignOK = std::is_signed_v<T> == IsSignedMinmax;
      static_assert(SignOK, "Signed/unsigned integer type expected for "
                            "signed/unsigned min/max operation");
    }
  }
}
} // namespace detail

/// @addtogroup sycl_esimd_memory_slm
/// @{

/// Declare per-work-group slm size.
/// GPU RT/driver requires this function to be called in the beginning
/// of the kernel using SLM. There must be only 1 call site of slm_init()
/// per kernel.
/// If slm_init is called from some function F called from the kernel,
/// then inlining of F into the kernel must be managed/guaranteed.
/// slm_init<SLMSize> can also be used together with slm_allocator() class.
/// In such cases slm_allocator<AdditionalMem> allocates extra chunk of SLM
/// memory and the final amount of allocated SLM may be bigger
/// than what is requested by slm_init. See more details on
/// slm_allocator class usage at it's declaration and ESIMD extension SPEC.
/// @tparam SLMSize  Shared Local Memory (SLM) size
template <uint32_t SLMSize> __ESIMD_API void slm_init() {
  __esimd_slm_init(SLMSize);
}

/// Declare per-work-group slm size. Non-constant argument version to be used
/// with specialization constants only.
/// Same restrictions are applied to this function as to it's template variant
/// slm_init<SLMSize>().
/// This version has an additional restriction - it cannot be used together
//  with esimd::slm_allocator() class.
/// @param size  Shared Local Memory (SLM) size to be allocated for each
/// work-group of ESIMD kernel.
__ESIMD_API void slm_init(uint32_t size) { __esimd_slm_init(size); }

/// Gather operation over the Shared Local Memory.
/// This API has almost the same interface as the @ref accessor_gather
/// "accessor-based gather", except that it does not have the accessor and the
/// global offset parameters.
///
template <typename T, int N>
__ESIMD_API
    std::enable_if_t<(N == 1 || N == 8 || N == 16 || N == 32), simd<T, N>>
    slm_gather(simd<uint32_t, N> offsets, simd_mask<N> mask = 1) {
  detail::LocalAccessorMarker acc;
  return detail::gather_impl<T, N>(acc, offsets, 0, mask);
}

/// Load a scalar value from the Shared Local Memory.
/// @tparam T type of the value
/// @param offset SLM offset in bytes
/// @return the loaded value
///
template <typename T> __ESIMD_API T slm_scalar_load(uint32_t offset) {
  const simd<T, 1> Res = slm_gather<T, 1>(simd<uint32_t, 1>(offset));
  return Res[0];
}

/// Scatter operation over the Shared Local Memory.
/// This API has almost the same interface as the @ref accessor_scatter
/// "accessor-based scatter", except that it does not have the accessor and
/// the global offset parameters.
///
template <typename T, int N>
__ESIMD_API std::enable_if_t<(N == 1 || N == 8 || N == 16 || N == 32) &&
                             (sizeof(T) <= 4)>
slm_scatter(simd<uint32_t, N> offsets, simd<T, N> vals, simd_mask<N> mask = 1) {
  detail::LocalAccessorMarker acc;
  detail::scatter_impl<T, N>(acc, vals, offsets, 0, mask);
}

/// Store a scalar value into the Shared Local Memory.
/// @tparam T type of the value
/// @param offset SLM offset in bytes
/// @param val value to store
///
template <typename T>
__ESIMD_API void slm_scalar_store(uint32_t offset, T val) {
  slm_scatter<T, 1>(simd<uint32_t, 1>(offset), simd<T, 1>(val), 1);
}

/// Gather data from the Shared Local Memory at specified \c offsets and
/// return it as simd vector. See @ref usm_gather_rgba for information about
/// the operation semantics and parameter restrictions/interdependencies.
/// @tparam T The element type of the returned vector.
/// @tparam N The number of elements to access.
/// @tparam RGBAMask Pixel's channel mask.
/// @param offsets Byte offsets within the SLM of each element.
/// @param mask Operation mask. All-1 by default.
/// @return Gathered data as an \c N - element vector.
///
template <typename T, int N, rgba_channel_mask RGBAMask>
__ESIMD_API std::enable_if_t<(N == 8 || N == 16 || N == 32) && (sizeof(T) == 4),
                             simd<T, N * get_num_channels_enabled(RGBAMask)>>
slm_gather_rgba(simd<uint32_t, N> offsets, simd_mask<N> mask = 1) {
  const auto SI = __ESIMD_NS::get_surface_index(detail::LocalAccessorMarker());
  return __esimd_gather4_masked_scaled2<T, N, RGBAMask>(
      SI, 0 /*global_offset*/, offsets.data(), mask.data());
}

/// Gather data from the Shared Local Memory at specified \c offsets and
/// return it as simd vector. See @ref usm_scatter_rgba for information about
/// the operation semantics and parameter restrictions/interdependencies.
/// @tparam T The element type of the returned vector.
/// @tparam N The number of elements to access.
/// @tparam Mask Pixel's channel mask.
/// @param offsets Byte offsets within the SLM of each element.
/// @param vals values to be written.
/// @param mask Operation mask. All-1 by default.
///
template <typename T, int N, rgba_channel_mask Mask>
__ESIMD_API std::enable_if_t<(N == 8 || N == 16 || N == 32) && (sizeof(T) == 4)>
slm_scatter_rgba(simd<uint32_t, N> offsets,
                 simd<T, N * get_num_channels_enabled(Mask)> vals,
                 simd_mask<N> mask = 1) {
  detail::validate_rgba_write_channel_mask<Mask>();
  const auto si = __ESIMD_NS::get_surface_index(detail::LocalAccessorMarker());
  constexpr int16_t Scale = 0;
  constexpr int global_offset = 0;
  __esimd_scatter4_scaled<T, N, decltype(si), Mask, Scale>(
      mask.data(), si, global_offset, offsets.data(), vals.data());
}

/// Loads a contiguous block of SLM memory referenced by the given byte-offset
/// \p offset, then returns the loaded data as a simd object.
/// The generated code depends on the combination {T, N, Flags}.
/// Providing flags specifying the alignment of 16-bytes or more produces more
/// efficient code. If the alignment is smaller than 16-bytes, then less
/// efficient gather is generated. If the loaded vector is too long
/// for 1 flat-load GPU instruction, then a series of flat-loads and/or gathers
/// may be generated.
/// @tparam T Element type.
/// @tparam N Number of elements to load.
/// @tparam Flags The alignment specifier type tag.
/// @param offset The byte-offset to load from.
/// @param Flags Specifies the alignment.
/// @return A vector of loaded elements.
///
template <typename T, int N,
          typename Flags = overaligned_tag<detail::OperandSize::OWORD>>
__ESIMD_API std::enable_if_t<is_simd_flag_type_v<Flags>, simd<T, N>>
slm_block_load(uint32_t offset, Flags = {}) {
  constexpr size_t Align = Flags::template alignment<simd<T, N>>;
  return __esimd_slm_block_ld<detail::__raw_t<T>, N, Align>(offset);
}

/// Stores elements of the vector \p vals to a contiguous block of SLM memory
/// at the given byte-offset \p offset.
/// The generated code depends on the combination {T, N, Flags}.
/// Providing flags specifying the alignment of 16-bytes or more produces more
/// efficient code. If the alignment is smaller than 16-bytes, then less
/// efficient scatter is generated. If the stored vector is too long
/// for 1 flat-store GPU instruction, then a series of flat-store and/or
/// scatters may be generated.
/// @tparam T Element type.
/// @tparam N Number of elements to store.
/// @tparam Flags The alignment specifier type tag.
/// @param offset The byte-offset to store at.
/// @param vals The vector to store.
/// @param Flags Specifies the alignment.
///
template <typename T, int N,
          typename Flags = overaligned_tag<detail::OperandSize::OWORD>>
__ESIMD_API std::enable_if_t<is_simd_flag_type_v<Flags>>
slm_block_store(uint32_t offset, simd<T, N> vals, Flags = {}) {
  constexpr size_t Align = Flags::template alignment<simd<T, N>>;
  __esimd_slm_block_st<detail::__raw_t<T>, N, Align>(offset, vals.data());
}

/// Atomic update operation performed on SLM. No source operands version.
/// See description of template and function parameters in @ref
/// usm_atomic_update0 "atomic update" operation docs.
template <atomic_op Op, typename Tx, int N, class T = detail::__raw_t<Tx>>
__ESIMD_API simd<Tx, N> slm_atomic_update(simd<uint32_t, N> offsets,
                                          simd_mask<N> mask) {
  detail::check_atomic<Op, T, N, 0>();
  const auto si = __ESIMD_NS::get_surface_index(detail::LocalAccessorMarker());
  return __esimd_dword_atomic0<Op, T, N>(mask.data(), si, offsets.data());
}

/// Atomic update operation performed on SLM. One source operands version.
/// See description of template and function parameters in @ref
/// usm_atomic_update1 "atomic update" operation docs.
template <atomic_op Op, typename Tx, int N, class T = detail::__raw_t<Tx>>
__ESIMD_API simd<Tx, N> slm_atomic_update(simd<uint32_t, N> offsets,
                                          simd<Tx, N> src0, simd_mask<N> mask) {
  detail::check_atomic<Op, T, N, 1>();
  const auto si = __ESIMD_NS::get_surface_index(detail::LocalAccessorMarker());
  return __esimd_dword_atomic1<Op, T, N>(mask.data(), si, offsets.data(),
                                         src0.data());
}

/// Atomic update operation performed on SLM. Two source operands version.
/// See description of template and function parameters in @ref
/// usm_atomic_update2 "atomic update" operation docs.
template <atomic_op Op, typename Tx, int N, class T = detail::__raw_t<Tx>>
__ESIMD_API simd<Tx, N> slm_atomic_update(simd<uint32_t, N> offsets,
                                          simd<Tx, N> src0, simd<Tx, N> src1,
                                          simd_mask<N> mask) {
  detail::check_atomic<Op, T, N, 2>();
  const auto si = __ESIMD_NS::get_surface_index(detail::LocalAccessorMarker());
  return __esimd_dword_atomic2<Op, T, N>(mask.data(), si, offsets.data(),
                                         src0.data(), src1.data());
}

/// @} sycl_esimd_memory_slm

/// @addtogroup sycl_esimd_memory_atomics
/// @{

/// @anchor usm_atomic_update1
/// @brief Single-argument variant of the atomic update operation.
///
/// Atomically updates \c N memory locations represented by a USM pointer and
/// a vector of offsets relative to the pointer, and returns a vector of old
/// values found at the memory locations before update. The update operation
/// has 1 additional argument.
///
/// @tparam Op The atomic operation - can be one of the following:
/// \c atomic_op::add, \c atomic_op::sub, \c atomic_op::min, \c atomic_op::max,
/// \c atomic_op::xchg, \c atomic_op::bit_and, \c atomic_op::bit_or,
/// \c atomic_op::bit_xor, \c atomic_op::minsint, \c atomic_op::maxsint,
/// \c atomic_op::fmax, \c atomic_op::fmin, \c atomic_op::store.
/// @tparam Tx The vector element type.
/// @tparam N The number of memory locations to update.
/// @param p The USM pointer.
/// @param offset The vector of 32-bit or 64-bit offsets in bytes.
/// @param src0 The additional argument.
/// @param mask Operation mask, only locations with non-zero in the
///   corresponding mask element are updated.
/// @return A vector of the old values at the memory locations before the
///   update.
///
template <atomic_op Op, typename Tx, int N, typename Toffset>
__ESIMD_API simd<Tx, N> atomic_update(Tx *p, simd<Toffset, N> offset,
                                      simd<Tx, N> src0, simd_mask<N> mask) {
  static_assert(std::is_integral_v<Toffset>, "Unsupported offset type");
  if constexpr ((Op == atomic_op::fmin) || (Op == atomic_op::fmax) ||
                (Op == atomic_op::fadd) || (Op == atomic_op::fsub)) {
    // Auto-convert FP atomics to LSC version. Warning is given - see enum.
    return atomic_update<detail::to_lsc_atomic_op<Op>(), Tx, N>(p, offset, src0,
                                                                mask);
  } else if constexpr (Op == atomic_op::store) {
    if constexpr (std::is_integral_v<Tx>) {
      return atomic_update<atomic_op::xchg, Tx, N>(p, offset, src0, mask);
    } else {
      using Tint = detail::uint_type_t<sizeof(Tx)>;
      simd<Tint, N> Res = atomic_update<atomic_op::xchg, Tint, N>(
          reinterpret_cast<Tint *>(p), offset,
          src0.template bit_cast_view<Tint>(), mask);
      return Res.template bit_cast_view<Tx>();
    }
  } else {
    detail::check_atomic<Op, Tx, N, 1>();
    simd<uintptr_t, N> vAddr(reinterpret_cast<uintptr_t>(p));
    simd<uintptr_t, N> offset_i1 = convert<uintptr_t>(offset);
    vAddr += offset_i1;

    using T = typename detail::__raw_t<Tx>;
    return __esimd_svm_atomic1<Op, T, N>(vAddr.data(), src0.data(),
                                         mask.data());
  }
}

/// A variation of \c atomic_update API with \c offsets represented as
/// \c simd_view object.
///
/// @tparam Op The atomic operation - can be one of the following:
/// \c atomic_op::add, \c atomic_op::sub, \c atomic_op::min, \c
/// atomic_op::max, \c atomic_op::xchg, \c atomic_op::bit_and, \c
/// atomic_op::bit_or, \c atomic_op::bit_xor, \c atomic_op::minsint, \c
/// atomic_op::maxsint, \c atomic_op::fmax, \c atomic_op::fmin, \c
/// atomic_op::store.
/// @tparam Tx The vector element type.
/// @tparam N The number of memory locations to update.
/// @param p The USM pointer.
/// @param offset The simd_view of 32-bit or 64-bit offsets in bytes.
/// @param src0 The additional argument.
/// @param mask Operation mask, only locations with non-zero in the
///   corresponding mask element are updated.
/// @return A vector of the old values at the memory locations before the
///   update.
///
template <atomic_op Op, typename Tx, int N, typename Toffset,
          typename RegionTy = region1d_t<Toffset, N, 1>>
__ESIMD_API simd<Tx, N> atomic_update(Tx *p,
                                      simd_view<Toffset, RegionTy> offsets,
                                      simd<Tx, N> src0, simd_mask<N> mask) {
  return atomic_update<Op, Tx, N>(p, offsets.read(), src0, mask);
}

/// A variation of \c atomic_update API with \c offset represented as
/// scalar object.
///
/// @tparam Op The atomic operation - can be one of the following:
/// \c atomic_op::add, \c atomic_op::sub, \c atomic_op::min, \c atomic_op::max,
/// \c atomic_op::xchg, \c atomic_op::bit_and, \c atomic_op::bit_or,
/// \c atomic_op::bit_xor, \c atomic_op::minsint, \c atomic_op::maxsint,
/// \c atomic_op::fmax, \c atomic_op::fmin \c atomic_op::store.
/// @tparam Tx The vector element type.
/// @tparam N The number of memory locations to update.
/// @param p The USM pointer.
/// @param offset The scalar 32-bit or 64-bit offsets in bytes.
/// @param src0 The additional argument.
/// @param mask Operation mask, only locations with non-zero in the
///   corresponding mask element are updated.
/// @return A vector of the old values at the memory locations before the
///   update.
///
template <atomic_op Op, typename Tx, int N, typename Toffset>
__ESIMD_API std::enable_if_t<
    std::is_integral_v<Toffset> &&
        ((Op != atomic_op::store && Op != atomic_op::xchg) || N == 1),
    simd<Tx, N>>
atomic_update(Tx *p, Toffset offset, simd<Tx, N> src0, simd_mask<N> mask) {
  return atomic_update<Op, Tx, N>(p, simd<Toffset, N>(offset), src0, mask);
}

/// @anchor usm_atomic_update0
/// @brief No-argument variant of the atomic update operation.
///
/// Atomically updates \c N memory locations represented by a USM pointer and
/// a vector of offsets relative to the pointer, and returns a vector of old
/// values found at the memory locations before update. The update operation
/// has no arguments in addition to the value at the memory location.
///
/// @tparam Op The atomic operation - can be \c atomic_op::inc or
/// \c atomic_op::dec, \c atomic_op::load.
/// @tparam Tx The vector element type.
/// @tparam N The number of memory locations to update.
/// @param p The USM pointer.
/// @param offset The vector of 32-bit or 64-bit offsets in bytes.
/// @param mask Operation mask, only locations with non-zero in the
///   corresponding mask element are updated.
/// @return A vector of the old values at the memory locations before the
///   update.
///
template <atomic_op Op, typename Tx, int N, typename Toffset>
__ESIMD_API simd<Tx, N> atomic_update(Tx *p, simd<Toffset, N> offset,
                                      simd_mask<N> mask) {
  static_assert(std::is_integral_v<Toffset>, "Unsupported offset type");
  if constexpr (Op == atomic_op::load) {
    if constexpr (std::is_integral_v<Tx>) {
      return atomic_update<atomic_op::bit_or, Tx, N>(p, offset, simd<Tx, N>(0),
                                                     mask);
    } else {
      using Tint = detail::uint_type_t<sizeof(Tx)>;
      simd<Tint, N> Res = atomic_update<atomic_op::bit_or, Tint, N>(
          reinterpret_cast<Tint *>(p), offset, simd<Tint, N>(0), mask);
      return Res.template bit_cast_view<Tx>();
    }
  } else {
    detail::check_atomic<Op, Tx, N, 0>();

    simd<uintptr_t, N> vAddr(reinterpret_cast<uintptr_t>(p));
    simd<uintptr_t, N> offset_i1 = convert<uintptr_t>(offset);
    vAddr += offset_i1;
    using T = typename detail::__raw_t<Tx>;
    return __esimd_svm_atomic0<Op, T, N>(vAddr.data(), mask.data());
  }
}

/// A variation of \c atomic_update API with \c offsets represented as
/// \c simd_view object.
///
/// @tparam Op The atomic operation - can be \c atomic_op::inc or
/// \c atomic_op::dec, \c atomic_op::load.
/// @tparam Tx The vector element type.
/// @tparam N The number of memory locations to update.
/// @param p The USM pointer.
/// @param offset The simd_view of 32-bit or 64-bit offsets in bytes.
/// @param mask Operation mask, only locations with non-zero in the
///   corresponding mask element are updated.
/// @return A vector of the old values at the memory locations before the
///   update.
///
template <atomic_op Op, typename Tx, int N, typename Toffset,
          typename RegionTy = region1d_t<Toffset, N, 1>>
__ESIMD_API simd<Tx, N> atomic_update(Tx *p,
                                      simd_view<Toffset, RegionTy> offsets,
                                      simd_mask<N> mask = 1) {
  return atomic_update<Op, Tx, N>(p, offsets.read(), mask);
}

/// A variation of \c atomic_update API with \c offset represented as
/// scalar.
///
/// @tparam Op The atomic operation - can be \c atomic_op::inc or
/// \c atomic_op::dec, \c atomic_op::load.
/// @tparam Tx The vector element type.
/// @tparam N The number of memory locations to update.
/// @param p The USM pointer.
/// @param offset The scalar 32-bit or 64-bit offset in bytes.
/// @param mask Operation mask, only locations with non-zero in the
///   corresponding mask element are updated.
/// @return A vector of the old values at the memory locations before the
///   update.
///
template <atomic_op Op, typename Tx, int N, typename Toffset>
__ESIMD_API std::enable_if_t<std::is_integral_v<Toffset>, simd<Tx, N>>
atomic_update(Tx *p, Toffset offset, simd_mask<N> mask = 1) {
  return atomic_update<Op, Tx, N>(p, simd<Toffset, N>(offset), mask);
}

/// @anchor usm_atomic_update2
/// Atomically updates \c N memory locations represented by a USM pointer and
/// a vector of offsets relative to the pointer, and returns a vector of old
/// values found at the memory locations before update. The update operation
/// has 2 additional arguments.
///
/// @tparam Op The atomic operation - can be one of the following:
///   \c atomic_op::cmpxchg, \c atomic_op::fcmpwr.
/// @tparam Tx The vector element type.
/// @tparam N The number of memory locations to update.
/// @param p The USM pointer.
/// @param offset The vector of 32-bit or 64-bit offsets in bytes.
/// @param src0 The first additional argument (new value).
/// @param src1 The second additional argument (expected value).
/// @param mask Operation mask, only locations with non-zero in the
///   corresponding mask element are updated.
/// @return A vector of the old values at the memory locations before the
///   update.
///
template <atomic_op Op, typename Tx, int N, typename Toffset>
__ESIMD_API simd<Tx, N> atomic_update(Tx *p, simd<Toffset, N> offset,
                                      simd<Tx, N> src0, simd<Tx, N> src1,
                                      simd_mask<N> mask) {
  static_assert(std::is_integral_v<Toffset>, "Unsupported offset type");
  if constexpr (Op == atomic_op::fcmpwr) {
    // Auto-convert FP atomics to LSC version. Warning is given - see enum.
    return atomic_update<detail::to_lsc_atomic_op<Op>(), Tx, N>(p, offset, src0,
                                                                src1, mask);
  } else {
    detail::check_atomic<Op, Tx, N, 2>();
    simd<uintptr_t, N> vAddr(reinterpret_cast<uintptr_t>(p));
    simd<uintptr_t, N> offset_i1 = convert<uintptr_t>(offset);
    vAddr += offset_i1;
    using T = typename detail::__raw_t<Tx>;
    return __esimd_svm_atomic2<Op, T, N>(vAddr.data(), src0.data(), src1.data(),
                                         mask.data());
  }
}

/// A variation of \c atomic_update API with \c offsets represented as
/// \c simd_view object.
///
/// @tparam Op The atomic operation - can be one of the following:
///   \c atomic_op::cmpxchg, \c atomic_op::fcmpwr.
/// @tparam Tx The vector element type.
/// @tparam N The number of memory locations to update.
/// @param p The USM pointer.
/// @param offset The simd_view of 32-bit or 64-bit offsets in bytes.
/// @param src0 The first additional argument (new value).
/// @param src1 The second additional argument (expected value).
/// @param mask Operation mask, only locations with non-zero in the
///   corresponding mask element are updated.
/// @return A vector of the old values at the memory locations before the
///   update.
///
template <atomic_op Op, typename Tx, int N, typename Toffset,
          typename RegionTy = region1d_t<Toffset, N, 1>>
__ESIMD_API simd<Tx, N>
atomic_update(Tx *p, simd_view<Toffset, RegionTy> offsets, simd<Tx, N> src0,
              simd<Tx, N> src1, simd_mask<N> mask) {
  return atomic_update<Op, Tx, N>(p, offsets.read(), src0, src1, mask);
}

/// A variation of \c atomic_update API with \c offsets represented as
/// scalar.
///
/// @tparam Op The atomic operation - can be one of the following:
///   \c atomic_op::cmpxchg, \c atomic_op::fcmpwr.
/// @tparam Tx The vector element type.
/// @tparam N The number of memory locations to update.
/// @param p The USM pointer.
/// @param offset The scalar 32-bit or 64-bit offset in bytes.
/// @param src0 The first additional argument (new value).
/// @param src1 The second additional argument (expected value).
/// @param mask Operation mask, only locations with non-zero in the
///   corresponding mask element are updated.
/// @return A vector of the old values at the memory locations before the
///   update.
///
template <atomic_op Op, typename Tx, int N, typename Toffset>
__ESIMD_API std::enable_if_t<std::is_integral_v<Toffset>, simd<Tx, N>>
atomic_update(Tx *p, Toffset offset, simd<Tx, N> src0, simd<Tx, N> src1,
              simd_mask<N> mask) {
  return atomic_update<Op, Tx, N>(p, simd<Toffset, N>(offset), src0, src1,
                                  mask);
}

/// @anchor accessor_atomic_update1
/// @brief Single-argument variant of the atomic update operation.
///
/// Atomically updates \c N memory locations represented by an accessor and
/// a vector of offsets, and returns a vector of old values found at the
/// memory locations before update. The update operation has 1 additional
/// argument.
///
/// @tparam Op The atomic operation - can be one of the following:
/// \c atomic_op::add, \c atomic_op::sub, \c atomic_op::min, \c atomic_op::max,
/// \c atomic_op::xchg, \c atomic_op::bit_and, \c atomic_op::bit_or,
/// \c atomic_op::bit_xor, \c atomic_op::minsint, \c atomic_op::maxsint,
/// \c atomic_op::fmax, \c atomic_op::fmin, \c atomic_op::store.
/// @tparam Tx The vector element type.
/// @tparam N The number of memory locations to update.
/// @tparam AccessorTy type of the SYCL accessor.
/// @param acc The SYCL accessor.
/// @param offset The vector of 32-bit or 64-bit offsets in bytes. 64-bit
/// offsets are supported only when stateless memory accesses are enforced, i.e.
/// accessor based accesses are automatically converted to stateless accesses.
/// @param src0 The additional argument.
/// @param mask Operation mask, only locations with non-zero in the
///   corresponding mask element are updated.
/// @return A vector of the old values at the memory locations before the
///   update.
///
template <atomic_op Op, typename Tx, int N, typename Toffset,
          typename AccessorTy>
__ESIMD_API std::enable_if_t<
    std::is_integral_v<Toffset> &&
        sycl::detail::acc_properties::is_accessor_v<AccessorTy> &&
        !sycl::detail::acc_properties::is_local_accessor_v<AccessorTy>,
    simd<Tx, N>>
atomic_update(AccessorTy acc, simd<Toffset, N> offset, simd<Tx, N> src0,
              simd_mask<N> mask) {
#ifdef __ESIMD_FORCE_STATELESS_MEM
  return atomic_update<Op, Tx, N>(__ESIMD_DNS::accessorToPointer<Tx>(acc),
                                  offset, src0, mask);
#else
  static_assert(std::is_integral_v<Toffset>, "Unsupported offset type");
  static_assert(sizeof(Toffset) == 4, "Only 32 bit offset is supported");
  if constexpr ((Op == atomic_op::fmin) || (Op == atomic_op::fmax) ||
                (Op == atomic_op::fadd) || (Op == atomic_op::fsub)) {
    // Auto-convert FP atomics to LSC version. Warning is given - see enum.
    return atomic_update<detail::to_lsc_atomic_op<Op>(), Tx, N>(acc, offset,
                                                                src0, mask);
  } else if constexpr (Op == atomic_op::store) {
    if constexpr (std::is_integral_v<Tx>) {
      return atomic_update<atomic_op::xchg, Tx, N>(acc, offset, src0, mask);
    } else {
      using Tint = detail::uint_type_t<sizeof(Tx)>;
      simd<Tint, N> Res = atomic_update<atomic_op::xchg, Tint, N>(
          acc, offset, src0.template bit_cast_view<Tint>(), mask);
      return Res.template bit_cast_view<Tx>();
    }
  } else {
    detail::check_atomic<Op, Tx, N, 1>();
    static_assert(sizeof(Tx) == 4, "Only 32 bit data is supported");
    const auto si = __ESIMD_NS::get_surface_index(acc);
    using T = typename detail::__raw_t<Tx>;
    return __esimd_dword_atomic1<Op, T, N>(mask.data(), si, offset.data(),
                                           src0.data());
  }
#endif
}

/// Variant of \c atomic_update that uses \c local_accessor as a parameter.
/// Atomically updates \c N memory locations represented by an accessor and
/// a vector of offsets, and returns a vector of old values found at the
/// memory locations before update. The update operation has 1 additional
/// argument.
///
/// @tparam Op The atomic operation - can be one of the following:
/// \c atomic_op::add, \c atomic_op::sub, \c atomic_op::min, \c atomic_op::max,
/// \c atomic_op::xchg, \c atomic_op::bit_and, \c atomic_op::bit_or,
/// \c atomic_op::bit_xor, \c atomic_op::minsint, \c atomic_op::maxsint,
/// \c atomic_op::fmax, \c atomic_op::fmin, \c atomic_op::store.
/// @tparam Tx The vector element type.
/// @tparam N The number of memory locations to update.
/// @tparam AccessorTy type of the SYCL accessor.
/// @param acc The SYCL accessor.
/// @param offset The vector of 32-bit or 64-bit offsets in bytes. 64-bit
/// offsets are supported only when stateless memory accesses are enforced, i.e.
/// accessor based accesses are automatically converted to stateless accesses.
/// @param src0 The additional argument.
/// @param mask Operation mask, only locations with non-zero in the
///   corresponding mask element are updated.
/// @return A vector of the old values at the memory locations before the
///   update.
///
template <atomic_op Op, typename Tx, int N, typename AccessorTy>
__ESIMD_API std::enable_if_t<
    sycl::detail::acc_properties::is_local_accessor_v<AccessorTy>, simd<Tx, N>>
atomic_update(AccessorTy acc, simd<uint32_t, N> offset, simd<Tx, N> src0,
              simd_mask<N> mask) {
  if constexpr ((Op == atomic_op::fmin) || (Op == atomic_op::fmax) ||
                (Op == atomic_op::fadd) || (Op == atomic_op::fsub)) {
    // Auto-convert FP atomics to LSC version. Warning is given - see enum.
    return atomic_update<detail::to_lsc_atomic_op<Op>(), Tx, N>(acc, offset,
                                                                src0, mask);
  } else if constexpr (Op == atomic_op::store) {
    if constexpr (std::is_integral_v<Tx>) {
      return atomic_update<atomic_op::xchg, Tx, N>(acc, offset, src0, mask);
    } else {
      using Tint = detail::uint_type_t<sizeof(Tx)>;
      simd<Tint, N> Res = atomic_update<atomic_op::xchg, Tint, N>(
          acc, offset, src0.template bit_cast_view<Tint>(), mask);
      return Res.template bit_cast_view<Tx>();
    }
  } else {
    return slm_atomic_update<Op, Tx, N>(
        offset + __ESIMD_DNS::localAccessorToOffset(acc), src0, mask);
  }
}

/// A variation of \c atomic_update API with \c offsets represented as
/// \c simd_view object.
///
/// @tparam Op The atomic operation - can be one of the following:
/// \c atomic_op::add, \c atomic_op::sub, \c atomic_op::min, \c
/// atomic_op::max, \c atomic_op::xchg, \c atomic_op::bit_and, \c
/// atomic_op::bit_or, \c atomic_op::bit_xor, \c atomic_op::minsint, \c
/// atomic_op::maxsint, \c atomic_op::fmax, \c atomic_op::fmin, \c
/// atomic_op::store.
/// @tparam Tx The vector element type.
/// @tparam N The number of memory locations to update.
/// @tparam AccessorTy type of the SYCL accessor.
/// @param acc The SYCL accessor.
/// @param offsets The simd_view of 32-bit or 64-bit offsets in bytes. 64-bit
/// offsets are supported only when stateless memory accesses are enforced, i.e.
/// accessor based accesses are automatically converted to stateless accesses.
/// @param src0 The additional argument.
/// @param mask Operation mask, only locations with non-zero in the
///   corresponding mask element are updated.
/// @return A vector of the old values at the memory locations before the
///   update.
///
template <atomic_op Op, typename Tx, int N, typename Toffset,
          typename AccessorTy, typename RegionTy = region1d_t<Toffset, N, 1>>
__ESIMD_API std::enable_if_t<
    std::is_integral_v<Toffset> && !std::is_pointer_v<AccessorTy>, simd<Tx, N>>
atomic_update(AccessorTy acc, simd_view<Toffset, RegionTy> offsets,
              simd<Tx, N> src0, simd_mask<N> mask) {
  return atomic_update<Op, Tx, N>(acc, offsets.read(), src0, mask);
}

/// A variation of \c atomic_update API with \c offset represented as
/// scalar object.
///
/// @tparam Op The atomic operation - can be one of the following:
/// \c atomic_op::add, \c atomic_op::sub, \c atomic_op::min, \c atomic_op::max,
/// \c atomic_op::xchg, \c atomic_op::bit_and, \c atomic_op::bit_or,
/// \c atomic_op::bit_xor, \c atomic_op::minsint, \c atomic_op::maxsint,
/// \c atomic_op::fmax, \c atomic_op::fmin \c atomic_op::store.
/// @tparam Tx The vector element type.
/// @tparam N The number of memory locations to update.
/// @tparam AccessorTy type of the SYCL accessor.
/// @param acc The SYCL accessor.
/// @param offset The scalar 32-bit or 64-bit offset in bytes. 64-bit
/// offset are supported only when stateless memory accesses are enforced, i.e.
/// accessor based accesses are automatically converted to stateless accesses.
/// @param src0 The additional argument.
/// @param mask Operation mask, only locations with non-zero in the
///   corresponding mask element are updated.
/// @return A vector of the old values at the memory locations before the
///   update.
///
template <atomic_op Op, typename Tx, int N, typename Toffset,
          typename AccessorTy>
__ESIMD_API std::enable_if_t<
    std::is_integral_v<Toffset> && !std::is_pointer_v<AccessorTy> &&
        ((Op != atomic_op::store && Op != atomic_op::xchg) || N == 1),
    simd<Tx, N>>
atomic_update(AccessorTy acc, Toffset offset, simd<Tx, N> src0,
              simd_mask<N> mask) {
  return atomic_update<Op, Tx, N>(acc, simd<Toffset, N>(offset), src0, mask);
}

/// @anchor accessor_atomic_update0
/// @brief No-argument variant of the atomic update operation.
///
/// Atomically updates \c N memory locations represented by an accessor and
/// a vector of offsets, and returns a vector of old values found at the
/// memory locations before update. The update operation has no arguments
/// in addition to the value at the memory location.
///
/// @tparam Op The atomic operation - can be \c atomic_op::inc or
/// \c atomic_op::dec, \c atomic_op::load.
/// @tparam Tx The vector element type.
/// @tparam N The number of memory locations to update.
/// @tparam AccessorTy type of the SYCL accessor.
/// @param acc The SYCL accessor.
/// @param offset The vector of 32-bit or 64-bit offsets in bytes. 64-bit
/// offsets are supported only when stateless memory accesses are enforced, i.e.
/// accessor based accesses are automatically converted to stateless accesses.
/// @param mask Operation mask, only locations with non-zero in the
///   corresponding mask element are updated.
/// @return A vector of the old values at the memory locations before the
///   update.
///
template <atomic_op Op, typename Tx, int N, typename Toffset,
          typename AccessorTy>
__ESIMD_API __ESIMD_API std::enable_if_t<
    std::is_integral_v<Toffset> &&
        sycl::detail::acc_properties::is_accessor_v<AccessorTy> &&
        !sycl::detail::acc_properties::is_local_accessor_v<AccessorTy>,
    simd<Tx, N>>
atomic_update(AccessorTy acc, simd<Toffset, N> offset, simd_mask<N> mask) {
#ifdef __ESIMD_FORCE_STATELESS_MEM
  return atomic_update<Op, Tx, N>(__ESIMD_DNS::accessorToPointer<Tx>(acc),
                                  offset, mask);
#else
  static_assert(std::is_integral_v<Toffset>, "Unsupported offset type");
  if constexpr (Op == atomic_op::load) {
    if constexpr (std::is_integral_v<Tx>) {
      return atomic_update<atomic_op::bit_or, Tx, N>(acc, offset,
                                                     simd<Tx, N>(0), mask);
    } else {
      using Tint = detail::uint_type_t<sizeof(Tx)>;
      simd<Tint, N> Res = atomic_update<atomic_op::bit_or, Tint, N>(
          acc, offset, simd<Tint, N>(0), mask);
      return Res.template bit_cast_view<Tx>();
    }
  } else {
    detail::check_atomic<Op, Tx, N, 0>();
    static_assert(sizeof(Toffset) == 4, "Only 32 bit offset is supported");

    static_assert(sizeof(Tx) == 4, "Only 32 bit data is supported");
    const auto si = __ESIMD_NS::get_surface_index(acc);
    using T = typename detail::__raw_t<Tx>;
    return __esimd_dword_atomic0<Op, T, N>(mask.data(), si, offset.data());
  }
#endif
}

/// Variant of \c atomic_update that uses \c local_accessor as a parameter.
/// Atomically updates \c N memory locations represented by an accessor and
/// a vector of offsets, and returns a vector of old values found at the
/// memory locations before update. The update operation has no arguments
/// in addition to the value at the memory location.
///
/// @tparam Op The atomic operation - can be \c atomic_op::inc or
/// \c atomic_op::dec, \c atomic_op::load.
/// @tparam Tx The vector element type.
/// @tparam N The number of memory locations to update.
/// @tparam AccessorTy type of the SYCL accessor.
/// @param acc The SYCL accessor.
/// @param offset The vector of 32-bit or 64-bit offsets in bytes. 64-bit
/// offsets are supported only when stateless memory accesses are enforced, i.e.
/// accessor based accesses are automatically converted to stateless accesses.
/// @param mask Operation mask, only locations with non-zero in the
///   corresponding mask element are updated.
/// @return A vector of the old values at the memory locations before the
///   update.
///
template <atomic_op Op, typename Tx, int N, typename AccessorTy>
__ESIMD_API __ESIMD_API std::enable_if_t<
    sycl::detail::acc_properties::is_local_accessor_v<AccessorTy>, simd<Tx, N>>
atomic_update(AccessorTy acc, simd<uint32_t, N> offset, simd_mask<N> mask) {
  if constexpr (Op == atomic_op::load) {
    if constexpr (std::is_integral_v<Tx>) {
      return atomic_update<atomic_op::bit_or, Tx, N>(acc, offset,
                                                     simd<Tx, N>(0), mask);
    } else {
      using Tint = detail::uint_type_t<sizeof(Tx)>;
      simd<Tint, N> Res = atomic_update<atomic_op::bit_or, Tint, N>(
          acc, offset, simd<Tint, N>(0), mask);
      return Res.template bit_cast_view<Tx>();
    }
  } else {
    return slm_atomic_update<Op, Tx, N>(
        offset + __ESIMD_DNS::localAccessorToOffset(acc), mask);
  }
}

/// A variation of \c atomic_update API with \c offsets represented as
/// \c simd_view object.
///
/// @tparam Op The atomic operation - can be \c atomic_op::inc or
/// \c atomic_op::dec, \c atomic_op::load.
/// @tparam Tx The vector element type.
/// @tparam N The number of memory locations to update.
/// @tparam AccessorTy type of the SYCL accessor.
/// @param acc The SYCL accessor.
/// @param offset The simd_view of 32-bit or 64-bit offsets in bytes. 64-bit
/// offsets are supported only when stateless memory accesses are enforced,
/// i.e. accessor based accesses are automatically converted to stateless
/// accesses.
/// @param mask Operation mask, only locations with non-zero in the
///   corresponding mask element are updated.
/// @return A vector of the old values at the memory locations before the
///   update.
///
template <atomic_op Op, typename Tx, int N, typename Toffset,
          typename AccessorTy, typename RegionTy = region1d_t<Toffset, N, 1>>
__ESIMD_API std::enable_if_t<
    std::is_integral_v<Toffset> && !std::is_pointer_v<AccessorTy>, simd<Tx, N>>
atomic_update(AccessorTy acc, simd_view<Toffset, RegionTy> offsets,
              simd_mask<N> mask) {
  return atomic_update<Op, Tx, N>(acc, offsets.read(), mask);
}

/// A variation of \c atomic_update API with \c offset represented as
/// scalar.
///
/// @tparam Op The atomic operation - can be \c atomic_op::inc or
/// \c atomic_op::dec, \c atomic_op::load.
/// @tparam Tx The vector element type.
/// @tparam N The number of memory locations to update.
/// @tparam AccessorTy type of the SYCL accessor.
/// @param acc The SYCL accessor.
/// @param offset The scalar 32-bit or 64-bit offset in bytes. 64-bit
/// offset are supported only when stateless memory accesses are enforced,
/// i.e. accessor based accesses are automatically converted to stateless
/// accesses.
/// @param mask Operation mask, only locations with non-zero in the
///   corresponding mask element are updated.
/// @return A vector of the old values at the memory locations before the
///   update.
///
template <atomic_op Op, typename Tx, int N, typename Toffset,
          typename AccessorTy>
__ESIMD_API std::enable_if_t<
    std::is_integral_v<Toffset> && !std::is_pointer_v<AccessorTy>, simd<Tx, N>>
atomic_update(AccessorTy acc, Toffset offset, simd_mask<N> mask) {
  return atomic_update<Op, Tx, N>(acc, simd<Toffset, N>(offset), mask);
}

/// @anchor accessor_atomic_update2
/// Atomically updates \c N memory locations represented by an accessor and
/// a vector of offsets and returns a vector of old
/// values found at the memory locations before update. The update operation
/// has 2 additional arguments.
///
/// @tparam Op The atomic operation - can be one of the following:
///   \c atomic_op::cmpxchg, \c atomic_op::fcmpwr.
/// @tparam Tx The vector element type.
/// @tparam N The number of memory locations to update.
/// @tparam AccessorTy type of the SYCL accessor.
/// @param acc The SYCL accessor.
/// @param offset The vector of 32-bit or 64-bit offsets in bytes. 64-bit
/// offsets are supported only when stateless memory accesses are enforced,
/// i.e. accessor based accesses are automatically converted to stateless
/// accesses.
/// @param src0 The first additional argument (new value).
/// @param src1 The second additional argument (expected value).
/// @param mask Operation mask, only locations with non-zero in the
///   corresponding mask element are updated.
/// @return A vector of the old values at the memory locations before the
///   update.
///
template <atomic_op Op, typename Tx, int N, typename Toffset,
          typename AccessorTy>
__ESIMD_API std::enable_if_t<
    std::is_integral_v<Toffset> &&
        sycl::detail::acc_properties::is_accessor_v<AccessorTy> &&
        !sycl::detail::acc_properties::is_local_accessor_v<AccessorTy>,
    simd<Tx, N>>
atomic_update(AccessorTy acc, simd<Toffset, N> offset, simd<Tx, N> src0,
              simd<Tx, N> src1, simd_mask<N> mask) {
#ifdef __ESIMD_FORCE_STATELESS_MEM
  return atomic_update<Op, Tx, N>(__ESIMD_DNS::accessorToPointer<Tx>(acc),
                                  offset, src0, src1, mask);
#else
  static_assert(std::is_integral_v<Toffset>, "Unsupported offset type");
  static_assert(sizeof(Toffset) == 4, "Only 32 bit offset is supported");
  if constexpr (Op == atomic_op::fcmpwr) {
    // Auto-convert FP atomics to LSC version. Warning is given - see enum.
    return atomic_update<detail::to_lsc_atomic_op<Op>(), Tx, N>(
        acc, offset, src0, src1, mask);
  } else {
    detail::check_atomic<Op, Tx, N, 2>();
    static_assert(sizeof(Tx) == 4, "Only 32 bit data is supported");
    const auto si = __ESIMD_NS::get_surface_index(acc);
    using T = typename detail::__raw_t<Tx>;
    return __esimd_dword_atomic2<Op, T, N>(mask.data(), si, offset.data(),
                                           src0.data(), src1.data());
  }
#endif
}

/// Variant of \c atomic_update that uses \c local_accessor as a parameter.
/// Atomically updates \c N memory locations represented by an accessor and
/// a vector of offsets and returns a vector of old
/// values found at the memory locations before update. The update operation
/// has 2 additional arguments.
///
/// @tparam Op The atomic operation - can be one of the following:
///   \c atomic_op::cmpxchg, \c atomic_op::fcmpwr.
/// @tparam Tx The vector element type.
/// @tparam N The number of memory locations to update.
/// @tparam AccessorTy type of the SYCL accessor.
/// @param acc The SYCL accessor.
/// @param offset The vector of 32-bit or 64-bit offsets in bytes. 64-bit
/// offsets are supported only when stateless memory accesses are enforced, i.e.
/// accessor based accesses are automatically converted to stateless accesses.
/// @param src0 The first additional argument (new value).
/// @param src1 The second additional argument (expected value).
/// @param mask Operation mask, only locations with non-zero in the
///   corresponding mask element are updated.
/// @return A vector of the old values at the memory locations before the
///   update.
///
template <atomic_op Op, typename Tx, int N, typename AccessorTy>
__ESIMD_API std::enable_if_t<
    sycl::detail::acc_properties::is_local_accessor_v<AccessorTy>, simd<Tx, N>>
atomic_update(AccessorTy acc, simd<uint32_t, N> offset, simd<Tx, N> src0,
              simd<Tx, N> src1, simd_mask<N> mask) {
  if constexpr (Op == atomic_op::fcmpwr) {
    // Auto-convert FP atomics to LSC version. Warning is given - see enum.
    return atomic_update<detail::to_lsc_atomic_op<Op>(), Tx, N>(
        acc, offset, src0, src1, mask);
  } else {
    return slm_atomic_update<Op, Tx, N>(
        offset + __ESIMD_DNS::localAccessorToOffset(acc), src0, src1, mask);
  }
}

/// A variation of \c atomic_update API with \c offsets represented as
/// \c simd_view object.
///
/// @tparam Op The atomic operation - can be one of the following:
///   \c atomic_op::cmpxchg, \c atomic_op::fcmpwr.
/// @tparam Tx The vector element type.
/// @tparam N The number of memory locations to update.
/// @tparam AccessorTy type of the SYCL accessor.
/// @param acc The SYCL accessor.
/// @param offset The simd_view of 32-bit or 64-bit offsets in bytes. 64-bit
/// offsets are supported only when stateless memory accesses are enforced,
/// i.e. accessor based accesses are automatically converted to stateless
/// accesses.
/// @param src0 The first additional argument (new value).
/// @param src1 The second additional argument (expected value).
/// @param mask Operation mask, only locations with non-zero in the
///   corresponding mask element are updated.
/// @return A vector of the old values at the memory locations before the
///   update.
///
template <atomic_op Op, typename Tx, int N, typename Toffset,
          typename AccessorTy, typename RegionTy = region1d_t<Toffset, N, 1>>
__ESIMD_API std::enable_if_t<
    std::is_integral_v<Toffset> && !std::is_pointer_v<AccessorTy>, simd<Tx, N>>
atomic_update(AccessorTy acc, simd_view<Toffset, RegionTy> offsets,
              simd<Tx, N> src0, simd<Tx, N> src1, simd_mask<N> mask) {
  return atomic_update<Op, Tx, N>(acc, offsets.read(), src0, src1, mask);
}

/// A variation of \c atomic_update API with \c offsets represented as
/// scalar.
///
/// @tparam Op The atomic operation - can be one of the following:
///   \c atomic_op::cmpxchg, \c atomic_op::fcmpwr.
/// @tparam Tx The vector element type.
/// @tparam N The number of memory locations to update.
/// @tparam AccessorTy type of the SYCL accessor.
/// @param acc The SYCL accessor.
/// @param offset The scalar 32-bit or 64-bit offset in bytes. 64-bit
/// offset are supported only when stateless memory accesses are enforced,
/// i.e. accessor based accesses are automatically converted to stateless
/// accesses.
/// @param src0 The first additional argument (new value).
/// @param src1 The second additional argument (expected value).
/// @param mask Operation mask, only locations with non-zero in the
///   corresponding mask element are updated.
/// @return A vector of the old values at the memory locations before the
///   update.
///
template <atomic_op Op, typename Tx, int N, typename Toffset,
          typename AccessorTy>
__ESIMD_API std::enable_if_t<
    std::is_integral_v<Toffset> && !std::is_pointer_v<AccessorTy>, simd<Tx, N>>
atomic_update(AccessorTy acc, Toffset offset, simd<Tx, N> src0,
              simd<Tx, N> src1, simd_mask<N> mask) {
  return atomic_update<Op, Tx, N>(acc, simd<Toffset, N>(offset), src0, src1,
                                  mask);
}

/// @} sycl_esimd_memory_atomics

/// @addtogroup sycl_esimd_memory
/// @{

/// Represetns a bit mask to control behavior of esimd::fence.
/// Enum elements define semantics of the bits in the mask.
enum fence_mask : uint8_t {
  /// “Commit enable” - wait for fence to complete before continuing.
  global_coherent_fence = 0x1,
  /// Flush the instruction cache.
  l3_flush_instructions = 0x2,
  /// Flush sampler (texture) cache.
  l3_flush_texture_data = 0x4,
  /// Flush constant cache.
  l3_flush_constant_data = 0x8,
  /// Flush constant cache.
  l3_flush_rw_data = 0x10,
  /// Issue SLM memory barrier only. If not set, the memory barrier is global.
  local_barrier = 0x20,
  /// Flush L1 read - only data cache.
  l1_flush_ro_data = 0x40,
  /// Creates a software (compiler) barrier, which does not generate
  /// any instruction and only prevents instruction scheduler from
  /// reordering instructions across this barrier at compile time.
  sw_barrier = 0x80
};

/// esimd::fence sets the memory read/write order.
/// @tparam cntl A bitmask composed from \c fence_mask bits.
///
template <uint8_t cntl> __ESIMD_API void fence() { __esimd_fence(cntl); }

__SYCL_DEPRECATED("use fence<fence_mask>()")
__ESIMD_API void fence(fence_mask cntl) { __esimd_fence(cntl); }

/// Generic work-group barrier.
/// Performs barrier synchronization for all threads within the same thread
/// group. The barrier instruction causes the executing thread to wait until
/// all threads in the same thread group have executed the barrier
/// instruction. Memory ordering is also guaranteed by this instruction. The
/// behavior is undefined if this instruction is executed in divergent control
/// flow.
///
__ESIMD_API void barrier() {
  __esimd_fence(fence_mask::global_coherent_fence | fence_mask::local_barrier);
  __esimd_barrier();
}
/// @} sycl_esimd_memory

/// @addtogroup sycl_esimd_memory
/// @{

/// Media block load.
///
/// @tparam T is the element data type.
/// @tparam m is the height of the 2D block.
/// @tparam N is the width of the 2D block.
/// @tparam AccessorTy is type of the SYCL accessor.
/// @tparam plane is planar surface index.
/// @param acc is the SYCL accessor.
/// @param x is X-coordinate of the left upper rectangle corner in BYTES.
/// @param y is Y-coordinate of the left upper rectangle corner in ROWS.
/// @return the linearized 2D block data read from surface.
///
template <typename T, int m, int N, typename AccessorTy, unsigned plane = 0>
__ESIMD_API simd<T, m * N> media_block_load(AccessorTy acc, unsigned x,
                                            unsigned y) {
  constexpr unsigned Width = N * sizeof(T);
  static_assert(Width * m <= 256u,
                "data does not fit into a single dataport transaction");
  static_assert(Width <= 64u, "valid block width is in range [1, 64]");
  static_assert(m <= 64u, "valid block height is in range [1, 64]");
  static_assert(plane <= 3u, "valid plane index is in range [0, 3]");

  const auto si = __ESIMD_NS::get_surface_index(acc);
  using SurfIndTy = decltype(si);
  constexpr unsigned int RoundedWidth =
      Width < 4 ? 4 : detail::getNextPowerOf2<Width>();
  constexpr int BlockWidth = sizeof(T) * N;
  constexpr int Mod = 0;

  if constexpr (Width < RoundedWidth) {
    constexpr unsigned int n1 = RoundedWidth / sizeof(T);
    simd<T, m * n1> temp =
        __esimd_media_ld<T, m, n1, Mod, SurfIndTy, (int)plane, BlockWidth>(
            si, x, y);
    return temp.template select<m, 1, N, 1>(0, 0);
  } else {
    return __esimd_media_ld<T, m, N, Mod, SurfIndTy, (int)plane, BlockWidth>(
        si, x, y);
  }
}

/// Media block store.
///
/// @tparam T is the element data type.
/// @tparam m is the height of the 2D block.
/// @tparam N is the width of the 2D block.
/// @tparam is AccessorTy type of the SYCL accessor.
/// @tparam plane is planar surface index.
/// @param acc is the SYCL accessor.
/// @param x is X-coordinate of the left upper rectangle corner in BYTES.
/// @param y is Y-coordinate of the left upper rectangle corner in ROWS.
/// @param vals is the linearized 2D block data to be written to surface.
///
template <typename T, int m, int N, typename AccessorTy, unsigned plane = 0>
__ESIMD_API void media_block_store(AccessorTy acc, unsigned x, unsigned y,
                                   simd<T, m * N> vals) {
  constexpr unsigned Width = N * sizeof(T);
  static_assert(Width * m <= 256u,
                "data does not fit into a single dataport transaction");
  static_assert(Width <= 64u, "valid block width is in range [1, 64]");
  static_assert(m <= 64u, "valid block height is in range [1, 64]");
  static_assert(plane <= 3u, "valid plane index is in range [0, 3]");
  const auto si = __ESIMD_NS::get_surface_index(acc);
  using SurfIndTy = decltype(si);
  constexpr unsigned int RoundedWidth =
      Width < 4 ? 4 : detail::getNextPowerOf2<Width>();
  constexpr unsigned int n1 = RoundedWidth / sizeof(T);
  constexpr int BlockWidth = sizeof(T) * N;
  constexpr int Mod = 0;

  if constexpr (Width < RoundedWidth) {
    simd<T, m * n1> temp;
    auto temp_ref = temp.template bit_cast_view<T, m, n1>();
    auto vals_ref = vals.template bit_cast_view<T, m, N>();
    temp_ref.template select<m, 1, N, 1>() = vals_ref;
    __esimd_media_st<T, m, n1, Mod, SurfIndTy, plane, BlockWidth>(si, x, y,
                                                                  temp.data());
  } else {
    __esimd_media_st<T, m, N, Mod, SurfIndTy, plane, BlockWidth>(si, x, y,
                                                                 vals.data());
  }
}

/// Loads a contiguous block of SLM memory referenced by the given
/// local-accessor \p acc and byte-offset \p offset, then returns the loaded
/// data as a simd object.
/// The generated code depends on the combination {T, N, Flags}.
/// Providing flags specifying the alignment of 16-bytes or more produces more
/// efficient code. If the alignment is smaller than 16-bytes, then less
/// efficient gather is generated. If the loaded vector is too long
/// for 1 flat-load GPU instruction, then a series of flat-loads and/or gathers
/// may be generated.
/// @tparam Tx Element type.
/// @tparam N Number of elements to load.
/// @tparam AccessorTy Accessor type (auto-deduced).
/// @tparam Flags The alignment specifier type tag.
/// @param acc The local accessor.
/// @param offset The offset to load from in bytes.
/// @param Flags Specifies the alignment.
/// @return A vector of loaded elements.
///
template <typename Tx, int N, typename AccessorTy,
          typename Flags = overaligned_tag<detail::OperandSize::OWORD>>
__ESIMD_API std::enable_if_t<
    sycl::detail::acc_properties::is_local_accessor_v<AccessorTy> &&
        is_simd_flag_type_v<Flags>,
    simd<Tx, N>>
block_load(AccessorTy acc, uint32_t offset, Flags = {}) {
  return slm_block_load<Tx, N, Flags>(offset +
                                      __ESIMD_DNS::localAccessorToOffset(acc));
}

/// Variant of block_store that uses local accessor as a parameter.
/// Stores elements of the vector \p vals to a contiguous block of SLM memory
/// represented by the given local accessor and the byte-offset \p offset.
/// The generated code depends on the combination {T, N, Flags}.
/// Providing flags specifying the alignment of 16-bytes or more produces more
/// efficient code. If the alignment is smaller than 16-bytes, then less
/// efficient scatter is generated. If the stored vector is too long
/// for 1 flat-store GPU instruction, then a series of flat-store and/or
/// scatters may be generated.
/// @tparam Tx Element type.
/// @tparam N Number of elements to store.
/// @tparam AccessorTy Accessor type (auto-deduced).
/// @param acc The local accessor to store to.
/// @param offset The byte-offset to store at.
/// @param vals The vector to store.
/// @param Flags Specifies the alignment.
///
template <typename Tx, int N, typename AccessorTy,
          typename Flags = overaligned_tag<detail::OperandSize::OWORD>>
__ESIMD_API std::enable_if_t<
    sycl::detail::acc_properties::is_local_accessor_v<AccessorTy> &&
    is_simd_flag_type_v<Flags>>
block_store(AccessorTy acc, uint32_t offset, simd<Tx, N> vals, Flags = {}) {
  slm_block_store<Tx, N, Flags>(
      offset + __ESIMD_DNS::localAccessorToOffset(acc), vals);
}

/// Variant of gather that uses local accessor as a parameter
///
/// Collects elements located at given offsets in an accessor and returns them
/// as a single \ref simd object. An element can be a 1, 2 or 4-byte value.
///
/// @tparam T Element type; can only be a 1,2,4-byte integer, \c sycl::half or
///   \c float.
/// @tparam N The number of vector elements. Can be \c 1, \c 8, \c 16 or \c 32.
/// @tparam AccessorTy The accessor type.
/// @param acc The accessor to gather from.
/// @param offsets Per-element offsets in bytes.
/// @param glob_offset Offset in bytes added to each individual element's offset
///   to compute actual memory access offset for that element.
/// @param mask Memory access mask. Elements with zero corresponding mask's
///   predicate are not accessed, their values in the resulting vector are
///   undefined.
///
template <typename T, int N, typename AccessorTy>
__ESIMD_API std::enable_if_t<
    sycl::detail::acc_properties::is_local_accessor_v<AccessorTy>, simd<T, N>>
gather(AccessorTy acc, simd<uint32_t, N> offsets, uint32_t glob_offset = 0,
       simd_mask<N> mask = 1) {
  return slm_gather<T, N>(
      offsets + glob_offset + __ESIMD_DNS::localAccessorToOffset(acc), mask);
}

/// Variant of scatter that uses local accessor as a parameter
///
/// Writes elements of a \ref simd object into an accessor at given offsets.
/// An element can be a 1, 2 or 4-byte value.
///
/// @tparam T Element type; can only be a 1,2,4-byte integer, \c sycl::half or
///   \c float.
/// @tparam N The number of vector elements. Can be \c 1, \c 8, \c 16 or \c 32.
/// @tparam AccessorTy The accessor type.
/// @param acc The accessor to scatter to.
/// @param offsets Per-element offsets in bytes.
/// @param vals Values to write.
/// @param glob_offset Offset in bytes added to each individual element's offset
///   to compute actual memory access offset for that element.
/// @param mask Memory access mask. Elements with zero corresponding mask's
///   predicate are not accessed.
///
///
template <typename T, int N, typename AccessorTy>
__ESIMD_API std::enable_if_t<
    sycl::detail::acc_properties::is_local_accessor_v<AccessorTy>>
scatter(AccessorTy acc, simd<uint32_t, N> offsets, simd<T, N> vals,
        uint32_t glob_offset = 0, simd_mask<N> mask = 1) {
  slm_scatter<T, N>(offsets + glob_offset +
                        __ESIMD_DNS::localAccessorToOffset(acc),
                    vals, mask);
}

/// Variant of gather_rgba that uses local accessor as a parameter
///
/// Gather and transpose pixels from the given memory locations defined by the
/// base specified by \c acc, the global offset \c global_offset and a vector of
/// offsets \c offsets. Up to 4 32-bit data elements may be accessed at each
/// address depending on the channel mask \c RGBAMask. Each pixel's address must
/// be 4-byte aligned.
/// For usage examples, see \ref usm_gather_rgba above, the only difference
/// would be the usage of an accessor instead of a usm pointer.
///
/// @tparam RGBAMask A pixel's channel mask.
/// @tparam AccessorT The accessor type for the memory to be loaded/gathered.
/// The returned vector elements must match the accessor data type. The loaded
/// elements must be 4 bytes in size.
/// @tparam N Number of pixels to access (matches the size of the \c offsets
///   vector). Must be 8, 16 or 32.
/// @param acc The accessor representing memory address of the access.
/// @param offsets Byte offsets of the pixels relative to the base pointer.
/// @param global_offset Byte offset of the pixels relative to the base pointer.
/// @param mask Memory access mask. Pixels with zero corresponding mask's
///   predicate are not accessed. Their values in the resulting vector are
///   undefined.
/// @return Read data - up to N*4 values of type \c Tx.
///
template <rgba_channel_mask RGBAMask = rgba_channel_mask::ABGR,
          typename AccessorT, int N,
          typename T = typename AccessorT::value_type>
__ESIMD_API std::enable_if_t<
    sycl::detail::acc_properties::is_local_accessor_v<AccessorT>,
    simd<T, N * get_num_channels_enabled(RGBAMask)>>
gather_rgba(AccessorT acc, simd<uint32_t, N> offsets,
            uint32_t global_offset = 0, simd_mask<N> mask = 1) {
  return slm_gather_rgba<T, N, RGBAMask>(
      offsets + global_offset + __ESIMD_DNS::localAccessorToOffset(acc), mask);
}

/// Variant of scatter_rgba that uses local accessor as a parameter
/// Gather data from the memory addressed by accessor \c acc, offset common
/// for all loaded elements \c global_offset and per-element offsets \c offsets,
/// and return it as simd vector. See @ref usm_gather_rgba for information about
/// the operation semantics and parameter restrictions/interdependencies.
///
/// @tparam RGBAMask Pixel's channel mask.
/// @tparam AccessorT The accessor type for the memory to be stored/scattered.
/// The returned vector elements must match the accessor data type. The loaded
/// elements must be 4 bytes in size.
/// @tparam N The number of elements to access.
/// @param offsets Byte offsets of each element.
/// @param vals values to be written.
/// @param global_offset Byte offset of the pixels relative to the base pointer.
/// @param mask Operation mask. All-1 by default.
///
template <rgba_channel_mask RGBAMask = rgba_channel_mask::ABGR,
          typename AccessorT, int N,
          typename T = typename AccessorT::value_type>
__ESIMD_API std::enable_if_t<
    sycl::detail::acc_properties::is_local_accessor_v<AccessorT>>
scatter_rgba(AccessorT acc, simd<uint32_t, N> offsets,
             simd<T, N * get_num_channels_enabled(RGBAMask)> vals,
             uint32_t global_offset = 0, simd_mask<N> mask = 1) {
  detail::validate_rgba_write_channel_mask<RGBAMask>();
  slm_scatter_rgba<T, N, RGBAMask>(offsets + global_offset +
                                       __ESIMD_DNS::localAccessorToOffset(acc),
                                   vals, mask);
}

/// @addtogroup sycl_esimd_raw_send
/// @{

/// Raw sends. "s" suffix designates "split" variant - i.e. two sources.
///  This is a low-level API not recommended for general usage.
///
/// @tparam exec_size is the execution size.
/// @tparam sfid is the shared function ID.
/// @tparam num_src0 is the number of GRFs for source-0.
/// @tparam num_src1 is the number of GRFs for source-1.
/// @tparam num_dst is the number of GRFs for destination.
/// @tparam eot is the flag that indicates whether this is an EOT message
/// (optional - default to off).
/// @tparam sendc is the flag that indicates whether sendc should be used
/// (optional - default to off).
/// @param msg_dst is the old value of the destination operand.
/// @param msg_src0 is the first source operand of send message.
/// @param msg_src1 is the second source operand of send message.
/// @param ex_desc is the extended message descriptor.
/// @param msg_desc is the message descriptor.
/// @param mask is the predicate to specify enabled channels (optional - default
/// to on).
/// @return the vector value read from memory.
template <uint8_t exec_size, uint8_t sfid, uint8_t num_src0, uint8_t num_src1,
          uint8_t num_dst, raw_send_eot eot = raw_send_eot::not_eot,
          raw_send_sendc sendc = raw_send_sendc::not_sendc, typename T1, int n1,
          typename T2, int n2, typename T3, int n3>
__ESIMD_API __ESIMD_NS::simd<T1, n1>
raw_sends(__ESIMD_NS::simd<T1, n1> msg_dst, __ESIMD_NS::simd<T2, n2> msg_src0,
          __ESIMD_NS::simd<T3, n3> msg_src1, uint32_t ex_desc,
          uint32_t msg_desc, __ESIMD_NS::simd_mask<exec_size> mask = 1) {
  constexpr unsigned _Width1 = n1 * sizeof(T1);
  static_assert(_Width1 % 32 == 0, "Invalid size for raw send rspVar");
  constexpr unsigned _Width2 = n2 * sizeof(T2);
  static_assert(_Width2 % 32 == 0, "Invalid size for raw send msg_src0");
  constexpr unsigned _Width3 = n3 * sizeof(T3);
  static_assert(_Width3 % 32 == 0, "Invalid size for raw send msg_src1");

  using ElemT1 = __ESIMD_DNS::__raw_t<T1>;
  using ElemT2 = __ESIMD_DNS::__raw_t<T2>;
  using ElemT3 = __ESIMD_DNS::__raw_t<T3>;

  constexpr uint8_t modifier =
      ((eot == raw_send_eot::eot) << 1) | (sendc == raw_send_sendc::sendc);

  return __esimd_raw_sends2<ElemT1, n1, ElemT2, n2, ElemT3, n3, exec_size>(
      modifier, exec_size, mask.data(), num_src0, num_src1, num_dst, sfid,
      ex_desc, msg_desc, msg_src0.data(), msg_src1.data(), msg_dst.data());
}

/// Raw send. This is a low-level API not recommended for general usage.
///
/// @tparam exec_size is the execution size.
/// @tparam sfid is the shared function ID.
/// @tparam num_src0 is the number of GRFs for source-0.
/// @tparam num_dst is the number of GRFs for destination.
/// @tparam eot is the flag that indicates whether this is an EOT message
/// (optional - default to off).
/// @tparam sendc is the flag that indicates whether sendc should be used
/// (optional - default to off).
/// @param msg_dst is the old value of the destination operand.
/// @param msg_src0 is the first source operand of send message.
/// @param ex_desc is the extended message descriptor.
/// @param msg_desc is the message descriptor.
/// @param mask is the predicate to specify enabled channels (optional - default
/// to on).
/// @return the vector value read from memory
template <uint8_t exec_size, uint8_t sfid, uint8_t num_src0, uint8_t num_dst,
          raw_send_eot eot = raw_send_eot::not_eot,
          raw_send_sendc sendc = raw_send_sendc::not_sendc, typename T1, int n1,
          typename T2, int n2>
__ESIMD_API __ESIMD_NS::simd<T1, n1>
raw_send(__ESIMD_NS::simd<T1, n1> msg_dst, __ESIMD_NS::simd<T2, n2> msg_src0,
         uint32_t ex_desc, uint32_t msg_desc,
         __ESIMD_NS::simd_mask<exec_size> mask = 1) {
  constexpr unsigned _Width1 = n1 * sizeof(T1);
  static_assert(_Width1 % 32 == 0, "Invalid size for raw send rspVar");
  constexpr unsigned _Width2 = n2 * sizeof(T2);
  static_assert(_Width2 % 32 == 0, "Invalid size for raw send msg_src0");

  using ElemT1 = __ESIMD_DNS::__raw_t<T1>;
  using ElemT2 = __ESIMD_DNS::__raw_t<T2>;

  constexpr uint8_t modifier =
      ((eot == raw_send_eot::eot) << 1) | (sendc == raw_send_sendc::sendc);
  return __esimd_raw_send2<ElemT1, n1, ElemT2, n2, exec_size>(
      modifier, exec_size, mask.data(), num_src0, num_dst, sfid, ex_desc,
      msg_desc, msg_src0.data(), msg_dst.data());
}

/// Raw sends. "s" suffix designates "split" variant - i.e. two sources.
///  This is a low-level API not recommended for general usage.
///
/// @tparam exec_size is the execution size.
/// @tparam sfid is the shared function ID.
/// @tparam num_src0 is the number of GRFs for source-0.
/// @tparam num_src1 is the number of GRFs for source-1.
/// @tparam eot is the flag that indicates whether this is an EOT message
/// (optional - default to off).
/// @tparam sendc is the flag that indicates whether sendc should be used
/// (optional - default to off).
/// @param msg_src0 is the first source operand of send message.
/// @param msg_src1 is the second source operand of send message.
/// @param ex_desc is the extended message descriptor.
/// @param msg_desc is the message descriptor.
/// @param mask is the predicate to specify enabled channels (optional - default
/// to on).
template <uint8_t exec_size, uint8_t sfid, uint8_t num_src0, uint8_t num_src1,
          raw_send_eot eot = raw_send_eot::not_eot,
          raw_send_sendc sendc = raw_send_sendc::not_sendc, typename T1, int n1,
          typename T2, int n2>
__ESIMD_API void raw_sends(__ESIMD_NS::simd<T1, n1> msg_src0,
                           __ESIMD_NS::simd<T2, n2> msg_src1, uint32_t ex_desc,
                           uint32_t msg_desc,
                           __ESIMD_NS::simd_mask<exec_size> mask = 1) {
  constexpr unsigned _Width1 = n1 * sizeof(T1);
  static_assert(_Width1 % 32 == 0, "Invalid size for raw send msg_src0");
  constexpr unsigned _Width2 = n2 * sizeof(T2);
  static_assert(_Width2 % 32 == 0, "Invalid size for raw send msg_src1");

  using ElemT1 = __ESIMD_DNS::__raw_t<T1>;
  using ElemT2 = __ESIMD_DNS::__raw_t<T2>;

  constexpr uint8_t modifier =
      ((eot == raw_send_eot::eot) << 1) | (sendc == raw_send_sendc::sendc);
  __esimd_raw_sends2_noresult<ElemT1, n1, ElemT2, n2, exec_size>(
      modifier, exec_size, mask.data(), num_src0, num_src1, sfid, ex_desc,
      msg_desc, msg_src0.data(), msg_src1.data());
}

/// Raw send. Generates a \c send or \c sendc instruction for the message
/// gateway. This is a low-level API not recommended for general usage.
///
/// @tparam exec_size is the execution size.
/// @tparam sfid is the shared function ID.
/// @tparam num_src0 is the number of GRFs for source-0.
/// @tparam eot is the flag that indicates whether this is an EOT message
/// (optional - default to off).
/// @tparam sendc is the flag that indicates whether sendc should be used
/// (optional - default to off).
/// @param msg_src0 is the first source operand of send message.
/// @param ex_desc is the extended message descriptor.
/// @param msg_desc is the message descriptor.
/// @param mask is the predicate to specify enabled channels (optional - default
/// to on).
template <uint8_t exec_size, uint8_t sfid, uint8_t num_src0,
          raw_send_eot eot = raw_send_eot::not_eot,
          raw_send_sendc sendc = raw_send_sendc::not_sendc, typename T1, int n1>
__ESIMD_API void raw_send(__ESIMD_NS::simd<T1, n1> msg_src0, uint32_t ex_desc,
                          uint32_t msg_desc,
                          __ESIMD_NS::simd_mask<exec_size> mask = 1) {
  constexpr unsigned _Width1 = n1 * sizeof(T1);
  static_assert(_Width1 % 32 == 0, "Invalid size for raw send msg_src0");
  using ElemT1 = __ESIMD_DNS::__raw_t<T1>;
  constexpr uint8_t modifier =
      ((eot == raw_send_eot::eot) << 1) | (sendc == raw_send_sendc::sendc);
  __esimd_raw_send2_noresult<ElemT1, n1, exec_size>(
      modifier, exec_size, mask.data(), num_src0, sfid, ex_desc, msg_desc,
      msg_src0.data());
}

/// @} sycl_esimd_raw_send

/// @} sycl_esimd_memory

/// @cond EXCLUDE

namespace detail {
// -- Outlined implementations of simd_obj_impl class memory access APIs.

template <typename T, int N, class T1, class SFINAE>
template <typename Flags, int ChunkSize, typename>
void simd_obj_impl<T, N, T1, SFINAE>::copy_from(
    const simd_obj_impl<T, N, T1, SFINAE>::element_type *Addr,
    Flags) SYCL_ESIMD_FUNCTION {
  using UT = simd_obj_impl<T, N, T1, SFINAE>::element_type;
  constexpr unsigned Size = sizeof(T) * N;
  constexpr unsigned Align = Flags::template alignment<T1>;

  constexpr unsigned BlockSize = OperandSize::OWORD * 8;
  constexpr unsigned NumBlocks = Size / BlockSize;
  constexpr unsigned RemSize = Size % BlockSize;

  if constexpr (Align >= OperandSize::DWORD && Size % OperandSize::OWORD == 0 &&
                detail::isPowerOf2(RemSize / OperandSize::OWORD)) {
    if constexpr (NumBlocks > 0) {
      constexpr unsigned BlockN = BlockSize / sizeof(T);
      ForHelper<NumBlocks>::unroll([BlockN, Addr, this](unsigned Block) {
        select<BlockN, 1>(Block * BlockN) =
            block_load<UT, BlockN, Flags>(Addr + (Block * BlockN), Flags{});
      });
    }
    if constexpr (RemSize > 0) {
      constexpr unsigned RemN = RemSize / sizeof(T);
      constexpr unsigned BlockN = BlockSize / sizeof(T);
      select<RemN, 1>(NumBlocks * BlockN) =
          block_load<UT, RemN, Flags>(Addr + (NumBlocks * BlockN), Flags{});
    }
  } else if constexpr (sizeof(T) == 8) {
    simd<int32_t, N * 2> BC(reinterpret_cast<const int32_t *>(Addr), Flags{});
    bit_cast_view<int32_t>() = BC;
  } else {
    constexpr unsigned NumChunks = N / ChunkSize;
    if constexpr (NumChunks > 0) {
      simd<uint32_t, ChunkSize> Offsets(0u, sizeof(T));
      ForHelper<NumChunks>::unroll([Addr, &Offsets, this](unsigned Block) {
        select<ChunkSize, 1>(Block * ChunkSize) =
            gather<UT, ChunkSize>(Addr + (Block * ChunkSize), Offsets);
      });
    }
    constexpr unsigned RemN = N % ChunkSize;
    if constexpr (RemN > 0) {
      if constexpr (RemN == 1) {
        select<1, 1>(NumChunks * ChunkSize) = Addr[NumChunks * ChunkSize];
      } else if constexpr (RemN == 8 || RemN == 16) {
        simd<uint32_t, RemN> Offsets(0u, sizeof(T));
        select<RemN, 1>(NumChunks * ChunkSize) =
            gather<UT, RemN>(Addr + (NumChunks * ChunkSize), Offsets);
      } else {
        constexpr int N1 = RemN < 8 ? 8 : RemN < 16 ? 16 : 32;
        simd_mask_type<N1> Pred(0);
        Pred.template select<RemN, 1>() = 1;
        simd<uint32_t, N1> Offsets(0u, sizeof(T));
        simd<UT, N1> Vals =
            gather<UT, N1>(Addr + (NumChunks * ChunkSize), Offsets, Pred);
        select<RemN, 1>(NumChunks * ChunkSize) =
            Vals.template select<RemN, 1>();
      }
    }
  }
}

template <typename T, int N, class T1, class SFINAE>
template <typename AccessorT, typename Flags, int ChunkSize, typename>
ESIMD_INLINE EnableIfAccessor<AccessorT, accessor_mode_cap::can_read,
                              sycl::access::target::device, void>
simd_obj_impl<T, N, T1, SFINAE>::copy_from(AccessorT acc,
#ifdef __ESIMD_FORCE_STATELESS_MEM
                                           uint64_t offset,
#else
                                           uint32_t offset,
#endif
                                           Flags) SYCL_ESIMD_FUNCTION {
  using UT = simd_obj_impl<T, N, T1, SFINAE>::element_type;
  static_assert(sizeof(UT) == sizeof(T));
  constexpr unsigned Size = sizeof(T) * N;
  constexpr unsigned Align = Flags::template alignment<T1>;

  constexpr unsigned BlockSize = OperandSize::OWORD * 8;
  constexpr unsigned NumBlocks = Size / BlockSize;
  constexpr unsigned RemSize = Size % BlockSize;

  using OffsetTy = decltype(offset);

  if constexpr (Align >= OperandSize::DWORD && Size % OperandSize::OWORD == 0 &&
                detail::isPowerOf2(RemSize / OperandSize::OWORD)) {
    if constexpr (NumBlocks > 0) {
      constexpr unsigned BlockN = BlockSize / sizeof(T);
      ForHelper<NumBlocks>::unroll([BlockN, acc, offset, this](unsigned Block) {
        select<BlockN, 1>(Block * BlockN) =
            block_load<UT, BlockN, AccessorT, Flags>(
                acc, offset + (Block * BlockSize), Flags{});
      });
    }
    if constexpr (RemSize > 0) {
      constexpr unsigned RemN = RemSize / sizeof(T);
      constexpr unsigned BlockN = BlockSize / sizeof(T);
      select<RemN, 1>(NumBlocks * BlockN) =
          block_load<UT, RemN, AccessorT, Flags>(
              acc, offset + (NumBlocks * BlockSize), Flags{});
    }
  } else if constexpr (sizeof(T) == 8) {
    simd<int32_t, N * 2> BC(acc, offset, Flags{});
    bit_cast_view<int32_t>() = BC;
  } else {
    constexpr unsigned NumChunks = N / ChunkSize;
    if constexpr (NumChunks > 0) {
      simd<OffsetTy, ChunkSize> Offsets(0u, sizeof(T));
      ForHelper<NumChunks>::unroll(
          [acc, offset, &Offsets, this](unsigned Block) {
            select<ChunkSize, 1>(Block * ChunkSize) =
                gather<UT, ChunkSize, AccessorT>(
                    acc, Offsets, offset + (Block * ChunkSize * sizeof(T)));
          });
    }
    constexpr unsigned RemN = N % ChunkSize;
    if constexpr (RemN > 0) {
      if constexpr (RemN == 1 || RemN == 8 || RemN == 16) {
        simd<OffsetTy, RemN> Offsets(0u, sizeof(T));
        select<RemN, 1>(NumChunks * ChunkSize) = gather<UT, RemN, AccessorT>(
            acc, Offsets, offset + (NumChunks * ChunkSize * sizeof(T)));
      } else {
        constexpr int N1 = RemN < 8 ? 8 : RemN < 16 ? 16 : 32;
        simd_mask_type<N1> Pred(0);
        Pred.template select<RemN, 1>() = 1;
        simd<OffsetTy, N1> Offsets(0u, sizeof(T));
        simd<UT, N1> Vals = gather<UT, N1>(
            acc, Offsets, offset + (NumChunks * ChunkSize * sizeof(T)), Pred);
        select<RemN, 1>(NumChunks * ChunkSize) =
            Vals.template select<RemN, 1>();
      }
    }
  }
}

template <typename T, int N, class T1, class SFINAE>
template <typename Flags, int ChunkSize, typename>
void simd_obj_impl<T, N, T1, SFINAE>::copy_to(
    simd_obj_impl<T, N, T1, SFINAE>::element_type *Addr,
    Flags) const SYCL_ESIMD_FUNCTION {
  using UT = simd_obj_impl<T, N, T1, SFINAE>::element_type;
  constexpr unsigned Size = sizeof(T) * N;
  constexpr unsigned Align = Flags::template alignment<T1>;

  constexpr unsigned BlockSize = OperandSize::OWORD * 8;
  constexpr unsigned NumBlocks = Size / BlockSize;
  constexpr unsigned RemSize = Size % BlockSize;

  simd<UT, N> Tmp{data()};
  if constexpr (Align >= OperandSize::OWORD && Size % OperandSize::OWORD == 0 &&
                detail::isPowerOf2(RemSize / OperandSize::OWORD)) {
    if constexpr (NumBlocks > 0) {
      constexpr unsigned BlockN = BlockSize / sizeof(T);
      ForHelper<NumBlocks>::unroll([BlockN, Addr, &Tmp](unsigned Block) {
        block_store<UT, BlockN>(Addr + (Block * BlockN),
                                Tmp.template select<BlockN, 1>(Block * BlockN));
      });
    }
    if constexpr (RemSize > 0) {
      constexpr unsigned RemN = RemSize / sizeof(T);
      constexpr unsigned BlockN = BlockSize / sizeof(T);
      block_store<UT, RemN>(Addr + (NumBlocks * BlockN),
                            Tmp.template select<RemN, 1>(NumBlocks * BlockN));
    }
  } else if constexpr (sizeof(T) == 8) {
    simd<int32_t, N * 2> BC = Tmp.template bit_cast_view<int32_t>();
    BC.copy_to(reinterpret_cast<int32_t *>(Addr), Flags{});
  } else {
    constexpr unsigned NumChunks = N / ChunkSize;
    if constexpr (NumChunks > 0) {
      simd<uint32_t, ChunkSize> Offsets(0u, sizeof(T));
      ForHelper<NumChunks>::unroll([Addr, &Offsets, &Tmp](unsigned Block) {
        scatter<UT, ChunkSize>(
            Addr + (Block * ChunkSize), Offsets,
            Tmp.template select<ChunkSize, 1>(Block * ChunkSize));
      });
    }
    constexpr unsigned RemN = N % ChunkSize;
    if constexpr (RemN > 0) {
      if constexpr (RemN == 1) {
        Addr[NumChunks * ChunkSize] = Tmp[NumChunks * ChunkSize];
      } else if constexpr (RemN == 8 || RemN == 16) {
        // TODO: GPU runtime may handle scatter of 16 byte elements
        // incorrectly. The code below is a workaround which must be deleted
        // once GPU runtime is fixed.
        if constexpr (sizeof(T) == 1 && RemN == 16) {
          if constexpr (Align % OperandSize::DWORD > 0) {
            ForHelper<RemN>::unroll([Addr, &Tmp](unsigned Index) {
              Addr[Index + NumChunks * ChunkSize] =
                  Tmp[Index + NumChunks * ChunkSize];
            });
          } else {
            simd_mask_type<8> Pred(0);
            simd<int32_t, 8> Vals;
            Pred.template select<4, 1>() = 1;
            Vals.template select<4, 1>() =
                Tmp.template bit_cast_view<int32_t>().template select<4, 1>(
                    NumChunks * ChunkSize);

            simd<uint32_t, 8> Offsets(0u, sizeof(int32_t));
            scatter<int32_t, 8>(
                reinterpret_cast<int32_t *>(Addr + (NumChunks * ChunkSize)),
                Offsets, Vals, Pred);
          }
        } else {
          simd<uint32_t, RemN> Offsets(0u, sizeof(T));
          scatter<UT, RemN>(
              Addr + (NumChunks * ChunkSize), Offsets,
              Tmp.template select<RemN, 1>(NumChunks * ChunkSize));
        }
      } else {
        constexpr int N1 = RemN < 8 ? 8 : RemN < 16 ? 16 : 32;
        simd_mask_type<N1> Pred(0);
        Pred.template select<RemN, 1>() = 1;
        simd<UT, N1> Vals;
        Vals.template select<RemN, 1>() =
            Tmp.template select<RemN, 1>(NumChunks * ChunkSize);
        simd<uint32_t, N1> Offsets(0u, sizeof(T));
        scatter<UT, N1>(Addr + (NumChunks * ChunkSize), Offsets, Vals, Pred);
      }
    }
  }
}

template <typename T, int N, class T1, class SFINAE>
template <typename AccessorT, typename Flags, int ChunkSize, typename>
ESIMD_INLINE EnableIfAccessor<AccessorT, accessor_mode_cap::can_write,
                              sycl::access::target::device, void>
simd_obj_impl<T, N, T1, SFINAE>::copy_to(AccessorT acc,
#ifdef __ESIMD_FORCE_STATELESS_MEM
                                         uint64_t offset,
#else
                                         uint32_t offset,
#endif
                                         Flags) const SYCL_ESIMD_FUNCTION {
  using UT = simd_obj_impl<T, N, T1, SFINAE>::element_type;
  constexpr unsigned Size = sizeof(T) * N;
  constexpr unsigned Align = Flags::template alignment<T1>;

  constexpr unsigned BlockSize = OperandSize::OWORD * 8;
  constexpr unsigned NumBlocks = Size / BlockSize;
  constexpr unsigned RemSize = Size % BlockSize;

  using OffsetTy = decltype(offset);

  simd<UT, N> Tmp{data()};
  if constexpr (Align >= OperandSize::OWORD && Size % OperandSize::OWORD == 0 &&
                detail::isPowerOf2(RemSize / OperandSize::OWORD)) {
    if constexpr (NumBlocks > 0) {
      constexpr unsigned BlockN = BlockSize / sizeof(T);
      ForHelper<NumBlocks>::unroll([BlockN, acc, offset, &Tmp](unsigned Block) {
        block_store<UT, BlockN, AccessorT>(
            acc, offset + (Block * BlockSize),
            Tmp.template select<BlockN, 1>(Block * BlockN));
      });
    }
    if constexpr (RemSize > 0) {
      constexpr unsigned RemN = RemSize / sizeof(T);
      constexpr unsigned BlockN = BlockSize / sizeof(T);
      block_store<UT, RemN, AccessorT>(
          acc, offset + (NumBlocks * BlockSize),
          Tmp.template select<RemN, 1>(NumBlocks * BlockN));
    }
  } else if constexpr (sizeof(T) == 8) {
    simd<int32_t, N * 2> BC = Tmp.template bit_cast_view<int32_t>();
    BC.copy_to(acc, offset, Flags{});
  } else {
    constexpr unsigned NumChunks = N / ChunkSize;
    if constexpr (NumChunks > 0) {
      simd<OffsetTy, ChunkSize> Offsets(0u, sizeof(T));
      ForHelper<NumChunks>::unroll([acc, offset, &Offsets,
                                    &Tmp](unsigned Block) {
        scatter<UT, ChunkSize, AccessorT>(
            acc, Offsets, Tmp.template select<ChunkSize, 1>(Block * ChunkSize),
            offset + (Block * ChunkSize * sizeof(T)));
      });
    }
    constexpr unsigned RemN = N % ChunkSize;
    if constexpr (RemN > 0) {
      if constexpr (RemN == 1 || RemN == 8 || RemN == 16) {
        simd<OffsetTy, RemN> Offsets(0u, sizeof(T));
        scatter<UT, RemN, AccessorT>(
            acc, Offsets, Tmp.template select<RemN, 1>(NumChunks * ChunkSize),
            offset + (NumChunks * ChunkSize * sizeof(T)));
      } else {
        constexpr int N1 = RemN < 8 ? 8 : RemN < 16 ? 16 : 32;
        simd_mask_type<N1> Pred(0);
        Pred.template select<RemN, 1>() = 1;
        simd<UT, N1> Vals;
        Vals.template select<RemN, 1>() =
            Tmp.template select<RemN, 1>(NumChunks * ChunkSize);
        simd<OffsetTy, N1> Offsets(0u, sizeof(T));
        scatter<UT, N1, AccessorT>(acc, Offsets, Vals,
                                   offset + (NumChunks * ChunkSize * sizeof(T)),
                                   Pred);
      }
    }
  }
}

} // namespace detail
/// @endcond EXCLUDE

} // namespace ext::intel::esimd
} // namespace _V1
} // namespace sycl<|MERGE_RESOLUTION|>--- conflicted
+++ resolved
@@ -1052,15 +1052,10 @@
 template <typename T, int N, typename AccessorTy, typename Toffset>
 __ESIMD_API std::enable_if_t<
     (sizeof(T) <= 4) && (N == 1 || N == 8 || N == 16 || N == 32) &&
-<<<<<<< HEAD
         detail::is_sycl_accessor_with<AccessorTy,
                                       detail::accessor_mode_cap::can_read,
                                       sycl::access::target::device>::value &&
         std::is_integral_v<Toffset> && !std::is_same_v<Toffset, uint64_t>,
-=======
-        !std::is_pointer_v<AccessorTy> && std::is_integral_v<Toffset> &&
-        !std::is_same_v<Toffset, uint64_t>,
->>>>>>> 3bd74417
     simd<T, N>>
 gather(AccessorTy acc, simd<Toffset, N> offsets, uint64_t glob_offset = 0,
        simd_mask<N> mask = 1) {
@@ -1119,15 +1114,10 @@
 template <typename T, int N, typename AccessorTy, typename Toffset>
 __ESIMD_API std::enable_if_t<
     (sizeof(T) <= 4) && (N == 1 || N == 8 || N == 16 || N == 32) &&
-<<<<<<< HEAD
     detail::is_sycl_accessor_with<AccessorTy,
                                   detail::accessor_mode_cap::can_write,
                                   sycl::access::target::device>::value &&
     std::is_integral_v<Toffset> && !std::is_same_v<Toffset, uint64_t>>
-=======
-    !std::is_pointer_v<AccessorTy> && std::is_integral_v<Toffset> &&
-    !std::is_same_v<Toffset, uint64_t>>
->>>>>>> 3bd74417
 scatter(AccessorTy acc, simd<Toffset, N> offsets, simd<T, N> vals,
         uint64_t glob_offset = 0, simd_mask<N> mask = 1) {
   scatter<T, N, AccessorTy>(acc, convert<uint64_t>(offsets), vals, glob_offset,
