--- conflicted
+++ resolved
@@ -2540,16 +2540,9 @@
 
 #ifndef __ESIMD_FORCE_STATELESS_MEM
 template <typename T, int N, typename AccessorTy>
-<<<<<<< HEAD
-ESIMD_INLINE ESIMD_NODEBUG std::enable_if_t<
-    (sizeof(T) <= 4) && detail::isPowerOf2(N, 32) &&
-        (std::is_same_v<detail::LocalAccessorMarker, AccessorTy> ||
-         is_accessor_with_v<AccessorTy, detail::accessor_mode_cap::can_read>),
-=======
 __ESIMD_API std::enable_if_t<
     (std::is_same_v<detail::LocalAccessorMarker, AccessorTy> ||
      is_accessor_with_v<AccessorTy, detail::accessor_mode_cap::can_read>),
->>>>>>> d2463c65
     simd<T, N>>
 gather_impl(AccessorTy acc, simd<uint32_t, N> offsets, uint32_t glob_offset,
             simd_mask<N> mask) {
@@ -2593,7 +2586,6 @@
   }
 }
 
-<<<<<<< HEAD
 /// SLM gather implementation.
 /// Supported platforms: DG2, PVC
 /// VISA instruction: lsc_load.slm
@@ -2671,7 +2663,7 @@
                                     PassThruExpanded.data());
   return detail::lsc_format_ret<T>(Result);
 }
-=======
+
 template <typename T, int N, int VS, cache_hint L1H, cache_hint L2H,
           lsc_data_size DS, typename OffsetT, typename AccessorT>
 __ESIMD_API std::enable_if_t<
@@ -2707,7 +2699,6 @@
   return lsc_format_ret<T>(Result);
 }
 #endif // __ESIMD_FORCE_STATELESS_MEM
->>>>>>> d2463c65
 
 } // namespace detail
 
