--- conflicted
+++ resolved
@@ -223,67 +223,9 @@
   scatter<Tx, N>(p, simd<Toffset, N>(offset), vals, mask);
 }
 
-<<<<<<< HEAD
-/// Loads a contiguous block of memory from the given memory address \p addr
-/// and returns the loaded data as a vector.
-/// The generated code depends on the combination {T, N, Flags}.
-/// Providing flags specifying the alignment of 16-bytes or more produces more
-/// efficient code. If the alignment is smaller than 16-bytes, then less
-/// efficient gather is generated. If the loaded vector is too long
-/// for 1 flat-load GPU instruction, then a series of flat-loads and/or gathers
-/// may be generated.
-/// @tparam Tx Element type.
-/// @tparam N Number of elements to load.
-/// @tparam Flags The alignment specifier type tag.
-/// @param addr The address to load from.
-/// @param Flags Specifies the alignment.
-/// @return A vector of loaded elements.
-///
-template <typename Tx, int N,
-          typename Flags = overaligned_tag<detail::OperandSize::OWORD>>
-__ESIMD_API std::enable_if_t<is_simd_flag_type_v<Flags>, simd<Tx, N>>
-block_load(const Tx *addr, Flags) {
-  using T = typename detail::__raw_t<Tx>;
-  using VecT = typename simd<T, N>::raw_vector_type;
-  constexpr size_t Align = Flags::template alignment<simd<T, N>>;
-  return __esimd_svm_block_ld<T, N, Align>(
-      reinterpret_cast<const VecT *>(addr));
-}
-
-/// Loads a contiguous block of memory from given accessor and offset and
-/// returns the loaded data as a vector. Actual code generated depends on the
-/// alignment parameter.
-/// @tparam Tx Element type.
-/// @tparam N Number of elements to load, <code>N * sizeof(Tx)</code> must be
-///    1, 2, 4 or 8 owords long.
-/// @tparam AccessorTy Accessor type (auto-deduced).
-/// @tparam Flags The alignment specifier type tag. Auto-deduced from the
-///    \c Flags parameter. If it is less than \c 16, then slower unaligned
-///    access is generated, otherwise the access is aligned.
-/// @param acc The accessor.
-/// @param offset The offset to load from in bytes.
-/// @param Flags Specifies the alignment.
-/// @return A vector of loaded elements.
-///
-template <typename Tx, int N, typename AccessorTy,
-          typename Flags = vector_aligned_tag,
-          typename = std::enable_if_t<
-              is_simd_flag_type_v<Flags> &&
-              detail::is_device_accessor_with_v<
-                  AccessorTy, detail::accessor_mode_cap::can_read>>,
-          class T = detail::__raw_t<Tx>>
-__ESIMD_API simd<Tx, N> block_load(AccessorTy acc,
-#ifdef __ESIMD_FORCE_STATELESS_MEM
-                                   uint64_t offset,
-#else
-                                   uint32_t offset,
-#endif
-                                   Flags flags = {}) {
-=======
 namespace detail {
 // Accessors may get either 32-bit offset or 64-bit depending on
 // the -fsycl-esimd-force-stateles-mem mode settigs.
->>>>>>> be8e031c
 #ifdef __ESIMD_FORCE_STATELESS_MEM
 using DeviceAccessorOffsetT = uint64_t;
 #else
@@ -468,13 +410,13 @@
 template <typename T, int NElts, cache_hint L1H = cache_hint::none,
           cache_hint L2H = cache_hint::none, typename AccessorT,
           typename FlagsT = __ESIMD_DNS::dqword_element_aligned_tag>
-__ESIMD_API std::enable_if_t<
-    !std::is_pointer_v<AccessorT> &&
-        !sycl::detail::acc_properties::is_local_accessor_v<AccessorT> &&
-        is_simd_flag_type_v<FlagsT>,
-    simd<T, NElts>>
-block_load_impl(AccessorT acc, DeviceAccessorOffsetT offset, simd_mask<1> pred,
-                FlagsT flags) {
+__ESIMD_API
+    std::enable_if_t<detail::is_device_accessor_with_v<
+                         AccessorT, detail::accessor_mode_cap::can_read> &&
+                         is_simd_flag_type_v<FlagsT>,
+                     simd<T, NElts>>
+    block_load_impl(AccessorT acc, DeviceAccessorOffsetT offset,
+                    simd_mask<1> pred, FlagsT flags) {
 #ifdef __ESIMD_FORCE_STATELESS_MEM
   return block_load_impl<T, NElts, L1H, L2H>(accessorToPointer<T>(acc, offset),
                                              pred, flags);
@@ -568,13 +510,13 @@
 template <typename T, int NElts, cache_hint L1H = cache_hint::none,
           cache_hint L2H = cache_hint::none, typename AccessorT,
           typename FlagsT = dqword_element_aligned_tag>
-__ESIMD_API std::enable_if_t<
-    !std::is_pointer_v<AccessorT> &&
-        !sycl::detail::acc_properties::is_local_accessor_v<AccessorT> &&
-        is_simd_flag_type_v<FlagsT>,
-    simd<T, NElts>>
-block_load_impl(AccessorT acc, DeviceAccessorOffsetT offset, simd_mask<1> pred,
-                simd<T, NElts> pass_thru, FlagsT flags) {
+__ESIMD_API
+    std::enable_if_t<detail::is_device_accessor_with_v<
+                         AccessorT, detail::accessor_mode_cap::can_read> &&
+                         is_simd_flag_type_v<FlagsT>,
+                     simd<T, NElts>>
+    block_load_impl(AccessorT acc, DeviceAccessorOffsetT offset,
+                    simd_mask<1> pred, simd<T, NElts> pass_thru, FlagsT flags) {
 #ifdef __ESIMD_FORCE_STATELESS_MEM
   return block_load_impl<T, NElts, L1H, L2H>(accessorToPointer<T>(acc, offset),
                                              pred, pass_thru, flags);
@@ -1044,8 +986,8 @@
           typename Flags = vector_aligned_tag,
           typename = std::enable_if_t<
               is_simd_flag_type_v<Flags> &&
-              sycl::detail::acc_properties::is_accessor_v<AccessorTy> &&
-              !sycl::detail::acc_properties::is_local_accessor_v<AccessorTy>>,
+              detail::is_device_accessor_with_v<
+                  AccessorTy, detail::accessor_mode_cap::can_read>>,
           class T = detail::__raw_t<Tx>>
 __ESIMD_API simd<Tx, N>
 block_load(AccessorTy acc, detail::DeviceAccessorOffsetT offset, Flags flags) {
@@ -1138,8 +1080,8 @@
               ext::oneapi::experimental::detail::empty_properties_t>
 __ESIMD_API std::enable_if_t<
     ext::oneapi::experimental::is_property_list_v<PropertyListT> &&
-        sycl::detail::acc_properties::is_accessor_v<AccessorT> &&
-        !sycl::detail::acc_properties::is_local_accessor_v<AccessorT>,
+        detail::is_device_accessor_with_v<AccessorT,
+                                          detail::accessor_mode_cap::can_read>,
     simd<T, N>>
 block_load(AccessorT acc, detail::DeviceAccessorOffsetT offset,
            PropertyListT props = {}) {
@@ -1211,7 +1153,8 @@
               ext::oneapi::experimental::detail::empty_properties_t>
 __ESIMD_API std::enable_if_t<
     ext::oneapi::experimental::is_property_list_v<PropertyListT> &&
-        sycl::detail::acc_properties::is_accessor_v<AccessorT>,
+        detail::is_device_accessor_with_v<AccessorT,
+                                          detail::accessor_mode_cap::can_read>,
     simd<T, N>>
 block_load(AccessorT acc, PropertyListT props = {}) {
   return block_load<T, N>(acc, 0, props);
@@ -1254,7 +1197,8 @@
               ext::oneapi::experimental::detail::empty_properties_t>
 __ESIMD_API std::enable_if_t<
     ext::oneapi::experimental::is_property_list_v<PropertyListT> &&
-        sycl::detail::acc_properties::is_accessor_v<AccessorT>,
+        detail::is_device_accessor_with_v<AccessorT,
+                                          detail::accessor_mode_cap::can_read>,
     simd<T, N>>
 block_load(AccessorT acc, detail::DeviceAccessorOffsetT offset,
            simd_mask<1> pred, simd<T, N> pass_thru, PropertyListT props = {}) {
@@ -1314,8 +1258,8 @@
               ext::oneapi::experimental::detail::empty_properties_t>
 __ESIMD_API std::enable_if_t<
     ext::oneapi::experimental::is_property_list_v<PropertyListT> &&
-        sycl::detail::acc_properties::is_accessor_v<AccessorT> &&
-        !sycl::detail::acc_properties::is_local_accessor_v<AccessorT>,
+        detail::is_device_accessor_with_v<AccessorT,
+                                          detail::accessor_mode_cap::can_read>,
     simd<T, N>>
 block_load(AccessorT acc, detail::DeviceAccessorOffsetT offset,
            simd_mask<1> pred, PropertyListT props = {}) {
@@ -1333,8 +1277,8 @@
               ext::oneapi::experimental::detail::empty_properties_t>
 __ESIMD_API std::enable_if_t<
     ext::oneapi::experimental::is_property_list_v<PropertyListT> &&
-        sycl::detail::acc_properties::is_accessor_v<AccessorT> &&
-        !sycl::detail::acc_properties::is_local_accessor_v<AccessorT>,
+        detail::is_device_accessor_with_v<AccessorT,
+                                          detail::accessor_mode_cap::can_read>,
     simd<T, N>>
 block_load(AccessorT acc, simd_mask<1> pred, simd<T, N> pass_thru,
            PropertyListT props = {}) {
@@ -1350,8 +1294,8 @@
               ext::oneapi::experimental::detail::empty_properties_t>
 __ESIMD_API std::enable_if_t<
     ext::oneapi::experimental::is_property_list_v<PropertyListT> &&
-        sycl::detail::acc_properties::is_accessor_v<AccessorT> &&
-        !sycl::detail::acc_properties::is_local_accessor_v<AccessorT>,
+        detail::is_device_accessor_with_v<AccessorT,
+                                          detail::accessor_mode_cap::can_read>,
     simd<T, N>>
 block_load(AccessorT acc, simd_mask<1> pred, PropertyListT props = {}) {
   simd<T, N> PassThru; // Intentionally uninitialized.
@@ -1373,21 +1317,9 @@
 ///
 template <typename Tx, int N, typename AccessorTy,
           class T = detail::__raw_t<Tx>>
-<<<<<<< HEAD
 __ESIMD_API std::enable_if_t<detail::is_device_accessor_with_v<
     AccessorTy, detail::accessor_mode_cap::can_write>>
-block_store(AccessorTy acc,
-#ifdef __ESIMD_FORCE_STATELESS_MEM
-            uint64_t offset,
-#else
-            uint32_t offset,
-#endif
-=======
-__ESIMD_API std::enable_if_t<
-    sycl::detail::acc_properties::is_accessor_v<AccessorTy> &&
-    !sycl::detail::acc_properties::is_local_accessor_v<AccessorTy>>
 block_store(AccessorTy acc, detail::DeviceAccessorOffsetT offset,
->>>>>>> be8e031c
             simd<Tx, N> vals) {
 #ifdef __ESIMD_FORCE_STATELESS_MEM
   block_store<Tx, N>(__ESIMD_DNS::accessorToPointer<Tx>(acc, offset), vals);
@@ -1415,12 +1347,12 @@
 // Implementations of accessor-based gather and scatter functions
 namespace detail {
 template <typename T, int N, typename AccessorTy>
-ESIMD_INLINE
-    ESIMD_NODEBUG std::enable_if_t<(sizeof(T) <= 4) &&
-                                   (N == 1 || N == 8 || N == 16 || N == 32) &&
-                                   !std::is_pointer_v<AccessorTy>>
-    scatter_impl(AccessorTy acc, simd<T, N> vals, simd<uint32_t, N> offsets,
-                 uint32_t glob_offset, simd_mask<N> mask) {
+ESIMD_INLINE ESIMD_NODEBUG std::enable_if_t<
+    (sizeof(T) <= 4) && (N == 1 || N == 8 || N == 16 || N == 32) &&
+    detail::is_accessor_with_v<AccessorTy,
+                               detail::accessor_mode_cap::can_write>>
+scatter_impl(AccessorTy acc, simd<T, N> vals, simd<uint32_t, N> offsets,
+             uint32_t glob_offset, simd_mask<N> mask) {
   constexpr int TypeSizeLog2 = detail::ElemsPerAddrEncoding<sizeof(T)>();
   // TODO (performance) use hardware-supported scale once BE supports it
   constexpr int16_t scale = 0;
@@ -1452,7 +1384,8 @@
 template <typename T, int N, typename AccessorTy>
 ESIMD_INLINE ESIMD_NODEBUG std::enable_if_t<
     (sizeof(T) <= 4) && (N == 1 || N == 8 || N == 16 || N == 32) &&
-        !std::is_pointer_v<AccessorTy>,
+        detail::is_accessor_with_v<AccessorTy,
+                                   detail::accessor_mode_cap::can_read>,
     simd<T, N>>
 gather_impl(AccessorTy acc, simd<uint32_t, N> offsets, uint32_t glob_offset,
             simd_mask<N> mask) {
@@ -1524,13 +1457,8 @@
         detail::is_device_accessor_with_v<AccessorTy,
                                           detail::accessor_mode_cap::can_read>,
     simd<T, N>>
-gather(AccessorTy acc,
-#ifdef __ESIMD_FORCE_STATELESS_MEM
-       simd<uint64_t, N> offsets, uint64_t glob_offset = 0,
-#else
-       simd<uint32_t, N> offsets, uint32_t glob_offset = 0,
-#endif
-       simd_mask<N> mask = 1) {
+gather(AccessorTy acc, simd<detail::DeviceAccessorOffsetT, N> offsets,
+       detail::DeviceAccessorOffsetT glob_offset = 0 simd_mask<N> mask = 1) {
 #ifdef __ESIMD_FORCE_STATELESS_MEM
   return gather<T, N>(__ESIMD_DNS::accessorToPointer<T>(acc, glob_offset),
                       offsets, mask);
@@ -1578,18 +1506,8 @@
     (sizeof(T) <= 4) && (N == 1 || N == 8 || N == 16 || N == 32) &&
     detail::is_device_accessor_with_v<AccessorTy,
                                       detail::accessor_mode_cap::can_write>>
-scatter(AccessorTy acc,
-#ifdef __ESIMD_FORCE_STATELESS_MEM
-        simd<uint64_t, N> offsets,
-#else
-        simd<uint32_t, N> offsets,
-#endif
-        simd<T, N> vals,
-#ifdef __ESIMD_FORCE_STATELESS_MEM
-        uint64_t glob_offset = 0,
-#else
-        uint32_t glob_offset = 0,
-#endif
+scatter(AccessorTy acc, simd<detail::DeviceAccessorOffsetT, N> offsets,
+        simd<T, N> vals, detail::DeviceAccessorOffsetT glob_offset = 0,
         simd_mask<N> mask = 1) {
 #ifdef __ESIMD_FORCE_STATELESS_MEM
   scatter<T, N>(__ESIMD_DNS::accessorToPointer<T>(acc, glob_offset), offsets,
@@ -1872,12 +1790,8 @@
                       detail::is_device_accessor_with_v<
                           AccessorT, detail::accessor_mode_cap::can_read>),
                      simd<T, N * get_num_channels_enabled(RGBAMask)>>
-    gather_rgba(AccessorT acc,
-#ifdef __ESIMD_FORCE_STATELESS_MEM
-                simd<uint64_t, N> offsets, uint64_t global_offset = 0,
-#else
-                simd<uint32_t, N> offsets, uint32_t global_offset = 0,
-#endif
+    gather_rgba(AccessorT acc, simd<detail::DeviceAccessorOffsetT, N> offsets,
+                detail::DeviceAccessorOffsetT global_offset = 0,
                 simd_mask<N> mask = 1) {
 #ifdef __ESIMD_FORCE_STATELESS_MEM
   return gather_rgba<RGBAMask>(
@@ -1930,19 +1844,10 @@
     std::enable_if_t<(N == 8 || N == 16 || N == 32) && sizeof(T) == 4 &&
                      detail::is_device_accessor_with_v<
                          AccessorT, detail::accessor_mode_cap::can_write>>
-    scatter_rgba(AccessorT acc,
-#ifdef __ESIMD_FORCE_STATELESS_MEM
-                 simd<uint64_t, N> offsets,
-#else
-                 simd<uint32_t, N> offsets,
-#endif
-                 simd<T, N * get_num_channels_enabled(RGBAMask)> vals,
-#ifdef __ESIMD_FORCE_STATELESS_MEM
-                 uint64_t global_offset = 0,
-#else
-                 uint32_t global_offset = 0,
-#endif
-                 simd_mask<N> mask = 1) {
+    scatter_rgba(
+        AccessorT acc, simd<detail::DeviceAccessorOffsetT, N> offsets,
+        simd<T, N * get_num_channels_enabled(RGBAMask)> vals,
+        detail::DeviceAccessorOffsetT global_offset = 0 simd_mask<N> mask = 1) {
   detail::validate_rgba_write_channel_mask<RGBAMask>();
 #ifdef __ESIMD_FORCE_STATELESS_MEM
   scatter_rgba<RGBAMask>(__ESIMD_DNS::accessorToPointer<T>(acc, global_offset),
@@ -3056,8 +2961,11 @@
 /// @return the linearized 2D block data read from surface.
 ///
 template <typename T, int m, int N, typename AccessorTy, unsigned plane = 0>
-__ESIMD_API simd<T, m * N> media_block_load(AccessorTy acc, unsigned x,
-                                            unsigned y) {
+__ESIMD_API
+    std::enable_if_t<detail::is_device_accessor_with_v<
+                         AccessorTy, detail::accessor_mode_cap::can_read>,
+                     simd<T, m * N>>
+    media_block_load(AccessorTy acc, unsigned x, unsigned y) {
   constexpr unsigned Width = N * sizeof(T);
   static_assert(Width * m <= 256u,
                 "data does not fit into a single dataport transaction");
@@ -3097,8 +3005,12 @@
 /// @param vals is the linearized 2D block data to be written to surface.
 ///
 template <typename T, int m, int N, typename AccessorTy, unsigned plane = 0>
-__ESIMD_API void media_block_store(AccessorTy acc, unsigned x, unsigned y,
-                                   simd<T, m * N> vals) {
+__ESIMD_API
+    std::enable_if_t<detail::is_device_accessor_with_v<
+                         AccessorT, detail::accessor_mode_cap::can_write>,
+                     void>
+    media_block_store(AccessorTy acc, unsigned x, unsigned y,
+                      simd<T, m * N> vals) {
   constexpr unsigned Width = N * sizeof(T);
   static_assert(Width * m <= 256u,
                 "data does not fit into a single dataport transaction");
@@ -3535,7 +3447,6 @@
 }
 
 template <typename T, int N, class T1, class SFINAE>
-<<<<<<< HEAD
 template <int ChunkSize, typename Flags, typename AccessorT, typename TOffset>
 ESIMD_INLINE void simd_obj_impl<T, N, T1, SFINAE>::copy_to_impl(
     AccessorT acc, TOffset offset) const SYCL_ESIMD_FUNCTION {
@@ -3608,14 +3519,6 @@
 template <int ChunkSize, typename Flags, typename AccessorT, typename TOffset>
 ESIMD_INLINE void simd_obj_impl<T, N, T1, SFINAE>::copy_from_impl(
     AccessorT acc, TOffset offset) SYCL_ESIMD_FUNCTION {
-=======
-template <typename AccessorT, typename Flags, int ChunkSize, typename>
-ESIMD_INLINE EnableIfAccessor<AccessorT, accessor_mode_cap::can_read,
-                              sycl::access::target::device, void>
-simd_obj_impl<T, N, T1, SFINAE>::copy_from(AccessorT acc,
-                                           detail::DeviceAccessorOffsetT offset,
-                                           Flags) SYCL_ESIMD_FUNCTION {
->>>>>>> be8e031c
   using UT = simd_obj_impl<T, N, T1, SFINAE>::element_type;
   static_assert(sizeof(UT) == sizeof(T));
   constexpr unsigned Size = sizeof(T) * N;
@@ -3682,11 +3585,7 @@
 template <typename AccessorT, typename Flags, int ChunkSize, typename>
 ESIMD_INLINE EnableIfAccessor<AccessorT, accessor_mode_cap::can_read, void>
 simd_obj_impl<T, N, T1, SFINAE>::copy_from(AccessorT acc,
-#ifdef __ESIMD_FORCE_STATELESS_MEM
-                                           uint64_t offset,
-#else
-                                           uint32_t offset,
-#endif
+                                           detail::DeviceAccessorOffsetT offset,
                                            Flags) SYCL_ESIMD_FUNCTION {
 
   copy_from_impl<ChunkSize, Flags>(acc, offset);
