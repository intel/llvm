--- conflicted
+++ resolved
@@ -2039,213 +2039,8 @@
   __esimd_fence(fence_mask::global_coherent_fence | fence_mask::local_barrier);
   __esimd_barrier();
 }
-
 /// @} sycl_esimd_memory
 
-<<<<<<< HEAD
-=======
-/// @addtogroup sycl_esimd_memory_slm
-/// @{
-
-/// Declare per-work-group slm size.
-/// GPU RT/driver requires this function to be called in the beginning
-/// of the kernel using SLM. There must be only 1 call site of slm_init()
-/// per kernel.
-/// If slm_init is called from some function F called from the kernel,
-/// then inlining of F into the kernel must be managed/guaranteed.
-/// slm_init<SLMSize> can also be used together with slm_allocator() class.
-/// In such cases slm_allocator<AdditionalMem> allocates extra chunk of SLM
-/// memory and the final amount of allocated SLM may be bigger
-/// than what is requested by slm_init. See more details on
-/// slm_allocator class usage at it's declaration and ESIMD extension SPEC.
-/// @tparam SLMSize  Shared Local Memory (SLM) size
-template <uint32_t SLMSize> __ESIMD_API void slm_init() {
-  __esimd_slm_init(SLMSize);
-}
-
-/// Declare per-work-group slm size. Non-constant argument version to be used
-/// with specialization constants only.
-/// Same restrictions are applied to this function as to it's template variant
-/// slm_init<SLMSize>().
-/// This version has an additional restriction - it cannot be used together
-//  with esimd::slm_allocator() class.
-/// @param size  Shared Local Memory (SLM) size to be allocated for each
-/// work-group of ESIMD kernel.
-__ESIMD_API void slm_init(uint32_t size) { __esimd_slm_init(size); }
-
-/// Gather operation over the Shared Local Memory.
-/// This API has almost the same interface as the @ref accessor_gather
-/// "accessor-based gather", except that it does not have the accessor and the
-/// global offset parameters.
-///
-template <typename T, int N>
-__ESIMD_API
-    std::enable_if_t<(N == 1 || N == 8 || N == 16 || N == 32), simd<T, N>>
-    slm_gather(simd<uint32_t, N> offsets, simd_mask<N> mask = 1) {
-  detail::LocalAccessorMarker acc;
-  return detail::gather_impl<T, N>(acc, offsets, 0, mask);
-}
-
-/// Load a scalar value from the Shared Local Memory.
-/// @tparam T type of the value
-/// @param offset SLM offset in bytes
-/// @return the loaded value
-///
-template <typename T> __ESIMD_API T slm_scalar_load(uint32_t offset) {
-  const simd<T, 1> Res = slm_gather<T, 1>(simd<uint32_t, 1>(offset));
-  return Res[0];
-}
-
-/// Scatter operation over the Shared Local Memory.
-/// This API has almost the same interface as the @ref accessor_scatter
-/// "accessor-based scatter", except that it does not have the accessor and
-/// the global offset parameters.
-///
-template <typename T, int N>
-__ESIMD_API std::enable_if_t<(N == 1 || N == 8 || N == 16 || N == 32) &&
-                             (sizeof(T) <= 4)>
-slm_scatter(simd<uint32_t, N> offsets, simd<T, N> vals, simd_mask<N> mask = 1) {
-  detail::LocalAccessorMarker acc;
-  detail::scatter_impl<T, N>(acc, vals, offsets, 0, mask);
-}
-
-/// Store a scalar value into the Shared Local Memory.
-/// @tparam T type of the value
-/// @param offset SLM offset in bytes
-/// @param val value to store
-///
-template <typename T>
-__ESIMD_API void slm_scalar_store(uint32_t offset, T val) {
-  slm_scatter<T, 1>(simd<uint32_t, 1>(offset), simd<T, 1>(val), 1);
-}
-
-/// Gather data from the Shared Local Memory at specified \c offsets and
-/// return it as simd vector. See @ref usm_gather_rgba for information about
-/// the operation semantics and parameter restrictions/interdependencies.
-/// @tparam T The element type of the returned vector.
-/// @tparam N The number of elements to access.
-/// @tparam RGBAMask Pixel's channel mask.
-/// @param offsets Byte offsets within the SLM of each element.
-/// @param mask Operation mask. All-1 by default.
-/// @return Gathered data as an \c N - element vector.
-///
-template <typename T, int N, rgba_channel_mask RGBAMask>
-__ESIMD_API std::enable_if_t<(N == 8 || N == 16 || N == 32) && (sizeof(T) == 4),
-                             simd<T, N * get_num_channels_enabled(RGBAMask)>>
-slm_gather_rgba(simd<uint32_t, N> offsets, simd_mask<N> mask = 1) {
-  const auto SI = __ESIMD_NS::get_surface_index(detail::LocalAccessorMarker());
-  return __esimd_gather4_masked_scaled2<T, N, RGBAMask>(
-      SI, 0 /*global_offset*/, offsets.data(), mask.data());
-}
-
-/// Gather data from the Shared Local Memory at specified \c offsets and
-/// return it as simd vector. See @ref usm_scatter_rgba for information about
-/// the operation semantics and parameter restrictions/interdependencies.
-/// @tparam T The element type of the returned vector.
-/// @tparam N The number of elements to access.
-/// @tparam Mask Pixel's channel mask.
-/// @param offsets Byte offsets within the SLM of each element.
-/// @param vals values to be written.
-/// @param mask Operation mask. All-1 by default.
-///
-template <typename T, int N, rgba_channel_mask Mask>
-__ESIMD_API std::enable_if_t<(N == 8 || N == 16 || N == 32) && (sizeof(T) == 4)>
-slm_scatter_rgba(simd<uint32_t, N> offsets,
-                 simd<T, N * get_num_channels_enabled(Mask)> vals,
-                 simd_mask<N> mask = 1) {
-  detail::validate_rgba_write_channel_mask<Mask>();
-  const auto si = __ESIMD_NS::get_surface_index(detail::LocalAccessorMarker());
-  constexpr int16_t Scale = 0;
-  constexpr int global_offset = 0;
-  __esimd_scatter4_scaled<T, N, decltype(si), Mask, Scale>(
-      mask.data(), si, global_offset, offsets.data(), vals.data());
-}
-
-/// Loads a contiguous block of SLM memory referenced by the given byte-offset
-/// \p offset, then returns the loaded data as a simd object.
-/// The generated code depends on the combination {T, N, Flags}.
-/// Providing flags specifying the alignment of 16-bytes or more produces more
-/// efficient code. If the alignment is smaller than 16-bytes, then less
-/// efficient gather is generated. If the loaded vector is too long
-/// for 1 flat-load GPU instruction, then a series of flat-loads and/or gathers
-/// may be generated.
-/// @tparam T Element type.
-/// @tparam N Number of elements to load.
-/// @tparam Flags The alignment specifier type tag.
-/// @param offset The byte-offset to load from.
-/// @param Flags Specifies the alignment.
-/// @return A vector of loaded elements.
-///
-template <typename T, int N,
-          typename Flags = overaligned_tag<detail::OperandSize::OWORD>>
-__ESIMD_API std::enable_if_t<is_simd_flag_type_v<Flags>, simd<T, N>>
-slm_block_load(uint32_t offset, Flags = {}) {
-  constexpr size_t Align = Flags::template alignment<simd<T, N>>;
-  return __esimd_slm_block_ld<detail::__raw_t<T>, N, Align>(offset);
-}
-
-/// Stores elements of the vector \p vals to a contiguous block of SLM memory
-/// at the given byte-offset \p offset.
-/// The generated code depends on the combination {T, N, Flags}.
-/// Providing flags specifying the alignment of 16-bytes or more produces more
-/// efficient code. If the alignment is smaller than 16-bytes, then less
-/// efficient scatter is generated. If the stored vector is too long
-/// for 1 flat-store GPU instruction, then a series of flat-store and/or
-/// scatters may be generated.
-/// @tparam T Element type.
-/// @tparam N Number of elements to store.
-/// @tparam Flags The alignment specifier type tag.
-/// @param offset The byte-offset to store at.
-/// @param vals The vector to store.
-/// @param Flags Specifies the alignment.
-///
-template <typename T, int N,
-          typename Flags = overaligned_tag<detail::OperandSize::OWORD>>
-__ESIMD_API std::enable_if_t<is_simd_flag_type_v<Flags>>
-slm_block_store(uint32_t offset, simd<T, N> vals, Flags = {}) {
-  constexpr size_t Align = Flags::template alignment<simd<T, N>>;
-  __esimd_slm_block_st<detail::__raw_t<T>, N, Align>(offset, vals.data());
-}
-
-/// Atomic update operation performed on SLM. No source operands version.
-/// See description of template and function parameters in @ref
-/// usm_atomic_update0 "atomic update" operation docs.
-template <atomic_op Op, typename Tx, int N, class T = detail::__raw_t<Tx>>
-__ESIMD_API simd<Tx, N> slm_atomic_update(simd<uint32_t, N> offsets,
-                                          simd_mask<N> mask) {
-  detail::check_atomic<Op, T, N, 0>();
-  const auto si = __ESIMD_NS::get_surface_index(detail::LocalAccessorMarker());
-  return __esimd_dword_atomic0<Op, T, N>(mask.data(), si, offsets.data());
-}
-
-/// Atomic update operation performed on SLM. One source operands version.
-/// See description of template and function parameters in @ref
-/// usm_atomic_update1 "atomic update" operation docs.
-template <atomic_op Op, typename Tx, int N, class T = detail::__raw_t<Tx>>
-__ESIMD_API simd<Tx, N> slm_atomic_update(simd<uint32_t, N> offsets,
-                                          simd<Tx, N> src0, simd_mask<N> mask) {
-  detail::check_atomic<Op, T, N, 1>();
-  const auto si = __ESIMD_NS::get_surface_index(detail::LocalAccessorMarker());
-  return __esimd_dword_atomic1<Op, T, N>(mask.data(), si, offsets.data(),
-                                         src0.data());
-}
-
-/// Atomic update operation performed on SLM. Two source operands version.
-/// See description of template and function parameters in @ref
-/// usm_atomic_update2 "atomic update" operation docs.
-template <atomic_op Op, typename Tx, int N, class T = detail::__raw_t<Tx>>
-__ESIMD_API simd<Tx, N> slm_atomic_update(simd<uint32_t, N> offsets,
-                                          simd<Tx, N> src0, simd<Tx, N> src1,
-                                          simd_mask<N> mask) {
-  detail::check_atomic<Op, T, N, 2>();
-  const auto si = __ESIMD_NS::get_surface_index(detail::LocalAccessorMarker());
-  return __esimd_dword_atomic2<Op, T, N>(mask.data(), si, offsets.data(),
-                                         src0.data(), src1.data());
-}
-
-/// @} sycl_esimd_memory_slm
-
->>>>>>> f40132bf
 /// @addtogroup sycl_esimd_memory
 /// @{
 
@@ -2280,7 +2075,7 @@
 
   if constexpr (Width < RoundedWidth) {
     constexpr unsigned int n1 = RoundedWidth / sizeof(T);
-    simd<T, m * n1> temp =
+    simd<T, m *n1> temp =
         __esimd_media_ld<T, m, n1, Mod, SurfIndTy, (int)plane, BlockWidth>(
             si, x, y);
     return temp.template select<m, 1, N, 1>(0, 0);
