//==-------------- memory.hpp - DPC++ Explicit SIMD API --------------------==//
//
// Part of the LLVM Project, under the Apache License v2.0 with LLVM Exceptions.
// See https://llvm.org/LICENSE.txt for license information.
// SPDX-License-Identifier: Apache-2.0 WITH LLVM-exception
//
//===----------------------------------------------------------------------===//
// Implement Explicit SIMD memory-access APIs.
//===----------------------------------------------------------------------===//

#pragma once

#include <sycl/ext/intel/esimd/common.hpp>
#include <sycl/ext/intel/esimd/detail/memory_intrin.hpp>
#include <sycl/ext/intel/esimd/detail/types.hpp>
#include <sycl/ext/intel/esimd/detail/util.hpp>
#include <sycl/ext/intel/esimd/simd.hpp>
#include <sycl/ext/intel/esimd/simd_view.hpp>
#include <sycl/half_type.hpp>

#include <cstdint>

namespace sycl {
__SYCL_INLINE_VER_NAMESPACE(_V1) {
namespace ext::intel::esimd {

/// @addtogroup sycl_esimd_memory
/// @{

/// @defgroup sycl_esimd_memory_atomics Atomic memory access.
/// Memory access functions which perform per-lane atomic update using given
/// operation. "Per-lane" means that the atomicity guarantees of a vector atomic
/// operation are the same as of N independent scalar atomic operations per
/// lane (N is number of lanes).

/// @defgroup sycl_esimd_memory_slm Shared local memory access functions.

/// @} sycl_esimd_memory

/// @cond ESIMD_DETAIL

namespace detail {
// Type used in internal functions to designate SLM access by
// providing dummy accessor of this type. Used to make it possible to delegate
// implemenations of SLM memory accesses to general surface-based memory
// accesses and thus reuse validity checks etc.
struct LocalAccessorMarker {};

} // namespace detail

/// @endcond ESIMD_DETAIL

/// @addtogroup sycl_esimd_memory
/// @{

/// Get surface index corresponding to a SYCL accessor.
///
/// @param acc a SYCL buffer or image accessor.
/// @return the index of the corresponding surface (aka "binding table index").
///
template <typename AccessorTy>
__ESIMD_API SurfaceIndex get_surface_index(AccessorTy acc) {
  if constexpr (std::is_same_v<detail::LocalAccessorMarker, AccessorTy>) {
    return detail::SLM_BTI;
  } else {
    return __esimd_get_surface_index(
        detail::AccessorPrivateProxy::getNativeImageObj(acc));
  }
}

// TODO @Pennycook
// {quote}
// ...I'd like us to think more about what we can do to make these interfaces
// more user - friendly. A user providing cache hints has to provide a lot more
// template arguments than required.Could we make this nicer by providing the
// hints as tag - type arguments ?
// ...
//   // Without cache hints, type and length can be deduced from offsets
//   float* p;
//   simd<uint32_t, 16> offsets;
//   auto result = flat_load(p, offsets);
//
//   // With cache hints as templates, verbosity increases significantly:
//   // - Providing any cache hint forces the user to specify the type and
//   length float* p; simd<uint32_t, 16> offsets; auto result =
//   flat_load<uint32_t, 16, 1, CacheHint::Foo, CacheHint::Bar>(p, offsets);
//
//   // With cache hints as tag types, verbosity is reduced:
//   // - Providing a cache hint does not prevent deduction of type and length
//   float* p;
//   simd <uint32_t, 16> offsets;
//   auto result = flat_load(p, offsets, CacheHint::Foo{});
//
// Note also that the templated form prevents a developer from specifying an L3
// hint without also explicitly specifying an L1 hint. If flat_load accepted a
// list of hints, it might be possible to refactor the hints to specify them in
// any order, and it may be more extensible to future cache hints:
// {/quote}
//
// TODO @keryell
// {quote}
// An approach a la https ://github.com/chriskohlhoff/propria from
// @chriskohlhoff would be to add a property to the pointer, such as
//
//    auto result = flat_load(p, offsets);
//    auto result = flat_load(decorate<CacheHint::Foo, CacheHint::Bar>(p),
//    offsets);
// The advantage is that you do not have to change all tour API and all the uses
// of this decorated pointer will benefit from this. decorate is to be bikeshed
// accordingly.
// {/quote}
//

/// Loads ("gathers") elements from different memory locations and returns a
/// vector of them. Each memory location is base address plus an offset - a
/// value of the corresponding element in the input offset vector. Access to
/// any element's memory location can be disabled via the input vector of
/// predicates (mask).
/// @tparam Tx Element type, must be of size 4 or less.
/// @tparam N Number of elements to read; can be \c 1, \c 2, \c 4, \c 8, \c 16
///   or \c 32.
/// @param p The base address.
/// @param offsets the vector of 32-bit or 64-bit offsets in bytes. For each
/// lane \c i,   ((byte*)p + offsets[i]) must be element size aligned.
/// @param mask The access mask, defaults to all 1s.
/// @return A vector of elements read. Elements in masked out lanes are
///   undefined.
///
template <typename Tx, int N, typename Toffset>
__ESIMD_API simd<Tx, N> gather(const Tx *p, simd<Toffset, N> offsets,
                               simd_mask<N> mask = 1) {
  using T = detail::__raw_t<Tx>;
  static_assert(std::is_integral_v<Toffset>, "Unsupported offset type");
  static_assert(detail::isPowerOf2(N, 32), "Unsupported value of N");
  simd<uint64_t, N> offsets_i = convert<uint64_t>(offsets);
  simd<uint64_t, N> addrs(reinterpret_cast<uint64_t>(p));
  addrs = addrs + offsets_i;

  if constexpr (sizeof(T) == 1) {
    auto Ret = __esimd_svm_gather<T, N, detail::ElemsPerAddrEncoding<4>(),
                                  detail::ElemsPerAddrEncoding<1>()>(
        addrs.data(), mask.data());
    return __esimd_rdregion<T, N * 4, N, /*VS*/ 0, N, 4>(Ret, 0);
  } else if constexpr (sizeof(T) == 2) {
    auto Ret = __esimd_svm_gather<T, N, detail::ElemsPerAddrEncoding<2>(),
                                  detail::ElemsPerAddrEncoding<2>()>(
        addrs.data(), mask.data());
    return __esimd_rdregion<T, N * 2, N, /*VS*/ 0, N, 2>(Ret, 0);
  } else
    return __esimd_svm_gather<T, N, detail::ElemsPerAddrEncoding<1>(),
                              detail::ElemsPerAddrEncoding<1>()>(addrs.data(),
                                                                 mask.data());
}

/// A variation of \c gather API with \c offsets represented as \c simd_view
/// object.
///
/// @tparam Tx Element type, must be of size 4 or less.
/// @tparam N Number of elements to read; can be \c 1, \c 2, \c 4, \c 8, \c 16
///   or \c 32.
/// @param p The base address.
/// @param offsets the simd_view of 32-bit or 64-bit offsets in bytes. For each
/// lane \c i,   ((byte*)p + offsets[i]) must be element size aligned.
/// @param mask The access mask, defaults to all 1s.
/// @return A vector of elements read. Elements in masked out lanes are
///   undefined.
///
template <typename Tx, int N, typename Toffset,
          typename RegionTy = region1d_t<Toffset, N, 1>>
__ESIMD_API simd<Tx, N> gather(const Tx *p,
                               simd_view<Toffset, RegionTy> offsets,
                               simd_mask<N> mask = 1) {
  using T = detail::__raw_t<Tx>;
  using Ty = typename simd_view<Toffset, RegionTy>::element_type;
  return gather<Tx, N>(p, simd<Ty, N>(offsets), mask);
}

/// A variation of \c gather API with \c offsets represented as scalar.
///
/// @tparam Tx Element type, must be of size 4 or less.
/// @tparam N Number of elements to read; can be \c 1, \c 2, \c 4, \c 8, \c 16
///   or \c 32.
/// @param p The base address.
/// @param offset the scalar 32-bit or 64-bit offset in bytes.
/// ((byte*)p + offset) must be element size aligned.
/// @param mask The access mask, defaults to all 1s.
/// @return A vector of elements read. Elements in masked out lanes are
///   undefined.
///
template <typename Tx, int N, typename Toffset>
<<<<<<< HEAD
__ESIMD_API std::enable_if_t<std::is_integral<Toffset>::value, simd<Tx, N>>
=======
__ESIMD_API std::enable_if_t<std::is_integral_v<Toffset>, simd<Tx, N>>
>>>>>>> 5283d4b8
gather(const Tx *p, Toffset offset, simd_mask<N> mask = 1) {
  return gather<Tx, N>(p, simd<Toffset, N>(offset), mask);
}

/// Writes ("scatters") elements of the input vector to different memory
/// locations. Each memory location is base address plus an offset - a
/// value of the corresponding element in the input offset vector. Access to
/// any element's memory location can be disabled via the input mask.
/// @tparam Tx Element type, must be of size 4 or less.
/// @tparam N Number of elements to write; can be \c 1, \c 2, \c 4, \c 8, \c 16
///   or \c 32.
/// @param p The base address.
/// @param offsets A vector of 32-bit or 64-bit offsets in bytes. For each lane
/// \c i,   ((byte*)p + offsets[i]) must be element size aligned.
/// @param vals The vector to scatter.
/// @param mask The access mask, defaults to all 1s.
///
template <typename Tx, int N, typename Toffset>
__ESIMD_API void scatter(Tx *p, simd<Toffset, N> offsets, simd<Tx, N> vals,
                         simd_mask<N> mask = 1) {
  using T = detail::__raw_t<Tx>;
  static_assert(std::is_integral_v<Toffset>, "Unsupported offset type");
  static_assert(detail::isPowerOf2(N, 32), "Unsupported value of N");
  simd<uint64_t, N> offsets_i = convert<uint64_t>(offsets);
  simd<uint64_t, N> addrs(reinterpret_cast<uint64_t>(p));
  addrs = addrs + offsets_i;
  if constexpr (sizeof(T) == 1) {
    simd<T, N * 4> D;
    D = __esimd_wrregion<T, N * 4, N, /*VS*/ 0, N, 4>(D.data(), vals.data(), 0);
    __esimd_svm_scatter<T, N, detail::ElemsPerAddrEncoding<4>(),
                        detail::ElemsPerAddrEncoding<1>()>(
        addrs.data(), D.data(), mask.data());
  } else if constexpr (sizeof(T) == 2) {
    simd<T, N * 2> D;
    D = __esimd_wrregion<T, N * 2, N, /*VS*/ 0, N, 2>(D.data(), vals.data(), 0);
    __esimd_svm_scatter<T, N, detail::ElemsPerAddrEncoding<2>(),
                        detail::ElemsPerAddrEncoding<2>()>(
        addrs.data(), D.data(), mask.data());
  } else
    __esimd_svm_scatter<T, N, detail::ElemsPerAddrEncoding<1>(),
                        detail::ElemsPerAddrEncoding<1>()>(
        addrs.data(), vals.data(), mask.data());
}

/// A variation of \c scatter API with \c offsets represented as \c simd_view
/// object.
///
/// @tparam Tx Element type, must be of size 4 or less.
/// @tparam N Number of elements to write; can be \c 1, \c 2, \c 4, \c 8, \c 16
///   or \c 32.
/// @param p The base address.
/// @param offsets A simd_view of 32-bit or 64-bit offsets in bytes. For each
/// lane \c i,   ((byte*)p + offsets[i]) must be element size aligned.
/// @param vals The vector to scatter.
/// @param mask The access mask, defaults to all 1s.
///
template <typename Tx, int N, typename Toffset,
          typename RegionTy = region1d_t<Toffset, N, 1>>
__ESIMD_API void scatter(Tx *p, simd_view<Toffset, RegionTy> offsets,
                         simd<Tx, N> vals, simd_mask<N> mask = 1) {
  using T = detail::__raw_t<Tx>;
  using Ty = typename simd_view<Toffset, RegionTy>::element_type;
  scatter<Tx, N>(p, simd<Ty, N>(offsets), vals, mask);
}

/// A variation of \c scatter API with \c offsets represented as scalar.
///
/// @tparam Tx Element type, must be of size 4 or less.
/// @tparam N Number of elements to write; can be \c 1, \c 2, \c 4, \c 8, \c 16
///   or \c 32.
/// @param p The base address.
/// @param offset the scalar 32-bit or 64-bit offset in bytes.
/// ((byte*)p + offset) must be element size aligned.
/// @param vals The vector to scatter.
/// @param mask The access mask, defaults to all 1s.
///
template <typename Tx, int N, typename Toffset>
<<<<<<< HEAD
__ESIMD_API std::enable_if_t<std::is_integral<Toffset>::value>
=======
__ESIMD_API std::enable_if_t<std::is_integral_v<Toffset>>
>>>>>>> 5283d4b8
scatter(Tx *p, Toffset offset, simd<Tx, N> vals, simd_mask<N> mask = 1) {
  scatter<Tx, N>(p, simd<Toffset, N>(offset), vals, mask);
}

/// Loads a contiguous block of memory from given memory address and returns
/// the loaded data as a vector. Actual code generated depends on the
/// alignment parameter.
/// @tparam Tx Element type.
/// @tparam N Number of elements to load, <code>N * sizeof(Tx)</code> must be
///    1, 2, 4 or 8 owords long.
/// @tparam Flags The alignment specifier type tag. Auto-deduced from the
///    \c Flags parameter. If it is less than \c 16, then slower unaligned
///    access is generated, othewise the access is aligned.
/// @param addr The address to load from.
/// @param Flags Specifies the alignment.
/// @return A vector of loaded elements.
///
template <typename Tx, int N, typename Flags = vector_aligned_tag,
          class T = detail::__raw_t<Tx>,
          typename = std::enable_if_t<is_simd_flag_type_v<Flags>>>
__ESIMD_API simd<Tx, N> block_load(const Tx *addr, Flags = {}) {
  constexpr unsigned Sz = sizeof(T) * N;
  static_assert(Sz >= detail::OperandSize::OWORD,
                "block size must be at least 1 oword");
  static_assert(Sz % detail::OperandSize::OWORD == 0,
                "block size must be whole number of owords");
  static_assert(detail::isPowerOf2(Sz / detail::OperandSize::OWORD),
                "block must be 1, 2, 4 or 8 owords long");
  static_assert(Sz <= 8 * detail::OperandSize::OWORD,
                "block size must be at most 8 owords");

  uintptr_t Addr = reinterpret_cast<uintptr_t>(addr);
  if constexpr (Flags::template alignment<simd<T, N>> >=
                detail::OperandSize::OWORD) {
    return __esimd_svm_block_ld<T, N>(Addr);
  } else {
    return __esimd_svm_block_ld_unaligned<T, N>(Addr);
  }
}

/// Loads a contiguous block of memory from given accessor and offset and
/// returns the loaded data as a vector. Actual code generated depends on the
/// alignment parameter.
/// @tparam Tx Element type.
/// @tparam N Number of elements to load, <code>N * sizeof(Tx)</code> must be
///    1, 2, 4 or 8 owords long.
/// @tparam AccessorTy Accessor type (auto-deduced).
/// @tparam Flags The alignment specifier type tag. Auto-deduced from the
///    \c Flags parameter. If it is less than \c 16, then slower unaligned
///    access is generated, othewise the access is aligned.
/// @param acc The accessor.
/// @param offset The offset to load from in bytes.
/// @param Flags Specifies the alignment.
/// @return A vector of loaded elements.
///
template <typename Tx, int N, typename AccessorTy,
          typename Flags = vector_aligned_tag,
          typename = std::enable_if_t<is_simd_flag_type_v<Flags>>,
          class T = detail::__raw_t<Tx>>
__ESIMD_API simd<Tx, N> block_load(AccessorTy acc, uint32_t offset,
                                   Flags = {}) {
#ifdef __ESIMD_FORCE_STATELESS_MEM
  return block_load<Tx, N>(__ESIMD_DNS::accessorToPointer<Tx>(acc, offset));
#else
  constexpr unsigned Sz = sizeof(T) * N;
  static_assert(Sz >= detail::OperandSize::OWORD,
                "block size must be at least 1 oword");
  static_assert(Sz % detail::OperandSize::OWORD == 0,
                "block size must be whole number of owords");
  static_assert(detail::isPowerOf2(Sz / detail::OperandSize::OWORD),
                "block must be 1, 2, 4 or 8 owords long");
  static_assert(Sz <= 8 * detail::OperandSize::OWORD,
                "block size must be at most 8 owords");

  auto surf_ind = __esimd_get_surface_index(
      detail::AccessorPrivateProxy::getNativeImageObj(acc));

  if constexpr (Flags::template alignment<simd<T, N>> >=
                detail::OperandSize::OWORD) {
    return __esimd_oword_ld<T, N>(surf_ind, offset >> 4);
  } else {
    return __esimd_oword_ld_unaligned<T, N>(surf_ind, offset);
  }
#endif
}

/// Stores elements of a vector to a contiguous block of memory at given
/// address. The address must be at least \c 16 bytes-aligned.
/// @tparam Tx Element type.
/// @tparam N Number of elements to store, <code>N * sizeof(Tx)</code> must be
///    1, 2, 4 or 8 owords long.
/// @param p The memory address to store at.
/// @param vals The vector to store.
///
template <typename Tx, int N, class T = detail::__raw_t<Tx>>
__ESIMD_API void block_store(Tx *p, simd<Tx, N> vals) {
  constexpr unsigned Sz = sizeof(T) * N;
  static_assert(Sz >= detail::OperandSize::OWORD,
                "block size must be at least 1 oword");
  static_assert(Sz % detail::OperandSize::OWORD == 0,
                "block size must be whole number of owords");
  static_assert(detail::isPowerOf2(Sz / detail::OperandSize::OWORD),
                "block must be 1, 2, 4 or 8 owords long");
  static_assert(Sz <= 8 * detail::OperandSize::OWORD,
                "block size must be at most 8 owords");

  uintptr_t Addr = reinterpret_cast<uintptr_t>(p);
  __esimd_svm_block_st<T, N>(Addr, vals.data());
}

/// Stores elements of a vector to a contiguous block of memory represented by
/// an accessor and an offset within this accessor.
/// @tparam Tx Element type.
/// @tparam N Number of elements to store, <code>N * sizeof(Tx)</code> must be
///    1, 2, 4 or 8 owords long.
/// @tparam AccessorTy Accessor type (auto-deduced).
/// @param acc The accessor to store to.
/// @param offset The offset to store at. It is in bytes and must be a multiple
///   of \c 16.
/// @param vals The vector to store.
///
template <typename Tx, int N, typename AccessorTy,
          class T = detail::__raw_t<Tx>>
__ESIMD_API void block_store(AccessorTy acc, uint32_t offset,
                             simd<Tx, N> vals) {
#ifdef __ESIMD_FORCE_STATELESS_MEM
  block_store<Tx, N>(__ESIMD_DNS::accessorToPointer<Tx>(acc, offset), vals);
#else
  constexpr unsigned Sz = sizeof(T) * N;
  static_assert(Sz >= detail::OperandSize::OWORD,
                "block size must be at least 1 oword");
  static_assert(Sz % detail::OperandSize::OWORD == 0,
                "block size must be whole number of owords");
  static_assert(detail::isPowerOf2(Sz / detail::OperandSize::OWORD),
                "block must be 1, 2, 4 or 8 owords long");
  static_assert(Sz <= 8 * detail::OperandSize::OWORD,
                "block size must be at most 8 owords");

  auto surf_ind = __esimd_get_surface_index(
      detail::AccessorPrivateProxy::getNativeImageObj(acc));
  __esimd_oword_st<T, N>(surf_ind, offset >> 4, vals.data());
#endif
}

/// @} sycl_esimd_memory

/// @cond ESIMD_DETAIL

// Implementations of accessor-based gather and scatter functions
namespace detail {
template <typename T, int N, typename AccessorTy>
ESIMD_INLINE
    ESIMD_NODEBUG std::enable_if_t<(sizeof(T) <= 4) &&
                                   (N == 1 || N == 8 || N == 16 || N == 32) &&
                                   !std::is_pointer<AccessorTy>::value>
    scatter_impl(AccessorTy acc, simd<T, N> vals, simd<uint32_t, N> offsets,
                 uint32_t glob_offset, simd_mask<N> mask) {

  constexpr int TypeSizeLog2 = detail::ElemsPerAddrEncoding<sizeof(T)>();
  // TODO (performance) use hardware-supported scale once BE supports it
  constexpr int16_t scale = 0;
  const auto si = __ESIMD_NS::get_surface_index(acc);

  if constexpr (sizeof(T) < 4) {
    using Tint = std::conditional_t<std::is_integral_v<T>, T,
                                    detail::uint_type_t<sizeof(T)>>;
    using Treal = __raw_t<T>;
    simd<Tint, N> vals_int = bitcast<Tint, Treal, N>(std::move(vals).data());
    using PromoT =
        typename sycl::detail::conditional_t<std::is_signed<Tint>::value,
                                             int32_t, uint32_t>;
    const simd<PromoT, N> promo_vals = convert<PromoT>(std::move(vals_int));
    __esimd_scatter_scaled<PromoT, N, decltype(si), TypeSizeLog2, scale>(
        mask.data(), si, glob_offset, offsets.data(), promo_vals.data());
  } else {
    using Treal = __raw_t<T>;
    if constexpr (!std::is_same_v<Treal, T>) {
      simd<Treal, N> Values = vals.template bit_cast_view<Treal>();
      __esimd_scatter_scaled<Treal, N, decltype(si), TypeSizeLog2, scale>(
          mask.data(), si, glob_offset, offsets.data(), Values.data());
    } else {
      __esimd_scatter_scaled<T, N, decltype(si), TypeSizeLog2, scale>(
          mask.data(), si, glob_offset, offsets.data(), vals.data());
    }
  }
}

template <typename T, int N, typename AccessorTy>
ESIMD_INLINE ESIMD_NODEBUG std::enable_if_t<
    (sizeof(T) <= 4) && (N == 1 || N == 8 || N == 16 || N == 32) &&
        !std::is_pointer<AccessorTy>::value,
    simd<T, N>>
gather_impl(AccessorTy acc, simd<uint32_t, N> offsets, uint32_t glob_offset,
            simd_mask<N> mask) {

  constexpr int TypeSizeLog2 = detail::ElemsPerAddrEncoding<sizeof(T)>();
  // TODO (performance) use hardware-supported scale once BE supports it
  constexpr uint32_t scale = 0;
  const auto si = get_surface_index(acc);

  if constexpr (sizeof(T) < 4) {
    using Tint = std::conditional_t<std::is_integral_v<T>, T,
                                    detail::uint_type_t<sizeof(T)>>;
    using Treal = __raw_t<T>;
    static_assert(std::is_integral<Tint>::value,
                  "only integral 1- & 2-byte types are supported");
    using PromoT =
        typename sycl::detail::conditional_t<std::is_signed<Tint>::value,
                                             int32_t, uint32_t>;
    const simd<PromoT, N> promo_vals =
        __esimd_gather_masked_scaled2<PromoT, N, decltype(si), TypeSizeLog2,
                                      scale>(si, glob_offset, offsets.data(),
                                             mask.data());
    auto Res = convert<Tint>(promo_vals);

    if constexpr (!std::is_same_v<Tint, T>) {
      return detail::bitcast<Treal, Tint, N>(Res.data());
    } else {
      return Res;
    }
  } else {
    using Treal = __raw_t<T>;
    simd<Treal, N> Res = __esimd_gather_masked_scaled2<Treal, N, decltype(si),
                                                       TypeSizeLog2, scale>(
        si, glob_offset, offsets.data(), mask.data());
    if constexpr (!std::is_same_v<Treal, T>) {
      return Res.template bit_cast_view<T>();
    } else {
      return Res;
    }
  }
}

} // namespace detail

/// @endcond ESIMD_DETAIL

/// @addtogroup sycl_esimd_memory
/// @{

/// @anchor accessor_gather Accessor-based gather.
///
/// Collects elements located at given offsets in an accessor and returns them
/// as a single \ref simd object. An element can be 1, 2 or 4-byte value.
///
/// @tparam T Element type; can only be a 1,2,4-byte integer, \c sycl::half or
///   \c float.
/// @tparam N The number of vector elements. Can be \c 1, \c 8, \c 16 or \c 32.
/// @tparam AccessorTy The accessor type.
/// @param acc The accessor to gather from.
/// @param offsets Per-element offsets in bytes.
/// @param glob_offset Offset in bytes added to each individual element's offset
///   to compute actual memory access offset for that element.
/// @param mask Memory access mask. Elements with zero corresponding mask's
///   predicate are not accessed, their values in the resulting vector are
///   undefined.
///
template <typename T, int N, typename AccessorTy>
__ESIMD_API std::enable_if_t<(sizeof(T) <= 4) &&
                                 (N == 1 || N == 8 || N == 16 || N == 32) &&
                                 !std::is_pointer<AccessorTy>::value,
                             simd<T, N>>
gather(AccessorTy acc, simd<uint32_t, N> offsets, uint32_t glob_offset = 0,
       simd_mask<N> mask = 1) {
#ifdef __ESIMD_FORCE_STATELESS_MEM
  return gather<T, N>(__ESIMD_DNS::accessorToPointer<T>(acc, glob_offset),
                      offsets, mask);
#else
  return detail::gather_impl<T, N, AccessorTy>(acc, offsets, glob_offset, mask);
#endif
}

/// @anchor accessor_scatter
/// Accessor-based scatter.
///
/// Writes elements of a \ref simd object into an accessor at given offsets.
/// An element can be 1, 2 or 4-byte value.
///
/// @tparam T Element type; can only be a 1,2,4-byte integer, \c sycl::half or
///   \c float.
/// @tparam N The number of vector elements. Can be \c 1, \c 8, \c 16 or \c 32.
/// @tparam AccessorTy The accessor type.
/// @param acc The accessor to scatter to.
/// @param offsets Per-element offsets in bytes.
/// @param vals Values to write.
/// @param glob_offset Offset in bytes added to each individual element's offset
///   to compute actual memory access offset for that element.
/// @param mask Memory access mask. Elements with zero corresponding mask's
///   predicate are not accessed.
///
///
template <typename T, int N, typename AccessorTy>
__ESIMD_API std::enable_if_t<(sizeof(T) <= 4) &&
                             (N == 1 || N == 8 || N == 16 || N == 32) &&
                             !std::is_pointer<AccessorTy>::value>
scatter(AccessorTy acc, simd<uint32_t, N> offsets, simd<T, N> vals,
        uint32_t glob_offset = 0, simd_mask<N> mask = 1) {
#ifdef __ESIMD_FORCE_STATELESS_MEM
  scatter<T, N>(__ESIMD_DNS::accessorToPointer<T>(acc, glob_offset), offsets,
                vals, mask);
#else
  detail::scatter_impl<T, N, AccessorTy>(acc, vals, offsets, glob_offset, mask);
#endif
}

/// Load a scalar value from an accessor.
/// @tparam T Type of the value.
/// @tparam AccessorTy Type of the accessor.
/// @param acc Accessor to load from.
/// @param offset Offset in bytes.
/// @return The loaded value.
///
template <typename T, typename AccessorTy>
__ESIMD_API T scalar_load(AccessorTy acc, uint32_t offset) {
  const simd<T, 1> Res =
      gather<T, 1, AccessorTy>(acc, simd<uint32_t, 1>(offset));
  return Res[0];
}

/// Store a scalar value into an accessor.
/// @tparam T Type of the value.
/// @tparam AccessorTy Type of the accessor.
/// @param acc Accessor to store to.
/// @param offset Offset in bytes.
/// @param val The stored value.
///
template <typename T, typename AccessorTy>
__ESIMD_API void scalar_store(AccessorTy acc, uint32_t offset, T val) {
  scatter<T, 1, AccessorTy>(acc, simd<uint32_t, 1>(offset), simd<T, 1>(val));
}

/// @anchor usm_gather_rgba
/// Gather and transpose pixels from given memory locations defined by the base
/// pointer \c p and \c offsets. Up to 4 32-bit data elements may be accessed at
/// each address depending on the channel mask \c Mask template parameter. Each
/// pixel's address must be 4 byte aligned. As an example, let's assume we want
/// to read \c n pixels at address \c addr, skipping \c G and \c B channels.
/// Each channel is a 32-bit float and the pixel data at given address in memory
/// is:
/// @code{.cpp}
/// R1 G1 B1 A1 R2 G2 B2 A2 ... Rn Gn Bn An
/// @endcode
/// Then this can be achieved by using
/// @code{.cpp}
/// simd<uint32_t, n> byte_offsets(0, 4*4 /* byte size of a single pixel */);
/// auto x = gather_rgba<float, n, rgba_channel_mask::AR>(addr, byte_offsets);
/// @endcode
/// Returned \c x will contain \c 2*n \c float elements:
/// @code{.cpp}
/// R1 R2 ... Rn A1 A2 ... An
/// @endcode
///
/// @tparam T Element type of the returned vector. Must be 4 bytes in size.
/// @tparam N Number of pixels to access (matches the size of the \c offsets
///   vector). Must be 8, 16 or 32.
/// @tparam Mask A pixel's channel mask.
/// @param p The USM base pointer representing memory address of the access.
/// @param offsets vector of byte offsets of the pixels relative to the base
/// pointer.
/// @param mask Memory access mask. Pixels with zero corresponding mask's
///   predicate are not accessed. Their values in the resulting vector are
///   undefined.
/// @return Read data - up to N*4 values of type \c Tx.
///
template <rgba_channel_mask RGBAMask = rgba_channel_mask::ABGR, typename T,
          int N, typename Toffset>
__ESIMD_API simd<T, N * get_num_channels_enabled(RGBAMask)>
gather_rgba(const T *p, simd<Toffset, N> offsets, simd_mask<N> mask = 1) {
  static_assert(std::is_integral_v<Toffset>, "Unsupported offset type");
  static_assert((N == 8 || N == 16 || N == 32), "Unsupported value of N");
  static_assert(sizeof(T) == 4, "Unsupported size of type T");
  simd<uint64_t, N> offsets_i = convert<uint64_t>(offsets);
  simd<uint64_t, N> addrs(reinterpret_cast<uint64_t>(p));
  addrs = addrs + offsets_i;
  return __esimd_svm_gather4_scaled<detail::__raw_t<T>, N, RGBAMask>(
      addrs.data(), mask.data());
}

/// A variation of \c gather_rgba API with \c offsets represented as
/// \c simd_view object.
///
/// @tparam T Element type of the returned vector. Must be 4 bytes in size.
/// @tparam N Number of pixels to access (matches the size of the \c offsets
///   vector). Must be 8, 16 or 32.
/// @tparam Mask A pixel's channel mask.
/// @param p The USM base pointer representing memory address of the access.
/// @param offsets simd_view of byte offsets of the pixels relative to the base
/// pointer.
/// @param mask Memory access mask. Pixels with zero corresponding mask's
///   predicate are not accessed. Their values in the resulting vector are
///   undefined.
/// @return Read data - up to N*4 values of type \c Tx.
///
template <rgba_channel_mask RGBAMask = rgba_channel_mask::ABGR, typename T,
          int N, typename Toffset,
          typename RegionTy = region1d_t<Toffset, N, 1>>
__ESIMD_API simd<T, N * get_num_channels_enabled(RGBAMask)>
gather_rgba(const T *p, simd_view<Toffset, RegionTy> offsets,
            simd_mask<N> mask = 1) {
  using Ty = typename simd_view<Toffset, RegionTy>::element_type;
  return gather_rgba<RGBAMask, T, N>(p, simd<Ty, N>(offsets), mask);
}

/// A variation of \c gather_rgba API with \c offsets represented as
/// scalar.
///
/// @tparam T Element type of the returned vector. Must be 4 bytes in size.
/// @tparam N Number of pixels to access (matches the size of the \c offsets
///   vector). Must be 8, 16 or 32.
/// @tparam Mask A pixel's channel mask.
/// @param p The USM base pointer representing memory address of the access.
/// @param offset scalar byte offsets of the pixels relative to the base
/// pointer.
/// @param mask Memory access mask. Pixels with zero corresponding mask's
///   predicate are not accessed. Their values in the resulting vector are
///   undefined.
/// @return Read data - up to N*4 values of type \c Tx.
///
template <rgba_channel_mask RGBAMask = rgba_channel_mask::ABGR, typename T,
          int N, typename Toffset>
<<<<<<< HEAD
__ESIMD_API std::enable_if_t<std::is_integral<Toffset>::value,
=======
__ESIMD_API std::enable_if_t<std::is_integral_v<Toffset>,
>>>>>>> 5283d4b8
                             simd<T, N * get_num_channels_enabled(RGBAMask)>>
gather_rgba(const T *p, Toffset offset, simd_mask<N> mask = 1) {
  return gather_rgba<RGBAMask, T, N>(p, simd<Toffset, N>(offset), mask);
}

template <typename T, int N, rgba_channel_mask RGBAMask>
__SYCL_DEPRECATED("use gather_rgba<rgba_channel_mask>()")
__ESIMD_API std::enable_if_t<
    (N == 8 || N == 16 || N == 32) && sizeof(T) == 4,
    simd<T, N * get_num_channels_enabled(
                    RGBAMask)>> gather_rgba(const T *p,
                                            simd<uint32_t, N> offsets,
                                            simd_mask<N> mask = 1) {
  return gather_rgba<RGBAMask>(p, offsets, mask);
}

namespace detail {
template <rgba_channel_mask M> static void validate_rgba_write_channel_mask() {
  using CM = rgba_channel_mask;
  static_assert(
      (M == CM::ABGR || M == CM::BGR || M == CM::GR || M == CM::R) &&
      "Only ABGR, BGR, GR, R channel masks are valid in write operations");
}
} // namespace detail

/// @anchor usm_scatter_rgba
/// Transpose and scatter pixels to given memory locations defined by the base
/// pointer \c p and \c offsets. Up to 4 32-bit data elements may be accessed at
/// each address depending on the channel mask \c RGBAMask. Each
/// pixel's address must be 4 byte aligned. This is basically an inverse
/// operation for gather_rgba. Unlike \c gather_rgba, this function imposes
/// restrictions on possible \c Mask template argument values. It can only be
/// one of the following: \c ABGR, \c BGR, \c GR, \c R.
///
/// @tparam T Element type of the returned vector. Must be 4 bytes in size.
/// @tparam N Number of pixels to access (matches the size of the \c offsets
///   vector). Must be 8, 16 or 32.
/// @tparam RGBAMask A pixel's channel mask.
/// @param p The USM base pointer representing memory address of the access.
/// @param vals values to be written.
/// @param offsets vector of byte offsets of the pixels relative to the base
/// pointer.
/// @param mask Memory access mask. Pixels with zero corresponding mask's
///   predicate are not accessed. Their values in the resulting vector are
///   undefined.
///
template <rgba_channel_mask RGBAMask = rgba_channel_mask::ABGR, typename T,
          int N, typename Toffset>
__ESIMD_API void
scatter_rgba(T *p, simd<Toffset, N> offsets,
             simd<T, N * get_num_channels_enabled(RGBAMask)> vals,
             simd_mask<N> mask = 1) {
  static_assert(std::is_integral_v<Toffset>, "Unsupported offset type");
  static_assert((N == 8 || N == 16 || N == 32), "Unsupported value of N");
  static_assert(sizeof(T) == 4, "Unsupported size of type T");
  detail::validate_rgba_write_channel_mask<RGBAMask>();
  simd<uint64_t, N> offsets_i = convert<uint64_t>(offsets);
  simd<uint64_t, N> addrs(reinterpret_cast<uint64_t>(p));
  addrs = addrs + offsets_i;
  __esimd_svm_scatter4_scaled<detail::__raw_t<T>, N, RGBAMask>(
      addrs.data(), vals.data(), mask.data());
}

/// A variation of \c scatter_rgba API with \c offsets represented as
/// \c simd_view object
///
/// @tparam T Element type of the returned vector. Must be 4 bytes in size.
/// @tparam N Number of pixels to access (matches the size of the \c offsets
///   vector). Must be 8, 16 or 32.
/// @tparam RGBAMask A pixel's channel mask.
/// @param p The USM base pointer representing memory address of the access.
/// @param vals values to be written.
/// @param offsets simd_view of byte offsets of the pixels relative to the base
/// pointer.
/// @param mask Memory access mask. Pixels with zero corresponding mask's
///   predicate are not accessed. Their values in the resulting vector are
///   undefined.
///
template <rgba_channel_mask RGBAMask = rgba_channel_mask::ABGR, typename T,
          int N, typename Toffset,
          typename RegionTy = region1d_t<Toffset, N, 1>>
__ESIMD_API void
scatter_rgba(T *p, simd_view<Toffset, RegionTy> offsets,
             simd<T, N * get_num_channels_enabled(RGBAMask)> vals,
             simd_mask<N> mask = 1) {
  using Ty = typename simd_view<Toffset, RegionTy>::element_type;
  scatter_rgba<RGBAMask, T, N>(p, simd<Ty, N>(offsets), vals, mask);
}

/// A variation of \c scatter_rgba API with \c offsets represented as
/// scalar
///
/// @tparam T Element type of the returned vector. Must be 4 bytes in size.
/// @tparam N Number of pixels to access (matches the size of the \c offsets
///   vector). Must be 8, 16 or 32.
/// @tparam RGBAMask A pixel's channel mask.
/// @param p The USM base pointer representing memory address of the access.
/// @param vals values to be written.
/// @param offset scalar byte offset of the pixels relative to the base
/// pointer.
/// @param mask Memory access mask. Pixels with zero corresponding mask's
///   predicate are not accessed. Their values in the resulting vector are
///   undefined.
///
template <rgba_channel_mask RGBAMask = rgba_channel_mask::ABGR, typename T,
          int N, typename Toffset>
<<<<<<< HEAD
__ESIMD_API std::enable_if_t<std::is_integral<Toffset>::value>
=======
__ESIMD_API std::enable_if_t<std::is_integral_v<Toffset>>
>>>>>>> 5283d4b8
scatter_rgba(T *p, Toffset offset,
             simd<T, N * get_num_channels_enabled(RGBAMask)> vals,
             simd_mask<N> mask = 1) {
  scatter_rgba<RGBAMask, T, N>(p, simd<Toffset, N>(offset), vals, mask);
}

template <typename T, int N, rgba_channel_mask RGBAMask>
__SYCL_DEPRECATED("use scatter_rgba<rgba_channel_mask>()")
__ESIMD_API std::
    enable_if_t<(N == 8 || N == 16 || N == 32) && sizeof(T) == 4> scatter_rgba(
        T *p, simd<uint32_t, N> offsets,
        simd<T, N * get_num_channels_enabled(RGBAMask)> vals,
        simd_mask<N> mask = 1) {
  scatter_rgba<RGBAMask>(p, offsets, vals, mask);
}

/// Gather and transpose pixels from the given memory locations defined by the
/// base specified by \c acc, the global offset \c global_offset and a vector of
/// offsets \c offsets. Up to 4 32-bit data elements may be accessed at each
/// address depending on the channel mask \c RGBAMask. Each pixel's address must
/// be 4-byte aligned.
/// For usage examples, see \ref usm_gather_rgba above, the only difference
/// would be the usage of an accessor instead of a usm pointer.
///
/// @tparam RGBAMask A pixel's channel mask.
/// @tparam AccessorT The accessor type for the memory to be loaded/gathered.
/// The returned vector elements mutch the accessor data type. The loaded
/// elements must be 4 bytes in size.
/// @tparam N Number of pixels to access (matches the size of the \c offsets
///   vector). Must be 8, 16 or 32.
/// @param acc The accessor representing memory address of the access.
/// @param offsets Byte offsets of the pixels relative to the base pointer.
/// @param global_offset Byte offset of the pixels relative to the base pointer.
/// @param mask Memory access mask. Pixels with zero corresponding mask's
///   predicate are not accessed. Their values in the resulting vector are
///   undefined.
/// @return Read data - up to N*4 values of type \c Tx.
///
template <rgba_channel_mask RGBAMask = rgba_channel_mask::ABGR,
          typename AccessorT, int N,
          typename T = typename AccessorT::value_type>
__ESIMD_API std::enable_if_t<((N == 8 || N == 16 || N == 32) &&
                              sizeof(T) == 4 && !std::is_pointer_v<AccessorT>),
                             simd<T, N * get_num_channels_enabled(RGBAMask)>>
gather_rgba(AccessorT acc, simd<uint32_t, N> offsets,
            uint32_t global_offset = 0, simd_mask<N> mask = 1) {
#ifdef __ESIMD_FORCE_STATELESS_MEM
  return gather_rgba<RGBAMask>(
      __ESIMD_DNS::accessorToPointer<T>(acc, global_offset), offsets, mask);
#else
  // TODO (performance) use hardware-supported scale once BE supports it
  constexpr uint32_t Scale = 0;
  const auto SI = get_surface_index(acc);
  return __esimd_gather4_masked_scaled2<detail::__raw_t<T>, N, RGBAMask,
                                        decltype(SI), Scale>(
      SI, global_offset, offsets.data(), mask.data());
#endif
}

/// Gather data from the memory addressed by accessor \c acc, offset common
/// for all loaded elements \c global_offset and per-element offsets \c offsets,
/// and return it as simd vector. See @ref usm_gather_rgba for information about
/// the operation semantics and parameter restrictions/interdependencies.
/// @tparam RGBAMask Pixel's channel mask.
/// @tparam AccessorT The accessor type for the memory to be stored/scattered.
/// The returned vector elements mast match the accessor data type. The loaded
/// elements must be 4 bytes in size.
/// @tparam N The number of elements to access.
/// @param offsets Byte offsets of each element.
/// @param vals values to be written.
/// @param global_offset Byte offset of the pixels relative to the base pointer.
/// @param mask Operation mask. All-1 by default.
///
template <rgba_channel_mask RGBAMask = rgba_channel_mask::ABGR,
          typename AccessorT, int N,
          typename T = typename AccessorT::value_type>
__ESIMD_API std::enable_if_t<(N == 8 || N == 16 || N == 32) && sizeof(T) == 4 &&
                             !std::is_pointer_v<AccessorT>>
scatter_rgba(AccessorT acc, simd<uint32_t, N> offsets,
             simd<T, N * get_num_channels_enabled(RGBAMask)> vals,
             uint32_t global_offset = 0, simd_mask<N> mask = 1) {
  detail::validate_rgba_write_channel_mask<RGBAMask>();
#ifdef __ESIMD_FORCE_STATELESS_MEM
  scatter_rgba<RGBAMask>(__ESIMD_DNS::accessorToPointer<T>(acc, global_offset),
                         offsets, vals, mask);
#else
  // TODO (performance) use hardware-supported scale once BE supports it
  constexpr uint32_t Scale = 0;
  const auto SI = get_surface_index(acc);
  __esimd_scatter4_scaled<T, N, decltype(SI), RGBAMask, Scale>(
      mask.data(), SI, global_offset, offsets.data(), vals.data());
#endif
}

/// @} sycl_esimd_memory

namespace detail {
/// Check the legality of an atomic call in terms of size and type.
///
template <__ESIMD_NS::atomic_op Op, typename T, int N, unsigned NumSrc>
constexpr void check_atomic() {
  static_assert((detail::isPowerOf2(N, 32)),
                "Execution size 1, 2, 4, 8, 16, 32 are supported");
  static_assert(NumSrc == __ESIMD_DNS::get_num_args<Op>(),
                "wrong number of operands");
  constexpr bool IsInt2BytePlus =
      std::is_integral_v<T> && (sizeof(T) >= sizeof(uint16_t));

  if constexpr (Op == __ESIMD_NS::atomic_op::xchg ||
                Op == __ESIMD_NS::atomic_op::cmpxchg ||
                Op == __ESIMD_NS::atomic_op::predec ||
                Op == __ESIMD_NS::atomic_op::inc ||
                Op == __ESIMD_NS::atomic_op::dec ||
                Op == __ESIMD_NS::atomic_op::load) {

    static_assert(IsInt2BytePlus, "Integral 16-bit or wider type is expected");
  }
  // FP ops (are always delegated to native::lsc::<Op>)
  if constexpr (Op == __ESIMD_NS::atomic_op::fmax ||
                Op == __ESIMD_NS::atomic_op::fmin ||
                Op == __ESIMD_NS::atomic_op::fadd ||
                Op == __ESIMD_NS::atomic_op::fsub) {
    static_assert((is_type<T, float, sycl::half>()),
                  "Type F or HF is expected");
  }
  if constexpr (Op == __ESIMD_NS::atomic_op::add ||
                Op == __ESIMD_NS::atomic_op::sub ||
                Op == __ESIMD_NS::atomic_op::min ||
                Op == __ESIMD_NS::atomic_op::max ||
                Op == __ESIMD_NS::atomic_op::bit_and ||
                Op == __ESIMD_NS::atomic_op::bit_or ||
                Op == __ESIMD_NS::atomic_op::bit_xor ||
                Op == __ESIMD_NS::atomic_op::minsint ||
                Op == __ESIMD_NS::atomic_op::maxsint) {
    static_assert(IsInt2BytePlus, "Integral 16-bit or wider type is expected");
    constexpr bool IsSignedMinmax = (Op == __ESIMD_NS::atomic_op::minsint) ||
                                    (Op == __ESIMD_NS::atomic_op::maxsint);
    constexpr bool IsUnsignedMinmax = (Op == __ESIMD_NS::atomic_op::min) ||
                                      (Op == __ESIMD_NS::atomic_op::max);

    if constexpr (IsSignedMinmax || IsUnsignedMinmax) {
      constexpr bool SignOK = std::is_signed_v<T> == IsSignedMinmax;
      static_assert(SignOK, "Signed/unsigned integer type expected for "
                            "signed/unsigned min/max operation");
    }
  }
}
} // namespace detail

/// @addtogroup sycl_esimd_memory_atomics
/// @{

/// @anchor usm_atomic_update1
/// @brief Single-argument variant of the atomic update operation.
///
/// Atomically updates \c N memory locations represented by a USM pointer and
/// a vector of offsets relative to the pointer, and returns a vector of old
/// values found at the memory locations before update. The update operation
/// has 1 additional argument.
///
/// @tparam Op The atomic operation - can be one of the following:
/// \c atomic_op::add, \c atomic_op::sub, \c atomic_op::min, \c atomic_op::max,
/// \c atomic_op::xchg, \c atomic_op::bit_and, \c atomic_op::bit_or,
/// \c atomic_op::bit_xor, \c atomic_op::minsint, \c atomic_op::maxsint,
/// \c atomic_op::fmax, \c atomic_op::fmin, \c atomic_op::store.
/// @tparam Tx The vector element type.
/// @tparam N The number of memory locations to update.
/// @param p The USM pointer.
/// @param offset The vector of 32-bit or 64-bit offsets in bytes.
/// @param src0 The additional argument.
/// @param mask Operation mask, only locations with non-zero in the
///   corresponding mask element are updated.
/// @return A vector of the old values at the memory locations before the
///   update.
///
template <atomic_op Op, typename Tx, int N, typename Toffset>
__ESIMD_API simd<Tx, N> atomic_update(Tx *p, simd<Toffset, N> offset,
                                      simd<Tx, N> src0, simd_mask<N> mask) {
  static_assert(std::is_integral_v<Toffset>, "Unsupported offset type");
  detail::check_atomic<Op, Tx, N, 1>();
  if constexpr ((Op == atomic_op::fmin) || (Op == atomic_op::fmax) ||
                (Op == atomic_op::fadd) || (Op == atomic_op::fsub)) {
    // Auto-convert FP atomics to LSC version. Warning is given - see enum.
    return atomic_update<detail::to_lsc_atomic_op<Op>(), Tx, N>(p, offset, src0,
                                                                mask);
  } else if constexpr (Op == atomic_op::store) {
    return atomic_update<atomic_op::xchg, Tx, N>(p, offset, src0, mask);
  } else {
    simd<uintptr_t, N> vAddr(reinterpret_cast<uintptr_t>(p));
    simd<uintptr_t, N> offset_i1 = convert<uintptr_t>(offset);
    vAddr += offset_i1;

    using T = typename detail::__raw_t<Tx>;
    return __esimd_svm_atomic1<Op, T, N>(vAddr.data(), src0.data(),
                                         mask.data());
  }
}

/// @anchor usm_atomic_update0
/// @brief No-argument variant of the atomic update operation.
///
/// Atomically updates \c N memory locations represented by a USM pointer and
/// a vector of offsets relative to the pointer, and returns a vector of old
/// values found at the memory locations before update. The update operation
/// has no arguments in addition to the value at the memory location.
///
/// @tparam Op The atomic operation - can be \c atomic_op::inc or
/// \c atomic_op::dec, \c atomic_op::load.
/// @tparam Tx The vector element type.
/// @tparam N The number of memory locations to update.
/// @param p The USM pointer.
/// @param offset The vector of 32-bit or 64-bit offsets in bytes.
/// @param mask Operation mask, only locations with non-zero in the
///   corresponding mask element are updated.
/// @return A vector of the old values at the memory locations before the
///   update.
///
template <atomic_op Op, typename Tx, int N, typename Toffset>
__ESIMD_API simd<Tx, N> atomic_update(Tx *p, simd<Toffset, N> offset,
                                      simd_mask<N> mask) {
  static_assert(std::is_integral_v<Toffset>, "Unsupported offset type");
  detail::check_atomic<Op, Tx, N, 0>();
  if constexpr (Op == atomic_op::load) {
    return atomic_update<atomic_op::bit_or, Tx, N>(p, offset, simd<Tx, N>(0),
                                                   mask);
  } else {
    simd<uintptr_t, N> vAddr(reinterpret_cast<uintptr_t>(p));
    simd<uintptr_t, N> offset_i1 = convert<uintptr_t>(offset);
    vAddr += offset_i1;
    using T = typename detail::__raw_t<Tx>;
    return __esimd_svm_atomic0<Op, T, N>(vAddr.data(), mask.data());
  }
}

/// A variation of \c atomic_update API with \c offsets represented as
/// \c simd_view object.
///
/// @tparam Op The atomic operation - can be \c atomic_op::inc or
/// \c atomic_op::dec, \c atomic_op::load.
/// @tparam Tx The vector element type.
/// @tparam N The number of memory locations to update.
/// @param p The USM pointer.
/// @param offset The simd_view of 32-bit or 64-bit offsets in bytes.
/// @param mask Operation mask, only locations with non-zero in the
///   corresponding mask element are updated.
/// @return A vector of the old values at the memory locations before the
///   update.
///
template <atomic_op Op, typename Tx, int N, typename Toffset,
          typename RegionTy = region1d_t<Toffset, N, 1>>
__ESIMD_API simd<Tx, N> atomic_update(Tx *p,
                                      simd_view<Toffset, RegionTy> offsets,
                                      simd_mask<N> mask = 1) {
  using Ty = typename simd_view<Toffset, RegionTy>::element_type;
  return atomic_update<Op, Tx, N>(p, simd<Ty, N>(offsets), mask);
}

/// A variation of \c atomic_update API with \c offset represented as
/// scalar.
///
/// @tparam Op The atomic operation - can be \c atomic_op::inc or
<<<<<<< HEAD
///   atomic_op::dec.
=======
/// \c atomic_op::dec, \c atomic_op::load.
>>>>>>> 5283d4b8
/// @tparam Tx The vector element type.
/// @tparam N The number of memory locations to update.
/// @param p The USM pointer.
/// @param offset The scalar 32-bit or 64-bit offset in bytes.
/// @param mask Operation mask, only locations with non-zero in the
///   corresponding mask element are updated.
/// @return A vector of the old values at the memory locations before the
///   update.
///
template <atomic_op Op, typename Tx, int N, typename Toffset>
<<<<<<< HEAD
__ESIMD_API std::enable_if_t<std::is_integral<Toffset>::value, simd<Tx, N>>
=======
__ESIMD_API std::enable_if_t<std::is_integral_v<Toffset>, simd<Tx, N>>
>>>>>>> 5283d4b8
atomic_update(Tx *p, Toffset offset, simd_mask<N> mask = 1) {
  return atomic_update<Op, Tx, N>(p, simd<Toffset, N>(offset), mask);
}

<<<<<<< HEAD
/// @anchor usm_atomic_update1
/// @brief Single-argument variant of the atomic update operation.
///
/// Atomically updates \c N memory locations represented by a USM pointer and
/// a vector of offsets relative to the pointer, and returns a vector of old
/// values found at the memory locations before update. The update operation
/// has 1 additional argument.
///
/// @tparam Op The atomic operation - can be one of the following:
/// \c atomic_op::add, \c atomic_op::sub, \c atomic_op::min, \c atomic_op::max,
/// \c atomic_op::xchg, \c atomic_op::bit_and, \c atomic_op::bit_or,
/// \c atomic_op::bit_xor, \c atomic_op::minsint, \c atomic_op::maxsint,
/// \c atomic_op::fmax, \c atomic_op::fmin.
/// @tparam Tx The vector element type.
/// @tparam N The number of memory locations to update.
/// @param p The USM pointer.
/// @param offset The vector of 32-bit or 64-bit offsets in bytes.
/// @param src0 The additional argument.
/// @param mask Operation mask, only locations with non-zero in the
///   corresponding mask element are updated.
/// @return A vector of the old values at the memory locations before the
///   update.
///
template <atomic_op Op, typename Tx, int N, typename Toffset>
__ESIMD_API simd<Tx, N> atomic_update(Tx *p, simd<Toffset, N> offset,
                                      simd<Tx, N> src0, simd_mask<N> mask) {
  static_assert(std::is_integral_v<Toffset>, "Unsupported offset type");
  if constexpr ((Op == atomic_op::fmin) || (Op == atomic_op::fmax) ||
                (Op == atomic_op::fadd) || (Op == atomic_op::fsub)) {
    // Auto-convert FP atomics to LSC version. Warning is given - see enum.
    return atomic_update<detail::to_lsc_atomic_op<Op>(), Tx, N>(p, offset, src0,
                                                                mask);
  } else {
    detail::check_atomic<Op, Tx, N, 1>();
    simd<uintptr_t, N> vAddr(reinterpret_cast<uintptr_t>(p));
    simd<uintptr_t, N> offset_i1 = convert<uintptr_t>(offset);
    vAddr += offset_i1;

    using T = typename detail::__raw_t<Tx>;
    return __esimd_svm_atomic1<Op, T, N>(vAddr.data(), src0.data(),
                                         mask.data());
  }
}

=======
>>>>>>> 5283d4b8
/// A variation of \c atomic_update API with \c offsets represented as
/// \c simd_view object.
///
/// @tparam Op The atomic operation - can be one of the following:
/// \c atomic_op::add, \c atomic_op::sub, \c atomic_op::min, \c
/// atomic_op::max, \c atomic_op::xchg, \c atomic_op::bit_and, \c
/// atomic_op::bit_or, \c atomic_op::bit_xor, \c atomic_op::minsint, \c
/// atomic_op::maxsint, \c atomic_op::fmax, \c atomic_op::fmin, \c
/// atomic_op::store.
/// @tparam Tx The vector element type.
/// @tparam N The number of memory locations to update.
/// @param p The USM pointer.
/// @param offset The simd_view of 32-bit or 64-bit offsets in bytes.
/// @param src0 The additional argument.
/// @param mask Operation mask, only locations with non-zero in the
///   corresponding mask element are updated.
/// @return A vector of the old values at the memory locations before the
///   update.
///
template <atomic_op Op, typename Tx, int N, typename Toffset,
          typename RegionTy = region1d_t<Toffset, N, 1>>
__ESIMD_API simd<Tx, N> atomic_update(Tx *p,
                                      simd_view<Toffset, RegionTy> offsets,
                                      simd<Tx, N> src0, simd_mask<N> mask) {
  using Ty = typename simd_view<Toffset, RegionTy>::element_type;
  return atomic_update<Op, Tx, N>(p, simd<Ty, N>(offsets), src0, mask);
}

/// A variation of \c atomic_update API with \c offset represented as
/// scalar object.
///
/// @tparam Op The atomic operation - can be one of the following:
/// \c atomic_op::add, \c atomic_op::sub, \c atomic_op::min, \c atomic_op::max,
/// \c atomic_op::xchg, \c atomic_op::bit_and, \c atomic_op::bit_or,
/// \c atomic_op::bit_xor, \c atomic_op::minsint, \c atomic_op::maxsint,
/// \c atomic_op::fmax, \c atomic_op::fmin.
/// @tparam Tx The vector element type.
/// @tparam N The number of memory locations to update.
/// @param p The USM pointer.
/// @param offset The scalar 32-bit or 64-bit offsets in bytes.
/// @param src0 The additional argument.
/// @param mask Operation mask, only locations with non-zero in the
///   corresponding mask element are updated.
/// @return A vector of the old values at the memory locations before the
///   update.
///
template <atomic_op Op, typename Tx, int N, typename Toffset>
<<<<<<< HEAD
__ESIMD_API std::enable_if_t<std::is_integral<Toffset>::value, simd<Tx, N>>
=======
__ESIMD_API std::enable_if_t<std::is_integral_v<Toffset>, simd<Tx, N>>
>>>>>>> 5283d4b8
atomic_update(Tx *p, Toffset offset, simd<Tx, N> src0, simd_mask<N> mask) {
  return atomic_update<Op, Tx, N>(p, simd<Toffset, N>(offset), src0, mask);
}

/// @anchor usm_atomic_update2
/// Atomically updates \c N memory locations represented by a USM pointer and
/// a vector of offsets relative to the pointer, and returns a vector of old
/// values found at the memory locations before update. The update operation
/// has 2 additional arguments.
///
/// @tparam Op The atomic operation - can be one of the following:
///   \c atomic_op::cmpxchg, \c atomic_op::fcmpwr.
/// @tparam Tx The vector element type.
/// @tparam N The number of memory locations to update.
/// @param p The USM pointer.
/// @param offset The vector of 32-bit or 64-bit offsets in bytes.
/// @param src0 The first additional argument (new value).
/// @param src1 The second additional argument (expected value).
/// @param mask Operation mask, only locations with non-zero in the
///   corresponding mask element are updated.
/// @return A vector of the old values at the memory locations before the
///   update.
///
template <atomic_op Op, typename Tx, int N, typename Toffset>
__ESIMD_API simd<Tx, N> atomic_update(Tx *p, simd<Toffset, N> offset,
                                      simd<Tx, N> src0, simd<Tx, N> src1,
                                      simd_mask<N> mask) {
  static_assert(std::is_integral_v<Toffset>, "Unsupported offset type");
  detail::check_atomic<Op, Tx, N, 2>();
  if constexpr (Op == atomic_op::fcmpwr) {
    // Auto-convert FP atomics to LSC version. Warning is given - see enum.
    return atomic_update<detail::to_lsc_atomic_op<Op>(), Tx, N>(p, offset, src0,
                                                                src1, mask);
  } else {
    simd<uintptr_t, N> vAddr(reinterpret_cast<uintptr_t>(p));
    simd<uintptr_t, N> offset_i1 = convert<uintptr_t>(offset);
    vAddr += offset_i1;
    using T = typename detail::__raw_t<Tx>;
    return __esimd_svm_atomic2<Op, T, N>(vAddr.data(), src0.data(), src1.data(),
                                         mask.data());
  }
}

/// A variation of \c atomic_update API with \c offsets represented as
/// \c simd_view object.
///
/// @tparam Op The atomic operation - can be one of the following:
///   \c atomic_op::cmpxchg, \c atomic_op::fcmpwr.
/// @tparam Tx The vector element type.
/// @tparam N The number of memory locations to update.
/// @param p The USM pointer.
/// @param offset The simd_view of 32-bit or 64-bit offsets in bytes.
/// @param src0 The first additional argument (new value).
/// @param src1 The second additional argument (expected value).
/// @param mask Operation mask, only locations with non-zero in the
///   corresponding mask element are updated.
/// @return A vector of the old values at the memory locations before the
///   update.
///
template <atomic_op Op, typename Tx, int N, typename Toffset,
          typename RegionTy = region1d_t<Toffset, N, 1>>
__ESIMD_API simd<Tx, N>
atomic_update(Tx *p, simd_view<Toffset, RegionTy> offsets, simd<Tx, N> src0,
              simd<Tx, N> src1, simd_mask<N> mask) {
  using Ty = typename simd_view<Toffset, RegionTy>::element_type;
  return atomic_update<Op, Tx, N>(p, simd<Ty, N>(offsets), src0, src1, mask);
}

/// A variation of \c atomic_update API with \c offsets represented as
/// scalar.
///
/// @tparam Op The atomic operation - can be one of the following:
///   \c atomic_op::cmpxchg, \c atomic_op::fcmpwr.
/// @tparam Tx The vector element type.
/// @tparam N The number of memory locations to update.
/// @param p The USM pointer.
/// @param offset The scalar 32-bit or 64-bit offset in bytes.
/// @param src0 The first additional argument (new value).
/// @param src1 The second additional argument (expected value).
/// @param mask Operation mask, only locations with non-zero in the
///   corresponding mask element are updated.
/// @return A vector of the old values at the memory locations before the
///   update.
///
template <atomic_op Op, typename Tx, int N, typename Toffset>
<<<<<<< HEAD
__ESIMD_API std::enable_if_t<std::is_integral<Toffset>::value, simd<Tx, N>>
=======
__ESIMD_API std::enable_if_t<std::is_integral_v<Toffset>, simd<Tx, N>>
>>>>>>> 5283d4b8
atomic_update(Tx *p, Toffset offset, simd<Tx, N> src0, simd<Tx, N> src1,
              simd_mask<N> mask) {
  return atomic_update<Op, Tx, N>(p, simd<Toffset, N>(offset), src0, src1,
                                  mask);
}

/// @} sycl_esimd_memory_atomics

/// @addtogroup sycl_esimd_memory
/// @{

/// Represetns a bit mask to control behavior of esimd::fence.
/// Enum elements define semantics of the bits in the mask.
enum fence_mask : uint8_t {
  /// “Commit enable” - wait for fence to complete before continuing.
  global_coherent_fence = 0x1,
  /// Flush the instruction cache.
  l3_flush_instructions = 0x2,
  /// Flush sampler (texture) cache.
  l3_flush_texture_data = 0x4,
  /// Flush constant cache.
  l3_flush_constant_data = 0x8,
  /// Flush constant cache.
  l3_flush_rw_data = 0x10,
  /// Issue SLM memory barrier only. If not set, the memory barrier is global.
  local_barrier = 0x20,
  /// Flush L1 read - only data cache.
  l1_flush_ro_data = 0x40,
  /// Creates a software (compiler) barrier, which does not generate
  /// any instruction and only prevents instruction scheduler from
  /// reordering instructions across this barrier at compile time.
  sw_barrier = 0x80
};

/// esimd::fence sets the memory read/write order.
/// @tparam cntl A bitmask composed from \c fence_mask bits.
///
template <uint8_t cntl> __ESIMD_API void fence() { __esimd_fence(cntl); }

__SYCL_DEPRECATED("use fence<fence_mask>()")
__ESIMD_API void fence(fence_mask cntl) { __esimd_fence(cntl); }

/// Generic work-group barrier.
/// Performs barrier synchronization for all threads within the same thread
/// group. The barrier instruction causes the executing thread to wait until
/// all threads in the same thread group have executed the barrier
/// instruction. Memory ordering is also guaranteed by this instruction. The
/// behavior is undefined if this instruction is executed in divergent control
/// flow.
///
__ESIMD_API void barrier() {
  __esimd_fence(fence_mask::global_coherent_fence | fence_mask::local_barrier);
  __esimd_barrier();
}

/// @} sycl_esimd_memory

/// @addtogroup sycl_esimd_memory_slm
/// @{

/// Declare per-work-group slm size.
/// @tparam SLMSize  Shared Local Memory (SLM) size
template <uint32_t SLMSize> __ESIMD_API void slm_init() {
  __esimd_slm_init(SLMSize);
}

/// Declare per-work-group slm size. Non-constant argument version to be used
/// with specialization constants only.
/// @param size  Shared Local Memory (SLM) size
__ESIMD_API void slm_init(uint32_t size) { __esimd_slm_init(size); }

/// Gather operation over the Shared Local Memory.
/// This API has almost the same interface as the @ref accessor_gather
/// "accessor-based gather", except that it does not have the accessor and the
/// global offset parameters.
///
template <typename T, int N>
__ESIMD_API
    std::enable_if_t<(N == 1 || N == 8 || N == 16 || N == 32), simd<T, N>>
    slm_gather(simd<uint32_t, N> offsets, simd_mask<N> mask = 1) {
  detail::LocalAccessorMarker acc;
  return detail::gather_impl<T, N>(acc, offsets, 0, mask);
}

/// Load a scalar value from the Shared Local Memory.
/// @tparam T type of the value
/// @param offset SLM offset in bytes
/// @return the loaded value
///
template <typename T> __ESIMD_API T slm_scalar_load(uint32_t offset) {
  const simd<T, 1> Res = slm_gather<T, 1>(simd<uint32_t, 1>(offset));
  return Res[0];
}

/// Scatter operation over the Shared Local Memory.
/// This API has almost the same interface as the @ref accessor_scatter
/// "accessor-based scatter", except that it does not have the accessor and
/// the global offset parameters.
///
template <typename T, int N>
__ESIMD_API std::enable_if_t<(N == 1 || N == 8 || N == 16 || N == 32) &&
                             (sizeof(T) <= 4)>
slm_scatter(simd<uint32_t, N> offsets, simd<T, N> vals, simd_mask<N> mask = 1) {
  detail::LocalAccessorMarker acc;
  detail::scatter_impl<T, N>(acc, vals, offsets, 0, mask);
}

/// Store a scalar value into the Shared Local Memory.
/// @tparam T type of the value
/// @param offset SLM offset in bytes
/// @param val value to store
///
template <typename T>
__ESIMD_API void slm_scalar_store(uint32_t offset, T val) {
  slm_scatter<T, 1>(simd<uint32_t, 1>(offset), simd<T, 1>(val), 1);
}

/// Gather data from the Shared Local Memory at specified \c offsets and
/// return it as simd vector. See @ref usm_gather_rgba for information about
/// the operation semantics and parameter restrictions/interdependencies.
/// @tparam T The element type of the returned vector.
/// @tparam N The number of elements to access.
/// @tparam RGBAMask Pixel's channel mask.
/// @param offsets Byte offsets within the SLM of each element.
/// @param mask Operation mask. All-1 by default.
/// @return Gathered data as an \c N - element vector.
///
template <typename T, int N, rgba_channel_mask RGBAMask>
__ESIMD_API std::enable_if_t<(N == 8 || N == 16 || N == 32) && (sizeof(T) == 4),
                             simd<T, N * get_num_channels_enabled(RGBAMask)>>
slm_gather_rgba(simd<uint32_t, N> offsets, simd_mask<N> mask = 1) {
  const auto SI = __ESIMD_NS::get_surface_index(detail::LocalAccessorMarker());
  return __esimd_gather4_masked_scaled2<T, N, RGBAMask>(
      SI, 0 /*global_offset*/, offsets.data(), mask.data());
}

/// Gather data from the Shared Local Memory at specified \c offsets and
/// return it as simd vector. See @ref usm_scatter_rgba for information about
/// the operation semantics and parameter restrictions/interdependencies.
/// @tparam T The element type of the returned vector.
/// @tparam N The number of elements to access.
/// @tparam Mask Pixel's channel mask.
/// @param offsets Byte offsets within the SLM of each element.
/// @param vals values to be written.
/// @param mask Operation mask. All-1 by default.
///
template <typename T, int N, rgba_channel_mask Mask>
__ESIMD_API std::enable_if_t<(N == 8 || N == 16 || N == 32) && (sizeof(T) == 4)>
slm_scatter_rgba(simd<uint32_t, N> offsets,
                 simd<T, N * get_num_channels_enabled(Mask)> vals,
                 simd_mask<N> mask = 1) {
  detail::validate_rgba_write_channel_mask<Mask>();
  const auto si = __ESIMD_NS::get_surface_index(detail::LocalAccessorMarker());
  constexpr int16_t Scale = 0;
  constexpr int global_offset = 0;
  __esimd_scatter4_scaled<T, N, decltype(si), Mask, Scale>(
      mask.data(), si, global_offset, offsets.data(), vals.data());
}

/// Loads a contiguous block of memory from the SLM at given offset and
/// returns the loaded data as a vector.
/// @tparam T Element type.
/// @tparam N Number of elements to load, <code>N * sizeof(Tx)</code> must be
///    1, 2, 4 or 8 owords long.
/// @param offset The offset to load from in bytes. Must be oword-aligned.
/// @return A vector of loaded elements.
///
template <typename T, int N>
__ESIMD_API simd<T, N> slm_block_load(uint32_t offset) {
  constexpr unsigned Sz = sizeof(T) * N;
  static_assert(Sz >= detail::OperandSize::OWORD,
                "block size must be at least 1 oword");
  static_assert(Sz % detail::OperandSize::OWORD == 0,
                "block size must be whole number of owords");
  static_assert(detail::isPowerOf2(Sz / detail::OperandSize::OWORD),
                "block must be 1, 2, 4 or 8 owords long");
  static_assert(Sz <= 16 * detail::OperandSize::OWORD,
                "block size must be at most 16 owords");

  const auto si = __ESIMD_NS::get_surface_index(detail::LocalAccessorMarker());
  return __esimd_oword_ld<detail::__raw_t<T>, N>(si, offset >> 4);
}

/// Stores elements of a vector to a contiguous block of SLM at given
/// offset.
/// @tparam T Element type.
/// @tparam N Number of elements to store, <code>N * sizeof(Tx)</code> must be
///    1, 2, 4 or 8 owords long.
/// @param offset The offset in bytes to store at. Must be oword-aligned.
/// @param vals The vector to store.
///
template <typename T, int N>
__ESIMD_API void slm_block_store(uint32_t offset, simd<T, N> vals) {
  constexpr unsigned Sz = sizeof(T) * N;
  static_assert(Sz >= detail::OperandSize::OWORD,
                "block size must be at least 1 oword");
  static_assert(Sz % detail::OperandSize::OWORD == 0,
                "block size must be whole number of owords");
  static_assert(detail::isPowerOf2(Sz / detail::OperandSize::OWORD),
                "block must be 1, 2, 4 or 8 owords long");
  static_assert(Sz <= 8 * detail::OperandSize::OWORD,
                "block size must be at most 8 owords");
  const auto si = __ESIMD_NS::get_surface_index(detail::LocalAccessorMarker());
  // offset in genx.oword.st is in owords
  __esimd_oword_st<detail::__raw_t<T>, N>(si, offset >> 4, vals.data());
}

/// Atomic update operation performed on SLM. No source operands version.
/// See description of template and function parameters in @ref
/// usm_atomic_update0 "atomic update" operation docs.
template <atomic_op Op, typename Tx, int N, class T = detail::__raw_t<Tx>>
__ESIMD_API simd<Tx, N> slm_atomic_update(simd<uint32_t, N> offsets,
                                          simd_mask<N> mask) {
  detail::check_atomic<Op, T, N, 0>();
  const auto si = __ESIMD_NS::get_surface_index(detail::LocalAccessorMarker());
  return __esimd_dword_atomic0<Op, T, N>(mask.data(), si, offsets.data());
}

/// Atomic update operation performed on SLM. One source operands version.
/// See description of template and function parameters in @ref
/// usm_atomic_update1 "atomic update" operation docs.
template <atomic_op Op, typename Tx, int N, class T = detail::__raw_t<Tx>>
__ESIMD_API simd<Tx, N> slm_atomic_update(simd<uint32_t, N> offsets,
                                          simd<Tx, N> src0, simd_mask<N> mask) {
  detail::check_atomic<Op, T, N, 1>();
  const auto si = __ESIMD_NS::get_surface_index(detail::LocalAccessorMarker());
  return __esimd_dword_atomic1<Op, T, N>(mask.data(), si, offsets.data(),
                                         src0.data());
}

/// Atomic update operation performed on SLM. Two source operands version.
/// See description of template and function parameters in @ref
/// usm_atomic_update2 "atomic update" operation docs.
template <atomic_op Op, typename Tx, int N, class T = detail::__raw_t<Tx>>
__ESIMD_API simd<Tx, N> slm_atomic_update(simd<uint32_t, N> offsets,
                                          simd<Tx, N> src0, simd<Tx, N> src1,
                                          simd_mask<N> mask) {
  detail::check_atomic<Op, T, N, 2>();
  const auto si = __ESIMD_NS::get_surface_index(detail::LocalAccessorMarker());
  return __esimd_dword_atomic2<Op, T, N>(mask.data(), si, offsets.data(),
                                         src0.data(), src1.data());
}

/// @} sycl_esimd_memory_slm

#ifndef __ESIMD_FORCE_STATELESS_MEM
/// @addtogroup sycl_esimd_memory
/// @{

/// Media block load.
///
/// @tparam T is the element data type.
/// @tparam m is the height of the 2D block.
/// @tparam N is the width of the 2D block.
/// @tparam AccessorTy is type of the SYCL accessor.
/// @tparam plane is planar surface index.
/// @param acc is the SYCL accessor.
/// @param x is X-coordinate of the left upper rectangle corner in BYTES.
/// @param y is Y-coordinate of the left upper rectangle corner in ROWS.
/// @return the linearized 2D block data read from surface.
///
template <typename T, int m, int N, typename AccessorTy, unsigned plane = 0>
__ESIMD_API simd<T, m * N> media_block_load(AccessorTy acc, unsigned x,
                                            unsigned y) {
  constexpr unsigned Width = N * sizeof(T);
  static_assert(Width * m <= 256u,
                "data does not fit into a single dataport transaction");
  static_assert(Width <= 64u, "valid block width is in range [1, 64]");
  static_assert(m <= 64u, "valid block height is in range [1, 64]");
  static_assert(plane <= 3u, "valid plane index is in range [0, 3]");

  const auto si = __ESIMD_NS::get_surface_index(acc);
  using SurfIndTy = decltype(si);
  constexpr unsigned int RoundedWidth =
      Width < 4 ? 4 : detail::getNextPowerOf2<Width>();
  constexpr int BlockWidth = sizeof(T) * N;
  constexpr int Mod = 0;

  if constexpr (Width < RoundedWidth) {
    constexpr unsigned int n1 = RoundedWidth / sizeof(T);
    simd<T, m *n1> temp =
        __esimd_media_ld<T, m, n1, Mod, SurfIndTy, (int)plane, BlockWidth>(
            si, x, y);
    return temp.template select<m, 1, N, 1>(0, 0);
  } else {
    return __esimd_media_ld<T, m, N, Mod, SurfIndTy, (int)plane, BlockWidth>(
        si, x, y);
  }
}

/// Media block store.
///
/// @tparam T is the element data type.
/// @tparam m is the height of the 2D block.
/// @tparam N is the width of the 2D block.
/// @tparam is AccessorTy type of the SYCL accessor.
/// @tparam plane is planar surface index.
/// @param acc is the SYCL accessor.
/// @param x is X-coordinate of the left upper rectangle corner in BYTES.
/// @param y is Y-coordinate of the left upper rectangle corner in ROWS.
/// @param vals is the linearized 2D block data to be written to surface.
///
template <typename T, int m, int N, typename AccessorTy, unsigned plane = 0>
__ESIMD_API void media_block_store(AccessorTy acc, unsigned x, unsigned y,
                                   simd<T, m * N> vals) {
  constexpr unsigned Width = N * sizeof(T);
  static_assert(Width * m <= 256u,
                "data does not fit into a single dataport transaction");
  static_assert(Width <= 64u, "valid block width is in range [1, 64]");
  static_assert(m <= 64u, "valid block height is in range [1, 64]");
  static_assert(plane <= 3u, "valid plane index is in range [0, 3]");
  const auto si = __ESIMD_NS::get_surface_index(acc);
  using SurfIndTy = decltype(si);
  constexpr unsigned int RoundedWidth =
      Width < 4 ? 4 : detail::getNextPowerOf2<Width>();
  constexpr unsigned int n1 = RoundedWidth / sizeof(T);
  constexpr int BlockWidth = sizeof(T) * N;
  constexpr int Mod = 0;

  if constexpr (Width < RoundedWidth) {
    simd<T, m * n1> temp;
    auto temp_ref = temp.template bit_cast_view<T, m, n1>();
    auto vals_ref = vals.template bit_cast_view<T, m, N>();
    temp_ref.template select<m, 1, N, 1>() = vals_ref;
    __esimd_media_st<T, m, n1, Mod, SurfIndTy, plane, BlockWidth>(si, x, y,
                                                                  temp.data());
  } else {
    __esimd_media_st<T, m, N, Mod, SurfIndTy, plane, BlockWidth>(si, x, y,
                                                                 vals.data());
  }
}
#endif // !__ESIMD_FORCE_STATELESS_MEM

/// @} sycl_esimd_memory

/// @cond EXCLUDE

namespace detail {
// ----- Outlined implementations of simd_obj_impl class memory access APIs.

template <typename T, int N, class T1, class SFINAE>
template <typename Flags, int ChunkSize, typename>
void simd_obj_impl<T, N, T1, SFINAE>::copy_from(
    const simd_obj_impl<T, N, T1, SFINAE>::element_type *Addr,
    Flags) SYCL_ESIMD_FUNCTION {
  using UT = simd_obj_impl<T, N, T1, SFINAE>::element_type;
  constexpr unsigned Size = sizeof(T) * N;
  constexpr unsigned Align = Flags::template alignment<T1>;

  constexpr unsigned BlockSize = OperandSize::OWORD * 8;
  constexpr unsigned NumBlocks = Size / BlockSize;
  constexpr unsigned RemSize = Size % BlockSize;

  if constexpr (Align >= OperandSize::DWORD && Size % OperandSize::OWORD == 0 &&
                detail::isPowerOf2(RemSize / OperandSize::OWORD)) {
    if constexpr (NumBlocks > 0) {
      constexpr unsigned BlockN = BlockSize / sizeof(T);
      ForHelper<NumBlocks>::unroll([BlockN, Addr, this](unsigned Block) {
        select<BlockN, 1>(Block * BlockN) =
            block_load<UT, BlockN, Flags>(Addr + (Block * BlockN), Flags{});
      });
    }
    if constexpr (RemSize > 0) {
      constexpr unsigned RemN = RemSize / sizeof(T);
      constexpr unsigned BlockN = BlockSize / sizeof(T);
      select<RemN, 1>(NumBlocks * BlockN) =
          block_load<UT, RemN, Flags>(Addr + (NumBlocks * BlockN), Flags{});
    }
  } else if constexpr (sizeof(T) == 8) {
    simd<int32_t, N * 2> BC(reinterpret_cast<const int32_t *>(Addr), Flags{});
    bit_cast_view<int32_t>() = BC;
  } else {
    constexpr unsigned NumChunks = N / ChunkSize;
    if constexpr (NumChunks > 0) {
      simd<uint32_t, ChunkSize> Offsets(0u, sizeof(T));
      ForHelper<NumChunks>::unroll([Addr, &Offsets, this](unsigned Block) {
        select<ChunkSize, 1>(Block * ChunkSize) =
            gather<UT, ChunkSize>(Addr + (Block * ChunkSize), Offsets);
      });
    }
    constexpr unsigned RemN = N % ChunkSize;
    if constexpr (RemN > 0) {
      if constexpr (RemN == 1) {
        select<1, 1>(NumChunks * ChunkSize) = Addr[NumChunks * ChunkSize];
      } else if constexpr (RemN == 8 || RemN == 16) {
        simd<uint32_t, RemN> Offsets(0u, sizeof(T));
        select<RemN, 1>(NumChunks * ChunkSize) =
            gather<UT, RemN>(Addr + (NumChunks * ChunkSize), Offsets);
      } else {
        constexpr int N1 = RemN < 8 ? 8 : RemN < 16 ? 16 : 32;
        simd_mask_type<N1> Pred(0);
        Pred.template select<RemN, 1>() = 1;
        simd<uint32_t, N1> Offsets(0u, sizeof(T));
        simd<UT, N1> Vals =
            gather<UT, N1>(Addr + (NumChunks * ChunkSize), Offsets, Pred);
        select<RemN, 1>(NumChunks * ChunkSize) =
            Vals.template select<RemN, 1>();
      }
    }
  }
}

template <typename T, int N, class T1, class SFINAE>
template <typename AccessorT, typename Flags, int ChunkSize, typename>
ESIMD_INLINE EnableIfAccessor<AccessorT, accessor_mode_cap::can_read,
                              sycl::access::target::device, void>
simd_obj_impl<T, N, T1, SFINAE>::copy_from(AccessorT acc, uint32_t offset,
                                           Flags) SYCL_ESIMD_FUNCTION {
  using UT = simd_obj_impl<T, N, T1, SFINAE>::element_type;
  static_assert(sizeof(UT) == sizeof(T));
  constexpr unsigned Size = sizeof(T) * N;
  constexpr unsigned Align = Flags::template alignment<T1>;

  constexpr unsigned BlockSize = OperandSize::OWORD * 8;
  constexpr unsigned NumBlocks = Size / BlockSize;
  constexpr unsigned RemSize = Size % BlockSize;

  if constexpr (Align >= OperandSize::DWORD && Size % OperandSize::OWORD == 0 &&
                detail::isPowerOf2(RemSize / OperandSize::OWORD)) {
    if constexpr (NumBlocks > 0) {
      constexpr unsigned BlockN = BlockSize / sizeof(T);
      ForHelper<NumBlocks>::unroll([BlockN, acc, offset, this](unsigned Block) {
        select<BlockN, 1>(Block * BlockN) =
            block_load<UT, BlockN, AccessorT, Flags>(
                acc, offset + (Block * BlockSize), Flags{});
      });
    }
    if constexpr (RemSize > 0) {
      constexpr unsigned RemN = RemSize / sizeof(T);
      constexpr unsigned BlockN = BlockSize / sizeof(T);
      select<RemN, 1>(NumBlocks * BlockN) =
          block_load<UT, RemN, AccessorT, Flags>(
              acc, offset + (NumBlocks * BlockSize), Flags{});
    }
  } else if constexpr (sizeof(T) == 8) {
    simd<int32_t, N * 2> BC(acc, offset, Flags{});
    bit_cast_view<int32_t>() = BC;
  } else {
    constexpr unsigned NumChunks = N / ChunkSize;
    if constexpr (NumChunks > 0) {
      simd<uint32_t, ChunkSize> Offsets(0u, sizeof(T));
      ForHelper<NumChunks>::unroll(
          [acc, offset, &Offsets, this](unsigned Block) {
            select<ChunkSize, 1>(Block * ChunkSize) =
                gather<UT, ChunkSize, AccessorT>(
                    acc, Offsets, offset + (Block * ChunkSize * sizeof(T)));
          });
    }
    constexpr unsigned RemN = N % ChunkSize;
    if constexpr (RemN > 0) {
      if constexpr (RemN == 1 || RemN == 8 || RemN == 16) {
        simd<uint32_t, RemN> Offsets(0u, sizeof(T));
        select<RemN, 1>(NumChunks * ChunkSize) = gather<UT, RemN, AccessorT>(
            acc, Offsets, offset + (NumChunks * ChunkSize * sizeof(T)));
      } else {
        constexpr int N1 = RemN < 8 ? 8 : RemN < 16 ? 16 : 32;
        simd_mask_type<N1> Pred(0);
        Pred.template select<RemN, 1>() = 1;
        simd<uint32_t, N1> Offsets(0u, sizeof(T));
        simd<UT, N1> Vals = gather<UT, N1>(
            acc, Offsets, offset + (NumChunks * ChunkSize * sizeof(T)), Pred);
        select<RemN, 1>(NumChunks * ChunkSize) =
            Vals.template select<RemN, 1>();
      }
    }
  }
}

template <typename T, int N, class T1, class SFINAE>
template <typename Flags, int ChunkSize, typename>
void simd_obj_impl<T, N, T1, SFINAE>::copy_to(
    simd_obj_impl<T, N, T1, SFINAE>::element_type *Addr,
    Flags) const SYCL_ESIMD_FUNCTION {
  using UT = simd_obj_impl<T, N, T1, SFINAE>::element_type;
  constexpr unsigned Size = sizeof(T) * N;
  constexpr unsigned Align = Flags::template alignment<T1>;

  constexpr unsigned BlockSize = OperandSize::OWORD * 8;
  constexpr unsigned NumBlocks = Size / BlockSize;
  constexpr unsigned RemSize = Size % BlockSize;

  simd<UT, N> Tmp{data()};
  if constexpr (Align >= OperandSize::OWORD && Size % OperandSize::OWORD == 0 &&
                detail::isPowerOf2(RemSize / OperandSize::OWORD)) {
    if constexpr (NumBlocks > 0) {
      constexpr unsigned BlockN = BlockSize / sizeof(T);
      ForHelper<NumBlocks>::unroll([BlockN, Addr, &Tmp](unsigned Block) {
        block_store<UT, BlockN>(Addr + (Block * BlockN),
                                Tmp.template select<BlockN, 1>(Block * BlockN));
      });
    }
    if constexpr (RemSize > 0) {
      constexpr unsigned RemN = RemSize / sizeof(T);
      constexpr unsigned BlockN = BlockSize / sizeof(T);
      block_store<UT, RemN>(Addr + (NumBlocks * BlockN),
                            Tmp.template select<RemN, 1>(NumBlocks * BlockN));
    }
  } else if constexpr (sizeof(T) == 8) {
    simd<int32_t, N * 2> BC = Tmp.template bit_cast_view<int32_t>();
    BC.copy_to(reinterpret_cast<int32_t *>(Addr), Flags{});
  } else {
    constexpr unsigned NumChunks = N / ChunkSize;
    if constexpr (NumChunks > 0) {
      simd<uint32_t, ChunkSize> Offsets(0u, sizeof(T));
      ForHelper<NumChunks>::unroll([Addr, &Offsets, &Tmp](unsigned Block) {
        scatter<UT, ChunkSize>(
            Addr + (Block * ChunkSize), Offsets,
            Tmp.template select<ChunkSize, 1>(Block * ChunkSize));
      });
    }
    constexpr unsigned RemN = N % ChunkSize;
    if constexpr (RemN > 0) {
      if constexpr (RemN == 1) {
        Addr[NumChunks * ChunkSize] = Tmp[NumChunks * ChunkSize];
      } else if constexpr (RemN == 8 || RemN == 16) {
        // TODO: GPU runtime may handle scatter of 16 byte elements
        // incorrectly. The code below is a workaround which must be deleted
        // once GPU runtime is fixed.
        if constexpr (sizeof(T) == 1 && RemN == 16) {
          if constexpr (Align % OperandSize::DWORD > 0) {
            ForHelper<RemN>::unroll([Addr, &Tmp](unsigned Index) {
              Addr[Index + NumChunks * ChunkSize] =
                  Tmp[Index + NumChunks * ChunkSize];
            });
          } else {
            simd_mask_type<8> Pred(0);
            simd<int32_t, 8> Vals;
            Pred.template select<4, 1>() = 1;
            Vals.template select<4, 1>() =
                Tmp.template bit_cast_view<int32_t>().template select<4, 1>(
                    NumChunks * ChunkSize);

            simd<uint32_t, 8> Offsets(0u, sizeof(int32_t));
            scatter<int32_t, 8>(
                reinterpret_cast<int32_t *>(Addr + (NumChunks * ChunkSize)),
                Offsets, Vals, Pred);
          }
        } else {
          simd<uint32_t, RemN> Offsets(0u, sizeof(T));
          scatter<UT, RemN>(
              Addr + (NumChunks * ChunkSize), Offsets,
              Tmp.template select<RemN, 1>(NumChunks * ChunkSize));
        }
      } else {
        constexpr int N1 = RemN < 8 ? 8 : RemN < 16 ? 16 : 32;
        simd_mask_type<N1> Pred(0);
        Pred.template select<RemN, 1>() = 1;
        simd<UT, N1> Vals;
        Vals.template select<RemN, 1>() =
            Tmp.template select<RemN, 1>(NumChunks * ChunkSize);
        simd<uint32_t, N1> Offsets(0u, sizeof(T));
        scatter<UT, N1>(Addr + (NumChunks * ChunkSize), Offsets, Vals, Pred);
      }
    }
  }
}

template <typename T, int N, class T1, class SFINAE>
template <typename AccessorT, typename Flags, int ChunkSize, typename>
ESIMD_INLINE EnableIfAccessor<AccessorT, accessor_mode_cap::can_write,
                              sycl::access::target::device, void>
simd_obj_impl<T, N, T1, SFINAE>::copy_to(AccessorT acc, uint32_t offset,
                                         Flags) const SYCL_ESIMD_FUNCTION {
  using UT = simd_obj_impl<T, N, T1, SFINAE>::element_type;
  constexpr unsigned Size = sizeof(T) * N;
  constexpr unsigned Align = Flags::template alignment<T1>;

  constexpr unsigned BlockSize = OperandSize::OWORD * 8;
  constexpr unsigned NumBlocks = Size / BlockSize;
  constexpr unsigned RemSize = Size % BlockSize;

  simd<UT, N> Tmp{data()};

  if constexpr (Align >= OperandSize::OWORD && Size % OperandSize::OWORD == 0 &&
                detail::isPowerOf2(RemSize / OperandSize::OWORD)) {
    if constexpr (NumBlocks > 0) {
      constexpr unsigned BlockN = BlockSize / sizeof(T);
      ForHelper<NumBlocks>::unroll([BlockN, acc, offset, &Tmp](unsigned Block) {
        block_store<UT, BlockN, AccessorT>(
            acc, offset + (Block * BlockSize),
            Tmp.template select<BlockN, 1>(Block * BlockN));
      });
    }
    if constexpr (RemSize > 0) {
      constexpr unsigned RemN = RemSize / sizeof(T);
      constexpr unsigned BlockN = BlockSize / sizeof(T);
      block_store<UT, RemN, AccessorT>(
          acc, offset + (NumBlocks * BlockSize),
          Tmp.template select<RemN, 1>(NumBlocks * BlockN));
    }
  } else if constexpr (sizeof(T) == 8) {
    simd<int32_t, N * 2> BC = Tmp.template bit_cast_view<int32_t>();
    BC.copy_to(acc, offset, Flags{});
  } else {
    constexpr unsigned NumChunks = N / ChunkSize;
    if constexpr (NumChunks > 0) {
      simd<uint32_t, ChunkSize> Offsets(0u, sizeof(T));
      ForHelper<NumChunks>::unroll([acc, offset, &Offsets,
                                    &Tmp](unsigned Block) {
        scatter<UT, ChunkSize, AccessorT>(
            acc, Offsets, Tmp.template select<ChunkSize, 1>(Block * ChunkSize),
            offset + (Block * ChunkSize * sizeof(T)));
      });
    }
    constexpr unsigned RemN = N % ChunkSize;
    if constexpr (RemN > 0) {
      if constexpr (RemN == 1 || RemN == 8 || RemN == 16) {
        simd<uint32_t, RemN> Offsets(0u, sizeof(T));
        scatter<UT, RemN, AccessorT>(
            acc, Offsets, Tmp.template select<RemN, 1>(NumChunks * ChunkSize),
            offset + (NumChunks * ChunkSize * sizeof(T)));
      } else {
        constexpr int N1 = RemN < 8 ? 8 : RemN < 16 ? 16 : 32;
        simd_mask_type<N1> Pred(0);
        Pred.template select<RemN, 1>() = 1;
        simd<UT, N1> Vals;
        Vals.template select<RemN, 1>() =
            Tmp.template select<RemN, 1>(NumChunks * ChunkSize);
        simd<uint32_t, N1> Offsets(0u, sizeof(T));
        scatter<UT, N1, AccessorT>(acc, Offsets, Vals,
                                   offset + (NumChunks * ChunkSize * sizeof(T)),
                                   Pred);
      }
    }
  }
}

} // namespace detail
/// @endcond EXCLUDE

} // namespace ext::intel::esimd
} // __SYCL_INLINE_VER_NAMESPACE(_V1)
} // namespace sycl<|MERGE_RESOLUTION|>--- conflicted
+++ resolved
@@ -188,11 +188,7 @@
 ///   undefined.
 ///
 template <typename Tx, int N, typename Toffset>
-<<<<<<< HEAD
-__ESIMD_API std::enable_if_t<std::is_integral<Toffset>::value, simd<Tx, N>>
-=======
 __ESIMD_API std::enable_if_t<std::is_integral_v<Toffset>, simd<Tx, N>>
->>>>>>> 5283d4b8
 gather(const Tx *p, Toffset offset, simd_mask<N> mask = 1) {
   return gather<Tx, N>(p, simd<Toffset, N>(offset), mask);
 }
@@ -270,11 +266,7 @@
 /// @param mask The access mask, defaults to all 1s.
 ///
 template <typename Tx, int N, typename Toffset>
-<<<<<<< HEAD
-__ESIMD_API std::enable_if_t<std::is_integral<Toffset>::value>
-=======
 __ESIMD_API std::enable_if_t<std::is_integral_v<Toffset>>
->>>>>>> 5283d4b8
 scatter(Tx *p, Toffset offset, simd<Tx, N> vals, simd_mask<N> mask = 1) {
   scatter<Tx, N>(p, simd<Toffset, N>(offset), vals, mask);
 }
@@ -695,11 +687,7 @@
 ///
 template <rgba_channel_mask RGBAMask = rgba_channel_mask::ABGR, typename T,
           int N, typename Toffset>
-<<<<<<< HEAD
-__ESIMD_API std::enable_if_t<std::is_integral<Toffset>::value,
-=======
 __ESIMD_API std::enable_if_t<std::is_integral_v<Toffset>,
->>>>>>> 5283d4b8
                              simd<T, N * get_num_channels_enabled(RGBAMask)>>
 gather_rgba(const T *p, Toffset offset, simd_mask<N> mask = 1) {
   return gather_rgba<RGBAMask, T, N>(p, simd<Toffset, N>(offset), mask);
@@ -806,11 +794,7 @@
 ///
 template <rgba_channel_mask RGBAMask = rgba_channel_mask::ABGR, typename T,
           int N, typename Toffset>
-<<<<<<< HEAD
-__ESIMD_API std::enable_if_t<std::is_integral<Toffset>::value>
-=======
 __ESIMD_API std::enable_if_t<std::is_integral_v<Toffset>>
->>>>>>> 5283d4b8
 scatter_rgba(T *p, Toffset offset,
              simd<T, N * get_num_channels_enabled(RGBAMask)> vals,
              simd_mask<N> mask = 1) {
@@ -1072,11 +1056,7 @@
 /// scalar.
 ///
 /// @tparam Op The atomic operation - can be \c atomic_op::inc or
-<<<<<<< HEAD
-///   atomic_op::dec.
-=======
 /// \c atomic_op::dec, \c atomic_op::load.
->>>>>>> 5283d4b8
 /// @tparam Tx The vector element type.
 /// @tparam N The number of memory locations to update.
 /// @param p The USM pointer.
@@ -1087,16 +1067,11 @@
 ///   update.
 ///
 template <atomic_op Op, typename Tx, int N, typename Toffset>
-<<<<<<< HEAD
-__ESIMD_API std::enable_if_t<std::is_integral<Toffset>::value, simd<Tx, N>>
-=======
 __ESIMD_API std::enable_if_t<std::is_integral_v<Toffset>, simd<Tx, N>>
->>>>>>> 5283d4b8
 atomic_update(Tx *p, Toffset offset, simd_mask<N> mask = 1) {
   return atomic_update<Op, Tx, N>(p, simd<Toffset, N>(offset), mask);
 }
 
-<<<<<<< HEAD
 /// @anchor usm_atomic_update1
 /// @brief Single-argument variant of the atomic update operation.
 ///
@@ -1141,8 +1116,6 @@
   }
 }
 
-=======
->>>>>>> 5283d4b8
 /// A variation of \c atomic_update API with \c offsets represented as
 /// \c simd_view object.
 ///
@@ -1190,11 +1163,7 @@
 ///   update.
 ///
 template <atomic_op Op, typename Tx, int N, typename Toffset>
-<<<<<<< HEAD
-__ESIMD_API std::enable_if_t<std::is_integral<Toffset>::value, simd<Tx, N>>
-=======
 __ESIMD_API std::enable_if_t<std::is_integral_v<Toffset>, simd<Tx, N>>
->>>>>>> 5283d4b8
 atomic_update(Tx *p, Toffset offset, simd<Tx, N> src0, simd_mask<N> mask) {
   return atomic_update<Op, Tx, N>(p, simd<Toffset, N>(offset), src0, mask);
 }
@@ -1280,11 +1249,7 @@
 ///   update.
 ///
 template <atomic_op Op, typename Tx, int N, typename Toffset>
-<<<<<<< HEAD
-__ESIMD_API std::enable_if_t<std::is_integral<Toffset>::value, simd<Tx, N>>
-=======
 __ESIMD_API std::enable_if_t<std::is_integral_v<Toffset>, simd<Tx, N>>
->>>>>>> 5283d4b8
 atomic_update(Tx *p, Toffset offset, simd<Tx, N> src0, simd<Tx, N> src1,
               simd_mask<N> mask) {
   return atomic_update<Op, Tx, N>(p, simd<Toffset, N>(offset), src0, src1,
@@ -1917,4 +1882,5 @@
 
 } // namespace ext::intel::esimd
 } // __SYCL_INLINE_VER_NAMESPACE(_V1)
-} // namespace sycl+} // namespace sycl
+