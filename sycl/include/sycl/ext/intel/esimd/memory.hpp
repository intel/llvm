//==-------------- memory.hpp - DPC++ Explicit SIMD API --------------------==//
//
// Part of the LLVM Project, under the Apache License v2.0 with LLVM Exceptions.
// See https://llvm.org/LICENSE.txt for license information.
// SPDX-License-Identifier: Apache-2.0 WITH LLVM-exception
//
//===----------------------------------------------------------------------===//
// Implement Explicit SIMD memory-access APIs.
//===----------------------------------------------------------------------===//

#pragma once

#include <sycl/ext/intel/esimd/common.hpp>
#include <sycl/ext/intel/esimd/detail/memory_intrin.hpp>
#include <sycl/ext/intel/esimd/detail/types.hpp>
#include <sycl/ext/intel/esimd/detail/util.hpp>
#include <sycl/ext/intel/esimd/memory_properties.hpp>
#include <sycl/ext/intel/esimd/simd.hpp>
#include <sycl/ext/intel/esimd/simd_view.hpp>
#include <sycl/half_type.hpp>

#include <algorithm>
#include <cstdint>

namespace sycl {
inline namespace _V1 {
namespace ext::intel::esimd {

/// @addtogroup sycl_esimd_memory
/// @{

/// @defgroup sycl_esimd_memory_atomics Atomic memory access.
/// Memory access functions which perform per-lane atomic update using given
/// operation. "Per-lane" means that the atomicity guarantees of a vector atomic
/// operation are the same as of N independent scalar atomic operations per
/// lane (N is number of lanes).

/// @defgroup sycl_esimd_memory_slm Shared local memory access functions.

/// @defgroup sycl_esimd_memory_block Block load/prefetch/store functions.

/// @} sycl_esimd_memory

/// @addtogroup sycl_esimd_memory
/// @{

/// Get surface index corresponding to a SYCL accessor.
///
/// @param acc a SYCL buffer or image accessor.
/// @return the index of the corresponding surface (aka "binding table index").
///
template <typename AccessorTy>
__ESIMD_API SurfaceIndex get_surface_index(AccessorTy acc) {
  if constexpr (std::is_same_v<detail::LocalAccessorMarker, AccessorTy> ||
                sycl::detail::acc_properties::is_local_accessor_v<AccessorTy>) {
    return detail::SLM_BTI;
  } else {
#ifdef __ESIMD_FORCE_STATELESS_MEM
    static_assert(sycl::detail::acc_properties::is_image_accessor_v<AccessorTy>,
                  "The function get_surface_index() is available only for "
                  "image- and local-accessors in stateless-only memory mode. "
                  "Consider using "
                  "-fno-sycl-esimd-force-stateless-mem compilation switch.");
#endif // __ESIMD_FORCE_STATELESS_MEM
    return __esimd_get_surface_index(
        detail::AccessorPrivateProxy::getQualifiedPtrOrImageObj(acc));
  }
}

/// Loads ("gathers") elements from different memory locations and returns a
/// vector of them. Each memory location is base address plus an offset - a
/// value of the corresponding element in the input offset vector. Access to
/// any element's memory location can be disabled via the input vector of
/// predicates (mask).
/// @tparam Tx Element type, must be of size 4 or less.
/// @tparam N Number of elements to read; can be \c 1, \c 2, \c 4, \c 8, \c 16
///   or \c 32.
/// @param p The base address.
/// @param offsets the vector of 32-bit or 64-bit offsets in bytes. For each
/// lane \c i,   ((byte*)p + offsets[i]) must be element size aligned.
/// @param mask The access mask, defaults to all 1s.
/// @return A vector of elements read. Elements in masked out lanes are
///   undefined.
///
template <typename Tx, int N, typename Toffset>
__ESIMD_API simd<Tx, N> gather(const Tx *p, simd<Toffset, N> offsets,
                               simd_mask<N> mask = 1) {
  using T = detail::__raw_t<Tx>;
  static_assert(std::is_integral_v<Toffset>, "Unsupported offset type");
  static_assert(detail::isPowerOf2(N, 32), "Unsupported value of N");
  simd<uint64_t, N> offsets_i = convert<uint64_t>(offsets);
  simd<uint64_t, N> addrs(reinterpret_cast<uint64_t>(p));
  addrs = addrs + offsets_i;

  if constexpr (sizeof(T) == 1) {
    auto Ret = __esimd_svm_gather<T, N, detail::ElemsPerAddrEncoding<4>(),
                                  detail::ElemsPerAddrEncoding<1>()>(
        addrs.data(), mask.data());
    return __esimd_rdregion<T, N * 4, N, /*VS*/ 0, N, 4>(Ret, 0);
  } else if constexpr (sizeof(T) == 2) {
    auto Ret = __esimd_svm_gather<T, N, detail::ElemsPerAddrEncoding<2>(),
                                  detail::ElemsPerAddrEncoding<2>()>(
        addrs.data(), mask.data());
    return __esimd_rdregion<T, N * 2, N, /*VS*/ 0, N, 2>(Ret, 0);
  } else
    return __esimd_svm_gather<T, N, detail::ElemsPerAddrEncoding<1>(),
                              detail::ElemsPerAddrEncoding<1>()>(addrs.data(),
                                                                 mask.data());
}

/// A variation of \c gather API with \c offsets represented as \c simd_view
/// object.
///
/// @tparam Tx Element type, must be of size 4 or less.
/// @tparam N Number of elements to read; can be \c 1, \c 2, \c 4, \c 8, \c 16
///   or \c 32.
/// @param p The base address.
/// @param offsets the simd_view of 32-bit or 64-bit offsets in bytes. For each
/// lane \c i,   ((byte*)p + offsets[i]) must be element size aligned.
/// @param mask The access mask, defaults to all 1s.
/// @return A vector of elements read. Elements in masked out lanes are
///   undefined.
///
template <typename Tx, int N, typename Toffset,
          typename RegionTy = region1d_t<Toffset, N, 1>>
__ESIMD_API simd<Tx, N> gather(const Tx *p,
                               simd_view<Toffset, RegionTy> offsets,
                               simd_mask<N> mask = 1) {
  return gather<Tx, N>(p, offsets.read(), mask);
}

/// A variation of \c gather API with \c offsets represented as scalar.
///
/// @tparam Tx Element type, must be of size 4 or less.
/// @tparam N Number of elements to read; can be \c 1, \c 2, \c 4, \c 8, \c 16
///   or \c 32.
/// @param p The base address.
/// @param offset the scalar 32-bit or 64-bit offset in bytes.
/// ((byte*)p + offset) must be element size aligned.
/// @param mask The access mask, defaults to all 1s.
/// @return A vector of elements read. Elements in masked out lanes are
///   undefined.
///
template <typename Tx, int N, typename Toffset>
__ESIMD_API std::enable_if_t<std::is_integral_v<Toffset>, simd<Tx, N>>
gather(const Tx *p, Toffset offset, simd_mask<N> mask = 1) {
  return gather<Tx, N>(p, simd<Toffset, N>(offset), mask);
}

/// Writes ("scatters") elements of the input vector to different memory
/// locations. Each memory location is base address plus an offset - a
/// value of the corresponding element in the input offset vector. Access to
/// any element's memory location can be disabled via the input mask.
/// @tparam Tx Element type, must be of size 4 or less.
/// @tparam N Number of elements to write; can be \c 1, \c 2, \c 4, \c 8, \c 16
///   or \c 32.
/// @param p The base address.
/// @param offsets A vector of 32-bit or 64-bit offsets in bytes. For each lane
/// \c i,   ((byte*)p + offsets[i]) must be element size aligned.
/// @param vals The vector to scatter.
/// @param mask The access mask, defaults to all 1s.
///
template <typename Tx, int N, typename Toffset>
__ESIMD_API void scatter(Tx *p, simd<Toffset, N> offsets, simd<Tx, N> vals,
                         simd_mask<N> mask = 1) {
  using T = detail::__raw_t<Tx>;
  static_assert(std::is_integral_v<Toffset>, "Unsupported offset type");
  static_assert(detail::isPowerOf2(N, 32), "Unsupported value of N");
  simd<uint64_t, N> offsets_i = convert<uint64_t>(offsets);
  simd<uint64_t, N> addrs(reinterpret_cast<uint64_t>(p));
  addrs = addrs + offsets_i;
  if constexpr (sizeof(T) == 1) {
    simd<T, N * 4> D;
    D = __esimd_wrregion<T, N * 4, N, /*VS*/ 0, N, 4>(D.data(), vals.data(), 0);
    __esimd_svm_scatter<T, N, detail::ElemsPerAddrEncoding<4>(),
                        detail::ElemsPerAddrEncoding<1>()>(
        addrs.data(), D.data(), mask.data());
  } else if constexpr (sizeof(T) == 2) {
    simd<T, N * 2> D;
    D = __esimd_wrregion<T, N * 2, N, /*VS*/ 0, N, 2>(D.data(), vals.data(), 0);
    __esimd_svm_scatter<T, N, detail::ElemsPerAddrEncoding<2>(),
                        detail::ElemsPerAddrEncoding<2>()>(
        addrs.data(), D.data(), mask.data());
  } else
    __esimd_svm_scatter<T, N, detail::ElemsPerAddrEncoding<1>(),
                        detail::ElemsPerAddrEncoding<1>()>(
        addrs.data(), vals.data(), mask.data());
}

/// A variation of \c scatter API with \c offsets represented as \c simd_view
/// object.
///
/// @tparam Tx Element type, must be of size 4 or less.
/// @tparam N Number of elements to write; can be \c 1, \c 2, \c 4, \c 8, \c 16
///   or \c 32.
/// @param p The base address.
/// @param offsets A simd_view of 32-bit or 64-bit offsets in bytes. For each
/// lane \c i,   ((byte*)p + offsets[i]) must be element size aligned.
/// @param vals The vector to scatter.
/// @param mask The access mask, defaults to all 1s.
///
template <typename Tx, int N, typename Toffset,
          typename RegionTy = region1d_t<Toffset, N, 1>>
__ESIMD_API void scatter(Tx *p, simd_view<Toffset, RegionTy> offsets,
                         simd<Tx, N> vals, simd_mask<N> mask = 1) {
  scatter<Tx, N>(p, offsets.read(), vals, mask);
}

/// A variation of \c scatter API with \c offsets represented as scalar.
///
/// @tparam Tx Element type, must be of size 4 or less.
/// @tparam N Number of elements to write; can be \c 1, \c 2, \c 4, \c 8, \c 16
///   or \c 32.
/// @param p The base address.
/// @param offset the scalar 32-bit or 64-bit offset in bytes.
/// ((byte*)p + offset) must be element size aligned.
/// @param vals The vector to scatter.
/// @param mask The access mask, defaults to all 1s.
///
template <typename Tx, int N, typename Toffset>
__ESIMD_API std::enable_if_t<std::is_integral_v<Toffset> && N == 1>
scatter(Tx *p, Toffset offset, simd<Tx, N> vals, simd_mask<N> mask = 1) {
  scatter<Tx, N>(p, simd<Toffset, N>(offset), vals, mask);
}

namespace detail {
// Accessors may get either 32-bit offset or 64-bit depending on
// the -fsycl-esimd-force-stateles-mem mode setting.
#ifdef __ESIMD_FORCE_STATELESS_MEM
using DeviceAccessorOffsetT = uint64_t;
#else
using DeviceAccessorOffsetT = uint32_t;
#endif

template <typename T, int NElts, cache_hint L1H, cache_hint L2H,
          typename FlagsT>
__ESIMD_API std::enable_if_t<is_simd_flag_type_v<FlagsT>, simd<T, NElts>>
block_load_impl(const T *p, simd_mask<1> pred, FlagsT flags) {
  // Verify input template arguments.
  check_cache_hint<cache_action::load, L1H, L2H>();
  constexpr auto Alignment =
      FlagsT::template alignment<__ESIMD_DNS::__raw_t<T>>;
  static_assert(
      (Alignment >= __ESIMD_DNS::OperandSize::DWORD && sizeof(T) <= 4) ||
          (Alignment >= __ESIMD_DNS::OperandSize::QWORD && sizeof(T) > 4),
      "Incorrect alignment for the data type");

  constexpr int SmallIntFactor64Bit = sizeof(uint64_t) / sizeof(T);
  constexpr int SmallIntFactor32Bit =
      sizeof(uint32_t) / sizeof(T) > 1 ? sizeof(uint32_t) / sizeof(T) : 1;
  static_assert(NElts > 0 && NElts % SmallIntFactor32Bit == 0,
                "Number of elements is not supported by Transposed load");

  // If alignment >= 8 and (NElts * sizeof(T)) % 8 == 0) we can load QWORDs.
  // Don't do it for 4-byte vectors (unless it is greater than 256-bytes),
  // because it would require a bit-cast, which is supposed to be NO-OP, but
  // might confuse GPU BE sometimes. 1- and 2-byte vectors are casted anyways.
  constexpr bool Use64BitData =
      Alignment >= __ESIMD_DNS::OperandSize::QWORD &&
      (NElts * sizeof(T)) % sizeof(uint64_t) == 0 &&
      (sizeof(T) != sizeof(uint32_t) || NElts * sizeof(T) > 256);
  constexpr int SmallIntFactor =
      Use64BitData ? SmallIntFactor64Bit : SmallIntFactor32Bit;
  constexpr int FactoredNElts = NElts / SmallIntFactor;
  check_lsc_vector_size<FactoredNElts>();

  // Prepare template arguments for the call of intrinsic.
  using LoadElemT = __ESIMD_DNS::__raw_t<
      std::conditional_t<SmallIntFactor == 1, T,
                         std::conditional_t<Use64BitData, uint64_t, uint32_t>>>;
  constexpr uint16_t AddressScale = 1;
  constexpr int ImmOffset = 0;
  constexpr lsc_data_size ActualDS =
      Use64BitData ? lsc_data_size::u64 : lsc_data_size::u32;
  constexpr lsc_vector_size VS = to_lsc_vector_size<FactoredNElts>();
  constexpr auto Transposed = lsc_data_order::transpose;
  constexpr int N = 1;

  // Prepare non-template arguments and call the intrinsic.
  simd<uintptr_t, N> Addrs = reinterpret_cast<uintptr_t>(p);
  simd<LoadElemT, FactoredNElts> Result =
      __esimd_lsc_load_stateless<LoadElemT, L1H, L2H, AddressScale, ImmOffset,
                                 ActualDS, VS, Transposed, N>(pred.data(),
                                                              Addrs.data());
  return Result.template bit_cast_view<T>();
}

/// USM pointer transposed gather with 1 channel.
/// Supported platforms: DG2, PVC
/// VISA instruction: lsc_load.ugm
/// Instruction can load max: DG2(64xD32 or 32xD64), PVC(64xD32 or 64xD64).
///
/// Accesses contiguous block of memory of `NElts * sizeof(T)` bytes  starting
/// from the given address \p p. The maximum size of accessed block is 512 bytes
/// for PVC and 256 bytes for ACM (DG2).
/// When \c sizeof(T) equal to 8 the address must be 8-byte aligned,
/// otherwise - 4-byte aligned.
/// When T is 1- or 2-byte type, the memory block is loaded with DWORDs
/// or QWORDs depending on the alignment.
/// Allowed \c NElts values for 8-byte data are 1, 2, 3, 4, 8, 16, 32, 64.
/// Allowed \c NElts values for 4-byte data are 1, 2, 3, 4, 8, 16, 32, 64, 128.
/// Allowed \c NElts values for 2-byte data are 2, 4, 8, 16, 32, 64, 128, 256.
/// Allowed \c NElts values for 1-byte data are 4, 8, 12, 16, 32, 64, 128, 256,
/// 512.
/// 8-byte alignment is required for 8-byte data, or if sizeof(T) * NElts > 256.
/// Otherwise, 4-byte alignment is required.
///
/// @tparam T is element type.
/// @tparam NElts is the number of elements to load per address.
/// @tparam L1H is L1 cache hint.
/// @tparam L2H is L2 cache hint.
/// @param p is the base pointer.
/// @param pred is operation predicate. Zero means operation is skipped
/// entirely, non-zero - operation is performed.
/// @param pass_thru contains the vector which elements are copied
/// to the returned result when the corresponding element of \p pred is 0.
/// @param flags is the alignment specifier type tag.
/// @return is a vector of type T and size NElts.
///
template <typename T, int NElts, cache_hint L1H, cache_hint L2H,
          typename FlagsT>
__ESIMD_API std::enable_if_t<is_simd_flag_type_v<FlagsT>, simd<T, NElts>>
block_load_impl(const T *p, simd_mask<1> pred, simd<T, NElts> pass_thru,
                FlagsT flags) {
  // Verify input template arguments.
  check_cache_hint<cache_action::load, L1H, L2H>();
  constexpr auto Alignment =
      FlagsT::template alignment<__ESIMD_DNS::__raw_t<T>>;
  static_assert(
      (Alignment >= __ESIMD_DNS::OperandSize::DWORD && sizeof(T) <= 4) ||
          (Alignment >= __ESIMD_DNS::OperandSize::QWORD && sizeof(T) > 4),
      "Incorrect alignment for the data type");

  constexpr int SmallIntFactor64Bit = sizeof(uint64_t) / sizeof(T);
  constexpr int SmallIntFactor32Bit =
      sizeof(uint32_t) / sizeof(T) > 1 ? sizeof(uint32_t) / sizeof(T) : 1;
  static_assert(NElts > 0 && NElts % SmallIntFactor32Bit == 0,
                "Number of elements is not supported by Transposed load");

  // If alignment >= 8 and (NElts * sizeof(T)) % 8 == 0) we can load QWORDs.
  // Don't do it for 4-byte vectors (unless it is greater than 256-bytes),
  // because it would require a bit-cast, which is supposed to be NO-OP, but
  // might confuse GPU BE sometimes. 1- and 2-byte vectors are casted anyways.
  constexpr bool Use64BitData =
      Alignment >= __ESIMD_DNS::OperandSize::QWORD &&
      (NElts * sizeof(T)) % sizeof(uint64_t) == 0 &&
      (sizeof(T) != sizeof(uint32_t) || NElts * sizeof(T) > 256);
  constexpr int SmallIntFactor =
      Use64BitData ? SmallIntFactor64Bit : SmallIntFactor32Bit;
  constexpr int FactoredNElts = NElts / SmallIntFactor;
  check_lsc_vector_size<FactoredNElts>();

  // Prepare template arguments for the call of intrinsic.
  using LoadElemT = __ESIMD_DNS::__raw_t<
      std::conditional_t<SmallIntFactor == 1, T,
                         std::conditional_t<Use64BitData, uint64_t, uint32_t>>>;
  constexpr uint16_t AddressScale = 1;
  constexpr int ImmOffset = 0;
  constexpr lsc_data_size ActualDS =
      Use64BitData ? lsc_data_size::u64 : lsc_data_size::u32;
  constexpr lsc_vector_size VS = to_lsc_vector_size<FactoredNElts>();
  constexpr auto Transposed = lsc_data_order::transpose;
  constexpr int N = 1;

  // Prepare non-template arguments and call the intrinsic.
  simd<uintptr_t, N> Addrs = reinterpret_cast<uintptr_t>(p);
  simd<LoadElemT, FactoredNElts> PassThru =
      pass_thru.template bit_cast_view<LoadElemT>();
  simd<LoadElemT, FactoredNElts> Result =
      __esimd_lsc_load_merge_stateless<LoadElemT, L1H, L2H, AddressScale,
                                       ImmOffset, ActualDS, VS, Transposed, N>(
          pred.data(), Addrs.data(), PassThru.data());
  return Result.template bit_cast_view<T>();
}

/// Accessor-based transposed gather with 1 channel.
/// Supported platforms: DG2, PVC
/// VISA instruction: lsc_load.ugm
/// Instruction can load max: DG2(64xD32 or 32xD64), PVC(64xD32 or 64xD64).
///
/// Collects elements located at surface and returns them
/// as a single \ref simd object.
/// When \c sizeof(T) equal to 8 the address must be 8-byte aligned,
/// otherwise - 4-byte aligned.
/// When T is 1- or 2-byte type, the memory block is loaded with DWORDs
/// or QWORDs depending on the alignment.
/// Allowed \c NElts values for 8-byte data are 1, 2, 3, 4, 8, 16, 32, 64.
/// Allowed \c NElts values for 4-byte data are 1, 2, 3, 4, 8, 16, 32, 64, 128.
/// Allowed \c NElts values for 2-byte data are 2, 4, 8, 16, 32, 64, 128, 256.
/// Allowed \c NElts values for 1-byte data are 4, 8, 12, 16, 32, 64, 128, 256,
/// 512.
/// 8-byte alignment is required for 8-byte data, or if sizeof(T) * NElts > 256.
/// Otherwise, 4-byte alignment is required.
///
/// @tparam T is element type.
/// @tparam NElts is the number of elements to load per address.
/// @tparam L1H is L1 cache hint.
/// @tparam L2H is L2 cache hint.
/// @tparam AccessorT is the \ref sycl::accessor type.
/// @param acc is the SYCL accessor.
/// @param offset is the zero-based offset in bytes.
/// @param pred is operation predicate. Zero means operation is skipped
/// entirely, non-zero - operation is performed. The default is '1' - perform
/// the operation.
/// @param flags is the alignment specifier type tag.
/// @return is a vector of type T and size NElts. The elements of the returned
/// vector for which the corresponding element in \p pred is 0 are undefined.
///
template <typename T, int NElts, cache_hint L1H, cache_hint L2H,
          typename AccessorT, typename FlagsT>
__ESIMD_API
    std::enable_if_t<detail::is_device_accessor_with_v<
                         AccessorT, detail::accessor_mode_cap::can_read> &&
                         is_simd_flag_type_v<FlagsT>,
                     simd<T, NElts>>
    block_load_impl(AccessorT acc, DeviceAccessorOffsetT offset,
                    simd_mask<1> pred, FlagsT flags) {
#ifdef __ESIMD_FORCE_STATELESS_MEM
  return block_load_impl<T, NElts, L1H, L2H>(accessorToPointer<T>(acc, offset),
                                             pred, flags);
#else  // !__ESIMD_FORCE_STATELESS_MEM
  // Verify input template arguments.
  check_cache_hint<cache_action::load, L1H, L2H>();
  constexpr auto Alignment =
      FlagsT::template alignment<__ESIMD_DNS::__raw_t<T>>;
  static_assert(
      (Alignment >= __ESIMD_DNS::OperandSize::DWORD && sizeof(T) <= 4) ||
          (Alignment >= __ESIMD_DNS::OperandSize::QWORD && sizeof(T) > 4),
      "Incorrect alignment for the data type");

  constexpr int SmallIntFactor64Bit = sizeof(uint64_t) / sizeof(T);
  constexpr int SmallIntFactor32Bit =
      sizeof(uint32_t) / sizeof(T) > 1 ? sizeof(uint32_t) / sizeof(T) : 1;
  static_assert(NElts > 0 && NElts % SmallIntFactor32Bit == 0,
                "Number of elements is not supported by Transposed load");

  // If alignment >= 8 and (NElts * sizeof(T)) % 8 == 0) we can load QWORDs.
  // Don't do it for 4-byte vectors (unless it is greater than 256-bytes),
  // because it would require a bit-cast, which is supposed to be NO-OP, but
  // might confuse GPU BE sometimes. 1- and 2-byte vectors are casted anyways.
  constexpr bool Use64BitData =
      Alignment >= __ESIMD_DNS::OperandSize::QWORD &&
      (NElts * sizeof(T)) % sizeof(uint64_t) == 0 &&
      (sizeof(T) != sizeof(uint32_t) || NElts * sizeof(T) > 256);
  constexpr int SmallIntFactor =
      Use64BitData ? SmallIntFactor64Bit : SmallIntFactor32Bit;
  constexpr int FactoredNElts = NElts / SmallIntFactor;
  check_lsc_vector_size<FactoredNElts>();

  // Prepare template arguments for the call of intrinsic.
  using LoadElemT = __ESIMD_DNS::__raw_t<
      std::conditional_t<SmallIntFactor == 1, T,
                         std::conditional_t<Use64BitData, uint64_t, uint32_t>>>;

  constexpr uint16_t AddressScale = 1;
  constexpr int ImmOffset = 0;
  constexpr lsc_data_size ActualDS =
      Use64BitData ? lsc_data_size::u64 : lsc_data_size::u32;
  constexpr auto VS = to_lsc_vector_size<FactoredNElts>();
  constexpr auto Transposed = lsc_data_order::transpose;
  constexpr int N = 1;

  // Prepare non-template arguments and call the intrinsic.
  simd<uint32_t, N> Offsets = offset;
  auto SI = get_surface_index(acc);
  simd<LoadElemT, FactoredNElts> Result =
      __esimd_lsc_load_bti<LoadElemT, L1H, L2H, AddressScale, ImmOffset,
                           ActualDS, VS, Transposed, N>(pred.data(),
                                                        Offsets.data(), SI);
  return Result.template bit_cast_view<T>();
#endif // !__ESIMD_FORCE_STATELESS_MEM
}

/// Accessor-based transposed gather with 1 channel.
/// Supported platforms: DG2, PVC
/// VISA instruction: lsc_load.ugm
/// Instruction can load max: DG2(64xD32 or 32xD64), PVC(64xD32 or 64xD64).
///
/// Collects elements located at surface and returns them
/// as a single \ref simd object.
/// When \c sizeof(T) equal to 8 the address must be 8-byte aligned,
/// otherwise - 4-byte aligned.
/// When T is 1- or 2-byte type, the memory block is loaded with DWORDs
/// or QWORDs depending on the alignment.
/// Allowed \c NElts values for 8-byte data are 1, 2, 3, 4, 8, 16, 32, 64.
/// Allowed \c NElts values for 4-byte data are 1, 2, 3, 4, 8, 16, 32, 64, 128.
/// Allowed \c NElts values for 2-byte data are 2, 4, 8, 16, 32, 64, 128, 256.
/// Allowed \c NElts values for 1-byte data are 4, 8, 12, 16, 32, 64, 128, 256,
/// 512.
/// 8-byte alignment is required for 8-byte data, or if sizeof(T) * NElts > 256.
/// Otherwise, 4-byte alignment is required.
///
/// @tparam T is element type.
/// @tparam NElts is the number of elements to load per address.
/// @tparam L1H is L1 cache hint.
/// @tparam L2H is L2 cache hint.
/// @tparam AccessorTy is the \ref sycl::accessor type.
/// @param acc is the SYCL accessor.
/// @param offset is the zero-based offset in bytes.
/// @param pred is operation predicate. Operation is skipped for index 'i'
/// if pred[0] == 0 the result element is taken from \p pass_thru[i].
/// Otherwise, the operation is performed and the result if it copied to
/// the result.
/// @param pass_thru contains the values copied to the result if \p pred is 0.
/// @param flags is the alignment specifier type tag.
/// @return is a vector of type T and size NElts
///
template <typename T, int NElts, cache_hint L1H, cache_hint L2H,
          typename AccessorT, typename FlagsT>
__ESIMD_API
    std::enable_if_t<detail::is_device_accessor_with_v<
                         AccessorT, detail::accessor_mode_cap::can_read> &&
                         is_simd_flag_type_v<FlagsT>,
                     simd<T, NElts>>
    block_load_impl(AccessorT acc, DeviceAccessorOffsetT offset,
                    simd_mask<1> pred, simd<T, NElts> pass_thru, FlagsT flags) {
#ifdef __ESIMD_FORCE_STATELESS_MEM
  return block_load_impl<T, NElts, L1H, L2H>(accessorToPointer<T>(acc, offset),
                                             pred, pass_thru, flags);
#else  // !__ESIMD_FORCE_STATELESS_MEM
  // Verify input template arguments.
  check_cache_hint<cache_action::load, L1H, L2H>();
  constexpr auto Alignment =
      FlagsT::template alignment<__ESIMD_DNS::__raw_t<T>>;
  static_assert(
      (Alignment >= __ESIMD_DNS::OperandSize::DWORD && sizeof(T) <= 4) ||
          (Alignment >= __ESIMD_DNS::OperandSize::QWORD && sizeof(T) > 4),
      "Incorrect alignment for the data type");

  constexpr int SmallIntFactor64Bit = sizeof(uint64_t) / sizeof(T);
  constexpr int SmallIntFactor32Bit =
      sizeof(uint32_t) / sizeof(T) > 1 ? sizeof(uint32_t) / sizeof(T) : 1;
  static_assert(NElts > 0 && NElts % SmallIntFactor32Bit == 0,
                "Number of elements is not supported by Transposed load");

  // If alignment >= 8 and (NElts * sizeof(T)) % 8 == 0) we can load QWORDs.
  // Don't do it for 4-byte vectors (unless it is greater than 256-bytes),
  // because it would require a bit-cast, which is supposed to be NO-OP, but
  // might confuse GPU BE sometimes. 1- and 2-byte vectors are casted anyways.
  constexpr bool Use64BitData =
      Alignment >= __ESIMD_DNS::OperandSize::QWORD &&
      (NElts * sizeof(T)) % sizeof(uint64_t) == 0 &&
      (sizeof(T) != sizeof(uint32_t) || NElts * sizeof(T) > 256);
  constexpr int SmallIntFactor =
      Use64BitData ? SmallIntFactor64Bit : SmallIntFactor32Bit;
  constexpr int FactoredNElts = NElts / SmallIntFactor;
  check_lsc_vector_size<FactoredNElts>();

  // Prepare template arguments for the call of intrinsic.
  using LoadElemT = __ESIMD_DNS::__raw_t<
      std::conditional_t<SmallIntFactor == 1, T,
                         std::conditional_t<Use64BitData, uint64_t, uint32_t>>>;

  constexpr uint16_t AddressScale = 1;
  constexpr int ImmOffset = 0;
  constexpr lsc_data_size ActualDS =
      Use64BitData ? lsc_data_size::u64 : lsc_data_size::u32;
  constexpr auto VS = to_lsc_vector_size<FactoredNElts>();
  constexpr auto Transposed = lsc_data_order::transpose;
  constexpr int N = 1;

  // Prepare non-template arguments and call the intrinsic.
  simd<uint32_t, N> Offsets = offset;
  auto SI = get_surface_index(acc);
  simd<LoadElemT, FactoredNElts> PassThru =
      pass_thru.template bit_cast_view<LoadElemT>();
  simd<LoadElemT, FactoredNElts> Result =
      __esimd_lsc_load_merge_bti<LoadElemT, L1H, L2H, AddressScale, ImmOffset,
                                 ActualDS, VS, Transposed, N>(
          pred.data(), Offsets.data(), SI, PassThru.data());
  return Result.template bit_cast_view<T>();
#endif // !__ESIMD_FORCE_STATELESS_MEM
}

template <typename T, int NElts, cache_hint L1H, cache_hint L2H,
          typename FlagsT>
__ESIMD_API std::enable_if_t<is_simd_flag_type_v<FlagsT>>
block_store_impl(T *p, simd<T, NElts> vals, simd_mask<1> pred, FlagsT flags) {
  detail::check_cache_hint<cache_action::store, L1H, L2H>();
  constexpr auto Alignment =
      FlagsT::template alignment<__ESIMD_DNS::__raw_t<T>>;
  static_assert(
      (Alignment >= __ESIMD_DNS::OperandSize::DWORD && sizeof(T) <= 4) ||
          (Alignment >= __ESIMD_DNS::OperandSize::QWORD && sizeof(T) > 4),
      "Incorrect alignment for the data type");

  constexpr int SmallIntFactor64Bit = sizeof(uint64_t) / sizeof(T);
  constexpr int SmallIntFactor32Bit =
      sizeof(uint32_t) / sizeof(T) > 1 ? sizeof(uint32_t) / sizeof(T) : 1;
  static_assert(NElts > 0 && NElts % SmallIntFactor32Bit == 0,
                "Number of elements is not supported by Transposed store");

  // If alignment >= 8 and (NElts * sizeof(T)) % 8 == 0) we can store QWORDs.
  // Don't do it for 4-byte vectors (unless it is greater than 256-bytes),
  // because it would require a bit-cast, which is supposed to be NO-OP, but
  // might confuse GPU BE sometimes. 1- and 2-byte vectors are casted anyways.
  constexpr bool Use64BitData =
      Alignment >= __ESIMD_DNS::OperandSize::QWORD &&
      (NElts * sizeof(T)) % sizeof(uint64_t) == 0 &&
      (sizeof(T) != sizeof(uint32_t) || NElts * sizeof(T) > 256);

  constexpr int SmallIntFactor =
      Use64BitData ? SmallIntFactor64Bit : SmallIntFactor32Bit;
  constexpr int FactoredNElts = NElts / SmallIntFactor;

  check_lsc_vector_size<FactoredNElts>();

  using StoreType = __ESIMD_DNS::__raw_t<
      std::conditional_t<SmallIntFactor == 1, T,
                         std::conditional_t<Use64BitData, uint64_t, uint32_t>>>;
  constexpr uint16_t AddressScale = 1;
  constexpr int ImmOffset = 0;
  constexpr lsc_data_size ActualDS =
      Use64BitData ? lsc_data_size::u64 : lsc_data_size::u32;
  constexpr lsc_vector_size VS = to_lsc_vector_size<FactoredNElts>();
  constexpr auto Transposed = lsc_data_order::transpose;
  constexpr int N = 1;
  simd<uintptr_t, N> Addrs = reinterpret_cast<uintptr_t>(p);

  __esimd_lsc_store_stateless<StoreType, L1H, L2H, AddressScale, ImmOffset,
                              ActualDS, VS, Transposed, N>(
      pred.data(), Addrs.data(),
      sycl::bit_cast<__ESIMD_DNS::vector_type_t<StoreType, FactoredNElts>>(
          vals.data()));
}

template <typename T, int NElts, cache_hint L1H, cache_hint L2H,
          typename AccessorT, typename FlagsT>
__ESIMD_API
    std::enable_if_t<detail::is_device_accessor_with_v<
                         AccessorT, detail::accessor_mode_cap::can_write> &&
                     is_simd_flag_type_v<FlagsT>>
    block_store_impl(AccessorT acc, DeviceAccessorOffsetT offset,
                     simd<T, NElts> vals, simd_mask<1> pred, FlagsT flags) {
#ifdef __ESIMD_FORCE_STATELESS_MEM
  block_store_impl<T, NElts, L1H, L2H>(accessorToPointer<T>(acc, offset), vals,
                                       pred, flags);
#else
  // Verify input template arguments.
  check_cache_hint<cache_action::store, L1H, L2H>();
  constexpr auto Alignment =
      FlagsT::template alignment<__ESIMD_DNS::__raw_t<T>>;
  static_assert(
      (Alignment >= __ESIMD_DNS::OperandSize::DWORD && sizeof(T) <= 4) ||
          (Alignment >= __ESIMD_DNS::OperandSize::QWORD && sizeof(T) > 4),
      "Incorrect alignment for the data type");

  constexpr int SmallIntFactor64Bit = sizeof(uint64_t) / sizeof(T);
  constexpr int SmallIntFactor32Bit =
      sizeof(uint32_t) / sizeof(T) > static_cast<size_t>(1)
          ? sizeof(uint32_t) / sizeof(T)
          : static_cast<size_t>(1);
  static_assert(NElts > 0 && NElts % SmallIntFactor32Bit == 0,
                "Number of elements is not supported by Transposed store");

  // If alignment >= 8 and (NElts * sizeof(T)) % 8 == 0) we can store QWORDs.
  // Don't do it for 4-byte vectors (unless it is greater than 256-bytes),
  // because it would require a bit-cast, which is supposed to be NO-OP, but
  // might confuse GPU BE sometimes. 1- and 2-byte vectors are casted anyways.
  constexpr bool Use64BitData =
      Alignment >= __ESIMD_DNS::OperandSize::QWORD &&
      (NElts * sizeof(T)) % sizeof(uint64_t) == 0 &&
      (sizeof(T) != sizeof(uint32_t) || NElts * sizeof(T) > 256);
  constexpr int SmallIntFactor =
      Use64BitData ? SmallIntFactor64Bit : SmallIntFactor32Bit;
  constexpr int FactoredNElts = NElts / SmallIntFactor;
  check_lsc_vector_size<FactoredNElts>();

  // Prepare template arguments for the call of intrinsic.
  using StoreElemT = __ESIMD_DNS::__raw_t<
      std::conditional_t<SmallIntFactor == 1, T,
                         std::conditional_t<Use64BitData, uint64_t, uint32_t>>>;

  constexpr uint16_t AddressScale = 1;
  constexpr int ImmOffset = 0;
  constexpr lsc_data_size ActualDS =
      Use64BitData ? lsc_data_size::u64 : lsc_data_size::u32;
  constexpr auto VS = to_lsc_vector_size<FactoredNElts>();
  constexpr auto Transposed = lsc_data_order::transpose;
  constexpr int N = 1;

  // Prepare non-template arguments and call the intrinsic.
  simd<uint32_t, N> Offsets = offset;
  auto SI = get_surface_index(acc);

  __esimd_lsc_store_bti<StoreElemT, L1H, L2H, AddressScale, ImmOffset, ActualDS,
                        VS, Transposed, N>(
      pred.data(), Offsets.data(),
      sycl::bit_cast<__ESIMD_DNS::vector_type_t<StoreElemT, FactoredNElts>>(
          vals.data()),
      SI);
#endif
}

} // namespace detail

/// Stores elements of the vector \p vals to a contiguous block of memory
/// at the given address \p addr.
/// The generated code depends on the combination {T, N, Flags}.
/// Providing flags specifying the alignment of 16-bytes or more produces more
/// efficient code. If the alignment is smaller than 16-bytes, then less
/// efficient scatter is generated. If the stored vector is too long
/// for 1 flat-store GPU instruction, then a series of flat-store and/or
/// scatters may be generated.
/// @tparam Tx Element type.
/// @tparam N Number of elements to store.
/// @tparam Flags The alignment specifier type tag.
/// @param addr The memory address to store at.
/// @param vals The vector to store.
/// @param Flags Specifies the alignment.
template <typename Tx, int N,
          typename Flags = overaligned_tag<detail::OperandSize::OWORD>>
__ESIMD_API std::enable_if_t<is_simd_flag_type_v<Flags>>
block_store(Tx *addr, simd<Tx, N> vals, Flags) {
  using T = typename detail::__raw_t<Tx>;
  using VecT = typename simd<T, N>::raw_vector_type;
  constexpr size_t Align = Flags::template alignment<simd<T, N>>;
  __esimd_svm_block_st<T, N, Align>(reinterpret_cast<VecT *>(addr),
                                    vals.data());
}

/// @addtogroup sycl_esimd_memory_block
/// @{

/// Each of the following block load functions loads a contiguous memory block
/// from the address referenced by the USM pointer 'ptr', or from 'ptr +
/// offset', where 'offset' is the offset in bytes (not in elements!). The
/// parameter 'pred' is the one element predicate. If it is set to 1, then all
/// 'N' elements are loaded. Otherwise, the block load operation is a NO-OP.
/// The parameter 'pass_thru' specifies the values being copied to the returned
/// result if 'pred' is set to 0.
/// The parameter 'props' specifies the optional compile-time properties
/// of the type esimd::properties and may include esimd::cache_hint_L1,
/// esimd::cache_hint_L2, esimd::cache_hint_L3, esimd::alignment.

/// simd<T, N> block_load(const T* ptr, props={});                 // (usm-bl-1)
/// simd<T, N> block_load(const T* ptr, size_t byte_offset,
///                       props={});                               // (usm-bl-2)

/// simd<T, N> block_load(const T* ptr, simd_mask<1> pred,
///                       props={});                               // (usm-bl-3)
/// simd<T, N> block_load(const T* ptr, size_t byte_offset,
///                       simd_mask<1> pred, props={});            // (usm-bl-4)

/// simd<T, N> block_load(const T* ptr, simd_mask<1> pred,
///                       simd<T, N> pass_thru, props={});         // (usm-bl-5)
/// simd<T, N> block_load(const T* ptr, size_t byte_offset,
///                       simd_mask<1> pred, simd<T, N> pass_thru,
///                       props={});                               // (usm-bl-6)

/// simd<T, N> block_load(const T* ptr, props={});                 // (usm-bl-1)
/// This function loads a contiguous memory block from USM pointer \p ptr.
///
/// There may be temporary restrictions depending on L1, L2 cache hints,
/// See details in the 'Restrictions' section below. The restrictions will be
/// relaxed in the future.
///
/// The parameter \p props specifies the optional compile-time properties
/// of the type esimd::properties and may include esimd::cache_hint_L1,
/// esimd::cache_hint_L2, esimd::alignment. Other properties are ignored.
///
/// Cache hints: If \p props does not specify any L1 or L2 cache hints, then
/// the cache_hint::none value is assumed by default.
///
/// Alignment: If \p props does not specify the 'alignment' property, then
/// the default assumed alignment is 4-bytes for 4-byte or smaller elements
/// and 8-bytes for 8-byte elements. The address may be element-size aligned
/// even for byte- and word-elements, but in such case the smaller alignment
/// property must explicitly passed to this function. Extra restrictions
/// may be in place - see Restrictions/R1 below.
///
/// Restrictions - cache hint imposed - temporary:
/// If L1 or L2 cache hint is passed, then:
/// R1: The pointer must be at least 4-byte aligned for elements of 4-bytes or
///     smaller and 8-byte aligned for 8-byte elements.
/// R2: The number of elements for 8-byte data: 1, 2, 3, 4, 8, 16, 32, 64;
///     for 4-byte data: 1, 2, 3, 4, 8, 16, 32, 64,
///                      or 128(only if alignment is 8-bytes or more);
///     for 2-byte data: 2, 4, 6, 8, 16, 32, 64, 128,
///                      or 256(only if alignment is 8-bytes or more);
///     for 1-byte data: 4, 8, 12, 16, 32, 64, 128, 256,
///                      or 512(only if alignment is 8-bytes or more).
/// R3: The target device must be DG2, PVC or newer GPU.
template <typename T, int N,
          typename PropertyListT =
              ext::oneapi::experimental::detail::empty_properties_t>
__ESIMD_API std::enable_if_t<
    ext::oneapi::experimental::is_property_list_v<PropertyListT>, simd<T, N>>
block_load(const T *ptr, PropertyListT props = {}) {
  constexpr auto L1Hint =
      detail::getPropertyValue<PropertyListT, cache_hint_L1_key>(
          cache_hint::none);
  constexpr auto L2Hint =
      detail::getPropertyValue<PropertyListT, cache_hint_L2_key>(
          cache_hint::none);
  static_assert(!PropertyListT::template has_property<cache_hint_L3_key>(),
                "L3 cache hint is reserved. The old/experimental L3 LSC cache "
                "hint is cache_level::L2 now.");

  constexpr size_t DefaultAlignment = (sizeof(T) <= 4) ? 4 : sizeof(T);
  constexpr size_t Alignment =
      detail::getPropertyValue<PropertyListT, alignment_key>(DefaultAlignment);
  if constexpr (L1Hint != cache_hint::none || L2Hint != cache_hint::none) {
    detail::check_cache_hint<detail::cache_action::load, L1Hint, L2Hint>();

    simd_mask<1> Mask = 1;
    return detail::block_load_impl<T, N, L1Hint, L2Hint>(
        ptr, Mask, overaligned_tag<Alignment>{});
  } else {
    return block_load<T, N>(ptr, overaligned_tag<Alignment>{});
  }
}

/// simd<T, N> block_load(const T* ptr, size_t byte_offset,
///                       props={});  // (usm-bl-2)
/// This function loads a contiguous memory block from address referenced
/// by USM pointer \p ptr and the given \p byte_offset.
///
/// There may be temporary restrictions depending on L1, L2 cache hints,
/// See details in the 'Restrictions' section below. The restrictions will be
/// relaxed in the future.
///
/// The parameter \p props specifies the optional compile-time properties
/// of the type esimd::properties and may include esimd::cache_hint_L1,
/// esimd::cache_hint_L2, esimd::alignment. Other properties are ignored.
///
/// Cache hints: If \p props does not specify any L1 or L2 cache hints, then
/// the cache_hint::none value is assumed by default.
///
/// Alignment: If \p props does not specify the 'alignment' property, then
/// the default assumed alignment is 4-bytes for 4-byte or smaller elements
/// and 8-bytes for 8-byte elements. The address may be element-size aligned
/// even for byte- and word-elements, but in such case the smaller alignment
/// property must explicitly passed to this function. Extra restrictions
/// may be in place - see Restrictions/R1 below.
///
/// Restrictions - cache hint imposed - temporary:
/// If L1 or L2 cache hint is passed, then:
/// R1: The pointer must be at least 4-byte aligned for elements of 4-bytes or
///     smaller and 8-byte aligned for 8-byte elements.
/// R2: The number of elements for 8-byte data: 1, 2, 3, 4, 8, 16, 32, 64;
///     for 4-byte data: 1, 2, 3, 4, 8, 16, 32, 64,
///                      or 128(only if alignment is 8-bytes or more);
///     for 2-byte data: 2, 4, 6, 8, 16, 32, 64, 128,
///                      or 256(only if alignment is 8-bytes or more);
///     for 1-byte data: 4, 8, 12, 16, 32, 64, 128, 256,
///                      or 512(only if alignment is 8-bytes or more).
/// R3: The target device must be DG2, PVC or newer GPU.
template <typename T, int N,
          typename PropertyListT =
              ext::oneapi::experimental::detail::empty_properties_t>
__ESIMD_API std::enable_if_t<
    ext::oneapi::experimental::is_property_list_v<PropertyListT>, simd<T, N>>
block_load(const T *ptr, size_t byte_offset, PropertyListT props = {}) {
  const T *AdjustedPtr = reinterpret_cast<const T *>(
      reinterpret_cast<const int8_t *>(ptr) + byte_offset);
  return block_load<T, N>(AdjustedPtr, props);
}

/// simd<T, N> block_load(const T* ptr, simd_mask<1> pred,
///                       props={});                               // (usm-bl-3)
/// This function loads a contiguous memory block from USM pointer \p ptr.
/// If the predicate \p pred is set to 0, then the load is omitted and the
/// returned value is undefined.
///
/// This function has temporary restrictions. See details in the 'Restrictions'
/// section below. The restrictions will be relaxed in the future.
///
/// The parameter \p props specifies the optional compile-time properties
/// of the type esimd::properties and may include esimd::cache_hint_L1,
/// esimd::cache_hint_L2, esimd::alignment. Other properties are ignored.
///
/// Cache hints: If \p props does not specify any L1 or L2 cache hints, then
/// the cache_hint::none value is assumed by default.
///
/// Alignment: If \p props does not specify the 'alignment' property, then
/// the default assumed alignment is the minimally required element-size
/// alignment. Note that additional/temporary restrictions are applied
/// (see Restrictions below).
///
/// Restrictions - cache hint and mask imposed - temporary:
/// R1: The pointer must be at least 4-byte aligned for elements of 4-bytes or
///     smaller and 8-byte aligned for 8-byte elements.
/// R2: The number of elements for 8-byte data: 1, 2, 3, 4, 8, 16, 32, 64;
///     for 4-byte data: 1, 2, 3, 4, 8, 16, 32, 64,
///                      or 128(only if alignment is 8-bytes or more);
///     for 2-byte data: 2, 4, 6, 8, 16, 32, 64, 128,
///                      or 256(only if alignment is 8-bytes or more);
///     for 1-byte data: 4, 8, 12, 16, 32, 64, 128, 256,
///                      or 512(only if alignment is 8-bytes or more).
/// R3: The target device must be DG2, PVC or newer GPU.
template <typename T, int N,
          typename PropertyListT =
              ext::oneapi::experimental::detail::empty_properties_t>
__ESIMD_API std::enable_if_t<
    ext::oneapi::experimental::is_property_list_v<PropertyListT>, simd<T, N>>
block_load(const T *ptr, simd_mask<1> pred, PropertyListT props = {}) {
  constexpr auto L1Hint =
      detail::getPropertyValue<PropertyListT, cache_hint_L1_key>(
          cache_hint::none);
  constexpr auto L2Hint =
      detail::getPropertyValue<PropertyListT, cache_hint_L2_key>(
          cache_hint::none);
  static_assert(!PropertyListT::template has_property<cache_hint_L3_key>(),
                "L3 cache hint is reserved. The old/experimental L3 LSC cache "
                "hint is cache_level::L2 now.");

  detail::check_cache_hint<detail::cache_action::load, L1Hint, L2Hint>();
  constexpr size_t DefaultAlignment = (sizeof(T) <= 4) ? 4 : sizeof(T);
  constexpr size_t Alignment =
      detail::getPropertyValue<PropertyListT, alignment_key>(DefaultAlignment);

  return detail::block_load_impl<T, N, L1Hint, L2Hint>(
      ptr, pred, overaligned_tag<Alignment>{});
}

/// simd<T, N> block_load(const T* ptr, size_t byte_offset,
///                       simd_mask<1> pred, props={});            // (usm-bl-4)
/// This function loads a contiguous memory block from address referenced
/// by USM pointer \p ptr and the given \p byte_offset.
/// If the predicate \p pred is set to 0, then the load is omitted and the
/// returned value is undefined.
///
/// This function has temporary restrictions. See details in the 'Restrictions'
/// section below. The restrictions will be relaxed in the future.
///
/// The parameter \p props specifies the optional compile-time properties
/// of the type esimd::properties and may include esimd::cache_hint_L1,
/// esimd::cache_hint_L2, esimd::alignment. Other properties are ignored.
///
/// Cache hints: If \p props does not specify any L1 or L2 cache hints, then
/// the cache_hint::none value is assumed by default.
///
/// Alignment: If \p props does not specify the 'alignment' property, then
/// the default assumed alignment is the minimally required element-size
/// alignment. Note that additional/temporary restrictions are applied
/// (see Restrictions below).
///
/// Restrictions - cache hint and mask imposed - temporary:
/// R1: The pointer must be at least 4-byte aligned for elements of 4-bytes or
///     smaller and 8-byte aligned for 8-byte elements.
/// R2: The number of elements for 8-byte data: 1, 2, 3, 4, 8, 16, 32, 64;
///     for 4-byte data: 1, 2, 3, 4, 8, 16, 32, 64,
///                      or 128(only if alignment is 8-bytes or more);
///     for 2-byte data: 2, 4, 6, 8, 16, 32, 64, 128,
///                      or 256(only if alignment is 8-bytes or more);
///     for 1-byte data: 4, 8, 12, 16, 32, 64, 128, 256,
///                      or 512(only if alignment is 8-bytes or more).
/// R3: The target device must be DG2, PVC or newer GPU.
template <typename T, int N,
          typename PropertyListT =
              ext::oneapi::experimental::detail::empty_properties_t>
__ESIMD_API std::enable_if_t<
    ext::oneapi::experimental::is_property_list_v<PropertyListT>, simd<T, N>>
block_load(const T *ptr, size_t byte_offset, simd_mask<1> pred,
           PropertyListT props = {}) {
  const T *AdjustedPtr = reinterpret_cast<const T *>(
      reinterpret_cast<const int8_t *>(ptr) + byte_offset);
  return block_load<T, N>(AdjustedPtr, pred, props);
}

/// simd<T, N> block_load(const T* ptr, simd_mask<1> pred,
///                       simd<T, N> pass_thru, props={});         // (usm-bl-5)
/// This function loads a contiguous memory block from USM pointer \p ptr.
/// If the predicate \p pred is set to 0, then the load is omitted and the
/// vector \p pass_thru is returned.
///
/// This function has temporary restrictions. See details in the 'Restrictions'
/// section below. The restrictions will be relaxed in the future.
///
/// The parameter \p props specifies the optional compile-time properties
/// of the type esimd::properties and may include esimd::cache_hint_L1,
/// esimd::cache_hint_L2, esimd::alignment. Other properties are ignored.
///
/// Cache hints: If \p props does not specify any L1 or L2 cache hints, then
/// the cache_hint::none value is assumed by default.
///
/// Alignment: If \p props does not specify the 'alignment' property, then
/// the default assumed alignment is the minimally required element-size
/// alignment. Note that additional/temporary restrictions are applied
/// (see Restrictions below).
///
/// Restrictions - cache hint and mask imposed - temporary:
/// R1: The pointer must be at least 4-byte aligned for elements of 4-bytes or
///     smaller and 8-byte aligned for 8-byte elements.
/// R2: The number of elements for 8-byte data: 1, 2, 3, 4, 8, 16, 32, 64;
///     for 4-byte data: 1, 2, 3, 4, 8, 16, 32, 64,
///                      or 128(only if alignment is 8-bytes or more);
///     for 2-byte data: 2, 4, 6, 8, 16, 32, 64, 128,
///                      or 256(only if alignment is 8-bytes or more);
///     for 1-byte data: 4, 8, 12, 16, 32, 64, 128, 256,
///                      or 512(only if alignment is 8-bytes or more).
/// R3: The target device must be DG2, PVC or newer GPU.
template <typename T, int N,
          typename PropertyListT =
              ext::oneapi::experimental::detail::empty_properties_t>
__ESIMD_API std::enable_if_t<
    ext::oneapi::experimental::is_property_list_v<PropertyListT>, simd<T, N>>
block_load(const T *ptr, simd_mask<1> pred, simd<T, N> pass_thru,
           PropertyListT props = {}) {
  constexpr auto L1Hint =
      detail::getPropertyValue<PropertyListT, cache_hint_L1_key>(
          cache_hint::none);
  constexpr auto L2Hint =
      detail::getPropertyValue<PropertyListT, cache_hint_L2_key>(
          cache_hint::none);
  static_assert(!PropertyListT::template has_property<cache_hint_L3_key>(),
                "L3 cache hint is reserved. The old/experimental L3 LSC cache "
                "hint is cache_level::L2 now.");

  detail::check_cache_hint<detail::cache_action::load, L1Hint, L2Hint>();
  constexpr size_t DefaultAlignment = (sizeof(T) <= 4) ? 4 : sizeof(T);
  constexpr size_t Alignment =
      detail::getPropertyValue<PropertyListT, alignment_key>(DefaultAlignment);

  return detail::block_load_impl<T, N, L1Hint, L2Hint>(
      ptr, pred, pass_thru, overaligned_tag<Alignment>{});
}

/// simd<T, N> block_load(const T* ptr, size_t byte_offset,
///                       simd_mask<1> pred, simd<T, N> pass_thru,
///                       props={});                               // (usm-bl-6)
/// This function loads a contiguous memory block from address referenced
/// by USM pointer \p ptr and the given \p byte_offset.
/// If the predicate \p pred is set to 0, then the load is omitted and the
/// vector \p pass_thru is returned.
///
/// This function has temporary restrictions. See details in the 'Restrictions'
/// section below. The restrictions will be relaxed in the future.
///
/// The parameter \p props specifies the optional compile-time properties
/// of the type esimd::properties and may include esimd::cache_hint_L1,
/// esimd::cache_hint_L2, esimd::alignment. Other properties are ignored.
///
/// Cache hints: If \p props does not specify any L1 or L2 cache hints, then
/// the cache_hint::none value is assumed by default.
///
/// Alignment: If \p props does not specify the 'alignment' property, then
/// the default assumed alignment is the minimally required element-size
/// alignment. Note that additional/temporary restrictions are applied
/// (see Restrictions below).
///
/// Restrictions - cache hint and mask imposed - temporary:
/// R1: The pointer must be at least 4-byte aligned for elements of 4-bytes or
///     smaller and 8-byte aligned for 8-byte elements.
/// R2: The number of elements for 8-byte data: 1, 2, 3, 4, 8, 16, 32, 64;
///     for 4-byte data: 1, 2, 3, 4, 8, 16, 32, 64,
///                      or 128(only if alignment is 8-bytes or more);
///     for 2-byte data: 2, 4, 6, 8, 16, 32, 64, 128,
///                      or 256(only if alignment is 8-bytes or more);
///     for 1-byte data: 4, 8, 12, 16, 32, 64, 128, 256,
///                      or 512(only if alignment is 8-bytes or more).
/// R3: The target device must be DG2, PVC or newer GPU.
template <typename T, int N,
          typename PropertyListT =
              ext::oneapi::experimental::detail::empty_properties_t>
__ESIMD_API std::enable_if_t<
    ext::oneapi::experimental::is_property_list_v<PropertyListT>, simd<T, N>>
block_load(const T *ptr, size_t byte_offset, simd_mask<1> pred,
           simd<T, N> pass_thru, PropertyListT props = {}) {
  const T *AdjustedPtr = reinterpret_cast<const T *>(
      reinterpret_cast<const int8_t *>(ptr) + byte_offset);
  return block_load<T, N>(AdjustedPtr, pred, pass_thru, props);
}

/// Loads a contiguous block of memory from the given memory address \p addr
/// and returns the loaded data as a vector.
/// The generated code depends on the combination {T, N, Flags}.
/// Providing flags specifying the alignment of 16-bytes or more produces more
/// efficient code. If the alignment is smaller than 16-bytes, then less
/// efficient gather is generated. If the loaded vector is too long
/// for 1 flat-load GPU instruction, then a series of flat-loads and/or gathers
/// may be generated.
/// @tparam Tx Element type.
/// @tparam N Number of elements to load.
/// @tparam Flags The alignment specifier type tag.
/// @param addr The address to load from.
/// @param Flags Specifies the alignment.
/// @return A vector of loaded elements.
///
template <typename Tx, int N,
          typename Flags = overaligned_tag<detail::OperandSize::OWORD>>
__ESIMD_API std::enable_if_t<is_simd_flag_type_v<Flags>, simd<Tx, N>>
block_load(const Tx *addr, Flags) {
  using T = typename detail::__raw_t<Tx>;
  using VecT = typename simd<T, N>::raw_vector_type;
  constexpr size_t Align = Flags::template alignment<simd<T, N>>;
  return __esimd_svm_block_ld<T, N, Align>(
      reinterpret_cast<const VecT *>(addr));
}

/// Loads a contiguous block of memory from the given accessor \p acc and
/// \p byte_offset and returns the loaded data as a vector.
/// Actual code generated depends on the alignment parameter.
/// @tparam Tx Element type.
/// @tparam N Number of elements to load, <code>N * sizeof(Tx)</code> must be
///    1, 2, 4 or 8 owords long.
/// @tparam AccessorTy Accessor type (auto-deduced).
/// @tparam Flags The alignment specifier type tag. Auto-deduced from the
///    \c Flags parameter. If it is less than \c 16, then slower unaligned
///    access is generated, otherwise the access is aligned.
/// @param acc The accessor.
/// @param byte_offset The offset to load from in bytes.
/// @param Flags Specifies the alignment.
/// @return A vector of loaded elements.
///
template <typename Tx, int N, typename AccessorTy,
          typename Flags = vector_aligned_tag,
          typename = std::enable_if_t<
              is_simd_flag_type_v<Flags> &&
              detail::is_device_accessor_with_v<
                  AccessorTy, detail::accessor_mode_cap::can_read>>,
          class T = detail::__raw_t<Tx>>
__ESIMD_API simd<Tx, N> block_load(AccessorTy acc,
                                   detail::DeviceAccessorOffsetT byte_offset,
                                   Flags flags) {
#ifdef __ESIMD_FORCE_STATELESS_MEM
  return block_load<Tx, N>(__ESIMD_DNS::accessorToPointer<Tx>(acc, byte_offset),
                           flags);
#else
  std::ignore = flags;
  constexpr unsigned Sz = sizeof(T) * N;
  static_assert(Sz >= detail::OperandSize::OWORD,
                "block size must be at least 1 oword");
  static_assert(Sz % detail::OperandSize::OWORD == 0,
                "block size must be whole number of owords");
  static_assert(detail::isPowerOf2(Sz / detail::OperandSize::OWORD),
                "block must be 1, 2, 4 or 8 owords long");
  static_assert(Sz <= 8 * detail::OperandSize::OWORD,
                "block size must be at most 8 owords");

  auto surf_ind = __esimd_get_surface_index(
      detail::AccessorPrivateProxy::getQualifiedPtrOrImageObj(acc));

  if constexpr (Flags::template alignment<simd<T, N>> >=
                detail::OperandSize::OWORD) {
    return __esimd_oword_ld<T, N>(surf_ind, byte_offset >> 4);
  } else {
    return __esimd_oword_ld_unaligned<T, N>(surf_ind, byte_offset);
  }
#endif
}

/// Each of the following block load functions loads a contiguous memory block
/// from the address referenced by accessor 'acc', or from 'acc + byte_offset',
/// The parameter 'pred' is the one element predicate. If it is set to 1, then
/// all 'N' elements are loaded. Otherwise, the block load operation is a NO-OP.
/// The parameter 'pass_thru' specifies the values being copied to the returned
/// result if 'pred' is set to 0.
/// The parameter 'props' specifies the optional compile-time properties
/// of the type esimd::properties and may include esimd::cache_hint_L1,
/// esimd::cache_hint_L2, esimd::cache_hint_L3, esimd::alignment.

/// simd<T, N>
/// block_load(AccessorT acc, OffsetT byte_offset, props = {});    // (acc-bl-1)
/// simd<T, N> block_load(AccessorT acc, props = {});              // (acc-bl-2)

/// simd<T, N>
/// block_load(AccessorT acc, OffsetT byte_offset, simd_mask<1> pred,
///            simd<T, N> pass_thru, props = {});                  // (acc-bl-3)
/// simd<T, N>
/// block_load(AccessorT acc, OffsetT byte_offset,
///            simd_mask<1> pred, props = {});                     // (acc-bl-4)

/// simd<T, N>
/// block_load(AccessorT acc, simd_mask<1> pred,
///            simd<T, N> pass_thru, props = {});                  // (acc-bl-5)
/// simd<T, N>
/// block_load(AccessorT acc, simd_mask<1> pred, props = {});      // (acc-bl-6)

/// simd<T, N>
/// block_load(AccessorT acc, OffsetT byte_offset, props = {});    // (acc-bl-1)
/// This function loads a contiguous memory block referenced
/// by accessor \p acc and \p byte_offset.
///
/// The parameter \p props specifies the optional compile-time properties
/// of the type esimd::properties and may include esimd::cache_hint_L1,
/// esimd::cache_hint_L2, esimd::alignment. Other properties are ignored.
///
/// Cache hints: If \p props does not specify any L1 or L2 cache hints, then
/// the cache_hint::none value is assumed by default.
///
/// Alignment: If \p props does not specify the 'alignment' property, then
/// the \p byte_offset must be at least 4-byte aligned for elements of 4-bytes
/// or smaller and 8-byte aligned for 8-byte elements.
/// The alignment requirement may be less strict if stateless memory mode is ON,
/// see block_load(usm_ptr, props) (aka usm-bl-01) for details/requirements.
///
/// Restrictions: there may be some extra restrictions depending on
///    a) stateless memory mode enforcement is ON,
///    b) cache hints are used,
///    c) number of bytes loaded is either 16,32,64, or 128.
/// If (b) || !(c), then the target device must be DG2 or PVC (not Gen12).
/// If (a) && !(b), then there is no restriction on the number of elements
/// to be loaded and \p byte_offset must be only element-aligned.
///
/// Gen12 requirements: !(b) && (c).
///   It can load 16-, 32-, 64-, or 128-bytes only.
/// DG2/PVC requirements:
///   It can load such number of elements depending on the type 'T':
///     for 8-byte data: 1, 2, 3, 4, 8, 16, 32(max for DG2), 64;
///     for 4-byte data: 1, 2, 3, 4, 8, 16, 32, 64(max for DG2),
///                      or 128(only if alignment is 8-bytes or more);
///     for 2-byte data: 2, 4, 6, 8, 16, 32, 64, 128(max for DG2),
///                      or 256(only if alignment is 8-bytes or more);
///     for 1-byte data: 4, 8, 12, 16, 32, 64, 128, 256(max for DG2),
///                      or 512(only if alignment is 8-bytes or more).
template <typename T, int N, typename AccessorT,
          typename PropertyListT =
              ext::oneapi::experimental::detail::empty_properties_t>
__ESIMD_API std::enable_if_t<
    ext::oneapi::experimental::is_property_list_v<PropertyListT> &&
        detail::is_device_accessor_with_v<AccessorT,
                                          detail::accessor_mode_cap::can_read>,
    simd<T, N>>
block_load(AccessorT acc, detail::DeviceAccessorOffsetT byte_offset,
           PropertyListT props = {}) {
#ifdef __ESIMD_FORCE_STATELESS_MEM
  return block_load<T, N>(detail::accessorToPointer<T>(acc, byte_offset),
                          props);
#else  // !__ESIMD_FORCE_STATELESS_MEM
  constexpr auto L1Hint =
      detail::getPropertyValue<PropertyListT, cache_hint_L1_key>(
          cache_hint::none);
  constexpr auto L2Hint =
      detail::getPropertyValue<PropertyListT, cache_hint_L2_key>(
          cache_hint::none);
  static_assert(!PropertyListT::template has_property<cache_hint_L3_key>(),
                "L3 cache hint is reserved. The old/experimental L3 LSC cache "
                "hint is cache_level::L2 now.");

  // If the alignment property is not passed, then assume the pointer
  // is element-aligned.
  constexpr size_t DefaultAlignment = (sizeof(T) <= 4) ? 4 : sizeof(T);
  constexpr size_t Alignment =
      detail::getPropertyValue<PropertyListT, alignment_key>(DefaultAlignment);

  // Legacy surface index loads must be 1, 2, 4 or 8 owords long.
  constexpr size_t Size = sizeof(T) * N;
  constexpr size_t OWord = detail::OperandSize::OWORD;
  constexpr bool IsLegacySize = Size == OWord || Size == 2 * OWord ||
                                Size == 4 * OWord || Size == 8 * OWord;

  if constexpr (L1Hint != cache_hint::none || L2Hint != cache_hint::none ||
                !IsLegacySize) {
    return detail::block_load_impl<T, N, L1Hint, L2Hint>(
        acc, byte_offset, simd_mask<1>(1), overaligned_tag<Alignment>{});
  } else {
    return block_load<T, N>(acc, byte_offset, overaligned_tag<Alignment>{});
  }
#endif // !__ESIMD_FORCE_STATELESS_MEM
}

/// simd<T, N> block_load(AccessorT acc, props = {});              // (acc-bl-2)
/// This function loads a contiguous memory block referenced
/// by accessor \p acc and implied offset=0.
///
/// The parameter \p props specifies the optional compile-time properties
/// of the type esimd::properties and may include esimd::cache_hint_L1,
/// esimd::cache_hint_L2. Other properties are ignored. If \p props specifies
/// the alignment property, then it is ignored because this variant implies
/// zero offset, which means the most favourable 16-byte alignment is used.
///
/// Cache hints: If \p props does not specify any L1 or L2 cache hints, then
/// the cache_hint::none value is assumed by default.
///
/// Restrictions: there may be some extra restrictions depending on
///    a) stateless memory mode enforcement is ON,
///    b) cache hints are used,
///    c) number of bytes loaded is either 16,32,64, or 128.
/// If (b) || !(c), then the target device must be DG2 or PVC (not Gen12).
/// If (a) && !(b), then there is no restriction on the number of elements
/// to be loaded and \p byte_offset must be only element-aligned.
///
/// Gen12 requirements: !(b) && (c).
///   It can load 16-, 32-, 64-, or 128-bytes only.
/// DG2/PVC requirements:
///   It can load such number of elements depending on the type 'T':
///     for 8-byte data: 1, 2, 3, 4, 8, 16, 32(max for DG2), 64;
///     for 4-byte data: 1, 2, 3, 4, 8, 16, 32, 64(max for DG2), or 128;
///     for 2-byte data: 2, 4, 6, 8, 16, 32, 64, 128(max for DG2), or 256;
///     for 1-byte data: 4, 8, 12, 16, 32, 64, 128, 256(max for DG2), or 512.
template <typename T, int N, typename AccessorT,
          typename PropertyListT =
              ext::oneapi::experimental::detail::empty_properties_t>
__ESIMD_API std::enable_if_t<
    ext::oneapi::experimental::is_property_list_v<PropertyListT> &&
        detail::is_device_accessor_with_v<AccessorT,
                                          detail::accessor_mode_cap::can_read>,
    simd<T, N>>
block_load(AccessorT acc, PropertyListT /* props */ = {}) {
  // Create new properties without the alignment property passed in 'props',
  // and add alignment<16> as it is usable and most favourable in this case.
  constexpr auto L1Hint =
      detail::getPropertyValue<PropertyListT, cache_hint_L1_key>(
          cache_hint::none);
  constexpr auto L2Hint =
      detail::getPropertyValue<PropertyListT, cache_hint_L2_key>(
          cache_hint::none);
  static_assert(!PropertyListT::template has_property<cache_hint_L3_key>(),
                "L3 cache hint is reserved. The old/experimental L3 LSC cache "
                "hint is cache_level::L2 now.");
  properties Props{cache_hint_L1<L1Hint>, cache_hint_L2<L2Hint>, alignment<16>};
  return block_load<T, N>(acc, 0, Props);
}

/// simd<T, N>
/// block_load(AccessorT acc, OffsetT byte_offset, simd_mask<1> pred,
///            simd<T, N> pass_thru, props = {});                  // (acc-bl-3)
/// This function loads a contiguous memory block referenced
/// by accessor \p acc and the given \p byte_offset.
/// If the predicate \p pred is set to 0, then the load is omitted and the
/// \p pass_thru value is returned.
///
/// The parameter \p props specifies the optional compile-time properties
/// of the type esimd::properties and may include esimd::cache_hint_L1,
/// esimd::cache_hint_L2, esimd::alignment. Other properties are ignored.
///
/// Cache hints: If \p props does not specify any L1 or L2 cache hints, then
/// the cache_hint::none value is assumed by default.
///
/// Alignment: If \p props does not specify the 'alignment' property, then
/// the \p byte_offset must be at least 4-byte aligned for elements of 4-bytes
/// or smaller and 8-byte aligned for 8-byte elements.
///
/// Restrictions - cache hint and predicate imposed - temporary:
/// R1: \p byte_offset must be at least 4-byte aligned for elements of 4-bytes
///     or  smaller and 8-byte aligned for 8-byte elements.
/// R2: The number of elements must be:
///     for 8-byte data: 1, 2, 3, 4, 8, 16, 32(max for DG2), 64;
///     for 4-byte data: 1, 2, 3, 4, 8, 16, 32, 64(max for DG2),
///                      or 128(only if alignment is 8-bytes or more);
///     for 2-byte data: 2, 4, 6, 8, 16, 32, 64, 128(max for DG2),
///                      or 256(only if alignment is 8-bytes or more);
///     for 1-byte data: 4, 8, 12, 16, 32, 64, 128, 256(max for DG2),
///                      or 512(only if alignment is 8-bytes or more).
/// R3: The target device must be DG2, PVC or newer GPU.
template <typename T, int N, typename AccessorT,
          typename PropertyListT =
              ext::oneapi::experimental::detail::empty_properties_t>
__ESIMD_API std::enable_if_t<
    ext::oneapi::experimental::is_property_list_v<PropertyListT> &&
        detail::is_device_accessor_with_v<AccessorT,
                                          detail::accessor_mode_cap::can_read>,
    simd<T, N>>
block_load(AccessorT acc, detail::DeviceAccessorOffsetT byte_offset,
           simd_mask<1> pred, simd<T, N> pass_thru,
           PropertyListT /* props */ = {}) {
  constexpr auto L1Hint =
      detail::getPropertyValue<PropertyListT, cache_hint_L1_key>(
          cache_hint::none);
  constexpr auto L2Hint =
      detail::getPropertyValue<PropertyListT, cache_hint_L2_key>(
          cache_hint::none);
  static_assert(!PropertyListT::template has_property<cache_hint_L3_key>(),
                "L3 cache hint is reserved. The old/experimental L3 LSC cache "
                "hint is cache_level::L2 now.");

  // If the alignment property is not passed, then assume the byte_offset
  // is element-aligned and is at leat 4-bytes.
  constexpr size_t DefaultAlignment = (sizeof(T) <= 4) ? 4 : sizeof(T);
  constexpr size_t Alignment =
      detail::getPropertyValue<PropertyListT, alignment_key>(DefaultAlignment);
  return detail::block_load_impl<T, N, L1Hint, L2Hint>(
      acc, byte_offset, pred, pass_thru, overaligned_tag<Alignment>{});
}

/// simd<T, N>
/// block_load(AccessorT acc, OffsetT byte_offset, simd_mask<1> pred,
///            props = {});                                        // (acc-bl-4)
/// This function loads a contiguous memory block referenced
/// by accessor \p acc and the given \p byte_offset.
/// If the predicate \p pred is set to 0, then the load is omitted and the
/// returned value is undefined.
///
/// The parameter \p props specifies the optional compile-time properties
/// of the type esimd::properties and may include esimd::cache_hint_L1,
/// esimd::cache_hint_L2, esimd::alignment. Other properties are ignored.
///
/// Cache hints: If \p props does not specify any L1 or L2 cache hints, then
/// the cache_hint::none value is assumed by default.
///
/// Alignment: If \p props does not specify the 'alignment' property, then
/// the \p offset must be at least 4-byte aligned for elements of 4-bytes or
///     smaller and 8-byte aligned for 8-byte elements.
///
/// Restrictions - cache hint and predicate imposed - temporary:
/// R1: \p byte_offset must be at least 4-byte aligned for elements of 4-bytes
///     or  smaller and 8-byte aligned for 8-byte elements.
/// R2: The number of elements must be:
///     for 8-byte data: 1, 2, 3, 4, 8, 16, 32(max for DG2), 64;
///     for 4-byte data: 1, 2, 3, 4, 8, 16, 32, 64(max for DG2),
///                      or 128(only if alignment is 8-bytes or more);
///     for 2-byte data: 2, 4, 6, 8, 16, 32, 64, 128(max for DG2),
///                      or 256(only if alignment is 8-bytes or more);
///     for 1-byte data: 4, 8, 12, 16, 32, 64, 128, 256(max for DG2),
///                      or 512(only if alignment is 8-bytes or more).
/// R3: The target device must be DG2, PVC or newer GPU.
template <typename T, int N, typename AccessorT,
          typename PropertyListT =
              ext::oneapi::experimental::detail::empty_properties_t>
__ESIMD_API std::enable_if_t<
    ext::oneapi::experimental::is_property_list_v<PropertyListT> &&
        detail::is_device_accessor_with_v<AccessorT,
                                          detail::accessor_mode_cap::can_read>,
    simd<T, N>>
block_load(AccessorT acc, detail::DeviceAccessorOffsetT byte_offset,
           simd_mask<1> pred, PropertyListT props = {}) {
  simd<T, N> PassThru; // Intentionally uninitialized.
  return block_load<T, N>(acc, byte_offset, pred, PassThru, props);
}

/// simd<T, N>
/// block_load(AccessorT acc, simd_mask<1> pred,
///            simd<T, N> pass_thru, props = {});                  // (acc-bl-5)
/// This function loads a contiguous memory block referenced
/// by accessor \p acc and implied offset=0.
/// If the predicate \p pred is set to 0, then the load is omitted and the
/// \p pass_thru value is returned.
///
/// The parameter \p props specifies the optional compile-time properties
/// of the type esimd::properties and may include esimd::cache_hint_L1,
/// esimd::cache_hint_L2. Other properties are ignored. If \p props specifies
/// the alignment property, then it is ignored because this variant implies
/// zero offset, which means the most favourable 16-byte alignment is used.
///
/// Cache hints: If \p props does not specify any L1 or L2 cache hints, then
/// the cache_hint::none value is assumed by default.
///
/// Restrictions - cache hint and predicate imposed - temporary:
/// R1: The number of elements must be:
///     for 8-byte data: 1, 2, 3, 4, 8, 16, 32(max for DG2), 64;
///     for 4-byte data: 1, 2, 3, 4, 8, 16, 32, 64(max for DG2),
///                      or 128(only if alignment is 8-bytes or more);
///     for 2-byte data: 2, 4, 6, 8, 16, 32, 64, 128(max for DG2),
///                      or 256(only if alignment is 8-bytes or more);
///     for 1-byte data: 4, 8, 12, 16, 32, 64, 128, 256(max for DG2),
///                      or 512(only if alignment is 8-bytes or more).
/// R2: The target device must be DG2, PVC or newer GPU.
template <typename T, int N, typename AccessorT,
          typename PropertyListT =
              ext::oneapi::experimental::detail::empty_properties_t>
__ESIMD_API std::enable_if_t<
    ext::oneapi::experimental::is_property_list_v<PropertyListT> &&
        detail::is_device_accessor_with_v<AccessorT,
                                          detail::accessor_mode_cap::can_read>,
    simd<T, N>>
block_load(AccessorT acc, simd_mask<1> pred, simd<T, N> pass_thru,
           PropertyListT /* props */ = {}) {
  // Create new properties without the alignment property passed in 'props',
  // and add alignment<16> as it is usable and most favourable in this case.
  constexpr auto L1Hint =
      detail::getPropertyValue<PropertyListT, cache_hint_L1_key>(
          cache_hint::none);
  constexpr auto L2Hint =
      detail::getPropertyValue<PropertyListT, cache_hint_L2_key>(
          cache_hint::none);
  static_assert(!PropertyListT::template has_property<cache_hint_L3_key>(),
                "L3 cache hint is reserved. The old/experimental L3 LSC cache "
                "hint is cache_level::L2 now.");
  properties Props{cache_hint_L1<L1Hint>, cache_hint_L2<L2Hint>, alignment<16>};
  return block_load<T, N>(acc, 0, pred, pass_thru, Props);
}

/// simd<T, N>
/// block_load(AccessorT acc, simd_mask<1> pred, props = {});      // (acc-bl-6)
/// This function loads a contiguous memory block referenced
/// by accessor \p acc and implied offset=0.
/// If the predicate \p pred is set to 0, then the load is omitted and some
/// undefined value is returned.
///
/// The parameter \p props specifies the optional compile-time properties
/// of the type esimd::properties and may include esimd::cache_hint_L1,
/// esimd::cache_hint_L2. Other properties are ignored. If \p props specifies
/// the alignment property, then it is ignored because this variant implies
/// zero offset, which means the most favourable 16-byte alignment is used.
///
/// Cache hints: If \p props does not specify any L1 or L2 cache hints, then
/// the cache_hint::none value is assumed by default.
///
/// Restrictions - cache hint and predicate imposed - temporary:
/// R1: The number of elements must be:
///     for 8-byte data: 1, 2, 3, 4, 8, 16, 32(max for DG2), 64;
///     for 4-byte data: 1, 2, 3, 4, 8, 16, 32, 64(max for DG2),
///                      or 128(only if alignment is 8-bytes or more);
///     for 2-byte data: 2, 4, 6, 8, 16, 32, 64, 128(max for DG2),
///                      or 256(only if alignment is 8-bytes or more);
///     for 1-byte data: 4, 8, 12, 16, 32, 64, 128, 256(max for DG2),
///                      or 512(only if alignment is 8-bytes or more).
/// R2: The target device must be DG2, PVC or newer GPU.
template <typename T, int N, typename AccessorT,
          typename PropertyListT =
              ext::oneapi::experimental::detail::empty_properties_t>
__ESIMD_API std::enable_if_t<
    ext::oneapi::experimental::is_property_list_v<PropertyListT> &&
        detail::is_device_accessor_with_v<AccessorT,
                                          detail::accessor_mode_cap::can_read>,
    simd<T, N>>
block_load(AccessorT acc, simd_mask<1> pred, PropertyListT /* props */ = {}) {
  // Create new properties without the alignment property passed in 'props',
  // and add alignment<16> as it is usable and most favourable in this case.
  constexpr auto L1Hint =
      detail::getPropertyValue<PropertyListT, cache_hint_L1_key>(
          cache_hint::none);
  constexpr auto L2Hint =
      detail::getPropertyValue<PropertyListT, cache_hint_L2_key>(
          cache_hint::none);
  static_assert(!PropertyListT::template has_property<cache_hint_L3_key>(),
                "L3 cache hint is reserved. The old/experimental L3 LSC cache "
                "hint is cache_level::L2 now.");
  properties Props{cache_hint_L1<L1Hint>, cache_hint_L2<L2Hint>, alignment<16>};

  simd<T, N> PassThru; // Intentionally uninitialized.
  return block_load<T, N>(acc, 0, pred, PassThru, Props);
}

/// Each of the following block store functions stores a contiguous memory block
/// to the address referenced by the USM pointer 'ptr', or from 'ptr +
/// offset', where 'offset' is the offset in bytes (not in elements!) with data
/// specified by 'vals'.
/// The parameter 'pred' is the one element predicate. If it is set to 1, then
/// all 'N' elements are stored. Otherwise, the block store operation is a
/// NO-OP. The parameter 'props' specifies the optional compile-time properties
/// of the type esimd::properties and may include esimd::cache_hint_L1,
/// esimd::cache_hint_L2, esimd::cache_hint_L3, esimd::alignment.
///
/// void block_store(T* ptr, simd<T, N> vals, props={}); // (usm-bs-1)
/// void block_store(T* ptr, size_t byte_offset,         // (usm-bs-2)
///                          simd<T, N> vals, props={});

/// void block_store(T* ptr, simd<T, N> vals,            // (usm-bs-3)
///             simd_mask<1> pred, props={});

/// void block_store(T* ptr, size_t byte_offset,         // (usm-bs-4)
/// simd<T, N> vals, simd_mask<1> pred, props={});
///
/// void block_store(T* ptr, simd<T, N> vals, props={}); // (usm-bs-1)
/// This function stores a contiguous memory block to USM pointer \p ptr
/// with data specified by \p vals.
///
/// There may be temporary restrictions depending on L1, L2 cache hints,
/// See details in the 'Restrictions' section below. The restrictions will be
/// relaxed in the future.
///
/// The parameter \p props specifies the optional compile-time properties
/// of the type esimd::properties and may include esimd::cache_hint_L1,
/// esimd::cache_hint_L2, esimd::alignment. Other properties are ignored.
///
/// Cache hints: If \p props does not specify any L1 or L2 cache hints, then
/// the cache_hint::none value is assumed by default.
///
/// Alignment: If \p props does not specify the 'alignment' property, then
/// the default assumed alignment is 16 bytes if \p props does not specify any
/// L1 or L2 cache hints, and the minimally required element-size
/// alignment otherwise. Note that additional/temporary restrictions may apply
/// (see Restrictions below).
///
/// Restrictions - cache hint imposed - temporary:
/// If L1 or L2 cache hint is passed, then:
/// R1: The pointer must be at least 4-byte aligned for elements of 4-bytes or
///     smaller and 8-byte aligned for 8-byte elements.
/// R2: The number of elements for 8-byte data: 1, 2, 3, 4, 8, 16, 32, 64;
///     for 4-byte data: 1, 2, 3, 4, 8, 16, 32, 64,
///                      or 128(only if alignment is 8-bytes or more);
///     for 2-byte data: 2, 4, 6, 8, 16, 32, 64, 128,
///                      or 256(only if alignment is 8-bytes or more);
///     for 1-byte data: 4, 8, 12, 16, 32, 64, 128, 256,
///                      or 512(only if alignment is 8-bytes or more).
/// R3: The target device must be DG2, PVC or newer GPU.
template <typename T, int N,
          typename PropertyListT =
              ext::oneapi::experimental::detail::empty_properties_t>
__ESIMD_API std::enable_if_t<
    ext::oneapi::experimental::is_property_list_v<PropertyListT>>
block_store(T *ptr, simd<T, N> vals, PropertyListT props = {}) {
  constexpr auto L1Hint =
      detail::getPropertyValue<PropertyListT, cache_hint_L1_key>(
          cache_hint::none);
  constexpr auto L2Hint =
      detail::getPropertyValue<PropertyListT, cache_hint_L2_key>(
          cache_hint::none);
  static_assert(!PropertyListT::template has_property<cache_hint_L3_key>(),
                "L3 cache hint is reserved. The old/experimental L3 LSC cache "
                "hint is cache_level::L2 now.");
  if constexpr (L1Hint != cache_hint::none || L2Hint != cache_hint::none) {
    detail::check_cache_hint<detail::cache_action::store, L1Hint, L2Hint>();
    constexpr int DefaultAlignment = (sizeof(T) <= 4) ? 4 : sizeof(T);
    constexpr size_t Alignment =
        detail::getPropertyValue<PropertyListT, alignment_key>(
            DefaultAlignment);

    simd_mask<1> Mask = 1;
    detail::block_store_impl<T, N, L1Hint, L2Hint>(
        ptr, vals, Mask, overaligned_tag<Alignment>{});
  } else {
    // If the alignment property is not passed, then assume the pointer
    // is OWORD-aligned.
    constexpr size_t Alignment =
        detail::getPropertyValue<PropertyListT, alignment_key>(
            detail::OperandSize::OWORD);
    block_store<T, N>(ptr, vals, overaligned_tag<Alignment>{});
  }
}

/// void block_store(T* ptr, size_t byte_offset,         // (usm-bs-2)
///                          simd<T, N> vals, props={});
/// This function stores a contiguous memory block to USM pointer \p ptr and
/// byte-offset \p byte_offset with data specified by \p vals.
///
/// There may be temporary restrictions depending on L1, L2 cache hints,
/// See details in the 'Restrictions' section below. The restrictions will be
/// relaxed in the future.
///
/// The parameter \p props specifies the optional compile-time properties
/// of the type esimd::properties and may include esimd::cache_hint_L1,
/// esimd::cache_hint_L2, esimd::alignment. Other properties are ignored.
///
/// Cache hints: If \p props does not specify any L1 or L2 cache hints, then
/// the cache_hint::none value is assumed by default.
///
/// Alignment: If \p props does not specify the 'alignment' property, then
/// the default assumed alignment is 16 bytes if \p props does not specify any
/// L1 or L2 cache hints, and the minimally required element-size
/// alignment otherwise. Note that additional/temporary restrictions may apply
/// (see Restrictions below).
///
/// Restrictions - cache hint imposed - temporary:
/// If L1 or L2 cache hint is passed, then:
/// R1: The pointer plus byte offset must be at least 4-byte aligned for
/// elements of 4-bytes or smaller and 8-byte aligned for 8-byte elements.
/// R2: The number of elements for 8-byte data: 1, 2, 3, 4, 8, 16, 32, 64;
///     for 4-byte data: 1, 2, 3, 4, 8, 16, 32, 64,
///                      or 128(only if alignment is 8-bytes or more);
///     for 2-byte data: 2, 4, 6, 8, 16, 32, 64, 128,
///                      or 256(only if alignment is 8-bytes or more);
///     for 1-byte data: 4, 8, 12, 16, 32, 64, 128, 256,
///                      or 512(only if alignment is 8-bytes or more).
/// R3: The target device must be DG2, PVC or newer GPU.
template <typename T, int N,
          typename PropertyListT =
              ext::oneapi::experimental::detail::empty_properties_t>
__ESIMD_API std::enable_if_t<
    ext::oneapi::experimental::is_property_list_v<PropertyListT>>
block_store(T *ptr, size_t byte_offset, simd<T, N> vals,
            PropertyListT props = {}) {
  T *AdjustedPtr =
      reinterpret_cast<T *>(reinterpret_cast<int8_t *>(ptr) + byte_offset);
  block_store<T, N>(AdjustedPtr, vals, props);
}

/// void block_store(T* ptr, simd<T, N> vals,            // (usm-bs-3)
///             simd_mask<1> pred, props={});
/// This function stores a contiguous memory block to USM pointer \p ptr
/// with data specified by \p vals. If the predicate \p pred is set to 0,
/// then the store is omitted.
///
/// There are temporary restrictions.  See details in the 'Restrictions'
/// section below. The restrictions will be relaxed in the future.
///
/// The parameter \p props specifies the optional compile-time properties
/// of the type esimd::properties and may include esimd::cache_hint_L1,
/// esimd::cache_hint_L2, esimd::alignment. Other properties are ignored.
///
/// Cache hints: If \p props does not specify any L1 or L2 cache hints, then
/// the cache_hint::none value is assumed by default.
///
/// Alignment: If \p props does not specify the 'alignment' property, then
/// the default assumed alignment is the minimally required element-size
/// alignment. Note that additional/temporary restrictions apply (see
/// Restrictions below).
///
/// Restrictions - predicate imposed - temporary:
/// R1: The pointer must be at least 4-byte aligned for elements of 4-bytes or
///     smaller and 8-byte aligned for 8-byte elements.
/// R2: The number of elements for 8-byte data: 1, 2, 3, 4, 8, 16, 32, 64;
///     for 4-byte data: 1, 2, 3, 4, 8, 16, 32, 64,
///                      or 128(only if alignment is 8-bytes or more);
///     for 2-byte data: 2, 4, 6, 8, 16, 32, 64, 128,
///                      or 256(only if alignment is 8-bytes or more);
///     for 1-byte data: 4, 8, 12, 16, 32, 64, 128, 256,
///                      or 512(only if alignment is 8-bytes or more).
/// R3: The target device must be DG2, PVC or newer GPU.
template <typename T, int N,
          typename PropertyListT =
              ext::oneapi::experimental::detail::empty_properties_t>
__ESIMD_API std::enable_if_t<
    ext::oneapi::experimental::is_property_list_v<PropertyListT>>
block_store(T *ptr, simd<T, N> vals, simd_mask<1> pred,
            PropertyListT props = {}) {
  constexpr auto L1Hint =
      detail::getPropertyValue<PropertyListT, cache_hint_L1_key>(
          cache_hint::none);
  constexpr auto L2Hint =
      detail::getPropertyValue<PropertyListT, cache_hint_L2_key>(
          cache_hint::none);
  static_assert(!PropertyListT::template has_property<cache_hint_L3_key>(),
                "L3 cache hint is reserved. The old/experimental L3 LSC cache "
                "hint is cache_level::L2 now.");

  constexpr size_t DefaultAlignment = (sizeof(T) <= 4) ? 4 : sizeof(T);
  constexpr size_t Alignment =
      detail::getPropertyValue<PropertyListT, alignment_key>(DefaultAlignment);

  detail::block_store_impl<T, N, L1Hint, L2Hint>(ptr, vals, pred,
                                                 overaligned_tag<Alignment>{});
}

/// void block_store(T* ptr, size_t byte_offset,         // (usm-bs-4)
/// simd<T, N> vals, simd_mask<1> pred, props={});
/// This function stores a contiguous memory block to USM pointer \p ptr
/// and byte-offset \p byte_offset with data specified by \p vals.
/// If the predicate \p pred is set to 0, then the store is omitted.
///
/// There may be temporary restrictions depending on L1, L2 cache hints,
/// See details in the 'Restrictions' section below. The restrictions will be
/// relaxed in the future.
///
/// The parameter \p props specifies the optional compile-time properties
/// of the type esimd::properties and may include esimd::cache_hint_L1,
/// esimd::cache_hint_L2, esimd::alignment. Other properties are ignored.
///
/// Cache hints: If \p props does not specify any L1 or L2 cache hints, then
/// the cache_hint::none value is assumed by default.
///
/// Alignment: If \p props does not specify the 'alignment' property, then
/// the default assumed alignment is 16 bytes if \p props does not specify any
/// L1 or L2 cache hints and \p pred is set to 1, and
//  the minimally required element-size alignment otherwise.
/// Note that additional/temporary restrictions may apply
/// (see Restrictions below).
///
/// Restrictions - cache hint or predicate imposed - temporary:
/// If a predicate, L1 or L2 cache hint is passed, then:
/// R1: The pointer plus byte offset must be at least 4-byte aligned for
/// elements of 4-bytes or smaller and 8-byte aligned for 8-byte elements.
/// R2: The number of elements for 8-byte data: 1, 2, 3, 4, 8, 16, 32, 64;
///     for 4-byte data: 1, 2, 3, 4, 8, 16, 32, 64,
///                      or 128(only if alignment is 8-bytes or more);
///     for 2-byte data: 2, 4, 6, 8, 16, 32, 64, 128,
///                      or 256(only if alignment is 8-bytes or more);
///     for 1-byte data: 4, 8, 12, 16, 32, 64, 128, 256,
///                      or 512(only if alignment is 8-bytes or more).
/// R3: The target device must be DG2, PVC or newer GPU.
template <typename T, int N,
          typename PropertyListT =
              ext::oneapi::experimental::detail::empty_properties_t>
__ESIMD_API std::enable_if_t<
    ext::oneapi::experimental::is_property_list_v<PropertyListT>>
block_store(T *ptr, size_t byte_offset, simd<T, N> vals, simd_mask<1> pred,
            PropertyListT props = {}) {
  T *AdjustedPtr =
      reinterpret_cast<T *>(reinterpret_cast<int8_t *>(ptr) + byte_offset);
  block_store<T, N>(AdjustedPtr, vals, pred, props);
}

/// The semantics, assumptions and restrictions are identical to
/// (usm-bs-1) defined above.
template <typename T, int N, typename Toffset,
          typename RegionTy = region1d_t<Toffset, N, 1>,
          typename PropertyListT =
              ext::oneapi::experimental::detail::empty_properties_t>
__ESIMD_API std::enable_if_t<
    ext::oneapi::experimental::is_property_list_v<PropertyListT>>
block_store(T *ptr, simd_view<Toffset, RegionTy> vals,
            PropertyListT props = {}) {
  block_store<T, N>(ptr, vals.read(), props);
}

/// The semantics, assumptions and restrictions are identical to
/// (usm-bs-2) defined above.
template <typename T, int N, typename Toffset,
          typename RegionTy = region1d_t<Toffset, N, 1>,
          typename PropertyListT =
              ext::oneapi::experimental::detail::empty_properties_t>
__ESIMD_API std::enable_if_t<
    ext::oneapi::experimental::is_property_list_v<PropertyListT>>
block_store(T *ptr, size_t byte_offset, simd_view<Toffset, RegionTy> vals,
            PropertyListT props = {}) {
  block_store<T, N>(ptr, byte_offset, vals.read(), props);
}

/// The semantics, assumptions and restrictions are identical to
/// (usm-bs-3) defined above.
template <typename T, int N, typename Toffset,
          typename RegionTy = region1d_t<Toffset, N, 1>,
          typename PropertyListT =
              ext::oneapi::experimental::detail::empty_properties_t>
__ESIMD_API std::enable_if_t<
    ext::oneapi::experimental::is_property_list_v<PropertyListT>>
block_store(T *ptr, simd_view<Toffset, RegionTy> vals, simd_mask<1> pred,
            PropertyListT props = {}) {
  block_store<T, N>(ptr, vals.read(), pred, props);
}

/// The semantics, assumptions and restrictions are identical to
/// (usm-bs-4) defined above.
template <typename T, int N, typename Toffset,
          typename RegionTy = region1d_t<Toffset, N, 1>,
          typename PropertyListT =
              ext::oneapi::experimental::detail::empty_properties_t>
__ESIMD_API std::enable_if_t<
    ext::oneapi::experimental::is_property_list_v<PropertyListT>>
block_store(T *ptr, size_t byte_offset, simd_view<Toffset, RegionTy> vals,
            simd_mask<1> pred, PropertyListT props = {}) {
  block_store<T, N>(ptr, byte_offset, vals.read(), pred, props);
}

/// Each of the following block_store functions stores the vector 'vals' to a
/// contiguous memory block at the address referenced by accessor 'acc', or from
/// 'acc + byte_offset', The parameter 'pred' is the one element predicate. If
/// it is set to 1, then all 'N' elements are stored. Otherwise, the block store
/// operation is a NO-OP. The parameter 'props' specifies the optional
/// compile-time properties of the type esimd::properties and may include
/// esimd::cache_hint_L1, esimd::cache_hint_L2, esimd::cache_hint_L3,
/// esimd::alignment.

/// void block_store(AccessorT acc, OffsetT byte_offset,          // (acc-bs-1)
///                   simd<T, N> vals, props = {});

/// void block_store(AccessorT acc, simd<T, N> vals, props = {}); // (acc-bs-2)
/// void block_store(AccessorT acc, OffsetT byte_offset,          // (acc-bs-3)
///     simd<T, N> vals, simd_mask<1> pred, props = {});

/// void block_store(AccessorT acc, simd<T, N> vals,              // (acc-bs-4)
///                  simd_mask<1> pred, props = {});

/// void block_store(AccessorT acc, OffsetT byte_offset,          // (acc-bs-1)
///                   simd<T, N> vals, props = {});
/// This function stores a contiguous memory block to
/// accessor \p acc and \p byte_offset with data specified by \p vals.
///
/// The parameter \p props specifies the optional compile-time properties
/// of the type esimd::properties and may include esimd::cache_hint_L1,
/// esimd::cache_hint_L2, esimd::alignment. Other properties are ignored.
///
/// Cache hints: If \p props does not specify any L1 or L2 cache hints, then
/// the cache_hint::none value is assumed by default.
///
/// Alignment: If \p props does not specify the 'alignment' property, then
/// the \p byte_offset must be at least 16-byte aligned if (!(b) && (c))
/// from the below restrictions, and must be at least 4-byte aligned for
/// elements of 4-bytes or smaller and 8-byte aligned for 8-byte elements
/// otherwise. If the 'alignment' property is specified as less than 16 bytes,
/// then the target device must be DG2 or PVC (not Gen12). The alignment
/// requirement may be less strict if stateless memory mode is ON, see
/// block_store(usm_ptr, props) (aka usm-bs-01) for details/requirements.
///
/// Restrictions: there may be some extra restrictions depending on
///    a) stateless memory mode enforcement is ON,
///    b) cache hints are used,
///    c) number of bytes stored is either 16,32,64, or 128.
///    d) the 'alignment' property is specified as less than 16 bytes.
///
/// If (b) || !(c) || (d), then the target device must be DG2 or PVC (not
/// Gen12).
/// If (a) && !(b), then there is no restriction on the number of
/// elements to be stored and \p byte_offset must be only element-aligned.
///
/// Gen12 requirements: !(b) && (c) && !(d).
///   It can store 16-, 32-, 64-, or 128-bytes only.
/// DG2/PVC requirements:
///   It can store such number of elements depending on the type 'T':
///     for 8-byte data: 1, 2, 3, 4, 8, 16, 32(max for DG2), 64;
///     for 4-byte data: 1, 2, 3, 4, 8, 16, 32, 64(max for DG2),
///                      or 128(only if alignment is 8-bytes or more);
///     for 2-byte data: 2, 4, 6, 8, 16, 32, 64, 128(max for DG2),
///                      or 256(only if alignment is 8-bytes or more);
///     for 1-byte data: 4, 8, 12, 16, 32, 64, 128, 256(max for DG2),
///                      or 512(only if alignment is 8-bytes or more).
template <typename T, int N, typename AccessorT,
          typename PropertyListT =
              ext::oneapi::experimental::detail::empty_properties_t>
__ESIMD_API std::enable_if_t<
    ext::oneapi::experimental::is_property_list_v<PropertyListT> &&
    detail::is_device_accessor_with_v<AccessorT,
                                      detail::accessor_mode_cap::can_write> &&
    !sycl::detail::acc_properties::is_local_accessor_v<AccessorT>>
block_store(AccessorT acc, detail::DeviceAccessorOffsetT byte_offset,
            simd<T, N> vals, PropertyListT props = {}) {
#ifdef __ESIMD_FORCE_STATELESS_MEM
  block_store<T, N>(detail::accessorToPointer<T>(acc, byte_offset), vals,
                    props);
#else
  constexpr auto L1Hint =
      detail::getPropertyValue<PropertyListT, cache_hint_L1_key>(
          cache_hint::none);
  constexpr auto L2Hint =
      detail::getPropertyValue<PropertyListT, cache_hint_L2_key>(
          cache_hint::none);
  static_assert(!PropertyListT::template has_property<cache_hint_L3_key>(),
                "L3 cache hint is reserved. The old/experimental L3 LSC cache "
                "hint is cache_level::L2 now.");
  constexpr int DefaultLSCAlignment = (sizeof(T) <= 4) ? 4 : sizeof(T);
  constexpr size_t Alignment =
      detail::getPropertyValue<PropertyListT, alignment_key>(
          DefaultLSCAlignment);
  constexpr bool AlignmentRequiresLSC =
      PropertyListT::template has_property<alignment_key>() && Alignment < 16;
  if constexpr (L1Hint != cache_hint::none || L2Hint != cache_hint::none ||
                AlignmentRequiresLSC) {
    detail::check_cache_hint<detail::cache_action::store, L1Hint, L2Hint>();
    simd_mask<1> Mask = 1;
    detail::block_store_impl<T, N, L1Hint, L2Hint>(
        acc, byte_offset, vals, Mask, overaligned_tag<Alignment>{});
  } else {
    using Tx = detail::__raw_t<T>;
    constexpr unsigned Sz = sizeof(Tx) * N;
    static_assert(Sz >= detail::OperandSize::OWORD,
                  "block size must be at least 1 oword");
    static_assert(Sz % detail::OperandSize::OWORD == 0,
                  "block size must be whole number of owords");
    static_assert(detail::isPowerOf2(Sz / detail::OperandSize::OWORD),
                  "block must be 1, 2, 4 or 8 owords long");
    static_assert(Sz <= 8 * detail::OperandSize::OWORD,
                  "block size must be at most 8 owords");

    auto surf_ind = __esimd_get_surface_index(
        detail::AccessorPrivateProxy::getQualifiedPtrOrImageObj(acc));
    __esimd_oword_st<Tx, N>(surf_ind, byte_offset >> 4, vals.data());
  }
#endif
}

/// void block_store(AccessorT acc, simd<T, N> vals, props = {}); // (acc-bs-2)
/// This function stores a contiguous memory block to
/// accessor \p acc with data specified by \p vals and implied offset=0.
///
/// The parameter \p props specifies the optional compile-time properties
/// of the type esimd::properties and may include esimd::cache_hint_L1,
/// esimd::cache_hint_L2. Other properties are ignored. If \p props specifies
/// the alignment property, then it is ignored because this variant implies
/// zero offset, which means the most favourable 16-byte alignment is used.
///
/// Cache hints: If \p props does not specify any L1 or L2 cache hints, then
/// the cache_hint::none value is assumed by default.
///
/// Restrictions: there may be some extra restrictions depending on
///    a) stateless memory mode enforcement is ON,
///    b) cache hints are used,
///    c) number of bytes stored is either 16,32,64, or 128.
/// If (b) || !(c), then the target device must be DG2 or PVC (not Gen12).
/// If (a) && !(b), then there is no restriction on the number of elements
/// to be stored.
///
/// Gen12 requirements: !(b) && (c).
///   It can store 16-, 32-, 64-, or 128-bytes only.
/// DG2/PVC requirements:
///   It can store such number of elements depending on the type 'T':
///     for 8-byte data: 1, 2, 3, 4, 8, 16, 32(max for DG2), 64;
///     for 4-byte data: 1, 2, 3, 4, 8, 16, 32, 64(max for DG2), or 128;
///     for 2-byte data: 2, 4, 6, 8, 16, 32, 64, 128(max for DG2), or 256;
///     for 1-byte data: 4, 8, 12, 16, 32, 64, 128, 256(max for DG2), or 512.
template <typename T, int N, typename AccessorT,
          typename PropertyListT =
              ext::oneapi::experimental::detail::empty_properties_t>
__ESIMD_API std::enable_if_t<
    ext::oneapi::experimental::is_property_list_v<PropertyListT> &&
    detail::is_device_accessor_with_v<AccessorT,
                                      detail::accessor_mode_cap::can_write> &&
    !sycl::detail::acc_properties::is_local_accessor_v<AccessorT>>
block_store(AccessorT acc, simd<T, N> vals, PropertyListT props = {}) {
  // Create new properties without the alignment property passed in 'props',
  // and add alignment<16> as it is usable and most favourable in this case.
  constexpr auto L1Hint =
      detail::getPropertyValue<PropertyListT, cache_hint_L1_key>(
          cache_hint::none);
  constexpr auto L2Hint =
      detail::getPropertyValue<PropertyListT, cache_hint_L2_key>(
          cache_hint::none);
  static_assert(!PropertyListT::template has_property<cache_hint_L3_key>(),
                "L3 cache hint is reserved. The old/experimental L3 LSC cache "
                "hint is cache_level::L2 now.");
  properties Props{cache_hint_L1<L1Hint>, cache_hint_L2<L2Hint>, alignment<16>};

  block_store<T, N>(acc, 0, vals, Props);
}

/// void block_store(AccessorT acc, OffsetT byte_offset,          // (acc-bs-3)
///     simd<T, N> vals, simd_mask<1> pred, props = {});
/// This function stores a contiguous memory block to
/// accessor \p acc and \p byte_offset with data specified by \p vals.
/// If the predicate \p pred is set to 0, then the store is omitted.
///
/// The parameter \p props specifies the optional compile-time properties
/// of the type esimd::properties and may include esimd::cache_hint_L1,
/// esimd::cache_hint_L2, esimd::alignment. Other properties are ignored.
///
/// Cache hints: If \p props does not specify any L1 or L2 cache hints, then
/// the cache_hint::none value is assumed by default.
///
/// Alignment: If \p props does not specify the 'alignment' property, then
/// the \p byte_offset must be at least 4-byte aligned for elements of 4-bytes
/// or smaller and 8-byte aligned for 8-byte elements.
/// The alignment requirement may be less strict if stateless memory mode is ON,
/// see block_store(usm_ptr, props) (aka usm-bs-01) for details/requirements.
///
/// Restrictions:
/// R1: The target device must be DG2 or PVC (not Gen12).
///
/// R2:
///   It can store such number of elements depending on the type 'T':
///     for 8-byte data: 1, 2, 3, 4, 8, 16, 32(max for DG2), 64;
///     for 4-byte data: 1, 2, 3, 4, 8, 16, 32, 64(max for DG2),
///                      or 128(only if alignment is 8-bytes or more);
///     for 2-byte data: 2, 4, 6, 8, 16, 32, 64, 128(max for DG2),
///                      or 256(only if alignment is 8-bytes or more);
///     for 1-byte data: 4, 8, 12, 16, 32, 64, 128, 256(max for DG2),
///                      or 512(only if alignment is 8-bytes or more).
template <typename T, int N, typename AccessorT,
          typename PropertyListT =
              ext::oneapi::experimental::detail::empty_properties_t>
__ESIMD_API std::enable_if_t<
    ext::oneapi::experimental::is_property_list_v<PropertyListT> &&
    detail::is_device_accessor_with_v<AccessorT,
                                      detail::accessor_mode_cap::can_write> &&
    !sycl::detail::acc_properties::is_local_accessor_v<AccessorT>>
block_store(AccessorT acc, detail::DeviceAccessorOffsetT byte_offset,
            simd<T, N> vals, simd_mask<1> pred, PropertyListT props = {}) {
  constexpr auto L1Hint =
      detail::getPropertyValue<PropertyListT, cache_hint_L1_key>(
          cache_hint::none);
  constexpr auto L2Hint =
      detail::getPropertyValue<PropertyListT, cache_hint_L2_key>(
          cache_hint::none);
  static_assert(!PropertyListT::template has_property<cache_hint_L3_key>(),
                "L3 cache hint is reserved. The old/experimental L3 LSC cache "
                "hint is cache_level::L2 now.");

  constexpr size_t DefaultAlignment = (sizeof(T) <= 4) ? 4 : sizeof(T);
  constexpr size_t Alignment =
      detail::getPropertyValue<PropertyListT, alignment_key>(DefaultAlignment);

  detail::block_store_impl<T, N, L1Hint, L2Hint>(acc, byte_offset, vals, pred,
                                                 overaligned_tag<Alignment>{});
}

/// void block_store(AccessorT acc, simd<T, N> vals,              // (acc-bs-4)
///                  simd_mask<1> pred, props = {});
/// This function stores a contiguous memory block to
/// accessor \p acc with data specified by \p vals and implied offset=0.
/// If the predicate \p pred is set to 0, then the store is omitted.
///
/// The parameter \p props specifies the optional compile-time properties
/// of the type esimd::properties and may include esimd::cache_hint_L1,
/// esimd::cache_hint_L2. Other properties are ignored. If \p props specifies
/// the alignment property, then it is ignored because this variant implies
/// zero offset, which means the most favourable 16-byte alignment is used.
///
/// Cache hints: If \p props does not specify any L1 or L2 cache hints, then
/// the cache_hint::none value is assumed by default.
///
/// Restrictions:
/// R1: The target device must be DG2 or PVC (not Gen12).
///
/// R2:
///   It can store such number of elements depending on the type 'T':
///     for 8-byte data: 1, 2, 3, 4, 8, 16, 32(max for DG2), 64;
///     for 4-byte data: 1, 2, 3, 4, 8, 16, 32, 64(max for DG2), or 128;
///     for 2-byte data: 2, 4, 6, 8, 16, 32, 64, 128(max for DG2), or 256;
///     for 1-byte data: 4, 8, 12, 16, 32, 64, 128, 256(max for DG2), or 512.
template <typename T, int N, typename AccessorT,
          typename PropertyListT =
              ext::oneapi::experimental::detail::empty_properties_t>
__ESIMD_API std::enable_if_t<
    ext::oneapi::experimental::is_property_list_v<PropertyListT> &&
    detail::is_device_accessor_with_v<AccessorT,
                                      detail::accessor_mode_cap::can_write> &&
    !sycl::detail::acc_properties::is_local_accessor_v<AccessorT>>
block_store(AccessorT acc, simd<T, N> vals, simd_mask<1> pred,
            PropertyListT props = {}) {
  // Create new properties without the alignment property passed in 'props',
  // and add alignment<16> as it is usable and most favourable in this case.
  constexpr auto L1Hint =
      detail::getPropertyValue<PropertyListT, cache_hint_L1_key>(
          cache_hint::none);
  constexpr auto L2Hint =
      detail::getPropertyValue<PropertyListT, cache_hint_L2_key>(
          cache_hint::none);
  static_assert(!PropertyListT::template has_property<cache_hint_L3_key>(),
                "L3 cache hint is reserved. The old/experimental L3 LSC cache "
                "hint is cache_level::L2 now.");
  properties Props{cache_hint_L1<L1Hint>, cache_hint_L2<L2Hint>, alignment<16>};
  block_store<T, N>(acc, 0, vals, pred, Props);
}

/// The semantics, assumptions and restrictions are identical to
/// (acc-bs-2) defined above.
template <typename AccessorT, int N, typename Toffset,
          typename RegionTy = region1d_t<Toffset, N, 1>,
          typename PropertyListT =
              ext::oneapi::experimental::detail::empty_properties_t>
__ESIMD_API std::enable_if_t<
    detail::is_device_accessor_with_v<AccessorT,
                                      detail::accessor_mode_cap::can_write> &&
    !sycl::detail::acc_properties::is_local_accessor_v<AccessorT> &&
    ext::oneapi::experimental::is_property_list_v<PropertyListT>>
block_store(AccessorT acc, simd_view<Toffset, RegionTy> vals,
            PropertyListT props = {}) {
  block_store<Toffset, N>(acc, vals.read(), props);
}

/// The semantics, assumptions and restrictions are identical to
/// (acc-bs-1) defined above.
template <typename AccessorT, int N, typename Toffset,
          typename RegionTy = region1d_t<Toffset, N, 1>,
          typename PropertyListT =
              ext::oneapi::experimental::detail::empty_properties_t>
__ESIMD_API std::enable_if_t<
    detail::is_device_accessor_with_v<AccessorT,
                                      detail::accessor_mode_cap::can_write> &&
    !sycl::detail::acc_properties::is_local_accessor_v<AccessorT> &&
    ext::oneapi::experimental::is_property_list_v<PropertyListT>>
block_store(AccessorT acc, detail::DeviceAccessorOffsetT byte_offset,
            simd_view<Toffset, RegionTy> vals, PropertyListT props = {}) {
  block_store<Toffset, N>(acc, byte_offset, vals.read(), props);
}

/// The semantics, assumptions and restrictions are identical to
/// (acc-bs-4) defined above.
template <typename AccessorT, int N, typename Toffset,
          typename RegionTy = region1d_t<Toffset, N, 1>,
          typename PropertyListT =
              ext::oneapi::experimental::detail::empty_properties_t>
__ESIMD_API std::enable_if_t<
    detail::is_device_accessor_with_v<AccessorT,
                                      detail::accessor_mode_cap::can_write> &&
    !sycl::detail::acc_properties::is_local_accessor_v<AccessorT> &&
    ext::oneapi::experimental::is_property_list_v<PropertyListT>>
block_store(AccessorT acc, simd_view<Toffset, RegionTy> vals, simd_mask<1> pred,
            PropertyListT props = {}) {
  block_store<Toffset, N>(acc, vals.read(), pred, props);
}

/// The semantics, assumptions and restrictions are identical to
/// (acc-bs-3) defined above.
template <typename AccessorT, int N, typename Toffset,
          typename RegionTy = region1d_t<Toffset, N, 1>,
          typename PropertyListT =
              ext::oneapi::experimental::detail::empty_properties_t>
__ESIMD_API std::enable_if_t<
    detail::is_device_accessor_with_v<AccessorT,
                                      detail::accessor_mode_cap::can_write> &&
    !sycl::detail::acc_properties::is_local_accessor_v<AccessorT> &&
    ext::oneapi::experimental::is_property_list_v<PropertyListT>>
block_store(AccessorT acc, detail::DeviceAccessorOffsetT byte_offset,
            simd_view<Toffset, RegionTy> vals, simd_mask<1> pred,
            PropertyListT props = {}) {
  block_store<Toffset, N>(acc, byte_offset, vals.read(), pred, props);
}

/// @} sycl_esimd_memory_block

/// @} sycl_esimd_memory

/// @cond ESIMD_DETAIL

// Implementations of accessor-based gather and scatter functions
namespace detail {
template <typename T, int N, typename AccessorTy>
ESIMD_INLINE
    ESIMD_NODEBUG std::enable_if_t<(sizeof(T) <= 4) &&
                                   (N == 1 || N == 8 || N == 16 || N == 32) &&
                                   !std::is_pointer_v<AccessorTy>>
    scatter_impl(AccessorTy acc, simd<T, N> vals, simd<uint32_t, N> offsets,
                 uint32_t glob_offset, simd_mask<N> mask) {
  constexpr int TypeSizeLog2 = detail::ElemsPerAddrEncoding<sizeof(T)>();
  // TODO (performance) use hardware-supported scale once BE supports it
  constexpr int16_t scale = 0;
  const auto si = __ESIMD_NS::get_surface_index(acc);

  if constexpr (sizeof(T) < 4) {
    using Tint = std::conditional_t<std::is_integral_v<T>, T,
                                    detail::uint_type_t<sizeof(T)>>;
    using Treal = __raw_t<T>;
    simd<Tint, N> vals_int = bitcast<Tint, Treal, N>(std::move(vals).data());
    using PromoT = typename std::conditional_t<std::is_signed<Tint>::value,
                                               int32_t, uint32_t>;
    const simd<PromoT, N> promo_vals = convert<PromoT>(std::move(vals_int));
    __esimd_scatter_scaled<PromoT, N, decltype(si), TypeSizeLog2, scale>(
        mask.data(), si, glob_offset, offsets.data(), promo_vals.data());
  } else {
    using Treal = __raw_t<T>;
    if constexpr (!std::is_same_v<Treal, T>) {
      simd<Treal, N> Values = vals.template bit_cast_view<Treal>();
      __esimd_scatter_scaled<Treal, N, decltype(si), TypeSizeLog2, scale>(
          mask.data(), si, glob_offset, offsets.data(), Values.data());
    } else {
      __esimd_scatter_scaled<T, N, decltype(si), TypeSizeLog2, scale>(
          mask.data(), si, glob_offset, offsets.data(), vals.data());
    }
  }
}

template <typename T, int N, typename AccessorTy>
ESIMD_INLINE ESIMD_NODEBUG std::enable_if_t<
    (sizeof(T) <= 4) && (N == 1 || N == 8 || N == 16 || N == 32) &&
        !std::is_pointer_v<AccessorTy>,
    simd<T, N>>
gather_impl(AccessorTy acc, simd<uint32_t, N> offsets, uint32_t glob_offset,
            simd_mask<N> mask) {

  constexpr int TypeSizeLog2 = detail::ElemsPerAddrEncoding<sizeof(T)>();
  // TODO (performance) use hardware-supported scale once BE supports it
  constexpr uint32_t scale = 0;
  const auto si = get_surface_index(acc);

  if constexpr (sizeof(T) < 4) {
    using Tint = std::conditional_t<std::is_integral_v<T>, T,
                                    detail::uint_type_t<sizeof(T)>>;
    using Treal = __raw_t<T>;
    static_assert(std::is_integral<Tint>::value,
                  "only integral 1- & 2-byte types are supported");
    using PromoT = typename std::conditional_t<std::is_signed<Tint>::value,
                                               int32_t, uint32_t>;
    const simd<PromoT, N> promo_vals =
        __esimd_gather_masked_scaled2<PromoT, N, decltype(si), TypeSizeLog2,
                                      scale>(si, glob_offset, offsets.data(),
                                             mask.data());
    auto Res = convert<Tint>(promo_vals);

    if constexpr (!std::is_same_v<Tint, T>) {
      return detail::bitcast<Treal, Tint, N>(Res.data());
    } else {
      return Res;
    }
  } else {
    using Treal = __raw_t<T>;
    simd<Treal, N> Res = __esimd_gather_masked_scaled2<Treal, N, decltype(si),
                                                       TypeSizeLog2, scale>(
        si, glob_offset, offsets.data(), mask.data());
    if constexpr (!std::is_same_v<Treal, T>) {
      return Res.template bit_cast_view<T>();
    } else {
      return Res;
    }
  }
}

} // namespace detail

/// @endcond ESIMD_DETAIL

/// @addtogroup sycl_esimd_memory
/// @{

/// @anchor accessor_gather Accessor-based gather.
///
/// Collects elements located at given offsets in an accessor and returns them
/// as a single \ref simd object. An element can be a 1, 2 or 4-byte value.
///
/// @tparam T Element type; can only be a 1,2,4-byte integer, \c sycl::half or
///   \c float.
/// @tparam N The number of vector elements. Can be \c 1, \c 8, \c 16 or \c 32.
/// @tparam AccessorTy The accessor type.
/// @param acc The accessor to gather from.
/// @param offsets Per-element offsets in bytes.
/// @param glob_offset Offset in bytes added to each individual element's offset
///   to compute actual memory access offset for that element.
/// @param mask Memory access mask. Elements with zero corresponding mask's
///   predicate are not accessed, their values in the resulting vector are
///   undefined.
///
template <typename T, int N, typename AccessorTy>
__ESIMD_API std::enable_if_t<
    (sizeof(T) <= 4) && (N == 1 || N == 8 || N == 16 || N == 32) &&
        detail::is_device_accessor_with_v<AccessorTy,
                                          detail::accessor_mode_cap::can_read>,
    simd<T, N>>
gather(AccessorTy acc, simd<detail::DeviceAccessorOffsetT, N> offsets,
       detail::DeviceAccessorOffsetT glob_offset = 0, simd_mask<N> mask = 1) {
#ifdef __ESIMD_FORCE_STATELESS_MEM
  return gather<T, N>(__ESIMD_DNS::accessorToPointer<T>(acc, glob_offset),
                      offsets, mask);
#else
  return detail::gather_impl<T, N, AccessorTy>(acc, offsets, glob_offset, mask);
#endif
}

#ifdef __ESIMD_FORCE_STATELESS_MEM
template <typename T, int N, typename AccessorTy, typename Toffset>
__ESIMD_API std::enable_if_t<
    (sizeof(T) <= 4) && (N == 1 || N == 8 || N == 16 || N == 32) &&
        detail::is_device_accessor_with_v<
            AccessorTy, detail::accessor_mode_cap::can_read> &&
        std::is_integral_v<Toffset> && !std::is_same_v<Toffset, uint64_t>,
    simd<T, N>>
gather(AccessorTy acc, simd<Toffset, N> offsets, uint64_t glob_offset = 0,
       simd_mask<N> mask = 1) {
  return gather<T, N, AccessorTy>(acc, convert<uint64_t>(offsets), glob_offset,
                                  mask);
}
#endif

/// @anchor accessor_scatter
/// Accessor-based scatter.
///
/// Writes elements of a \ref simd object into an accessor at given offsets.
/// An element can be a 1, 2 or 4-byte value.
///
/// @tparam T Element type; can only be a 1,2,4-byte integer, \c sycl::half or
///   \c float.
/// @tparam N The number of vector elements. Can be \c 1, \c 8, \c 16 or \c 32.
/// @tparam AccessorTy The accessor type.
/// @param acc The accessor to scatter to.
/// @param offsets Per-element offsets in bytes.
/// @param vals Values to write.
/// @param glob_offset Offset in bytes added to each individual element's offset
///   to compute actual memory access offset for that element.
/// @param mask Memory access mask. Elements with zero corresponding mask's
///   predicate are not accessed.
///
///
template <typename T, int N, typename AccessorTy>
__ESIMD_API std::enable_if_t<
    (sizeof(T) <= 4) && (N == 1 || N == 8 || N == 16 || N == 32) &&
    detail::is_device_accessor_with_v<AccessorTy,
                                      detail::accessor_mode_cap::can_write>>
scatter(AccessorTy acc, simd<detail::DeviceAccessorOffsetT, N> offsets,
        simd<T, N> vals, detail::DeviceAccessorOffsetT glob_offset = 0,
        simd_mask<N> mask = 1) {
#ifdef __ESIMD_FORCE_STATELESS_MEM
  scatter<T, N>(__ESIMD_DNS::accessorToPointer<T>(acc, glob_offset), offsets,
                vals, mask);
#else
  detail::scatter_impl<T, N, AccessorTy>(acc, vals, offsets, glob_offset, mask);
#endif
}

#ifdef __ESIMD_FORCE_STATELESS_MEM
template <typename T, int N, typename AccessorTy, typename Toffset>
__ESIMD_API std::enable_if_t<
    (sizeof(T) <= 4) && (N == 1 || N == 8 || N == 16 || N == 32) &&
    detail::is_device_accessor_with_v<AccessorTy,
                                      detail::accessor_mode_cap::can_write> &&
    std::is_integral_v<Toffset> && !std::is_same_v<Toffset, uint64_t>>
scatter(AccessorTy acc, simd<Toffset, N> offsets, simd<T, N> vals,
        uint64_t glob_offset = 0, simd_mask<N> mask = 1) {
  scatter<T, N, AccessorTy>(acc, convert<uint64_t>(offsets), vals, glob_offset,
                            mask);
}
#endif

/// Load a scalar value from an accessor.
/// @tparam T Type of the value.
/// @tparam AccessorTy Type of the accessor.
/// @param acc Accessor to load from.
/// @param offset Offset in bytes.
/// @return The loaded value.
///
template <typename T, typename AccessorTy>
__ESIMD_API T scalar_load(AccessorTy acc,
                          detail::DeviceAccessorOffsetT offset) {
  const simd<T, 1> Res =
      gather<T, 1, AccessorTy>(acc, simd<decltype(offset), 1>(offset));
  return Res[0];
}

/// Store a scalar value into an accessor.
/// @tparam T Type of the value.
/// @tparam AccessorTy Type of the accessor.
/// @param acc Accessor to store to.
/// @param offset Offset in bytes.
/// @param val The stored value.
///
template <typename T, typename AccessorTy>
__ESIMD_API void scalar_store(AccessorTy acc,
                              detail::DeviceAccessorOffsetT offset, T val) {
  scatter<T, 1, AccessorTy>(acc, simd<decltype(offset), 1>(offset),
                            simd<T, 1>(val));
}

/// @anchor usm_gather_rgba
/// Gather and transpose pixels from given memory locations defined by the base
/// pointer \c p and \c offsets. Up to 4 32-bit data elements may be accessed at
/// each address depending on the channel mask \c Mask template parameter. Each
/// pixel's address must be 4 byte aligned. As an example, let's assume we want
/// to read \c n pixels at address \c addr, skipping \c G and \c B channels.
/// Each channel is a 32-bit float and the pixel data at given address in memory
/// is:
/// @code{.cpp}
/// R1 G1 B1 A1 R2 G2 B2 A2 ... Rn Gn Bn An
/// @endcode
/// Then this can be achieved by using
/// @code{.cpp}
/// simd<uint32_t, n> byte_offsets(0, 4*4 /* byte size of a single pixel */);
/// auto x = gather_rgba<float, n, rgba_channel_mask::AR>(addr, byte_offsets);
/// @endcode
/// Returned \c x will contain \c 2*n \c float elements:
/// @code{.cpp}
/// R1 R2 ... Rn A1 A2 ... An
/// @endcode
///
/// @tparam T Element type of the returned vector. Must be 4 bytes in size.
/// @tparam N Number of pixels to access (matches the size of the \c offsets
///   vector). Must be 8, 16 or 32.
/// @tparam Mask A pixel's channel mask.
/// @param p The USM base pointer representing memory address of the access.
/// @param offsets vector of byte offsets of the pixels relative to the base
/// pointer.
/// @param mask Memory access mask. Pixels with zero corresponding mask's
///   predicate are not accessed. Their values in the resulting vector are
///   undefined.
/// @return Read data - up to N*4 values of type \c Tx.
///
template <rgba_channel_mask RGBAMask = rgba_channel_mask::ABGR, typename T,
          int N, typename Toffset>
__ESIMD_API simd<T, N * get_num_channels_enabled(RGBAMask)>
gather_rgba(const T *p, simd<Toffset, N> offsets, simd_mask<N> mask = 1) {
  static_assert(std::is_integral_v<Toffset>, "Unsupported offset type");
  static_assert((N == 8 || N == 16 || N == 32), "Unsupported value of N");
  static_assert(sizeof(T) == 4, "Unsupported size of type T");
  simd<uint64_t, N> offsets_i = convert<uint64_t>(offsets);
  simd<uint64_t, N> addrs(reinterpret_cast<uint64_t>(p));
  addrs = addrs + offsets_i;
  return __esimd_svm_gather4_scaled<detail::__raw_t<T>, N, RGBAMask>(
      addrs.data(), mask.data());
}

/// A variation of \c gather_rgba API with \c offsets represented as
/// \c simd_view object.
///
/// @tparam T Element type of the returned vector. Must be 4 bytes in size.
/// @tparam N Number of pixels to access (matches the size of the \c offsets
///   vector). Must be 8, 16 or 32.
/// @tparam Mask A pixel's channel mask.
/// @param p The USM base pointer representing memory address of the access.
/// @param offsets simd_view of byte offsets of the pixels relative to the base
/// pointer.
/// @param mask Memory access mask. Pixels with zero corresponding mask's
///   predicate are not accessed. Their values in the resulting vector are
///   undefined.
/// @return Read data - up to N*4 values of type \c Tx.
///
template <rgba_channel_mask RGBAMask = rgba_channel_mask::ABGR, typename T,
          int N, typename Toffset,
          typename RegionTy = region1d_t<Toffset, N, 1>>
__ESIMD_API simd<T, N * get_num_channels_enabled(RGBAMask)>
gather_rgba(const T *p, simd_view<Toffset, RegionTy> offsets,
            simd_mask<N> mask = 1) {
  return gather_rgba<RGBAMask, T, N>(p, offsets.read(), mask);
}

/// A variation of \c gather_rgba API with \c offsets represented as
/// scalar.
///
/// @tparam T Element type of the returned vector. Must be 4 bytes in size.
/// @tparam N Number of pixels to access (matches the size of the \c offsets
///   vector). Must be 8, 16 or 32.
/// @tparam Mask A pixel's channel mask.
/// @param p The USM base pointer representing memory address of the access.
/// @param offset scalar byte offsets of the pixels relative to the base
/// pointer.
/// @param mask Memory access mask. Pixels with zero corresponding mask's
///   predicate are not accessed. Their values in the resulting vector are
///   undefined.
/// @return Read data - up to N*4 values of type \c Tx.
///
template <rgba_channel_mask RGBAMask = rgba_channel_mask::ABGR, typename T,
          int N, typename Toffset>
__ESIMD_API std::enable_if_t<std::is_integral_v<Toffset>,
                             simd<T, N * get_num_channels_enabled(RGBAMask)>>
gather_rgba(const T *p, Toffset offset, simd_mask<N> mask = 1) {
  return gather_rgba<RGBAMask, T, N>(p, simd<Toffset, N>(offset), mask);
}

namespace detail {
template <rgba_channel_mask M> static void validate_rgba_write_channel_mask() {
  using CM = rgba_channel_mask;
  static_assert(
      (M == CM::ABGR || M == CM::BGR || M == CM::GR || M == CM::R) &&
      "Only ABGR, BGR, GR, R channel masks are valid in write operations");
}
} // namespace detail

/// @anchor usm_scatter_rgba
/// Transpose and scatter pixels to given memory locations defined by the base
/// pointer \c p and \c offsets. Up to 4 32-bit data elements may be accessed at
/// each address depending on the channel mask \c RGBAMask. Each
/// pixel's address must be 4 byte aligned. This is basically an inverse
/// operation for gather_rgba. Unlike \c gather_rgba, this function imposes
/// restrictions on possible \c Mask template argument values. It can only be
/// one of the following: \c ABGR, \c BGR, \c GR, \c R.
///
/// @tparam T Element type of the returned vector. Must be 4 bytes in size.
/// @tparam N Number of pixels to access (matches the size of the \c offsets
///   vector). Must be 8, 16 or 32.
/// @tparam RGBAMask A pixel's channel mask.
/// @param p The USM base pointer representing memory address of the access.
/// @param vals values to be written.
/// @param offsets vector of byte offsets of the pixels relative to the base
/// pointer.
/// @param mask Memory access mask. Pixels with zero corresponding mask's
///   predicate are not accessed. Their values in the resulting vector are
///   undefined.
///
template <rgba_channel_mask RGBAMask = rgba_channel_mask::ABGR, typename T,
          int N, typename Toffset>
__ESIMD_API void
scatter_rgba(T *p, simd<Toffset, N> offsets,
             simd<T, N * get_num_channels_enabled(RGBAMask)> vals,
             simd_mask<N> mask = 1) {
  static_assert(std::is_integral_v<Toffset>, "Unsupported offset type");
  static_assert((N == 8 || N == 16 || N == 32), "Unsupported value of N");
  static_assert(sizeof(T) == 4, "Unsupported size of type T");
  detail::validate_rgba_write_channel_mask<RGBAMask>();
  simd<uint64_t, N> offsets_i = convert<uint64_t>(offsets);
  simd<uint64_t, N> addrs(reinterpret_cast<uint64_t>(p));
  addrs = addrs + offsets_i;
  __esimd_svm_scatter4_scaled<detail::__raw_t<T>, N, RGBAMask>(
      addrs.data(), vals.data(), mask.data());
}

/// A variation of \c scatter_rgba API with \c offsets represented as
/// \c simd_view object
///
/// @tparam T Element type of the returned vector. Must be 4 bytes in size.
/// @tparam N Number of pixels to access (matches the size of the \c offsets
///   vector). Must be 8, 16 or 32.
/// @tparam RGBAMask A pixel's channel mask.
/// @param p The USM base pointer representing memory address of the access.
/// @param vals values to be written.
/// @param offsets simd_view of byte offsets of the pixels relative to the base
/// pointer.
/// @param mask Memory access mask. Pixels with zero corresponding mask's
///   predicate are not accessed. Their values in the resulting vector are
///   undefined.
///
template <rgba_channel_mask RGBAMask = rgba_channel_mask::ABGR, typename T,
          int N, typename Toffset,
          typename RegionTy = region1d_t<Toffset, N, 1>>
__ESIMD_API void
scatter_rgba(T *p, simd_view<Toffset, RegionTy> offsets,
             simd<T, N * get_num_channels_enabled(RGBAMask)> vals,
             simd_mask<N> mask = 1) {
  scatter_rgba<RGBAMask, T, N>(p, offsets.read(), vals, mask);
}

/// A variation of \c scatter_rgba API with \c offsets represented as
/// scalar
///
/// @tparam T Element type of the returned vector. Must be 4 bytes in size.
/// @tparam N Number of pixels to access (matches the size of the \c offsets
///   vector). Must be 8, 16 or 32.
/// @tparam RGBAMask A pixel's channel mask.
/// @param p The USM base pointer representing memory address of the access.
/// @param vals values to be written.
/// @param offset scalar byte offset of the pixels relative to the base
/// pointer.
/// @param mask Memory access mask. Pixels with zero corresponding mask's
///   predicate are not accessed. Their values in the resulting vector are
///   undefined.
///
template <rgba_channel_mask RGBAMask = rgba_channel_mask::ABGR, typename T,
          int N, typename Toffset>
__ESIMD_API std::enable_if_t<std::is_integral_v<Toffset> && N == 1>
scatter_rgba(T *p, Toffset offset,
             simd<T, N * get_num_channels_enabled(RGBAMask)> vals,
             simd_mask<N> mask = 1) {
  scatter_rgba<RGBAMask, T, N>(p, simd<Toffset, N>(offset), vals, mask);
}

template <typename T, int N, rgba_channel_mask RGBAMask>
__SYCL_DEPRECATED("use scatter_rgba<rgba_channel_mask>()")
__ESIMD_API std::
    enable_if_t<(N == 8 || N == 16 || N == 32) && sizeof(T) == 4> scatter_rgba(
        T *p, simd<uint32_t, N> offsets,
        simd<T, N * get_num_channels_enabled(RGBAMask)> vals,
        simd_mask<N> mask = 1) {
  scatter_rgba<RGBAMask>(p, offsets, vals, mask);
}

/// Gather and transpose pixels from the given memory locations defined by the
/// base specified by \c acc, the global offset \c global_offset and a vector of
/// offsets \c offsets. Up to 4 32-bit data elements may be accessed at each
/// address depending on the channel mask \c RGBAMask. Each pixel's address must
/// be 4-byte aligned.
/// For usage examples, see \ref usm_gather_rgba above, the only difference
/// would be the usage of an accessor instead of a usm pointer.
///
/// @tparam RGBAMask A pixel's channel mask.
/// @tparam AccessorT The accessor type for the memory to be loaded/gathered.
/// The returned vector elements must match the accessor data type. The loaded
/// elements must be 4 bytes in size.
/// @tparam N Number of pixels to access (matches the size of the \c offsets
///   vector). Must be 8, 16 or 32.
/// @param acc The accessor representing memory address of the access.
/// @param offsets Byte offsets of the pixels relative to the base pointer.
/// @param global_offset Byte offset of the pixels relative to the base pointer.
/// @param mask Memory access mask. Pixels with zero corresponding mask's
///   predicate are not accessed. Their values in the resulting vector are
///   undefined.
/// @return Read data - up to N*4 values of type \c Tx.
///
template <rgba_channel_mask RGBAMask = rgba_channel_mask::ABGR,
          typename AccessorT, int N,
          typename T = typename AccessorT::value_type>
__ESIMD_API
    std::enable_if_t<((N == 8 || N == 16 || N == 32) && sizeof(T) == 4 &&
                      detail::is_device_accessor_with_v<
                          AccessorT, detail::accessor_mode_cap::can_read>),
                     simd<T, N * get_num_channels_enabled(RGBAMask)>>
    gather_rgba(AccessorT acc, simd<detail::DeviceAccessorOffsetT, N> offsets,
                detail::DeviceAccessorOffsetT global_offset = 0,
                simd_mask<N> mask = 1) {
#ifdef __ESIMD_FORCE_STATELESS_MEM
  return gather_rgba<RGBAMask>(
      __ESIMD_DNS::accessorToPointer<T>(acc, global_offset), offsets, mask);
#else
  // TODO (performance) use hardware-supported scale once BE supports it
  constexpr uint32_t Scale = 0;
  const auto SI = get_surface_index(acc);
  return __esimd_gather4_masked_scaled2<detail::__raw_t<T>, N, RGBAMask,
                                        decltype(SI), Scale>(
      SI, global_offset, offsets.data(), mask.data());
#endif
}

#ifdef __ESIMD_FORCE_STATELESS_MEM
template <rgba_channel_mask RGBAMask = rgba_channel_mask::ABGR,
          typename AccessorT, int N,
          typename T = typename AccessorT::value_type, typename Toffset>
__ESIMD_API std::enable_if_t<
    ((N == 8 || N == 16 || N == 32) && sizeof(T) == 4 &&
     detail::is_device_accessor_with_v<AccessorT,
                                       detail::accessor_mode_cap::can_read> &&
     std::is_integral_v<Toffset> && !std::is_same_v<Toffset, uint64_t>),
    simd<T, N * get_num_channels_enabled(RGBAMask)>>
gather_rgba(AccessorT acc, simd<Toffset, N> offsets, uint64_t global_offset = 0,
            simd_mask<N> mask = 1) {
  return gather_rgba<RGBAMask, AccessorT, N, T>(acc, convert<uint64_t>(offsets),
                                                global_offset, mask);
}
#endif

/// Gather data from the memory addressed by accessor \c acc, offset common
/// for all loaded elements \c global_offset and per-element offsets \c offsets,
/// and return it as simd vector. See @ref usm_gather_rgba for information about
/// the operation semantics and parameter restrictions/interdependencies.
/// @tparam RGBAMask Pixel's channel mask.
/// @tparam AccessorT The accessor type for the memory to be stored/scattered.
/// The returned vector elements must match the accessor data type. The loaded
/// elements must be 4 bytes in size.
/// @tparam N The number of elements to access.
/// @param offsets Byte offsets of each element.
/// @param vals values to be written.
/// @param global_offset Byte offset of the pixels relative to the base pointer.
/// @param mask Operation mask. All-1 by default.
///
template <rgba_channel_mask RGBAMask = rgba_channel_mask::ABGR,
          typename AccessorT, int N,
          typename T = typename AccessorT::value_type>
__ESIMD_API
    std::enable_if_t<(N == 8 || N == 16 || N == 32) && sizeof(T) == 4 &&
                     detail::is_device_accessor_with_v<
                         AccessorT, detail::accessor_mode_cap::can_write>>
    scatter_rgba(AccessorT acc, simd<detail::DeviceAccessorOffsetT, N> offsets,
                 simd<T, N * get_num_channels_enabled(RGBAMask)> vals,
                 detail::DeviceAccessorOffsetT global_offset = 0,
                 simd_mask<N> mask = 1) {
  detail::validate_rgba_write_channel_mask<RGBAMask>();
#ifdef __ESIMD_FORCE_STATELESS_MEM
  scatter_rgba<RGBAMask>(__ESIMD_DNS::accessorToPointer<T>(acc, global_offset),
                         offsets, vals, mask);
#else
  // TODO (performance) use hardware-supported scale once BE supports it
  constexpr uint32_t Scale = 0;
  const auto SI = get_surface_index(acc);
  __esimd_scatter4_scaled<T, N, decltype(SI), RGBAMask, Scale>(
      mask.data(), SI, global_offset, offsets.data(), vals.data());
#endif
}

#ifdef __ESIMD_FORCE_STATELESS_MEM
template <rgba_channel_mask RGBAMask = rgba_channel_mask::ABGR,
          typename AccessorT, int N,
          typename T = typename AccessorT::value_type, typename Toffset>
__ESIMD_API std::enable_if_t<
    (N == 8 || N == 16 || N == 32) && sizeof(T) == 4 &&
    detail::is_device_accessor_with_v<AccessorT,
                                      detail::accessor_mode_cap::can_write> &&
    std::is_integral_v<Toffset> && !std::is_same_v<Toffset, uint64_t>>
scatter_rgba(AccessorT acc, simd<Toffset, N> offsets,
             simd<T, N * get_num_channels_enabled(RGBAMask)> vals,
             uint64_t global_offset = 0, simd_mask<N> mask = 1) {
  scatter_rgba<RGBAMask, AccessorT, N, T>(acc, convert<uint64_t>(offsets), vals,
                                          global_offset, mask);
}
#endif
/// @} sycl_esimd_memory

namespace detail {

#ifndef __ESIMD_FP_ATOMIC_OP_TYPE_CHECK
#define __ESIMD_FP_ATOMIC_OP_TYPE_CHECK(T)                                     \
  static_assert(is_type<T, float, sycl::half, double>(),                       \
                "float, double or sycl::half type is expected");
#endif // __ESIMD_FP_ATOMIC_OP_TYPE_CHECK

/// Check the legality of an atomic call in terms of size and type.
///
template <__ESIMD_NS::atomic_op Op, typename T, int N, unsigned NumSrc,
          bool IsLSC = false>
constexpr void check_atomic() {

  static_assert(sizeof(T) > 1, "Unsupported data type");

  // LSC atomic operation is supported for any width.
  if constexpr (!IsLSC)
    static_assert((detail::isPowerOf2(N, 32)),
                  "Execution size 1, 2, 4, 8, 16, 32 are supported");

  static_assert(NumSrc == __ESIMD_DNS::get_num_args<Op>(),
                "Wrong number of operands");
  constexpr bool IsInt2BytePlus =
      std::is_integral_v<T> && (sizeof(T) >= sizeof(uint16_t));

  if constexpr (Op == __ESIMD_NS::atomic_op::xchg ||
                Op == __ESIMD_NS::atomic_op::cmpxchg ||
                Op == __ESIMD_NS::atomic_op::predec ||
                Op == __ESIMD_NS::atomic_op::inc ||
                Op == __ESIMD_NS::atomic_op::dec) {

    static_assert(IsInt2BytePlus, "Integral 16-bit or wider type is expected");
  }
  // FP ops (are always delegated to native::lsc::<Op>)
  if constexpr (Op == __ESIMD_NS::atomic_op::fmax ||
                Op == __ESIMD_NS::atomic_op::fmin ||
                Op == __ESIMD_NS::atomic_op::fadd ||
                Op == __ESIMD_NS::atomic_op::fsub ||
                Op == __ESIMD_NS::atomic_op::fcmpxchg) {
    __ESIMD_FP_ATOMIC_OP_TYPE_CHECK(T);
  }
  if constexpr (Op == __ESIMD_NS::atomic_op::add ||
                Op == __ESIMD_NS::atomic_op::sub ||
                Op == __ESIMD_NS::atomic_op::umin ||
                Op == __ESIMD_NS::atomic_op::umax ||
                Op == __ESIMD_NS::atomic_op::bit_and ||
                Op == __ESIMD_NS::atomic_op::bit_or ||
                Op == __ESIMD_NS::atomic_op::bit_xor ||
                Op == __ESIMD_NS::atomic_op::smin ||
                Op == __ESIMD_NS::atomic_op::smax) {
    static_assert(IsInt2BytePlus, "Integral 16-bit or wider type is expected");
    constexpr bool IsSignedMinmax = (Op == __ESIMD_NS::atomic_op::smin) ||
                                    (Op == __ESIMD_NS::atomic_op::smax);
    constexpr bool IsUnsignedMinmax = (Op == __ESIMD_NS::atomic_op::umin) ||
                                      (Op == __ESIMD_NS::atomic_op::umax);

    if constexpr (IsSignedMinmax || IsUnsignedMinmax) {
      constexpr bool SignOK = std::is_signed_v<T> == IsSignedMinmax;
      static_assert(SignOK, "Signed/unsigned integer type expected for "
                            "signed/unsigned min/max operation");
    }
  }
}
#undef __ESIMD_FP_ATOMIC_OP_TYPE_CHECK
} // namespace detail

/// @addtogroup sycl_esimd_memory_slm
/// @{

/// Declare per-work-group slm size.
/// GPU RT/driver requires this function to be called in the beginning
/// of the kernel using SLM. There must be only 1 call site of slm_init()
/// per kernel.
/// If slm_init is called from some function F called from the kernel,
/// then inlining of F into the kernel must be managed/guaranteed.
/// slm_init<SLMSize> can also be used together with slm_allocator() class.
/// In such cases slm_allocator<AdditionalMem> allocates extra chunk of SLM
/// memory and the final amount of allocated SLM may be bigger
/// than what is requested by slm_init. See more details on
/// slm_allocator class usage at it's declaration and ESIMD extension SPEC.
/// @tparam SLMSize  Shared Local Memory (SLM) size
template <uint32_t SLMSize> __ESIMD_API void slm_init() {
  __esimd_slm_init(SLMSize);
}

/// Declare per-work-group slm size. Non-constant argument version to be used
/// with specialization constants only.
/// Same restrictions are applied to this function as to it's template variant
/// slm_init<SLMSize>().
/// This version has an additional restriction - it cannot be used together
//  with esimd::slm_allocator() class.
/// @param size  Shared Local Memory (SLM) size to be allocated for each
/// work-group of ESIMD kernel.
__ESIMD_API void slm_init(uint32_t size) { __esimd_slm_init(size); }

/// Gather operation over the Shared Local Memory.
/// This API has almost the same interface as the @ref accessor_gather
/// "accessor-based gather", except that it does not have the accessor and the
/// global offset parameters.
///
template <typename T, int N>
__ESIMD_API
    std::enable_if_t<(N == 1 || N == 8 || N == 16 || N == 32), simd<T, N>>
    slm_gather(simd<uint32_t, N> offsets, simd_mask<N> mask = 1) {
  detail::LocalAccessorMarker acc;
  return detail::gather_impl<T, N>(acc, offsets, 0, mask);
}

/// Load a scalar value from the Shared Local Memory.
/// @tparam T type of the value
/// @param offset SLM offset in bytes
/// @return the loaded value
///
template <typename T> __ESIMD_API T slm_scalar_load(uint32_t offset) {
  const simd<T, 1> Res = slm_gather<T, 1>(simd<uint32_t, 1>(offset));
  return Res[0];
}

/// Scatter operation over the Shared Local Memory.
/// This API has almost the same interface as the @ref accessor_scatter
/// "accessor-based scatter", except that it does not have the accessor and
/// the global offset parameters.
///
template <typename T, int N>
__ESIMD_API std::enable_if_t<(N == 1 || N == 8 || N == 16 || N == 32) &&
                             (sizeof(T) <= 4)>
slm_scatter(simd<uint32_t, N> offsets, simd<T, N> vals, simd_mask<N> mask = 1) {
  detail::LocalAccessorMarker acc;
  detail::scatter_impl<T, N>(acc, vals, offsets, 0, mask);
}

/// Store a scalar value into the Shared Local Memory.
/// @tparam T type of the value
/// @param offset SLM offset in bytes
/// @param val value to store
///
template <typename T>
__ESIMD_API void slm_scalar_store(uint32_t offset, T val) {
  slm_scatter<T, 1>(simd<uint32_t, 1>(offset), simd<T, 1>(val), 1);
}

/// Gather data from the Shared Local Memory at specified \c offsets and
/// return it as simd vector. See @ref usm_gather_rgba for information about
/// the operation semantics and parameter restrictions/interdependencies.
/// @tparam T The element type of the returned vector.
/// @tparam N The number of elements to access.
/// @tparam RGBAMask Pixel's channel mask.
/// @param offsets Byte offsets within the SLM of each element.
/// @param mask Operation mask. All-1 by default.
/// @return Gathered data as an \c N - element vector.
///
template <typename T, int N, rgba_channel_mask RGBAMask>
__ESIMD_API std::enable_if_t<(N == 8 || N == 16 || N == 32) && (sizeof(T) == 4),
                             simd<T, N * get_num_channels_enabled(RGBAMask)>>
slm_gather_rgba(simd<uint32_t, N> offsets, simd_mask<N> mask = 1) {
  const auto SI = __ESIMD_NS::get_surface_index(detail::LocalAccessorMarker());
  return __esimd_gather4_masked_scaled2<T, N, RGBAMask>(
      SI, 0 /*global_offset*/, offsets.data(), mask.data());
}

/// Gather data from the Shared Local Memory at specified \c offsets and
/// return it as simd vector. See @ref usm_scatter_rgba for information about
/// the operation semantics and parameter restrictions/interdependencies.
/// @tparam T The element type of the returned vector.
/// @tparam N The number of elements to access.
/// @tparam Mask Pixel's channel mask.
/// @param offsets Byte offsets within the SLM of each element.
/// @param vals values to be written.
/// @param mask Operation mask. All-1 by default.
///
template <typename T, int N, rgba_channel_mask Mask>
__ESIMD_API std::enable_if_t<(N == 8 || N == 16 || N == 32) && (sizeof(T) == 4)>
slm_scatter_rgba(simd<uint32_t, N> offsets,
                 simd<T, N * get_num_channels_enabled(Mask)> vals,
                 simd_mask<N> mask = 1) {
  detail::validate_rgba_write_channel_mask<Mask>();
  const auto si = __ESIMD_NS::get_surface_index(detail::LocalAccessorMarker());
  constexpr int16_t Scale = 0;
  constexpr int global_offset = 0;
  __esimd_scatter4_scaled<T, N, decltype(si), Mask, Scale>(
      mask.data(), si, global_offset, offsets.data(), vals.data());
}

/// Loads a contiguous block of SLM memory referenced by the given byte-offset
/// \p offset, then returns the loaded data as a simd object.
/// The generated code depends on the combination {T, N, Flags}.
/// Providing flags specifying the alignment of 16-bytes or more produces more
/// efficient code. If the alignment is smaller than 16-bytes, then less
/// efficient gather is generated. If the loaded vector is too long
/// for 1 flat-load GPU instruction, then a series of flat-loads and/or gathers
/// may be generated.
/// @tparam T Element type.
/// @tparam N Number of elements to load.
/// @tparam Flags The alignment specifier type tag.
/// @param byte_offset The byte-offset to load from.
/// @param Flags Specifies the alignment.
/// @return A vector of loaded elements.
///
template <typename T, int N,
          typename Flags = overaligned_tag<detail::OperandSize::OWORD>>
__ESIMD_API std::enable_if_t<is_simd_flag_type_v<Flags>, simd<T, N>>
slm_block_load(uint32_t byte_offset, Flags) {
  constexpr size_t Align = Flags::template alignment<simd<T, N>>;
  return __esimd_slm_block_ld<detail::__raw_t<T>, N, Align>(byte_offset);
}

/// Each of the following slm_block_load functions loads a contiguous memory
/// block from SLM (Shared Local Memory) and the \p byte_offset.
/// The parameter 'pred' is the one element predicate. If it is set to 1, then
/// all 'N' elements are loaded. Otherwise, the block load operation is a NO-OP.
/// The parameter 'pass_thru' specifies the values being copied to the returned
/// result if 'pred' is set to 0.
/// The parameter 'props' specifies the optional compile-time properties
/// list. Only esimd::alignment property is used. Other properties are ignored.

/// simd<T, N> slm_block_load(uint32_t byte_offset, props={});     // (slm-bl-1)
/// simd<T, N> slm_block_load(uint32_t byte_offset,
///                           simd_mask<1> pred, props={});        // (slm-bl-2)
/// simd<T, N> slm_block_load(uint32_t byte_offset,
///                           simd_mask<1> pred,
///                           simd<T, N> pass_thru, props={});     // (slm-bl-3)

/// The following functions do the same work as slm_block_load(). They accept
/// a local accessor \p lacc and the load is done from SLM associated
/// with \p lacc plus \p byte_offset applied to it. If \p byte_offset
/// is omitted, then zero offset is used.
/// simd<T, N> block_load(local_accessor lacc, uint32_t byte_offset,
///                       props={});                              // (lacc-bl-1)
/// simd<T, N> block_load(local_accessor lacc, props={});         // (lacc-bl-2)
/// simd<T, N> block_load(local_accessor lacc, uint32_t byte_offset,
///                       simd_mask<1> pred, props={});           // (lacc-bl-3)
/// simd<T, N> block_load(local_accessor lacc,
///                       simd_mask<1> pred, props={});           // (lacc-bl-4)
/// simd<T, N> block_load(local_accessor lacc, uint32_t byte_offset,
///                       simd_mask<1> pred, simd<T, N> pass_thru,
///                       props={});                              // (lacc-bl-5)
/// simd<T, N> block_load(local_accessor lacc,
///                       simd_mask<1> pred, simd<T, N> pass_thru,
///                       props={});                              // (lacc-bl-6)

/// simd<T, N> slm_block_load(uint32_t byte_offset, props = {});   // (slm-bl-1)
/// Loads a contiguous memory block from SLM (Shared Local Memory) at
/// the given \p byte_offset. The parameter 'props' specifies the optional
/// compile-time properties list. Only esimd::alignment property is used. Other
/// properties are ignored.
///
/// Alignment: If \p props does not specify the 'alignment' property, then
/// the default expected alignment is 16-bytes to generate block_load
/// instruction on all known target devices (Gen12, DG2, PVC, etc).
/// On Gen12 (opposing to DG2 and PVC) the alignment smaller than 8-bytes
/// is valid, but requires JIT compiler generating a slower GATHER instead
/// of faster BLOCK_LOAD.
/// !!! Passing \p byte_offset not aligned by 16-bytes and not specifying
/// the actual alignment in \p props produces incorrect load results on Gen12.
template <typename T, int N,
          typename PropertyListT =
              ext::oneapi::experimental::detail::empty_properties_t>
__ESIMD_API std::enable_if_t<
    ext::oneapi::experimental::is_property_list_v<PropertyListT>, simd<T, N>>
slm_block_load(uint32_t byte_offset, PropertyListT props = {}) {
  constexpr size_t DefaultAlignment = detail::OperandSize::OWORD;
  constexpr size_t Alignment =
      detail::getPropertyValue<PropertyListT, alignment_key>(DefaultAlignment);
  return __esimd_slm_block_ld<detail::__raw_t<T>, N, Alignment>(byte_offset);
}

/// simd<T, N> slm_block_load(uint32_t byte_offset, simd_mask<N> pred,
///                           props = {});                        // (slm-bl-2)
/// Loads a contiguous memory block from SLM (Shared Local Memory) at the
/// given \p byte_offset.
/// The parameter \p pred is the one-element predicate. If it is set to 1,
/// then all 'N' elements are loaded. Otherwise, the block load operation
/// is a NO-OP.
///
/// The parameter 'props' specifies the optional compile-time properties
/// list. Only esimd::alignment property is used. Other properties are ignored.
///
/// Alignment: If \p props does not specify the 'alignment' property, then
/// the default expected alignment is the minimally required (see (R1) below).
///
/// Restrictions - predicate imposed - temporary:
/// R1: The \p byte_offset must be at least 4-byte aligned for 4-byte or smaller
///     elements and 8-byte aligned for 8-byte elements.
/// R2: The number of elements must be:
///     for 8-byte data: 1, 2, 3, 4, 8, 16, 32(max for DG2), 64;
///     for 4-byte data: 1, 2, 3, 4, 8, 16, 32, 64(max for DG2),
///                      or 128(only if alignment is 8-bytes or more);
///     for 2-byte data: 2, 4, 6, 8, 16, 32, 64, 128(max for DG2),
///                      or 256(only if alignment is 8-bytes or more);
///     for 1-byte data: 4, 8, 12, 16, 32, 64, 128, 256(max for DG2),
///                      or 512(only if alignment is 8-bytes or more).
/// R3: The target device must be DG2, PVC or newer GPU.
template <typename T, int N,
          typename PropertyListT =
              ext::oneapi::experimental::detail::empty_properties_t>
__ESIMD_API std::enable_if_t<
    ext::oneapi::experimental::is_property_list_v<PropertyListT>, simd<T, N>>
slm_block_load(uint32_t byte_offset, simd_mask<1> pred,
               PropertyListT props = {}) {
  // Verify input template arguments.
  constexpr size_t DefaultAlignment = sizeof(T) <= 4 ? 4 : sizeof(T);
  constexpr size_t Alignment =
      detail::getPropertyValue<PropertyListT, alignment_key>(DefaultAlignment);
  static_assert(
      (Alignment >= __ESIMD_DNS::OperandSize::DWORD && sizeof(T) <= 4) ||
          (Alignment >= __ESIMD_DNS::OperandSize::QWORD && sizeof(T) > 4),
      "Incorrect alignment for the data type");

  constexpr int SmallIntFactor64Bit = sizeof(uint64_t) / sizeof(T);
  constexpr int SmallIntFactor32Bit =
      sizeof(uint32_t) / sizeof(T) > 1 ? sizeof(uint32_t) / sizeof(T) : 1;
  static_assert(N > 0 && N % SmallIntFactor32Bit == 0,
                "Number of elements is not supported by Transposed load");

  // If alignment >= 8 and (N * sizeof(T)) % 8 == 0) we can load QWORDs.
  // Don't do it for 4-byte vectors (unless it is greater than 256-bytes),
  // because it would require a bit-cast, which is supposed to be NO-OP, but
  // might confuse GPU BE sometimes. 1- and 2-byte vectors are casted anyways.
  constexpr bool Use64BitData =
      Alignment >= __ESIMD_DNS::OperandSize::QWORD &&
      (N * sizeof(T)) % sizeof(uint64_t) == 0 &&
      (sizeof(T) != sizeof(uint32_t) || N * sizeof(T) > 256);
  constexpr int SmallIntFactor =
      Use64BitData ? SmallIntFactor64Bit : SmallIntFactor32Bit;
  constexpr int FactoredN = N / SmallIntFactor;
  detail::check_lsc_vector_size<FactoredN>();

  // Prepare template arguments for the call of intrinsic.
  using LoadElemT = __ESIMD_DNS::__raw_t<
      std::conditional_t<SmallIntFactor == 1, T,
                         std::conditional_t<Use64BitData, uint64_t, uint32_t>>>;

  constexpr uint16_t AddressScale = 1;
  constexpr int ImmOffset = 0;
  constexpr detail::lsc_data_size DS =
      Use64BitData ? detail::lsc_data_size::u64 : detail::lsc_data_size::u32;
  constexpr auto VS = detail::to_lsc_vector_size<FactoredN>();
  constexpr auto Transposed = detail::lsc_data_order::transpose;
  constexpr int NLanes = 1;

  // Prepare non-template arguments and call the intrinsic.
  simd<uint32_t, NLanes> Offsets = byte_offset;
  simd<LoadElemT, FactoredN> Result =
      __esimd_lsc_load_slm<LoadElemT, cache_hint::none, cache_hint::none,
                           AddressScale, ImmOffset, DS, VS, Transposed, NLanes>(
          pred.data(), Offsets.data());
  return Result.template bit_cast_view<T>();
}

/// simd<T, N> slm_block_load(uint32_t byte_offset,
///                           simd_mask<1> pred,
///                           simd<T, N> pass_thru, props={});     // (slm-bl-3)
/// Loads a contiguous memory block from SLM (Shared Local Memory) at the
/// given \p byte_offset.
/// The parameter \p pred is the one-element predicate. If it is set to 1,
/// then all 'N' elements are loaded. Otherwise, the block load operation
/// is a NO-OP.
/// The parameter 'pass_thru' specifies the values being copied to the returned
/// result if 'pred' is set to 0.
///
/// The parameter 'props' specifies the optional compile-time properties
/// list. Only esimd::alignment property is used. Other properties are ignored.
///
/// Alignment: If \p props does not specify the 'alignment' property, then
/// the default expected alignment is the minimally required (see (R1) below).
///
/// Restrictions - predicate imposed - temporary:
/// R1: The \p byte_offset must be at least 4-byte aligned for 4-byte or smaller
///     elements and 8-byte aligned for 8-byte elements.
/// R2: The number of elements must be:
///     for 8-byte data: 1, 2, 3, 4, 8, 16, 32(max for DG2), 64;
///     for 4-byte data: 1, 2, 3, 4, 8, 16, 32, 64(max for DG2),
///                      or 128(only if alignment is 8-bytes or more);
///     for 2-byte data: 2, 4, 6, 8, 16, 32, 64, 128(max for DG2),
///                      or 256(only if alignment is 8-bytes or more);
///     for 1-byte data: 4, 8, 12, 16, 32, 64, 128, 256(max for DG2),
///                      or 512(only if alignment is 8-bytes or more).
/// R3: The target device must be DG2, PVC or newer GPU.
template <typename T, int N,
          typename PropertyListT =
              ext::oneapi::experimental::detail::empty_properties_t>
__ESIMD_API std::enable_if_t<
    ext::oneapi::experimental::is_property_list_v<PropertyListT>, simd<T, N>>
slm_block_load(uint32_t offset, simd_mask<1> pred, simd<T, N> pass_thru,
               PropertyListT props = {}) {
  // Verify input template arguments.
  constexpr size_t DefaultAlignment = sizeof(T) <= 4 ? 4 : sizeof(T);
  constexpr size_t Alignment =
      detail::getPropertyValue<PropertyListT, alignment_key>(DefaultAlignment);
  static_assert(
      (Alignment >= __ESIMD_DNS::OperandSize::DWORD && sizeof(T) <= 4) ||
          (Alignment >= __ESIMD_DNS::OperandSize::QWORD && sizeof(T) > 4),
      "Incorrect alignment for the data type");

  constexpr int SmallIntFactor64Bit = sizeof(uint64_t) / sizeof(T);
  constexpr int SmallIntFactor32Bit =
      sizeof(uint32_t) / sizeof(T) > 1 ? sizeof(uint32_t) / sizeof(T) : 1;
  static_assert(N > 0 && N % SmallIntFactor32Bit == 0,
                "Number of elements is not supported by Transposed load");

  // If alignment >= 8 and (N * sizeof(T)) % 8 == 0) we can load QWORDs.
  // Don't do it for 4-byte vectors (unless it is greater than 256-bytes),
  // because it would require a bit-cast, which is supposed to be NO-OP, but
  // might confuse GPU BE sometimes. 1- and 2-byte vectors are casted anyways.
  constexpr bool Use64BitData =
      Alignment >= __ESIMD_DNS::OperandSize::QWORD &&
      (N * sizeof(T)) % sizeof(uint64_t) == 0 &&
      (sizeof(T) != sizeof(uint32_t) || N * sizeof(T) > 256);
  constexpr int SmallIntFactor =
      Use64BitData ? SmallIntFactor64Bit : SmallIntFactor32Bit;
  constexpr int FactoredN = N / SmallIntFactor;
  detail::check_lsc_vector_size<FactoredN>();

  // Prepare template arguments for the call of intrinsic.
  using LoadElemT = __ESIMD_DNS::__raw_t<
      std::conditional_t<SmallIntFactor == 1, T,
                         std::conditional_t<Use64BitData, uint64_t, uint32_t>>>;

  constexpr uint16_t AddressScale = 1;
  constexpr int ImmOffset = 0;
  constexpr detail::lsc_data_size DS =
      Use64BitData ? detail::lsc_data_size::u64 : detail::lsc_data_size::u32;
  constexpr auto VS = detail::to_lsc_vector_size<FactoredN>();
  constexpr auto Transposed = detail::lsc_data_order::transpose;
  constexpr int NLanes = 1;

  // Prepare non-template arguments and call the intrinsic.
  simd<uint32_t, NLanes> Offsets = offset;
  simd<LoadElemT, FactoredN> PassThru =
      pass_thru.template bit_cast_view<LoadElemT>();
  simd<LoadElemT, FactoredN> Result =
      __esimd_lsc_load_merge_slm<LoadElemT, cache_hint::none, cache_hint::none,
                                 AddressScale, ImmOffset, DS, VS, Transposed,
                                 NLanes>(pred.data(), Offsets.data(),
                                         PassThru.data());
  return Result.template bit_cast_view<T>();
}

/// simd<T, N> block_load(local_accessor lacc, uint32_t byte_offset,
///                       props={});                              // (lacc-bl-1)
/// Loads a contiguous memory block from SLM (Shared Local Memory) associated
/// with the local accessor \p lacc at the given \p byte_offset.
///
/// The parameter 'props' specifies the optional compile-time properties
/// list. Only esimd::alignment property is used. Other properties are ignored.
///
/// Alignment: If \p props does not specify the 'alignment' property, then
/// the default expected alignment is 16-bytes to generate block_load
/// instruction on all known target devices (Gen12, DG2, PVC, etc).
/// On Gen12 (opposing to DG2 and PVC) the alignment smaller than 8-bytes
/// is valid, but requires JIT compiler generating a slower GATHER instead
/// of faster BLOCK_LOAD.
/// !!! Passing local accessor associated with SLM starting from offset that
/// is NOT aligned by 16-bytes and NOT specifying the actual alignment in
/// \p props produces incorrect load results on Gen12.
///
/// Note: if two or more local accessors are used in the same kernel, then
/// 16-byte alignment is guaranteed only for one of them.
/// Other local accessors may or may not get 16-byte alignment. N-th local
/// accessor's alignment depends on N-1 local accessor sizes, and their
/// element-alignment/padding. Only element-alignment is guaranteed for them.
template <typename T, int N, typename AccessorT,
          typename PropertyListT =
              ext::oneapi::experimental::detail::empty_properties_t>
__ESIMD_API std::enable_if_t<
    detail::is_local_accessor_with_v<AccessorT,
                                     detail::accessor_mode_cap::can_read> &&
        ext::oneapi::experimental::is_property_list_v<PropertyListT>,
    simd<T, N>>
block_load(AccessorT lacc, uint32_t byte_offset, PropertyListT props = {}) {
  byte_offset += detail::localAccessorToOffset(lacc);
  return slm_block_load<T, N>(byte_offset, props);
}

/// simd<T, N> block_load(local_accessor lacc, props={});         // (lacc-bl-2)
/// Loads a contiguous memory block from SLM (Shared Local Memory) associated
/// with the local accessor \p lacc at zero offset.
///
/// The parameter 'props' specifies the optional compile-time properties
/// list. Only esimd::alignment property is used. Other properties are ignored.
///
/// Alignment: If \p props does not specify the 'alignment' property, then
/// the default expected alignment is 16-bytes to generate block_load
/// instruction on all known target devices (Gen12, DG2, PVC, etc).
/// On Gen12 (opposing to DG2 and PVC) the alignment smaller than 8-bytes
/// is valid, but requires JIT compiler generating a slower GATHER instead
/// of faster BLOCK_LOAD.
/// !!! Passing local accessor associated with SLM starting from offset that
/// is NOT aligned by 16-bytes and NOT specifying the actual alignment in
/// \p props produces incorrect load results on Gen12.
///
/// Note: if two or more local accessors are used in the same kernel, then
/// 16-byte alignment is guaranteed only for one of them.
/// Other local accessors may or may not get 16-byte alignment. N-th local
/// accessor's alignment depends on N-1 local accessor sizes, and their
/// element-alignment/padding. Only element-alignment is guaranteed for them.
template <typename T, int N, typename AccessorT,
          typename PropertyListT =
              ext::oneapi::experimental::detail::empty_properties_t>
__ESIMD_API std::enable_if_t<
    detail::is_local_accessor_with_v<AccessorT,
                                     detail::accessor_mode_cap::can_read> &&
        ext::oneapi::experimental::is_property_list_v<PropertyListT>,
    simd<T, N>>
block_load(AccessorT lacc, PropertyListT props = {}) {
  return slm_block_load<T, N>(detail::localAccessorToOffset(lacc), props);
}

/// simd<T, N> block_load(local_accessor lacc, uint32_t byte_offset,
///                       simd_mask<1> pred, props={});           // (lacc-bl-3)
/// Loads a contiguous memory block from SLM (Shared Local Memory) associated
/// the local accessor \p lacc at the given \p byte_offset.
///
/// The parameter \p pred is the one-element predicate. If it is set to 1,
/// then all 'N' elements are loaded. Otherwise, the block load operation
/// is a NO-OP, and some undefined value is returned.
///
/// The parameter 'props' specifies the optional compile-time properties
/// list. Only esimd::alignment property is used. Other properties are ignored.
///
/// Alignment: If \p props does not specify the 'alignment' property, then
/// the default expected alignment is the minimally required (see (R1) below).
///
/// Restrictions - predicate imposed - temporary:
/// R1: The \p lacc + \p byte_offset must be at least 4-byte aligned for 4-byte
///     or smaller elements and 8-byte aligned for 8-byte elements.
/// R2: The number of elements must be:
///     for 8-byte data: 1, 2, 3, 4, 8, 16, 32(max for DG2), 64;
///     for 4-byte data: 1, 2, 3, 4, 8, 16, 32, 64(max for DG2),
///                      or 128(only if alignment is 8-bytes or more);
///     for 2-byte data: 2, 4, 6, 8, 16, 32, 64, 128(max for DG2),
///                      or 256(only if alignment is 8-bytes or more);
///     for 1-byte data: 4, 8, 12, 16, 32, 64, 128, 256(max for DG2),
///                      or 512(only if alignment is 8-bytes or more).
/// R3: The target device must be DG2, PVC or newer GPU.
template <typename T, int N, typename AccessorT,
          typename PropertyListT =
              ext::oneapi::experimental::detail::empty_properties_t>
__ESIMD_API std::enable_if_t<
    detail::is_local_accessor_with_v<AccessorT,
                                     detail::accessor_mode_cap::can_read> &&
        ext::oneapi::experimental::is_property_list_v<PropertyListT>,
    simd<T, N>>
block_load(AccessorT lacc, uint32_t byte_offset, simd_mask<1> pred,
           PropertyListT props = {}) {
  byte_offset += detail::localAccessorToOffset(lacc);
  return slm_block_load<T, N>(byte_offset, pred, props);
}

/// simd<T, N> block_load(local_accessor lacc,
///                       simd_mask<1> pred, props={});           // (lacc-bl-4)
/// Loads a contiguous memory block from SLM (Shared Local Memory) associated
/// with the local accessor \p lacc at zero offset.
///
/// The parameter \p pred is the one-element predicate. If it is set to 1,
/// then all 'N' elements are loaded. Otherwise, the block load operation
/// is a NO-OP, and some undefined value is returned.
///
/// The parameter 'props' specifies the optional compile-time properties
/// list. Only esimd::alignment property is used. Other properties are ignored.
///
/// Alignment: If \p props does not specify the 'alignment' property, then
/// the default expected alignment is the minimally required (see (R1) below).
///
/// Restrictions - predicate imposed - temporary:
/// R1: The local accessor \p lacc must point to memory at least 4-byte aligned
///     for elements of 4-bytes or smaller and 8-byte aligned for 8-byte
///     elements.
/// R2: The number of elements must be:
///     for 8-byte data: 1, 2, 3, 4, 8, 16, 32(max for DG2), 64;
///     for 4-byte data: 1, 2, 3, 4, 8, 16, 32, 64(max for DG2), or 128;
///     for 2-byte data: 2, 4, 6, 8, 16, 32, 64, 128(max for DG2), or 256;
///     for 1-byte data: 4, 8, 12, 16, 32, 64, 128, 256(max for DG2), or 512.
/// R3: The target device must be DG2, PVC or newer GPU.
template <typename T, int N, typename AccessorT,
          typename PropertyListT =
              ext::oneapi::experimental::detail::empty_properties_t>
__ESIMD_API std::enable_if_t<
    detail::is_local_accessor_with_v<AccessorT,
                                     detail::accessor_mode_cap::can_read> &&
        ext::oneapi::experimental::is_property_list_v<PropertyListT>,
    simd<T, N>>
block_load(AccessorT lacc, simd_mask<1> pred, PropertyListT props = {}) {
  return slm_block_load<T, N>(detail::localAccessorToOffset(lacc), pred, props);
}

/// simd<T, N> block_load(local_accessor lacc, uint32_t byte_offset,
///                       simd_mask<1> pred, simd<T, N> pass_thru,
///                       props={});                              // (lacc-bl-5)
/// Loads a contiguous memory block from SLM (Shared Local Memory) associated
/// the local accessor \p lacc at the given \p byte_offset.
/// The parameter \p pred is the one-element predicate. If it is set to 1,
/// then all 'N' elements are loaded. Otherwise, the block load operation
/// is a NO-OP, and \p pass_thru value is returned.
///
/// The parameter 'props' specifies the optional compile-time properties
/// list. Only esimd::alignment property is used. Other properties are ignored.
///
/// Alignment: If \p props does not specify the 'alignment' property, then
/// the default expected alignment is the minimally required (see (R1) below).
///
/// Restrictions - predicate imposed - temporary:
/// R1: The \p lacc + \p byte_offset must be at least 4-byte aligned for 4-byte
///     or smaller elements and 8-byte aligned for 8-byte elements.
/// R2: The number of elements must be:
///     for 8-byte data: 1, 2, 3, 4, 8, 16, 32(max for DG2), 64;
///     for 4-byte data: 1, 2, 3, 4, 8, 16, 32, 64(max for DG2),
///                      or 128(only if alignment is 8-bytes or more);
///     for 2-byte data: 2, 4, 6, 8, 16, 32, 64, 128(max for DG2),
///                      or 256(only if alignment is 8-bytes or more);
///     for 1-byte data: 4, 8, 12, 16, 32, 64, 128, 256(max for DG2),
///                      or 512(only if alignment is 8-bytes or more).
/// R3: The target device must be DG2, PVC or newer GPU.
template <typename T, int N, typename AccessorT,
          typename PropertyListT =
              ext::oneapi::experimental::detail::empty_properties_t>
__ESIMD_API std::enable_if_t<
    detail::is_local_accessor_with_v<AccessorT,
                                     detail::accessor_mode_cap::can_read> &&
        ext::oneapi::experimental::is_property_list_v<PropertyListT>,
    simd<T, N>>
block_load(AccessorT lacc, uint32_t byte_offset, simd_mask<1> pred,
           simd<T, N> pass_thru, PropertyListT props = {}) {
  byte_offset += __ESIMD_DNS::localAccessorToOffset(lacc);
  return slm_block_load<T, N>(byte_offset, pred, pass_thru, props);
}

/// simd<T, N> block_load(local_accessor lacc,
///                       simd_mask<1> pred, simd<T, N> pass_thru,
///                       props={});                              // (lacc-bl-6)
/// Loads a contiguous memory block from SLM (Shared Local Memory) associated
/// with the local accessor \p lacc at zero offset.
///
/// The parameter \p pred is the one-element predicate. If it is set to 1,
/// then all 'N' elements are loaded. Otherwise, the block load operation
/// is a NO-OP, and \p pass_thru value is returned.
///
/// The parameter 'props' specifies the optional compile-time properties
/// list. Only esimd::alignment property is used. Other properties are ignored.
///
/// Alignment: If \p props does not specify the 'alignment' property, then
/// the default expected alignment is the minimally required (see (R1) below).
///
/// Restrictions - predicate imposed - temporary:
/// R1: The local accessor \p lacc must point to memory at least 4-byte aligned
///     for elements of 4-bytes or smaller and 8-byte aligned for 8-byte
///     elements.
/// R2: The number of elements must be:
///     for 8-byte data: 1, 2, 3, 4, 8, 16, 32(max for DG2), 64;
///     for 4-byte data: 1, 2, 3, 4, 8, 16, 32, 64(max for DG2), or 128;
///     for 2-byte data: 2, 4, 6, 8, 16, 32, 64, 128(max for DG2), or 256;
///     for 1-byte data: 4, 8, 12, 16, 32, 64, 128, 256(max for DG2), or 512.
/// R2: The target device must be DG2, PVC or newer GPU.
template <typename T, int N, typename AccessorT,
          typename PropertyListT =
              ext::oneapi::experimental::detail::empty_properties_t>
__ESIMD_API std::enable_if_t<
    detail::is_local_accessor_with_v<AccessorT,
                                     detail::accessor_mode_cap::can_read> &&
        ext::oneapi::experimental::is_property_list_v<PropertyListT>,
    simd<T, N>>
block_load(AccessorT lacc, simd_mask<1> pred, simd<T, N> pass_thru,
           PropertyListT props = {}) {
  return slm_block_load<T, N>(__ESIMD_DNS::localAccessorToOffset(lacc), pred,
                              pass_thru, props);
}

/// Stores elements of the vector \p vals to a contiguous block of SLM memory
/// at the given byte-offset \p offset.
/// The generated code depends on the combination {T, N, Flags}.
/// Providing flags specifying the alignment of 16-bytes or more produces more
/// efficient code. If the alignment is smaller than 16-bytes, then less
/// efficient scatter is generated. If the stored vector is too long
/// for 1 flat-store GPU instruction, then a series of flat-store and/or
/// scatters may be generated.
/// @tparam T Element type.
/// @tparam N Number of elements to store.
/// @tparam Flags The alignment specifier type tag.
/// @param offset The byte-offset to store at.
/// @param vals The vector to store.
/// @param Flags Specifies the alignment.
///
template <typename T, int N, typename Flags>
__ESIMD_API std::enable_if_t<is_simd_flag_type_v<Flags>>
slm_block_store(uint32_t offset, simd<T, N> vals, Flags) {
  constexpr size_t Align = Flags::template alignment<simd<T, N>>;
  __esimd_slm_block_st<detail::__raw_t<T>, N, Align>(offset, vals.data());
}

/// Each of the following slm_block_store functions stores the vector \p vals to
/// a contiguous memory block in SLM (Shared Local Memory) at the \p
/// byte_offset. The parameter 'pred' is the one element predicate. If it is set
/// to 1, then all 'N' elements are stored. Otherwise, the block store operation
/// is a NO-OP. The parameter 'props' specifies the optional compile-time
/// properties list. Only esimd::alignment property is used. Other properties
/// are ignored.

/// void slm_block_store(uint32_t byte_offset, simd<T, N> vals, // (slm-bs-1)
///                      simd_mask<1> pred, props={});
/// void slm_block_store(uint32_t byte_offset, simd<T, N> vals, // (slm-bs-2)
///                      props={});
///
/// The following functions do the same work as slm_block_store(). They accept
/// a local accessor \p lacc and the store of \p vals is done to SLM associated
/// with \p lacc plus \p byte_offset applied to it. If \p byte_offset
/// is omitted, then zero offset is used.
/// void block_store(local_accessor lacc, uint32_t byte_offset, // (lacc-bs-1)
///                  simd<T, N> vals, props={});
///
/// void block_store(local_accessor lacc, simd<T, N> vals,      // (lacc-bs-2)
///                  props={});
///
/// void block_store(local_accessor lacc, uint32_t byte_offset, // (lacc-bs-3)
///                  simd<T, N> vals,
///                  simd_mask<1> pred, props={});
///
/// void block_store(local_accessor lacc, simd<T, N> vals,      // (lacc-bs-4)
///                  simd_mask<1> pred, props={});
///
/// void slm_block_store(uint32_t byte_offset, simd<T, N> vals, // (slm-bs-1)
///                      simd_mask<1> pred, props={});
/// Stores the vector \p vals to a contiguous memory block in SLM (Shared Local
/// Memory) at the given \p byte_offset. The parameter \p pred is the
/// one-element predicate. If it is set to 1, then all 'N' elements are stored.
/// Otherwise, the block stored operation is a NO-OP.
///
/// The parameter 'props' specifies the optional compile-time properties
/// list. Only esimd::alignment property is used. Other properties are ignored.
///
/// Alignment: If \p props does not specify the 'alignment' property, then
/// the default expected alignment is the minimally required (see (R1) below).
///
/// Restrictions - predicate imposed - temporary:
/// R1: The \p byte_offset must be at least 4-byte aligned for 4-byte or smaller
///     elements and 8-byte aligned for 8-byte elements.
/// R2: The number of elements must be:
///     for 8-byte data: 1, 2, 3, 4, 8, 16, 32(max for DG2), 64;
///     for 4-byte data: 1, 2, 3, 4, 8, 16, 32, 64(max for DG2),
///                      or 128(only if alignment is 8-bytes or more);
///     for 2-byte data: 2, 4, 6, 8, 16, 32, 64, 128(max for DG2),
///                      or 256(only if alignment is 8-bytes or more);
///     for 1-byte data: 4, 8, 12, 16, 32, 64, 128, 256(max for DG2),
///                      or 512(only if alignment is 8-bytes or more).
/// R3: The target device must be DG2, PVC or newer GPU.
template <typename T, int N,
          typename PropertyListT =
              ext::oneapi::experimental::detail::empty_properties_t>
__ESIMD_API std::enable_if_t<
    ext::oneapi::experimental::is_property_list_v<PropertyListT>>
slm_block_store(uint32_t byte_offset, simd<T, N> vals, simd_mask<1> pred,
                PropertyListT props = {}) {
  // Verify input template arguments.
  constexpr size_t DefaultAlignment = sizeof(T) <= 4 ? 4 : sizeof(T);
  constexpr size_t Alignment =
      detail::getPropertyValue<PropertyListT, alignment_key>(DefaultAlignment);
  static_assert(
      (Alignment >= __ESIMD_DNS::OperandSize::DWORD && sizeof(T) <= 4) ||
          (Alignment >= __ESIMD_DNS::OperandSize::QWORD && sizeof(T) > 4),
      "Incorrect alignment for the data type");

  constexpr int SmallIntFactor64Bit = sizeof(uint64_t) / sizeof(T);
  constexpr int SmallIntFactor32Bit =
      sizeof(uint32_t) / sizeof(T) > 1 ? sizeof(uint32_t) / sizeof(T) : 1;

  static_assert(N > 0 && N % SmallIntFactor32Bit == 0,
                "Number of elements is not supported by Transposed store");

  // If alignment >= 8 and (N * sizeof(T)) % 8 == 0) we can store QWORDs.
  // Don't do it for 4-byte vectors (unless it is greater than 256-bytes),
  // because it would require a bit-cast, which is supposed to be NO-OP, but
  // might confuse GPU BE sometimes. 1- and 2-byte vectors are casted anyways.
  constexpr bool Use64BitData =
      Alignment >= __ESIMD_DNS::OperandSize::QWORD &&
      (N * sizeof(T)) % sizeof(uint64_t) == 0 &&
      (sizeof(T) != sizeof(uint32_t) || N * sizeof(T) > 256);
  constexpr int SmallIntFactor =
      Use64BitData ? SmallIntFactor64Bit : SmallIntFactor32Bit;
  constexpr int FactoredN = N / SmallIntFactor;
  detail::check_lsc_vector_size<FactoredN>();

  // Prepare template arguments for the call of intrinsic.
  using StoreElemT = __ESIMD_DNS::__raw_t<
      std::conditional_t<SmallIntFactor == 1, T,
                         std::conditional_t<Use64BitData, uint64_t, uint32_t>>>;

  constexpr uint16_t AddressScale = 1;
  constexpr int ImmOffset = 0;
  constexpr detail::lsc_data_size DS =
      Use64BitData ? detail::lsc_data_size::u64 : detail::lsc_data_size::u32;
  constexpr auto VS = detail::to_lsc_vector_size<FactoredN>();
  constexpr auto Transposed = detail::lsc_data_order::transpose;
  constexpr int NLanes = 1;

  // Prepare non-template arguments and call the intrinsic.
  simd<uint32_t, NLanes> Offsets = byte_offset;
  __esimd_lsc_store_slm<StoreElemT, cache_hint::none, cache_hint::none,
                        AddressScale, ImmOffset, DS, VS, Transposed, NLanes>(
      pred.data(), Offsets.data(),
      sycl::bit_cast<__ESIMD_DNS::vector_type_t<StoreElemT, FactoredN>>(
          vals.data()));
}

/// void slm_block_store(uint32_t byte_offset, simd<T, N> vals, // (slm-bs-2)
///                      props = {});
/// Stores the vector \p vals to a contiguous memory block in SLM
/// (Shared Local Memory) at the given \p byte_offset. The parameter 'props'
/// specifies the optional compile-time properties list. Only esimd::alignment
/// property is used. Other properties are ignored.
///
/// Alignment: If \p props does not specify the 'alignment' property, then
/// the default expected alignment is 16-bytes to generate block_store
/// instruction on all known target devices (Gen12, DG2, PVC, etc).
/// On Gen12 (opposing to DG2 and PVC) the alignment smaller than 8-bytes
/// is valid, but requires JIT compiler generating a slower SCATTER instead
/// of faster BLOCK_STORE.
/// !!! Passing \p byte_offset not aligned by 16-bytes and not specifying
/// the actual alignment in \p props produces incorrect store results on Gen12.
template <typename T, int N,
          typename PropertyListT =
              ext::oneapi::experimental::detail::empty_properties_t>
__ESIMD_API std::enable_if_t<
    ext::oneapi::experimental::is_property_list_v<PropertyListT>>
slm_block_store(uint32_t byte_offset, simd<T, N> vals,
                PropertyListT props = {}) {
  constexpr size_t DefaultAlignment = detail::OperandSize::OWORD;
  constexpr size_t Alignment =
      detail::getPropertyValue<PropertyListT, alignment_key>(DefaultAlignment);
  using StoreElemT = detail::__raw_t<T>;
  __esimd_slm_block_st<StoreElemT, N, Alignment>(
      byte_offset,
      sycl::bit_cast<__ESIMD_DNS::vector_type_t<StoreElemT, N>>(vals.data()));
}

/// void block_store(local_accessor lacc, uint32_t byte_offset, // (lacc-bs-1)
///                  simd<T, N> vals, props={});
/// Stores the vector \p vals to a contiguous memory block in SLM (Shared Local
/// Memory) associated with the local accessor \p lacc at the given \p
/// byte_offset. The parameter 'props' specifies the optional compile-time
/// properties list. Only esimd::alignment property is used. Other properties
/// are ignored.
///
/// Alignment: If \p props does not specify the 'alignment' property, then
/// the default expected alignment is 16-bytes to generate block_store
/// instruction on all known target devices (Gen12, DG2, PVC, etc).
/// On Gen12 (opposing to DG2 and PVC) the alignment smaller than 8-bytes
/// is valid, but requires JIT compiler generating a slower SCATTER instead
/// of faster BLOCK_STORE.
/// !!! Passing \p byte_offset not aligned by 16-bytes and not specifying
/// the actual alignment in \p props produces incorrect store results on Gen12.
template <typename T, int N, typename AccessorT,
          typename PropertyListT =
              ext::oneapi::experimental::detail::empty_properties_t>
__ESIMD_API std::enable_if_t<
    detail::is_local_accessor_with_v<AccessorT,
                                     detail::accessor_mode_cap::can_write> &&
    ext::oneapi::experimental::is_property_list_v<PropertyListT>>
block_store(AccessorT lacc, uint32_t byte_offset, simd<T, N> vals,
            PropertyListT props = {}) {
  byte_offset += detail::localAccessorToOffset(lacc);
  slm_block_store<T, N>(byte_offset, vals, props);
}

/// void block_store(local_accessor lacc, simd<T, N> vals, // (lacc-bs-2)
///                  props={});
/// Stores the vector \p vals to a contiguous memory block in SLM
/// (Shared Local Memory) associated with the local accessor \p lacc. The
/// parameter 'props' specifies the optional compile-time properties list. Only
/// esimd::alignment property is used. Other properties are ignored.
///
/// Alignment: If \p props does not specify the 'alignment' property, then
/// the default expected alignment is 16-bytes to generate block_store
/// instruction on all known target devices (Gen12, DG2, PVC, etc).
/// On Gen12 (opposing to DG2 and PVC) the alignment smaller than 8-bytes
/// is valid, but requires JIT compiler generating a slower SCATTER instead
/// of faster BLOCK_STORE.
/// !!! Passing \p byte_offset not aligned by 16-bytes and not specifying
/// the actual alignment in \p props produces incorrect store results on Gen12.
template <typename T, int N, typename AccessorT,
          typename PropertyListT =
              ext::oneapi::experimental::detail::empty_properties_t>
__ESIMD_API std::enable_if_t<
    detail::is_local_accessor_with_v<AccessorT,
                                     detail::accessor_mode_cap::can_write> &&
    ext::oneapi::experimental::is_property_list_v<PropertyListT>>
block_store(AccessorT lacc, simd<T, N> vals, PropertyListT props = {}) {
  slm_block_store<T, N>(detail::localAccessorToOffset(lacc), vals, props);
}

/// void block_store(local_accessor lacc, uint32_t byte_offset, // (lacc-bs-3)
///                  simd<T, N> vals, simd_mask<1> pred, props={});
///
/// Stores the vector \p vals to a contiguous memory block in SLM (Shared Local
/// Memory) associated with the local accessor \p lacc at the given \p
/// byte_offset. The parameter \p pred is the one-element predicate. If it is
/// set to 1, then all 'N' elements are stored. Otherwise, the block store
/// operation is a NO-OP.
///
/// The parameter 'props' specifies the optional compile-time properties
/// list. Only esimd::alignment property is used. Other properties are ignored.
///
/// Alignment: If \p props does not specify the 'alignment' property, then
/// the default expected alignment is the minimally required (see (R1) below).
///
/// Restrictions - predicate imposed - temporary:
/// R1: The \p byte_offset must be at least 4-byte aligned for 4-byte or smaller
///     elements and 8-byte aligned for 8-byte elements.
/// R2: The number of elements must be:
///     for 8-byte data: 1, 2, 3, 4, 8, 16, 32(max for DG2), 64;
///     for 4-byte data: 1, 2, 3, 4, 8, 16, 32, 64(max for DG2),
///                      or 128(only if alignment is 8-bytes or more);
///     for 2-byte data: 2, 4, 6, 8, 16, 32, 64, 128(max for DG2),
///                      or 256(only if alignment is 8-bytes or more);
///     for 1-byte data: 4, 8, 12, 16, 32, 64, 128, 256(max for DG2),
///                      or 512(only if alignment is 8-bytes or more).
/// R3: The target device must be DG2, PVC or newer GPU.
template <typename T, int N, typename AccessorT,
          typename PropertyListT =
              ext::oneapi::experimental::detail::empty_properties_t>
__ESIMD_API std::enable_if_t<
    detail::is_local_accessor_with_v<AccessorT,
                                     detail::accessor_mode_cap::can_write> &&
    ext::oneapi::experimental::is_property_list_v<PropertyListT>>
block_store(AccessorT lacc, uint32_t byte_offset, simd<T, N> vals,
            simd_mask<1> pred, PropertyListT props = {}) {
  byte_offset += detail::localAccessorToOffset(lacc);
  slm_block_store<T, N>(byte_offset, vals, pred, props);
}

/// void block_store(local_accessor lacc, simd<T, N> vals, // (lacc-bs-4)
///                  simd_mask<1> pred, props={});
/// Stores the vector \p vals to a contiguous memory block in SLM (Shared Local
/// Memory) associated with the local accessor \p lacc. The parameter \p pred is
/// the one-element predicate. If it is set to 1, then all 'N' elements are
/// stored. Otherwise, the block store operation is a NO-OP.
///
/// The parameter 'props' specifies the optional compile-time properties
/// list. Only esimd::alignment property is used. Other properties are ignored.
///
/// Alignment: If \p props does not specify the 'alignment' property, then
/// the default expected alignment is the minimally required (see (R1) below).
///
/// Restrictions - predicate imposed - temporary:
/// R1: The \p byte_offset must be at least 4-byte aligned for 4-byte or smaller
///     elements and 8-byte aligned for 8-byte elements.
/// R2: The number of elements must be:
///     for 8-byte data: 1, 2, 3, 4, 8, 16, 32(max for DG2), 64;
///     for 4-byte data: 1, 2, 3, 4, 8, 16, 32, 64(max for DG2),
///                      or 128(only if alignment is 8-bytes or more);
///     for 2-byte data: 2, 4, 6, 8, 16, 32, 64, 128(max for DG2),
///                      or 256(only if alignment is 8-bytes or more);
///     for 1-byte data: 4, 8, 12, 16, 32, 64, 128, 256(max for DG2),
///                      or 512(only if alignment is 8-bytes or more).
/// R3: The target device must be DG2, PVC or newer GPU.
template <typename T, int N, typename AccessorT,
          typename PropertyListT =
              ext::oneapi::experimental::detail::empty_properties_t>
__ESIMD_API std::enable_if_t<
    detail::is_local_accessor_with_v<AccessorT,
                                     detail::accessor_mode_cap::can_write> &&
    ext::oneapi::experimental::is_property_list_v<PropertyListT>>
block_store(AccessorT lacc, simd<T, N> vals, simd_mask<1> pred,
            PropertyListT props = {}) {
  slm_block_store<T, N>(detail::localAccessorToOffset(lacc), vals, pred, props);
}
namespace detail {

// lsc_atomic_update() operations may share atomic_op values for data types
// of the same (fp vs integral) class for convenience (e.g. re-use 'fmax' for
// all FP types). In fact those data types may require using different internal
// opcodes. This function returns the corresponding internal opcode for
// the input type 'T' and operation 'Op'.
template <typename T, __ESIMD_NS::atomic_op Op>
constexpr int lsc_to_internal_atomic_op() {
  constexpr __ESIMD_NS::native::lsc::atomic_op LSCOp =
      __ESIMD_DNS::to_lsc_atomic_op<Op>();
  return static_cast<int>(LSCOp);
}

// Format u8u32 and u16u32 back to u8 and u16.
template <typename T, typename T1, int N>
ESIMD_INLINE __ESIMD_NS::simd<T, N>
lsc_format_ret(__ESIMD_NS::simd<T1, N> Vals) {
  auto Formatted = Vals.template bit_cast_view<T>();
  if constexpr (sizeof(T) == sizeof(T1)) {
    return Formatted;
  } else {
    constexpr int Stride = Formatted.length / N;
    return Formatted.template select<N, Stride>(0);
  }
}

/// SLM atomic.
/// Supported platforms: DG2, PVC
/// VISA instruction: lsc_atomic_<OP>.slm
///
/// @tparam Op is operation type.
/// @tparam T is element type.
/// @tparam N is the number of channels (platform dependent).
/// @tparam DS is the data size.
/// @param offsets is the zero-based offsets.
/// @param pred is predicate.
///
/// @return A vector of the old values at the memory locations before the
///   update.

template <atomic_op Op, typename T, int N, lsc_data_size DS>
__ESIMD_API std::enable_if_t<get_num_args<Op>() == 0, simd<T, N>>
slm_atomic_update_impl(simd<uint32_t, N> offsets, simd_mask<N> pred) {
  check_lsc_data_size<T, DS>();
  check_atomic<Op, T, N, 0, /*IsLSC*/ true>();
  constexpr uint16_t AddressScale = 1;
  constexpr int ImmOffset = 0;
  constexpr lsc_data_size EDS = expand_data_size(finalize_data_size<T, DS>());
  constexpr lsc_vector_size VS = to_lsc_vector_size<1>();
  constexpr lsc_data_order Transposed = lsc_data_order::nontranspose;
  using MsgT = typename lsc_expand_type<T>::type;
  constexpr int IOp = lsc_to_internal_atomic_op<T, Op>();
  simd<MsgT, N> Tmp =
      __esimd_lsc_xatomic_slm_0<MsgT, IOp, cache_hint::none, cache_hint::none,
                                AddressScale, ImmOffset, EDS, VS, Transposed,
                                N>(pred.data(), offsets.data());
  return lsc_format_ret<T>(Tmp);
}

/// SLM atomic.
/// Supported platforms: DG2, PVC
/// VISA instruction: lsc_atomic_<OP>.slm
///
/// @tparam Op is operation type.
/// @tparam T is element type.
/// @tparam N is the number of channels (platform dependent).
/// @tparam DS is the data size.
/// @param offsets is the zero-based offsets.
/// @param src0 is the first atomic operand.
/// @param pred is predicate.
///
/// @return A vector of the old values at the memory locations before the
///   update.
template <atomic_op Op, typename T, int N, lsc_data_size DS>
__ESIMD_API std::enable_if_t<get_num_args<Op>() == 1, simd<T, N>>
slm_atomic_update_impl(simd<uint32_t, N> offsets, simd<T, N> src0,
                       simd_mask<N> pred) {
  check_lsc_data_size<T, DS>();
  check_atomic<Op, T, N, 1, /*IsLSC*/ true>();
  constexpr uint16_t AddressScale = 1;
  constexpr int ImmOffset = 0;
  constexpr lsc_data_size EDS = expand_data_size(finalize_data_size<T, DS>());
  constexpr lsc_vector_size VS = to_lsc_vector_size<1>();
  constexpr lsc_data_order Transposed = lsc_data_order::nontranspose;
  using MsgT = typename lsc_expand_type<T>::type;
  constexpr int IOp = lsc_to_internal_atomic_op<T, Op>();
  simd<MsgT, N> Msg_data = lsc_format_input<MsgT>(src0);
  simd<MsgT, N> Tmp =
      __esimd_lsc_xatomic_slm_1<MsgT, IOp, cache_hint::none, cache_hint::none,
                                AddressScale, ImmOffset, EDS, VS, Transposed,
                                N>(pred.data(), offsets.data(),
                                   Msg_data.data());
  return lsc_format_ret<T>(Tmp);
}

/// SLM atomic.
/// Supported platforms: DG2, PVC
/// VISA instruction: lsc_atomic_<OP>.slm
///
/// @tparam Op is operation type.
/// @tparam T is element type.
/// @tparam N is the number of channels (platform dependent).
/// @tparam DS is the data size.
/// @param offsets is the zero-based offsets.
/// @param src0 is the first atomic operand (expected value).
/// @param src1 is the second atomic operand (new value).
/// @param pred is predicates.
///
/// @return A vector of the old values at the memory locations before the
///   update.
template <atomic_op Op, typename T, int N, lsc_data_size DS>
__ESIMD_API simd<T, N> slm_atomic_update_impl(simd<uint32_t, N> offsets,
                                              simd<T, N> src0, simd<T, N> src1,
                                              simd_mask<N> pred) {
  check_lsc_data_size<T, DS>();
  check_atomic<Op, T, N, 2, /*IsLSC*/ true>();
  constexpr uint16_t AddressScale = 1;
  constexpr int ImmOffset = 0;
  constexpr lsc_data_size EDS = expand_data_size(finalize_data_size<T, DS>());
  constexpr lsc_vector_size VS = to_lsc_vector_size<1>();
  constexpr lsc_data_order Transposed = lsc_data_order::nontranspose;
  using MsgT = typename lsc_expand_type<T>::type;
  constexpr int IOp = lsc_to_internal_atomic_op<T, Op>();
  simd<MsgT, N> Msg_data0 = lsc_format_input<MsgT>(src0);
  simd<MsgT, N> Msg_data1 = lsc_format_input<MsgT>(src1);
  simd<MsgT, N> Tmp =
      __esimd_lsc_xatomic_slm_2<MsgT, IOp, cache_hint::none, cache_hint::none,
                                AddressScale, ImmOffset, EDS, VS, Transposed,
                                N>(pred.data(), offsets.data(),
                                   Msg_data0.data(), Msg_data1.data());
  return lsc_format_ret<T>(Tmp);
}

} // namespace detail

/// @anchor slm_atomic_update0
/// @brief Atomic update operation performed on SLM.
/// No-argument variant of the atomic update operation.

/// simd<T, N>
/// slm_atomic_update(simd<uint32_t, N> byte_offset,
///                   simd_mask<N> mask = 1);                   /// (slm-au0-1)

/// The following functions do the same work as slm_atomic_update(). They accept
/// a local accessor \p lacc and the atomic update is done from SLM associated
/// with \p lacc plus \p byte_offset applied to it. If \p byte_offset
/// is omitted, then zero offset is used.

/// simd<T, N> atomic_update(local_accessor lacc,
///                          simd<uint32_t, N> byte_offset,
///                          simd_mask<1> pred = 1);
///                                                             // (lacc-au0-1)

/// Usage of cache hints or non-standard operation width N requires DG2 or PVC.

/// simd<T, N>
/// slm_atomic_update(simd<uint32_t, N> byte_offset,
///                   simd_mask<N> mask = 1);                   /// (slm-au0-1)
///
/// Atomically updates \c N memory locations in SLM indicated by
/// a vector of offsets, and returns a vector of old
/// values found at the memory locations before update.
/// @tparam Op The atomic operation - can be \c atomic_op::inc or
/// \c atomic_op::dec, \c atomic_op::load.
/// @tparam T The vector element type.
/// @tparam N The number of memory locations to update.
/// @param byte_offset The vector of 32-bit offsets.
/// @param mask Operation mask, only locations with non-zero in the
///   corresponding mask element are updated.
/// @return A vector of the old values at the memory locations before the
///   update.
///
template <atomic_op Op, typename T, int N>
__ESIMD_API std::enable_if_t<__ESIMD_DNS::get_num_args<Op>() == 0, simd<T, N>>
slm_atomic_update(simd<uint32_t, N> byte_offset, simd_mask<N> mask = 1) {
  // 2 byte, 8 byte types, non-power of two, and operations wider than 32 are
  // supported only by LSC.
  if constexpr (sizeof(T) == 2 || sizeof(T) == 8 ||
                !__ESIMD_DNS::isPowerOf2(N, 32)) {
    return slm_atomic_update_impl<Op, T, N,
                                  detail::lsc_data_size::default_size>(
        byte_offset, mask);
  } else if constexpr (Op == atomic_op::load) {
    if constexpr (std::is_integral_v<T>) {
      return slm_atomic_update<atomic_op::bit_or, T, N>(byte_offset,
                                                        simd<T, N>(0), mask);
    } else {
      using Tint = detail::uint_type_t<sizeof(T)>;
      simd<Tint, N> Res = slm_atomic_update<atomic_op::bit_or, Tint, N>(
          byte_offset, simd<Tint, N>(0), mask);
      return Res.template bit_cast_view<T>();
    }
  } else {
    detail::check_atomic<Op, T, N, 0>();
    const auto si = get_surface_index(detail::LocalAccessorMarker());
    return __esimd_dword_atomic0<Op, T, N>(mask.data(), si, byte_offset.data());
  }
}

/// simd<T, N> atomic_update(local_accessor lacc,
///                          simd<uint32_t, N> byte_offset,
///                          simd_mask<N> pred = 1);
///                                                             // (lacc-au0-1)
/// Atomically updates \c N memory locations in SLM ssociated
/// with the local accessor \p lacc at the given \p byte_offset,
/// and returns a vector of old values found at the memory locations before
/// update.
template <atomic_op Op, typename T, int N, typename AccessorT>
__ESIMD_API std::enable_if_t<
    __ESIMD_DNS::get_num_args<Op>() == 0 &&
        sycl::detail::acc_properties::is_local_accessor_v<AccessorT>,
    simd<T, N>>
atomic_update(AccessorT lacc, simd<uint32_t, N> byte_offset,
              simd_mask<N> mask = 1) {
  byte_offset += detail::localAccessorToOffset(lacc);
  return slm_atomic_update<Op, T, N>(byte_offset, mask);
}

/// One argument variant of the atomic update operation.

/// simd<T, N>
/// slm_atomic_update(simd<uint32_t, N> byte_offset,
///                   simd<T, N> src0,
///                   simd_mask<N> mask = 1);                   /// (slm-au1-1)
///

/// simd<T, N>
/// atomic_update(local_accessor lacc,
///               simd<uint32_t, N> byte_offset,
///               simd<T, N> src0,
///               simd_mask<1> pred = 1);                       // (lacc-au1-1)
///

/// Usage of cache hints or non-standard operation width N requires DG2 or PVC.

/// simd<T, N>
/// slm_atomic_update(simd<uint32_t, N> byte_offset,
///                   simd<T, N> src0,
///                   simd_mask<N> mask = 1)                    /// (slm-au1-1)
///
/// Atomically updates \c N memory locations in SLM indicated by
/// a vector of offsets, and returns a vector of old
/// values found at the memory locations before update.
/// @tparam Op The atomic operation.
/// @tparam T The vector element type.
/// @tparam N The number of memory locations to update.
/// @param byte_offset The vector of 32-bit offsets.
/// @param src0 is the first atomic operand.
/// @param mask Operation mask, only locations with non-zero in the
///   corresponding mask element are updated.
/// @return A vector of the old values at the memory locations before the
///   update.
template <atomic_op Op, typename T, int N>
__ESIMD_API std::enable_if_t<__ESIMD_DNS::get_num_args<Op>() == 1, simd<T, N>>
slm_atomic_update(simd<uint32_t, N> byte_offset, simd<T, N> src0,
                  simd_mask<N> mask = 1) {
  // 2 byte, 8 byte types, non-power of two, and operations wider than 32 are
  // supported only by LSC.
  if constexpr (sizeof(T) == 2 || sizeof(T) == 8 ||
                !__ESIMD_DNS::isPowerOf2(N, 32)) {
    // half and short are supported in LSC.
    return slm_atomic_update_impl<Op, T, N,
                                  detail::lsc_data_size::default_size>(
        byte_offset, src0, mask);
  } else if constexpr (Op == atomic_op::store) {
    if constexpr (std::is_integral_v<T>) {
      return slm_atomic_update<atomic_op::xchg, T, N>(byte_offset, src0, mask);
    } else {
      using Tint = detail::uint_type_t<sizeof(T)>;
      simd<Tint, N> Res = slm_atomic_update<atomic_op::xchg, Tint, N>(
          byte_offset, src0.template bit_cast_view<Tint>(), mask);
      return Res.template bit_cast_view<T>();
    }
  } else {
    detail::check_atomic<Op, T, N, 1>();
    const auto si = get_surface_index(detail::LocalAccessorMarker());
    return __esimd_dword_atomic1<Op, T, N>(mask.data(), si, byte_offset.data(),
                                           src0.data());
  }
}

/// simd<T, N>
/// atomic_update(local_accessor lacc,
///               simd<uint32_t, N> byte_offset,
///               simd<T, N> src0,
///               simd_mask<1> pred = 1);                       // (lacc-au1-1)
///
/// Atomically updates \c N memory locations in SLM indicated by
/// local accessor \p lacc and a vector of offsets, and returns a vector of old
/// values found at the memory locations before update.
/// @tparam Op The atomic operation.
/// @tparam T The vector element type.
/// @tparam N The number of memory locations to update.
/// @param byte_offset The vector of 32-bit offsets.
/// @param src0 is the first atomic operand.
/// @param mask Operation mask, only locations with non-zero in the
///   corresponding mask element are updated.
/// @return A vector of the old values at the memory locations before the
///   update.
template <atomic_op Op, typename T, int N, typename AccessorT>
__ESIMD_API std::enable_if_t<
    __ESIMD_DNS::get_num_args<Op>() == 1 &&
        sycl::detail::acc_properties::is_local_accessor_v<AccessorT>,
    simd<T, N>>
atomic_update(AccessorT lacc, simd<uint32_t, N> byte_offset, simd<T, N> src0,
              simd_mask<N> mask = 1) {
  byte_offset += detail::localAccessorToOffset(lacc);
  return slm_atomic_update<Op, T, N>(byte_offset, src0, mask);
}

/// Two argument variant of the atomic update operation.

/// simd<T, N>
/// slm_atomic_update(simd<uint32_t, N> byte_offset,
///                   simd<T, N> src0, simd<T, N> src1,
///                   simd_mask<N> mask = 1);                   /// (slm-au2-1)

/// simd<T, N>
/// atomic_update(local_accessor lacc,
///               simd<uint32_t, N> byte_offset,
///               simd<T, N> src0,
///               simd<T, N> src1,
///               simd_mask<1> pred = 1);                      // (lacc-au2-1)
///

/// simd<T, N>
/// slm_atomic_update(simd<uint32_t, N> byte_offset,
///                   simd<T, N> src0, simd<T, N> src1,
///                   simd_mask<N> mask = 1);                   /// (slm-au2-1)
/// Atomically updates \c N memory locations in SLM indicated by
/// a vector of offsets, and returns a vector of old
/// values found at the memory locations before update.
/// @tparam Op The atomic operation.
/// @tparam T The vector element type.
/// @tparam N The number of memory locations to update.
/// @param byte_offset The vector of 32-bit offsets.
/// @param src0 is the first atomic operand (new value).
/// @param src1 is the second atomic operand (expected value).
/// @param mask Operation mask, only locations with non-zero in the
///   corresponding mask element are updated.
/// @return A vector of the old values at the memory locations before the
///   update.
template <atomic_op Op, typename T, int N>
__ESIMD_API std::enable_if_t<__ESIMD_DNS::get_num_args<Op>() == 2, simd<T, N>>
slm_atomic_update(simd<uint32_t, N> byte_offset, simd<T, N> src0,
                  simd<T, N> src1, simd_mask<N> mask = 1) {
  // 2 byte, 8 byte types, non-power of two, and operations wider than 32 are
  // supported only by LSC.
  if constexpr (sizeof(T) == 2 || sizeof(T) == 8 ||
                !__ESIMD_DNS::isPowerOf2(N, 32)) {
    // 2-argument lsc_atomic_update arguments order matches the standard one -
    // expected value first, then new value. But atomic_update uses reverse
    // order, hence the src1/src0 swap.
    return detail::slm_atomic_update_impl<Op, T, N,
                                          detail::lsc_data_size::default_size>(
        byte_offset, src1, src0, mask);
  } else {
    detail::check_atomic<Op, T, N, 2>();
    const auto si = get_surface_index(detail::LocalAccessorMarker());
    return __esimd_dword_atomic2<Op, T, N>(mask.data(), si, byte_offset.data(),
                                           src0.data(), src1.data());
  }
}

/// simd<T, N>
/// atomic_update(local_accessor lacc,
///               simd<uint32_t, N> byte_offset,
///               simd<T, N> src0,
///               simd<T, N> src1,
///               simd_mask<1> pred = 1);                      // (lacc-au2-1)
template <atomic_op Op, typename T, int N, typename AccessorT>
__ESIMD_API std::enable_if_t<
    __ESIMD_DNS::get_num_args<Op>() == 2 &&
        sycl::detail::acc_properties::is_local_accessor_v<AccessorT>,
    simd<T, N>>
atomic_update(AccessorT lacc, simd<uint32_t, N> byte_offset, simd<T, N> src0,
              simd<T, N> src1, simd_mask<N> mask = 1) {
  byte_offset += detail::localAccessorToOffset(lacc);
  return slm_atomic_update<Op, T, N>(byte_offset, src0, src1, mask);
}

/// @} sycl_esimd_memory_slm

namespace detail {

// Format u8 and u16 to u8u32 and u16u32 by doing garbage-extension.
template <typename RT, typename T, int N>
ESIMD_INLINE simd<RT, N> lsc_format_input(simd<T, N> Vals) {
  if constexpr (sizeof(T) == 1) {
    // Extend bytes to RT.
    return Vals.template bit_cast_view<uint8_t>();
  } else if constexpr (sizeof(T) == 2) {
    // Extend words to RT.
    return Vals.template bit_cast_view<uint16_t>();
  } else {
    return Vals.template bit_cast_view<RT>();
  }
}

/// USM pointer atomic.
/// Supported platforms: DG2, PVC
/// VISA instruction: lsc_atomic_<OP>.ugm
///
/// @tparam Op is operation type.
/// @tparam T is element type.
/// @tparam N is the number of channels (platform dependent).
/// @tparam DS is the data size.
/// @tparam L1H is L1 cache hint.
/// @tparam L2H is L2 cache hint.
/// @param p is the base pointer.
/// @param offsets is the zero-based offsets.
/// @param pred is predicates.
///
template <atomic_op Op, typename T, int N, lsc_data_size DS, cache_hint L1H,
          cache_hint L2H, typename Toffset>
__ESIMD_API std::enable_if_t<get_num_args<Op>() == 0, simd<T, N>>
atomic_update_impl(T *p, simd<Toffset, N> offsets, simd_mask<N> pred) {
  static_assert(sizeof(T) > 1, "Unsupported data type");
  static_assert(std::is_integral_v<Toffset>, "Unsupported offset type");
  check_atomic<Op, T, N, 0, /*IsLSC*/ true>();
  check_lsc_data_size<T, DS>();
  check_cache_hint<cache_action::atomic, L1H, L2H>();
  constexpr uint16_t AddressScale = 1;
  constexpr int ImmOffset = 0;
  constexpr lsc_data_size EDS = expand_data_size(finalize_data_size<T, DS>());
  constexpr lsc_vector_size VS = to_lsc_vector_size<1>();
  constexpr lsc_data_order Transposed = lsc_data_order::nontranspose;
  using MsgT = typename lsc_expand_type<T>::type;
  constexpr int IOp = lsc_to_internal_atomic_op<T, Op>();
  simd<uintptr_t, N> addrs = reinterpret_cast<uintptr_t>(p);
  addrs += convert<uintptr_t>(offsets);
  simd<MsgT, N> Tmp =
      __esimd_lsc_xatomic_stateless_0<MsgT, IOp, L1H, L2H, AddressScale,
                                      ImmOffset, EDS, VS, Transposed, N>(
          pred.data(), addrs.data());
  return lsc_format_ret<T>(Tmp);
}

/// USM pointer atomic.
/// Supported platforms: DG2, PVC
/// VISA instruction: lsc_atomic_<OP>.ugm
///
/// @tparam Op is operation type.
/// @tparam T is element type.
/// @tparam N is the number of channels (platform dependent).
/// @tparam DS is the data size.
/// @tparam L1H is L1 cache hint.
/// @tparam L2H is L2 cache hint.
/// @param p is the base pointer.
/// @param offsets is the zero-based offsets.
/// @param src0 is the first atomic operand.
/// @param pred is predicates.
///
template <atomic_op Op, typename T, int N, lsc_data_size DS, cache_hint L1H,
          cache_hint L2H, typename Toffset>
__ESIMD_API std::enable_if_t<get_num_args<Op>() == 1, simd<T, N>>
atomic_update_impl(T *p, simd<Toffset, N> offsets, simd<T, N> src0,
                   simd_mask<N> pred) {
  static_assert(sizeof(T) > 1, "Unsupported data type");
  static_assert(std::is_integral_v<Toffset>, "Unsupported offset type");
  check_lsc_data_size<T, DS>();
  check_atomic<Op, T, N, 1, /*IsLSC*/ true>();
  check_cache_hint<cache_action::atomic, L1H, L2H>();
  constexpr uint16_t AddressScale = 1;
  constexpr int ImmOffset = 0;
  constexpr lsc_data_size EDS = expand_data_size(finalize_data_size<T, DS>());
  constexpr lsc_vector_size VS = to_lsc_vector_size<1>();
  constexpr lsc_data_order Transposed = lsc_data_order::nontranspose;
  using MsgT = typename lsc_expand_type<T>::type;
  constexpr int IOp = lsc_to_internal_atomic_op<T, Op>();
  simd<MsgT, N> Msg_data = lsc_format_input<MsgT>(src0);
  simd<uintptr_t, N> addrs = reinterpret_cast<uintptr_t>(p);
  addrs += convert<uintptr_t>(offsets);
  simd<MsgT, N> Tmp =
      __esimd_lsc_xatomic_stateless_1<MsgT, IOp, L1H, L2H, AddressScale,
                                      ImmOffset, EDS, VS, Transposed, N>(
          pred.data(), addrs.data(), Msg_data.data());
  return lsc_format_ret<T>(Tmp);
}

/// USM pointer atomic.
/// Supported platforms: DG2, PVC
/// VISA instruction: lsc_atomic_<OP>.ugm
///
/// @tparam Op is operation type.
/// @tparam T is element type.
/// @tparam N is the number of channels (platform dependent).
/// @tparam DS is the data size.
/// @tparam L1H is L1 cache hint.
/// @tparam L2H is L2 cache hint.
/// @param p is the base pointer.
/// @param offsets is the zero-based offsets.
/// @param src0 is the first atomic operand (expected value).
/// @param src1 is the second atomic operand (new value).
/// @param pred predicates.
///
template <atomic_op Op, typename T, int N, lsc_data_size DS, cache_hint L1H,
          cache_hint L2H, typename Toffset>
__ESIMD_API std::enable_if_t<get_num_args<Op>() == 2, simd<T, N>>
atomic_update_impl(T *p, simd<Toffset, N> offsets, simd<T, N> src0,
                   simd<T, N> src1, simd_mask<N> pred) {
  static_assert(sizeof(T) > 1, "Unsupported data type");
  static_assert(std::is_integral_v<Toffset>, "Unsupported offset type");
  check_lsc_data_size<T, DS>();
  check_atomic<Op, T, N, 2, /*IsLSC*/ true>();
  check_cache_hint<cache_action::atomic, L1H, L2H>();
  constexpr uint16_t AddressScale = 1;
  constexpr int ImmOffset = 0;
  constexpr lsc_data_size EDS = expand_data_size(finalize_data_size<T, DS>());
  constexpr lsc_vector_size VS = to_lsc_vector_size<1>();
  constexpr lsc_data_order Transposed = lsc_data_order::nontranspose;
  using MsgT = typename lsc_expand_type<T>::type;
  constexpr int IOp = lsc_to_internal_atomic_op<T, Op>();
  simd<MsgT, N> Msg_data0 = lsc_format_input<MsgT>(src0);
  simd<MsgT, N> Msg_data1 = lsc_format_input<MsgT>(src1);
  simd<uintptr_t, N> addrs = reinterpret_cast<uintptr_t>(p);
  addrs += convert<uintptr_t>(offsets);
  simd<MsgT, N> Tmp =
      __esimd_lsc_xatomic_stateless_2<MsgT, IOp, L1H, L2H, AddressScale,
                                      ImmOffset, EDS, VS, Transposed, N>(
          pred.data(), addrs.data(), Msg_data0.data(), Msg_data1.data());
  return lsc_format_ret<T>(Tmp);
}

/// Accessor-based atomic.
/// Supported platforms: DG2, PVC
/// VISA instruction: lsc_atomic_<OP>.ugm
///
/// @tparam Op is operation type.
/// @tparam T is element type.
/// @tparam N is the number of channels (platform dependent).
/// @tparam DS is the data size.
/// @tparam L1H is L1 cache hint.
/// @tparam L2H is L2 cache hint.
/// @tparam AccessorTy is the \ref sycl::accessor type.
/// @param acc is the SYCL accessor.
/// @param byte_offsets is the zero-based offsets.
/// @param pred is predicates.
/// @return A vector of the old values at the memory locations before the
///   update.
template <atomic_op Op, typename T, int N,
          lsc_data_size DS = lsc_data_size::default_size,
          cache_hint L1H = cache_hint::none, cache_hint L2H = cache_hint::none,
          typename AccessorTy, typename Toffset>
__ESIMD_API std::enable_if_t<
    get_num_args<Op>() == 0 &&
        __ESIMD_DNS::is_device_accessor_with_v<
            AccessorTy, __ESIMD_DNS::accessor_mode_cap::can_read> &&
        __ESIMD_DNS::is_device_accessor_with_v<
            AccessorTy, __ESIMD_DNS::accessor_mode_cap::can_write>,
    simd<T, N>>
atomic_update_impl(AccessorTy acc, simd<Toffset, N> byte_offsets,
                   simd_mask<N> pred) {
#ifdef __ESIMD_FORCE_STATELESS_MEM
  return atomic_update_impl<Op, T, N, DS, L1H, L2H>(accessorToPointer<T>(acc),
                                                    byte_offsets, pred);
#else
  static_assert(sizeof(T) > 1, "Unsupported data type");
  static_assert(std::is_integral_v<Toffset> && sizeof(Toffset) == 4,
                "Unsupported offset type");
  check_lsc_data_size<T, DS>();
  check_atomic<Op, T, N, 0, /*IsLSC*/ true>();
  check_cache_hint<cache_action::atomic, L1H, L2H>();
  constexpr uint16_t AddressScale = 1;
  constexpr int ImmOffset = 0;
  constexpr lsc_data_size EDS = expand_data_size(finalize_data_size<T, DS>());
  constexpr lsc_vector_size VS = to_lsc_vector_size<1>();
  constexpr lsc_data_order Transposed = lsc_data_order::nontranspose;
  using MsgT = typename lsc_expand_type<T>::type;
  constexpr int IOp = lsc_to_internal_atomic_op<T, Op>();
  auto si = get_surface_index(acc);
  simd<MsgT, N> Tmp =
      __esimd_lsc_xatomic_bti_0<MsgT, IOp, L1H, L2H, AddressScale, ImmOffset,
                                EDS, VS, Transposed, N>(
          pred.data(), byte_offsets.data(), si);
  return lsc_format_ret<T>(Tmp);
#endif
}

/// Accessor-based atomic.
/// Supported platforms: DG2, PVC
/// VISA instruction: lsc_atomic_<OP>.ugm
///
/// @tparam Op is operation type.
/// @tparam T is element type.
/// @tparam N is the number of channels (platform dependent).
/// @tparam DS is the data size.
/// @tparam L1H is L1 cache hint.
/// @tparam L2H is L2 cache hint.
/// @tparam AccessorTy is the \ref sycl::accessor type.
/// @param acc is the SYCL accessor.
/// @param byte_offset is the zero-based offsets.
/// @param src0 is the first atomic operand.
/// @param pred is predicates.
///
/// @return A vector of the old values at the memory locations before the
///   update.
template <atomic_op Op, typename T, int N, lsc_data_size DS, cache_hint L1H,
          cache_hint L2H, typename AccessorTy, typename Toffset>
__ESIMD_API std::enable_if_t<
    get_num_args<Op>() == 1 &&
        __ESIMD_DNS::is_device_accessor_with_v<
            AccessorTy, __ESIMD_DNS::accessor_mode_cap::can_read> &&
        __ESIMD_DNS::is_device_accessor_with_v<
            AccessorTy, __ESIMD_DNS::accessor_mode_cap::can_write>,
    simd<T, N>>
atomic_update_impl(AccessorTy acc, simd<Toffset, N> byte_offset,
                   simd<T, N> src0, simd_mask<N> pred) {
#ifdef __ESIMD_FORCE_STATELESS_MEM
  return atomic_update_impl<Op, T, N, DS, L1H, L2H>(accessorToPointer<T>(acc),
                                                    byte_offset, src0, pred);
#else
  static_assert(sizeof(T) > 1, "Unsupported data type");
  static_assert(std::is_integral_v<Toffset> && sizeof(Toffset) == 4,
                "Unsupported offset type");
  check_lsc_data_size<T, DS>();
  check_atomic<Op, T, N, 1, /*IsLSC*/ true>();
  check_cache_hint<cache_action::atomic, L1H, L2H>();
  constexpr uint16_t AddressScale = 1;
  constexpr int ImmOffset = 0;
  constexpr lsc_data_size EDS = expand_data_size(finalize_data_size<T, DS>());
  constexpr lsc_vector_size VS = to_lsc_vector_size<1>();
  constexpr lsc_data_order Transposed = lsc_data_order::nontranspose;
  using MsgT = typename lsc_expand_type<T>::type;
  constexpr int IOp = lsc_to_internal_atomic_op<T, Op>();
  simd<MsgT, N> Src0Msg = lsc_format_input<MsgT>(src0);
  auto si = get_surface_index(acc);
  simd<MsgT, N> Tmp =
      __esimd_lsc_xatomic_bti_1<MsgT, IOp, L1H, L2H, AddressScale, ImmOffset,
                                EDS, VS, Transposed, N>(
          pred.data(), byte_offset.data(), Src0Msg.data(), si);
  return lsc_format_ret<T>(Tmp);
#endif
}

/// Accessor-based atomic.
/// Supported platforms: DG2, PVC
/// VISA instruction: lsc_atomic_<OP>.ugm
///
/// @tparam Op is operation type.
/// @tparam T is element type.
/// @tparam N is the number of channels (platform dependent).
/// @tparam DS is the data size.
/// @tparam L1H is L1 cache hint.
/// @tparam L2H is L2 cache hint.
/// @tparam AccessorTy is the \ref sycl::accessor type.
/// @param acc is the SYCL accessor.
/// @param byte_offset is the zero-based offsets.
/// @param src0 is the first atomic operand (expected value).
/// @param src1 is the second atomic operand (new value).
/// @param pred is predicates.
///
/// @return A vector of the old values at the memory locations before the
///   update.
template <atomic_op Op, typename T, int N, lsc_data_size DS, cache_hint L1H,
          cache_hint L2H, typename AccessorTy, typename Toffset>
__ESIMD_API std::enable_if_t<
    get_num_args<Op>() == 2 &&
        sycl::detail::acc_properties::is_accessor_v<AccessorTy> &&
        !sycl::detail::acc_properties::is_local_accessor_v<AccessorTy>,
    simd<T, N>>
atomic_update_impl(AccessorTy acc, simd<Toffset, N> byte_offset,
                   simd<T, N> src0, simd<T, N> src1, simd_mask<N> pred) {
#ifdef __ESIMD_FORCE_STATELESS_MEM
  return atomic_update_impl<Op, T, N, DS, L1H, L2H>(
      __ESIMD_DNS::accessorToPointer<T>(acc), byte_offset, src0, src1, pred);
#else
  static_assert(std::is_integral_v<Toffset> && sizeof(Toffset) == 4,
                "Unsupported offset type");
  check_lsc_vector_size<1>();
  check_lsc_data_size<T, DS>();
  check_atomic<Op, T, N, 2, /*IsLSC*/ true>();
  check_cache_hint<cache_action::atomic, L1H, L2H>();
  constexpr uint16_t AddressScale = 1;
  constexpr int ImmOffset = 0;
  constexpr lsc_data_size EDS = expand_data_size(finalize_data_size<T, DS>());
  constexpr lsc_vector_size VS = to_lsc_vector_size<1>();
  constexpr lsc_data_order Transposed = lsc_data_order::nontranspose;
  using MsgT = typename lsc_expand_type<T>::type;
  constexpr int IOp = lsc_to_internal_atomic_op<T, Op>();
  simd<MsgT, N> Msg_data0 = lsc_format_input<MsgT>(src0);
  simd<MsgT, N> Msg_data1 = lsc_format_input<MsgT>(src1);
  auto si = get_surface_index(acc);
  simd<MsgT, N> Tmp =
      __esimd_lsc_xatomic_bti_2<MsgT, IOp, L1H, L2H, AddressScale, ImmOffset,
                                EDS, VS, Transposed, N>(
          pred.data(), byte_offset.data(), Msg_data0.data(), Msg_data1.data(),
          si);
  return lsc_format_ret<T>(Tmp);
#endif
}
} // namespace detail

/// @addtogroup sycl_esimd_memory_atomics
/// @{

/// @anchor usm_atomic_update0
/// @brief No-argument variant of the atomic update operation.
///
/// simd<T, N>
/// atomic_update(T *p, simd<Toffset, N> byte_offset,
///               simd_mask<N> mask, props = {});               /// (usm-au0-1)
/// simd<T, N>
/// atomic_update(T *p, simd<Toffset, N> byte_offset,
///               props = {});                                  /// (usm-au0-2)
/// simd<T, N>
///
/// atomic_update(T *p, simd_view<Toffset, RegionTy> byte_offset,
///               simd_mask<N> mask, props = {});               /// (usm-au0-3)
/// simd<T, N>
/// atomic_update(T *p, simd_view<Toffset, RegionTy> byte_offset,
///               props = {});                                  /// (usm-au0-4)
///
/// Usage of cache hints or non-standard operation width N requires DG2 or PVC.
///
/// simd<T, N>
/// atomic_update(T *p, simd<Toffset, N> byte_offset,
///               simd_mask<N> mask, props = {});               /// (usm-au0-1)
/// Atomically updates \c N memory locations represented by a USM pointer and
/// a vector of offsets relative to the pointer, and returns a vector of old
/// values found at the memory locations before update. The update operation
/// has no arguments in addition to the value at the memory location.
///
/// @tparam Op The atomic operation - can be \c atomic_op::inc,
///   \c atomic_op::dec, or \c atomic_op::load.
/// @tparam T The vector element type.
/// @tparam N The number of memory locations to update.
/// @param p The USM pointer.
/// @param byte_offset The vector of 32-bit or 64-bit offsets in bytes
///  (zero-based).
/// @param mask Operation mask, only locations with non-zero in the
///   corresponding mask element are updated.
/// @param props The parameter 'props' specifies the optional compile-time
///   properties list. Only L1/L2 properties are used.
//    Other properties are ignored.
/// @return A vector of the old values at the memory locations before the
///   update.
///
template <atomic_op Op, typename T, int N, typename Toffset,
          typename PropertyListT =
              ext::oneapi::experimental::detail::empty_properties_t>
__ESIMD_API std::enable_if_t<
    __ESIMD_DNS::get_num_args<Op>() == 0 &&
        ext::oneapi::experimental::is_property_list_v<PropertyListT>,
    simd<T, N>>
atomic_update(T *p, simd<Toffset, N> byte_offset, simd_mask<N> mask,
              PropertyListT props = {}) {
  static_assert(std::is_integral_v<Toffset>, "Unsupported offset type");

  constexpr auto L1Hint =
      detail::getPropertyValue<PropertyListT, cache_hint_L1_key>(
          cache_hint::none);

  constexpr auto L2Hint =
      detail::getPropertyValue<PropertyListT, cache_hint_L2_key>(
          cache_hint::none);

  static_assert(!PropertyListT::template has_property<cache_hint_L3_key>(),
                "L3 cache hint is reserved. The old/experimental L3 LSC cache "
                "hint is cache_level::L2 now.");

  if constexpr (L1Hint != cache_hint::none || L2Hint != cache_hint::none ||
                !__ESIMD_DNS::isPowerOf2(N, 32)) {
    return detail::atomic_update_impl<
        Op, T, N, detail::lsc_data_size::default_size, L1Hint, L2Hint, Toffset>(
        p, byte_offset, mask);
  } else {
    if constexpr (Op == atomic_op::load) {
      if constexpr (std::is_integral_v<T>) {
        return atomic_update<atomic_op::bit_or, T, N>(
            p, byte_offset, simd<T, N>(0), mask, props);
      } else {
        using Tint = detail::uint_type_t<sizeof(T)>;
        simd<Tint, N> Res = atomic_update<atomic_op::bit_or, Tint, N>(
            reinterpret_cast<Tint *>(p), byte_offset, simd<Tint, N>(0), mask,
            props);
        return Res.template bit_cast_view<T>();
      }
    } else {
      detail::check_atomic<Op, T, N, 0>();

      simd<uintptr_t, N> vAddr(reinterpret_cast<uintptr_t>(p));
      simd<uintptr_t, N> offset_i1 = convert<uintptr_t>(byte_offset);
      vAddr += offset_i1;
      using Tx = typename detail::__raw_t<T>;
      return __esimd_svm_atomic0<Op, Tx, N>(vAddr.data(), mask.data());
    }
  }
}

/// simd<T, N>
/// atomic_update(T *p, simd<Toffset, N> byte_offset,
///               props = {});                                  /// (usm-au0-2)
///
/// A variation of \c atomic_update API without mask operand.
///
/// @tparam Op The atomic operation - can be \c atomic_op::inc,
///   \c atomic_op::dec, or \c atomic_op::load.
/// @tparam T The vector element type.
/// @tparam N The number of memory locations to update.
/// @param p The USM pointer.
/// @param byte_offset The vector of 32-bit or 64-bit offsets in bytes
///  (zero-based).
/// @param props The parameter 'props' specifies the optional compile-time
///   properties list. Only L1/L2 properties are used. Other properties are
///   ignored.
/// @return A vector of the old values at the memory locations before the
///   update.
template <atomic_op Op, typename T, int N, typename Toffset,
          typename PropertyListT =
              ext::oneapi::experimental::detail::empty_properties_t>
__ESIMD_API std::enable_if_t<
    __ESIMD_DNS::get_num_args<Op>() == 0 &&
        ext::oneapi::experimental::is_property_list_v<PropertyListT>,
    simd<T, N>>
atomic_update(T *p, simd<Toffset, N> byte_offset, PropertyListT props = {}) {
  simd_mask<N> mask = 1;
  return atomic_update<Op, T, N>(p, byte_offset, mask, props);
}

/// simd<T, N>
/// atomic_update(T *p, simd_view<Toffset, RegionTy> byte_offset,
///               simd_mask<N> mask, props = {});               /// (usm-au0-3)
///
/// A variation of \c atomic_update API with \c offsets represented as
/// \c simd_view object.
///
/// @tparam Op The atomic operation - can be \c atomic_op::inc,
/// \c atomic_op::dec, or \c atomic_op::load.
/// @tparam T The vector element type.
/// @tparam N The number of memory locations to update.
/// @param p The USM pointer.
/// @param byte_offset The simd_view of 32-bit or 64-bit offsets in bytes.
/// @param mask Operation mask, only locations with non-zero in the
///   corresponding mask element are updated.
/// @param props The parameter 'props' specifies the optional compile-time
///   properties list. Only L1/L2 properties are used.
///   Other properties are ignored.
/// @return A vector of the old values at the memory locations before the
///   update.
template <atomic_op Op, typename T, int N, typename Toffset,
          typename RegionTy = region1d_t<Toffset, N, 1>,
          typename PropertyListT =
              ext::oneapi::experimental::detail::empty_properties_t>
__ESIMD_API std::enable_if_t<
    __ESIMD_DNS::get_num_args<Op>() == 0 &&
        ext::oneapi::experimental::is_property_list_v<PropertyListT>,
    simd<T, N>>
atomic_update(T *p, simd_view<Toffset, RegionTy> offsets, simd_mask<N> mask,
              PropertyListT props = {}) {
  return atomic_update<Op, T, N>(p, offsets.read(), mask, props);
}

/// simd<T, N>
/// atomic_update(T *p, simd_view<Toffset, RegionTy> byte_offset,
///               props = {});                                  /// (usm-au0-4)
///
/// A variation of \c atomic_update API with \c offsets represented as
/// \c simd_view object without mask operand.
///
/// @tparam Op The atomic operation - can be \c atomic_op::inc,
///   \c atomic_op::dec, or \c atomic_op::load.
/// @tparam T The vector element type.
/// @tparam N The number of memory locations to update
/// @param p The USM pointer.
/// @param byte_offset The simd_view of 32-bit or 64-bit offsets in bytes.
/// @param props The parameter 'props' specifies the optional compile-time
///   properties list. Only L1/L2 properties are used.
///   Other properties are ignored.
/// @return A vector of the old values at the memory locations before the
///   update.
template <atomic_op Op, typename T, int N, typename Toffset,
          typename RegionTy = region1d_t<Toffset, N, 1>,
          typename PropertyListT =
              ext::oneapi::experimental::detail::empty_properties_t>
__ESIMD_API std::enable_if_t<
    __ESIMD_DNS::get_num_args<Op>() == 0 &&
        ext::oneapi::experimental::is_property_list_v<PropertyListT>,
    simd<T, N>>
atomic_update(T *p, simd_view<Toffset, RegionTy> byte_offset,
              PropertyListT props = {}) {
  simd_mask<N> mask = 1;
  return atomic_update<Op, T, N>(p, byte_offset.read(), mask, props);
}

/// A variation of \c atomic_update API with \c offset represented as
/// scalar.
///
/// @tparam Op The atomic operation - can be \c atomic_op::inc,
/// \c atomic_op::dec, or \c atomic_op::load.
/// @tparam T The vector element type.
/// @tparam N The number of memory locations to update.
/// @param p The USM pointer.
/// @param byte_offset The scalar 32-bit or 64-bit offset in bytes.
/// @param mask Operation mask, only locations with non-zero in the
///   corresponding mask element are updated.
/// @return A vector of the old values at the memory locations before the
///   update.
///
template <atomic_op Op, typename T, int N, typename Toffset>
__ESIMD_API std::enable_if_t<std::is_integral_v<Toffset>, simd<T, N>>
atomic_update(T *p, Toffset byte_offset, simd_mask<N> mask = 1) {
  return atomic_update<Op, T, N>(p, simd<Toffset, N>(byte_offset), mask);
}

/// @anchor usm_atomic_update1
/// @brief Single-argument variant of the atomic update operation.
///
/// simd<T, N>
/// atomic_update(T *ptr, simd<Toffset, N> byte_offset,
///               simd<T, N> src0, simd_mask<N> mask, props = {});//(usm-au1-1)
/// simd<T, N>
/// atomic_update(T *ptr, simd<Toffset, N> byte_offset,
///               simd<T, N> src0, props = {});                  // (usm-au1-2)
///
/// simd<T, N>
/// atomic_update(T *p, simd<Toffset, N> byte_offset,
///               simd_view<T, RegionTy> src0,
///               simd_mask<N> mask, props = {});                // (usm-au1-3)
/// simd<T, N>
/// atomic_update(T *p, simd<Toffset, N> byte_offset,
///               simd_view<T, RegionTy> src0,
///               props = {});                                   // (usm-au1-4)
///
/// simd<T, N>
/// atomic_update(T *p, simd_view<Toffset, OffsetRegionTy> byte_offset,
///               simd<T, N> src0,
///               simd_mask<N> mask, props = {});                // (usm-au1-5)
/// simd<T, N>
/// atomic_update(T *p, simd_view<Toffset, OffsetRegionTy> byte_offset,
///               simd<T, N> src0,
///               props = {});                                   // (usm-au1-6)
///
/// simd<T, N>
/// atomic_update(T *p, simd_view<Toffset, OffsetRegionTy> byte_offset,
///               simd_view<T, RegionTy> src0,
///               simd_mask<N> mask, props = {});                // (usm-au1-7)
/// simd<T, N>
/// atomic_update(T *p, simd_view<Toffset, OffsetRegionTy> byte_offset,
///               simd_view<T, RegionTy> src0,
///               props = {});                                   // (usm-au1-8)
///

/// simd<T, N>
/// atomic_update(T *ptr, simd<Toffset, N> byte_offset,
///               simd<T, N> src0, simd_mask<N> mask, props = {});//(usm-au1-1)
///
/// Atomically updates \c N memory locations represented by a USM pointer and
/// a vector of offsets relative to the pointer, and returns a vector of old
/// values found at the memory locations before update. The update operation
/// has 1 additional argument.
///
/// @tparam Op The atomic operation - can be one of the following:
/// \c atomic_op::add, \c atomic_op::sub, \c atomic_op::min, \c atomic_op::max,
/// \c atomic_op::xchg, \c atomic_op::bit_and, \c atomic_op::bit_or,
/// \c atomic_op::bit_xor, \c atomic_op::minsint, \c atomic_op::maxsint,
/// \c atomic_op::fmax, \c atomic_op::fmin, \c atomic_op::fadd, \c
/// atomic_op::fsub, \c atomic_op::store.
/// @tparam T The vector element type.
/// @tparam N The number of memory locations to update.
/// @param p The USM pointer.
/// @param byte_offset The vector of 32-bit or 64-bit offsets in bytes.
/// @param src0 The additional argument.
/// @param mask Operation mask, only locations with non-zero in the
///   corresponding mask element are updated.
/// @param props The parameter 'props' specifies the optional compile-time
///   properties list. Only L1/L2 properties are used. Other properties are
///   ignored.
/// @return A vector of the old values at the memory locations before the
///   update.
///
template <atomic_op Op, typename T, int N, typename Toffset,
          typename PropertyListT =
              ext::oneapi::experimental::detail::empty_properties_t>
__ESIMD_API std::enable_if_t<
    __ESIMD_DNS::get_num_args<Op>() == 1 &&
        ext::oneapi::experimental::is_property_list_v<PropertyListT>,
    simd<T, N>>
atomic_update(T *p, simd<Toffset, N> byte_offset, simd<T, N> src0,
              simd_mask<N> mask, PropertyListT props = {}) {
  static_assert(std::is_integral_v<Toffset>, "Unsupported offset type");

  constexpr auto L1Hint =
      detail::getPropertyValue<PropertyListT, cache_hint_L1_key>(
          cache_hint::none);

  constexpr auto L2Hint =
      detail::getPropertyValue<PropertyListT, cache_hint_L2_key>(
          cache_hint::none);

  static_assert(!PropertyListT::template has_property<cache_hint_L3_key>(),
                "L3 cache hint is reserved. The old/experimental L3 LSC cache "
                "hint is cache_level::L2 now.");

  // Auto-convert FP atomics to LSC version.
  if constexpr (L1Hint != cache_hint::none || L2Hint != cache_hint::none ||
                (Op == atomic_op::fmin) || (Op == atomic_op::fmax) ||
                (Op == atomic_op::fadd) || (Op == atomic_op::fsub) ||
                !__ESIMD_DNS::isPowerOf2(N, 32)) {
    return detail::atomic_update_impl<
        Op, T, N, detail::lsc_data_size::default_size, L1Hint, L2Hint, Toffset>(
        p, byte_offset, src0, mask);
  } else {
    if constexpr (Op == atomic_op::store) {
      if constexpr (std::is_integral_v<T>) {
        return atomic_update<atomic_op::xchg, T, N>(p, byte_offset, src0, mask,
                                                    props);
      } else {
        using Tint = detail::uint_type_t<sizeof(T)>;
        simd<Tint, N> Res = atomic_update<atomic_op::xchg, Tint, N>(
            reinterpret_cast<Tint *>(p), byte_offset,
            src0.template bit_cast_view<Tint>(), mask, props);
        return Res.template bit_cast_view<T>();
      }
    } else {
      detail::check_atomic<Op, T, N, 1>();
      simd<uintptr_t, N> vAddr(reinterpret_cast<uintptr_t>(p));
      simd<uintptr_t, N> offset_i1 = convert<uintptr_t>(byte_offset);
      vAddr += offset_i1;

      using Tx = typename detail::__raw_t<T>;
      return __esimd_svm_atomic1<Op, Tx, N>(vAddr.data(), src0.data(),
                                            mask.data());
    }
  }
}

/// simd<T, N>
/// atomic_update(T *ptr, simd<Toffset, N> byte_offset,
///               simd<T, N> src0, props = {});                  // (usm-au1-2)

/// A variation of \c atomic_update API without mask operand.

/// @tparam Op The atomic operation - can be one of the following:
/// \c atomic_op::add, \c atomic_op::sub, \c atomic_op::min, \c atomic_op::max,
/// \c atomic_op::xchg, \c atomic_op::bit_and, \c atomic_op::bit_or,
/// \c atomic_op::bit_xor, \c atomic_op::minsint, \c atomic_op::maxsint,
/// \c atomic_op::fmax, \c atomic_op::fmin, \c atomic_op::fadd, \c
/// atomic_op::fsub, \c atomic_op::store.
/// @tparam T The vector element type.
/// @tparam N The number of memory locations to update.
/// @param p The USM pointer.
/// @param byte_offset The vector of 32-bit or 64-bit offsets in bytes.
/// @param src0 The additional argument.
/// @param props The parameter 'props' specifies the optional compile-time
///   properties list. Only L1/L2 properties are used. Other properties are
///   ignored.
/// @return A vector of the old values at the memory locations before the
///   update.
///
template <atomic_op Op, typename T, int N, typename Toffset,
          typename PropertyListT =
              ext::oneapi::experimental::detail::empty_properties_t>
__ESIMD_API std::enable_if_t<
    __ESIMD_DNS::get_num_args<Op>() == 1 &&
        ext::oneapi::experimental::is_property_list_v<PropertyListT>,
    simd<T, N>>
atomic_update(T *p, simd<Toffset, N> byte_offset, simd<T, N> src0,
              PropertyListT props = {}) {
  simd_mask<N> mask = 1;
  return atomic_update<Op, T, N>(p, byte_offset, src0, mask, props);
}

/// simd<T, N>
/// atomic_update(T *p, simd<Toffset, N> byte_offset,
///               simd_view<T, RegionTy> src0,
///               simd_mask<N> mask, props = {});                // (usm-au1-3)

/// A variation of \c atomic_update API with src0 represented as
/// \c simd_view object.

/// @tparam Op The atomic operation - can be one of the following:
/// \c atomic_op::add, \c atomic_op::sub, \c atomic_op::min, \c atomic_op::max,
/// \c atomic_op::xchg, \c atomic_op::bit_and, \c atomic_op::bit_or,
/// \c atomic_op::bit_xor, \c atomic_op::minsint, \c atomic_op::maxsint,
/// \c atomic_op::fmax, \c atomic_op::fmin, \c atomic_op::fadd, \c
/// atomic_op::fsub, \c atomic_op::store.
/// @tparam T The vector element type.
/// @tparam N The number of memory locations to update.
/// @param p The USM pointer.
/// @param byte_offset The vector of 32-bit or 64-bit offsets in bytes.
/// @param src0 The additional argument.
/// @param mask Operation mask, only locations with non-zero in the
///   corresponding mask element are updated.
/// @param props The parameter 'props' specifies the optional compile-time
///   properties list. Only L1/L2 properties are used. Other properties are
///   ignored.
/// @return A vector of the old values at the memory locations before the
///   update.
///
template <atomic_op Op, typename T, int N, typename Toffset,
          typename RegionTy = region1d_t<T, N, 1>,
          typename PropertyListT =
              ext::oneapi::experimental::detail::empty_properties_t>
__ESIMD_API std::enable_if_t<
    __ESIMD_DNS::get_num_args<Op>() == 1 &&
        ext::oneapi::experimental::is_property_list_v<PropertyListT>,
    simd<T, N>>
atomic_update(T *p, simd<Toffset, N> byte_offset, simd_view<T, RegionTy> src0,
              simd_mask<N> mask, PropertyListT props = {}) {
  return atomic_update<Op, T, N>(p, byte_offset, src0.read(), mask, props);
}

/// simd<T, N>
/// atomic_update(T *p, simd<Toffset, N> byte_offset,
///               simd_view<T, RegionTy> src0,
///               props = {});                                   // (usm-au1-4)

/// A variation of \c atomic_update API with src0 represented as
/// \c simd_view object and no mask operand.

/// @tparam Op The atomic operation - can be one of the following:
/// \c atomic_op::add, \c atomic_op::sub, \c atomic_op::min, \c atomic_op::max,
/// \c atomic_op::xchg, \c atomic_op::bit_and, \c atomic_op::bit_or,
/// \c atomic_op::bit_xor, \c atomic_op::minsint, \c atomic_op::maxsint,
/// \c atomic_op::fmax, \c atomic_op::fmin, \c atomic_op::fadd, \c
/// atomic_op::fsub, \c atomic_op::store.
/// @tparam T The vector element type.
/// @tparam N The number of memory locations to update.
/// @param p The USM pointer.
/// @param byte_offset The vector of 32-bit or 64-bit offsets in bytes.
/// @param src0 The additional argument.
/// @param props The parameter 'props' specifies the optional compile-time
///   properties list. Only L1/L2 properties are used. Other properties are
///   ignored.
/// @return A vector of the old values at the memory locations before the
///   update.
///
template <atomic_op Op, typename T, int N, typename Toffset,
          typename RegionTy = region1d_t<T, N, 1>,
          typename PropertyListT =
              ext::oneapi::experimental::detail::empty_properties_t>
__ESIMD_API std::enable_if_t<
    __ESIMD_DNS::get_num_args<Op>() == 1 &&
        ext::oneapi::experimental::is_property_list_v<PropertyListT>,
    simd<T, N>>
atomic_update(T *p, simd<Toffset, N> byte_offset, simd_view<T, RegionTy> src0,
              PropertyListT props = {}) {
  simd_mask<N> mask = 1;
  return atomic_update<Op, T, N>(p, byte_offset, src0.read(), mask, props);
}

/// simd<T, N>
/// atomic_update(T *p, simd_view<Toffset, OffsetRegionTy> byte_offset,
///               simd<T, N> src0,
///               simd_mask<N> mask, props = {});                // (usm-au1-5)
///
/// A variation of \c atomic_update API with \c byte_offset represented as
/// \c simd_view object.
///
/// @tparam Op The atomic operation - can be one of the following:
/// \c atomic_op::add, \c atomic_op::sub, \c atomic_op::min, \c
/// atomic_op::max, \c atomic_op::xchg, \c atomic_op::bit_and, \c
/// atomic_op::bit_or, \c atomic_op::bit_xor, \c atomic_op::minsint, \c
/// atomic_op::maxsint, \c atomic_op::fmax, \c atomic_op::fmin, \c
/// atomic_op::fadd, \c atomic_op::fsub, \c atomic_op::store.
/// @tparam T The vector element type.
/// @tparam N The number of memory locations to update.
/// @param p The USM pointer.
/// @param byte_offset The simd_view of 32-bit or 64-bit offsets in bytes.
/// @param src0 The additional argument.
/// @param mask Operation mask, only locations with non-zero in the
///   corresponding mask element are updated.
/// @param props The parameter 'props' specifies the optional compile-time
///   properties list. Only L1/L2 properties are used. Other properties are
///   ignored.
/// @return A vector of the old values at the memory locations before the
///   update.
///
template <atomic_op Op, typename T, int N, typename Toffset,
          typename RegionTy = region1d_t<Toffset, N, 1>,
          typename PropertyListT =
              ext::oneapi::experimental::detail::empty_properties_t>
__ESIMD_API std::enable_if_t<
    __ESIMD_DNS::get_num_args<Op>() == 1 &&
        ext::oneapi::experimental::is_property_list_v<PropertyListT>,
    simd<T, N>>
atomic_update(T *p, simd_view<Toffset, RegionTy> offsets, simd<T, N> src0,
              simd_mask<N> mask, PropertyListT props = {}) {
  return atomic_update<Op, T, N>(p, offsets.read(), src0, mask, props);
}

/// simd<T, N>
/// atomic_update(T *p, simd_view<Toffset, OffsetRegionTy> byte_offset,
///               simd<T, N> src0,
///               props = {});                                   // (usm-au1-6)
///
/// A variation of \c atomic_update API with \c byte_offset represented as
/// \c simd_view object and no mask operand.
///
/// @tparam Op The atomic operation - can be one of the following:
/// \c atomic_op::add, \c atomic_op::sub, \c atomic_op::min, \c
/// atomic_op::max, \c atomic_op::xchg, \c atomic_op::bit_and, \c
/// atomic_op::bit_or, \c atomic_op::bit_xor, \c atomic_op::minsint, \c
/// atomic_op::maxsint, \c atomic_op::fmax, \c atomic_op::fmin, \c
/// atomic_op::fadd, \c atomic_op::fsub, \c atomic_op::store.
/// @tparam T The vector element type.
/// @tparam N The number of memory locations to update.
/// @param p The USM pointer.
/// @param byte_offset The simd_view of 32-bit or 64-bit offsets in bytes.
/// @param src0 The additional argument.
/// @param props The parameter 'props' specifies the optional compile-time
///   properties list. Only L1/L2 properties are used. Other properties are
///   ignored.
/// @return A vector of the old values at the memory locations before the
///   update.
///
template <atomic_op Op, typename T, int N, typename Toffset,
          typename RegionTy = region1d_t<Toffset, N, 1>,
          typename PropertyListT =
              ext::oneapi::experimental::detail::empty_properties_t>
__ESIMD_API std::enable_if_t<
    __ESIMD_DNS::get_num_args<Op>() == 1 &&
        ext::oneapi::experimental::is_property_list_v<PropertyListT>,
    simd<T, N>>
atomic_update(T *p, simd_view<Toffset, RegionTy> offsets, simd<T, N> src0,
              PropertyListT props = {}) {
  simd_mask<N> mask = 1;
  return atomic_update<Op, T, N>(p, offsets.read(), src0, mask, props);
}

/// simd<T, N>
/// atomic_update(T *p, simd_view<Toffset, OffsetRegionTy> byte_offset,
///               simd_view<T, RegionTy> src0,
///               simd_mask<N> mask, props = {});                // (usm-au1-7)
///
/// A variation of \c atomic_update API with byte_offset and src0 represented as
/// \c simd_view objects.
///
/// @tparam Op The atomic operation - can be one of the following:
/// \c atomic_op::add, \c atomic_op::sub, \c atomic_op::min, \c
/// atomic_op::max, \c atomic_op::xchg, \c atomic_op::bit_and, \c
/// atomic_op::bit_or, \c atomic_op::bit_xor, \c atomic_op::minsint, \c
/// atomic_op::maxsint, \c atomic_op::fmax, \c atomic_op::fmin, \c
/// atomic_op::fadd, \c atomic_op::fsub, \c atomic_op::store.
/// @tparam T The vector element type.
/// @tparam N The number of memory locations to update.
/// @param p The USM pointer.
/// @param byte_offset The simd_view of 32-bit or 64-bit offsets in bytes.
/// @param src0 The additional argument.
/// @param mask Operation mask, only locations with non-zero in the
///   corresponding mask element are updated.
/// @param props The parameter 'props' specifies the optional compile-time
///   properties list. Only L1/L2 properties are used. Other properties are
///   ignored.
/// @return A vector of the old values at the memory locations before the
///   update.
///
template <atomic_op Op, typename T, int N, typename Toffset,
          typename OffsetRegionTy = region1d_t<Toffset, N, 1>,
          typename RegionTy = region1d_t<T, N, 1>,
          typename PropertyListT =
              ext::oneapi::experimental::detail::empty_properties_t>
__ESIMD_API std::enable_if_t<
    __ESIMD_DNS::get_num_args<Op>() == 1 &&
        ext::oneapi::experimental::is_property_list_v<PropertyListT>,
    simd<T, N>>
atomic_update(T *p, simd_view<Toffset, OffsetRegionTy> offsets,
              simd_view<T, RegionTy> src0, simd_mask<N> mask,
              PropertyListT props = {}) {
  return atomic_update<Op, T, N>(p, offsets.read(), src0.read(), mask, props);
}

/// simd<T, N>
/// atomic_update(T *p, simd_view<Toffset, OffsetRegionTy> byte_offset,
///               simd_view<T, RegionTy> src0,
///               props = {});                                   // (usm-au1-8)
///
/// A variation of \c atomic_update API with byte_offset and src0 represented as
/// \c simd_view objects and no mask operand.
///
/// @tparam Op The atomic operation - can be one of the following:
/// \c atomic_op::add, \c atomic_op::sub, \c atomic_op::min, \c
/// atomic_op::max, \c atomic_op::xchg, \c atomic_op::bit_and, \c
/// atomic_op::bit_or, \c atomic_op::bit_xor, \c atomic_op::minsint, \c
/// atomic_op::maxsint, \c atomic_op::fmax, \c atomic_op::fmin, \c
/// atomic_op::fadd, \c atomic_op::fsub, \c atomic_op::store.
/// @tparam T The vector element type.
/// @tparam N The number of memory locations to update.
/// @param p The USM pointer.
/// @param byte_offset The simd_view of 32-bit or 64-bit offsets in bytes.
/// @param src0 The additional argument.
/// @param props The parameter 'props' specifies the optional compile-time
///   properties list. Only L1/L2 properties are used. Other properties are
///   ignored.
/// @return A vector of the old values at the memory locations before the
///   update.
///
template <atomic_op Op, typename T, int N, typename Toffset,
          typename OffsetRegionTy = region1d_t<Toffset, N, 1>,
          typename RegionTy = region1d_t<T, N, 1>,
          typename PropertyListT =
              ext::oneapi::experimental::detail::empty_properties_t>
__ESIMD_API std::enable_if_t<
    __ESIMD_DNS::get_num_args<Op>() == 1 &&
        ext::oneapi::experimental::is_property_list_v<PropertyListT>,
    simd<T, N>>
atomic_update(T *p, simd_view<Toffset, OffsetRegionTy> offsets,
              simd_view<T, RegionTy> src0, PropertyListT props = {}) {
  simd_mask<N> mask = 1;
  return atomic_update<Op, T, N>(p, offsets.read(), src0.read(), mask, props);
}

/// A variation of \c atomic_update API with \c offset represented as
/// scalar object.
///
/// @tparam Op The atomic operation - can be one of the following:
/// \c atomic_op::add, \c atomic_op::sub, \c atomic_op::min, \c atomic_op::max,
/// \c atomic_op::xchg, \c atomic_op::bit_and, \c atomic_op::bit_or,
/// \c atomic_op::bit_xor, \c atomic_op::minsint, \c atomic_op::maxsint,
/// \c atomic_op::fmax, \c atomic_op::fmin \c atomic_op::store.
/// @tparam Tx The vector element type.
/// @tparam N The number of memory locations to update.
/// @param p The USM pointer.
/// @param byte_offset The scalar 32-bit or 64-bit offsets in bytes.
/// @param src0 The additional argument.
/// @param mask Operation mask, only locations with non-zero in the
///   corresponding mask element are updated.
/// @return A vector of the old values at the memory locations before the
///   update.
///
template <atomic_op Op, typename Tx, int N, typename Toffset>
__ESIMD_API std::enable_if_t<
    std::is_integral_v<Toffset> &&
        ((Op != atomic_op::store && Op != atomic_op::xchg) || N == 1),
    simd<Tx, N>>
atomic_update(Tx *p, Toffset byte_offset, simd<Tx, N> src0, simd_mask<N> mask) {
  return atomic_update<Op, Tx, N>(p, simd<Toffset, N>(byte_offset), src0, mask);
}

/// @anchor usm_atomic_update2
/// Atomically updates \c N memory locations represented by a USM pointer and
/// a vector of offsets relative to the pointer, and returns a vector of old
/// values found at the memory locations before update. The update operation
/// has 2 additional arguments.
///
/// simd<T, N>
/// atomic_update(T *p, simd<Toffset, N> byte_offset,
///               simd<T, N> src0, simd<T, N> src1,
///               simd_mask<N> mask, props = {});               // (usm-au2-1)
/// simd<T, N>
/// atomic_update(T *p, simd<Toffset, N> byte_offset,
///               simd<T, N> src0, simd<T, N> src1,
///               props = {});                                  // (usm-au2-2)
///
/// simd<T, N>
/// atomic_update(T *p, simd<Toffset, N> byte_offset,
///               simd<T, N> src0, simd_view<T, RegionTy> src1,
///               simd_mask<N> mask, props = {})                // (usm-au2-3)
/// simd<T, N>
/// atomic_update(T *p, simd<Toffset, N> byte_offset,
///               simd<T, N> src0, simd_view<T, RegionTy> src1,
///               props = {})                                   // (usm-au2-4)
///
/// simd<T, N>
/// atomic_update(T *p, simd<Toffset, N> byte_offset,
///               simd_view<T, RegionTy> src0, simd<T, N> src1,
///               simd_mask<N> mask, props = {})                // (usm-au2-5)
/// simd<T, N>
/// atomic_update(T *p, simd<Toffset, N> byte_offset,
///               simd_view<T, RegionTy> src0, simd<T, N> src1,
///               props = {})                                   // (usm-au2-6)
///
/// simd<T, N>
/// atomic_update(T *p, simd<Toffset, N> byte_offset,
///               simd_view<T, RegionTy> src0, simd_view<T, RegionTy> src1,
///               simd_mask<N> mask, props = {})                // (usm-au2-7)
/// simd<T, N>
/// atomic_update(T *p, simd<Toffset, N> byte_offset,
///               simd_view<T, RegionTy> src0, simd_view<T, RegionTy> src1,
///               props = {})                                   // (usm-au2-8)
///
/// simd<T, N>
/// atomic_update(T *p, simd_view<Toffset, OffsetRegionTy> byte_offset,
///               simd<T, N> src0, simd<T, N> src1,
///               simd_mask<N> mask, props = {})                // (usm-au2-9)
/// simd<T, N>
/// atomic_update(T *p, simd_view<Toffset, OffsetRegionTy> byte_offset,
///               simd<T, N> src0, simd<T, N> src1,
///               props = {})                                   // (usm-au2-10)
///
/// simd<T, N>
/// atomic_update(T *p, simd_view<Toffset, OffsetRegionTy> byte_offset,
///               simd<T, N> src0, simd_view<T, RegionTy> src1,
///               simd_mask<N> mask, props = {})                // (usm-au2-11)
/// simd<T, N>
/// atomic_update(T *p, simd_view<Toffset, OffsetRegionTy> byte_offset,
///               simd<T, N> src0, simd_view<T, RegionTy> src1,
///               props = {})                                   // (usm-au2-12)
///
/// simd<T, N>
/// atomic_update(T *p, simd_view<Toffset, OffsetRegionTy> byte_offset,
///               simd_view<T, RegionTy> src0, simd<T, N> src1,
///               simd_mask<N> mask, props = {})                // (usm-au2-13)
/// simd<T, N>
/// atomic_update(T *p, simd_view<Toffset, OffsetRegionTy> byte_offset,
///               simd_view<T, RegionTy> src0, simd<T, N> src1,
///               props = {})                                   // (usm-au2-14)
///
/// simd<T, N>
/// atomic_update(T *p, simd_view<Toffset, OffsetRegionTy> byte_offset,
///               simd_view<T, RegionTy> src0, simd_view<T, RegionTy> src1,
///               simd_mask<N> mask, props = {})                // (usm-au2-15)
/// simd<T, N>
/// atomic_update(T *p, simd_view<Toffset, OffsetRegionTy> byte_offset,
///               simd_view<T, RegionTy> src0, simd_view<T, RegionTy> src1,
///               props = {})                                   // (usm-au2-16)
///

/// simd<T, N>
/// atomic_update(T *p, simd<Toffset, N> byte_offset,
///               simd<T, N> src0, simd<T, N> src1,
///               simd_mask<N> mask, props = {});               // (usm-au2-1)
///
/// @tparam Op The atomic operation - can be one of the following:
///   \c atomic_op::cmpxchg, \c atomic_op::fcmpxchg.
/// @tparam T The vector element type.
/// @tparam N The number of memory locations to update.
/// @param p The USM pointer.
/// @param byte_offset The vector of 32-bit or 64-bit offsets in bytes.
/// @param src0 The first additional argument (new value).
/// @param src1 The second additional argument (expected value).
/// @param mask Operation mask, only locations with non-zero in the
///   corresponding mask element are updated.
/// @param props The parameter 'props' specifies the optional compile-time
///   properties list. Only L1/L2 properties are used.
//    Other properties are ignored.
/// @return A vector of the old values at the memory locations before the
///   update.
///
template <atomic_op Op, typename T, int N, typename Toffset,
          typename PropertyListT =
              ext::oneapi::experimental::detail::empty_properties_t>
__ESIMD_API std::enable_if_t<
    __ESIMD_DNS::get_num_args<Op>() == 2 &&
        ext::oneapi::experimental::is_property_list_v<PropertyListT>,
    simd<T, N>>
atomic_update(T *p, simd<Toffset, N> byte_offset, simd<T, N> src0,
              simd<T, N> src1, simd_mask<N> mask, PropertyListT props = {}) {
  static_assert(std::is_integral_v<Toffset>, "Unsupported offset type");

  constexpr auto L1Hint =
      detail::getPropertyValue<PropertyListT, cache_hint_L1_key>(
          cache_hint::none);

  constexpr auto L2Hint =
      detail::getPropertyValue<PropertyListT, cache_hint_L2_key>(
          cache_hint::none);

  static_assert(!PropertyListT::template has_property<cache_hint_L3_key>(),
                "L3 cache hint is reserved. The old/experimental L3 LSC cache "
                "hint is cache_level::L2 now.");

  // Use LSC atomic when cache hints are present, FP atomics is used,
  // non-power of two length is used, or operation width greater than 32.
  if constexpr (L1Hint != cache_hint::none || L2Hint != cache_hint::none ||
                Op == atomic_op::fcmpxchg || !__ESIMD_DNS::isPowerOf2(N, 32)) {
    // 2-argument lsc_atomic_update arguments order matches the standard one -
    // expected value first, then new value. But atomic_update uses reverse
    // order, hence the src1/src0 swap.
    return detail::atomic_update_impl<
        Op, T, N, detail::lsc_data_size::default_size, L1Hint, L2Hint, Toffset>(
        p, byte_offset, src1, src0, mask);
  } else {
    detail::check_atomic<Op, T, N, 2>();
    simd<uintptr_t, N> vAddr(reinterpret_cast<uintptr_t>(p));
    simd<uintptr_t, N> offset_i1 = convert<uintptr_t>(byte_offset);
    vAddr += offset_i1;
    using Tx = typename detail::__raw_t<T>;
    return __esimd_svm_atomic2<Op, Tx, N>(vAddr.data(), src0.data(),
                                          src1.data(), mask.data());
  }
}

/// simd<T, N>
/// atomic_update(T *p, simd<Toffset, N> byte_offset,
///               simd<T, N> src0, simd<T, N> src1,
///               props = {});                                  // (usm-au2-2)
//
/// @tparam Op The atomic operation - can be one of the following:
///   \c atomic_op::cmpxchg, \c atomic_op::fcmpxchg.
/// @tparam T The vector element type.
/// @tparam N The number of memory locations to update.
/// @param p The USM pointer.
/// @param byte_offset The vector of 32-bit or 64-bit offsets in bytes.
/// @param src0 The first additional argument (new value).
/// @param src1 The second additional argument (expected value).
/// @param props The parameter 'props' specifies the optional compile-time
///   properties list. Only L1/L2 properties are used.
//    Other properties are ignored.
/// @return A vector of the old values at the memory locations before the
///   update.
///
template <atomic_op Op, typename T, int N, typename Toffset,
          typename PropertyListT =
              ext::oneapi::experimental::detail::empty_properties_t>
__ESIMD_API std::enable_if_t<
    __ESIMD_DNS::get_num_args<Op>() == 2 &&
        ext::oneapi::experimental::is_property_list_v<PropertyListT>,
    simd<T, N>>
atomic_update(T *p, simd<Toffset, N> byte_offset, simd<T, N> src0,
              simd<T, N> src1, PropertyListT props = {}) {
  simd_mask<N> mask = 1;
  return atomic_update<Op, T, N>(p, byte_offset, src0, src1, mask, props);
}

/// simd<T, N>
/// atomic_update(T *p, simd<Toffset, N> byte_offset,
///               simd<T, N> src0, simd_view<T, RegionTy> src1,
///               simd_mask<N> mask, props = {})                // (usm-au2-3)
///
/// @tparam Op The atomic operation - can be one of the following:
///   \c atomic_op::cmpxchg, \c atomic_op::fcmpxchg.
/// @tparam T The vector element type.
/// @tparam N The number of memory locations to update.
/// @param p The USM pointer.
/// @param byte_offset The vector of 32-bit or 64-bit offsets in bytes.
/// @param src0 The first additional argument (new value).
/// @param src1 The second additional argument (expected value).
/// @param mask Operation mask, only locations with non-zero in the
///   corresponding mask element are updated.
/// @param props The parameter 'props' specifies the optional compile-time
///   properties list. Only L1/L2 properties are used.
//    Other properties are ignored.
/// @return A vector of the old values at the memory locations before the
///   update.
template <atomic_op Op, typename T, int N, typename Toffset,
          typename RegionTy = region1d_t<T, N, 1>,
          typename PropertyListT =
              ext::oneapi::experimental::detail::empty_properties_t>
__ESIMD_API std::enable_if_t<
    __ESIMD_DNS::get_num_args<Op>() == 2 &&
        ext::oneapi::experimental::is_property_list_v<PropertyListT>,
    simd<T, N>>
atomic_update(T *p, simd<Toffset, N> byte_offset, simd<T, N> src0,
              simd_view<T, RegionTy> src1, simd_mask<N> mask,
              PropertyListT props = {}) {
  return atomic_update<Op, T, N>(p, byte_offset, src0, src1.read(), mask,
                                 props);
}

/// simd<T, N>
/// atomic_update(T *p, simd<Toffset, N> byte_offset,
///               simd<T, N> src0, simd_view<T, RegionTy> src1,
///               props = {})                                   // (usm-au2-4)
///
/// @tparam Op The atomic operation - can be one of the following:
///   \c atomic_op::cmpxchg, \c atomic_op::fcmpxchg.
/// @tparam T The vector element type.
/// @tparam N The number of memory locations to update.
/// @param p The USM pointer.
/// @param byte_offset The vector of 32-bit or 64-bit offsets in bytes.
/// @param src0 The first additional argument (new value).
/// @param src1 The second additional argument (expected value).
/// @param props The parameter 'props' specifies the optional compile-time
///   properties list. Only L1/L2 properties are used.
//    Other properties are ignored.
/// @return A vector of the old values at the memory locations before the
///   update.
template <atomic_op Op, typename T, int N, typename Toffset,
          typename RegionTy = region1d_t<T, N, 1>,
          typename PropertyListT =
              ext::oneapi::experimental::detail::empty_properties_t>
__ESIMD_API std::enable_if_t<
    __ESIMD_DNS::get_num_args<Op>() == 2 &&
        ext::oneapi::experimental::is_property_list_v<PropertyListT>,
    simd<T, N>>
atomic_update(T *p, simd<Toffset, N> byte_offset, simd<T, N> src0,
              simd_view<T, RegionTy> src1, PropertyListT props = {}) {
  simd_mask<N> mask = 1;
  return atomic_update<Op, T, N>(p, byte_offset, src0, src1.read(), mask,
                                 props);
}

/// simd<T, N>
/// atomic_update(T *p, simd<Toffset, N> byte_offset,
///               simd_view<T, RegionTy> src0, simd<T, N> src1,
///               simd_mask<N> mask, props = {})                // (usm-au2-5)
///
///
/// @tparam Op The atomic operation - can be one of the following:
///   \c atomic_op::cmpxchg, \c atomic_op::fcmpxchg.
/// @tparam T The vector element type.
/// @tparam N The number of memory locations to update.
/// @param p The USM pointer.
/// @param byte_offset The vector of 32-bit or 64-bit offsets in bytes.
/// @param src0 The first additional argument (new value).
/// @param src1 The second additional argument (expected value).
/// @param mask Operation mask, only locations with non-zero in the
///   corresponding mask element are updated.
/// @param props The parameter 'props' specifies the optional compile-time
///   properties list. Only L1/L2 properties are used.
//    Other properties are ignored.
/// @return A vector of the old values at the memory locations before the
///   update.
template <atomic_op Op, typename T, int N, typename Toffset,
          typename RegionTy = region1d_t<T, N, 1>,
          typename PropertyListT =
              ext::oneapi::experimental::detail::empty_properties_t>
__ESIMD_API std::enable_if_t<
    __ESIMD_DNS::get_num_args<Op>() == 2 &&
        ext::oneapi::experimental::is_property_list_v<PropertyListT>,
    simd<T, N>>
atomic_update(T *p, simd<Toffset, N> byte_offset, simd_view<T, RegionTy> src0,
              simd<T, N> src1, simd_mask<N> mask, PropertyListT props = {}) {
  return atomic_update<Op, T, N>(p, byte_offset, src0.read(), src1, mask,
                                 props);
}

/// simd<T, N>
/// atomic_update(T *p, simd<Toffset, N> byte_offset,
///               simd_view<T, RegionTy> src0, simd<T, N> src1,
///               props = {})                                   // (usm-au2-6)
///
/// @tparam Op The atomic operation - can be one of the following:
///   \c atomic_op::cmpxchg, \c atomic_op::fcmpxchg.
/// @tparam T The vector element type.
/// @tparam N The number of memory locations to update.
/// @param p The USM pointer.
/// @param byte_offset The vector of 32-bit or 64-bit offsets in bytes.
/// @param src0 The first additional argument (new value).
/// @param src1 The second additional argument (expected value).
/// @param props The parameter 'props' specifies the optional compile-time
///   properties list. Only L1/L2 properties are used.
//    Other properties are ignored.
/// @return A vector of the old values at the memory locations before the
///   update.
template <atomic_op Op, typename T, int N, typename Toffset,
          typename RegionTy = region1d_t<T, N, 1>,
          typename PropertyListT =
              ext::oneapi::experimental::detail::empty_properties_t>
__ESIMD_API std::enable_if_t<
    __ESIMD_DNS::get_num_args<Op>() == 2 &&
        ext::oneapi::experimental::is_property_list_v<PropertyListT>,
    simd<T, N>>
atomic_update(T *p, simd<Toffset, N> byte_offset, simd_view<T, RegionTy> src0,
              simd<T, N> src1, PropertyListT props = {}) {
  simd_mask<N> mask = 1;
  return atomic_update<Op, T, N>(p, byte_offset, src0.read(), src1, mask,
                                 props);
}

/// simd<T, N>
/// atomic_update(T *p, simd<Toffset, N> byte_offset,
///               simd_view<T, RegionTy> src0, simd_view<T, RegionTy> src1,
///               simd_mask<N> mask, props = {})                // (usm-au2-7)
///
/// @tparam Op The atomic operation - can be one of the following:
///   \c atomic_op::cmpxchg, \c atomic_op::fcmpxchg.
/// @tparam T The vector element type.
/// @tparam N The number of memory locations to update.
/// @param p The USM pointer.
/// @param byte_offset The vector of 32-bit or 64-bit offsets in bytes.
/// @param src0 The first additional argument (new value).
/// @param src1 The second additional argument (expected value).
/// @param mask Operation mask, only locations with non-zero in the
///   corresponding mask element are updated.
/// @param props The parameter 'props' specifies the optional compile-time
///   properties list. Only L1/L2 properties are used.
//    Other properties are ignored.
/// @return A vector of the old values at the memory locations before the
///   update.
template <atomic_op Op, typename T, int N, typename Toffset,
          typename RegionTy = region1d_t<T, N, 1>,
          typename PropertyListT =
              ext::oneapi::experimental::detail::empty_properties_t>
__ESIMD_API std::enable_if_t<
    __ESIMD_DNS::get_num_args<Op>() == 2 &&
        ext::oneapi::experimental::is_property_list_v<PropertyListT>,
    simd<T, N>>
atomic_update(T *p, simd<Toffset, N> byte_offset, simd_view<T, RegionTy> src0,
              simd_view<T, RegionTy> src1, simd_mask<N> mask,
              PropertyListT props = {}) {
  return atomic_update<Op, T, N>(p, byte_offset, src0.read(), src1.read(), mask,
                                 props);
}

/// simd<T, N>
/// atomic_update(T *p, simd<Toffset, N> byte_offset,
///               simd_view<T, RegionTy> src0, simd_view<T, RegionTy> src1,
///               props = {})                                   // (usm-au2-8)
///
/// @tparam Op The atomic operation - can be one of the following:
///   \c atomic_op::cmpxchg, \c atomic_op::fcmpxchg.
/// @tparam T The vector element type.
/// @tparam N The number of memory locations to update.
/// @param p The USM pointer.
/// @param byte_offset The vector of 32-bit or 64-bit offsets in bytes.
/// @param src0 The first additional argument (new value).
/// @param src1 The second additional argument (expected value).
/// @param props The parameter 'props' specifies the optional compile-time
///   properties list. Only L1/L2 properties are used.
//    Other properties are ignored.
/// @return A vector of the old values at the memory locations before the
///   update.
template <atomic_op Op, typename T, int N, typename Toffset,
          typename RegionTy = region1d_t<T, N, 1>,
          typename PropertyListT =
              ext::oneapi::experimental::detail::empty_properties_t>
__ESIMD_API std::enable_if_t<
    __ESIMD_DNS::get_num_args<Op>() == 2 &&
        ext::oneapi::experimental::is_property_list_v<PropertyListT>,
    simd<T, N>>
atomic_update(T *p, simd<Toffset, N> byte_offset, simd_view<T, RegionTy> src0,
              simd_view<T, RegionTy> src1, PropertyListT props = {}) {
  simd_mask<N> mask = 1;
  return atomic_update<Op, T, N>(p, byte_offset, src0.read(), src1.read(), mask,
                                 props);
}

/// simd<T, N>
/// atomic_update(T *p, simd_view<Toffset, OffsetRegionTy> byte_offset,
///               simd<T, N> src0, simd<T, N> src1,
///               simd_mask<N> mask, props = {})                // (usm-au2-9)
///
/// @tparam Op The atomic operation - can be one of the following:
///   \c atomic_op::cmpxchg, \c atomic_op::fcmpxchg.
/// @tparam T The vector element type.
/// @tparam N The number of memory locations to update.
/// @param p The USM pointer.
/// @param byte_offset The vector of 32-bit or 64-bit offsets in bytes.
/// @param src0 The first additional argument (new value).
/// @param src1 The second additional argument (expected value).
/// @param mask Operation mask, only locations with non-zero in the
///   corresponding mask element are updated.
/// @param props The parameter 'props' specifies the optional compile-time
///   properties list. Only L1/L2 properties are used.
//    Other properties are ignored.
/// @return A vector of the old values at the memory locations before the
///   update.
template <atomic_op Op, typename T, int N, typename Toffset,
          typename OffsetRegionTy = region1d_t<Toffset, N, 1>,
          typename PropertyListT =
              ext::oneapi::experimental::detail::empty_properties_t>
__ESIMD_API std::enable_if_t<
    __ESIMD_DNS::get_num_args<Op>() == 2 &&
        ext::oneapi::experimental::is_property_list_v<PropertyListT>,
    simd<T, N>>
atomic_update(T *p, simd_view<Toffset, OffsetRegionTy> byte_offset,
              simd<T, N> src0, simd<T, N> src1, simd_mask<N> mask,
              PropertyListT props = {}) {
  return atomic_update<Op, T, N>(p, byte_offset.read(), src0, src1, mask,
                                 props);
}

/// simd<T, N>
/// atomic_update(T *p, simd_view<Toffset, OffsetRegionTy> byte_offset,
///               simd<T, N> src0, simd<T, N> src1,
///               props = {})                                   // (usm-au2-10)
///
/// @tparam Op The atomic operation - can be one of the following:
///   \c atomic_op::cmpxchg, \c atomic_op::fcmpxchg.
/// @tparam T The vector element type.
/// @tparam N The number of memory locations to update.
/// @param p The USM pointer.
/// @param byte_offset The vector of 32-bit or 64-bit offsets in bytes.
/// @param src0 The first additional argument (new value).
/// @param src1 The second additional argument (expected value).
/// @param props The parameter 'props' specifies the optional compile-time
///   properties list. Only L1/L2 properties are used.
//    Other properties are ignored.
/// @return A vector of the old values at the memory locations before the
///   update.
template <atomic_op Op, typename T, int N, typename Toffset,
          typename OffsetRegionTy = region1d_t<Toffset, N, 1>,
          typename PropertyListT =
              ext::oneapi::experimental::detail::empty_properties_t>
__ESIMD_API std::enable_if_t<
    __ESIMD_DNS::get_num_args<Op>() == 2 &&
        ext::oneapi::experimental::is_property_list_v<PropertyListT>,
    simd<T, N>>
atomic_update(T *p, simd_view<Toffset, OffsetRegionTy> byte_offset,
              simd<T, N> src0, simd<T, N> src1, PropertyListT props = {}) {
  simd_mask<N> mask = 1;
  return atomic_update<Op, T, N>(p, byte_offset.read(), src0, src1, mask,
                                 props);
}

/// simd<T, N>
/// atomic_update(T *p, simd_view<Toffset, OffsetRegionTy> byte_offset,
///               simd<T, N> src0, simd_view<T, RegionTy> src1,
///               simd_mask<N> mask, props = {})                // (usm-au2-11)
///
/// @tparam Op The atomic operation - can be one of the following:
///   \c atomic_op::cmpxchg, \c atomic_op::fcmpxchg.
/// @tparam T The vector element type.
/// @tparam N The number of memory locations to update.
/// @param p The USM pointer.
/// @param byte_offset The vector of 32-bit or 64-bit offsets in bytes.
/// @param src0 The first additional argument (new value).
/// @param src1 The second additional argument (expected value).
/// @param mask Operation mask, only locations with non-zero in the
///   corresponding mask element are updated.
/// @param props The parameter 'props' specifies the optional compile-time
///   properties list. Only L1/L2 properties are used.
//    Other properties are ignored.
/// @return A vector of the old values at the memory locations before the
///   update.
template <atomic_op Op, typename T, int N, typename Toffset,
          typename OffsetRegionTy = region1d_t<Toffset, N, 1>,
          typename RegionTy = region1d_t<T, N, 1>,
          typename PropertyListT =
              ext::oneapi::experimental::detail::empty_properties_t>
__ESIMD_API std::enable_if_t<
    __ESIMD_DNS::get_num_args<Op>() == 2 &&
        ext::oneapi::experimental::is_property_list_v<PropertyListT>,
    simd<T, N>>
atomic_update(T *p, simd_view<Toffset, OffsetRegionTy> byte_offset,
              simd<T, N> src0, simd_view<T, RegionTy> src1, simd_mask<N> mask,
              PropertyListT props = {}) {
  return atomic_update<Op, T, N>(p, byte_offset.read(), src0, src1.read(), mask,
                                 props);
}

/// simd<T, N>
/// atomic_update(T *p, simd_view<Toffset, OffsetRegionTy> byte_offset,
///               simd<T, N> src0, simd_view<T, RegionTy> src1,
///               props = {})                                   // (usm-au2-12)
/// @tparam Op The atomic operation - can be one of the following:
///   \c atomic_op::cmpxchg, \c atomic_op::fcmpxchg.
/// @tparam T The vector element type.
/// @tparam N The number of memory locations to update.
/// @param p The USM pointer.
/// @param byte_offset The vector of 32-bit or 64-bit offsets in bytes.
/// @param src0 The first additional argument (new value).
/// @param src1 The second additional argument (expected value).
/// @param props The parameter 'props' specifies the optional compile-time
///   properties list. Only L1/L2 properties are used.
//    Other properties are ignored.
/// @return A vector of the old values at the memory locations before the
///   update.
template <atomic_op Op, typename T, int N, typename Toffset,
          typename OffsetRegionTy = region1d_t<Toffset, N, 1>,
          typename RegionTy = region1d_t<T, N, 1>,
          typename PropertyListT =
              ext::oneapi::experimental::detail::empty_properties_t>
__ESIMD_API std::enable_if_t<
    __ESIMD_DNS::get_num_args<Op>() == 2 &&
        ext::oneapi::experimental::is_property_list_v<PropertyListT>,
    simd<T, N>>
atomic_update(T *p, simd_view<Toffset, OffsetRegionTy> byte_offset,
              simd<T, N> src0, simd_view<T, RegionTy> src1,
              PropertyListT props = {}) {
  simd_mask<N> mask = 1;
  return atomic_update<Op, T, N>(p, byte_offset.read(), src0, src1.read(), mask,
                                 props);
}

/// simd<T, N>
/// atomic_update(T *p, simd_view<Toffset, OffsetRegionTy> byte_offset,
///               simd_view<T, RegionTy> src0, simd<T, N> src1,
///               simd_mask<N> mask, props = {})                // (usm-au2-13)
///
/// @tparam Op The atomic operation - can be one of the following:
///   \c atomic_op::cmpxchg, \c atomic_op::fcmpxchg.
/// @tparam T The vector element type.
/// @tparam N The number of memory locations to update.
/// @param p The USM pointer.
/// @param byte_offset The vector of 32-bit or 64-bit offsets in bytes.
/// @param src0 The first additional argument (new value).
/// @param src1 The second additional argument (expected value).
/// @param mask Operation mask, only locations with non-zero in the
///   corresponding mask element are updated.
/// @param props The parameter 'props' specifies the optional compile-time
///   properties list. Only L1/L2 properties are used.
//    Other properties are ignored.
/// @return A vector of the old values at the memory locations before the
///   update.
template <atomic_op Op, typename T, int N, typename Toffset,
          typename OffsetRegionTy = region1d_t<Toffset, N, 1>,
          typename RegionTy = region1d_t<T, N, 1>,
          typename PropertyListT =
              ext::oneapi::experimental::detail::empty_properties_t>
__ESIMD_API std::enable_if_t<
    __ESIMD_DNS::get_num_args<Op>() == 2 &&
        ext::oneapi::experimental::is_property_list_v<PropertyListT>,
    simd<T, N>>
atomic_update(T *p, simd_view<Toffset, OffsetRegionTy> byte_offset,
              simd_view<T, RegionTy> src0, simd<T, N> src1, simd_mask<N> mask,
              PropertyListT props = {}) {
  return atomic_update<Op, T, N>(p, byte_offset.read(), src0.read(), src1, mask,
                                 props);
}

/// simd<T, N>
/// atomic_update(T *p, simd_view<Toffset, OffsetRegionTy> byte_offset,
///               simd_view<T, RegionTy> src0, simd<T, N> src1,
///               props = {})                                   // (usm-au2-14)
///
/// @tparam Op The atomic operation - can be one of the following:
///   \c atomic_op::cmpxchg, \c atomic_op::fcmpxchg.
/// @tparam T The vector element type.
/// @tparam N The number of memory locations to update.
/// @param p The USM pointer.
/// @param byte_offset The vector of 32-bit or 64-bit offsets in bytes.
/// @param src0 The first additional argument (new value).
/// @param src1 The second additional argument (expected value).
/// @param props The parameter 'props' specifies the optional compile-time
///   properties list. Only L1/L2 properties are used.
//    Other properties are ignored.
/// @return A vector of the old values at the memory locations before the
///   update.
template <atomic_op Op, typename T, int N, typename Toffset,
          typename OffsetRegionTy = region1d_t<Toffset, N, 1>,
          typename RegionTy = region1d_t<T, N, 1>,
          typename PropertyListT =
              ext::oneapi::experimental::detail::empty_properties_t>
__ESIMD_API std::enable_if_t<
    __ESIMD_DNS::get_num_args<Op>() == 2 &&
        ext::oneapi::experimental::is_property_list_v<PropertyListT>,
    simd<T, N>>
atomic_update(T *p, simd_view<Toffset, OffsetRegionTy> byte_offset,
              simd_view<T, RegionTy> src0, simd<T, N> src1,
              PropertyListT props = {}) {
  simd_mask<N> mask = 1;
  return atomic_update<Op, T, N>(p, byte_offset.read(), src0.read(), src1, mask,
                                 props);
}

/// simd<T, N>
/// atomic_update(T *p, simd_view<Toffset, OffsetRegionTy> byte_offset,
///               simd_view<T, RegionTy> src0, simd_view<T, RegionTy> src1,
///               simd_mask<N> mask, props = {})                // (usm-au2-15)
///
/// @tparam Op The atomic operation - can be one of the following:
///   \c atomic_op::cmpxchg, \c atomic_op::fcmpxchg.
/// @tparam T The vector element type.
/// @tparam N The number of memory locations to update.
/// @param p The USM pointer.
/// @param byte_offset The vector of 32-bit or 64-bit offsets in bytes.
/// @param src0 The first additional argument (new value).
/// @param src1 The second additional argument (expected value).
/// @param mask Operation mask, only locations with non-zero in the
///   corresponding mask element are updated.
/// @param props The parameter 'props' specifies the optional compile-time
///   properties list. Only L1/L2 properties are used.
//    Other properties are ignored.
/// @return A vector of the old values at the memory locations before the
///   update.
template <atomic_op Op, typename T, int N, typename Toffset,
          typename OffsetRegionTy = region1d_t<Toffset, N, 1>,
          typename RegionTy = region1d_t<T, N, 1>,
          typename PropertyListT =
              ext::oneapi::experimental::detail::empty_properties_t>
__ESIMD_API std::enable_if_t<
    __ESIMD_DNS::get_num_args<Op>() == 2 &&
        ext::oneapi::experimental::is_property_list_v<PropertyListT>,
    simd<T, N>>
atomic_update(T *p, simd_view<Toffset, OffsetRegionTy> byte_offset,
              simd_view<T, RegionTy> src0, simd_view<T, RegionTy> src1,
              simd_mask<N> mask, PropertyListT props = {}) {
  return atomic_update<Op, T, N>(p, byte_offset.read(), src0.read(),
                                 src1.read(), mask, props);
}

/// simd<T, N>
/// atomic_update(T *p, simd_view<Toffset, OffsetRegionTy> byte_offset,
///               simd_view<T, RegionTy> src0, simd_view<T, RegionTy> src1,
///               props = {})                                   // (usm-au2-16)
///
/// @tparam Op The atomic operation - can be one of the following:
///   \c atomic_op::cmpxchg, \c atomic_op::fcmpxchg.
/// @tparam T The vector element type.
/// @tparam N The number of memory locations to update.
/// @param p The USM pointer.
/// @param byte_offset The vector of 32-bit or 64-bit offsets in bytes.
/// @param src0 The first additional argument (new value).
/// @param src1 The second additional argument (expected value).
/// @param props The parameter 'props' specifies the optional compile-time
///   properties list. Only L1/L2 properties are used.
//    Other properties are ignored.
/// @return A vector of the old values at the memory locations before the
///   update.
template <atomic_op Op, typename T, int N, typename Toffset,
          typename OffsetRegionTy = region1d_t<Toffset, N, 1>,
          typename RegionTy = region1d_t<T, N, 1>,
          typename PropertyListT =
              ext::oneapi::experimental::detail::empty_properties_t>
__ESIMD_API std::enable_if_t<
    __ESIMD_DNS::get_num_args<Op>() == 2 &&
        ext::oneapi::experimental::is_property_list_v<PropertyListT>,
    simd<T, N>>
atomic_update(T *p, simd_view<Toffset, OffsetRegionTy> byte_offset,
              simd_view<T, RegionTy> src0, simd_view<T, RegionTy> src1,
              PropertyListT props = {}) {
  simd_mask<N> mask = 1;
  return atomic_update<Op, T, N>(p, byte_offset.read(), src0.read(),
                                 src1.read(), mask, props);
}

/// A variation of \c atomic_update API with \c byte_offset represented as
/// scalar.
///
/// @tparam Op The atomic operation - can be one of the following:
///   \c atomic_op::cmpxchg, \c atomic_op::fcmpxchg.
/// @tparam Tx The vector element type.
/// @tparam N The number of memory locations to update.
/// @param p The USM pointer.
/// @param byte_offset The scalar 32-bit or 64-bit offset in bytes.
/// @param src0 The first additional argument (new value).
/// @param src1 The second additional argument (expected value).
/// @param mask Operation mask, only locations with non-zero in the
///   corresponding mask element are updated.
/// @return A vector of the old values at the memory locations before the
///   update.
///
template <atomic_op Op, typename Tx, int N, typename Toffset>
__ESIMD_API std::enable_if_t<std::is_integral_v<Toffset>, simd<Tx, N>>
atomic_update(Tx *p, Toffset byte_offset, simd<Tx, N> src0, simd<Tx, N> src1,
              simd_mask<N> mask) {
  return atomic_update<Op, Tx, N>(p, simd<Toffset, N>(byte_offset), src0, src1,
                                  mask);
}

/// @anchor accessor_atomic_update0
/// @brief No-argument variant of the atomic update operation.
///
/// simd<T, N>
/// atomic_update(AccessorT acc, simd<Toffset, N> byte_offset,
///               simd_mask<N> mask, props = {});               /// (acc-au0-1)
/// simd<T, N>
/// atomic_update(AccessorT acc, simd<Toffset, N> byte_offset,
///               props = {});                                  /// (acc-au0-2)
/// simd<T, N>
/// atomic_update(AccessorT acc, simd_view<Toffset, RegionTy> byte_offset,
///               simd_mask<N> mask, props = {});               /// (acc-au0-3)
/// simd<T, N>
/// atomic_update(AccessorT acc, simd_view<Toffset, RegionTy> byte_offset,
///               props = {});                                  /// (acc-au0-4)
///
/// Usage of cache hints or non-standard operation width N requires DG2 or PVC.
///
/// simd<T, N>
/// atomic_update(AccessorT acc, simd<Toffset, N> byte_offset,
///               simd_mask<N> mask, props = {});               /// (acc-au0-1)
///
/// Atomically updates \c N memory locations represented by an accessor and
/// a vector of offsets, and returns a vector of old values found at the
/// memory locations before update. The update operation has no arguments
/// in addition to the value at the memory location.
///
/// @tparam Op The atomic operation - can be \c atomic_op::inc,
/// \c atomic_op::dec, or \c atomic_op::load.
/// @tparam T The vector element type.
/// @tparam N The number of memory locations to update.
/// @tparam AccessorTy type of the SYCL accessor.
/// @param acc The SYCL accessor.
/// @param byte_offset The vector of 32-bit or 64-bit offsets in bytes. 64-bit
/// offsets are supported only when stateless memory accesses are enforced, i.e.
/// accessor based accesses are automatically converted to stateless accesses.
/// @param mask Operation mask, only locations with non-zero in the
///   corresponding mask element are updated.
/// @param props The parameter 'props' specifies the optional compile-time
///   properties list. Only L1/L2 properties are used.
//    Other properties are ignored.
/// @return A vector of the old values at the memory locations before the
///   update.
///
template <atomic_op Op, typename T, int N, typename Toffset,
          typename AccessorTy,
          typename PropertyListT =
              ext::oneapi::experimental::detail::empty_properties_t>
__ESIMD_API __ESIMD_API std::enable_if_t<
    __ESIMD_DNS::get_num_args<Op>() == 0 && std::is_integral_v<Toffset> &&
        sycl::detail::acc_properties::is_accessor_v<AccessorTy> &&
        !sycl::detail::acc_properties::is_local_accessor_v<AccessorTy> &&
        ext::oneapi::experimental::is_property_list_v<PropertyListT>,
    simd<T, N>>
atomic_update(AccessorTy acc, simd<Toffset, N> byte_offset, simd_mask<N> mask,
              PropertyListT props = {}) {
#ifdef __ESIMD_FORCE_STATELESS_MEM
  return atomic_update<Op, T, N>(__ESIMD_DNS::accessorToPointer<T>(acc),
                                 byte_offset, mask, props);
#else
  constexpr auto L1Hint =
      detail::getPropertyValue<PropertyListT, cache_hint_L1_key>(
          cache_hint::none);
  constexpr auto L2Hint =
      detail::getPropertyValue<PropertyListT, cache_hint_L2_key>(
          cache_hint::none);
  static_assert(!PropertyListT::template has_property<cache_hint_L3_key>(),
                "L3 cache hint is reserved. The old/experimental L3 LSC cache "
                "hint is cache_level::L2 now.");

  static_assert(std::is_integral_v<Toffset>, "Unsupported offset type");

  if constexpr (L1Hint != cache_hint::none || L2Hint != cache_hint::none ||
                !detail::isPowerOf2(N, 32)) {
    return detail::atomic_update_impl<
        Op, T, N, detail::lsc_data_size::default_size, L1Hint, L2Hint>(
        acc, byte_offset, mask);
  } else {
    if constexpr (Op == atomic_op::load) {
      if constexpr (std::is_integral_v<T>) {
        return atomic_update<atomic_op::bit_or, T, N>(
            acc, byte_offset, simd<T, N>(0), mask, props);
      } else {
        using Tint = detail::uint_type_t<sizeof(T)>;
        simd<Tint, N> Res = atomic_update<atomic_op::bit_or, Tint, N>(
            acc, byte_offset, simd<Tint, N>(0), mask, props);
        return Res.template bit_cast_view<T>();
      }
    } else {
      detail::check_atomic<Op, T, N, 0>();
      static_assert(sizeof(Toffset) == 4, "Only 32 bit offset is supported");

      static_assert(sizeof(T) == 4, "Only 32 bit data is supported");
      const auto si = get_surface_index(acc);
      using Tx = typename detail::__raw_t<T>;
      return __esimd_dword_atomic0<Op, Tx, N>(mask.data(), si,
                                              byte_offset.data());
    }
  }
#endif
}

/// simd<T, N>
/// atomic_update(AccessorT acc, simd<Toffset, N> byte_offset,
///               props = {});                                  /// (acc-au0-2)
/// A variation of \c atomic_update API without mask operand
///
/// @tparam Op The atomic operation - can be \c atomic_op::inc,
/// \c atomic_op::dec, or \c atomic_op::load.
/// @tparam T The vector element type.
/// @tparam N The number of memory locations to update.
/// @tparam AccessorTy type of the SYCL accessor.
/// @param acc The SYCL accessor.
/// @param byte_offset The vector of 32-bit or 64-bit offsets in bytes. 64-bit
/// offsets are supported only when stateless memory accesses are enforced, i.e.
/// accessor based accesses are automatically converted to stateless accesses.
/// @param props The parameter 'props' specifies the optional compile-time
///   properties list. Only L1/L2 properties are used.
//    Other properties are ignored.
/// @return A vector of the old values at the memory locations before the
///   update.
///
template <atomic_op Op, typename T, int N, typename Toffset,
          typename AccessorTy,
          typename PropertyListT =
              ext::oneapi::experimental::detail::empty_properties_t>
__ESIMD_API __ESIMD_API std::enable_if_t<
    __ESIMD_DNS::get_num_args<Op>() == 0 && std::is_integral_v<Toffset> &&
        sycl::detail::acc_properties::is_accessor_v<AccessorTy> &&
        !sycl::detail::acc_properties::is_local_accessor_v<AccessorTy> &&
        ext::oneapi::experimental::is_property_list_v<PropertyListT>,
    simd<T, N>>
atomic_update(AccessorTy acc, simd<Toffset, N> byte_offset,
              PropertyListT props = {}) {
  simd_mask<N> mask = 1;
  return atomic_update<Op, T, N>(acc, byte_offset, mask, props);
}

/// simd<T, N>
/// atomic_update(AccessorT acc, simd_view<Toffset, RegionTy> byte_offset,
///               simd_mask<N> mask, props = {});               /// (acc-au0-3)
/// A variation of \c atomic_update API with \c offsets represented as
/// \c simd_view object.
///
/// @tparam Op The atomic operation - can be \c atomic_op::inc,
/// \c atomic_op::dec, or \c atomic_op::load.
/// @tparam T The vector element type.
/// @tparam N The number of memory locations to update.
/// @tparam AccessorTy type of the SYCL accessor.
/// @param acc The SYCL accessor.
/// @param byte_offset The simd_view of 32-bit or 64-bit offsets in bytes.
/// 64-bit offsets are supported only when stateless memory accesses are
/// enforced, i.e. accessor based accesses are automatically converted to
/// stateless accesses.
/// @param mask Operation mask, only locations with non-zero in the
///   corresponding mask element are updated.
/// @param props The parameter 'props' specifies the optional compile-time
///   properties list. Only L1/L2 properties are used.
//    Other properties are ignored.
/// @return A vector of the old values at the memory locations before the
///   update.
///
template <atomic_op Op, typename T, int N, typename Toffset,
          typename AccessorTy, typename RegionTy = region1d_t<Toffset, N, 1>,
          typename PropertyListT =
              ext::oneapi::experimental::detail::empty_properties_t>
__ESIMD_API std::enable_if_t<
    __ESIMD_DNS::get_num_args<Op>() == 0 && !std::is_pointer_v<AccessorTy> &&
        !sycl::detail::acc_properties::is_local_accessor_v<AccessorTy> &&
        ext::oneapi::experimental::is_property_list_v<PropertyListT>,
    simd<T, N>>
atomic_update(AccessorTy acc, simd_view<Toffset, RegionTy> byte_offset,
              simd_mask<N> mask, PropertyListT props = {}) {
  return atomic_update<Op, T, N>(acc, byte_offset.read(), mask, props);
}

/// simd<T, N>
/// atomic_update(AccessorT acc, simd_view<Toffset, RegionTy> byte_offset,
///               props = {});                                  /// (acc-au0-4)
/// A variation of \c atomic_update API with \c offsets represented as
/// \c simd_view object and no mask operand.
///
/// @tparam Op The atomic operation - can be \c atomic_op::inc,
/// \c atomic_op::dec, or \c atomic_op::load.
/// @tparam T The vector element type.
/// @tparam N The number of memory locations to update.
/// @tparam AccessorTy type of the SYCL accessor.
/// @param acc The SYCL accessor.
/// @param byte_offset The simd_view of 32-bit or 64-bit offsets in bytes.
/// 64-bit offsets are supported only when stateless memory accesses are
/// enforced, i.e. accessor based accesses are automatically converted to
/// stateless accesses.
/// @return A vector of the old values at the memory locations before the
///   update.
///
template <atomic_op Op, typename T, int N, typename Toffset,
          typename AccessorTy, typename RegionTy = region1d_t<Toffset, N, 1>,
          typename PropertyListT =
              ext::oneapi::experimental::detail::empty_properties_t>
__ESIMD_API std::enable_if_t<
    __ESIMD_DNS::get_num_args<Op>() == 0 && !std::is_pointer_v<AccessorTy> &&
        !sycl::detail::acc_properties::is_local_accessor_v<AccessorTy> &&
        ext::oneapi::experimental::is_property_list_v<PropertyListT>,
    simd<T, N>>
atomic_update(AccessorTy acc, simd_view<Toffset, RegionTy> byte_offset,
              PropertyListT props = {}) {
  simd_mask<N> mask = 1;
  return atomic_update<Op, T, N>(acc, byte_offset.read(), mask, props);
}

/// A variation of \c atomic_update API with \c offset represented as
/// scalar.
///
/// @tparam Op The atomic operation - can be \c atomic_op::inc,
/// \c atomic_op::dec, or \c atomic_op::load.
/// @tparam T The vector element type.
/// @tparam N The number of memory locations to update.
/// @tparam AccessorTy type of the SYCL accessor.
/// @param acc The SYCL accessor.
/// @param byte_offset The scalar 32-bit or 64-bit offset in bytes. 64-bit
/// offset are supported only when stateless memory accesses are enforced,
/// i.e. accessor based accesses are automatically converted to stateless
/// accesses.
/// @param mask Operation mask, only locations with non-zero in the
///   corresponding mask element are updated.
/// @return A vector of the old values at the memory locations before the
///   update.
///
template <atomic_op Op, typename T, int N, typename Toffset,
          typename AccessorTy>
__ESIMD_API std::enable_if_t<__ESIMD_DNS::get_num_args<Op>() == 0 &&
                                 std::is_integral_v<Toffset> &&
                                 !std::is_pointer_v<AccessorTy>,
                             simd<T, N>>
atomic_update(AccessorTy acc, Toffset byte_offset, simd_mask<N> mask) {
  return atomic_update<Op, T, N>(acc, simd<Toffset, N>(byte_offset), mask);
}

/// @anchor accessor_atomic_update1
/// @brief Single-argument variant of the atomic update operation.
///
/// simd<T, N>
/// atomic_update(AccessorT acc, simd<Toffset, N> byte_offset,
///               simd<T, N> src0, simd_mask<N> mask, props = {});//(acc-au1-1)
/// simd<T, N>
/// atomic_update(AccessorT acc, simd<Toffset, N> byte_offset,
///               simd<T, N> src0, props = {});                  // (acc-au1-2)
///
/// simd<T, N>
/// atomic_update(AccessorT acc, simd<Toffset, N> byte_offset,
///               simd_view<T, RegionTy> src0,
///               simd_mask<N> mask, props = {});                // (acc-au1-3)
/// simd<T, N>
/// atomic_update(AccessorT acc, simd<Toffset, N> byte_offset,
///               simd_view<T, RegionTy> src0,
///               props = {});                                   // (acc-au1-4)
///
/// simd<T, N>
/// atomic_update(AccessorT acc, simd_view<Toffset, OffsetRegionTy> byte_offset,
///               simd<T, N> src0,
///               simd_mask<N> mask, props = {});                // (acc-au1-5)
/// simd<T, N>
/// atomic_update(AccessorT acc, simd_view<Toffset, OffsetRegionTy> byte_offset,
///               simd<T, N> src0,
///               props = {});                                   // (acc-au1-6)
///
/// simd<T, N>
/// atomic_update(AccessorT acc, simd_view<Toffset, OffsetRegionTy> byte_offset,
///               simd_view<T, RegionTy> src0,
///               simd_mask<N> mask, props = {});                // (acc-au1-7)
/// simd<T, N>
/// atomic_update(AccessorT acc, simd_view<Toffset, OffsetRegionTy> byte_offset,
///               simd_view<T, RegionTy> src0,
///               props = {});                                   // (acc-au1-8)
///
/// simd<T, N>
/// atomic_update(AccessorT acc, simd<Toffset, N> byte_offset,
///               simd<T, N> src0, simd_mask<N> mask, props = {});//(acc-au1-1)
///
/// Atomically updates \c N memory locations represented by an accessor and
/// a vector of offsets, and returns a vector of old values found at the
/// memory locations before update. The update operation has 1 additional
/// argument.
///
/// @tparam Op The atomic operation - can be one of the following:
/// \c atomic_op::add, \c atomic_op::sub, \c atomic_op::min, \c atomic_op::max,
/// \c atomic_op::xchg, \c atomic_op::bit_and, \c atomic_op::bit_or,
/// \c atomic_op::bit_xor, \c atomic_op::minsint, \c atomic_op::maxsint,
/// \c atomic_op::fmax, \c atomic_op::fmin, \c atomic_op::fadd, \c
/// atomic_op::fsub, \c atomic_op::store.
/// @tparam T The vector element type.
/// @tparam N The number of memory locations to update.
/// @tparam AccessorTy type of the SYCL accessor.
/// @param acc The SYCL accessor.
/// @param byte_offset The vector of 32-bit or 64-bit offsets in bytes. 64-bit
/// offsets are supported only when stateless memory accesses are enforced, i.e.
/// accessor based accesses are automatically converted to stateless accesses.
/// @param src0 The additional argument.
/// @param mask Operation mask, only locations with non-zero in the
///   corresponding mask element are updated.
/// @param props The parameter 'props' specifies the optional compile-time
///   properties list. Only L1/L2 properties are used. Other properties are
///   ignored.
/// @return A vector of the old values at the memory locations before the
///   update.
///
template <atomic_op Op, typename T, int N, typename Toffset,
          typename AccessorTy,
          typename PropertyListT =
              ext::oneapi::experimental::detail::empty_properties_t>
__ESIMD_API std::enable_if_t<
    __ESIMD_DNS::get_num_args<Op>() == 1 && std::is_integral_v<Toffset> &&
        sycl::detail::acc_properties::is_accessor_v<AccessorTy> &&
        !sycl::detail::acc_properties::is_local_accessor_v<AccessorTy> &&
        ext::oneapi::experimental::is_property_list_v<PropertyListT>,
    simd<T, N>>
atomic_update(AccessorTy acc, simd<Toffset, N> byte_offset, simd<T, N> src0,
              simd_mask<N> mask, PropertyListT props = {}) {
#ifdef __ESIMD_FORCE_STATELESS_MEM
  return atomic_update<Op, T, N>(__ESIMD_DNS::accessorToPointer<T>(acc),
                                 byte_offset, src0, mask, props);
#else
  constexpr auto L1Hint =
      detail::getPropertyValue<PropertyListT, cache_hint_L1_key>(
          cache_hint::none);

  constexpr auto L2Hint =
      detail::getPropertyValue<PropertyListT, cache_hint_L2_key>(
          cache_hint::none);

  static_assert(!PropertyListT::template has_property<cache_hint_L3_key>(),
                "L3 cache hint is reserved. The old/experimental L3 LSC cache "
                "hint is cache_level::L2 now.");
  static_assert(std::is_integral_v<Toffset>, "Unsupported offset type");
  static_assert(sizeof(Toffset) == 4, "Only 32 bit offset is supported");
  // Auto-convert FP atomics to LSC version.
  if constexpr (L1Hint != cache_hint::none || L2Hint != cache_hint::none ||
                Op == atomic_op::fmin || Op == atomic_op::fmax ||
                Op == atomic_op::fadd || Op == atomic_op::fsub ||
                !__ESIMD_DNS::isPowerOf2(N, 32)) {
    return detail::atomic_update_impl<
        Op, T, N, detail::lsc_data_size::default_size, L1Hint, L2Hint>(
        acc, byte_offset, src0, mask);
  } else if constexpr (Op == atomic_op::store) {
    if constexpr (std::is_integral_v<T>) {
      return atomic_update<atomic_op::xchg, T, N>(acc, byte_offset, src0, mask,
                                                  props);
    } else {
      using Tint = detail::uint_type_t<sizeof(T)>;
      simd<Tint, N> Res = atomic_update<atomic_op::xchg, Tint, N>(
          acc, byte_offset, src0.template bit_cast_view<Tint>(), mask, props);
      return Res.template bit_cast_view<T>();
    }
  } else {
    detail::check_atomic<Op, T, N, 1>();
    static_assert(sizeof(T) == 4, "Only 32 bit data is supported");
    const auto si = __ESIMD_NS::get_surface_index(acc);
    using Tx = typename detail::__raw_t<T>;
    return __esimd_dword_atomic1<Op, Tx, N>(
        mask.data(), si, byte_offset.data(),
        sycl::bit_cast<__ESIMD_DNS::vector_type_t<Tx, N>>(src0.data()));
  }
#endif
}

/// simd<T, N>
/// atomic_update(AccessorT acc, simd<Toffset, N> byte_offset,
///               simd<T, N> src0, props = {});                  // (acc-au1-2)
///
/// A variation of \c atomic_update API with no mask operand.
///
/// Atomically updates \c N memory locations represented by an accessor and
/// a vector of offsets, and returns a vector of old values found at the
/// memory locations before update. The update operation has 1 additional
/// argument.
///
/// @tparam Op The atomic operation - can be one of the following:
/// \c atomic_op::add, \c atomic_op::sub, \c atomic_op::min, \c atomic_op::max,
/// \c atomic_op::xchg, \c atomic_op::bit_and, \c atomic_op::bit_or,
/// \c atomic_op::bit_xor, \c atomic_op::minsint, \c atomic_op::maxsint,
/// \c atomic_op::fmax, \c atomic_op::fmin, \c atomic_op::fadd, \c
/// atomic_op::fsub, \c atomic_op::store.
/// @tparam T The vector element type.
/// @tparam N The number of memory locations to update.
/// @tparam AccessorTy type of the SYCL accessor.
/// @param acc The SYCL accessor.
/// @param byte_offset The vector of 32-bit or 64-bit offsets in bytes. 64-bit
/// offsets are supported only when stateless memory accesses are enforced, i.e.
/// accessor based accesses are automatically converted to stateless accesses.
/// @param src0 The additional argument.
/// @param props The parameter 'props' specifies the optional compile-time
///   properties list. Only L1/L2 properties are used. Other properties are
///   ignored.
/// @return A vector of the old values at the memory locations before the
///   update.
///
template <atomic_op Op, typename T, int N, typename Toffset,
          typename AccessorTy,
          typename PropertyListT =
              ext::oneapi::experimental::detail::empty_properties_t>
__ESIMD_API std::enable_if_t<
    __ESIMD_DNS::get_num_args<Op>() == 1 && std::is_integral_v<Toffset> &&
        sycl::detail::acc_properties::is_accessor_v<AccessorTy> &&
        !sycl::detail::acc_properties::is_local_accessor_v<AccessorTy> &&
        ext::oneapi::experimental::is_property_list_v<PropertyListT>,
    simd<T, N>>
atomic_update(AccessorTy acc, simd<Toffset, N> byte_offset, simd<T, N> src0,
              PropertyListT props = {}) {
  simd_mask<N> mask = 1;
  return atomic_update<Op, T, N>(acc, byte_offset, src0, mask, props);
}

/// simd<T, N>
/// atomic_update(AccessorT acc, simd<Toffset, N> byte_offset,
///               simd_view<T, RegionTy> src0,
///               simd_mask<N> mask, props = {});                // (acc-au1-3)
///
/// A variation of \c atomic_update API with \c src0 represented as
/// \c simd_view object.
///
/// Atomically updates \c N memory locations represented by an accessor and
/// a vector of offsets, and returns a vector of old values found at the
/// memory locations before update. The update operation has 1 additional
/// argument.
///
/// @tparam Op The atomic operation - can be one of the following:
/// \c atomic_op::add, \c atomic_op::sub, \c atomic_op::min, \c atomic_op::max,
/// \c atomic_op::xchg, \c atomic_op::bit_and, \c atomic_op::bit_or,
/// \c atomic_op::bit_xor, \c atomic_op::minsint, \c atomic_op::maxsint,
/// \c atomic_op::fmax, \c atomic_op::fmin, \c atomic_op::fadd, \c
/// atomic_op::fsub, \c atomic_op::store.
/// @tparam T The vector element type.
/// @tparam N The number of memory locations to update.
/// @tparam AccessorTy type of the SYCL accessor.
/// @param acc The SYCL accessor.
/// @param byte_offset The vector of 32-bit or 64-bit offsets in bytes. 64-bit
/// offsets are supported only when stateless memory accesses are enforced, i.e.
/// accessor based accesses are automatically converted to stateless accesses.
/// @param src0 The additional argument.
/// @param mask Operation mask, only locations with non-zero in the
///   corresponding mask element are updated.
/// @param props The parameter 'props' specifies the optional compile-time
///   properties list. Only L1/L2 properties are used. Other properties are
///   ignored.
/// @return A vector of the old values at the memory locations before the
///   update.
///
template <atomic_op Op, typename T, int N, typename Toffset,
          typename RegionTy = region1d_t<Toffset, N, 1>, typename AccessorTy,
          typename PropertyListT =
              ext::oneapi::experimental::detail::empty_properties_t>
__ESIMD_API std::enable_if_t<
    __ESIMD_DNS::get_num_args<Op>() == 1 && std::is_integral_v<Toffset> &&
        sycl::detail::acc_properties::is_accessor_v<AccessorTy> &&
        !sycl::detail::acc_properties::is_local_accessor_v<AccessorTy> &&
        ext::oneapi::experimental::is_property_list_v<PropertyListT>,
    simd<T, N>>
atomic_update(AccessorTy acc, simd<Toffset, N> byte_offset,
              simd_view<T, RegionTy> src0, simd_mask<N> mask,
              PropertyListT props = {}) {
  return atomic_update<Op, T, N>(acc, byte_offset, src0.read(), mask, props);
}

/// simd<T, N>
/// atomic_update(AccessorT acc, simd<Toffset, N> byte_offset,
///               simd_view<T, RegionTy> src0,
///               props = {});                                   // (acc-au1-4)
///
/// A variation of \c atomic_update API with \c src0 represented as
/// \c simd_view object and no mask operand.
///
/// Atomically updates \c N memory locations represented by an accessor and
/// a vector of offsets, and returns a vector of old values found at the
/// memory locations before update. The update operation has 1 additional
/// argument.
///
/// @tparam Op The atomic operation - can be one of the following:
/// \c atomic_op::add, \c atomic_op::sub, \c atomic_op::min, \c atomic_op::max,
/// \c atomic_op::xchg, \c atomic_op::bit_and, \c atomic_op::bit_or,
/// \c atomic_op::bit_xor, \c atomic_op::minsint, \c atomic_op::maxsint,
/// \c atomic_op::fmax, \c atomic_op::fmin, \c atomic_op::fadd, \c
/// atomic_op::fsub, \c atomic_op::store.
/// @tparam T The vector element type.
/// @tparam N The number of memory locations to update.
/// @tparam AccessorTy type of the SYCL accessor.
/// @param acc The SYCL accessor.
/// @param byte_offset The vector of 32-bit or 64-bit offsets in bytes. 64-bit
/// offsets are supported only when stateless memory accesses are enforced, i.e.
/// accessor based accesses are automatically converted to stateless accesses.
/// @param src0 The additional argument.
/// @param props The parameter 'props' specifies the optional compile-time
///   properties list. Only L1/L2 properties are used. Other properties are
///   ignored.
/// @return A vector of the old values at the memory locations before the
///   update.
///
template <atomic_op Op, typename T, int N, typename Toffset,
          typename RegionTy = region1d_t<Toffset, N, 1>, typename AccessorTy,
          typename PropertyListT =
              ext::oneapi::experimental::detail::empty_properties_t>
__ESIMD_API std::enable_if_t<
    __ESIMD_DNS::get_num_args<Op>() == 1 && std::is_integral_v<Toffset> &&
        sycl::detail::acc_properties::is_accessor_v<AccessorTy> &&
        !sycl::detail::acc_properties::is_local_accessor_v<AccessorTy> &&
        ext::oneapi::experimental::is_property_list_v<PropertyListT>,
    simd<T, N>>
atomic_update(AccessorTy acc, simd<Toffset, N> byte_offset,
              simd_view<T, RegionTy> src0, PropertyListT props = {}) {
  simd_mask<N> mask = 1;
  return atomic_update<Op, T, N>(acc, byte_offset, src0.read(), mask, props);
}

/// simd<T, N>
/// atomic_update(AccessorT acc, simd_view<Toffset, OffsetRegionTy> byte_offset,
///               simd<T, N> src0,
///               simd_mask<N> mask, props = {});                // (acc-au1-5)
///
/// A variation of \c atomic_update API with \c byte_offset represented as
/// \c simd_view object.
///
/// @tparam Op The atomic operation - can be one of the following:
/// \c atomic_op::add, \c atomic_op::sub, \c atomic_op::min, \c
/// atomic_op::max, \c atomic_op::xchg, \c atomic_op::bit_and, \c
/// atomic_op::bit_or, \c atomic_op::bit_xor, \c atomic_op::minsint, \c
/// atomic_op::maxsint, \c atomic_op::fmax, \c atomic_op::fmin, \c
/// atomic_op::fadd, \c atomic_op::fsub, \c atomic_op::store.
/// @tparam T The vector element type.
/// @tparam N The number of memory locations to update.
/// @tparam AccessorTy type of the SYCL accessor.
/// @param acc The SYCL accessor.
/// @param byte_offset The simd_view of 32-bit or 64-bit offsets in bytes.
/// 64-bit offsets are supported only when stateless memory accesses are
/// enforced, i.e. accessor based accesses are automatically converted to
/// stateless accesses.
/// @param src0 The additional argument.
/// @param mask Operation mask, only locations with non-zero in the
///   corresponding mask element are updated.
/// @param props The parameter 'props' specifies the optional compile-time
///   properties list. Only L1/L2 properties are used. Other properties are
///   ignored.
/// @return A vector of the old values at the memory locations before the
///   update.
///
template <atomic_op Op, typename T, int N, typename Toffset,
          typename AccessorTy, typename RegionTy = region1d_t<Toffset, N, 1>,
          typename PropertyListT =
              ext::oneapi::experimental::detail::empty_properties_t>
__ESIMD_API std::enable_if_t<
    __ESIMD_DNS::get_num_args<Op>() == 1 && !std::is_pointer_v<AccessorTy> &&
        !sycl::detail::acc_properties::is_local_accessor_v<AccessorTy> &&
        ext::oneapi::experimental::is_property_list_v<PropertyListT>,
    simd<T, N>>
atomic_update(AccessorTy acc, simd_view<Toffset, RegionTy> byte_offset,
              simd<T, N> src0, simd_mask<N> mask, PropertyListT props = {}) {
  return atomic_update<Op, T, N>(acc, byte_offset.read(), src0, mask, props);
}

/// simd<T, N>
/// atomic_update(AccessorT acc, simd_view<Toffset, OffsetRegionTy> byte_offset,
///               simd<T, N> src0,
///               props = {});                                   // (acc-au1-6)
///
/// A variation of \c atomic_update API with \c byte_offset represented as
/// \c simd_view object and no mask operand.
///
/// @tparam Op The atomic operation - can be one of the following:
/// \c atomic_op::add, \c atomic_op::sub, \c atomic_op::min, \c
/// atomic_op::max, \c atomic_op::xchg, \c atomic_op::bit_and, \c
/// atomic_op::bit_or, \c atomic_op::bit_xor, \c atomic_op::minsint, \c
/// atomic_op::maxsint, \c atomic_op::fmax, \c atomic_op::fmin, \c
/// atomic_op::fadd, \c atomic_op::fsub, \c atomic_op::store.
/// @tparam T The vector element type.
/// @tparam N The number of memory locations to update.
/// @tparam AccessorTy type of the SYCL accessor.
/// @param acc The SYCL accessor.
/// @param byte_offset The simd_view of 32-bit or 64-bit offsets in bytes.
/// 64-bit offsets are supported only when stateless memory accesses are
/// enforced, i.e. accessor based accesses are automatically converted to
/// stateless accesses.
/// @param src0 The additional argument.
/// @param props The parameter 'props' specifies the optional compile-time
///   properties list. Only L1/L2 properties are used. Other properties are
///   ignored.
/// @return A vector of the old values at the memory locations before the
///   update.
///
template <atomic_op Op, typename T, int N, typename Toffset,
          typename AccessorTy, typename RegionTy = region1d_t<Toffset, N, 1>,
          typename PropertyListT =
              ext::oneapi::experimental::detail::empty_properties_t>
__ESIMD_API std::enable_if_t<
    __ESIMD_DNS::get_num_args<Op>() == 1 && !std::is_pointer_v<AccessorTy> &&
        !sycl::detail::acc_properties::is_local_accessor_v<AccessorTy> &&
        ext::oneapi::experimental::is_property_list_v<PropertyListT>,
    simd<T, N>>
atomic_update(AccessorTy acc, simd_view<Toffset, RegionTy> byte_offset,
              simd<T, N> src0, PropertyListT props = {}) {
  simd_mask<N> mask = 1;
  return atomic_update<Op, T, N>(acc, byte_offset.read(), src0, mask, props);
}

/// simd<T, N>
/// atomic_update(AccessorT acc, simd_view<Toffset, OffsetRegionTy> byte_offset,
///               simd_view<T, RegionTy> src0,
///               simd_mask<N> mask, props = {});                // (acc-au1-7)
///
/// A variation of \c atomic_update API with \c byte_offset and \c src0
/// represented as \c simd_view objects.
///
/// @tparam Op The atomic operation - can be one of the following:
/// \c atomic_op::add, \c atomic_op::sub, \c atomic_op::min, \c
/// atomic_op::max, \c atomic_op::xchg, \c atomic_op::bit_and, \c
/// atomic_op::bit_or, \c atomic_op::bit_xor, \c atomic_op::minsint, \c
/// atomic_op::maxsint, \c atomic_op::fmax, \c atomic_op::fmin, \c
/// atomic_op::fadd, \c atomic_op::fsub, \c atomic_op::store.
/// @tparam T The vector element type.
/// @tparam N The number of memory locations to update.
/// @tparam AccessorTy type of the SYCL accessor.
/// @param acc The SYCL accessor.
/// @param byte_offset The simd_view of 32-bit or 64-bit offsets in bytes.
/// 64-bit offsets are supported only when stateless memory accesses are
/// enforced, i.e. accessor based accesses are automatically converted to
/// stateless accesses.
/// @param src0 The additional argument.
/// @param mask Operation mask, only locations with non-zero in the
///   corresponding mask element are updated.
/// @param props The parameter 'props' specifies the optional compile-time
///   properties list. Only L1/L2 properties are used. Other properties are
///   ignored.
/// @return A vector of the old values at the memory locations before the
///   update.
///
template <atomic_op Op, typename T, int N, typename Toffset,
          typename AccessorTy,
          typename OffsetRegionTy = region1d_t<Toffset, N, 1>,
          typename RegionTy = region1d_t<T, N, 1>,
          typename PropertyListT =
              ext::oneapi::experimental::detail::empty_properties_t>
__ESIMD_API std::enable_if_t<
    __ESIMD_DNS::get_num_args<Op>() == 1 && !std::is_pointer_v<AccessorTy> &&
        ext::oneapi::experimental::is_property_list_v<PropertyListT>,
    simd<T, N>>
atomic_update(AccessorTy acc, simd_view<Toffset, OffsetRegionTy> byte_offset,
              simd_view<T, RegionTy> src0, simd_mask<N> mask,
              PropertyListT props = {}) {
  return atomic_update<Op, T, N>(acc, byte_offset.read(), src0.read(), mask,
                                 props);
}

/// simd<T, N>
/// atomic_update(AccessorT acc, simd_view<Toffset, OffsetRegionTy> byte_offset,
///               simd_view<T, RegionTy> src0,
///               props = {});                                   // (acc-au1-8)
///
/// A variation of \c atomic_update API with \c byte_offset and \c src0
/// represented as \c simd_view objects and no mask operand.
///
/// @tparam Op The atomic operation - can be one of the following:
/// \c atomic_op::add, \c atomic_op::sub, \c atomic_op::min, \c
/// atomic_op::max, \c atomic_op::xchg, \c atomic_op::bit_and, \c
/// atomic_op::bit_or, \c atomic_op::bit_xor, \c atomic_op::minsint, \c
/// atomic_op::maxsint, \c atomic_op::fmax, \c atomic_op::fmin, \c
/// atomic_op::fadd, \c atomic_op::fsub, \c atomic_op::store.
/// @tparam T The vector element type.
/// @tparam N The number of memory locations to update.
/// @tparam AccessorTy type of the SYCL accessor.
/// @param acc The SYCL accessor.
/// @param byte_offset The simd_view of 32-bit or 64-bit offsets in bytes.
/// 64-bit offsets are supported only when stateless memory accesses are
/// enforced, i.e. accessor based accesses are automatically converted to
/// stateless accesses.
/// @param src0 The additional argument.
/// @param props The parameter 'props' specifies the optional compile-time
///   properties list. Only L1/L2 properties are used. Other properties are
///   ignored.
/// @return A vector of the old values at the memory locations before the
///   update.
///
template <atomic_op Op, typename T, int N, typename Toffset,
          typename AccessorTy,
          typename OffsetRegionTy = region1d_t<Toffset, N, 1>,
          typename RegionTy = region1d_t<T, N, 1>,
          typename PropertyListT =
              ext::oneapi::experimental::detail::empty_properties_t>
__ESIMD_API std::enable_if_t<
    __ESIMD_DNS::get_num_args<Op>() == 1 && !std::is_pointer_v<AccessorTy> &&
        ext::oneapi::experimental::is_property_list_v<PropertyListT>,
    simd<T, N>>
atomic_update(AccessorTy acc, simd_view<Toffset, OffsetRegionTy> byte_offset,
              simd_view<T, RegionTy> src0, PropertyListT props = {}) {
  simd_mask<N> mask = 1;
  return atomic_update<Op, T, N>(acc, byte_offset.read(), src0.read(), mask,
                                 props);
}

/// A variation of \c atomic_update API with \c offset represented as
/// scalar object.
///
/// @tparam Op The atomic operation - can be one of the following:
/// \c atomic_op::add, \c atomic_op::sub, \c atomic_op::min, \c atomic_op::max,
/// \c atomic_op::xchg, \c atomic_op::bit_and, \c atomic_op::bit_or,
/// \c atomic_op::bit_xor, \c atomic_op::minsint, \c atomic_op::maxsint,
/// \c atomic_op::fmax, \c atomic_op::fmin \c atomic_op::store.
/// @tparam Tx The vector element type.
/// @tparam N The number of memory locations to update.
/// @tparam AccessorTy type of the SYCL accessor.
/// @param acc The SYCL accessor.
/// @param offset The scalar 32-bit or 64-bit offset in bytes. 64-bit
/// offset are supported only when stateless memory accesses are enforced, i.e.
/// accessor based accesses are automatically converted to stateless accesses.
/// @param src0 The additional argument.
/// @param mask Operation mask, only locations with non-zero in the
///   corresponding mask element are updated.
/// @return A vector of the old values at the memory locations before the
///   update.
///
template <atomic_op Op, typename Tx, int N, typename Toffset,
          typename AccessorTy>
__ESIMD_API std::enable_if_t<
    std::is_integral_v<Toffset> && !std::is_pointer_v<AccessorTy> &&
        ((Op != atomic_op::store && Op != atomic_op::xchg) || N == 1),
    simd<Tx, N>>
atomic_update(AccessorTy acc, Toffset offset, simd<Tx, N> src0,
              simd_mask<N> mask) {
  return atomic_update<Op, Tx, N>(acc, simd<Toffset, N>(offset), src0, mask);
}

/// @anchor accessor_atomic_update2
/// @brief Two-argument variant of the atomic update operation.
///
/// simd<T, N>
/// atomic_update(AccessorTy acc, simd<Toffset, N> byte_offset,
///               simd<T, N> src0, simd<T, N> src1,
//                simd_mask<N> mask,props = {});                 // (acc-au2-1)
///
/// simd<T, N>
/// atomic_update(AccessorTy acc, simd<Toffset, N> byte_offset,
///               simd<T, N> src0, simd<T, N> src1,
///               props = {});                                   // (acc-au2-2)
/// simd<T, N>
/// atomic_update(AccessorTy acc, simd_view<OffsetObjT, OffsetRegionTy>
///               byte_offset, simd<T, N> src0, simd<T, N> src1,
///               simd_mask<N> mask, props = {});                // (acc-au2-3)
///
/// simd<T, N>
/// atomic_update(AccessorTy acc,
///               simd_view<OffsetObjT, OffsetRegionTy>, byte_offset,
///               simd<T, N> src0, simd<T, N> src1, props = {}); // (acc-au2-4)
///
/// simd<T, N>
/// atomic_update(AccessorTy acc, simd<Toffset, N> byte_offset,
///               simd<T, N> src0, simd<T, N> src1,
//                simd_mask<N> mask,props = {});                 // (acc-au2-1)
///
/// Atomically updates \c N memory locations represented by an accessor and
/// a vector of offsets and returns a vector of old
/// values found at the memory locations before update. The update operation
/// has 2 additional arguments.
///
/// @tparam Op The atomic operation - can be one of the following:
///   \c atomic_op::cmpxchg, \c atomic_op::fcmpxchg.
/// @tparam T The vector element type.
/// @tparam N The number of memory locations to update.
/// @tparam AccessorTy type of the SYCL accessor.
/// @param acc The SYCL accessor.
/// @param byte_offset The vector of 32-bit or 64-bit offsets in bytes. 64-bit
/// offsets are supported only when stateless memory accesses are enforced,
/// i.e. accessor based accesses are automatically converted to stateless
/// accesses.
/// @param src0 The first additional argument (new value).
/// @param src1 The second additional argument (expected value).
/// @param mask Operation mask, only locations with non-zero in the
///   corresponding mask element are updated.
/// @param props The parameter 'props' specifies the optional compile-time
///   properties list. Only L1/L2 properties are used.
//    Other properties are ignored.
/// @return A vector of the old values at the memory locations before the
///   update.
///
template <atomic_op Op, typename T, int N, typename Toffset,
          typename AccessorTy,
          typename PropertyListT =
              ext::oneapi::experimental::detail::empty_properties_t>
__ESIMD_API std::enable_if_t<
    __ESIMD_DNS::get_num_args<Op>() == 2 && std::is_integral_v<Toffset> &&
        __ESIMD_DNS::is_rw_device_accessor_v<AccessorTy> &&
        ext::oneapi::experimental::is_property_list_v<PropertyListT>,
    simd<T, N>>
atomic_update(AccessorTy acc, simd<Toffset, N> byte_offset, simd<T, N> src0,
              simd<T, N> src1, simd_mask<N> mask, PropertyListT props = {}) {
#ifdef __ESIMD_FORCE_STATELESS_MEM
  return atomic_update<Op, T, N>(__ESIMD_DNS::accessorToPointer<T>(acc),
                                 byte_offset, src0, src1, mask, props);
#else
  constexpr auto L1Hint =
      detail::getPropertyValue<PropertyListT, cache_hint_L1_key>(
          cache_hint::none);

  constexpr auto L2Hint =
      detail::getPropertyValue<PropertyListT, cache_hint_L2_key>(
          cache_hint::none);

  static_assert(!PropertyListT::template has_property<cache_hint_L3_key>(),
                "L3 cache hint is reserved. The old/experimental L3 LSC cache "
                "hint is cache_level::L2 now.");
  static_assert(std::is_integral_v<Toffset>, "Unsupported offset type");
  static_assert(sizeof(Toffset) == 4, "Only 32 bit offset is supported");
  // Use LSC atomic when cache hints are present, FP atomics is used,
  // non-power of two length is used, or operation width greater than 32.
  if constexpr (L1Hint != cache_hint::none || L2Hint != cache_hint::none ||
                Op == atomic_op::fcmpxchg || !__ESIMD_DNS::isPowerOf2(N, 32)) {
    // 2-argument lsc_atomic_update arguments order matches the standard one -
    // expected value first, then new value. But atomic_update uses reverse
    // order, hence the src1/src0 swap.
    return detail::atomic_update_impl<
        Op, T, N, detail::lsc_data_size::default_size, L1Hint, L2Hint>(
        acc, byte_offset, src1, src0, mask);
  } else {
    detail::check_atomic<Op, T, N, 2>();
    static_assert(sizeof(T) == 4, "Only 32 bit data is supported");
    const auto si = __ESIMD_NS::get_surface_index(acc);
    using Tx = typename detail::__raw_t<T>;
    return __esimd_dword_atomic2<Op, Tx, N>(
        mask.data(), si, byte_offset.data(),
        sycl::bit_cast<__ESIMD_DNS::vector_type_t<Tx, N>>(src0.data()),
        sycl::bit_cast<__ESIMD_DNS::vector_type_t<Tx, N>>(src1.data()));
  }
#endif
}

<<<<<<< HEAD
=======
/// simd<T, N>
/// atomic_update(AccessorTy acc, simd<Toffset, N> byte_offset,
///               simd<T, N> src0, simd<T, N> src1,
///               props = {});                                   // (acc-au2-2)
///
/// A variation of \c atomic_update API with no mask operand.
///
/// @tparam Op The atomic operation - can be one of the following:
///   \c atomic_op::cmpxchg, \c atomic_op::fcmpxchg.
/// @tparam T The vector element type.
/// @tparam N The number of memory locations to update.
/// @param acc The SYCL accessor.
/// @param byte_offset The vector of 32-bit or 64-bit offsets in bytes.
/// @param src0 The first additional argument (new value).
/// @param src1 The second additional argument (expected value).
/// @param props The parameter 'props' specifies the optional compile-time
///   properties list. Only L1/L2 properties are used.
//    Other properties are ignored.
/// @return A vector of the old values at the memory locations before the
///   update.
///
template <atomic_op Op, typename T, int N, typename Toffset,
          typename AccessorTy,
          typename PropertyListT =
              ext::oneapi::experimental::detail::empty_properties_t>
__ESIMD_API std::enable_if_t<
    __ESIMD_DNS::get_num_args<Op>() == 2 &&
        __ESIMD_DNS::is_rw_device_accessor_v<AccessorTy> &&
        ext::oneapi::experimental::is_property_list_v<PropertyListT>,
    simd<T, N>>
atomic_update(AccessorTy acc, simd<Toffset, N> byte_offset, simd<T, N> src0,
              simd<T, N> src1, PropertyListT props = {}) {
  simd_mask<N> mask = 1;
  return atomic_update<Op, T, N>(acc, byte_offset, src0, src1, mask, props);
}

/// simd<T, N>
/// atomic_update(AccessorTy acc, simd_view<OffsetObjT, OffsetRegionTy>
///               byte_offset, simd<T, N> src0, simd<T, N> src1,
///               simd_mask<N> mask, props = {});              // (acc-au2-3)
///
/// A variation of \c atomic_update API with \c byte_offset represented as
/// a \c simd_view object.
///
/// @tparam Op The atomic operation - can be one of the following:
///   \c atomic_op::cmpxchg, \c atomic_op::fcmpxchg.
/// @tparam T The vector element type.
/// @tparam N The number of memory locations to update.
/// @param acc The SYCL accessor.
/// @param byte_offset The vector of 32-bit or 64-bit offsets in bytes.
/// @param src0 The first additional argument (new value).
/// @param src1 The second additional argument (expected value).
/// @param mask Operation mask, only locations with non-zero in the
///   corresponding mask element are updated.
/// @param props The parameter 'props' specifies the optional compile-time
///   properties list. Only L1/L2 properties are used.
//    Other properties are ignored.
/// @return A vector of the old values at the memory locations before the
///   update.
template <atomic_op Op, typename T, int N, typename OffsetObjT,
          typename AccessorTy, typename OffsetRegionTy,
          typename PropertyListT =
              ext::oneapi::experimental::detail::empty_properties_t>
__ESIMD_API std::enable_if_t<
    __ESIMD_DNS::get_num_args<Op>() == 2 &&
        __ESIMD_DNS::is_rw_device_accessor_v<AccessorTy> &&
        ext::oneapi::experimental::is_property_list_v<PropertyListT>,
    simd<T, N>>
atomic_update(AccessorTy acc, simd_view<OffsetObjT, OffsetRegionTy> byte_offset,
              simd<T, N> src0, simd<T, N> src1, simd_mask<N> mask,
              PropertyListT props = {}) {
  return atomic_update<Op, T, N>(acc, byte_offset.read(), src0, src1, mask,
                                 props);
}

/// simd<T, N>
/// atomic_update(AccessorTy acc,
///               simd_view<OffsetObjT, OffsetRegionTy>, byte_offset,
///               simd<T, N> src0, simd<T, N> src1, props = {}); // (acc-au2-4)
///
/// A variation of \c atomic_update API with \c byte_offset represented as
/// a \c simd_view object and no mask operand.
///
/// @tparam Op The atomic operation - can be one of the following:
///   \c atomic_op::cmpxchg, \c atomic_op::fcmpxchg.
/// @tparam T The vector element type.
/// @tparam N The number of memory locations to update.
/// @param acc The SYCL accessor.
/// @param byte_offset The vector of 32-bit or 64-bit offsets in bytes.
/// @param src0 The first additional argument (new value).
/// @param src1 The second additional argument (expected value).
/// @param props The parameter 'props' specifies the optional compile-time
///   properties list. Only L1/L2 properties are used.
//    Other properties are ignored.
/// @return A vector of the old values at the memory locations before the
///   update.
template <atomic_op Op, typename T, int N, typename OffsetObjT,
          typename AccessorTy, typename OffsetRegionTy,
          typename PropertyListT =
              ext::oneapi::experimental::detail::empty_properties_t>
__ESIMD_API std::enable_if_t<
    __ESIMD_DNS::get_num_args<Op>() == 2 &&
        __ESIMD_DNS::is_rw_device_accessor_v<AccessorTy> &&
        ext::oneapi::experimental::is_property_list_v<PropertyListT>,
    simd<T, N>>
atomic_update(AccessorTy acc, simd_view<OffsetObjT, OffsetRegionTy> byte_offset,
              simd<T, N> src0, simd<T, N> src1, PropertyListT props = {}) {
  simd_mask<N> mask = 1;
  return atomic_update<Op, T, N>(acc, byte_offset.read(), src0, src1, mask,
                                 props);
}

/// Variant of \c atomic_update that uses \c local_accessor as a parameter.
/// Atomically updates \c N memory locations represented by an accessor and
/// a vector of offsets and returns a vector of old
/// values found at the memory locations before update. The update operation
/// has 2 additional arguments.
///
/// @tparam Op The atomic operation - can be one of the following:
///   \c atomic_op::cmpxchg, \c atomic_op::fcmpxchg.
/// @tparam Tx The vector element type.
/// @tparam N The number of memory locations to update.
/// @tparam AccessorTy type of the SYCL accessor.
/// @param acc The SYCL accessor.
/// @param offset The vector of 32-bit or 64-bit offsets in bytes. 64-bit
/// offsets are supported only when stateless memory accesses are enforced, i.e.
/// accessor based accesses are automatically converted to stateless accesses.
/// @param src0 The first additional argument (new value).
/// @param src1 The second additional argument (expected value).
/// @param mask Operation mask, only locations with non-zero in the
///   corresponding mask element are updated.
/// @return A vector of the old values at the memory locations before the
///   update.
///
template <atomic_op Op, typename Tx, int N, typename AccessorTy>
__ESIMD_API std::enable_if_t<
    sycl::detail::acc_properties::is_local_accessor_v<AccessorTy>, simd<Tx, N>>
atomic_update(AccessorTy acc, simd<uint32_t, N> offset, simd<Tx, N> src0,
              simd<Tx, N> src1, simd_mask<N> mask) {
  if constexpr (Op == atomic_op::fcmpxchg) {
    // Auto-convert FP atomics to LSC version.
    return atomic_update<detail::to_lsc_atomic_op<Op>(), Tx, N>(
        acc, offset, src0, src1, mask);
  } else {
    return slm_atomic_update<Op, Tx, N>(
        offset + __ESIMD_DNS::localAccessorToOffset(acc), src0, src1, mask);
  }
}

>>>>>>> 19c17e28
/// A variation of \c atomic_update API with \c offsets represented as
/// scalar.
///
/// @tparam Op The atomic operation - can be one of the following:
///   \c atomic_op::cmpxchg, \c atomic_op::fcmpxchg.
/// @tparam Tx The vector element type.
/// @tparam N The number of memory locations to update.
/// @tparam AccessorTy type of the SYCL accessor.
/// @param acc The SYCL accessor.
/// @param offset The scalar 32-bit or 64-bit offset in bytes. 64-bit
/// offset are supported only when stateless memory accesses are enforced,
/// i.e. accessor based accesses are automatically converted to stateless
/// accesses.
/// @param src0 The first additional argument (new value).
/// @param src1 The second additional argument (expected value).
/// @param mask Operation mask, only locations with non-zero in the
///   corresponding mask element are updated.
/// @return A vector of the old values at the memory locations before the
///   update.
///
template <atomic_op Op, typename Tx, int N, typename Toffset,
          typename AccessorTy>
__ESIMD_API std::enable_if_t<
    std::is_integral_v<Toffset> && !std::is_pointer_v<AccessorTy>, simd<Tx, N>>
atomic_update(AccessorTy acc, Toffset offset, simd<Tx, N> src0,
              simd<Tx, N> src1, simd_mask<N> mask) {
  return atomic_update<Op, Tx, N>(acc, simd<Toffset, N>(offset), src0, src1,
                                  mask);
}

/// @} sycl_esimd_memory_atomics

/// @addtogroup sycl_esimd_memory
/// @{

/// Represetns a bit mask to control behavior of esimd::fence.
/// Enum elements define semantics of the bits in the mask.
enum fence_mask : uint8_t {
  /// “Commit enable” - wait for fence to complete before continuing.
  global_coherent_fence = 0x1,
  /// Flush the instruction cache.
  l3_flush_instructions = 0x2,
  /// Flush sampler (texture) cache.
  l3_flush_texture_data = 0x4,
  /// Flush constant cache.
  l3_flush_constant_data = 0x8,
  /// Flush constant cache.
  l3_flush_rw_data = 0x10,
  /// Issue SLM memory barrier only. If not set, the memory barrier is global.
  local_barrier = 0x20,
  /// Flush L1 read - only data cache.
  l1_flush_ro_data = 0x40,
  /// Creates a software (compiler) barrier, which does not generate
  /// any instruction and only prevents instruction scheduler from
  /// reordering instructions across this barrier at compile time.
  sw_barrier = 0x80
};

/// esimd::fence sets the memory read/write order.
/// @tparam cntl A bitmask composed from \c fence_mask bits.
///
template <uint8_t cntl> __ESIMD_API void fence() { __esimd_fence(cntl); }

__SYCL_DEPRECATED("use fence<fence_mask>()")
__ESIMD_API void fence(fence_mask cntl) { __esimd_fence(cntl); }

/// Memory fence.
/// Supported platforms: DG2, PVC
///
/// @tparam Kind is the memory kind.
/// @tparam FenceOp is the fence cache flush operation to apply after fence.
/// @tparam Scope is the fence operation scope.
template <memory_kind Kind = memory_kind::global,
          fence_flush_op FenceOp = fence_flush_op::none,
          fence_scope Scope = fence_scope::group>
__ESIMD_API void fence() {
  static_assert(
      Kind != memory_kind::local ||
          (FenceOp == fence_flush_op::none && Scope == fence_scope::group),
      "SLM fence must have 'none' lsc_fence_op and 'group' scope");
  constexpr int N = 16;
  simd_mask<N> Mask = 1;
  __esimd_lsc_fence<static_cast<uint8_t>(Kind), static_cast<uint8_t>(FenceOp),
                    static_cast<uint8_t>(Scope), N>(Mask.data());
}

/// Generic work-group barrier.
/// Performs barrier synchronization for all threads within the same thread
/// group. The barrier instruction causes the executing thread to wait until
/// all threads in the same thread group have executed the barrier
/// instruction. Memory ordering is also guaranteed by this instruction. The
/// behavior is undefined if this instruction is executed in divergent control
/// flow.
///
__ESIMD_API void barrier() {
  __esimd_fence(fence_mask::global_coherent_fence | fence_mask::local_barrier);
  __esimd_barrier();
}
/// @} sycl_esimd_memory

/// @addtogroup sycl_esimd_memory
/// @{

/// Media block load.
///
/// @tparam T is the element data type.
/// @tparam m is the height of the 2D block.
/// @tparam N is the width of the 2D block.
/// @tparam AccessorTy is type of the SYCL accessor.
/// @tparam plane is planar surface index.
/// @param acc is the SYCL accessor.
/// @param x is X-coordinate of the left upper rectangle corner in BYTES.
/// @param y is Y-coordinate of the left upper rectangle corner in ROWS.
/// @return the linearized 2D block data read from surface.
///
template <typename T, int m, int N, typename AccessorTy, unsigned plane = 0>
__ESIMD_API simd<T, m * N> media_block_load(AccessorTy acc, unsigned x,
                                            unsigned y) {
  constexpr unsigned Width = N * sizeof(T);
  static_assert(Width * m <= 256u,
                "data does not fit into a single dataport transaction");
  static_assert(Width <= 64u, "valid block width is in range [1, 64]");
  static_assert(m <= 64u, "valid block height is in range [1, 64]");
  static_assert(plane <= 3u, "valid plane index is in range [0, 3]");

  const auto si = __ESIMD_NS::get_surface_index(acc);
  using SurfIndTy = decltype(si);
  constexpr unsigned int RoundedWidth =
      Width < 4 ? 4 : detail::getNextPowerOf2<Width>();
  constexpr int BlockWidth = sizeof(T) * N;
  constexpr int Mod = 0;

  if constexpr (Width < RoundedWidth) {
    constexpr unsigned int n1 = RoundedWidth / sizeof(T);
    simd<T, m * n1> temp =
        __esimd_media_ld<T, m, n1, Mod, SurfIndTy, (int)plane, BlockWidth>(
            si, x, y);
    return temp.template select<m, 1, N, 1>(0, 0);
  } else {
    return __esimd_media_ld<T, m, N, Mod, SurfIndTy, (int)plane, BlockWidth>(
        si, x, y);
  }
}

/// Media block store.
///
/// @tparam T is the element data type.
/// @tparam m is the height of the 2D block.
/// @tparam N is the width of the 2D block.
/// @tparam is AccessorTy type of the SYCL accessor.
/// @tparam plane is planar surface index.
/// @param acc is the SYCL accessor.
/// @param x is X-coordinate of the left upper rectangle corner in BYTES.
/// @param y is Y-coordinate of the left upper rectangle corner in ROWS.
/// @param vals is the linearized 2D block data to be written to surface.
///
template <typename T, int m, int N, typename AccessorTy, unsigned plane = 0>
__ESIMD_API void media_block_store(AccessorTy acc, unsigned x, unsigned y,
                                   simd<T, m * N> vals) {
  constexpr unsigned Width = N * sizeof(T);
  static_assert(Width * m <= 256u,
                "data does not fit into a single dataport transaction");
  static_assert(Width <= 64u, "valid block width is in range [1, 64]");
  static_assert(m <= 64u, "valid block height is in range [1, 64]");
  static_assert(plane <= 3u, "valid plane index is in range [0, 3]");
  const auto si = __ESIMD_NS::get_surface_index(acc);
  using SurfIndTy = decltype(si);
  constexpr unsigned int RoundedWidth =
      Width < 4 ? 4 : detail::getNextPowerOf2<Width>();
  constexpr unsigned int n1 = RoundedWidth / sizeof(T);
  constexpr int BlockWidth = sizeof(T) * N;
  constexpr int Mod = 0;

  if constexpr (Width < RoundedWidth) {
    simd<T, m * n1> temp;
    auto temp_ref = temp.template bit_cast_view<T, m, n1>();
    auto vals_ref = vals.template bit_cast_view<T, m, N>();
    temp_ref.template select<m, 1, N, 1>() = vals_ref;
    __esimd_media_st<T, m, n1, Mod, SurfIndTy, plane, BlockWidth>(si, x, y,
                                                                  temp.data());
  } else {
    __esimd_media_st<T, m, N, Mod, SurfIndTy, plane, BlockWidth>(si, x, y,
                                                                 vals.data());
  }
}

/// Loads a contiguous block of SLM memory referenced by the given
/// local-accessor \p acc and \p byte_offset, then returns the loaded
/// data as a simd object.
/// The generated code depends on the combination {T, N, Flags}.
/// Providing flags specifying the alignment of 16-bytes or more produces more
/// efficient code. If the alignment is smaller than 16-bytes, then less
/// efficient gather is generated. If the loaded vector is too long
/// for 1 flat-load GPU instruction, then a series of flat-loads and/or gathers
/// may be generated.
/// @tparam T Element type.
/// @tparam N Number of elements to load.
/// @tparam AccessorTy Accessor type (auto-deduced).
/// @tparam Flags The alignment specifier type tag.
/// @param acc The local accessor.
/// @param byte_offset The offset to load from in bytes.
/// @param Flags Specifies the alignment.
/// @return A vector of loaded elements.
///
template <typename T, int N, typename AccessorTy,
          typename Flags = overaligned_tag<detail::OperandSize::OWORD>>
__ESIMD_API
    std::enable_if_t<detail::is_local_accessor_with_v<
                         AccessorTy, detail::accessor_mode_cap::can_read> &&
                         is_simd_flag_type_v<Flags>,
                     simd<T, N>>
    block_load(AccessorTy acc, uint32_t byte_offset, Flags flags) {
  return slm_block_load<T, N>(byte_offset + detail::localAccessorToOffset(acc),
                              flags);
}

/// Variant of block_store that uses local accessor as a parameter.
/// Stores elements of the vector \p vals to a contiguous block of SLM memory
/// represented by the given local accessor and the byte-offset \p offset.
/// The generated code depends on the combination {T, N, Flags}.
/// Providing flags specifying the alignment of 16-bytes or more produces more
/// efficient code. If the alignment is smaller than 16-bytes, then less
/// efficient scatter is generated. If the stored vector is too long
/// for 1 flat-store GPU instruction, then a series of flat-store and/or
/// scatters may be generated.
/// @tparam Tx Element type.
/// @tparam N Number of elements to store.
/// @tparam AccessorTy Accessor type (auto-deduced).
/// @param acc The local accessor to store to.
/// @param offset The byte-offset to store at.
/// @param vals The vector to store.
/// @param Flags Specifies the alignment.
///
template <typename Tx, int N, typename AccessorTy, typename Flags>
__ESIMD_API
    std::enable_if_t<detail::is_local_accessor_with_v<
                         AccessorTy, detail::accessor_mode_cap::can_write> &&
                     is_simd_flag_type_v<Flags>>
    block_store(AccessorTy acc, uint32_t offset, simd<Tx, N> vals, Flags) {
  slm_block_store<Tx, N, Flags>(
      offset + __ESIMD_DNS::localAccessorToOffset(acc), vals);
}

/// Variant of gather that uses local accessor as a parameter
///
/// Collects elements located at given offsets in an accessor and returns them
/// as a single \ref simd object. An element can be a 1, 2 or 4-byte value.
///
/// @tparam T Element type; can only be a 1,2,4-byte integer, \c sycl::half or
///   \c float.
/// @tparam N The number of vector elements. Can be \c 1, \c 8, \c 16 or \c 32.
/// @tparam AccessorTy The accessor type.
/// @param acc The accessor to gather from.
/// @param offsets Per-element offsets in bytes.
/// @param glob_offset Offset in bytes added to each individual element's offset
///   to compute actual memory access offset for that element.
/// @param mask Memory access mask. Elements with zero corresponding mask's
///   predicate are not accessed, their values in the resulting vector are
///   undefined.
///
template <typename T, int N, typename AccessorTy>
__ESIMD_API
    std::enable_if_t<detail::is_local_accessor_with_v<
                         AccessorTy, detail::accessor_mode_cap::can_read>,
                     simd<T, N>>
    gather(AccessorTy acc, simd<uint32_t, N> offsets, uint32_t glob_offset = 0,
           simd_mask<N> mask = 1) {
  return slm_gather<T, N>(
      offsets + glob_offset + __ESIMD_DNS::localAccessorToOffset(acc), mask);
}

/// Variant of scatter that uses local accessor as a parameter
///
/// Writes elements of a \ref simd object into an accessor at given offsets.
/// An element can be a 1, 2 or 4-byte value.
///
/// @tparam T Element type; can only be a 1,2,4-byte integer, \c sycl::half or
///   \c float.
/// @tparam N The number of vector elements. Can be \c 1, \c 8, \c 16 or \c 32.
/// @tparam AccessorTy The accessor type.
/// @param acc The accessor to scatter to.
/// @param offsets Per-element offsets in bytes.
/// @param vals Values to write.
/// @param glob_offset Offset in bytes added to each individual element's offset
///   to compute actual memory access offset for that element.
/// @param mask Memory access mask. Elements with zero corresponding mask's
///   predicate are not accessed.
///
///
template <typename T, int N, typename AccessorTy>
__ESIMD_API std::enable_if_t<detail::is_local_accessor_with_v<
    AccessorTy, detail::accessor_mode_cap::can_write>>
scatter(AccessorTy acc, simd<uint32_t, N> offsets, simd<T, N> vals,
        uint32_t glob_offset = 0, simd_mask<N> mask = 1) {
  slm_scatter<T, N>(offsets + glob_offset +
                        __ESIMD_DNS::localAccessorToOffset(acc),
                    vals, mask);
}

/// Variant of gather_rgba that uses local accessor as a parameter
///
/// Gather and transpose pixels from the given memory locations defined by the
/// base specified by \c acc, the global offset \c global_offset and a vector of
/// offsets \c offsets. Up to 4 32-bit data elements may be accessed at each
/// address depending on the channel mask \c RGBAMask. Each pixel's address must
/// be 4-byte aligned.
/// For usage examples, see \ref usm_gather_rgba above, the only difference
/// would be the usage of an accessor instead of a usm pointer.
///
/// @tparam RGBAMask A pixel's channel mask.
/// @tparam AccessorT The accessor type for the memory to be loaded/gathered.
/// The returned vector elements must match the accessor data type. The loaded
/// elements must be 4 bytes in size.
/// @tparam N Number of pixels to access (matches the size of the \c offsets
///   vector). Must be 8, 16 or 32.
/// @param acc The accessor representing memory address of the access.
/// @param offsets Byte offsets of the pixels relative to the base pointer.
/// @param global_offset Byte offset of the pixels relative to the base pointer.
/// @param mask Memory access mask. Pixels with zero corresponding mask's
///   predicate are not accessed. Their values in the resulting vector are
///   undefined.
/// @return Read data - up to N*4 values of type \c Tx.
///
template <rgba_channel_mask RGBAMask = rgba_channel_mask::ABGR,
          typename AccessorT, int N,
          typename T = typename AccessorT::value_type>
__ESIMD_API
    std::enable_if_t<detail::is_local_accessor_with_v<
                         AccessorT, detail::accessor_mode_cap::can_read>,
                     simd<T, N * get_num_channels_enabled(RGBAMask)>>
    gather_rgba(AccessorT acc, simd<uint32_t, N> offsets,
                uint32_t global_offset = 0, simd_mask<N> mask = 1) {
  return slm_gather_rgba<T, N, RGBAMask>(
      offsets + global_offset + __ESIMD_DNS::localAccessorToOffset(acc), mask);
}

/// Variant of scatter_rgba that uses local accessor as a parameter
/// Gather data from the memory addressed by accessor \c acc, offset common
/// for all loaded elements \c global_offset and per-element offsets \c offsets,
/// and return it as simd vector. See @ref usm_gather_rgba for information about
/// the operation semantics and parameter restrictions/interdependencies.
///
/// @tparam RGBAMask Pixel's channel mask.
/// @tparam AccessorT The accessor type for the memory to be stored/scattered.
/// The returned vector elements must match the accessor data type. The loaded
/// elements must be 4 bytes in size.
/// @tparam N The number of elements to access.
/// @param offsets Byte offsets of each element.
/// @param vals values to be written.
/// @param global_offset Byte offset of the pixels relative to the base pointer.
/// @param mask Operation mask. All-1 by default.
///
template <rgba_channel_mask RGBAMask = rgba_channel_mask::ABGR,
          typename AccessorT, int N,
          typename T = typename AccessorT::value_type>
__ESIMD_API std::enable_if_t<detail::is_local_accessor_with_v<
    AccessorT, detail::accessor_mode_cap::can_write>>
scatter_rgba(AccessorT acc, simd<uint32_t, N> offsets,
             simd<T, N * get_num_channels_enabled(RGBAMask)> vals,
             uint32_t global_offset = 0, simd_mask<N> mask = 1) {
  detail::validate_rgba_write_channel_mask<RGBAMask>();
  slm_scatter_rgba<T, N, RGBAMask>(offsets + global_offset +
                                       __ESIMD_DNS::localAccessorToOffset(acc),
                                   vals, mask);
}

/// @addtogroup sycl_esimd_raw_send
/// @{

/// Raw sends. "s" suffix designates "split" variant - i.e. two sources.
///  This is a low-level API not recommended for general usage.
///
/// @tparam exec_size is the execution size.
/// @tparam sfid is the shared function ID.
/// @tparam num_src0 is the number of GRFs for source-0.
/// @tparam num_src1 is the number of GRFs for source-1.
/// @tparam num_dst is the number of GRFs for destination.
/// @tparam eot is the flag that indicates whether this is an EOT message
/// (optional - default to off).
/// @tparam sendc is the flag that indicates whether sendc should be used
/// (optional - default to off).
/// @param msg_dst is the old value of the destination operand.
/// @param msg_src0 is the first source operand of send message.
/// @param msg_src1 is the second source operand of send message.
/// @param ex_desc is the extended message descriptor.
/// @param msg_desc is the message descriptor.
/// @param mask is the predicate to specify enabled channels (optional - default
/// to on).
/// @return the vector value read from memory.
template <uint8_t exec_size, uint8_t sfid, uint8_t num_src0, uint8_t num_src1,
          uint8_t num_dst, raw_send_eot eot = raw_send_eot::not_eot,
          raw_send_sendc sendc = raw_send_sendc::not_sendc, typename T1, int n1,
          typename T2, int n2, typename T3, int n3>
__ESIMD_API __ESIMD_NS::simd<T1, n1>
raw_sends(__ESIMD_NS::simd<T1, n1> msg_dst, __ESIMD_NS::simd<T2, n2> msg_src0,
          __ESIMD_NS::simd<T3, n3> msg_src1, uint32_t ex_desc,
          uint32_t msg_desc, __ESIMD_NS::simd_mask<exec_size> mask = 1) {
  constexpr unsigned _Width1 = n1 * sizeof(T1);
  static_assert(_Width1 % 32 == 0, "Invalid size for raw send rspVar");
  constexpr unsigned _Width2 = n2 * sizeof(T2);
  static_assert(_Width2 % 32 == 0, "Invalid size for raw send msg_src0");
  constexpr unsigned _Width3 = n3 * sizeof(T3);
  static_assert(_Width3 % 32 == 0, "Invalid size for raw send msg_src1");

  using ElemT1 = __ESIMD_DNS::__raw_t<T1>;
  using ElemT2 = __ESIMD_DNS::__raw_t<T2>;
  using ElemT3 = __ESIMD_DNS::__raw_t<T3>;

  constexpr uint8_t modifier =
      ((eot == raw_send_eot::eot) << 1) | (sendc == raw_send_sendc::sendc);

  return __esimd_raw_sends2<ElemT1, n1, ElemT2, n2, ElemT3, n3, exec_size>(
      modifier, exec_size, mask.data(), num_src0, num_src1, num_dst, sfid,
      ex_desc, msg_desc, msg_src0.data(), msg_src1.data(), msg_dst.data());
}

/// Raw send. This is a low-level API not recommended for general usage.
///
/// @tparam exec_size is the execution size.
/// @tparam sfid is the shared function ID.
/// @tparam num_src0 is the number of GRFs for source-0.
/// @tparam num_dst is the number of GRFs for destination.
/// @tparam eot is the flag that indicates whether this is an EOT message
/// (optional - default to off).
/// @tparam sendc is the flag that indicates whether sendc should be used
/// (optional - default to off).
/// @param msg_dst is the old value of the destination operand.
/// @param msg_src0 is the first source operand of send message.
/// @param ex_desc is the extended message descriptor.
/// @param msg_desc is the message descriptor.
/// @param mask is the predicate to specify enabled channels (optional - default
/// to on).
/// @return the vector value read from memory
template <uint8_t exec_size, uint8_t sfid, uint8_t num_src0, uint8_t num_dst,
          raw_send_eot eot = raw_send_eot::not_eot,
          raw_send_sendc sendc = raw_send_sendc::not_sendc, typename T1, int n1,
          typename T2, int n2>
__ESIMD_API __ESIMD_NS::simd<T1, n1>
raw_send(__ESIMD_NS::simd<T1, n1> msg_dst, __ESIMD_NS::simd<T2, n2> msg_src0,
         uint32_t ex_desc, uint32_t msg_desc,
         __ESIMD_NS::simd_mask<exec_size> mask = 1) {
  constexpr unsigned _Width1 = n1 * sizeof(T1);
  static_assert(_Width1 % 32 == 0, "Invalid size for raw send rspVar");
  constexpr unsigned _Width2 = n2 * sizeof(T2);
  static_assert(_Width2 % 32 == 0, "Invalid size for raw send msg_src0");

  using ElemT1 = __ESIMD_DNS::__raw_t<T1>;
  using ElemT2 = __ESIMD_DNS::__raw_t<T2>;

  constexpr uint8_t modifier =
      ((eot == raw_send_eot::eot) << 1) | (sendc == raw_send_sendc::sendc);
  return __esimd_raw_send2<ElemT1, n1, ElemT2, n2, exec_size>(
      modifier, exec_size, mask.data(), num_src0, num_dst, sfid, ex_desc,
      msg_desc, msg_src0.data(), msg_dst.data());
}

/// Raw sends. "s" suffix designates "split" variant - i.e. two sources.
///  This is a low-level API not recommended for general usage.
///
/// @tparam exec_size is the execution size.
/// @tparam sfid is the shared function ID.
/// @tparam num_src0 is the number of GRFs for source-0.
/// @tparam num_src1 is the number of GRFs for source-1.
/// @tparam eot is the flag that indicates whether this is an EOT message
/// (optional - default to off).
/// @tparam sendc is the flag that indicates whether sendc should be used
/// (optional - default to off).
/// @param msg_src0 is the first source operand of send message.
/// @param msg_src1 is the second source operand of send message.
/// @param ex_desc is the extended message descriptor.
/// @param msg_desc is the message descriptor.
/// @param mask is the predicate to specify enabled channels (optional - default
/// to on).
template <uint8_t exec_size, uint8_t sfid, uint8_t num_src0, uint8_t num_src1,
          raw_send_eot eot = raw_send_eot::not_eot,
          raw_send_sendc sendc = raw_send_sendc::not_sendc, typename T1, int n1,
          typename T2, int n2>
__ESIMD_API void raw_sends(__ESIMD_NS::simd<T1, n1> msg_src0,
                           __ESIMD_NS::simd<T2, n2> msg_src1, uint32_t ex_desc,
                           uint32_t msg_desc,
                           __ESIMD_NS::simd_mask<exec_size> mask = 1) {
  constexpr unsigned _Width1 = n1 * sizeof(T1);
  static_assert(_Width1 % 32 == 0, "Invalid size for raw send msg_src0");
  constexpr unsigned _Width2 = n2 * sizeof(T2);
  static_assert(_Width2 % 32 == 0, "Invalid size for raw send msg_src1");

  using ElemT1 = __ESIMD_DNS::__raw_t<T1>;
  using ElemT2 = __ESIMD_DNS::__raw_t<T2>;

  constexpr uint8_t modifier =
      ((eot == raw_send_eot::eot) << 1) | (sendc == raw_send_sendc::sendc);
  __esimd_raw_sends2_noresult<ElemT1, n1, ElemT2, n2, exec_size>(
      modifier, exec_size, mask.data(), num_src0, num_src1, sfid, ex_desc,
      msg_desc, msg_src0.data(), msg_src1.data());
}

/// Raw send. Generates a \c send or \c sendc instruction for the message
/// gateway. This is a low-level API not recommended for general usage.
///
/// @tparam exec_size is the execution size.
/// @tparam sfid is the shared function ID.
/// @tparam num_src0 is the number of GRFs for source-0.
/// @tparam eot is the flag that indicates whether this is an EOT message
/// (optional - default to off).
/// @tparam sendc is the flag that indicates whether sendc should be used
/// (optional - default to off).
/// @param msg_src0 is the first source operand of send message.
/// @param ex_desc is the extended message descriptor.
/// @param msg_desc is the message descriptor.
/// @param mask is the predicate to specify enabled channels (optional - default
/// to on).
template <uint8_t exec_size, uint8_t sfid, uint8_t num_src0,
          raw_send_eot eot = raw_send_eot::not_eot,
          raw_send_sendc sendc = raw_send_sendc::not_sendc, typename T1, int n1>
__ESIMD_API void raw_send(__ESIMD_NS::simd<T1, n1> msg_src0, uint32_t ex_desc,
                          uint32_t msg_desc,
                          __ESIMD_NS::simd_mask<exec_size> mask = 1) {
  constexpr unsigned _Width1 = n1 * sizeof(T1);
  static_assert(_Width1 % 32 == 0, "Invalid size for raw send msg_src0");
  using ElemT1 = __ESIMD_DNS::__raw_t<T1>;
  constexpr uint8_t modifier =
      ((eot == raw_send_eot::eot) << 1) | (sendc == raw_send_sendc::sendc);
  __esimd_raw_send2_noresult<ElemT1, n1, exec_size>(
      modifier, exec_size, mask.data(), num_src0, sfid, ex_desc, msg_desc,
      msg_src0.data());
}

/// @} sycl_esimd_raw_send

/// @} sycl_esimd_memory

/// @cond EXCLUDE

namespace detail {
// -- Outlined implementations of simd_obj_impl class memory access APIs.

template <typename T, int N, class T1, class SFINAE>
template <typename Flags, int ChunkSize, typename>
void simd_obj_impl<T, N, T1, SFINAE>::copy_from(
    const simd_obj_impl<T, N, T1, SFINAE>::element_type *Addr,
    Flags) SYCL_ESIMD_FUNCTION {
  using UT = simd_obj_impl<T, N, T1, SFINAE>::element_type;
  constexpr unsigned Size = sizeof(T) * N;
  constexpr unsigned Align = Flags::template alignment<T1>;

  constexpr unsigned BlockSize = OperandSize::OWORD * 8;
  constexpr unsigned NumBlocks = Size / BlockSize;
  constexpr unsigned RemSize = Size % BlockSize;

  if constexpr (Align >= OperandSize::DWORD && Size % OperandSize::OWORD == 0 &&
                detail::isPowerOf2(RemSize / OperandSize::OWORD)) {
    if constexpr (NumBlocks > 0) {
      constexpr unsigned BlockN = BlockSize / sizeof(T);
      ForHelper<NumBlocks>::unroll([BlockN, Addr, this](unsigned Block) {
        select<BlockN, 1>(Block * BlockN) =
            block_load<UT, BlockN, Flags>(Addr + (Block * BlockN), Flags{});
      });
    }
    if constexpr (RemSize > 0) {
      constexpr unsigned RemN = RemSize / sizeof(T);
      constexpr unsigned BlockN = BlockSize / sizeof(T);
      select<RemN, 1>(NumBlocks * BlockN) =
          block_load<UT, RemN, Flags>(Addr + (NumBlocks * BlockN), Flags{});
    }
  } else if constexpr (sizeof(T) == 8) {
    simd<int32_t, N * 2> BC(reinterpret_cast<const int32_t *>(Addr), Flags{});
    bit_cast_view<int32_t>() = BC;
  } else {
    constexpr unsigned NumChunks = N / ChunkSize;
    if constexpr (NumChunks > 0) {
      simd<uint32_t, ChunkSize> Offsets(0u, sizeof(T));
      ForHelper<NumChunks>::unroll([Addr, &Offsets, this](unsigned Block) {
        select<ChunkSize, 1>(Block * ChunkSize) =
            gather<UT, ChunkSize>(Addr + (Block * ChunkSize), Offsets);
      });
    }
    constexpr unsigned RemN = N % ChunkSize;
    if constexpr (RemN > 0) {
      if constexpr (RemN == 1) {
        select<1, 1>(NumChunks * ChunkSize) = Addr[NumChunks * ChunkSize];
      } else if constexpr (RemN == 8 || RemN == 16) {
        simd<uint32_t, RemN> Offsets(0u, sizeof(T));
        select<RemN, 1>(NumChunks * ChunkSize) =
            gather<UT, RemN>(Addr + (NumChunks * ChunkSize), Offsets);
      } else {
        constexpr int N1 = RemN < 8 ? 8 : RemN < 16 ? 16 : 32;
        simd_mask_type<N1> Pred(0);
        Pred.template select<RemN, 1>() = 1;
        simd<uint32_t, N1> Offsets(0u, sizeof(T));
        simd<UT, N1> Vals =
            gather<UT, N1>(Addr + (NumChunks * ChunkSize), Offsets, Pred);
        select<RemN, 1>(NumChunks * ChunkSize) =
            Vals.template select<RemN, 1>();
      }
    }
  }
}

template <typename T, int N, class T1, class SFINAE>
template <int ChunkSize, typename Flags, typename AccessorT, typename TOffset>
ESIMD_INLINE void simd_obj_impl<T, N, T1, SFINAE>::copy_to_impl(
    AccessorT acc, TOffset offset) const SYCL_ESIMD_FUNCTION {
  using UT = simd_obj_impl<T, N, T1, SFINAE>::element_type;
  constexpr unsigned Size = sizeof(T) * N;
  constexpr unsigned Align = Flags::template alignment<T1>;

  constexpr unsigned BlockSize = OperandSize::OWORD * 8;
  constexpr unsigned NumBlocks = Size / BlockSize;
  constexpr unsigned RemSize = Size % BlockSize;

  using OffsetTy = decltype(offset);

  simd<UT, N> Tmp{data()};
  if constexpr (Align >= OperandSize::OWORD && Size % OperandSize::OWORD == 0 &&
                detail::isPowerOf2(RemSize / OperandSize::OWORD)) {
    if constexpr (NumBlocks > 0) {
      constexpr unsigned BlockN = BlockSize / sizeof(T);
      ForHelper<NumBlocks>::unroll([BlockN, acc, offset, &Tmp](unsigned Block) {
        block_store<UT, BlockN, AccessorT>(
            acc, offset + (Block * BlockSize),
            Tmp.template select<BlockN, 1>(Block * BlockN));
      });
    }
    if constexpr (RemSize > 0) {
      constexpr unsigned RemN = RemSize / sizeof(T);
      constexpr unsigned BlockN = BlockSize / sizeof(T);
      block_store<UT, RemN, AccessorT>(
          acc, offset + (NumBlocks * BlockSize),
          Tmp.template select<RemN, 1>(NumBlocks * BlockN));
    }
  } else if constexpr (sizeof(T) == 8) {
    simd<int32_t, N * 2> BC = Tmp.template bit_cast_view<int32_t>();
    BC.copy_to(acc, offset, Flags{});
  } else {
    constexpr unsigned NumChunks = N / ChunkSize;
    if constexpr (NumChunks > 0) {
      simd<OffsetTy, ChunkSize> Offsets(0u, sizeof(T));
      ForHelper<NumChunks>::unroll([acc, offset, &Offsets,
                                    &Tmp](unsigned Block) {
        scatter<UT, ChunkSize, AccessorT>(
            acc, Offsets, Tmp.template select<ChunkSize, 1>(Block * ChunkSize),
            offset + (Block * ChunkSize * sizeof(T)));
      });
    }
    constexpr unsigned RemN = N % ChunkSize;
    if constexpr (RemN > 0) {
      if constexpr (RemN == 1 || RemN == 8 || RemN == 16) {
        simd<OffsetTy, RemN> Offsets(0u, sizeof(T));
        scatter<UT, RemN, AccessorT>(
            acc, Offsets, Tmp.template select<RemN, 1>(NumChunks * ChunkSize),
            offset + (NumChunks * ChunkSize * sizeof(T)));
      } else {
        constexpr int N1 = RemN < 8 ? 8 : RemN < 16 ? 16 : 32;
        simd_mask_type<N1> Pred(0);
        Pred.template select<RemN, 1>() = 1;
        simd<UT, N1> Vals;
        Vals.template select<RemN, 1>() =
            Tmp.template select<RemN, 1>(NumChunks * ChunkSize);
        simd<OffsetTy, N1> Offsets(0u, sizeof(T));
        scatter<UT, N1, AccessorT>(acc, Offsets, Vals,
                                   offset + (NumChunks * ChunkSize * sizeof(T)),
                                   Pred);
      }
    }
  }
}

template <typename T, int N, class T1, class SFINAE>
template <int ChunkSize, typename Flags, typename AccessorT, typename TOffset>
ESIMD_INLINE void simd_obj_impl<T, N, T1, SFINAE>::copy_from_impl(
    AccessorT acc, TOffset offset) SYCL_ESIMD_FUNCTION {
  using UT = simd_obj_impl<T, N, T1, SFINAE>::element_type;
  static_assert(sizeof(UT) == sizeof(T));
  constexpr unsigned Size = sizeof(T) * N;
  constexpr unsigned Align = Flags::template alignment<T1>;

  constexpr unsigned BlockSize = OperandSize::OWORD * 8;
  constexpr unsigned NumBlocks = Size / BlockSize;
  constexpr unsigned RemSize = Size % BlockSize;

  using OffsetTy = decltype(offset);

  if constexpr (Align >= OperandSize::DWORD && Size % OperandSize::OWORD == 0 &&
                detail::isPowerOf2(RemSize / OperandSize::OWORD)) {
    if constexpr (NumBlocks > 0) {
      constexpr unsigned BlockN = BlockSize / sizeof(T);
      ForHelper<NumBlocks>::unroll([BlockN, acc, offset, this](unsigned Block) {
        select<BlockN, 1>(Block * BlockN) =
            block_load<UT, BlockN, AccessorT, Flags>(
                acc, offset + (Block * BlockSize), Flags{});
      });
    }
    if constexpr (RemSize > 0) {
      constexpr unsigned RemN = RemSize / sizeof(T);
      constexpr unsigned BlockN = BlockSize / sizeof(T);
      select<RemN, 1>(NumBlocks * BlockN) =
          block_load<UT, RemN, AccessorT, Flags>(
              acc, offset + (NumBlocks * BlockSize), Flags{});
    }
  } else if constexpr (sizeof(T) == 8) {
    simd<int32_t, N * 2> BC(acc, offset, Flags{});
    bit_cast_view<int32_t>() = BC;
  } else {
    constexpr unsigned NumChunks = N / ChunkSize;
    if constexpr (NumChunks > 0) {
      simd<OffsetTy, ChunkSize> Offsets(0u, sizeof(T));
      ForHelper<NumChunks>::unroll(
          [acc, offset, &Offsets, this](unsigned Block) {
            select<ChunkSize, 1>(Block * ChunkSize) =
                gather<UT, ChunkSize, AccessorT>(
                    acc, Offsets, offset + (Block * ChunkSize * sizeof(T)));
          });
    }
    constexpr unsigned RemN = N % ChunkSize;
    if constexpr (RemN > 0) {
      if constexpr (RemN == 1 || RemN == 8 || RemN == 16) {
        simd<OffsetTy, RemN> Offsets(0u, sizeof(T));
        select<RemN, 1>(NumChunks * ChunkSize) = gather<UT, RemN, AccessorT>(
            acc, Offsets, offset + (NumChunks * ChunkSize * sizeof(T)));
      } else {
        constexpr int N1 = RemN < 8 ? 8 : RemN < 16 ? 16 : 32;
        simd_mask_type<N1> Pred(0);
        Pred.template select<RemN, 1>() = 1;
        simd<OffsetTy, N1> Offsets(0u, sizeof(T));
        simd<UT, N1> Vals = gather<UT, N1>(
            acc, Offsets, offset + (NumChunks * ChunkSize * sizeof(T)), Pred);
        select<RemN, 1>(NumChunks * ChunkSize) =
            Vals.template select<RemN, 1>();
      }
    }
  }
}

template <typename T, int N, class T1, class SFINAE>
template <typename AccessorT, typename Flags, int ChunkSize, typename>
ESIMD_INLINE EnableIfAccessor<AccessorT, accessor_mode_cap::can_read, void>
simd_obj_impl<T, N, T1, SFINAE>::copy_from(AccessorT acc,
                                           detail::DeviceAccessorOffsetT offset,
                                           Flags) SYCL_ESIMD_FUNCTION {

  copy_from_impl<ChunkSize, Flags>(acc, offset);
}

template <typename T, int N, class T1, class SFINAE>
template <typename AccessorT, typename Flags, int ChunkSize, typename>
ESIMD_INLINE std::enable_if_t<
    detail::is_local_accessor_with_v<AccessorT, accessor_mode_cap::can_read>,
    void>
simd_obj_impl<T, N, T1, SFINAE>::copy_from(AccessorT acc, uint32_t offset,
                                           Flags) SYCL_ESIMD_FUNCTION {

  copy_from_impl<ChunkSize, Flags>(acc, offset);
}

template <typename T, int N, class T1, class SFINAE>
template <typename Flags, int ChunkSize, typename>
void simd_obj_impl<T, N, T1, SFINAE>::copy_to(
    simd_obj_impl<T, N, T1, SFINAE>::element_type *Addr,
    Flags) const SYCL_ESIMD_FUNCTION {
  using UT = simd_obj_impl<T, N, T1, SFINAE>::element_type;
  constexpr unsigned Size = sizeof(T) * N;
  constexpr unsigned Align = Flags::template alignment<T1>;

  constexpr unsigned BlockSize = OperandSize::OWORD * 8;
  constexpr unsigned NumBlocks = Size / BlockSize;
  constexpr unsigned RemSize = Size % BlockSize;

  simd<UT, N> Tmp{data()};
  if constexpr (Align >= OperandSize::OWORD && Size % OperandSize::OWORD == 0 &&
                detail::isPowerOf2(RemSize / OperandSize::OWORD)) {
    if constexpr (NumBlocks > 0) {
      constexpr unsigned BlockN = BlockSize / sizeof(T);
      ForHelper<NumBlocks>::unroll([BlockN, Addr, &Tmp](unsigned Block) {
        block_store<UT, BlockN>(Addr + (Block * BlockN),
                                Tmp.template select<BlockN, 1>(Block * BlockN));
      });
    }
    if constexpr (RemSize > 0) {
      constexpr unsigned RemN = RemSize / sizeof(T);
      constexpr unsigned BlockN = BlockSize / sizeof(T);
      block_store<UT, RemN>(Addr + (NumBlocks * BlockN),
                            Tmp.template select<RemN, 1>(NumBlocks * BlockN));
    }
  } else if constexpr (sizeof(T) == 8) {
    simd<int32_t, N * 2> BC = Tmp.template bit_cast_view<int32_t>();
    BC.copy_to(reinterpret_cast<int32_t *>(Addr), Flags{});
  } else {
    constexpr unsigned NumChunks = N / ChunkSize;
    if constexpr (NumChunks > 0) {
      simd<uint32_t, ChunkSize> Offsets(0u, sizeof(T));
      ForHelper<NumChunks>::unroll([Addr, &Offsets, &Tmp](unsigned Block) {
        scatter<UT, ChunkSize>(
            Addr + (Block * ChunkSize), Offsets,
            Tmp.template select<ChunkSize, 1>(Block * ChunkSize));
      });
    }
    constexpr unsigned RemN = N % ChunkSize;
    if constexpr (RemN > 0) {
      if constexpr (RemN == 1) {
        Addr[NumChunks * ChunkSize] = Tmp[NumChunks * ChunkSize];
      } else if constexpr (RemN == 8 || RemN == 16) {
        // TODO: GPU runtime may handle scatter of 16 byte elements
        // incorrectly. The code below is a workaround which must be deleted
        // once GPU runtime is fixed.
        if constexpr (sizeof(T) == 1 && RemN == 16) {
          if constexpr (Align % OperandSize::DWORD > 0) {
            ForHelper<RemN>::unroll([Addr, &Tmp](unsigned Index) {
              Addr[Index + NumChunks * ChunkSize] =
                  Tmp[Index + NumChunks * ChunkSize];
            });
          } else {
            simd_mask_type<8> Pred(0);
            simd<int32_t, 8> Vals;
            Pred.template select<4, 1>() = 1;
            Vals.template select<4, 1>() =
                Tmp.template bit_cast_view<int32_t>().template select<4, 1>(
                    NumChunks * ChunkSize);

            simd<uint32_t, 8> Offsets(0u, sizeof(int32_t));
            scatter<int32_t, 8>(
                reinterpret_cast<int32_t *>(Addr + (NumChunks * ChunkSize)),
                Offsets, Vals, Pred);
          }
        } else {
          simd<uint32_t, RemN> Offsets(0u, sizeof(T));
          scatter<UT, RemN>(
              Addr + (NumChunks * ChunkSize), Offsets,
              Tmp.template select<RemN, 1>(NumChunks * ChunkSize));
        }
      } else {
        constexpr int N1 = RemN < 8 ? 8 : RemN < 16 ? 16 : 32;
        simd_mask_type<N1> Pred(0);
        Pred.template select<RemN, 1>() = 1;
        simd<UT, N1> Vals;
        Vals.template select<RemN, 1>() =
            Tmp.template select<RemN, 1>(NumChunks * ChunkSize);
        simd<uint32_t, N1> Offsets(0u, sizeof(T));
        scatter<UT, N1>(Addr + (NumChunks * ChunkSize), Offsets, Vals, Pred);
      }
    }
  }
}

template <typename T, int N, class T1, class SFINAE>
template <typename AccessorT, typename Flags, int ChunkSize, typename>
ESIMD_INLINE EnableIfAccessor<AccessorT, accessor_mode_cap::can_write, void>
simd_obj_impl<T, N, T1, SFINAE>::copy_to(AccessorT acc,
                                         detail::DeviceAccessorOffsetT offset,
                                         Flags) const SYCL_ESIMD_FUNCTION {
  copy_to_impl<ChunkSize, Flags>(acc, offset);
}

template <typename T, int N, class T1, class SFINAE>
template <typename AccessorT, typename Flags, int ChunkSize, typename>
ESIMD_INLINE std::enable_if_t<
    detail::is_local_accessor_with_v<AccessorT, accessor_mode_cap::can_write>,
    void>
simd_obj_impl<T, N, T1, SFINAE>::copy_to(AccessorT acc, uint32_t offset,
                                         Flags) const SYCL_ESIMD_FUNCTION {
  copy_to_impl<ChunkSize, Flags>(acc, offset);
}

} // namespace detail
/// @endcond EXCLUDE

} // namespace ext::intel::esimd
} // namespace _V1
} // namespace sycl<|MERGE_RESOLUTION|>--- conflicted
+++ resolved
@@ -6498,8 +6498,6 @@
 #endif
 }
 
-<<<<<<< HEAD
-=======
 /// simd<T, N>
 /// atomic_update(AccessorTy acc, simd<Toffset, N> byte_offset,
 ///               simd<T, N> src0, simd<T, N> src1,
@@ -6612,44 +6610,6 @@
                                  props);
 }
 
-/// Variant of \c atomic_update that uses \c local_accessor as a parameter.
-/// Atomically updates \c N memory locations represented by an accessor and
-/// a vector of offsets and returns a vector of old
-/// values found at the memory locations before update. The update operation
-/// has 2 additional arguments.
-///
-/// @tparam Op The atomic operation - can be one of the following:
-///   \c atomic_op::cmpxchg, \c atomic_op::fcmpxchg.
-/// @tparam Tx The vector element type.
-/// @tparam N The number of memory locations to update.
-/// @tparam AccessorTy type of the SYCL accessor.
-/// @param acc The SYCL accessor.
-/// @param offset The vector of 32-bit or 64-bit offsets in bytes. 64-bit
-/// offsets are supported only when stateless memory accesses are enforced, i.e.
-/// accessor based accesses are automatically converted to stateless accesses.
-/// @param src0 The first additional argument (new value).
-/// @param src1 The second additional argument (expected value).
-/// @param mask Operation mask, only locations with non-zero in the
-///   corresponding mask element are updated.
-/// @return A vector of the old values at the memory locations before the
-///   update.
-///
-template <atomic_op Op, typename Tx, int N, typename AccessorTy>
-__ESIMD_API std::enable_if_t<
-    sycl::detail::acc_properties::is_local_accessor_v<AccessorTy>, simd<Tx, N>>
-atomic_update(AccessorTy acc, simd<uint32_t, N> offset, simd<Tx, N> src0,
-              simd<Tx, N> src1, simd_mask<N> mask) {
-  if constexpr (Op == atomic_op::fcmpxchg) {
-    // Auto-convert FP atomics to LSC version.
-    return atomic_update<detail::to_lsc_atomic_op<Op>(), Tx, N>(
-        acc, offset, src0, src1, mask);
-  } else {
-    return slm_atomic_update<Op, Tx, N>(
-        offset + __ESIMD_DNS::localAccessorToOffset(acc), src0, src1, mask);
-  }
-}
-
->>>>>>> 19c17e28
 /// A variation of \c atomic_update API with \c offsets represented as
 /// scalar.
 ///
