//==-------------- memory.hpp - DPC++ Explicit SIMD API --------------------==//
//
// Part of the LLVM Project, under the Apache License v2.0 with LLVM Exceptions.
// See https://llvm.org/LICENSE.txt for license information.
// SPDX-License-Identifier: Apache-2.0 WITH LLVM-exception
//
//===----------------------------------------------------------------------===//
// Implement Explicit SIMD memory-access APIs.
//===----------------------------------------------------------------------===//

#pragma once

#include <sycl/ext/intel/esimd/common.hpp>
#include <sycl/ext/intel/esimd/detail/memory_intrin.hpp>
#include <sycl/ext/intel/esimd/detail/types.hpp>
#include <sycl/ext/intel/esimd/detail/util.hpp>
#include <sycl/ext/intel/esimd/memory_properties.hpp>
#include <sycl/ext/intel/esimd/simd.hpp>
#include <sycl/ext/intel/esimd/simd_view.hpp>
#include <sycl/half_type.hpp>

#include <algorithm>
#include <cstdint>

namespace sycl {
inline namespace _V1 {
namespace ext::intel::esimd {

/// @addtogroup sycl_esimd_memory
/// @{

/// @defgroup sycl_esimd_memory_atomics Atomic memory access.
/// Memory access functions which perform per-lane atomic update using given
/// operation. "Per-lane" means that the atomicity guarantees of a vector atomic
/// operation are the same as of N independent scalar atomic operations per
/// lane (N is number of lanes).

/// @defgroup sycl_esimd_memory_slm Shared local memory access functions.

/// @defgroup sycl_esimd_memory_block Block load/prefetch/store functions.

/// @} sycl_esimd_memory

/// @addtogroup sycl_esimd_memory
/// @{

/// Get surface index corresponding to a SYCL accessor.
///
/// @param acc a SYCL buffer or image accessor.
/// @return the index of the corresponding surface (aka "binding table index").
///
template <typename AccessorTy>
__ESIMD_API SurfaceIndex get_surface_index(AccessorTy acc) {
  if constexpr (std::is_same_v<detail::LocalAccessorMarker, AccessorTy> ||
                sycl::detail::acc_properties::is_local_accessor_v<AccessorTy>) {
    return detail::SLM_BTI;
  } else {
#ifdef __ESIMD_FORCE_STATELESS_MEM
    static_assert(sycl::detail::acc_properties::is_image_accessor_v<AccessorTy>,
                  "The function get_surface_index() is available only for "
                  "image- and local-accessors in stateless-only memory mode. "
                  "Consider using "
                  "-fno-sycl-esimd-force-stateless-mem compilation switch.");
#endif // __ESIMD_FORCE_STATELESS_MEM
    return __esimd_get_surface_index(
        detail::AccessorPrivateProxy::getQualifiedPtrOrImageObj(acc));
  }
}

/// Loads ("gathers") elements from different memory locations and returns a
/// vector of them. Each memory location is base address plus an offset - a
/// value of the corresponding element in the input offset vector. Access to
/// any element's memory location can be disabled via the input vector of
/// predicates (mask).
/// @tparam Tx Element type, must be of size 4 or less.
/// @tparam N Number of elements to read; can be \c 1, \c 2, \c 4, \c 8, \c 16
///   or \c 32.
/// @param p The base address.
/// @param offsets the vector of 32-bit or 64-bit offsets in bytes. For each
/// lane \c i,   ((byte*)p + offsets[i]) must be element size aligned.
/// @param mask The access mask, defaults to all 1s.
/// @return A vector of elements read. Elements in masked out lanes are
///   undefined.
///
template <typename Tx, int N, typename Toffset>
__ESIMD_API simd<Tx, N> gather(const Tx *p, simd<Toffset, N> offsets,
                               simd_mask<N> mask = 1) {
  using T = detail::__raw_t<Tx>;
  static_assert(std::is_integral_v<Toffset>, "Unsupported offset type");
  static_assert(detail::isPowerOf2(N, 32), "Unsupported value of N");
  simd<uint64_t, N> offsets_i = convert<uint64_t>(offsets);
  simd<uint64_t, N> addrs(reinterpret_cast<uint64_t>(p));
  addrs = addrs + offsets_i;

  if constexpr (sizeof(T) == 1) {
    auto Ret = __esimd_svm_gather<T, N, detail::ElemsPerAddrEncoding<4>(),
                                  detail::ElemsPerAddrEncoding<1>()>(
        addrs.data(), mask.data());
    return __esimd_rdregion<T, N * 4, N, /*VS*/ 0, N, 4>(Ret, 0);
  } else if constexpr (sizeof(T) == 2) {
    auto Ret = __esimd_svm_gather<T, N, detail::ElemsPerAddrEncoding<2>(),
                                  detail::ElemsPerAddrEncoding<2>()>(
        addrs.data(), mask.data());
    return __esimd_rdregion<T, N * 2, N, /*VS*/ 0, N, 2>(Ret, 0);
  } else
    return __esimd_svm_gather<T, N, detail::ElemsPerAddrEncoding<1>(),
                              detail::ElemsPerAddrEncoding<1>()>(addrs.data(),
                                                                 mask.data());
}

/// A variation of \c gather API with \c offsets represented as \c simd_view
/// object.
///
/// @tparam Tx Element type, must be of size 4 or less.
/// @tparam N Number of elements to read; can be \c 1, \c 2, \c 4, \c 8, \c 16
///   or \c 32.
/// @param p The base address.
/// @param offsets the simd_view of 32-bit or 64-bit offsets in bytes. For each
/// lane \c i,   ((byte*)p + offsets[i]) must be element size aligned.
/// @param mask The access mask, defaults to all 1s.
/// @return A vector of elements read. Elements in masked out lanes are
///   undefined.
///
template <typename Tx, int N, typename OffsetObjT, typename RegionTy>
__ESIMD_API simd<Tx, N> gather(const Tx *p,
                               simd_view<OffsetObjT, RegionTy> offsets,
                               simd_mask<N> mask = 1) {
  return gather<Tx, N>(p, offsets.read(), mask);
}

/// A variation of \c gather API with \c offsets represented as scalar.
///
/// @tparam Tx Element type, must be of size 4 or less.
/// @tparam N Number of elements to read; can be \c 1, \c 2, \c 4, \c 8, \c 16
///   or \c 32.
/// @param p The base address.
/// @param offset the scalar 32-bit or 64-bit offset in bytes.
/// ((byte*)p + offset) must be element size aligned.
/// @param mask The access mask, defaults to all 1s.
/// @return A vector of elements read. Elements in masked out lanes are
///   undefined.
///
template <typename Tx, int N, typename Toffset>
__ESIMD_API std::enable_if_t<std::is_integral_v<Toffset>, simd<Tx, N>>
gather(const Tx *p, Toffset offset, simd_mask<N> mask = 1) {
  return gather<Tx, N>(p, simd<Toffset, N>(offset), mask);
}

/// Writes ("scatters") elements of the input vector to different memory
/// locations. Each memory location is base address plus an offset - a
/// value of the corresponding element in the input offset vector. Access to
/// any element's memory location can be disabled via the input mask.
/// @tparam Tx Element type, must be of size 4 or less.
/// @tparam N Number of elements to write; can be \c 1, \c 2, \c 4, \c 8, \c 16
///   or \c 32.
/// @param p The base address.
/// @param offsets A vector of 32-bit or 64-bit offsets in bytes. For each lane
/// \c i,   ((byte*)p + offsets[i]) must be element size aligned.
/// @param vals The vector to scatter.
/// @param mask The access mask, defaults to all 1s.
///
template <typename Tx, int N, typename Toffset>
__ESIMD_API void scatter(Tx *p, simd<Toffset, N> offsets, simd<Tx, N> vals,
                         simd_mask<N> mask = 1) {
  using T = detail::__raw_t<Tx>;
  static_assert(std::is_integral_v<Toffset>, "Unsupported offset type");
  static_assert(detail::isPowerOf2(N, 32), "Unsupported value of N");
  simd<uint64_t, N> offsets_i = convert<uint64_t>(offsets);
  simd<uint64_t, N> addrs(reinterpret_cast<uint64_t>(p));
  addrs = addrs + offsets_i;
  if constexpr (sizeof(T) == 1) {
    simd<T, N * 4> D;
    D = __esimd_wrregion<T, N * 4, N, /*VS*/ 0, N, 4>(D.data(), vals.data(), 0);
    __esimd_svm_scatter<T, N, detail::ElemsPerAddrEncoding<4>(),
                        detail::ElemsPerAddrEncoding<1>()>(
        addrs.data(), D.data(), mask.data());
  } else if constexpr (sizeof(T) == 2) {
    simd<T, N * 2> D;
    D = __esimd_wrregion<T, N * 2, N, /*VS*/ 0, N, 2>(D.data(), vals.data(), 0);
    __esimd_svm_scatter<T, N, detail::ElemsPerAddrEncoding<2>(),
                        detail::ElemsPerAddrEncoding<2>()>(
        addrs.data(), D.data(), mask.data());
  } else
    __esimd_svm_scatter<T, N, detail::ElemsPerAddrEncoding<1>(),
                        detail::ElemsPerAddrEncoding<1>()>(
        addrs.data(), vals.data(), mask.data());
}

/// A variation of \c scatter API with \c offsets represented as \c simd_view
/// object.
///
/// @tparam Tx Element type, must be of size 4 or less.
/// @tparam N Number of elements to write; can be \c 1, \c 2, \c 4, \c 8, \c 16
///   or \c 32.
/// @param p The base address.
/// @param offsets A simd_view of 32-bit or 64-bit offsets in bytes. For each
/// lane \c i,   ((byte*)p + offsets[i]) must be element size aligned.
/// @param vals The vector to scatter.
/// @param mask The access mask, defaults to all 1s.
///
template <typename Tx, int N, typename OffsetObjT, typename RegionTy>
__ESIMD_API void scatter(Tx *p, simd_view<OffsetObjT, RegionTy> offsets,
                         simd<Tx, N> vals, simd_mask<N> mask = 1) {
  scatter<Tx, N>(p, offsets.read(), vals, mask);
}

/// A variation of \c scatter API with \c offsets represented as scalar.
///
/// @tparam Tx Element type, must be of size 4 or less.
/// @tparam N Number of elements to write; can be \c 1, \c 2, \c 4, \c 8, \c 16
///   or \c 32.
/// @param p The base address.
/// @param offset the scalar 32-bit or 64-bit offset in bytes.
/// ((byte*)p + offset) must be element size aligned.
/// @param vals The vector to scatter.
/// @param mask The access mask, defaults to all 1s.
///
template <typename Tx, int N, typename Toffset>
__ESIMD_API std::enable_if_t<std::is_integral_v<Toffset> && N == 1>
scatter(Tx *p, Toffset offset, simd<Tx, N> vals, simd_mask<N> mask = 1) {
  scatter<Tx, N>(p, simd<Toffset, N>(offset), vals, mask);
}

namespace detail {
// Accessors may get either 32-bit offset or 64-bit depending on
// the -fsycl-esimd-force-stateles-mem mode setting.
#ifdef __ESIMD_FORCE_STATELESS_MEM
using DeviceAccessorOffsetT = uint64_t;
#else
using DeviceAccessorOffsetT = uint32_t;
#endif

template <typename T, int NElts, cache_hint L1H, cache_hint L2H,
          typename FlagsT>
__ESIMD_API std::enable_if_t<is_simd_flag_type_v<FlagsT>, simd<T, NElts>>
block_load_impl(const T *p, simd_mask<1> pred, FlagsT flags) {
  // Verify input template arguments.
  check_cache_hint<cache_action::load, L1H, L2H>();
  constexpr auto Alignment =
      FlagsT::template alignment<__ESIMD_DNS::__raw_t<T>>;
  static_assert(
      (Alignment >= __ESIMD_DNS::OperandSize::DWORD && sizeof(T) <= 4) ||
          (Alignment >= __ESIMD_DNS::OperandSize::QWORD && sizeof(T) > 4),
      "Incorrect alignment for the data type");

  constexpr int SmallIntFactor64Bit = sizeof(uint64_t) / sizeof(T);
  constexpr int SmallIntFactor32Bit =
      sizeof(uint32_t) / sizeof(T) > 1 ? sizeof(uint32_t) / sizeof(T) : 1;
  static_assert(NElts > 0 && NElts % SmallIntFactor32Bit == 0,
                "Number of elements is not supported by Transposed load");

  // If alignment >= 8 and (NElts * sizeof(T)) % 8 == 0) we can load QWORDs.
  // Don't do it for 4-byte vectors (unless it is greater than 256-bytes),
  // because it would require a bit-cast, which is supposed to be NO-OP, but
  // might confuse GPU BE sometimes. 1- and 2-byte vectors are casted anyways.
  constexpr bool Use64BitData =
      Alignment >= __ESIMD_DNS::OperandSize::QWORD &&
      (NElts * sizeof(T)) % sizeof(uint64_t) == 0 &&
      (sizeof(T) != sizeof(uint32_t) || NElts * sizeof(T) > 256);
  constexpr int SmallIntFactor =
      Use64BitData ? SmallIntFactor64Bit : SmallIntFactor32Bit;
  constexpr int FactoredNElts = NElts / SmallIntFactor;
  check_lsc_vector_size<FactoredNElts>();

  // Prepare template arguments for the call of intrinsic.
  using LoadElemT = __ESIMD_DNS::__raw_t<
      std::conditional_t<SmallIntFactor == 1, T,
                         std::conditional_t<Use64BitData, uint64_t, uint32_t>>>;
  constexpr uint16_t AddressScale = 1;
  constexpr int ImmOffset = 0;
  constexpr lsc_data_size ActualDS =
      Use64BitData ? lsc_data_size::u64 : lsc_data_size::u32;
  constexpr lsc_vector_size VS = to_lsc_vector_size<FactoredNElts>();
  constexpr auto Transposed = lsc_data_order::transpose;
  constexpr int N = 1;

  // Prepare non-template arguments and call the intrinsic.
  simd<uintptr_t, N> Addrs = reinterpret_cast<uintptr_t>(p);
  simd<LoadElemT, FactoredNElts> Result =
      __esimd_lsc_load_stateless<LoadElemT, L1H, L2H, AddressScale, ImmOffset,
                                 ActualDS, VS, Transposed, N>(pred.data(),
                                                              Addrs.data());
  return Result.template bit_cast_view<T>();
}

/// USM pointer transposed gather with 1 channel.
/// Supported platforms: DG2, PVC
/// VISA instruction: lsc_load.ugm
/// Instruction can load max: DG2(64xD32 or 32xD64), PVC(64xD32 or 64xD64).
///
/// Accesses contiguous block of memory of `NElts * sizeof(T)` bytes  starting
/// from the given address \p p. The maximum size of accessed block is 512 bytes
/// for PVC and 256 bytes for ACM (DG2).
/// When \c sizeof(T) equal to 8 the address must be 8-byte aligned,
/// otherwise - 4-byte aligned.
/// When T is 1- or 2-byte type, the memory block is loaded with DWORDs
/// or QWORDs depending on the alignment.
/// Allowed \c NElts values for 8-byte data are 1, 2, 3, 4, 8, 16, 32, 64.
/// Allowed \c NElts values for 4-byte data are 1, 2, 3, 4, 8, 16, 32, 64, 128.
/// Allowed \c NElts values for 2-byte data are 2, 4, 8, 16, 32, 64, 128, 256.
/// Allowed \c NElts values for 1-byte data are 4, 8, 12, 16, 32, 64, 128, 256,
/// 512.
/// 8-byte alignment is required for 8-byte data, or if sizeof(T) * NElts > 256.
/// Otherwise, 4-byte alignment is required.
///
/// @tparam T is element type.
/// @tparam NElts is the number of elements to load per address.
/// @tparam L1H is L1 cache hint.
/// @tparam L2H is L2 cache hint.
/// @param p is the base pointer.
/// @param pred is operation predicate. Zero means operation is skipped
/// entirely, non-zero - operation is performed.
/// @param pass_thru contains the vector which elements are copied
/// to the returned result when the corresponding element of \p pred is 0.
/// @param flags is the alignment specifier type tag.
/// @return is a vector of type T and size NElts.
///
template <typename T, int NElts, cache_hint L1H, cache_hint L2H,
          typename FlagsT>
__ESIMD_API std::enable_if_t<is_simd_flag_type_v<FlagsT>, simd<T, NElts>>
block_load_impl(const T *p, simd_mask<1> pred, simd<T, NElts> pass_thru,
                FlagsT flags) {
  // Verify input template arguments.
  check_cache_hint<cache_action::load, L1H, L2H>();
  constexpr auto Alignment =
      FlagsT::template alignment<__ESIMD_DNS::__raw_t<T>>;
  static_assert(
      (Alignment >= __ESIMD_DNS::OperandSize::DWORD && sizeof(T) <= 4) ||
          (Alignment >= __ESIMD_DNS::OperandSize::QWORD && sizeof(T) > 4),
      "Incorrect alignment for the data type");

  constexpr int SmallIntFactor64Bit = sizeof(uint64_t) / sizeof(T);
  constexpr int SmallIntFactor32Bit =
      sizeof(uint32_t) / sizeof(T) > 1 ? sizeof(uint32_t) / sizeof(T) : 1;
  static_assert(NElts > 0 && NElts % SmallIntFactor32Bit == 0,
                "Number of elements is not supported by Transposed load");

  // If alignment >= 8 and (NElts * sizeof(T)) % 8 == 0) we can load QWORDs.
  // Don't do it for 4-byte vectors (unless it is greater than 256-bytes),
  // because it would require a bit-cast, which is supposed to be NO-OP, but
  // might confuse GPU BE sometimes. 1- and 2-byte vectors are casted anyways.
  constexpr bool Use64BitData =
      Alignment >= __ESIMD_DNS::OperandSize::QWORD &&
      (NElts * sizeof(T)) % sizeof(uint64_t) == 0 &&
      (sizeof(T) != sizeof(uint32_t) || NElts * sizeof(T) > 256);
  constexpr int SmallIntFactor =
      Use64BitData ? SmallIntFactor64Bit : SmallIntFactor32Bit;
  constexpr int FactoredNElts = NElts / SmallIntFactor;
  check_lsc_vector_size<FactoredNElts>();

  // Prepare template arguments for the call of intrinsic.
  using LoadElemT = __ESIMD_DNS::__raw_t<
      std::conditional_t<SmallIntFactor == 1, T,
                         std::conditional_t<Use64BitData, uint64_t, uint32_t>>>;
  constexpr uint16_t AddressScale = 1;
  constexpr int ImmOffset = 0;
  constexpr lsc_data_size ActualDS =
      Use64BitData ? lsc_data_size::u64 : lsc_data_size::u32;
  constexpr lsc_vector_size VS = to_lsc_vector_size<FactoredNElts>();
  constexpr auto Transposed = lsc_data_order::transpose;
  constexpr int N = 1;

  // Prepare non-template arguments and call the intrinsic.
  simd<uintptr_t, N> Addrs = reinterpret_cast<uintptr_t>(p);
  simd<LoadElemT, FactoredNElts> PassThru =
      pass_thru.template bit_cast_view<LoadElemT>();
  simd<LoadElemT, FactoredNElts> Result =
      __esimd_lsc_load_merge_stateless<LoadElemT, L1H, L2H, AddressScale,
                                       ImmOffset, ActualDS, VS, Transposed, N>(
          pred.data(), Addrs.data(), PassThru.data());
  return Result.template bit_cast_view<T>();
}

/// Accessor-based transposed gather with 1 channel.
/// Supported platforms: DG2, PVC
/// VISA instruction: lsc_load.ugm
/// Instruction can load max: DG2(64xD32 or 32xD64), PVC(64xD32 or 64xD64).
///
/// Collects elements located at surface and returns them
/// as a single \ref simd object.
/// When \c sizeof(T) equal to 8 the address must be 8-byte aligned,
/// otherwise - 4-byte aligned.
/// When T is 1- or 2-byte type, the memory block is loaded with DWORDs
/// or QWORDs depending on the alignment.
/// Allowed \c NElts values for 8-byte data are 1, 2, 3, 4, 8, 16, 32, 64.
/// Allowed \c NElts values for 4-byte data are 1, 2, 3, 4, 8, 16, 32, 64, 128.
/// Allowed \c NElts values for 2-byte data are 2, 4, 8, 16, 32, 64, 128, 256.
/// Allowed \c NElts values for 1-byte data are 4, 8, 12, 16, 32, 64, 128, 256,
/// 512.
/// 8-byte alignment is required for 8-byte data, or if sizeof(T) * NElts > 256.
/// Otherwise, 4-byte alignment is required.
///
/// @tparam T is element type.
/// @tparam NElts is the number of elements to load per address.
/// @tparam L1H is L1 cache hint.
/// @tparam L2H is L2 cache hint.
/// @tparam AccessorT is the \ref sycl::accessor type.
/// @param acc is the SYCL accessor.
/// @param offset is the zero-based offset in bytes.
/// @param pred is operation predicate. Zero means operation is skipped
/// entirely, non-zero - operation is performed. The default is '1' - perform
/// the operation.
/// @param flags is the alignment specifier type tag.
/// @return is a vector of type T and size NElts. The elements of the returned
/// vector for which the corresponding element in \p pred is 0 are undefined.
///
template <typename T, int NElts, cache_hint L1H, cache_hint L2H,
          typename AccessorT, typename FlagsT>
__ESIMD_API
    std::enable_if_t<detail::is_device_accessor_with_v<
                         AccessorT, detail::accessor_mode_cap::can_read> &&
                         is_simd_flag_type_v<FlagsT>,
                     simd<T, NElts>>
    block_load_impl(AccessorT acc, DeviceAccessorOffsetT offset,
                    simd_mask<1> pred, FlagsT flags) {
#ifdef __ESIMD_FORCE_STATELESS_MEM
  return block_load_impl<T, NElts, L1H, L2H>(accessorToPointer<T>(acc, offset),
                                             pred, flags);
#else  // !__ESIMD_FORCE_STATELESS_MEM
  // Verify input template arguments.
  check_cache_hint<cache_action::load, L1H, L2H>();
  constexpr auto Alignment =
      FlagsT::template alignment<__ESIMD_DNS::__raw_t<T>>;
  static_assert(
      (Alignment >= __ESIMD_DNS::OperandSize::DWORD && sizeof(T) <= 4) ||
          (Alignment >= __ESIMD_DNS::OperandSize::QWORD && sizeof(T) > 4),
      "Incorrect alignment for the data type");

  constexpr int SmallIntFactor64Bit = sizeof(uint64_t) / sizeof(T);
  constexpr int SmallIntFactor32Bit =
      sizeof(uint32_t) / sizeof(T) > 1 ? sizeof(uint32_t) / sizeof(T) : 1;
  static_assert(NElts > 0 && NElts % SmallIntFactor32Bit == 0,
                "Number of elements is not supported by Transposed load");

  // If alignment >= 8 and (NElts * sizeof(T)) % 8 == 0) we can load QWORDs.
  // Don't do it for 4-byte vectors (unless it is greater than 256-bytes),
  // because it would require a bit-cast, which is supposed to be NO-OP, but
  // might confuse GPU BE sometimes. 1- and 2-byte vectors are casted anyways.
  constexpr bool Use64BitData =
      Alignment >= __ESIMD_DNS::OperandSize::QWORD &&
      (NElts * sizeof(T)) % sizeof(uint64_t) == 0 &&
      (sizeof(T) != sizeof(uint32_t) || NElts * sizeof(T) > 256);
  constexpr int SmallIntFactor =
      Use64BitData ? SmallIntFactor64Bit : SmallIntFactor32Bit;
  constexpr int FactoredNElts = NElts / SmallIntFactor;
  check_lsc_vector_size<FactoredNElts>();

  // Prepare template arguments for the call of intrinsic.
  using LoadElemT = __ESIMD_DNS::__raw_t<
      std::conditional_t<SmallIntFactor == 1, T,
                         std::conditional_t<Use64BitData, uint64_t, uint32_t>>>;

  constexpr uint16_t AddressScale = 1;
  constexpr int ImmOffset = 0;
  constexpr lsc_data_size ActualDS =
      Use64BitData ? lsc_data_size::u64 : lsc_data_size::u32;
  constexpr auto VS = to_lsc_vector_size<FactoredNElts>();
  constexpr auto Transposed = lsc_data_order::transpose;
  constexpr int N = 1;

  // Prepare non-template arguments and call the intrinsic.
  simd<uint32_t, N> Offsets = offset;
  auto SI = get_surface_index(acc);
  simd<LoadElemT, FactoredNElts> Result =
      __esimd_lsc_load_bti<LoadElemT, L1H, L2H, AddressScale, ImmOffset,
                           ActualDS, VS, Transposed, N>(pred.data(),
                                                        Offsets.data(), SI);
  return Result.template bit_cast_view<T>();
#endif // !__ESIMD_FORCE_STATELESS_MEM
}

/// Accessor-based transposed gather with 1 channel.
/// Supported platforms: DG2, PVC
/// VISA instruction: lsc_load.ugm
/// Instruction can load max: DG2(64xD32 or 32xD64), PVC(64xD32 or 64xD64).
///
/// Collects elements located at surface and returns them
/// as a single \ref simd object.
/// When \c sizeof(T) equal to 8 the address must be 8-byte aligned,
/// otherwise - 4-byte aligned.
/// When T is 1- or 2-byte type, the memory block is loaded with DWORDs
/// or QWORDs depending on the alignment.
/// Allowed \c NElts values for 8-byte data are 1, 2, 3, 4, 8, 16, 32, 64.
/// Allowed \c NElts values for 4-byte data are 1, 2, 3, 4, 8, 16, 32, 64, 128.
/// Allowed \c NElts values for 2-byte data are 2, 4, 8, 16, 32, 64, 128, 256.
/// Allowed \c NElts values for 1-byte data are 4, 8, 12, 16, 32, 64, 128, 256,
/// 512.
/// 8-byte alignment is required for 8-byte data, or if sizeof(T) * NElts > 256.
/// Otherwise, 4-byte alignment is required.
///
/// @tparam T is element type.
/// @tparam NElts is the number of elements to load per address.
/// @tparam L1H is L1 cache hint.
/// @tparam L2H is L2 cache hint.
/// @tparam AccessorTy is the \ref sycl::accessor type.
/// @param acc is the SYCL accessor.
/// @param offset is the zero-based offset in bytes.
/// @param pred is operation predicate. Operation is skipped for index 'i'
/// if pred[0] == 0 the result element is taken from \p pass_thru[i].
/// Otherwise, the operation is performed and the result if it copied to
/// the result.
/// @param pass_thru contains the values copied to the result if \p pred is 0.
/// @param flags is the alignment specifier type tag.
/// @return is a vector of type T and size NElts
///
template <typename T, int NElts, cache_hint L1H, cache_hint L2H,
          typename AccessorT, typename FlagsT>
__ESIMD_API
    std::enable_if_t<detail::is_device_accessor_with_v<
                         AccessorT, detail::accessor_mode_cap::can_read> &&
                         is_simd_flag_type_v<FlagsT>,
                     simd<T, NElts>>
    block_load_impl(AccessorT acc, DeviceAccessorOffsetT offset,
                    simd_mask<1> pred, simd<T, NElts> pass_thru, FlagsT flags) {
#ifdef __ESIMD_FORCE_STATELESS_MEM
  return block_load_impl<T, NElts, L1H, L2H>(accessorToPointer<T>(acc, offset),
                                             pred, pass_thru, flags);
#else  // !__ESIMD_FORCE_STATELESS_MEM
  // Verify input template arguments.
  check_cache_hint<cache_action::load, L1H, L2H>();
  constexpr auto Alignment =
      FlagsT::template alignment<__ESIMD_DNS::__raw_t<T>>;
  static_assert(
      (Alignment >= __ESIMD_DNS::OperandSize::DWORD && sizeof(T) <= 4) ||
          (Alignment >= __ESIMD_DNS::OperandSize::QWORD && sizeof(T) > 4),
      "Incorrect alignment for the data type");

  constexpr int SmallIntFactor64Bit = sizeof(uint64_t) / sizeof(T);
  constexpr int SmallIntFactor32Bit =
      sizeof(uint32_t) / sizeof(T) > 1 ? sizeof(uint32_t) / sizeof(T) : 1;
  static_assert(NElts > 0 && NElts % SmallIntFactor32Bit == 0,
                "Number of elements is not supported by Transposed load");

  // If alignment >= 8 and (NElts * sizeof(T)) % 8 == 0) we can load QWORDs.
  // Don't do it for 4-byte vectors (unless it is greater than 256-bytes),
  // because it would require a bit-cast, which is supposed to be NO-OP, but
  // might confuse GPU BE sometimes. 1- and 2-byte vectors are casted anyways.
  constexpr bool Use64BitData =
      Alignment >= __ESIMD_DNS::OperandSize::QWORD &&
      (NElts * sizeof(T)) % sizeof(uint64_t) == 0 &&
      (sizeof(T) != sizeof(uint32_t) || NElts * sizeof(T) > 256);
  constexpr int SmallIntFactor =
      Use64BitData ? SmallIntFactor64Bit : SmallIntFactor32Bit;
  constexpr int FactoredNElts = NElts / SmallIntFactor;
  check_lsc_vector_size<FactoredNElts>();

  // Prepare template arguments for the call of intrinsic.
  using LoadElemT = __ESIMD_DNS::__raw_t<
      std::conditional_t<SmallIntFactor == 1, T,
                         std::conditional_t<Use64BitData, uint64_t, uint32_t>>>;

  constexpr uint16_t AddressScale = 1;
  constexpr int ImmOffset = 0;
  constexpr lsc_data_size ActualDS =
      Use64BitData ? lsc_data_size::u64 : lsc_data_size::u32;
  constexpr auto VS = to_lsc_vector_size<FactoredNElts>();
  constexpr auto Transposed = lsc_data_order::transpose;
  constexpr int N = 1;

  // Prepare non-template arguments and call the intrinsic.
  simd<uint32_t, N> Offsets = offset;
  auto SI = get_surface_index(acc);
  simd<LoadElemT, FactoredNElts> PassThru =
      pass_thru.template bit_cast_view<LoadElemT>();
  simd<LoadElemT, FactoredNElts> Result =
      __esimd_lsc_load_merge_bti<LoadElemT, L1H, L2H, AddressScale, ImmOffset,
                                 ActualDS, VS, Transposed, N>(
          pred.data(), Offsets.data(), SI, PassThru.data());
  return Result.template bit_cast_view<T>();
#endif // !__ESIMD_FORCE_STATELESS_MEM
}

template <typename T, int NElts, cache_hint L1H, cache_hint L2H,
          typename FlagsT>
__ESIMD_API std::enable_if_t<is_simd_flag_type_v<FlagsT>>
block_store_impl(T *p, simd<T, NElts> vals, simd_mask<1> pred, FlagsT flags) {
  detail::check_cache_hint<cache_action::store, L1H, L2H>();
  constexpr auto Alignment =
      FlagsT::template alignment<__ESIMD_DNS::__raw_t<T>>;
  static_assert(
      (Alignment >= __ESIMD_DNS::OperandSize::DWORD && sizeof(T) <= 4) ||
          (Alignment >= __ESIMD_DNS::OperandSize::QWORD && sizeof(T) > 4),
      "Incorrect alignment for the data type");

  constexpr int SmallIntFactor64Bit = sizeof(uint64_t) / sizeof(T);
  constexpr int SmallIntFactor32Bit =
      sizeof(uint32_t) / sizeof(T) > 1 ? sizeof(uint32_t) / sizeof(T) : 1;
  static_assert(NElts > 0 && NElts % SmallIntFactor32Bit == 0,
                "Number of elements is not supported by Transposed store");

  // If alignment >= 8 and (NElts * sizeof(T)) % 8 == 0) we can store QWORDs.
  // Don't do it for 4-byte vectors (unless it is greater than 256-bytes),
  // because it would require a bit-cast, which is supposed to be NO-OP, but
  // might confuse GPU BE sometimes. 1- and 2-byte vectors are casted anyways.
  constexpr bool Use64BitData =
      Alignment >= __ESIMD_DNS::OperandSize::QWORD &&
      (NElts * sizeof(T)) % sizeof(uint64_t) == 0 &&
      (sizeof(T) != sizeof(uint32_t) || NElts * sizeof(T) > 256);

  constexpr int SmallIntFactor =
      Use64BitData ? SmallIntFactor64Bit : SmallIntFactor32Bit;
  constexpr int FactoredNElts = NElts / SmallIntFactor;

  check_lsc_vector_size<FactoredNElts>();

  using StoreType = __ESIMD_DNS::__raw_t<
      std::conditional_t<SmallIntFactor == 1, T,
                         std::conditional_t<Use64BitData, uint64_t, uint32_t>>>;
  constexpr uint16_t AddressScale = 1;
  constexpr int ImmOffset = 0;
  constexpr lsc_data_size ActualDS =
      Use64BitData ? lsc_data_size::u64 : lsc_data_size::u32;
  constexpr lsc_vector_size VS = to_lsc_vector_size<FactoredNElts>();
  constexpr auto Transposed = lsc_data_order::transpose;
  constexpr int N = 1;
  simd<uintptr_t, N> Addrs = reinterpret_cast<uintptr_t>(p);

  __esimd_lsc_store_stateless<StoreType, L1H, L2H, AddressScale, ImmOffset,
                              ActualDS, VS, Transposed, N>(
      pred.data(), Addrs.data(),
      sycl::bit_cast<__ESIMD_DNS::vector_type_t<StoreType, FactoredNElts>>(
          vals.data()));
}

template <typename T, int NElts, cache_hint L1H, cache_hint L2H,
          typename AccessorT, typename FlagsT>
__ESIMD_API
    std::enable_if_t<detail::is_device_accessor_with_v<
                         AccessorT, detail::accessor_mode_cap::can_write> &&
                     is_simd_flag_type_v<FlagsT>>
    block_store_impl(AccessorT acc, DeviceAccessorOffsetT offset,
                     simd<T, NElts> vals, simd_mask<1> pred, FlagsT flags) {
#ifdef __ESIMD_FORCE_STATELESS_MEM
  block_store_impl<T, NElts, L1H, L2H>(accessorToPointer<T>(acc, offset), vals,
                                       pred, flags);
#else
  // Verify input template arguments.
  check_cache_hint<cache_action::store, L1H, L2H>();
  constexpr auto Alignment =
      FlagsT::template alignment<__ESIMD_DNS::__raw_t<T>>;
  static_assert(
      (Alignment >= __ESIMD_DNS::OperandSize::DWORD && sizeof(T) <= 4) ||
          (Alignment >= __ESIMD_DNS::OperandSize::QWORD && sizeof(T) > 4),
      "Incorrect alignment for the data type");

  constexpr int SmallIntFactor64Bit = sizeof(uint64_t) / sizeof(T);
  constexpr int SmallIntFactor32Bit =
      sizeof(uint32_t) / sizeof(T) > static_cast<size_t>(1)
          ? sizeof(uint32_t) / sizeof(T)
          : static_cast<size_t>(1);
  static_assert(NElts > 0 && NElts % SmallIntFactor32Bit == 0,
                "Number of elements is not supported by Transposed store");

  // If alignment >= 8 and (NElts * sizeof(T)) % 8 == 0) we can store QWORDs.
  // Don't do it for 4-byte vectors (unless it is greater than 256-bytes),
  // because it would require a bit-cast, which is supposed to be NO-OP, but
  // might confuse GPU BE sometimes. 1- and 2-byte vectors are casted anyways.
  constexpr bool Use64BitData =
      Alignment >= __ESIMD_DNS::OperandSize::QWORD &&
      (NElts * sizeof(T)) % sizeof(uint64_t) == 0 &&
      (sizeof(T) != sizeof(uint32_t) || NElts * sizeof(T) > 256);
  constexpr int SmallIntFactor =
      Use64BitData ? SmallIntFactor64Bit : SmallIntFactor32Bit;
  constexpr int FactoredNElts = NElts / SmallIntFactor;
  check_lsc_vector_size<FactoredNElts>();

  // Prepare template arguments for the call of intrinsic.
  using StoreElemT = __ESIMD_DNS::__raw_t<
      std::conditional_t<SmallIntFactor == 1, T,
                         std::conditional_t<Use64BitData, uint64_t, uint32_t>>>;

  constexpr uint16_t AddressScale = 1;
  constexpr int ImmOffset = 0;
  constexpr lsc_data_size ActualDS =
      Use64BitData ? lsc_data_size::u64 : lsc_data_size::u32;
  constexpr auto VS = to_lsc_vector_size<FactoredNElts>();
  constexpr auto Transposed = lsc_data_order::transpose;
  constexpr int N = 1;

  // Prepare non-template arguments and call the intrinsic.
  simd<uint32_t, N> Offsets = offset;
  auto SI = get_surface_index(acc);

  __esimd_lsc_store_bti<StoreElemT, L1H, L2H, AddressScale, ImmOffset, ActualDS,
                        VS, Transposed, N>(
      pred.data(), Offsets.data(),
      sycl::bit_cast<__ESIMD_DNS::vector_type_t<StoreElemT, FactoredNElts>>(
          vals.data()),
      SI);
#endif
}

} // namespace detail

/// Stores elements of the vector \p vals to a contiguous block of memory
/// at the given address \p addr.
/// The generated code depends on the combination {T, N, Flags}.
/// Providing flags specifying the alignment of 16-bytes or more produces more
/// efficient code. If the alignment is smaller than 16-bytes, then less
/// efficient scatter is generated. If the stored vector is too long
/// for 1 flat-store GPU instruction, then a series of flat-store and/or
/// scatters may be generated.
/// @tparam Tx Element type.
/// @tparam N Number of elements to store.
/// @tparam Flags The alignment specifier type tag.
/// @param addr The memory address to store at.
/// @param vals The vector to store.
/// @param Flags Specifies the alignment.
template <typename Tx, int N,
          typename Flags = overaligned_tag<detail::OperandSize::OWORD>>
__ESIMD_API std::enable_if_t<is_simd_flag_type_v<Flags>>
block_store(Tx *addr, simd<Tx, N> vals, Flags) {
  using T = typename detail::__raw_t<Tx>;
  using VecT = typename simd<T, N>::raw_vector_type;
  constexpr size_t Align = Flags::template alignment<simd<T, N>>;
  __esimd_svm_block_st<T, N, Align>(reinterpret_cast<VecT *>(addr),
                                    vals.data());
}

/// @addtogroup sycl_esimd_memory_block
/// @{

/// Each of the following block load functions loads a contiguous memory block
/// from the address referenced by the USM pointer 'ptr', or from 'ptr +
/// offset', where 'offset' is the offset in bytes (not in elements!). The
/// parameter 'pred' is the one element predicate. If it is set to 1, then all
/// 'N' elements are loaded. Otherwise, the block load operation is a NO-OP.
/// The parameter 'pass_thru' specifies the values being copied to the returned
/// result if 'pred' is set to 0.
/// The parameter 'props' specifies the optional compile-time properties
/// of the type esimd::properties and may include esimd::cache_hint_L1,
/// esimd::cache_hint_L2, esimd::cache_hint_L3, esimd::alignment.

/// simd<T, N> block_load(const T* ptr, props={});                 // (usm-bl-1)
/// simd<T, N> block_load(const T* ptr, size_t byte_offset,
///                       props={});                               // (usm-bl-2)

/// simd<T, N> block_load(const T* ptr, simd_mask<1> pred,
///                       props={});                               // (usm-bl-3)
/// simd<T, N> block_load(const T* ptr, size_t byte_offset,
///                       simd_mask<1> pred, props={});            // (usm-bl-4)

/// simd<T, N> block_load(const T* ptr, simd_mask<1> pred,
///                       simd<T, N> pass_thru, props={});         // (usm-bl-5)
/// simd<T, N> block_load(const T* ptr, size_t byte_offset,
///                       simd_mask<1> pred, simd<T, N> pass_thru,
///                       props={});                               // (usm-bl-6)

/// simd<T, N> block_load(const T* ptr, props={});                 // (usm-bl-1)
/// This function loads a contiguous memory block from USM pointer \p ptr.
///
/// There may be temporary restrictions depending on L1, L2 cache hints,
/// See details in the 'Restrictions' section below. The restrictions will be
/// relaxed in the future.
///
/// The parameter \p props specifies the optional compile-time properties
/// of the type esimd::properties and may include esimd::cache_hint_L1,
/// esimd::cache_hint_L2, esimd::alignment. Other properties are ignored.
///
/// Cache hints: If \p props does not specify any L1 or L2 cache hints, then
/// the cache_hint::none value is assumed by default.
///
/// Alignment: If \p props does not specify the 'alignment' property, then
/// the default assumed alignment is 4-bytes for 4-byte or smaller elements
/// and 8-bytes for 8-byte elements. The address may be element-size aligned
/// even for byte- and word-elements, but in such case the smaller alignment
/// property must explicitly passed to this function. Extra restrictions
/// may be in place - see Restrictions/R1 below.
///
/// Restrictions - cache hint imposed - temporary:
/// If L1 or L2 cache hint is passed, then:
/// R1: The pointer must be at least 4-byte aligned for elements of 4-bytes or
///     smaller and 8-byte aligned for 8-byte elements.
/// R2: The number of elements for 8-byte data: 1, 2, 3, 4, 8, 16, 32, 64;
///     for 4-byte data: 1, 2, 3, 4, 8, 16, 32, 64,
///                      or 128(only if alignment is 8-bytes or more);
///     for 2-byte data: 2, 4, 6, 8, 16, 32, 64, 128,
///                      or 256(only if alignment is 8-bytes or more);
///     for 1-byte data: 4, 8, 12, 16, 32, 64, 128, 256,
///                      or 512(only if alignment is 8-bytes or more).
/// R3: The target device must be DG2, PVC or newer GPU.
template <typename T, int N,
          typename PropertyListT =
              ext::oneapi::experimental::detail::empty_properties_t>
__ESIMD_API std::enable_if_t<
    ext::oneapi::experimental::is_property_list_v<PropertyListT>, simd<T, N>>
block_load(const T *ptr, PropertyListT props = {}) {
  constexpr auto L1Hint =
      detail::getPropertyValue<PropertyListT, cache_hint_L1_key>(
          cache_hint::none);
  constexpr auto L2Hint =
      detail::getPropertyValue<PropertyListT, cache_hint_L2_key>(
          cache_hint::none);
  static_assert(!PropertyListT::template has_property<cache_hint_L3_key>(),
                "L3 cache hint is reserved. The old/experimental L3 LSC cache "
                "hint is cache_level::L2 now.");

  constexpr size_t DefaultAlignment = (sizeof(T) <= 4) ? 4 : sizeof(T);
  constexpr size_t Alignment =
      detail::getPropertyValue<PropertyListT, alignment_key>(DefaultAlignment);
  if constexpr (L1Hint != cache_hint::none || L2Hint != cache_hint::none) {
    detail::check_cache_hint<detail::cache_action::load, L1Hint, L2Hint>();

    simd_mask<1> Mask = 1;
    return detail::block_load_impl<T, N, L1Hint, L2Hint>(
        ptr, Mask, overaligned_tag<Alignment>{});
  } else {
    return block_load<T, N>(ptr, overaligned_tag<Alignment>{});
  }
}

/// simd<T, N> block_load(const T* ptr, size_t byte_offset,
///                       props={});  // (usm-bl-2)
/// This function loads a contiguous memory block from address referenced
/// by USM pointer \p ptr and the given \p byte_offset.
///
/// There may be temporary restrictions depending on L1, L2 cache hints,
/// See details in the 'Restrictions' section below. The restrictions will be
/// relaxed in the future.
///
/// The parameter \p props specifies the optional compile-time properties
/// of the type esimd::properties and may include esimd::cache_hint_L1,
/// esimd::cache_hint_L2, esimd::alignment. Other properties are ignored.
///
/// Cache hints: If \p props does not specify any L1 or L2 cache hints, then
/// the cache_hint::none value is assumed by default.
///
/// Alignment: If \p props does not specify the 'alignment' property, then
/// the default assumed alignment is 4-bytes for 4-byte or smaller elements
/// and 8-bytes for 8-byte elements. The address may be element-size aligned
/// even for byte- and word-elements, but in such case the smaller alignment
/// property must explicitly passed to this function. Extra restrictions
/// may be in place - see Restrictions/R1 below.
///
/// Restrictions - cache hint imposed - temporary:
/// If L1 or L2 cache hint is passed, then:
/// R1: The pointer must be at least 4-byte aligned for elements of 4-bytes or
///     smaller and 8-byte aligned for 8-byte elements.
/// R2: The number of elements for 8-byte data: 1, 2, 3, 4, 8, 16, 32, 64;
///     for 4-byte data: 1, 2, 3, 4, 8, 16, 32, 64,
///                      or 128(only if alignment is 8-bytes or more);
///     for 2-byte data: 2, 4, 6, 8, 16, 32, 64, 128,
///                      or 256(only if alignment is 8-bytes or more);
///     for 1-byte data: 4, 8, 12, 16, 32, 64, 128, 256,
///                      or 512(only if alignment is 8-bytes or more).
/// R3: The target device must be DG2, PVC or newer GPU.
template <typename T, int N,
          typename PropertyListT =
              ext::oneapi::experimental::detail::empty_properties_t>
__ESIMD_API std::enable_if_t<
    ext::oneapi::experimental::is_property_list_v<PropertyListT>, simd<T, N>>
block_load(const T *ptr, size_t byte_offset, PropertyListT props = {}) {
  const T *AdjustedPtr = reinterpret_cast<const T *>(
      reinterpret_cast<const int8_t *>(ptr) + byte_offset);
  return block_load<T, N>(AdjustedPtr, props);
}

/// simd<T, N> block_load(const T* ptr, simd_mask<1> pred,
///                       props={});                               // (usm-bl-3)
/// This function loads a contiguous memory block from USM pointer \p ptr.
/// If the predicate \p pred is set to 0, then the load is omitted and the
/// returned value is undefined.
///
/// This function has temporary restrictions. See details in the 'Restrictions'
/// section below. The restrictions will be relaxed in the future.
///
/// The parameter \p props specifies the optional compile-time properties
/// of the type esimd::properties and may include esimd::cache_hint_L1,
/// esimd::cache_hint_L2, esimd::alignment. Other properties are ignored.
///
/// Cache hints: If \p props does not specify any L1 or L2 cache hints, then
/// the cache_hint::none value is assumed by default.
///
/// Alignment: If \p props does not specify the 'alignment' property, then
/// the default assumed alignment is the minimally required element-size
/// alignment. Note that additional/temporary restrictions are applied
/// (see Restrictions below).
///
/// Restrictions - cache hint and mask imposed - temporary:
/// R1: The pointer must be at least 4-byte aligned for elements of 4-bytes or
///     smaller and 8-byte aligned for 8-byte elements.
/// R2: The number of elements for 8-byte data: 1, 2, 3, 4, 8, 16, 32, 64;
///     for 4-byte data: 1, 2, 3, 4, 8, 16, 32, 64,
///                      or 128(only if alignment is 8-bytes or more);
///     for 2-byte data: 2, 4, 6, 8, 16, 32, 64, 128,
///                      or 256(only if alignment is 8-bytes or more);
///     for 1-byte data: 4, 8, 12, 16, 32, 64, 128, 256,
///                      or 512(only if alignment is 8-bytes or more).
/// R3: The target device must be DG2, PVC or newer GPU.
template <typename T, int N,
          typename PropertyListT =
              ext::oneapi::experimental::detail::empty_properties_t>
__ESIMD_API std::enable_if_t<
    ext::oneapi::experimental::is_property_list_v<PropertyListT>, simd<T, N>>
block_load(const T *ptr, simd_mask<1> pred, PropertyListT props = {}) {
  constexpr auto L1Hint =
      detail::getPropertyValue<PropertyListT, cache_hint_L1_key>(
          cache_hint::none);
  constexpr auto L2Hint =
      detail::getPropertyValue<PropertyListT, cache_hint_L2_key>(
          cache_hint::none);
  static_assert(!PropertyListT::template has_property<cache_hint_L3_key>(),
                "L3 cache hint is reserved. The old/experimental L3 LSC cache "
                "hint is cache_level::L2 now.");

  detail::check_cache_hint<detail::cache_action::load, L1Hint, L2Hint>();
  constexpr size_t DefaultAlignment = (sizeof(T) <= 4) ? 4 : sizeof(T);
  constexpr size_t Alignment =
      detail::getPropertyValue<PropertyListT, alignment_key>(DefaultAlignment);

  return detail::block_load_impl<T, N, L1Hint, L2Hint>(
      ptr, pred, overaligned_tag<Alignment>{});
}

/// simd<T, N> block_load(const T* ptr, size_t byte_offset,
///                       simd_mask<1> pred, props={});            // (usm-bl-4)
/// This function loads a contiguous memory block from address referenced
/// by USM pointer \p ptr and the given \p byte_offset.
/// If the predicate \p pred is set to 0, then the load is omitted and the
/// returned value is undefined.
///
/// This function has temporary restrictions. See details in the 'Restrictions'
/// section below. The restrictions will be relaxed in the future.
///
/// The parameter \p props specifies the optional compile-time properties
/// of the type esimd::properties and may include esimd::cache_hint_L1,
/// esimd::cache_hint_L2, esimd::alignment. Other properties are ignored.
///
/// Cache hints: If \p props does not specify any L1 or L2 cache hints, then
/// the cache_hint::none value is assumed by default.
///
/// Alignment: If \p props does not specify the 'alignment' property, then
/// the default assumed alignment is the minimally required element-size
/// alignment. Note that additional/temporary restrictions are applied
/// (see Restrictions below).
///
/// Restrictions - cache hint and mask imposed - temporary:
/// R1: The pointer must be at least 4-byte aligned for elements of 4-bytes or
///     smaller and 8-byte aligned for 8-byte elements.
/// R2: The number of elements for 8-byte data: 1, 2, 3, 4, 8, 16, 32, 64;
///     for 4-byte data: 1, 2, 3, 4, 8, 16, 32, 64,
///                      or 128(only if alignment is 8-bytes or more);
///     for 2-byte data: 2, 4, 6, 8, 16, 32, 64, 128,
///                      or 256(only if alignment is 8-bytes or more);
///     for 1-byte data: 4, 8, 12, 16, 32, 64, 128, 256,
///                      or 512(only if alignment is 8-bytes or more).
/// R3: The target device must be DG2, PVC or newer GPU.
template <typename T, int N,
          typename PropertyListT =
              ext::oneapi::experimental::detail::empty_properties_t>
__ESIMD_API std::enable_if_t<
    ext::oneapi::experimental::is_property_list_v<PropertyListT>, simd<T, N>>
block_load(const T *ptr, size_t byte_offset, simd_mask<1> pred,
           PropertyListT props = {}) {
  const T *AdjustedPtr = reinterpret_cast<const T *>(
      reinterpret_cast<const int8_t *>(ptr) + byte_offset);
  return block_load<T, N>(AdjustedPtr, pred, props);
}

/// simd<T, N> block_load(const T* ptr, simd_mask<1> pred,
///                       simd<T, N> pass_thru, props={});         // (usm-bl-5)
/// This function loads a contiguous memory block from USM pointer \p ptr.
/// If the predicate \p pred is set to 0, then the load is omitted and the
/// vector \p pass_thru is returned.
///
/// This function has temporary restrictions. See details in the 'Restrictions'
/// section below. The restrictions will be relaxed in the future.
///
/// The parameter \p props specifies the optional compile-time properties
/// of the type esimd::properties and may include esimd::cache_hint_L1,
/// esimd::cache_hint_L2, esimd::alignment. Other properties are ignored.
///
/// Cache hints: If \p props does not specify any L1 or L2 cache hints, then
/// the cache_hint::none value is assumed by default.
///
/// Alignment: If \p props does not specify the 'alignment' property, then
/// the default assumed alignment is the minimally required element-size
/// alignment. Note that additional/temporary restrictions are applied
/// (see Restrictions below).
///
/// Restrictions - cache hint and mask imposed - temporary:
/// R1: The pointer must be at least 4-byte aligned for elements of 4-bytes or
///     smaller and 8-byte aligned for 8-byte elements.
/// R2: The number of elements for 8-byte data: 1, 2, 3, 4, 8, 16, 32, 64;
///     for 4-byte data: 1, 2, 3, 4, 8, 16, 32, 64,
///                      or 128(only if alignment is 8-bytes or more);
///     for 2-byte data: 2, 4, 6, 8, 16, 32, 64, 128,
///                      or 256(only if alignment is 8-bytes or more);
///     for 1-byte data: 4, 8, 12, 16, 32, 64, 128, 256,
///                      or 512(only if alignment is 8-bytes or more).
/// R3: The target device must be DG2, PVC or newer GPU.
template <typename T, int N,
          typename PropertyListT =
              ext::oneapi::experimental::detail::empty_properties_t>
__ESIMD_API std::enable_if_t<
    ext::oneapi::experimental::is_property_list_v<PropertyListT>, simd<T, N>>
block_load(const T *ptr, simd_mask<1> pred, simd<T, N> pass_thru,
           PropertyListT props = {}) {
  constexpr auto L1Hint =
      detail::getPropertyValue<PropertyListT, cache_hint_L1_key>(
          cache_hint::none);
  constexpr auto L2Hint =
      detail::getPropertyValue<PropertyListT, cache_hint_L2_key>(
          cache_hint::none);
  static_assert(!PropertyListT::template has_property<cache_hint_L3_key>(),
                "L3 cache hint is reserved. The old/experimental L3 LSC cache "
                "hint is cache_level::L2 now.");

  detail::check_cache_hint<detail::cache_action::load, L1Hint, L2Hint>();
  constexpr size_t DefaultAlignment = (sizeof(T) <= 4) ? 4 : sizeof(T);
  constexpr size_t Alignment =
      detail::getPropertyValue<PropertyListT, alignment_key>(DefaultAlignment);

  return detail::block_load_impl<T, N, L1Hint, L2Hint>(
      ptr, pred, pass_thru, overaligned_tag<Alignment>{});
}

/// simd<T, N> block_load(const T* ptr, size_t byte_offset,
///                       simd_mask<1> pred, simd<T, N> pass_thru,
///                       props={});                               // (usm-bl-6)
/// This function loads a contiguous memory block from address referenced
/// by USM pointer \p ptr and the given \p byte_offset.
/// If the predicate \p pred is set to 0, then the load is omitted and the
/// vector \p pass_thru is returned.
///
/// This function has temporary restrictions. See details in the 'Restrictions'
/// section below. The restrictions will be relaxed in the future.
///
/// The parameter \p props specifies the optional compile-time properties
/// of the type esimd::properties and may include esimd::cache_hint_L1,
/// esimd::cache_hint_L2, esimd::alignment. Other properties are ignored.
///
/// Cache hints: If \p props does not specify any L1 or L2 cache hints, then
/// the cache_hint::none value is assumed by default.
///
/// Alignment: If \p props does not specify the 'alignment' property, then
/// the default assumed alignment is the minimally required element-size
/// alignment. Note that additional/temporary restrictions are applied
/// (see Restrictions below).
///
/// Restrictions - cache hint and mask imposed - temporary:
/// R1: The pointer must be at least 4-byte aligned for elements of 4-bytes or
///     smaller and 8-byte aligned for 8-byte elements.
/// R2: The number of elements for 8-byte data: 1, 2, 3, 4, 8, 16, 32, 64;
///     for 4-byte data: 1, 2, 3, 4, 8, 16, 32, 64,
///                      or 128(only if alignment is 8-bytes or more);
///     for 2-byte data: 2, 4, 6, 8, 16, 32, 64, 128,
///                      or 256(only if alignment is 8-bytes or more);
///     for 1-byte data: 4, 8, 12, 16, 32, 64, 128, 256,
///                      or 512(only if alignment is 8-bytes or more).
/// R3: The target device must be DG2, PVC or newer GPU.
template <typename T, int N,
          typename PropertyListT =
              ext::oneapi::experimental::detail::empty_properties_t>
__ESIMD_API std::enable_if_t<
    ext::oneapi::experimental::is_property_list_v<PropertyListT>, simd<T, N>>
block_load(const T *ptr, size_t byte_offset, simd_mask<1> pred,
           simd<T, N> pass_thru, PropertyListT props = {}) {
  const T *AdjustedPtr = reinterpret_cast<const T *>(
      reinterpret_cast<const int8_t *>(ptr) + byte_offset);
  return block_load<T, N>(AdjustedPtr, pred, pass_thru, props);
}

/// Loads a contiguous block of memory from the given memory address \p addr
/// and returns the loaded data as a vector.
/// The generated code depends on the combination {T, N, Flags}.
/// Providing flags specifying the alignment of 16-bytes or more produces more
/// efficient code. If the alignment is smaller than 16-bytes, then less
/// efficient gather is generated. If the loaded vector is too long
/// for 1 flat-load GPU instruction, then a series of flat-loads and/or gathers
/// may be generated.
/// @tparam Tx Element type.
/// @tparam N Number of elements to load.
/// @tparam Flags The alignment specifier type tag.
/// @param addr The address to load from.
/// @param Flags Specifies the alignment.
/// @return A vector of loaded elements.
///
template <typename Tx, int N,
          typename Flags = overaligned_tag<detail::OperandSize::OWORD>>
__ESIMD_API std::enable_if_t<is_simd_flag_type_v<Flags>, simd<Tx, N>>
block_load(const Tx *addr, Flags) {
  using T = typename detail::__raw_t<Tx>;
  using VecT = typename simd<T, N>::raw_vector_type;
  constexpr size_t Align = Flags::template alignment<simd<T, N>>;
  return __esimd_svm_block_ld<T, N, Align>(
      reinterpret_cast<const VecT *>(addr));
}

/// Loads a contiguous block of memory from the given accessor \p acc and
/// \p byte_offset and returns the loaded data as a vector.
/// Actual code generated depends on the alignment parameter.
/// @tparam Tx Element type.
/// @tparam N Number of elements to load, <code>N * sizeof(Tx)</code> must be
///    1, 2, 4 or 8 owords long.
/// @tparam AccessorTy Accessor type (auto-deduced).
/// @tparam Flags The alignment specifier type tag. Auto-deduced from the
///    \c Flags parameter. If it is less than \c 16, then slower unaligned
///    access is generated, otherwise the access is aligned.
/// @param acc The accessor.
/// @param byte_offset The offset to load from in bytes.
/// @param Flags Specifies the alignment.
/// @return A vector of loaded elements.
///
template <typename Tx, int N, typename AccessorTy,
          typename Flags = vector_aligned_tag,
          typename = std::enable_if_t<
              is_simd_flag_type_v<Flags> &&
              detail::is_device_accessor_with_v<
                  AccessorTy, detail::accessor_mode_cap::can_read>>,
          class T = detail::__raw_t<Tx>>
__ESIMD_API simd<Tx, N> block_load(AccessorTy acc,
                                   detail::DeviceAccessorOffsetT byte_offset,
                                   Flags flags) {
#ifdef __ESIMD_FORCE_STATELESS_MEM
  return block_load<Tx, N>(__ESIMD_DNS::accessorToPointer<Tx>(acc, byte_offset),
                           flags);
#else
  std::ignore = flags;
  constexpr unsigned Sz = sizeof(T) * N;
  static_assert(Sz >= detail::OperandSize::OWORD,
                "block size must be at least 1 oword");
  static_assert(Sz % detail::OperandSize::OWORD == 0,
                "block size must be whole number of owords");
  static_assert(detail::isPowerOf2(Sz / detail::OperandSize::OWORD),
                "block must be 1, 2, 4 or 8 owords long");
  static_assert(Sz <= 8 * detail::OperandSize::OWORD,
                "block size must be at most 8 owords");

  auto surf_ind = __esimd_get_surface_index(
      detail::AccessorPrivateProxy::getQualifiedPtrOrImageObj(acc));

  if constexpr (Flags::template alignment<simd<T, N>> >=
                detail::OperandSize::OWORD) {
    return __esimd_oword_ld<T, N>(surf_ind, byte_offset >> 4);
  } else {
    return __esimd_oword_ld_unaligned<T, N>(surf_ind, byte_offset);
  }
#endif
}

/// Each of the following block load functions loads a contiguous memory block
/// from the address referenced by accessor 'acc', or from 'acc + byte_offset',
/// The parameter 'pred' is the one element predicate. If it is set to 1, then
/// all 'N' elements are loaded. Otherwise, the block load operation is a NO-OP.
/// The parameter 'pass_thru' specifies the values being copied to the returned
/// result if 'pred' is set to 0.
/// The parameter 'props' specifies the optional compile-time properties
/// of the type esimd::properties and may include esimd::cache_hint_L1,
/// esimd::cache_hint_L2, esimd::cache_hint_L3, esimd::alignment.

/// simd<T, N>
/// block_load(AccessorT acc, OffsetT byte_offset, props = {});    // (acc-bl-1)
/// simd<T, N> block_load(AccessorT acc, props = {});              // (acc-bl-2)

/// simd<T, N>
/// block_load(AccessorT acc, OffsetT byte_offset, simd_mask<1> pred,
///            simd<T, N> pass_thru, props = {});                  // (acc-bl-3)
/// simd<T, N>
/// block_load(AccessorT acc, OffsetT byte_offset,
///            simd_mask<1> pred, props = {});                     // (acc-bl-4)

/// simd<T, N>
/// block_load(AccessorT acc, simd_mask<1> pred,
///            simd<T, N> pass_thru, props = {});                  // (acc-bl-5)
/// simd<T, N>
/// block_load(AccessorT acc, simd_mask<1> pred, props = {});      // (acc-bl-6)

/// simd<T, N>
/// block_load(AccessorT acc, OffsetT byte_offset, props = {});    // (acc-bl-1)
/// This function loads a contiguous memory block referenced
/// by accessor \p acc and \p byte_offset.
///
/// The parameter \p props specifies the optional compile-time properties
/// of the type esimd::properties and may include esimd::cache_hint_L1,
/// esimd::cache_hint_L2, esimd::alignment. Other properties are ignored.
///
/// Cache hints: If \p props does not specify any L1 or L2 cache hints, then
/// the cache_hint::none value is assumed by default.
///
/// Alignment: If \p props does not specify the 'alignment' property, then
/// the \p byte_offset must be at least 4-byte aligned for elements of 4-bytes
/// or smaller and 8-byte aligned for 8-byte elements.
/// The alignment requirement may be less strict if stateless memory mode is ON,
/// see block_load(usm_ptr, props) (aka usm-bl-01) for details/requirements.
///
/// Restrictions: there may be some extra restrictions depending on
///    a) stateless memory mode enforcement is ON,
///    b) cache hints are used,
///    c) number of bytes loaded is either 16,32,64, or 128.
/// If (b) || !(c), then the target device must be DG2 or PVC (not Gen12).
/// If (a) && !(b), then there is no restriction on the number of elements
/// to be loaded and \p byte_offset must be only element-aligned.
///
/// Gen12 requirements: !(b) && (c).
///   It can load 16-, 32-, 64-, or 128-bytes only.
/// DG2/PVC requirements:
///   It can load such number of elements depending on the type 'T':
///     for 8-byte data: 1, 2, 3, 4, 8, 16, 32(max for DG2), 64;
///     for 4-byte data: 1, 2, 3, 4, 8, 16, 32, 64(max for DG2),
///                      or 128(only if alignment is 8-bytes or more);
///     for 2-byte data: 2, 4, 6, 8, 16, 32, 64, 128(max for DG2),
///                      or 256(only if alignment is 8-bytes or more);
///     for 1-byte data: 4, 8, 12, 16, 32, 64, 128, 256(max for DG2),
///                      or 512(only if alignment is 8-bytes or more).
template <typename T, int N, typename AccessorT,
          typename PropertyListT =
              ext::oneapi::experimental::detail::empty_properties_t>
__ESIMD_API std::enable_if_t<
    ext::oneapi::experimental::is_property_list_v<PropertyListT> &&
        detail::is_device_accessor_with_v<AccessorT,
                                          detail::accessor_mode_cap::can_read>,
    simd<T, N>>
block_load(AccessorT acc, detail::DeviceAccessorOffsetT byte_offset,
           PropertyListT props = {}) {
#ifdef __ESIMD_FORCE_STATELESS_MEM
  return block_load<T, N>(detail::accessorToPointer<T>(acc, byte_offset),
                          props);
#else  // !__ESIMD_FORCE_STATELESS_MEM
  constexpr auto L1Hint =
      detail::getPropertyValue<PropertyListT, cache_hint_L1_key>(
          cache_hint::none);
  constexpr auto L2Hint =
      detail::getPropertyValue<PropertyListT, cache_hint_L2_key>(
          cache_hint::none);
  static_assert(!PropertyListT::template has_property<cache_hint_L3_key>(),
                "L3 cache hint is reserved. The old/experimental L3 LSC cache "
                "hint is cache_level::L2 now.");

  // If the alignment property is not passed, then assume the pointer
  // is element-aligned.
  constexpr size_t DefaultAlignment = (sizeof(T) <= 4) ? 4 : sizeof(T);
  constexpr size_t Alignment =
      detail::getPropertyValue<PropertyListT, alignment_key>(DefaultAlignment);

  // Legacy surface index loads must be 1, 2, 4 or 8 owords long.
  constexpr size_t Size = sizeof(T) * N;
  constexpr size_t OWord = detail::OperandSize::OWORD;
  constexpr bool IsLegacySize = Size == OWord || Size == 2 * OWord ||
                                Size == 4 * OWord || Size == 8 * OWord;

  if constexpr (L1Hint != cache_hint::none || L2Hint != cache_hint::none ||
                !IsLegacySize) {
    return detail::block_load_impl<T, N, L1Hint, L2Hint>(
        acc, byte_offset, simd_mask<1>(1), overaligned_tag<Alignment>{});
  } else {
    return block_load<T, N>(acc, byte_offset, overaligned_tag<Alignment>{});
  }
#endif // !__ESIMD_FORCE_STATELESS_MEM
}

/// simd<T, N> block_load(AccessorT acc, props = {});              // (acc-bl-2)
/// This function loads a contiguous memory block referenced
/// by accessor \p acc and implied offset=0.
///
/// The parameter \p props specifies the optional compile-time properties
/// of the type esimd::properties and may include esimd::cache_hint_L1,
/// esimd::cache_hint_L2. Other properties are ignored. If \p props specifies
/// the alignment property, then it is ignored because this variant implies
/// zero offset, which means the most favourable 16-byte alignment is used.
///
/// Cache hints: If \p props does not specify any L1 or L2 cache hints, then
/// the cache_hint::none value is assumed by default.
///
/// Restrictions: there may be some extra restrictions depending on
///    a) stateless memory mode enforcement is ON,
///    b) cache hints are used,
///    c) number of bytes loaded is either 16,32,64, or 128.
/// If (b) || !(c), then the target device must be DG2 or PVC (not Gen12).
/// If (a) && !(b), then there is no restriction on the number of elements
/// to be loaded and \p byte_offset must be only element-aligned.
///
/// Gen12 requirements: !(b) && (c).
///   It can load 16-, 32-, 64-, or 128-bytes only.
/// DG2/PVC requirements:
///   It can load such number of elements depending on the type 'T':
///     for 8-byte data: 1, 2, 3, 4, 8, 16, 32(max for DG2), 64;
///     for 4-byte data: 1, 2, 3, 4, 8, 16, 32, 64(max for DG2), or 128;
///     for 2-byte data: 2, 4, 6, 8, 16, 32, 64, 128(max for DG2), or 256;
///     for 1-byte data: 4, 8, 12, 16, 32, 64, 128, 256(max for DG2), or 512.
template <typename T, int N, typename AccessorT,
          typename PropertyListT =
              ext::oneapi::experimental::detail::empty_properties_t>
__ESIMD_API std::enable_if_t<
    ext::oneapi::experimental::is_property_list_v<PropertyListT> &&
        detail::is_device_accessor_with_v<AccessorT,
                                          detail::accessor_mode_cap::can_read>,
    simd<T, N>>
block_load(AccessorT acc, PropertyListT /* props */ = {}) {
  // Create new properties without the alignment property passed in 'props',
  // and add alignment<16> as it is usable and most favourable in this case.
  constexpr auto L1Hint =
      detail::getPropertyValue<PropertyListT, cache_hint_L1_key>(
          cache_hint::none);
  constexpr auto L2Hint =
      detail::getPropertyValue<PropertyListT, cache_hint_L2_key>(
          cache_hint::none);
  static_assert(!PropertyListT::template has_property<cache_hint_L3_key>(),
                "L3 cache hint is reserved. The old/experimental L3 LSC cache "
                "hint is cache_level::L2 now.");
  properties Props{cache_hint_L1<L1Hint>, cache_hint_L2<L2Hint>, alignment<16>};
  return block_load<T, N>(acc, 0, Props);
}

/// simd<T, N>
/// block_load(AccessorT acc, OffsetT byte_offset, simd_mask<1> pred,
///            simd<T, N> pass_thru, props = {});                  // (acc-bl-3)
/// This function loads a contiguous memory block referenced
/// by accessor \p acc and the given \p byte_offset.
/// If the predicate \p pred is set to 0, then the load is omitted and the
/// \p pass_thru value is returned.
///
/// The parameter \p props specifies the optional compile-time properties
/// of the type esimd::properties and may include esimd::cache_hint_L1,
/// esimd::cache_hint_L2, esimd::alignment. Other properties are ignored.
///
/// Cache hints: If \p props does not specify any L1 or L2 cache hints, then
/// the cache_hint::none value is assumed by default.
///
/// Alignment: If \p props does not specify the 'alignment' property, then
/// the \p byte_offset must be at least 4-byte aligned for elements of 4-bytes
/// or smaller and 8-byte aligned for 8-byte elements.
///
/// Restrictions - cache hint and predicate imposed - temporary:
/// R1: \p byte_offset must be at least 4-byte aligned for elements of 4-bytes
///     or  smaller and 8-byte aligned for 8-byte elements.
/// R2: The number of elements must be:
///     for 8-byte data: 1, 2, 3, 4, 8, 16, 32(max for DG2), 64;
///     for 4-byte data: 1, 2, 3, 4, 8, 16, 32, 64(max for DG2),
///                      or 128(only if alignment is 8-bytes or more);
///     for 2-byte data: 2, 4, 6, 8, 16, 32, 64, 128(max for DG2),
///                      or 256(only if alignment is 8-bytes or more);
///     for 1-byte data: 4, 8, 12, 16, 32, 64, 128, 256(max for DG2),
///                      or 512(only if alignment is 8-bytes or more).
/// R3: The target device must be DG2, PVC or newer GPU.
template <typename T, int N, typename AccessorT,
          typename PropertyListT =
              ext::oneapi::experimental::detail::empty_properties_t>
__ESIMD_API std::enable_if_t<
    ext::oneapi::experimental::is_property_list_v<PropertyListT> &&
        detail::is_device_accessor_with_v<AccessorT,
                                          detail::accessor_mode_cap::can_read>,
    simd<T, N>>
block_load(AccessorT acc, detail::DeviceAccessorOffsetT byte_offset,
           simd_mask<1> pred, simd<T, N> pass_thru,
           PropertyListT /* props */ = {}) {
  constexpr auto L1Hint =
      detail::getPropertyValue<PropertyListT, cache_hint_L1_key>(
          cache_hint::none);
  constexpr auto L2Hint =
      detail::getPropertyValue<PropertyListT, cache_hint_L2_key>(
          cache_hint::none);
  static_assert(!PropertyListT::template has_property<cache_hint_L3_key>(),
                "L3 cache hint is reserved. The old/experimental L3 LSC cache "
                "hint is cache_level::L2 now.");

  // If the alignment property is not passed, then assume the byte_offset
  // is element-aligned and is at leat 4-bytes.
  constexpr size_t DefaultAlignment = (sizeof(T) <= 4) ? 4 : sizeof(T);
  constexpr size_t Alignment =
      detail::getPropertyValue<PropertyListT, alignment_key>(DefaultAlignment);
  return detail::block_load_impl<T, N, L1Hint, L2Hint>(
      acc, byte_offset, pred, pass_thru, overaligned_tag<Alignment>{});
}

/// simd<T, N>
/// block_load(AccessorT acc, OffsetT byte_offset, simd_mask<1> pred,
///            props = {});                                        // (acc-bl-4)
/// This function loads a contiguous memory block referenced
/// by accessor \p acc and the given \p byte_offset.
/// If the predicate \p pred is set to 0, then the load is omitted and the
/// returned value is undefined.
///
/// The parameter \p props specifies the optional compile-time properties
/// of the type esimd::properties and may include esimd::cache_hint_L1,
/// esimd::cache_hint_L2, esimd::alignment. Other properties are ignored.
///
/// Cache hints: If \p props does not specify any L1 or L2 cache hints, then
/// the cache_hint::none value is assumed by default.
///
/// Alignment: If \p props does not specify the 'alignment' property, then
/// the \p offset must be at least 4-byte aligned for elements of 4-bytes or
///     smaller and 8-byte aligned for 8-byte elements.
///
/// Restrictions - cache hint and predicate imposed - temporary:
/// R1: \p byte_offset must be at least 4-byte aligned for elements of 4-bytes
///     or  smaller and 8-byte aligned for 8-byte elements.
/// R2: The number of elements must be:
///     for 8-byte data: 1, 2, 3, 4, 8, 16, 32(max for DG2), 64;
///     for 4-byte data: 1, 2, 3, 4, 8, 16, 32, 64(max for DG2),
///                      or 128(only if alignment is 8-bytes or more);
///     for 2-byte data: 2, 4, 6, 8, 16, 32, 64, 128(max for DG2),
///                      or 256(only if alignment is 8-bytes or more);
///     for 1-byte data: 4, 8, 12, 16, 32, 64, 128, 256(max for DG2),
///                      or 512(only if alignment is 8-bytes or more).
/// R3: The target device must be DG2, PVC or newer GPU.
template <typename T, int N, typename AccessorT,
          typename PropertyListT =
              ext::oneapi::experimental::detail::empty_properties_t>
__ESIMD_API std::enable_if_t<
    ext::oneapi::experimental::is_property_list_v<PropertyListT> &&
        detail::is_device_accessor_with_v<AccessorT,
                                          detail::accessor_mode_cap::can_read>,
    simd<T, N>>
block_load(AccessorT acc, detail::DeviceAccessorOffsetT byte_offset,
           simd_mask<1> pred, PropertyListT props = {}) {
  simd<T, N> PassThru; // Intentionally uninitialized.
  return block_load<T, N>(acc, byte_offset, pred, PassThru, props);
}

/// simd<T, N>
/// block_load(AccessorT acc, simd_mask<1> pred,
///            simd<T, N> pass_thru, props = {});                  // (acc-bl-5)
/// This function loads a contiguous memory block referenced
/// by accessor \p acc and implied offset=0.
/// If the predicate \p pred is set to 0, then the load is omitted and the
/// \p pass_thru value is returned.
///
/// The parameter \p props specifies the optional compile-time properties
/// of the type esimd::properties and may include esimd::cache_hint_L1,
/// esimd::cache_hint_L2. Other properties are ignored. If \p props specifies
/// the alignment property, then it is ignored because this variant implies
/// zero offset, which means the most favourable 16-byte alignment is used.
///
/// Cache hints: If \p props does not specify any L1 or L2 cache hints, then
/// the cache_hint::none value is assumed by default.
///
/// Restrictions - cache hint and predicate imposed - temporary:
/// R1: The number of elements must be:
///     for 8-byte data: 1, 2, 3, 4, 8, 16, 32(max for DG2), 64;
///     for 4-byte data: 1, 2, 3, 4, 8, 16, 32, 64(max for DG2),
///                      or 128(only if alignment is 8-bytes or more);
///     for 2-byte data: 2, 4, 6, 8, 16, 32, 64, 128(max for DG2),
///                      or 256(only if alignment is 8-bytes or more);
///     for 1-byte data: 4, 8, 12, 16, 32, 64, 128, 256(max for DG2),
///                      or 512(only if alignment is 8-bytes or more).
/// R2: The target device must be DG2, PVC or newer GPU.
template <typename T, int N, typename AccessorT,
          typename PropertyListT =
              ext::oneapi::experimental::detail::empty_properties_t>
__ESIMD_API std::enable_if_t<
    ext::oneapi::experimental::is_property_list_v<PropertyListT> &&
        detail::is_device_accessor_with_v<AccessorT,
                                          detail::accessor_mode_cap::can_read>,
    simd<T, N>>
block_load(AccessorT acc, simd_mask<1> pred, simd<T, N> pass_thru,
           PropertyListT /* props */ = {}) {
  // Create new properties without the alignment property passed in 'props',
  // and add alignment<16> as it is usable and most favourable in this case.
  constexpr auto L1Hint =
      detail::getPropertyValue<PropertyListT, cache_hint_L1_key>(
          cache_hint::none);
  constexpr auto L2Hint =
      detail::getPropertyValue<PropertyListT, cache_hint_L2_key>(
          cache_hint::none);
  static_assert(!PropertyListT::template has_property<cache_hint_L3_key>(),
                "L3 cache hint is reserved. The old/experimental L3 LSC cache "
                "hint is cache_level::L2 now.");
  properties Props{cache_hint_L1<L1Hint>, cache_hint_L2<L2Hint>, alignment<16>};
  return block_load<T, N>(acc, 0, pred, pass_thru, Props);
}

/// simd<T, N>
/// block_load(AccessorT acc, simd_mask<1> pred, props = {});      // (acc-bl-6)
/// This function loads a contiguous memory block referenced
/// by accessor \p acc and implied offset=0.
/// If the predicate \p pred is set to 0, then the load is omitted and some
/// undefined value is returned.
///
/// The parameter \p props specifies the optional compile-time properties
/// of the type esimd::properties and may include esimd::cache_hint_L1,
/// esimd::cache_hint_L2. Other properties are ignored. If \p props specifies
/// the alignment property, then it is ignored because this variant implies
/// zero offset, which means the most favourable 16-byte alignment is used.
///
/// Cache hints: If \p props does not specify any L1 or L2 cache hints, then
/// the cache_hint::none value is assumed by default.
///
/// Restrictions - cache hint and predicate imposed - temporary:
/// R1: The number of elements must be:
///     for 8-byte data: 1, 2, 3, 4, 8, 16, 32(max for DG2), 64;
///     for 4-byte data: 1, 2, 3, 4, 8, 16, 32, 64(max for DG2),
///                      or 128(only if alignment is 8-bytes or more);
///     for 2-byte data: 2, 4, 6, 8, 16, 32, 64, 128(max for DG2),
///                      or 256(only if alignment is 8-bytes or more);
///     for 1-byte data: 4, 8, 12, 16, 32, 64, 128, 256(max for DG2),
///                      or 512(only if alignment is 8-bytes or more).
/// R2: The target device must be DG2, PVC or newer GPU.
template <typename T, int N, typename AccessorT,
          typename PropertyListT =
              ext::oneapi::experimental::detail::empty_properties_t>
__ESIMD_API std::enable_if_t<
    ext::oneapi::experimental::is_property_list_v<PropertyListT> &&
        detail::is_device_accessor_with_v<AccessorT,
                                          detail::accessor_mode_cap::can_read>,
    simd<T, N>>
block_load(AccessorT acc, simd_mask<1> pred, PropertyListT /* props */ = {}) {
  // Create new properties without the alignment property passed in 'props',
  // and add alignment<16> as it is usable and most favourable in this case.
  constexpr auto L1Hint =
      detail::getPropertyValue<PropertyListT, cache_hint_L1_key>(
          cache_hint::none);
  constexpr auto L2Hint =
      detail::getPropertyValue<PropertyListT, cache_hint_L2_key>(
          cache_hint::none);
  static_assert(!PropertyListT::template has_property<cache_hint_L3_key>(),
                "L3 cache hint is reserved. The old/experimental L3 LSC cache "
                "hint is cache_level::L2 now.");
  properties Props{cache_hint_L1<L1Hint>, cache_hint_L2<L2Hint>, alignment<16>};

  simd<T, N> PassThru; // Intentionally uninitialized.
  return block_load<T, N>(acc, 0, pred, PassThru, Props);
}

/// Each of the following block store functions stores a contiguous memory block
/// to the address referenced by the USM pointer 'ptr', or from 'ptr +
/// offset', where 'offset' is the offset in bytes (not in elements!) with data
/// specified by 'vals'.
/// The parameter 'pred' is the one element predicate. If it is set to 1, then
/// all 'N' elements are stored. Otherwise, the block store operation is a
/// NO-OP. The parameter 'props' specifies the optional compile-time properties
/// of the type esimd::properties and may include esimd::cache_hint_L1,
/// esimd::cache_hint_L2, esimd::cache_hint_L3, esimd::alignment.
///
/// void block_store(T* ptr, simd<T, N> vals, props={}); // (usm-bs-1)
/// void block_store(T* ptr, size_t byte_offset,         // (usm-bs-2)
///                          simd<T, N> vals, props={});

/// void block_store(T* ptr, simd<T, N> vals,            // (usm-bs-3)
///             simd_mask<1> pred, props={});

/// void block_store(T* ptr, size_t byte_offset,         // (usm-bs-4)
/// simd<T, N> vals, simd_mask<1> pred, props={});
///
/// void block_store(T* ptr, simd<T, N> vals, props={}); // (usm-bs-1)
/// This function stores a contiguous memory block to USM pointer \p ptr
/// with data specified by \p vals.
///
/// There may be temporary restrictions depending on L1, L2 cache hints,
/// See details in the 'Restrictions' section below. The restrictions will be
/// relaxed in the future.
///
/// The parameter \p props specifies the optional compile-time properties
/// of the type esimd::properties and may include esimd::cache_hint_L1,
/// esimd::cache_hint_L2, esimd::alignment. Other properties are ignored.
///
/// Cache hints: If \p props does not specify any L1 or L2 cache hints, then
/// the cache_hint::none value is assumed by default.
///
/// Alignment: If \p props does not specify the 'alignment' property, then
/// the default assumed alignment is 16 bytes if \p props does not specify any
/// L1 or L2 cache hints, and the minimally required element-size
/// alignment otherwise. Note that additional/temporary restrictions may apply
/// (see Restrictions below).
///
/// Restrictions - cache hint imposed - temporary:
/// If L1 or L2 cache hint is passed, then:
/// R1: The pointer must be at least 4-byte aligned for elements of 4-bytes or
///     smaller and 8-byte aligned for 8-byte elements.
/// R2: The number of elements for 8-byte data: 1, 2, 3, 4, 8, 16, 32, 64;
///     for 4-byte data: 1, 2, 3, 4, 8, 16, 32, 64,
///                      or 128(only if alignment is 8-bytes or more);
///     for 2-byte data: 2, 4, 6, 8, 16, 32, 64, 128,
///                      or 256(only if alignment is 8-bytes or more);
///     for 1-byte data: 4, 8, 12, 16, 32, 64, 128, 256,
///                      or 512(only if alignment is 8-bytes or more).
/// R3: The target device must be DG2, PVC or newer GPU.
template <typename T, int N,
          typename PropertyListT =
              ext::oneapi::experimental::detail::empty_properties_t>
__ESIMD_API std::enable_if_t<
    ext::oneapi::experimental::is_property_list_v<PropertyListT>>
block_store(T *ptr, simd<T, N> vals, PropertyListT props = {}) {
  constexpr auto L1Hint =
      detail::getPropertyValue<PropertyListT, cache_hint_L1_key>(
          cache_hint::none);
  constexpr auto L2Hint =
      detail::getPropertyValue<PropertyListT, cache_hint_L2_key>(
          cache_hint::none);
  static_assert(!PropertyListT::template has_property<cache_hint_L3_key>(),
                "L3 cache hint is reserved. The old/experimental L3 LSC cache "
                "hint is cache_level::L2 now.");
  if constexpr (L1Hint != cache_hint::none || L2Hint != cache_hint::none) {
    detail::check_cache_hint<detail::cache_action::store, L1Hint, L2Hint>();
    constexpr int DefaultAlignment = (sizeof(T) <= 4) ? 4 : sizeof(T);
    constexpr size_t Alignment =
        detail::getPropertyValue<PropertyListT, alignment_key>(
            DefaultAlignment);

    simd_mask<1> Mask = 1;
    detail::block_store_impl<T, N, L1Hint, L2Hint>(
        ptr, vals, Mask, overaligned_tag<Alignment>{});
  } else {
    // If the alignment property is not passed, then assume the pointer
    // is OWORD-aligned.
    constexpr size_t Alignment =
        detail::getPropertyValue<PropertyListT, alignment_key>(
            detail::OperandSize::OWORD);
    block_store<T, N>(ptr, vals, overaligned_tag<Alignment>{});
  }
}

/// void block_store(T* ptr, size_t byte_offset,         // (usm-bs-2)
///                          simd<T, N> vals, props={});
/// This function stores a contiguous memory block to USM pointer \p ptr and
/// byte-offset \p byte_offset with data specified by \p vals.
///
/// There may be temporary restrictions depending on L1, L2 cache hints,
/// See details in the 'Restrictions' section below. The restrictions will be
/// relaxed in the future.
///
/// The parameter \p props specifies the optional compile-time properties
/// of the type esimd::properties and may include esimd::cache_hint_L1,
/// esimd::cache_hint_L2, esimd::alignment. Other properties are ignored.
///
/// Cache hints: If \p props does not specify any L1 or L2 cache hints, then
/// the cache_hint::none value is assumed by default.
///
/// Alignment: If \p props does not specify the 'alignment' property, then
/// the default assumed alignment is 16 bytes if \p props does not specify any
/// L1 or L2 cache hints, and the minimally required element-size
/// alignment otherwise. Note that additional/temporary restrictions may apply
/// (see Restrictions below).
///
/// Restrictions - cache hint imposed - temporary:
/// If L1 or L2 cache hint is passed, then:
/// R1: The pointer plus byte offset must be at least 4-byte aligned for
/// elements of 4-bytes or smaller and 8-byte aligned for 8-byte elements.
/// R2: The number of elements for 8-byte data: 1, 2, 3, 4, 8, 16, 32, 64;
///     for 4-byte data: 1, 2, 3, 4, 8, 16, 32, 64,
///                      or 128(only if alignment is 8-bytes or more);
///     for 2-byte data: 2, 4, 6, 8, 16, 32, 64, 128,
///                      or 256(only if alignment is 8-bytes or more);
///     for 1-byte data: 4, 8, 12, 16, 32, 64, 128, 256,
///                      or 512(only if alignment is 8-bytes or more).
/// R3: The target device must be DG2, PVC or newer GPU.
template <typename T, int N,
          typename PropertyListT =
              ext::oneapi::experimental::detail::empty_properties_t>
__ESIMD_API std::enable_if_t<
    ext::oneapi::experimental::is_property_list_v<PropertyListT>>
block_store(T *ptr, size_t byte_offset, simd<T, N> vals,
            PropertyListT props = {}) {
  T *AdjustedPtr =
      reinterpret_cast<T *>(reinterpret_cast<int8_t *>(ptr) + byte_offset);
  block_store<T, N>(AdjustedPtr, vals, props);
}

/// void block_store(T* ptr, simd<T, N> vals,            // (usm-bs-3)
///             simd_mask<1> pred, props={});
/// This function stores a contiguous memory block to USM pointer \p ptr
/// with data specified by \p vals. If the predicate \p pred is set to 0,
/// then the store is omitted.
///
/// There are temporary restrictions.  See details in the 'Restrictions'
/// section below. The restrictions will be relaxed in the future.
///
/// The parameter \p props specifies the optional compile-time properties
/// of the type esimd::properties and may include esimd::cache_hint_L1,
/// esimd::cache_hint_L2, esimd::alignment. Other properties are ignored.
///
/// Cache hints: If \p props does not specify any L1 or L2 cache hints, then
/// the cache_hint::none value is assumed by default.
///
/// Alignment: If \p props does not specify the 'alignment' property, then
/// the default assumed alignment is the minimally required element-size
/// alignment. Note that additional/temporary restrictions apply (see
/// Restrictions below).
///
/// Restrictions - predicate imposed - temporary:
/// R1: The pointer must be at least 4-byte aligned for elements of 4-bytes or
///     smaller and 8-byte aligned for 8-byte elements.
/// R2: The number of elements for 8-byte data: 1, 2, 3, 4, 8, 16, 32, 64;
///     for 4-byte data: 1, 2, 3, 4, 8, 16, 32, 64,
///                      or 128(only if alignment is 8-bytes or more);
///     for 2-byte data: 2, 4, 6, 8, 16, 32, 64, 128,
///                      or 256(only if alignment is 8-bytes or more);
///     for 1-byte data: 4, 8, 12, 16, 32, 64, 128, 256,
///                      or 512(only if alignment is 8-bytes or more).
/// R3: The target device must be DG2, PVC or newer GPU.
template <typename T, int N,
          typename PropertyListT =
              ext::oneapi::experimental::detail::empty_properties_t>
__ESIMD_API std::enable_if_t<
    ext::oneapi::experimental::is_property_list_v<PropertyListT>>
block_store(T *ptr, simd<T, N> vals, simd_mask<1> pred,
            PropertyListT props = {}) {
  constexpr auto L1Hint =
      detail::getPropertyValue<PropertyListT, cache_hint_L1_key>(
          cache_hint::none);
  constexpr auto L2Hint =
      detail::getPropertyValue<PropertyListT, cache_hint_L2_key>(
          cache_hint::none);
  static_assert(!PropertyListT::template has_property<cache_hint_L3_key>(),
                "L3 cache hint is reserved. The old/experimental L3 LSC cache "
                "hint is cache_level::L2 now.");

  constexpr size_t DefaultAlignment = (sizeof(T) <= 4) ? 4 : sizeof(T);
  constexpr size_t Alignment =
      detail::getPropertyValue<PropertyListT, alignment_key>(DefaultAlignment);

  detail::block_store_impl<T, N, L1Hint, L2Hint>(ptr, vals, pred,
                                                 overaligned_tag<Alignment>{});
}

/// void block_store(T* ptr, size_t byte_offset,         // (usm-bs-4)
/// simd<T, N> vals, simd_mask<1> pred, props={});
/// This function stores a contiguous memory block to USM pointer \p ptr
/// and byte-offset \p byte_offset with data specified by \p vals.
/// If the predicate \p pred is set to 0, then the store is omitted.
///
/// There may be temporary restrictions depending on L1, L2 cache hints,
/// See details in the 'Restrictions' section below. The restrictions will be
/// relaxed in the future.
///
/// The parameter \p props specifies the optional compile-time properties
/// of the type esimd::properties and may include esimd::cache_hint_L1,
/// esimd::cache_hint_L2, esimd::alignment. Other properties are ignored.
///
/// Cache hints: If \p props does not specify any L1 or L2 cache hints, then
/// the cache_hint::none value is assumed by default.
///
/// Alignment: If \p props does not specify the 'alignment' property, then
/// the default assumed alignment is 16 bytes if \p props does not specify any
/// L1 or L2 cache hints and \p pred is set to 1, and
//  the minimally required element-size alignment otherwise.
/// Note that additional/temporary restrictions may apply
/// (see Restrictions below).
///
/// Restrictions - cache hint or predicate imposed - temporary:
/// If a predicate, L1 or L2 cache hint is passed, then:
/// R1: The pointer plus byte offset must be at least 4-byte aligned for
/// elements of 4-bytes or smaller and 8-byte aligned for 8-byte elements.
/// R2: The number of elements for 8-byte data: 1, 2, 3, 4, 8, 16, 32, 64;
///     for 4-byte data: 1, 2, 3, 4, 8, 16, 32, 64,
///                      or 128(only if alignment is 8-bytes or more);
///     for 2-byte data: 2, 4, 6, 8, 16, 32, 64, 128,
///                      or 256(only if alignment is 8-bytes or more);
///     for 1-byte data: 4, 8, 12, 16, 32, 64, 128, 256,
///                      or 512(only if alignment is 8-bytes or more).
/// R3: The target device must be DG2, PVC or newer GPU.
template <typename T, int N,
          typename PropertyListT =
              ext::oneapi::experimental::detail::empty_properties_t>
__ESIMD_API std::enable_if_t<
    ext::oneapi::experimental::is_property_list_v<PropertyListT>>
block_store(T *ptr, size_t byte_offset, simd<T, N> vals, simd_mask<1> pred,
            PropertyListT props = {}) {
  T *AdjustedPtr =
      reinterpret_cast<T *>(reinterpret_cast<int8_t *>(ptr) + byte_offset);
  block_store<T, N>(AdjustedPtr, vals, pred, props);
}

/// Each of the following block_store functions stores the vector 'vals' to a
/// contiguous memory block at the address referenced by accessor 'acc', or from
/// 'acc + byte_offset', The parameter 'pred' is the one element predicate. If
/// it is set to 1, then all 'N' elements are stored. Otherwise, the block store
/// operation is a NO-OP. The parameter 'props' specifies the optional
/// compile-time properties of the type esimd::properties and may include
/// esimd::cache_hint_L1, esimd::cache_hint_L2, esimd::cache_hint_L3,
/// esimd::alignment.

/// void block_store(AccessorT acc, OffsetT byte_offset,          // (acc-bs-1)
///                   simd<T, N> vals, props = {});

/// void block_store(AccessorT acc, simd<T, N> vals, props = {}); // (acc-bs-2)
/// void block_store(AccessorT acc, OffsetT byte_offset,          // (acc-bs-3)
///     simd<T, N> vals, simd_mask<1> pred, props = {});

/// void block_store(AccessorT acc, simd<T, N> vals,              // (acc-bs-4)
///                  simd_mask<1> pred, props = {});

/// void block_store(AccessorT acc, OffsetT byte_offset,          // (acc-bs-1)
///                   simd<T, N> vals, props = {});
/// This function stores a contiguous memory block to
/// accessor \p acc and \p byte_offset with data specified by \p vals.
///
/// The parameter \p props specifies the optional compile-time properties
/// of the type esimd::properties and may include esimd::cache_hint_L1,
/// esimd::cache_hint_L2, esimd::alignment. Other properties are ignored.
///
/// Cache hints: If \p props does not specify any L1 or L2 cache hints, then
/// the cache_hint::none value is assumed by default.
///
/// Alignment: If \p props does not specify the 'alignment' property, then
/// the \p byte_offset must be at least 16-byte aligned if (!(b) && (c))
/// from the below restrictions, and must be at least 4-byte aligned for
/// elements of 4-bytes or smaller and 8-byte aligned for 8-byte elements
/// otherwise. If the 'alignment' property is specified as less than 16 bytes,
/// then the target device must be DG2 or PVC (not Gen12). The alignment
/// requirement may be less strict if stateless memory mode is ON, see
/// block_store(usm_ptr, props) (aka usm-bs-01) for details/requirements.
///
/// Restrictions: there may be some extra restrictions depending on
///    a) stateless memory mode enforcement is ON,
///    b) cache hints are used,
///    c) number of bytes stored is either 16,32,64, or 128.
///    d) the 'alignment' property is specified as less than 16 bytes.
///
/// If (b) || !(c) || (d), then the target device must be DG2 or PVC (not
/// Gen12).
/// If (a) && !(b), then there is no restriction on the number of
/// elements to be stored and \p byte_offset must be only element-aligned.
///
/// Gen12 requirements: !(b) && (c) && !(d).
///   It can store 16-, 32-, 64-, or 128-bytes only.
/// DG2/PVC requirements:
///   It can store such number of elements depending on the type 'T':
///     for 8-byte data: 1, 2, 3, 4, 8, 16, 32(max for DG2), 64;
///     for 4-byte data: 1, 2, 3, 4, 8, 16, 32, 64(max for DG2),
///                      or 128(only if alignment is 8-bytes or more);
///     for 2-byte data: 2, 4, 6, 8, 16, 32, 64, 128(max for DG2),
///                      or 256(only if alignment is 8-bytes or more);
///     for 1-byte data: 4, 8, 12, 16, 32, 64, 128, 256(max for DG2),
///                      or 512(only if alignment is 8-bytes or more).
template <typename T, int N, typename AccessorT,
          typename PropertyListT =
              ext::oneapi::experimental::detail::empty_properties_t>
__ESIMD_API std::enable_if_t<
    ext::oneapi::experimental::is_property_list_v<PropertyListT> &&
    detail::is_device_accessor_with_v<AccessorT,
                                      detail::accessor_mode_cap::can_write>>
block_store(AccessorT acc, detail::DeviceAccessorOffsetT byte_offset,
            simd<T, N> vals, PropertyListT props = {}) {
#ifdef __ESIMD_FORCE_STATELESS_MEM
  block_store<T, N>(detail::accessorToPointer<T>(acc, byte_offset), vals,
                    props);
#else
  constexpr auto L1Hint =
      detail::getPropertyValue<PropertyListT, cache_hint_L1_key>(
          cache_hint::none);
  constexpr auto L2Hint =
      detail::getPropertyValue<PropertyListT, cache_hint_L2_key>(
          cache_hint::none);
  static_assert(!PropertyListT::template has_property<cache_hint_L3_key>(),
                "L3 cache hint is reserved. The old/experimental L3 LSC cache "
                "hint is cache_level::L2 now.");
  constexpr int DefaultLSCAlignment = (sizeof(T) <= 4) ? 4 : sizeof(T);
  constexpr size_t Alignment =
      detail::getPropertyValue<PropertyListT, alignment_key>(
          DefaultLSCAlignment);
  constexpr bool AlignmentRequiresLSC =
      PropertyListT::template has_property<alignment_key>() && Alignment < 16;
  if constexpr (L1Hint != cache_hint::none || L2Hint != cache_hint::none ||
                AlignmentRequiresLSC) {
    detail::check_cache_hint<detail::cache_action::store, L1Hint, L2Hint>();
    simd_mask<1> Mask = 1;
    detail::block_store_impl<T, N, L1Hint, L2Hint>(
        acc, byte_offset, vals, Mask, overaligned_tag<Alignment>{});
  } else {
    using Tx = detail::__raw_t<T>;
    constexpr unsigned Sz = sizeof(Tx) * N;
    static_assert(Sz >= detail::OperandSize::OWORD,
                  "block size must be at least 1 oword");
    static_assert(Sz % detail::OperandSize::OWORD == 0,
                  "block size must be whole number of owords");
    static_assert(detail::isPowerOf2(Sz / detail::OperandSize::OWORD),
                  "block must be 1, 2, 4 or 8 owords long");
    static_assert(Sz <= 8 * detail::OperandSize::OWORD,
                  "block size must be at most 8 owords");

    auto surf_ind = __esimd_get_surface_index(
        detail::AccessorPrivateProxy::getQualifiedPtrOrImageObj(acc));
    __esimd_oword_st<Tx, N>(surf_ind, byte_offset >> 4, vals.data());
  }
#endif
}

/// void block_store(AccessorT acc, simd<T, N> vals, props = {}); // (acc-bs-2)
/// This function stores a contiguous memory block to
/// accessor \p acc with data specified by \p vals and implied offset=0.
///
/// The parameter \p props specifies the optional compile-time properties
/// of the type esimd::properties and may include esimd::cache_hint_L1,
/// esimd::cache_hint_L2. Other properties are ignored. If \p props specifies
/// the alignment property, then it is ignored because this variant implies
/// zero offset, which means the most favourable 16-byte alignment is used.
///
/// Cache hints: If \p props does not specify any L1 or L2 cache hints, then
/// the cache_hint::none value is assumed by default.
///
/// Restrictions: there may be some extra restrictions depending on
///    a) stateless memory mode enforcement is ON,
///    b) cache hints are used,
///    c) number of bytes stored is either 16,32,64, or 128.
/// If (b) || !(c), then the target device must be DG2 or PVC (not Gen12).
/// If (a) && !(b), then there is no restriction on the number of elements
/// to be stored.
///
/// Gen12 requirements: !(b) && (c).
///   It can store 16-, 32-, 64-, or 128-bytes only.
/// DG2/PVC requirements:
///   It can store such number of elements depending on the type 'T':
///     for 8-byte data: 1, 2, 3, 4, 8, 16, 32(max for DG2), 64;
///     for 4-byte data: 1, 2, 3, 4, 8, 16, 32, 64(max for DG2), or 128;
///     for 2-byte data: 2, 4, 6, 8, 16, 32, 64, 128(max for DG2), or 256;
///     for 1-byte data: 4, 8, 12, 16, 32, 64, 128, 256(max for DG2), or 512.
template <typename T, int N, typename AccessorT,
          typename PropertyListT =
              ext::oneapi::experimental::detail::empty_properties_t>
__ESIMD_API std::enable_if_t<
    ext::oneapi::experimental::is_property_list_v<PropertyListT> &&
    detail::is_device_accessor_with_v<AccessorT,
                                      detail::accessor_mode_cap::can_write>>
block_store(AccessorT acc, simd<T, N> vals, PropertyListT props = {}) {
  // Create new properties without the alignment property passed in 'props',
  // and add alignment<16> as it is usable and most favourable in this case.
  constexpr auto L1Hint =
      detail::getPropertyValue<PropertyListT, cache_hint_L1_key>(
          cache_hint::none);
  constexpr auto L2Hint =
      detail::getPropertyValue<PropertyListT, cache_hint_L2_key>(
          cache_hint::none);
  static_assert(!PropertyListT::template has_property<cache_hint_L3_key>(),
                "L3 cache hint is reserved. The old/experimental L3 LSC cache "
                "hint is cache_level::L2 now.");
  properties Props{cache_hint_L1<L1Hint>, cache_hint_L2<L2Hint>, alignment<16>};

  block_store<T, N>(acc, 0, vals, Props);
}

/// void block_store(AccessorT acc, OffsetT byte_offset,          // (acc-bs-3)
///     simd<T, N> vals, simd_mask<1> pred, props = {});
/// This function stores a contiguous memory block to
/// accessor \p acc and \p byte_offset with data specified by \p vals.
/// If the predicate \p pred is set to 0, then the store is omitted.
///
/// The parameter \p props specifies the optional compile-time properties
/// of the type esimd::properties and may include esimd::cache_hint_L1,
/// esimd::cache_hint_L2, esimd::alignment. Other properties are ignored.
///
/// Cache hints: If \p props does not specify any L1 or L2 cache hints, then
/// the cache_hint::none value is assumed by default.
///
/// Alignment: If \p props does not specify the 'alignment' property, then
/// the \p byte_offset must be at least 4-byte aligned for elements of 4-bytes
/// or smaller and 8-byte aligned for 8-byte elements.
/// The alignment requirement may be less strict if stateless memory mode is ON,
/// see block_store(usm_ptr, props) (aka usm-bs-01) for details/requirements.
///
/// Restrictions:
/// R1: The target device must be DG2 or PVC (not Gen12).
///
/// R2:
///   It can store such number of elements depending on the type 'T':
///     for 8-byte data: 1, 2, 3, 4, 8, 16, 32(max for DG2), 64;
///     for 4-byte data: 1, 2, 3, 4, 8, 16, 32, 64(max for DG2),
///                      or 128(only if alignment is 8-bytes or more);
///     for 2-byte data: 2, 4, 6, 8, 16, 32, 64, 128(max for DG2),
///                      or 256(only if alignment is 8-bytes or more);
///     for 1-byte data: 4, 8, 12, 16, 32, 64, 128, 256(max for DG2),
///                      or 512(only if alignment is 8-bytes or more).
template <typename T, int N, typename AccessorT,
          typename PropertyListT =
              ext::oneapi::experimental::detail::empty_properties_t>
__ESIMD_API std::enable_if_t<
    ext::oneapi::experimental::is_property_list_v<PropertyListT> &&
    detail::is_device_accessor_with_v<AccessorT,
                                      detail::accessor_mode_cap::can_write>>
block_store(AccessorT acc, detail::DeviceAccessorOffsetT byte_offset,
            simd<T, N> vals, simd_mask<1> pred, PropertyListT props = {}) {
  constexpr auto L1Hint =
      detail::getPropertyValue<PropertyListT, cache_hint_L1_key>(
          cache_hint::none);
  constexpr auto L2Hint =
      detail::getPropertyValue<PropertyListT, cache_hint_L2_key>(
          cache_hint::none);
  static_assert(!PropertyListT::template has_property<cache_hint_L3_key>(),
                "L3 cache hint is reserved. The old/experimental L3 LSC cache "
                "hint is cache_level::L2 now.");

  constexpr size_t DefaultAlignment = (sizeof(T) <= 4) ? 4 : sizeof(T);
  constexpr size_t Alignment =
      detail::getPropertyValue<PropertyListT, alignment_key>(DefaultAlignment);

  detail::block_store_impl<T, N, L1Hint, L2Hint>(acc, byte_offset, vals, pred,
                                                 overaligned_tag<Alignment>{});
}

/// void block_store(AccessorT acc, simd<T, N> vals,              // (acc-bs-4)
///                  simd_mask<1> pred, props = {});
/// This function stores a contiguous memory block to
/// accessor \p acc with data specified by \p vals and implied offset=0.
/// If the predicate \p pred is set to 0, then the store is omitted.
///
/// The parameter \p props specifies the optional compile-time properties
/// of the type esimd::properties and may include esimd::cache_hint_L1,
/// esimd::cache_hint_L2. Other properties are ignored. If \p props specifies
/// the alignment property, then it is ignored because this variant implies
/// zero offset, which means the most favourable 16-byte alignment is used.
///
/// Cache hints: If \p props does not specify any L1 or L2 cache hints, then
/// the cache_hint::none value is assumed by default.
///
/// Restrictions:
/// R1: The target device must be DG2 or PVC (not Gen12).
///
/// R2:
///   It can store such number of elements depending on the type 'T':
///     for 8-byte data: 1, 2, 3, 4, 8, 16, 32(max for DG2), 64;
///     for 4-byte data: 1, 2, 3, 4, 8, 16, 32, 64(max for DG2), or 128;
///     for 2-byte data: 2, 4, 6, 8, 16, 32, 64, 128(max for DG2), or 256;
///     for 1-byte data: 4, 8, 12, 16, 32, 64, 128, 256(max for DG2), or 512.
template <typename T, int N, typename AccessorT,
          typename PropertyListT =
              ext::oneapi::experimental::detail::empty_properties_t>
__ESIMD_API std::enable_if_t<
    ext::oneapi::experimental::is_property_list_v<PropertyListT> &&
    detail::is_device_accessor_with_v<AccessorT,
                                      detail::accessor_mode_cap::can_write>>
block_store(AccessorT acc, simd<T, N> vals, simd_mask<1> pred,
            PropertyListT props = {}) {
  // Create new properties without the alignment property passed in 'props',
  // and add alignment<16> as it is usable and most favourable in this case.
  constexpr auto L1Hint =
      detail::getPropertyValue<PropertyListT, cache_hint_L1_key>(
          cache_hint::none);
  constexpr auto L2Hint =
      detail::getPropertyValue<PropertyListT, cache_hint_L2_key>(
          cache_hint::none);
  static_assert(!PropertyListT::template has_property<cache_hint_L3_key>(),
                "L3 cache hint is reserved. The old/experimental L3 LSC cache "
                "hint is cache_level::L2 now.");
  properties Props{cache_hint_L1<L1Hint>, cache_hint_L2<L2Hint>, alignment<16>};
  block_store<T, N>(acc, 0, vals, pred, Props);
}

/// @} sycl_esimd_memory_block

/// @} sycl_esimd_memory

/// @cond ESIMD_DETAIL

// Implementations of accessor-based gather and scatter functions
namespace detail {
template <typename T, int N, typename AccessorTy>
ESIMD_INLINE ESIMD_NODEBUG std::enable_if_t<
    (sizeof(T) <= 4) && (N == 1 || N == 8 || N == 16 || N == 32) &&
    (std::is_same_v<detail::LocalAccessorMarker, AccessorTy> ||
     is_accessor_with_v<AccessorTy, detail::accessor_mode_cap::can_write>)>
scatter_impl(AccessorTy acc, simd<T, N> vals, simd<uint32_t, N> offsets,
             uint32_t glob_offset, simd_mask<N> mask) {
  constexpr int TypeSizeLog2 = detail::ElemsPerAddrEncoding<sizeof(T)>();
  // TODO (performance) use hardware-supported scale once BE supports it
  constexpr int16_t scale = 0;
  const auto si = __ESIMD_NS::get_surface_index(acc);

  if constexpr (sizeof(T) < 4) {
    using Tint = std::conditional_t<std::is_integral_v<T>, T,
                                    detail::uint_type_t<sizeof(T)>>;
    using Treal = __raw_t<T>;
    simd<Tint, N> vals_int = bitcast<Tint, Treal, N>(std::move(vals).data());
    using PromoT = typename std::conditional_t<std::is_signed<Tint>::value,
                                               int32_t, uint32_t>;
    const simd<PromoT, N> promo_vals = convert<PromoT>(std::move(vals_int));
    __esimd_scatter_scaled<PromoT, N, decltype(si), TypeSizeLog2, scale>(
        mask.data(), si, glob_offset, offsets.data(), promo_vals.data());
  } else {
    using Treal = __raw_t<T>;
    if constexpr (!std::is_same_v<Treal, T>) {
      simd<Treal, N> Values = vals.template bit_cast_view<Treal>();
      __esimd_scatter_scaled<Treal, N, decltype(si), TypeSizeLog2, scale>(
          mask.data(), si, glob_offset, offsets.data(), Values.data());
    } else {
      __esimd_scatter_scaled<T, N, decltype(si), TypeSizeLog2, scale>(
          mask.data(), si, glob_offset, offsets.data(), vals.data());
    }
  }
}

template <typename T, int N, typename AccessorTy>
ESIMD_INLINE ESIMD_NODEBUG std::enable_if_t<
    (sizeof(T) <= 4) && (N == 1 || N == 8 || N == 16 || N == 32) &&
        (std::is_same_v<detail::LocalAccessorMarker, AccessorTy> ||
         is_accessor_with_v<AccessorTy, detail::accessor_mode_cap::can_read>),
    simd<T, N>>
gather_impl(AccessorTy acc, simd<uint32_t, N> offsets, uint32_t glob_offset,
            simd_mask<N> mask) {

  constexpr int TypeSizeLog2 = detail::ElemsPerAddrEncoding<sizeof(T)>();
  // TODO (performance) use hardware-supported scale once BE supports it
  constexpr uint32_t scale = 0;
  const auto si = get_surface_index(acc);

  if constexpr (sizeof(T) < 4) {
    using Tint = std::conditional_t<std::is_integral_v<T>, T,
                                    detail::uint_type_t<sizeof(T)>>;
    using Treal = __raw_t<T>;
    static_assert(std::is_integral<Tint>::value,
                  "only integral 1- & 2-byte types are supported");
    using PromoT = typename std::conditional_t<std::is_signed<Tint>::value,
                                               int32_t, uint32_t>;
    const simd<PromoT, N> promo_vals =
        __esimd_gather_masked_scaled2<PromoT, N, decltype(si), TypeSizeLog2,
                                      scale>(si, glob_offset, offsets.data(),
                                             mask.data());
    auto Res = convert<Tint>(promo_vals);

    if constexpr (!std::is_same_v<Tint, T>) {
      return detail::bitcast<Treal, Tint, N>(Res.data());
    } else {
      return Res;
    }
  } else {
    using Treal = __raw_t<T>;
    simd<Treal, N> Res = __esimd_gather_masked_scaled2<Treal, N, decltype(si),
                                                       TypeSizeLog2, scale>(
        si, glob_offset, offsets.data(), mask.data());
    if constexpr (!std::is_same_v<Treal, T>) {
      return Res.template bit_cast_view<T>();
    } else {
      return Res;
    }
  }
}

} // namespace detail

/// @endcond ESIMD_DETAIL

/// @addtogroup sycl_esimd_memory
/// @{

/// @anchor accessor_gather Accessor-based gather.
///
/// Collects elements located at given offsets in an accessor and returns them
/// as a single \ref simd object. An element can be a 1, 2 or 4-byte value.
///
/// @tparam T Element type; can only be a 1,2,4-byte integer, \c sycl::half or
///   \c float.
/// @tparam N The number of vector elements. Can be \c 1, \c 8, \c 16 or \c 32.
/// @tparam AccessorTy The accessor type.
/// @param acc The accessor to gather from.
/// @param offsets Per-element offsets in bytes.
/// @param glob_offset Offset in bytes added to each individual element's offset
///   to compute actual memory access offset for that element.
/// @param mask Memory access mask. Elements with zero corresponding mask's
///   predicate are not accessed, their values in the resulting vector are
///   undefined.
///
template <typename T, int N, typename AccessorTy>
__ESIMD_API std::enable_if_t<
    (sizeof(T) <= 4) && (N == 1 || N == 8 || N == 16 || N == 32) &&
        detail::is_device_accessor_with_v<AccessorTy,
                                          detail::accessor_mode_cap::can_read>,
    simd<T, N>>
gather(AccessorTy acc, simd<detail::DeviceAccessorOffsetT, N> offsets,
       detail::DeviceAccessorOffsetT glob_offset = 0, simd_mask<N> mask = 1) {
#ifdef __ESIMD_FORCE_STATELESS_MEM
  return gather<T, N>(__ESIMD_DNS::accessorToPointer<T>(acc, glob_offset),
                      offsets, mask);
#else
  return detail::gather_impl<T, N, AccessorTy>(acc, offsets, glob_offset, mask);
#endif
}

#ifdef __ESIMD_FORCE_STATELESS_MEM
template <typename T, int N, typename AccessorTy, typename Toffset>
__ESIMD_API std::enable_if_t<
    (sizeof(T) <= 4) && (N == 1 || N == 8 || N == 16 || N == 32) &&
        detail::is_device_accessor_with_v<
            AccessorTy, detail::accessor_mode_cap::can_read> &&
        std::is_integral_v<Toffset> && !std::is_same_v<Toffset, uint64_t>,
    simd<T, N>>
gather(AccessorTy acc, simd<Toffset, N> offsets, uint64_t glob_offset = 0,
       simd_mask<N> mask = 1) {
  return gather<T, N, AccessorTy>(acc, convert<uint64_t>(offsets), glob_offset,
                                  mask);
}
#endif

/// @anchor accessor_scatter
/// Accessor-based scatter.
///
/// Writes elements of a \ref simd object into an accessor at given offsets.
/// An element can be a 1, 2 or 4-byte value.
///
/// @tparam T Element type; can only be a 1,2,4-byte integer, \c sycl::half or
///   \c float.
/// @tparam N The number of vector elements. Can be \c 1, \c 8, \c 16 or \c 32.
/// @tparam AccessorTy The accessor type.
/// @param acc The accessor to scatter to.
/// @param offsets Per-element offsets in bytes.
/// @param vals Values to write.
/// @param glob_offset Offset in bytes added to each individual element's offset
///   to compute actual memory access offset for that element.
/// @param mask Memory access mask. Elements with zero corresponding mask's
///   predicate are not accessed.
///
///
template <typename T, int N, typename AccessorTy>
__ESIMD_API std::enable_if_t<
    (sizeof(T) <= 4) && (N == 1 || N == 8 || N == 16 || N == 32) &&
    detail::is_device_accessor_with_v<AccessorTy,
                                      detail::accessor_mode_cap::can_write>>
scatter(AccessorTy acc, simd<detail::DeviceAccessorOffsetT, N> offsets,
        simd<T, N> vals, detail::DeviceAccessorOffsetT glob_offset = 0,
        simd_mask<N> mask = 1) {
#ifdef __ESIMD_FORCE_STATELESS_MEM
  scatter<T, N>(__ESIMD_DNS::accessorToPointer<T>(acc, glob_offset), offsets,
                vals, mask);
#else
  detail::scatter_impl<T, N, AccessorTy>(acc, vals, offsets, glob_offset, mask);
#endif
}

#ifdef __ESIMD_FORCE_STATELESS_MEM
template <typename T, int N, typename AccessorTy, typename Toffset>
__ESIMD_API std::enable_if_t<
    (sizeof(T) <= 4) && (N == 1 || N == 8 || N == 16 || N == 32) &&
    detail::is_device_accessor_with_v<AccessorTy,
                                      detail::accessor_mode_cap::can_write> &&
    std::is_integral_v<Toffset> && !std::is_same_v<Toffset, uint64_t>>
scatter(AccessorTy acc, simd<Toffset, N> offsets, simd<T, N> vals,
        uint64_t glob_offset = 0, simd_mask<N> mask = 1) {
  scatter<T, N, AccessorTy>(acc, convert<uint64_t>(offsets), vals, glob_offset,
                            mask);
}
#endif

/// Load a scalar value from an accessor.
/// @tparam T Type of the value.
/// @tparam AccessorTy Type of the accessor.
/// @param acc Accessor to load from.
/// @param offset Offset in bytes.
/// @return The loaded value.
///
template <typename T, typename AccessorTy>
__ESIMD_API T scalar_load(AccessorTy acc,
<<<<<<< HEAD
#ifdef __ESIMD_FORCE_STATELESS_MEM
                          uint64_t offset
#else
                          uint32_t offset
#endif
) {
=======
                          detail::DeviceAccessorOffsetT offset) {
>>>>>>> f1b0bbe7
  const simd<T, 1> Res =
      gather<T, 1, AccessorTy>(acc, simd<decltype(offset), 1>(offset));
  return Res[0];
}

/// Store a scalar value into an accessor.
/// @tparam T Type of the value.
/// @tparam AccessorTy Type of the accessor.
/// @param acc Accessor to store to.
/// @param offset Offset in bytes.
/// @param val The stored value.
///
template <typename T, typename AccessorTy>
__ESIMD_API void scalar_store(AccessorTy acc,
<<<<<<< HEAD
#ifdef __ESIMD_FORCE_STATELESS_MEM
                              uint64_t offset,
#else
                              uint32_t offset,
#endif
                              T val) {
=======
                              detail::DeviceAccessorOffsetT offset, T val) {
>>>>>>> f1b0bbe7
  scatter<T, 1, AccessorTy>(acc, simd<decltype(offset), 1>(offset),
                            simd<T, 1>(val));
}

/// @anchor usm_gather_rgba
/// Gather and transpose pixels from given memory locations defined by the base
/// pointer \c p and \c offsets. Up to 4 32-bit data elements may be accessed at
/// each address depending on the channel mask \c Mask template parameter. Each
/// pixel's address must be 4 byte aligned. As an example, let's assume we want
/// to read \c n pixels at address \c addr, skipping \c G and \c B channels.
/// Each channel is a 32-bit float and the pixel data at given address in memory
/// is:
/// @code{.cpp}
/// R1 G1 B1 A1 R2 G2 B2 A2 ... Rn Gn Bn An
/// @endcode
/// Then this can be achieved by using
/// @code{.cpp}
/// simd<uint32_t, n> byte_offsets(0, 4*4 /* byte size of a single pixel */);
/// auto x = gather_rgba<float, n, rgba_channel_mask::AR>(addr, byte_offsets);
/// @endcode
/// Returned \c x will contain \c 2*n \c float elements:
/// @code{.cpp}
/// R1 R2 ... Rn A1 A2 ... An
/// @endcode
///
/// @tparam T Element type of the returned vector. Must be 4 bytes in size.
/// @tparam N Number of pixels to access (matches the size of the \c offsets
///   vector). Must be 8, 16 or 32.
/// @tparam Mask A pixel's channel mask.
/// @param p The USM base pointer representing memory address of the access.
/// @param offsets vector of byte offsets of the pixels relative to the base
/// pointer.
/// @param mask Memory access mask. Pixels with zero corresponding mask's
///   predicate are not accessed. Their values in the resulting vector are
///   undefined.
/// @return Read data - up to N*4 values of type \c Tx.
///
template <rgba_channel_mask RGBAMask = rgba_channel_mask::ABGR, typename T,
          int N, typename Toffset>
__ESIMD_API simd<T, N * get_num_channels_enabled(RGBAMask)>
gather_rgba(const T *p, simd<Toffset, N> offsets, simd_mask<N> mask = 1) {
  static_assert(std::is_integral_v<Toffset>, "Unsupported offset type");
  static_assert((N == 8 || N == 16 || N == 32), "Unsupported value of N");
  static_assert(sizeof(T) == 4, "Unsupported size of type T");
  simd<uint64_t, N> offsets_i = convert<uint64_t>(offsets);
  simd<uint64_t, N> addrs(reinterpret_cast<uint64_t>(p));
  addrs = addrs + offsets_i;
  return __esimd_svm_gather4_scaled<detail::__raw_t<T>, N, RGBAMask>(
      addrs.data(), mask.data());
}

/// A variation of \c gather_rgba API with \c offsets represented as
/// \c simd_view object.
///
/// @tparam T Element type of the returned vector. Must be 4 bytes in size.
/// @tparam N Number of pixels to access (matches the size of the \c offsets
///   vector). Must be 8, 16 or 32.
/// @tparam Mask A pixel's channel mask.
/// @param p The USM base pointer representing memory address of the access.
/// @param offsets simd_view of byte offsets of the pixels relative to the base
/// pointer.
/// @param mask Memory access mask. Pixels with zero corresponding mask's
///   predicate are not accessed. Their values in the resulting vector are
///   undefined.
/// @return Read data - up to N*4 values of type \c Tx.
///
template <rgba_channel_mask RGBAMask = rgba_channel_mask::ABGR, typename T,
          int N, typename OffsetObjT, typename RegionTy>
__ESIMD_API simd<T, N * get_num_channels_enabled(RGBAMask)>
gather_rgba(const T *p, simd_view<OffsetObjT, RegionTy> offsets,
            simd_mask<N> mask = 1) {
  return gather_rgba<RGBAMask, T, N>(p, offsets.read(), mask);
}

/// A variation of \c gather_rgba API with \c offsets represented as
/// scalar.
///
/// @tparam T Element type of the returned vector. Must be 4 bytes in size.
/// @tparam N Number of pixels to access (matches the size of the \c offsets
///   vector). Must be 8, 16 or 32.
/// @tparam Mask A pixel's channel mask.
/// @param p The USM base pointer representing memory address of the access.
/// @param offset scalar byte offsets of the pixels relative to the base
/// pointer.
/// @param mask Memory access mask. Pixels with zero corresponding mask's
///   predicate are not accessed. Their values in the resulting vector are
///   undefined.
/// @return Read data - up to N*4 values of type \c Tx.
///
template <rgba_channel_mask RGBAMask = rgba_channel_mask::ABGR, typename T,
          int N, typename Toffset>
__ESIMD_API std::enable_if_t<std::is_integral_v<Toffset>,
                             simd<T, N * get_num_channels_enabled(RGBAMask)>>
gather_rgba(const T *p, Toffset offset, simd_mask<N> mask = 1) {
  return gather_rgba<RGBAMask, T, N>(p, simd<Toffset, N>(offset), mask);
}

namespace detail {
template <rgba_channel_mask M> static void validate_rgba_write_channel_mask() {
  using CM = rgba_channel_mask;
  static_assert(
      (M == CM::ABGR || M == CM::BGR || M == CM::GR || M == CM::R) &&
      "Only ABGR, BGR, GR, R channel masks are valid in write operations");
}
} // namespace detail

/// @anchor usm_scatter_rgba
/// Transpose and scatter pixels to given memory locations defined by the base
/// pointer \c p and \c offsets. Up to 4 32-bit data elements may be accessed at
/// each address depending on the channel mask \c RGBAMask. Each
/// pixel's address must be 4 byte aligned. This is basically an inverse
/// operation for gather_rgba. Unlike \c gather_rgba, this function imposes
/// restrictions on possible \c Mask template argument values. It can only be
/// one of the following: \c ABGR, \c BGR, \c GR, \c R.
///
/// @tparam T Element type of the returned vector. Must be 4 bytes in size.
/// @tparam N Number of pixels to access (matches the size of the \c offsets
///   vector). Must be 8, 16 or 32.
/// @tparam RGBAMask A pixel's channel mask.
/// @param p The USM base pointer representing memory address of the access.
/// @param vals values to be written.
/// @param offsets vector of byte offsets of the pixels relative to the base
/// pointer.
/// @param mask Memory access mask. Pixels with zero corresponding mask's
///   predicate are not accessed. Their values in the resulting vector are
///   undefined.
///
template <rgba_channel_mask RGBAMask = rgba_channel_mask::ABGR, typename T,
          int N, typename Toffset>
__ESIMD_API void
scatter_rgba(T *p, simd<Toffset, N> offsets,
             simd<T, N * get_num_channels_enabled(RGBAMask)> vals,
             simd_mask<N> mask = 1) {
  static_assert(std::is_integral_v<Toffset>, "Unsupported offset type");
  static_assert((N == 8 || N == 16 || N == 32), "Unsupported value of N");
  static_assert(sizeof(T) == 4, "Unsupported size of type T");
  detail::validate_rgba_write_channel_mask<RGBAMask>();
  simd<uint64_t, N> offsets_i = convert<uint64_t>(offsets);
  simd<uint64_t, N> addrs(reinterpret_cast<uint64_t>(p));
  addrs = addrs + offsets_i;
  __esimd_svm_scatter4_scaled<detail::__raw_t<T>, N, RGBAMask>(
      addrs.data(), vals.data(), mask.data());
}

/// A variation of \c scatter_rgba API with \c offsets represented as
/// \c simd_view object
///
/// @tparam T Element type of the returned vector. Must be 4 bytes in size.
/// @tparam N Number of pixels to access (matches the size of the \c offsets
///   vector). Must be 8, 16 or 32.
/// @tparam RGBAMask A pixel's channel mask.
/// @param p The USM base pointer representing memory address of the access.
/// @param vals values to be written.
/// @param offsets simd_view of byte offsets of the pixels relative to the base
/// pointer.
/// @param mask Memory access mask. Pixels with zero corresponding mask's
///   predicate are not accessed. Their values in the resulting vector are
///   undefined.
///
template <rgba_channel_mask RGBAMask = rgba_channel_mask::ABGR, typename T,
          int N, typename OffsetObjT, typename RegionTy>
__ESIMD_API void
scatter_rgba(T *p, simd_view<OffsetObjT, RegionTy> offsets,
             simd<T, N * get_num_channels_enabled(RGBAMask)> vals,
             simd_mask<N> mask = 1) {
  scatter_rgba<RGBAMask, T, N>(p, offsets.read(), vals, mask);
}

/// A variation of \c scatter_rgba API with \c offsets represented as
/// scalar
///
/// @tparam T Element type of the returned vector. Must be 4 bytes in size.
/// @tparam N Number of pixels to access (matches the size of the \c offsets
///   vector). Must be 8, 16 or 32.
/// @tparam RGBAMask A pixel's channel mask.
/// @param p The USM base pointer representing memory address of the access.
/// @param vals values to be written.
/// @param offset scalar byte offset of the pixels relative to the base
/// pointer.
/// @param mask Memory access mask. Pixels with zero corresponding mask's
///   predicate are not accessed. Their values in the resulting vector are
///   undefined.
///
template <rgba_channel_mask RGBAMask = rgba_channel_mask::ABGR, typename T,
          int N, typename Toffset>
__ESIMD_API std::enable_if_t<std::is_integral_v<Toffset> && N == 1>
scatter_rgba(T *p, Toffset offset,
             simd<T, N * get_num_channels_enabled(RGBAMask)> vals,
             simd_mask<N> mask = 1) {
  scatter_rgba<RGBAMask, T, N>(p, simd<Toffset, N>(offset), vals, mask);
}

template <typename T, int N, rgba_channel_mask RGBAMask>
__SYCL_DEPRECATED("use scatter_rgba<rgba_channel_mask>()")
__ESIMD_API std::
    enable_if_t<(N == 8 || N == 16 || N == 32) && sizeof(T) == 4> scatter_rgba(
        T *p, simd<uint32_t, N> offsets,
        simd<T, N * get_num_channels_enabled(RGBAMask)> vals,
        simd_mask<N> mask = 1) {
  scatter_rgba<RGBAMask>(p, offsets, vals, mask);
}

/// Gather and transpose pixels from the given memory locations defined by the
/// base specified by \c acc, the global offset \c global_offset and a vector of
/// offsets \c offsets. Up to 4 32-bit data elements may be accessed at each
/// address depending on the channel mask \c RGBAMask. Each pixel's address must
/// be 4-byte aligned.
/// For usage examples, see \ref usm_gather_rgba above, the only difference
/// would be the usage of an accessor instead of a usm pointer.
///
/// @tparam RGBAMask A pixel's channel mask.
/// @tparam AccessorT The accessor type for the memory to be loaded/gathered.
/// The returned vector elements must match the accessor data type. The loaded
/// elements must be 4 bytes in size.
/// @tparam N Number of pixels to access (matches the size of the \c offsets
///   vector). Must be 8, 16 or 32.
/// @param acc The accessor representing memory address of the access.
/// @param offsets Byte offsets of the pixels relative to the base pointer.
/// @param global_offset Byte offset of the pixels relative to the base pointer.
/// @param mask Memory access mask. Pixels with zero corresponding mask's
///   predicate are not accessed. Their values in the resulting vector are
///   undefined.
/// @return Read data - up to N*4 values of type \c Tx.
///
template <rgba_channel_mask RGBAMask = rgba_channel_mask::ABGR,
          typename AccessorT, int N,
          typename T = typename AccessorT::value_type>
__ESIMD_API
    std::enable_if_t<((N == 8 || N == 16 || N == 32) && sizeof(T) == 4 &&
                      detail::is_device_accessor_with_v<
                          AccessorT, detail::accessor_mode_cap::can_read>),
                     simd<T, N * get_num_channels_enabled(RGBAMask)>>
    gather_rgba(AccessorT acc, simd<detail::DeviceAccessorOffsetT, N> offsets,
                detail::DeviceAccessorOffsetT global_offset = 0,
                simd_mask<N> mask = 1) {
#ifdef __ESIMD_FORCE_STATELESS_MEM
  return gather_rgba<RGBAMask>(
      __ESIMD_DNS::accessorToPointer<T>(acc, global_offset), offsets, mask);
#else
  // TODO (performance) use hardware-supported scale once BE supports it
  constexpr uint32_t Scale = 0;
  const auto SI = get_surface_index(acc);
  return __esimd_gather4_masked_scaled2<detail::__raw_t<T>, N, RGBAMask,
                                        decltype(SI), Scale>(
      SI, global_offset, offsets.data(), mask.data());
#endif
}

#ifdef __ESIMD_FORCE_STATELESS_MEM
template <rgba_channel_mask RGBAMask = rgba_channel_mask::ABGR,
          typename AccessorT, int N,
          typename T = typename AccessorT::value_type, typename Toffset>
__ESIMD_API std::enable_if_t<
    ((N == 8 || N == 16 || N == 32) && sizeof(T) == 4 &&
     detail::is_device_accessor_with_v<AccessorT,
                                       detail::accessor_mode_cap::can_read> &&
     std::is_integral_v<Toffset> && !std::is_same_v<Toffset, uint64_t>),
    simd<T, N * get_num_channels_enabled(RGBAMask)>>
gather_rgba(AccessorT acc, simd<Toffset, N> offsets, uint64_t global_offset = 0,
            simd_mask<N> mask = 1) {
  return gather_rgba<RGBAMask, AccessorT, N, T>(acc, convert<uint64_t>(offsets),
                                                global_offset, mask);
}
#endif

/// Gather data from the memory addressed by accessor \c acc, offset common
/// for all loaded elements \c global_offset and per-element offsets \c offsets,
/// and return it as simd vector. See @ref usm_gather_rgba for information about
/// the operation semantics and parameter restrictions/interdependencies.
/// @tparam RGBAMask Pixel's channel mask.
/// @tparam AccessorT The accessor type for the memory to be stored/scattered.
/// The returned vector elements must match the accessor data type. The loaded
/// elements must be 4 bytes in size.
/// @tparam N The number of elements to access.
/// @param offsets Byte offsets of each element.
/// @param vals values to be written.
/// @param global_offset Byte offset of the pixels relative to the base pointer.
/// @param mask Operation mask. All-1 by default.
///
template <rgba_channel_mask RGBAMask = rgba_channel_mask::ABGR,
          typename AccessorT, int N,
          typename T = typename AccessorT::value_type>
__ESIMD_API
    std::enable_if_t<(N == 8 || N == 16 || N == 32) && sizeof(T) == 4 &&
                     detail::is_device_accessor_with_v<
                         AccessorT, detail::accessor_mode_cap::can_write>>
    scatter_rgba(AccessorT acc, simd<detail::DeviceAccessorOffsetT, N> offsets,
                 simd<T, N * get_num_channels_enabled(RGBAMask)> vals,
                 detail::DeviceAccessorOffsetT global_offset = 0,
                 simd_mask<N> mask = 1) {
  detail::validate_rgba_write_channel_mask<RGBAMask>();
#ifdef __ESIMD_FORCE_STATELESS_MEM
  scatter_rgba<RGBAMask>(__ESIMD_DNS::accessorToPointer<T>(acc, global_offset),
                         offsets, vals, mask);
#else
  // TODO (performance) use hardware-supported scale once BE supports it
  constexpr uint32_t Scale = 0;
  const auto SI = get_surface_index(acc);
  __esimd_scatter4_scaled<T, N, decltype(SI), RGBAMask, Scale>(
      mask.data(), SI, global_offset, offsets.data(), vals.data());
#endif
}

#ifdef __ESIMD_FORCE_STATELESS_MEM
template <rgba_channel_mask RGBAMask = rgba_channel_mask::ABGR,
          typename AccessorT, int N,
          typename T = typename AccessorT::value_type, typename Toffset>
__ESIMD_API std::enable_if_t<
    (N == 8 || N == 16 || N == 32) && sizeof(T) == 4 &&
    detail::is_device_accessor_with_v<AccessorT,
                                      detail::accessor_mode_cap::can_write> &&
    std::is_integral_v<Toffset> && !std::is_same_v<Toffset, uint64_t>>
scatter_rgba(AccessorT acc, simd<Toffset, N> offsets,
             simd<T, N * get_num_channels_enabled(RGBAMask)> vals,
             uint64_t global_offset = 0, simd_mask<N> mask = 1) {
  scatter_rgba<RGBAMask, AccessorT, N, T>(acc, convert<uint64_t>(offsets), vals,
                                          global_offset, mask);
}
#endif
/// @} sycl_esimd_memory

namespace detail {

#ifndef __ESIMD_FP_ATOMIC_OP_TYPE_CHECK
#define __ESIMD_FP_ATOMIC_OP_TYPE_CHECK(T)                                     \
  static_assert(is_type<T, float, sycl::half, double>(),                       \
                "float, double or sycl::half type is expected");
#endif // __ESIMD_FP_ATOMIC_OP_TYPE_CHECK

/// Check the legality of an atomic call in terms of size and type.
///
template <__ESIMD_NS::atomic_op Op, typename T, int N, unsigned NumSrc,
          bool IsLSC = false>
constexpr void check_atomic() {

  static_assert(sizeof(T) > 1, "Unsupported data type");

  // LSC atomic operation is supported for any width.
  if constexpr (!IsLSC)
    static_assert((detail::isPowerOf2(N, 32)),
                  "Execution size 1, 2, 4, 8, 16, 32 are supported");

  static_assert(NumSrc == __ESIMD_DNS::get_num_args<Op>(),
                "Wrong number of operands");
  constexpr bool IsInt2BytePlus =
      std::is_integral_v<T> && (sizeof(T) >= sizeof(uint16_t));

  if constexpr (Op == __ESIMD_NS::atomic_op::xchg ||
                Op == __ESIMD_NS::atomic_op::cmpxchg ||
                Op == __ESIMD_NS::atomic_op::predec ||
                Op == __ESIMD_NS::atomic_op::inc ||
                Op == __ESIMD_NS::atomic_op::dec) {

    static_assert(IsInt2BytePlus, "Integral 16-bit or wider type is expected");
  }
  // FP ops (are always delegated to native::lsc::<Op>)
  if constexpr (Op == __ESIMD_NS::atomic_op::fmax ||
                Op == __ESIMD_NS::atomic_op::fmin ||
                Op == __ESIMD_NS::atomic_op::fadd ||
                Op == __ESIMD_NS::atomic_op::fsub ||
                Op == __ESIMD_NS::atomic_op::fcmpxchg) {
    __ESIMD_FP_ATOMIC_OP_TYPE_CHECK(T);
  }
  if constexpr (Op == __ESIMD_NS::atomic_op::add ||
                Op == __ESIMD_NS::atomic_op::sub ||
                Op == __ESIMD_NS::atomic_op::umin ||
                Op == __ESIMD_NS::atomic_op::umax ||
                Op == __ESIMD_NS::atomic_op::bit_and ||
                Op == __ESIMD_NS::atomic_op::bit_or ||
                Op == __ESIMD_NS::atomic_op::bit_xor ||
                Op == __ESIMD_NS::atomic_op::smin ||
                Op == __ESIMD_NS::atomic_op::smax) {
    static_assert(IsInt2BytePlus, "Integral 16-bit or wider type is expected");
    constexpr bool IsSignedMinmax = (Op == __ESIMD_NS::atomic_op::smin) ||
                                    (Op == __ESIMD_NS::atomic_op::smax);
    constexpr bool IsUnsignedMinmax = (Op == __ESIMD_NS::atomic_op::umin) ||
                                      (Op == __ESIMD_NS::atomic_op::umax);

    if constexpr (IsSignedMinmax || IsUnsignedMinmax) {
      constexpr bool SignOK = std::is_signed_v<T> == IsSignedMinmax;
      static_assert(SignOK, "Signed/unsigned integer type expected for "
                            "signed/unsigned min/max operation");
    }
  }
}
#undef __ESIMD_FP_ATOMIC_OP_TYPE_CHECK
} // namespace detail

/// @addtogroup sycl_esimd_memory_slm
/// @{

/// Declare per-work-group slm size.
/// GPU RT/driver requires this function to be called in the beginning
/// of the kernel using SLM. There must be only 1 call site of slm_init()
/// per kernel.
/// If slm_init is called from some function F called from the kernel,
/// then inlining of F into the kernel must be managed/guaranteed.
/// slm_init<SLMSize> can also be used together with slm_allocator() class.
/// In such cases slm_allocator<AdditionalMem> allocates extra chunk of SLM
/// memory and the final amount of allocated SLM may be bigger
/// than what is requested by slm_init. See more details on
/// slm_allocator class usage at it's declaration and ESIMD extension SPEC.
/// @tparam SLMSize  Shared Local Memory (SLM) size
template <uint32_t SLMSize> __ESIMD_API void slm_init() {
  __esimd_slm_init(SLMSize);
}

/// Declare per-work-group slm size. Non-constant argument version to be used
/// with specialization constants only.
/// Same restrictions are applied to this function as to it's template variant
/// slm_init<SLMSize>().
/// This version has an additional restriction - it cannot be used together
//  with esimd::slm_allocator() class.
/// @param size  Shared Local Memory (SLM) size to be allocated for each
/// work-group of ESIMD kernel.
__ESIMD_API void slm_init(uint32_t size) { __esimd_slm_init(size); }

/// Gather operation over the Shared Local Memory.
/// This API has almost the same interface as the @ref accessor_gather
/// "accessor-based gather", except that it does not have the accessor and the
/// global offset parameters.
///
template <typename T, int N>
__ESIMD_API
    std::enable_if_t<(N == 1 || N == 8 || N == 16 || N == 32), simd<T, N>>
    slm_gather(simd<uint32_t, N> offsets, simd_mask<N> mask = 1) {
  detail::LocalAccessorMarker acc;
  return detail::gather_impl<T, N>(acc, offsets, 0, mask);
}

/// Load a scalar value from the Shared Local Memory.
/// @tparam T type of the value
/// @param offset SLM offset in bytes
/// @return the loaded value
///
template <typename T> __ESIMD_API T slm_scalar_load(uint32_t offset) {
  const simd<T, 1> Res = slm_gather<T, 1>(simd<uint32_t, 1>(offset));
  return Res[0];
}

/// Scatter operation over the Shared Local Memory.
/// This API has almost the same interface as the @ref accessor_scatter
/// "accessor-based scatter", except that it does not have the accessor and
/// the global offset parameters.
///
template <typename T, int N>
__ESIMD_API std::enable_if_t<(N == 1 || N == 8 || N == 16 || N == 32) &&
                             (sizeof(T) <= 4)>
slm_scatter(simd<uint32_t, N> offsets, simd<T, N> vals, simd_mask<N> mask = 1) {
  detail::LocalAccessorMarker acc;
  detail::scatter_impl<T, N>(acc, vals, offsets, 0, mask);
}

/// Store a scalar value into the Shared Local Memory.
/// @tparam T type of the value
/// @param offset SLM offset in bytes
/// @param val value to store
///
template <typename T>
__ESIMD_API void slm_scalar_store(uint32_t offset, T val) {
  slm_scatter<T, 1>(simd<uint32_t, 1>(offset), simd<T, 1>(val), 1);
}

/// Gather data from the Shared Local Memory at specified \c offsets and
/// return it as simd vector. See @ref usm_gather_rgba for information about
/// the operation semantics and parameter restrictions/interdependencies.
/// @tparam T The element type of the returned vector.
/// @tparam N The number of elements to access.
/// @tparam RGBAMask Pixel's channel mask.
/// @param offsets Byte offsets within the SLM of each element.
/// @param mask Operation mask. All-1 by default.
/// @return Gathered data as an \c N - element vector.
///
template <typename T, int N, rgba_channel_mask RGBAMask>
__ESIMD_API std::enable_if_t<(N == 8 || N == 16 || N == 32) && (sizeof(T) == 4),
                             simd<T, N * get_num_channels_enabled(RGBAMask)>>
slm_gather_rgba(simd<uint32_t, N> offsets, simd_mask<N> mask = 1) {
  const auto SI = __ESIMD_NS::get_surface_index(detail::LocalAccessorMarker());
  return __esimd_gather4_masked_scaled2<T, N, RGBAMask>(
      SI, 0 /*global_offset*/, offsets.data(), mask.data());
}

/// Gather data from the Shared Local Memory at specified \c offsets and
/// return it as simd vector. See @ref usm_scatter_rgba for information about
/// the operation semantics and parameter restrictions/interdependencies.
/// @tparam T The element type of the returned vector.
/// @tparam N The number of elements to access.
/// @tparam Mask Pixel's channel mask.
/// @param offsets Byte offsets within the SLM of each element.
/// @param vals values to be written.
/// @param mask Operation mask. All-1 by default.
///
template <typename T, int N, rgba_channel_mask Mask>
__ESIMD_API std::enable_if_t<(N == 8 || N == 16 || N == 32) && (sizeof(T) == 4)>
slm_scatter_rgba(simd<uint32_t, N> offsets,
                 simd<T, N * get_num_channels_enabled(Mask)> vals,
                 simd_mask<N> mask = 1) {
  detail::validate_rgba_write_channel_mask<Mask>();
  const auto si = __ESIMD_NS::get_surface_index(detail::LocalAccessorMarker());
  constexpr int16_t Scale = 0;
  constexpr int global_offset = 0;
  __esimd_scatter4_scaled<T, N, decltype(si), Mask, Scale>(
      mask.data(), si, global_offset, offsets.data(), vals.data());
}

/// Loads a contiguous block of SLM memory referenced by the given byte-offset
/// \p offset, then returns the loaded data as a simd object.
/// The generated code depends on the combination {T, N, Flags}.
/// Providing flags specifying the alignment of 16-bytes or more produces more
/// efficient code. If the alignment is smaller than 16-bytes, then less
/// efficient gather is generated. If the loaded vector is too long
/// for 1 flat-load GPU instruction, then a series of flat-loads and/or gathers
/// may be generated.
/// @tparam T Element type.
/// @tparam N Number of elements to load.
/// @tparam Flags The alignment specifier type tag.
/// @param byte_offset The byte-offset to load from.
/// @param Flags Specifies the alignment.
/// @return A vector of loaded elements.
///
template <typename T, int N,
          typename Flags = overaligned_tag<detail::OperandSize::OWORD>>
__ESIMD_API std::enable_if_t<is_simd_flag_type_v<Flags>, simd<T, N>>
slm_block_load(uint32_t byte_offset, Flags) {
  constexpr size_t Align = Flags::template alignment<simd<T, N>>;
  return __esimd_slm_block_ld<detail::__raw_t<T>, N, Align>(byte_offset);
}

/// Each of the following slm_block_load functions loads a contiguous memory
/// block from SLM (Shared Local Memory) and the \p byte_offset.
/// The parameter 'pred' is the one element predicate. If it is set to 1, then
/// all 'N' elements are loaded. Otherwise, the block load operation is a NO-OP.
/// The parameter 'pass_thru' specifies the values being copied to the returned
/// result if 'pred' is set to 0.
/// The parameter 'props' specifies the optional compile-time properties
/// list. Only esimd::alignment property is used. Other properties are ignored.

/// simd<T, N> slm_block_load(uint32_t byte_offset, props={});     // (slm-bl-1)
/// simd<T, N> slm_block_load(uint32_t byte_offset,
///                           simd_mask<1> pred, props={});        // (slm-bl-2)
/// simd<T, N> slm_block_load(uint32_t byte_offset,
///                           simd_mask<1> pred,
///                           simd<T, N> pass_thru, props={});     // (slm-bl-3)

/// The following functions do the same work as slm_block_load(). They accept
/// a local accessor \p lacc and the load is done from SLM associated
/// with \p lacc plus \p byte_offset applied to it. If \p byte_offset
/// is omitted, then zero offset is used.
/// simd<T, N> block_load(local_accessor lacc, uint32_t byte_offset,
///                       props={});                              // (lacc-bl-1)
/// simd<T, N> block_load(local_accessor lacc, props={});         // (lacc-bl-2)
/// simd<T, N> block_load(local_accessor lacc, uint32_t byte_offset,
///                       simd_mask<1> pred, props={});           // (lacc-bl-3)
/// simd<T, N> block_load(local_accessor lacc,
///                       simd_mask<1> pred, props={});           // (lacc-bl-4)
/// simd<T, N> block_load(local_accessor lacc, uint32_t byte_offset,
///                       simd_mask<1> pred, simd<T, N> pass_thru,
///                       props={});                              // (lacc-bl-5)
/// simd<T, N> block_load(local_accessor lacc,
///                       simd_mask<1> pred, simd<T, N> pass_thru,
///                       props={});                              // (lacc-bl-6)

/// simd<T, N> slm_block_load(uint32_t byte_offset, props = {});   // (slm-bl-1)
/// Loads a contiguous memory block from SLM (Shared Local Memory) at
/// the given \p byte_offset. The parameter 'props' specifies the optional
/// compile-time properties list. Only esimd::alignment property is used. Other
/// properties are ignored.
///
/// Alignment: If \p props does not specify the 'alignment' property, then
/// the default expected alignment is 16-bytes to generate block_load
/// instruction on all known target devices (Gen12, DG2, PVC, etc).
/// On Gen12 (opposing to DG2 and PVC) the alignment smaller than 8-bytes
/// is valid, but requires JIT compiler generating a slower GATHER instead
/// of faster BLOCK_LOAD.
/// !!! Passing \p byte_offset not aligned by 16-bytes and not specifying
/// the actual alignment in \p props produces incorrect load results on Gen12.
template <typename T, int N,
          typename PropertyListT =
              ext::oneapi::experimental::detail::empty_properties_t>
__ESIMD_API std::enable_if_t<
    ext::oneapi::experimental::is_property_list_v<PropertyListT>, simd<T, N>>
slm_block_load(uint32_t byte_offset, PropertyListT props = {}) {
  constexpr size_t DefaultAlignment = detail::OperandSize::OWORD;
  constexpr size_t Alignment =
      detail::getPropertyValue<PropertyListT, alignment_key>(DefaultAlignment);
  return __esimd_slm_block_ld<detail::__raw_t<T>, N, Alignment>(byte_offset);
}

/// simd<T, N> slm_block_load(uint32_t byte_offset, simd_mask<N> pred,
///                           props = {});                        // (slm-bl-2)
/// Loads a contiguous memory block from SLM (Shared Local Memory) at the
/// given \p byte_offset.
/// The parameter \p pred is the one-element predicate. If it is set to 1,
/// then all 'N' elements are loaded. Otherwise, the block load operation
/// is a NO-OP.
///
/// The parameter 'props' specifies the optional compile-time properties
/// list. Only esimd::alignment property is used. Other properties are ignored.
///
/// Alignment: If \p props does not specify the 'alignment' property, then
/// the default expected alignment is the minimally required (see (R1) below).
///
/// Restrictions - predicate imposed - temporary:
/// R1: The \p byte_offset must be at least 4-byte aligned for 4-byte or smaller
///     elements and 8-byte aligned for 8-byte elements.
/// R2: The number of elements must be:
///     for 8-byte data: 1, 2, 3, 4, 8, 16, 32(max for DG2), 64;
///     for 4-byte data: 1, 2, 3, 4, 8, 16, 32, 64(max for DG2),
///                      or 128(only if alignment is 8-bytes or more);
///     for 2-byte data: 2, 4, 6, 8, 16, 32, 64, 128(max for DG2),
///                      or 256(only if alignment is 8-bytes or more);
///     for 1-byte data: 4, 8, 12, 16, 32, 64, 128, 256(max for DG2),
///                      or 512(only if alignment is 8-bytes or more).
/// R3: The target device must be DG2, PVC or newer GPU.
template <typename T, int N,
          typename PropertyListT =
              ext::oneapi::experimental::detail::empty_properties_t>
__ESIMD_API std::enable_if_t<
    ext::oneapi::experimental::is_property_list_v<PropertyListT>, simd<T, N>>
slm_block_load(uint32_t byte_offset, simd_mask<1> pred,
               PropertyListT props = {}) {
  // Verify input template arguments.
  constexpr size_t DefaultAlignment = sizeof(T) <= 4 ? 4 : sizeof(T);
  constexpr size_t Alignment =
      detail::getPropertyValue<PropertyListT, alignment_key>(DefaultAlignment);
  static_assert(
      (Alignment >= __ESIMD_DNS::OperandSize::DWORD && sizeof(T) <= 4) ||
          (Alignment >= __ESIMD_DNS::OperandSize::QWORD && sizeof(T) > 4),
      "Incorrect alignment for the data type");

  constexpr int SmallIntFactor64Bit = sizeof(uint64_t) / sizeof(T);
  constexpr int SmallIntFactor32Bit =
      sizeof(uint32_t) / sizeof(T) > 1 ? sizeof(uint32_t) / sizeof(T) : 1;
  static_assert(N > 0 && N % SmallIntFactor32Bit == 0,
                "Number of elements is not supported by Transposed load");

  // If alignment >= 8 and (N * sizeof(T)) % 8 == 0) we can load QWORDs.
  // Don't do it for 4-byte vectors (unless it is greater than 256-bytes),
  // because it would require a bit-cast, which is supposed to be NO-OP, but
  // might confuse GPU BE sometimes. 1- and 2-byte vectors are casted anyways.
  constexpr bool Use64BitData =
      Alignment >= __ESIMD_DNS::OperandSize::QWORD &&
      (N * sizeof(T)) % sizeof(uint64_t) == 0 &&
      (sizeof(T) != sizeof(uint32_t) || N * sizeof(T) > 256);
  constexpr int SmallIntFactor =
      Use64BitData ? SmallIntFactor64Bit : SmallIntFactor32Bit;
  constexpr int FactoredN = N / SmallIntFactor;
  detail::check_lsc_vector_size<FactoredN>();

  // Prepare template arguments for the call of intrinsic.
  using LoadElemT = __ESIMD_DNS::__raw_t<
      std::conditional_t<SmallIntFactor == 1, T,
                         std::conditional_t<Use64BitData, uint64_t, uint32_t>>>;

  constexpr uint16_t AddressScale = 1;
  constexpr int ImmOffset = 0;
  constexpr detail::lsc_data_size DS =
      Use64BitData ? detail::lsc_data_size::u64 : detail::lsc_data_size::u32;
  constexpr auto VS = detail::to_lsc_vector_size<FactoredN>();
  constexpr auto Transposed = detail::lsc_data_order::transpose;
  constexpr int NLanes = 1;

  // Prepare non-template arguments and call the intrinsic.
  simd<uint32_t, NLanes> Offsets = byte_offset;
  simd<LoadElemT, FactoredN> Result =
      __esimd_lsc_load_slm<LoadElemT, cache_hint::none, cache_hint::none,
                           AddressScale, ImmOffset, DS, VS, Transposed, NLanes>(
          pred.data(), Offsets.data());
  return Result.template bit_cast_view<T>();
}

/// simd<T, N> slm_block_load(uint32_t byte_offset,
///                           simd_mask<1> pred,
///                           simd<T, N> pass_thru, props={});     // (slm-bl-3)
/// Loads a contiguous memory block from SLM (Shared Local Memory) at the
/// given \p byte_offset.
/// The parameter \p pred is the one-element predicate. If it is set to 1,
/// then all 'N' elements are loaded. Otherwise, the block load operation
/// is a NO-OP.
/// The parameter 'pass_thru' specifies the values being copied to the returned
/// result if 'pred' is set to 0.
///
/// The parameter 'props' specifies the optional compile-time properties
/// list. Only esimd::alignment property is used. Other properties are ignored.
///
/// Alignment: If \p props does not specify the 'alignment' property, then
/// the default expected alignment is the minimally required (see (R1) below).
///
/// Restrictions - predicate imposed - temporary:
/// R1: The \p byte_offset must be at least 4-byte aligned for 4-byte or smaller
///     elements and 8-byte aligned for 8-byte elements.
/// R2: The number of elements must be:
///     for 8-byte data: 1, 2, 3, 4, 8, 16, 32(max for DG2), 64;
///     for 4-byte data: 1, 2, 3, 4, 8, 16, 32, 64(max for DG2),
///                      or 128(only if alignment is 8-bytes or more);
///     for 2-byte data: 2, 4, 6, 8, 16, 32, 64, 128(max for DG2),
///                      or 256(only if alignment is 8-bytes or more);
///     for 1-byte data: 4, 8, 12, 16, 32, 64, 128, 256(max for DG2),
///                      or 512(only if alignment is 8-bytes or more).
/// R3: The target device must be DG2, PVC or newer GPU.
template <typename T, int N,
          typename PropertyListT =
              ext::oneapi::experimental::detail::empty_properties_t>
__ESIMD_API std::enable_if_t<
    ext::oneapi::experimental::is_property_list_v<PropertyListT>, simd<T, N>>
slm_block_load(uint32_t offset, simd_mask<1> pred, simd<T, N> pass_thru,
               PropertyListT props = {}) {
  // Verify input template arguments.
  constexpr size_t DefaultAlignment = sizeof(T) <= 4 ? 4 : sizeof(T);
  constexpr size_t Alignment =
      detail::getPropertyValue<PropertyListT, alignment_key>(DefaultAlignment);
  static_assert(
      (Alignment >= __ESIMD_DNS::OperandSize::DWORD && sizeof(T) <= 4) ||
          (Alignment >= __ESIMD_DNS::OperandSize::QWORD && sizeof(T) > 4),
      "Incorrect alignment for the data type");

  constexpr int SmallIntFactor64Bit = sizeof(uint64_t) / sizeof(T);
  constexpr int SmallIntFactor32Bit =
      sizeof(uint32_t) / sizeof(T) > 1 ? sizeof(uint32_t) / sizeof(T) : 1;
  static_assert(N > 0 && N % SmallIntFactor32Bit == 0,
                "Number of elements is not supported by Transposed load");

  // If alignment >= 8 and (N * sizeof(T)) % 8 == 0) we can load QWORDs.
  // Don't do it for 4-byte vectors (unless it is greater than 256-bytes),
  // because it would require a bit-cast, which is supposed to be NO-OP, but
  // might confuse GPU BE sometimes. 1- and 2-byte vectors are casted anyways.
  constexpr bool Use64BitData =
      Alignment >= __ESIMD_DNS::OperandSize::QWORD &&
      (N * sizeof(T)) % sizeof(uint64_t) == 0 &&
      (sizeof(T) != sizeof(uint32_t) || N * sizeof(T) > 256);
  constexpr int SmallIntFactor =
      Use64BitData ? SmallIntFactor64Bit : SmallIntFactor32Bit;
  constexpr int FactoredN = N / SmallIntFactor;
  detail::check_lsc_vector_size<FactoredN>();

  // Prepare template arguments for the call of intrinsic.
  using LoadElemT = __ESIMD_DNS::__raw_t<
      std::conditional_t<SmallIntFactor == 1, T,
                         std::conditional_t<Use64BitData, uint64_t, uint32_t>>>;

  constexpr uint16_t AddressScale = 1;
  constexpr int ImmOffset = 0;
  constexpr detail::lsc_data_size DS =
      Use64BitData ? detail::lsc_data_size::u64 : detail::lsc_data_size::u32;
  constexpr auto VS = detail::to_lsc_vector_size<FactoredN>();
  constexpr auto Transposed = detail::lsc_data_order::transpose;
  constexpr int NLanes = 1;

  // Prepare non-template arguments and call the intrinsic.
  simd<uint32_t, NLanes> Offsets = offset;
  simd<LoadElemT, FactoredN> PassThru =
      pass_thru.template bit_cast_view<LoadElemT>();
  simd<LoadElemT, FactoredN> Result =
      __esimd_lsc_load_merge_slm<LoadElemT, cache_hint::none, cache_hint::none,
                                 AddressScale, ImmOffset, DS, VS, Transposed,
                                 NLanes>(pred.data(), Offsets.data(),
                                         PassThru.data());
  return Result.template bit_cast_view<T>();
}

/// simd<T, N> block_load(local_accessor lacc, uint32_t byte_offset,
///                       props={});                              // (lacc-bl-1)
/// Loads a contiguous memory block from SLM (Shared Local Memory) associated
/// with the local accessor \p lacc at the given \p byte_offset.
///
/// The parameter 'props' specifies the optional compile-time properties
/// list. Only esimd::alignment property is used. Other properties are ignored.
///
/// Alignment: If \p props does not specify the 'alignment' property, then
/// the default expected alignment is 16-bytes to generate block_load
/// instruction on all known target devices (Gen12, DG2, PVC, etc).
/// On Gen12 (opposing to DG2 and PVC) the alignment smaller than 8-bytes
/// is valid, but requires JIT compiler generating a slower GATHER instead
/// of faster BLOCK_LOAD.
/// !!! Passing local accessor associated with SLM starting from offset that
/// is NOT aligned by 16-bytes and NOT specifying the actual alignment in
/// \p props produces incorrect load results on Gen12.
///
/// Note: if two or more local accessors are used in the same kernel, then
/// 16-byte alignment is guaranteed only for one of them.
/// Other local accessors may or may not get 16-byte alignment. N-th local
/// accessor's alignment depends on N-1 local accessor sizes, and their
/// element-alignment/padding. Only element-alignment is guaranteed for them.
template <typename T, int N, typename AccessorT,
          typename PropertyListT =
              ext::oneapi::experimental::detail::empty_properties_t>
__ESIMD_API std::enable_if_t<
    detail::is_local_accessor_with_v<AccessorT,
                                     detail::accessor_mode_cap::can_read> &&
        ext::oneapi::experimental::is_property_list_v<PropertyListT>,
    simd<T, N>>
block_load(AccessorT lacc, uint32_t byte_offset, PropertyListT props = {}) {
  byte_offset += detail::localAccessorToOffset(lacc);
  return slm_block_load<T, N>(byte_offset, props);
}

/// simd<T, N> block_load(local_accessor lacc, props={});         // (lacc-bl-2)
/// Loads a contiguous memory block from SLM (Shared Local Memory) associated
/// with the local accessor \p lacc at zero offset.
///
/// The parameter 'props' specifies the optional compile-time properties
/// list. Only esimd::alignment property is used. Other properties are ignored.
///
/// Alignment: If \p props does not specify the 'alignment' property, then
/// the default expected alignment is 16-bytes to generate block_load
/// instruction on all known target devices (Gen12, DG2, PVC, etc).
/// On Gen12 (opposing to DG2 and PVC) the alignment smaller than 8-bytes
/// is valid, but requires JIT compiler generating a slower GATHER instead
/// of faster BLOCK_LOAD.
/// !!! Passing local accessor associated with SLM starting from offset that
/// is NOT aligned by 16-bytes and NOT specifying the actual alignment in
/// \p props produces incorrect load results on Gen12.
///
/// Note: if two or more local accessors are used in the same kernel, then
/// 16-byte alignment is guaranteed only for one of them.
/// Other local accessors may or may not get 16-byte alignment. N-th local
/// accessor's alignment depends on N-1 local accessor sizes, and their
/// element-alignment/padding. Only element-alignment is guaranteed for them.
template <typename T, int N, typename AccessorT,
          typename PropertyListT =
              ext::oneapi::experimental::detail::empty_properties_t>
__ESIMD_API std::enable_if_t<
    detail::is_local_accessor_with_v<AccessorT,
                                     detail::accessor_mode_cap::can_read> &&
        ext::oneapi::experimental::is_property_list_v<PropertyListT>,
    simd<T, N>>
block_load(AccessorT lacc, PropertyListT props = {}) {
  return slm_block_load<T, N>(detail::localAccessorToOffset(lacc), props);
}

/// simd<T, N> block_load(local_accessor lacc, uint32_t byte_offset,
///                       simd_mask<1> pred, props={});           // (lacc-bl-3)
/// Loads a contiguous memory block from SLM (Shared Local Memory) associated
/// the local accessor \p lacc at the given \p byte_offset.
///
/// The parameter \p pred is the one-element predicate. If it is set to 1,
/// then all 'N' elements are loaded. Otherwise, the block load operation
/// is a NO-OP, and some undefined value is returned.
///
/// The parameter 'props' specifies the optional compile-time properties
/// list. Only esimd::alignment property is used. Other properties are ignored.
///
/// Alignment: If \p props does not specify the 'alignment' property, then
/// the default expected alignment is the minimally required (see (R1) below).
///
/// Restrictions - predicate imposed - temporary:
/// R1: The \p lacc + \p byte_offset must be at least 4-byte aligned for 4-byte
///     or smaller elements and 8-byte aligned for 8-byte elements.
/// R2: The number of elements must be:
///     for 8-byte data: 1, 2, 3, 4, 8, 16, 32(max for DG2), 64;
///     for 4-byte data: 1, 2, 3, 4, 8, 16, 32, 64(max for DG2),
///                      or 128(only if alignment is 8-bytes or more);
///     for 2-byte data: 2, 4, 6, 8, 16, 32, 64, 128(max for DG2),
///                      or 256(only if alignment is 8-bytes or more);
///     for 1-byte data: 4, 8, 12, 16, 32, 64, 128, 256(max for DG2),
///                      or 512(only if alignment is 8-bytes or more).
/// R3: The target device must be DG2, PVC or newer GPU.
template <typename T, int N, typename AccessorT,
          typename PropertyListT =
              ext::oneapi::experimental::detail::empty_properties_t>
__ESIMD_API std::enable_if_t<
    detail::is_local_accessor_with_v<AccessorT,
                                     detail::accessor_mode_cap::can_read> &&
        ext::oneapi::experimental::is_property_list_v<PropertyListT>,
    simd<T, N>>
block_load(AccessorT lacc, uint32_t byte_offset, simd_mask<1> pred,
           PropertyListT props = {}) {
  byte_offset += detail::localAccessorToOffset(lacc);
  return slm_block_load<T, N>(byte_offset, pred, props);
}

/// simd<T, N> block_load(local_accessor lacc,
///                       simd_mask<1> pred, props={});           // (lacc-bl-4)
/// Loads a contiguous memory block from SLM (Shared Local Memory) associated
/// with the local accessor \p lacc at zero offset.
///
/// The parameter \p pred is the one-element predicate. If it is set to 1,
/// then all 'N' elements are loaded. Otherwise, the block load operation
/// is a NO-OP, and some undefined value is returned.
///
/// The parameter 'props' specifies the optional compile-time properties
/// list. Only esimd::alignment property is used. Other properties are ignored.
///
/// Alignment: If \p props does not specify the 'alignment' property, then
/// the default expected alignment is the minimally required (see (R1) below).
///
/// Restrictions - predicate imposed - temporary:
/// R1: The local accessor \p lacc must point to memory at least 4-byte aligned
///     for elements of 4-bytes or smaller and 8-byte aligned for 8-byte
///     elements.
/// R2: The number of elements must be:
///     for 8-byte data: 1, 2, 3, 4, 8, 16, 32(max for DG2), 64;
///     for 4-byte data: 1, 2, 3, 4, 8, 16, 32, 64(max for DG2), or 128;
///     for 2-byte data: 2, 4, 6, 8, 16, 32, 64, 128(max for DG2), or 256;
///     for 1-byte data: 4, 8, 12, 16, 32, 64, 128, 256(max for DG2), or 512.
/// R3: The target device must be DG2, PVC or newer GPU.
template <typename T, int N, typename AccessorT,
          typename PropertyListT =
              ext::oneapi::experimental::detail::empty_properties_t>
__ESIMD_API std::enable_if_t<
    detail::is_local_accessor_with_v<AccessorT,
                                     detail::accessor_mode_cap::can_read> &&
        ext::oneapi::experimental::is_property_list_v<PropertyListT>,
    simd<T, N>>
block_load(AccessorT lacc, simd_mask<1> pred, PropertyListT props = {}) {
  return slm_block_load<T, N>(detail::localAccessorToOffset(lacc), pred, props);
}

/// simd<T, N> block_load(local_accessor lacc, uint32_t byte_offset,
///                       simd_mask<1> pred, simd<T, N> pass_thru,
///                       props={});                              // (lacc-bl-5)
/// Loads a contiguous memory block from SLM (Shared Local Memory) associated
/// the local accessor \p lacc at the given \p byte_offset.
/// The parameter \p pred is the one-element predicate. If it is set to 1,
/// then all 'N' elements are loaded. Otherwise, the block load operation
/// is a NO-OP, and \p pass_thru value is returned.
///
/// The parameter 'props' specifies the optional compile-time properties
/// list. Only esimd::alignment property is used. Other properties are ignored.
///
/// Alignment: If \p props does not specify the 'alignment' property, then
/// the default expected alignment is the minimally required (see (R1) below).
///
/// Restrictions - predicate imposed - temporary:
/// R1: The \p lacc + \p byte_offset must be at least 4-byte aligned for 4-byte
///     or smaller elements and 8-byte aligned for 8-byte elements.
/// R2: The number of elements must be:
///     for 8-byte data: 1, 2, 3, 4, 8, 16, 32(max for DG2), 64;
///     for 4-byte data: 1, 2, 3, 4, 8, 16, 32, 64(max for DG2),
///                      or 128(only if alignment is 8-bytes or more);
///     for 2-byte data: 2, 4, 6, 8, 16, 32, 64, 128(max for DG2),
///                      or 256(only if alignment is 8-bytes or more);
///     for 1-byte data: 4, 8, 12, 16, 32, 64, 128, 256(max for DG2),
///                      or 512(only if alignment is 8-bytes or more).
/// R3: The target device must be DG2, PVC or newer GPU.
template <typename T, int N, typename AccessorT,
          typename PropertyListT =
              ext::oneapi::experimental::detail::empty_properties_t>
__ESIMD_API std::enable_if_t<
    detail::is_local_accessor_with_v<AccessorT,
                                     detail::accessor_mode_cap::can_read> &&
        ext::oneapi::experimental::is_property_list_v<PropertyListT>,
    simd<T, N>>
block_load(AccessorT lacc, uint32_t byte_offset, simd_mask<1> pred,
           simd<T, N> pass_thru, PropertyListT props = {}) {
  byte_offset += __ESIMD_DNS::localAccessorToOffset(lacc);
  return slm_block_load<T, N>(byte_offset, pred, pass_thru, props);
}

/// simd<T, N> block_load(local_accessor lacc,
///                       simd_mask<1> pred, simd<T, N> pass_thru,
///                       props={});                              // (lacc-bl-6)
/// Loads a contiguous memory block from SLM (Shared Local Memory) associated
/// with the local accessor \p lacc at zero offset.
///
/// The parameter \p pred is the one-element predicate. If it is set to 1,
/// then all 'N' elements are loaded. Otherwise, the block load operation
/// is a NO-OP, and \p pass_thru value is returned.
///
/// The parameter 'props' specifies the optional compile-time properties
/// list. Only esimd::alignment property is used. Other properties are ignored.
///
/// Alignment: If \p props does not specify the 'alignment' property, then
/// the default expected alignment is the minimally required (see (R1) below).
///
/// Restrictions - predicate imposed - temporary:
/// R1: The local accessor \p lacc must point to memory at least 4-byte aligned
///     for elements of 4-bytes or smaller and 8-byte aligned for 8-byte
///     elements.
/// R2: The number of elements must be:
///     for 8-byte data: 1, 2, 3, 4, 8, 16, 32(max for DG2), 64;
///     for 4-byte data: 1, 2, 3, 4, 8, 16, 32, 64(max for DG2), or 128;
///     for 2-byte data: 2, 4, 6, 8, 16, 32, 64, 128(max for DG2), or 256;
///     for 1-byte data: 4, 8, 12, 16, 32, 64, 128, 256(max for DG2), or 512.
/// R2: The target device must be DG2, PVC or newer GPU.
template <typename T, int N, typename AccessorT,
          typename PropertyListT =
              ext::oneapi::experimental::detail::empty_properties_t>
__ESIMD_API std::enable_if_t<
    detail::is_local_accessor_with_v<AccessorT,
                                     detail::accessor_mode_cap::can_read> &&
        ext::oneapi::experimental::is_property_list_v<PropertyListT>,
    simd<T, N>>
block_load(AccessorT lacc, simd_mask<1> pred, simd<T, N> pass_thru,
           PropertyListT props = {}) {
  return slm_block_load<T, N>(__ESIMD_DNS::localAccessorToOffset(lacc), pred,
                              pass_thru, props);
}

/// Stores elements of the vector \p vals to a contiguous block of SLM memory
/// at the given byte-offset \p offset.
/// The generated code depends on the combination {T, N, Flags}.
/// Providing flags specifying the alignment of 16-bytes or more produces more
/// efficient code. If the alignment is smaller than 16-bytes, then less
/// efficient scatter is generated. If the stored vector is too long
/// for 1 flat-store GPU instruction, then a series of flat-store and/or
/// scatters may be generated.
/// @tparam T Element type.
/// @tparam N Number of elements to store.
/// @tparam Flags The alignment specifier type tag.
/// @param offset The byte-offset to store at.
/// @param vals The vector to store.
/// @param Flags Specifies the alignment.
///
template <typename T, int N, typename Flags>
__ESIMD_API std::enable_if_t<is_simd_flag_type_v<Flags>>
slm_block_store(uint32_t offset, simd<T, N> vals, Flags) {
  constexpr size_t Align = Flags::template alignment<simd<T, N>>;
  __esimd_slm_block_st<detail::__raw_t<T>, N, Align>(offset, vals.data());
}

/// Each of the following slm_block_store functions stores the vector \p vals to
/// a contiguous memory block in SLM (Shared Local Memory) at the \p
/// byte_offset. The parameter 'pred' is the one element predicate. If it is set
/// to 1, then all 'N' elements are stored. Otherwise, the block store operation
/// is a NO-OP. The parameter 'props' specifies the optional compile-time
/// properties list. Only esimd::alignment property is used. Other properties
/// are ignored.

/// void slm_block_store(uint32_t byte_offset, simd<T, N> vals, // (slm-bs-1)
///                      simd_mask<1> pred, props={});
/// void slm_block_store(uint32_t byte_offset, simd<T, N> vals, // (slm-bs-2)
///                      props={});
///
/// The following functions do the same work as slm_block_store(). They accept
/// a local accessor \p lacc and the store of \p vals is done to SLM associated
/// with \p lacc plus \p byte_offset applied to it. If \p byte_offset
/// is omitted, then zero offset is used.
/// void block_store(local_accessor lacc, uint32_t byte_offset, // (lacc-bs-1)
///                  simd<T, N> vals, props={});
///
/// void block_store(local_accessor lacc, simd<T, N> vals,      // (lacc-bs-2)
///                  props={});
///
/// void block_store(local_accessor lacc, uint32_t byte_offset, // (lacc-bs-3)
///                  simd<T, N> vals,
///                  simd_mask<1> pred, props={});
///
/// void block_store(local_accessor lacc, simd<T, N> vals,      // (lacc-bs-4)
///                  simd_mask<1> pred, props={});
///
/// void slm_block_store(uint32_t byte_offset, simd<T, N> vals, // (slm-bs-1)
///                      simd_mask<1> pred, props={});
/// Stores the vector \p vals to a contiguous memory block in SLM (Shared Local
/// Memory) at the given \p byte_offset. The parameter \p pred is the
/// one-element predicate. If it is set to 1, then all 'N' elements are stored.
/// Otherwise, the block stored operation is a NO-OP.
///
/// The parameter 'props' specifies the optional compile-time properties
/// list. Only esimd::alignment property is used. Other properties are ignored.
///
/// Alignment: If \p props does not specify the 'alignment' property, then
/// the default expected alignment is the minimally required (see (R1) below).
///
/// Restrictions - predicate imposed - temporary:
/// R1: The \p byte_offset must be at least 4-byte aligned for 4-byte or smaller
///     elements and 8-byte aligned for 8-byte elements.
/// R2: The number of elements must be:
///     for 8-byte data: 1, 2, 3, 4, 8, 16, 32(max for DG2), 64;
///     for 4-byte data: 1, 2, 3, 4, 8, 16, 32, 64(max for DG2),
///                      or 128(only if alignment is 8-bytes or more);
///     for 2-byte data: 2, 4, 6, 8, 16, 32, 64, 128(max for DG2),
///                      or 256(only if alignment is 8-bytes or more);
///     for 1-byte data: 4, 8, 12, 16, 32, 64, 128, 256(max for DG2),
///                      or 512(only if alignment is 8-bytes or more).
/// R3: The target device must be DG2, PVC or newer GPU.
template <typename T, int N,
          typename PropertyListT =
              ext::oneapi::experimental::detail::empty_properties_t>
__ESIMD_API std::enable_if_t<
    ext::oneapi::experimental::is_property_list_v<PropertyListT>>
slm_block_store(uint32_t byte_offset, simd<T, N> vals, simd_mask<1> pred,
                PropertyListT props = {}) {
  // Verify input template arguments.
  constexpr size_t DefaultAlignment = sizeof(T) <= 4 ? 4 : sizeof(T);
  constexpr size_t Alignment =
      detail::getPropertyValue<PropertyListT, alignment_key>(DefaultAlignment);
  static_assert(
      (Alignment >= __ESIMD_DNS::OperandSize::DWORD && sizeof(T) <= 4) ||
          (Alignment >= __ESIMD_DNS::OperandSize::QWORD && sizeof(T) > 4),
      "Incorrect alignment for the data type");

  constexpr int SmallIntFactor64Bit = sizeof(uint64_t) / sizeof(T);
  constexpr int SmallIntFactor32Bit =
      sizeof(uint32_t) / sizeof(T) > 1 ? sizeof(uint32_t) / sizeof(T) : 1;

  static_assert(N > 0 && N % SmallIntFactor32Bit == 0,
                "Number of elements is not supported by Transposed store");

  // If alignment >= 8 and (N * sizeof(T)) % 8 == 0) we can store QWORDs.
  // Don't do it for 4-byte vectors (unless it is greater than 256-bytes),
  // because it would require a bit-cast, which is supposed to be NO-OP, but
  // might confuse GPU BE sometimes. 1- and 2-byte vectors are casted anyways.
  constexpr bool Use64BitData =
      Alignment >= __ESIMD_DNS::OperandSize::QWORD &&
      (N * sizeof(T)) % sizeof(uint64_t) == 0 &&
      (sizeof(T) != sizeof(uint32_t) || N * sizeof(T) > 256);
  constexpr int SmallIntFactor =
      Use64BitData ? SmallIntFactor64Bit : SmallIntFactor32Bit;
  constexpr int FactoredN = N / SmallIntFactor;
  detail::check_lsc_vector_size<FactoredN>();

  // Prepare template arguments for the call of intrinsic.
  using StoreElemT = __ESIMD_DNS::__raw_t<
      std::conditional_t<SmallIntFactor == 1, T,
                         std::conditional_t<Use64BitData, uint64_t, uint32_t>>>;

  constexpr uint16_t AddressScale = 1;
  constexpr int ImmOffset = 0;
  constexpr detail::lsc_data_size DS =
      Use64BitData ? detail::lsc_data_size::u64 : detail::lsc_data_size::u32;
  constexpr auto VS = detail::to_lsc_vector_size<FactoredN>();
  constexpr auto Transposed = detail::lsc_data_order::transpose;
  constexpr int NLanes = 1;

  // Prepare non-template arguments and call the intrinsic.
  simd<uint32_t, NLanes> Offsets = byte_offset;
  __esimd_lsc_store_slm<StoreElemT, cache_hint::none, cache_hint::none,
                        AddressScale, ImmOffset, DS, VS, Transposed, NLanes>(
      pred.data(), Offsets.data(),
      sycl::bit_cast<__ESIMD_DNS::vector_type_t<StoreElemT, FactoredN>>(
          vals.data()));
}

/// void slm_block_store(uint32_t byte_offset, simd<T, N> vals, // (slm-bs-2)
///                      props = {});
/// Stores the vector \p vals to a contiguous memory block in SLM
/// (Shared Local Memory) at the given \p byte_offset. The parameter 'props'
/// specifies the optional compile-time properties list. Only esimd::alignment
/// property is used. Other properties are ignored.
///
/// Alignment: If \p props does not specify the 'alignment' property, then
/// the default expected alignment is 16-bytes to generate block_store
/// instruction on all known target devices (Gen12, DG2, PVC, etc).
/// On Gen12 (opposing to DG2 and PVC) the alignment smaller than 8-bytes
/// is valid, but requires JIT compiler generating a slower SCATTER instead
/// of faster BLOCK_STORE.
/// !!! Passing \p byte_offset not aligned by 16-bytes and not specifying
/// the actual alignment in \p props produces incorrect store results on Gen12.
template <typename T, int N,
          typename PropertyListT =
              ext::oneapi::experimental::detail::empty_properties_t>
__ESIMD_API std::enable_if_t<
    ext::oneapi::experimental::is_property_list_v<PropertyListT>>
slm_block_store(uint32_t byte_offset, simd<T, N> vals,
                PropertyListT props = {}) {
  constexpr size_t DefaultAlignment = detail::OperandSize::OWORD;
  constexpr size_t Alignment =
      detail::getPropertyValue<PropertyListT, alignment_key>(DefaultAlignment);
  using StoreElemT = detail::__raw_t<T>;
  __esimd_slm_block_st<StoreElemT, N, Alignment>(
      byte_offset,
      sycl::bit_cast<__ESIMD_DNS::vector_type_t<StoreElemT, N>>(vals.data()));
}

/// void block_store(local_accessor lacc, uint32_t byte_offset, // (lacc-bs-1)
///                  simd<T, N> vals, props={});
/// Stores the vector \p vals to a contiguous memory block in SLM (Shared Local
/// Memory) associated with the local accessor \p lacc at the given \p
/// byte_offset. The parameter 'props' specifies the optional compile-time
/// properties list. Only esimd::alignment property is used. Other properties
/// are ignored.
///
/// Alignment: If \p props does not specify the 'alignment' property, then
/// the default expected alignment is 16-bytes to generate block_store
/// instruction on all known target devices (Gen12, DG2, PVC, etc).
/// On Gen12 (opposing to DG2 and PVC) the alignment smaller than 8-bytes
/// is valid, but requires JIT compiler generating a slower SCATTER instead
/// of faster BLOCK_STORE.
/// !!! Passing \p byte_offset not aligned by 16-bytes and not specifying
/// the actual alignment in \p props produces incorrect store results on Gen12.
template <typename T, int N, typename AccessorT,
          typename PropertyListT =
              ext::oneapi::experimental::detail::empty_properties_t>
__ESIMD_API std::enable_if_t<
    detail::is_local_accessor_with_v<AccessorT,
                                     detail::accessor_mode_cap::can_write> &&
    ext::oneapi::experimental::is_property_list_v<PropertyListT>>
block_store(AccessorT lacc, uint32_t byte_offset, simd<T, N> vals,
            PropertyListT props = {}) {
  byte_offset += detail::localAccessorToOffset(lacc);
  slm_block_store<T, N>(byte_offset, vals, props);
}

/// void block_store(local_accessor lacc, simd<T, N> vals, // (lacc-bs-2)
///                  props={});
/// Stores the vector \p vals to a contiguous memory block in SLM
/// (Shared Local Memory) associated with the local accessor \p lacc. The
/// parameter 'props' specifies the optional compile-time properties list. Only
/// esimd::alignment property is used. Other properties are ignored.
///
/// Alignment: If \p props does not specify the 'alignment' property, then
/// the default expected alignment is 16-bytes to generate block_store
/// instruction on all known target devices (Gen12, DG2, PVC, etc).
/// On Gen12 (opposing to DG2 and PVC) the alignment smaller than 8-bytes
/// is valid, but requires JIT compiler generating a slower SCATTER instead
/// of faster BLOCK_STORE.
/// !!! Passing \p byte_offset not aligned by 16-bytes and not specifying
/// the actual alignment in \p props produces incorrect store results on Gen12.
template <typename T, int N, typename AccessorT,
          typename PropertyListT =
              ext::oneapi::experimental::detail::empty_properties_t>
__ESIMD_API std::enable_if_t<
    detail::is_local_accessor_with_v<AccessorT,
                                     detail::accessor_mode_cap::can_write> &&
    ext::oneapi::experimental::is_property_list_v<PropertyListT>>
block_store(AccessorT lacc, simd<T, N> vals, PropertyListT props = {}) {
  slm_block_store<T, N>(detail::localAccessorToOffset(lacc), vals, props);
}

/// void block_store(local_accessor lacc, uint32_t byte_offset, // (lacc-bs-3)
///                  simd<T, N> vals, simd_mask<1> pred, props={});
///
/// Stores the vector \p vals to a contiguous memory block in SLM (Shared Local
/// Memory) associated with the local accessor \p lacc at the given \p
/// byte_offset. The parameter \p pred is the one-element predicate. If it is
/// set to 1, then all 'N' elements are stored. Otherwise, the block store
/// operation is a NO-OP.
///
/// The parameter 'props' specifies the optional compile-time properties
/// list. Only esimd::alignment property is used. Other properties are ignored.
///
/// Alignment: If \p props does not specify the 'alignment' property, then
/// the default expected alignment is the minimally required (see (R1) below).
///
/// Restrictions - predicate imposed - temporary:
/// R1: The \p byte_offset must be at least 4-byte aligned for 4-byte or smaller
///     elements and 8-byte aligned for 8-byte elements.
/// R2: The number of elements must be:
///     for 8-byte data: 1, 2, 3, 4, 8, 16, 32(max for DG2), 64;
///     for 4-byte data: 1, 2, 3, 4, 8, 16, 32, 64(max for DG2),
///                      or 128(only if alignment is 8-bytes or more);
///     for 2-byte data: 2, 4, 6, 8, 16, 32, 64, 128(max for DG2),
///                      or 256(only if alignment is 8-bytes or more);
///     for 1-byte data: 4, 8, 12, 16, 32, 64, 128, 256(max for DG2),
///                      or 512(only if alignment is 8-bytes or more).
/// R3: The target device must be DG2, PVC or newer GPU.
template <typename T, int N, typename AccessorT,
          typename PropertyListT =
              ext::oneapi::experimental::detail::empty_properties_t>
__ESIMD_API std::enable_if_t<
    detail::is_local_accessor_with_v<AccessorT,
                                     detail::accessor_mode_cap::can_write> &&
    ext::oneapi::experimental::is_property_list_v<PropertyListT>>
block_store(AccessorT lacc, uint32_t byte_offset, simd<T, N> vals,
            simd_mask<1> pred, PropertyListT props = {}) {
  byte_offset += detail::localAccessorToOffset(lacc);
  slm_block_store<T, N>(byte_offset, vals, pred, props);
}

/// void block_store(local_accessor lacc, simd<T, N> vals, // (lacc-bs-4)
///                  simd_mask<1> pred, props={});
/// Stores the vector \p vals to a contiguous memory block in SLM (Shared Local
/// Memory) associated with the local accessor \p lacc. The parameter \p pred is
/// the one-element predicate. If it is set to 1, then all 'N' elements are
/// stored. Otherwise, the block store operation is a NO-OP.
///
/// The parameter 'props' specifies the optional compile-time properties
/// list. Only esimd::alignment property is used. Other properties are ignored.
///
/// Alignment: If \p props does not specify the 'alignment' property, then
/// the default expected alignment is the minimally required (see (R1) below).
///
/// Restrictions - predicate imposed - temporary:
/// R1: The \p byte_offset must be at least 4-byte aligned for 4-byte or smaller
///     elements and 8-byte aligned for 8-byte elements.
/// R2: The number of elements must be:
///     for 8-byte data: 1, 2, 3, 4, 8, 16, 32(max for DG2), 64;
///     for 4-byte data: 1, 2, 3, 4, 8, 16, 32, 64(max for DG2),
///                      or 128(only if alignment is 8-bytes or more);
///     for 2-byte data: 2, 4, 6, 8, 16, 32, 64, 128(max for DG2),
///                      or 256(only if alignment is 8-bytes or more);
///     for 1-byte data: 4, 8, 12, 16, 32, 64, 128, 256(max for DG2),
///                      or 512(only if alignment is 8-bytes or more).
/// R3: The target device must be DG2, PVC or newer GPU.
template <typename T, int N, typename AccessorT,
          typename PropertyListT =
              ext::oneapi::experimental::detail::empty_properties_t>
__ESIMD_API std::enable_if_t<
    detail::is_local_accessor_with_v<AccessorT,
                                     detail::accessor_mode_cap::can_write> &&
    ext::oneapi::experimental::is_property_list_v<PropertyListT>>
block_store(AccessorT lacc, simd<T, N> vals, simd_mask<1> pred,
            PropertyListT props = {}) {
  slm_block_store<T, N>(detail::localAccessorToOffset(lacc), vals, pred, props);
}
namespace detail {

// lsc_atomic_update() operations may share atomic_op values for data types
// of the same (fp vs integral) class for convenience (e.g. re-use 'fmax' for
// all FP types). In fact those data types may require using different internal
// opcodes. This function returns the corresponding internal opcode for
// the input type 'T' and operation 'Op'.
template <typename T, __ESIMD_NS::atomic_op Op>
constexpr int lsc_to_internal_atomic_op() {
  constexpr __ESIMD_NS::native::lsc::atomic_op LSCOp =
      __ESIMD_DNS::to_lsc_atomic_op<Op>();
  return static_cast<int>(LSCOp);
}

// Format u8u32 and u16u32 back to u8 and u16.
template <typename T, typename T1, int N>
ESIMD_INLINE __ESIMD_NS::simd<T, N>
lsc_format_ret(__ESIMD_NS::simd<T1, N> Vals) {
  auto Formatted = Vals.template bit_cast_view<T>();
  if constexpr (sizeof(T) == sizeof(T1)) {
    return Formatted;
  } else {
    constexpr int Stride = Formatted.length / N;
    return Formatted.template select<N, Stride>(0);
  }
}

/// SLM atomic.
/// Supported platforms: DG2, PVC
/// VISA instruction: lsc_atomic_<OP>.slm
///
/// @tparam Op is operation type.
/// @tparam T is element type.
/// @tparam N is the number of channels (platform dependent).
/// @tparam DS is the data size.
/// @param offsets is the zero-based offsets.
/// @param pred is predicate.
///
/// @return A vector of the old values at the memory locations before the
///   update.

template <atomic_op Op, typename T, int N, lsc_data_size DS>
__ESIMD_API std::enable_if_t<get_num_args<Op>() == 0, simd<T, N>>
slm_atomic_update_impl(simd<uint32_t, N> offsets, simd_mask<N> pred) {
  check_lsc_data_size<T, DS>();
  check_atomic<Op, T, N, 0, /*IsLSC*/ true>();
  constexpr uint16_t AddressScale = 1;
  constexpr int ImmOffset = 0;
  constexpr lsc_data_size EDS = expand_data_size(finalize_data_size<T, DS>());
  constexpr lsc_vector_size VS = to_lsc_vector_size<1>();
  constexpr lsc_data_order Transposed = lsc_data_order::nontranspose;
  using MsgT = typename lsc_expand_type<T>::type;
  constexpr int IOp = lsc_to_internal_atomic_op<T, Op>();
  simd<MsgT, N> Tmp =
      __esimd_lsc_xatomic_slm_0<MsgT, IOp, cache_hint::none, cache_hint::none,
                                AddressScale, ImmOffset, EDS, VS, Transposed,
                                N>(pred.data(), offsets.data());
  return lsc_format_ret<T>(Tmp);
}

/// SLM atomic.
/// Supported platforms: DG2, PVC
/// VISA instruction: lsc_atomic_<OP>.slm
///
/// @tparam Op is operation type.
/// @tparam T is element type.
/// @tparam N is the number of channels (platform dependent).
/// @tparam DS is the data size.
/// @param offsets is the zero-based offsets.
/// @param src0 is the first atomic operand.
/// @param pred is predicate.
///
/// @return A vector of the old values at the memory locations before the
///   update.
template <atomic_op Op, typename T, int N, lsc_data_size DS>
__ESIMD_API std::enable_if_t<get_num_args<Op>() == 1, simd<T, N>>
slm_atomic_update_impl(simd<uint32_t, N> offsets, simd<T, N> src0,
                       simd_mask<N> pred) {
  check_lsc_data_size<T, DS>();
  check_atomic<Op, T, N, 1, /*IsLSC*/ true>();
  constexpr uint16_t AddressScale = 1;
  constexpr int ImmOffset = 0;
  constexpr lsc_data_size EDS = expand_data_size(finalize_data_size<T, DS>());
  constexpr lsc_vector_size VS = to_lsc_vector_size<1>();
  constexpr lsc_data_order Transposed = lsc_data_order::nontranspose;
  using MsgT = typename lsc_expand_type<T>::type;
  constexpr int IOp = lsc_to_internal_atomic_op<T, Op>();
  simd<MsgT, N> Msg_data = lsc_format_input<MsgT>(src0);
  simd<MsgT, N> Tmp =
      __esimd_lsc_xatomic_slm_1<MsgT, IOp, cache_hint::none, cache_hint::none,
                                AddressScale, ImmOffset, EDS, VS, Transposed,
                                N>(pred.data(), offsets.data(),
                                   Msg_data.data());
  return lsc_format_ret<T>(Tmp);
}

/// SLM atomic.
/// Supported platforms: DG2, PVC
/// VISA instruction: lsc_atomic_<OP>.slm
///
/// @tparam Op is operation type.
/// @tparam T is element type.
/// @tparam N is the number of channels (platform dependent).
/// @tparam DS is the data size.
/// @param offsets is the zero-based offsets.
/// @param src0 is the first atomic operand (expected value).
/// @param src1 is the second atomic operand (new value).
/// @param pred is predicates.
///
/// @return A vector of the old values at the memory locations before the
///   update.
template <atomic_op Op, typename T, int N, lsc_data_size DS>
__ESIMD_API simd<T, N> slm_atomic_update_impl(simd<uint32_t, N> offsets,
                                              simd<T, N> src0, simd<T, N> src1,
                                              simd_mask<N> pred) {
  check_lsc_data_size<T, DS>();
  check_atomic<Op, T, N, 2, /*IsLSC*/ true>();
  constexpr uint16_t AddressScale = 1;
  constexpr int ImmOffset = 0;
  constexpr lsc_data_size EDS = expand_data_size(finalize_data_size<T, DS>());
  constexpr lsc_vector_size VS = to_lsc_vector_size<1>();
  constexpr lsc_data_order Transposed = lsc_data_order::nontranspose;
  using MsgT = typename lsc_expand_type<T>::type;
  constexpr int IOp = lsc_to_internal_atomic_op<T, Op>();
  simd<MsgT, N> Msg_data0 = lsc_format_input<MsgT>(src0);
  simd<MsgT, N> Msg_data1 = lsc_format_input<MsgT>(src1);
  simd<MsgT, N> Tmp =
      __esimd_lsc_xatomic_slm_2<MsgT, IOp, cache_hint::none, cache_hint::none,
                                AddressScale, ImmOffset, EDS, VS, Transposed,
                                N>(pred.data(), offsets.data(),
                                   Msg_data0.data(), Msg_data1.data());
  return lsc_format_ret<T>(Tmp);
}

} // namespace detail

/// @anchor slm_atomic_update0
/// @brief Atomic update operation performed on SLM.
/// No-argument variant of the atomic update operation.

/// simd<T, N>
/// slm_atomic_update(simd<uint32_t, N> byte_offset,
///                   simd_mask<N> mask = 1);                   /// (slm-au0-1)

/// The following functions do the same work as slm_atomic_update(). They accept
/// a local accessor \p lacc and the atomic update is done from SLM associated
/// with \p lacc plus \p byte_offset applied to it. If \p byte_offset
/// is omitted, then zero offset is used.

/// simd<T, N> atomic_update(local_accessor lacc,
///                          simd<uint32_t, N> byte_offset,
///                          simd_mask<1> pred = 1);
///                                                             // (lacc-au0-1)

/// Usage of cache hints or non-standard operation width N requires DG2 or PVC.

/// simd<T, N>
/// slm_atomic_update(simd<uint32_t, N> byte_offset,
///                   simd_mask<N> mask = 1);                   /// (slm-au0-1)
///
/// Atomically updates \c N memory locations in SLM indicated by
/// a vector of offsets, and returns a vector of old
/// values found at the memory locations before update.
/// @tparam Op The atomic operation - can be \c atomic_op::inc or
/// \c atomic_op::dec, \c atomic_op::load.
/// @tparam T The vector element type.
/// @tparam N The number of memory locations to update.
/// @param byte_offset The vector of 32-bit offsets.
/// @param mask Operation mask, only locations with non-zero in the
///   corresponding mask element are updated.
/// @return A vector of the old values at the memory locations before the
///   update.
///
template <atomic_op Op, typename T, int N>
__ESIMD_API std::enable_if_t<__ESIMD_DNS::get_num_args<Op>() == 0, simd<T, N>>
slm_atomic_update(simd<uint32_t, N> byte_offset, simd_mask<N> mask = 1) {
  // 2 byte, 8 byte types, non-power of two, and operations wider than 32 are
  // supported only by LSC.
  if constexpr (sizeof(T) == 2 || sizeof(T) == 8 ||
                !__ESIMD_DNS::isPowerOf2(N, 32)) {
    return slm_atomic_update_impl<Op, T, N,
                                  detail::lsc_data_size::default_size>(
        byte_offset, mask);
  } else if constexpr (Op == atomic_op::load) {
    if constexpr (std::is_integral_v<T>) {
      return slm_atomic_update<atomic_op::bit_or, T, N>(byte_offset,
                                                        simd<T, N>(0), mask);
    } else {
      using Tint = detail::uint_type_t<sizeof(T)>;
      simd<Tint, N> Res = slm_atomic_update<atomic_op::bit_or, Tint, N>(
          byte_offset, simd<Tint, N>(0), mask);
      return Res.template bit_cast_view<T>();
    }
  } else {
    detail::check_atomic<Op, T, N, 0>();
    const auto si = get_surface_index(detail::LocalAccessorMarker());
    return __esimd_dword_atomic0<Op, T, N>(mask.data(), si, byte_offset.data());
  }
}

/// simd<T, N> atomic_update(local_accessor lacc,
///                          simd<uint32_t, N> byte_offset,
///                          simd_mask<N> pred = 1);
///                                                             // (lacc-au0-1)
/// Atomically updates \c N memory locations in SLM ssociated
/// with the local accessor \p lacc at the given \p byte_offset,
/// and returns a vector of old values found at the memory locations before
/// update.
template <atomic_op Op, typename T, int N, typename AccessorT>
__ESIMD_API std::enable_if_t<__ESIMD_DNS::get_num_args<Op>() == 0 &&
                                 __ESIMD_DNS::is_rw_local_accessor_v<AccessorT>,
                             simd<T, N>>
atomic_update(AccessorT lacc, simd<uint32_t, N> byte_offset,
              simd_mask<N> mask = 1) {
  byte_offset += detail::localAccessorToOffset(lacc);
  return slm_atomic_update<Op, T, N>(byte_offset, mask);
}

/// One argument variant of the atomic update operation.

/// simd<T, N>
/// slm_atomic_update(simd<uint32_t, N> byte_offset,
///                   simd<T, N> src0,
///                   simd_mask<N> mask = 1);                   /// (slm-au1-1)
///

/// simd<T, N>
/// atomic_update(local_accessor lacc,
///               simd<uint32_t, N> byte_offset,
///               simd<T, N> src0,
///               simd_mask<1> pred = 1);                       // (lacc-au1-1)
///

/// Usage of cache hints or non-standard operation width N requires DG2 or PVC.

/// simd<T, N>
/// slm_atomic_update(simd<uint32_t, N> byte_offset,
///                   simd<T, N> src0,
///                   simd_mask<N> mask = 1)                    /// (slm-au1-1)
///
/// Atomically updates \c N memory locations in SLM indicated by
/// a vector of offsets, and returns a vector of old
/// values found at the memory locations before update.
/// @tparam Op The atomic operation.
/// @tparam T The vector element type.
/// @tparam N The number of memory locations to update.
/// @param byte_offset The vector of 32-bit offsets.
/// @param src0 is the first atomic operand.
/// @param mask Operation mask, only locations with non-zero in the
///   corresponding mask element are updated.
/// @return A vector of the old values at the memory locations before the
///   update.
template <atomic_op Op, typename T, int N>
__ESIMD_API std::enable_if_t<__ESIMD_DNS::get_num_args<Op>() == 1, simd<T, N>>
slm_atomic_update(simd<uint32_t, N> byte_offset, simd<T, N> src0,
                  simd_mask<N> mask = 1) {
  // 2 byte, 8 byte types, non-power of two, and operations wider than 32 are
  // supported only by LSC.
  if constexpr (sizeof(T) == 2 || sizeof(T) == 8 ||
                !__ESIMD_DNS::isPowerOf2(N, 32)) {
    // half and short are supported in LSC.
    return slm_atomic_update_impl<Op, T, N,
                                  detail::lsc_data_size::default_size>(
        byte_offset, src0, mask);
  } else if constexpr (Op == atomic_op::store) {
    if constexpr (std::is_integral_v<T>) {
      return slm_atomic_update<atomic_op::xchg, T, N>(byte_offset, src0, mask);
    } else {
      using Tint = detail::uint_type_t<sizeof(T)>;
      simd<Tint, N> Res = slm_atomic_update<atomic_op::xchg, Tint, N>(
          byte_offset, src0.template bit_cast_view<Tint>(), mask);
      return Res.template bit_cast_view<T>();
    }
  } else {
    detail::check_atomic<Op, T, N, 1>();
    const auto si = get_surface_index(detail::LocalAccessorMarker());
    return __esimd_dword_atomic1<Op, T, N>(mask.data(), si, byte_offset.data(),
                                           src0.data());
  }
}

/// simd<T, N>
/// atomic_update(local_accessor lacc,
///               simd<uint32_t, N> byte_offset,
///               simd<T, N> src0,
///               simd_mask<1> pred = 1);                       // (lacc-au1-1)
///
/// Atomically updates \c N memory locations in SLM indicated by
/// local accessor \p lacc and a vector of offsets, and returns a vector of old
/// values found at the memory locations before update.
/// @tparam Op The atomic operation.
/// @tparam T The vector element type.
/// @tparam N The number of memory locations to update.
/// @param byte_offset The vector of 32-bit offsets.
/// @param src0 is the first atomic operand.
/// @param mask Operation mask, only locations with non-zero in the
///   corresponding mask element are updated.
/// @return A vector of the old values at the memory locations before the
///   update.
template <atomic_op Op, typename T, int N, typename AccessorT>
__ESIMD_API std::enable_if_t<__ESIMD_DNS::get_num_args<Op>() == 1 &&
                                 __ESIMD_DNS::is_rw_local_accessor_v<AccessorT>,
                             simd<T, N>>
atomic_update(AccessorT lacc, simd<uint32_t, N> byte_offset, simd<T, N> src0,
              simd_mask<N> mask = 1) {
  byte_offset += detail::localAccessorToOffset(lacc);
  return slm_atomic_update<Op, T, N>(byte_offset, src0, mask);
}

/// Two argument variant of the atomic update operation.

/// simd<T, N>
/// slm_atomic_update(simd<uint32_t, N> byte_offset,
///                   simd<T, N> src0, simd<T, N> src1,
///                   simd_mask<N> mask = 1);                   /// (slm-au2-1)

/// simd<T, N>
/// atomic_update(local_accessor lacc,
///               simd<uint32_t, N> byte_offset,
///               simd<T, N> src0,
///               simd<T, N> src1,
///               simd_mask<1> pred = 1);                      // (lacc-au2-1)
///

/// simd<T, N>
/// slm_atomic_update(simd<uint32_t, N> byte_offset,
///                   simd<T, N> src0, simd<T, N> src1,
///                   simd_mask<N> mask = 1);                   /// (slm-au2-1)
/// Atomically updates \c N memory locations in SLM indicated by
/// a vector of offsets, and returns a vector of old
/// values found at the memory locations before update.
/// @tparam Op The atomic operation.
/// @tparam T The vector element type.
/// @tparam N The number of memory locations to update.
/// @param byte_offset The vector of 32-bit offsets.
/// @param src0 is the first atomic operand (new value).
/// @param src1 is the second atomic operand (expected value).
/// @param mask Operation mask, only locations with non-zero in the
///   corresponding mask element are updated.
/// @return A vector of the old values at the memory locations before the
///   update.
template <atomic_op Op, typename T, int N>
__ESIMD_API std::enable_if_t<__ESIMD_DNS::get_num_args<Op>() == 2, simd<T, N>>
slm_atomic_update(simd<uint32_t, N> byte_offset, simd<T, N> src0,
                  simd<T, N> src1, simd_mask<N> mask = 1) {
  // 2 byte, 8 byte types, non-power of two, and operations wider than 32 are
  // supported only by LSC.
  if constexpr (sizeof(T) == 2 || sizeof(T) == 8 ||
                !__ESIMD_DNS::isPowerOf2(N, 32)) {
    // 2-argument lsc_atomic_update arguments order matches the standard one -
    // expected value first, then new value. But atomic_update uses reverse
    // order, hence the src1/src0 swap.
    return detail::slm_atomic_update_impl<Op, T, N,
                                          detail::lsc_data_size::default_size>(
        byte_offset, src1, src0, mask);
  } else {
    detail::check_atomic<Op, T, N, 2>();
    const auto si = get_surface_index(detail::LocalAccessorMarker());
    return __esimd_dword_atomic2<Op, T, N>(mask.data(), si, byte_offset.data(),
                                           src0.data(), src1.data());
  }
}

/// simd<T, N>
/// atomic_update(local_accessor lacc,
///               simd<uint32_t, N> byte_offset,
///               simd<T, N> src0,
///               simd<T, N> src1,
///               simd_mask<1> pred = 1);                      // (lacc-au2-1)
template <atomic_op Op, typename T, int N, typename AccessorT>
__ESIMD_API std::enable_if_t<__ESIMD_DNS::get_num_args<Op>() == 2 &&
                                 __ESIMD_DNS::is_rw_local_accessor_v<AccessorT>,
                             simd<T, N>>
atomic_update(AccessorT lacc, simd<uint32_t, N> byte_offset, simd<T, N> src0,
              simd<T, N> src1, simd_mask<N> mask = 1) {
  byte_offset += detail::localAccessorToOffset(lacc);
  return slm_atomic_update<Op, T, N>(byte_offset, src0, src1, mask);
}

/// @} sycl_esimd_memory_slm

namespace detail {

// Format u8 and u16 to u8u32 and u16u32 by doing garbage-extension.
template <typename RT, typename T, int N>
ESIMD_INLINE simd<RT, N> lsc_format_input(simd<T, N> Vals) {
  if constexpr (sizeof(T) == 1) {
    // Extend bytes to RT.
    return Vals.template bit_cast_view<uint8_t>();
  } else if constexpr (sizeof(T) == 2) {
    // Extend words to RT.
    return Vals.template bit_cast_view<uint16_t>();
  } else {
    return Vals.template bit_cast_view<RT>();
  }
}

/// USM pointer atomic.
/// Supported platforms: DG2, PVC
/// VISA instruction: lsc_atomic_<OP>.ugm
///
/// @tparam Op is operation type.
/// @tparam T is element type.
/// @tparam N is the number of channels (platform dependent).
/// @tparam DS is the data size.
/// @tparam L1H is L1 cache hint.
/// @tparam L2H is L2 cache hint.
/// @param p is the base pointer.
/// @param offsets is the zero-based offsets.
/// @param pred is predicates.
///
template <atomic_op Op, typename T, int N, lsc_data_size DS, cache_hint L1H,
          cache_hint L2H, typename Toffset>
__ESIMD_API std::enable_if_t<get_num_args<Op>() == 0, simd<T, N>>
atomic_update_impl(T *p, simd<Toffset, N> offsets, simd_mask<N> pred) {
  static_assert(sizeof(T) > 1, "Unsupported data type");
  static_assert(std::is_integral_v<Toffset>, "Unsupported offset type");
  check_atomic<Op, T, N, 0, /*IsLSC*/ true>();
  check_lsc_data_size<T, DS>();
  check_cache_hint<cache_action::atomic, L1H, L2H>();
  constexpr uint16_t AddressScale = 1;
  constexpr int ImmOffset = 0;
  constexpr lsc_data_size EDS = expand_data_size(finalize_data_size<T, DS>());
  constexpr lsc_vector_size VS = to_lsc_vector_size<1>();
  constexpr lsc_data_order Transposed = lsc_data_order::nontranspose;
  using MsgT = typename lsc_expand_type<T>::type;
  constexpr int IOp = lsc_to_internal_atomic_op<T, Op>();
  simd<uintptr_t, N> addrs = reinterpret_cast<uintptr_t>(p);
  addrs += convert<uintptr_t>(offsets);
  simd<MsgT, N> Tmp =
      __esimd_lsc_xatomic_stateless_0<MsgT, IOp, L1H, L2H, AddressScale,
                                      ImmOffset, EDS, VS, Transposed, N>(
          pred.data(), addrs.data());
  return lsc_format_ret<T>(Tmp);
}

/// USM pointer atomic.
/// Supported platforms: DG2, PVC
/// VISA instruction: lsc_atomic_<OP>.ugm
///
/// @tparam Op is operation type.
/// @tparam T is element type.
/// @tparam N is the number of channels (platform dependent).
/// @tparam DS is the data size.
/// @tparam L1H is L1 cache hint.
/// @tparam L2H is L2 cache hint.
/// @param p is the base pointer.
/// @param offsets is the zero-based offsets.
/// @param src0 is the first atomic operand.
/// @param pred is predicates.
///
template <atomic_op Op, typename T, int N, lsc_data_size DS, cache_hint L1H,
          cache_hint L2H, typename Toffset>
__ESIMD_API std::enable_if_t<get_num_args<Op>() == 1, simd<T, N>>
atomic_update_impl(T *p, simd<Toffset, N> offsets, simd<T, N> src0,
                   simd_mask<N> pred) {
  static_assert(sizeof(T) > 1, "Unsupported data type");
  static_assert(std::is_integral_v<Toffset>, "Unsupported offset type");
  check_lsc_data_size<T, DS>();
  check_atomic<Op, T, N, 1, /*IsLSC*/ true>();
  check_cache_hint<cache_action::atomic, L1H, L2H>();
  constexpr uint16_t AddressScale = 1;
  constexpr int ImmOffset = 0;
  constexpr lsc_data_size EDS = expand_data_size(finalize_data_size<T, DS>());
  constexpr lsc_vector_size VS = to_lsc_vector_size<1>();
  constexpr lsc_data_order Transposed = lsc_data_order::nontranspose;
  using MsgT = typename lsc_expand_type<T>::type;
  constexpr int IOp = lsc_to_internal_atomic_op<T, Op>();
  simd<MsgT, N> Msg_data = lsc_format_input<MsgT>(src0);
  simd<uintptr_t, N> addrs = reinterpret_cast<uintptr_t>(p);
  addrs += convert<uintptr_t>(offsets);
  simd<MsgT, N> Tmp =
      __esimd_lsc_xatomic_stateless_1<MsgT, IOp, L1H, L2H, AddressScale,
                                      ImmOffset, EDS, VS, Transposed, N>(
          pred.data(), addrs.data(), Msg_data.data());
  return lsc_format_ret<T>(Tmp);
}

/// USM pointer atomic.
/// Supported platforms: DG2, PVC
/// VISA instruction: lsc_atomic_<OP>.ugm
///
/// @tparam Op is operation type.
/// @tparam T is element type.
/// @tparam N is the number of channels (platform dependent).
/// @tparam DS is the data size.
/// @tparam L1H is L1 cache hint.
/// @tparam L2H is L2 cache hint.
/// @param p is the base pointer.
/// @param offsets is the zero-based offsets.
/// @param src0 is the first atomic operand (expected value).
/// @param src1 is the second atomic operand (new value).
/// @param pred predicates.
///
template <atomic_op Op, typename T, int N, lsc_data_size DS, cache_hint L1H,
          cache_hint L2H, typename Toffset>
__ESIMD_API std::enable_if_t<get_num_args<Op>() == 2, simd<T, N>>
atomic_update_impl(T *p, simd<Toffset, N> offsets, simd<T, N> src0,
                   simd<T, N> src1, simd_mask<N> pred) {
  static_assert(sizeof(T) > 1, "Unsupported data type");
  static_assert(std::is_integral_v<Toffset>, "Unsupported offset type");
  check_lsc_data_size<T, DS>();
  check_atomic<Op, T, N, 2, /*IsLSC*/ true>();
  check_cache_hint<cache_action::atomic, L1H, L2H>();
  constexpr uint16_t AddressScale = 1;
  constexpr int ImmOffset = 0;
  constexpr lsc_data_size EDS = expand_data_size(finalize_data_size<T, DS>());
  constexpr lsc_vector_size VS = to_lsc_vector_size<1>();
  constexpr lsc_data_order Transposed = lsc_data_order::nontranspose;
  using MsgT = typename lsc_expand_type<T>::type;
  constexpr int IOp = lsc_to_internal_atomic_op<T, Op>();
  simd<MsgT, N> Msg_data0 = lsc_format_input<MsgT>(src0);
  simd<MsgT, N> Msg_data1 = lsc_format_input<MsgT>(src1);
  simd<uintptr_t, N> addrs = reinterpret_cast<uintptr_t>(p);
  addrs += convert<uintptr_t>(offsets);
  simd<MsgT, N> Tmp =
      __esimd_lsc_xatomic_stateless_2<MsgT, IOp, L1H, L2H, AddressScale,
                                      ImmOffset, EDS, VS, Transposed, N>(
          pred.data(), addrs.data(), Msg_data0.data(), Msg_data1.data());
  return lsc_format_ret<T>(Tmp);
}

/// Accessor-based atomic.
/// Supported platforms: DG2, PVC
/// VISA instruction: lsc_atomic_<OP>.ugm
///
/// @tparam Op is operation type.
/// @tparam T is element type.
/// @tparam N is the number of channels (platform dependent).
/// @tparam DS is the data size.
/// @tparam L1H is L1 cache hint.
/// @tparam L2H is L2 cache hint.
/// @tparam AccessorTy is the \ref sycl::accessor type.
/// @param acc is the SYCL accessor.
/// @param byte_offsets is the zero-based offsets.
/// @param pred is predicates.
/// @return A vector of the old values at the memory locations before the
///   update.
template <atomic_op Op, typename T, int N,
          lsc_data_size DS = lsc_data_size::default_size,
          cache_hint L1H = cache_hint::none, cache_hint L2H = cache_hint::none,
          typename AccessorTy, typename Toffset>
__ESIMD_API
    std::enable_if_t<get_num_args<Op>() == 0 &&
                         __ESIMD_DNS::is_rw_device_accessor_v<AccessorTy>,
                     simd<T, N>>
    atomic_update_impl(AccessorTy acc, simd<Toffset, N> byte_offsets,
                       simd_mask<N> pred) {
#ifdef __ESIMD_FORCE_STATELESS_MEM
  return atomic_update_impl<Op, T, N, DS, L1H, L2H>(accessorToPointer<T>(acc),
                                                    byte_offsets, pred);
#else
  static_assert(sizeof(T) > 1, "Unsupported data type");
  static_assert(std::is_integral_v<Toffset> && sizeof(Toffset) == 4,
                "Unsupported offset type");
  check_lsc_data_size<T, DS>();
  check_atomic<Op, T, N, 0, /*IsLSC*/ true>();
  check_cache_hint<cache_action::atomic, L1H, L2H>();
  constexpr uint16_t AddressScale = 1;
  constexpr int ImmOffset = 0;
  constexpr lsc_data_size EDS = expand_data_size(finalize_data_size<T, DS>());
  constexpr lsc_vector_size VS = to_lsc_vector_size<1>();
  constexpr lsc_data_order Transposed = lsc_data_order::nontranspose;
  using MsgT = typename lsc_expand_type<T>::type;
  constexpr int IOp = lsc_to_internal_atomic_op<T, Op>();
  auto si = get_surface_index(acc);
  simd<MsgT, N> Tmp =
      __esimd_lsc_xatomic_bti_0<MsgT, IOp, L1H, L2H, AddressScale, ImmOffset,
                                EDS, VS, Transposed, N>(
          pred.data(), byte_offsets.data(), si);
  return lsc_format_ret<T>(Tmp);
#endif
}

/// Accessor-based atomic.
/// Supported platforms: DG2, PVC
/// VISA instruction: lsc_atomic_<OP>.ugm
///
/// @tparam Op is operation type.
/// @tparam T is element type.
/// @tparam N is the number of channels (platform dependent).
/// @tparam DS is the data size.
/// @tparam L1H is L1 cache hint.
/// @tparam L2H is L2 cache hint.
/// @tparam AccessorTy is the \ref sycl::accessor type.
/// @param acc is the SYCL accessor.
/// @param byte_offset is the zero-based offsets.
/// @param src0 is the first atomic operand.
/// @param pred is predicates.
///
/// @return A vector of the old values at the memory locations before the
///   update.
template <atomic_op Op, typename T, int N, lsc_data_size DS, cache_hint L1H,
          cache_hint L2H, typename AccessorTy, typename Toffset>
__ESIMD_API
    std::enable_if_t<get_num_args<Op>() == 1 &&
                         __ESIMD_DNS::is_rw_device_accessor_v<AccessorTy>,
                     simd<T, N>>
    atomic_update_impl(AccessorTy acc, simd<Toffset, N> byte_offset,
                       simd<T, N> src0, simd_mask<N> pred) {
#ifdef __ESIMD_FORCE_STATELESS_MEM
  return atomic_update_impl<Op, T, N, DS, L1H, L2H>(accessorToPointer<T>(acc),
                                                    byte_offset, src0, pred);
#else
  static_assert(sizeof(T) > 1, "Unsupported data type");
  static_assert(std::is_integral_v<Toffset> && sizeof(Toffset) == 4,
                "Unsupported offset type");
  check_lsc_data_size<T, DS>();
  check_atomic<Op, T, N, 1, /*IsLSC*/ true>();
  check_cache_hint<cache_action::atomic, L1H, L2H>();
  constexpr uint16_t AddressScale = 1;
  constexpr int ImmOffset = 0;
  constexpr lsc_data_size EDS = expand_data_size(finalize_data_size<T, DS>());
  constexpr lsc_vector_size VS = to_lsc_vector_size<1>();
  constexpr lsc_data_order Transposed = lsc_data_order::nontranspose;
  using MsgT = typename lsc_expand_type<T>::type;
  constexpr int IOp = lsc_to_internal_atomic_op<T, Op>();
  simd<MsgT, N> Src0Msg = lsc_format_input<MsgT>(src0);
  auto si = get_surface_index(acc);
  simd<MsgT, N> Tmp =
      __esimd_lsc_xatomic_bti_1<MsgT, IOp, L1H, L2H, AddressScale, ImmOffset,
                                EDS, VS, Transposed, N>(
          pred.data(), byte_offset.data(), Src0Msg.data(), si);
  return lsc_format_ret<T>(Tmp);
#endif
}

/// Accessor-based atomic.
/// Supported platforms: DG2, PVC
/// VISA instruction: lsc_atomic_<OP>.ugm
///
/// @tparam Op is operation type.
/// @tparam T is element type.
/// @tparam N is the number of channels (platform dependent).
/// @tparam DS is the data size.
/// @tparam L1H is L1 cache hint.
/// @tparam L2H is L2 cache hint.
/// @tparam AccessorTy is the \ref sycl::accessor type.
/// @param acc is the SYCL accessor.
/// @param byte_offset is the zero-based offsets.
/// @param src0 is the first atomic operand (expected value).
/// @param src1 is the second atomic operand (new value).
/// @param pred is predicates.
///
/// @return A vector of the old values at the memory locations before the
///   update.
template <atomic_op Op, typename T, int N, lsc_data_size DS, cache_hint L1H,
          cache_hint L2H, typename AccessorTy, typename Toffset>
__ESIMD_API
    std::enable_if_t<get_num_args<Op>() == 2 &&
                         __ESIMD_DNS::is_rw_device_accessor_v<AccessorTy>,
                     simd<T, N>>
    atomic_update_impl(AccessorTy acc, simd<Toffset, N> byte_offset,
                       simd<T, N> src0, simd<T, N> src1, simd_mask<N> pred) {
#ifdef __ESIMD_FORCE_STATELESS_MEM
  return atomic_update_impl<Op, T, N, DS, L1H, L2H>(
      __ESIMD_DNS::accessorToPointer<T>(acc), byte_offset, src0, src1, pred);
#else
  static_assert(std::is_integral_v<Toffset> && sizeof(Toffset) == 4,
                "Unsupported offset type");
  check_lsc_vector_size<1>();
  check_lsc_data_size<T, DS>();
  check_atomic<Op, T, N, 2, /*IsLSC*/ true>();
  check_cache_hint<cache_action::atomic, L1H, L2H>();
  constexpr uint16_t AddressScale = 1;
  constexpr int ImmOffset = 0;
  constexpr lsc_data_size EDS = expand_data_size(finalize_data_size<T, DS>());
  constexpr lsc_vector_size VS = to_lsc_vector_size<1>();
  constexpr lsc_data_order Transposed = lsc_data_order::nontranspose;
  using MsgT = typename lsc_expand_type<T>::type;
  constexpr int IOp = lsc_to_internal_atomic_op<T, Op>();
  simd<MsgT, N> Msg_data0 = lsc_format_input<MsgT>(src0);
  simd<MsgT, N> Msg_data1 = lsc_format_input<MsgT>(src1);
  auto si = get_surface_index(acc);
  simd<MsgT, N> Tmp =
      __esimd_lsc_xatomic_bti_2<MsgT, IOp, L1H, L2H, AddressScale, ImmOffset,
                                EDS, VS, Transposed, N>(
          pred.data(), byte_offset.data(), Msg_data0.data(), Msg_data1.data(),
          si);
  return lsc_format_ret<T>(Tmp);
#endif
}
} // namespace detail

/// @addtogroup sycl_esimd_memory_atomics
/// @{

/// @anchor usm_atomic_update0
/// @brief No-argument variant of the atomic update operation.
///
/// simd<T, N>
/// atomic_update(T *p, simd<Toffset, N> byte_offset,
///               simd_mask<N> mask, props = {});               /// (usm-au0-1)
/// simd<T, N>
/// atomic_update(T *p, simd<Toffset, N> byte_offset,
///               props = {});                                  /// (usm-au0-2)
/// simd<T, N>
///
/// atomic_update(T *p, simd_view<OffsetObjT, RegionTy> byte_offset,
///               simd_mask<N> mask, props = {});               /// (usm-au0-3)
/// simd<T, N>
/// atomic_update(T *p, simd_view<OffsetObjT, RegionTy> byte_offset,
///               props = {});                                  /// (usm-au0-4)
///
/// Usage of cache hints or non-standard operation width N requires DG2 or PVC.
///
/// simd<T, N>
/// atomic_update(T *p, simd<Toffset, N> byte_offset,
///               simd_mask<N> mask, props = {});               /// (usm-au0-1)
/// Atomically updates \c N memory locations represented by a USM pointer and
/// a vector of offsets relative to the pointer, and returns a vector of old
/// values found at the memory locations before update. The update operation
/// has no arguments in addition to the value at the memory location.
///
/// @tparam Op The atomic operation - can be \c atomic_op::inc,
///   \c atomic_op::dec, or \c atomic_op::load.
/// @tparam T The vector element type.
/// @tparam N The number of memory locations to update.
/// @param p The USM pointer.
/// @param byte_offset The vector of 32-bit or 64-bit offsets in bytes
///  (zero-based).
/// @param mask Operation mask, only locations with non-zero in the
///   corresponding mask element are updated.
/// @param props The parameter 'props' specifies the optional compile-time
///   properties list. Only L1/L2 properties are used.
//    Other properties are ignored.
/// @return A vector of the old values at the memory locations before the
///   update.
///
template <atomic_op Op, typename T, int N, typename Toffset,
          typename PropertyListT =
              ext::oneapi::experimental::detail::empty_properties_t>
__ESIMD_API std::enable_if_t<
    __ESIMD_DNS::get_num_args<Op>() == 0 &&
        ext::oneapi::experimental::is_property_list_v<PropertyListT>,
    simd<T, N>>
atomic_update(T *p, simd<Toffset, N> byte_offset, simd_mask<N> mask,
              PropertyListT props = {}) {
  static_assert(std::is_integral_v<Toffset>, "Unsupported offset type");

  constexpr auto L1Hint =
      detail::getPropertyValue<PropertyListT, cache_hint_L1_key>(
          cache_hint::none);

  constexpr auto L2Hint =
      detail::getPropertyValue<PropertyListT, cache_hint_L2_key>(
          cache_hint::none);

  static_assert(!PropertyListT::template has_property<cache_hint_L3_key>(),
                "L3 cache hint is reserved. The old/experimental L3 LSC cache "
                "hint is cache_level::L2 now.");

  if constexpr (L1Hint != cache_hint::none || L2Hint != cache_hint::none ||
                !__ESIMD_DNS::isPowerOf2(N, 32)) {
    return detail::atomic_update_impl<
        Op, T, N, detail::lsc_data_size::default_size, L1Hint, L2Hint, Toffset>(
        p, byte_offset, mask);
  } else {
    if constexpr (Op == atomic_op::load) {
      if constexpr (std::is_integral_v<T>) {
        return atomic_update<atomic_op::bit_or, T, N>(
            p, byte_offset, simd<T, N>(0), mask, props);
      } else {
        using Tint = detail::uint_type_t<sizeof(T)>;
        simd<Tint, N> Res = atomic_update<atomic_op::bit_or, Tint, N>(
            reinterpret_cast<Tint *>(p), byte_offset, simd<Tint, N>(0), mask,
            props);
        return Res.template bit_cast_view<T>();
      }
    } else {
      detail::check_atomic<Op, T, N, 0>();

      simd<uintptr_t, N> vAddr(reinterpret_cast<uintptr_t>(p));
      simd<uintptr_t, N> offset_i1 = convert<uintptr_t>(byte_offset);
      vAddr += offset_i1;
      using Tx = typename detail::__raw_t<T>;
      return __esimd_svm_atomic0<Op, Tx, N>(vAddr.data(), mask.data());
    }
  }
}

/// simd<T, N>
/// atomic_update(T *p, simd<Toffset, N> byte_offset,
///               props = {});                                  /// (usm-au0-2)
///
/// A variation of \c atomic_update API without mask operand.
///
/// @tparam Op The atomic operation - can be \c atomic_op::inc,
///   \c atomic_op::dec, or \c atomic_op::load.
/// @tparam T The vector element type.
/// @tparam N The number of memory locations to update.
/// @param p The USM pointer.
/// @param byte_offset The vector of 32-bit or 64-bit offsets in bytes
///  (zero-based).
/// @param props The parameter 'props' specifies the optional compile-time
///   properties list. Only L1/L2 properties are used. Other properties are
///   ignored.
/// @return A vector of the old values at the memory locations before the
///   update.
template <atomic_op Op, typename T, int N, typename Toffset,
          typename PropertyListT =
              ext::oneapi::experimental::detail::empty_properties_t>
__ESIMD_API std::enable_if_t<
    __ESIMD_DNS::get_num_args<Op>() == 0 &&
        ext::oneapi::experimental::is_property_list_v<PropertyListT>,
    simd<T, N>>
atomic_update(T *p, simd<Toffset, N> byte_offset, PropertyListT props = {}) {
  simd_mask<N> mask = 1;
  return atomic_update<Op, T, N>(p, byte_offset, mask, props);
}

/// simd<T, N>
/// atomic_update(T *p, simd_view<OffsetObjT, RegionTy> byte_offset,
///               simd_mask<N> mask, props = {});               /// (usm-au0-3)
///
/// A variation of \c atomic_update API with \c offsets represented as
/// \c simd_view object.
///
/// @tparam Op The atomic operation - can be \c atomic_op::inc,
/// \c atomic_op::dec, or \c atomic_op::load.
/// @tparam T The vector element type.
/// @tparam N The number of memory locations to update.
/// @param p The USM pointer.
/// @param byte_offset The simd_view of 32-bit or 64-bit offsets in bytes.
/// @param mask Operation mask, only locations with non-zero in the
///   corresponding mask element are updated.
/// @param props The parameter 'props' specifies the optional compile-time
///   properties list. Only L1/L2 properties are used.
///   Other properties are ignored.
/// @return A vector of the old values at the memory locations before the
///   update.
template <atomic_op Op, typename T, int N, typename OffsetObjT,
          typename RegionTy,
          typename PropertyListT =
              ext::oneapi::experimental::detail::empty_properties_t>
__ESIMD_API std::enable_if_t<
    __ESIMD_DNS::get_num_args<Op>() == 0 &&
        ext::oneapi::experimental::is_property_list_v<PropertyListT>,
    simd<T, N>>
atomic_update(T *p, simd_view<OffsetObjT, RegionTy> offsets, simd_mask<N> mask,
              PropertyListT props = {}) {
  return atomic_update<Op, T, N>(p, offsets.read(), mask, props);
}

/// simd<T, N>
/// atomic_update(T *p, simd_view<OffsetObjT, RegionTy> byte_offset,
///               props = {});                                  /// (usm-au0-4)
///
/// A variation of \c atomic_update API with \c offsets represented as
/// \c simd_view object without mask operand.
///
/// @tparam Op The atomic operation - can be \c atomic_op::inc,
///   \c atomic_op::dec, or \c atomic_op::load.
/// @tparam T The vector element type.
/// @tparam N The number of memory locations to update
/// @param p The USM pointer.
/// @param byte_offset The simd_view of 32-bit or 64-bit offsets in bytes.
/// @param props The parameter 'props' specifies the optional compile-time
///   properties list. Only L1/L2 properties are used.
///   Other properties are ignored.
/// @return A vector of the old values at the memory locations before the
///   update.
template <atomic_op Op, typename T, int N, typename OffsetObjT,
          typename RegionTy,
          typename PropertyListT =
              ext::oneapi::experimental::detail::empty_properties_t>
__ESIMD_API std::enable_if_t<
    __ESIMD_DNS::get_num_args<Op>() == 0 &&
        ext::oneapi::experimental::is_property_list_v<PropertyListT>,
    simd<T, N>>
atomic_update(T *p, simd_view<OffsetObjT, RegionTy> byte_offset,
              PropertyListT props = {}) {
  simd_mask<N> mask = 1;
  return atomic_update<Op, T, N>(p, byte_offset.read(), mask, props);
}

/// A variation of \c atomic_update API with \c offset represented as
/// scalar.
///
/// @tparam Op The atomic operation - can be \c atomic_op::inc,
/// \c atomic_op::dec, or \c atomic_op::load.
/// @tparam T The vector element type.
/// @tparam N The number of memory locations to update.
/// @param p The USM pointer.
/// @param byte_offset The scalar 32-bit or 64-bit offset in bytes.
/// @param mask Operation mask, only locations with non-zero in the
///   corresponding mask element are updated.
/// @return A vector of the old values at the memory locations before the
///   update.
///
template <atomic_op Op, typename T, int N, typename Toffset>
__ESIMD_API std::enable_if_t<std::is_integral_v<Toffset>, simd<T, N>>
atomic_update(T *p, Toffset byte_offset, simd_mask<N> mask = 1) {
  return atomic_update<Op, T, N>(p, simd<Toffset, N>(byte_offset), mask);
}

/// @anchor usm_atomic_update1
/// @brief Single-argument variant of the atomic update operation.
///
/// simd<T, N>
/// atomic_update(T *ptr, simd<Toffset, N> byte_offset,
///               simd<T, N> src0, simd_mask<N> mask, props = {});//(usm-au1-1)
/// simd<T, N>
/// atomic_update(T *ptr, simd<Toffset, N> byte_offset,
///               simd<T, N> src0, props = {});                  // (usm-au1-2)
///
/// simd<T, N>
/// atomic_update(T *p, simd_view<OffsetObjT, OffsetRegionTy> byte_offset,
///               simd<T, N> src0,
///               simd_mask<N> mask, props = {});                // (usm-au1-3)
/// simd<T, N>
/// atomic_update(T *p, simd_view<OffsetObjT, OffsetRegionTy> byte_offset,
///               simd<T, N> src0,
///               props = {});                                   // (usm-au1-4)
///

/// simd<T, N>
/// atomic_update(T *ptr, simd<Toffset, N> byte_offset,
///               simd<T, N> src0, simd_mask<N> mask, props = {});//(usm-au1-1)
///
/// Atomically updates \c N memory locations represented by a USM pointer and
/// a vector of offsets relative to the pointer, and returns a vector of old
/// values found at the memory locations before update. The update operation
/// has 1 additional argument.
///
/// @tparam Op The atomic operation - can be one of the following:
/// \c atomic_op::add, \c atomic_op::sub, \c atomic_op::min, \c atomic_op::max,
/// \c atomic_op::xchg, \c atomic_op::bit_and, \c atomic_op::bit_or,
/// \c atomic_op::bit_xor, \c atomic_op::minsint, \c atomic_op::maxsint,
/// \c atomic_op::fmax, \c atomic_op::fmin, \c atomic_op::fadd, \c
/// atomic_op::fsub, \c atomic_op::store.
/// @tparam T The vector element type.
/// @tparam N The number of memory locations to update.
/// @param p The USM pointer.
/// @param byte_offset The vector of 32-bit or 64-bit offsets in bytes.
/// @param src0 The additional argument.
/// @param mask Operation mask, only locations with non-zero in the
///   corresponding mask element are updated.
/// @param props The parameter 'props' specifies the optional compile-time
///   properties list. Only L1/L2 properties are used. Other properties are
///   ignored.
/// @return A vector of the old values at the memory locations before the
///   update.
///
template <atomic_op Op, typename T, int N, typename Toffset,
          typename PropertyListT =
              ext::oneapi::experimental::detail::empty_properties_t>
__ESIMD_API std::enable_if_t<
    __ESIMD_DNS::get_num_args<Op>() == 1 &&
        ext::oneapi::experimental::is_property_list_v<PropertyListT>,
    simd<T, N>>
atomic_update(T *p, simd<Toffset, N> byte_offset, simd<T, N> src0,
              simd_mask<N> mask, PropertyListT props = {}) {
  static_assert(std::is_integral_v<Toffset>, "Unsupported offset type");

  constexpr auto L1Hint =
      detail::getPropertyValue<PropertyListT, cache_hint_L1_key>(
          cache_hint::none);

  constexpr auto L2Hint =
      detail::getPropertyValue<PropertyListT, cache_hint_L2_key>(
          cache_hint::none);

  static_assert(!PropertyListT::template has_property<cache_hint_L3_key>(),
                "L3 cache hint is reserved. The old/experimental L3 LSC cache "
                "hint is cache_level::L2 now.");

  // Auto-convert FP atomics to LSC version.
  if constexpr (L1Hint != cache_hint::none || L2Hint != cache_hint::none ||
                (Op == atomic_op::fmin) || (Op == atomic_op::fmax) ||
                (Op == atomic_op::fadd) || (Op == atomic_op::fsub) ||
                !__ESIMD_DNS::isPowerOf2(N, 32)) {
    return detail::atomic_update_impl<
        Op, T, N, detail::lsc_data_size::default_size, L1Hint, L2Hint, Toffset>(
        p, byte_offset, src0, mask);
  } else {
    if constexpr (Op == atomic_op::store) {
      if constexpr (std::is_integral_v<T>) {
        return atomic_update<atomic_op::xchg, T, N>(p, byte_offset, src0, mask,
                                                    props);
      } else {
        using Tint = detail::uint_type_t<sizeof(T)>;
        simd<Tint, N> Res = atomic_update<atomic_op::xchg, Tint, N>(
            reinterpret_cast<Tint *>(p), byte_offset,
            src0.template bit_cast_view<Tint>(), mask, props);
        return Res.template bit_cast_view<T>();
      }
    } else {
      detail::check_atomic<Op, T, N, 1>();
      simd<uintptr_t, N> vAddr(reinterpret_cast<uintptr_t>(p));
      simd<uintptr_t, N> offset_i1 = convert<uintptr_t>(byte_offset);
      vAddr += offset_i1;

      using Tx = typename detail::__raw_t<T>;
      return __esimd_svm_atomic1<Op, Tx, N>(vAddr.data(), src0.data(),
                                            mask.data());
    }
  }
}

/// simd<T, N>
/// atomic_update(T *ptr, simd<Toffset, N> byte_offset,
///               simd<T, N> src0, props = {});                  // (usm-au1-2)

/// A variation of \c atomic_update API without mask operand.

/// @tparam Op The atomic operation - can be one of the following:
/// \c atomic_op::add, \c atomic_op::sub, \c atomic_op::min, \c atomic_op::max,
/// \c atomic_op::xchg, \c atomic_op::bit_and, \c atomic_op::bit_or,
/// \c atomic_op::bit_xor, \c atomic_op::minsint, \c atomic_op::maxsint,
/// \c atomic_op::fmax, \c atomic_op::fmin, \c atomic_op::fadd, \c
/// atomic_op::fsub, \c atomic_op::store.
/// @tparam T The vector element type.
/// @tparam N The number of memory locations to update.
/// @param p The USM pointer.
/// @param byte_offset The vector of 32-bit or 64-bit offsets in bytes.
/// @param src0 The additional argument.
/// @param props The parameter 'props' specifies the optional compile-time
///   properties list. Only L1/L2 properties are used. Other properties are
///   ignored.
/// @return A vector of the old values at the memory locations before the
///   update.
///
template <atomic_op Op, typename T, int N, typename Toffset,
          typename PropertyListT =
              ext::oneapi::experimental::detail::empty_properties_t>
__ESIMD_API std::enable_if_t<
    __ESIMD_DNS::get_num_args<Op>() == 1 &&
        ext::oneapi::experimental::is_property_list_v<PropertyListT>,
    simd<T, N>>
atomic_update(T *p, simd<Toffset, N> byte_offset, simd<T, N> src0,
              PropertyListT props = {}) {
  simd_mask<N> mask = 1;
  return atomic_update<Op, T, N>(p, byte_offset, src0, mask, props);
}

/// simd<T, N>
/// atomic_update(T *p, simd_view<OffsetObjT, OffsetRegionTy> byte_offset,
///               simd<T, N> src0,
///               simd_mask<N> mask, props = {});                // (usm-au1-3)
///
/// A variation of \c atomic_update API with \c byte_offset represented as
/// \c simd_view object.
///
/// @tparam Op The atomic operation - can be one of the following:
/// \c atomic_op::add, \c atomic_op::sub, \c atomic_op::min, \c
/// atomic_op::max, \c atomic_op::xchg, \c atomic_op::bit_and, \c
/// atomic_op::bit_or, \c atomic_op::bit_xor, \c atomic_op::minsint, \c
/// atomic_op::maxsint, \c atomic_op::fmax, \c atomic_op::fmin, \c
/// atomic_op::fadd, \c atomic_op::fsub, \c atomic_op::store.
/// @tparam T The vector element type.
/// @tparam N The number of memory locations to update.
/// @param p The USM pointer.
/// @param byte_offset The simd_view of 32-bit or 64-bit offsets in bytes.
/// @param src0 The additional argument.
/// @param mask Operation mask, only locations with non-zero in the
///   corresponding mask element are updated.
/// @param props The parameter 'props' specifies the optional compile-time
///   properties list. Only L1/L2 properties are used. Other properties are
///   ignored.
/// @return A vector of the old values at the memory locations before the
///   update.
///
template <atomic_op Op, typename T, int N, typename OffsetObjT,
          typename RegionTy,
          typename PropertyListT =
              ext::oneapi::experimental::detail::empty_properties_t>
__ESIMD_API std::enable_if_t<
    __ESIMD_DNS::get_num_args<Op>() == 1 &&
        ext::oneapi::experimental::is_property_list_v<PropertyListT>,
    simd<T, N>>
atomic_update(T *p, simd_view<OffsetObjT, RegionTy> offsets, simd<T, N> src0,
              simd_mask<N> mask, PropertyListT props = {}) {
  return atomic_update<Op, T, N>(p, offsets.read(), src0, mask, props);
}

/// simd<T, N>
/// atomic_update(T *p, simd_view<OffsetObjT, OffsetRegionTy> byte_offset,
///               simd<T, N> src0,
///               props = {});                                   // (usm-au1-4)
///
/// A variation of \c atomic_update API with \c byte_offset represented as
/// \c simd_view object and no mask operand.
///
/// @tparam Op The atomic operation - can be one of the following:
/// \c atomic_op::add, \c atomic_op::sub, \c atomic_op::min, \c
/// atomic_op::max, \c atomic_op::xchg, \c atomic_op::bit_and, \c
/// atomic_op::bit_or, \c atomic_op::bit_xor, \c atomic_op::minsint, \c
/// atomic_op::maxsint, \c atomic_op::fmax, \c atomic_op::fmin, \c
/// atomic_op::fadd, \c atomic_op::fsub, \c atomic_op::store.
/// @tparam T The vector element type.
/// @tparam N The number of memory locations to update.
/// @param p The USM pointer.
/// @param byte_offset The simd_view of 32-bit or 64-bit offsets in bytes.
/// @param src0 The additional argument.
/// @param props The parameter 'props' specifies the optional compile-time
///   properties list. Only L1/L2 properties are used. Other properties are
///   ignored.
/// @return A vector of the old values at the memory locations before the
///   update.
///
template <atomic_op Op, typename T, int N, typename OffsetObjT,
          typename RegionTy,
          typename PropertyListT =
              ext::oneapi::experimental::detail::empty_properties_t>
__ESIMD_API std::enable_if_t<
    __ESIMD_DNS::get_num_args<Op>() == 1 &&
        ext::oneapi::experimental::is_property_list_v<PropertyListT>,
    simd<T, N>>
atomic_update(T *p, simd_view<OffsetObjT, RegionTy> offsets, simd<T, N> src0,
              PropertyListT props = {}) {
  simd_mask<N> mask = 1;
  return atomic_update<Op, T, N>(p, offsets.read(), src0, mask, props);
}

/// A variation of \c atomic_update API with \c offset represented as
/// scalar object.
///
/// @tparam Op The atomic operation - can be one of the following:
/// \c atomic_op::add, \c atomic_op::sub, \c atomic_op::min, \c atomic_op::max,
/// \c atomic_op::xchg, \c atomic_op::bit_and, \c atomic_op::bit_or,
/// \c atomic_op::bit_xor, \c atomic_op::minsint, \c atomic_op::maxsint,
/// \c atomic_op::fmax, \c atomic_op::fmin \c atomic_op::store.
/// @tparam Tx The vector element type.
/// @tparam N The number of memory locations to update.
/// @param p The USM pointer.
/// @param byte_offset The scalar 32-bit or 64-bit offsets in bytes.
/// @param src0 The additional argument.
/// @param mask Operation mask, only locations with non-zero in the
///   corresponding mask element are updated.
/// @return A vector of the old values at the memory locations before the
///   update.
///
template <atomic_op Op, typename Tx, int N, typename Toffset>
__ESIMD_API std::enable_if_t<
    std::is_integral_v<Toffset> &&
        ((Op != atomic_op::store && Op != atomic_op::xchg) || N == 1),
    simd<Tx, N>>
atomic_update(Tx *p, Toffset byte_offset, simd<Tx, N> src0, simd_mask<N> mask) {
  return atomic_update<Op, Tx, N>(p, simd<Toffset, N>(byte_offset), src0, mask);
}

/// @anchor usm_atomic_update2
/// Atomically updates \c N memory locations represented by a USM pointer and
/// a vector of offsets relative to the pointer, and returns a vector of old
/// values found at the memory locations before update. The update operation
/// has 2 additional arguments.
///
/// simd<T, N>
/// atomic_update(T *p, simd<Toffset, N> byte_offset,
///               simd<T, N> src0, simd<T, N> src1,
///               simd_mask<N> mask, props = {});               // (usm-au2-1)
/// simd<T, N>
/// atomic_update(T *p, simd<Toffset, N> byte_offset,
///               simd<T, N> src0, simd<T, N> src1,
///               props = {});                                  // (usm-au2-2)
///
/// simd<T, N>
/// atomic_update(T *p, simd_view<OffsetObjT, OffsetRegionTy> byte_offset,
///               simd<T, N> src0, simd<T, N> src1,
///               simd_mask<N> mask, props = {})                // (usm-au2-3)
/// simd<T, N>
/// atomic_update(T *p, simd_view<OffsetObjT, OffsetRegionTy> byte_offset,
///               simd<T, N> src0, simd<T, N> src1,
///               props = {})                                   // (usm-au2-4)
///

/// simd<T, N>
/// atomic_update(T *p, simd<Toffset, N> byte_offset,
///               simd<T, N> src0, simd<T, N> src1,
///               simd_mask<N> mask, props = {});               // (usm-au2-1)
///
/// @tparam Op The atomic operation - can be one of the following:
///   \c atomic_op::cmpxchg, \c atomic_op::fcmpxchg.
/// @tparam T The vector element type.
/// @tparam N The number of memory locations to update.
/// @param p The USM pointer.
/// @param byte_offset The vector of 32-bit or 64-bit offsets in bytes.
/// @param src0 The first additional argument (new value).
/// @param src1 The second additional argument (expected value).
/// @param mask Operation mask, only locations with non-zero in the
///   corresponding mask element are updated.
/// @param props The parameter 'props' specifies the optional compile-time
///   properties list. Only L1/L2 properties are used.
//    Other properties are ignored.
/// @return A vector of the old values at the memory locations before the
///   update.
///
template <atomic_op Op, typename T, int N, typename Toffset,
          typename PropertyListT =
              ext::oneapi::experimental::detail::empty_properties_t>
__ESIMD_API std::enable_if_t<
    __ESIMD_DNS::get_num_args<Op>() == 2 &&
        ext::oneapi::experimental::is_property_list_v<PropertyListT>,
    simd<T, N>>
atomic_update(T *p, simd<Toffset, N> byte_offset, simd<T, N> src0,
              simd<T, N> src1, simd_mask<N> mask, PropertyListT props = {}) {
  static_assert(std::is_integral_v<Toffset>, "Unsupported offset type");

  constexpr auto L1Hint =
      detail::getPropertyValue<PropertyListT, cache_hint_L1_key>(
          cache_hint::none);

  constexpr auto L2Hint =
      detail::getPropertyValue<PropertyListT, cache_hint_L2_key>(
          cache_hint::none);

  static_assert(!PropertyListT::template has_property<cache_hint_L3_key>(),
                "L3 cache hint is reserved. The old/experimental L3 LSC cache "
                "hint is cache_level::L2 now.");

  // Use LSC atomic when cache hints are present, FP atomics is used,
  // non-power of two length is used, or operation width greater than 32.
  if constexpr (L1Hint != cache_hint::none || L2Hint != cache_hint::none ||
                Op == atomic_op::fcmpxchg || !__ESIMD_DNS::isPowerOf2(N, 32)) {
    // 2-argument lsc_atomic_update arguments order matches the standard one -
    // expected value first, then new value. But atomic_update uses reverse
    // order, hence the src1/src0 swap.
    return detail::atomic_update_impl<
        Op, T, N, detail::lsc_data_size::default_size, L1Hint, L2Hint, Toffset>(
        p, byte_offset, src1, src0, mask);
  } else {
    detail::check_atomic<Op, T, N, 2>();
    simd<uintptr_t, N> vAddr(reinterpret_cast<uintptr_t>(p));
    simd<uintptr_t, N> offset_i1 = convert<uintptr_t>(byte_offset);
    vAddr += offset_i1;
    using Tx = typename detail::__raw_t<T>;
    return __esimd_svm_atomic2<Op, Tx, N>(vAddr.data(), src0.data(),
                                          src1.data(), mask.data());
  }
}

/// simd<T, N>
/// atomic_update(T *p, simd<Toffset, N> byte_offset,
///               simd<T, N> src0, simd<T, N> src1,
///               props = {});                                  // (usm-au2-2)
//
/// @tparam Op The atomic operation - can be one of the following:
///   \c atomic_op::cmpxchg, \c atomic_op::fcmpxchg.
/// @tparam T The vector element type.
/// @tparam N The number of memory locations to update.
/// @param p The USM pointer.
/// @param byte_offset The vector of 32-bit or 64-bit offsets in bytes.
/// @param src0 The first additional argument (new value).
/// @param src1 The second additional argument (expected value).
/// @param props The parameter 'props' specifies the optional compile-time
///   properties list. Only L1/L2 properties are used.
//    Other properties are ignored.
/// @return A vector of the old values at the memory locations before the
///   update.
///
template <atomic_op Op, typename T, int N, typename Toffset,
          typename PropertyListT =
              ext::oneapi::experimental::detail::empty_properties_t>
__ESIMD_API std::enable_if_t<
    __ESIMD_DNS::get_num_args<Op>() == 2 &&
        ext::oneapi::experimental::is_property_list_v<PropertyListT>,
    simd<T, N>>
atomic_update(T *p, simd<Toffset, N> byte_offset, simd<T, N> src0,
              simd<T, N> src1, PropertyListT props = {}) {
  simd_mask<N> mask = 1;
  return atomic_update<Op, T, N>(p, byte_offset, src0, src1, mask, props);
}

/// simd<T, N>
/// atomic_update(T *p, simd_view<OffsetObjT, OffsetRegionTy> byte_offset,
///               simd<T, N> src0, simd<T, N> src1,
///               simd_mask<N> mask, props = {})                // (usm-au2-3)
///
/// @tparam Op The atomic operation - can be one of the following:
///   \c atomic_op::cmpxchg, \c atomic_op::fcmpxchg.
/// @tparam T The vector element type.
/// @tparam N The number of memory locations to update.
/// @param p The USM pointer.
/// @param byte_offset The vector of 32-bit or 64-bit offsets in bytes.
/// @param src0 The first additional argument (new value).
/// @param src1 The second additional argument (expected value).
/// @param mask Operation mask, only locations with non-zero in the
///   corresponding mask element are updated.
/// @param props The parameter 'props' specifies the optional compile-time
///   properties list. Only L1/L2 properties are used.
//    Other properties are ignored.
/// @return A vector of the old values at the memory locations before the
///   update.
template <atomic_op Op, typename T, int N, typename OffsetObjT,
          typename OffsetRegionTy,
          typename PropertyListT =
              ext::oneapi::experimental::detail::empty_properties_t>
__ESIMD_API std::enable_if_t<
    __ESIMD_DNS::get_num_args<Op>() == 2 &&
        ext::oneapi::experimental::is_property_list_v<PropertyListT>,
    simd<T, N>>
atomic_update(T *p, simd_view<OffsetObjT, OffsetRegionTy> byte_offset,
              simd<T, N> src0, simd<T, N> src1, simd_mask<N> mask,
              PropertyListT props = {}) {
  return atomic_update<Op, T, N>(p, byte_offset.read(), src0, src1, mask,
                                 props);
}

/// simd<T, N>
/// atomic_update(T *p, simd_view<OffsetObjT, OffsetRegionTy> byte_offset,
///               simd<T, N> src0, simd<T, N> src1,
///               props = {})                                   // (usm-au2-4)
///
/// @tparam Op The atomic operation - can be one of the following:
///   \c atomic_op::cmpxchg, \c atomic_op::fcmpxchg.
/// @tparam T The vector element type.
/// @tparam N The number of memory locations to update.
/// @param p The USM pointer.
/// @param byte_offset The vector of 32-bit or 64-bit offsets in bytes.
/// @param src0 The first additional argument (new value).
/// @param src1 The second additional argument (expected value).
/// @param props The parameter 'props' specifies the optional compile-time
///   properties list. Only L1/L2 properties are used.
//    Other properties are ignored.
/// @return A vector of the old values at the memory locations before the
///   update.
template <atomic_op Op, typename T, int N, typename OffsetObjT,
          typename OffsetRegionTy,
          typename PropertyListT =
              ext::oneapi::experimental::detail::empty_properties_t>
__ESIMD_API std::enable_if_t<
    __ESIMD_DNS::get_num_args<Op>() == 2 &&
        ext::oneapi::experimental::is_property_list_v<PropertyListT>,
    simd<T, N>>
atomic_update(T *p, simd_view<OffsetObjT, OffsetRegionTy> byte_offset,
              simd<T, N> src0, simd<T, N> src1, PropertyListT props = {}) {
  simd_mask<N> mask = 1;
  return atomic_update<Op, T, N>(p, byte_offset.read(), src0, src1, mask,
                                 props);
}

/// A variation of \c atomic_update API with \c byte_offset represented as
/// scalar.
///
/// @tparam Op The atomic operation - can be one of the following:
///   \c atomic_op::cmpxchg, \c atomic_op::fcmpxchg.
/// @tparam Tx The vector element type.
/// @tparam N The number of memory locations to update.
/// @param p The USM pointer.
/// @param byte_offset The scalar 32-bit or 64-bit offset in bytes.
/// @param src0 The first additional argument (new value).
/// @param src1 The second additional argument (expected value).
/// @param mask Operation mask, only locations with non-zero in the
///   corresponding mask element are updated.
/// @return A vector of the old values at the memory locations before the
///   update.
///
template <atomic_op Op, typename Tx, int N, typename Toffset>
__ESIMD_API std::enable_if_t<std::is_integral_v<Toffset>, simd<Tx, N>>
atomic_update(Tx *p, Toffset byte_offset, simd<Tx, N> src0, simd<Tx, N> src1,
              simd_mask<N> mask) {
  return atomic_update<Op, Tx, N>(p, simd<Toffset, N>(byte_offset), src0, src1,
                                  mask);
}

/// @anchor accessor_atomic_update0
/// @brief No-argument variant of the atomic update operation.
///
/// simd<T, N>
/// atomic_update(AccessorT acc, simd<Toffset, N> byte_offset,
///               simd_mask<N> mask, props = {});               /// (acc-au0-1)
/// simd<T, N>
/// atomic_update(AccessorT acc, simd<Toffset, N> byte_offset,
///               props = {});                                  /// (acc-au0-2)
/// simd<T, N>
/// atomic_update(AccessorT acc, simd_view<OffsetObjT, RegionTy> byte_offset,
///               simd_mask<N> mask, props = {});               /// (acc-au0-3)
/// simd<T, N>
/// atomic_update(AccessorT acc, simd_view<OffsetObjT, RegionTy> byte_offset,
///               props = {});                                  /// (acc-au0-4)
///

/// Usage of cache hints or non-standard operation width N requires DG2 or PVC.
///
/// simd<T, N>
/// atomic_update(AccessorT acc, simd<Toffset, N> byte_offset,
///               simd_mask<N> mask, props = {});               /// (acc-au0-1)
///
/// Atomically updates \c N memory locations represented by an accessor and
/// a vector of offsets, and returns a vector of old values found at the
/// memory locations before update. The update operation has no arguments
/// in addition to the value at the memory location.
///
/// @tparam Op The atomic operation - can be \c atomic_op::inc,
/// \c atomic_op::dec, or \c atomic_op::load.
/// @tparam T The vector element type.
/// @tparam N The number of memory locations to update.
/// @tparam AccessorTy type of the SYCL accessor.
/// @param acc The SYCL accessor.
/// @param byte_offset The vector of 32-bit or 64-bit offsets in bytes. 64-bit
/// offsets are supported only when stateless memory accesses are enforced, i.e.
/// accessor based accesses are automatically converted to stateless accesses.
/// @param mask Operation mask, only locations with non-zero in the
///   corresponding mask element are updated.
/// @param props The parameter 'props' specifies the optional compile-time
///   properties list. Only L1/L2 properties are used.
//    Other properties are ignored.
/// @return A vector of the old values at the memory locations before the
///   update.
///
template <atomic_op Op, typename T, int N, typename Toffset,
          typename AccessorTy,
          typename PropertyListT =
              ext::oneapi::experimental::detail::empty_properties_t>
__ESIMD_API std::enable_if_t<
    __ESIMD_DNS::get_num_args<Op>() == 0 &&
        __ESIMD_DNS::is_rw_device_accessor_v<AccessorTy> &&
        ext::oneapi::experimental::is_property_list_v<PropertyListT>,
    simd<T, N>>
atomic_update(AccessorTy acc, simd<Toffset, N> byte_offset, simd_mask<N> mask,
              PropertyListT props = {}) {
#ifdef __ESIMD_FORCE_STATELESS_MEM
  return atomic_update<Op, T, N>(__ESIMD_DNS::accessorToPointer<T>(acc),
                                 byte_offset, mask, props);
#else
  constexpr auto L1Hint =
      detail::getPropertyValue<PropertyListT, cache_hint_L1_key>(
          cache_hint::none);
  constexpr auto L2Hint =
      detail::getPropertyValue<PropertyListT, cache_hint_L2_key>(
          cache_hint::none);
  static_assert(!PropertyListT::template has_property<cache_hint_L3_key>(),
                "L3 cache hint is reserved. The old/experimental L3 LSC cache "
                "hint is cache_level::L2 now.");

  static_assert(std::is_integral_v<Toffset>, "Unsupported offset type");

  if constexpr (L1Hint != cache_hint::none || L2Hint != cache_hint::none ||
                !detail::isPowerOf2(N, 32)) {
    return detail::atomic_update_impl<
        Op, T, N, detail::lsc_data_size::default_size, L1Hint, L2Hint>(
        acc, byte_offset, mask);
  } else {
    if constexpr (Op == atomic_op::load) {
      if constexpr (std::is_integral_v<T>) {
        return atomic_update<atomic_op::bit_or, T, N>(
            acc, byte_offset, simd<T, N>(0), mask, props);
      } else {
        using Tint = detail::uint_type_t<sizeof(T)>;
        simd<Tint, N> Res = atomic_update<atomic_op::bit_or, Tint, N>(
            acc, byte_offset, simd<Tint, N>(0), mask, props);
        return Res.template bit_cast_view<T>();
      }
    } else {
      detail::check_atomic<Op, T, N, 0>();
      static_assert(sizeof(Toffset) == 4, "Only 32 bit offset is supported");

      static_assert(sizeof(T) == 4, "Only 32 bit data is supported");
      const auto si = get_surface_index(acc);
      using Tx = typename detail::__raw_t<T>;
      return __esimd_dword_atomic0<Op, Tx, N>(mask.data(), si,
                                              byte_offset.data());
    }
  }
#endif
}

/// simd<T, N>
/// atomic_update(AccessorT acc, simd<OffsetObjT, N> byte_offset,
///               props = {});                                  /// (acc-au0-2)
/// A variation of \c atomic_update API without mask operand
///
/// @tparam Op The atomic operation - can be \c atomic_op::inc,
/// \c atomic_op::dec, or \c atomic_op::load.
/// @tparam T The vector element type.
/// @tparam N The number of memory locations to update.
/// @tparam AccessorTy type of the SYCL accessor.
/// @param acc The SYCL accessor.
/// @param byte_offset The vector of 32-bit or 64-bit offsets in bytes. 64-bit
/// offsets are supported only when stateless memory accesses are enforced, i.e.
/// accessor based accesses are automatically converted to stateless accesses.
/// @param props The parameter 'props' specifies the optional compile-time
///   properties list. Only L1/L2 properties are used.
//    Other properties are ignored.
/// @return A vector of the old values at the memory locations before the
///   update.
///
template <atomic_op Op, typename T, int N, typename Toffset,
          typename AccessorTy,
          typename PropertyListT =
              ext::oneapi::experimental::detail::empty_properties_t>
__ESIMD_API std::enable_if_t<
    __ESIMD_DNS::get_num_args<Op>() == 0 &&
        __ESIMD_DNS::is_rw_device_accessor_v<AccessorTy> &&
        ext::oneapi::experimental::is_property_list_v<PropertyListT>,
    simd<T, N>>
atomic_update(AccessorTy acc, simd<Toffset, N> byte_offset,
              PropertyListT props = {}) {
  simd_mask<N> mask = 1;
  return atomic_update<Op, T, N>(acc, byte_offset, mask, props);
}

/// simd<T, N>
/// atomic_update(AccessorT acc, simd_view<OffsetObjT, RegionTy> byte_offset,
///               simd_mask<N> mask, props = {});               /// (acc-au0-3)
/// A variation of \c atomic_update API with \c offsets represented as
/// \c simd_view object.
///
/// @tparam Op The atomic operation - can be \c atomic_op::inc,
/// \c atomic_op::dec, or \c atomic_op::load.
/// @tparam T The vector element type.
/// @tparam N The number of memory locations to update.
/// @tparam AccessorTy type of the SYCL accessor.
/// @param acc The SYCL accessor.
/// @param byte_offset The simd_view of 32-bit or 64-bit offsets in bytes.
/// 64-bit offsets are supported only when stateless memory accesses are
/// enforced, i.e. accessor based accesses are automatically converted to
/// stateless accesses.
/// @param mask Operation mask, only locations with non-zero in the
///   corresponding mask element are updated.
/// @param props The parameter 'props' specifies the optional compile-time
///   properties list. Only L1/L2 properties are used.
//    Other properties are ignored.
/// @return A vector of the old values at the memory locations before the
///   update.
///
template <atomic_op Op, typename T, int N, typename OffsetObjT,
          typename AccessorTy, typename RegionTy,
          typename PropertyListT =
              ext::oneapi::experimental::detail::empty_properties_t>
__ESIMD_API std::enable_if_t<
    __ESIMD_DNS::get_num_args<Op>() == 0 &&
        __ESIMD_DNS::is_rw_device_accessor_v<AccessorTy> &&
        ext::oneapi::experimental::is_property_list_v<PropertyListT>,
    simd<T, N>>
atomic_update(AccessorTy acc, simd_view<OffsetObjT, RegionTy> byte_offset,
              simd_mask<N> mask, PropertyListT props = {}) {
  return atomic_update<Op, T, N>(acc, byte_offset.read(), mask, props);
}

/// simd<T, N>
/// atomic_update(AccessorT acc, simd_view<OffsetObjT, RegionTy> byte_offset,
///               props = {});                                  /// (acc-au0-4)
/// A variation of \c atomic_update API with \c offsets represented as
/// \c simd_view object and no mask operand.
///
/// @tparam Op The atomic operation - can be \c atomic_op::inc,
/// \c atomic_op::dec, or \c atomic_op::load.
/// @tparam T The vector element type.
/// @tparam N The number of memory locations to update.
/// @tparam AccessorTy type of the SYCL accessor.
/// @param acc The SYCL accessor.
/// @param byte_offset The simd_view of 32-bit or 64-bit offsets in bytes.
/// 64-bit offsets are supported only when stateless memory accesses are
/// enforced, i.e. accessor based accesses are automatically converted to
/// stateless accesses.
/// @return A vector of the old values at the memory locations before the
///   update.
///
template <atomic_op Op, typename T, int N, typename OffsetObjT,
          typename AccessorTy, typename RegionTy,
          typename PropertyListT =
              ext::oneapi::experimental::detail::empty_properties_t>
__ESIMD_API std::enable_if_t<
    __ESIMD_DNS::get_num_args<Op>() == 0 &&
        __ESIMD_DNS::is_rw_device_accessor_v<AccessorTy> &&
        ext::oneapi::experimental::is_property_list_v<PropertyListT>,
    simd<T, N>>
atomic_update(AccessorTy acc, simd_view<OffsetObjT, RegionTy> byte_offset,
              PropertyListT props = {}) {
  simd_mask<N> mask = 1;
  return atomic_update<Op, T, N>(acc, byte_offset.read(), mask, props);
}

/// A variation of \c atomic_update API with \c offset represented as
/// scalar.
///
/// @tparam Op The atomic operation - can be \c atomic_op::inc,
/// \c atomic_op::dec, or \c atomic_op::load.
/// @tparam T The vector element type.
/// @tparam N The number of memory locations to update.
/// @tparam AccessorTy type of the SYCL accessor.
/// @param acc The SYCL accessor.
/// @param byte_offset The scalar 32-bit or 64-bit offset in bytes. 64-bit
/// offset are supported only when stateless memory accesses are enforced,
/// i.e. accessor based accesses are automatically converted to stateless
/// accesses.
/// @param mask Operation mask, only locations with non-zero in the
///   corresponding mask element are updated.
/// @return A vector of the old values at the memory locations before the
///   update.
///
template <atomic_op Op, typename T, int N, typename Toffset,
          typename AccessorTy>
__ESIMD_API
    std::enable_if_t<__ESIMD_DNS::get_num_args<Op>() == 0 &&
                         __ESIMD_DNS::is_rw_device_accessor_v<AccessorTy>,
                     simd<T, N>>
    atomic_update(AccessorTy acc, Toffset byte_offset, simd_mask<N> mask) {
  return atomic_update<Op, T, N>(acc, simd<Toffset, N>(byte_offset), mask);
}

/// A variation of \c atomic_update API with \p byte_offset represented as
/// scalar using \c local_accessor.
///
/// @tparam Op The atomic operation - can be \c atomic_op::inc,
/// \c atomic_op::dec, or \c atomic_op::load.
/// @tparam T The vector element type.
/// @tparam N The number of memory locations to update.
/// @tparam AccessorTy type of the SYCL accessor.
/// @param acc The SYCL accessor.
/// @param byte_offset The scalar 32-bit or 64-bit offset in bytes. 64-bit
/// offset are supported only when stateless memory accesses are enforced,
/// i.e. accessor based accesses are automatically converted to stateless
/// accesses.
/// @param mask Operation mask, only locations with non-zero in the
///   corresponding mask element are updated.
/// @return A vector of the old values at the memory locations before the
///   update.
///
template <atomic_op Op, typename T, int N, typename AccessorTy>
__ESIMD_API
    std::enable_if_t<__ESIMD_DNS::get_num_args<Op>() == 0 &&
                         __ESIMD_DNS::is_rw_local_accessor_v<AccessorTy>,
                     simd<T, N>>
    atomic_update(AccessorTy acc, uint32_t byte_offset, simd_mask<N> mask) {
  return atomic_update<Op, T, N>(acc, simd<uint32_t, N>(byte_offset), mask);
}

/// @anchor accessor_atomic_update1
/// @brief Single-argument variant of the atomic update operation.
///
/// simd<T, N>
/// atomic_update(AccessorT acc, simd<Toffset, N> byte_offset,
///               simd<T, N> src0, simd_mask<N> mask, props = {});//(acc-au1-1)
/// simd<T, N>
/// atomic_update(AccessorT acc, simd<Toffset, N> byte_offset,
///               simd<T, N> src0, props = {});                  // (acc-au1-2)
///
/// simd<T, N>
/// atomic_update(AccessorT acc,
////              simd_view<OffsetObjT, OffsetRegionTy> byte_offset,
///               simd<T, N> src0,
///               simd_mask<N> mask, props = {});                // (acc-au1-3)
/// simd<T, N>
/// atomic_update(AccessorT acc,
///               simd_view<OffsetObjT, OffsetRegionTy> byte_offset,
///               simd<T, N> src0,
///               props = {});                                   // (acc-au1-4)
///

/// simd<T, N>
/// atomic_update(AccessorT acc, simd<Toffset, N> byte_offset,
///               simd<T, N> src0, simd_mask<N> mask, props = {});//(acc-au1-1)
///
/// Atomically updates \c N memory locations represented by an accessor and
/// a vector of offsets, and returns a vector of old values found at the
/// memory locations before update. The update operation has 1 additional
/// argument.
///
/// @tparam Op The atomic operation - can be one of the following:
/// \c atomic_op::add, \c atomic_op::sub, \c atomic_op::min, \c atomic_op::max,
/// \c atomic_op::xchg, \c atomic_op::bit_and, \c atomic_op::bit_or,
/// \c atomic_op::bit_xor, \c atomic_op::minsint, \c atomic_op::maxsint,
/// \c atomic_op::fmax, \c atomic_op::fmin, \c atomic_op::fadd, \c
/// atomic_op::fsub, \c atomic_op::store.
/// @tparam T The vector element type.
/// @tparam N The number of memory locations to update.
/// @tparam AccessorTy type of the SYCL accessor.
/// @param acc The SYCL accessor.
/// @param byte_offset The vector of 32-bit or 64-bit offsets in bytes. 64-bit
/// offsets are supported only when stateless memory accesses are enforced, i.e.
/// accessor based accesses are automatically converted to stateless accesses.
/// @param src0 The additional argument.
/// @param mask Operation mask, only locations with non-zero in the
///   corresponding mask element are updated.
/// @param props The parameter 'props' specifies the optional compile-time
///   properties list. Only L1/L2 properties are used. Other properties are
///   ignored.
/// @return A vector of the old values at the memory locations before the
///   update.
///

template <atomic_op Op, typename T, int N, typename Toffset,
          typename AccessorTy,
          typename PropertyListT =
              ext::oneapi::experimental::detail::empty_properties_t>
__ESIMD_API std::enable_if_t<
    __ESIMD_DNS::get_num_args<Op>() == 1 &&
        __ESIMD_DNS::is_rw_device_accessor_v<AccessorTy> &&
        ext::oneapi::experimental::is_property_list_v<PropertyListT>,
    simd<T, N>>
atomic_update(AccessorTy acc, simd<Toffset, N> byte_offset, simd<T, N> src0,
              simd_mask<N> mask, PropertyListT props = {}) {
#ifdef __ESIMD_FORCE_STATELESS_MEM
  return atomic_update<Op, T, N>(__ESIMD_DNS::accessorToPointer<T>(acc),
                                 byte_offset, src0, mask, props);
#else
  constexpr auto L1Hint =
      detail::getPropertyValue<PropertyListT, cache_hint_L1_key>(
          cache_hint::none);

  constexpr auto L2Hint =
      detail::getPropertyValue<PropertyListT, cache_hint_L2_key>(
          cache_hint::none);

  static_assert(!PropertyListT::template has_property<cache_hint_L3_key>(),
                "L3 cache hint is reserved. The old/experimental L3 LSC cache "
                "hint is cache_level::L2 now.");
  static_assert(std::is_integral_v<Toffset>, "Unsupported offset type");
  static_assert(sizeof(Toffset) == 4, "Only 32 bit offset is supported");
  // Auto-convert FP atomics to LSC version.
  if constexpr (L1Hint != cache_hint::none || L2Hint != cache_hint::none ||
                Op == atomic_op::fmin || Op == atomic_op::fmax ||
                Op == atomic_op::fadd || Op == atomic_op::fsub ||
                !__ESIMD_DNS::isPowerOf2(N, 32)) {
    return detail::atomic_update_impl<
        Op, T, N, detail::lsc_data_size::default_size, L1Hint, L2Hint>(
        acc, byte_offset, src0, mask);
  } else if constexpr (Op == atomic_op::store) {
    if constexpr (std::is_integral_v<T>) {
      return atomic_update<atomic_op::xchg, T, N>(acc, byte_offset, src0, mask,
                                                  props);
    } else {
      using Tint = detail::uint_type_t<sizeof(T)>;
      simd<Tint, N> Res = atomic_update<atomic_op::xchg, Tint, N>(
          acc, byte_offset, src0.template bit_cast_view<Tint>(), mask, props);
      return Res.template bit_cast_view<T>();
    }
  } else {
    detail::check_atomic<Op, T, N, 1>();
    static_assert(sizeof(T) == 4, "Only 32 bit data is supported");
    const auto si = __ESIMD_NS::get_surface_index(acc);
    using Tx = typename detail::__raw_t<T>;
    return __esimd_dword_atomic1<Op, Tx, N>(
        mask.data(), si, byte_offset.data(),
        sycl::bit_cast<__ESIMD_DNS::vector_type_t<Tx, N>>(src0.data()));
  }
#endif
}

/// simd<T, N>
/// atomic_update(AccessorT acc, simd<Toffset, N> byte_offset,
///               simd<T, N> src0, props = {});                  // (acc-au1-2)
///
/// A variation of \c atomic_update API with no mask operand.
///
/// Atomically updates \c N memory locations represented by an accessor and
/// a vector of offsets, and returns a vector of old values found at the
/// memory locations before update. The update operation has 1 additional
/// argument.
///
/// @tparam Op The atomic operation - can be one of the following:
/// \c atomic_op::add, \c atomic_op::sub, \c atomic_op::min, \c atomic_op::max,
/// \c atomic_op::xchg, \c atomic_op::bit_and, \c atomic_op::bit_or,
/// \c atomic_op::bit_xor, \c atomic_op::minsint, \c atomic_op::maxsint,
/// \c atomic_op::fmax, \c atomic_op::fmin, \c atomic_op::fadd, \c
/// atomic_op::fsub, \c atomic_op::store.
/// @tparam T The vector element type.
/// @tparam N The number of memory locations to update.
/// @tparam AccessorTy type of the SYCL accessor.
/// @param acc The SYCL accessor.
/// @param byte_offset The vector of 32-bit or 64-bit offsets in bytes. 64-bit
/// offsets are supported only when stateless memory accesses are enforced, i.e.
/// accessor based accesses are automatically converted to stateless accesses.
/// @param src0 The additional argument.
/// @param props The parameter 'props' specifies the optional compile-time
///   properties list. Only L1/L2 properties are used. Other properties are
///   ignored.
/// @return A vector of the old values at the memory locations before the
///   update.
///
template <atomic_op Op, typename T, int N, typename Toffset,
          typename AccessorTy,
          typename PropertyListT =
              ext::oneapi::experimental::detail::empty_properties_t>
__ESIMD_API std::enable_if_t<
    __ESIMD_DNS::get_num_args<Op>() == 1 &&
        __ESIMD_DNS::is_rw_device_accessor_v<AccessorTy> &&
        ext::oneapi::experimental::is_property_list_v<PropertyListT>,
    simd<T, N>>
atomic_update(AccessorTy acc, simd<Toffset, N> byte_offset, simd<T, N> src0,
              PropertyListT props = {}) {
  simd_mask<N> mask = 1;
  return atomic_update<Op, T, N>(acc, byte_offset, src0, mask, props);
}

/// simd<T, N>
/// atomic_update(AccessorT acc,
///               simd_view<OffsetObjT, OffsetRegionTy> byte_offset,
///               simd<T, N> src0,
///               simd_mask<N> mask, props = {});                // (acc-au1-3)
///
/// A variation of \c atomic_update API with \c byte_offset represented as
/// \c simd_view object.
///
/// @tparam Op The atomic operation - can be one of the following:
/// \c atomic_op::add, \c atomic_op::sub, \c atomic_op::min, \c
/// atomic_op::max, \c atomic_op::xchg, \c atomic_op::bit_and, \c
/// atomic_op::bit_or, \c atomic_op::bit_xor, \c atomic_op::minsint, \c
/// atomic_op::maxsint, \c atomic_op::fmax, \c atomic_op::fmin, \c
/// atomic_op::fadd, \c atomic_op::fsub, \c atomic_op::store.
/// @tparam T The vector element type.
/// @tparam N The number of memory locations to update.
/// @tparam AccessorTy type of the SYCL accessor.
/// @param acc The SYCL accessor.
/// @param byte_offset The simd_view of 32-bit or 64-bit offsets in bytes.
/// 64-bit offsets are supported only when stateless memory accesses are
/// enforced, i.e. accessor based accesses are automatically converted to
/// stateless accesses.
/// @param src0 The additional argument.
/// @param mask Operation mask, only locations with non-zero in the
///   corresponding mask element are updated.
/// @param props The parameter 'props' specifies the optional compile-time
///   properties list. Only L1/L2 properties are used. Other properties are
///   ignored.
/// @return A vector of the old values at the memory locations before the
///   update.
///
template <atomic_op Op, typename T, int N, typename OffsetObjT,
          typename AccessorTy, typename RegionTy,
          typename PropertyListT =
              ext::oneapi::experimental::detail::empty_properties_t>
__ESIMD_API std::enable_if_t<
    __ESIMD_DNS::get_num_args<Op>() == 1 &&
        __ESIMD_DNS::is_rw_device_accessor_v<AccessorTy> &&
        ext::oneapi::experimental::is_property_list_v<PropertyListT>,
    simd<T, N>>
atomic_update(AccessorTy acc, simd_view<OffsetObjT, RegionTy> byte_offset,
              simd<T, N> src0, simd_mask<N> mask, PropertyListT props = {}) {
  return atomic_update<Op, T, N>(acc, byte_offset.read(), src0, mask, props);
}

/// simd<T, N>
/// atomic_update(AccessorT acc,
///               simd_view<OffsetObjT, OffsetRegionTy> byte_offset,
///               simd<T, N> src0,
///               props = {});                                   // (acc-au1-4)
///
/// A variation of \c atomic_update API with \c byte_offset represented as
/// \c simd_view object and no mask operand.
///
/// @tparam Op The atomic operation - can be one of the following:
/// \c atomic_op::add, \c atomic_op::sub, \c atomic_op::min, \c
/// atomic_op::max, \c atomic_op::xchg, \c atomic_op::bit_and, \c
/// atomic_op::bit_or, \c atomic_op::bit_xor, \c atomic_op::minsint, \c
/// atomic_op::maxsint, \c atomic_op::fmax, \c atomic_op::fmin, \c
/// atomic_op::fadd, \c atomic_op::fsub, \c atomic_op::store.
/// @tparam T The vector element type.
/// @tparam N The number of memory locations to update.
/// @tparam AccessorTy type of the SYCL accessor.
/// @param acc The SYCL accessor.
/// @param byte_offset The simd_view of 32-bit or 64-bit offsets in bytes.
/// 64-bit offsets are supported only when stateless memory accesses are
/// enforced, i.e. accessor based accesses are automatically converted to
/// stateless accesses.
/// @param src0 The additional argument.
/// @param props The parameter 'props' specifies the optional compile-time
///   properties list. Only L1/L2 properties are used. Other properties are
///   ignored.
/// @return A vector of the old values at the memory locations before the
///   update.
///
template <atomic_op Op, typename T, int N, typename OffsetObjT,
          typename AccessorTy, typename RegionTy,
          typename PropertyListT =
              ext::oneapi::experimental::detail::empty_properties_t>
__ESIMD_API std::enable_if_t<
    __ESIMD_DNS::get_num_args<Op>() == 1 &&
        __ESIMD_DNS::is_rw_device_accessor_v<AccessorTy> &&
        ext::oneapi::experimental::is_property_list_v<PropertyListT>,
    simd<T, N>>
atomic_update(AccessorTy acc, simd_view<OffsetObjT, RegionTy> byte_offset,
              simd<T, N> src0, PropertyListT props = {}) {
  simd_mask<N> mask = 1;
  return atomic_update<Op, T, N>(acc, byte_offset.read(), src0, mask, props);
}

/// A variation of \c atomic_update API with \c offset represented as
/// scalar object.
///
/// @tparam Op The atomic operation - can be one of the following:
/// \c atomic_op::add, \c atomic_op::sub, \c atomic_op::min, \c atomic_op::max,
/// \c atomic_op::xchg, \c atomic_op::bit_and, \c atomic_op::bit_or,
/// \c atomic_op::bit_xor, \c atomic_op::minsint, \c atomic_op::maxsint,
/// \c atomic_op::fmax, \c atomic_op::fmin \c atomic_op::store.
/// @tparam Tx The vector element type.
/// @tparam N The number of memory locations to update.
/// @tparam AccessorTy type of the SYCL accessor.
/// @param acc The SYCL accessor.
/// @param offset The scalar 32-bit or 64-bit offset in bytes. 64-bit
/// offset are supported only when stateless memory accesses are enforced, i.e.
/// accessor based accesses are automatically converted to stateless accesses.
/// @param src0 The additional argument.
/// @param mask Operation mask, only locations with non-zero in the
///   corresponding mask element are updated.
/// @return A vector of the old values at the memory locations before the
///   update.
///
template <atomic_op Op, typename T, int N, typename Toffset,
          typename AccessorTy>
__ESIMD_API std::enable_if_t<
    __ESIMD_DNS::is_rw_device_accessor_v<AccessorTy> &&
        ((Op != atomic_op::store && Op != atomic_op::xchg) || N == 1),
    simd<T, N>>
atomic_update(AccessorTy acc, Toffset offset, simd<T, N> src0,
              simd_mask<N> mask) {
  return atomic_update<Op, T, N>(acc, simd<Toffset, N>(offset), src0, mask);
}

/// A variation of \c atomic_update API with \c offset represented as
/// scalar object and uses \c local_accessor.
///
/// @tparam Op The atomic operation - can be one of the following:
/// \c atomic_op::add, \c atomic_op::sub, \c atomic_op::min, \c atomic_op::max,
/// \c atomic_op::xchg, \c atomic_op::bit_and, \c atomic_op::bit_or,
/// \c atomic_op::bit_xor, \c atomic_op::minsint, \c atomic_op::maxsint,
/// \c atomic_op::fmax, \c atomic_op::fmin \c atomic_op::store.
/// @tparam Tx The vector element type.
/// @tparam N The number of memory locations to update.
/// @tparam AccessorTy type of the SYCL accessor.
/// @param acc The SYCL accessor.
/// @param offset The scalar 32-bit offset in bytes.
/// @param src0 The additional argument.
/// @param mask Operation mask, only locations with non-zero in the
///   corresponding mask element are updated.
/// @return A vector of the old values at the memory locations before the
///   update.
///
template <atomic_op Op, typename Tx, int N, typename AccessorTy>
__ESIMD_API std::enable_if_t<
    __ESIMD_DNS::is_rw_local_accessor_v<AccessorTy> &&
        ((Op != atomic_op::store && Op != atomic_op::xchg) || N == 1),
    simd<Tx, N>>
atomic_update(AccessorTy acc, uint32_t offset, simd<Tx, N> src0,
              simd_mask<N> mask) {
  return atomic_update<Op, Tx, N>(acc, simd<uint32_t, N>(offset), src0, mask);
}

/// @anchor accessor_atomic_update2
/// @brief Two-argument variant of the atomic update operation.
///
/// simd<T, N>
/// atomic_update(AccessorTy acc, simd<Toffset, N> byte_offset,
///               simd<T, N> src0, simd<T, N> src1,
//                simd_mask<N> mask,props = {});                 // (acc-au2-1)
///
/// simd<T, N>
/// atomic_update(AccessorTy acc, simd<Toffset, N> byte_offset,
///               simd<T, N> src0, simd<T, N> src1,
///               props = {});                                   // (acc-au2-2)
/// simd<T, N>
/// atomic_update(AccessorTy acc, simd_view<OffsetObjT, OffsetRegionTy>
///               byte_offset, simd<T, N> src0, simd<T, N> src1,
///               simd_mask<N> mask, props = {});                // (acc-au2-3)
///
/// simd<T, N>
/// atomic_update(AccessorTy acc,
///               simd_view<OffsetObjT, OffsetRegionTy>, byte_offset,
///               simd<T, N> src0, simd<T, N> src1, props = {}); // (acc-au2-4)
///

/// simd<T, N>
/// atomic_update(AccessorTy acc, simd<Toffset, N> byte_offset,
///               simd<T, N> src0, simd<T, N> src1,
//                simd_mask<N> mask,props = {});                 // (acc-au2-1)
///
/// Atomically updates \c N memory locations represented by an accessor and
/// a vector of offsets and returns a vector of old
/// values found at the memory locations before update. The update operation
/// has 2 additional arguments.
///
/// @tparam Op The atomic operation - can be one of the following:
///   \c atomic_op::cmpxchg, \c atomic_op::fcmpxchg.
/// @tparam T The vector element type.
/// @tparam N The number of memory locations to update.
/// @tparam AccessorTy type of the SYCL accessor.
/// @param acc The SYCL accessor.
/// @param byte_offset The vector of 32-bit or 64-bit offsets in bytes. 64-bit
/// offsets are supported only when stateless memory accesses are enforced,
/// i.e. accessor based accesses are automatically converted to stateless
/// accesses.
/// @param src0 The first additional argument (new value).
/// @param src1 The second additional argument (expected value).
/// @param mask Operation mask, only locations with non-zero in the
///   corresponding mask element are updated.
/// @param props The parameter 'props' specifies the optional compile-time
///   properties list. Only L1/L2 properties are used.
//    Other properties are ignored.
/// @return A vector of the old values at the memory locations before the
///   update.
///
template <atomic_op Op, typename T, int N, typename Toffset,
          typename AccessorTy,
          typename PropertyListT =
              ext::oneapi::experimental::detail::empty_properties_t>
__ESIMD_API std::enable_if_t<
    __ESIMD_DNS::get_num_args<Op>() == 2 && std::is_integral_v<Toffset> &&
        __ESIMD_DNS::is_rw_device_accessor_v<AccessorTy> &&
        ext::oneapi::experimental::is_property_list_v<PropertyListT>,
    simd<T, N>>
atomic_update(AccessorTy acc, simd<Toffset, N> byte_offset, simd<T, N> src0,
              simd<T, N> src1, simd_mask<N> mask, PropertyListT props = {}) {
#ifdef __ESIMD_FORCE_STATELESS_MEM
  return atomic_update<Op, T, N>(__ESIMD_DNS::accessorToPointer<T>(acc),
                                 byte_offset, src0, src1, mask, props);
#else
  constexpr auto L1Hint =
      detail::getPropertyValue<PropertyListT, cache_hint_L1_key>(
          cache_hint::none);

  constexpr auto L2Hint =
      detail::getPropertyValue<PropertyListT, cache_hint_L2_key>(
          cache_hint::none);

  static_assert(!PropertyListT::template has_property<cache_hint_L3_key>(),
                "L3 cache hint is reserved. The old/experimental L3 LSC cache "
                "hint is cache_level::L2 now.");
  static_assert(std::is_integral_v<Toffset>, "Unsupported offset type");
  static_assert(sizeof(Toffset) == 4, "Only 32 bit offset is supported");
  // Use LSC atomic when cache hints are present, FP atomics is used,
  // non-power of two length is used, or operation width greater than 32.
  if constexpr (L1Hint != cache_hint::none || L2Hint != cache_hint::none ||
                Op == atomic_op::fcmpxchg || !__ESIMD_DNS::isPowerOf2(N, 32)) {
    // 2-argument lsc_atomic_update arguments order matches the standard one -
    // expected value first, then new value. But atomic_update uses reverse
    // order, hence the src1/src0 swap.
    return detail::atomic_update_impl<
        Op, T, N, detail::lsc_data_size::default_size, L1Hint, L2Hint>(
        acc, byte_offset, src1, src0, mask);
  } else {
    detail::check_atomic<Op, T, N, 2>();
    static_assert(sizeof(T) == 4, "Only 32 bit data is supported");
    const auto si = __ESIMD_NS::get_surface_index(acc);
    using Tx = typename detail::__raw_t<T>;
    return __esimd_dword_atomic2<Op, Tx, N>(
        mask.data(), si, byte_offset.data(),
        sycl::bit_cast<__ESIMD_DNS::vector_type_t<Tx, N>>(src0.data()),
        sycl::bit_cast<__ESIMD_DNS::vector_type_t<Tx, N>>(src1.data()));
  }
#endif
}

/// simd<T, N>
/// atomic_update(AccessorTy acc, simd<Toffset, N> byte_offset,
///               simd<T, N> src0, simd<T, N> src1,
///               props = {});                                   // (acc-au2-2)
///
/// A variation of \c atomic_update API with no mask operand.
///
/// @tparam Op The atomic operation - can be one of the following:
///   \c atomic_op::cmpxchg, \c atomic_op::fcmpxchg.
/// @tparam T The vector element type.
/// @tparam N The number of memory locations to update.
/// @param acc The SYCL accessor.
/// @param byte_offset The vector of 32-bit or 64-bit offsets in bytes.
/// @param src0 The first additional argument (new value).
/// @param src1 The second additional argument (expected value).
/// @param props The parameter 'props' specifies the optional compile-time
///   properties list. Only L1/L2 properties are used.
//    Other properties are ignored.
/// @return A vector of the old values at the memory locations before the
///   update.
///
template <atomic_op Op, typename T, int N, typename Toffset,
          typename AccessorTy,
          typename PropertyListT =
              ext::oneapi::experimental::detail::empty_properties_t>
__ESIMD_API std::enable_if_t<
    __ESIMD_DNS::get_num_args<Op>() == 2 &&
        __ESIMD_DNS::is_rw_device_accessor_v<AccessorTy> &&
        ext::oneapi::experimental::is_property_list_v<PropertyListT>,
    simd<T, N>>
atomic_update(AccessorTy acc, simd<Toffset, N> byte_offset, simd<T, N> src0,
              simd<T, N> src1, PropertyListT props = {}) {
  simd_mask<N> mask = 1;
  return atomic_update<Op, T, N>(acc, byte_offset, src0, src1, mask, props);
}

/// simd<T, N>
/// atomic_update(AccessorTy acc, simd_view<OffsetObjT, OffsetRegionTy>
///               byte_offset, simd<T, N> src0, simd<T, N> src1,
///               simd_mask<N> mask, props = {});              // (acc-au2-3)
///
/// A variation of \c atomic_update API with \c byte_offset represented as
/// a \c simd_view object.
///
/// @tparam Op The atomic operation - can be one of the following:
///   \c atomic_op::cmpxchg, \c atomic_op::fcmpxchg.
/// @tparam T The vector element type.
/// @tparam N The number of memory locations to update.
/// @param acc The SYCL accessor.
/// @param byte_offset The vector of 32-bit or 64-bit offsets in bytes.
/// @param src0 The first additional argument (new value).
/// @param src1 The second additional argument (expected value).
/// @param mask Operation mask, only locations with non-zero in the
///   corresponding mask element are updated.
/// @param props The parameter 'props' specifies the optional compile-time
///   properties list. Only L1/L2 properties are used.
//    Other properties are ignored.
/// @return A vector of the old values at the memory locations before the
///   update.
template <atomic_op Op, typename T, int N, typename OffsetObjT,
          typename AccessorTy, typename OffsetRegionTy,
          typename PropertyListT =
              ext::oneapi::experimental::detail::empty_properties_t>
__ESIMD_API std::enable_if_t<
    __ESIMD_DNS::get_num_args<Op>() == 2 &&
        __ESIMD_DNS::is_rw_device_accessor_v<AccessorTy> &&
        ext::oneapi::experimental::is_property_list_v<PropertyListT>,
    simd<T, N>>
atomic_update(AccessorTy acc, simd_view<OffsetObjT, OffsetRegionTy> byte_offset,
              simd<T, N> src0, simd<T, N> src1, simd_mask<N> mask,
              PropertyListT props = {}) {
  return atomic_update<Op, T, N>(acc, byte_offset.read(), src0, src1, mask,
                                 props);
}

/// simd<T, N>
/// atomic_update(AccessorTy acc,
///               simd_view<OffsetObjT, OffsetRegionTy>, byte_offset,
///               simd<T, N> src0, simd<T, N> src1, props = {}); // (acc-au2-4)
///
/// A variation of \c atomic_update API with \c byte_offset represented as
/// a \c simd_view object and no mask operand.
///
/// @tparam Op The atomic operation - can be one of the following:
///   \c atomic_op::cmpxchg, \c atomic_op::fcmpxchg.
/// @tparam T The vector element type.
/// @tparam N The number of memory locations to update.
/// @param acc The SYCL accessor.
/// @param byte_offset The vector of 32-bit or 64-bit offsets in bytes.
/// @param src0 The first additional argument (new value).
/// @param src1 The second additional argument (expected value).
/// @param props The parameter 'props' specifies the optional compile-time
///   properties list. Only L1/L2 properties are used.
//    Other properties are ignored.
/// @return A vector of the old values at the memory locations before the
///   update.
template <atomic_op Op, typename T, int N, typename OffsetObjT,
          typename AccessorTy, typename OffsetRegionTy,
          typename PropertyListT =
              ext::oneapi::experimental::detail::empty_properties_t>
__ESIMD_API std::enable_if_t<
    __ESIMD_DNS::get_num_args<Op>() == 2 &&
        __ESIMD_DNS::is_rw_device_accessor_v<AccessorTy> &&
        ext::oneapi::experimental::is_property_list_v<PropertyListT>,
    simd<T, N>>
atomic_update(AccessorTy acc, simd_view<OffsetObjT, OffsetRegionTy> byte_offset,
              simd<T, N> src0, simd<T, N> src1, PropertyListT props = {}) {
  simd_mask<N> mask = 1;
  return atomic_update<Op, T, N>(acc, byte_offset.read(), src0, src1, mask,
                                 props);
}

/// A variation of \c atomic_update API with \c offsets represented as
/// scalar.
///
/// @tparam Op The atomic operation - can be one of the following:
///   \c atomic_op::cmpxchg, \c atomic_op::fcmpxchg.
/// @tparam Tx The vector element type.
/// @tparam N The number of memory locations to update.
/// @tparam AccessorTy type of the SYCL accessor.
/// @param acc The SYCL accessor.
/// @param offset The scalar 32-bit or 64-bit offset in bytes. 64-bit
/// offset are supported only when stateless memory accesses are enforced,
/// i.e. accessor based accesses are automatically converted to stateless
/// accesses.
/// @param src0 The first additional argument (new value).
/// @param src1 The second additional argument (expected value).
/// @param mask Operation mask, only locations with non-zero in the
///   corresponding mask element are updated.
/// @return A vector of the old values at the memory locations before the
///   update.
///
template <atomic_op Op, typename Tx, int N, typename Toffset,
          typename AccessorTy>
__ESIMD_API std::enable_if_t<__ESIMD_DNS::is_rw_device_accessor_v<AccessorTy>,
                             simd<Tx, N>>
atomic_update(AccessorTy acc, Toffset offset, simd<Tx, N> src0,
              simd<Tx, N> src1, simd_mask<N> mask) {
  return atomic_update<Op, Tx, N>(acc, simd<Toffset, N>(offset), src0, src1,
                                  mask);
}

/// A variation of \c atomic_update API with \c offsets represented as
/// scalar and \c local_accessor is used.
///
/// @tparam Op The atomic operation - can be one of the following:
///   \c atomic_op::cmpxchg, \c atomic_op::fcmpxchg.
/// @tparam Tx The vector element type.
/// @tparam N The number of memory locations to update.
/// @tparam AccessorTy type of the SYCL accessor.
/// @param acc The SYCL accessor.
/// @param offset The scalar 32-bit offset in bytes.
/// @param src0 The first additional argument (new value).
/// @param src1 The second additional argument (expected value).
/// @param mask Operation mask, only locations with non-zero in the
///   corresponding mask element are updated.
/// @return A vector of the old values at the memory locations before the
///   update.
///
template <atomic_op Op, typename Tx, int N, typename AccessorTy>
__ESIMD_API std::enable_if_t<__ESIMD_DNS::is_rw_local_accessor_v<AccessorTy>,
                             simd<Tx, N>>
atomic_update(AccessorTy acc, uint32_t offset, simd<Tx, N> src0,
              simd<Tx, N> src1, simd_mask<N> mask) {
  return atomic_update<Op, Tx, N>(acc, simd<uint32_t, N>(offset), src0, src1,
                                  mask);
}

/// @} sycl_esimd_memory_atomics

/// @addtogroup sycl_esimd_memory
/// @{

/// Represetns a bit mask to control behavior of esimd::fence.
/// Enum elements define semantics of the bits in the mask.
enum fence_mask : uint8_t {
  /// “Commit enable” - wait for fence to complete before continuing.
  global_coherent_fence = 0x1,
  /// Flush the instruction cache.
  l3_flush_instructions = 0x2,
  /// Flush sampler (texture) cache.
  l3_flush_texture_data = 0x4,
  /// Flush constant cache.
  l3_flush_constant_data = 0x8,
  /// Flush constant cache.
  l3_flush_rw_data = 0x10,
  /// Issue SLM memory barrier only. If not set, the memory barrier is global.
  local_barrier = 0x20,
  /// Flush L1 read - only data cache.
  l1_flush_ro_data = 0x40,
  /// Creates a software (compiler) barrier, which does not generate
  /// any instruction and only prevents instruction scheduler from
  /// reordering instructions across this barrier at compile time.
  sw_barrier = 0x80
};

/// esimd::fence sets the memory read/write order.
/// @tparam cntl A bitmask composed from \c fence_mask bits.
///
template <uint8_t cntl> __ESIMD_API void fence() { __esimd_fence(cntl); }

__SYCL_DEPRECATED("use fence<fence_mask>()")
__ESIMD_API void fence(fence_mask cntl) { __esimd_fence(cntl); }

/// Memory fence.
/// Supported platforms: DG2, PVC
///
/// @tparam Kind is the memory kind.
/// @tparam FenceOp is the fence cache flush operation to apply after fence.
/// @tparam Scope is the fence operation scope.
template <memory_kind Kind = memory_kind::global,
          fence_flush_op FenceOp = fence_flush_op::none,
          fence_scope Scope = fence_scope::group>
__ESIMD_API void fence() {
  static_assert(
      Kind != memory_kind::local ||
          (FenceOp == fence_flush_op::none && Scope == fence_scope::group),
      "SLM fence must have 'none' lsc_fence_op and 'group' scope");
  constexpr int N = 16;
  simd_mask<N> Mask = 1;
  __esimd_lsc_fence<static_cast<uint8_t>(Kind), static_cast<uint8_t>(FenceOp),
                    static_cast<uint8_t>(Scope), N>(Mask.data());
}

/// Generic work-group barrier.
/// Performs barrier synchronization for all threads within the same thread
/// group. The barrier instruction causes the executing thread to wait until
/// all threads in the same thread group have executed the barrier
/// instruction. Memory ordering is also guaranteed by this instruction. The
/// behavior is undefined if this instruction is executed in divergent control
/// flow.
///
__ESIMD_API void barrier() {
  __esimd_fence(fence_mask::global_coherent_fence | fence_mask::local_barrier);
  __esimd_barrier();
}
/// @} sycl_esimd_memory

/// @addtogroup sycl_esimd_memory
/// @{

/// Media block load.
///
/// @tparam T is the element data type.
/// @tparam m is the height of the 2D block.
/// @tparam N is the width of the 2D block.
/// @tparam AccessorTy is type of the SYCL accessor.
/// @tparam plane is planar surface index.
/// @param acc is the SYCL accessor.
/// @param x is X-coordinate of the left upper rectangle corner in BYTES.
/// @param y is Y-coordinate of the left upper rectangle corner in ROWS.
/// @return the linearized 2D block data read from surface.
///
template <typename T, int m, int N, typename AccessorTy, unsigned plane = 0>
__ESIMD_API simd<T, m * N> media_block_load(AccessorTy acc, unsigned x,
                                            unsigned y) {
  constexpr unsigned Width = N * sizeof(T);
  static_assert(Width * m <= 256u,
                "data does not fit into a single dataport transaction");
  static_assert(Width <= 64u, "valid block width is in range [1, 64]");
  static_assert(m <= 64u, "valid block height is in range [1, 64]");
  static_assert(plane <= 3u, "valid plane index is in range [0, 3]");

  const auto si = __ESIMD_NS::get_surface_index(acc);
  using SurfIndTy = decltype(si);
  constexpr unsigned int RoundedWidth =
      Width < 4 ? 4 : detail::getNextPowerOf2<Width>();
  constexpr int BlockWidth = sizeof(T) * N;
  constexpr int Mod = 0;

  if constexpr (Width < RoundedWidth) {
    constexpr unsigned int n1 = RoundedWidth / sizeof(T);
    simd<T, m * n1> temp =
        __esimd_media_ld<T, m, n1, Mod, SurfIndTy, (int)plane, BlockWidth>(
            si, x, y);
    return temp.template select<m, 1, N, 1>(0, 0);
  } else {
    return __esimd_media_ld<T, m, N, Mod, SurfIndTy, (int)plane, BlockWidth>(
        si, x, y);
  }
}

/// Media block store.
///
/// @tparam T is the element data type.
/// @tparam m is the height of the 2D block.
/// @tparam N is the width of the 2D block.
/// @tparam is AccessorTy type of the SYCL accessor.
/// @tparam plane is planar surface index.
/// @param acc is the SYCL accessor.
/// @param x is X-coordinate of the left upper rectangle corner in BYTES.
/// @param y is Y-coordinate of the left upper rectangle corner in ROWS.
/// @param vals is the linearized 2D block data to be written to surface.
///
template <typename T, int m, int N, typename AccessorTy, unsigned plane = 0>
__ESIMD_API void media_block_store(AccessorTy acc, unsigned x, unsigned y,
                                   simd<T, m * N> vals) {
  constexpr unsigned Width = N * sizeof(T);
  static_assert(Width * m <= 256u,
                "data does not fit into a single dataport transaction");
  static_assert(Width <= 64u, "valid block width is in range [1, 64]");
  static_assert(m <= 64u, "valid block height is in range [1, 64]");
  static_assert(plane <= 3u, "valid plane index is in range [0, 3]");
  const auto si = __ESIMD_NS::get_surface_index(acc);
  using SurfIndTy = decltype(si);
  constexpr unsigned int RoundedWidth =
      Width < 4 ? 4 : detail::getNextPowerOf2<Width>();
  constexpr unsigned int n1 = RoundedWidth / sizeof(T);
  constexpr int BlockWidth = sizeof(T) * N;
  constexpr int Mod = 0;

  if constexpr (Width < RoundedWidth) {
    simd<T, m * n1> temp;
    auto temp_ref = temp.template bit_cast_view<T, m, n1>();
    auto vals_ref = vals.template bit_cast_view<T, m, N>();
    temp_ref.template select<m, 1, N, 1>() = vals_ref;
    __esimd_media_st<T, m, n1, Mod, SurfIndTy, plane, BlockWidth>(si, x, y,
                                                                  temp.data());
  } else {
    __esimd_media_st<T, m, N, Mod, SurfIndTy, plane, BlockWidth>(si, x, y,
                                                                 vals.data());
  }
}

/// Loads a contiguous block of SLM memory referenced by the given
/// local-accessor \p acc and \p byte_offset, then returns the loaded
/// data as a simd object.
/// The generated code depends on the combination {T, N, Flags}.
/// Providing flags specifying the alignment of 16-bytes or more produces more
/// efficient code. If the alignment is smaller than 16-bytes, then less
/// efficient gather is generated. If the loaded vector is too long
/// for 1 flat-load GPU instruction, then a series of flat-loads and/or gathers
/// may be generated.
/// @tparam T Element type.
/// @tparam N Number of elements to load.
/// @tparam AccessorTy Accessor type (auto-deduced).
/// @tparam Flags The alignment specifier type tag.
/// @param acc The local accessor.
/// @param byte_offset The offset to load from in bytes.
/// @param Flags Specifies the alignment.
/// @return A vector of loaded elements.
///
template <typename T, int N, typename AccessorTy,
          typename Flags = overaligned_tag<detail::OperandSize::OWORD>>
__ESIMD_API
    std::enable_if_t<detail::is_local_accessor_with_v<
                         AccessorTy, detail::accessor_mode_cap::can_read> &&
                         is_simd_flag_type_v<Flags>,
                     simd<T, N>>
    block_load(AccessorTy acc, uint32_t byte_offset, Flags flags) {
  return slm_block_load<T, N>(byte_offset + detail::localAccessorToOffset(acc),
                              flags);
}

/// Variant of block_store that uses local accessor as a parameter.
/// Stores elements of the vector \p vals to a contiguous block of SLM memory
/// represented by the given local accessor and the byte-offset \p offset.
/// The generated code depends on the combination {T, N, Flags}.
/// Providing flags specifying the alignment of 16-bytes or more produces more
/// efficient code. If the alignment is smaller than 16-bytes, then less
/// efficient scatter is generated. If the stored vector is too long
/// for 1 flat-store GPU instruction, then a series of flat-store and/or
/// scatters may be generated.
/// @tparam Tx Element type.
/// @tparam N Number of elements to store.
/// @tparam AccessorTy Accessor type (auto-deduced).
/// @param acc The local accessor to store to.
/// @param offset The byte-offset to store at.
/// @param vals The vector to store.
/// @param Flags Specifies the alignment.
///
template <typename Tx, int N, typename AccessorTy, typename Flags>
__ESIMD_API
    std::enable_if_t<detail::is_local_accessor_with_v<
                         AccessorTy, detail::accessor_mode_cap::can_write> &&
                     is_simd_flag_type_v<Flags>>
    block_store(AccessorTy acc, uint32_t offset, simd<Tx, N> vals, Flags) {
  slm_block_store<Tx, N, Flags>(
      offset + __ESIMD_DNS::localAccessorToOffset(acc), vals);
}

/// Variant of gather that uses local accessor as a parameter
///
/// Collects elements located at given offsets in an accessor and returns them
/// as a single \ref simd object. An element can be a 1, 2 or 4-byte value.
///
/// @tparam T Element type; can only be a 1,2,4-byte integer, \c sycl::half or
///   \c float.
/// @tparam N The number of vector elements. Can be \c 1, \c 8, \c 16 or \c 32.
/// @tparam AccessorTy The accessor type.
/// @param acc The accessor to gather from.
/// @param offsets Per-element offsets in bytes.
/// @param glob_offset Offset in bytes added to each individual element's offset
///   to compute actual memory access offset for that element.
/// @param mask Memory access mask. Elements with zero corresponding mask's
///   predicate are not accessed, their values in the resulting vector are
///   undefined.
///
template <typename T, int N, typename AccessorTy>
__ESIMD_API
    std::enable_if_t<detail::is_local_accessor_with_v<
                         AccessorTy, detail::accessor_mode_cap::can_read>,
                     simd<T, N>>
    gather(AccessorTy acc, simd<uint32_t, N> offsets, uint32_t glob_offset = 0,
           simd_mask<N> mask = 1) {
  return slm_gather<T, N>(
      offsets + glob_offset + __ESIMD_DNS::localAccessorToOffset(acc), mask);
}

/// Variant of scatter that uses local accessor as a parameter
///
/// Writes elements of a \ref simd object into an accessor at given offsets.
/// An element can be a 1, 2 or 4-byte value.
///
/// @tparam T Element type; can only be a 1,2,4-byte integer, \c sycl::half or
///   \c float.
/// @tparam N The number of vector elements. Can be \c 1, \c 8, \c 16 or \c 32.
/// @tparam AccessorTy The accessor type.
/// @param acc The accessor to scatter to.
/// @param offsets Per-element offsets in bytes.
/// @param vals Values to write.
/// @param glob_offset Offset in bytes added to each individual element's offset
///   to compute actual memory access offset for that element.
/// @param mask Memory access mask. Elements with zero corresponding mask's
///   predicate are not accessed.
///
///
template <typename T, int N, typename AccessorTy>
__ESIMD_API std::enable_if_t<detail::is_local_accessor_with_v<
    AccessorTy, detail::accessor_mode_cap::can_write>>
scatter(AccessorTy acc, simd<uint32_t, N> offsets, simd<T, N> vals,
        uint32_t glob_offset = 0, simd_mask<N> mask = 1) {
  slm_scatter<T, N>(offsets + glob_offset +
                        __ESIMD_DNS::localAccessorToOffset(acc),
                    vals, mask);
}

/// Variant of gather_rgba that uses local accessor as a parameter
///
/// Gather and transpose pixels from the given memory locations defined by the
/// base specified by \c acc, the global offset \c global_offset and a vector of
/// offsets \c offsets. Up to 4 32-bit data elements may be accessed at each
/// address depending on the channel mask \c RGBAMask. Each pixel's address must
/// be 4-byte aligned.
/// For usage examples, see \ref usm_gather_rgba above, the only difference
/// would be the usage of an accessor instead of a usm pointer.
///
/// @tparam RGBAMask A pixel's channel mask.
/// @tparam AccessorT The accessor type for the memory to be loaded/gathered.
/// The returned vector elements must match the accessor data type. The loaded
/// elements must be 4 bytes in size.
/// @tparam N Number of pixels to access (matches the size of the \c offsets
///   vector). Must be 8, 16 or 32.
/// @param acc The accessor representing memory address of the access.
/// @param offsets Byte offsets of the pixels relative to the base pointer.
/// @param global_offset Byte offset of the pixels relative to the base pointer.
/// @param mask Memory access mask. Pixels with zero corresponding mask's
///   predicate are not accessed. Their values in the resulting vector are
///   undefined.
/// @return Read data - up to N*4 values of type \c Tx.
///
template <rgba_channel_mask RGBAMask = rgba_channel_mask::ABGR,
          typename AccessorT, int N,
          typename T = typename AccessorT::value_type>
__ESIMD_API
    std::enable_if_t<detail::is_local_accessor_with_v<
                         AccessorT, detail::accessor_mode_cap::can_read>,
                     simd<T, N * get_num_channels_enabled(RGBAMask)>>
    gather_rgba(AccessorT acc, simd<uint32_t, N> offsets,
                uint32_t global_offset = 0, simd_mask<N> mask = 1) {
  return slm_gather_rgba<T, N, RGBAMask>(
      offsets + global_offset + __ESIMD_DNS::localAccessorToOffset(acc), mask);
}

/// Variant of scatter_rgba that uses local accessor as a parameter
/// Gather data from the memory addressed by accessor \c acc, offset common
/// for all loaded elements \c global_offset and per-element offsets \c offsets,
/// and return it as simd vector. See @ref usm_gather_rgba for information about
/// the operation semantics and parameter restrictions/interdependencies.
///
/// @tparam RGBAMask Pixel's channel mask.
/// @tparam AccessorT The accessor type for the memory to be stored/scattered.
/// The returned vector elements must match the accessor data type. The loaded
/// elements must be 4 bytes in size.
/// @tparam N The number of elements to access.
/// @param offsets Byte offsets of each element.
/// @param vals values to be written.
/// @param global_offset Byte offset of the pixels relative to the base pointer.
/// @param mask Operation mask. All-1 by default.
///
template <rgba_channel_mask RGBAMask = rgba_channel_mask::ABGR,
          typename AccessorT, int N,
          typename T = typename AccessorT::value_type>
__ESIMD_API std::enable_if_t<detail::is_local_accessor_with_v<
    AccessorT, detail::accessor_mode_cap::can_write>>
scatter_rgba(AccessorT acc, simd<uint32_t, N> offsets,
             simd<T, N * get_num_channels_enabled(RGBAMask)> vals,
             uint32_t global_offset = 0, simd_mask<N> mask = 1) {
  detail::validate_rgba_write_channel_mask<RGBAMask>();
  slm_scatter_rgba<T, N, RGBAMask>(offsets + global_offset +
                                       __ESIMD_DNS::localAccessorToOffset(acc),
                                   vals, mask);
}

/// @addtogroup sycl_esimd_raw_send
/// @{

/// Raw sends. "s" suffix designates "split" variant - i.e. two sources.
///  This is a low-level API not recommended for general usage.
///
/// @tparam exec_size is the execution size.
/// @tparam sfid is the shared function ID.
/// @tparam num_src0 is the number of GRFs for source-0.
/// @tparam num_src1 is the number of GRFs for source-1.
/// @tparam num_dst is the number of GRFs for destination.
/// @tparam eot is the flag that indicates whether this is an EOT message
/// (optional - default to off).
/// @tparam sendc is the flag that indicates whether sendc should be used
/// (optional - default to off).
/// @param msg_dst is the old value of the destination operand.
/// @param msg_src0 is the first source operand of send message.
/// @param msg_src1 is the second source operand of send message.
/// @param ex_desc is the extended message descriptor.
/// @param msg_desc is the message descriptor.
/// @param mask is the predicate to specify enabled channels (optional - default
/// to on).
/// @return the vector value read from memory.
template <uint8_t exec_size, uint8_t sfid, uint8_t num_src0, uint8_t num_src1,
          uint8_t num_dst, raw_send_eot eot = raw_send_eot::not_eot,
          raw_send_sendc sendc = raw_send_sendc::not_sendc, typename T1, int n1,
          typename T2, int n2, typename T3, int n3>
__ESIMD_API __ESIMD_NS::simd<T1, n1>
raw_sends(__ESIMD_NS::simd<T1, n1> msg_dst, __ESIMD_NS::simd<T2, n2> msg_src0,
          __ESIMD_NS::simd<T3, n3> msg_src1, uint32_t ex_desc,
          uint32_t msg_desc, __ESIMD_NS::simd_mask<exec_size> mask = 1) {
  constexpr unsigned _Width1 = n1 * sizeof(T1);
  static_assert(_Width1 % 32 == 0, "Invalid size for raw send rspVar");
  constexpr unsigned _Width2 = n2 * sizeof(T2);
  static_assert(_Width2 % 32 == 0, "Invalid size for raw send msg_src0");
  constexpr unsigned _Width3 = n3 * sizeof(T3);
  static_assert(_Width3 % 32 == 0, "Invalid size for raw send msg_src1");

  using ElemT1 = __ESIMD_DNS::__raw_t<T1>;
  using ElemT2 = __ESIMD_DNS::__raw_t<T2>;
  using ElemT3 = __ESIMD_DNS::__raw_t<T3>;

  constexpr uint8_t modifier =
      ((eot == raw_send_eot::eot) << 1) | (sendc == raw_send_sendc::sendc);

  return __esimd_raw_sends2<ElemT1, n1, ElemT2, n2, ElemT3, n3, exec_size>(
      modifier, exec_size, mask.data(), num_src0, num_src1, num_dst, sfid,
      ex_desc, msg_desc, msg_src0.data(), msg_src1.data(), msg_dst.data());
}

/// Raw send. This is a low-level API not recommended for general usage.
///
/// @tparam exec_size is the execution size.
/// @tparam sfid is the shared function ID.
/// @tparam num_src0 is the number of GRFs for source-0.
/// @tparam num_dst is the number of GRFs for destination.
/// @tparam eot is the flag that indicates whether this is an EOT message
/// (optional - default to off).
/// @tparam sendc is the flag that indicates whether sendc should be used
/// (optional - default to off).
/// @param msg_dst is the old value of the destination operand.
/// @param msg_src0 is the first source operand of send message.
/// @param ex_desc is the extended message descriptor.
/// @param msg_desc is the message descriptor.
/// @param mask is the predicate to specify enabled channels (optional - default
/// to on).
/// @return the vector value read from memory
template <uint8_t exec_size, uint8_t sfid, uint8_t num_src0, uint8_t num_dst,
          raw_send_eot eot = raw_send_eot::not_eot,
          raw_send_sendc sendc = raw_send_sendc::not_sendc, typename T1, int n1,
          typename T2, int n2>
__ESIMD_API __ESIMD_NS::simd<T1, n1>
raw_send(__ESIMD_NS::simd<T1, n1> msg_dst, __ESIMD_NS::simd<T2, n2> msg_src0,
         uint32_t ex_desc, uint32_t msg_desc,
         __ESIMD_NS::simd_mask<exec_size> mask = 1) {
  constexpr unsigned _Width1 = n1 * sizeof(T1);
  static_assert(_Width1 % 32 == 0, "Invalid size for raw send rspVar");
  constexpr unsigned _Width2 = n2 * sizeof(T2);
  static_assert(_Width2 % 32 == 0, "Invalid size for raw send msg_src0");

  using ElemT1 = __ESIMD_DNS::__raw_t<T1>;
  using ElemT2 = __ESIMD_DNS::__raw_t<T2>;

  constexpr uint8_t modifier =
      ((eot == raw_send_eot::eot) << 1) | (sendc == raw_send_sendc::sendc);
  return __esimd_raw_send2<ElemT1, n1, ElemT2, n2, exec_size>(
      modifier, exec_size, mask.data(), num_src0, num_dst, sfid, ex_desc,
      msg_desc, msg_src0.data(), msg_dst.data());
}

/// Raw sends. "s" suffix designates "split" variant - i.e. two sources.
///  This is a low-level API not recommended for general usage.
///
/// @tparam exec_size is the execution size.
/// @tparam sfid is the shared function ID.
/// @tparam num_src0 is the number of GRFs for source-0.
/// @tparam num_src1 is the number of GRFs for source-1.
/// @tparam eot is the flag that indicates whether this is an EOT message
/// (optional - default to off).
/// @tparam sendc is the flag that indicates whether sendc should be used
/// (optional - default to off).
/// @param msg_src0 is the first source operand of send message.
/// @param msg_src1 is the second source operand of send message.
/// @param ex_desc is the extended message descriptor.
/// @param msg_desc is the message descriptor.
/// @param mask is the predicate to specify enabled channels (optional - default
/// to on).
template <uint8_t exec_size, uint8_t sfid, uint8_t num_src0, uint8_t num_src1,
          raw_send_eot eot = raw_send_eot::not_eot,
          raw_send_sendc sendc = raw_send_sendc::not_sendc, typename T1, int n1,
          typename T2, int n2>
__ESIMD_API void raw_sends(__ESIMD_NS::simd<T1, n1> msg_src0,
                           __ESIMD_NS::simd<T2, n2> msg_src1, uint32_t ex_desc,
                           uint32_t msg_desc,
                           __ESIMD_NS::simd_mask<exec_size> mask = 1) {
  constexpr unsigned _Width1 = n1 * sizeof(T1);
  static_assert(_Width1 % 32 == 0, "Invalid size for raw send msg_src0");
  constexpr unsigned _Width2 = n2 * sizeof(T2);
  static_assert(_Width2 % 32 == 0, "Invalid size for raw send msg_src1");

  using ElemT1 = __ESIMD_DNS::__raw_t<T1>;
  using ElemT2 = __ESIMD_DNS::__raw_t<T2>;

  constexpr uint8_t modifier =
      ((eot == raw_send_eot::eot) << 1) | (sendc == raw_send_sendc::sendc);
  __esimd_raw_sends2_noresult<ElemT1, n1, ElemT2, n2, exec_size>(
      modifier, exec_size, mask.data(), num_src0, num_src1, sfid, ex_desc,
      msg_desc, msg_src0.data(), msg_src1.data());
}

/// Raw send. Generates a \c send or \c sendc instruction for the message
/// gateway. This is a low-level API not recommended for general usage.
///
/// @tparam exec_size is the execution size.
/// @tparam sfid is the shared function ID.
/// @tparam num_src0 is the number of GRFs for source-0.
/// @tparam eot is the flag that indicates whether this is an EOT message
/// (optional - default to off).
/// @tparam sendc is the flag that indicates whether sendc should be used
/// (optional - default to off).
/// @param msg_src0 is the first source operand of send message.
/// @param ex_desc is the extended message descriptor.
/// @param msg_desc is the message descriptor.
/// @param mask is the predicate to specify enabled channels (optional - default
/// to on).
template <uint8_t exec_size, uint8_t sfid, uint8_t num_src0,
          raw_send_eot eot = raw_send_eot::not_eot,
          raw_send_sendc sendc = raw_send_sendc::not_sendc, typename T1, int n1>
__ESIMD_API void raw_send(__ESIMD_NS::simd<T1, n1> msg_src0, uint32_t ex_desc,
                          uint32_t msg_desc,
                          __ESIMD_NS::simd_mask<exec_size> mask = 1) {
  constexpr unsigned _Width1 = n1 * sizeof(T1);
  static_assert(_Width1 % 32 == 0, "Invalid size for raw send msg_src0");
  using ElemT1 = __ESIMD_DNS::__raw_t<T1>;
  constexpr uint8_t modifier =
      ((eot == raw_send_eot::eot) << 1) | (sendc == raw_send_sendc::sendc);
  __esimd_raw_send2_noresult<ElemT1, n1, exec_size>(
      modifier, exec_size, mask.data(), num_src0, sfid, ex_desc, msg_desc,
      msg_src0.data());
}

/// @} sycl_esimd_raw_send

/// @} sycl_esimd_memory

/// @cond EXCLUDE

namespace detail {
// -- Outlined implementations of simd_obj_impl class memory access APIs.

template <typename T, int N, class T1, class SFINAE>
template <typename Flags, int ChunkSize, typename>
void simd_obj_impl<T, N, T1, SFINAE>::copy_from(
    const simd_obj_impl<T, N, T1, SFINAE>::element_type *Addr,
    Flags) SYCL_ESIMD_FUNCTION {
  using UT = simd_obj_impl<T, N, T1, SFINAE>::element_type;
  constexpr unsigned Size = sizeof(T) * N;
  constexpr unsigned Align = Flags::template alignment<T1>;

  constexpr unsigned BlockSize = OperandSize::OWORD * 8;
  constexpr unsigned NumBlocks = Size / BlockSize;
  constexpr unsigned RemSize = Size % BlockSize;

  if constexpr (Align >= OperandSize::DWORD && Size % OperandSize::OWORD == 0 &&
                detail::isPowerOf2(RemSize / OperandSize::OWORD)) {
    if constexpr (NumBlocks > 0) {
      constexpr unsigned BlockN = BlockSize / sizeof(T);
      ForHelper<NumBlocks>::unroll([BlockN, Addr, this](unsigned Block) {
        select<BlockN, 1>(Block * BlockN) =
            block_load<UT, BlockN, Flags>(Addr + (Block * BlockN), Flags{});
      });
    }
    if constexpr (RemSize > 0) {
      constexpr unsigned RemN = RemSize / sizeof(T);
      constexpr unsigned BlockN = BlockSize / sizeof(T);
      select<RemN, 1>(NumBlocks * BlockN) =
          block_load<UT, RemN, Flags>(Addr + (NumBlocks * BlockN), Flags{});
    }
  } else if constexpr (sizeof(T) == 8) {
    simd<int32_t, N * 2> BC(reinterpret_cast<const int32_t *>(Addr), Flags{});
    bit_cast_view<int32_t>() = BC;
  } else {
    constexpr unsigned NumChunks = N / ChunkSize;
    if constexpr (NumChunks > 0) {
      simd<uint32_t, ChunkSize> Offsets(0u, sizeof(T));
      ForHelper<NumChunks>::unroll([Addr, &Offsets, this](unsigned Block) {
        select<ChunkSize, 1>(Block * ChunkSize) =
            gather<UT, ChunkSize>(Addr + (Block * ChunkSize), Offsets);
      });
    }
    constexpr unsigned RemN = N % ChunkSize;
    if constexpr (RemN > 0) {
      if constexpr (RemN == 1) {
        select<1, 1>(NumChunks * ChunkSize) = Addr[NumChunks * ChunkSize];
      } else if constexpr (RemN == 8 || RemN == 16) {
        simd<uint32_t, RemN> Offsets(0u, sizeof(T));
        select<RemN, 1>(NumChunks * ChunkSize) =
            gather<UT, RemN>(Addr + (NumChunks * ChunkSize), Offsets);
      } else {
        constexpr int N1 = RemN < 8 ? 8 : RemN < 16 ? 16 : 32;
        simd_mask_type<N1> Pred(0);
        Pred.template select<RemN, 1>() = 1;
        simd<uint32_t, N1> Offsets(0u, sizeof(T));
        simd<UT, N1> Vals =
            gather<UT, N1>(Addr + (NumChunks * ChunkSize), Offsets, Pred);
        select<RemN, 1>(NumChunks * ChunkSize) =
            Vals.template select<RemN, 1>();
      }
    }
  }
}

template <typename T, int N, class T1, class SFINAE>
template <int ChunkSize, typename Flags, typename AccessorT, typename TOffset>
ESIMD_INLINE void simd_obj_impl<T, N, T1, SFINAE>::copy_to_impl(
    AccessorT acc, TOffset offset) const SYCL_ESIMD_FUNCTION {
  using UT = simd_obj_impl<T, N, T1, SFINAE>::element_type;
  constexpr unsigned Size = sizeof(T) * N;
  constexpr unsigned Align = Flags::template alignment<T1>;

  constexpr unsigned BlockSize = OperandSize::OWORD * 8;
  constexpr unsigned NumBlocks = Size / BlockSize;
  constexpr unsigned RemSize = Size % BlockSize;

  simd<UT, N> Tmp{data()};
  if constexpr (Align >= OperandSize::OWORD && Size % OperandSize::OWORD == 0 &&
                detail::isPowerOf2(RemSize / OperandSize::OWORD)) {
    if constexpr (NumBlocks > 0) {
      constexpr unsigned BlockN = BlockSize / sizeof(T);
      ForHelper<NumBlocks>::unroll([BlockN, acc, offset, &Tmp](unsigned Block) {
        block_store<UT, BlockN, AccessorT>(
            acc, offset + (Block * BlockSize),
            Tmp.template select<BlockN, 1>(Block * BlockN));
      });
    }
    if constexpr (RemSize > 0) {
      constexpr unsigned RemN = RemSize / sizeof(T);
      constexpr unsigned BlockN = BlockSize / sizeof(T);
      block_store<UT, RemN, AccessorT>(
          acc, offset + (NumBlocks * BlockSize),
          Tmp.template select<RemN, 1>(NumBlocks * BlockN));
    }
  } else if constexpr (sizeof(T) == 8) {
    simd<int32_t, N * 2> BC = Tmp.template bit_cast_view<int32_t>();
    BC.copy_to(acc, offset, Flags{});
  } else {
    constexpr unsigned NumChunks = N / ChunkSize;
    if constexpr (NumChunks > 0) {
      simd<TOffset, ChunkSize> Offsets(0u, sizeof(T));
      ForHelper<NumChunks>::unroll([acc, offset, &Offsets,
                                    &Tmp](unsigned Block) {
        scatter<UT, ChunkSize, AccessorT>(
            acc, Offsets, Tmp.template select<ChunkSize, 1>(Block * ChunkSize),
            offset + (Block * ChunkSize * sizeof(T)));
      });
    }
    constexpr unsigned RemN = N % ChunkSize;
    if constexpr (RemN > 0) {
      if constexpr (RemN == 1 || RemN == 8 || RemN == 16) {
        simd<TOffset, RemN> Offsets(0u, sizeof(T));
        scatter<UT, RemN, AccessorT>(
            acc, Offsets, Tmp.template select<RemN, 1>(NumChunks * ChunkSize),
            offset + (NumChunks * ChunkSize * sizeof(T)));
      } else {
        constexpr int N1 = RemN < 8 ? 8 : RemN < 16 ? 16 : 32;
        simd_mask_type<N1> Pred(0);
        Pred.template select<RemN, 1>() = 1;
        simd<UT, N1> Vals;
        Vals.template select<RemN, 1>() =
            Tmp.template select<RemN, 1>(NumChunks * ChunkSize);
        simd<TOffset, N1> Offsets(0u, sizeof(T));
        scatter<UT, N1, AccessorT>(acc, Offsets, Vals,
                                   offset + (NumChunks * ChunkSize * sizeof(T)),
                                   Pred);
      }
    }
  }
}

template <typename T, int N, class T1, class SFINAE>
template <int ChunkSize, typename Flags, typename AccessorT, typename TOffset>
ESIMD_INLINE void simd_obj_impl<T, N, T1, SFINAE>::copy_from_impl(
    AccessorT acc, TOffset offset) SYCL_ESIMD_FUNCTION {
  using UT = simd_obj_impl<T, N, T1, SFINAE>::element_type;
  static_assert(sizeof(UT) == sizeof(T));
  constexpr unsigned Size = sizeof(T) * N;
  constexpr unsigned Align = Flags::template alignment<T1>;

  constexpr unsigned BlockSize = OperandSize::OWORD * 8;
  constexpr unsigned NumBlocks = Size / BlockSize;
  constexpr unsigned RemSize = Size % BlockSize;

  if constexpr (Align >= OperandSize::DWORD && Size % OperandSize::OWORD == 0 &&
                detail::isPowerOf2(RemSize / OperandSize::OWORD)) {
    if constexpr (NumBlocks > 0) {
      constexpr unsigned BlockN = BlockSize / sizeof(T);
      ForHelper<NumBlocks>::unroll([BlockN, acc, offset, this](unsigned Block) {
        select<BlockN, 1>(Block * BlockN) =
            block_load<UT, BlockN, AccessorT, Flags>(
                acc, offset + (Block * BlockSize), Flags{});
      });
    }
    if constexpr (RemSize > 0) {
      constexpr unsigned RemN = RemSize / sizeof(T);
      constexpr unsigned BlockN = BlockSize / sizeof(T);
      select<RemN, 1>(NumBlocks * BlockN) =
          block_load<UT, RemN, AccessorT, Flags>(
              acc, offset + (NumBlocks * BlockSize), Flags{});
    }
  } else if constexpr (sizeof(T) == 8) {
    simd<int32_t, N * 2> BC(acc, offset, Flags{});
    bit_cast_view<int32_t>() = BC;
  } else {
    constexpr unsigned NumChunks = N / ChunkSize;
    if constexpr (NumChunks > 0) {
      simd<TOffset, ChunkSize> Offsets(0u, sizeof(T));
      ForHelper<NumChunks>::unroll(
          [acc, offset, &Offsets, this](unsigned Block) {
            select<ChunkSize, 1>(Block * ChunkSize) =
                gather<UT, ChunkSize, AccessorT>(
                    acc, Offsets, offset + (Block * ChunkSize * sizeof(T)));
          });
    }
    constexpr unsigned RemN = N % ChunkSize;
    if constexpr (RemN > 0) {
      if constexpr (RemN == 1 || RemN == 8 || RemN == 16) {
        simd<TOffset, RemN> Offsets(0u, sizeof(T));
        select<RemN, 1>(NumChunks * ChunkSize) = gather<UT, RemN, AccessorT>(
            acc, Offsets, offset + (NumChunks * ChunkSize * sizeof(T)));
      } else {
        constexpr int N1 = RemN < 8 ? 8 : RemN < 16 ? 16 : 32;
        simd_mask_type<N1> Pred(0);
        Pred.template select<RemN, 1>() = 1;
        simd<TOffset, N1> Offsets(0u, sizeof(T));
        simd<UT, N1> Vals = gather<UT, N1>(
            acc, Offsets, offset + (NumChunks * ChunkSize * sizeof(T)), Pred);
        select<RemN, 1>(NumChunks * ChunkSize) =
            Vals.template select<RemN, 1>();
      }
    }
  }
}

template <typename T, int N, class T1, class SFINAE>
template <typename AccessorT, typename Flags, int ChunkSize, typename>
ESIMD_INLINE EnableIfAccessor<AccessorT, accessor_mode_cap::can_read, void>
simd_obj_impl<T, N, T1, SFINAE>::copy_from(AccessorT acc,
                                           detail::DeviceAccessorOffsetT offset,
                                           Flags) SYCL_ESIMD_FUNCTION {

  copy_from_impl<ChunkSize, Flags>(acc, offset);
}

template <typename T, int N, class T1, class SFINAE>
template <typename AccessorT, typename Flags, int ChunkSize, typename>
ESIMD_INLINE std::enable_if_t<
    detail::is_local_accessor_with_v<AccessorT, accessor_mode_cap::can_read>,
    void>
simd_obj_impl<T, N, T1, SFINAE>::copy_from(AccessorT acc, uint32_t offset,
                                           Flags) SYCL_ESIMD_FUNCTION {

  copy_from_impl<ChunkSize, Flags>(acc, offset);
}

template <typename T, int N, class T1, class SFINAE>
template <typename Flags, int ChunkSize, typename>
void simd_obj_impl<T, N, T1, SFINAE>::copy_to(
    simd_obj_impl<T, N, T1, SFINAE>::element_type *Addr,
    Flags) const SYCL_ESIMD_FUNCTION {
  using UT = simd_obj_impl<T, N, T1, SFINAE>::element_type;
  constexpr unsigned Size = sizeof(T) * N;
  constexpr unsigned Align = Flags::template alignment<T1>;

  constexpr unsigned BlockSize = OperandSize::OWORD * 8;
  constexpr unsigned NumBlocks = Size / BlockSize;
  constexpr unsigned RemSize = Size % BlockSize;

  simd<UT, N> Tmp{data()};
  if constexpr (Align >= OperandSize::OWORD && Size % OperandSize::OWORD == 0 &&
                detail::isPowerOf2(RemSize / OperandSize::OWORD)) {
    if constexpr (NumBlocks > 0) {
      constexpr unsigned BlockN = BlockSize / sizeof(T);
      ForHelper<NumBlocks>::unroll([BlockN, Addr, &Tmp](unsigned Block) {
        block_store<UT, BlockN>(Addr + (Block * BlockN),
                                Tmp.template select<BlockN, 1>(Block * BlockN));
      });
    }
    if constexpr (RemSize > 0) {
      constexpr unsigned RemN = RemSize / sizeof(T);
      constexpr unsigned BlockN = BlockSize / sizeof(T);
      block_store<UT, RemN>(Addr + (NumBlocks * BlockN),
                            Tmp.template select<RemN, 1>(NumBlocks * BlockN));
    }
  } else if constexpr (sizeof(T) == 8) {
    simd<int32_t, N * 2> BC = Tmp.template bit_cast_view<int32_t>();
    BC.copy_to(reinterpret_cast<int32_t *>(Addr), Flags{});
  } else {
    constexpr unsigned NumChunks = N / ChunkSize;
    if constexpr (NumChunks > 0) {
      simd<uint32_t, ChunkSize> Offsets(0u, sizeof(T));
      ForHelper<NumChunks>::unroll([Addr, &Offsets, &Tmp](unsigned Block) {
        scatter<UT, ChunkSize>(
            Addr + (Block * ChunkSize), Offsets,
            Tmp.template select<ChunkSize, 1>(Block * ChunkSize));
      });
    }
    constexpr unsigned RemN = N % ChunkSize;
    if constexpr (RemN > 0) {
      if constexpr (RemN == 1) {
        Addr[NumChunks * ChunkSize] = Tmp[NumChunks * ChunkSize];
      } else if constexpr (RemN == 8 || RemN == 16) {
        // TODO: GPU runtime may handle scatter of 16 byte elements
        // incorrectly. The code below is a workaround which must be deleted
        // once GPU runtime is fixed.
        if constexpr (sizeof(T) == 1 && RemN == 16) {
          if constexpr (Align % OperandSize::DWORD > 0) {
            ForHelper<RemN>::unroll([Addr, &Tmp](unsigned Index) {
              Addr[Index + NumChunks * ChunkSize] =
                  Tmp[Index + NumChunks * ChunkSize];
            });
          } else {
            simd_mask_type<8> Pred(0);
            simd<int32_t, 8> Vals;
            Pred.template select<4, 1>() = 1;
            Vals.template select<4, 1>() =
                Tmp.template bit_cast_view<int32_t>().template select<4, 1>(
                    NumChunks * ChunkSize);

            simd<uint32_t, 8> Offsets(0u, sizeof(int32_t));
            scatter<int32_t, 8>(
                reinterpret_cast<int32_t *>(Addr + (NumChunks * ChunkSize)),
                Offsets, Vals, Pred);
          }
        } else {
          simd<uint32_t, RemN> Offsets(0u, sizeof(T));
          scatter<UT, RemN>(
              Addr + (NumChunks * ChunkSize), Offsets,
              Tmp.template select<RemN, 1>(NumChunks * ChunkSize));
        }
      } else {
        constexpr int N1 = RemN < 8 ? 8 : RemN < 16 ? 16 : 32;
        simd_mask_type<N1> Pred(0);
        Pred.template select<RemN, 1>() = 1;
        simd<UT, N1> Vals;
        Vals.template select<RemN, 1>() =
            Tmp.template select<RemN, 1>(NumChunks * ChunkSize);
        simd<uint32_t, N1> Offsets(0u, sizeof(T));
        scatter<UT, N1>(Addr + (NumChunks * ChunkSize), Offsets, Vals, Pred);
      }
    }
  }
}

template <typename T, int N, class T1, class SFINAE>
template <typename AccessorT, typename Flags, int ChunkSize, typename>
ESIMD_INLINE EnableIfAccessor<AccessorT, accessor_mode_cap::can_write, void>
simd_obj_impl<T, N, T1, SFINAE>::copy_to(AccessorT acc,
                                         detail::DeviceAccessorOffsetT offset,
                                         Flags) const SYCL_ESIMD_FUNCTION {
  copy_to_impl<ChunkSize, Flags>(acc, offset);
}

template <typename T, int N, class T1, class SFINAE>
template <typename AccessorT, typename Flags, int ChunkSize, typename>
ESIMD_INLINE std::enable_if_t<
    detail::is_local_accessor_with_v<AccessorT, accessor_mode_cap::can_write>,
    void>
simd_obj_impl<T, N, T1, SFINAE>::copy_to(AccessorT acc, uint32_t offset,
                                         Flags) const SYCL_ESIMD_FUNCTION {
  copy_to_impl<ChunkSize, Flags>(acc, offset);
}

} // namespace detail
/// @endcond EXCLUDE

} // namespace ext::intel::esimd
} // namespace _V1
} // namespace sycl<|MERGE_RESOLUTION|>--- conflicted
+++ resolved
@@ -2227,16 +2227,7 @@
 ///
 template <typename T, typename AccessorTy>
 __ESIMD_API T scalar_load(AccessorTy acc,
-<<<<<<< HEAD
-#ifdef __ESIMD_FORCE_STATELESS_MEM
-                          uint64_t offset
-#else
-                          uint32_t offset
-#endif
-) {
-=======
                           detail::DeviceAccessorOffsetT offset) {
->>>>>>> f1b0bbe7
   const simd<T, 1> Res =
       gather<T, 1, AccessorTy>(acc, simd<decltype(offset), 1>(offset));
   return Res[0];
@@ -2251,16 +2242,7 @@
 ///
 template <typename T, typename AccessorTy>
 __ESIMD_API void scalar_store(AccessorTy acc,
-<<<<<<< HEAD
-#ifdef __ESIMD_FORCE_STATELESS_MEM
-                              uint64_t offset,
-#else
-                              uint32_t offset,
-#endif
-                              T val) {
-=======
                               detail::DeviceAccessorOffsetT offset, T val) {
->>>>>>> f1b0bbe7
   scatter<T, 1, AccessorTy>(acc, simd<decltype(offset), 1>(offset),
                             simd<T, 1>(val));
 }
