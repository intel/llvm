--- conflicted
+++ resolved
@@ -1214,11 +1214,6 @@
     return Res[0];                                                             \
   }
 
-<<<<<<< HEAD
-__ESIMD_ADDC(uint8_t)
-__ESIMD_ADDC(uint16_t)
-=======
->>>>>>> 9b953ddf
 __ESIMD_ADDC(uint32_t)
 __ESIMD_ADDC(uint64_t)
 
@@ -1264,11 +1259,6 @@
     return Res[0];                                                             \
   } // namespace ext::intel::esimd
 
-<<<<<<< HEAD
-__ESIMD_SUBB(uint8_t)
-__ESIMD_SUBB(uint16_t)
-=======
->>>>>>> 9b953ddf
 __ESIMD_SUBB(uint32_t)
 __ESIMD_SUBB(uint64_t)
 
