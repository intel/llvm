--- conflicted
+++ resolved
@@ -102,19 +102,11 @@
 }
 
 template <typename TRes, typename TArg>
-<<<<<<< HEAD
-ESIMD_NODEBUG
-    ESIMD_INLINE std::enable_if_t<detail::is_esimd_scalar<TRes>::value &&
-                                      detail::is_esimd_scalar<TArg>::value,
-                                  TRes>
-    __esimd_abs_common_internal(TArg src0) {
-=======
 
 __ESIMD_API std::enable_if_t<detail::is_esimd_scalar<TRes>::value &&
                                  detail::is_esimd_scalar<TArg>::value,
                              TRes>
 __esimd_abs_common_internal(TArg src0) {
->>>>>>> 0efbaefa
   simd<TArg, 1> Src0 = src0;
   simd<TArg, 1> Result = __esimd_abs_common_internal<TArg>(Src0);
   return convert<TRes>(Result)[0];
