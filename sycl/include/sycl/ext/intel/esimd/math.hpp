//==-------------- math.hpp - DPC++ Explicit SIMD API   --------------------==//
//
// Part of the LLVM Project, under the Apache License v2.0 with LLVM Exceptions.
// See https://llvm.org/LICENSE.txt for license information.
// SPDX-License-Identifier: Apache-2.0 WITH LLVM-exception
//
//===----------------------------------------------------------------------===//
// Implement Explicit SIMD math APIs.
//===----------------------------------------------------------------------===//

#pragma once

#include <sycl/ext/intel/esimd/common.hpp>
#include <sycl/ext/intel/esimd/detail/math_intrin.hpp>
#include <sycl/ext/intel/esimd/detail/operators.hpp>
#include <sycl/ext/intel/esimd/detail/types.hpp>
#include <sycl/ext/intel/esimd/detail/util.hpp>
#include <sycl/ext/intel/esimd/simd.hpp>
#include <sycl/ext/intel/esimd/simd_view.hpp>
#include <sycl/ext/intel/experimental/esimd/detail/math_intrin.hpp>

#include <cstdint>

namespace sycl {
inline namespace _V1 {
namespace ext::intel::esimd {

/// @addtogroup sycl_esimd_math
/// @{
/// @defgroup sycl_esimd_math_ext Hardware-accelerated math.
///
/// This is a group of APIs implementing standard math operations which are also
/// directly supported by the hardware. Usually the hardware support is a
/// specific message to the "extended math" GPU "shared function" unit, sent via
/// the \c math instruction. Most of the operations do not conform to OpenCL
/// requirements for accuracy, so should be used with care.
///
/// TODO Provide detailed spec of each operation.
/// @}

/// @addtogroup sycl_esimd_math
/// @{

/// Conversion of input vector elements of type \p T1 into vector of elements of
/// type \p T0 with saturation.
/// The following conversions are supported:
/// - \c T0 and \c T1 is the same floating-point type (including \c half). In
///   this case the result in the \c i'th lane is:
///     * \c 0 if \c src[i] is less than \c 0
///     * \c 1 if  \c src[i] is greater than \c 1
///     * src[i] otherwise
///
///    I.e. it is always a value in the range <code>[-1, 1]</code>.
/// - \c T0 is an integral type, \c T1 is any valid element type. In this case
///   the (per-element) result is the closest representable value. For example:
///     * Too big (exceeding representable range of \c T0) positive integral or
///       floating-point value src[i] of type \c T1 converted to \c T0
///       will result in <code>std:::numeric_limits<T0>::max()</code>.
///     * Too big negative value will be converted to
///       <code>std:::numeric_limits<T0>::min()</code>.
///     * Negative integer or floating point value converted to unsigned \c T1
///       will yield \c 0.
/// @tparam T0 Element type of the returned vector.
/// @tparam T1 Element type of the input vector.
/// @tparam SZ Size of the input and returned vector.
/// @param src The input vector.
/// @return Vector of \c src elements converted to \c T0 with saturation.
template <typename T0, typename T1, int SZ>
__ESIMD_API std::enable_if_t<!detail::is_generic_floating_point_v<T0> ||
                                 std::is_same_v<T1, T0>,
                             simd<T0, SZ>>
saturate(simd<T1, SZ> src) {
  if constexpr (detail::is_generic_floating_point_v<T0>)
    return __esimd_sat<T0, T1, SZ>(src.data());
  else if constexpr (detail::is_generic_floating_point_v<T1>) {
    if constexpr (std::is_unsigned_v<T0>)
      return __esimd_fptoui_sat<T0, T1, SZ>(src.data());
    else
      return __esimd_fptosi_sat<T0, T1, SZ>(src.data());
  } else if constexpr (std::is_unsigned_v<T0>) {
    if constexpr (std::is_unsigned_v<T1>)
      return __esimd_uutrunc_sat<T0, T1, SZ>(src.data());
    else
      return __esimd_ustrunc_sat<T0, T1, SZ>(src.data());
  } else {
    if constexpr (std::is_signed_v<T1>)
      return __esimd_sstrunc_sat<T0, T1, SZ>(src.data());
    else
      return __esimd_sutrunc_sat<T0, T1, SZ>(src.data());
  }
}

/// @cond ESIMD_DETAIL
// abs
namespace detail {

template <typename TRes, typename TArg, int SZ>
ESIMD_NODEBUG ESIMD_INLINE simd<TRes, SZ>
__esimd_abs_common_internal(simd<TArg, SZ> src0) {
  simd<TArg, SZ> Result = simd<TArg, SZ>(__esimd_abs<TArg, SZ>(src0.data()));
  return convert<TRes>(Result);
}

template <typename TRes, typename TArg>
<<<<<<< HEAD
__ESIMD_API std::enable_if_t<detail::is_esimd_scalar<TRes>::value &&
                                 detail::is_esimd_scalar<TArg>::value,
                             TRes>
__esimd_abs_common_internal(TArg src0) {
=======
ESIMD_NODEBUG
    ESIMD_INLINE std::enable_if_t<detail::is_esimd_scalar<TRes>::value &&
                                      detail::is_esimd_scalar<TArg>::value,
                                  TRes>
    __esimd_abs_common_internal(TArg src0) {
>>>>>>> 0fb31839
  simd<TArg, 1> Src0 = src0;
  simd<TArg, 1> Result = __esimd_abs_common_internal<TArg>(Src0);
  return convert<TRes>(Result)[0];
}
} // namespace detail
/// @endcond ESIMD_DETAIL

/// Get absolute value (vector version)
/// @tparam TRes element type of the returned vector.
/// @tparam TArg element type of the input vector.
/// @tparam SZ size of the input and returned vector.
/// @param src0 the input vector.
/// @return vector of absolute values.
template <typename TRes, typename TArg, int SZ>
__ESIMD_API std::enable_if_t<
    !std::is_same<std::remove_const_t<TRes>, std::remove_const_t<TArg>>::value,
    simd<TRes, SZ>>
abs(simd<TArg, SZ> src0) {
  return detail::__esimd_abs_common_internal<TRes, TArg, SZ>(src0.data());
}

/// Get absolute value (scalar version)
/// @tparam T0 element type of the returned value.
/// @tparam T1 element type of the input value.
/// @param src0 the source operand.
/// @return absolute value.
template <typename TRes, typename TArg>
__ESIMD_API std::enable_if_t<!std::is_same<std::remove_const_t<TRes>,
                                           std::remove_const_t<TArg>>::value &&
                                 detail::is_esimd_scalar<TRes>::value &&
                                 detail::is_esimd_scalar<TArg>::value,
                             std::remove_const_t<TRes>>
abs(TArg src0) {
  return detail::__esimd_abs_common_internal<TRes, TArg>(src0);
}

/// Get absolute value (vector version). This is a specialization of a version
/// with three template parameters, where the element types of the input and
/// output vector are the same.
/// @tparam T1 element type of the input and output vectors.
/// @tparam SZ size of the input and returned vectors.
/// @param src0 the input vector.
/// @return vector of absolute values.
template <typename T1, int SZ> __ESIMD_API simd<T1, SZ> abs(simd<T1, SZ> src0) {
  return detail::__esimd_abs_common_internal<T1, T1, SZ>(src0.data());
}

/// Get absolute value (scalar version). This is a specialization of a version
/// with two template parameters, where the types of the input and output value
/// are the same.
/// @tparam T1 element type of the input and output value.
/// @param src0 the source operand.
/// @return absolute value.
template <typename T1>
__ESIMD_API std::enable_if_t<detail::is_esimd_scalar<T1>::value,
                             std::remove_const_t<T1>>
abs(T1 src0) {
  return detail::__esimd_abs_common_internal<T1, T1>(src0);
}

/// Selects component-wise the maximum of the two vectors.
/// The source operands must be both of integer or both of floating-point type.
/// @tparam T element type of the input and return vectors.
/// @tparam SZ size of the input and returned vectors.
/// @param src0 the input vector.
/// @param src1 the input vector.
/// @param sat enables/disables the saturation (off by default). Possible
/// values: saturation_on/saturation_off.
/// @return vector of component-wise maximum elements.
template <typename T, int SZ, class Sat = saturation_off_tag>
__ESIMD_API simd<T, SZ>(max)(simd<T, SZ> src0, simd<T, SZ> src1, Sat sat = {}) {
  constexpr bool is_sat = std::is_same_v<Sat, saturation_on_tag>;

  if constexpr (std::is_floating_point<T>::value) {
    auto Result = __esimd_fmax<T, SZ>(src0.data(), src1.data());
    if constexpr (is_sat)
      Result = __esimd_sat<T, T, SZ>(Result);
    return simd<T, SZ>(Result);
  } else if constexpr (std::is_unsigned<T>::value) {
    auto Result = __esimd_umax<T, SZ>(src0.data(), src1.data());
    if constexpr (is_sat)
      Result = __esimd_uutrunc_sat<T, T, SZ>(Result);
    return simd<T, SZ>(Result);
  } else {
    auto Result = __esimd_smax<T, SZ>(src0.data(), src1.data());
    if constexpr (is_sat)
      Result = __esimd_sstrunc_sat<T, T, SZ>(Result);
    return simd<T, SZ>(Result);
  }
}

/// Selects maximums for each element of the input vector and a scalar.
/// The source operands must be both of integer or both of
/// floating-point type.
/// @tparam T element type of the input and return vectors.
/// @tparam SZ size of the input and returned vectors.
/// @param src0 the input vector.
/// @param src1 the scalar value.
/// @param sat enables/disables the saturation (off by default). Possible
/// values: saturation_on/saturation_off.
/// @return vector of component-wise maximum elements.
template <typename T, int SZ, class Sat = saturation_off_tag>
__ESIMD_API std::enable_if_t<detail::is_esimd_scalar<T>::value, simd<T, SZ>>(
    max)(simd<T, SZ> src0, T src1, Sat sat = {}) {
  simd<T, SZ> Src1 = src1;
  simd<T, SZ> Result = (esimd::max)(src0, Src1, sat);
  return Result;
}

/// Selects maximums for each element of the input scalar and a vector.
/// The source operands must be both of integer or both of
/// floating-point type.
/// @tparam T element type of the input and return vectors.
/// @tparam SZ size of the input and returned vectors.
/// @param src0 the scalar value.
/// @param src1 the input vector.
/// @param sat enables/disables the saturation (off by default). Possible
/// values: saturation_on/saturation_off.
/// @return vector of component-wise maximum elements.
template <typename T, int SZ, class Sat = saturation_off_tag>
__ESIMD_API std::enable_if_t<detail::is_esimd_scalar<T>::value, simd<T, SZ>>(
    max)(T src0, simd<T, SZ> src1, Sat sat = {}) {
  simd<T, SZ> Src0 = src0;
  simd<T, SZ> Result = (esimd::max)(Src0, src1, sat);
  return Result;
}

/// Selects maximum between two scalar values. (scalar version)
/// The source operands must be both of integer or both of floating-point type.
/// @tparam T element type of the input and return vectors.
/// @param src0 the scalar value.
/// @param src1 the scalar value.
/// @param sat enables/disables the saturation (off by default). Possible
/// values: saturation_on/saturation_off.
/// @return maximum value between the two inputs.
template <typename T, class Sat = saturation_off_tag>
ESIMD_NODEBUG ESIMD_INLINE
std::enable_if_t<detail::is_esimd_scalar<T>::value, T>(max)(T src0, T src1,
                                                            Sat sat = {}) {
  simd<T, 1> Src0 = src0;
  simd<T, 1> Src1 = src1;
  simd<T, 1> Result = (esimd::max)(Src0, Src1, sat);
  return Result[0];
}

/// Selects component-wise the minimum of the two vectors.
/// The source operands must be both of integer or both of floating-point type.
/// @tparam T element type of the input and return vectors.
/// @tparam SZ size of the input and returned vectors.
/// @param src0 the input vector.
/// @param src1 the input vector.
/// @param sat enables/disables the saturation (off by default). Possible
/// values: saturation_on/saturation_off.
/// @return vector of component-wise minimum elements.
template <typename T, int SZ, class Sat = saturation_off_tag>
__ESIMD_API simd<T, SZ>(min)(simd<T, SZ> src0, simd<T, SZ> src1, Sat sat = {}) {
  constexpr bool is_sat = std::is_same_v<Sat, saturation_on_tag>;

  if constexpr (std::is_floating_point<T>::value) {
    auto Result = __esimd_fmin<T, SZ>(src0.data(), src1.data());
    if constexpr (is_sat)
      Result = __esimd_sat<T, T, SZ>(Result);
    return simd<T, SZ>(Result);
  } else if constexpr (std::is_unsigned<T>::value) {
    auto Result = __esimd_umin<T, SZ>(src0.data(), src1.data());
    if constexpr (is_sat)
      Result = __esimd_uutrunc_sat<T, T, SZ>(Result);
    return simd<T, SZ>(Result);
  } else {
    auto Result = __esimd_smin<T, SZ>(src0.data(), src1.data());
    if constexpr (is_sat)
      Result = __esimd_sstrunc_sat<T, T, SZ>(Result);
    return simd<T, SZ>(Result);
  }
}

/// Selects minimums for each element of the input vector and a scalar.
/// The source operands must be both of integer or both of
/// floating-point type.
/// @tparam T element type of the input and return vectors.
/// @tparam SZ size of the input and returned vectors.
/// @param src0 the input vector.
/// @param src1 the scalar value.
/// @param sat enables/disables the saturation (off by default). Possible
/// values: saturation_on/saturation_off.
/// @return vector of component-wise minimum elements.
template <typename T, int SZ, class Sat = saturation_off_tag>
__ESIMD_API std::enable_if_t<detail::is_esimd_scalar<T>::value, simd<T, SZ>>(
    min)(simd<T, SZ> src0, T src1, Sat sat = {}) {
  simd<T, SZ> Src1 = src1;
  simd<T, SZ> Result = (esimd::min)(src0, Src1, sat);
  return Result;
}

/// Selects minimums for each element of the input scalar and a vector.
/// The source operands must be both of integer or both of
/// floating-point type.
/// @tparam T element type of the input and return vectors.
/// @tparam SZ size of the input and returned vectors.
/// @param src0 the scalar value.
/// @param src1 the input vector.
/// @param sat enables/disables the saturation (off by default). Possible
/// values: saturation_on/saturation_off.
/// @return vector of component-wise minimum elements.
template <typename T, int SZ, class Sat = saturation_off_tag>
__ESIMD_API std::enable_if_t<detail::is_esimd_scalar<T>::value, simd<T, SZ>>(
    min)(T src0, simd<T, SZ> src1, Sat sat = {}) {
  simd<T, SZ> Src0 = src0;
  simd<T, SZ> Result = (esimd::min)(Src0, src1, sat);
  return Result;
}

/// Selects minimum between two scalar values.
/// The source operands must be both of integer or both of floating-point type.
/// @tparam T element type of the input and return vectors.
/// @param src0 the scalar value.
/// @param src1 the scalar value.
/// @param sat enables/disables the saturation (off by default). Possible
/// values: saturation_on/saturation_off.
/// @return minimum value between the two inputs.
template <typename T, class Sat = saturation_off_tag>
ESIMD_NODEBUG ESIMD_INLINE
std::enable_if_t<detail::is_esimd_scalar<T>::value, T>(min)(T src0, T src1,
                                                            Sat sat = {}) {
  simd<T, 1> Src0 = src0;
  simd<T, 1> Src1 = src1;
  simd<T, 1> Result = (esimd::min)(Src0, Src1, sat);
  return Result[0];
}

/// @} sycl_esimd_math

/// @addtogroup sycl_esimd_math_ext
/// @{

#if defined(__SYCL_DEVICE_ONLY__)
#define __ESIMD_VECTOR_IMPL(T, name, iname)                                    \
  __ESIMD_DNS::vector_type_t<__ESIMD_DNS::__raw_t<T>, N> res =                 \
      __spirv_ocl_native_##iname<__ESIMD_DNS::__raw_t<T>, N>(src.data());      \
  if constexpr (std::is_same_v<Sat, saturation_off_tag>)                       \
    return res;                                                                \
  else                                                                         \
    return esimd::saturate<T>(simd<T, N>(res));
#define __ESIMD_SCALAR_IMPL(T, name, iname)                                    \
  __ESIMD_DNS::__raw_t<T> res =                                                \
      __spirv_ocl_native_##iname<__ESIMD_DNS::__raw_t<T>>(src);                \
  if constexpr (std::is_same_v<Sat, saturation_off_tag>)                       \
    return res;                                                                \
  else                                                                         \
    return esimd::saturate<T>(simd<T, 1>(res))[0];
#else
#define __ESIMD_VECTOR_IMPL(T, name, iname) return 0;
#define __ESIMD_SCALAR_IMPL(T, name, iname) return 0;
#endif // __SYCL_DEVICE_ONLY__

#define __ESIMD_UNARY_INTRINSIC_DEF(COND, name, iname)                         \
  /** Vector version.                                                       */ \
  template <class T, int N, class Sat = saturation_off_tag,                    \
            class = std::enable_if_t<COND>>                                    \
  __ESIMD_API simd<T, N> name(simd<T, N> src, Sat sat = {}) {                  \
    __ESIMD_VECTOR_IMPL(T, name, iname)                                        \
  }                                                                            \
                                                                               \
  /** Scalar version.                                                       */ \
  template <typename T, class Sat = saturation_off_tag,                        \
            class = std::enable_if_t<COND>>                                    \
  __ESIMD_API T name(T src, Sat sat = {}) {                                    \
    __ESIMD_SCALAR_IMPL(T, name, iname)                                        \
  }

#define __ESIMD_EMATH_IEEE_COND                                                \
  detail::is_generic_floating_point_v<T> && (sizeof(T) >= 4)

#define __ESIMD_EMATH_SPIRV_COND                                               \
  std::is_same_v<T, float> || std::is_same_v<T, sycl::half>

/// Inversion - calculates (1/x). Supports \c half and \c float.
/// Precision: 1 ULP.
__ESIMD_UNARY_INTRINSIC_DEF(__ESIMD_EMATH_SPIRV_COND, inv, recip)

/// Logarithm base 2. Supports \c half and \c float.
/// Precision depending on argument range:
/// - [0.5..2]: absolute error is <code>2^-21</code> or less
/// - (0..0.5) or (2..+INF]: relative error is  <code>2^-21</code> or less
__ESIMD_UNARY_INTRINSIC_DEF(__ESIMD_EMATH_SPIRV_COND, log2, log2)

/// Exponent base 2. Supports \c half and \c float.
/// Precision: 4 ULP.
__ESIMD_UNARY_INTRINSIC_DEF(__ESIMD_EMATH_SPIRV_COND, exp2, exp2)

<<<<<<< HEAD
/// Square root. Is not IEEE754-compatible.  Supports \c half and \c float.
/// Precision: 4 ULP.
__ESIMD_UNARY_INTRINSIC_DEF(__ESIMD_EMATH_SPIRV_COND, sqrt, sqrt)
=======
/// Square root. Is not IEEE754-compatible. Supports \c half, \c float and
/// \c double. Precision: 4 ULP.
__ESIMD_UNARY_INTRINSIC_DEF(detail::is_generic_floating_point_v<T>, sqrt, sqrt)
>>>>>>> 0fb31839

/// IEEE754-compliant square root. Supports \c float and \c double.
template <class T, int N, class Sat = saturation_off_tag,
          class = std::enable_if_t<__ESIMD_EMATH_IEEE_COND>>
__ESIMD_API simd<T, N> sqrt_ieee(simd<T, N> src, Sat sat = {}) {
  __ESIMD_DNS::vector_type_t<__ESIMD_DNS::__raw_t<T>, N> res =
      __esimd_ieee_sqrt<T, N>(src.data());
  if constexpr (std::is_same_v<Sat, saturation_off_tag>)
    return res;
  else
    return esimd::saturate<T>(simd<T, N>(res));
}

/** Scalar version.                                                       */
template <typename T, class Sat = saturation_off_tag,
          class = std::enable_if_t<__ESIMD_EMATH_IEEE_COND>>
__ESIMD_API T sqrt_ieee(T src, Sat sat = {}) {
  simd<T, 1> src_vec = src;
  simd<T, 1> res = sqrt_ieee<T, 1>(src_vec, sat);
  return res[0];
}

/// Square root reciprocal - calculates <code>1/sqrt(x)</code>.
/// Supports \c half and \c float.
/// Precision: 4 ULP.
__ESIMD_UNARY_INTRINSIC_DEF(__ESIMD_EMATH_SPIRV_COND, rsqrt, rsqrt)

/// Sine. Supports \c half and \c float.
/// Absolute error: \c 0.0008 or less for the range [-32767*pi, 32767*pi].
__ESIMD_UNARY_INTRINSIC_DEF(__ESIMD_EMATH_SPIRV_COND, sin, sin)

/// Cosine. Supports \c half and \c float.
/// Absolute error: \c 0.0008 or less for the range [-32767*pi, 32767*pi].
__ESIMD_UNARY_INTRINSIC_DEF(__ESIMD_EMATH_SPIRV_COND, cos, cos)

template <class T, int N, class Sat = saturation_off_tag>
__ESIMD_API std::enable_if_t<std::is_same_v<T, double>, simd<double, N>>
rsqrt(simd<T, N> src, Sat sat = {}) {
  if constexpr (std::is_same_v<Sat, saturation_off_tag>)
    return 1. / sqrt(src);
  else
    return esimd::saturate<double>(1. / sqrt(src));
}

/** Scalar version.                                                       */
template <class T, class Sat = saturation_off_tag>
__ESIMD_API std::enable_if_t<std::is_same_v<T, double>, double>
rsqrt(T src, Sat sat = {}) {
  if constexpr (std::is_same_v<Sat, saturation_off_tag>)
    return 1. / sqrt(src);
  else
    return esimd::saturate<double>(1. / sqrt(src));
}

#undef __ESIMD_UNARY_INTRINSIC_DEF
#undef __ESIMD_VECTOR_IMPL
#undef __ESIMD_SCALAR_IMPL

#define __ESIMD_BINARY_INTRINSIC_DEF(COND, name, iname)                        \
  /** (vector, vector) version.                                             */ \
  template <class T, int N, class U, class Sat = saturation_off_tag,           \
            class = std::enable_if_t<COND>>                                    \
  __ESIMD_API simd<T, N> name(simd<T, N> src0, simd<U, N> src1,                \
                              Sat sat = {}) {                                  \
    using RawVecT = __ESIMD_DNS::vector_type_t<__ESIMD_DNS::__raw_t<T>, N>;    \
    RawVecT src1_raw_conv = detail::convert_vector<T, U, N>(src1.data());      \
    RawVecT res_raw = __esimd_##iname<T, N>(src0.data(), src1_raw_conv);       \
    if constexpr (std::is_same_v<Sat, saturation_off_tag>)                     \
      return res_raw;                                                          \
    else                                                                       \
      return esimd::saturate<T>(simd<T, N>(res_raw));                          \
  }                                                                            \
                                                                               \
  /** (vector, scalar) version.                                             */ \
  template <class T, int N, class U, class Sat = saturation_off_tag,           \
            class = std::enable_if_t<COND>>                                    \
  __ESIMD_API simd<T, N> name(simd<T, N> src0, U src1, Sat sat = {}) {         \
    return name<T, N, U>(src0, simd<U, N>(src1), sat);                         \
  }                                                                            \
                                                                               \
  /** (scalar, scalar) version.                                             */ \
  template <class T, class U, class Sat = saturation_off_tag,                  \
            class = std::enable_if_t<COND>>                                    \
  __ESIMD_API T name(T src0, U src1, Sat sat = {}) {                           \
    simd<T, 1> res = name<T, 1, U>(simd<T, 1>(src0), simd<U, 1>(src1), sat);   \
    return res[0];                                                             \
  }

/// Power - calculates \c src0 in power of \c src1. Note available in DG2, PVC.
///  Supports \c half and \c float.
template <class T, int N, class U, class Sat = saturation_off_tag,
          class = std::enable_if_t<__ESIMD_EMATH_SPIRV_COND>>
__ESIMD_API simd<T, N> pow(simd<T, N> src0, simd<U, N> src1, Sat sat = {}) {
#if defined(__SYCL_DEVICE_ONLY__)
  using RawVecT = __ESIMD_DNS::vector_type_t<__ESIMD_DNS::__raw_t<T>, N>;
  RawVecT src1_raw_conv = detail::convert_vector<T, U, N>(src1.data());
  RawVecT res_raw = __spirv_ocl_native_powr<__ESIMD_DNS::__raw_t<T>, N>(
      src0.data(), src1_raw_conv);
  if constexpr (std::is_same_v<Sat, saturation_off_tag>)
    return res_raw;
  else
    return esimd::saturate<T>(simd<T, N>(res_raw));
#else
  return 0;
#endif // __SYCL_DEVICE_ONLY__
}

/** (vector, scalar) version.                                             */
template <class T, int N, class U, class Sat = saturation_off_tag,
          class = std::enable_if_t<__ESIMD_EMATH_SPIRV_COND>>
__ESIMD_API simd<T, N> pow(simd<T, N> src0, U src1, Sat sat = {}) {
  return pow<T, N, U>(src0, simd<U, N>(src1), sat);
}

/** (scalar, scalar) version.                                             */
template <class T, class U, class Sat = saturation_off_tag,
          class = std::enable_if_t<__ESIMD_EMATH_SPIRV_COND>>
__ESIMD_API T pow(T src0, U src1, Sat sat = {}) {
#if defined(__SYCL_DEVICE_ONLY__)
  using ResT = __ESIMD_DNS::__raw_t<T>;
  ResT src1_raw_conv = detail::convert_scalar<T, U>(src1);
  ResT res_raw =
      __spirv_ocl_native_powr<__ESIMD_DNS::__raw_t<T>>(src0, src1_raw_conv);
  if constexpr (std::is_same_v<Sat, saturation_off_tag>)
    return res_raw;
  else
    return esimd::saturate<T>(simd<T, 1>(res_raw))[0];
#else
  return 0;
#endif // __SYCL_DEVICE_ONLY__
}

/// IEEE754-compliant floating-point division. Supports \c float and \c double.
__ESIMD_BINARY_INTRINSIC_DEF(__ESIMD_EMATH_IEEE_COND, div_ieee, ieee_div)

#undef __ESIMD_BINARY_INTRINSIC_DEF
#undef __ESIMD_EMATH_IEEE_COND
#undef __ESIMD_EMATH_SPIRV_COND

/// @} sycl_esimd_math_ext

/// @addtogroup sycl_esimd_math
/// @{

/// @cond ESIMD_DETAIL
namespace detail {
// std::numbers::ln2_v<float> in c++20
constexpr float ln2 = 0.69314718f;
// std::numbers::log2e_v<float> in c++20
constexpr float log2e = 1.442695f;
} // namespace detail
/// @endcond ESIMD_DETAIL

/// Computes the natural logarithm of the given argument. This is an
/// emulated version based on the H/W supported log2.
/// @param the source operand to compute base-e logarithm of.
/// @return the base-e logarithm of \p src0.
template <class T, int SZ, class Sat = saturation_off_tag>
ESIMD_NODEBUG ESIMD_INLINE simd<T, SZ> log(simd<T, SZ> src0, Sat sat = {}) {
  using CppT = __ESIMD_DNS::__cpp_t<T>;
  simd<T, SZ> Result =
      esimd::log2<T, SZ, saturation_off_tag>(src0) * detail::ln2;

  if constexpr (std::is_same_v<Sat, saturation_off_tag>)
    return Result;
  else
    return esimd::saturate<T>(Result);
}

template <class T, class Sat = saturation_off_tag>
ESIMD_NODEBUG ESIMD_INLINE T log(T src0, Sat sat = {}) {
  return esimd::log<T, 1>(src0, sat)[0];
}

/// Computes e raised to the power of the given argument. This is an
/// emulated version based on the H/W supported exp2.
/// @param the source operand to compute base-e exponential of.
/// @return e raised to the power of \p src0.
template <class T, int SZ, class Sat = saturation_off_tag>
ESIMD_NODEBUG ESIMD_INLINE simd<T, SZ> exp(simd<T, SZ> src0, Sat sat = {}) {
  using CppT = __ESIMD_DNS::__cpp_t<T>;
  return esimd::exp2<T, SZ>(src0 * detail::log2e, sat);
}

template <class T, class Sat = saturation_off_tag>
ESIMD_NODEBUG ESIMD_INLINE T exp(T src0, Sat sat = {}) {
  return esimd::exp<T, 1>(src0, sat)[0];
}

/// @} sycl_esimd_math

/// @addtogroup sycl_esimd_conv
/// @{

////////////////////////////////////////////////////////////////////////////////
// Rounding intrinsics.
////////////////////////////////////////////////////////////////////////////////

#define __ESIMD_INTRINSIC_DEF(name)                                            \
  /** @tparam T Element type.                                               */ \
  /** @tparam SZ Number of elements in the input vector.                    */ \
  /** @tparam Sat Saturation control. Default is \c                            \
   * __ESIMD_NS::saturation_off_tag      */                                    \
  /** @param src0 The argument to perform rounding on.                      */ \
  /** @param sat The type tag object to auto-deduce saturation control.     */ \
  /**   can be \c saturation_off or \c saturation_on                        */ \
  template <typename T, int SZ, class Sat = __ESIMD_NS::saturation_off_tag>    \
  __ESIMD_API __ESIMD_NS::simd<T, SZ> name(__ESIMD_NS::simd<float, SZ> src0,   \
                                           Sat sat = {}) {                     \
    __ESIMD_NS::simd<float, SZ> Result = __esimd_##name<SZ>(src0.data());      \
    if constexpr (std::is_same_v<Sat, __ESIMD_NS::saturation_off_tag>)         \
      return Result;                                                           \
    else if constexpr (!std::is_same_v<float, T>) {                            \
      auto RawRes = __ESIMD_NS::saturate<float>(Result).data();                \
      return __ESIMD_DNS::convert_vector<T, float, SZ>(std::move(RawRes));     \
    } else {                                                                   \
      return __ESIMD_NS::saturate<T>(Result);                                  \
    }                                                                          \
  }                                                                            \
  /** Scalar version.                                                       */ \
  template <typename T, class Sat = __ESIMD_NS::saturation_off_tag>            \
  __ESIMD_API T name(float src0, Sat sat = {}) {                               \
    __ESIMD_NS::simd<float, 1> Src0 = src0;                                    \
    __ESIMD_NS::simd<T, 1> Result = name<T>(Src0, sat);                        \
    return Result[0];                                                          \
  }

/// Round-down (also known as \c floor). Supports only \c float.
/// Corner cases:
/// | _        | _    | _       | _  | _  | _       | _    | _
/// |----------|------|---------|----|----|---------|------|----
/// | **src0** | -inf | -denorm | -0 | +0 | +denorm | +inf | NaN
/// | **dst**  | -inf | \*      | -0 | +0 | +0      | +inf | NaN
/// - \* \c -1 or \c -0 depending on the Single Precision Denorm Mode.
__ESIMD_INTRINSIC_DEF(rndd)

/// Round-up (also known as \c ceil). Supports only \c float.
/// Corner cases:
/// | _        | _    | _       | _  | _  | _       | _    | _
/// |----------|------|---------|----|----|---------|------|----
/// | **src0** | -inf | -denorm | -0 | +0 | +denorm | +inf | NaN
/// | **dst**  | -inf | -0      | -0 | +0 | \*      | +inf | NaN
/// - \* \c +1 or \c +0 depending on the Single Precision Denorm Mode.
__ESIMD_INTRINSIC_DEF(rndu)

/// Round-to-even (also known as \c round). Supports only \c float.
/// Corner cases:
/// | _        | _    | _       | _  | _  | _       | _    | _
/// |----------|------|---------|----|----|---------|------|----
/// | **src0** | -inf | -denorm | -0 | +0 | +denorm | +inf | NaN
/// | **dst**  | -inf | -0      | -0 | +0 | +0      | +inf | NaN
__ESIMD_INTRINSIC_DEF(rnde)

/// Round-to-zero (also known as \c trunc). Supports only \c float.
/// Corner cases:
/// | _        | _    | _       | _  | _  | _       | _    | _
/// |----------|------|---------|----|----|---------|------|----
/// | **src0** | -inf | -denorm | -0 | +0 | +denorm | +inf | NaN
/// | **dst**  | -inf | -0      | -0 | +0 | +0      | +inf | NaN
__ESIMD_INTRINSIC_DEF(rndz)

#undef __ESIMD_INTRINSIC_DEF
/// @} sycl_esimd_conv

/// @addtogroup sycl_esimd_conv
/// @{

/// "Floor" operation, vector version - alias of \c rndd.
template <typename RT, int SZ, class Sat = __ESIMD_NS::saturation_off_tag>
ESIMD_INLINE __ESIMD_NS::simd<RT, SZ>
floor(const __ESIMD_NS::simd<float, SZ> src0, Sat sat = {}) {
  return esimd::rndd<RT, SZ>(src0, sat);
}

/// "Floor" operation, scalar version - alias of \c rndd.
template <typename RT, class Sat = __ESIMD_NS::saturation_off_tag>
ESIMD_INLINE RT floor(float src0, Sat sat = {}) {
  return esimd::rndd<RT, 1U>(src0, sat)[0];
}

/// "Ceiling" operation, vector version - alias of \c rndu.
template <typename RT, int SZ, class Sat = __ESIMD_NS::saturation_off_tag>
ESIMD_INLINE __ESIMD_NS::simd<RT, SZ>
ceil(const __ESIMD_NS::simd<float, SZ> src0, Sat sat = {}) {
  return esimd::rndu<RT, SZ>(src0, sat);
}

/// "Ceiling" operation, scalar version - alias of \c rndu.
template <typename RT, class Sat = __ESIMD_NS::saturation_off_tag>
ESIMD_INLINE RT ceil(float src0, Sat sat = {}) {
  return esimd::rndu<RT, 1U>(src0, sat);
}

/// Round to integral value using the round to zero rounding mode (vector
/// version). Alias of \c rndz.
/// @tparam RT element type of the return vector.
/// @tparam SZ size of the input and returned vectors.
/// @param src0 the input vector.
/// @param sat enables/disables the saturation (off by default). Possible
/// values: saturation_on/saturation_off.
/// @return vector of rounded values.
template <typename RT, int SZ, class Sat = __ESIMD_NS::saturation_off_tag>
__ESIMD_API __ESIMD_NS::simd<RT, SZ>
trunc(const __ESIMD_NS::simd<float, SZ> &src0, Sat sat = {}) {
  return esimd::rndz<RT, SZ>(src0, sat);
}

/// Round to integral value using the round to zero rounding mode (scalar
/// version). Alias of \c rndz.
/// @tparam RT type of the return value.
/// @param src0 the input operand.
/// @param sat enables/disables the saturation (off by default). Possible
/// values: saturation_on/saturation_off.
/// @return rounded value.
template <typename RT, class Sat = __ESIMD_NS::saturation_off_tag>
__ESIMD_API RT trunc(float src0, Sat sat = {}) {
  return esimd::rndz<RT, 1U>(src0, sat)[0];
}

/// @} sycl_esimd_conv

/// @addtogroup sycl_esimd_bitmanip
/// @{

/// Pack a simd_mask into a single unsigned 32-bit integer value.
/// i'th bit in the returned value is set to the result of comparison of the
/// i'th element of the input argument to zero. "equals to zero" gives \c 0,
/// "not equal to zero" gives \c 1. Remaining (if any) bits if the result are
/// filled with \c 0.
/// @tparam N Size of the input mask.
/// @param src0 The input mask.
/// @return The packed mask as an <code>unsgined int</code> 32-bit value.
template <int N>
ESIMD_NODEBUG
    ESIMD_INLINE std::enable_if_t<(N == 8 || N == 16 || N == 32), uint>
    pack_mask(simd_mask<N> src0) {
  return __esimd_pack_mask<N>(src0.data());
}

/// Unpack an unsigned 32-bit integer value into a simd_mask. Only \c N least
/// significant bits are used, where \c N is the number of elements in the
/// result mask. Each input bit is stored into the corresponding vector element
/// of the output mask.
/// @tparam N Size of the output mask.
/// @param src0 The input packed mask.
/// @return The unpacked mask as a simd_mask object.
template <int N>
ESIMD_NODEBUG
    ESIMD_INLINE std::enable_if_t<(N == 8 || N == 16 || N == 32), simd_mask<N>>
    unpack_mask(uint src0) {
  return __esimd_unpack_mask<N>(src0);
}

/// @ref pack_mask specialization when the number of elements \c N is not \c 8,
/// \c 16 or \c 32.
template <int N>
__ESIMD_API std::enable_if_t<(N != 8 && N != 16 && N < 32), uint>
pack_mask(simd_mask<N> src0) {
  simd_mask<(N < 8 ? 8 : N < 16 ? 16 : 32)> src_0 = 0;
  src_0.template select<N, 1>() = src0.template bit_cast_view<ushort>();
  return esimd::pack_mask(src_0);
}

/// Compare source vector elements against zero and return a bitfield combining
/// the comparison result. The representative bit in the result is set if
/// corresponding source vector element is non-zero, and is unset otherwise.
/// @param mask the source operand to be compared with zero.
/// @return an \c uint, where each bit is set if the corresponding element of
/// the source operand is non-zero and unset otherwise.
template <typename T, int N>
__ESIMD_API
    std::enable_if_t<(std::is_same_v<T, ushort> || std::is_same_v<T, uint>) &&
                         (N > 0 && N <= 32),
                     uint>
    ballot(simd<T, N> mask) {
  simd_mask<N> cmp = (mask != 0);
  if constexpr (N == 8 || N == 16 || N == 32) {
    return __esimd_pack_mask<N>(cmp.data());
  } else {
    constexpr int N1 = (N <= 8 ? 8 : N <= 16 ? 16 : 32);
    simd<uint16_t, N1> res = 0;
    res.template select<N, 1>() = cmp.data();
    return __esimd_pack_mask<N1>(res.data());
  }
}

/// Count number of bits set in the source operand per element.
/// @param src0 the source operand to count bits in.
/// @return a vector of \c uint32_t, where each element is set to bit count of
///     the corresponding element of the source operand.
template <typename T, int N>
ESIMD_NODEBUG ESIMD_INLINE std::enable_if_t<
    std::is_integral<T>::value && (sizeof(T) <= 4), simd<uint32_t, N>>
cbit(simd<T, N> src) {
  return __esimd_cbit<T, N>(src.data());
}

/// Scalar version of \c cbit - both input and output are scalars rather
/// than vectors.
template <typename T>
__ESIMD_API
    std::enable_if_t<std::is_integral<T>::value && (sizeof(T) <= 4), uint32_t>
    cbit(T src) {
  simd<T, 1> Src = src;
  simd<uint32_t, 1> Result = esimd::cbit(Src);
  return Result[0];
}

/// Scalar version of \c cbit, that takes simd_view object as an
/// argument, e.g. `cbit(v[0])`.
/// @param src0 input simd_view object of size 1.
/// @return scalar number of bits set.
template <typename BaseTy, typename RegionTy>
__ESIMD_API std::enable_if_t<
    std::is_integral<
        typename simd_view<BaseTy, RegionTy>::element_type>::value &&
        (sizeof(typename simd_view<BaseTy, RegionTy>::element_type) <= 4) &&
        (simd_view<BaseTy, RegionTy>::length == 1),
    uint32_t>
cbit(simd_view<BaseTy, RegionTy> src) {
  using Ty = typename simd_view<BaseTy, RegionTy>::element_type;
  simd<Ty, 1> Src = src;
  simd<uint32_t, 1> Result = esimd::cbit(Src);
  return Result[0];
}

/// Find the per element number of the first bit set in the source operand
/// starting from the least significant bit.
/// @param src0 the source operand to count bits in.
/// @return a vector of the same type as the source operand, where each element
///     is set to the number first bit set in corresponding element of the
///     source operand. \c 0xFFFFffff is returned for an element equal to \c 0.
/// Find component-wise the first bit from LSB side
template <typename T, int N>
__ESIMD_API
    std::enable_if_t<std::is_integral<T>::value && (sizeof(T) == 4), simd<T, N>>
    fbl(simd<T, N> src) {
  return __esimd_fbl<T, N>(src.data());
}

/// Scalar version of \c fbl - both input and output are scalars rather
/// than vectors.
template <typename T>
__ESIMD_API std::enable_if_t<std::is_integral<T>::value && (sizeof(T) == 4), T>
fbl(T src) {
  simd<T, 1> Src = src;
  simd<T, 1> Result = esimd::fbl(Src);
  return Result[0];
}

/// Scalar version of \c fbl, that takes simd_view object as an
/// argument, e.g. `fbl(v[0])`.
/// @param src0 input simd_view object of size 1.
/// @return scalar number of the first bit set starting from the least
/// significant bit.
template <typename BaseTy, typename RegionTy>
__ESIMD_API std::enable_if_t<
    std::is_integral<
        typename simd_view<BaseTy, RegionTy>::element_type>::value &&
        (sizeof(typename simd_view<BaseTy, RegionTy>::element_type) == 4) &&
        (simd_view<BaseTy, RegionTy>::length == 1),
    typename simd_view<BaseTy, RegionTy>::element_type>
fbl(simd_view<BaseTy, RegionTy> src) {
  using Ty = typename simd_view<BaseTy, RegionTy>::element_type;
  simd<Ty, 1> Src = src;
  simd<Ty, 1> Result = esimd::fbl(Src);
  return Result[0];
}

/// Find the per element number of the first bit set in the source operand
/// starting from the most significant bit (sign bit is skipped).
/// @param src0 the source operand to count bits in.
/// @return a vector of the same type as the source operand, where each element
///     is set to the number first bit set in corresponding element of the
///     source operand. \c 0xFFFFffff is returned for an element equal to \c 0
///     or \c -1.
template <typename T, int N>
__ESIMD_API std::enable_if_t<std::is_integral<T>::value &&
                                 std::is_signed<T>::value && (sizeof(T) == 4),
                             simd<T, N>>
fbh(simd<T, N> src) {
  return __esimd_sfbh<T, N>(src.data());
}

/// Find the per element number of the first bit set in the source operand
/// starting from the most significant bit (sign bit is counted).
/// @param src0 the source operand to count bits in.
/// @return a vector of the same type as the source operand, where each element
///     is set to the number first bit set in corresponding element of the
///     source operand. \c 0xFFFFffff is returned for an element equal to \c 0.
template <typename T, int N>
__ESIMD_API std::enable_if_t<std::is_integral<T>::value &&
                                 !std::is_signed<T>::value && (sizeof(T) == 4),
                             simd<T, N>>
fbh(simd<T, N> src) {
  return __esimd_ufbh<T, N>(src.data());
}

/// Scalar version of \c fbh - both input and output are scalars rather
/// than vectors.
template <typename T>
__ESIMD_API std::enable_if_t<std::is_integral<T>::value && (sizeof(T) == 4), T>
fbh(T src) {
  simd<T, 1> Src = src;
  simd<T, 1> Result = esimd::fbh(Src);
  return Result[0];
}

/// Scalar version of \c fbh, that takes simd_view object as an
/// argument, e.g. `fbh(v[0])`.
/// @param src0 input simd_view object of size 1.
/// @return scalar number of the first bit set starting from the most
/// significant bit.
template <typename BaseTy, typename RegionTy>
__ESIMD_API std::enable_if_t<
    std::is_integral<
        typename simd_view<BaseTy, RegionTy>::element_type>::value &&
        (sizeof(typename simd_view<BaseTy, RegionTy>::element_type) == 4) &&
        (simd_view<BaseTy, RegionTy>::length == 1),
    typename simd_view<BaseTy, RegionTy>::element_type>
fbh(simd_view<BaseTy, RegionTy> src) {
  using Ty = typename simd_view<BaseTy, RegionTy>::element_type;
  simd<Ty, 1> Src = src;
  simd<Ty, 1> Result = esimd::fbh(Src);
  return Result[0];
}

/// Shift left operation (vector version)
/// @tparam T0 element type of the returned vector. Must be any integer type.
/// @tparam T1 element type of the input vectors. Must be any integer type.
/// @tparam SZ size of the input and returned vector.
/// @param src0 the input vector.
/// @param src1 the vector of bit positions to shift the corresponding element
/// in the input vector by.
/// @param sat enables/disables the saturation (off by default). Possible
/// values: saturation_on/saturation_off.
/// @return vector of shifted left values.
template <typename T0, typename T1, int SZ, class Sat = saturation_off_tag>
__ESIMD_API
    std::enable_if_t<std::is_integral<T0>::value && std::is_integral<T1>::value,
                     simd<T0, SZ>>
    shl(simd<T1, SZ> src0, simd<T1, SZ> src1, Sat sat = {}) {
  using ComputationTy =
      __ESIMD_DNS::computation_type_t<decltype(src0), int32_t>;
  ComputationTy Src0 = src0;
  ComputationTy Src1 = src1;

  if constexpr (std::is_same_v<Sat, saturation_on_tag>) {
    if constexpr (std::is_unsigned<T0>::value) {
      if constexpr (std::is_unsigned<
                        typename ComputationTy::element_type>::value)
        return __esimd_uushl_sat<T0, typename ComputationTy::element_type, SZ>(
            Src0.data(), Src1.data());
      else
        return __esimd_usshl_sat<T0, typename ComputationTy::element_type, SZ>(
            Src0.data(), Src1.data());
    } else {
      if constexpr (std::is_signed<typename ComputationTy::element_type>::value)
        return __esimd_sushl_sat<T0, typename ComputationTy::element_type, SZ>(
            Src0.data(), Src1.data());
      else
        return __esimd_ssshl_sat<T0, typename ComputationTy::element_type, SZ>(
            Src0.data(), Src1.data());
    }
  } else {
    if constexpr (std::is_unsigned<T0>::value) {
      if constexpr (std::is_unsigned<
                        typename ComputationTy::element_type>::value)
        return __esimd_uushl<T0, typename ComputationTy::element_type, SZ>(
            Src0.data(), Src1.data());
      else
        return __esimd_usshl<T0, typename ComputationTy::element_type, SZ>(
            Src0.data(), Src1.data());
    } else {
      if constexpr (std::is_signed<typename ComputationTy::element_type>::value)
        return __esimd_sushl<T0, typename ComputationTy::element_type, SZ>(
            Src0.data(), Src1.data());
      else
        return __esimd_ssshl<T0, typename ComputationTy::element_type, SZ>(
            Src0.data(), Src1.data());
    }
  }
}

/// Shift left operation (vector version)
/// @tparam T0 element type of the returned vector. Must be any integer type.
/// @tparam T1 element type of the input vector. Must be any integer type.
/// @tparam SZ size of the input and returned vector.
/// @param src0 the input vector.
/// @param src1 the number of bit positions the input vector shall be shifted.
/// @param sat enables/disables the saturation (off by default). Possible
/// values: saturation_on/saturation_off.
/// @return vector of shifted left values.
template <typename T0, typename T1, int SZ, typename U,
          class Sat = saturation_off_tag>
__ESIMD_API std::enable_if_t<std::is_integral<T0>::value &&
                                 std::is_integral<T1>::value &&
                                 std::is_integral<U>::value,
                             simd<T0, SZ>>
shl(simd<T1, SZ> src0, U src1, Sat sat = {}) {
  simd<U, SZ> Src1 = src1;
  return shl<T0, T1, SZ>(src0, Src1, sat);
}

/// Shift left operation (scalar version)
/// @tparam T0 element type of the returned value. Must be any integer type.
/// @tparam T1 element type of the input value. Must be any integer type.
/// @tparam T2 type of scalar operand \p src1. Must be any integer type.
/// @param src0 the input value.
/// @param src1 the number of bit positions the input vector shall be shifted.
/// @param sat enables/disables the saturation (off by default). Possible
/// values: saturation_on/saturation_off.
/// @return shifted left value.
template <typename T0, typename T1, typename T2, class Sat = saturation_off_tag>
__ESIMD_API std::enable_if_t<__ESIMD_DNS::is_esimd_scalar<T0>::value &&
                                 __ESIMD_DNS::is_esimd_scalar<T1>::value &&
                                 __ESIMD_DNS::is_esimd_scalar<T2>::value &&
                                 std::is_integral<T0>::value &&
                                 std::is_integral<T1>::value &&
                                 std::is_integral<T2>::value,
                             std::remove_const_t<T0>>
shl(T1 src0, T2 src1, Sat sat = {}) {
  simd<T1, 1> Src0 = src0;
  simd<T0, 1> Result = shl<T0, T1, 1, T2, Sat>(Src0, src1, sat);
  return Result[0];
}

/// Logical Shift Right (vector version)
/// @tparam T0 element type of the returned vector. Must be any integer type.
/// @tparam T1 element type of the input vectors. Must be any integer type.
/// @tparam SZ size of the input and returned vectors.
/// @param src0 the input vector.
/// @param src1 the vector of bit positions to shift the corresponding element
/// in the input vector by.
/// @param sat enables/disables the saturation (off by default). Possible
/// values: saturation_on/saturation_off.
/// @return vector of shifted elements.
template <typename T0, typename T1, int SZ, class Sat = saturation_off_tag>
__ESIMD_API
    std::enable_if_t<std::is_integral<T0>::value && std::is_integral<T1>::value,
                     simd<T0, SZ>>
    lsr(simd<T1, SZ> src0, simd<T1, SZ> src1, Sat sat = {}) {
  using IntermedTy = __ESIMD_DNS::computation_type_t<T1, T1>;
  typedef typename std::make_unsigned<IntermedTy>::type ComputationTy;
  simd<ComputationTy, SZ> Src0 = src0;
  simd<ComputationTy, SZ> Src1 = src1;
  simd<ComputationTy, SZ> Result = Src0.data() >> Src1.data();

  if constexpr (std::is_same_v<Sat, saturation_off_tag>)
    return Result;
  else
    return saturate<T0>(Result);
}

/// Logical Shift Right (vector version)
/// @tparam T0 element type of the returned vector. Must be any integer type.
/// @tparam T1 element type of the input vector. Must be any integer type.
/// @tparam SZ size of the input and returned vectors.
/// @tparam U type of scalar operand \p src1. Must be any integer type.
/// @param src0 the input vector.
/// @param src1 the number of bit positions the input vector shall be shifted.
/// @param sat enables/disables the saturation (off by default). Possible
/// values: saturation_on/saturation_off.
/// @return vector of shifted elements.
template <typename T0, typename T1, int SZ, typename U,
          class Sat = saturation_off_tag>
__ESIMD_API std::enable_if_t<std::is_integral<T0>::value &&
                                 std::is_integral<T1>::value &&
                                 std::is_integral<U>::value,
                             simd<T0, SZ>>
lsr(simd<T1, SZ> src0, U src1, Sat sat = {}) {
  simd<T1, SZ> Src1 = src1;
  return lsr<T0, T1, SZ>(src0, Src1, sat);
}

/// Logical Shift Right (scalar version)
/// @tparam T0 element type of the returned value. Must be any integer type.
/// @tparam T1 element type of the input value \p src0. Must be any integer
/// type.
/// @tparam T2 type of scalar operand \p src1. Must be any integer type.
/// @param src0 the input value.
/// @param src1 the number of bit positions the input vector shall be shifted.
/// @param sat enables/disables the saturation (off by default). Possible
/// values: saturation_on/saturation_off.
/// @return shifted value.
template <typename T0, typename T1, typename T2, class Sat = saturation_off_tag>
__ESIMD_API std::enable_if_t<__ESIMD_DNS::is_esimd_scalar<T0>::value &&
                                 __ESIMD_DNS::is_esimd_scalar<T1>::value &&
                                 __ESIMD_DNS::is_esimd_scalar<T2>::value &&
                                 std::is_integral<T0>::value &&
                                 std::is_integral<T1>::value &&
                                 std::is_integral<T2>::value,
                             std::remove_const_t<T0>>
lsr(T1 src0, T2 src1, Sat sat = {}) {
  simd<T1, 1> Src0 = src0;
  simd<T0, 1> Result = lsr<T0, T1, 1, T2, Sat>(Src0, src1, sat);

  return Result[0];
}

/// Arithmetical Shift Right (vector version)
/// @tparam T0 element type of the returned vector. Must be any integer type.
/// @tparam T1 element type of the input vectors. Must be any integer type.
/// @tparam SZ size of the input and returned vectors.
/// @param src0 the input vector.
/// @param src1 the vector of bit positions to shift the corresponding element
/// in the input vector by.
/// @param sat enables/disables the saturation (off by default). Possible
/// values: saturation_on/saturation_off.
/// @return vector of shifted elements.
template <typename T0, typename T1, int SZ, class Sat = saturation_off_tag>
__ESIMD_API
    std::enable_if_t<std::is_integral<T0>::value && std::is_integral<T1>::value,
                     simd<T0, SZ>>
    asr(simd<T1, SZ> src0, simd<T1, SZ> src1, Sat sat = {}) {
  using IntermedTy = __ESIMD_DNS::computation_type_t<T1, T1>;
  typedef typename std::make_signed<IntermedTy>::type ComputationTy;
  simd<ComputationTy, SZ> Src0 = src0;
  simd<ComputationTy, SZ> Src1 = src1;
  simd<ComputationTy, SZ> Result = Src0 >> Src1;
  if constexpr (std::is_same_v<Sat, saturation_off_tag>)
    return Result;
  else
    return saturate<T0>(Result);
}

/// Arithmetical Shift Right (vector version)
/// @tparam T0 element type of the returned vector. Must be any integer type.
/// @tparam T1 element type of the input vector. Must be any integer type.
/// @tparam SZ size of the input and returned vectors.
/// @tparam U type of scalar operand \p src1. Must be any integer type.
/// @param src0 the input vector.
/// @param src1 the number of bit positions the input vector shall be shifted.
/// @param sat enables/disables the saturation (off by default). Possible
/// values: saturation_on/saturation_off.
/// @return vector of shifted elements.
template <typename T0, typename T1, int SZ, typename U,
          class Sat = saturation_off_tag>
__ESIMD_API std::enable_if_t<std::is_integral<T0>::value &&
                                 std::is_integral<T1>::value &&
                                 std::is_integral<U>::value,
                             simd<T0, SZ>>
asr(simd<T1, SZ> src0, U src1, Sat sat = {}) {
  simd<U, SZ> Src1 = src1;
  return asr<T0, T1, SZ>(src0, Src1, sat);
}

/// Arithmetical Shift Right (scalar version)
/// @tparam T0 element type of the returned value. Must be any integer type.
/// @tparam T1 element type of the input value \p src0. Must be any integer
/// type.
/// @tparam T2 type of scalar operand \p src1. Must be any integer type.
/// @param src0 the input value.
/// @param src1 the number of bit positions the input vector shall be shifted.
/// @param sat enables/disables the saturation (off by default). Possible
/// values: saturation_on/saturation_off.
/// @return shifted value.
template <typename T0, typename T1, typename T2, class Sat = saturation_off_tag>
__ESIMD_API std::enable_if_t<__ESIMD_DNS::is_esimd_scalar<T0>::value &&
                                 __ESIMD_DNS::is_esimd_scalar<T1>::value &&
                                 __ESIMD_DNS::is_esimd_scalar<T2>::value &&
                                 std::is_integral<T0>::value &&
                                 std::is_integral<T1>::value &&
                                 std::is_integral<T2>::value,
                             std::remove_const_t<T0>>
asr(T1 src0, T2 src1, Sat sat = {}) {
  simd<T1, 1> Src0 = src0;
  simd<T0, 1> Result = esimd::asr<T0, T1, 1, T2, Sat>(Src0, src1, sat);
  return Result[0];
}

/// Shift right operation (vector version)
/// @tparam T0 element type of the returned vector. Must be any integer type.
/// @tparam T1 element type of the input vectors. Must be any integer type.
/// @tparam SZ size of the input and returned vector.
/// @param src0 the input vector.
/// @param src1 the vector of bit positions to shift the corresponding element
/// in the input vector by.
/// @param sat enables/disables the saturation (off by default). Possible
/// values: saturation_on/saturation_off.
/// @return vector of shifted right values.
template <typename T0, typename T1, int SZ, class Sat = saturation_off_tag>
__ESIMD_API
    std::enable_if_t<std::is_integral<T0>::value && std::is_integral<T1>::value,
                     simd<T0, SZ>>
    shr(simd<T1, SZ> src0, simd<T1, SZ> src1, Sat sat = {}) {
  if constexpr (std::is_unsigned<T1>::value) {
    return esimd::lsr<T0, T1, SZ>(src0, src1, sat);
  } else {
    return esimd::asr<T0, T1, SZ>(src0, src1, sat);
  }
}

/// Shift right operation (vector version)
/// @tparam T0 element type of the returned vector. Must be any integer type.
/// @tparam T1 element type of the input vector. Must be any integer type.
/// @tparam SZ size of the input and returned vector.
/// @tparam U type of scalar operand \p src1. Must be any integer type.
/// @param src0 the input vector.
/// @param src1 the number of bit positions the input vector shall be shifted.
/// @param sat enables/disables the saturation (off by default). Possible
/// values: saturation_on/saturation_off.
/// @return vector of shifted right values.
template <typename T0, typename T1, int SZ, typename U,
          class Sat = saturation_off_tag>
__ESIMD_API std::enable_if_t<std::is_integral<T0>::value &&
                                 std::is_integral<T1>::value &&
                                 std::is_integral<U>::value,
                             simd<T0, SZ>>
shr(simd<T1, SZ> src0, U src1, Sat sat = {}) {
  simd<U, SZ> Src1 = src1;
  return shr<T0, T1, SZ>(src0, Src1, sat);
}

/// Shift right operation (scalar version)
/// @tparam T0 element type of the returned value. Must be any integer type.
/// @tparam T1 element type of the input value. Must be any integer type.
/// @tparam T2 type of scalar operand \p src1. Must be any integer type.
/// @param src0 the input value.
/// @param src1 the number of bit positions the input vector shall be shifted.
/// @param sat enables/disables the saturation (off by default). Possible
/// values: saturation_on/saturation_off.
/// @return shifted right value.
template <typename T0, typename T1, typename T2, class Sat = saturation_off_tag>
__ESIMD_API std::enable_if_t<__ESIMD_DNS::is_esimd_scalar<T0>::value &&
                                 __ESIMD_DNS::is_esimd_scalar<T1>::value &&
                                 __ESIMD_DNS::is_esimd_scalar<T2>::value &&
                                 std::is_integral<T0>::value &&
                                 std::is_integral<T1>::value &&
                                 std::is_integral<T2>::value,
                             std::remove_const_t<T0>>
shr(T1 src0, T2 src1, Sat sat = {}) {
  simd<T1, 1> Src0 = src0;
  simd<T0, 1> Result = shr<T0, T1, 1, T2, Sat>(Src0, src1, sat);
  return Result[0];
}

/// Rotate left operation with two vector inputs
/// @tparam T0 element type of the returned vector. Must be any integer type.
/// @tparam T1 element type of the input vector. Must be any integer type.
/// @tparam SZ size of the input and returned vectors.
/// @param src0 the input vector.
/// @param src1 the vector with number of bit positions by which the elements of
/// the input vector \p src0 shall be rotated.
/// @return vector of rotated elements.
template <typename T0, typename T1, int SZ>
__ESIMD_API std::enable_if_t<detail::is_type<T0, int16_t, uint16_t, int32_t,
                                             uint32_t, int64_t, uint64_t>() &&
                                 detail::is_type<T1, int16_t, uint16_t, int32_t,
                                                 uint32_t, int64_t, uint64_t>(),
                             simd<T0, SZ>>
rol(simd<T1, SZ> src0, simd<T1, SZ> src1) {
  return __esimd_rol<T0, T1, SZ>(src0.data(), src1.data());
}

/// Rotate left operation with a vector and a scalar inputs
/// @tparam T0 element type of the returned vector. Must be any integer type.
/// @tparam T1 element type of the input vector. Must be any integer type.
/// @tparam SZ size of the input and returned vectors.
/// @tparam U type of scalar operand \p src1. Must be any integer type.
/// @param src0 the input vector.
/// @param src1 the number of bit positions the input vector shall be rotated.
/// @return vector of rotated elements.
template <typename T0, typename T1, int SZ, typename U>
__ESIMD_API
    std::enable_if_t<detail::is_type<T0, int16_t, uint16_t, int32_t, uint32_t,
                                     int64_t, uint64_t>() &&
                         detail::is_type<T1, int16_t, uint16_t, int32_t,
                                         uint32_t, int64_t, uint64_t>() &&
                         detail::is_type<U, int16_t, uint16_t, int32_t,
                                         uint32_t, int64_t, uint64_t>(),
                     simd<T0, SZ>>
    rol(simd<T1, SZ> src0, U src1) {
  simd<T1, SZ> Src1 = src1;
  return rol<T0>(src0, Src1);
}

/// Rotate left operation with two scalar inputs
/// @tparam T0 element type of the returned value. Must be any integer type.
/// @tparam T1 element type of the input value. Must be any integer type.
/// @tparam T2 type of scalar operand \p src1. Must be any integer type.
/// @param src0 the input value.
/// @param src1 the number of bit positions the input vector shall be rotated.
/// @return rotated left value.
template <typename T0, typename T1, typename T2>
__ESIMD_API
    std::enable_if_t<__ESIMD_DNS::is_esimd_scalar<T0>::value &&
                         __ESIMD_DNS::is_esimd_scalar<T1>::value &&
                         __ESIMD_DNS::is_esimd_scalar<T2>::value &&
                         detail::is_type<T0, int16_t, uint16_t, int32_t,
                                         uint32_t, int64_t, uint64_t>() &&
                         detail::is_type<T1, int16_t, uint16_t, int32_t,
                                         uint32_t, int64_t, uint64_t>() &&
                         detail::is_type<T2, int16_t, uint16_t, int32_t,
                                         uint32_t, int64_t, uint64_t>(),
                     std::remove_const_t<T0>>
    rol(T1 src0, T2 src1) {
  simd<T1, 1> Src0 = src0;
  simd<T0, 1> Result = rol<T0, T1, 1, T2>(Src0, src1);
  return Result[0];
}

/// Rotate right operation with two vector inputs
/// @tparam T0 element type of the returned vector. Must be any integer type.
/// @tparam T1 element type of the input vector. Must be any integer type.
/// @tparam SZ size of the input and returned vectors.
/// @param src0 the input vector.
/// @param src1 the vector with number of bit positions by which the elements of
/// the input vector \p src0 shall be rotated.
/// @return vector of rotated elements.
template <typename T0, typename T1, int SZ>
__ESIMD_API std::enable_if_t<detail::is_type<T0, int16_t, uint16_t, int32_t,
                                             uint32_t, int64_t, uint64_t>() &&
                                 detail::is_type<T1, int16_t, uint16_t, int32_t,
                                                 uint32_t, int64_t, uint64_t>(),
                             simd<T0, SZ>>
ror(simd<T1, SZ> src0, simd<T1, SZ> src1) {
  return __esimd_ror<T0, T1, SZ>(src0.data(), src1.data());
}

/// Rotate right operation with a vector and a scalar inputs
/// @tparam T0 element type of the returned vector. Must be any integer type.
/// @tparam T1 element type of the input vector. Must be any integer type.
/// @tparam SZ size of the input and returned vectors.
/// @tparam U type of scalar operand \p src1. Must be any integer type.
/// @param src0 the input vector.
/// @param src1 the number of bit positions the input vector shall be rotated.
/// @return vector of rotated elements.
template <typename T0, typename T1, int SZ, typename U>
__ESIMD_API
    std::enable_if_t<detail::is_type<T0, int16_t, uint16_t, int32_t, uint32_t,
                                     int64_t, uint64_t>() &&
                         detail::is_type<T1, int16_t, uint16_t, int32_t,
                                         uint32_t, int64_t, uint64_t>() &&
                         detail::is_type<U, int16_t, uint16_t, int32_t,
                                         uint32_t, int64_t, uint64_t>(),
                     simd<T0, SZ>>
    ror(simd<T1, SZ> src0, U src1) {
  simd<T1, SZ> Src1 = src1;
  return esimd::ror<T0>(src0, Src1);
}

/// Rotate right operation with two scalar inputs
/// @tparam T0 element type of the returned value. Must be any integer type.
/// @tparam T1 element type of the input value. Must be any integer type.
/// @tparam T2 type of scalar operand \p src1. Must be any integer type.
/// @param src0 the input value.
/// @param src1 the number of bit positions the input vector shall be rotated.
/// @return rotated right value.
template <typename T0, typename T1, typename T2>
__ESIMD_API
    std::enable_if_t<__ESIMD_DNS::is_esimd_scalar<T0>::value &&
                         __ESIMD_DNS::is_esimd_scalar<T1>::value &&
                         __ESIMD_DNS::is_esimd_scalar<T2>::value &&
                         detail::is_type<T0, int16_t, uint16_t, int32_t,
                                         uint32_t, int64_t, uint64_t>() &&
                         detail::is_type<T1, int16_t, uint16_t, int32_t,
                                         uint32_t, int64_t, uint64_t>() &&
                         detail::is_type<T2, int16_t, uint16_t, int32_t,
                                         uint32_t, int64_t, uint64_t>(),
                     std::remove_const_t<T0>>
    ror(T1 src0, T2 src1) {
  simd<T1, 1> Src0 = src0;
  simd<T0, 1> Result = esimd::ror<T0, T1, 1, T2>(Src0, src1);
  return Result[0];
}

/// @} sycl_esimd_bitmanip

/// @addtogroup sycl_esimd_math
/// @{

/// \brief DP4A.
///
/// @param src0 the first source operand of dp4a operation.
///
/// @param src1 the second source operand of dp4a operation.
///
/// @param src2 the third source operand of dp4a operation.
///
/// @param sat saturation flag, which has default value of saturation_off.
///
/// Returns simd vector of the dp4a operation result.
///
template <typename T1, typename T2, typename T3, typename T4, int N,
          class Sat = saturation_off_tag>
__ESIMD_API std::enable_if_t<
    detail::is_dword_type<T1>::value && detail::is_dword_type<T2>::value &&
        detail::is_dword_type<T3>::value && detail::is_dword_type<T4>::value,
    simd<T1, N>>
dp4a(simd<T2, N> src0, simd<T3, N> src1, simd<T4, N> src2, Sat sat = {}) {
#if defined(__SYCL_DEVICE_ONLY__)
  simd<T1, N> Result;
  simd<T2, N> Src0 = src0;
  simd<T3, N> Src1 = src1;
  simd<T4, N> Src2 = src2;
  if constexpr (std::is_same_v<Sat, saturation_off_tag>) {
    if constexpr (std::is_unsigned<T1>::value) {
      if constexpr (std::is_unsigned<T2>::value) {
        Result = __esimd_uudp4a<T1, T2, T3, T4, N>(Src0.data(), Src1.data(),
                                                   Src2.data());
      } else {
        Result = __esimd_usdp4a<T1, T2, T3, T4, N>(Src0.data(), Src1.data(),
                                                   Src2.data());
      }
    } else {
      if constexpr (std::is_unsigned<T2>::value) {
        Result = __esimd_sudp4a<T1, T2, T3, T4, N>(Src0.data(), Src1.data(),
                                                   Src2.data());
      } else {
        Result = __esimd_ssdp4a<T1, T2, T3, T4, N>(Src0.data(), Src1.data(),
                                                   Src2.data());
      }
    }
  } else {
    if constexpr (std::is_unsigned<T1>::value) {
      if constexpr (std::is_unsigned<T2>::value) {
        Result = __esimd_uudp4a_sat<T1, T2, T3, T4, N>(Src0.data(), Src1.data(),
                                                       Src2.data());
      } else {
        Result = __esimd_usdp4a_sat<T1, T2, T3, T4, N>(Src0.data(), Src1.data(),
                                                       Src2.data());
      }
    } else {
      if constexpr (std::is_unsigned<T2>::value) {
        Result = __esimd_sudp4a_sat<T1, T2, T3, T4, N>(Src0.data(), Src1.data(),
                                                       Src2.data());
      } else {
        Result = __esimd_ssdp4a_sat<T1, T2, T3, T4, N>(Src0.data(), Src1.data(),
                                                       Src2.data());
      }
    }
  }
  return Result;
#else
  __ESIMD_UNSUPPORTED_ON_HOST;
#endif // __SYCL_DEVICE_ONLY__
}

// reduction functions
namespace detail {
template <typename T0, typename T1, int SZ> struct esimd_apply_sum {
  template <typename... T>
  simd<T0, SZ> operator()(simd<T1, SZ> v1, simd<T1, SZ> v2) {
    return v1 + v2;
  }
};

template <typename T0, typename T1, int SZ> struct esimd_apply_prod {
  template <typename... T>
  simd<T0, SZ> operator()(simd<T1, SZ> v1, simd<T1, SZ> v2) {
    return v1 * v2;
  }
};

template <typename T0, typename T1, int SZ> struct esimd_apply_reduced_max {
  template <typename... T>
  simd<T0, SZ> operator()(simd<T1, SZ> v1, simd<T1, SZ> v2) {
    if constexpr (std::is_floating_point<T1>::value) {
      return __esimd_fmax<T1, SZ>(v1.data(), v2.data());
    } else if constexpr (std::is_unsigned<T1>::value) {
      return __esimd_umax<T1, SZ>(v1.data(), v2.data());
    } else {
      return __esimd_smax<T1, SZ>(v1.data(), v2.data());
    }
  }
};

template <typename T0, typename T1, int SZ> struct esimd_apply_reduced_min {
  template <typename... T>
  simd<T0, SZ> operator()(simd<T1, SZ> v1, simd<T1, SZ> v2) {
    if constexpr (std::is_floating_point<T1>::value) {
      return __esimd_fmin<T1, SZ>(v1.data(), v2.data());
    } else if constexpr (std::is_unsigned<T1>::value) {
      return __esimd_umin<T1, SZ>(v1.data(), v2.data());
    } else {
      return __esimd_smin<T1, SZ>(v1.data(), v2.data());
    }
  }
};

template <typename T0, typename T1, int SZ,
          template <typename RT, typename T, int N> class OpType>
T0 reduce_single(simd<T1, SZ> v) {
  if constexpr (SZ == 1) {
    return v[0];
  } else {
    static_assert(detail::isPowerOf2(SZ),
                  "Invaid input for reduce_single - the vector size must "
                  "be power of two.");
    constexpr int N = SZ / 2;
    simd<T0, N> tmp = OpType<T0, T1, N>()(v.template select<N, 1>(0),
                                          v.template select<N, 1>(N));
    return reduce_single<T0, T0, N, OpType>(tmp);
  }
}

template <typename T0, typename T1, int N1, int N2,
          template <typename RT, typename T, int N> class OpType>
T0 reduce_pair(simd<T1, N1> v1, simd<T1, N2> v2) {
  if constexpr (N1 == N2) {
    simd<T0, N1> tmp = OpType<T0, T1, N1>()(v1, v2);
    return reduce_single<T0, T0, N1, OpType>(tmp);
  } else if constexpr (N1 < N2) {
    simd<T0, N1> tmp1 = OpType<T0, T1, N1>()(v1, v2.template select<N1, 1>(0));
    constexpr int N = N2 - N1;
    using NT = simd<T0, N>;
    NT tmp2 = convert<T0>(v2.template select<N, 1>(N1).read());
    return reduce_pair<T0, T0, N1, N, OpType>(tmp1, tmp2);
  } else {
    static_assert(detail::isPowerOf2(N1),
                  "Invaid input for reduce_pair - N1 must be power of two.");
    constexpr int N = N1 / 2;
    simd<T0, N> tmp = OpType<T0, T1, N>()(v1.template select<N, 1>(0),
                                          v1.template select<N, 1>(N));
    using NT = simd<T0, N2>;
    NT tmp2 = convert<T0>(v2);
    return reduce_pair<T0, T0, N, N2, OpType>(tmp, tmp2);
  }
}

template <typename T0, typename T1, int SZ,
          template <typename RT, typename T, int N> class OpType>
T0 reduce(simd<T1, SZ> v) {
  constexpr bool isPowerOf2 = detail::isPowerOf2(SZ);
  if constexpr (isPowerOf2) {
    return reduce_single<T0, T1, SZ, OpType>(v);
  } else {
    constexpr unsigned N1 = 1u << detail::log2<SZ>();
    constexpr unsigned N2 = SZ - N1;

    simd<T1, N1> v1 = v.template select<N1, 1>(0);
    simd<T1, N2> v2 = v.template select<N2, 1>(N1);
    return reduce_pair<T0, T1, N1, N2, OpType>(v1, v2);
  }
};

template <typename T0, typename T1, int SZ>
ESIMD_INLINE ESIMD_NODEBUG T0 sum(simd<T1, SZ> v) {
  using TT = detail::computation_type_t<simd<T1, SZ>>;
  using RT = typename TT::element_type;
  T0 retv = reduce<RT, T1, SZ, esimd_apply_sum>(v);
  return retv;
}

template <typename T0, typename T1, int SZ>
ESIMD_INLINE ESIMD_NODEBUG T0 prod(simd<T1, SZ> v) {
  using TT = detail::computation_type_t<simd<T1, SZ>>;
  using RT = typename TT::element_type;
  T0 retv = reduce<RT, T1, SZ, esimd_apply_prod>(v);
  return retv;
}
} // namespace detail
/// @endcond ESIMD_DETAIL

/// Performs 'maximum' operation reduction over elements of the input vector,
/// that is, returns the maximal vector element.
/// @tparam T0 type of the return value.
/// @tparam T1 element type of the input vector.
/// @tparam SZ size of the input vector.
/// @param v the vector to perfrom reduction on
/// @return result of the reduction
template <typename T0, typename T1, int SZ>
ESIMD_INLINE ESIMD_NODEBUG T0 hmax(simd<T1, SZ> v) {
  T0 retv = detail::reduce<T1, T1, SZ, detail::esimd_apply_reduced_max>(v);
  return retv;
}

/// Performs 'minimum' operation reduction over elements of the input vector,
/// that is, returns the minimal vector element.
/// @tparam T0 type of the return value.
/// @tparam T1 element type of the input vector.
/// @tparam SZ size of the input vector.
/// @param v the vector to perfrom reduction on
/// @return result of the reduction
template <typename T0, typename T1, int SZ>
ESIMD_INLINE ESIMD_NODEBUG T0 hmin(simd<T1, SZ> v) {
  T0 retv = detail::reduce<T1, T1, SZ, detail::esimd_apply_reduced_min>(v);
  return retv;
}

/// Performs reduction over elements of the input vector.
/// @tparam T0 type of the return value.
/// @tparam T1 element type of the input vector.
/// @tparam SZ size of the input vector.
/// @tparam BinaryOperation type representing the operation. Can be an
///   instantion of one of the following types:
///   \li \c std::plus, performs addition operation
///   \li \c std::multiplies, performs multiplication operation
/// @param v the vector to perfrom reduction on
/// @param op reduction operation object, used to auto-deduce the
/// BinaryOperation
///   template parameter.
/// @return result of the reduction
// TODO 1) enforce BinaryOperation constraints 2) support std::minimum/maximum
template <typename T0, typename T1, int SZ, typename BinaryOperation>
ESIMD_INLINE ESIMD_NODEBUG T0 reduce(simd<T1, SZ> v, BinaryOperation op) {
  if constexpr (std::is_same<detail::remove_cvref_t<BinaryOperation>,
                             std::plus<>>::value) {
    T0 retv = detail::sum<T0>(v);
    return retv;
  } else if constexpr (std::is_same<detail::remove_cvref_t<BinaryOperation>,
                                    std::multiplies<>>::value) {
    T0 retv = detail::prod<T0>(v);
    return retv;
  }
}

/// @addtogroup sycl_esimd_logical
/// @{

/// This enum is used to encode all possible logical operations performed
/// on the 3 input operands. It is used as a template argument of the bfn()
/// function.
/// Example: d = bfn<~bfn_t::x & ~bfn_t::y & ~bfn_t::z>(s0, s1, s2);
enum class bfn_t : uint8_t { x = 0xAA, y = 0xCC, z = 0xF0 };

static constexpr bfn_t operator~(bfn_t x) {
  uint8_t val = static_cast<uint8_t>(x);
  uint8_t res = ~val;
  return static_cast<bfn_t>(res);
}

static constexpr bfn_t operator|(bfn_t x, bfn_t y) {
  uint8_t arg0 = static_cast<uint8_t>(x);
  uint8_t arg1 = static_cast<uint8_t>(y);
  uint8_t res = arg0 | arg1;
  return static_cast<bfn_t>(res);
}

static constexpr bfn_t operator&(bfn_t x, bfn_t y) {
  uint8_t arg0 = static_cast<uint8_t>(x);
  uint8_t arg1 = static_cast<uint8_t>(y);
  uint8_t res = arg0 & arg1;
  return static_cast<bfn_t>(res);
}

static constexpr bfn_t operator^(bfn_t x, bfn_t y) {
  uint8_t arg0 = static_cast<uint8_t>(x);
  uint8_t arg1 = static_cast<uint8_t>(y);
  uint8_t res = arg0 ^ arg1;
  return static_cast<bfn_t>(res);
}

/// Performs binary function computation with three vector operands.
/// @tparam FuncControl boolean function control expressed with bfn_t
/// enum values.
/// @tparam T type of the input vector element.
/// @tparam N size of the input vector.
/// @param s0 First boolean function argument.
/// @param s1 Second boolean function argument.
/// @param s2 Third boolean function argument.
template <bfn_t FuncControl, typename T, int N>
__ESIMD_API std::enable_if_t<std::is_integral_v<T>, __ESIMD_NS::simd<T, N>>
bfn(__ESIMD_NS::simd<T, N> src0, __ESIMD_NS::simd<T, N> src1,
    __ESIMD_NS::simd<T, N> src2) {
  if constexpr ((sizeof(T) == 8) || ((sizeof(T) == 1) && (N % 4 == 0)) ||
                ((sizeof(T) == 2) && (N % 2 == 0))) {
    // Bitcast Nx8-byte vectors to 2xN vectors of 4-byte integers.
    // Bitcast Nx1-byte vectors to N/4 vectors of 4-byte integers.
    // Bitcast Nx2-byte vectors to N/2 vectors of 4-byte integers.
    auto Result = __ESIMD_NS::bfn<FuncControl>(
        src0.template bit_cast_view<int32_t>().read(),
        src1.template bit_cast_view<int32_t>().read(),
        src2.template bit_cast_view<int32_t>().read());
    return Result.template bit_cast_view<T>();
  } else if constexpr (sizeof(T) == 2 || sizeof(T) == 4) {
    constexpr uint8_t FC = static_cast<uint8_t>(FuncControl);
    return __esimd_bfn<FC, T, N>(src0.data(), src1.data(), src2.data());
  } else if constexpr (N % 2 == 0) {
    // Bitcast Nx1-byte vectors (N is even) to N/2 vectors of 2-byte integers.
    auto Result = __ESIMD_NS::bfn<FuncControl>(
        src0.template bit_cast_view<int16_t>().read(),
        src1.template bit_cast_view<int16_t>().read(),
        src2.template bit_cast_view<int16_t>().read());
    return Result.template bit_cast_view<T>();
  } else {
    // Odd number of 1-byte elements.
    __ESIMD_NS::simd<T, N + 1> Src0, Src1, Src2;
    Src0.template select<N, 1>() = src0;
    Src1.template select<N, 1>() = src1;
    Src2.template select<N, 1>() = src2;
    auto Result = __ESIMD_NS::bfn<FuncControl>(Src0, Src1, Src2);
    return Result.template select<N, 1>();
  }
}

/// Performs binary function computation with three scalar operands.
/// @tparam FuncControl boolean function control expressed with bfn_t enum
/// values.
/// @tparam T type of the input vector element.
/// @param s0 First boolean function argument.
/// @param s1 Second boolean function argument.
/// @param s2 Third boolean function argument.
template <bfn_t FuncControl, typename T>
ESIMD_NODEBUG ESIMD_INLINE std::enable_if_t<
    __ESIMD_DNS::is_esimd_scalar<T>::value && std::is_integral_v<T>, T>
bfn(T src0, T src1, T src2) {
  __ESIMD_NS::simd<T, 1> Src0 = src0;
  __ESIMD_NS::simd<T, 1> Src1 = src1;
  __ESIMD_NS::simd<T, 1> Src2 = src2;
  __ESIMD_NS::simd<T, 1> Result =
      esimd::bfn<FuncControl, T, 1>(Src0, Src1, Src2);
  return Result[0];
}

/// @} sycl_esimd_logical

/// Performs add with carry of 2 unsigned 32-bit vectors.
/// @tparam N size of the vectors
/// @param carry vector that is going to hold resulting carry flag
/// @param src0 first term
/// @param src1 second term
/// @return sum of 2 terms, carry flag is returned through \c carry parameter
template <int N>
__ESIMD_API __ESIMD_NS::simd<uint32_t, N>
addc(__ESIMD_NS::simd<uint32_t, N> &carry, __ESIMD_NS::simd<uint32_t, N> src0,
     __ESIMD_NS::simd<uint32_t, N> src1) {
  std::pair<__ESIMD_DNS::vector_type_t<uint32_t, N>,
            __ESIMD_DNS::vector_type_t<uint32_t, N>>
      Result = __esimd_addc<uint32_t, N>(src0.data(), src1.data());

  carry = Result.first;
  return Result.second;
}

/// Performs add with carry of a unsigned 32-bit vector and scalar.
/// @tparam N size of the vectors
/// @param carry vector that is going to hold resulting carry flag
/// @param src0 first term
/// @param src1 second term
/// @return sum of 2 terms, carry flag is returned through \c carry parameter
template <int N>
__ESIMD_API __ESIMD_NS::simd<uint32_t, N>
addc(__ESIMD_NS::simd<uint32_t, N> &carry, __ESIMD_NS::simd<uint32_t, N> src0,
     uint32_t src1) {
  __ESIMD_NS::simd<uint32_t, N> Src1V = src1;
  return addc(carry, src0, Src1V);
}

/// Performs add with carry of a unsigned 32-bit scalar and vector.
/// @tparam N size of the vectors
/// @param carry vector that is going to hold resulting carry flag
/// @param src0 first term
/// @param src1 second term
/// @return sum of 2 terms, carry flag is returned through \c carry parameter
template <int N>
__ESIMD_API __ESIMD_NS::simd<uint32_t, N>
addc(__ESIMD_NS::simd<uint32_t, N> &carry, uint32_t src0,
     __ESIMD_NS::simd<uint32_t, N> src1) {
  __ESIMD_NS::simd<uint32_t, N> Src0V = src0;
  return addc(carry, Src0V, src1);
}

/// Performs add with carry of a unsigned 32-bit scalars.
/// @tparam N size of the vectors
/// @param carry scalar that is going to hold resulting carry flag
/// @param src0 first term
/// @param src1 second term
/// @return sum of 2 terms, carry flag is returned through \c carry parameter
__ESIMD_API uint32_t addc(uint32_t &carry, uint32_t src0, uint32_t src1) {
  __ESIMD_NS::simd<uint32_t, 1> CarryV = carry;
  __ESIMD_NS::simd<uint32_t, 1> Src0V = src0;
  __ESIMD_NS::simd<uint32_t, 1> Src1V = src1;
  __ESIMD_NS::simd<uint32_t, 1> Res = addc(CarryV, Src0V, Src1V);
  carry = CarryV[0];
  return Res[0];
}

/// Performs substraction with borrow of 2 unsigned 32-bit vectors.
/// @tparam N size of the vectors
/// @param borrow vector that is going to hold resulting borrow flag
/// @param src0 first term
/// @param src1 second term
/// @return difference of 2 terms, borrow flag is returned through \c borrow
/// parameter
template <int N>
__ESIMD_API __ESIMD_NS::simd<uint32_t, N>
subb(__ESIMD_NS::simd<uint32_t, N> &borrow, __ESIMD_NS::simd<uint32_t, N> src0,
     __ESIMD_NS::simd<uint32_t, N> src1) {
  std::pair<__ESIMD_DNS::vector_type_t<uint32_t, N>,
            __ESIMD_DNS::vector_type_t<uint32_t, N>>
      Result = __esimd_subb<uint32_t, N>(src0.data(), src1.data());

  borrow = Result.first;
  return Result.second;
}

/// Performs substraction with borrow of unsigned 32-bit vector and scalar.
/// @tparam N size of the vectors
/// @param borrow vector that is going to hold resulting borrow flag
/// @param src0 first term
/// @param src1 second term
/// @return difference of 2 terms, borrow flag is returned through \c borrow
/// parameter
template <int N>
__ESIMD_API __ESIMD_NS::simd<uint32_t, N>
subb(__ESIMD_NS::simd<uint32_t, N> &borrow, __ESIMD_NS::simd<uint32_t, N> src0,
     uint32_t src1) {
  __ESIMD_NS::simd<uint32_t, N> Src1V = src1;
  return subb(borrow, src0, Src1V);
}

/// Performs substraction with borrow of unsigned 32-bit scalar and vector.
/// @tparam N size of the vectors
/// @param borrow vector that is going to hold resulting borrow flag
/// @param src0 first term
/// @param src1 second term
/// @return difference of 2 terms, borrow flag is returned through \c borrow
/// parameter
template <int N>
__ESIMD_API __ESIMD_NS::simd<uint32_t, N>
subb(__ESIMD_NS::simd<uint32_t, N> &borrow, uint32_t src0,
     __ESIMD_NS::simd<uint32_t, N> src1) {
  __ESIMD_NS::simd<uint32_t, N> Src0V = src0;
  return subb(borrow, Src0V, src1);
}

/// Performs substraction with borrow of 2 unsigned 32-bit scalars.
/// @tparam N size of the vectors
/// @param borrow scalar that is going to hold resulting borrow flag
/// @param src0 first term
/// @param src1 second term
/// @return difference of 2 terms, borrow flag is returned through \c borrow
/// parameter
__ESIMD_API uint32_t subb(uint32_t &borrow, uint32_t src0, uint32_t src1) {
  __ESIMD_NS::simd<uint32_t, 1> BorrowV = borrow;
  __ESIMD_NS::simd<uint32_t, 1> Src0V = src0;
  __ESIMD_NS::simd<uint32_t, 1> Src1V = src1;
  __ESIMD_NS::simd<uint32_t, 1> Res = subb(BorrowV, Src0V, Src1V);
  borrow = BorrowV[0];
  return Res[0];
}

/// rdtsc - get the value of timestamp counter.
/// @return the current value of timestamp counter
__ESIMD_API uint64_t rdtsc() {
  __ESIMD_NS::simd<uint32_t, 4> retv = __esimd_timestamp();
  return retv.template bit_cast_view<uint64_t>()[0];
}

/// @} sycl_esimd_math

} // namespace ext::intel::esimd
} // namespace _V1
} // namespace sycl<|MERGE_RESOLUTION|>--- conflicted
+++ resolved
@@ -102,18 +102,11 @@
 }
 
 template <typename TRes, typename TArg>
-<<<<<<< HEAD
+
 __ESIMD_API std::enable_if_t<detail::is_esimd_scalar<TRes>::value &&
                                  detail::is_esimd_scalar<TArg>::value,
                              TRes>
 __esimd_abs_common_internal(TArg src0) {
-=======
-ESIMD_NODEBUG
-    ESIMD_INLINE std::enable_if_t<detail::is_esimd_scalar<TRes>::value &&
-                                      detail::is_esimd_scalar<TArg>::value,
-                                  TRes>
-    __esimd_abs_common_internal(TArg src0) {
->>>>>>> 0fb31839
   simd<TArg, 1> Src0 = src0;
   simd<TArg, 1> Result = __esimd_abs_common_internal<TArg>(Src0);
   return convert<TRes>(Result)[0];
@@ -404,15 +397,9 @@
 /// Precision: 4 ULP.
 __ESIMD_UNARY_INTRINSIC_DEF(__ESIMD_EMATH_SPIRV_COND, exp2, exp2)
 
-<<<<<<< HEAD
-/// Square root. Is not IEEE754-compatible.  Supports \c half and \c float.
-/// Precision: 4 ULP.
-__ESIMD_UNARY_INTRINSIC_DEF(__ESIMD_EMATH_SPIRV_COND, sqrt, sqrt)
-=======
 /// Square root. Is not IEEE754-compatible. Supports \c half, \c float and
 /// \c double. Precision: 4 ULP.
 __ESIMD_UNARY_INTRINSIC_DEF(detail::is_generic_floating_point_v<T>, sqrt, sqrt)
->>>>>>> 0fb31839
 
 /// IEEE754-compliant square root. Supports \c float and \c double.
 template <class T, int N, class Sat = saturation_off_tag,
