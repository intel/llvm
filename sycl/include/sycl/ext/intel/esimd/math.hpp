//==-------------- math.hpp - DPC++ Explicit SIMD API   --------------------==//
//
// Part of the LLVM Project, under the Apache License v2.0 with LLVM Exceptions.
// See https://llvm.org/LICENSE.txt for license information.
// SPDX-License-Identifier: Apache-2.0 WITH LLVM-exception
//
//===----------------------------------------------------------------------===//
// Implement Explicit SIMD math APIs.
//===----------------------------------------------------------------------===//

#pragma once

#include <sycl/ext/intel/esimd/common.hpp>
#include <sycl/ext/intel/esimd/detail/host_util.hpp>
#include <sycl/ext/intel/esimd/detail/math_intrin.hpp>
#include <sycl/ext/intel/esimd/detail/operators.hpp>
#include <sycl/ext/intel/esimd/detail/types.hpp>
#include <sycl/ext/intel/esimd/detail/util.hpp>
#include <sycl/ext/intel/esimd/simd.hpp>
#include <sycl/ext/intel/esimd/simd_view.hpp>

#include <cstdint>

namespace sycl {
inline namespace _V1 {
namespace ext::intel::esimd {

/// @addtogroup sycl_esimd_math
/// @{
/// @defgroup sycl_esimd_math_ext Hardware-accelerated math.
///
/// This is a group of APIs implementing standard math operations which are also
/// directly supported by the hardware. Usually the hardware support is a
/// specific message to the "extended math" GPU "shared function" unit, sent via
/// the \c math instruction. Most of the operations do not conform to OpenCL
/// requirements for accuracy, so should be used with care.
///
/// TODO Provide detailed spec of each operation.
/// @}

/// @addtogroup sycl_esimd_math
/// @{

/// Conversion of input vector elements of type \p T1 into vector of elements of
/// type \p T0 with saturation.
/// The following conversions are supported:
/// - \c T0 and \c T1 is the same floating-point type (including \c half). In
///   this case the result in the \c i'th lane is:
///     * \c -1 if \c src[i] is less than \c -1
///     * \c 1 if  \c src[i] is greater than \c 1
///     * src[i] otherwise
///
///    I.e. it is always a value in the range <code>[-1, 1]</code>.
/// - \c T0 is an integral type, \c T1 is any valid element type. In this case
///   the (per-element) result is the closest representable value. For example:
///     * Too big (exceeding representable range of \c T0) positive integral or
///       floating-point value src[i] of type \c T1 converted to \c T0
///       will result in <code>std:::numeric_limits<T0>::max()</code>.
///     * Too big negative value will be converted to
///       <code>std:::numeric_limits<T0>::min()</code>.
///     * Negative integer or floating point value converted to unsigned \c T1
///       will yield \c 0.
/// @tparam T0 Element type of the returned vector.
/// @tparam T1 Element type of the input vector.
/// @tparam SZ Size of the input and returned vector.
/// @param src The input vector.
/// @return Vector of \c src elements converted to \c T0 with saturation.
template <typename T0, typename T1, int SZ>
__ESIMD_API std::enable_if_t<!detail::is_generic_floating_point_v<T0> ||
                                 std::is_same_v<T1, T0>,
                             simd<T0, SZ>>
saturate(simd<T1, SZ> src) {
  if constexpr (detail::is_generic_floating_point_v<T0>)
    return __esimd_sat<T0, T1, SZ>(src.data());
  else if constexpr (detail::is_generic_floating_point_v<T1>) {
    if constexpr (std::is_unsigned_v<T0>)
      return __esimd_fptoui_sat<T0, T1, SZ>(src.data());
    else
      return __esimd_fptosi_sat<T0, T1, SZ>(src.data());
  } else if constexpr (std::is_unsigned_v<T0>) {
    if constexpr (std::is_unsigned_v<T1>)
      return __esimd_uutrunc_sat<T0, T1, SZ>(src.data());
    else
      return __esimd_ustrunc_sat<T0, T1, SZ>(src.data());
  } else {
    if constexpr (std::is_signed_v<T1>)
      return __esimd_sstrunc_sat<T0, T1, SZ>(src.data());
    else
      return __esimd_sutrunc_sat<T0, T1, SZ>(src.data());
  }
}

/// @cond ESIMD_DETAIL
// abs
namespace detail {

template <typename TRes, typename TArg, int SZ>
ESIMD_NODEBUG ESIMD_INLINE simd<TRes, SZ>
__esimd_abs_common_internal(simd<TArg, SZ> src0) {
  simd<TArg, SZ> Result = simd<TArg, SZ>(__esimd_abs<TArg, SZ>(src0.data()));
  return convert<TRes>(Result);
}

template <typename TRes, typename TArg>
ESIMD_NODEBUG
    ESIMD_INLINE std::enable_if_t<detail::is_esimd_scalar<TRes>::value &&
                                      detail::is_esimd_scalar<TArg>::value,
                                  TRes>
    __esimd_abs_common_internal(TArg src0) {
  simd<TArg, 1> Src0 = src0;
  simd<TArg, 1> Result = __esimd_abs_common_internal<TArg>(Src0);
  return convert<TRes>(Result)[0];
}
} // namespace detail
/// @endcond ESIMD_DETAIL

/// Get absolute value (vector version)
/// @tparam TRes element type of the returned vector.
/// @tparam TArg element type of the input vector.
/// @tparam SZ size of the input and returned vector.
/// @param src0 the input vector.
/// @return vector of absolute values.
template <typename TRes, typename TArg, int SZ>
__ESIMD_API std::enable_if_t<
    !std::is_same<std::remove_const_t<TRes>, std::remove_const_t<TArg>>::value,
    simd<TRes, SZ>>
abs(simd<TArg, SZ> src0) {
  return detail::__esimd_abs_common_internal<TRes, TArg, SZ>(src0.data());
}

/// Get absolute value (scalar version)
/// @tparam T0 element type of the returned value.
/// @tparam T1 element type of the input value.
/// @param src0 the source operand.
/// @return absolute value.
template <typename TRes, typename TArg>
__ESIMD_API std::enable_if_t<!std::is_same<std::remove_const_t<TRes>,
                                           std::remove_const_t<TArg>>::value &&
                                 detail::is_esimd_scalar<TRes>::value &&
                                 detail::is_esimd_scalar<TArg>::value,
                             std::remove_const_t<TRes>>
abs(TArg src0) {
  return detail::__esimd_abs_common_internal<TRes, TArg>(src0);
}

/// Get absolute value (vector version). This is a specialization of a version
/// with three template parameters, where the element types of the input and
/// output vector are the same.
/// @tparam T1 element type of the input and output vectors.
/// @tparam SZ size of the input and returned vectors.
/// @param src0 the input vector.
/// @return vector of absolute values.
template <typename T1, int SZ> __ESIMD_API simd<T1, SZ> abs(simd<T1, SZ> src0) {
  return detail::__esimd_abs_common_internal<T1, T1, SZ>(src0.data());
}

/// Get absolute value (scalar version). This is a specialization of a version
/// with two template parameters, where the types of the input and output value
/// are the same.
/// @tparam T1 element type of the input and output value.
/// @param src0 the source operand.
/// @return absolute value.
template <typename T1>
__ESIMD_API std::enable_if_t<detail::is_esimd_scalar<T1>::value,
                             std::remove_const_t<T1>>
abs(T1 src0) {
  return detail::__esimd_abs_common_internal<T1, T1>(src0);
}

/// Selects component-wise the maximum of the two vectors.
/// The source operands must be both of integer or both of floating-point type.
/// @tparam T element type of the input and return vectors.
/// @tparam SZ size of the input and returned vectors.
/// @param src0 the input vector.
/// @param src1 the input vector.
/// @param sat enables/disables the saturation (off by default). Possible
/// values: saturation_on/saturation_off.
/// @return vector of component-wise maximum elements.
template <typename T, int SZ, class Sat = saturation_off_tag>
__ESIMD_API simd<T, SZ> max(simd<T, SZ> src0, simd<T, SZ> src1, Sat sat = {}) {
  constexpr bool is_sat = std::is_same_v<Sat, saturation_on_tag>;

  if constexpr (std::is_floating_point<T>::value) {
    auto Result = __esimd_fmax<T, SZ>(src0.data(), src1.data());
    if constexpr (is_sat)
      Result = __esimd_sat<T, T, SZ>(Result);
    return simd<T, SZ>(Result);
  } else if constexpr (std::is_unsigned<T>::value) {
    auto Result = __esimd_umax<T, SZ>(src0.data(), src1.data());
    if constexpr (is_sat)
      Result = __esimd_uutrunc_sat<T, T, SZ>(Result);
    return simd<T, SZ>(Result);
  } else {
    auto Result = __esimd_smax<T, SZ>(src0.data(), src1.data());
    if constexpr (is_sat)
      Result = __esimd_sstrunc_sat<T, T, SZ>(Result);
    return simd<T, SZ>(Result);
  }
}

/// Selects maximums for each element of the input vector and a scalar.
/// The source operands must be both of integer or both of
/// floating-point type.
/// @tparam T element type of the input and return vectors.
/// @tparam SZ size of the input and returned vectors.
/// @param src0 the input vector.
/// @param src1 the scalar value.
/// @param sat enables/disables the saturation (off by default). Possible
/// values: saturation_on/saturation_off.
/// @return vector of component-wise maximum elements.
template <typename T, int SZ, class Sat = saturation_off_tag>
__ESIMD_API std::enable_if_t<detail::is_esimd_scalar<T>::value, simd<T, SZ>>
max(simd<T, SZ> src0, T src1, Sat sat = {}) {
  simd<T, SZ> Src1 = src1;
  simd<T, SZ> Result = esimd::max<T>(src0, Src1, sat);
  return Result;
}

/// Selects maximums for each element of the input scalar and a vector.
/// The source operands must be both of integer or both of
/// floating-point type.
/// @tparam T element type of the input and return vectors.
/// @tparam SZ size of the input and returned vectors.
/// @param src0 the scalar value.
/// @param src1 the input vector.
/// @param sat enables/disables the saturation (off by default). Possible
/// values: saturation_on/saturation_off.
/// @return vector of component-wise maximum elements.
template <typename T, int SZ, class Sat = saturation_off_tag>
__ESIMD_API std::enable_if_t<detail::is_esimd_scalar<T>::value, simd<T, SZ>>
max(T src0, simd<T, SZ> src1, Sat sat = {}) {
  simd<T, SZ> Src0 = src0;
  simd<T, SZ> Result = esimd::max<T>(Src0, src1, sat);
  return Result;
}

/// Selects maximum between two scalar values. (scalar version)
/// The source operands must be both of integer or both of floating-point type.
/// @tparam T element type of the input and return vectors.
/// @param src0 the scalar value.
/// @param src1 the scalar value.
/// @param sat enables/disables the saturation (off by default). Possible
/// values: saturation_on/saturation_off.
/// @return maximum value between the two inputs.
template <typename T, class Sat = saturation_off_tag>
ESIMD_NODEBUG
    ESIMD_INLINE std::enable_if_t<detail::is_esimd_scalar<T>::value, T>
    max(T src0, T src1, Sat sat = {}) {
  simd<T, 1> Src0 = src0;
  simd<T, 1> Src1 = src1;
  simd<T, 1> Result = esimd::max<T>(Src0, Src1, sat);
  return Result[0];
}

/// Selects component-wise the minimum of the two vectors.
/// The source operands must be both of integer or both of floating-point type.
/// @tparam T element type of the input and return vectors.
/// @tparam SZ size of the input and returned vectors.
/// @param src0 the input vector.
/// @param src1 the input vector.
/// @param sat enables/disables the saturation (off by default). Possible
/// values: saturation_on/saturation_off.
/// @return vector of component-wise minimum elements.
template <typename T, int SZ, class Sat = saturation_off_tag>
__ESIMD_API simd<T, SZ> min(simd<T, SZ> src0, simd<T, SZ> src1, Sat sat = {}) {
  constexpr bool is_sat = std::is_same_v<Sat, saturation_on_tag>;

  if constexpr (std::is_floating_point<T>::value) {
    auto Result = __esimd_fmin<T, SZ>(src0.data(), src1.data());
    if constexpr (is_sat)
      Result = __esimd_sat<T, T, SZ>(Result);
    return simd<T, SZ>(Result);
  } else if constexpr (std::is_unsigned<T>::value) {
    auto Result = __esimd_umin<T, SZ>(src0.data(), src1.data());
    if constexpr (is_sat)
      Result = __esimd_uutrunc_sat<T, T, SZ>(Result);
    return simd<T, SZ>(Result);
  } else {
    auto Result = __esimd_smin<T, SZ>(src0.data(), src1.data());
    if constexpr (is_sat)
      Result = __esimd_sstrunc_sat<T, T, SZ>(Result);
    return simd<T, SZ>(Result);
  }
}

/// Selects minimums for each element of the input vector and a scalar.
/// The source operands must be both of integer or both of
/// floating-point type.
/// @tparam T element type of the input and return vectors.
/// @tparam SZ size of the input and returned vectors.
/// @param src0 the input vector.
/// @param src1 the scalar value.
/// @param sat enables/disables the saturation (off by default). Possible
/// values: saturation_on/saturation_off.
/// @return vector of component-wise minimum elements.
template <typename T, int SZ, class Sat = saturation_off_tag>
__ESIMD_API std::enable_if_t<detail::is_esimd_scalar<T>::value, simd<T, SZ>>
min(simd<T, SZ> src0, T src1, Sat sat = {}) {
  simd<T, SZ> Src1 = src1;
  simd<T, SZ> Result = esimd::min<T>(src0, Src1, sat);
  return Result;
}

/// Selects minimums for each element of the input scalar and a vector.
/// The source operands must be both of integer or both of
/// floating-point type.
/// @tparam T element type of the input and return vectors.
/// @tparam SZ size of the input and returned vectors.
/// @param src0 the scalar value.
/// @param src1 the input vector.
/// @param sat enables/disables the saturation (off by default). Possible
/// values: saturation_on/saturation_off.
/// @return vector of component-wise minimum elements.
template <typename T, int SZ, class Sat = saturation_off_tag>
__ESIMD_API std::enable_if_t<detail::is_esimd_scalar<T>::value, simd<T, SZ>>
min(T src0, simd<T, SZ> src1, Sat sat = {}) {
  simd<T, SZ> Src0 = src0;
  simd<T, SZ> Result = esimd::min<T>(Src0, src1, sat);
  return Result;
}

/// Selects minimum between two scalar values.
/// The source operands must be both of integer or both of floating-point type.
/// @tparam T element type of the input and return vectors.
/// @param src0 the scalar value.
/// @param src1 the scalar value.
/// @param sat enables/disables the saturation (off by default). Possible
/// values: saturation_on/saturation_off.
/// @return minimum value between the two inputs.
template <typename T, class Sat = saturation_off_tag>
ESIMD_NODEBUG
    ESIMD_INLINE std::enable_if_t<detail::is_esimd_scalar<T>::value, T>
    min(T src0, T src1, Sat sat = {}) {
  simd<T, 1> Src0 = src0;
  simd<T, 1> Src1 = src1;
  simd<T, 1> Result = esimd::min<T>(Src0, Src1, sat);
  return Result[0];
}

/// @} sycl_esimd_math

/// @addtogroup sycl_esimd_math_ext
/// @{

#define __ESIMD_UNARY_INTRINSIC_DEF(COND, name, iname)                         \
  /** Vector version.                                                       */ \
  template <class T, int N, class Sat = saturation_off_tag,                    \
            class = std::enable_if_t<COND>>                                    \
  __ESIMD_API simd<T, N> name(simd<T, N> src, Sat sat = {}) {                  \
    __ESIMD_DNS::vector_type_t<__ESIMD_DNS::__raw_t<T>, N> res =               \
        __esimd_##iname<T, N>(src.data());                                     \
    if constexpr (std::is_same_v<Sat, saturation_off_tag>)                     \
      return res;                                                              \
    else                                                                       \
      return esimd::saturate<T>(res);                                          \
  }                                                                            \
                                                                               \
  /** Scalar version.                                                       */ \
  template <typename T, class Sat = saturation_off_tag,                        \
            class = std::enable_if_t<COND>>                                    \
  __ESIMD_API T name(T src, Sat sat = {}) {                                    \
    simd<T, 1> src_vec = src;                                                  \
    simd<T, 1> res = name<T, 1>(src_vec, sat);                                 \
    return res[0];                                                             \
  }

#define __ESIMD_EMATH_COND                                                     \
  detail::is_generic_floating_point_v<T> && (sizeof(T) <= 4)

#define __ESIMD_EMATH_IEEE_COND                                                \
  detail::is_generic_floating_point_v<T> && (sizeof(T) >= 4)

/// Inversion - calculates (1/x). Supports \c half and \c float.
/// Precision: 1 ULP.
__ESIMD_UNARY_INTRINSIC_DEF(__ESIMD_EMATH_COND, inv, inv)

/// Logarithm base 2. Supports \c half and \c float.
/// Precision depending on argument range:
/// - [0.5..2]: absolute error is <code>2^-21</code> or less
/// - (0..0.5) or (2..+INF]: relative error is  <code>2^-21</code> or less
__ESIMD_UNARY_INTRINSIC_DEF(__ESIMD_EMATH_COND, log2, log)

/// Exponent base 2. Supports \c half and \c float.
/// Precision: 4 ULP.
__ESIMD_UNARY_INTRINSIC_DEF(__ESIMD_EMATH_COND, exp2, exp)

/// Square root. Is not IEEE754-compatible.  Supports \c half and \c float.
/// Precision: 4 ULP.
__ESIMD_UNARY_INTRINSIC_DEF(__ESIMD_EMATH_COND, sqrt, sqrt)

/// IEEE754-compliant square root. Supports \c float and \c double.
__ESIMD_UNARY_INTRINSIC_DEF(__ESIMD_EMATH_IEEE_COND, sqrt_ieee, ieee_sqrt)

/// Square root reciprocal - calculates <code>1/sqrt(x)</code>.
/// Supports \c half and \c float.
/// Precision: 4 ULP.
__ESIMD_UNARY_INTRINSIC_DEF(__ESIMD_EMATH_COND, rsqrt, rsqrt)

/// Sine. Supports \c half and \c float.
/// Absolute error: \c 0.0008 or less for the range [-32767*pi, 32767*pi].
__ESIMD_UNARY_INTRINSIC_DEF(__ESIMD_EMATH_COND, sin, sin)

/// Cosine. Supports \c half and \c float.
/// Absolute error: \c 0.0008 or less for the range [-32767*pi, 32767*pi].
__ESIMD_UNARY_INTRINSIC_DEF(__ESIMD_EMATH_COND, cos, cos)

#undef __ESIMD_UNARY_INTRINSIC_DEF

#define __ESIMD_BINARY_INTRINSIC_DEF(COND, name, iname)                        \
  /** (vector, vector) version.                                             */ \
  template <class T, int N, class U, class Sat = saturation_off_tag,           \
            class = std::enable_if_t<COND>>                                    \
  __ESIMD_API simd<T, N> name(simd<T, N> src0, simd<U, N> src1,                \
                              Sat sat = {}) {                                  \
    using RawVecT = __ESIMD_DNS::vector_type_t<__ESIMD_DNS::__raw_t<T>, N>;    \
    RawVecT src1_raw_conv = detail::convert_vector<T, U, N>(src1.data());      \
    RawVecT res_raw = __esimd_##iname<T, N>(src0.data(), src1_raw_conv);       \
    if constexpr (std::is_same_v<Sat, saturation_off_tag>)                     \
      return res_raw;                                                          \
    else                                                                       \
      return esimd::saturate<T>(simd<T, N>(res_raw));                          \
  }                                                                            \
                                                                               \
  /** (vector, scalar) version.                                             */ \
  template <class T, int N, class U, class Sat = saturation_off_tag,           \
            class = std::enable_if_t<COND>>                                    \
  __ESIMD_API simd<T, N> name(simd<T, N> src0, U src1, Sat sat = {}) {         \
    return name<T, N, U>(src0, simd<U, N>(src1), sat);                         \
  }                                                                            \
                                                                               \
  /** (scalar, scalar) version.                                             */ \
  template <class T, class U, class Sat = saturation_off_tag,                  \
            class = std::enable_if_t<COND>>                                    \
  __ESIMD_API T name(T src0, U src1, Sat sat = {}) {                           \
    simd<T, 1> res = name<T, 1, U>(simd<T, 1>(src0), simd<U, 1>(src1), sat);   \
    return res[0];                                                             \
  }

/// Power - calculates \c src0 in power of \c src1. Note available in DG2, PVC.
///  Supports \c half and \c float.
/// TODO document accuracy etc.
__ESIMD_BINARY_INTRINSIC_DEF(__ESIMD_EMATH_COND, pow, pow)

/// IEEE754-compliant floating-point division. Supports \c float and \c double.
__ESIMD_BINARY_INTRINSIC_DEF(__ESIMD_EMATH_IEEE_COND, div_ieee, ieee_div)

#undef __ESIMD_BINARY_INTRINSIC_DEF
#undef __ESIMD_EMATH_COND
#undef __ESIMD_EMATH_IEEE_COND

/// @} sycl_esimd_math_ext

/// @addtogroup sycl_esimd_math
/// @{

/// @cond ESIMD_DETAIL
namespace detail {
// std::numbers::ln2_v<float> in c++20
constexpr float ln2 = 0.69314718f;
// std::numbers::log2e_v<float> in c++20
constexpr float log2e = 1.442695f;
} // namespace detail
/// @endcond ESIMD_DETAIL

/// Computes the natural logarithm of the given argument. This is an
/// emulated version based on the H/W supported log2.
/// @param the source operand to compute base-e logarithm of.
/// @return the base-e logarithm of \p src0.
template <class T, int SZ, class Sat = saturation_off_tag>
ESIMD_NODEBUG ESIMD_INLINE simd<T, SZ> log(simd<T, SZ> src0, Sat sat = {}) {
  using CppT = __ESIMD_DNS::__cpp_t<T>;
  simd<T, SZ> Result =
      esimd::log2<T, SZ, saturation_off_tag>(src0) * detail::ln2;

  if constexpr (std::is_same_v<Sat, saturation_off_tag>)
    return Result;
  else
    return esimd::saturate<T>(Result);
}

template <class T, class Sat = saturation_off_tag>
ESIMD_NODEBUG ESIMD_INLINE T log(T src0, Sat sat = {}) {
  return esimd::log<T, 1>(src0, sat)[0];
}

/// Computes e raised to the power of the given argument. This is an
/// emulated version based on the H/W supported exp2.
/// @param the source operand to compute base-e exponential of.
/// @return e raised to the power of \p src0.
template <class T, int SZ, class Sat = saturation_off_tag>
ESIMD_NODEBUG ESIMD_INLINE simd<T, SZ> exp(simd<T, SZ> src0, Sat sat = {}) {
  using CppT = __ESIMD_DNS::__cpp_t<T>;
  return esimd::exp2<T, SZ>(src0 * detail::log2e, sat);
}

template <class T, class Sat = saturation_off_tag>
ESIMD_NODEBUG ESIMD_INLINE T exp(T src0, Sat sat = {}) {
  return esimd::exp<T, 1>(src0, sat)[0];
}

/// @} sycl_esimd_math

/// @addtogroup sycl_esimd_conv
/// @{

////////////////////////////////////////////////////////////////////////////////
// Rounding intrinsics.
////////////////////////////////////////////////////////////////////////////////

#define __ESIMD_INTRINSIC_DEF(name)                                            \
  /** @tparam T Element type.                                               */ \
  /** @tparam SZ Number of elements in the input vector.                    */ \
  /** @tparam Sat Saturation control. Default is \c                            \
   * __ESIMD_NS::saturation_off_tag      */                                    \
  /** @param src0 The argument to perform rounding on.                      */ \
  /** @param sat The type tag object to auto-deduce saturation control.     */ \
  /**   can be \c saturation_off or \c saturation_on                        */ \
  template <typename T, int SZ, class Sat = __ESIMD_NS::saturation_off_tag>    \
  __ESIMD_API __ESIMD_NS::simd<T, SZ> name(__ESIMD_NS::simd<float, SZ> src0,   \
                                           Sat sat = {}) {                     \
    __ESIMD_NS::simd<float, SZ> Result = __esimd_##name<SZ>(src0.data());      \
    if constexpr (std::is_same_v<Sat, __ESIMD_NS::saturation_off_tag>)         \
      return Result;                                                           \
    else if constexpr (!std::is_same_v<float, T>) {                            \
      auto RawRes = __ESIMD_NS::saturate<float>(Result).data();                \
      return __ESIMD_DNS::convert_vector<T, float, SZ>(std::move(RawRes));     \
    } else {                                                                   \
      return __ESIMD_NS::saturate<T>(Result);                                  \
    }                                                                          \
  }                                                                            \
  /** Scalar version.                                                       */ \
  template <typename T, class Sat = __ESIMD_NS::saturation_off_tag>            \
  __ESIMD_API T name(float src0, Sat sat = {}) {                               \
    __ESIMD_NS::simd<float, 1> Src0 = src0;                                    \
    __ESIMD_NS::simd<T, 1> Result = name<T>(Src0, sat);                        \
    return Result[0];                                                          \
  }

/// Round-down (also known as \c floor). Supports only \c float.
/// Corner cases:
/// | _        | _    | _       | _  | _  | _       | _    | _
/// |----------|------|---------|----|----|---------|------|----
/// | **src0** | -inf | -denorm | -0 | +0 | +denorm | +inf | NaN
/// | **dst**  | -inf | \*      | -0 | +0 | +0      | +inf | NaN
/// - \* \c -1 or \c -0 depending on the Single Precision Denorm Mode.
__ESIMD_INTRINSIC_DEF(rndd)

/// Round-up (also known as \c ceil). Supports only \c float.
/// Corner cases:
/// | _        | _    | _       | _  | _  | _       | _    | _
/// |----------|------|---------|----|----|---------|------|----
/// | **src0** | -inf | -denorm | -0 | +0 | +denorm | +inf | NaN
/// | **dst**  | -inf | -0      | -0 | +0 | \*      | +inf | NaN
/// - \* \c +1 or \c +0 depending on the Single Precision Denorm Mode.
__ESIMD_INTRINSIC_DEF(rndu)

/// Round-to-even (also known as \c round). Supports only \c float.
/// Corner cases:
/// | _        | _    | _       | _  | _  | _       | _    | _
/// |----------|------|---------|----|----|---------|------|----
/// | **src0** | -inf | -denorm | -0 | +0 | +denorm | +inf | NaN
/// | **dst**  | -inf | -0      | -0 | +0 | +0      | +inf | NaN
__ESIMD_INTRINSIC_DEF(rnde)

/// Round-to-zero (also known as \c trunc). Supports only \c float.
/// Corner cases:
/// | _        | _    | _       | _  | _  | _       | _    | _
/// |----------|------|---------|----|----|---------|------|----
/// | **src0** | -inf | -denorm | -0 | +0 | +denorm | +inf | NaN
/// | **dst**  | -inf | -0      | -0 | +0 | +0      | +inf | NaN
__ESIMD_INTRINSIC_DEF(rndz)

#undef __ESIMD_INTRINSIC_DEF
/// @} sycl_esimd_conv

/// @addtogroup sycl_esimd_conv
/// @{

/// "Floor" operation, vector version - alias of \c rndd.
template <typename RT, int SZ, class Sat = __ESIMD_NS::saturation_off_tag>
ESIMD_INLINE __ESIMD_NS::simd<RT, SZ>
floor(const __ESIMD_NS::simd<float, SZ> src0, Sat sat = {}) {
  return esimd::rndd<RT, SZ>(src0, sat);
}

/// "Floor" operation, scalar version - alias of \c rndd.
template <typename RT, class Sat = __ESIMD_NS::saturation_off_tag>
ESIMD_INLINE RT floor(float src0, Sat sat = {}) {
  return esimd::rndd<RT, 1U>(src0, sat)[0];
}

/// "Ceiling" operation, vector version - alias of \c rndu.
template <typename RT, int SZ, class Sat = __ESIMD_NS::saturation_off_tag>
ESIMD_INLINE __ESIMD_NS::simd<RT, SZ>
ceil(const __ESIMD_NS::simd<float, SZ> src0, Sat sat = {}) {
  return esimd::rndu<RT, SZ>(src0, sat);
}

/// "Ceiling" operation, scalar version - alias of \c rndu.
template <typename RT, class Sat = __ESIMD_NS::saturation_off_tag>
ESIMD_INLINE RT ceil(float src0, Sat sat = {}) {
  return esimd::rndu<RT, 1U>(src0, sat);
}

/// Round to integral value using the round to zero rounding mode (vector
/// version). Alias of \c rndz.
/// @tparam RT element type of the return vector.
/// @tparam SZ size of the input and returned vectors.
/// @param src0 the input vector.
/// @param sat enables/disables the saturation (off by default). Possible
/// values: saturation_on/saturation_off.
/// @return vector of rounded values.
template <typename RT, int SZ, class Sat = __ESIMD_NS::saturation_off_tag>
__ESIMD_API __ESIMD_NS::simd<RT, SZ>
trunc(const __ESIMD_NS::simd<float, SZ> &src0, Sat sat = {}) {
  return esimd::rndz<RT, SZ>(src0, sat);
}

/// Round to integral value using the round to zero rounding mode (scalar
/// version). Alias of \c rndz.
/// @tparam RT type of the return value.
/// @param src0 the input operand.
/// @param sat enables/disables the saturation (off by default). Possible
/// values: saturation_on/saturation_off.
/// @return rounded value.
template <typename RT, class Sat = __ESIMD_NS::saturation_off_tag>
__ESIMD_API RT trunc(float src0, Sat sat = {}) {
  return esimd::rndz<RT, 1U>(src0, sat)[0];
}

/// @} sycl_esimd_conv

/// @addtogroup sycl_esimd_bitmanip
/// @{

/// Pack a simd_mask into a single unsigned 32-bit integer value.
/// i'th bit in the returned value is set to the result of comparison of the
/// i'th element of the input argument to zero. "equals to zero" gives \c 0,
/// "not equal to zero" gives \c 1. Remaining (if any) bits if the result are
/// filled with \c 0.
/// @tparam N Size of the input mask.
/// @param src0 The input mask.
/// @return The packed mask as an <code>unsgined int</code> 32-bit value.
template <int N>
ESIMD_NODEBUG
    ESIMD_INLINE std::enable_if_t<(N == 8 || N == 16 || N == 32), uint>
    pack_mask(simd_mask<N> src0) {
  return __esimd_pack_mask<N>(src0.data());
}

/// Unpack an unsigned 32-bit integer value into a simd_mask. Only \c N least
/// significant bits are used, where \c N is the number of elements in the
/// result mask. Each input bit is stored into the corresponding vector element
/// of the output mask.
/// @tparam N Size of the output mask.
/// @param src0 The input packed mask.
/// @return The unpacked mask as a simd_mask object.
template <int N>
ESIMD_NODEBUG
    ESIMD_INLINE std::enable_if_t<(N == 8 || N == 16 || N == 32), simd_mask<N>>
    unpack_mask(uint src0) {
  return __esimd_unpack_mask<N>(src0);
}

/// @ref pack_mask specialization when the number of elements \c N is not \c 8,
/// \c 16 or \c 32.
template <int N>
__ESIMD_API std::enable_if_t<(N != 8 && N != 16 && N < 32), uint>
pack_mask(simd_mask<N> src0) {
  simd_mask<(N < 8 ? 8 : N < 16 ? 16 : 32)> src_0 = 0;
  src_0.template select<N, 1>() = src0.template bit_cast_view<ushort>();
  return esimd::pack_mask(src_0);
}

/// Compare source vector elements against zero and return a bitfield combining
/// the comparison result. The representative bit in the result is set if
/// corresponding source vector element is non-zero, and is unset otherwise.
/// @param mask the source operand to be compared with zero.
/// @return an \c uint, where each bit is set if the corresponding element of
/// the source operand is non-zero and unset otherwise.
template <typename T, int N>
__ESIMD_API std::enable_if_t<(std::is_same_v<T, ushort> ||
                              std::is_same_v<T, uint>)&&(N > 0 && N <= 32),
                             uint>
ballot(simd<T, N> mask) {
  simd_mask<N> cmp = (mask != 0);
  if constexpr (N == 8 || N == 16 || N == 32) {
    return __esimd_pack_mask<N>(cmp.data());
  } else {
    constexpr int N1 = (N <= 8 ? 8 : N <= 16 ? 16 : 32);
    simd<uint16_t, N1> res = 0;
    res.template select<N, 1>() = cmp.data();
    return __esimd_pack_mask<N1>(res.data());
  }
}

/// Count number of bits set in the source operand per element.
/// @param src0 the source operand to count bits in.
/// @return a vector of \c uint32_t, where each element is set to bit count of
///     the corresponding element of the source operand.
template <typename T, int N>
ESIMD_NODEBUG ESIMD_INLINE std::enable_if_t<
    std::is_integral<T>::value && (sizeof(T) <= 4), simd<uint32_t, N>>
cbit(simd<T, N> src) {
  return __esimd_cbit<T, N>(src.data());
}

/// Scalar version of \c cbit - both input and output are scalars rather
/// than vectors.
template <typename T>
__ESIMD_API
    std::enable_if_t<std::is_integral<T>::value && (sizeof(T) <= 4), uint32_t>
    cbit(T src) {
  simd<T, 1> Src = src;
  simd<uint32_t, 1> Result = esimd::cbit(Src);
  return Result[0];
}

/// Scalar version of \c cbit, that takes simd_view object as an
/// argument, e.g. `cbit(v[0])`.
/// @param src0 input simd_view object of size 1.
/// @return scalar number of bits set.
template <typename BaseTy, typename RegionTy>
__ESIMD_API std::enable_if_t<
    std::is_integral<
        typename simd_view<BaseTy, RegionTy>::element_type>::value &&
        (sizeof(typename simd_view<BaseTy, RegionTy>::element_type) <= 4) &&
        (simd_view<BaseTy, RegionTy>::length == 1),
    uint32_t>
cbit(simd_view<BaseTy, RegionTy> src) {
  using Ty = typename simd_view<BaseTy, RegionTy>::element_type;
  simd<Ty, 1> Src = src;
  simd<uint32_t, 1> Result = esimd::cbit(Src);
  return Result[0];
}

/// Find the per element number of the first bit set in the source operand
/// starting from the least significant bit.
/// @param src0 the source operand to count bits in.
/// @return a vector of the same type as the source operand, where each element
///     is set to the number first bit set in corresponding element of the
///     source operand. \c 0xFFFFffff is returned for an element equal to \c 0.
/// Find component-wise the first bit from LSB side
template <typename T, int N>
__ESIMD_API
    std::enable_if_t<std::is_integral<T>::value && (sizeof(T) == 4), simd<T, N>>
    fbl(simd<T, N> src) {
  return __esimd_fbl<T, N>(src.data());
}

/// Scalar version of \c fbl - both input and output are scalars rather
/// than vectors.
template <typename T>
__ESIMD_API std::enable_if_t<std::is_integral<T>::value && (sizeof(T) == 4), T>
fbl(T src) {
  simd<T, 1> Src = src;
  simd<T, 1> Result = esimd::fbl(Src);
  return Result[0];
}

/// Scalar version of \c fbl, that takes simd_view object as an
/// argument, e.g. `fbl(v[0])`.
/// @param src0 input simd_view object of size 1.
/// @return scalar number of the first bit set starting from the least
/// significant bit.
template <typename BaseTy, typename RegionTy>
__ESIMD_API std::enable_if_t<
    std::is_integral<
        typename simd_view<BaseTy, RegionTy>::element_type>::value &&
        (sizeof(typename simd_view<BaseTy, RegionTy>::element_type) == 4) &&
        (simd_view<BaseTy, RegionTy>::length == 1),
    typename simd_view<BaseTy, RegionTy>::element_type>
fbl(simd_view<BaseTy, RegionTy> src) {
  using Ty = typename simd_view<BaseTy, RegionTy>::element_type;
  simd<Ty, 1> Src = src;
  simd<Ty, 1> Result = esimd::fbl(Src);
  return Result[0];
}

/// Find the per element number of the first bit set in the source operand
/// starting from the most significant bit (sign bit is skipped).
/// @param src0 the source operand to count bits in.
/// @return a vector of the same type as the source operand, where each element
///     is set to the number first bit set in corresponding element of the
///     source operand. \c 0xFFFFffff is returned for an element equal to \c 0
///     or \c -1.
template <typename T, int N>
__ESIMD_API std::enable_if_t<std::is_integral<T>::value &&
                                 std::is_signed<T>::value && (sizeof(T) == 4),
                             simd<T, N>>
fbh(simd<T, N> src) {
  return __esimd_sfbh<T, N>(src.data());
}

/// Find the per element number of the first bit set in the source operand
/// starting from the most significant bit (sign bit is counted).
/// @param src0 the source operand to count bits in.
/// @return a vector of the same type as the source operand, where each element
///     is set to the number first bit set in corresponding element of the
///     source operand. \c 0xFFFFffff is returned for an element equal to \c 0.
template <typename T, int N>
__ESIMD_API std::enable_if_t<std::is_integral<T>::value &&
                                 !std::is_signed<T>::value && (sizeof(T) == 4),
                             simd<T, N>>
fbh(simd<T, N> src) {
  return __esimd_ufbh<T, N>(src.data());
}

/// Scalar version of \c fbh - both input and output are scalars rather
/// than vectors.
template <typename T>
__ESIMD_API std::enable_if_t<std::is_integral<T>::value && (sizeof(T) == 4), T>
fbh(T src) {
  simd<T, 1> Src = src;
  simd<T, 1> Result = esimd::fbh(Src);
  return Result[0];
}

/// Scalar version of \c fbh, that takes simd_view object as an
/// argument, e.g. `fbh(v[0])`.
/// @param src0 input simd_view object of size 1.
/// @return scalar number of the first bit set starting from the most
/// significant bit.
template <typename BaseTy, typename RegionTy>
__ESIMD_API std::enable_if_t<
    std::is_integral<
        typename simd_view<BaseTy, RegionTy>::element_type>::value &&
        (sizeof(typename simd_view<BaseTy, RegionTy>::element_type) == 4) &&
        (simd_view<BaseTy, RegionTy>::length == 1),
    typename simd_view<BaseTy, RegionTy>::element_type>
fbh(simd_view<BaseTy, RegionTy> src) {
  using Ty = typename simd_view<BaseTy, RegionTy>::element_type;
  simd<Ty, 1> Src = src;
  simd<Ty, 1> Result = esimd::fbh(Src);
  return Result[0];
}

/// @} sycl_esimd_bitmanip

/// @addtogroup sycl_esimd_math
/// @{

/// \brief DP4A.
///
/// @param src0 the first source operand of dp4a operation.
///
/// @param src1 the second source operand of dp4a operation.
///
/// @param src2 the third source operand of dp4a operation.
///
/// @param sat saturation flag, which has default value of saturation_off.
///
/// Returns simd vector of the dp4a operation result.
///
template <typename T1, typename T2, typename T3, typename T4, int N,
          class Sat = saturation_off_tag>
__ESIMD_API std::enable_if_t<
    detail::is_dword_type<T1>::value && detail::is_dword_type<T2>::value &&
        detail::is_dword_type<T3>::value && detail::is_dword_type<T4>::value,
    simd<T1, N>>
dp4a(simd<T2, N> src0, simd<T3, N> src1, simd<T4, N> src2, Sat sat = {}) {
  simd<T2, N> Src0 = src0;
  simd<T3, N> Src1 = src1;
  simd<T4, N> Src2 = src2;
  simd<T1, N> Result;

#if defined(__SYCL_DEVICE_ONLY__)
  if constexpr (std::is_same_v<Sat, saturation_off_tag>) {
    if constexpr (std::is_unsigned<T1>::value) {
      if constexpr (std::is_unsigned<T2>::value) {
        Result = __esimd_uudp4a<T1, T2, T3, T4, N>(Src0.data(), Src1.data(),
                                                   Src2.data());
      } else {
        Result = __esimd_usdp4a<T1, T2, T3, T4, N>(Src0.data(), Src1.data(),
                                                   Src2.data());
      }
    } else {
      if constexpr (std::is_unsigned<T2>::value) {
        Result = __esimd_sudp4a<T1, T2, T3, T4, N>(Src0.data(), Src1.data(),
                                                   Src2.data());
      } else {
        Result = __esimd_ssdp4a<T1, T2, T3, T4, N>(Src0.data(), Src1.data(),
                                                   Src2.data());
      }
    }
  } else {
    if constexpr (std::is_unsigned<T1>::value) {
      if constexpr (std::is_unsigned<T2>::value) {
        Result = __esimd_uudp4a_sat<T1, T2, T3, T4, N>(Src0.data(), Src1.data(),
                                                       Src2.data());
      } else {
        Result = __esimd_usdp4a_sat<T1, T2, T3, T4, N>(Src0.data(), Src1.data(),
                                                       Src2.data());
      }
    } else {
      if constexpr (std::is_unsigned<T2>::value) {
        Result = __esimd_sudp4a_sat<T1, T2, T3, T4, N>(Src0.data(), Src1.data(),
                                                       Src2.data());
      } else {
        Result = __esimd_ssdp4a_sat<T1, T2, T3, T4, N>(Src0.data(), Src1.data(),
                                                       Src2.data());
      }
    }
  }
#else
  simd<T2, N> tmp =
      __esimd_dp4a<T1, T2, T3, T4, N>(Src0.data(), Src1.data(), Src2.data());

  if (std::is_same_v<Sat, saturation_on_tag>)
    Result = esimd::saturate<T1>(tmp);
  else
    Result = convert<T1>(tmp);
#endif // __SYCL_DEVICE_ONLY__

  return Result;
}

// reduction functions
namespace detail {
template <typename T0, typename T1, int SZ> struct esimd_apply_sum {
  template <typename... T>
  simd<T0, SZ> operator()(simd<T1, SZ> v1, simd<T1, SZ> v2) {
    return v1 + v2;
  }
};

template <typename T0, typename T1, int SZ> struct esimd_apply_prod {
  template <typename... T>
  simd<T0, SZ> operator()(simd<T1, SZ> v1, simd<T1, SZ> v2) {
    return v1 * v2;
  }
};

template <typename T0, typename T1, int SZ> struct esimd_apply_reduced_max {
  template <typename... T>
  simd<T0, SZ> operator()(simd<T1, SZ> v1, simd<T1, SZ> v2) {
    if constexpr (std::is_floating_point<T1>::value) {
      return __esimd_fmax<T1, SZ>(v1.data(), v2.data());
    } else if constexpr (std::is_unsigned<T1>::value) {
      return __esimd_umax<T1, SZ>(v1.data(), v2.data());
    } else {
      return __esimd_smax<T1, SZ>(v1.data(), v2.data());
    }
  }
};

template <typename T0, typename T1, int SZ> struct esimd_apply_reduced_min {
  template <typename... T>
  simd<T0, SZ> operator()(simd<T1, SZ> v1, simd<T1, SZ> v2) {
    if constexpr (std::is_floating_point<T1>::value) {
      return __esimd_fmin<T1, SZ>(v1.data(), v2.data());
    } else if constexpr (std::is_unsigned<T1>::value) {
      return __esimd_umin<T1, SZ>(v1.data(), v2.data());
    } else {
      return __esimd_smin<T1, SZ>(v1.data(), v2.data());
    }
  }
};

template <typename T0, typename T1, int SZ,
          template <typename RT, typename T, int N> class OpType>
T0 reduce_single(simd<T1, SZ> v) {
  if constexpr (SZ == 1) {
    return v[0];
  } else {
    static_assert(detail::isPowerOf2(SZ),
                  "Invaid input for reduce_single - the vector size must "
                  "be power of two.");
    constexpr int N = SZ / 2;
    simd<T0, N> tmp = OpType<T0, T1, N>()(v.template select<N, 1>(0),
                                          v.template select<N, 1>(N));
    return reduce_single<T0, T0, N, OpType>(tmp);
  }
}

template <typename T0, typename T1, int N1, int N2,
          template <typename RT, typename T, int N> class OpType>
T0 reduce_pair(simd<T1, N1> v1, simd<T1, N2> v2) {
  if constexpr (N1 == N2) {
    simd<T0, N1> tmp = OpType<T0, T1, N1>()(v1, v2);
    return reduce_single<T0, T0, N1, OpType>(tmp);
  } else if constexpr (N1 < N2) {
    simd<T0, N1> tmp1 = OpType<T0, T1, N1>()(v1, v2.template select<N1, 1>(0));
    constexpr int N = N2 - N1;
    using NT = simd<T0, N>;
    NT tmp2 = convert<T0>(v2.template select<N, 1>(N1).read());
    return reduce_pair<T0, T0, N1, N, OpType>(tmp1, tmp2);
  } else {
    static_assert(detail::isPowerOf2(N1),
                  "Invaid input for reduce_pair - N1 must be power of two.");
    constexpr int N = N1 / 2;
    simd<T0, N> tmp = OpType<T0, T1, N>()(v1.template select<N, 1>(0),
                                          v1.template select<N, 1>(N));
    using NT = simd<T0, N2>;
    NT tmp2 = convert<T0>(v2);
    return reduce_pair<T0, T0, N, N2, OpType>(tmp, tmp2);
  }
}

template <typename T0, typename T1, int SZ,
          template <typename RT, typename T, int N> class OpType>
T0 reduce(simd<T1, SZ> v) {
  constexpr bool isPowerOf2 = detail::isPowerOf2(SZ);
  if constexpr (isPowerOf2) {
    return reduce_single<T0, T1, SZ, OpType>(v);
  } else {
    constexpr unsigned N1 = 1u << detail::log2<SZ>();
    constexpr unsigned N2 = SZ - N1;

    simd<T1, N1> v1 = v.template select<N1, 1>(0);
    simd<T1, N2> v2 = v.template select<N2, 1>(N1);
    return reduce_pair<T0, T1, N1, N2, OpType>(v1, v2);
  }
};

template <typename T0, typename T1, int SZ>
ESIMD_INLINE ESIMD_NODEBUG T0 sum(simd<T1, SZ> v) {
  using TT = detail::computation_type_t<simd<T1, SZ>>;
  using RT = typename TT::element_type;
  T0 retv = reduce<RT, T1, SZ, esimd_apply_sum>(v);
  return retv;
}

template <typename T0, typename T1, int SZ>
ESIMD_INLINE ESIMD_NODEBUG T0 prod(simd<T1, SZ> v) {
  using TT = detail::computation_type_t<simd<T1, SZ>>;
  using RT = typename TT::element_type;
  T0 retv = reduce<RT, T1, SZ, esimd_apply_prod>(v);
  return retv;
}
} // namespace detail
/// @endcond ESIMD_DETAIL

/// Performs 'maximum' operation reduction over elements of the input vector,
/// that is, returns the maximal vector element.
/// @tparam T0 type of the return value.
/// @tparam T1 element type of the input vector.
/// @tparam SZ size of the input vector.
/// @param v the vector to perfrom reduction on
/// @return result of the reduction
template <typename T0, typename T1, int SZ>
ESIMD_INLINE ESIMD_NODEBUG T0 hmax(simd<T1, SZ> v) {
  T0 retv = detail::reduce<T1, T1, SZ, detail::esimd_apply_reduced_max>(v);
  return retv;
}

/// Performs 'minimum' operation reduction over elements of the input vector,
/// that is, returns the minimal vector element.
/// @tparam T0 type of the return value.
/// @tparam T1 element type of the input vector.
/// @tparam SZ size of the input vector.
/// @param v the vector to perfrom reduction on
/// @return result of the reduction
template <typename T0, typename T1, int SZ>
ESIMD_INLINE ESIMD_NODEBUG T0 hmin(simd<T1, SZ> v) {
  T0 retv = detail::reduce<T1, T1, SZ, detail::esimd_apply_reduced_min>(v);
  return retv;
}

/// Performs reduction over elements of the input vector.
/// @tparam T0 type of the return value.
/// @tparam T1 element type of the input vector.
/// @tparam SZ size of the input vector.
/// @tparam BinaryOperation type representing the operation. Can be an
///   instantion of one of the following types:
///   \li \c std::plus, performs addition operation
///   \li \c std::multiplies, performs multiplication operation
/// @param v the vector to perfrom reduction on
/// @param op reduction operation object, used to auto-deduce the
/// BinaryOperation
///   template parameter.
/// @return result of the reduction
// TODO 1) enforce BinaryOperation constraints 2) support std::minimum/maximum
template <typename T0, typename T1, int SZ, typename BinaryOperation>
ESIMD_INLINE ESIMD_NODEBUG T0 reduce(simd<T1, SZ> v, BinaryOperation op) {
  if constexpr (std::is_same<detail::remove_cvref_t<BinaryOperation>,
                             std::plus<>>::value) {
    T0 retv = detail::sum<T0>(v);
    return retv;
  } else if constexpr (std::is_same<detail::remove_cvref_t<BinaryOperation>,
                                    std::multiplies<>>::value) {
    T0 retv = detail::prod<T0>(v);
    return retv;
  }
}

<<<<<<< HEAD
/// @addtogroup sycl_esimd_logical
/// @{

/// This enum is used to encode all possible logical operations performed
/// on the 3 input operands. It is used as a template argument of the bfn()
/// function.
/// Example: d = bfn<~bfn_t::x & ~bfn_t::y & ~bfn_t::z>(s0, s1, s2);
enum class bfn_t : uint8_t { x = 0xAA, y = 0xCC, z = 0xF0 };

static constexpr bfn_t operator~(bfn_t x) {
  uint8_t val = static_cast<uint8_t>(x);
  uint8_t res = ~val;
  return static_cast<bfn_t>(res);
}

static constexpr bfn_t operator|(bfn_t x, bfn_t y) {
  uint8_t arg0 = static_cast<uint8_t>(x);
  uint8_t arg1 = static_cast<uint8_t>(y);
  uint8_t res = arg0 | arg1;
  return static_cast<bfn_t>(res);
}

static constexpr bfn_t operator&(bfn_t x, bfn_t y) {
  uint8_t arg0 = static_cast<uint8_t>(x);
  uint8_t arg1 = static_cast<uint8_t>(y);
  uint8_t res = arg0 & arg1;
  return static_cast<bfn_t>(res);
}

static constexpr bfn_t operator^(bfn_t x, bfn_t y) {
  uint8_t arg0 = static_cast<uint8_t>(x);
  uint8_t arg1 = static_cast<uint8_t>(y);
  uint8_t res = arg0 ^ arg1;
  return static_cast<bfn_t>(res);
}

/// Performs binary function computation with three vector operands.
/// @tparam FuncControl boolean function control expressed with bfn_t
/// enum values.
/// @tparam T type of the input vector element.
/// @tparam N size of the input vector.
/// @param s0 First boolean function argument.
/// @param s1 Second boolean function argument.
/// @param s2 Third boolean function argument.
template <bfn_t FuncControl, typename T, int N>
__ESIMD_API std::enable_if_t<std::is_integral_v<T>, __ESIMD_NS::simd<T, N>>
bfn(__ESIMD_NS::simd<T, N> src0, __ESIMD_NS::simd<T, N> src1,
    __ESIMD_NS::simd<T, N> src2) {
  if constexpr ((sizeof(T) == 8) || ((sizeof(T) == 1) && (N % 4 == 0)) ||
                ((sizeof(T) == 2) && (N % 2 == 0))) {
    // Bitcast Nx8-byte vectors to 2xN vectors of 4-byte integers.
    // Bitcast Nx1-byte vectors to N/4 vectors of 4-byte integers.
    // Bitcast Nx2-byte vectors to N/2 vectors of 4-byte integers.
    auto Result = __ESIMD_NS::bfn<FuncControl>(
        src0.template bit_cast_view<int32_t>().read(),
        src1.template bit_cast_view<int32_t>().read(),
        src2.template bit_cast_view<int32_t>().read());
    return Result.template bit_cast_view<T>();
  } else if constexpr (sizeof(T) == 2 || sizeof(T) == 4) {
    constexpr uint8_t FC = static_cast<uint8_t>(FuncControl);
    return __esimd_bfn<FC, T, N>(src0.data(), src1.data(), src2.data());
  } else if constexpr (N % 2 == 0) {
    // Bitcast Nx1-byte vectors (N is even) to N/2 vectors of 2-byte integers.
    auto Result = __ESIMD_NS::bfn<FuncControl>(
        src0.template bit_cast_view<int16_t>().read(),
        src1.template bit_cast_view<int16_t>().read(),
        src2.template bit_cast_view<int16_t>().read());
    return Result.template bit_cast_view<T>();
  } else {
    // Odd number of 1-byte elements.
    __ESIMD_NS::simd<T, N + 1> Src0, Src1, Src2;
    Src0.template select<N, 1>() = src0;
    Src1.template select<N, 1>() = src1;
    Src2.template select<N, 1>() = src2;
    auto Result = __ESIMD_NS::bfn<FuncControl>(Src0, Src1, Src2);
    return Result.template select<N, 1>();
  }
}

/// Performs binary function computation with three scalar operands.
/// @tparam FuncControl boolean function control expressed with bfn_t enum
/// values.
/// @tparam T type of the input vector element.
/// @param s0 First boolean function argument.
/// @param s1 Second boolean function argument.
/// @param s2 Third boolean function argument.
template <bfn_t FuncControl, typename T>
ESIMD_NODEBUG ESIMD_INLINE std::enable_if_t<
    __ESIMD_DNS::is_esimd_scalar<T>::value && std::is_integral_v<T>, T>
bfn(T src0, T src1, T src2) {
  __ESIMD_NS::simd<T, 1> Src0 = src0;
  __ESIMD_NS::simd<T, 1> Src1 = src1;
  __ESIMD_NS::simd<T, 1> Src2 = src2;
  __ESIMD_NS::simd<T, 1> Result =
      esimd::bfn<FuncControl, T, 1>(Src0, Src1, Src2);
  return Result[0];
}

/// @} sycl_esimd_logical
=======
/// Performs add with carry of 2 unsigned 32-bit vectors.
/// @tparam N size of the vectors
/// @param carry vector that is going to hold resulting carry flag
/// @param src0 first term
/// @param src1 second term
/// @return sum of 2 terms, carry flag is returned through \c carry parameter
template <int N>
__ESIMD_API __ESIMD_NS::simd<uint32_t, N>
addc(__ESIMD_NS::simd<uint32_t, N> &carry, __ESIMD_NS::simd<uint32_t, N> src0,
     __ESIMD_NS::simd<uint32_t, N> src1) {
  std::pair<__ESIMD_DNS::vector_type_t<uint32_t, N>,
            __ESIMD_DNS::vector_type_t<uint32_t, N>>
      Result = __esimd_addc<uint32_t, N>(src0.data(), src1.data());

  carry = Result.first;
  return Result.second;
}

/// Performs add with carry of a unsigned 32-bit vector and scalar.
/// @tparam N size of the vectors
/// @param carry vector that is going to hold resulting carry flag
/// @param src0 first term
/// @param src1 second term
/// @return sum of 2 terms, carry flag is returned through \c carry parameter
template <int N>
__ESIMD_API __ESIMD_NS::simd<uint32_t, N>
addc(__ESIMD_NS::simd<uint32_t, N> &carry, __ESIMD_NS::simd<uint32_t, N> src0,
     uint32_t src1) {
  __ESIMD_NS::simd<uint32_t, N> Src1V = src1;
  return addc(carry, src0, Src1V);
}

/// Performs add with carry of a unsigned 32-bit scalar and vector.
/// @tparam N size of the vectors
/// @param carry vector that is going to hold resulting carry flag
/// @param src0 first term
/// @param src1 second term
/// @return sum of 2 terms, carry flag is returned through \c carry parameter
template <int N>
__ESIMD_API __ESIMD_NS::simd<uint32_t, N>
addc(__ESIMD_NS::simd<uint32_t, N> &carry, uint32_t src0,
     __ESIMD_NS::simd<uint32_t, N> src1) {
  __ESIMD_NS::simd<uint32_t, N> Src0V = src0;
  return addc(carry, Src0V, src1);
}

/// Performs add with carry of a unsigned 32-bit scalars.
/// @tparam N size of the vectors
/// @param carry scalar that is going to hold resulting carry flag
/// @param src0 first term
/// @param src1 second term
/// @return sum of 2 terms, carry flag is returned through \c carry parameter
__ESIMD_API uint32_t addc(uint32_t &carry, uint32_t src0, uint32_t src1) {
  __ESIMD_NS::simd<uint32_t, 1> CarryV = carry;
  __ESIMD_NS::simd<uint32_t, 1> Src0V = src0;
  __ESIMD_NS::simd<uint32_t, 1> Src1V = src1;
  __ESIMD_NS::simd<uint32_t, 1> Res = addc(CarryV, Src0V, Src1V);
  carry = CarryV[0];
  return Res[0];
}

/// Performs substraction with borrow of 2 unsigned 32-bit vectors.
/// @tparam N size of the vectors
/// @param borrow vector that is going to hold resulting borrow flag
/// @param src0 first term
/// @param src1 second term
/// @return difference of 2 terms, borrow flag is returned through \c borrow
/// parameter
template <int N>
__ESIMD_API __ESIMD_NS::simd<uint32_t, N>
subb(__ESIMD_NS::simd<uint32_t, N> &borrow, __ESIMD_NS::simd<uint32_t, N> src0,
     __ESIMD_NS::simd<uint32_t, N> src1) {
  std::pair<__ESIMD_DNS::vector_type_t<uint32_t, N>,
            __ESIMD_DNS::vector_type_t<uint32_t, N>>
      Result = __esimd_subb<uint32_t, N>(src0.data(), src1.data());

  borrow = Result.first;
  return Result.second;
}

/// Performs substraction with borrow of unsigned 32-bit vector and scalar.
/// @tparam N size of the vectors
/// @param borrow vector that is going to hold resulting borrow flag
/// @param src0 first term
/// @param src1 second term
/// @return difference of 2 terms, borrow flag is returned through \c borrow
/// parameter
template <int N>
__ESIMD_API __ESIMD_NS::simd<uint32_t, N>
subb(__ESIMD_NS::simd<uint32_t, N> &borrow, __ESIMD_NS::simd<uint32_t, N> src0,
     uint32_t src1) {
  __ESIMD_NS::simd<uint32_t, N> Src1V = src1;
  return subb(borrow, src0, Src1V);
}

/// Performs substraction with borrow of unsigned 32-bit scalar and vector.
/// @tparam N size of the vectors
/// @param borrow vector that is going to hold resulting borrow flag
/// @param src0 first term
/// @param src1 second term
/// @return difference of 2 terms, borrow flag is returned through \c borrow
/// parameter
template <int N>
__ESIMD_API __ESIMD_NS::simd<uint32_t, N>
subb(__ESIMD_NS::simd<uint32_t, N> &borrow, uint32_t src0,
     __ESIMD_NS::simd<uint32_t, N> src1) {
  __ESIMD_NS::simd<uint32_t, N> Src0V = src0;
  return subb(borrow, Src0V, src1);
}

/// Performs substraction with borrow of 2 unsigned 32-bit scalars.
/// @tparam N size of the vectors
/// @param borrow scalar that is going to hold resulting borrow flag
/// @param src0 first term
/// @param src1 second term
/// @return difference of 2 terms, borrow flag is returned through \c borrow
/// parameter
__ESIMD_API uint32_t subb(uint32_t &borrow, uint32_t src0, uint32_t src1) {
  __ESIMD_NS::simd<uint32_t, 1> BorrowV = borrow;
  __ESIMD_NS::simd<uint32_t, 1> Src0V = src0;
  __ESIMD_NS::simd<uint32_t, 1> Src1V = src1;
  __ESIMD_NS::simd<uint32_t, 1> Res = subb(BorrowV, Src0V, Src1V);
  borrow = BorrowV[0];
  return Res[0];
}
>>>>>>> 9e3852bc

/// @} sycl_esimd_math

} // namespace ext::intel::esimd
} // namespace _V1
} // namespace sycl<|MERGE_RESOLUTION|>--- conflicted
+++ resolved
@@ -1084,7 +1084,6 @@
   }
 }
 
-<<<<<<< HEAD
 /// @addtogroup sycl_esimd_logical
 /// @{
 
@@ -1184,7 +1183,7 @@
 }
 
 /// @} sycl_esimd_logical
-=======
+
 /// Performs add with carry of 2 unsigned 32-bit vectors.
 /// @tparam N size of the vectors
 /// @param carry vector that is going to hold resulting carry flag
@@ -1310,7 +1309,6 @@
   borrow = BorrowV[0];
   return Res[0];
 }
->>>>>>> 9e3852bc
 
 /// @} sycl_esimd_math
 
