//==------------ math_intrin.hpp - DPC++ Explicit SIMD API -----------------==//
//
// Part of the LLVM Project, under the Apache License v2.0 with LLVM Exceptions.
// See https://llvm.org/LICENSE.txt for license information.
// SPDX-License-Identifier: Apache-2.0 WITH LLVM-exception
//
//===----------------------------------------------------------------------===//
// Declares Explicit SIMD math intrinsics used to implement working with
// the SIMD classes objects.
//===----------------------------------------------------------------------===//

#pragma once

/// @cond ESIMD_DETAIL

#include <sycl/builtins.hpp>
#include <sycl/ext/intel/esimd/common.hpp>
#include <sycl/ext/intel/esimd/detail/elem_type_traits.hpp>
#include <sycl/ext/intel/esimd/detail/types.hpp>
#include <sycl/ext/intel/esimd/detail/util.hpp>

#include <cstdint>

#define __ESIMD_raw_vec_t(T, SZ)                                               \
  __ESIMD_DNS::vector_type_t<__ESIMD_DNS::__raw_t<T>, SZ>
#define __ESIMD_cpp_vec_t(T, SZ)                                               \
  __ESIMD_DNS::vector_type_t<__ESIMD_DNS::__cpp_t<T>, SZ>

// saturation intrinsics
template <typename T0, typename T1, int SZ>
__ESIMD_INTRIN __ESIMD_raw_vec_t(T0, SZ)
    __esimd_sat(__ESIMD_raw_vec_t(T1, SZ) src) __ESIMD_INTRIN_END;

template <typename T0, typename T1, int SZ>
__ESIMD_INTRIN __ESIMD_raw_vec_t(T0, SZ)
    __esimd_fptoui_sat(__ESIMD_raw_vec_t(T1, SZ) src) __ESIMD_INTRIN_END;

template <typename T0, typename T1, int SZ>
__ESIMD_INTRIN __ESIMD_raw_vec_t(T0, SZ)
    __esimd_fptosi_sat(__ESIMD_raw_vec_t(T1, SZ) src) __ESIMD_INTRIN_END;

template <typename T0, typename T1, int SZ>
__ESIMD_INTRIN __ESIMD_raw_vec_t(T0, SZ)
    __esimd_uutrunc_sat(__ESIMD_raw_vec_t(T1, SZ) src) __ESIMD_INTRIN_END;

template <typename T0, typename T1, int SZ>
__ESIMD_INTRIN __ESIMD_raw_vec_t(T0, SZ)
    __esimd_ustrunc_sat(__ESIMD_raw_vec_t(T1, SZ) src) __ESIMD_INTRIN_END;

template <typename T0, typename T1, int SZ>
__ESIMD_INTRIN __ESIMD_raw_vec_t(T0, SZ)
    __esimd_sutrunc_sat(__ESIMD_raw_vec_t(T1, SZ) src) __ESIMD_INTRIN_END;

template <typename T0, typename T1, int SZ>
__ESIMD_INTRIN __ESIMD_raw_vec_t(T0, SZ)
    __esimd_sstrunc_sat(__ESIMD_raw_vec_t(T1, SZ) src) __ESIMD_INTRIN_END;

template <typename T, int SZ>
__ESIMD_INTRIN __ESIMD_raw_vec_t(T, SZ)
    __esimd_abs(__ESIMD_raw_vec_t(T, SZ) src0) __ESIMD_INTRIN_END;

/// 3 kinds of max
template <typename T, int SZ>
__ESIMD_INTRIN __ESIMD_raw_vec_t(T, SZ)
    __esimd_fmax(__ESIMD_raw_vec_t(T, SZ) src0,
                 __ESIMD_raw_vec_t(T, SZ) src1) __ESIMD_INTRIN_END;
template <typename T, int SZ>
__ESIMD_INTRIN __ESIMD_raw_vec_t(T, SZ)
    __esimd_umax(__ESIMD_raw_vec_t(T, SZ) src0,
                 __ESIMD_raw_vec_t(T, SZ) src1) __ESIMD_INTRIN_END;
template <typename T, int SZ>
__ESIMD_INTRIN __ESIMD_raw_vec_t(T, SZ)
    __esimd_smax(__ESIMD_raw_vec_t(T, SZ) src0,
                 __ESIMD_raw_vec_t(T, SZ) src1) __ESIMD_INTRIN_END;

/// 3 kinds of min
template <typename T, int SZ>
__ESIMD_INTRIN __ESIMD_raw_vec_t(T, SZ)
    __esimd_fmin(__ESIMD_raw_vec_t(T, SZ) src0,
                 __ESIMD_raw_vec_t(T, SZ) src1) __ESIMD_INTRIN_END;
template <typename T, int SZ>
__ESIMD_INTRIN __ESIMD_raw_vec_t(T, SZ)
    __esimd_umin(__ESIMD_raw_vec_t(T, SZ) src0,
                 __ESIMD_raw_vec_t(T, SZ) src1) __ESIMD_INTRIN_END;
template <typename T, int SZ>
__ESIMD_INTRIN __ESIMD_raw_vec_t(T, SZ)
    __esimd_smin(__ESIMD_raw_vec_t(T, SZ) src0,
                 __ESIMD_raw_vec_t(T, SZ) src1) __ESIMD_INTRIN_END;

template <typename T, int SZ>
__ESIMD_INTRIN __ESIMD_DNS::vector_type_t<unsigned int, SZ>
    __esimd_cbit(__ESIMD_raw_vec_t(T, SZ) src0) __ESIMD_INTRIN_END;

template <typename T0, int SZ>
__ESIMD_INTRIN __ESIMD_raw_vec_t(T0, SZ)
    __esimd_fbl(__ESIMD_raw_vec_t(T0, SZ) src0) __ESIMD_INTRIN_END;

template <typename T0, int SZ>
__ESIMD_INTRIN __ESIMD_raw_vec_t(int, SZ)
    __esimd_sfbh(__ESIMD_raw_vec_t(T0, SZ) src0) __ESIMD_INTRIN_END;

template <typename T0, int SZ>
__ESIMD_INTRIN __ESIMD_raw_vec_t(uint32_t, SZ)
    __esimd_ufbh(__ESIMD_raw_vec_t(T0, SZ) src0) __ESIMD_INTRIN_END;

#define __ESIMD_UNARY_EXT_MATH_INTRIN(name)                                    \
  template <class T, int SZ>                                                   \
  __ESIMD_INTRIN __ESIMD_raw_vec_t(T, SZ)                                      \
      __esimd_##name(__ESIMD_raw_vec_t(T, SZ) src) __ESIMD_INTRIN_END

__ESIMD_UNARY_EXT_MATH_INTRIN(inv);
__ESIMD_UNARY_EXT_MATH_INTRIN(log);
__ESIMD_UNARY_EXT_MATH_INTRIN(exp);
__ESIMD_UNARY_EXT_MATH_INTRIN(sqrt);
__ESIMD_UNARY_EXT_MATH_INTRIN(ieee_sqrt);
__ESIMD_UNARY_EXT_MATH_INTRIN(rsqrt);
__ESIMD_UNARY_EXT_MATH_INTRIN(sin);
__ESIMD_UNARY_EXT_MATH_INTRIN(cos);

#undef __ESIMD_UNARY_EXT_MATH_INTRIN

template <class T, int SZ>
__ESIMD_INTRIN __ESIMD_raw_vec_t(T, SZ)
    __esimd_pow(__ESIMD_raw_vec_t(T, SZ) src0,
                __ESIMD_raw_vec_t(T, SZ) src1) __ESIMD_INTRIN_END;

template <class T, int SZ>
__ESIMD_INTRIN __ESIMD_raw_vec_t(T, SZ)
    __esimd_ieee_div(__ESIMD_raw_vec_t(T, SZ) src0,
                     __ESIMD_raw_vec_t(T, SZ) src1) __ESIMD_INTRIN_END;

template <int SZ>
__ESIMD_INTRIN __ESIMD_DNS::vector_type_t<float, SZ>
__esimd_rndd(__ESIMD_DNS::vector_type_t<float, SZ> src0) __ESIMD_INTRIN_END;
template <int SZ>
__ESIMD_INTRIN __ESIMD_DNS::vector_type_t<float, SZ>
__esimd_rndu(__ESIMD_DNS::vector_type_t<float, SZ> src0) __ESIMD_INTRIN_END;
template <int SZ>
__ESIMD_INTRIN __ESIMD_DNS::vector_type_t<float, SZ>
__esimd_rnde(__ESIMD_DNS::vector_type_t<float, SZ> src0) __ESIMD_INTRIN_END;
template <int SZ>
__ESIMD_INTRIN __ESIMD_DNS::vector_type_t<float, SZ>
__esimd_rndz(__ESIMD_DNS::vector_type_t<float, SZ> src0) __ESIMD_INTRIN_END;

template <int N>
__ESIMD_INTRIN uint32_t __esimd_pack_mask(
    __ESIMD_DNS::vector_type_t<uint16_t, N> src0) __ESIMD_INTRIN_END;

template <int N>
__ESIMD_INTRIN __ESIMD_DNS::vector_type_t<uint16_t, N>
__esimd_unpack_mask(uint32_t src0) __ESIMD_INTRIN_END;

template <typename T1, typename T2, typename T3, typename T4, int N>
__ESIMD_INTRIN __ESIMD_raw_vec_t(T1, N)
    __esimd_uudp4a(__ESIMD_raw_vec_t(T2, N) src0, __ESIMD_raw_vec_t(T3, N) src1,
                   __ESIMD_raw_vec_t(T4, N) src2) __ESIMD_INTRIN_END;

template <typename T1, typename T2, typename T3, typename T4, int N>
__ESIMD_INTRIN __ESIMD_raw_vec_t(T1, N)
    __esimd_usdp4a(__ESIMD_raw_vec_t(T2, N) src0, __ESIMD_raw_vec_t(T3, N) src1,
                   __ESIMD_raw_vec_t(T4, N) src2) __ESIMD_INTRIN_END;

template <typename T1, typename T2, typename T3, typename T4, int N>
__ESIMD_INTRIN __ESIMD_raw_vec_t(T1, N)
    __esimd_sudp4a(__ESIMD_raw_vec_t(T2, N) src0, __ESIMD_raw_vec_t(T3, N) src1,
                   __ESIMD_raw_vec_t(T4, N) src2) __ESIMD_INTRIN_END;

template <typename T1, typename T2, typename T3, typename T4, int N>
__ESIMD_INTRIN __ESIMD_raw_vec_t(T1, N)
    __esimd_ssdp4a(__ESIMD_raw_vec_t(T2, N) src0, __ESIMD_raw_vec_t(T3, N) src1,
                   __ESIMD_raw_vec_t(T4, N) src2) __ESIMD_INTRIN_END;

template <typename T1, typename T2, typename T3, typename T4, int N>
__ESIMD_INTRIN __ESIMD_raw_vec_t(T1, N)
    __esimd_uudp4a_sat(__ESIMD_raw_vec_t(T2, N) src0,
                       __ESIMD_raw_vec_t(T3, N) src1,
                       __ESIMD_raw_vec_t(T4, N) src2) __ESIMD_INTRIN_END;

template <typename T1, typename T2, typename T3, typename T4, int N>
__ESIMD_INTRIN __ESIMD_raw_vec_t(T1, N)
    __esimd_usdp4a_sat(__ESIMD_raw_vec_t(T2, N) src0,
                       __ESIMD_raw_vec_t(T3, N) src1,
                       __ESIMD_raw_vec_t(T4, N) src2) __ESIMD_INTRIN_END;

template <typename T1, typename T2, typename T3, typename T4, int N>
__ESIMD_INTRIN __ESIMD_raw_vec_t(T1, N)
    __esimd_sudp4a_sat(__ESIMD_raw_vec_t(T2, N) src0,
                       __ESIMD_raw_vec_t(T3, N) src1,
                       __ESIMD_raw_vec_t(T4, N) src2) __ESIMD_INTRIN_END;

template <typename T1, typename T2, typename T3, typename T4, int N>
__ESIMD_INTRIN __ESIMD_raw_vec_t(T1, N)
    __esimd_ssdp4a_sat(__ESIMD_raw_vec_t(T2, N) src0,
                       __ESIMD_raw_vec_t(T3, N) src1,
                       __ESIMD_raw_vec_t(T4, N) src2) __ESIMD_INTRIN_END;
<<<<<<< HEAD
=======
__ESIMD_INTRIN __ESIMD_raw_vec_t(uint32_t, 4)
    __esimd_timestamp() __ESIMD_INTRIN_END;

template <typename T0, typename T1, int SZ>
__ESIMD_INTRIN __ESIMD_raw_vec_t(T0, SZ)
    __esimd_ssshl(__ESIMD_raw_vec_t(T1, SZ) src0,
                  __ESIMD_raw_vec_t(T1, SZ) src1) __ESIMD_INTRIN_END;
template <typename T0, typename T1, int SZ>
__ESIMD_INTRIN __ESIMD_raw_vec_t(T0, SZ)
    __esimd_sushl(__ESIMD_raw_vec_t(T1, SZ) src0,
                  __ESIMD_raw_vec_t(T1, SZ) src1) __ESIMD_INTRIN_END;
template <typename T0, typename T1, int SZ>
__ESIMD_INTRIN __ESIMD_raw_vec_t(T0, SZ)
    __esimd_usshl(__ESIMD_raw_vec_t(T1, SZ) src0,
                  __ESIMD_raw_vec_t(T1, SZ) src1) __ESIMD_INTRIN_END;
template <typename T0, typename T1, int SZ>
__ESIMD_INTRIN __ESIMD_raw_vec_t(T0, SZ)
    __esimd_uushl(__ESIMD_raw_vec_t(T1, SZ) src0,
                  __ESIMD_raw_vec_t(T1, SZ) src1) __ESIMD_INTRIN_END;
template <typename T0, typename T1, int SZ>
__ESIMD_INTRIN __ESIMD_raw_vec_t(T0, SZ)
    __esimd_ssshl_sat(__ESIMD_raw_vec_t(T1, SZ) src0,
                      __ESIMD_raw_vec_t(T1, SZ) src1) __ESIMD_INTRIN_END;
template <typename T0, typename T1, int SZ>
__ESIMD_INTRIN __ESIMD_raw_vec_t(T0, SZ)
    __esimd_sushl_sat(__ESIMD_raw_vec_t(T1, SZ) src0,
                      __ESIMD_raw_vec_t(T1, SZ) src1) __ESIMD_INTRIN_END;
template <typename T0, typename T1, int SZ>
__ESIMD_INTRIN __ESIMD_raw_vec_t(T0, SZ)
    __esimd_usshl_sat(__ESIMD_raw_vec_t(T1, SZ) src0,
                      __ESIMD_raw_vec_t(T1, SZ) src1) __ESIMD_INTRIN_END;
template <typename T0, typename T1, int SZ>
__ESIMD_INTRIN __ESIMD_raw_vec_t(T0, SZ)
    __esimd_uushl_sat(__ESIMD_raw_vec_t(T1, SZ) src0,
                      __ESIMD_raw_vec_t(T1, SZ) src1) __ESIMD_INTRIN_END;

template <typename T0, typename T1, int SZ>
__ESIMD_INTRIN __ESIMD_raw_vec_t(T0, SZ)
    __esimd_rol(__ESIMD_raw_vec_t(T1, SZ) src0,
                __ESIMD_raw_vec_t(T1, SZ) src1) __ESIMD_INTRIN_END;
template <typename T0, typename T1, int SZ>
__ESIMD_INTRIN __ESIMD_raw_vec_t(T0, SZ)
    __esimd_ror(__ESIMD_raw_vec_t(T1, SZ) src0,
                __ESIMD_raw_vec_t(T1, SZ) src1) __ESIMD_INTRIN_END;

>>>>>>> 0fb31839
#ifdef __SYCL_DEVICE_ONLY__

// lane-id for reusing scalar math functions.
// Depending upon the SIMT mode(8/16/32), the return value is
// in the range of 0-7, 0-15, or 0-31.
__ESIMD_INTRIN int __esimd_lane_id();

// Wrapper for designating a scalar region of code that will be
// vectorized by the backend compiler.
#define __ESIMD_SIMT_BEGIN(N, lane)                                            \
  [&]() SYCL_ESIMD_FUNCTION ESIMD_NOINLINE [[intel::sycl_esimd_vectorize(N)]] {                                     \
    int lane = __esimd_lane_id();
#define __ESIMD_SIMT_END                                                       \
  }                                                                            \
  ();

#define ESIMD_MATH_INTRINSIC_IMPL(type, func)                                  \
  template <int SZ>                                                            \
  __ESIMD_INTRIN __ESIMD_raw_vec_t(type, SZ)                                   \
      ocl_##func(__ESIMD_raw_vec_t(type, SZ) src0) {                           \
    __ESIMD_raw_vec_t(type, SZ) retv;                                          \
    __ESIMD_SIMT_BEGIN(SZ, lane)                                               \
    retv[lane] = sycl::func(src0[lane]);                                       \
    __ESIMD_SIMT_END                                                           \
    return retv;                                                               \
  }

namespace sycl {
inline namespace _V1 {
namespace ext::intel::esimd::detail {
// TODO support half vectors in std sycl math functions.
ESIMD_MATH_INTRINSIC_IMPL(float, sin)
ESIMD_MATH_INTRINSIC_IMPL(float, cos)
ESIMD_MATH_INTRINSIC_IMPL(float, exp)
ESIMD_MATH_INTRINSIC_IMPL(float, log)
} // namespace ext::intel::esimd::detail
} // namespace _V1
} // namespace sycl

#undef __ESIMD_SIMT_BEGIN
#undef __ESIMD_SIMT_END
#undef ESIMD_MATH_INTRINSIC_IMPL

#endif // #ifdef __SYCL_DEVICE_ONLY__

#undef __ESIMD_raw_vec_t
#undef __ESIMD_cpp_vec_t

/// @endcond ESIMD_DETAIL<|MERGE_RESOLUTION|>--- conflicted
+++ resolved
@@ -193,10 +193,6 @@
     __esimd_ssdp4a_sat(__ESIMD_raw_vec_t(T2, N) src0,
                        __ESIMD_raw_vec_t(T3, N) src1,
                        __ESIMD_raw_vec_t(T4, N) src2) __ESIMD_INTRIN_END;
-<<<<<<< HEAD
-=======
-__ESIMD_INTRIN __ESIMD_raw_vec_t(uint32_t, 4)
-    __esimd_timestamp() __ESIMD_INTRIN_END;
 
 template <typename T0, typename T1, int SZ>
 __ESIMD_INTRIN __ESIMD_raw_vec_t(T0, SZ)
@@ -240,7 +236,6 @@
     __esimd_ror(__ESIMD_raw_vec_t(T1, SZ) src0,
                 __ESIMD_raw_vec_t(T1, SZ) src1) __ESIMD_INTRIN_END;
 
->>>>>>> 0fb31839
 #ifdef __SYCL_DEVICE_ONLY__
 
 // lane-id for reusing scalar math functions.
