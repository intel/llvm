--- conflicted
+++ resolved
@@ -181,9 +181,8 @@
 #ifdef __ESIMD_FORCE_STATELESS_MEM
 /// Returns the address referenced by the accessor \p Acc and
 /// the byte offset \p Offset.
-<<<<<<< HEAD
-template <typename T, typename AccessorTy>
-auto accessorToPointer(AccessorTy Acc, uint32_t Offset = 0) {
+template <typename T, typename AccessorTy, typename OffsetTy = uint32_t>
+auto accessorToPointer(AccessorTy Acc, OffsetTy Offset = 0) {
   using QualCharPtrType =
       std::conditional_t<std::is_const_v<typename AccessorTy::value_type>,
                          const char *, char *>;
@@ -192,12 +191,6 @@
                          const T *, T *>;
   auto BytePtr = reinterpret_cast<QualCharPtrType>(Acc.get_pointer()) + Offset;
   return reinterpret_cast<QualTPtrType>(BytePtr);
-=======
-template <typename T, typename AccessorTy, typename OffsetTy = uint32_t>
-T *accessorToPointer(AccessorTy Acc, OffsetTy Offset = 0) {
-  auto BytePtr = reinterpret_cast<char *>(Acc.get_pointer().get()) + Offset;
-  return reinterpret_cast<T *>(BytePtr);
->>>>>>> f0f36130
 }
 #endif // __ESIMD_FORCE_STATELESS_MEM
 
