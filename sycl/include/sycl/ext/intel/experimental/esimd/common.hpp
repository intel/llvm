//==---------------- common.hpp - DPC++ Explicit SIMD API   ----------------==//
//
// Part of the LLVM Project, under the Apache License v2.0 with LLVM Exceptions.
// See https://llvm.org/LICENSE.txt for license information.
// SPDX-License-Identifier: Apache-2.0 WITH LLVM-exception
//
//===----------------------------------------------------------------------===//
// definitions used in Explicit SIMD APIs.
//===----------------------------------------------------------------------===//

#pragma once

#include <CL/sycl/detail/defines.hpp>

#include <cstdint> // for uint* types

#ifdef __SYCL_DEVICE_ONLY__
#define SYCL_ESIMD_KERNEL __attribute__((sycl_explicit_simd))
#define SYCL_ESIMD_FUNCTION __attribute__((sycl_explicit_simd))

// Mark a function being nodebug.
#define ESIMD_NODEBUG __attribute__((nodebug))
// Mark a "ESIMD global": accessible from all functions in current translation
// unit, separate copy per subgroup (work-item), mapped to SPIR-V private
// storage class.
#define ESIMD_PRIVATE                                                          \
  __attribute__((opencl_private)) __attribute__((sycl_explicit_simd))
// Bind a ESIMD global variable to a specific register.
#define ESIMD_REGISTER(n) __attribute__((register_num(n)))

#define __ESIMD_API ESIMD_NODEBUG ESIMD_INLINE

#define __ESIMD_UNSUPPORTED_ON_HOST

#else // __SYCL_DEVICE_ONLY__
#define SYCL_ESIMD_KERNEL
#define SYCL_ESIMD_FUNCTION

// TODO ESIMD define what this means on Windows host
#define ESIMD_NODEBUG
// On host device ESIMD global is a thread local static var. This assumes that
// each work-item is mapped to a separate OS thread on host device.
#define ESIMD_PRIVATE thread_local
#define ESIMD_REGISTER(n)

#define __ESIMD_API ESIMD_INLINE

#define __ESIMD_UNSUPPORTED_ON_HOST throw cl::sycl::feature_not_supported()

#endif // __SYCL_DEVICE_ONLY__

// Mark a function being noinline
#define ESIMD_NOINLINE __attribute__((noinline))
// Force a function to be inlined. 'inline' is used to preserve ODR for
// functions defined in a header.
#define ESIMD_INLINE inline __attribute__((always_inline))

// Macros for internal use
#define __ESIMD_NS sycl::ext::intel::experimental::esimd
#define __ESIMD_QUOTE1(m) #m
#define __ESIMD_QUOTE(m) __ESIMD_QUOTE1(m)
#define __ESIMD_NS_QUOTED __ESIMD_QUOTE(__ESIMD_NS)
#define __ESIMD_DEPRECATED(new_api)                                            \
  __SYCL_DEPRECATED("use " __ESIMD_NS_QUOTED "::" __ESIMD_QUOTE(new_api))

__SYCL_INLINE_NAMESPACE(cl) {
namespace sycl {
namespace ext {
namespace intel {
namespace experimental {
namespace esimd {

/// @{
/// @ingroup sycl_esimd_core

using uchar = unsigned char;
using ushort = unsigned short;
using uint = unsigned int;

/// Gen hardware supports applying saturation to results of some operation.
/// This enum allows to control this behavior.
enum class saturation : uint8_t { off, on };

/// Integer type short-cut to saturation::off.
static inline constexpr uint8_t saturation_off =
    static_cast<uint8_t>(saturation::off);
/// Integer type short-cut to saturation::on.
static inline constexpr uint8_t saturation_on =
    static_cast<uint8_t>(saturation::on);

/// Represents a pixel's channel.
enum class rgba_channel : uint8_t { R, G, B, A };

/// Surface index type. Surface is an internal representation of a memory block
/// addressable by GPU in "stateful" memory model, and each surface is
/// identified by its "binding table index" - surface index.
using SurfaceIndex = unsigned int;

namespace detail {
template <rgba_channel Ch>
static inline constexpr uint8_t ch = 1 << static_cast<int>(Ch);
static inline constexpr uint8_t chR = ch<rgba_channel::R>;
static inline constexpr uint8_t chG = ch<rgba_channel::G>;
static inline constexpr uint8_t chB = ch<rgba_channel::B>;
static inline constexpr uint8_t chA = ch<rgba_channel::A>;

// Shared Local Memory Binding Table Index (aka surface index).
static inline constexpr SurfaceIndex SLM_BTI = 254;
static inline constexpr SurfaceIndex INVALID_BTI =
    static_cast<SurfaceIndex>(-1);
} // namespace detail

/// Represents a pixel's channel mask - all possible combinations of enabled
/// channels.
enum class rgba_channel_mask : uint8_t {
  R = detail::chR,
  G = detail::chG,
  GR = detail::chG | detail::chR,
  B = detail::chB,
  BR = detail::chB | detail::chR,
  BG = detail::chB | detail::chG,
  BGR = detail::chB | detail::chG | detail::chR,
  A = detail::chA,
  AR = detail::chA | detail::chR,
  AG = detail::chA | detail::chG,
  AGR = detail::chA | detail::chG | detail::chR,
  AB = detail::chA | detail::chB,
  ABR = detail::chA | detail::chB | detail::chR,
  ABG = detail::chA | detail::chB | detail::chG,
  ABGR = detail::chA | detail::chB | detail::chG | detail::chR,
};

constexpr int is_channel_enabled(rgba_channel_mask M, rgba_channel Ch) {
  int Pos = static_cast<int>(Ch);
  return (static_cast<int>(M) & (1 << Pos)) >> Pos;
}

constexpr int get_num_channels_enabled(rgba_channel_mask M) {
  return is_channel_enabled(M, rgba_channel::R) +
         is_channel_enabled(M, rgba_channel::G) +
         is_channel_enabled(M, rgba_channel::B) +
         is_channel_enabled(M, rgba_channel::A);
}

/// Represents an atomic operation.
enum class atomic_op : uint8_t {
  add = 0x0,
  sub = 0x1,
  inc = 0x2,
  dec = 0x3,
  min = 0x4,
  max = 0x5,
  xchg = 0x6,
  cmpxchg = 0x7,
  bit_and = 0x8,
  bit_or = 0x9,
  bit_xor = 0xa,
  minsint = 0xb,
  maxsint = 0xc,
  fmax = 0x10,
  fmin = 0x11,
  fcmpwr = 0x12,
  predec = 0xff,
};

/// Represents a split barrier action.
enum class split_barrier_action : uint8_t {
  wait = 0,   // split barrier wait
  signal = 1, // split barrier signal
};

<<<<<<< HEAD
// For backward compatibility:
using EsimdSbarrierType = split_barrier_action;

// Since EsimdSbarrierType values are deprecated, these macros will generate
// deprecation message.
#define ESIMD_SBARRIER_WAIT EsimdSbarrierType::WAIT
#define ESIMD_SBARRIER_SIGNAL EsimdSbarrierType::SIGNAL
=======
/// Surface index type. Surface is an internal representation of a memory block
/// addressable by GPU in "stateful" memory model, and each surface is
/// identified by its "binding table index" - surface index.
using SurfaceIndex = unsigned int;
>>>>>>> c230f3c4

/// @} sycl_esimd_core

} // namespace esimd
} // namespace experimental
} // namespace intel
} // namespace ext
} // namespace sycl
} // __SYCL_INLINE_NAMESPACE(cl)<|MERGE_RESOLUTION|>--- conflicted
+++ resolved
@@ -169,21 +169,6 @@
   signal = 1, // split barrier signal
 };
 
-<<<<<<< HEAD
-// For backward compatibility:
-using EsimdSbarrierType = split_barrier_action;
-
-// Since EsimdSbarrierType values are deprecated, these macros will generate
-// deprecation message.
-#define ESIMD_SBARRIER_WAIT EsimdSbarrierType::WAIT
-#define ESIMD_SBARRIER_SIGNAL EsimdSbarrierType::SIGNAL
-=======
-/// Surface index type. Surface is an internal representation of a memory block
-/// addressable by GPU in "stateful" memory model, and each surface is
-/// identified by its "binding table index" - surface index.
-using SurfaceIndex = unsigned int;
->>>>>>> c230f3c4
-
 /// @} sycl_esimd_core
 
 } // namespace esimd
