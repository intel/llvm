--- conflicted
+++ resolved
@@ -51,13 +51,10 @@
 void (*sycl_get_cm_image_params_ptr)(void *, char **, uint32_t *, uint32_t *,
                                      uint32_t *, std::mutex **);
 
-<<<<<<< HEAD
 unsigned int (*sycl_get_cm_surface_index_ptr)(void *);
 void (*sycl_get_cm_buffer_params_index_ptr)(unsigned int, char **, uint32_t *,
                                             std::mutex **);
 void (*sycl_get_cm_image_params_index_ptr)(unsigned int, char **, uint32_t *,
                                            uint32_t *, uint32_t *,
                                            std::mutex **);
-=======
-/// @endcond ESIMD_EMU
->>>>>>> 513691d3
+/// @endcond ESIMD_EMU