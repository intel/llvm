//==----- esimd_emulator_device_interface.hpp - DPC++ Explicit SIMD API ----==//
//
// Part of the LLVM Project, under the Apache License v2.0 with LLVM Exceptions.
// See https://llvm.org/LICENSE.txt for license information.
// SPDX-License-Identifier: Apache-2.0 WITH LLVM-exception
//
//===----------------------------------------------------------------------===//

<<<<<<< HEAD
// \file esimdemu_device_interface.hpp
// Declarations for ESIMD_EMULATOR-device specific definitions.
// ESIMD intrinsic and LibCM functionalities required by intrinsic defined
//
// This interface is for ESIMD intrinsic emulation implementations
// such as slm_access to access ESIMD_EMULATOR specific-support therefore
// it has to be defined and shared as include directory
//
// \ingroup sycl_pi_esimd_emulator
=======
/// @cond ESIMD_EMU

/// \file esimd_emulator_device_interface.hpp
/// Declarations for ESIMD_EMULATOR-device specific definitions.
/// ESIMD intrinsic and LibCM functionalities required by intrinsic defined
///
/// This interface is for ESIMD intrinsic emulation implementations
/// such as slm_access to access ESIMD_EMULATOR specific-support therefore
/// it has to be defined and shared as include directory
///
/// \ingroup sycl_pi_esimd_emulator
>>>>>>> 513691d3

#pragma once

#include <CL/sycl/detail/pi.hpp>

// cstdint-type fields such as 'uint32_t' are to be used in funtion
// pointer table file ('esimd_emulator_functions_v1.h') included in 'struct
// ESIMDDeviceInterface' definition.
#include <cstdint>
#include <mutex>

__SYCL_INLINE_NAMESPACE(cl) {
namespace sycl {
namespace detail {

// This is the device interface version required (and used) by this
// implementation of the ESIMD CPU emulator.
#define ESIMD_DEVICE_INTERFACE_VERSION 1

// 'ESIMDDeviceInterface' structure defines interface for ESIMD CPU
// emulation (ESIMD_EMULATOR) to access LibCM CPU emulation functionalities
// from kernel application under emulation.

// Header files included in the structure contains only function
// pointers to access CM functionalities. Only new function can be
// added - reordering, changing, or removing existing function pointer
// is not allowed.

// Whenever a new function(s) is added to this interface, a new header
// file must be added following naming convention that contains
// version number such as 'v1' from 'ESIMD_DEVICE_INTERFACE_VERSION'.
struct ESIMDDeviceInterface {
  uintptr_t version;
  void *reserved;

  ESIMDDeviceInterface();
#include "esimd_emulator_functions_v1.h"
};

// Denotes the data version used by the implementation.
// Increment whenever the 'data' field interpretation within PluginOpaqueData is
// changed.
#define ESIMD_EMULATOR_PLUGIN_OPAQUE_DATA_VERSION 0
// This structure denotes a ESIMD EMU plugin-specific data returned via the
// piextPluginGetOpaqueData PI call. Depending on the \c version field, the
// second \c data field can be interpreted differently.
struct ESIMDEmuPluginOpaqueData {
  uintptr_t version;
  void *data;
};

__SYCL_EXPORT ESIMDDeviceInterface *getESIMDDeviceInterface();

} // namespace detail
} // namespace sycl
} // __SYCL_INLINE_NAMESPACE(cl)

/// @endcond ESIMD_EMU<|MERGE_RESOLUTION|>--- conflicted
+++ resolved
@@ -6,17 +6,6 @@
 //
 //===----------------------------------------------------------------------===//
 
-<<<<<<< HEAD
-// \file esimdemu_device_interface.hpp
-// Declarations for ESIMD_EMULATOR-device specific definitions.
-// ESIMD intrinsic and LibCM functionalities required by intrinsic defined
-//
-// This interface is for ESIMD intrinsic emulation implementations
-// such as slm_access to access ESIMD_EMULATOR specific-support therefore
-// it has to be defined and shared as include directory
-//
-// \ingroup sycl_pi_esimd_emulator
-=======
 /// @cond ESIMD_EMU
 
 /// \file esimd_emulator_device_interface.hpp
@@ -28,7 +17,6 @@
 /// it has to be defined and shared as include directory
 ///
 /// \ingroup sycl_pi_esimd_emulator
->>>>>>> 513691d3
 
 #pragma once
 
@@ -44,8 +32,8 @@
 namespace sycl {
 namespace detail {
 
-// This is the device interface version required (and used) by this
-// implementation of the ESIMD CPU emulator.
+/// This is the device interface version required (and used) by this
+/// implementation of the ESIMD CPU emulator.
 #define ESIMD_DEVICE_INTERFACE_VERSION 1
 
 // 'ESIMDDeviceInterface' structure defines interface for ESIMD CPU
@@ -72,9 +60,9 @@
 // Increment whenever the 'data' field interpretation within PluginOpaqueData is
 // changed.
 #define ESIMD_EMULATOR_PLUGIN_OPAQUE_DATA_VERSION 0
-// This structure denotes a ESIMD EMU plugin-specific data returned via the
-// piextPluginGetOpaqueData PI call. Depending on the \c version field, the
-// second \c data field can be interpreted differently.
+/// This structure denotes a ESIMD EMU plugin-specific data returned via the
+/// piextPluginGetOpaqueData PI call. Depending on the \c version field, the
+/// second \c data field can be interpreted differently.
 struct ESIMDEmuPluginOpaqueData {
   uintptr_t version;
   void *data;
