//==------------ - simd_view.hpp - DPC++ Explicit SIMD API   ---------------==//
//
// Part of the LLVM Project, under the Apache License v2.0 with LLVM Exceptions.
// See https://llvm.org/LICENSE.txt for license information.
// SPDX-License-Identifier: Apache-2.0 WITH LLVM-exception
//
//===----------------------------------------------------------------------===//
// Implement Explicit SIMD vector view APIs.
//===----------------------------------------------------------------------===//

#pragma once

#include <sycl/ext/intel/experimental/esimd/detail/simd_view_impl.hpp>
#include <sycl/ext/intel/experimental/esimd/detail/types.hpp>

__SYCL_INLINE_NAMESPACE(cl) {
namespace sycl {
namespace ext {
namespace intel {
namespace experimental {
namespace esimd {

/// This class represents a reference to a sub-region of a base simd object.
/// The referenced sub-region of the base object can be read from and written to
/// via an instance of this class.
///
/// \ingroup sycl_esimd
<<<<<<< HEAD
template <typename BaseTy,
          typename RegionTy =
              region1d_t<typename BaseTy::element_type, BaseTy::length, 1>>
class simd_view
    : public detail::simd_view_impl<BaseTy, simd_view<BaseTy, RegionTy>,
                                    RegionTy> {
=======
template <typename BaseTy, typename RegionTy>
class simd_view : public detail::simd_view_impl<BaseTy, RegionTy> {
  template <typename, int, class, class> friend class detail::simd_obj_impl;
  template <typename, int> friend class detail::simd_mask_impl;
  template <typename, typename> friend class simd_view;
>>>>>>> 701e4802
  template <typename, int> friend class simd;
  template <typename, typename> friend class detail::simd_view_impl;

public:
<<<<<<< HEAD
  using BaseClass =
      detail::simd_view_impl<BaseTy, simd_view<BaseTy, RegionTy>, RegionTy>;
=======
  static_assert(detail::is_simd_obj_impl_derivative_v<BaseTy>);
  using BaseClass = detail::simd_view_impl<BaseTy, RegionTy>;

  // Deduce the corresponding value type from its region type.
>>>>>>> 701e4802
  using ShapeTy = typename shape_type<RegionTy>::type;
  static constexpr int length = ShapeTy::Size_x * ShapeTy::Size_y;

  using base_type = BaseTy;
  template <typename ElT, int N>
  using get_simd_t = typename BaseClass::template get_simd_t<ElT, N>;

  /// The region type of this class.
  using region_type = RegionTy;

  /// The element type of this class, which could be different from the element
  /// type of the base object type.
  using element_type = typename ShapeTy::element_type;

  /// The simd type if reading the object.
  using value_type = get_simd_t<element_type, length>;

<<<<<<< HEAD
  // Construct a complete view of a vector
  simd_view(BaseTy &Base) : BaseClass(Base) {}

private:
=======
  /// The underlying builtin value type
  using vector_type = detail::vector_type_t<element_type, length>;

protected:
  /// @{
  /// Constructors.
>>>>>>> 701e4802
  simd_view(BaseTy &Base, RegionTy Region) : BaseClass(Base, Region) {}
  simd_view(BaseTy &&Base, RegionTy Region) : BaseClass(Base, Region) {}
  /// @}

public:
  // Default copy and move constructors for simd_view.
  simd_view(const simd_view &Other) = default;
  simd_view(simd_view &&Other) = default;

  simd_view &operator=(const simd_view &Other) {
    BaseClass::operator=(Other);
    return *this;
  }

  using BaseClass::operator--;
  using BaseClass::operator++;
  using BaseClass::operator=;
};

#define __ESIMD_DEF_SCALAR_SIMD_VIEW_RELOP(RELOP)                              \
  /* simd_view RELOP simd_view */                                              \
  ESIMD_INLINE friend bool operator RELOP(const simd_view &X,                  \
                                          const simd_view &Y) {                \
    return (element_type)X RELOP(element_type) Y;                              \
  }                                                                            \
                                                                               \
  /* simd_view RELOP SCALAR */                                                 \
  template <typename T1, std::enable_if_t<detail::is_vectorizable_v<T1>>>      \
  ESIMD_INLINE friend bool operator RELOP(const simd_view &X, T1 Y) {          \
    return (element_type)X RELOP Y;                                            \
  }                                                                            \
                                                                               \
  /* SCALAR RELOP simd_view */                                                 \
  template <typename T1, std::enable_if_t<detail::is_vectorizable_v<T1>>>      \
  ESIMD_INLINE friend bool operator RELOP(T1 X, const simd_view &Y) {          \
    return X RELOP(element_type) Y;                                            \
  }

/// This is a specialization of simd_view class with a single element.
/// Objects of such a class are created in the following situation:
///   simd<int, 4> v = 1;
///   auto v1 = v[0];
/// We allow implicit conversion to underlying type, e.g.:
///   simd<int, 4> v = 1;
///   int i = v[0];
/// Also, relational operators with such objects return a scalar bool value
/// instead of a mask, to allow:
///   bool b = v[0] > v[1] && v[2] < 42;
///
/// \ingroup sycl_esimd
<<<<<<< HEAD
template <typename BaseTy, typename T, int StrideY, int StrideX>
class simd_view<BaseTy, region1d_scalar_t<T, StrideY, StrideX>>
    : public detail::simd_view_impl<
          BaseTy, simd_view<BaseTy, region1d_scalar_t<T, StrideY, StrideX>>,
          region1d_scalar_t<T, StrideY, StrideX>> {
  template <typename, int> friend class simd;
  template <typename, typename, typename> friend class detail::simd_view_impl;

public:
  using RegionTy = region1d_scalar_t<T, StrideY, StrideX>;
  using BaseClass =
      detail::simd_view_impl<BaseTy, simd_view<BaseTy, RegionTy>, RegionTy>;
=======
template <typename BaseTy, typename T>
class simd_view<BaseTy, region1d_scalar_t<T>>
    : public detail::simd_view_impl<BaseTy, region1d_scalar_t<T>> {
  template <typename, int, class, class> friend class detail::simd_obj_impl;
  template <typename, typename> friend class detail::simd_view_impl;

public:
  using RegionTy = region1d_scalar_t<T>;
  using BaseClass = detail::simd_view_impl<BaseTy, RegionTy>;
>>>>>>> 701e4802
  using ShapeTy = typename shape_type<RegionTy>::type;
  static constexpr int length = ShapeTy::Size_x * ShapeTy::Size_y;
  static_assert(1 == length, "length of this view is not equal to 1");
  /// The element type of this class, which could be different from the element
  /// type of the base object type.
  using element_type = typename ShapeTy::element_type;
  using base_type = BaseTy;
  template <typename ElT, int N>
  using get_simd_t = typename BaseClass::template get_simd_t<ElT, N>;
  /// The simd type if reading the object.
  using value_type = get_simd_t<element_type, length>;

private:
  simd_view(BaseTy &Base, RegionTy Region) : BaseClass(Base, Region) {}
  simd_view(BaseTy &&Base, RegionTy Region) : BaseClass(Base, Region) {}

public:
  operator element_type() const {
    const auto v = BaseClass::read();
    return v[0];
  }

  using BaseClass::operator--;
  using BaseClass::operator++;
  using BaseClass::operator=;

  __ESIMD_DEF_SCALAR_SIMD_VIEW_RELOP(>)
  __ESIMD_DEF_SCALAR_SIMD_VIEW_RELOP(>=)
  __ESIMD_DEF_SCALAR_SIMD_VIEW_RELOP(<)
  __ESIMD_DEF_SCALAR_SIMD_VIEW_RELOP(<=)
  __ESIMD_DEF_SCALAR_SIMD_VIEW_RELOP(==)
  __ESIMD_DEF_SCALAR_SIMD_VIEW_RELOP(!=)
};

// TODO: remove code duplication in two class specializations for a simd_view
// with a single element

/// This is a specialization of nested simd_view class with a single element.
/// Objects of such a class are created in the following situation:
///   simd<int, 4> v = 1;
///   auto v1 = v.select<2, 1>(0);
///   auto v2 = v1[0]; // simd_view of a nested region for a single element
template <typename BaseTy, typename T, typename NestedRegion>
class simd_view<BaseTy, std::pair<region1d_scalar_t<T>, NestedRegion>>
    : public detail::simd_view_impl<
<<<<<<< HEAD
          BaseTy,
          simd_view<BaseTy, std::pair<region1d_scalar_t<T, StrideY, StrideX>,
                                      NestedRegion>>,
          std::pair<region1d_scalar_t<T, StrideY, StrideX>, NestedRegion>> {
=======
          BaseTy, std::pair<region1d_scalar_t<T>, NestedRegion>> {
>>>>>>> 701e4802
  template <typename, int> friend class simd;
  template <typename, typename> friend class detail::simd_view_impl;

public:
<<<<<<< HEAD
  using RegionTy =
      std::pair<region1d_scalar_t<T, StrideY, StrideX>, NestedRegion>;
  using BaseClass =
      detail::simd_view_impl<BaseTy, simd_view<BaseTy, RegionTy>, RegionTy>;
=======
  using RegionTy = std::pair<region1d_scalar_t<T>, NestedRegion>;
  using BaseClass = detail::simd_view_impl<BaseTy, RegionTy>;
>>>>>>> 701e4802
  using ShapeTy = typename shape_type<RegionTy>::type;
  static constexpr int length = ShapeTy::Size_x * ShapeTy::Size_y;
  static_assert(1 == length, "length of this view is not equal to 1");
  /// The element type of this class, which could be different from the element
  /// type of the base object type.
  using element_type = T;

private:
  simd_view(BaseTy &Base, RegionTy Region) : BaseClass(Base, Region) {}
  simd_view(BaseTy &&Base, RegionTy Region) : BaseClass(Base, Region) {}

public:
  using BaseClass::operator=;

  operator element_type() const {
    const auto v = BaseClass::read();
    return v[0];
  }

  __ESIMD_DEF_SCALAR_SIMD_VIEW_RELOP(>)
  __ESIMD_DEF_SCALAR_SIMD_VIEW_RELOP(>=)
  __ESIMD_DEF_SCALAR_SIMD_VIEW_RELOP(<)
  __ESIMD_DEF_SCALAR_SIMD_VIEW_RELOP(<=)
  __ESIMD_DEF_SCALAR_SIMD_VIEW_RELOP(==)
  __ESIMD_DEF_SCALAR_SIMD_VIEW_RELOP(!=)
};

#undef __ESIMD_DEF_SCALAR_SIMD_VIEW_RELOP

} // namespace esimd
} // namespace experimental
} // namespace intel
} // namespace ext
} // namespace sycl
} // __SYCL_INLINE_NAMESPACE(cl)<|MERGE_RESOLUTION|>--- conflicted
+++ resolved
@@ -25,33 +25,20 @@
 /// via an instance of this class.
 ///
 /// \ingroup sycl_esimd
-<<<<<<< HEAD
-template <typename BaseTy,
-          typename RegionTy =
+template <typename BaseTy, typename RegionTy =
               region1d_t<typename BaseTy::element_type, BaseTy::length, 1>>
-class simd_view
-    : public detail::simd_view_impl<BaseTy, simd_view<BaseTy, RegionTy>,
-                                    RegionTy> {
-=======
-template <typename BaseTy, typename RegionTy>
 class simd_view : public detail::simd_view_impl<BaseTy, RegionTy> {
   template <typename, int, class, class> friend class detail::simd_obj_impl;
   template <typename, int> friend class detail::simd_mask_impl;
   template <typename, typename> friend class simd_view;
->>>>>>> 701e4802
   template <typename, int> friend class simd;
   template <typename, typename> friend class detail::simd_view_impl;
 
 public:
-<<<<<<< HEAD
-  using BaseClass =
-      detail::simd_view_impl<BaseTy, simd_view<BaseTy, RegionTy>, RegionTy>;
-=======
   static_assert(detail::is_simd_obj_impl_derivative_v<BaseTy>);
   using BaseClass = detail::simd_view_impl<BaseTy, RegionTy>;
 
   // Deduce the corresponding value type from its region type.
->>>>>>> 701e4802
   using ShapeTy = typename shape_type<RegionTy>::type;
   static constexpr int length = ShapeTy::Size_x * ShapeTy::Size_y;
 
@@ -69,19 +56,12 @@
   /// The simd type if reading the object.
   using value_type = get_simd_t<element_type, length>;
 
-<<<<<<< HEAD
-  // Construct a complete view of a vector
-  simd_view(BaseTy &Base) : BaseClass(Base) {}
-
-private:
-=======
   /// The underlying builtin value type
   using vector_type = detail::vector_type_t<element_type, length>;
 
 protected:
   /// @{
   /// Constructors.
->>>>>>> 701e4802
   simd_view(BaseTy &Base, RegionTy Region) : BaseClass(Base, Region) {}
   simd_view(BaseTy &&Base, RegionTy Region) : BaseClass(Base, Region) {}
   /// @}
@@ -90,6 +70,9 @@
   // Default copy and move constructors for simd_view.
   simd_view(const simd_view &Other) = default;
   simd_view(simd_view &&Other) = default;
+
+  // Construct a complete view of a vector
+  simd_view(BaseTy &Base) : BaseClass(Base) {}
 
   simd_view &operator=(const simd_view &Other) {
     BaseClass::operator=(Other);
@@ -132,20 +115,6 @@
 ///   bool b = v[0] > v[1] && v[2] < 42;
 ///
 /// \ingroup sycl_esimd
-<<<<<<< HEAD
-template <typename BaseTy, typename T, int StrideY, int StrideX>
-class simd_view<BaseTy, region1d_scalar_t<T, StrideY, StrideX>>
-    : public detail::simd_view_impl<
-          BaseTy, simd_view<BaseTy, region1d_scalar_t<T, StrideY, StrideX>>,
-          region1d_scalar_t<T, StrideY, StrideX>> {
-  template <typename, int> friend class simd;
-  template <typename, typename, typename> friend class detail::simd_view_impl;
-
-public:
-  using RegionTy = region1d_scalar_t<T, StrideY, StrideX>;
-  using BaseClass =
-      detail::simd_view_impl<BaseTy, simd_view<BaseTy, RegionTy>, RegionTy>;
-=======
 template <typename BaseTy, typename T>
 class simd_view<BaseTy, region1d_scalar_t<T>>
     : public detail::simd_view_impl<BaseTy, region1d_scalar_t<T>> {
@@ -155,7 +124,6 @@
 public:
   using RegionTy = region1d_scalar_t<T>;
   using BaseClass = detail::simd_view_impl<BaseTy, RegionTy>;
->>>>>>> 701e4802
   using ShapeTy = typename shape_type<RegionTy>::type;
   static constexpr int length = ShapeTy::Size_x * ShapeTy::Size_y;
   static_assert(1 == length, "length of this view is not equal to 1");
@@ -201,27 +169,13 @@
 template <typename BaseTy, typename T, typename NestedRegion>
 class simd_view<BaseTy, std::pair<region1d_scalar_t<T>, NestedRegion>>
     : public detail::simd_view_impl<
-<<<<<<< HEAD
-          BaseTy,
-          simd_view<BaseTy, std::pair<region1d_scalar_t<T, StrideY, StrideX>,
-                                      NestedRegion>>,
-          std::pair<region1d_scalar_t<T, StrideY, StrideX>, NestedRegion>> {
-=======
           BaseTy, std::pair<region1d_scalar_t<T>, NestedRegion>> {
->>>>>>> 701e4802
   template <typename, int> friend class simd;
   template <typename, typename> friend class detail::simd_view_impl;
 
 public:
-<<<<<<< HEAD
-  using RegionTy =
-      std::pair<region1d_scalar_t<T, StrideY, StrideX>, NestedRegion>;
-  using BaseClass =
-      detail::simd_view_impl<BaseTy, simd_view<BaseTy, RegionTy>, RegionTy>;
-=======
   using RegionTy = std::pair<region1d_scalar_t<T>, NestedRegion>;
   using BaseClass = detail::simd_view_impl<BaseTy, RegionTy>;
->>>>>>> 701e4802
   using ShapeTy = typename shape_type<RegionTy>::type;
   static constexpr int length = ShapeTy::Size_x * ShapeTy::Size_y;
   static_assert(1 == length, "length of this view is not equal to 1");
