--- conflicted
+++ resolved
@@ -193,7 +193,26 @@
     init_from_array(std::move(Arr));
   }
 
-<<<<<<< HEAD
+  /// Load constructor.
+  template <typename Flags = element_aligned_tag,
+            typename = std::enable_if_t<is_simd_flag_type_v<Flags>>>
+  simd_obj_impl(const Ty *ptr, Flags = {}) noexcept {
+    __esimd_dbg_print(simd_obj_impl(const Ty *ptr, Flags));
+    copy_from(ptr, Flags{});
+  }
+
+  /// Accessor-based load constructor.
+  template <typename AccessorT, typename Flags = element_aligned_tag,
+            typename = std::enable_if_t<
+                detail::is_sycl_accessor_with<
+                    AccessorT, accessor_mode_cap::can_read,
+                    sycl::access::target::global_buffer>::value &&
+                is_simd_flag_type_v<Flags>>>
+  simd_obj_impl(AccessorT acc, uint32_t offset, Flags = {}) noexcept {
+    __esimd_dbg_print(simd_obj_impl(AccessorT acc, uint32_t offset, Flags));
+    copy_from(acc, offset, Flags{});
+  }
+
   /// Construct from \ref simd_view object \p View.
   /// The constructed object has the same element type as the viewed simd.
   /// and the size that is specified by the RegionT parameter of \p View.
@@ -206,27 +225,6 @@
             typename = std::enable_if_t<RegionT::length == N>>
   simd_obj_impl(simd_view<simd<Ty, ViewedSimdLength>, RegionT> &View)
       : M_data(View.read().M_data) {}
-=======
-  /// Load constructor.
-  template <typename Flags = element_aligned_tag,
-            typename = std::enable_if_t<is_simd_flag_type_v<Flags>>>
-  simd_obj_impl(const Ty *ptr, Flags = {}) noexcept {
-    __esimd_dbg_print(simd_obj_impl(const Ty *ptr, Flags));
-    copy_from(ptr, Flags{});
-  }
-
-  /// Accessor-based load constructor.
-  template <typename AccessorT, typename Flags = element_aligned_tag,
-            typename = std::enable_if_t<
-                detail::is_sycl_accessor_with<
-                    AccessorT, accessor_mode_cap::can_read,
-                    sycl::access::target::global_buffer>::value &&
-                is_simd_flag_type_v<Flags>>>
-  simd_obj_impl(AccessorT acc, uint32_t offset, Flags = {}) noexcept {
-    __esimd_dbg_print(simd_obj_impl(AccessorT acc, uint32_t offset, Flags));
-    copy_from(acc, offset, Flags{});
-  }
->>>>>>> 53733623
 
   /// @}
 
