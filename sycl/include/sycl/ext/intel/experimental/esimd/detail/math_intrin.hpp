//==------------ math_intrin.hpp - DPC++ Explicit SIMD API -----------------==//
//
// Part of the LLVM Project, under the Apache License v2.0 with LLVM Exceptions.
// See https://llvm.org/LICENSE.txt for license information.
// SPDX-License-Identifier: Apache-2.0 WITH LLVM-exception
//
//===----------------------------------------------------------------------===//
// Declares experimental Explicit SIMD math intrinsics.
//===----------------------------------------------------------------------===//

#pragma once

/// @cond ESIMD_DETAIL

#include <sycl/ext/intel/esimd/detail/defines_elementary.hpp>
#include <sycl/ext/intel/esimd/detail/host_util.hpp>
#include <sycl/ext/intel/esimd/detail/math_intrin.hpp>
#include <sycl/ext/intel/esimd/detail/types.hpp>

#define __ESIMD_raw_vec_t(T, SZ)                                               \
  sycl::ext::intel::esimd::detail::vector_type_t<                              \
      sycl::ext::intel::esimd::detail::__raw_t<T>, SZ>
#define __ESIMD_cpp_vec_t(T, SZ)                                               \
  sycl::ext::intel::esimd::detail::vector_type_t<                              \
      sycl::ext::intel::esimd::detail::__cpp_t<T>, SZ>

template <typename T0, typename T1, int SZ>
__ESIMD_INTRIN __ESIMD_raw_vec_t(T0, SZ)
    __esimd_ssshl(__ESIMD_raw_vec_t(T1, SZ) src0,
                  __ESIMD_raw_vec_t(T1, SZ) src1);
template <typename T0, typename T1, int SZ>
__ESIMD_INTRIN __ESIMD_raw_vec_t(T0, SZ)
    __esimd_sushl(__ESIMD_raw_vec_t(T1, SZ) src0,
                  __ESIMD_raw_vec_t(T1, SZ) src1);
template <typename T0, typename T1, int SZ>
__ESIMD_INTRIN __ESIMD_raw_vec_t(T0, SZ)
    __esimd_usshl(__ESIMD_raw_vec_t(T1, SZ) src0,
                  __ESIMD_raw_vec_t(T1, SZ) src1);
template <typename T0, typename T1, int SZ>
__ESIMD_INTRIN __ESIMD_raw_vec_t(T0, SZ)
    __esimd_uushl(__ESIMD_raw_vec_t(T1, SZ) src0,
                  __ESIMD_raw_vec_t(T1, SZ) src1);
template <typename T0, typename T1, int SZ>
__ESIMD_INTRIN __ESIMD_raw_vec_t(T0, SZ)
    __esimd_ssshl_sat(__ESIMD_raw_vec_t(T1, SZ) src0,
                      __ESIMD_raw_vec_t(T1, SZ) src1);
template <typename T0, typename T1, int SZ>
__ESIMD_INTRIN __ESIMD_raw_vec_t(T0, SZ)
    __esimd_sushl_sat(__ESIMD_raw_vec_t(T1, SZ) src0,
                      __ESIMD_raw_vec_t(T1, SZ) src1);
template <typename T0, typename T1, int SZ>
__ESIMD_INTRIN __ESIMD_raw_vec_t(T0, SZ)
    __esimd_usshl_sat(__ESIMD_raw_vec_t(T1, SZ) src0,
                      __ESIMD_raw_vec_t(T1, SZ) src1);
template <typename T0, typename T1, int SZ>
__ESIMD_INTRIN __ESIMD_raw_vec_t(T0, SZ)
    __esimd_uushl_sat(__ESIMD_raw_vec_t(T1, SZ) src0,
                      __ESIMD_raw_vec_t(T1, SZ) src1);

template <typename T0, typename T1, int SZ>
__ESIMD_INTRIN __ESIMD_raw_vec_t(T0, SZ)
    __esimd_rol(__ESIMD_raw_vec_t(T1, SZ) src0, __ESIMD_raw_vec_t(T1, SZ) src1);
template <typename T0, typename T1, int SZ>
__ESIMD_INTRIN __ESIMD_raw_vec_t(T0, SZ)
    __esimd_ror(__ESIMD_raw_vec_t(T1, SZ) src0, __ESIMD_raw_vec_t(T1, SZ) src1);

template <typename T, int SZ>
__ESIMD_INTRIN __ESIMD_raw_vec_t(T, SZ)
    __esimd_umulh(__ESIMD_raw_vec_t(T, SZ) src0, __ESIMD_raw_vec_t(T, SZ) src1);
template <typename T, int SZ>
__ESIMD_INTRIN __ESIMD_raw_vec_t(T, SZ)
    __esimd_smulh(__ESIMD_raw_vec_t(T, SZ) src0, __ESIMD_raw_vec_t(T, SZ) src1);

template <int SZ>
__ESIMD_INTRIN __ESIMD_DNS::vector_type_t<float, SZ>
__esimd_frc(__ESIMD_DNS::vector_type_t<float, SZ> src0);

template <typename T, int SZ>
__ESIMD_INTRIN __ESIMD_raw_vec_t(T, SZ)
    __esimd_lzd(__ESIMD_raw_vec_t(T, SZ) src0);

template <typename T0, typename T1, int SZ>
__ESIMD_INTRIN __ESIMD_raw_vec_t(T0, SZ)
    __esimd_bfrev(__ESIMD_raw_vec_t(T1, SZ) src0);

template <typename T0, int SZ>
__ESIMD_INTRIN __ESIMD_raw_vec_t(T0, SZ)
    __esimd_bfi(__ESIMD_raw_vec_t(T0, SZ) src0, __ESIMD_raw_vec_t(T0, SZ) src1,
                __ESIMD_raw_vec_t(T0, SZ) src2, __ESIMD_raw_vec_t(T0, SZ) src3);

template <typename T0, int SZ>
__ESIMD_INTRIN __ESIMD_raw_vec_t(T0, SZ)
    __esimd_sbfe(__ESIMD_raw_vec_t(T0, SZ) src0, __ESIMD_raw_vec_t(T0, SZ) src1,
                 __ESIMD_raw_vec_t(T0, SZ) src2);

template <typename T, int N>
__ESIMD_INTRIN __ESIMD_raw_vec_t(T, N)
    __esimd_dp4(__ESIMD_raw_vec_t(T, N) v1, __ESIMD_raw_vec_t(T, N) v2)
#ifdef __SYCL_DEVICE_ONLY__
        ;
#else
{
  if constexpr (__ESIMD_DNS::is_wrapper_elem_type_v<T>)
    __ESIMD_UNSUPPORTED_ON_HOST;
  __ESIMD_raw_vec_t(T, N) retv;
  for (auto i = 0; i != N; i += 4) {
    T dp = (v1[i] * v2[i]) + (v1[i + 1] * v2[i + 1]) + (v1[i + 2] * v2[i + 2]) +
           (v1[i + 3] * v2[i + 3]);
    retv[i] = dp;
    retv[i + 1] = dp;
    retv[i + 2] = dp;
    retv[i + 3] = dp;
  }
  return retv.data();
}
#endif // __SYCL_DEVICE_ONLY__

#ifndef __SYCL_DEVICE_ONLY__

template <typename T0, typename T1, int SZ>
__ESIMD_INTRIN __ESIMD_raw_vec_t(T0, SZ)
    __esimd_ssshl(__ESIMD_raw_vec_t(T1, SZ) src0,
                  __ESIMD_raw_vec_t(T1, SZ) src1) {
  if (__ESIMD_DNS::is_wrapper_elem_type_v<T1>)
    __ESIMD_UNSUPPORTED_ON_HOST;
  int i;
  typename __ESIMD_EMU_DNS::maxtype<T1>::type ret;
  __ESIMD_raw_vec_t(T0, SZ) retv;

  for (i = 0; i < SZ; i++) {
    SIMDCF_ELEMENT_SKIP(i);
    ret = src0[i] << src1[i];
    retv[i] = ret;
  }
  return retv;
}

template <typename T0, typename T1, int SZ>
__ESIMD_INTRIN __ESIMD_raw_vec_t(T0, SZ)
    __esimd_sushl(__ESIMD_raw_vec_t(T1, SZ) src0,
                  __ESIMD_raw_vec_t(T1, SZ) src1) {
  if (__ESIMD_DNS::is_wrapper_elem_type_v<T1>)
    __ESIMD_UNSUPPORTED_ON_HOST;
  int i;
  typename __ESIMD_EMU_DNS::maxtype<T1>::type ret;
  __ESIMD_raw_vec_t(T0, SZ) retv;

  for (i = 0; i < SZ; i++) {
    SIMDCF_ELEMENT_SKIP(i);
    ret = src0[i] << src1[i];
    retv[i] = ret;
  }
  return retv;
}

template <typename T0, typename T1, int SZ>
__ESIMD_INTRIN __ESIMD_raw_vec_t(T0, SZ)
    __esimd_usshl(__ESIMD_raw_vec_t(T1, SZ) src0,
                  __ESIMD_raw_vec_t(T1, SZ) src1) {
  if (__ESIMD_DNS::is_wrapper_elem_type_v<T1>)
    __ESIMD_UNSUPPORTED_ON_HOST;
  int i;
  typename __ESIMD_EMU_DNS::maxtype<T1>::type ret;
  __ESIMD_raw_vec_t(T0, SZ) retv;

  for (i = 0; i < SZ; i++) {
    SIMDCF_ELEMENT_SKIP(i);
    ret = src0[i] << src1[i];
    retv[i] = ret;
  }
  return retv;
}

template <typename T0, typename T1, int SZ>
__ESIMD_INTRIN __ESIMD_raw_vec_t(T0, SZ)
    __esimd_uushl(__ESIMD_raw_vec_t(T1, SZ) src0,
                  __ESIMD_raw_vec_t(T1, SZ) src1) {
  if (__ESIMD_DNS::is_wrapper_elem_type_v<T1>)
    __ESIMD_UNSUPPORTED_ON_HOST;
  int i;
  typename __ESIMD_EMU_DNS::maxtype<T1>::type ret;
  __ESIMD_raw_vec_t(T0, SZ) retv;

  for (i = 0; i < SZ; i++) {
    SIMDCF_ELEMENT_SKIP(i);
    ret = src0[i] << src1[i];
    retv[i] = ret;
  }
  return retv;
}

template <typename T0, typename T1, int SZ>
__ESIMD_INTRIN __ESIMD_raw_vec_t(T0, SZ)
    __esimd_ssshl_sat(__ESIMD_raw_vec_t(T1, SZ) src0,
                      __ESIMD_raw_vec_t(T1, SZ) src1) {
  if (__ESIMD_DNS::is_wrapper_elem_type_v<T1>)
    __ESIMD_UNSUPPORTED_ON_HOST;
  int i;
  typename __ESIMD_EMU_DNS::maxtype<T1>::type ret;
  __ESIMD_raw_vec_t(T0, SZ) retv;

  for (i = 0; i < SZ; i++) {
    SIMDCF_ELEMENT_SKIP(i);
    ret = src0[i] << src1[i];
    retv[i] = __ESIMD_EMU_DNS::satur<T0>::template saturate<T1>(ret, 1);
  }
  return retv;
}

template <typename T0, typename T1, int SZ>
__ESIMD_INTRIN __ESIMD_raw_vec_t(T0, SZ)
    __esimd_sushl_sat(__ESIMD_raw_vec_t(T1, SZ) src0,
                      __ESIMD_raw_vec_t(T1, SZ) src1) {
  if (__ESIMD_DNS::is_wrapper_elem_type_v<T1>)
    __ESIMD_UNSUPPORTED_ON_HOST;
  int i;
  typename __ESIMD_EMU_DNS::maxtype<T1>::type ret;
  __ESIMD_raw_vec_t(T0, SZ) retv;

  for (i = 0; i < SZ; i++) {
    SIMDCF_ELEMENT_SKIP(i);
    ret = src0[i] << src1[i];
    retv[i] = __ESIMD_EMU_DNS::satur<T0>::template saturate<T1>(ret, 1);
  }
  return retv;
}

template <typename T0, typename T1, int SZ>
__ESIMD_INTRIN __ESIMD_raw_vec_t(T0, SZ)
    __esimd_usshl_sat(__ESIMD_raw_vec_t(T1, SZ) src0,
                      __ESIMD_raw_vec_t(T1, SZ) src1) {
  if (__ESIMD_DNS::is_wrapper_elem_type_v<T1>)
    __ESIMD_UNSUPPORTED_ON_HOST;
  int i;
  typename __ESIMD_EMU_DNS::maxtype<T1>::type ret;
  __ESIMD_raw_vec_t(T0, SZ) retv;

  for (i = 0; i < SZ; i++) {
    SIMDCF_ELEMENT_SKIP(i);
    ret = src0[i] << src1[i];
    retv[i] = __ESIMD_EMU_DNS::satur<T0>::template saturate<T1>(ret, 1);
  }
  return retv;
}

template <typename T0, typename T1, int SZ>
__ESIMD_INTRIN __ESIMD_raw_vec_t(T0, SZ)
    __esimd_uushl_sat(__ESIMD_raw_vec_t(T1, SZ) src0,
                      __ESIMD_raw_vec_t(T1, SZ) src1) {
  if (__ESIMD_DNS::is_wrapper_elem_type_v<T1>)
    __ESIMD_UNSUPPORTED_ON_HOST;
  int i;
  typename __ESIMD_EMU_DNS::maxtype<T1>::type ret;
  __ESIMD_raw_vec_t(T0, SZ) retv;

  for (i = 0; i < SZ; i++) {
    SIMDCF_ELEMENT_SKIP(i);
    ret = src0[i] << src1[i];
    retv[i] = __ESIMD_EMU_DNS::satur<T0>::template saturate<T1>(ret, 1);
  }
  return retv;
}

template <typename T0, typename T1, int SZ>
__ESIMD_INTRIN __ESIMD_raw_vec_t(T0, SZ)
    __esimd_rol(__ESIMD_raw_vec_t(T1, SZ) src0,
                __ESIMD_raw_vec_t(T1, SZ) src1) {
  __ESIMD_UNSUPPORTED_ON_HOST;
}

template <typename T0, typename T1, int SZ>
__ESIMD_INTRIN __ESIMD_raw_vec_t(T0, SZ)
    __esimd_ror(__ESIMD_raw_vec_t(T1, SZ) src0,
                __ESIMD_raw_vec_t(T1, SZ) src1) {
  __ESIMD_UNSUPPORTED_ON_HOST;
}

template <typename T, int SZ>
__ESIMD_INTRIN __ESIMD_raw_vec_t(T, SZ)
    __esimd_umulh(__ESIMD_raw_vec_t(T, SZ) src0,
                  __ESIMD_raw_vec_t(T, SZ) src1) {
  if (__ESIMD_DNS::is_wrapper_elem_type_v<T>)
    __ESIMD_UNSUPPORTED_ON_HOST;
  int i;
  __ESIMD_raw_vec_t(T, SZ) retv;

  for (i = 0; i < SZ; i++) {
    unsigned long long temp;
    SIMDCF_ELEMENT_SKIP(i);
    temp = (long long)src0[i] * (long long)src1[i];
    retv[i] = temp >> 32;
  }
  return retv;
}

template <typename T, int SZ>
__ESIMD_INTRIN __ESIMD_raw_vec_t(T, SZ)
    __esimd_smulh(__ESIMD_raw_vec_t(T, SZ) src0,
                  __ESIMD_raw_vec_t(T, SZ) src1) {
  if (__ESIMD_DNS::is_wrapper_elem_type_v<T>)
    __ESIMD_UNSUPPORTED_ON_HOST;
  int i;
  __ESIMD_raw_vec_t(T, SZ) retv;

  for (i = 0; i < SZ; i++) {
    long long temp;
    SIMDCF_ELEMENT_SKIP(i);
    temp = (long long)src0[i] * (long long)src1[i];
    retv[i] = temp >> 32;
  }
  return retv;
}

template <int SZ>
__ESIMD_INTRIN __ESIMD_DNS::vector_type_t<float, SZ>
__esimd_frc(__ESIMD_DNS::vector_type_t<float, SZ> src0) {
  __ESIMD_DNS::vector_type_t<float, SZ> retv;
  for (int i = 0; i < SZ; i++) {
    SIMDCF_ELEMENT_SKIP(i);
    retv[i] = src0[i] - floor(src0[i]);
  }
  return retv;
}

template <typename T, int SZ>
__ESIMD_INTRIN __ESIMD_raw_vec_t(T, SZ)
    __esimd_lzd(__ESIMD_raw_vec_t(T, SZ) src0) {
  if (__ESIMD_DNS::is_wrapper_elem_type_v<T>)
    __ESIMD_UNSUPPORTED_ON_HOST;
  int i;
  T ret;
  __ESIMD_raw_vec_t(T, SZ) retv;

  for (i = 0; i < SZ; i++) {
    SIMDCF_ELEMENT_SKIP(i);
    ret = src0[i];
    uint32_t cnt = 0;
    while ((ret & 1u << 31u) == 0 && cnt != 32) {
      cnt++;
      ret = ret << 1;
    }
    retv[i] = cnt;
  }

  return retv;
}

template <typename T0, typename T1, int SZ>
__ESIMD_INTRIN __ESIMD_raw_vec_t(T0, SZ)
    __esimd_bfrev(__ESIMD_raw_vec_t(T1, SZ) src0) {
  int i, j;
  if (__ESIMD_DNS::is_wrapper_elem_type_v<T1>)
    __ESIMD_UNSUPPORTED_ON_HOST;
  __ESIMD_raw_vec_t(T0, SZ) retv;

  for (i = 0; i < SZ; i++) {
    SIMDCF_ELEMENT_SKIP(i);
    T0 input = src0[i];
    T0 output = 0;
    for (j = 0; j < sizeof(T0) * 8; j++) {
      output |= input & 0x1;

      // Don't shift if this was the last one
      if ((j + 1) < (sizeof(T0) * 8)) {
        output <<= 1;
        input >>= 1;
      }
    }
    retv[i] = output;
  }

  return retv;
}

template <typename T, int SZ>
__ESIMD_INTRIN __ESIMD_raw_vec_t(T, SZ)
    __esimd_bfi(__ESIMD_raw_vec_t(T, SZ) width, __ESIMD_raw_vec_t(T, SZ) offset,
                __ESIMD_raw_vec_t(T, SZ) val, __ESIMD_raw_vec_t(T, SZ) src) {
  if (__ESIMD_DNS::is_wrapper_elem_type_v<T>)
    __ESIMD_UNSUPPORTED_ON_HOST;
  int i;
  typename __ESIMD_EMU_DNS::maxtype<T>::type ret;
  __ESIMD_raw_vec_t(T, SZ) retv;

  for (i = 0; i < SZ; i++) {
    SIMDCF_ELEMENT_SKIP(i);
    const uint32_t mask = ((1 << width[i]) - 1) << offset[i];
    const uint32_t imask = ~mask;
    ret = (src[i] & imask) | ((val[i] << offset[i] & mask));
    // Sign extend if signed type
    if constexpr (std::is_signed<T>::value) {
      int m = 1U << (width[i] - 1);
      ret = (ret ^ m) - m;
    }
    retv[i] = ret;
  }

  return retv;
}

template <typename T, int SZ>
__ESIMD_INTRIN __ESIMD_raw_vec_t(T, SZ)
    __esimd_sbfe(__ESIMD_raw_vec_t(T, SZ) width,
                 __ESIMD_raw_vec_t(T, SZ) offset,
                 __ESIMD_raw_vec_t(T, SZ) src) {
  if (__ESIMD_DNS::is_wrapper_elem_type_v<T>)
    __ESIMD_UNSUPPORTED_ON_HOST;
  int i;
  typename __ESIMD_EMU_DNS::maxtype<T>::type ret;
  __ESIMD_raw_vec_t(T, SZ) retv;

  for (i = 0; i < SZ; i++) {
    SIMDCF_ELEMENT_SKIP(i);
    const uint32_t mask = ((1 << width[i]) - 1) << offset[i];
    ret = (src[i] & mask) >> offset[i];
    retv[i] = ret;
  }

  return retv;
}

inline constexpr __ESIMD_NS::uint
__esimd_dpas_bits_precision(__ESIMD_XMX_NS::dpas_argument_type precisionType) {
  return precisionType == __ESIMD_XMX_NS::dpas_argument_type::tf32 ? 32
         : precisionType == __ESIMD_XMX_NS::dpas_argument_type::bf16 ||
                 precisionType == __ESIMD_XMX_NS::dpas_argument_type::fp16
             ? 16
         : precisionType == __ESIMD_XMX_NS::dpas_argument_type::s8 ||
                 precisionType == __ESIMD_XMX_NS::dpas_argument_type::u8
             ? 8
         : precisionType == __ESIMD_XMX_NS::dpas_argument_type::s4 ||
                 precisionType == __ESIMD_XMX_NS::dpas_argument_type::u4
             ? 4
         : precisionType == __ESIMD_XMX_NS::dpas_argument_type::s2 ||
                 precisionType == __ESIMD_XMX_NS::dpas_argument_type::u2
             ? 2
             : 1;
}

template <__ESIMD_XMX_NS::dpas_argument_type src1_precision,
          __ESIMD_XMX_NS::dpas_argument_type src2_precision, int systolic_depth,
          int repeat_count, typename RT, typename T0, typename T1, typename T2,
          __ESIMD_NS::uint SZ, __ESIMD_NS::uint N1, __ESIMD_NS::uint N2>
inline __ESIMD_DNS::vector_type_t<RT, SZ>
__esimd_dpas_inner(const __ESIMD_DNS::vector_type_t<T0, SZ> *src0,
                   const __ESIMD_DNS::vector_type_t<T1, N1> &src1,
                   const __ESIMD_DNS::vector_type_t<T2, N2> &src2) {
  __ESIMD_DNS::vector_type_t<RT, SZ> retv;

  __ESIMD_NS::uint sat1 =
      __ESIMD_EMU_DNS::SetSatur<
          T1, __ESIMD_EMU_DNS::is_inttype<RT>::value>::set() ||
      __ESIMD_EMU_DNS::SetSatur<T2,
                                __ESIMD_EMU_DNS::is_inttype<RT>::value>::set();

  __ESIMD_NS::uint V = 0, U = 0, k = 0, temp = 0, src1_ops_per_dword = 0, p = 0;

  constexpr auto src1_el_bits = __esimd_dpas_bits_precision(src1_precision);
  constexpr auto src2_el_bits = __esimd_dpas_bits_precision(src2_precision);

  constexpr auto max_el_bits = std::max(src1_el_bits, src2_el_bits);
  constexpr __ESIMD_NS::uint ops_per_chan =
      std::max(std::min(32 / max_el_bits, static_cast<uint32_t>(8)),
               static_cast<uint32_t>(1));

  uint32_t src1_signed =
      src1_precision == __ESIMD_XMX_NS::dpas_argument_type::s2 ||
              src1_precision == __ESIMD_XMX_NS::dpas_argument_type::s4 ||
              src1_precision == __ESIMD_XMX_NS::dpas_argument_type::s8
          ? 1
          : 0;

  uint32_t src2_signed =
      src2_precision == __ESIMD_XMX_NS::dpas_argument_type::s2 ||
              src2_precision == __ESIMD_XMX_NS::dpas_argument_type::s4 ||
              src2_precision == __ESIMD_XMX_NS::dpas_argument_type::s8
          ? 1
          : 0;

  constexpr uint32_t src1_vec_bit_size = sizeof(T1) * N1 * 8;
  constexpr uint32_t src1_num_elem = src1_vec_bit_size / src1_el_bits;
  constexpr size_t SIMDSize = src1_num_elem / (systolic_depth * ops_per_chan);
  static_assert(SIMDSize == 8 || SIMDSize == 16,
                "Execution size must be 8 or 16");
  constexpr bool isPvc = SIMDSize == 16;

  constexpr bool
      pvcHfDest = isPvc && std::is_same_v<RT, unsigned short> &&
                  src1_precision == __ESIMD_ENS::argument_type::FP16 &&
                  src2_precision == __ESIMD_ENS::argument_type::FP16,
      pvcHfSrc0 = isPvc && std::is_same_v<T0, unsigned short> &&
                  src1_precision == __ESIMD_ENS::argument_type::FP16 &&
                  src2_precision == __ESIMD_ENS::argument_type::FP16,
      pvcBfDest = isPvc && std::is_same_v<RT, unsigned short> &&
                  src1_precision == __ESIMD_ENS::argument_type::BF16 &&
                  src2_precision == __ESIMD_ENS::argument_type::BF16,
      pvcBfSrc0 = isPvc && std::is_same_v<T0, unsigned short> &&
                  src1_precision == __ESIMD_ENS::argument_type::BF16 &&
                  src2_precision == __ESIMD_ENS::argument_type::BF16,
      pvcBfOrHfDest = pvcBfDest || pvcHfDest,

      pvcBfDestChecks =
          pvcBfDest &&
          src1_precision == __ESIMD_XMX_NS::dpas_argument_type::bf16 &&
          src2_precision == __ESIMD_XMX_NS::dpas_argument_type::bf16,

      pvcHfDestChecks =
          pvcHfDest &&
          ((src1_precision == __ESIMD_XMX_NS::dpas_argument_type::fp16 &&
            src2_precision == __ESIMD_XMX_NS::dpas_argument_type::fp16) ||
           (src1_precision == __ESIMD_XMX_NS::dpas_argument_type::bf16 &&
            src2_precision == __ESIMD_XMX_NS::dpas_argument_type::bf16)),

      destTypeChk =
          (!pvcBfOrHfDest && __ESIMD_EMU_DNS::is_fp_or_dword_type<RT>::value) ||
          (pvcBfOrHfDest && (pvcBfDestChecks || pvcHfDestChecks)),

      srcTypeChk = __ESIMD_EMU_DNS::is_dword_type<T1>::value &&
                   __ESIMD_EMU_DNS::is_dword_type<T2>::value,

      destSizeChk = SZ >= /*TODO: ==*/SIMDSize * repeat_count,

      systolicDepthAndRepeatCountChk =
          systolic_depth == 8 && repeat_count >= 1 && repeat_count <= 8,

      src1CountChk =
          N1 == ((src1_el_bits * systolic_depth * ops_per_chan * SZ) /
                 (repeat_count * sizeof(T1) * 8)),
      src2CountChk =
          N2 >= ((src2_el_bits * systolic_depth * ops_per_chan * repeat_count) /
                 (sizeof(T2) * 8))
      /*TODO: ==; fix PVCIGEMM24*/
      ;

  if constexpr (!isPvc)
    static_assert(!pvcBfOrHfDest, "dpas: hfloat and bfloat16 destination "
                                  "element type is only supported on PVC.");
  static_assert(destTypeChk, "dpas: unsupported dest and accumulator type.");
  static_assert(srcTypeChk, "dpas: unsupported src element type.");
  static_assert(destSizeChk,
                "dpas: destination size must be SIMDSize x repeat_count.");
  static_assert(systolicDepthAndRepeatCountChk,
                "dpas: only systolic_depth = 8 and repeat_count of 1 to 8 are "
                "supported.");
  static_assert(src1CountChk, "dpas: invalid size for src1.");
  static_assert(src2CountChk, "dpas: invalid size for src2.");

  using TmpAccEl = typename std::conditional<
      pvcBfOrHfDest, float,
      typename __ESIMD_EMU_DNS::restype_ex<
          RT, typename __ESIMD_EMU_DNS::restype_ex<T1, T2>::type>::type>::type;

  __ESIMD_DNS::vector_type_t<TmpAccEl, SIMDSize> simdAcc;

  for (unsigned r = 0; r < repeat_count; r++) {
    V = r;
    k = 0;

    for (unsigned n = 0; n < SIMDSize; n++) {
      if (src0 != nullptr) {
        auto src0El = src0[0][r * SIMDSize + n];

        if (pvcBfSrc0) {
          const auto tmp = (uint32_t)(src0El) << 16;
          simdAcc[n] = reinterpret_cast<const TmpAccEl &>(tmp);
        } else if (pvcHfSrc0) {
          simdAcc[n] = reinterpret_cast<const __ESIMD_EMU_DNS::half &>(src0El);
        } else
          simdAcc[n] = src0El;
      } else
        simdAcc[n] = 0;
    }

    for (unsigned s = 0; s < systolic_depth; s++) {
      src1_ops_per_dword = 32 / (ops_per_chan * src1_el_bits);
      // U = s / src1_ops_per_dword;
      U = s >> unsigned(log2(src1_ops_per_dword));

      for (unsigned n = 0; n < SIMDSize; n++) {
        for (unsigned d = 0; d < ops_per_chan; d++) {
          p = d + (s % src1_ops_per_dword) * ops_per_chan;
          uint32_t extension_temp = false;

          if constexpr (src2_precision ==
                        __ESIMD_XMX_NS::dpas_argument_type::bf16) {
            const auto s1 =
                extract<uint32_t>(src1_el_bits, p * src1_el_bits,
                                  src1[U * SIMDSize + n], extension_temp)
                << 16;
            const auto s2 =
                extract<uint32_t>(src2_el_bits, d * src2_el_bits,
                                  src2[V * 8 + k / ops_per_chan], src2_signed)
                << 16;
            simdAcc[n] += reinterpret_cast<const float &>(s2) *
                          reinterpret_cast<const float &>(s1);
          } else if constexpr (src2_precision ==
                               __ESIMD_XMX_NS::dpas_argument_type::fp16) {
            const auto s1 =
                extract<short>(src1_el_bits, p * src1_el_bits,
                               src1[U * SIMDSize + n], extension_temp);
            const auto s2 =
                extract<short>(src2_el_bits, d * src2_el_bits,
                               src2[V * 8 + k / ops_per_chan], src2_signed);
            simdAcc[n] += reinterpret_cast<const __ESIMD_EMU_DNS::half &>(s1) *
                          reinterpret_cast<const __ESIMD_EMU_DNS::half &>(s2);
          } else {
            int src = (sizeof(T2) * 8) / (ops_per_chan * src2_el_bits);
            int off = s % src * (ops_per_chan * src2_el_bits);
            int src1_tmp = extract<T1>(src1_el_bits, p * src1_el_bits,
                                       src1[U * SIMDSize + n], src1_signed);
            int src2_tmp = extract<T2>(src2_el_bits, d * src2_el_bits + off,
                                       src2[(V * 8 + k / ops_per_chan) / src],
                                       src2_signed);
            simdAcc[n] += src1_tmp * src2_tmp;
          }
        }
      }

      k += ops_per_chan;

    } // Systolic phase.

    for (unsigned n = 0; n < SIMDSize; n++) {
      if constexpr (pvcBfDest) {
        // TODO: make abstraction, support saturation, review rounding algo for
        // corner cases.
        auto tmpFloat = simdAcc[n];
        auto tmpUint = reinterpret_cast<uint32_t &>(tmpFloat);
        if (std::isnormal(tmpFloat) && tmpUint & 1ull << 15 &&
            (tmpUint & 0x7fff || tmpUint & 1ull << 16)) {
          tmpUint += 1ull << 16;
        }
        retv[r * SIMDSize + n] =
            static_cast<short>(reinterpret_cast<uint32_t &>(tmpUint) >> 16);
      } else if constexpr (pvcHfDest) {
        retv[r * SIMDSize + n] =
            __ESIMD_EMU_DNS::satur<sycl::half>::saturate<TmpAccEl>(simdAcc[n],
                                                                   sat1);
      } else
        retv[r * SIMDSize + n] =
            __ESIMD_EMU_DNS::satur<RT>::template saturate<TmpAccEl>(simdAcc[n],
                                                                    sat1);
    }

  } // Repeat.

  return retv;
}
#endif // #ifndef __SYCL_DEVICE_ONLY__

template <__ESIMD_XMX_NS::dpas_argument_type src1_precision,
          __ESIMD_XMX_NS::dpas_argument_type src2_precision, int systolic_depth,
          int repeat_count, typename T, typename T0, typename T1, typename T2,
          int N, int N1, int N2, int res_sign = std::is_signed_v<T>,
          int acc_sign = std::is_signed_v<T0>>
__ESIMD_INTRIN __ESIMD_DNS::vector_type_t<T, N>
__esimd_dpas2(__ESIMD_DNS::vector_type_t<T0, N> src0,
              __ESIMD_DNS::vector_type_t<T1, N1> src1,
              __ESIMD_DNS::vector_type_t<T2, N2> src2)
#ifdef __SYCL_DEVICE_ONLY__
    ;
#else  // !__SYCL_DEVICE_ONLY__
{
  return __esimd_dpas_inner<src1_precision, src2_precision, systolic_depth,
                            repeat_count, T, T0, T1, T2, N, N1, N2>(
      std::addressof(src0), src1, src2);
}
#endif // !__SYCL_DEVICE_ONLY__

template <int Info, typename T, typename T1, typename T2, int N, int N1, int N2>
__ESIMD_INTRIN __ESIMD_DNS::vector_type_t<T, N>
__esimd_dpas_nosrc0(__ESIMD_DNS::vector_type_t<T1, N1> src1,
                    __ESIMD_DNS::vector_type_t<T2, N2> src2)
#ifdef __SYCL_DEVICE_ONLY__
    ;
#else  // !__SYCL_DEVICE_ONLY__
{
  constexpr __ESIMD_XMX_NS::dpas_argument_type src1_precision =
      static_cast<__ESIMD_XMX_NS::dpas_argument_type>(Info & 0xff);
  constexpr __ESIMD_XMX_NS::dpas_argument_type src2_precision =
      static_cast<__ESIMD_XMX_NS::dpas_argument_type>((Info >> 8) & 0xff);
  constexpr int systolic_depth = (Info >> 16) & 0xff;
  constexpr int repeat_count = (Info >> 24) & 0xff;
  return __esimd_dpas_inner<src1_precision, src2_precision, systolic_depth,
                            repeat_count, T, T, T1, T2, N, N1, N2>(nullptr,
                                                                   src1, src2);
}
#endif // !__SYCL_DEVICE_ONLY__

template <int Info, typename T, typename T1, typename T2, int N, int N1, int N2>
__ESIMD_INTRIN __ESIMD_DNS::vector_type_t<T, N>
__esimd_dpasw(__ESIMD_DNS::vector_type_t<T, N> src0,
              __ESIMD_DNS::vector_type_t<T1, N1> src1,
              __ESIMD_DNS::vector_type_t<T2, N2> src2)
#ifdef __SYCL_DEVICE_ONLY__
    ;
#else  // !__SYCL_DEVICE_ONLY__
{
  __ESIMD_UNSUPPORTED_ON_HOST;
  return __ESIMD_DNS::vector_type_t<T, N>();
}
#endif // !__SYCL_DEVICE_ONLY__

template <int Info, typename T, typename T1, typename T2, int N, int N1, int N2>
__ESIMD_INTRIN __ESIMD_DNS::vector_type_t<T, N>
__esimd_dpasw_nosrc0(__ESIMD_DNS::vector_type_t<T1, N1> src1,
                     __ESIMD_DNS::vector_type_t<T2, N2> src2)
#ifdef __SYCL_DEVICE_ONLY__
    ;
#else  // !__SYCL_DEVICE_ONLY__
{
  __ESIMD_UNSUPPORTED_ON_HOST;
  return __ESIMD_DNS::vector_type_t<T, N>();
}
#endif // !__SYCL_DEVICE_ONLY__

<<<<<<< HEAD
template <typename T, int N>
__ESIMD_INTRIN std::pair<__ESIMD_DNS::vector_type_t<T, N>,
                         __ESIMD_DNS::vector_type_t<T, N>>
__esimd_addc(__ESIMD_DNS::vector_type_t<T, N> src0,
             __ESIMD_DNS::vector_type_t<T, N> src1)
#ifdef __SYCL_DEVICE_ONLY__
    ;
#else  // !__SYCL_DEVICE_ONLY__
{
  __ESIMD_NS::simd<uint64_t, N> Result64 = __ESIMD_NS::simd<T, N>(src0);
  Result64 += __ESIMD_NS::simd<T, N>(src1);
  auto Result32 = Result64.template bit_cast_view<T>();
  __ESIMD_NS::simd<uint32_t, N> CarryV = Result32.template select<N, 2>(1);
  __ESIMD_NS::simd<uint32_t, N> ResV = Result32.template select<N, 2>(0);
  std::pair<__ESIMD_DNS::vector_type_t<T, N>, __ESIMD_DNS::vector_type_t<T, N>>
      ReturnValue = std::make_pair(CarryV.data(), ResV.data());
  return ReturnValue;
}
#endif // !__SYCL_DEVICE_ONLY__

template <typename T, int N>
__ESIMD_INTRIN std::pair<__ESIMD_DNS::vector_type_t<T, N>,
                         __ESIMD_DNS::vector_type_t<T, N>>
__esimd_subb(__ESIMD_DNS::vector_type_t<T, N> src0,
             __ESIMD_DNS::vector_type_t<T, N> src1)
#ifdef __SYCL_DEVICE_ONLY__
    ;
#else  // !__SYCL_DEVICE_ONLY__
{
  __ESIMD_NS::simd<uint64_t, N> Result64 = __ESIMD_NS::simd<T, N>(src0);
  Result64 -= __ESIMD_NS::simd<T, N>(src1);
  auto Result32 = Result64.template bit_cast_view<T>();
  __ESIMD_NS::simd<uint32_t, N> BorrowV =
      __ESIMD_NS::simd<T, N>(src0) < __ESIMD_NS::simd<T, N>(src1);
  __ESIMD_NS::simd<uint32_t, N> ResV = Result32.template select<N, 2>(0);
  std::pair<__ESIMD_DNS::vector_type_t<T, N>, __ESIMD_DNS::vector_type_t<T, N>>
      ReturnValue = std::make_pair(BorrowV.data(), ResV.data());
  return ReturnValue;
=======
template <uint8_t FuncControl, typename T, int N>
__ESIMD_INTRIN __ESIMD_raw_vec_t(T, N)
    __esimd_bfn(__ESIMD_raw_vec_t(T, N) src0, __ESIMD_raw_vec_t(T, N) src1,
                __ESIMD_raw_vec_t(T, N) src2)
#ifdef __SYCL_DEVICE_ONLY__
        ;
#else  // !__SYCL_DEVICE_ONLY__
{
  __ESIMD_UNSUPPORTED_ON_HOST;
  return __ESIMD_DNS::vector_type_t<T, N>();
>>>>>>> 4a4702e2
}
#endif // !__SYCL_DEVICE_ONLY__

#undef __ESIMD_raw_vec_t
#undef __ESIMD_cpp_vec_t

/// @endcond ESIMD_DETAIL<|MERGE_RESOLUTION|>--- conflicted
+++ resolved
@@ -714,7 +714,6 @@
 }
 #endif // !__SYCL_DEVICE_ONLY__
 
-<<<<<<< HEAD
 template <typename T, int N>
 __ESIMD_INTRIN std::pair<__ESIMD_DNS::vector_type_t<T, N>,
                          __ESIMD_DNS::vector_type_t<T, N>>
@@ -753,7 +752,9 @@
   std::pair<__ESIMD_DNS::vector_type_t<T, N>, __ESIMD_DNS::vector_type_t<T, N>>
       ReturnValue = std::make_pair(BorrowV.data(), ResV.data());
   return ReturnValue;
-=======
+}
+#endif // !__SYCL_DEVICE_ONLY__
+
 template <uint8_t FuncControl, typename T, int N>
 __ESIMD_INTRIN __ESIMD_raw_vec_t(T, N)
     __esimd_bfn(__ESIMD_raw_vec_t(T, N) src0, __ESIMD_raw_vec_t(T, N) src1,
@@ -764,7 +765,6 @@
 {
   __ESIMD_UNSUPPORTED_ON_HOST;
   return __ESIMD_DNS::vector_type_t<T, N>();
->>>>>>> 4a4702e2
 }
 #endif // !__SYCL_DEVICE_ONLY__
 
