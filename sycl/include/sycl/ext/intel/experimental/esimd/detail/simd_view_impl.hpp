//==------------ - simd_view_impl.hpp - DPC++ Explicit SIMD API   ----------==//
//
// Part of the LLVM Project, under the Apache License v2.0 with LLVM Exceptions.
// See https://llvm.org/LICENSE.txt for license information.
// SPDX-License-Identifier: Apache-2.0 WITH LLVM-exception
//
//===----------------------------------------------------------------------===//
// Implementation detail of Explicit SIMD vector view class.
//===----------------------------------------------------------------------===//

#pragma once

#include <sycl/ext/intel/experimental/esimd/detail/intrin.hpp>
#include <sycl/ext/intel/experimental/esimd/detail/types.hpp>

__SYCL_INLINE_NAMESPACE(cl) {
namespace sycl {
namespace ext {
namespace intel {
namespace experimental {
namespace esimd {
namespace detail {

/// The simd_view base class.
/// It is an internal class implementing basic functionality of simd_view.
///
/// \ingroup sycl_esimd
<<<<<<< HEAD
template <typename BaseTy, typename Derived,
          typename RegionTy =
              region1d_t<typename BaseTy::element_type, BaseTy::length, 1>>
class simd_view_impl {
=======
template <typename BaseTy, typename RegionTy> class simd_view_impl {
  using Derived = simd_view<BaseTy, RegionTy>;
  template <typename, int, class, class> friend class simd_obj_impl;
>>>>>>> 701e4802
  template <typename, int> friend class simd;
  template <typename, typename> friend class simd_view_impl;
  template <typename, int> friend class simd_mask_impl;

public:
  static_assert(is_simd_obj_impl_derivative_v<BaseTy>);
  // Deduce the corresponding value type from its region type.
  using ShapeTy = typename shape_type<RegionTy>::type;
  static constexpr int length = ShapeTy::Size_x * ShapeTy::Size_y;

  using base_type = BaseTy;
  template <typename ElT, int N>
  using get_simd_t = construct_a_simd_type_t<base_type, ElT, N>;

  /// The region type of this class.
  using region_type = RegionTy;

  /// The element type of this class, which could be different from the element
  /// type of the base object type.
  using element_type = typename ShapeTy::element_type;

  /// The simd type if reading the object.
  using value_type = get_simd_t<element_type, length>;

  /// The underlying builtin vector type backing the value read from the object.
  using vector_type = vector_type_t<element_type, length>;

private:
  Derived &cast_this_to_derived() { return reinterpret_cast<Derived &>(*this); }

protected:
  /// @{
  /// Constructors.
  simd_view_impl(BaseTy &Base, RegionTy Region)
      : M_base(Base), M_region(Region) {}
  simd_view_impl(BaseTy &&Base, RegionTy Region)
      : M_base(Base), M_region(Region) {}
<<<<<<< HEAD
  simd_view_impl(BaseTy &Base) : M_base(Base), M_region(RegionTy(0)) {}

=======
  /// @}
>>>>>>> 701e4802
public:
  // Default copy and move constructors.
  simd_view_impl(const simd_view_impl &Other) = default;
  simd_view_impl(simd_view_impl &&Other) = default;

  /// Implicit conversion to simd type.
  template <typename ToTy, class T = BaseTy,
            class = std::enable_if_t<is_simd_type_v<T>>>
  inline operator simd<ToTy, length>() const {
    if constexpr (std::is_same_v<element_type, ToTy>)
      return read();
    else
      return convert<ToTy, element_type, length>(read());
  }

  /// Implicit conversion to simd_mask_impl type, if element type is compatible.
  template <class T = BaseTy, class = std::enable_if_t<is_simd_mask_type_v<T>>>
  inline operator simd_mask_type<length>() const {
    return read();
  }

  /// @{
  /// Region accessors.
  static constexpr bool is1D() { return !ShapeTy::Is_2D; }
  static constexpr bool is2D() { return ShapeTy::Is_2D; }
  static constexpr int getSizeX() { return ShapeTy::Size_x; }
  static constexpr int getStrideX() { return ShapeTy::Stride_x; }
  static constexpr int getSizeY() { return ShapeTy::Size_y; }
  static constexpr int getStrideY() { return ShapeTy::Stride_y; }

  constexpr uint16_t getOffsetX() const {
    return getTopRegion(M_region).M_offset_x;
  }

  constexpr uint16_t getOffsetY() const {
    return getTopRegion(M_region).M_offset_y;
  }
  /// @}

  /// Read the object.
  value_type read() const {
    using BT = typename BaseTy::element_type;
    constexpr int BN = BaseTy::length;
    return value_type{readRegion<BT, BN>(M_base.data(), M_region)};
  }

  typename value_type::vector_type data() const { return read().data(); }

  /// Write to this object.
  Derived &write(const value_type &Val) {
    M_base.writeRegion(M_region, Val.data());
    return cast_this_to_derived();
  }

  /// @{
  /// Whole region update with predicates.
  void merge(const value_type &Val, const simd_mask_type<length> &Mask) {
    merge(Val, read(), Mask);
  }

  void merge(const value_type &Val1, value_type Val2,
             const simd_mask_type<length> &Mask) {
    Val2.merge(Val1, Mask);
    write(Val2.read());
  }
  /// @}

  /// View this object in a different element type.
  template <typename EltTy> auto bit_cast_view() {
    using TopRegionTy = detail::compute_format_type_t<Derived, EltTy>;
    using NewRegionTy = std::pair<TopRegionTy, RegionTy>;
    using RetTy = simd_view<BaseTy, NewRegionTy>;
    TopRegionTy TopReg(0);
    return RetTy{this->M_base, std::make_pair(TopReg, M_region)};
  }

  template <typename EltTy>
  __SYCL_DEPRECATED("use simd_view::bit_cast_view.")
  auto format() {
    return bit_cast_view<EltTy>();
  }

  /// View as a 2-dimensional simd_view.
  template <typename EltTy, int Height, int Width> auto bit_cast_view() {
    using TopRegionTy =
        detail::compute_format_type_2d_t<Derived, EltTy, Height, Width>;
    using NewRegionTy = std::pair<TopRegionTy, RegionTy>;
    using RetTy = simd_view<BaseTy, NewRegionTy>;
    TopRegionTy TopReg(0, 0);
    return RetTy{this->M_base, std::make_pair(TopReg, M_region)};
  }

  template <typename EltTy, int Height, int Width>
  __SYCL_DEPRECATED("use simd_view::bit_cast_view.")
  auto format() {
    return bit_cast_view<EltTy, Height, Width>();
  }

  /// 1D region select, apply a region on top of this object.
  ///
  /// \param Size is the number of elements to be selected.
  /// \tparam Stride is the element distance between two consecutive elements.
  /// \param Offset is the starting element offset.
  /// \return the representing region object.
  template <int Size, int Stride, typename T = Derived,
            typename = sycl::detail::enable_if_t<T::is1D()>>
  auto select(uint16_t Offset = 0) {
    using TopRegionTy = region1d_t<element_type, Size, Stride>;
    using NewRegionTy = std::pair<TopRegionTy, RegionTy>;
    using RetTy = simd_view<BaseTy, NewRegionTy>;
    TopRegionTy TopReg(Offset);
    return RetTy{this->M_base, std::make_pair(TopReg, M_region)};
  }

  /// 2D region select, apply a region on top of this object.
  ///
  /// \tparam SizeX is the number of elements to be selected in X-dimension.
  /// \tparam StrideX is the element distance between two consecutive elements
  /// in X-dimension.
  /// \tparam SizeY is the number of elements to be selected in Y-dimension.
  /// \tparam StrideY is the element distance between two consecutive elements
  /// Y-dimension.
  /// \param OffsetX is the starting element offset in X-dimension.
  /// \param OffsetY is the starting element offset in Y-dimension.
  /// \return the representing region object.
  template <int SizeY, int StrideY, int SizeX, int StrideX,
            typename T = Derived,
            typename = sycl::detail::enable_if_t<T::is2D()>>
  auto select(uint16_t OffsetY = 0, uint16_t OffsetX = 0) {
    using TopRegionTy =
        region2d_t<element_type, SizeY, StrideY, SizeX, StrideX>;
    using NewRegionTy = std::pair<TopRegionTy, RegionTy>;
    using RetTy = simd_view<BaseTy, NewRegionTy>;
    TopRegionTy TopReg(OffsetY, OffsetX);
    return RetTy{this->M_base, std::make_pair(TopReg, M_region)};
  }
#define __ESIMD_DEF_SIMD_VIEW_IMPL_OPASSIGN(BINOP, OPASSIGN, COND)             \
                                                                               \
  /* OPASSIGN simd_obj_impl */                                                 \
  template <class T1, int N1, class SimdT1, class T = element_type,            \
            class SimdT = BaseTy,                                              \
            class =                                                            \
                std::enable_if_t<(is_simd_type_v<SimdT> ==                     \
                                  is_simd_type_v<SimdT1>)&&(N1 == length) &&   \
                                 COND>>                                        \
  Derived &operator OPASSIGN(const simd_obj_impl<T1, N1, SimdT1> &RHS) {       \
    auto Res = read() BINOP RHS;                                               \
    write(Res);                                                                \
    return cast_this_to_derived();                                             \
  }                                                                            \
                                                                               \
  /* OPASSIGN simd_view_impl */                                                \
  template <class SimdT1, class RegionT1,                                      \
            class T1 = typename __SEIEE::shape_type<RegionT1>::element_type,   \
            class T = element_type, class SimdT = BaseTy,                      \
            class = std::enable_if_t<                                          \
                (is_simd_type_v<SimdT> == is_simd_type_v<SimdT1>)&&(           \
                    length == __SEIEE::shape_type<RegionT1>::length) &&        \
                COND>>                                                         \
  Derived &operator OPASSIGN(const simd_view_impl<SimdT1, RegionT1> &RHS) {    \
    *this OPASSIGN RHS.read();                                                 \
    return cast_this_to_derived();                                             \
  }                                                                            \
                                                                               \
  /* OPASSIGN scalar */                                                        \
  template <class T1, class T = element_type, class SimdT = BaseTy,            \
            class = std::enable_if_t<COND>>                                    \
  Derived &operator OPASSIGN(T1 RHS) {                                         \
    auto Res = read() BINOP RHS;                                               \
    write(Res);                                                                \
    return cast_this_to_derived();                                             \
  }

#define __ESIMD_BITWISE_OP_FILTER std::is_integral_v<T> &&std::is_integral_v<T1>
  __ESIMD_DEF_SIMD_VIEW_IMPL_OPASSIGN(^, ^=, __ESIMD_BITWISE_OP_FILTER)
  __ESIMD_DEF_SIMD_VIEW_IMPL_OPASSIGN(|, |=, __ESIMD_BITWISE_OP_FILTER)
  __ESIMD_DEF_SIMD_VIEW_IMPL_OPASSIGN(&, &=, __ESIMD_BITWISE_OP_FILTER)
  __ESIMD_DEF_SIMD_VIEW_IMPL_OPASSIGN(%, %=, __ESIMD_BITWISE_OP_FILTER)
#undef __ESIMD_BITWISE_OP_FILTER

#define __ESIMD_SHIFT_OP_FILTER                                                \
  std::is_integral_v<T> &&std::is_integral_v<T1> &&is_simd_type_v<SimdT>

  __ESIMD_DEF_SIMD_VIEW_IMPL_OPASSIGN(<<, <<=, __ESIMD_SHIFT_OP_FILTER)
  __ESIMD_DEF_SIMD_VIEW_IMPL_OPASSIGN(>>, >>=, __ESIMD_SHIFT_OP_FILTER)
#undef __ESIMD_SHIFT_OP_FILTER

#define __ESIMD_ARITH_OP_FILTER                                                \
  is_vectorizable_v<T> &&is_vectorizable_v<T1> &&is_simd_type_v<SimdT>

  __ESIMD_DEF_SIMD_VIEW_IMPL_OPASSIGN(+, +=, __ESIMD_ARITH_OP_FILTER)
  __ESIMD_DEF_SIMD_VIEW_IMPL_OPASSIGN(-, -=, __ESIMD_ARITH_OP_FILTER)
  __ESIMD_DEF_SIMD_VIEW_IMPL_OPASSIGN(*, *=, __ESIMD_ARITH_OP_FILTER)
  __ESIMD_DEF_SIMD_VIEW_IMPL_OPASSIGN(/, /=, __ESIMD_ARITH_OP_FILTER)

#undef __ESIMD_ARITH_OP_FILTER
#undef __ESIMD_DEF_SIMD_VIEW_IMPL_OPASSIGN

#define __ESIMD_DEF_UNARY_OP(UNARY_OP, COND)                                   \
  template <class T = element_type, class SimdT = BaseTy,                      \
            class = std::enable_if_t<COND>>                                    \
  auto operator UNARY_OP() {                                                   \
    auto V = UNARY_OP(read().data());                                          \
    return get_simd_t<element_type, length>(V);                                \
  }
  __ESIMD_DEF_UNARY_OP(~, std::is_integral_v<T> &&is_simd_type_v<SimdT>)
  __ESIMD_DEF_UNARY_OP(+, is_simd_type_v<SimdT>)
  __ESIMD_DEF_UNARY_OP(-, is_simd_type_v<SimdT>)

#undef __ESIMD_DEF_UNARY_OP

  /// Unary logical negeation operator. Applies only to integer element types.
  template <class T = element_type,
            class = std::enable_if_t<std::is_integral_v<T>>>
  auto operator!() {
    using MaskVecT = typename simd_mask_type<length>::vector_type;
    auto V = read().data() == 0;
    return simd_mask_type<length>{__builtin_convertvector(V, MaskVecT) &
                                  MaskVecT(1)};
  }

  /// @{
  /// Assignment operators.
  simd_view_impl &operator=(const simd_view_impl &Other) {
    return write(Other.read());
  }

  Derived &operator=(const Derived &Other) { return write(Other.read()); }

  Derived &operator=(const value_type &Val) { return write(Val); }

  /// Move assignment operator.
  Derived &operator=(Derived &&Other) { return write(Other.read()); }
  simd_view_impl &operator=(simd_view_impl &&Other) {
    return write(Other.read());
  }

  template <class T, int N, class SimdT,
            class = std::enable_if_t<(is_simd_type_v<SimdT> ==
                                      is_simd_type_v<BaseTy>)&&(length ==
                                                                SimdT::length)>>
  Derived &operator=(const simd_obj_impl<T, N, SimdT> &Other) {
    return write(convert<element_type>(reinterpret_cast<const SimdT &>(Other)));
  }

  template <class T1, class = std::enable_if_t<detail::is_vectorizable_v<T1>>>
  Derived &operator=(T1 RHS) {
    return write(value_type((element_type)RHS));
  }

  /// @}

  // Operator ++, --
  Derived &operator++() {
    *this += 1;
    return cast_this_to_derived();
  }

  value_type operator++(int) {
    value_type Ret(read());
    operator++();
    return Ret;
  }

  Derived &operator--() {
    *this -= 1;
    return cast_this_to_derived();
  }

  value_type operator--(int) {
    value_type Ret(read());
    operator--();
    return Ret;
  }

  /// Reference a row from a 2D region.
  /// \return a 1D region.
  template <typename T = Derived,
            typename = sycl::detail::enable_if_t<T::is2D()>>
  auto row(int i) {
    return select<1, 1, getSizeX(), 1>(i, 0)
        .template bit_cast_view<element_type>();
  }

  /// Reference a column from a 2D region.
  /// \return a 2D region.
  template <typename T = Derived,
            typename = sycl::detail::enable_if_t<T::is2D()>>
  auto column(int i) {
    return select<getSizeY(), 1, 1, 1>(0, i);
  }

  /// Read a single element from a 1D region, by value only.
  template <typename T = Derived,
            typename = sycl::detail::enable_if_t<T::is1D()>>
  element_type operator[](int i) const {
    const auto v = read();
    return v[i];
  }

  /// Read a single element from a 1D region, by value only.
  template <typename T = Derived,
            typename = sycl::detail::enable_if_t<T::is1D()>>
  __SYCL_DEPRECATED("use operator[] form.")
  element_type operator()(int i) const {
    const auto v = read();
    return v[i];
  }

  /// Return a writeable view of a single element.
  template <typename T = Derived,
            typename = sycl::detail::enable_if_t<T::is1D()>>
  auto operator[](int i) {
    return select<1, 1>(i);
  }

  /// Return a writeable view of a single element.
  template <typename T = Derived,
            typename = sycl::detail::enable_if_t<T::is1D()>>
  __SYCL_DEPRECATED("use operator[] form.")
  auto operator()(int i) {
    return select<1, 1>(i);
  }

  /// \name Replicate
  /// Replicate simd instance given a simd_view_impl
  /// @{
  ///

  /// \tparam Rep is number of times region has to be replicated.
  template <int Rep> get_simd_t<element_type, Rep> replicate() {
    return read().replicate<Rep>(0);
  }

  /// \tparam Rep is number of times region has to be replicated.
  /// \tparam W is width of src region to replicate.
  /// \param OffsetX is column offset in number of elements in src region.
  /// \return replicated simd instance.
  template <int Rep, int W>
  get_simd_t<element_type, Rep * W> replicate(uint16_t OffsetX) {
    return replicate<Rep, 0, W>(0, OffsetX);
  }

  /// \tparam Rep is number of times region has to be replicated.
  /// \tparam W is width of src region to replicate.
  /// \param OffsetX is column offset in number of elements in src region.
  /// \param OffsetY is row offset in number of elements in src region.
  /// \return replicated simd instance.
  template <int Rep, int W>
  get_simd_t<element_type, Rep * W> replicate(uint16_t OffsetY,
                                              uint16_t OffsetX) {
    return replicate<Rep, 0, W>(OffsetY, OffsetX);
  }

  /// \tparam Rep is number of times region has to be replicated.
  /// \tparam VS is vertical stride of src region to replicate.
  /// \tparam W is width of src region to replicate.
  /// \param OffsetX is column offset in number of elements in src region.
  /// \return replicated simd instance.
  template <int Rep, int VS, int W>
  get_simd_t<element_type, Rep * W> replicate(uint16_t OffsetX) {
    return replicate<Rep, VS, W, 1>(0, OffsetX);
  }

  /// \tparam Rep is number of times region has to be replicated.
  /// \tparam VS is vertical stride of src region to replicate.
  /// \tparam W is width of src region to replicate.
  /// \param OffsetX is column offset in number of elements in src region.
  /// \param OffsetY is row offset in number of elements in src region.
  /// \return replicated simd instance.
  template <int Rep, int VS, int W>
  get_simd_t<element_type, Rep * W> replicate(uint16_t OffsetY,
                                              uint16_t OffsetX) {
    return replicate<Rep, VS, W, 1>(OffsetY, OffsetX);
  }

  /// \tparam Rep is number of times region has to be replicated.
  /// \tparam VS is vertical stride of src region to replicate.
  /// \tparam W is width of src region to replicate.
  /// \tparam HS is horizontal stride of src region to replicate.
  /// \param OffsetX is column offset in number of elements in src region.
  /// \return replicated simd instance.
  template <int Rep, int VS, int W, int HS>
  get_simd_t<element_type, Rep * W> replicate(uint16_t OffsetX) {
    return read().template replicate<Rep, VS, W, HS>(OffsetX);
  }

  /// \tparam Rep is number of times region has to be replicated.
  /// \tparam VS is vertical stride of src region to replicate.
  /// \tparam W is width of src region to replicate.
  /// \tparam HS is horizontal stride of src region to replicate.
  /// \param OffsetX is column offset in number of elements in src region.
  /// \param OffsetY is row offset in number of elements in src region.
  /// \return replicated simd instance.
  template <int Rep, int VS, int W, int HS>
  get_simd_t<element_type, Rep * W> replicate(uint16_t OffsetY,
                                              uint16_t OffsetX) {
    constexpr int RowSize = is2D() ? getSizeX() : 0;
    return read().template replicate<Rep, VS, W, HS>(OffsetY * RowSize +
                                                     OffsetX);
  }
  /// @}

  /// 'any' operation.
  ///
  /// \return 1 if any element is set, 0 otherwise.
  template <typename T1 = element_type, typename T2 = BaseTy,
            typename = std::enable_if_t<std::is_integral<T1>::value, T2>>
  uint16_t any() {
    return read().any();
  }

  /// 'all' operation.
  ///
  /// \return 1 if all elements are set, 0 otherwise.
  template <typename T1 = element_type, typename T2 = BaseTy,
            typename = std::enable_if_t<std::is_integral<T1>::value, T2>>
  uint16_t all() {
    return read().all();
  }

protected:
  // The reference to the base object, which must be a simd object
  BaseTy &M_base;

  // The region applied on the base object. Its type could be
  // - region1d_t
  // - region2d_t
  // - std::pair<top_region_type, base_region_type>
  //
  RegionTy M_region;
};

} // namespace detail
} // namespace esimd
} // namespace experimental
} // namespace intel
} // namespace ext
} // namespace sycl
} // __SYCL_INLINE_NAMESPACE(cl)<|MERGE_RESOLUTION|>--- conflicted
+++ resolved
@@ -25,16 +25,11 @@
 /// It is an internal class implementing basic functionality of simd_view.
 ///
 /// \ingroup sycl_esimd
-<<<<<<< HEAD
-template <typename BaseTy, typename Derived,
-          typename RegionTy =
+template <typename BaseTy, typename RegionTy =
               region1d_t<typename BaseTy::element_type, BaseTy::length, 1>>
 class simd_view_impl {
-=======
-template <typename BaseTy, typename RegionTy> class simd_view_impl {
   using Derived = simd_view<BaseTy, RegionTy>;
   template <typename, int, class, class> friend class simd_obj_impl;
->>>>>>> 701e4802
   template <typename, int> friend class simd;
   template <typename, typename> friend class simd_view_impl;
   template <typename, int> friend class simd_mask_impl;
@@ -72,12 +67,9 @@
       : M_base(Base), M_region(Region) {}
   simd_view_impl(BaseTy &&Base, RegionTy Region)
       : M_base(Base), M_region(Region) {}
-<<<<<<< HEAD
+
   simd_view_impl(BaseTy &Base) : M_base(Base), M_region(RegionTy(0)) {}
-
-=======
   /// @}
->>>>>>> 701e4802
 public:
   // Default copy and move constructors.
   simd_view_impl(const simd_view_impl &Other) = default;
