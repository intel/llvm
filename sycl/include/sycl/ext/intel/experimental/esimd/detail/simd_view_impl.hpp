--- conflicted
+++ resolved
@@ -386,21 +386,8 @@
     return select<1, 1>(i);
   }
 
-<<<<<<< HEAD
-  /// \name Replicate
-  /// Replicate simd instance given a simd_view_impl
-=======
-  /// Return a writeable view of a single element.
-  template <typename T = Derived,
-            typename = sycl::detail::enable_if_t<T::is1D()>>
-  __SYCL_DEPRECATED("use operator[] form.")
-  auto operator()(int i) {
-    return select<1, 1>(i);
-  }
-
   /// @name Replicate. Create a new simd object from a subset of elements
   /// referred to by this \c simd_view_impl object.
->>>>>>> dfea516f
   /// @{
 
   /// \tparam Rep is number of times region has to be replicated.
