//==------------ memory_intrin.hpp - DPC++ Explicit SIMD API ---------------==//
//
// Part of the LLVM Project, under the Apache License v2.0 with LLVM Exceptions.
// See https://llvm.org/LICENSE.txt for license information.
// SPDX-License-Identifier: Apache-2.0 WITH LLVM-exception
//
//===----------------------------------------------------------------------===//
// Declares Explicit SIMD intrinsics used to implement working with
// the SIMD classes objects.
//===----------------------------------------------------------------------===//

#pragma once

#include <CL/sycl/detail/accessor_impl.hpp>
#include <CL/sycl/types.hpp>
#include <sycl/ext/intel/experimental/esimd/common.hpp>
#include <sycl/ext/intel/experimental/esimd/detail/types.hpp>
#include <sycl/ext/intel/experimental/esimd/detail/util.hpp>

#include <cstdint>

#ifndef __SYCL_DEVICE_ONLY__
/// ESIMD_CPU Emulation support using esimd_cpu plugin

/// Definition macro to be referenced in CM header files for
/// preventing build failure caused by symbol conflicts between llvm
/// and CM - e.g. vector.
#define __SYCL_EXPLICIT_SIMD_PLUGIN__

// Header files required for accessing CM-managed resources - image,
// buffer, runtime API etc.
namespace cm_support {
#include <CL/cm_rt.h>
} // namespace cm_support

#include <CL/sycl/backend_types.hpp>
#include <CL/sycl/detail/pi.hpp>
#include <sycl/ext/intel/experimental/esimd/detail/atomic_intrin.hpp>
#include <sycl/ext/intel/experimental/esimd/emu/detail/esimdcpu_device_interface.hpp>

#endif // ifndef __SYCL_DEVICE_ONLY__

__SYCL_INLINE_NAMESPACE(cl) {
namespace sycl {
namespace ext {
namespace intel {
namespace experimental {
namespace esimd {
namespace detail {
// Provides access to sycl accessor class' private members.
class AccessorPrivateProxy {
public:
#ifdef __SYCL_DEVICE_ONLY__
  template <typename AccessorTy>
  static auto getNativeImageObj(const AccessorTy &Acc) {
    return Acc.getNativeImageObj();
  }
#else  // __SYCL_DEVICE_ONLY__
  template <typename AccessorTy>
  static auto getImageRange(const AccessorTy &Acc) {
    return Acc.getAccessRange();
  }
  static auto getElemSize(const sycl::detail::AccessorBaseHost &Acc) {
    return Acc.getElemSize();
  }
  static void *getPtr(const sycl::detail::AccessorBaseHost &Acc) {
    return Acc.getPtr();
  }
#endif // __SYCL_DEVICE_ONLY__
};

template <int ElemsPerAddr,
          typename = sycl::detail::enable_if_t<
              (ElemsPerAddr == 1 || ElemsPerAddr == 2 || ElemsPerAddr == 4)>>
constexpr unsigned int ElemsPerAddrEncoding() {
  // encoding requires log2 of ElemsPerAddr
  if constexpr (ElemsPerAddr == 1)
    return 0;
  else if constexpr (ElemsPerAddr == 2)
    return 1;
  else if constexpr (ElemsPerAddr == 4)
    return 2;

  // other cases not needed since enable_if disallows other values
}

constexpr unsigned int ElemsPerAddrDecoding(unsigned int ElemsPerAddrEncoded) {
  // encoding requires 2^ElemsPerAddrEncoded
  return (1 << ElemsPerAddrEncoded);
}

} // namespace detail

} // namespace esimd
} // namespace experimental
} // namespace intel
} // namespace ext
} // namespace sycl
} // __SYCL_INLINE_NAMESPACE(cl)

// flat_read does flat-address gather
template <typename Ty, int N, int NumBlk = 0,
          __SEIEE::CacheHint L1H = __SEIEE::CacheHint::None,
          __SEIEE::CacheHint L3H = __SEIEE::CacheHint::None>
SYCL_EXTERNAL SYCL_ESIMD_FUNCTION
    __SEIEED::vector_type_t<Ty, N * __SEIEED::ElemsPerAddrDecoding(NumBlk)>
    __esimd_flat_read(__SEIEED::vector_type_t<uint64_t, N> addrs,
                      int ElemsPerAddr = NumBlk,
                      __SEIEED::simd_mask_storage_t<N> pred = 1);

// flat_write does flat-address scatter
template <typename Ty, int N, int NumBlk = 0,
          __SEIEE::CacheHint L1H = __SEIEE::CacheHint::None,
          __SEIEE::CacheHint L3H = __SEIEE::CacheHint::None>
SYCL_EXTERNAL SYCL_ESIMD_FUNCTION void __esimd_flat_write(
    __SEIEED::vector_type_t<uint64_t, N> addrs,
    __SEIEED::vector_type_t<Ty, N * __SEIEED::ElemsPerAddrDecoding(NumBlk)>
        vals,
    int ElemsPerAddr = NumBlk, __SEIEED::simd_mask_storage_t<N> pred = 1);

// flat_block_read reads a block of data from one flat address
template <typename Ty, int N, __SEIEE::CacheHint L1H = __SEIEE::CacheHint::None,
          __SEIEE::CacheHint L3H = __SEIEE::CacheHint::None>
SYCL_EXTERNAL SYCL_ESIMD_FUNCTION __SEIEED::vector_type_t<Ty, N>
__esimd_flat_block_read_unaligned(uint64_t addr);

// flat_block_write writes a block of data using one flat address
template <typename Ty, int N, __SEIEE::CacheHint L1H = __SEIEE::CacheHint::None,
          __SEIEE::CacheHint L3H = __SEIEE::CacheHint::None>
SYCL_EXTERNAL SYCL_ESIMD_FUNCTION void
__esimd_flat_block_write(uint64_t addr, __SEIEED::vector_type_t<Ty, N> vals);

// Reads a block of data from given surface at given offset.
template <typename Ty, int N, typename SurfIndAliasTy>
SYCL_EXTERNAL SYCL_ESIMD_FUNCTION __SEIEED::vector_type_t<Ty, N>
__esimd_block_read(SurfIndAliasTy surf_ind, uint32_t offset);

// Writes given block of data to a surface with given index at given offset.
template <typename Ty, int N, typename SurfIndAliasTy>
SYCL_EXTERNAL SYCL_ESIMD_FUNCTION void
__esimd_block_write(SurfIndAliasTy surf_ind, uint32_t offset,
                    __SEIEED::vector_type_t<Ty, N> vals);

// flat_read4 does flat-address gather4
template <typename Ty, int N, __SEIEE::rgba_channel_mask Mask,
          __SEIEE::CacheHint L1H = __SEIEE::CacheHint::None,
          __SEIEE::CacheHint L3H = __SEIEE::CacheHint::None>
__SEIEED::vector_type_t<Ty, N * get_num_channels_enabled(Mask)>
    SYCL_EXTERNAL SYCL_ESIMD_FUNCTION
    __esimd_flat_read4(__SEIEED::vector_type_t<uint64_t, N> addrs,
                       __SEIEED::simd_mask_storage_t<N> pred = 1);

// flat_write does flat-address scatter
template <typename Ty, int N, __SEIEE::rgba_channel_mask Mask,
          __SEIEE::CacheHint L1H = __SEIEE::CacheHint::None,
          __SEIEE::CacheHint L3H = __SEIEE::CacheHint::None>
SYCL_EXTERNAL SYCL_ESIMD_FUNCTION void __esimd_flat_write4(
    __SEIEED::vector_type_t<uint64_t, N> addrs,
    __SEIEED::vector_type_t<Ty, N * get_num_channels_enabled(Mask)> vals,
    __SEIEED::simd_mask_storage_t<N> pred = 1);

// Low-level surface-based gather. Collects elements located at given offsets in
// a surface and returns them as a single \ref simd object. Element can be
// 1, 2 or 4-byte value, but is always returned as a 4-byte value within the
// resulting simd object, with upper 2 or 3 bytes undefined.
// Template (compile-time constant) parameters:
// @tparam Ty - element type; can only be a 4-byte integer or \c float,
// @tparam N  - the number of elements
// @tparam SurfIndAliasTy - "surface index alias" type - internal type in the
//   accessor used to denote the surface
// @tparam TySizeLog2 - Log2 of the number of bytes read per element:
//   0 - 1 byte, 1 - 2 bytes, 2 - 4 bytes
// @tparam L1H - L1 cache hint
// @tparam L3H - L3 cache hint
//
// Formal parameters:
// @param scale - the scale; must be 0
// @param surf_ind - the surface index, taken from the SYCL memory object
// @param global_offset - offset added to each individual element's offset to
//   compute actual memory access offset for that element
// @param elem_offsets - per-element offsets
//
template <typename Ty, int N, typename SurfIndAliasTy, int TySizeLog2,
          __SEIEE::CacheHint L1H = __SEIEE::CacheHint::None,
          __SEIEE::CacheHint L3H = __SEIEE::CacheHint::None>
SYCL_EXTERNAL SYCL_ESIMD_FUNCTION __SEIEED::vector_type_t<Ty, N>
__esimd_surf_read(int16_t scale, SurfIndAliasTy surf_ind,
                  uint32_t global_offset,
                  __SEIEED::vector_type_t<uint32_t, N> elem_offsets);

// Low-level surface-based scatter. Writes elements of a \ref simd object into a
// surface at given offsets. Element can be a 1, 2 or 4-byte value, but it is
// always represented as a 4-byte value within the input simd object,
// unused (not written) upper bytes are ignored.
// Template (compile-time constant) parameters:
// @tparam Ty - element type; can only be a 4-byte integer or \c float,
// @tparam N  - the number of elements to write
// @tparam SurfIndAliasTy - "surface index alias" type - internal type in the
//   accessor used to denote the surface
// @tparam TySizeLog2 - Log2 of the number of bytes written per element:
//   0 - 1 byte, 1 - 2 bytes, 2 - 4 bytes
// @tparam L1H - L1 cache hint
// @tparam L3H - L3 cache hint
//
// Formal parameters:
// @param pred - per-element predicates; elements with zero corresponding
//   predicates are not written
// @param scale - the scale; must be 0
// @param surf_ind - the surface index, taken from the SYCL memory object
// @param global_offset - offset added to each individual element's offset to
//   compute actual memory access offset for that element
// @param elem_offsets - per-element offsets
// @param vals - values to write
//
template <typename Ty, int N, typename SurfIndAliasTy, int TySizeLog2,
          __SEIEE::CacheHint L1H = __SEIEE::CacheHint::None,
          __SEIEE::CacheHint L3H = __SEIEE::CacheHint::None>
SYCL_EXTERNAL SYCL_ESIMD_FUNCTION void
__esimd_surf_write(__SEIEED::simd_mask_storage_t<N> pred, int16_t scale,
                   SurfIndAliasTy surf_ind, uint32_t global_offset,
                   __SEIEED::vector_type_t<uint32_t, N> elem_offsets,
                   __SEIEED::vector_type_t<Ty, N> vals);

// TODO bring the parameter order of __esimd* intrinsics in accordance with the
// correponsing BE intrinsicics parameter order.

// flat_atomic: flat-address atomic
template <__SEIEE::atomic_op Op, typename Ty, int N,
          __SEIEE::CacheHint L1H = __SEIEE::CacheHint::None,
          __SEIEE::CacheHint L3H = __SEIEE::CacheHint::None>
SYCL_EXTERNAL SYCL_ESIMD_FUNCTION __SEIEED::vector_type_t<Ty, N>
__esimd_flat_atomic0(__SEIEED::vector_type_t<uint64_t, N> addrs,
                     __SEIEED::simd_mask_storage_t<N> pred);

template <__SEIEE::atomic_op Op, typename Ty, int N,
          __SEIEE::CacheHint L1H = __SEIEE::CacheHint::None,
          __SEIEE::CacheHint L3H = __SEIEE::CacheHint::None>
SYCL_EXTERNAL SYCL_ESIMD_FUNCTION __SEIEED::vector_type_t<Ty, N>
__esimd_flat_atomic1(__SEIEED::vector_type_t<uint64_t, N> addrs,
                     __SEIEED::vector_type_t<Ty, N> src0,
                     __SEIEED::simd_mask_storage_t<N> pred);

template <__SEIEE::atomic_op Op, typename Ty, int N,
          __SEIEE::CacheHint L1H = __SEIEE::CacheHint::None,
          __SEIEE::CacheHint L3H = __SEIEE::CacheHint::None>
SYCL_EXTERNAL SYCL_ESIMD_FUNCTION __SEIEED::vector_type_t<Ty, N>
__esimd_flat_atomic2(__SEIEED::vector_type_t<uint64_t, N> addrs,
                     __SEIEED::vector_type_t<Ty, N> src0,
                     __SEIEED::vector_type_t<Ty, N> src1,
                     __SEIEED::simd_mask_storage_t<N> pred);

// esimd_barrier, generic group barrier
SYCL_EXTERNAL SYCL_ESIMD_FUNCTION void __esimd_barrier();

// generic work-group split barrier
SYCL_EXTERNAL SYCL_ESIMD_FUNCTION void
__esimd_sbarrier(__SEIEE::split_barrier_action flag);

// slm_fence sets the SLM read/write order
SYCL_EXTERNAL SYCL_ESIMD_FUNCTION void __esimd_slm_fence(uint8_t cntl);

// slm_read does SLM gather
template <typename Ty, int N>
SYCL_EXTERNAL SYCL_ESIMD_FUNCTION __SEIEED::vector_type_t<Ty, N>
__esimd_slm_read(__SEIEED::vector_type_t<uint32_t, N> addrs,
                 __SEIEED::simd_mask_storage_t<N> pred = 1);

// slm_write does SLM scatter
template <typename Ty, int N>
SYCL_EXTERNAL SYCL_ESIMD_FUNCTION void
__esimd_slm_write(__SEIEED::vector_type_t<uint32_t, N> addrs,
                  __SEIEED::vector_type_t<Ty, N> vals,
                  __SEIEED::simd_mask_storage_t<N> pred = 1);

// slm_block_read reads a block of data from SLM
template <typename Ty, int N>
SYCL_EXTERNAL SYCL_ESIMD_FUNCTION __SEIEED::vector_type_t<Ty, N>
__esimd_slm_block_read(uint32_t addr);

// slm_block_write writes a block of data to SLM
template <typename Ty, int N>
SYCL_EXTERNAL SYCL_ESIMD_FUNCTION void
__esimd_slm_block_write(uint32_t addr, __SEIEED::vector_type_t<Ty, N> vals);

// slm_read4 does SLM gather4
template <typename Ty, int N, __SEIEE::rgba_channel_mask Mask>
SYCL_EXTERNAL SYCL_ESIMD_FUNCTION
    __SEIEED::vector_type_t<Ty, N * get_num_channels_enabled(Mask)>
    __esimd_slm_read4(__SEIEED::vector_type_t<uint32_t, N> addrs,
                      __SEIEED::simd_mask_storage_t<N> pred = 1);

// slm_write4 does SLM scatter4
template <typename Ty, int N, __SEIEE::rgba_channel_mask Mask>
SYCL_EXTERNAL SYCL_ESIMD_FUNCTION void __esimd_slm_write4(
    __SEIEED::vector_type_t<uint32_t, N> addrs,
    __SEIEED::vector_type_t<Ty, N * get_num_channels_enabled(Mask)> vals,
    __SEIEED::simd_mask_storage_t<N> pred = 1);

// slm_atomic: SLM atomic
template <__SEIEE::atomic_op Op, typename Ty, int N>
SYCL_EXTERNAL SYCL_ESIMD_FUNCTION __SEIEED::vector_type_t<Ty, N>
__esimd_slm_atomic0(__SEIEED::vector_type_t<uint32_t, N> addrs,
                    __SEIEED::simd_mask_storage_t<N> pred);

template <__SEIEE::atomic_op Op, typename Ty, int N>
SYCL_EXTERNAL SYCL_ESIMD_FUNCTION __SEIEED::vector_type_t<Ty, N>
__esimd_slm_atomic1(__SEIEED::vector_type_t<uint32_t, N> addrs,
                    __SEIEED::vector_type_t<Ty, N> src0,
                    __SEIEED::simd_mask_storage_t<N> pred);

template <__SEIEE::atomic_op Op, typename Ty, int N>
SYCL_EXTERNAL SYCL_ESIMD_FUNCTION __SEIEED::vector_type_t<Ty, N>
__esimd_slm_atomic2(__SEIEED::vector_type_t<uint32_t, N> addrs,
                    __SEIEED::vector_type_t<Ty, N> src0,
                    __SEIEED::vector_type_t<Ty, N> src1,
                    __SEIEED::simd_mask_storage_t<N> pred);

// Media block load
//
// @param Ty the element data type.
//
// @param M the hight of the 2D block.
//
// @param N the width of the 2D block.
//
// @param TACC type of the surface handle.
//
// @param modifier top/bottom field surface access control.
//
// @param handle the surface handle.
//
// @param plane planar surface index.
//
// @param width the width of the return block.
//
// @param x X-coordinate of the left upper rectangle corner in BYTES.
//
// @param y Y-coordinate of the left upper rectangle corner in ROWS.
//
// @return the linearized 2D block data read from surface.
//
template <typename Ty, int M, int N, typename TACC>
SYCL_EXTERNAL SYCL_ESIMD_FUNCTION __SEIEED::vector_type_t<Ty, M * N>
__esimd_media_block_load(unsigned modififer, TACC handle, unsigned plane,
                         unsigned width, unsigned x, unsigned y);

// Media block store
//
// @param Ty the element data type.
//
// @param M the hight of the 2D block.
//
// @param N the width of the 2D block.
//
// @param TACC type of the surface handle.
//
// @param modifier top/bottom field surface access control.
//
// @param handle the surface handle.
//
// @param plane planar surface index.
//
// @param width the width of the return block.
//
// @param x X-coordinate of the left upper rectangle corner in BYTES.
//
// @param y Y-coordinate of the left upper rectangle corner in ROWS.
//
// @param vals the linearized 2D block data to be written to surface.
//
template <typename Ty, int M, int N, typename TACC>
SYCL_EXTERNAL SYCL_ESIMD_FUNCTION void
__esimd_media_block_store(unsigned modififer, TACC handle, unsigned plane,
                          unsigned width, unsigned x, unsigned y,
                          __SEIEED::vector_type_t<Ty, M * N> vals);

/// \brief esimd_get_value
///
/// @param sid the SYCL accessor.
///
/// Returns the binding table index value.
///
template <typename SurfIndAliasTy>
SYCL_EXTERNAL SYCL_ESIMD_FUNCTION uint32_t
__esimd_get_value(SurfIndAliasTy sid);

/// \brief Raw sends load.
///
/// @param modifier	the send message flags (Bit-0: isSendc, Bit-1: isEOT).
///
/// @param execSize the execution size, which must be a compile time constant.
///
/// @param pred the predicate to specify enabled channels.
///
/// @param numSrc0 the number of GRFs for source-0, which must be a compile time
/// constant.
///
/// @param numSrc1 the number of GRFs for source-1, which must be a compile time
/// constant.
///
/// @param numDst the number of GRFs for destination, which must be a compile
/// time constant.
///
/// @param sfid the shared function ID, which must be a compile time constant.
///
/// @param exDesc the extended message descriptor.
///
/// @param msgDesc the message descriptor.
///
/// @param msgSrc0 the first source operand of send message.
///
/// @param msgSrc1 the second source operand of send message.
///
/// @param msgDst the destination operand of send message.
///
/// Returns a simd vector of type Ty1 and size N1.
///
template <typename Ty1, int N1, typename Ty2, int N2, typename Ty3, int N3,
          int N = 16>
SYCL_EXTERNAL SYCL_ESIMD_FUNCTION __SEIEED::vector_type_t<Ty1, N1>
__esimd_raw_sends_load(uint8_t modifier, uint8_t execSize,
                       __SEIEED::simd_mask_storage_t<N> pred, uint8_t numSrc0,
                       uint8_t numSrc1, uint8_t numDst, uint8_t sfid,
                       uint32_t exDesc, uint32_t msgDesc,
                       __SEIEED::vector_type_t<Ty2, N2> msgSrc0,
                       __SEIEED::vector_type_t<Ty3, N3> msgSrc1,
                       __SEIEED::vector_type_t<Ty1, N1> msgDst);

/// \brief Raw send load.
///
/// @param modifier	the send message flags (Bit-0: isSendc, Bit-1: isEOT).
///
/// @param execSize the execution size, which must be a compile time constant.
///
/// @param pred the predicate to specify enabled channels.
///
/// @param numSrc0 the number of GRFs for source-0, which must be a compile time
/// constant.
///
/// @param numDst the number of GRFs for destination, which must be a compile
/// time constant.
///
/// @param sfid the shared function ID, which must be a compile time constant.
///
/// @param exDesc the extended message descriptor.
///
/// @param msgDesc the message descriptor.
///
/// @param msgSrc0 the first source operand of send message.
///
/// @param msgDst the destination operand of send message.
///
/// Returns a simd vector of type Ty1 and size N1.
///
template <typename Ty1, int N1, typename Ty2, int N2, int N = 16>
SYCL_EXTERNAL SYCL_ESIMD_FUNCTION __SEIEED::vector_type_t<Ty1, N1>
__esimd_raw_send_load(uint8_t modifier, uint8_t execSize,
                      __SEIEED::simd_mask_storage_t<N> pred, uint8_t numSrc0,
                      uint8_t numDst, uint8_t sfid, uint32_t exDesc,
                      uint32_t msgDesc,
                      __SEIEED::vector_type_t<Ty2, N2> msgSrc0,
                      __SEIEED::vector_type_t<Ty1, N1> msgDst);

/// \brief Raw sends store.
///
/// @param modifier	the send message flags (Bit-0: isSendc, Bit-1: isEOT).
///
/// @param execSize the execution size, which must be a compile time constant.
///
/// @param pred the predicate to specify enabled channels.
///
/// @param numSrc0 the number of GRFs for source-0, which must be a compile time
/// constant.
///
/// @param numSrc1 the number of GRFs for source-1, which must be a compile time
/// constant.
///
/// @param sfid the shared function ID, which must be a compile time constant.
///
/// @param exDesc the extended message descriptor.
///
/// @param msgDesc the message descriptor.
///
/// @param msgSrc0 the first source operand of send message.
///
/// @param msgSrc1 the second source operand of send message.
///
template <typename Ty1, int N1, typename Ty2, int N2, int N = 16>
SYCL_EXTERNAL SYCL_ESIMD_FUNCTION void __esimd_raw_sends_store(
    uint8_t modifier, uint8_t execSize, __SEIEED::simd_mask_storage_t<N> pred,
    uint8_t numSrc0, uint8_t numSrc1, uint8_t sfid, uint32_t exDesc,
    uint32_t msgDesc, __SEIEED::vector_type_t<Ty1, N1> msgSrc0,
    __SEIEED::vector_type_t<Ty2, N2> msgSrc1);

/// \brief Raw send store.
///
/// @param modifier	the send message flags (Bit-0: isSendc, Bit-1: isEOT).
///
/// @param execSize the execution size, which must be a compile time constant.
///
/// @param pred the predicate to specify enabled channels.
///
/// @param numSrc0 the number of GRFs for source-0, which must be a compile time
/// constant.
///
/// @param sfid the shared function ID, which must be a compile time constant.
///
/// @param exDesc the extended message descriptor.
///
/// @param msgDesc the message descriptor.
///
/// @param msgSrc0 the first source operand of send message.
///
template <typename Ty1, int N1, int N = 16>
SYCL_EXTERNAL SYCL_ESIMD_FUNCTION void
__esimd_raw_send_store(uint8_t modifier, uint8_t execSize,
                       __SEIEED::simd_mask_storage_t<N> pred, uint8_t numSrc0,
                       uint8_t sfid, uint32_t exDesc, uint32_t msgDesc,
                       __SEIEED::vector_type_t<Ty1, N1> msgSrc0);

#ifndef __SYCL_DEVICE_ONLY__

/// ESIMD_CPU Emulation support using esimd_cpu plugin

template <typename Ty, int N, int NumBlk, __SEIEE::CacheHint L1H,
          __SEIEE::CacheHint L3H>
inline __SEIEED::vector_type_t<Ty, N * __SEIEED::ElemsPerAddrDecoding(NumBlk)>
__esimd_flat_read(__SEIEED::vector_type_t<uint64_t, N> addrs, int ElemsPerAddr,
                  __SEIEED::simd_mask_storage_t<N> pred) {
  auto NumBlkDecoded = __SEIEED::ElemsPerAddrDecoding(NumBlk);
  __SEIEED::vector_type_t<Ty, N * __SEIEED::ElemsPerAddrDecoding(NumBlk)> V;
  ElemsPerAddr = __SEIEED::ElemsPerAddrDecoding(ElemsPerAddr);

  for (int I = 0; I < N; I++) {
    if (pred[I]) {
      Ty *Addr = reinterpret_cast<Ty *>(addrs[I]);
      if (sizeof(Ty) == 2)
        ElemsPerAddr = ElemsPerAddr / 2;
      if (sizeof(Ty) <= 2) {
        for (int J = 0; J < NumBlkDecoded && J < ElemsPerAddr; J++)
          V[I * NumBlkDecoded + J] = *(Addr + J);
      } else {
        for (int J = 0; J < NumBlkDecoded && J < ElemsPerAddr; J++)
          V[J * N + I] = *(Addr + J);
      }
    }
  }
  return V;
}

template <typename Ty, int N, __SEIEE::rgba_channel_mask Mask,
          __SEIEE::CacheHint L1H, __SEIEE::CacheHint L3H>
inline __SEIEED::vector_type_t<Ty, N * get_num_channels_enabled(Mask)>
__esimd_flat_read4(__SEIEED::vector_type_t<uint64_t, N> addrs,
                   __SEIEED::simd_mask_storage_t<N> pred) {
  __SEIEED::vector_type_t<Ty, N * get_num_channels_enabled(Mask)> V;
  unsigned int Next = 0;

  if constexpr (__SEIEE::is_channel_enabled(Mask, __SEIEE::rgba_channel::R)) {
    for (int I = 0; I < N; I++, Next++) {
      if (pred[I]) {
        Ty *Addr = reinterpret_cast<Ty *>(addrs[I]);
        V[Next] = *Addr;
      }
    }
  }

  if constexpr (__SEIEE::is_channel_enabled(Mask, __SEIEE::rgba_channel::G)) {
    for (int I = 0; I < N; I++, Next++) {
      if (pred[I]) {
        Ty *Addr = reinterpret_cast<Ty *>(addrs[I] + sizeof(Ty));
        V[Next] = *Addr;
      }
    }
  }

  if constexpr (__SEIEE::is_channel_enabled(Mask, __SEIEE::rgba_channel::B)) {
    for (int I = 0; I < N; I++, Next++) {
      if (pred[I]) {
        Ty *Addr = reinterpret_cast<Ty *>(addrs[I] + sizeof(Ty) + sizeof(Ty));
        V[Next] = *Addr;
      }
    }
  }

  if constexpr (__SEIEE::is_channel_enabled(Mask, __SEIEE::rgba_channel::A)) {
    for (int I = 0; I < N; I++, Next++) {
      if (pred[I]) {
        Ty *Addr = reinterpret_cast<Ty *>(addrs[I] + sizeof(Ty) + sizeof(Ty) +
                                          sizeof(Ty));
        V[Next] = *Addr;
      }
    }
  }

  return V;
}

template <typename Ty, int N, int NumBlk, __SEIEE::CacheHint L1H,
          __SEIEE::CacheHint L3H>
inline void __esimd_flat_write(
    __SEIEED::vector_type_t<uint64_t, N> addrs,
    __SEIEED::vector_type_t<Ty, N * __SEIEED::ElemsPerAddrDecoding(NumBlk)>
        vals,
    int ElemsPerAddr, __SEIEED::simd_mask_storage_t<N> pred) {
  auto NumBlkDecoded = __SEIEED::ElemsPerAddrDecoding(NumBlk);
  ElemsPerAddr = __SEIEED::ElemsPerAddrDecoding(ElemsPerAddr);

  for (int I = 0; I < N; I++) {
    if (pred[I]) {
      Ty *Addr = reinterpret_cast<Ty *>(addrs[I]);
      if (sizeof(Ty) == 2)
        ElemsPerAddr = ElemsPerAddr / 2;
      if (sizeof(Ty) <= 2) {
        for (int J = 0; J < NumBlkDecoded && J < ElemsPerAddr; J++)
          *(Addr + J) = vals[I * NumBlkDecoded + J];
      } else {
        for (int J = 0; J < NumBlkDecoded && J < ElemsPerAddr; J++)
          *(Addr + J) = vals[J * N + I];
      }
    }
  }
}

template <typename Ty, int N, __SEIEE::rgba_channel_mask Mask,
          __SEIEE::CacheHint L1H, __SEIEE::CacheHint L3H>
inline void __esimd_flat_write4(
    __SEIEED::vector_type_t<uint64_t, N> addrs,
    __SEIEED::vector_type_t<Ty, N * get_num_channels_enabled(Mask)> vals,
    __SEIEED::simd_mask_storage_t<N> pred) {
  __SEIEED::vector_type_t<Ty, N * get_num_channels_enabled(Mask)> V;
  unsigned int Next = 0;

  if constexpr (__SEIEE::is_channel_enabled(Mask, __SEIEE::rgba_channel::R)) {
    for (int I = 0; I < N; I++, Next++) {
      if (pred[I]) {
        Ty *Addr = reinterpret_cast<Ty *>(addrs[I]);
        *Addr = vals[Next];
      }
    }
  }

  if constexpr (__SEIEE::is_channel_enabled(Mask, __SEIEE::rgba_channel::G)) {
    for (int I = 0; I < N; I++, Next++) {
      if (pred[I]) {
        Ty *Addr = reinterpret_cast<Ty *>(addrs[I] + sizeof(Ty));
        *Addr = vals[Next];
      }
    }
  }

  if constexpr (__SEIEE::is_channel_enabled(Mask, __SEIEE::rgba_channel::B)) {
    for (int I = 0; I < N; I++, Next++) {
      if (pred[I]) {
        Ty *Addr = reinterpret_cast<Ty *>(addrs[I] + sizeof(Ty) + sizeof(Ty));
        *Addr = vals[Next];
      }
    }
  }

  if constexpr (__SEIEE::is_channel_enabled(Mask, __SEIEE::rgba_channel::A)) {
    for (int I = 0; I < N; I++, Next++) {
      if (pred[I]) {
        Ty *Addr = reinterpret_cast<Ty *>(addrs[I] + sizeof(Ty) + sizeof(Ty) +
                                          sizeof(Ty));
        *Addr = vals[Next];
      }
    }
  }
}

template <typename Ty, int N, typename SurfIndAliasTy, int TySizeLog2,
          __SEIEE::CacheHint L1H, __SEIEE::CacheHint L3H>
SYCL_EXTERNAL SYCL_ESIMD_FUNCTION __SEIEED::vector_type_t<Ty, N>
__esimd_surf_read(int16_t scale, SurfIndAliasTy surf_ind,
                  uint32_t global_offset,
                  __SEIEED::vector_type_t<uint32_t, N> elem_offsets) {
  static_assert(N == 1 || N == 8 || N == 16);
  static_assert(TySizeLog2 <= 2);
  static_assert(std::is_integral<Ty>::value || TySizeLog2 == 2);
  throw cl::sycl::feature_not_supported();
}

template <typename Ty, int N, typename SurfIndAliasTy, int TySizeLog2,
          __SEIEE::CacheHint L1H, __SEIEE::CacheHint L3H>
SYCL_EXTERNAL SYCL_ESIMD_FUNCTION void
__esimd_surf_write(__SEIEED::vector_type_t<uint16_t, N> pred, int16_t scale,
                   SurfIndAliasTy surf_ind, uint32_t global_offset,
                   __SEIEED::vector_type_t<uint32_t, N> elem_offsets,
                   __SEIEED::vector_type_t<Ty, N> vals) {
  static_assert(N == 1 || N == 8 || N == 16);
  static_assert(TySizeLog2 <= 2);
  static_assert(std::is_integral<Ty>::value || TySizeLog2 == 2);
  throw cl::sycl::feature_not_supported();
}

template <typename Ty, int N, __SEIEE::CacheHint L1H, __SEIEE::CacheHint L3H>
inline __SEIEED::vector_type_t<Ty, N>
__esimd_flat_block_read_unaligned(uint64_t addr) {
  __SEIEED::vector_type_t<Ty, N> V;

  for (int I = 0; I < N; I++) {
    Ty *Addr = reinterpret_cast<Ty *>(addr + I * sizeof(Ty));
    V[I] = *Addr;
  }
  return V;
}

template <typename Ty, int N, __SEIEE::CacheHint L1H, __SEIEE::CacheHint L3H>
inline void __esimd_flat_block_write(uint64_t addr,
                                     __SEIEED::vector_type_t<Ty, N> vals) {
  for (int I = 0; I < N; I++) {
    Ty *Addr = reinterpret_cast<Ty *>(addr + I * sizeof(Ty));
    *Addr = vals[I];
  }
}

template <typename Ty, int M, int N, typename TACC>
inline __SEIEED::vector_type_t<Ty, M * N>
__esimd_media_block_load(unsigned modififer, TACC handle, unsigned plane,
                         unsigned width, unsigned x, unsigned y) {
  __SEIEED::vector_type_t<Ty, M * N> vals;

  sycl::detail::ESIMDDeviceInterface *I =
      sycl::detail::getESIMDDeviceInterface();

  char *readBase;
  uint32_t bpp;
  uint32_t imgWidth;
  uint32_t imgHeight;
  std::mutex *mutexLock;

  auto ImageHandle = __SEIEED::AccessorPrivateProxy::getPtr(handle);

  I->sycl_get_cm_image_params_ptr(ImageHandle, &readBase, &imgWidth, &imgHeight,
                                  &bpp, &mutexLock);

  std::unique_lock<std::mutex> lock(*mutexLock);

  int x_pos_a, y_pos_a, offset, index;

  // TODO : Remove intermediate 'in' matrix
  std::vector<std::vector<Ty>> in(M, std::vector<Ty>(N));
  int R = M;
  int C = N;
  for (int i = 0; i < R; i++) {
    for (int j = 0; j < C; j++) {
      x_pos_a = x + j * sizeof(Ty);
      { y_pos_a = y + i; }
      // We should check the boundary condition based on sizeof(Ty), x_pos_a is
      // 0-based Note: Use a signed variable; otherwise sizeof(Ty) is unsigned
      if ((x_pos_a + sizeof(Ty)) > imgWidth) {
        // If we're trying to read outside the boundary, limit the value of
        // x_pos_a Assumption -- We don't this situation:
        //         x_pos_a  width's boundary
        //           |      |
        //           <---type(Ty)--->
        // At most x_pos_a+sizeof(Ty) is exactly at the boundary.
        x_pos_a = imgWidth;
      }
      if (y_pos_a > imgHeight - 1) {
        y_pos_a = imgHeight - 1;
      }
      if (y_pos_a < 0) {
        y_pos_a = 0;
      }
      {
        if (x_pos_a < 0) {
          // Need to align x position to bbp
          int offset = x % bpp;
          x_pos_a -= offset;
        }
        while (x_pos_a < 0) {
          // If we're trying to read outside the left boundary, increase x_pos_a
          x_pos_a += bpp;
        }
      }

      if (x_pos_a >= imgWidth) {
        {
          x_pos_a = x_pos_a - bpp;
          for (uint byte_count = 0; byte_count < sizeof(Ty); byte_count++) {
            if (x_pos_a >= imgWidth) {
              x_pos_a = x_pos_a - bpp;
            }
            offset = y_pos_a * imgWidth + x_pos_a;

            /*
              If destination size per element is less then or equal pixel size
              of the surface move the pixel value accross the destination
              elements. If destination size per element is greater then pixel
              size of the surface replicate pixel value in the destination
              element.
            */
            if (sizeof(Ty) <= bpp) {
              for (uint bpp_count = 0; j < C && bpp_count < bpp;
                   j++, bpp_count += sizeof(Ty)) {
                in[i][j] = *((Ty *)(readBase + offset + bpp_count));
              }
              j--;
              break;
            } else {
              // ((unsigned char*)in.get_addr(i*C+j))[byte_count] = *((unsigned
              // char*)((char*)buff_iter->p + offset));
              unsigned char *pTempBase =
                  ((unsigned char *)in[i].data()) + j * sizeof(Ty);
              pTempBase[byte_count] = *((unsigned char *)(readBase + offset));
            }

            x_pos_a = x_pos_a + 1;
          }
          x_pos_a = imgWidth;
        }
      } else {
        offset = y_pos_a * imgWidth + x_pos_a;
        { in[i][j] = *((Ty *)(readBase + offset)); }
      }
    }
  }

  for (auto i = 0, k = 0; i < M; i++) {
    for (auto j = 0; j < N; j++) {
      vals[k++] = in[i][j];
    }
  }

  return vals;
}

template <typename Ty, int M, int N, typename TACC>
inline void __esimd_media_block_store(unsigned modififer, TACC handle,
                                      unsigned plane, unsigned width,
                                      unsigned x, unsigned y,
                                      __SEIEED::vector_type_t<Ty, M * N> vals) {
  sycl::detail::ESIMDDeviceInterface *I =
      sycl::detail::getESIMDDeviceInterface();

  char *writeBase;
  uint32_t bpp;
  uint32_t imgWidth;
  uint32_t imgHeight;
  std::mutex *mutexLock;

  auto ImageHandle = __SEIEED::AccessorPrivateProxy::getPtr(handle);

  I->sycl_get_cm_image_params_ptr(ImageHandle, &writeBase, &imgWidth,
                                  &imgHeight, &bpp, &mutexLock);

  int x_pos_a, y_pos_a, offset;

  assert((x % 4) == 0);
  assert((N * sizeof(Ty)) % 4 == 0);

  // TODO : Remove intermediate 'out' matrix
  std::vector<std::vector<Ty>> out(M, std::vector<Ty>(N));

  std::unique_lock<std::mutex> lock(*mutexLock);

  for (int i = 0, k = 0; i < M; i++) {
    for (int j = 0; j < N; j++) {
      out[i][j] = vals[k++];
    }
  }

  for (int i = 0; i < M; i++) {
    for (int j = 0; j < N; j++) {
      x_pos_a = x + j * sizeof(Ty);
      { y_pos_a = y + i; }
      if ((int)x_pos_a < 0) {
        continue;
      }
      if ((int)y_pos_a < 0) {
        continue;
      }
      if ((int)(x_pos_a + sizeof(Ty)) > imgWidth) {
        continue;
      }

      if ((int)y_pos_a > imgHeight - 1) {
        continue;
      }
      offset = y_pos_a * imgWidth + x_pos_a;
      *((Ty *)(writeBase + offset)) = out[i][j];
    }
  }

  /// TODO : Optimize
  I->cm_fence_ptr();
}

template <typename Ty, int N>
inline uint16_t __esimd_any(__SEIEED::vector_type_t<Ty, N> src) {
  for (unsigned int i = 0; i != N; i++) {
    if (src[i] != 0)
      return 1;
  }
  return 0;
}

template <typename Ty, int N>
inline uint16_t __esimd_all(__SEIEED::vector_type_t<Ty, N> src) {
  for (unsigned int i = 0; i != N; i++) {
    if (src[i] == 0)
      return 0;
  }
  return 1;
}

template <typename Ty, int N>
inline __SEIEED::vector_type_t<Ty, N>
__esimd_dp4(__SEIEED::vector_type_t<Ty, N> v1,
            __SEIEED::vector_type_t<Ty, N> v2) {
  __SEIEED::vector_type_t<Ty, N> retv;
  for (auto i = 0; i != N; i += 4) {
    Ty dp = (v1[i] * v2[i]) + (v1[i + 1] * v2[i + 1]) +
            (v1[i + 2] * v2[i + 2]) + (v1[i + 3] * v2[i + 3]);
    retv[i] = dp;
    retv[i + 1] = dp;
    retv[i + 2] = dp;
    retv[i + 3] = dp;
  }
  return retv;
}

inline void __esimd_slm_init(size_t size) {
  sycl::detail::ESIMDDeviceInterface *I =
      sycl::detail::getESIMDDeviceInterface();

  I->cm_slm_init_ptr(size);
}

inline void __esimd_barrier() {
  sycl::detail::ESIMDDeviceInterface *I =
      sycl::detail::getESIMDDeviceInterface();

  I->cm_barrier_ptr();
}

inline void __esimd_sbarrier(
    sycl::ext::intel::experimental::esimd::EsimdSbarrierType flag) {
  sycl::detail::ESIMDDeviceInterface *I =
      sycl::detail::getESIMDDeviceInterface();

  I->cm_sbarrier_ptr((uint32_t)flag);
}

inline void __esimd_slm_fence(uint8_t cntl) {}

template <typename Ty, int N>
inline __SEIEED::vector_type_t<Ty, N>
__esimd_slm_read(__SEIEED::vector_type_t<uint32_t, N> addrs,
                 __SEIEED::simd_mask_storage_t<N> pred) {
  __SEIEED::vector_type_t<Ty, N> retv;
  sycl::detail::ESIMDDeviceInterface *I =
      sycl::detail::getESIMDDeviceInterface();

  char *SlmBase = I->__cm_emu_get_slm_ptr();
  for (int i = 0; i < N; ++i) {
    if (pred[i]) {
      Ty *addr = reinterpret_cast<Ty *>(addrs[i] + SlmBase);
      retv[i] = *addr;
    }
  }

  return retv;
}

// slm_write does SLM scatter
template <typename Ty, int N>
inline void __esimd_slm_write(__SEIEED::vector_type_t<uint32_t, N> addrs,
                              __SEIEED::vector_type_t<Ty, N> vals,
<<<<<<< HEAD
                              __SEIEED::vector_type_t<uint16_t, N> pred) {
  sycl::detail::ESIMDDeviceInterface *I =
      sycl::detail::getESIMDDeviceInterface();

  char *SlmBase = I->__cm_emu_get_slm_ptr();
  for (int i = 0; i < N; ++i) {
    if (pred[i]) {
      Ty *addr = reinterpret_cast<Ty *>(addrs[i] + SlmBase);
      *addr = vals[i];
    }
  }
}
=======
                              __SEIEED::simd_mask_storage_t<N> pred) {}
>>>>>>> 6051fd6e

// slm_block_read reads a block of data from SLM
template <typename Ty, int N>
inline __SEIEED::vector_type_t<Ty, N> __esimd_slm_block_read(uint32_t addr) {
  __SEIEED::vector_type_t<Ty, N> retv;
  sycl::detail::ESIMDDeviceInterface *I =
      sycl::detail::getESIMDDeviceInterface();
  char *SlmBase = I->__cm_emu_get_slm_ptr();
  addr <<= 4;
  for (int i = 0; i < N; ++i) {
    Ty *SlmAddr = reinterpret_cast<Ty *>(addr + SlmBase);
    retv[i] = *SlmAddr;
    addr += sizeof(Ty);
  }
  return retv;
}

// slm_block_write writes a block of data to SLM
template <typename Ty, int N>
inline void __esimd_slm_block_write(uint32_t addr,
                                    __SEIEED::vector_type_t<Ty, N> vals) {
  sycl::detail::ESIMDDeviceInterface *I =
      sycl::detail::getESIMDDeviceInterface();
  char *SlmBase = I->__cm_emu_get_slm_ptr();
  addr <<= 4;
  for (int i = 0; i < N; ++i) {
    Ty *SlmAddr = reinterpret_cast<Ty *>(addr + SlmBase);
    *SlmAddr = vals[i];
    addr += sizeof(Ty);
  }
}

// slm_read4 does SLM gather4
template <typename Ty, int N, __SEIEE::rgba_channel_mask Mask>
inline __SEIEED::vector_type_t<Ty, N * get_num_channels_enabled(Mask)>
__esimd_slm_read4(__SEIEED::vector_type_t<uint32_t, N> addrs,
                  __SEIEED::simd_mask_storage_t<N> pred) {
  __SEIEED::vector_type_t<Ty, N * get_num_channels_enabled(Mask)> retv;
  sycl::detail::ESIMDDeviceInterface *I =
      sycl::detail::getESIMDDeviceInterface();
  char *ReadBase = I->__cm_emu_get_slm_ptr();

  unsigned int Next = 0;
  if (__SEIEE::is_channel_enabled(Mask, __SEIEE::rgba_channel::R)) {
    for (int I = 0; I < N; I++, Next++) {
      if (pred[I]) {
        Ty *addr = reinterpret_cast<Ty *>(addrs[I] + ReadBase);
        retv[Next] = *addr;
      }
    }
  }

  ReadBase += sizeof(Ty);

  if (__SEIEE::is_channel_enabled(Mask, __SEIEE::rgba_channel::G)) {
    for (int I = 0; I < N; I++, Next++) {
      if (pred[I]) {
        Ty *addr = reinterpret_cast<Ty *>(addrs[I] + ReadBase);
        retv[Next] = *addr;
      }
    }
  }

  ReadBase += sizeof(Ty);

  if (__SEIEE::is_channel_enabled(Mask, __SEIEE::rgba_channel::B)) {
    for (int I = 0; I < N; I++, Next++) {
      if (pred[I]) {
        Ty *addr = reinterpret_cast<Ty *>(addrs[I] + ReadBase);
        retv[Next] = *addr;
      }
    }
  }

  ReadBase += sizeof(Ty);

  if (__SEIEE::is_channel_enabled(Mask, __SEIEE::rgba_channel::A)) {
    for (int I = 0; I < N; I++, Next++) {
      if (pred[I]) {
        Ty *addr = reinterpret_cast<Ty *>(addrs[I] + ReadBase);
        retv[Next] = *addr;
      }
    }
  }
  return retv;
}

// slm_write4 does SLM scatter4
template <typename Ty, int N, __SEIEE::rgba_channel_mask Mask>
inline void __esimd_slm_write4(
    __SEIEED::vector_type_t<uint32_t, N> addrs,
    __SEIEED::vector_type_t<Ty, N * get_num_channels_enabled(Mask)> vals,
<<<<<<< HEAD
    __SEIEED::vector_type_t<uint16_t, N> pred) {

  sycl::detail::ESIMDDeviceInterface *I =
      sycl::detail::getESIMDDeviceInterface();
  char *WriteBase = I->__cm_emu_get_slm_ptr();

  unsigned int Next = 0;
  if (__SEIEE::is_channel_enabled(Mask, __SEIEE::rgba_channel::R)) {
    for (int I = 0; I < N; I++, Next++) {
      if (pred[I]) {
        Ty *addr = reinterpret_cast<Ty *>(addrs[I] + WriteBase);
        *addr = vals[Next];
      }
    }
  }

  WriteBase += sizeof(Ty);

  if (__SEIEE::is_channel_enabled(Mask, __SEIEE::rgba_channel::G)) {
    for (int I = 0; I < N; I++, Next++) {
      if (pred[I]) {
        Ty *addr = reinterpret_cast<Ty *>(addrs[I] + WriteBase);
        *addr = vals[Next];
      }
    }
  }

  WriteBase += sizeof(Ty);

  if (__SEIEE::is_channel_enabled(Mask, __SEIEE::rgba_channel::B)) {
    for (int I = 0; I < N; I++, Next++) {
      if (pred[I]) {
        Ty *addr = reinterpret_cast<Ty *>(addrs[I] + WriteBase);
        *addr = vals[Next];
      }
    }
  }

  WriteBase += sizeof(Ty);

  if (__SEIEE::is_channel_enabled(Mask, __SEIEE::rgba_channel::A)) {
    for (int I = 0; I < N; I++, Next++) {
      if (pred[I]) {
        Ty *addr = reinterpret_cast<Ty *>(addrs[I] + WriteBase);
        *addr = vals[Next];
      }
    }
  }
}
=======
    __SEIEED::simd_mask_storage_t<N> pred) {}
>>>>>>> 6051fd6e

// slm_atomic: SLM atomic
template <__SEIEE::atomic_op Op, typename Ty, int N>
inline __SEIEED::vector_type_t<Ty, N>
__esimd_slm_atomic0(__SEIEED::vector_type_t<uint32_t, N> addrs,
                    __SEIEED::simd_mask_storage_t<N> pred) {
  __SEIEED::vector_type_t<Ty, N> retv;
  sycl::detail::ESIMDDeviceInterface *I =
      sycl::detail::getESIMDDeviceInterface();
  char *WriteBase = I->__cm_emu_get_slm_ptr();

  for (int i = 0; i < N; i++) {
    if (pred[i]) {
      Ty *p = reinterpret_cast<Ty *>(addrs[i] + WriteBase);

      switch (Op) {
      case __SEIEE::atomic_op::inc:
        retv[i] = atomic_add_fetch<Ty>(p, 1);
        break;
      default:
        throw cl::sycl::feature_not_supported();
      }
    }
  }
  return retv;
}

template <__SEIEE::atomic_op Op, typename Ty, int N>
inline __SEIEED::vector_type_t<Ty, N>
__esimd_slm_atomic1(__SEIEED::vector_type_t<uint32_t, N> addrs,
                    __SEIEED::vector_type_t<Ty, N> src0,
                    __SEIEED::simd_mask_storage_t<N> pred) {
  __SEIEED::vector_type_t<Ty, N> retv;
  return retv;
}

template <__SEIEE::atomic_op Op, typename Ty, int N>
inline __SEIEED::vector_type_t<Ty, N>
__esimd_slm_atomic2(__SEIEED::vector_type_t<uint32_t, N> addrs,
                    __SEIEED::vector_type_t<Ty, N> src0,
                    __SEIEED::vector_type_t<Ty, N> src1,
                    __SEIEED::simd_mask_storage_t<N> pred) {
  __SEIEED::vector_type_t<Ty, N> retv;
  return retv;
}

template <__SEIEE::atomic_op Op, typename Ty, int N, __SEIEE::CacheHint L1H,
          __SEIEE::CacheHint L3H>
inline __SEIEED::vector_type_t<Ty, N>
__esimd_flat_atomic0(__SEIEED::vector_type_t<uint64_t, N> addrs,
                     __SEIEED::simd_mask_storage_t<N> pred) {
  __SEIEED::vector_type_t<Ty, N> retv;
  return retv;
}

template <__SEIEE::atomic_op Op, typename Ty, int N, __SEIEE::CacheHint L1H,
          __SEIEE::CacheHint L3H>
inline __SEIEED::vector_type_t<Ty, N>
__esimd_flat_atomic1(__SEIEED::vector_type_t<uint64_t, N> addrs,
                     __SEIEED::vector_type_t<Ty, N> src0,
                     __SEIEED::simd_mask_storage_t<N> pred) {
  __SEIEED::vector_type_t<Ty, N> retv;

  for (int i = 0; i < N; i++) {
    if (pred[i]) {
      Ty *p = reinterpret_cast<Ty *>(addrs[i]);

      switch (Op) {
      case __SEIEE::atomic_op::add:
        retv[i] = atomic_add_fetch<Ty>(p, src0[i]);
        break;
      default:
        throw cl::sycl::feature_not_supported();
      }
    }
  }

  return retv;
}

template <__SEIEE::atomic_op Op, typename Ty, int N, __SEIEE::CacheHint L1H,
          __SEIEE::CacheHint L3H>
inline __SEIEED::vector_type_t<Ty, N>
__esimd_flat_atomic2(__SEIEED::vector_type_t<uint64_t, N> addrs,
                     __SEIEED::vector_type_t<Ty, N> src0,
                     __SEIEED::vector_type_t<Ty, N> src1,
                     __SEIEED::simd_mask_storage_t<N> pred) {
  __SEIEED::vector_type_t<Ty, N> retv;
  return retv;
}

template <typename Ty, int N, typename SurfIndAliasTy>
inline __SEIEED::vector_type_t<Ty, N>
__esimd_block_read(SurfIndAliasTy surf_ind, uint32_t offset) {
  __SEIEED::vector_type_t<Ty, N> retv;
  sycl::detail::ESIMDDeviceInterface *I =
      sycl::detail::getESIMDDeviceInterface();

  char *readBase;
  uint32_t width;
  std::mutex *mutexLock;

  auto BufferHandle = __SEIEED::AccessorPrivateProxy::getPtr(surf_ind);

  I->sycl_get_cm_buffer_params_ptr(BufferHandle, &readBase, &width, &mutexLock);

  std::unique_lock<std::mutex> lock(*mutexLock);

  for (int idx = 0; idx < N; idx++) {
    if (offset >= width) {
      retv[idx] = 0;
    } else {
      retv[idx] = *((Ty *)(readBase + offset));
    }
    offset += (uint32_t)sizeof(Ty);
  }

  return retv;
}

template <typename Ty, int N, typename SurfIndAliasTy>
inline void __esimd_block_write(SurfIndAliasTy surf_ind, uint32_t offset,
                                __SEIEED::vector_type_t<Ty, N> vals) {
  sycl::detail::ESIMDDeviceInterface *I =
      sycl::detail::getESIMDDeviceInterface();

  char *writeBase;
  uint32_t width;
  std::mutex *mutexLock;

  auto BufferHandle = __SEIEED::AccessorPrivateProxy::getPtr(surf_ind);

  I->sycl_get_cm_buffer_params_ptr(BufferHandle, &writeBase, &width,
                                   &mutexLock);

  std::unique_lock<std::mutex> lock(*mutexLock);

  offset <<= 4;

  for (int idx = 0; idx < N; idx++) {
    if (offset < width) {
      *((Ty *)(writeBase + offset)) = vals[idx];
    } else {
      break;
    }
    offset += (uint32_t)sizeof(Ty);
  }

  /// TODO : Optimize
  I->cm_fence_ptr();
}

/// \brief esimd_get_value
///
/// @param acc the SYCL accessor.
///
/// Returns the binding table index value.
///
template <typename AccessorTy>
inline uint32_t __esimd_get_value(AccessorTy acc) {
  throw cl::sycl::feature_not_supported();
  return 0;
}

/// \brief Raw sends load.
///
/// @param modifier	the send message flags (Bit-0: isSendc, Bit-1: isEOT).
///
/// @param execSize the execution size, which must be a compile time constant.
///
/// @param pred the predicate to specify enabled channels.
///
/// @param numSrc0 the number of GRFs for source-0, which must be a compile time
/// constant.
///
/// @param numSrc1 the number of GRFs for source-1, which must be a compile time
/// constant.
///
/// @param numDst the number of GRFs for destination, which must be a compile
/// time constant.
///
/// @param sfid the shared function ID, which must be a compile time constant.
///
/// @param exDesc the extended message descriptor.
///
/// @param msgDesc the message descriptor.
///
/// @param msgSrc0 the first source operand of send message.
///
/// @param msgSrc1 the second source operand of send message.
///
/// @param msgDst the destination operand of send message.
///
/// Returns a simd vector of type Ty1 and size N1.
///
template <typename Ty1, int N1, typename Ty2, int N2, typename Ty3, int N3,
          int N>
inline __SEIEED::vector_type_t<Ty1, N1> __esimd_raw_sends_load(
    uint8_t modifier, uint8_t execSize, __SEIEED::simd_mask_storage_t<N> pred,
    uint8_t numSrc0, uint8_t numSrc1, uint8_t numDst, uint8_t sfid,
    uint32_t exDesc, uint32_t msgDesc, __SEIEED::vector_type_t<Ty2, N2> msgSrc0,
    __SEIEED::vector_type_t<Ty3, N3> msgSrc1,
    __SEIEED::vector_type_t<Ty1, N1> msgDst) {
  throw cl::sycl::feature_not_supported();
  return 0;
}

/// \brief Raw send load.
///
/// @param modifier	the send message flags (Bit-0: isSendc, Bit-1: isEOT).
///
/// @param execSize the execution size, which must be a compile time constant.
///
/// @param pred the predicate to specify enabled channels.
///
/// @param numSrc0 the number of GRFs for source-0, which must be a compile time
/// constant.
///
/// @param numDst the number of GRFs for destination, which must be a compile
/// time constant.
///
/// @param sfid the shared function ID, which must be a compile time constant.
///
/// @param exDesc the extended message descriptor.
///
/// @param msgDesc the message descriptor.
///
/// @param msgSrc0 the first source operand of send message.
///
/// @param msgDst the destination operand of send message.
///
/// Returns a simd vector of type Ty1 and size N1.
///
template <typename Ty1, int N1, typename Ty2, int N2, int N>
inline __SEIEED::vector_type_t<Ty1, N1> __esimd_raw_send_load(
    uint8_t modifier, uint8_t execSize, __SEIEED::simd_mask_storage_t<N> pred,
    uint8_t numSrc0, uint8_t numDst, uint8_t sfid, uint32_t exDesc,
    uint32_t msgDesc, __SEIEED::vector_type_t<Ty2, N2> msgSrc0,
    __SEIEED::vector_type_t<Ty1, N1> msgDst) {
  throw cl::sycl::feature_not_supported();
  return 0;
}

/// \brief Raw sends store.
///
/// @param modifier	the send message flags (Bit-0: isSendc, Bit-1: isEOT).
///
/// @param execSize the execution size, which must be a compile time constant.
///
/// @param pred the predicate to specify enabled channels.
///
/// @param numSrc0 the number of GRFs for source-0, which must be a compile time
/// constant.
///
/// @param numSrc1 the number of GRFs for source-1, which must be a compile time
/// constant.
///
/// @param sfid the shared function ID, which must be a compile time constant.
///
/// @param exDesc the extended message descriptor.
///
/// @param msgDesc the message descriptor.
///
/// @param msgSrc0 the first source operand of send message.
///
/// @param msgSrc1 the second source operand of send message.
///
template <typename Ty1, int N1, typename Ty2, int N2, int N>
inline void __esimd_raw_sends_store(uint8_t modifier, uint8_t execSize,
                                    __SEIEED::simd_mask_storage_t<N> pred,
                                    uint8_t numSrc0, uint8_t numSrc1,
                                    uint8_t sfid, uint32_t exDesc,
                                    uint32_t msgDesc,
                                    __SEIEED::vector_type_t<Ty1, N1> msgSrc0,
                                    __SEIEED::vector_type_t<Ty2, N2> msgSrc1) {
  throw cl::sycl::feature_not_supported();
}

/// \brief Raw send store.
///
/// @param modifier	the send message flags (Bit-0: isSendc, Bit-1: isEOT).
///
/// @param execSize the execution size, which must be a compile time constant.
///
/// @param pred the predicate to specify enabled channels.
///
/// @param numSrc0 the number of GRFs for source-0, which must be a compile time
/// constant.
///
/// @param sfid the shared function ID, which must be a compile time constant.
///
/// @param exDesc the extended message descriptor.
///
/// @param msgDesc the message descriptor.
///
/// @param msgSrc0 the first source operand of send message.
///
template <typename Ty1, int N1, int N>
inline void __esimd_raw_send_store(uint8_t modifier, uint8_t execSize,
                                   __SEIEED::simd_mask_storage_t<N> pred,
                                   uint8_t numSrc0, uint8_t sfid,
                                   uint32_t exDesc, uint32_t msgDesc,
                                   __SEIEED::vector_type_t<Ty1, N1> msgSrc0) {
  throw cl::sycl::feature_not_supported();
}

#endif // __SYCL_DEVICE_ONLY__<|MERGE_RESOLUTION|>--- conflicted
+++ resolved
@@ -969,7 +969,6 @@
 template <typename Ty, int N>
 inline void __esimd_slm_write(__SEIEED::vector_type_t<uint32_t, N> addrs,
                               __SEIEED::vector_type_t<Ty, N> vals,
-<<<<<<< HEAD
                               __SEIEED::vector_type_t<uint16_t, N> pred) {
   sycl::detail::ESIMDDeviceInterface *I =
       sycl::detail::getESIMDDeviceInterface();
@@ -982,9 +981,6 @@
     }
   }
 }
-=======
-                              __SEIEED::simd_mask_storage_t<N> pred) {}
->>>>>>> 6051fd6e
 
 // slm_block_read reads a block of data from SLM
 template <typename Ty, int N>
@@ -1077,7 +1073,6 @@
 inline void __esimd_slm_write4(
     __SEIEED::vector_type_t<uint32_t, N> addrs,
     __SEIEED::vector_type_t<Ty, N * get_num_channels_enabled(Mask)> vals,
-<<<<<<< HEAD
     __SEIEED::vector_type_t<uint16_t, N> pred) {
 
   sycl::detail::ESIMDDeviceInterface *I =
@@ -1127,9 +1122,6 @@
     }
   }
 }
-=======
-    __SEIEED::simd_mask_storage_t<N> pred) {}
->>>>>>> 6051fd6e
 
 // slm_atomic: SLM atomic
 template <__SEIEE::atomic_op Op, typename Ty, int N>
