//==------------ memory_intrin.hpp - DPC++ Explicit SIMD API ---------------==//
//
// Part of the LLVM Project, under the Apache License v2.0 with LLVM Exceptions.
// See https://llvm.org/LICENSE.txt for license information.
// SPDX-License-Identifier: Apache-2.0 WITH LLVM-exception
//
//===----------------------------------------------------------------------===//
// Declares Explicit SIMD intrinsics used to implement working with
// the SIMD classes objects.
//===----------------------------------------------------------------------===//

#pragma once

#include <CL/sycl/detail/accessor_impl.hpp>
#include <CL/sycl/types.hpp>
#include <sycl/ext/intel/experimental/esimd/common.hpp>
#include <sycl/ext/intel/experimental/esimd/detail/types.hpp>
#include <sycl/ext/intel/experimental/esimd/detail/util.hpp>

#include <cstdint>

__SYCL_OPEN_NS() {
namespace ext {
namespace intel {
namespace experimental {
namespace esimd {
namespace detail {

// Provides access to sycl accessor class' private members.
class AccessorPrivateProxy {
public:
#ifdef __SYCL_DEVICE_ONLY__
  template <typename AccessorTy>
  static auto getNativeImageObj(const AccessorTy &Acc) {
    return Acc.getNativeImageObj();
  }
#else
  template <typename AccessorTy>
  static auto getImageRange(const AccessorTy &Acc) {
    return Acc.getAccessRange();
  }
  static auto getElemSize(const sycl::detail::AccessorBaseHost &Acc) {
    return Acc.getElemSize();
  }
#endif
};

template <int ElemsPerAddr,
          typename = std::enable_if_t<(ElemsPerAddr == 1 || ElemsPerAddr == 2 ||
                                       ElemsPerAddr == 4)>>
constexpr unsigned int ElemsPerAddrEncoding() {
  // encoding requires log2 of ElemsPerAddr
  if constexpr (ElemsPerAddr == 1)
    return 0;
  else if constexpr (ElemsPerAddr == 2)
    return 1;
  else if constexpr (ElemsPerAddr == 4)
    return 2;

  // other cases not needed since enable_if disallows other values
}

constexpr unsigned int ElemsPerAddrDecoding(unsigned int ElemsPerAddrEncoded) {
  // encoding requires 2^ElemsPerAddrEncoded
  return (1 << ElemsPerAddrEncoded);
}

} // namespace detail

} // namespace esimd
} // namespace experimental
} // namespace intel
} // namespace ext
} // __SYCL_OPEN_NS()
__SYCL_CLOSE_NS()

// flat_read does flat-address gather
template <typename Ty, int N, int NumBlk = 0,
          __SEIEE::CacheHint L1H = __SEIEE::CacheHint::None,
          __SEIEE::CacheHint L3H = __SEIEE::CacheHint::None>
__ESIMD_INTRIN
    __SEIEED::vector_type_t<Ty, N * __SEIEED::ElemsPerAddrDecoding(NumBlk)>
    __esimd_svm_gather(__SEIEED::vector_type_t<uint64_t, N> addrs,
                       int ElemsPerAddr = NumBlk,
                       __SEIEED::simd_mask_storage_t<N> pred = 1)
#ifdef __SYCL_DEVICE_ONLY__
        ;
#else
{
  auto NumBlkDecoded = __SEIEED::ElemsPerAddrDecoding(NumBlk);
  __SEIEED::vector_type_t<Ty, N * __SEIEED::ElemsPerAddrDecoding(NumBlk)> V;
  ElemsPerAddr = __SEIEED::ElemsPerAddrDecoding(ElemsPerAddr);

  for (int I = 0; I < N; I++) {
    if (pred[I]) {
      Ty *Addr = reinterpret_cast<Ty *>(addrs[I]);
      if (sizeof(Ty) == 2)
        ElemsPerAddr = ElemsPerAddr / 2;
      if (sizeof(Ty) <= 2) {
        for (int J = 0; J < NumBlkDecoded && J < ElemsPerAddr; J++)
          V[I * NumBlkDecoded + J] = *(Addr + J);
      } else {
        for (int J = 0; J < NumBlkDecoded && J < ElemsPerAddr; J++)
          V[J * N + I] = *(Addr + J);
      }
    }
  }
  return V;
}
#endif // __SYCL_DEVICE_ONLY__

// flat_write does flat-address scatter
template <typename Ty, int N, int NumBlk = 0,
          __SEIEE::CacheHint L1H = __SEIEE::CacheHint::None,
          __SEIEE::CacheHint L3H = __SEIEE::CacheHint::None>
__ESIMD_INTRIN void __esimd_svm_scatter(
    __SEIEED::vector_type_t<uint64_t, N> addrs,
    __SEIEED::vector_type_t<Ty, N * __SEIEED::ElemsPerAddrDecoding(NumBlk)>
        vals,
    int ElemsPerAddr = NumBlk, __SEIEED::simd_mask_storage_t<N> pred = 1)
#ifdef __SYCL_DEVICE_ONLY__
    ;
#else
{
  auto NumBlkDecoded = __SEIEED::ElemsPerAddrDecoding(NumBlk);
  ElemsPerAddr = __SEIEED::ElemsPerAddrDecoding(ElemsPerAddr);

  for (int I = 0; I < N; I++) {
    if (pred[I]) {
      Ty *Addr = reinterpret_cast<Ty *>(addrs[I]);
      if (sizeof(Ty) == 2)
        ElemsPerAddr = ElemsPerAddr / 2;
      if (sizeof(Ty) <= 2) {
        for (int J = 0; J < NumBlkDecoded && J < ElemsPerAddr; J++)
          *(Addr + J) = vals[I * NumBlkDecoded + J];
      } else {
        for (int J = 0; J < NumBlkDecoded && J < ElemsPerAddr; J++)
          *(Addr + J) = vals[J * N + I];
      }
    }
  }
}
#endif // __SYCL_DEVICE_ONLY__

// flat_block_read reads a block of data from one flat address
template <typename Ty, int N, __SEIEE::CacheHint L1H = __SEIEE::CacheHint::None,
          __SEIEE::CacheHint L3H = __SEIEE::CacheHint::None>
__ESIMD_INTRIN __SEIEED::vector_type_t<Ty, N>
__esimd_svm_block_ld_unaligned(uint64_t addr)
#ifdef __SYCL_DEVICE_ONLY__
    ;
#else
{
  __SEIEED::vector_type_t<Ty, N> V;

  for (int I = 0; I < N; I++) {
    Ty *Addr = reinterpret_cast<Ty *>(addr + I * sizeof(Ty));
    V[I] = *Addr;
  }
  return V;
}
#endif // __SYCL_DEVICE_ONLY__

// flat_block_write writes a block of data using one flat address
template <typename Ty, int N, __SEIEE::CacheHint L1H = __SEIEE::CacheHint::None,
          __SEIEE::CacheHint L3H = __SEIEE::CacheHint::None>
__ESIMD_INTRIN void __esimd_svm_block_st(uint64_t addr,
                                         __SEIEED::vector_type_t<Ty, N> vals)
#ifdef __SYCL_DEVICE_ONLY__
    ;
#else
{
  for (int I = 0; I < N; I++) {
    Ty *Addr = reinterpret_cast<Ty *>(addr + I * sizeof(Ty));
    *Addr = vals[I];
  }
}
#endif // __SYCL_DEVICE_ONLY__

// Reads a block of data from given surface at given offset.
template <typename Ty, int N, typename SurfIndAliasTy, int32_t IsModified = 0>
__ESIMD_INTRIN __SEIEED::vector_type_t<Ty, N>
__esimd_oword_ld_unaligned(SurfIndAliasTy surf_ind, uint32_t offset)
#ifdef __SYCL_DEVICE_ONLY__
    ;
#else
{
  throw cl::sycl::feature_not_supported();
}
#endif // __SYCL_DEVICE_ONLY__

// Writes given block of data to a surface with given index at given offset.
template <typename Ty, int N, typename SurfIndAliasTy>
__ESIMD_INTRIN void __esimd_oword_st(SurfIndAliasTy surf_ind, uint32_t offset,
                                     __SEIEED::vector_type_t<Ty, N> vals)
#ifdef __SYCL_DEVICE_ONLY__
    ;
#else
{
  throw cl::sycl::feature_not_supported();
}
#endif // __SYCL_DEVICE_ONLY__

// flat_read4 does flat-address gather4
template <typename Ty, int N, __SEIEE::rgba_channel_mask Mask,
          __SEIEE::CacheHint L1H = __SEIEE::CacheHint::None,
          __SEIEE::CacheHint L3H = __SEIEE::CacheHint::None>
__SEIEED::vector_type_t<Ty, N * get_num_channels_enabled(Mask)> __ESIMD_INTRIN
__esimd_svm_gather4_scaled(__SEIEED::vector_type_t<uint64_t, N> addrs,
                           __SEIEED::simd_mask_storage_t<N> pred = 1)
#ifdef __SYCL_DEVICE_ONLY__
    ;
#else
{
  __SEIEED::vector_type_t<Ty, N * get_num_channels_enabled(Mask)> V;
  unsigned int Next = 0;

  if constexpr (__SEIEE::is_channel_enabled(Mask, __SEIEE::rgba_channel::R)) {
    for (int I = 0; I < N; I++, Next++) {
      if (pred[I]) {
        Ty *Addr = reinterpret_cast<Ty *>(addrs[I]);
        V[Next] = *Addr;
      }
    }
  }

  if constexpr (__SEIEE::is_channel_enabled(Mask, __SEIEE::rgba_channel::G)) {
    for (int I = 0; I < N; I++, Next++) {
      if (pred[I]) {
        Ty *Addr = reinterpret_cast<Ty *>(addrs[I] + sizeof(Ty));
        V[Next] = *Addr;
      }
    }
  }

  if constexpr (__SEIEE::is_channel_enabled(Mask, __SEIEE::rgba_channel::B)) {
    for (int I = 0; I < N; I++, Next++) {
      if (pred[I]) {
        Ty *Addr = reinterpret_cast<Ty *>(addrs[I] + sizeof(Ty) + sizeof(Ty));
        V[Next] = *Addr;
      }
    }
  }

  if constexpr (__SEIEE::is_channel_enabled(Mask, __SEIEE::rgba_channel::A)) {
    for (int I = 0; I < N; I++, Next++) {
      if (pred[I]) {
        Ty *Addr = reinterpret_cast<Ty *>(addrs[I] + sizeof(Ty) + sizeof(Ty) +
                                          sizeof(Ty));
        V[Next] = *Addr;
      }
    }
  }

  return V;
}
#endif // __SYCL_DEVICE_ONLY__

// flat_write does flat-address scatter
template <typename Ty, int N, __SEIEE::rgba_channel_mask Mask,
          __SEIEE::CacheHint L1H = __SEIEE::CacheHint::None,
          __SEIEE::CacheHint L3H = __SEIEE::CacheHint::None>
__ESIMD_INTRIN void __esimd_svm_scatter4_scaled(
    __SEIEED::vector_type_t<uint64_t, N> addrs,
    __SEIEED::vector_type_t<Ty, N * get_num_channels_enabled(Mask)> vals,
    __SEIEED::simd_mask_storage_t<N> pred = 1)
#ifdef __SYCL_DEVICE_ONLY__
    ;
#else
{
  __SEIEED::vector_type_t<Ty, N * get_num_channels_enabled(Mask)> V;
  unsigned int Next = 0;

  if constexpr (__SEIEE::is_channel_enabled(Mask, __SEIEE::rgba_channel::R)) {
    for (int I = 0; I < N; I++, Next++) {
      if (pred[I]) {
        Ty *Addr = reinterpret_cast<Ty *>(addrs[I]);
        *Addr = vals[Next];
      }
    }
  }

  if constexpr (__SEIEE::is_channel_enabled(Mask, __SEIEE::rgba_channel::G)) {
    for (int I = 0; I < N; I++, Next++) {
      if (pred[I]) {
        Ty *Addr = reinterpret_cast<Ty *>(addrs[I] + sizeof(Ty));
        *Addr = vals[Next];
      }
    }
  }

  if constexpr (__SEIEE::is_channel_enabled(Mask, __SEIEE::rgba_channel::B)) {
    for (int I = 0; I < N; I++, Next++) {
      if (pred[I]) {
        Ty *Addr = reinterpret_cast<Ty *>(addrs[I] + sizeof(Ty) + sizeof(Ty));
        *Addr = vals[Next];
      }
    }
  }

  if constexpr (__SEIEE::is_channel_enabled(Mask, __SEIEE::rgba_channel::A)) {
    for (int I = 0; I < N; I++, Next++) {
      if (pred[I]) {
        Ty *Addr = reinterpret_cast<Ty *>(addrs[I] + sizeof(Ty) + sizeof(Ty) +
                                          sizeof(Ty));
        *Addr = vals[Next];
      }
    }
  }
}
#endif // __SYCL_DEVICE_ONLY__

// Low-level surface-based gather. Collects elements located at given offsets in
// a surface and returns them as a single \ref simd object. Element can be
// 1, 2 or 4-byte value, but is always returned as a 4-byte value within the
// resulting simd object, with upper 2 or 3 bytes undefined.
// Template (compile-time constant) parameters:
// @tparam Ty - element type; can only be a 4-byte integer or \c float,
// @tparam N  - the number of elements
// @tparam SurfIndAliasTy - "surface index alias" type - internal type in the
//   accessor used to denote the surface
// @tparam TySizeLog2 - Log2 of the number of bytes read per element:
//   0 - 1 byte, 1 - 2 bytes, 2 - 4 bytes
// @tparam Scale - offset scaling factor; must be zero currently
// @tparam L1H - L1 cache hint
// @tparam L3H - L3 cache hint
//
// Formal parameters:
// @param surf_ind - the surface index, taken from the SYCL memory object
// @param global_offset - offset added to each individual element's offset to
//   compute actual memory access offset for that element
// @param elem_offsets - per-element offsets
//
template <typename Ty, int N, typename SurfIndAliasTy, int TySizeLog2,
          int16_t Scale = 0, __SEIEE::CacheHint L1H = __SEIEE::CacheHint::None,
          __SEIEE::CacheHint L3H = __SEIEE::CacheHint::None>
__ESIMD_INTRIN __SEIEED::vector_type_t<Ty, N>
__esimd_gather_scaled2(SurfIndAliasTy surf_ind, uint32_t global_offset,
                       __SEIEED::vector_type_t<uint32_t, N> elem_offsets)
#ifdef __SYCL_DEVICE_ONLY__
    ;
#else
{
  static_assert(N == 1 || N == 8 || N == 16 || N == 32);
  static_assert(TySizeLog2 <= 2 && Scale == 0);
  static_assert(std::is_integral<Ty>::value || TySizeLog2 == 2);
  throw __sycl_ns::feature_not_supported();
}
#endif // __SYCL_DEVICE_ONLY__

// Low-level surface-based scatter. Writes elements of a \ref simd object into a
// surface at given offsets. Element can be a 1, 2 or 4-byte value, but it is
// always represented as a 4-byte value within the input simd object,
// unused (not written) upper bytes are ignored.
// Template (compile-time constant) parameters:
// @tparam Ty - element type; can only be a 4-byte integer or \c float,
// @tparam N  - the number of elements to write
// @tparam SurfIndAliasTy - "surface index alias" type - internal type in the
//   accessor used to denote the surface
// @tparam TySizeLog2 - Log2 of the number of bytes written per element:
//   0 - 1 byte, 1 - 2 bytes, 2 - 4 bytes
// @tparam Scale - offset scale; only 0 is supported for now
// @tparam L1H - L1 cache hint
// @tparam L3H - L3 cache hint
//
// Formal parameters:
// @param pred - per-element predicates; elements with zero corresponding
//   predicates are not written
// @param surf_ind - the surface index, taken from the SYCL memory object
// @param global_offset - offset added to each individual element's offset to
//   compute actual memory access offset for that element
// @param elem_offsets - per-element offsets
// @param vals - values to write
//
template <typename Ty, int N, typename SurfIndAliasTy, int TySizeLog2,
          int16_t Scale = 0, __SEIEE::CacheHint L1H = __SEIEE::CacheHint::None,
          __SEIEE::CacheHint L3H = __SEIEE::CacheHint::None>
__ESIMD_INTRIN void
__esimd_scatter_scaled(__SEIEED::simd_mask_storage_t<N> pred,
                       SurfIndAliasTy surf_ind, uint32_t global_offset,
                       __SEIEED::vector_type_t<uint32_t, N> elem_offsets,
                       __SEIEED::vector_type_t<Ty, N> vals)
#ifdef __SYCL_DEVICE_ONLY__
    ;
#else
{
  static_assert(N == 1 || N == 8 || N == 16 || N == 32);
  static_assert(TySizeLog2 <= 2);
  static_assert(std::is_integral<Ty>::value || TySizeLog2 == 2);
  throw __sycl_ns::feature_not_supported();
}
#endif // __SYCL_DEVICE_ONLY__

// flat_atomic: flat-address atomic
template <__SEIEE::atomic_op Op, typename Ty, int N,
          __SEIEE::CacheHint L1H = __SEIEE::CacheHint::None,
          __SEIEE::CacheHint L3H = __SEIEE::CacheHint::None>
__ESIMD_INTRIN __SEIEED::vector_type_t<Ty, N>
__esimd_svm_atomic0(__SEIEED::vector_type_t<uint64_t, N> addrs,
                    __SEIEED::simd_mask_storage_t<N> pred)
#ifdef __SYCL_DEVICE_ONLY__
    ;
#else
{
  throw cl::sycl::feature_not_supported();
}
#endif // __SYCL_DEVICE_ONLY__

template <__SEIEE::atomic_op Op, typename Ty, int N,
          __SEIEE::CacheHint L1H = __SEIEE::CacheHint::None,
          __SEIEE::CacheHint L3H = __SEIEE::CacheHint::None>
__ESIMD_INTRIN __SEIEED::vector_type_t<Ty, N>
__esimd_svm_atomic1(__SEIEED::vector_type_t<uint64_t, N> addrs,
                    __SEIEED::vector_type_t<Ty, N> src0,
                    __SEIEED::simd_mask_storage_t<N> pred)
#ifdef __SYCL_DEVICE_ONLY__
    ;
#else
{
  throw cl::sycl::feature_not_supported();
}
#endif // __SYCL_DEVICE_ONLY__

template <__SEIEE::atomic_op Op, typename Ty, int N,
          __SEIEE::CacheHint L1H = __SEIEE::CacheHint::None,
          __SEIEE::CacheHint L3H = __SEIEE::CacheHint::None>
__ESIMD_INTRIN __SEIEED::vector_type_t<Ty, N>
__esimd_svm_atomic2(__SEIEED::vector_type_t<uint64_t, N> addrs,
                    __SEIEED::vector_type_t<Ty, N> src0,
                    __SEIEED::vector_type_t<Ty, N> src1,
                    __SEIEED::simd_mask_storage_t<N> pred)
#ifdef __SYCL_DEVICE_ONLY__
    ;
#else
{
  throw cl::sycl::feature_not_supported();
}
#endif // __SYCL_DEVICE_ONLY__

// esimd_barrier, generic group barrier
__ESIMD_INTRIN void __esimd_barrier()
#ifdef __SYCL_DEVICE_ONLY__
    ;
#else
{
  throw cl::sycl::feature_not_supported();
}
#endif // __SYCL_DEVICE_ONLY__

// generic work-group split barrier
__ESIMD_INTRIN void __esimd_sbarrier(__SEIEE::split_barrier_action flag)
#ifdef __SYCL_DEVICE_ONLY__
    ;
#else
{
  throw cl::sycl::feature_not_supported();
}
#endif // __SYCL_DEVICE_ONLY__

// slm_fence sets the SLM read/write order
__ESIMD_INTRIN void __esimd_fence(uint8_t cntl)
#ifdef __SYCL_DEVICE_ONLY__
    ;
#else
{
  throw cl::sycl::feature_not_supported();
}
#endif // __SYCL_DEVICE_ONLY__

// Scaled gather from a surface.
template <typename Ty, int N, typename SurfIndAliasTy, int TySizeLog2,
          int16_t Scale = 0>
__ESIMD_INTRIN __SEIEED::vector_type_t<Ty, N>
__esimd_gather_scaled(__SEIEED::simd_mask_storage_t<N> pred,
                      SurfIndAliasTy surf_ind, uint32_t global_offset,
                      __SEIEED::vector_type_t<uint32_t, N> addrs)
#ifdef __SYCL_DEVICE_ONLY__
    ;
#else
{
  throw cl::sycl::feature_not_supported();
}
#endif // __SYCL_DEVICE_ONLY__

/// Predicated (masked) scaled gather from a surface.
///
/// Template (compile-time constant) parameters:
/// @tparam Ty - element type
/// @tparam N  - the number of elements to read
/// @tparam SurfIndAliasTy - "surface index alias" type - internal type in the
///   accessor used to denote the surface
/// @tparam TySizeLog2 - Log2 of the number of bytes written per element:
///   0 - 1 byte, 1 - 2 bytes, 2 - 4 bytes
/// @tparam Scale - offset scale; only 0 is supported for now
///
/// Formal parameters:
/// @param surf_ind - the surface index, taken from the SYCL memory object
/// @param global_offset - offset added to each individual element's offset to
///   compute actual memory access offset for that element
/// @param offsets - per-element offsets
/// @param pred - per-element predicates; elements with zero corresponding
///   predicates are not written
/// @return - elements read ("gathered") from memory

template <typename Ty, int N, typename SurfIndAliasTy, int TySizeLog2,
          int16_t Scale = 0>
__ESIMD_INTRIN __SEIEED::vector_type_t<Ty, N>
__esimd_gather_masked_scaled2(SurfIndAliasTy surf_ind, uint32_t global_offset,
                              __SEIEED::vector_type_t<uint32_t, N> offsets,
                              __SEIEED::simd_mask_storage_t<N> pred)
#ifdef __SYCL_DEVICE_ONLY__
    ;
#else
{
  throw cl::sycl::feature_not_supported();
}
#endif // __SYCL_DEVICE_ONLY__

// Reads a block of data from given surface at given offset, offset must be
// 16-byte-aligned.
template <typename Ty, int N, typename SurfIndAliasTy, int32_t IsModified = 0>
__ESIMD_INTRIN __SEIEED::vector_type_t<Ty, N>
__esimd_oword_ld(SurfIndAliasTy surf_ind, uint32_t addr)
#ifdef __SYCL_DEVICE_ONLY__
    ;
#else
{
  throw cl::sycl::feature_not_supported();
}
#endif // __SYCL_DEVICE_ONLY__

// gather4 scaled from a surface/SLM
template <typename Ty, int N, typename SurfIndAliasTy,
          __SEIEE::rgba_channel_mask Mask, int16_t Scale = 0>
__ESIMD_INTRIN __SEIEED::vector_type_t<Ty, N * get_num_channels_enabled(Mask)>
__esimd_gather4_scaled(__SEIEED::simd_mask_storage_t<N> pred,
                       SurfIndAliasTy surf_ind, int global_offset,
                       __SEIEED::vector_type_t<uint32_t, N> offsets)
#ifdef __SYCL_DEVICE_ONLY__
    ;
#else
{
  throw cl::sycl::feature_not_supported();
}
#endif // __SYCL_DEVICE_ONLY__

// scatter4 scaled to a surface/SLM
template <typename Ty, int N, typename SurfIndAliasTy,
          __SEIEE::rgba_channel_mask Mask, int16_t Scale = 0>
__ESIMD_INTRIN void __esimd_scatter4_scaled(
    __SEIEED::simd_mask_storage_t<N> pred, SurfIndAliasTy surf_ind,
    int global_offset, __SEIEED::vector_type_t<uint32_t, N> offsets,
    __SEIEED::vector_type_t<Ty, N * get_num_channels_enabled(Mask)> vals)
#ifdef __SYCL_DEVICE_ONLY__
    ;
#else
{
  throw cl::sycl::feature_not_supported();
}
#endif // __SYCL_DEVICE_ONLY__

// Surface-based atomic operations
template <__SEIEE::atomic_op Op, typename Ty, int N, typename SurfIndAliasTy>
__ESIMD_INTRIN __SEIEED::vector_type_t<Ty, N>
__esimd_dword_atomic0(__SEIEED::simd_mask_storage_t<N> pred,
                      SurfIndAliasTy surf_ind,
                      __SEIEED::vector_type_t<uint32_t, N> addrs)
#ifdef __SYCL_DEVICE_ONLY__
    ;
#else
{
  throw cl::sycl::feature_not_supported();
}
#endif // __SYCL_DEVICE_ONLY__

template <__SEIEE::atomic_op Op, typename Ty, int N, typename SurfIndAliasTy>
__ESIMD_INTRIN __SEIEED::vector_type_t<Ty, N>
__esimd_dword_atomic1(__SEIEED::simd_mask_storage_t<N> pred,
                      SurfIndAliasTy surf_ind,
                      __SEIEED::vector_type_t<uint32_t, N> addrs,
                      __SEIEED::vector_type_t<Ty, N> src0)
#ifdef __SYCL_DEVICE_ONLY__
    ;
#else
{
  throw cl::sycl::feature_not_supported();
}
#endif // __SYCL_DEVICE_ONLY__

template <__SEIEE::atomic_op Op, typename Ty, int N, typename SurfIndAliasTy>
__ESIMD_INTRIN __SEIEED::vector_type_t<Ty, N> __esimd_dword_atomic2(
    __SEIEED::simd_mask_storage_t<N> pred, SurfIndAliasTy surf_ind,
    __SEIEED::vector_type_t<uint32_t, N> addrs,
    __SEIEED::vector_type_t<Ty, N> src0, __SEIEED::vector_type_t<Ty, N> src1)
#ifdef __SYCL_DEVICE_ONLY__
    ;
#else
{
  throw cl::sycl::feature_not_supported();
}
#endif // __SYCL_DEVICE_ONLY__

// Media block load.
//
// @tparam Ty the element data type.
// @tparam M the hight of the 2D block.
// @tparam N the width of the 2D block.
// @tparam Modifier top/bottom field surface access control.
// @tparam TACC type of the surface handle.
// @tparam Plane planar surface index.
// @tparam BlockWidth the width of the return block.
// @param handle the surface handle.
// @param x X-coordinate of the left upper rectangle corner in BYTES.
// @param y Y-coordinate of the left upper rectangle corner in ROWS.
//
// @return the linearized 2D block data read from surface.
//
template <typename Ty, int M, int N, int Modifier, typename TACC, int Plane,
          int BlockWidth>
__ESIMD_INTRIN __SEIEED::vector_type_t<Ty, M * N>
__esimd_media_ld(TACC handle, unsigned x, unsigned y)
#ifdef __SYCL_DEVICE_ONLY__
    ;
#else
{
  // On host the input surface is modeled as sycl image 2d object,
  // and the read/write access is done through accessor,
  // which is passed in as the handle argument.
  auto range = __SEIEED::AccessorPrivateProxy::getImageRange(handle);
  unsigned bpp = __SEIEED::AccessorPrivateProxy::getElemSize(handle);
  unsigned vpp = bpp / sizeof(Ty);
  unsigned int i = x / bpp;
  unsigned int j = y;

  assert(x % bpp == 0);
  unsigned int xbound = range[0] - 1;
  unsigned int ybound = range[1] - 1;

  __SEIEED::vector_type_t<Ty, M * N> vals;
  for (int row = 0; row < M; row++) {
    for (int col = 0; col < N; col += vpp) {
      unsigned int xoff = (i > xbound) ? xbound : i;
      unsigned int yoff = (j > ybound) ? ybound : j;
      auto coords = __sycl_ns::cl_int2(xoff, yoff);
      __sycl_ns::cl_uint4 data = handle.read(coords);

      __SEIEED::vector_type_t<unsigned int, 4> res;
      for (int idx = 0; idx < 4; idx++) {
        res[idx] = data[idx];
      }

      constexpr int refN = sizeof(__sycl_ns::cl_uint4) / sizeof(Ty);
      unsigned int stride = sizeof(__sycl_ns::cl_uint4) / bpp;
      using refTy = __SEIEED::vector_type_t<Ty, refN>;
      auto ref = reinterpret_cast<refTy>(res);

      unsigned int offset1 = col + row * N;
      unsigned int offset2 = 0;
      for (int idx = 0; idx < vpp; idx++) {
        vals[offset1] = ref[offset2];
        offset1++;
        offset2 += stride;
      }
      i++;
    }
    i = x / bpp;
    j++;
  }

  return vals;
}
#endif // __SYCL_DEVICE_ONLY__

// Media block store
//
// @tparam Ty the element data type.
// @tparam M the hight of the 2D block.
// @tparam N the width of the 2D block.
// @tparam Modifier top/bottom field surface access control.
// @tparam TACC type of the surface handle.
// @tparam Plane planar surface index.
// @tparam BlockWidth the width of the return block.
// @param handle the surface handle.
// @param x X-coordinate of the left upper rectangle corner in BYTES.
// @param y Y-coordinate of the left upper rectangle corner in ROWS.
// @param vals the linearized 2D block data to be written to surface.
//
template <typename Ty, int M, int N, int Modifier, typename TACC, int Plane,
          int BlockWidth>
__ESIMD_INTRIN void __esimd_media_st(TACC handle, unsigned x, unsigned y,
                                     __SEIEED::vector_type_t<Ty, M * N> vals)
#ifdef __SYCL_DEVICE_ONLY__
    ;
#else
{
  unsigned bpp = __SEIEED::AccessorPrivateProxy::getElemSize(handle);
  unsigned vpp = bpp / sizeof(Ty);
  auto range = __SEIEED::AccessorPrivateProxy::getImageRange(handle);
  unsigned int i = x / bpp;
  unsigned int j = y;

  assert(x % bpp == 0);

  for (int row = 0; row < M; row++) {
    for (int col = 0; col < N; col += vpp) {
      constexpr int Sz = sizeof(__sycl_ns::cl_uint4) / sizeof(Ty);
      __SEIEED::vector_type_t<Ty, Sz> res = 0;

      unsigned int offset1 = col + row * N;
      unsigned int offset2 = 0;
      unsigned int stride = sizeof(__sycl_ns::cl_uint4) / bpp;
      for (int idx = 0; idx < vpp; idx++) {
        res[offset2] = vals[offset1];
        offset1++;
        offset2 += stride;
      }

      using refTy = __SEIEED::vector_type_t<unsigned int, 4>;
      auto ref = reinterpret_cast<refTy>(res);

      __sycl_ns::cl_uint4 data;
      for (int idx = 0; idx < 4; idx++) {
        data[idx] = ref[idx];
      }

      if (i < range[0] && j < range[1]) {
        auto coords = __sycl_ns::cl_int2(i, j);
        handle.write(coords, data);
      }
      i++;
    }
    i = x / bpp;
    j++;
  }
}
#endif // __SYCL_DEVICE_ONLY__

<<<<<<< HEAD
template <typename Ty, int N>
inline uint16_t __esimd_any(__SEIEED::vector_type_t<Ty, N> src) {
  for (unsigned int i = 0; i != N; i++) {
    if (src[i] != 0)
      return 1;
  }
  return 0;
}

template <typename Ty, int N>
inline uint16_t __esimd_all(__SEIEED::vector_type_t<Ty, N> src) {
  for (unsigned int i = 0; i != N; i++) {
    if (src[i] == 0)
      return 0;
  }
  return 1;
}

template <typename Ty, int N>
inline __SEIEED::vector_type_t<Ty, N>
__esimd_dp4(__SEIEED::vector_type_t<Ty, N> v1,
            __SEIEED::vector_type_t<Ty, N> v2) {
  __SEIEED::vector_type_t<Ty, N> retv;
  for (auto i = 0; i != N; i += 4) {
    Ty dp = (v1[i] * v2[i]) + (v1[i + 1] * v2[i + 1]) +
            (v1[i + 2] * v2[i + 2]) + (v1[i + 3] * v2[i + 3]);
    retv[i] = dp;
    retv[i + 1] = dp;
    retv[i + 2] = dp;
    retv[i + 3] = dp;
  }
  return retv;
}

/// TODO
inline void __esimd_barrier() {}

inline void __esimd_sbarrier(__SEIEE::split_barrier_action flag) {}

inline void __esimd_slm_fence(uint8_t cntl) {}

template <typename Ty, int N>
inline __SEIEED::vector_type_t<Ty, N>
__esimd_slm_read(__SEIEED::vector_type_t<uint32_t, N> addrs,
                 __SEIEED::simd_mask_storage_t<N> pred) {
  __SEIEED::vector_type_t<Ty, N> retv;
  return retv;
}

// slm_write does SLM scatter
template <typename Ty, int N>
inline void __esimd_slm_write(__SEIEED::vector_type_t<uint32_t, N> addrs,
                              __SEIEED::vector_type_t<Ty, N> vals,
                              __SEIEED::simd_mask_storage_t<N> pred) {}

// slm_block_read reads a block of data from SLM
template <typename Ty, int N>
inline __SEIEED::vector_type_t<Ty, N> __esimd_slm_block_read(uint32_t addr) {
  __SEIEED::vector_type_t<Ty, N> retv;
  return retv;
}

// slm_block_write writes a block of data to SLM
template <typename Ty, int N>
inline void __esimd_slm_block_write(uint32_t addr,
                                    __SEIEED::vector_type_t<Ty, N> vals) {}

// slm_read4 does SLM gather4
template <typename Ty, int N, __SEIEE::rgba_channel_mask Mask>
inline __SEIEED::vector_type_t<Ty, N * get_num_channels_enabled(Mask)>
__esimd_slm_read4(__SEIEED::vector_type_t<uint32_t, N> addrs,
                  __SEIEED::simd_mask_storage_t<N> pred) {
  __SEIEED::vector_type_t<Ty, N * get_num_channels_enabled(Mask)> retv;
  return retv;
}

// slm_write4 does SLM scatter4
template <typename Ty, int N, __SEIEE::rgba_channel_mask Mask>
inline void __esimd_slm_write4(
    __SEIEED::vector_type_t<uint32_t, N> addrs,
    __SEIEED::vector_type_t<Ty, N * get_num_channels_enabled(Mask)> vals,
    __SEIEED::simd_mask_storage_t<N> pred) {}

// slm_atomic: SLM atomic
template <__SEIEE::atomic_op Op, typename Ty, int N>
inline __SEIEED::vector_type_t<Ty, N>
__esimd_slm_atomic0(__SEIEED::vector_type_t<uint32_t, N> addrs,
                    __SEIEED::simd_mask_storage_t<N> pred) {
  __SEIEED::vector_type_t<Ty, N> retv;
  return retv;
}

template <__SEIEE::atomic_op Op, typename Ty, int N>
inline __SEIEED::vector_type_t<Ty, N>
__esimd_slm_atomic1(__SEIEED::vector_type_t<uint32_t, N> addrs,
                    __SEIEED::vector_type_t<Ty, N> src0,
                    __SEIEED::simd_mask_storage_t<N> pred) {
  __SEIEED::vector_type_t<Ty, N> retv;
  return retv;
}

template <__SEIEE::atomic_op Op, typename Ty, int N>
inline __SEIEED::vector_type_t<Ty, N>
__esimd_slm_atomic2(__SEIEED::vector_type_t<uint32_t, N> addrs,
                    __SEIEED::vector_type_t<Ty, N> src0,
                    __SEIEED::vector_type_t<Ty, N> src1,
                    __SEIEED::simd_mask_storage_t<N> pred) {
  __SEIEED::vector_type_t<Ty, N> retv;
  return retv;
}

template <__SEIEE::atomic_op Op, typename Ty, int N, __SEIEE::CacheHint L1H,
          __SEIEE::CacheHint L3H>
inline __SEIEED::vector_type_t<Ty, N>
__esimd_flat_atomic0(__SEIEED::vector_type_t<uint64_t, N> addrs,
                     __SEIEED::simd_mask_storage_t<N> pred) {
  __SEIEED::vector_type_t<Ty, N> retv;
  return retv;
}

template <__SEIEE::atomic_op Op, typename Ty, int N, __SEIEE::CacheHint L1H,
          __SEIEE::CacheHint L3H>
inline __SEIEED::vector_type_t<Ty, N>
__esimd_flat_atomic1(__SEIEED::vector_type_t<uint64_t, N> addrs,
                     __SEIEED::vector_type_t<Ty, N> src0,
                     __SEIEED::simd_mask_storage_t<N> pred) {
  __SEIEED::vector_type_t<Ty, N> retv;
  return retv;
}

template <__SEIEE::atomic_op Op, typename Ty, int N, __SEIEE::CacheHint L1H,
          __SEIEE::CacheHint L3H>
inline __SEIEED::vector_type_t<Ty, N>
__esimd_flat_atomic2(__SEIEED::vector_type_t<uint64_t, N> addrs,
                     __SEIEED::vector_type_t<Ty, N> src0,
                     __SEIEED::vector_type_t<Ty, N> src1,
                     __SEIEED::simd_mask_storage_t<N> pred) {
  __SEIEED::vector_type_t<Ty, N> retv;
  return retv;
}

template <typename Ty, int N, typename SurfIndAliasTy>
inline __SEIEED::vector_type_t<Ty, N>
__esimd_block_read(SurfIndAliasTy surf_ind, uint32_t offset) {
  throw __sycl_ns::feature_not_supported();
  return __SEIEED::vector_type_t<Ty, N>();
}

template <typename Ty, int N, typename SurfIndAliasTy>
inline void __esimd_block_write(SurfIndAliasTy surf_ind, uint32_t offset,
                                __SEIEED::vector_type_t<Ty, N> vals) {

  throw __sycl_ns::feature_not_supported();
}

/// \brief esimd_get_value
///
=======
/// \brief Converts given value to a surface index.
/// The input must always be a result of
///   detail::AccessorPrivateProxy::getNativeImageObj(acc)
/// where acc is a buffer or image accessor. If the result is, say, 'obj', then
/// 'obj' is really a value of the surface index kept in a differently typed
/// accessor field. Front-end compilation time type of 'obj' is either
///   ConcreteASPtrType (detail::DecoratedType<DataT, AS>::type *), for a buffer
/// or
///   image{1,2,3}d_t OpenCL type for an image
/// But when doing code generation, FE replaces e.g. '__read_only image2d_t' FE
/// type with '%opencl.image2d_ro_t addrspace(1) *' LLVM type.
/// image2d_t can neither be reinterpret_cast'ed from pointer to intptr_t
/// (because it is not a pointer at FE translation time), nor it can be
/// bit_cast'ed to intptr_t (because it is not trivially copyable). This
/// intrinsic takes advantage of the fact that in LLVM IR 'obj' is always a
/// pointer, where we can do ptr to uint32_t conversion.
/// This intrinsic can be called only from the device code, as
/// accessor => memory handle translation for host is different.
>>>>>>> c70a9505
/// @param acc the SYCL accessor.
///   getNativeImageObj.
/// Returns the binding table index value.
<<<<<<< HEAD
///
template <typename AccessorTy>
inline uint32_t __esimd_get_value(AccessorTy acc) {
  throw __sycl_ns::feature_not_supported();
  return 0;
=======
template <typename MemObjTy>
__ESIMD_INTRIN __SEIEE::SurfaceIndex __esimd_get_surface_index(MemObjTy obj)
#ifdef __SYCL_DEVICE_ONLY__
    ;
#else
{
  throw cl::sycl::feature_not_supported();
>>>>>>> c70a9505
}
#endif // __SYCL_DEVICE_ONLY__

/// \brief Raw sends load.
///
/// @param modifier	the send message flags (Bit-0: isSendc, Bit-1: isEOT).
///
/// @param execSize the execution size, which must be a compile time constant.
///
/// @param pred the predicate to specify enabled channels.
///
/// @param numSrc0 the number of GRFs for source-0, which must be a compile time
/// constant.
///
/// @param numSrc1 the number of GRFs for source-1, which must be a compile time
/// constant.
///
/// @param numDst the number of GRFs for destination, which must be a compile
/// time constant.
///
/// @param sfid the shared function ID, which must be a compile time constant.
///
/// @param exDesc the extended message descriptor.
///
/// @param msgDesc the message descriptor.
///
/// @param msgSrc0 the first source operand of send message.
///
/// @param msgSrc1 the second source operand of send message.
///
/// @param msgDst the destination operand of send message.
///
/// Returns a simd vector of type Ty1 and size N1.
///
template <typename Ty1, int N1, typename Ty2, int N2, typename Ty3, int N3,
          int N = 16>
__ESIMD_INTRIN __SEIEED::vector_type_t<Ty1, N1> __esimd_raw_sends2(
    uint8_t modifier, uint8_t execSize, __SEIEED::simd_mask_storage_t<N> pred,
    uint8_t numSrc0, uint8_t numSrc1, uint8_t numDst, uint8_t sfid,
    uint32_t exDesc, uint32_t msgDesc, __SEIEED::vector_type_t<Ty2, N2> msgSrc0,
    __SEIEED::vector_type_t<Ty3, N3> msgSrc1,
<<<<<<< HEAD
    __SEIEED::vector_type_t<Ty1, N1> msgDst) {
  throw __sycl_ns::feature_not_supported();
  return 0;
=======
    __SEIEED::vector_type_t<Ty1, N1> msgDst)
#ifdef __SYCL_DEVICE_ONLY__
    ;
#else
{
  throw cl::sycl::feature_not_supported();
>>>>>>> c70a9505
}
#endif // __SYCL_DEVICE_ONLY__

/// \brief Raw send load.
///
/// @param modifier	the send message flags (Bit-0: isSendc, Bit-1: isEOT).
///
/// @param execSize the execution size, which must be a compile time constant.
///
/// @param pred the predicate to specify enabled channels.
///
/// @param numSrc0 the number of GRFs for source-0, which must be a compile time
/// constant.
///
/// @param numDst the number of GRFs for destination, which must be a compile
/// time constant.
///
/// @param sfid the shared function ID, which must be a compile time constant.
///
/// @param exDesc the extended message descriptor.
///
/// @param msgDesc the message descriptor.
///
/// @param msgSrc0 the first source operand of send message.
///
/// @param msgDst the destination operand of send message.
///
/// Returns a simd vector of type Ty1 and size N1.
///
<<<<<<< HEAD
template <typename Ty1, int N1, typename Ty2, int N2, int N>
inline __SEIEED::vector_type_t<Ty1, N1> __esimd_raw_send_load(
    uint8_t modifier, uint8_t execSize, __SEIEED::simd_mask_storage_t<N> pred,
    uint8_t numSrc0, uint8_t numDst, uint8_t sfid, uint32_t exDesc,
    uint32_t msgDesc, __SEIEED::vector_type_t<Ty2, N2> msgSrc0,
    __SEIEED::vector_type_t<Ty1, N1> msgDst) {
  throw __sycl_ns::feature_not_supported();
  return 0;
=======
template <typename Ty1, int N1, typename Ty2, int N2, int N = 16>
__ESIMD_INTRIN __SEIEED::vector_type_t<Ty1, N1>
__esimd_raw_send2(uint8_t modifier, uint8_t execSize,
                  __SEIEED::simd_mask_storage_t<N> pred, uint8_t numSrc0,
                  uint8_t numDst, uint8_t sfid, uint32_t exDesc,
                  uint32_t msgDesc, __SEIEED::vector_type_t<Ty2, N2> msgSrc0,
                  __SEIEED::vector_type_t<Ty1, N1> msgDst)
#ifdef __SYCL_DEVICE_ONLY__
    ;
#else
{
  throw cl::sycl::feature_not_supported();
>>>>>>> c70a9505
}
#endif // __SYCL_DEVICE_ONLY__

/// \brief Raw sends store.
///
/// @param modifier	the send message flags (Bit-0: isSendc, Bit-1: isEOT).
///
/// @param execSize the execution size, which must be a compile time constant.
///
/// @param pred the predicate to specify enabled channels.
///
/// @param numSrc0 the number of GRFs for source-0, which must be a compile time
/// constant.
///
/// @param numSrc1 the number of GRFs for source-1, which must be a compile time
/// constant.
///
/// @param sfid the shared function ID, which must be a compile time constant.
///
/// @param exDesc the extended message descriptor.
///
/// @param msgDesc the message descriptor.
///
/// @param msgSrc0 the first source operand of send message.
///
/// @param msgSrc1 the second source operand of send message.
///
<<<<<<< HEAD
template <typename Ty1, int N1, typename Ty2, int N2, int N>
inline void __esimd_raw_sends_store(uint8_t modifier, uint8_t execSize,
                                    __SEIEED::simd_mask_storage_t<N> pred,
                                    uint8_t numSrc0, uint8_t numSrc1,
                                    uint8_t sfid, uint32_t exDesc,
                                    uint32_t msgDesc,
                                    __SEIEED::vector_type_t<Ty1, N1> msgSrc0,
                                    __SEIEED::vector_type_t<Ty2, N2> msgSrc1) {
  throw __sycl_ns::feature_not_supported();
=======
template <typename Ty1, int N1, typename Ty2, int N2, int N = 16>
__ESIMD_INTRIN void __esimd_raw_sends2_noresult(
    uint8_t modifier, uint8_t execSize, __SEIEED::simd_mask_storage_t<N> pred,
    uint8_t numSrc0, uint8_t numSrc1, uint8_t sfid, uint32_t exDesc,
    uint32_t msgDesc, __SEIEED::vector_type_t<Ty1, N1> msgSrc0,
    __SEIEED::vector_type_t<Ty2, N2> msgSrc1)
#ifdef __SYCL_DEVICE_ONLY__
    ;
#else
{
  throw cl::sycl::feature_not_supported();
>>>>>>> c70a9505
}
#endif // __SYCL_DEVICE_ONLY__

/// \brief Raw send store.
///
/// @param modifier	the send message flags (Bit-0: isSendc, Bit-1: isEOT).
///
/// @param execSize the execution size, which must be a compile time constant.
///
/// @param pred the predicate to specify enabled channels.
///
/// @param numSrc0 the number of GRFs for source-0, which must be a compile time
/// constant.
///
/// @param sfid the shared function ID, which must be a compile time constant.
///
/// @param exDesc the extended message descriptor.
///
/// @param msgDesc the message descriptor.
///
/// @param msgSrc0 the first source operand of send message.
///
<<<<<<< HEAD
template <typename Ty1, int N1, int N>
inline void __esimd_raw_send_store(uint8_t modifier, uint8_t execSize,
                                   __SEIEED::simd_mask_storage_t<N> pred,
                                   uint8_t numSrc0, uint8_t sfid,
                                   uint32_t exDesc, uint32_t msgDesc,
                                   __SEIEED::vector_type_t<Ty1, N1> msgSrc0) {
  throw __sycl_ns::feature_not_supported();
=======
template <typename Ty1, int N1, int N = 16>
__ESIMD_INTRIN void __esimd_raw_send2_noresult(
    uint8_t modifier, uint8_t execSize, __SEIEED::simd_mask_storage_t<N> pred,
    uint8_t numSrc0, uint8_t sfid, uint32_t exDesc, uint32_t msgDesc,
    __SEIEED::vector_type_t<Ty1, N1> msgSrc0)
#ifdef __SYCL_DEVICE_ONLY__
    ;
#else
{
  throw cl::sycl::feature_not_supported();
>>>>>>> c70a9505
}
#endif // __SYCL_DEVICE_ONLY__<|MERGE_RESOLUTION|>--- conflicted
+++ resolved
@@ -185,7 +185,7 @@
     ;
 #else
 {
-  throw cl::sycl::feature_not_supported();
+  throw __sycl_ns::feature_not_supported();
 }
 #endif // __SYCL_DEVICE_ONLY__
 
@@ -197,7 +197,7 @@
     ;
 #else
 {
-  throw cl::sycl::feature_not_supported();
+  throw __sycl_ns::feature_not_supported();
 }
 #endif // __SYCL_DEVICE_ONLY__
 
@@ -402,7 +402,7 @@
     ;
 #else
 {
-  throw cl::sycl::feature_not_supported();
+  throw __sycl_ns::feature_not_supported();
 }
 #endif // __SYCL_DEVICE_ONLY__
 
@@ -417,7 +417,7 @@
     ;
 #else
 {
-  throw cl::sycl::feature_not_supported();
+  throw __sycl_ns::feature_not_supported();
 }
 #endif // __SYCL_DEVICE_ONLY__
 
@@ -433,7 +433,7 @@
     ;
 #else
 {
-  throw cl::sycl::feature_not_supported();
+  throw __sycl_ns::feature_not_supported();
 }
 #endif // __SYCL_DEVICE_ONLY__
 
@@ -443,7 +443,7 @@
     ;
 #else
 {
-  throw cl::sycl::feature_not_supported();
+  throw __sycl_ns::feature_not_supported();
 }
 #endif // __SYCL_DEVICE_ONLY__
 
@@ -453,7 +453,7 @@
     ;
 #else
 {
-  throw cl::sycl::feature_not_supported();
+  throw __sycl_ns::feature_not_supported();
 }
 #endif // __SYCL_DEVICE_ONLY__
 
@@ -463,7 +463,7 @@
     ;
 #else
 {
-  throw cl::sycl::feature_not_supported();
+  throw __sycl_ns::feature_not_supported();
 }
 #endif // __SYCL_DEVICE_ONLY__
 
@@ -478,7 +478,7 @@
     ;
 #else
 {
-  throw cl::sycl::feature_not_supported();
+  throw __sycl_ns::feature_not_supported();
 }
 #endif // __SYCL_DEVICE_ONLY__
 
@@ -512,7 +512,7 @@
     ;
 #else
 {
-  throw cl::sycl::feature_not_supported();
+  throw __sycl_ns::feature_not_supported();
 }
 #endif // __SYCL_DEVICE_ONLY__
 
@@ -525,7 +525,7 @@
     ;
 #else
 {
-  throw cl::sycl::feature_not_supported();
+  throw __sycl_ns::feature_not_supported();
 }
 #endif // __SYCL_DEVICE_ONLY__
 
@@ -540,7 +540,7 @@
     ;
 #else
 {
-  throw cl::sycl::feature_not_supported();
+  throw __sycl_ns::feature_not_supported();
 }
 #endif // __SYCL_DEVICE_ONLY__
 
@@ -555,7 +555,7 @@
     ;
 #else
 {
-  throw cl::sycl::feature_not_supported();
+  throw __sycl_ns::feature_not_supported();
 }
 #endif // __SYCL_DEVICE_ONLY__
 
@@ -569,7 +569,7 @@
     ;
 #else
 {
-  throw cl::sycl::feature_not_supported();
+  throw __sycl_ns::feature_not_supported();
 }
 #endif // __SYCL_DEVICE_ONLY__
 
@@ -583,7 +583,7 @@
     ;
 #else
 {
-  throw cl::sycl::feature_not_supported();
+  throw __sycl_ns::feature_not_supported();
 }
 #endif // __SYCL_DEVICE_ONLY__
 
@@ -596,7 +596,7 @@
     ;
 #else
 {
-  throw cl::sycl::feature_not_supported();
+  throw __sycl_ns::feature_not_supported();
 }
 #endif // __SYCL_DEVICE_ONLY__
 
@@ -735,165 +735,6 @@
 }
 #endif // __SYCL_DEVICE_ONLY__
 
-<<<<<<< HEAD
-template <typename Ty, int N>
-inline uint16_t __esimd_any(__SEIEED::vector_type_t<Ty, N> src) {
-  for (unsigned int i = 0; i != N; i++) {
-    if (src[i] != 0)
-      return 1;
-  }
-  return 0;
-}
-
-template <typename Ty, int N>
-inline uint16_t __esimd_all(__SEIEED::vector_type_t<Ty, N> src) {
-  for (unsigned int i = 0; i != N; i++) {
-    if (src[i] == 0)
-      return 0;
-  }
-  return 1;
-}
-
-template <typename Ty, int N>
-inline __SEIEED::vector_type_t<Ty, N>
-__esimd_dp4(__SEIEED::vector_type_t<Ty, N> v1,
-            __SEIEED::vector_type_t<Ty, N> v2) {
-  __SEIEED::vector_type_t<Ty, N> retv;
-  for (auto i = 0; i != N; i += 4) {
-    Ty dp = (v1[i] * v2[i]) + (v1[i + 1] * v2[i + 1]) +
-            (v1[i + 2] * v2[i + 2]) + (v1[i + 3] * v2[i + 3]);
-    retv[i] = dp;
-    retv[i + 1] = dp;
-    retv[i + 2] = dp;
-    retv[i + 3] = dp;
-  }
-  return retv;
-}
-
-/// TODO
-inline void __esimd_barrier() {}
-
-inline void __esimd_sbarrier(__SEIEE::split_barrier_action flag) {}
-
-inline void __esimd_slm_fence(uint8_t cntl) {}
-
-template <typename Ty, int N>
-inline __SEIEED::vector_type_t<Ty, N>
-__esimd_slm_read(__SEIEED::vector_type_t<uint32_t, N> addrs,
-                 __SEIEED::simd_mask_storage_t<N> pred) {
-  __SEIEED::vector_type_t<Ty, N> retv;
-  return retv;
-}
-
-// slm_write does SLM scatter
-template <typename Ty, int N>
-inline void __esimd_slm_write(__SEIEED::vector_type_t<uint32_t, N> addrs,
-                              __SEIEED::vector_type_t<Ty, N> vals,
-                              __SEIEED::simd_mask_storage_t<N> pred) {}
-
-// slm_block_read reads a block of data from SLM
-template <typename Ty, int N>
-inline __SEIEED::vector_type_t<Ty, N> __esimd_slm_block_read(uint32_t addr) {
-  __SEIEED::vector_type_t<Ty, N> retv;
-  return retv;
-}
-
-// slm_block_write writes a block of data to SLM
-template <typename Ty, int N>
-inline void __esimd_slm_block_write(uint32_t addr,
-                                    __SEIEED::vector_type_t<Ty, N> vals) {}
-
-// slm_read4 does SLM gather4
-template <typename Ty, int N, __SEIEE::rgba_channel_mask Mask>
-inline __SEIEED::vector_type_t<Ty, N * get_num_channels_enabled(Mask)>
-__esimd_slm_read4(__SEIEED::vector_type_t<uint32_t, N> addrs,
-                  __SEIEED::simd_mask_storage_t<N> pred) {
-  __SEIEED::vector_type_t<Ty, N * get_num_channels_enabled(Mask)> retv;
-  return retv;
-}
-
-// slm_write4 does SLM scatter4
-template <typename Ty, int N, __SEIEE::rgba_channel_mask Mask>
-inline void __esimd_slm_write4(
-    __SEIEED::vector_type_t<uint32_t, N> addrs,
-    __SEIEED::vector_type_t<Ty, N * get_num_channels_enabled(Mask)> vals,
-    __SEIEED::simd_mask_storage_t<N> pred) {}
-
-// slm_atomic: SLM atomic
-template <__SEIEE::atomic_op Op, typename Ty, int N>
-inline __SEIEED::vector_type_t<Ty, N>
-__esimd_slm_atomic0(__SEIEED::vector_type_t<uint32_t, N> addrs,
-                    __SEIEED::simd_mask_storage_t<N> pred) {
-  __SEIEED::vector_type_t<Ty, N> retv;
-  return retv;
-}
-
-template <__SEIEE::atomic_op Op, typename Ty, int N>
-inline __SEIEED::vector_type_t<Ty, N>
-__esimd_slm_atomic1(__SEIEED::vector_type_t<uint32_t, N> addrs,
-                    __SEIEED::vector_type_t<Ty, N> src0,
-                    __SEIEED::simd_mask_storage_t<N> pred) {
-  __SEIEED::vector_type_t<Ty, N> retv;
-  return retv;
-}
-
-template <__SEIEE::atomic_op Op, typename Ty, int N>
-inline __SEIEED::vector_type_t<Ty, N>
-__esimd_slm_atomic2(__SEIEED::vector_type_t<uint32_t, N> addrs,
-                    __SEIEED::vector_type_t<Ty, N> src0,
-                    __SEIEED::vector_type_t<Ty, N> src1,
-                    __SEIEED::simd_mask_storage_t<N> pred) {
-  __SEIEED::vector_type_t<Ty, N> retv;
-  return retv;
-}
-
-template <__SEIEE::atomic_op Op, typename Ty, int N, __SEIEE::CacheHint L1H,
-          __SEIEE::CacheHint L3H>
-inline __SEIEED::vector_type_t<Ty, N>
-__esimd_flat_atomic0(__SEIEED::vector_type_t<uint64_t, N> addrs,
-                     __SEIEED::simd_mask_storage_t<N> pred) {
-  __SEIEED::vector_type_t<Ty, N> retv;
-  return retv;
-}
-
-template <__SEIEE::atomic_op Op, typename Ty, int N, __SEIEE::CacheHint L1H,
-          __SEIEE::CacheHint L3H>
-inline __SEIEED::vector_type_t<Ty, N>
-__esimd_flat_atomic1(__SEIEED::vector_type_t<uint64_t, N> addrs,
-                     __SEIEED::vector_type_t<Ty, N> src0,
-                     __SEIEED::simd_mask_storage_t<N> pred) {
-  __SEIEED::vector_type_t<Ty, N> retv;
-  return retv;
-}
-
-template <__SEIEE::atomic_op Op, typename Ty, int N, __SEIEE::CacheHint L1H,
-          __SEIEE::CacheHint L3H>
-inline __SEIEED::vector_type_t<Ty, N>
-__esimd_flat_atomic2(__SEIEED::vector_type_t<uint64_t, N> addrs,
-                     __SEIEED::vector_type_t<Ty, N> src0,
-                     __SEIEED::vector_type_t<Ty, N> src1,
-                     __SEIEED::simd_mask_storage_t<N> pred) {
-  __SEIEED::vector_type_t<Ty, N> retv;
-  return retv;
-}
-
-template <typename Ty, int N, typename SurfIndAliasTy>
-inline __SEIEED::vector_type_t<Ty, N>
-__esimd_block_read(SurfIndAliasTy surf_ind, uint32_t offset) {
-  throw __sycl_ns::feature_not_supported();
-  return __SEIEED::vector_type_t<Ty, N>();
-}
-
-template <typename Ty, int N, typename SurfIndAliasTy>
-inline void __esimd_block_write(SurfIndAliasTy surf_ind, uint32_t offset,
-                                __SEIEED::vector_type_t<Ty, N> vals) {
-
-  throw __sycl_ns::feature_not_supported();
-}
-
-/// \brief esimd_get_value
-///
-=======
 /// \brief Converts given value to a surface index.
 /// The input must always be a result of
 ///   detail::AccessorPrivateProxy::getNativeImageObj(acc)
@@ -912,25 +753,16 @@
 /// pointer, where we can do ptr to uint32_t conversion.
 /// This intrinsic can be called only from the device code, as
 /// accessor => memory handle translation for host is different.
->>>>>>> c70a9505
 /// @param acc the SYCL accessor.
 ///   getNativeImageObj.
 /// Returns the binding table index value.
-<<<<<<< HEAD
-///
-template <typename AccessorTy>
-inline uint32_t __esimd_get_value(AccessorTy acc) {
-  throw __sycl_ns::feature_not_supported();
-  return 0;
-=======
 template <typename MemObjTy>
 __ESIMD_INTRIN __SEIEE::SurfaceIndex __esimd_get_surface_index(MemObjTy obj)
 #ifdef __SYCL_DEVICE_ONLY__
     ;
 #else
 {
-  throw cl::sycl::feature_not_supported();
->>>>>>> c70a9505
+  throw __sycl_ns::feature_not_supported();
 }
 #endif // __SYCL_DEVICE_ONLY__
 
@@ -972,18 +804,12 @@
     uint8_t numSrc0, uint8_t numSrc1, uint8_t numDst, uint8_t sfid,
     uint32_t exDesc, uint32_t msgDesc, __SEIEED::vector_type_t<Ty2, N2> msgSrc0,
     __SEIEED::vector_type_t<Ty3, N3> msgSrc1,
-<<<<<<< HEAD
-    __SEIEED::vector_type_t<Ty1, N1> msgDst) {
-  throw __sycl_ns::feature_not_supported();
-  return 0;
-=======
     __SEIEED::vector_type_t<Ty1, N1> msgDst)
 #ifdef __SYCL_DEVICE_ONLY__
     ;
 #else
 {
-  throw cl::sycl::feature_not_supported();
->>>>>>> c70a9505
+  throw __sycl_ns::feature_not_supported();
 }
 #endif // __SYCL_DEVICE_ONLY__
 
@@ -1013,16 +839,6 @@
 ///
 /// Returns a simd vector of type Ty1 and size N1.
 ///
-<<<<<<< HEAD
-template <typename Ty1, int N1, typename Ty2, int N2, int N>
-inline __SEIEED::vector_type_t<Ty1, N1> __esimd_raw_send_load(
-    uint8_t modifier, uint8_t execSize, __SEIEED::simd_mask_storage_t<N> pred,
-    uint8_t numSrc0, uint8_t numDst, uint8_t sfid, uint32_t exDesc,
-    uint32_t msgDesc, __SEIEED::vector_type_t<Ty2, N2> msgSrc0,
-    __SEIEED::vector_type_t<Ty1, N1> msgDst) {
-  throw __sycl_ns::feature_not_supported();
-  return 0;
-=======
 template <typename Ty1, int N1, typename Ty2, int N2, int N = 16>
 __ESIMD_INTRIN __SEIEED::vector_type_t<Ty1, N1>
 __esimd_raw_send2(uint8_t modifier, uint8_t execSize,
@@ -1034,8 +850,7 @@
     ;
 #else
 {
-  throw cl::sycl::feature_not_supported();
->>>>>>> c70a9505
+  throw __sycl_ns::feature_not_supported();
 }
 #endif // __SYCL_DEVICE_ONLY__
 
@@ -1063,17 +878,6 @@
 ///
 /// @param msgSrc1 the second source operand of send message.
 ///
-<<<<<<< HEAD
-template <typename Ty1, int N1, typename Ty2, int N2, int N>
-inline void __esimd_raw_sends_store(uint8_t modifier, uint8_t execSize,
-                                    __SEIEED::simd_mask_storage_t<N> pred,
-                                    uint8_t numSrc0, uint8_t numSrc1,
-                                    uint8_t sfid, uint32_t exDesc,
-                                    uint32_t msgDesc,
-                                    __SEIEED::vector_type_t<Ty1, N1> msgSrc0,
-                                    __SEIEED::vector_type_t<Ty2, N2> msgSrc1) {
-  throw __sycl_ns::feature_not_supported();
-=======
 template <typename Ty1, int N1, typename Ty2, int N2, int N = 16>
 __ESIMD_INTRIN void __esimd_raw_sends2_noresult(
     uint8_t modifier, uint8_t execSize, __SEIEED::simd_mask_storage_t<N> pred,
@@ -1084,8 +888,7 @@
     ;
 #else
 {
-  throw cl::sycl::feature_not_supported();
->>>>>>> c70a9505
+  throw __sycl_ns::feature_not_supported();
 }
 #endif // __SYCL_DEVICE_ONLY__
 
@@ -1108,15 +911,6 @@
 ///
 /// @param msgSrc0 the first source operand of send message.
 ///
-<<<<<<< HEAD
-template <typename Ty1, int N1, int N>
-inline void __esimd_raw_send_store(uint8_t modifier, uint8_t execSize,
-                                   __SEIEED::simd_mask_storage_t<N> pred,
-                                   uint8_t numSrc0, uint8_t sfid,
-                                   uint32_t exDesc, uint32_t msgDesc,
-                                   __SEIEED::vector_type_t<Ty1, N1> msgSrc0) {
-  throw __sycl_ns::feature_not_supported();
-=======
 template <typename Ty1, int N1, int N = 16>
 __ESIMD_INTRIN void __esimd_raw_send2_noresult(
     uint8_t modifier, uint8_t execSize, __SEIEED::simd_mask_storage_t<N> pred,
@@ -1126,7 +920,6 @@
     ;
 #else
 {
-  throw cl::sycl::feature_not_supported();
->>>>>>> c70a9505
+  throw __sycl_ns::feature_not_supported();
 }
 #endif // __SYCL_DEVICE_ONLY__