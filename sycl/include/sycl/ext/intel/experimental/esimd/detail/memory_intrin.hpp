//==------------ memory_intrin.hpp - DPC++ Explicit SIMD API ---------------==//
//
// Part of the LLVM Project, under the Apache License v2.0 with LLVM Exceptions.
// See https://llvm.org/LICENSE.txt for license information.
// SPDX-License-Identifier: Apache-2.0 WITH LLVM-exception
//
//===----------------------------------------------------------------------===//
// Declares experimental memory Explicit SIMD intrinsics.
//===----------------------------------------------------------------------===//

/// @cond ESIMD_DETAIL

#pragma once

#include <sycl/ext/intel/esimd/detail/defines_elementary.hpp>
#include <sycl/ext/intel/esimd/detail/memory_intrin.hpp>

// generic work-group split barrier
__ESIMD_INTRIN void
__esimd_sbarrier(__ESIMD_ENS::split_barrier_action flag) __ESIMD_INTRIN_END;

#ifdef __SYCL_DEVICE_ONLY__
// Create an explicit data and GPU scoreboard dependency.
__ESIMD_INTRIN void __esimd_wait(uint16_t value);
#endif // __SYCL_DEVICE_ONLY__

/// Represents named barrier synchronization for a subgroup of threads.
/// Available only on PVC
///
/// @param mode  - is wait(0) or signal(1)
///
/// @param id  - barrier id
///
/// @param thread_count  - number of threads, ignored in 'wait' mode
__ESIMD_INTRIN void __esimd_nbarrier(uint8_t mode, uint8_t id,
                                     uint8_t thread_count) __ESIMD_INTRIN_END;

/// Initialize number of named barriers for a kernel
/// Available only on PVC
///
/// @param count  - number of named barriers
__ESIMD_INTRIN void __esimd_nbarrier_init(uint8_t count) __ESIMD_INTRIN_END;

/// Raw send signal to perform signal operation on named barriers
/// Available only on PVC
/// @tparam Ty  - message element type
///
/// @tparam N  - message length
///
/// @param is_sendc  - is sendc
///
/// @param extended_descriptor  - extended message descriptor
///
/// @param descriptor  - message descriptor
///
/// @param msg_var  - source operand of send message
///
/// @param pred  - predicate for enabled channels
template <typename Ty, int N>
__ESIMD_INTRIN void __esimd_raw_send_nbarrier_signal(
    uint32_t is_sendc, uint32_t extended_descriptor, uint32_t descriptor,
    __ESIMD_DNS::vector_type_t<Ty, N> msg_var,
    uint16_t pred = 1) __ESIMD_INTRIN_END;

<<<<<<< HEAD
=======
/// Surface-based prefetch gather.
/// Supported platforms: DG2, PVC
///
/// Prefetches elements located at surface.
///
/// @tparam Ty is element type.
/// @tparam L1H is L1 cache hint.
/// @tparam L2H is L2 cache hint.
/// @tparam AddressScale is the address scale.
/// @tparam ImmOffset is the immediate offset added to each address.
/// @tparam DS is the data size.
/// @tparam VS is the number of elements to load per address.
/// @tparam Transposed indicates if the data is transposed during the transfer.
/// @tparam N is the SIMD size of operation (the number of addresses to access)
/// @tparam SurfIndAliasTy is the \ref sycl::accessor type.
/// @param pred is predicates.
/// @param offsets is the zero-based offsets in bytes.
/// @param surf_ind is the surface index.
template <typename Ty, __ESIMD_ENS::cache_hint L1H, __ESIMD_ENS::cache_hint L2H,
          uint16_t AddressScale, int ImmOffset, __ESIMD_ENS::lsc_data_size DS,
          __ESIMD_EDNS::lsc_vector_size VS,
          __ESIMD_EDNS::lsc_data_order _Transposed, int N,
          typename SurfIndAliasTy>
__ESIMD_INTRIN void
__esimd_lsc_prefetch_bti(__ESIMD_DNS::simd_mask_storage_t<N> pred,
                         __ESIMD_DNS::vector_type_t<uint32_t, N> offsets,
                         SurfIndAliasTy surf_ind) __ESIMD_INTRIN_END;

>>>>>>> e151c5c8
/// 2D USM pointer block load.
/// Supported platforms: PVC
///
/// Collects elements located at specified address and returns them
/// as a single \ref simd object.
///
/// @tparam Ty is element type.
/// @tparam L1H is L1 cache hint.
/// @tparam L2H is L2 cache hint.
/// @tparam DS is the data size.
/// @tparam Transposed is the transposed version or not.
/// @tparam NBlocks is the number of blocks.
/// @tparam BlockWidth is the block width in number of elements.
/// @tparam BlockHeight is the block height in number of elements.
/// @tparam Transformed is apply VNNI transform or not.
/// @tparam N is the data size
/// @param Pred is predicates.
/// @param Ptr is the surface base address for this operation.
/// @param SurfaceWidth is the surface width minus 1 in bytes
/// @param SurfaceHeight is the surface height minus 1 in rows
/// @param SurfacePitch is the surface pitch minus 1 in bytes
/// @param X is zero based X-coordinate of the left upper rectangle corner in
/// number of elements.
/// @param Y is zero based Y-coordinate of the left upper rectangle corner in
/// rows.
/// @return is a vector of type T and size N, where N is
///  BlockWidth * BlockHeight * NBlocks, if transformed;
///  otherwise,
///  N = roundUpNextMultiple(BlockHeight, 4 / sizeof(T)) *
///   getNextPowerOf2(BlockWidth) * NBlocks
template <typename Ty, __ESIMD_ENS::cache_hint L1H, __ESIMD_ENS::cache_hint L2H,
          __ESIMD_ENS::lsc_data_size DS,
          __ESIMD_EDNS::lsc_data_order _Transposed, uint8_t NBlocks,
          int BlockWidth, int BlockHeight, bool Transformed, int N>
__ESIMD_INTRIN __ESIMD_DNS::vector_type_t<Ty, N>
__esimd_lsc_load2d_stateless(__ESIMD_DNS::simd_mask_storage_t<N> Pred,
                             uintptr_t Ptr, int SurfaceWidth, int SurfaceHeight,
                             int SurfacePitch, int X, int Y) __ESIMD_INTRIN_END;

/// 2D USM pointer block prefetch.
/// Supported platforms: PVC
///
/// Prefetches elements located at specified address.
///
/// @tparam Ty is element type.
/// @tparam L1H is L1 cache hint.
/// @tparam L2H is L2 cache hint.
/// @tparam DS is the data size.
/// @tparam NBlocks is the number of blocks.
/// @tparam Transposed is the transposed version or not.
/// @tparam BlockWidth is the block width in number of elements.
/// @tparam BlockHeight is the block height in number of elements.
/// @tparam Transformed is apply VNNI transform or not.
/// @tparam N is the data size
/// @param Pred is predicates.
/// @param Ptr is the surface base address for this operation.
/// @param SurfaceWidth is the surface width minus 1 in bytes
/// @param SurfaceHeight is the surface height minus 1 in rows
/// @param SurfacePitch is the surface pitch minus 1 in bytes
/// @param X is zero based X-coordinate of the left upper rectangle corner in
/// number of elements.
/// @param Y is zero based Y-coordinate of the left upper rectangle corner in
/// rows.
template <typename Ty, __ESIMD_ENS::cache_hint L1H, __ESIMD_ENS::cache_hint L2H,
          __ESIMD_ENS::lsc_data_size DS,
          __ESIMD_EDNS::lsc_data_order _Transposed, uint8_t NBlocks,
          int BlockWidth, int BlockHeight, bool Transformed, int N>
__ESIMD_INTRIN void __esimd_lsc_prefetch2d_stateless(
    __ESIMD_DNS::simd_mask_storage_t<N> Pred, uintptr_t Ptr, int SurfaceWidth,
    int SurfaceHeight, int SurfacePitch, int X, int Y) __ESIMD_INTRIN_END;

/// 2D USM pointer block store.
/// Supported platforms: PVC
///
/// Stores elements at specified address.
///
/// @tparam Ty is element type.
/// @tparam L1H is L1 cache hint.
/// @tparam L2H is L2 cache hint.
/// @tparam DS is the data size.
/// @tparam Transposed is the transposed version or not.
/// @tparam NBlocks is the number of blocks.
/// @tparam BlockWidth is the block width in number of elements.
/// @tparam BlockHeight is the block height in number of elements.
/// @tparam Transformed is apply VNNI transform or not.
/// @tparam N is the data size
/// @param Pred is predicates.
/// @param Ptr is the surface base address for this operation.
/// @param SurfaceWidth is the surface width minus 1 in bytes
/// @param SurfaceHeight is the surface height minus 1 in rows
/// @param SurfacePitch is the surface pitch minus 1 in bytes
/// @param X is zero based X-coordinate of the left upper rectangle corner in
/// number of elements.
/// @param Y is zero based Y-coordinate of the left upper rectangle corner in
/// rows.
/// @param Vals is a vector to store of type T and size N, where N is
///  BlockWidth * BlockHeight * NBlocks, if transformed;
///  otherwise,
///  N = roundUpNextMultiple(BlockHeight, 4 / sizeof(T)) *
///   getNextPowerOf2(BlockWidth) * NBlocks
template <typename Ty, __ESIMD_ENS::cache_hint L1H, __ESIMD_ENS::cache_hint L2H,
          __ESIMD_ENS::lsc_data_size DS,
          __ESIMD_EDNS::lsc_data_order _Transposed, uint8_t NBlocks,
          int BlockWidth, int BlockHeight, bool Transformed, int N>
__ESIMD_INTRIN void __esimd_lsc_store2d_stateless(
    __ESIMD_DNS::simd_mask_storage_t<N> Pred, uintptr_t Ptr, int SurfaceWidth,
    int SurfaceHeight, int SurfacePitch, int X, int Y,
    __ESIMD_DNS::vector_type_t<Ty, N> vals) __ESIMD_INTRIN_END;

/// Memory fence.
/// Supported platforms: DG2, PVC
///
/// @tparam Kind is the Sfid shaded function.
/// @tparam FenceOp is the fence operation.
/// @tparam Scope is the operation scope.
/// @tparam N is the SIMD size of operation (the number of addresses to access)
/// @param pred is predicates.
template <__ESIMD_ENS::lsc_memory_kind Kind, __ESIMD_ENS::lsc_fence_op FenceOp,
          __ESIMD_ENS::lsc_scope Scope, int N>
__ESIMD_INTRIN void
__esimd_lsc_fence(__ESIMD_DNS::simd_mask_storage_t<N> pred) __ESIMD_INTRIN_END;

__ESIMD_INTRIN uint32_t __esimd_slm_alloc(uint32_t size) __ESIMD_INTRIN_END;

__ESIMD_INTRIN void __esimd_slm_free(uint32_t id) __ESIMD_INTRIN_END;

/// @endcond ESIMD_DETAIL<|MERGE_RESOLUTION|>--- conflicted
+++ resolved
@@ -62,37 +62,6 @@
     __ESIMD_DNS::vector_type_t<Ty, N> msg_var,
     uint16_t pred = 1) __ESIMD_INTRIN_END;
 
-<<<<<<< HEAD
-=======
-/// Surface-based prefetch gather.
-/// Supported platforms: DG2, PVC
-///
-/// Prefetches elements located at surface.
-///
-/// @tparam Ty is element type.
-/// @tparam L1H is L1 cache hint.
-/// @tparam L2H is L2 cache hint.
-/// @tparam AddressScale is the address scale.
-/// @tparam ImmOffset is the immediate offset added to each address.
-/// @tparam DS is the data size.
-/// @tparam VS is the number of elements to load per address.
-/// @tparam Transposed indicates if the data is transposed during the transfer.
-/// @tparam N is the SIMD size of operation (the number of addresses to access)
-/// @tparam SurfIndAliasTy is the \ref sycl::accessor type.
-/// @param pred is predicates.
-/// @param offsets is the zero-based offsets in bytes.
-/// @param surf_ind is the surface index.
-template <typename Ty, __ESIMD_ENS::cache_hint L1H, __ESIMD_ENS::cache_hint L2H,
-          uint16_t AddressScale, int ImmOffset, __ESIMD_ENS::lsc_data_size DS,
-          __ESIMD_EDNS::lsc_vector_size VS,
-          __ESIMD_EDNS::lsc_data_order _Transposed, int N,
-          typename SurfIndAliasTy>
-__ESIMD_INTRIN void
-__esimd_lsc_prefetch_bti(__ESIMD_DNS::simd_mask_storage_t<N> pred,
-                         __ESIMD_DNS::vector_type_t<uint32_t, N> offsets,
-                         SurfIndAliasTy surf_ind) __ESIMD_INTRIN_END;
-
->>>>>>> e151c5c8
 /// 2D USM pointer block load.
 /// Supported platforms: PVC
 ///
