--- conflicted
+++ resolved
@@ -19,9 +19,6 @@
 
 #include <cstdint>
 
-<<<<<<< HEAD
-__SYCL_OPEN_NS() {
-=======
 /** @file
  * Memory access intrinsics.
  * TODO: Accessor-based memory and SLM access intrinsics must expect offsets in
@@ -33,9 +30,7 @@
  * gather, scatter, scalar_load, scalar_store.
  */
 
-__SYCL_INLINE_NAMESPACE(cl) {
-namespace sycl {
->>>>>>> c70a9505
+__SYCL_OPEN_NS() {
 namespace ext {
 namespace intel {
 namespace experimental {
@@ -70,7 +65,7 @@
     return __esimd_get_surface_index(mem_obj);
   }
 #else
-  throw cl::sycl::feature_not_supported();
+  throw __sycl_ns::feature_not_supported();
 #endif
 }
 
