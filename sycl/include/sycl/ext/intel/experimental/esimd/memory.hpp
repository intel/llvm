--- conflicted
+++ resolved
@@ -3079,12 +3079,9 @@
   return lsc_atomic_update<Op, T, N, DS, L1H, L3H>(
       __ESIMD_DNS::accessorToPointer<T>(acc), offsets, pred);
 #else
-<<<<<<< HEAD
   static_assert(sizeof(T) > 1, "Unsupported data type");
-=======
   static_assert(std::is_integral_v<Toffset> && sizeof(Toffset) == 4,
                 "Unsupported offset type");
->>>>>>> 0567d027
   detail::check_lsc_vector_size<1>();
   detail::check_lsc_data_size<T, DS>();
   constexpr __ESIMD_NS::native::lsc::atomic_op _Op =
@@ -3138,12 +3135,9 @@
   return lsc_atomic_update<Op, T, N, DS, L1H, L3H>(
       __ESIMD_DNS::accessorToPointer<T>(acc), offsets, src0, pred);
 #else
-<<<<<<< HEAD
   static_assert(sizeof(T) > 1, "Unsupported data type");
-=======
   static_assert(std::is_integral_v<Toffset> && sizeof(Toffset) == 4,
                 "Unsupported offset type");
->>>>>>> 0567d027
   detail::check_lsc_vector_size<1>();
   detail::check_lsc_data_size<T, DS>();
   constexpr __ESIMD_NS::native::lsc::atomic_op _Op =
@@ -3200,12 +3194,8 @@
   return lsc_atomic_update<Op, T, N, DS, L1H, L3H>(
       __ESIMD_DNS::accessorToPointer<T>(acc), offsets, src0, src1, pred);
 #else
-<<<<<<< HEAD
-  static_assert(sizeof(T) > 1, "Unsupported data type");
-=======
   static_assert(std::is_integral_v<Toffset> && sizeof(Toffset) == 4,
                 "Unsupported offset type");
->>>>>>> 0567d027
   detail::check_lsc_vector_size<1>();
   detail::check_lsc_data_size<T, DS>();
   constexpr __ESIMD_NS::native::lsc::atomic_op _Op =
