--- conflicted
+++ resolved
@@ -437,11 +437,7 @@
           lsc_data_size DS = lsc_data_size::default_size,
           cache_hint L1H = cache_hint::none, cache_hint L3H = cache_hint::none,
           int N, typename Toffset>
-<<<<<<< HEAD
-__ESIMD_API std::enable_if_t<std::is_integral<Toffset>::value,
-=======
 __ESIMD_API std::enable_if_t<std::is_integral_v<Toffset>,
->>>>>>> 5283d4b8
                              __ESIMD_NS::simd<T, N * NElts>>
 lsc_gather(const T *p, Toffset offset, __ESIMD_NS::simd_mask<N> pred = 1) {
   return lsc_gather<T, NElts, DS, L1H, L3H, N>(
@@ -700,11 +696,7 @@
           lsc_data_size DS = lsc_data_size::default_size,
           cache_hint L1H = cache_hint::none, cache_hint L3H = cache_hint::none,
           int N, typename Toffset>
-<<<<<<< HEAD
-__ESIMD_API std::enable_if_t<std::is_integral<Toffset>::value>
-=======
 __ESIMD_API std::enable_if_t<std::is_integral_v<Toffset>>
->>>>>>> 5283d4b8
 lsc_prefetch(const T *p, Toffset offset, __ESIMD_NS::simd_mask<N> pred = 1) {
   lsc_prefetch<T, NElts, DS, L1H, L3H, N>(
       p, __ESIMD_NS::simd<Toffset, N>(offset), pred);
@@ -971,11 +963,7 @@
           lsc_data_size DS = lsc_data_size::default_size,
           cache_hint L1H = cache_hint::none, cache_hint L3H = cache_hint::none,
           int N, typename Toffset>
-<<<<<<< HEAD
-__ESIMD_API std::enable_if_t<std::is_integral<Toffset>::value>
-=======
 __ESIMD_API std::enable_if_t<std::is_integral_v<Toffset>>
->>>>>>> 5283d4b8
 lsc_scatter(T *p, Toffset offset, __ESIMD_NS::simd<T, N * NElts> vals,
             __ESIMD_NS::simd_mask<N> pred = 1) {
   lsc_scatter<T, NElts, DS, L1H, L3H, N>(
@@ -1557,11 +1545,7 @@
           cache_hint L1H = cache_hint::none, cache_hint L3H = cache_hint::none,
           typename Toffset>
 __ESIMD_API
-<<<<<<< HEAD
-    std::enable_if_t<std::is_integral<Toffset>::value, __ESIMD_NS::simd<T, N>>
-=======
     std::enable_if_t<std::is_integral_v<Toffset>, __ESIMD_NS::simd<T, N>>
->>>>>>> 5283d4b8
     lsc_atomic_update(T *p, Toffset offset, __ESIMD_NS::simd_mask<N> pred = 1) {
   return lsc_atomic_update<Op, T, N, DS, L1H, L3H>(
       p, __ESIMD_NS::simd<Toffset, N>(offset), pred);
@@ -1633,11 +1617,7 @@
           cache_hint L1H = cache_hint::none, cache_hint L3H = cache_hint::none,
           typename Toffset>
 __ESIMD_API
-<<<<<<< HEAD
-    std::enable_if_t<std::is_integral<Toffset>::value, __ESIMD_NS::simd<T, N>>
-=======
     std::enable_if_t<std::is_integral_v<Toffset>, __ESIMD_NS::simd<T, N>>
->>>>>>> 5283d4b8
     lsc_atomic_update(T *p, Toffset offset, __ESIMD_NS::simd<T, N> src0,
                       __ESIMD_NS::simd_mask<N> pred = 1) {
   return lsc_atomic_update<Op, T, N, DS, L1H, L3H>(
@@ -1712,11 +1692,7 @@
           cache_hint L1H = cache_hint::none, cache_hint L3H = cache_hint::none,
           typename Toffset>
 __ESIMD_API
-<<<<<<< HEAD
-    std::enable_if_t<std::is_integral<Toffset>::value, __ESIMD_NS::simd<T, N>>
-=======
     std::enable_if_t<std::is_integral_v<Toffset>, __ESIMD_NS::simd<T, N>>
->>>>>>> 5283d4b8
     lsc_atomic_update(T *p, Toffset offset, __ESIMD_NS::simd<T, N> src0,
                       __ESIMD_NS::simd<T, N> src1,
                       __ESIMD_NS::simd_mask<N> pred = 1) {
@@ -1929,11 +1905,7 @@
 
 template <native::lsc::atomic_op Op, typename T, int N, typename Toffset>
 __ESIMD_API
-<<<<<<< HEAD
-    std::enable_if_t<std::is_integral<Toffset>::value, __ESIMD_NS::simd<T, N>>
-=======
     std::enable_if_t<std::is_integral_v<Toffset>, __ESIMD_NS::simd<T, N>>
->>>>>>> 5283d4b8
     atomic_update(T *p, Toffset offset, simd_mask<N> mask = 1) {
   return __ESIMD_ENS::lsc_atomic_update<detail::to_atomic_op<Op>(), T, N>(
       p, offset, mask);
@@ -1957,11 +1929,7 @@
 
 template <native::lsc::atomic_op Op, typename T, int N, typename Toffset>
 __ESIMD_API
-<<<<<<< HEAD
-    std::enable_if_t<std::is_integral<Toffset>::value, __ESIMD_NS::simd<T, N>>
-=======
     std::enable_if_t<std::is_integral_v<Toffset>, __ESIMD_NS::simd<T, N>>
->>>>>>> 5283d4b8
     atomic_update(T *p, Toffset offset, simd<T, N> src0,
                   simd_mask<N> mask = 1) {
   return __ESIMD_ENS::lsc_atomic_update<detail::to_atomic_op<Op>(), T, N>(
@@ -1991,11 +1959,7 @@
 
 template <native::lsc::atomic_op Op, typename T, int N, typename Toffset>
 __ESIMD_API
-<<<<<<< HEAD
-    std::enable_if_t<std::is_integral<Toffset>::value, __ESIMD_NS::simd<T, N>>
-=======
     std::enable_if_t<std::is_integral_v<Toffset>, __ESIMD_NS::simd<T, N>>
->>>>>>> 5283d4b8
     atomic_update(T *p, Toffset offset, simd<T, N> src0, simd<T, N> src1,
                   simd_mask<N> mask = 1) {
   return __ESIMD_ENS::lsc_atomic_update<detail::to_atomic_op<Op>(), T, N>(
