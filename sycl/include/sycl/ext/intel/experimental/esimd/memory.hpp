--- conflicted
+++ resolved
@@ -1424,25 +1424,7 @@
 __ESIMD_API void lsc_slm_scatter(__ESIMD_NS::simd<uint32_t, N> offsets,
                                  __ESIMD_NS::simd<T, N * NElts> vals,
                                  __ESIMD_NS::simd_mask<N> pred = 1) {
-<<<<<<< HEAD
   __ESIMD_DNS::slm_scatter_impl<T, NElts, DS>(offsets, vals, pred);
-=======
-  detail::check_lsc_vector_size<NElts>();
-  detail::check_lsc_data_size<T, DS>();
-  constexpr uint16_t _AddressScale = 1;
-  constexpr int _ImmOffset = 0;
-  constexpr lsc_data_size _DS =
-      detail::expand_data_size(detail::finalize_data_size<T, DS>());
-  constexpr detail::lsc_vector_size _VS = detail::to_lsc_vector_size<NElts>();
-  constexpr detail::lsc_data_order _Transposed =
-      detail::lsc_data_order::nontranspose;
-  using MsgT = typename detail::lsc_expand_type<T>::type;
-  using CstT = __ESIMD_DNS::uint_type_t<sizeof(T)>;
-  __ESIMD_NS::simd<MsgT, N * NElts> Tmp = vals.template bit_cast_view<CstT>();
-  __esimd_lsc_store_slm<MsgT, cache_hint::none, cache_hint::none, _AddressScale,
-                        _ImmOffset, _DS, _VS, _Transposed, N>(
-      pred.data(), offsets.data(), Tmp.data());
->>>>>>> 0bf2e666
 }
 
 /// Transposed SLM scatter with 1 channel.
