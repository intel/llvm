--- conflicted
+++ resolved
@@ -1285,30 +1285,10 @@
              __ESIMD_NS::simd<__ESIMD_DNS::DeviceAccessorOffsetT, N> offsets,
              __ESIMD_NS::simd_mask<N> pred = 1) {
 #ifdef __ESIMD_FORCE_STATELESS_MEM
-<<<<<<< HEAD
-  lsc_prefetch<T, NElts, DS, L1H, L3H>(__ESIMD_DNS::accessorToPointer<T>(acc),
+  lsc_prefetch<T, NElts, DS, L1H, L2H>(__ESIMD_DNS::accessorToPointer<T>(acc),
                                        offsets, pred);
 #else
-  __ESIMD_DNS::prefetch_impl<T, NElts, DS, L1H, L3H>(acc, offsets, pred);
-=======
-  return lsc_prefetch<T, NElts, DS, L1H, L2H>(
-      __ESIMD_DNS::accessorToPointer<T>(acc), offsets, pred);
-#else
-  detail::check_lsc_vector_size<NElts>();
-  detail::check_lsc_data_size<T, DS>();
-  detail::check_lsc_cache_hint<detail::lsc_action::prefetch, L1H, L2H>();
-  constexpr uint16_t _AddressScale = 1;
-  constexpr int _ImmOffset = 0;
-  constexpr lsc_data_size _DS =
-      detail::expand_data_size(detail::finalize_data_size<T, DS>());
-  constexpr detail::lsc_vector_size _VS = detail::to_lsc_vector_size<NElts>();
-  constexpr detail::lsc_data_order _Transposed =
-      detail::lsc_data_order::nontranspose;
-  using MsgT = typename detail::lsc_expand_type<T>::type;
-  auto si = __ESIMD_NS::get_surface_index(acc);
-  __esimd_lsc_prefetch_bti<MsgT, L1H, L2H, _AddressScale, _ImmOffset, _DS, _VS,
-                           _Transposed, N>(pred.data(), offsets.data(), si);
->>>>>>> e151c5c8
+  __ESIMD_DNS::prefetch_impl<T, NElts, DS, L1H, L2H>(acc, offsets, pred);
 #endif
 }
 
@@ -1354,29 +1334,8 @@
   lsc_prefetch<T, NElts, DS, L1H, L2H>(
       __ESIMD_DNS::accessorToPointer<T>(acc, offset));
 #else
-<<<<<<< HEAD
   __ESIMD_NS::simd_mask<1> Mask = 1;
-  __ESIMD_DNS::prefetch_impl<T, NElts, DS, L1H, L3H>(acc, offset, Mask);
-=======
-  detail::check_lsc_vector_size<NElts>();
-  detail::check_lsc_data_size<T, DS>();
-  detail::check_lsc_cache_hint<detail::lsc_action::prefetch, L1H, L2H>();
-  constexpr uint16_t _AddressScale = 1;
-  constexpr int _ImmOffset = 0;
-  constexpr lsc_data_size _DS = detail::finalize_data_size<T, DS>();
-  static_assert(
-      _DS == lsc_data_size::u32 || _DS == lsc_data_size::u64,
-      "Transposed prefetch is supported only for data size u32 or u64");
-  constexpr detail::lsc_vector_size _VS = detail::to_lsc_vector_size<NElts>();
-  constexpr detail::lsc_data_order _Transposed =
-      detail::lsc_data_order::transpose;
-  constexpr int N = 1;
-  __ESIMD_NS::simd_mask<N> pred = 1;
-  __ESIMD_NS::simd<uint32_t, N> offsets = offset;
-  auto si = __ESIMD_NS::get_surface_index(acc);
-  __esimd_lsc_prefetch_bti<T, L1H, L2H, _AddressScale, _ImmOffset, _DS, _VS,
-                           _Transposed, N>(pred.data(), offsets.data(), si);
->>>>>>> e151c5c8
+  __ESIMD_DNS::prefetch_impl<T, NElts, DS, L1H, L2H>(acc, offset, Mask);
 #endif
 }
 
