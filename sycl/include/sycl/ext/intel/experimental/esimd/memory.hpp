//==-------------- memory.hpp - DPC++ Explicit SIMD API --------------------==//
//
// Part of the LLVM Project, under the Apache License v2.0 with LLVM Exceptions.
// See https://llvm.org/LICENSE.txt for license information.
// SPDX-License-Identifier: Apache-2.0 WITH LLVM-exception
//
//===----------------------------------------------------------------------===//
// Implement experimental Explicit SIMD memory-access APIs.
//===----------------------------------------------------------------------===//

#pragma once

#include <sycl/ext/intel/esimd/common.hpp>
#include <sycl/ext/intel/esimd/memory.hpp>
#include <sycl/ext/intel/experimental/esimd/detail/memory_intrin.hpp>
#include <sycl/ext/intel/experimental/esimd/detail/util.hpp>

namespace sycl {
__SYCL_INLINE_VER_NAMESPACE(_V1) {
namespace ext::intel {
namespace experimental::esimd {

/// @addtogroup sycl_esimd_memory
/// @{

/// Generic work-group split barrier.
/// @tparam flag  - split barrier action.
template <split_barrier_action flag> __ESIMD_API void split_barrier() {
  __esimd_sbarrier(flag);
}

__SYCL_DEPRECATED("use split_barrier<split_barrier_action>()")
__ESIMD_API void split_barrier(split_barrier_action flag) {
  __esimd_sbarrier(flag);
}

/// @} sycl_esimd_memory

// sycl_esimd_raw_send intrinsics are not available when stateless memory
// accesses are enforced.
#ifndef __ESIMD_FORCE_STATELESS_MEM

/// @addtogroup sycl_esimd_raw_send
/// @{

/// Raw sends load.  "s" suffix designates "split" variant - i.e. two sources.
///
/// @param msgDst is the old value of the destination operand.
/// @param msgSrc0 is the first source operand of send message.
/// @param msgSrc1 is the second source operand of send message.
/// @param exDesc is the extended message descriptor.
/// @param msgDesc is the message descriptor.
/// @param execSize is the execution size, which must be a compile time
/// constant.
/// @param sfid is the shared function ID, which must be a compile time
/// constant.
/// @param numSrc0 is the number of GRFs for source-0, which must be a compile
/// time constant.
/// @param numSrc1 is the number of GRFs for source-1, which must be a compile
/// constant.
/// @param numDst is the number of GRFs for destination, which must be a compile
/// time constant.
/// @param isEOT is the flag that indicates whether this is an EOT message,
/// which must be a compile time constant (optional - default to 0).
/// @param isSendc is the flag that indicates whether sendc should be used,
/// which must be a compile time constant (optional - default to 0).
/// @param mask is the predicate to specify enabled channels (optional - default
/// to on).
/// @return the vector value read from memory.
template <typename T1, int n1, typename T2, int n2, typename T3, int n3,
          int N = 16>
__ESIMD_API __ESIMD_NS::simd<T1, n1> raw_sends_load(
    __ESIMD_NS::simd<T1, n1> msgDst, __ESIMD_NS::simd<T2, n2> msgSrc0,
    __ESIMD_NS::simd<T3, n3> msgSrc1, uint32_t exDesc, uint32_t msgDesc,
    uint8_t execSize, uint8_t sfid, uint8_t numSrc0, uint8_t numSrc1,
    uint8_t numDst, uint8_t isEOT = 0, uint8_t isSendc = 0,
    __ESIMD_NS::simd_mask<N> mask = 1) {
  constexpr unsigned _Width1 = n1 * sizeof(T1);
  static_assert(_Width1 % 32 == 0, "Invalid size for raw send rspVar");
  constexpr unsigned _Width2 = n2 * sizeof(T2);
  static_assert(_Width2 % 32 == 0, "Invalid size for raw send msgSrc0");
  constexpr unsigned _Width3 = n3 * sizeof(T3);
  static_assert(_Width3 % 32 == 0, "Invalid size for raw send msgSrc1");

  uint8_t modifier = ((isEOT & 0x1) << 1) | (isSendc & 0x1);
  return __esimd_raw_sends2<T1, n1, T2, n2, T3, n3, N>(
      modifier, execSize, mask.data(), numSrc0, numSrc1, numDst, sfid, exDesc,
      msgDesc, msgSrc0.data(), msgSrc1.data(), msgDst.data());
}

/// Raw send load.
///
/// @param msgDst is the old value of the destination operand.
/// @param msgSrc0 is the first source operand of send message.
/// @param exDesc is the extended message descriptor.
/// @param msgDesc is the message descriptor.
/// @param execSize is the execution size, which must be a compile time
/// constant.
/// @param sfid is the shared function ID, which must be a compile time
/// constant.
/// @param numSrc0 is the number of GRFs for source-0, which must be a compile
/// time constant.
/// @param numDst is the number of GRFs for destination, which must be a compile
/// time constant.
/// @param isEOT is the flag that indicates whether this is an EOT message,
/// which must be a compile time constant (optional - default to 0).
/// @param isSendc is the flag that indicates whether sendc should be used,
/// which must be a compile time constant (optional - default to 0).
/// @param mask is the predicate to specify enabled channels (optional - default
/// to on).
/// @return the vector value read from memory.
template <typename T1, int n1, typename T2, int n2, int N = 16>
__ESIMD_API __ESIMD_NS::simd<T1, n1>
raw_send_load(__ESIMD_NS::simd<T1, n1> msgDst, __ESIMD_NS::simd<T2, n2> msgSrc0,
              uint32_t exDesc, uint32_t msgDesc, uint8_t execSize, uint8_t sfid,
              uint8_t numSrc0, uint8_t numDst, uint8_t isEOT = 0,
              uint8_t isSendc = 0, __ESIMD_NS::simd_mask<N> mask = 1) {
  constexpr unsigned _Width1 = n1 * sizeof(T1);
  static_assert(_Width1 % 32 == 0, "Invalid size for raw send rspVar");
  constexpr unsigned _Width2 = n2 * sizeof(T2);
  static_assert(_Width2 % 32 == 0, "Invalid size for raw send msgSrc0");

  uint8_t modifier = ((isEOT & 0x1) << 1) | (isSendc & 0x1);
  return __esimd_raw_send2<T1, n1, T2, n2, N>(
      modifier, execSize, mask.data(), numSrc0, numDst, sfid, exDesc, msgDesc,
      msgSrc0.data(), msgDst.data());
}

/// Raw sends store. "s" suffix designates "split" variant - i.e. two sources.
///
/// @param msgSrc0 is the first source operand of send message.
/// @param msgSrc1 is the second source operand of send message.
/// @param exDesc is the extended message descriptor.
/// @param msgDesc is the message descriptor.
/// @param execSize is the execution size, which must be a compile time
/// constant.
/// @param sfid is the shared function ID, which must be a compile time
/// constant.
/// @param numSrc0 is the number of GRFs for source-0, which must be a compile
/// time constant.
/// @param numSrc1 is the number of GRFs for source-1, which must be a compile
/// time constant.
/// @param isEOT is the flag that indicates whether this is an EOT message,
/// which must be a compile time constant (optional - default to 0).
/// @param isSendc is the flag that indicates whether sendc should be used,
/// which must be a compile time constant (optional - default to 0).
/// @param mask is the predicate to specify enabled channels (optional - default
/// to on).
template <typename T1, int n1, typename T2, int n2, int N = 16>
__ESIMD_API void
raw_sends_store(__ESIMD_NS::simd<T1, n1> msgSrc0,
                __ESIMD_NS::simd<T2, n2> msgSrc1, uint32_t exDesc,
                uint32_t msgDesc, uint8_t execSize, uint8_t sfid,
                uint8_t numSrc0, uint8_t numSrc1, uint8_t isEOT = 0,
                uint8_t isSendc = 0, __ESIMD_NS::simd_mask<N> mask = 1) {
  constexpr unsigned _Width1 = n1 * sizeof(T1);
  static_assert(_Width1 % 32 == 0, "Invalid size for raw send msgSrc0");
  constexpr unsigned _Width2 = n2 * sizeof(T2);
  static_assert(_Width2 % 32 == 0, "Invalid size for raw send msgSrc1");

  uint8_t modifier = ((isEOT & 0x1) << 1) | (isSendc & 0x1);
  __esimd_raw_sends2_noresult<T1, n1, T2, n2, N>(
      modifier, execSize, mask.data(), numSrc0, numSrc1, sfid, exDesc, msgDesc,
      msgSrc0.data(), msgSrc1.data());
}

/// Raw send store. Generates a \c send or \c sendc instruction for the message
/// gateway.
///
/// @param msgSrc0 is the first source operand of send message.
/// @param exDesc is the extended message descriptor.
/// @param msgDesc is the message descriptor.
/// @param execSize is the execution size, which must be a compile time
/// constant.
/// @param sfid is the shared function ID, which must be a compile time
/// constant.
/// @param numSrc0 is the number of GRFs for source-0, which must be a compile
/// time constant.
/// @param isEOT is the flag that indicates whether this is an EOT message,
/// which must be a compile time constant (optional - default to 0).
/// @param isSendc is the flag that indicates whether sendc should be used,
/// which must be a compile time constant (optional - default to 0).
/// @param mask is the predicate to specify enabled channels (optional - default
/// to on).
template <typename T1, int n1, int N = 16>
__ESIMD_API void raw_send_store(__ESIMD_NS::simd<T1, n1> msgSrc0,
                                uint32_t exDesc, uint32_t msgDesc,
                                uint8_t execSize, uint8_t sfid, uint8_t numSrc0,
                                uint8_t isEOT = 0, uint8_t isSendc = 0,
                                __ESIMD_NS::simd_mask<N> mask = 1) {
  constexpr unsigned _Width1 = n1 * sizeof(T1);
  static_assert(_Width1 % 32 == 0, "Invalid size for raw send msgSrc0");

  uint8_t modifier = ((isEOT & 0x1) << 1) | (isSendc & 0x1);
  __esimd_raw_send2_noresult<T1, n1, N>(modifier, execSize, mask.data(),
                                        numSrc0, sfid, exDesc, msgDesc,
                                        msgSrc0.data());
}

/// @} sycl_esimd_raw_send

#endif // !__ESIMD_FORCE_STATELESS_MEM

/// @defgroup sycl_esimd_memory_nbarrier Named barrier APIs.
/// @ingroup sycl_esimd_memory

/// @addtogroup sycl_esimd_memory_nbarrier
/// @{

/// Wait on a named barrier
/// Available only on PVC
///
/// @param id  - named barrier id
__ESIMD_API void named_barrier_wait(uint8_t id) {
  __esimd_nbarrier(0 /*wait*/, id, 0 /*thread count*/);
}

/// Initialize number of named barriers for a kernel
/// Available only on PVC
///
/// @tparam NbarCount  - number of named barriers
template <uint8_t NbarCount> __ESIMD_API void named_barrier_init() {
  __esimd_nbarrier_init(NbarCount);
}

/// Perform signal operation for the given named barrier
/// Available only on PVC
///
/// @param barrier_id  - named barrier id
///
/// @param producer_consumer_mode  - 2-bit flag to indicate if it's producer
/// mode (0x1) or consumer mode (0x2). User must ensure the input value is set
/// correctly and higher order bits are cleared.
///
/// @param num_producers  - number of producers
///
/// @param num_consumers  - number of consumers
__ESIMD_API void named_barrier_signal(uint8_t barrier_id,
                                      uint8_t producer_consumer_mode,
                                      uint32_t num_producers,
                                      uint32_t num_consumers) {
  constexpr uint32_t gateway = 3;
  constexpr uint32_t barrier = 4;
  constexpr uint32_t descriptor = 1 << 25 | // Message length: 1 register
                                  0 << 12 | // Fence Data Ports: No fence
                                  barrier;  // Barrier subfunction

  __ESIMD_DNS::vector_type_t<uint32_t, 8> payload = 0;
  payload[2] = (num_consumers & 0xff) << 24 | (num_producers & 0xff) << 16 |
               producer_consumer_mode << 14 | (barrier_id & 0b11111) << 0;

  __esimd_raw_send_nbarrier_signal<uint32_t, 8>(
      0 /*sendc*/, gateway, descriptor, payload, 1 /*pred*/);
}

/// @} sycl_esimd_memory_nbarrier

/// @defgroup sycl_esimd_memory_lsc LSC memory access APIs.
/// @ingroup sycl_esimd_memory

/// @addtogroup sycl_esimd_memory_lsc
/// @{

namespace detail {
// Compute the data size for 2d block load or store.
template <typename T, int NBlocks, int Height, int Width, bool Transposed,
          bool Transformed>
constexpr int get_lsc_block_2d_data_size() {
  if (Transformed)
    return detail::roundUpNextMultiple<Height, 4 / sizeof(T)>() *
           __ESIMD_DNS::getNextPowerOf2<Width>() * NBlocks;
  return Width * Height * NBlocks;
}

// Format u8u32 and u16u32 back to u8 and u16.
template <typename T, typename T1, int N>
ESIMD_INLINE __ESIMD_NS::simd<T, N>
lsc_format_ret(__ESIMD_NS::simd<T1, N> Vals) {
  auto Formatted = Vals.template bit_cast_view<T>();
  constexpr int Stride = Formatted.length / N;
  return Formatted.template select<N, Stride>(0);
}

/// Check the legality of lsc atomic call in terms of size and type.
template <__ESIMD_NS::native::lsc::atomic_op Op, typename T, int N,
          unsigned NumSrc>
constexpr void check_lsc_atomic() {
  if constexpr (!__ESIMD_DNS::isPowerOf2(N, 32)) {
    static_assert((__ESIMD_DNS::isPowerOf2(N, 32)),
                  "Execution size 1, 2, 4, 8, 16, 32 are supported");
  }
  if constexpr (NumSrc != __ESIMD_DNS::get_num_args<Op>()) {
    static_assert(NumSrc == __ESIMD_DNS::get_num_args<Op>(),
                  "wrong number of operands");
  }
  if constexpr (Op == __ESIMD_NS::native::lsc::atomic_op::fcmpxchg) {
    if constexpr (!__ESIMD_DNS::is_type<T, float, sycl::half>()) {
      static_assert((__ESIMD_DNS::is_type<T, float, sycl::half>()),
                    "Type F or HF is expected");
    }
  } else {
    __ESIMD_DNS::check_atomic<__ESIMD_DNS::to_atomic_op<Op>(), T, N, NumSrc>();
  }
}

template <cache_hint L1H = cache_hint::none, cache_hint L3H = cache_hint::none>
constexpr uint32_t get_lsc_load_cache_mask() {
  if constexpr (L1H == cache_hint::read_invalidate &&
                L3H == cache_hint::cached) {
    return 7;
  }
  if constexpr (L1H == cache_hint::streaming && L3H == cache_hint::cached) {
    return 6;
  }
  if constexpr (L1H == cache_hint::streaming && L3H == cache_hint::uncached) {
    return 5;
  }
  if constexpr (L1H == cache_hint::cached && L3H == cache_hint::cached) {
    return 4;
  }
  if constexpr (L1H == cache_hint::cached && L3H == cache_hint::uncached) {
    return 3;
  }
  if constexpr (L1H == cache_hint::uncached && L3H == cache_hint::cached) {
    return 2;
  }
  if constexpr (L1H == cache_hint::uncached && L3H == cache_hint::uncached) {
    return 1;
  }
  return 0;
}

template <cache_hint L1H = cache_hint::none, cache_hint L3H = cache_hint::none>
constexpr uint32_t get_lsc_store_cache_mask() {
  if constexpr (L1H == cache_hint::write_back && L3H == cache_hint::cached) {
    return 7;
  }
  if constexpr (L1H == cache_hint::streaming && L3H == cache_hint::cached) {
    return 6;
  }
  if constexpr (L1H == cache_hint::streaming && L3H == cache_hint::uncached) {
    return 5;
  }
  if constexpr (L1H == cache_hint::write_through && L3H == cache_hint::cached) {
    return 4;
  }
  if constexpr (L1H == cache_hint::write_through &&
                L3H == cache_hint::uncached) {
    return 3;
  }
  if constexpr (L1H == cache_hint::uncached && L3H == cache_hint::cached) {
    return 2;
  }
  if constexpr (L1H == cache_hint::uncached && L3H == cache_hint::uncached) {
    return 1;
  }
  return 0;
}

} // namespace detail

/// SLM gather.
/// Supported platforms: DG2, PVC
/// VISA instruction: lsc_load.slm
///
/// Collects elements located at slm and returns them
/// as a single \ref simd object.
///
/// @tparam T is element type.
/// @tparam NElts is the number of elements to load per address.
/// @tparam DS is the data size.
/// @tparam N is the number of channels (platform dependent).
/// @param offsets is the zero-based offsets for SLM buffer in bytes.
/// @param pred is predicates.
/// @return is a vector of type T and size N * NElts
///
template <typename T, int NElts = 1,
          lsc_data_size DS = lsc_data_size::default_size, int N>
__ESIMD_API __ESIMD_NS::simd<T, N * NElts>
lsc_slm_gather(__ESIMD_NS::simd<uint32_t, N> offsets,
               __ESIMD_NS::simd_mask<N> pred = 1) {
  detail::check_lsc_vector_size<NElts>();
  detail::check_lsc_data_size<T, DS>();
  constexpr uint16_t _AddressScale = 1;
  constexpr int _ImmOffset = 0;
  constexpr lsc_data_size _DS =
      detail::expand_data_size(detail::finalize_data_size<T, DS>());
  constexpr detail::lsc_vector_size _VS = detail::to_lsc_vector_size<NElts>();
  constexpr detail::lsc_data_order _Transposed =
      detail::lsc_data_order::nontranspose;
  using _MsgT = typename detail::lsc_expand_type<T>::type;
  __ESIMD_NS::simd<_MsgT, N *NElts> Tmp =
      __esimd_lsc_load_slm<_MsgT, cache_hint::none, cache_hint::none,
                           _AddressScale, _ImmOffset, _DS, _VS, _Transposed, N>(
          pred.data(), offsets.data());
  return detail::lsc_format_ret<T>(Tmp);
}

/// Transposed SLM gather with 1 channel.
/// Supported platforms: DG2, PVC
/// VISA instruction: lsc_load.slm
///
/// Collects elements located at slm and returns them
/// as a single \ref simd object.
///
/// @tparam T is element type.
/// @tparam NElts is the number of elements to load per address.
/// @tparam DS is the data size.
/// @param offset is the zero-based offset for SLM buffer in bytes.
/// @return is a vector of type T and size NElts
///
template <typename T, int NElts, lsc_data_size DS = lsc_data_size::default_size>
__ESIMD_API __ESIMD_NS::simd<T, NElts> lsc_slm_block_load(uint32_t offset) {
  detail::check_lsc_vector_size<NElts>();
  detail::check_lsc_data_size<T, DS>();
  constexpr uint16_t _AddressScale = 1;
  constexpr int _ImmOffset = 0;
  constexpr lsc_data_size _DS = detail::finalize_data_size<T, DS>();
  static_assert(_DS == lsc_data_size::u32 || _DS == lsc_data_size::u64,
                "Transposed load is supported only for data size u32 or u64");
  constexpr detail::lsc_vector_size _VS = detail::to_lsc_vector_size<NElts>();
  constexpr detail::lsc_data_order _Transposed =
      detail::lsc_data_order::transpose;
  constexpr int N = 1;
  __ESIMD_NS::simd_mask<N> pred = 1;
  __ESIMD_NS::simd<uint32_t, N> offsets = offset;
  return __esimd_lsc_load_slm<T, cache_hint::none, cache_hint::none,
                              _AddressScale, _ImmOffset, _DS, _VS, _Transposed,
                              N>(pred.data(), offsets.data());
}

/// USM pointer gather.
/// Supported platforms: DG2, PVC
/// VISA instruction: lsc_load.ugm
///
/// Collects elements located at specified address and returns them
/// as a single \ref simd object.
///
/// @tparam T is element type.
/// @tparam NElts is the number of elements to load per address.
/// @tparam DS is the data size.
/// @tparam L1H is L1 cache hint.
/// @tparam L3H is L3 cache hint.
/// @tparam N is the number of channels (platform dependent).
/// @param p is the base pointer.
/// @param offsets is the zero-based offsets in bytes.
/// @param pred is predicates.
/// @return is a vector of type T and size N * NElts
///
template <typename T, int NElts = 1,
          lsc_data_size DS = lsc_data_size::default_size,
          cache_hint L1H = cache_hint::none, cache_hint L3H = cache_hint::none,
          int N, typename Toffset>
__ESIMD_API __ESIMD_NS::simd<T, N * NElts>
lsc_gather(const T *p, __ESIMD_NS::simd<Toffset, N> offsets,
           __ESIMD_NS::simd_mask<N> pred = 1) {
  static_assert(std::is_integral_v<Toffset>, "Unsupported offset type");
  detail::check_lsc_vector_size<NElts>();
  detail::check_lsc_data_size<T, DS>();
  detail::check_lsc_cache_hint<detail::lsc_action::load, L1H, L3H>();
  constexpr uint16_t _AddressScale = 1;
  constexpr int _ImmOffset = 0;
  constexpr lsc_data_size _DS =
      detail::expand_data_size(detail::finalize_data_size<T, DS>());
  constexpr detail::lsc_vector_size _VS = detail::to_lsc_vector_size<NElts>();
  constexpr detail::lsc_data_order _Transposed =
      detail::lsc_data_order::nontranspose;
  using _MsgT = typename detail::lsc_expand_type<T>::type;
  __ESIMD_NS::simd<uintptr_t, N> addrs = reinterpret_cast<uintptr_t>(p);
  addrs += convert<uintptr_t>(offsets);
  __ESIMD_NS::simd<_MsgT, N *NElts> Tmp =
      __esimd_lsc_load_stateless<_MsgT, L1H, L3H, _AddressScale, _ImmOffset,
                                 _DS, _VS, _Transposed, N>(pred.data(),
                                                           addrs.data());
  return detail::lsc_format_ret<T>(Tmp);
}

template <
    typename T, int NElts = 1, lsc_data_size DS = lsc_data_size::default_size,
    cache_hint L1H = cache_hint::none, cache_hint L3H = cache_hint::none, int N,
    typename Toffset, typename RegionTy = __ESIMD_NS::region1d_t<Toffset, N, 1>>
__ESIMD_API __ESIMD_NS::simd<T, N * NElts>
lsc_gather(const T *p, __ESIMD_NS::simd_view<Toffset, RegionTy> offsets,
           __ESIMD_NS::simd_mask<N> pred = 1) {
  using Ty = typename __ESIMD_NS::simd_view<Toffset, RegionTy>::element_type;
  return lsc_gather<T, NElts, DS, L1H, L3H, N>(
      p, __ESIMD_NS::simd<Ty, N>(offsets), pred);
}

template <typename T, int NElts = 1,
          lsc_data_size DS = lsc_data_size::default_size,
          cache_hint L1H = cache_hint::none, cache_hint L3H = cache_hint::none,
          int N, typename Toffset>
__ESIMD_API std::enable_if_t<std::is_integral_v<Toffset>,
                             __ESIMD_NS::simd<T, N * NElts>>
lsc_gather(const T *p, Toffset offset, __ESIMD_NS::simd_mask<N> pred = 1) {
  return lsc_gather<T, NElts, DS, L1H, L3H, N>(
      p, __ESIMD_NS::simd<Toffset, N>(offset), pred);
}

/// Accessor-based gather.
/// Supported platforms: DG2, PVC
/// VISA instruction: lsc_load.ugm
///
/// Collects elements located at surface and returns them
/// as a single \ref simd object.
///
/// @tparam T is element type.
/// @tparam NElts is the number of elements to load per address.
/// @tparam DS is the data size.
/// @tparam L1H is L1 cache hint.
/// @tparam L3H is L3 cache hint.
/// @tparam N is the number of channels (platform dependent).
/// @tparam AccessorTy is the \ref sycl::accessor type.
/// @param acc is the SYCL accessor.
/// @param offsets is the zero-based offsets in bytes.
/// @param pred is predicates.
/// @return is a vector of type T and size N * NElts
///
template <typename T, int NElts = 1,
          lsc_data_size DS = lsc_data_size::default_size,
          cache_hint L1H = cache_hint::none, cache_hint L3H = cache_hint::none,
          int N, typename AccessorTy>
__ESIMD_API std::enable_if_t<!std::is_pointer<AccessorTy>::value,
                             __ESIMD_NS::simd<T, N * NElts>>
lsc_gather(AccessorTy acc, __ESIMD_NS::simd<uint32_t, N> offsets,
           __ESIMD_NS::simd_mask<N> pred = 1) {
#ifdef __ESIMD_FORCE_STATELESS_MEM
  return lsc_gather<T, NElts, DS, L1H, L3H>(acc.get_pointer().get(), offsets,
                                            pred);
#else
  detail::check_lsc_vector_size<NElts>();
  detail::check_lsc_data_size<T, DS>();
  detail::check_lsc_cache_hint<detail::lsc_action::load, L1H, L3H>();
  constexpr uint16_t _AddressScale = 1;
  constexpr int _ImmOffset = 0;
  constexpr lsc_data_size _DS =
      detail::expand_data_size(detail::finalize_data_size<T, DS>());
  constexpr detail::lsc_vector_size _VS = detail::to_lsc_vector_size<NElts>();
  constexpr detail::lsc_data_order _Transposed =
      detail::lsc_data_order::nontranspose;
  using _MsgT = typename detail::lsc_expand_type<T>::type;
  auto si = __ESIMD_NS::get_surface_index(acc);
  __ESIMD_NS::simd<_MsgT, N *NElts> Tmp =
      __esimd_lsc_load_bti<_MsgT, L1H, L3H, _AddressScale, _ImmOffset, _DS, _VS,
                           _Transposed, N>(pred.data(), offsets.data(), si);
  return detail::lsc_format_ret<T>(Tmp);
#endif
}

/// USM pointer transposed gather with 1 channel.
/// Supported platforms: DG2, PVC
/// VISA instruction: lsc_load.ugm
///
/// Accesses contiguous block of memory of `NElts * S` bytes  starting from
/// given address, where S is a byte size of an "element" defined by the \c DS
/// template parameter. The maximum size of accessed block is 512 bytes for PVC
/// and 256 bytes for ACM (DG2).
/// When \c DS equals \c lsc_data_size::u64, the address must be 8-byte aligned,
/// otherwise - 4-bytes aligned. Allowed values for the data size are
/// \c lsc_data_size::u32 and \c lsc_data_size::u64. Allowed NElts values are
/// 1, 2, 3, 4, 8, 16, 32, 64.
/// Note that to access 512 bytes, DS must be \c lsc_data_size::u64 and \c NElts
/// must be 64.
///
/// @tparam T is element type.
/// @tparam NElts is the number of elements to load per address.
/// @tparam DS is the data size.
/// @tparam L1H is L1 cache hint.
/// @tparam L3H is L3 cache hint.
/// @param p is the base pointer.
/// @param pred is operation predicate. Zero means operation is skipped
/// entirely, non-zero - operation is performed. The default is '1' - perform
/// the operation.
/// @return is a vector of type T and size NElts. The elements of the returned
/// vector for which the corresponding element in \p pred is 0 are undefined.
///
template <typename T, int NElts, lsc_data_size DS = lsc_data_size::default_size,
          cache_hint L1H = cache_hint::none, cache_hint L3H = cache_hint::none>
__ESIMD_API __ESIMD_NS::simd<T, NElts>
lsc_block_load(const T *p, __ESIMD_NS::simd_mask<1> pred = 1) {
  // Verify input template arguments.
  detail::check_lsc_data_size<T, DS>();
  detail::check_lsc_cache_hint<detail::lsc_action::load, L1H, L3H>();
  constexpr lsc_data_size FDS = detail::finalize_data_size<T, DS>();
  constexpr int SmallIntFactor =
      (FDS == lsc_data_size::u16) ? 2 : (FDS == lsc_data_size::u8 ? 4 : 1);
  static_assert(NElts > 0 && NElts % SmallIntFactor == 0,
                "Number of elements is not supported by Transposed load");
  detail::check_lsc_vector_size<NElts / SmallIntFactor>();

  // Prepare template arguments for the call of intrinsic.
  using LoadElemT =
      std::conditional_t<FDS == lsc_data_size::u64, uint64_t, uint32_t>;
  constexpr uint16_t _AddressScale = 1;
  constexpr int _ImmOffset = 0;
  constexpr auto _DS = FDS == lsc_data_size::u64 ? FDS : lsc_data_size::u32;
  constexpr auto _VS = detail::to_lsc_vector_size<NElts / SmallIntFactor>();
  constexpr auto _Transposed = detail::lsc_data_order::transpose;
  constexpr int N = 1;
<<<<<<< HEAD
  __ESIMD_NS::simd<uintptr_t, N> addrs = reinterpret_cast<uintptr_t>(p);
  constexpr int SmallIntFactor32Bit =
      (_DS == lsc_data_size::u16) ? 2 : (_DS == lsc_data_size::u8 ? 4 : 1);
  static_assert(NElts % SmallIntFactor32Bit == 0,
                "Number of elements is not supported by Transposed load");

  constexpr bool Use64BitData =
      sizeof(T) == 8 ||
      (DS == lsc_data_size::default_size && (NElts * sizeof(T)) % 8 == 0);
  constexpr int SmallIntFactor64Bit =
      (_DS == lsc_data_size::u16)
          ? 4
          : (_DS == lsc_data_size::u8 ? 8
                                      : (_DS == lsc_data_size::u32 ? 2 : 1));
  constexpr int SmallIntFactor =
      Use64BitData ? SmallIntFactor64Bit : SmallIntFactor32Bit;
  constexpr int FactoredNElts = NElts / SmallIntFactor;
  constexpr lsc_data_size ActualDS = Use64BitData
                                         ? __ESIMD_ENS::lsc_data_size::u64
                                         : __ESIMD_ENS::lsc_data_size::u32;

  detail::check_lsc_vector_size<FactoredNElts>();
  constexpr detail::lsc_vector_size _VS =
      detail::to_lsc_vector_size<FactoredNElts>();

  using StoreType = typename std::conditional_t<
      ActualDS == __ESIMD_ENS::lsc_data_size::u32, uint32_t,
      std::conditional_t<ActualDS == __ESIMD_ENS::lsc_data_size::u64, uint64_t,
                         void>>;

  __ESIMD_NS::simd<StoreType, FactoredNElts> result =
      __esimd_lsc_load_stateless<StoreType, L1H, L3H, _AddressScale, _ImmOffset,
                                 ActualDS, _VS, _Transposed, N>(pred.data(),
                                                                addrs.data());
  return result.template bit_cast_view<T>();
=======

  __ESIMD_NS::simd<uintptr_t, N> Addrs = reinterpret_cast<uintptr_t>(p);
  __ESIMD_NS::simd<LoadElemT, NElts / SmallIntFactor> Result =
      __esimd_lsc_load_stateless<LoadElemT, L1H, L3H, _AddressScale, _ImmOffset,
                                 _DS, _VS, _Transposed, N>(pred.data(),
                                                           Addrs.data());
  return Result.template bit_cast_view<T>();
}

/// USM pointer transposed gather with 1 channel.
/// Supported platforms: DG2, PVC
/// VISA instruction: lsc_load.ugm
///
/// Accesses contiguous block of memory of `NElts * S` bytes  starting from
/// given address, where S is a byte size of an "element" defined by the \c DS
/// template parameter. The maximum size of accessed block is 512 bytes for PVC
/// and 256 bytes for ACM (DG2).
/// When \c DS equals \c lsc_data_size::u64, the address must be 8-byte aligned,
/// otherwise - 4-bytes aligned. Allowed values for the data size are
/// \c lsc_data_size::u32 and \c lsc_data_size::u64. Allowed NElts values are
/// 1, 2, 3, 4, 8, 16, 32, 64.
/// Note that to access 512 bytes, DS must be \c lsc_data_size::u64 and \c NElts
/// must be 64.
///
/// @tparam T is element type.
/// @tparam NElts is the number of elements to load per address.
/// @tparam DS is the data size.
/// @tparam L1H is L1 cache hint.
/// @tparam L3H is L3 cache hint.
/// @param p is the base pointer.
/// @param pred is operation predicate. Zero means operation is skipped
/// entirely, non-zero - operation is performed.
/// @param old_values contains the vector which elements are copied
/// to the returned result when the corresponding element of \p pred is 0.
/// @return is a vector of type T and size NElts.
///
template <typename T, int NElts, lsc_data_size DS = lsc_data_size::default_size,
          cache_hint L1H = cache_hint::none, cache_hint L3H = cache_hint::none>
__ESIMD_API __ESIMD_NS::simd<T, NElts>
lsc_block_load(const T *p, __ESIMD_NS::simd_mask<1> pred,
               __ESIMD_NS::simd<T, NElts> old_values) {
  // Verify input template arguments.
  detail::check_lsc_data_size<T, DS>();
  detail::check_lsc_cache_hint<detail::lsc_action::load, L1H, L3H>();
  constexpr lsc_data_size FDS = detail::finalize_data_size<T, DS>();
  constexpr int SmallIntFactor =
      (FDS == lsc_data_size::u16) ? 2 : (FDS == lsc_data_size::u8 ? 4 : 1);
  static_assert(NElts > 0 && NElts % SmallIntFactor == 0,
                "Number of elements is not supported by Transposed load");
  detail::check_lsc_vector_size<NElts / SmallIntFactor>();

  // Prepare template arguments for the call of intrinsic.
  using LoadElemT =
      std::conditional_t<FDS == lsc_data_size::u64, uint64_t, uint32_t>;
  constexpr uint16_t _AddressScale = 1;
  constexpr int _ImmOffset = 0;
  constexpr auto _DS = FDS == lsc_data_size::u64 ? FDS : lsc_data_size::u32;
  constexpr auto _VS = detail::to_lsc_vector_size<NElts / SmallIntFactor>();
  constexpr auto _Transposed = detail::lsc_data_order::transpose;
  constexpr int N = 1;

  __ESIMD_NS::simd<uintptr_t, N> Addrs = reinterpret_cast<uintptr_t>(p);
  __ESIMD_NS::simd<LoadElemT, NElts / SmallIntFactor> OldVals =
      old_values.template bit_cast_view<LoadElemT>();
  __ESIMD_NS::simd<LoadElemT, NElts / SmallIntFactor> Result =
      __esimd_lsc_load_merge_stateless<LoadElemT, L1H, L3H, _AddressScale,
                                       _ImmOffset, _DS, _VS, _Transposed, N>(
          pred.data(), Addrs.data(), OldVals.data());
  return Result.template bit_cast_view<T>();
>>>>>>> 8f2cec36
}

/// Accessor-based transposed gather with 1 channel.
/// Supported platforms: DG2, PVC
/// VISA instruction: lsc_load.ugm
///
/// Collects elements located at surface and returns them
/// as a single \ref simd object.
/// See comments in the  \ref lsc_block_load API for description and parameter
/// constraints.
///
/// @tparam T is element type.
/// @tparam NElts is the number of elements to load per address.
/// @tparam DS is the data size.
/// @tparam L1H is L1 cache hint.
/// @tparam L3H is L3 cache hint.
/// @tparam AccessorTy is the \ref sycl::accessor type.
/// @param acc is the SYCL accessor.
/// @param offset is the zero-based offset in bytes.
/// @param pred is operation predicate. Zero means operation is skipped
/// entirely, non-zero - operation is performed. The default is '1' - perform
/// the operation.
/// @return is a vector of type T and size NElts. The elements of the returned
/// vector for which the corresponding element in \p pred is 0 are undefined.
///
template <typename T, int NElts, lsc_data_size DS = lsc_data_size::default_size,
          cache_hint L1H = cache_hint::none, cache_hint L3H = cache_hint::none,
          typename AccessorTy>
__ESIMD_API std::enable_if_t<!std::is_pointer<AccessorTy>::value,
                             __ESIMD_NS::simd<T, NElts>>
lsc_block_load(AccessorTy acc, uint32_t offset,
               __ESIMD_NS::simd_mask<1> pred = 1) {
#ifdef __ESIMD_FORCE_STATELESS_MEM
  return lsc_block_load<T, NElts, DS, L1H, L3H>(
      __ESIMD_DNS::accessorToPointer<T>(acc, offset), pred);
#else  // !__ESIMD_FORCE_STATELESS_MEM
  // Verify input template arguments.
  detail::check_lsc_data_size<T, DS>();
  detail::check_lsc_cache_hint<detail::lsc_action::load, L1H, L3H>();
  constexpr lsc_data_size FDS = detail::finalize_data_size<T, DS>();
  constexpr int SmallIntFactor =
      (FDS == lsc_data_size::u16) ? 2 : (FDS == lsc_data_size::u8 ? 4 : 1);
  static_assert(NElts > 0 && NElts % SmallIntFactor == 0,
                "Number of elements is not supported by Transposed load");
  detail::check_lsc_vector_size<NElts / SmallIntFactor>();

  // Prepare template arguments for the call of intrinsic.
  using LoadElemT =
      std::conditional_t<FDS == lsc_data_size::u64, uint64_t, uint32_t>;
  constexpr uint16_t _AddressScale = 1;
  constexpr int _ImmOffset = 0;
  constexpr auto _DS = FDS == lsc_data_size::u64 ? FDS : lsc_data_size::u32;
  constexpr auto _VS = detail::to_lsc_vector_size<NElts / SmallIntFactor>();
  constexpr auto _Transposed = detail::lsc_data_order::transpose;
  constexpr int N = 1;
<<<<<<< HEAD
  __ESIMD_NS::simd<uint32_t, N> offsets = offset;
  auto si = __ESIMD_NS::get_surface_index(acc);

  constexpr int SmallIntFactor32Bit =
      (_DS == lsc_data_size::u16) ? 2 : (_DS == lsc_data_size::u8 ? 4 : 1);
  static_assert(NElts % SmallIntFactor32Bit == 0,
                "Number of elements is not supported by Transposed load");

  constexpr bool Use64BitData =
      sizeof(T) == 8 ||
      (DS == lsc_data_size::default_size && (NElts * sizeof(T)) % 8 == 0);
  constexpr int SmallIntFactor64Bit =
      (_DS == lsc_data_size::u16)
          ? 4
          : (_DS == lsc_data_size::u8 ? 8
                                      : (_DS == lsc_data_size::u32 ? 2 : 1));
  constexpr int SmallIntFactor =
      Use64BitData ? SmallIntFactor64Bit : SmallIntFactor32Bit;
  constexpr int FactoredNElts = NElts / SmallIntFactor;
  constexpr lsc_data_size ActualDS = Use64BitData
                                         ? __ESIMD_ENS::lsc_data_size::u64
                                         : __ESIMD_ENS::lsc_data_size::u32;

  detail::check_lsc_vector_size<FactoredNElts>();
  constexpr detail::lsc_vector_size _VS =
      detail::to_lsc_vector_size<FactoredNElts>();

  using StoreType = typename std::conditional_t<
      ActualDS == __ESIMD_ENS::lsc_data_size::u32, uint32_t,
      std::conditional_t<ActualDS == __ESIMD_ENS::lsc_data_size::u64, uint64_t,
                         void>>;

  __ESIMD_NS::simd<StoreType, FactoredNElts> result =
      __esimd_lsc_load_bti<StoreType, L1H, L3H, _AddressScale, _ImmOffset,
                           ActualDS, _VS, _Transposed, N>(pred.data(),
                                                          offsets.data(), si);
  return result.template bit_cast_view<T>();
#endif
=======

  __ESIMD_NS::simd<uint32_t, N> Offsets = offset;
  auto SI = __ESIMD_NS::get_surface_index(acc);
  __ESIMD_NS::simd<LoadElemT, NElts / SmallIntFactor> Result =
      __esimd_lsc_load_bti<LoadElemT, L1H, L3H, _AddressScale, _ImmOffset, _DS,
                           _VS, _Transposed, N>(pred.data(), Offsets.data(),
                                                SI);
  return Result.template bit_cast_view<T>();
#endif // !__ESIMD_FORCE_STATELESS_MEM
}

/// Accessor-based transposed gather with 1 channel.
/// Supported platforms: DG2, PVC
/// VISA instruction: lsc_load.ugm
///
/// Collects elements located at surface and returns them
/// as a single \ref simd object.
/// See comments in the  \ref lsc_block_load API for description and parameter
/// constraints.
///
/// @tparam T is element type.
/// @tparam NElts is the number of elements to load per address.
/// @tparam DS is the data size.
/// @tparam L1H is L1 cache hint.
/// @tparam L3H is L3 cache hint.
/// @tparam AccessorTy is the \ref sycl::accessor type.
/// @param acc is the SYCL accessor.
/// @param offset is the zero-based offset in bytes.
/// @param pred is operation predicate. Operation is skipped for index 'i'
/// if pred[i] == 0 and the result element is taken from \p old_values[i].
/// Otherwise, the operation is performed.
/// @param old_values contains the values copied to the result when
/// the corresponding element from \p pred is zero.
/// @return is a vector of type T and size NElts
///
template <typename T, int NElts, lsc_data_size DS = lsc_data_size::default_size,
          cache_hint L1H = cache_hint::none, cache_hint L3H = cache_hint::none,
          typename AccessorTy>
__ESIMD_API std::enable_if_t<!std::is_pointer<AccessorTy>::value,
                             __ESIMD_NS::simd<T, NElts>>
lsc_block_load(AccessorTy acc, uint32_t offset, __ESIMD_NS::simd_mask<1> pred,
               __ESIMD_NS::simd<T, NElts> old_values) {
#ifdef __ESIMD_FORCE_STATELESS_MEM
  return lsc_block_load<T, NElts, DS, L1H, L3H>(
      __ESIMD_DNS::accessorToPointer<T>(acc, offset), pred, old_values);
#else  // !__ESIMD_FORCE_STATELESS_MEM
  // Verify input template arguments.
  detail::check_lsc_data_size<T, DS>();
  detail::check_lsc_cache_hint<detail::lsc_action::load, L1H, L3H>();
  constexpr lsc_data_size FDS = detail::finalize_data_size<T, DS>();
  constexpr int SmallIntFactor =
      (FDS == lsc_data_size::u16) ? 2 : (FDS == lsc_data_size::u8 ? 4 : 1);
  static_assert(NElts > 0 && NElts % SmallIntFactor == 0,
                "Number of elements is not supported by Transposed load");
  detail::check_lsc_vector_size<NElts / SmallIntFactor>();

  // Prepare template arguments for the call of intrinsic.
  using LoadElemT =
      std::conditional_t<FDS == lsc_data_size::u64, uint64_t, uint32_t>;
  constexpr uint16_t _AddressScale = 1;
  constexpr int _ImmOffset = 0;
  constexpr auto _DS = FDS == lsc_data_size::u64 ? FDS : lsc_data_size::u32;
  constexpr auto _VS = detail::to_lsc_vector_size<NElts / SmallIntFactor>();
  constexpr auto _Transposed = detail::lsc_data_order::transpose;
  constexpr int N = 1;

  __ESIMD_NS::simd<uint32_t, N> Offsets = offset;
  auto SI = __ESIMD_NS::get_surface_index(acc);
  __ESIMD_NS::simd<LoadElemT, NElts / SmallIntFactor> OldVals =
      old_values.template bit_cast_view<LoadElemT>();
  __ESIMD_NS::simd<LoadElemT, NElts / SmallIntFactor> Result =
      __esimd_lsc_load_merge_bti<LoadElemT, L1H, L3H, _AddressScale, _ImmOffset,
                                 _DS, _VS, _Transposed, N>(
          pred.data(), Offsets.data(), SI, OldVals.data());
  return Result.template bit_cast_view<T>();
#endif // !__ESIMD_FORCE_STATELESS_MEM
>>>>>>> 8f2cec36
}

/// USM pointer prefetch gather.
/// Supported platforms: DG2, PVC
/// VISA instruction: lsc_load.ugm
///
/// Prefetches elements located at specified address.
///
/// @tparam T is element type.
/// @tparam NElts is the number of elements to load per address.
/// @tparam DS is the data size.
/// @tparam L1H is L1 cache hint.
/// @tparam L3H is L3 cache hint.
/// @tparam N is the number of channels (platform dependent).
/// @param p is the base pointer.
/// @param offsets is the zero-based offsets in bytes.
/// @param pred is predicates.
///
template <typename T, int NElts = 1,
          lsc_data_size DS = lsc_data_size::default_size,
          cache_hint L1H = cache_hint::none, cache_hint L3H = cache_hint::none,
          int N, typename Toffset>
__ESIMD_API void lsc_prefetch(const T *p, __ESIMD_NS::simd<Toffset, N> offsets,
                              __ESIMD_NS::simd_mask<N> pred = 1) {
  static_assert(std::is_integral_v<Toffset>, "Unsupported offset type");
  detail::check_lsc_vector_size<NElts>();
  detail::check_lsc_data_size<T, DS>();
  detail::check_lsc_cache_hint<detail::lsc_action::prefetch, L1H, L3H>();
  constexpr uint16_t _AddressScale = 1;
  constexpr int _ImmOffset = 0;
  constexpr lsc_data_size _DS =
      detail::expand_data_size(detail::finalize_data_size<T, DS>());
  constexpr detail::lsc_vector_size _VS = detail::to_lsc_vector_size<NElts>();
  constexpr detail::lsc_data_order _Transposed =
      detail::lsc_data_order::nontranspose;
  using _MsgT = typename detail::lsc_expand_type<T>::type;
  __ESIMD_NS::simd<uintptr_t, N> addrs = reinterpret_cast<uintptr_t>(p);
  addrs += convert<uintptr_t>(offsets);
  __esimd_lsc_prefetch_stateless<_MsgT, L1H, L3H, _AddressScale, _ImmOffset,
                                 _DS, _VS, _Transposed, N>(pred.data(),
                                                           addrs.data());
}

template <
    typename T, int NElts = 1, lsc_data_size DS = lsc_data_size::default_size,
    cache_hint L1H = cache_hint::none, cache_hint L3H = cache_hint::none, int N,
    typename Toffset, typename RegionTy = __ESIMD_NS::region1d_t<Toffset, N, 1>>
__ESIMD_API void lsc_prefetch(const T *p,
                              __ESIMD_NS::simd_view<Toffset, RegionTy> offsets,
                              __ESIMD_NS::simd_mask<N> pred = 1) {
  using Ty = typename __ESIMD_NS::simd_view<Toffset, RegionTy>::element_type;
  lsc_prefetch<T, NElts, DS, L1H, L3H, N>(p, __ESIMD_NS::simd<Ty, N>(offsets),
                                          pred);
}

template <typename T, int NElts = 1,
          lsc_data_size DS = lsc_data_size::default_size,
          cache_hint L1H = cache_hint::none, cache_hint L3H = cache_hint::none,
          int N, typename Toffset>
__ESIMD_API std::enable_if_t<std::is_integral_v<Toffset>>
lsc_prefetch(const T *p, Toffset offset, __ESIMD_NS::simd_mask<N> pred = 1) {
  lsc_prefetch<T, NElts, DS, L1H, L3H, N>(
      p, __ESIMD_NS::simd<Toffset, N>(offset), pred);
}

/// USM pointer prefetch transposed gather with 1 channel.
/// Supported platforms: DG2, PVC
/// VISA instruction: lsc_load.ugm
///
/// Prefetches elements located at specified address.
///
/// @tparam T is element type.
/// @tparam NElts is the number of elements to load per address.
/// @tparam DS is the data size.
/// @tparam L1H is L1 cache hint.
/// @tparam L3H is L3 cache hint.
/// @param p is the base pointer.
///
template <typename T, int NElts = 1,
          lsc_data_size DS = lsc_data_size::default_size,
          cache_hint L1H = cache_hint::none, cache_hint L3H = cache_hint::none>
__ESIMD_API void lsc_prefetch(const T *p) {
  detail::check_lsc_vector_size<NElts>();
  detail::check_lsc_data_size<T, DS>();
  detail::check_lsc_cache_hint<detail::lsc_action::prefetch, L1H, L3H>();
  constexpr uint16_t _AddressScale = 1;
  constexpr int _ImmOffset = 0;
  constexpr lsc_data_size _DS = detail::finalize_data_size<T, DS>();

  static_assert(
      _DS == lsc_data_size::u32 || _DS == lsc_data_size::u64,
      "Transposed prefetch is supported only for data size u32 or u64");
  constexpr detail::lsc_vector_size _VS = detail::to_lsc_vector_size<NElts>();
  constexpr detail::lsc_data_order _Transposed =
      detail::lsc_data_order::transpose;
  constexpr int N = 1;
  __ESIMD_NS::simd_mask<N> pred = 1;

  __ESIMD_NS::simd<uintptr_t, N> addrs = reinterpret_cast<uintptr_t>(p);
  __esimd_lsc_prefetch_stateless<T, L1H, L3H, _AddressScale, _ImmOffset, _DS,
                                 _VS, _Transposed, N>(pred.data(),
                                                      addrs.data());
}

/// Accessor-based prefetch gather.
/// Supported platforms: DG2, PVC
/// VISA instruction: lsc_load.ugm
///
/// Prefetches elements located at surface.
///
/// @tparam T is element type.
/// @tparam NElts is the number of elements to load per address.
/// @tparam DS is the data size.
/// @tparam L1H is L1 cache hint.
/// @tparam L3H is L3 cache hint.
/// @tparam N is the number of channels (platform dependent).
/// @tparam AccessorTy is the \ref sycl::accessor type.
/// @param acc is the SYCL accessor.
/// @param offsets is the zero-based offsets in bytes.
/// @param pred is predicates.
///
template <typename T, int NElts = 1,
          lsc_data_size DS = lsc_data_size::default_size,
          cache_hint L1H = cache_hint::none, cache_hint L3H = cache_hint::none,
          int N, typename AccessorTy>
__ESIMD_API std::enable_if_t<!std::is_pointer<AccessorTy>::value>
lsc_prefetch(AccessorTy acc, __ESIMD_NS::simd<uint32_t, N> offsets,
             __ESIMD_NS::simd_mask<N> pred = 1) {
#ifdef __ESIMD_FORCE_STATELESS_MEM
  return lsc_prefetch<T, NElts, DS, L1H, L3H>(
      __ESIMD_DNS::accessorToPointer<T>(acc), offsets, pred);
#else
  detail::check_lsc_vector_size<NElts>();
  detail::check_lsc_data_size<T, DS>();
  detail::check_lsc_cache_hint<detail::lsc_action::prefetch, L1H, L3H>();
  constexpr uint16_t _AddressScale = 1;
  constexpr int _ImmOffset = 0;
  constexpr lsc_data_size _DS =
      detail::expand_data_size(detail::finalize_data_size<T, DS>());
  constexpr detail::lsc_vector_size _VS = detail::to_lsc_vector_size<NElts>();
  constexpr detail::lsc_data_order _Transposed =
      detail::lsc_data_order::nontranspose;
  using _MsgT = typename detail::lsc_expand_type<T>::type;
  auto si = __ESIMD_NS::get_surface_index(acc);
  __esimd_lsc_prefetch_bti<_MsgT, L1H, L3H, _AddressScale, _ImmOffset, _DS, _VS,
                           _Transposed, N>(pred.data(), offsets.data(), si);
#endif
}

/// Accessor-based transposed prefetch gather with 1 channel.
/// Supported platforms: DG2, PVC
/// VISA instruction: lsc_load.ugm
///
/// Prefetches elements located at surface.
///
/// @tparam T is element type.
/// @tparam NElts is the number of elements to load per address.
/// @tparam DS is the data size.
/// @tparam L1H is L1 cache hint.
/// @tparam L3H is L3 cache hint.
/// @tparam AccessorTy is the \ref sycl::accessor type.
/// @param acc is the SYCL accessor.
/// @param offset is the zero-based offset in bytes.
///
template <typename T, int NElts = 1,
          lsc_data_size DS = lsc_data_size::default_size,
          cache_hint L1H = cache_hint::none, cache_hint L3H = cache_hint::none,
          typename AccessorTy>
__ESIMD_API std::enable_if_t<!std::is_pointer<AccessorTy>::value>
lsc_prefetch(AccessorTy acc, uint32_t offset) {
#ifdef __ESIMD_FORCE_STATELESS_MEM
  lsc_prefetch<T, NElts, DS, L1H, L3H>(
      __ESIMD_DNS::accessorToPointer<T>(acc, offset));
#else
  detail::check_lsc_vector_size<NElts>();
  detail::check_lsc_data_size<T, DS>();
  detail::check_lsc_cache_hint<detail::lsc_action::prefetch, L1H, L3H>();
  constexpr uint16_t _AddressScale = 1;
  constexpr int _ImmOffset = 0;
  constexpr lsc_data_size _DS = detail::finalize_data_size<T, DS>();
  static_assert(
      _DS == lsc_data_size::u32 || _DS == lsc_data_size::u64,
      "Transposed prefetch is supported only for data size u32 or u64");
  constexpr detail::lsc_vector_size _VS = detail::to_lsc_vector_size<NElts>();
  constexpr detail::lsc_data_order _Transposed =
      detail::lsc_data_order::transpose;
  constexpr int N = 1;
  __ESIMD_NS::simd_mask<N> pred = 1;
  __ESIMD_NS::simd<uint32_t, N> offsets = offset;
  auto si = __ESIMD_NS::get_surface_index(acc);
  __esimd_lsc_prefetch_bti<T, L1H, L3H, _AddressScale, _ImmOffset, _DS, _VS,
                           _Transposed, N>(pred.data(), offsets.data(), si);
#endif
}

/// SLM scatter.
/// Supported platforms: DG2, PVC
/// VISA instruction: lsc_store.slm
///
/// Scatters elements located to slm.
///
/// @tparam T is element type.
/// @tparam NElts is the number of elements to store per address.
/// @tparam DS is the data size.
/// @tparam N is the number of channels (platform dependent).
/// @param offsets is the zero-based offsets for SLM buffer in bytes.
/// @param vals is values to store.
/// @param pred is predicates.
///
template <typename T, int NElts = 1,
          lsc_data_size DS = lsc_data_size::default_size, int N>
__ESIMD_API void lsc_slm_scatter(__ESIMD_NS::simd<uint32_t, N> offsets,
                                 __ESIMD_NS::simd<T, N * NElts> vals,
                                 __ESIMD_NS::simd_mask<N> pred = 1) {
  detail::check_lsc_vector_size<NElts>();
  detail::check_lsc_data_size<T, DS>();
  constexpr uint16_t _AddressScale = 1;
  constexpr int _ImmOffset = 0;
  constexpr lsc_data_size _DS =
      detail::expand_data_size(detail::finalize_data_size<T, DS>());
  constexpr detail::lsc_vector_size _VS = detail::to_lsc_vector_size<NElts>();
  constexpr detail::lsc_data_order _Transposed =
      detail::lsc_data_order::nontranspose;
  using _MsgT = typename detail::lsc_expand_type<T>::type;
  using _CstT = typename detail::lsc_bitcast_type<T>::type;
  __ESIMD_NS::simd<_MsgT, N *NElts> Tmp = vals.template bit_cast_view<_CstT>();
  __esimd_lsc_store_slm<_MsgT, cache_hint::none, cache_hint::none,
                        _AddressScale, _ImmOffset, _DS, _VS, _Transposed, N>(
      pred.data(), offsets.data(), Tmp.data());
}

/// Transposed SLM scatter with 1 channel.
/// Supported platforms: DG2, PVC
/// VISA instruction: lsc_store.slm
///
/// Scatters elements located to slm.
///
/// @tparam T is element type.
/// @tparam NElts is the number of elements to store per address.
/// @tparam DS is the data size.
/// @param offset is the zero-based offset for SLM buffer in bytes.
/// @param vals is values to store.
///
template <typename T, int NElts, lsc_data_size DS = lsc_data_size::default_size>
__ESIMD_API void lsc_slm_block_store(uint32_t offset,
                                     __ESIMD_NS::simd<T, NElts> vals) {
  detail::check_lsc_vector_size<NElts>();
  detail::check_lsc_data_size<T, DS>();
  constexpr uint16_t _AddressScale = 1;
  constexpr int _ImmOffset = 0;
  constexpr lsc_data_size _DS = detail::finalize_data_size<T, DS>();
  static_assert(_DS == lsc_data_size::u32 || _DS == lsc_data_size::u64,
                "Transposed store is supported only for data size u32 or u64");
  constexpr detail::lsc_vector_size _VS = detail::to_lsc_vector_size<NElts>();
  constexpr detail::lsc_data_order _Transposed =
      detail::lsc_data_order::transpose;
  constexpr int N = 1;
  __ESIMD_NS::simd_mask<N> pred = 1;
  __ESIMD_NS::simd<uint32_t, N> offsets = offset;
  __esimd_lsc_store_slm<T, cache_hint::none, cache_hint::none, _AddressScale,
                        _ImmOffset, _DS, _VS, _Transposed, N>(
      pred.data(), offsets.data(), vals.data());
}

/// USM pointer scatter.
/// Supported platforms: DG2, PVC
/// VISA instruction: lsc_store.ugm
///
/// Scatters elements to specific address.
///
/// @tparam T is element type.
/// @tparam NElts is the number of elements to store per address.
/// @tparam DS is the data size.
/// @tparam L1H is L1 cache hint.
/// @tparam L3H is L3 cache hint.
/// @tparam N is the number of channels (platform dependent).
/// @param p is the base pointer.
/// @param offsets is the zero-based offsets in bytes.
/// @param vals is values to store.
/// @param pred is predicates.
///
template <typename T, int NElts = 1,
          lsc_data_size DS = lsc_data_size::default_size,
          cache_hint L1H = cache_hint::none, cache_hint L3H = cache_hint::none,
          int N, typename Toffset>
__ESIMD_API void lsc_scatter(T *p, __ESIMD_NS::simd<Toffset, N> offsets,
                             __ESIMD_NS::simd<T, N * NElts> vals,
                             __ESIMD_NS::simd_mask<N> pred = 1) {
  static_assert(std::is_integral_v<Toffset>, "Unsupported offset type");
  detail::check_lsc_vector_size<NElts>();
  detail::check_lsc_data_size<T, DS>();
  detail::check_lsc_cache_hint<detail::lsc_action::store, L1H, L3H>();
  constexpr uint16_t _AddressScale = 1;
  constexpr int _ImmOffset = 0;
  constexpr lsc_data_size _DS =
      detail::expand_data_size(detail::finalize_data_size<T, DS>());
  constexpr detail::lsc_vector_size _VS = detail::to_lsc_vector_size<NElts>();
  constexpr detail::lsc_data_order _Transposed =
      detail::lsc_data_order::nontranspose;
  using _MsgT = typename detail::lsc_expand_type<T>::type;
  using _CstT = typename detail::lsc_bitcast_type<T>::type;
  __ESIMD_NS::simd<_MsgT, N *NElts> Tmp = vals.template bit_cast_view<_CstT>();
  __ESIMD_NS::simd<uintptr_t, N> addrs = reinterpret_cast<uintptr_t>(p);
  addrs += convert<uintptr_t>(offsets);
  __esimd_lsc_store_stateless<_MsgT, L1H, L3H, _AddressScale, _ImmOffset, _DS,
                              _VS, _Transposed, N>(pred.data(), addrs.data(),
                                                   Tmp.data());
}

template <
    typename T, int NElts = 1, lsc_data_size DS = lsc_data_size::default_size,
    cache_hint L1H = cache_hint::none, cache_hint L3H = cache_hint::none, int N,
    typename Toffset, typename RegionTy = __ESIMD_NS::region1d_t<Toffset, N, 1>>
__ESIMD_API void lsc_scatter(T *p,
                             __ESIMD_NS::simd_view<Toffset, RegionTy> offsets,
                             __ESIMD_NS::simd<T, N * NElts> vals,
                             __ESIMD_NS::simd_mask<N> pred = 1) {
  using Ty = typename __ESIMD_NS::simd_view<Toffset, RegionTy>::element_type;
  lsc_scatter<T, NElts, DS, L1H, L3H, N>(p, __ESIMD_NS::simd<Ty, N>(offsets),
                                         vals, pred);
}

template <typename T, int NElts = 1,
          lsc_data_size DS = lsc_data_size::default_size,
          cache_hint L1H = cache_hint::none, cache_hint L3H = cache_hint::none,
          int N, typename Toffset>
__ESIMD_API std::enable_if_t<std::is_integral_v<Toffset> && N == 1>
lsc_scatter(T *p, Toffset offset, __ESIMD_NS::simd<T, N * NElts> vals,
            __ESIMD_NS::simd_mask<N> pred = 1) {
  lsc_scatter<T, NElts, DS, L1H, L3H, N>(
      p, __ESIMD_NS::simd<Toffset, N>(offset), vals, pred);
}

/// Accessor-based scatter.
/// Supported platforms: DG2, PVC
/// VISA instruction: lsc_store.ugm
///
/// Scatters elements to surface.
///
/// @tparam T is element type.
/// @tparam NElts is the number of elements to store per address.
/// @tparam DS is the data size.
/// @tparam L1H is L1 cache hint.
/// @tparam L3H is L3 cache hint.
/// @tparam N is the number of channels (platform dependent).
/// @tparam AccessorTy is the \ref sycl::accessor type.
/// @param acc is the SYCL accessor.
/// @param offsets is the zero-based offsets in bytes.
/// @param vals is values to store.
/// @param pred is predicates.
///
template <typename T, int NElts = 1,
          lsc_data_size DS = lsc_data_size::default_size,
          cache_hint L1H = cache_hint::none, cache_hint L3H = cache_hint::none,
          int N, typename AccessorTy>
__ESIMD_API std::enable_if_t<!std::is_pointer<AccessorTy>::value>
lsc_scatter(AccessorTy acc, __ESIMD_NS::simd<uint32_t, N> offsets,
            __ESIMD_NS::simd<T, N * NElts> vals,
            __ESIMD_NS::simd_mask<N> pred = 1) {
#ifdef __ESIMD_FORCE_STATELESS_MEM
  lsc_scatter<T, NElts, DS, L1H, L3H>(__ESIMD_DNS::accessorToPointer<T>(acc),
                                      offsets, vals, pred);
#else
  detail::check_lsc_vector_size<NElts>();
  detail::check_lsc_data_size<T, DS>();
  detail::check_lsc_cache_hint<detail::lsc_action::store, L1H, L3H>();
  constexpr uint16_t _AddressScale = 1;
  constexpr int _ImmOffset = 0;
  constexpr lsc_data_size _DS =
      detail::expand_data_size(detail::finalize_data_size<T, DS>());
  constexpr detail::lsc_vector_size _VS = detail::to_lsc_vector_size<NElts>();
  constexpr detail::lsc_data_order _Transposed =
      detail::lsc_data_order::nontranspose;
  using _MsgT = typename detail::lsc_expand_type<T>::type;
  using _CstT = typename detail::lsc_bitcast_type<T>::type;
  __ESIMD_NS::simd<_MsgT, N *NElts> Tmp = vals.template bit_cast_view<_CstT>();
  auto si = __ESIMD_NS::get_surface_index(acc);
  __esimd_lsc_store_bti<_MsgT, L1H, L3H, _AddressScale, _ImmOffset, _DS, _VS,
                        _Transposed, N>(pred.data(), offsets.data(), Tmp.data(),
                                        si);
#endif
}

/// USM pointer transposed scatter with 1 channel.
/// Supported platforms: DG2, PVC
/// VISA instruction: lsc_store.ugm
///
/// Scatters elements to specific address.
/// See comments in the  \ref lsc_block_load API for description and parameter
/// constraints.
///
/// @tparam T is element type.
/// @tparam NElts is the number of elements to store per address.
/// @tparam DS is the data size.
/// @tparam L1H is L1 cache hint.
/// @tparam L3H is L3 cache hint.
/// @param p is the base pointer.
/// @param vals is values to store.
/// @param pred is operation predicate. Zero means operation is skipped
/// entirely, non-zero - operation is performed. The default is '1' - perform
/// the operation.
///
template <typename T, int NElts, lsc_data_size DS = lsc_data_size::default_size,
          cache_hint L1H = cache_hint::none, cache_hint L3H = cache_hint::none>
__ESIMD_API void lsc_block_store(T *p, __ESIMD_NS::simd<T, NElts> vals,
                                 __ESIMD_NS::simd_mask<1> pred = 1) {
  detail::check_lsc_data_size<T, DS>();
  detail::check_lsc_cache_hint<detail::lsc_action::store, L1H, L3H>();
  constexpr uint16_t _AddressScale = 1;
  constexpr int _ImmOffset = 0;
  constexpr lsc_data_size _DS = detail::finalize_data_size<T, DS>();
  constexpr detail::lsc_data_order _Transposed =
      detail::lsc_data_order::transpose;
  constexpr int N = 1;
  __ESIMD_NS::simd<uintptr_t, N> addrs = reinterpret_cast<uintptr_t>(p);

  constexpr int SmallIntFactor32Bit =
      (_DS == lsc_data_size::u16) ? 2 : (_DS == lsc_data_size::u8 ? 4 : 1);
  static_assert(NElts % SmallIntFactor32Bit == 0,
                "Number of elements is not supported by Transposed load");

  constexpr bool Use64BitData =
      sizeof(T) == 8 ||
      (DS == lsc_data_size::default_size && (NElts * sizeof(T)) % 8 == 0);
  constexpr int SmallIntFactor64Bit =
      (_DS == lsc_data_size::u16)
          ? 4
          : (_DS == lsc_data_size::u8 ? 8
                                      : (_DS == lsc_data_size::u32 ? 2 : 1));
  constexpr int SmallIntFactor =
      Use64BitData ? SmallIntFactor64Bit : SmallIntFactor32Bit;
  constexpr int FactoredNElts = NElts / SmallIntFactor;
  constexpr lsc_data_size ActualDS = Use64BitData
                                         ? __ESIMD_ENS::lsc_data_size::u64
                                         : __ESIMD_ENS::lsc_data_size::u32;

  detail::check_lsc_vector_size<FactoredNElts>();
  constexpr detail::lsc_vector_size _VS =
      detail::to_lsc_vector_size<FactoredNElts>();

  using StoreType = typename std::conditional_t<
      ActualDS == __ESIMD_ENS::lsc_data_size::u32, uint32_t,
      std::conditional_t<ActualDS == __ESIMD_ENS::lsc_data_size::u64, uint64_t,
                         void>>;

  __esimd_lsc_store_stateless<StoreType, L1H, L3H, _AddressScale, _ImmOffset,
                              ActualDS, _VS, _Transposed, N>(
      pred.data(), addrs.data(),
      sycl::bit_cast<__ESIMD_DNS::vector_type_t<StoreType, FactoredNElts>>(
          vals.data()));
}

/// Accessor-based transposed scatter with 1 channel.
/// Supported platforms: DG2, PVC
/// VISA instruction: lsc_store.ugm
///
/// Scatters elements to surface.
/// See comments in the  \ref lsc_block_load API for description and parameter
/// constraints.
///
/// @tparam T is element type.
/// @tparam NElts is the number of elements to store per address.
/// @tparam DS is the data size.
/// @tparam L1H is L1 cache hint.
/// @tparam L3H is L3 cache hint.
/// @tparam AccessorTy is the \ref sycl::accessor type.
/// @param acc is the SYCL accessor.
/// @param offset is the zero-based offset in bytes.
/// @param vals is values to store.
/// @param pred is operation predicate. Zero means operation is skipped
/// entirely, non-zero - operation is performed. The default is '1' - perform
/// the operation.
///
template <typename T, int NElts, lsc_data_size DS = lsc_data_size::default_size,
          cache_hint L1H = cache_hint::none, cache_hint L3H = cache_hint::none,
          typename AccessorTy>
__ESIMD_API std::enable_if_t<!std::is_pointer<AccessorTy>::value>
lsc_block_store(AccessorTy acc, uint32_t offset,
                __ESIMD_NS::simd<T, NElts> vals,
                __ESIMD_NS::simd_mask<1> pred = 1) {
#ifdef __ESIMD_FORCE_STATELESS_MEM
  lsc_block_store<T, NElts, DS, L1H, L3H>(
      __ESIMD_DNS::accessorToPointer<T>(acc, offset), vals, pred);
#else
  detail::check_lsc_data_size<T, DS>();
  detail::check_lsc_cache_hint<detail::lsc_action::store, L1H, L3H>();
  constexpr uint16_t _AddressScale = 1;
  constexpr int _ImmOffset = 0;
  constexpr lsc_data_size _DS = detail::finalize_data_size<T, DS>();
  constexpr detail::lsc_data_order _Transposed =
      detail::lsc_data_order::transpose;
  constexpr int N = 1;

  __ESIMD_NS::simd<uint32_t, N> offsets = offset;
  auto si = __ESIMD_NS::get_surface_index(acc);

  constexpr int SmallIntFactor32Bit =
      (_DS == lsc_data_size::u16) ? 2 : (_DS == lsc_data_size::u8 ? 4 : 1);
  static_assert(NElts % SmallIntFactor32Bit == 0,
                "Number of elements is not supported by Transposed load");

  constexpr bool Use64BitData =
      sizeof(T) == 8 ||
      (DS == lsc_data_size::default_size && (NElts * sizeof(T)) % 8 == 0);
  constexpr int SmallIntFactor64Bit =
      (_DS == lsc_data_size::u16)
          ? 4
          : (_DS == lsc_data_size::u8 ? 8
                                      : (_DS == lsc_data_size::u32 ? 2 : 1));
  constexpr int SmallIntFactor =
      Use64BitData ? SmallIntFactor64Bit : SmallIntFactor32Bit;
  constexpr int FactoredNElts = NElts / SmallIntFactor;
  constexpr lsc_data_size ActualDS = Use64BitData
                                         ? __ESIMD_ENS::lsc_data_size::u64
                                         : __ESIMD_ENS::lsc_data_size::u32;

  detail::check_lsc_vector_size<FactoredNElts>();
  constexpr detail::lsc_vector_size _VS =
      detail::to_lsc_vector_size<FactoredNElts>();

  using StoreType = typename std::conditional_t<
      ActualDS == __ESIMD_ENS::lsc_data_size::u32, uint32_t,
      std::conditional_t<ActualDS == __ESIMD_ENS::lsc_data_size::u64, uint64_t,
                         void>>;

  __esimd_lsc_store_bti<StoreType, L1H, L3H, _AddressScale, _ImmOffset,
                        ActualDS, _VS, _Transposed, N>(
      pred.data(), offsets.data(),
      sycl::bit_cast<__ESIMD_DNS::vector_type_t<StoreType, FactoredNElts>>(
          vals.data()),
      si);
#endif
}

namespace detail {
// Compile-time checks for lsc_load2d/store2d restrictions.
template <typename T, int BlockWidth, int BlockHeight, int NBlocks,
          bool Transposed, bool Transformed, bool IsStore = false>
constexpr void check_lsc_block_2d_restrictions() {
  constexpr int GRFByteSize = BlockWidth * BlockHeight * NBlocks * sizeof(T);
  static_assert(!IsStore || GRFByteSize <= 512,
                "2D store supports 512 bytes max");
  static_assert(IsStore || GRFByteSize <= 2048,
                "2D load supports 2048 bytes max");
  static_assert(!Transposed || !Transformed,
                "Transposed and transformed is not supported");
  if constexpr (Transposed) {
    static_assert(NBlocks == 1, "Transposed expected to be 1 block only");
    static_assert(sizeof(T) == 4 || sizeof(T) == 8,
                  "Transposed load is supported only for data size u32 or u64");
    static_assert(sizeof(T) == 64 ? BlockHeight == 8
                                  : BlockHeight >= 1 && BlockHeight <= 32,
                  "Unsupported block height");
    static_assert(sizeof(T) == 64 ? __ESIMD_DNS::isPowerOf2(BlockWidth, 4)
                                  : BlockWidth >= 1 && BlockWidth <= 8,
                  "Unsupported block width");
  } else if constexpr (Transformed) {
    static_assert(sizeof(T) == 1 || sizeof(T) == 2,
                  "VNNI transform is supported only for data size u8 or u16");
    static_assert(__ESIMD_DNS::isPowerOf2(NBlocks, 4),
                  "Unsupported number of blocks");
    static_assert(BlockHeight * sizeof(T) >= 4 && BlockHeight <= 32,
                  "Unsupported block height");
    static_assert(BlockWidth * sizeof(T) >= 4 &&
                      BlockWidth * NBlocks * sizeof(T) <= 64,
                  "Unsupported block width");
  } else {
    static_assert(
        __ESIMD_DNS::isPowerOf2(NBlocks, sizeof(T) == 1 ? 4 : 8 / sizeof(T)),
        "Unsupported number of blocks");
    static_assert(BlockHeight >= 1 && BlockHeight <= 32,
                  "Unsupported block height");
    static_assert(BlockWidth * sizeof(T) >= 4 &&
                      BlockWidth * NBlocks * sizeof(T) <= 64,
                  "Unsupported block width");
  }
}

} // namespace detail

/// 2D USM pointer block load.
/// Supported platforms: PVC
/// VISA instruction: lsc_load_block2d.ugm
///
/// Collects elements located at specified address and returns them
/// as a single \ref simd object.
///
/// @tparam T is element type.
/// @tparam BlockWidth is the block width in number of elements.
/// @tparam BlockHeight is the block height in number of elements.
/// @tparam NBlocks is the number of blocks.
/// @tparam Transposed is the transposed version or not.
/// @tparam Transformed is apply VNNI transform or not.
/// @tparam L1H is L1 cache hint.
/// @tparam L3H is L3 cache hint.
/// @tparam N is the data size
/// @param Ptr is the surface base address for this operation.
/// @param SurfaceWidth is the surface width minus 1 in bytes
/// @param SurfaceHeight is the surface height minus 1 in rows
/// @param SurfacePitch is the surface pitch minus 1 in bytes
/// @param X is zero based X-coordinate of the left upper rectangle corner in
/// number of elements.
/// @param Y is zero based Y-coordinate of the left upper rectangle corner in
/// rows.
/// @return is a vector of type T and size N, where N is
///  BlockWidth * BlockHeight * NBlocks, if transformed;
///  otherwise,
///  N = roundUpNextMultiple(BlockHeight, 4 / sizeof(T)) *
///   getNextPowerOf2(BlockWidth) * NBlocks
///
template <typename T, int BlockWidth, int BlockHeight = 1, int NBlocks = 1,
          bool Transposed = false, bool Transformed = false,
          cache_hint L1H = cache_hint::none, cache_hint L3H = cache_hint::none,
          int N = detail::get_lsc_block_2d_data_size<
              T, NBlocks, BlockHeight, BlockWidth, Transposed, Transformed>()>
__ESIMD_API __ESIMD_NS::simd<T, N>
lsc_load_2d(const T *Ptr, unsigned SurfaceWidth, unsigned SurfaceHeight,
            unsigned SurfacePitch, int X, int Y) {
  detail::check_lsc_cache_hint<detail::lsc_action::load, L1H, L3H>();
  detail::check_lsc_block_2d_restrictions<T, BlockWidth, BlockHeight, NBlocks,
                                          Transposed, Transformed>();
  constexpr int ElemsPerDword = 4 / sizeof(T);
  constexpr int GRFRowSize = Transposed ? BlockHeight : BlockWidth;
  constexpr int GRFRowPitch = __ESIMD_DNS::getNextPowerOf2<GRFRowSize>();
  constexpr int GRFBlockSize =
      GRFRowPitch * (Transposed ? BlockWidth : BlockHeight);
  constexpr int GRFBlockPitch =
      detail::roundUpNextMultiple<64 / sizeof(T), GRFBlockSize>();
  constexpr int ActualN = NBlocks * GRFBlockPitch;
  static_assert(
      ActualN == N,
      "These parameters require unpadding. It is not implemented yet");
  constexpr lsc_data_size DS =
      detail::finalize_data_size<T, lsc_data_size::default_size>();
  __ESIMD_NS::simd_mask<N> pred = 1;
  uintptr_t surf_addr = reinterpret_cast<uintptr_t>(Ptr);
  constexpr detail::lsc_data_order _Transposed =
      Transposed ? detail::lsc_data_order::transpose
                 : detail::lsc_data_order::nontranspose;
  return __esimd_lsc_load2d_stateless<T, L1H, L3H, DS, _Transposed, NBlocks,
                                      BlockWidth, BlockHeight, Transformed, N>(
      pred.data(), surf_addr, SurfaceWidth, SurfaceHeight, SurfacePitch, X, Y);
}

template <typename T, int BlockWidth, int BlockHeight = 1, int NBlocks = 1,
          bool Transposed = false, bool Transformed = false,
          cache_hint L1H = cache_hint::none, cache_hint L3H = cache_hint::none,
          int N = detail::get_lsc_block_2d_data_size<
              T, NBlocks, BlockHeight, BlockWidth, Transposed, Transformed>()>
__SYCL_DEPRECATED("use lsc_load_2d()")
__ESIMD_API __ESIMD_NS::simd<T, N> lsc_load2d(const T *Ptr,
                                              unsigned SurfaceWidth,
                                              unsigned SurfaceHeight,
                                              unsigned SurfacePitch, int X,
                                              int Y) {
  return lsc_load_2d<T, BlockWidth, BlockHeight, NBlocks, Transposed,
                     Transformed, L1H, L3H>(Ptr, SurfaceWidth, SurfaceHeight,
                                            SurfacePitch, X, Y);
}

/// 2D USM pointer block prefetch.
/// Supported platforms: PVC
/// VISA instruction: lsc_load_block2d.ugm
///
/// Prefetches elements located at specified address.
///
/// @tparam T is element type.
/// @tparam BlockWidth is the block width in number of elements.
/// @tparam BlockHeight is the block height in number of elements.
/// @tparam NBlocks is the number of blocks.
/// @tparam L1H is L1 cache hint.
/// @tparam L3H is L3 cache hint.
/// @tparam N is the data size
/// @param Ptr is the surface base address for this operation.
/// @param SurfaceWidth is the surface width minus 1 in bytes
/// @param SurfaceHeight is the surface height minus 1 in rows
/// @param SurfacePitch is the surface pitch minus 1 in bytes
/// @param X is zero based X-coordinate of the left upper rectangle corner in
/// number of elements.
/// @param Y is zero based Y-coordinate of the left upper rectangle corner in
/// rows.
///
template <typename T, int BlockWidth, int BlockHeight = 1, int NBlocks = 1,
          cache_hint L1H = cache_hint::none, cache_hint L3H = cache_hint::none,
          int N = detail::get_lsc_block_2d_data_size<
              T, NBlocks, BlockHeight, BlockWidth, false, false>()>
__ESIMD_API void lsc_prefetch_2d(const T *Ptr, unsigned SurfaceWidth,
                                 unsigned SurfaceHeight, unsigned SurfacePitch,
                                 int X, int Y) {
  detail::check_lsc_cache_hint<detail::lsc_action::prefetch, L1H, L3H>();
  detail::check_lsc_block_2d_restrictions<T, BlockWidth, BlockHeight, NBlocks,
                                          false, false>();
  constexpr lsc_data_size DS =
      detail::finalize_data_size<T, lsc_data_size::default_size>();
  __ESIMD_NS::simd_mask<N> pred = 1;
  uintptr_t surf_addr = reinterpret_cast<uintptr_t>(Ptr);
  constexpr detail::lsc_data_order _Transposed =
      detail::lsc_data_order::nontranspose;
  __esimd_lsc_prefetch2d_stateless<T, L1H, L3H, DS, _Transposed, NBlocks,
                                   BlockWidth, BlockHeight, false, N>(
      pred.data(), surf_addr, SurfaceWidth, SurfaceHeight, SurfacePitch, X, Y);
}

template <typename T, int BlockWidth, int BlockHeight = 1, int NBlocks = 1,
          cache_hint L1H = cache_hint::none, cache_hint L3H = cache_hint::none,
          int N = detail::get_lsc_block_2d_data_size<
              T, NBlocks, BlockHeight, BlockWidth, false, false>()>
__SYCL_DEPRECATED("use lsc_prefetch_2d()")
__ESIMD_API void lsc_prefetch2d(const T *Ptr, unsigned SurfaceWidth,
                                unsigned SurfaceHeight, unsigned SurfacePitch,
                                int X, int Y) {
  lsc_prefetch_2d<T, BlockWidth, BlockHeight, NBlocks, L1H, L3H>(
      Ptr, SurfaceWidth, SurfaceHeight, SurfacePitch, X, Y);
}
/// 2D USM pointer block store.
/// Supported platforms: PVC
/// VISA instruction: lsc_store_block2d.ugm
///
/// Stores elements at specified address.
///
/// @tparam T is element type.
/// @tparam BlockWidth is the block width in number of elements.
/// @tparam BlockHeight is the block height in number of elements.
/// @tparam L1H is L1 cache hint.
/// @tparam L3H is L3 cache hint.
/// @tparam N is the data size
/// @param Ptr is the surface base address for this operation.
/// @param SurfaceWidth is the surface width minus 1 in bytes
/// @param SurfaceHeight is the surface height minus 1 in rows
/// @param SurfacePitch is the surface pitch minus 1 in bytes
/// @param X is zero based X-coordinate of the left upper rectangle corner in
/// number of elements.
/// @param Y is zero based Y-coordinate of the left upper rectangle corner in
/// rows.
/// @param Vals is a vector to store of type T and size N, where
///  N = roundUpNextMultiple(BlockHeight, 4 / sizeof(T)) *
///   getNextPowerOf2(BlockWidth) * NBlocks
///
template <typename T, int BlockWidth, int BlockHeight = 1,
          cache_hint L1H = cache_hint::none, cache_hint L3H = cache_hint::none,
          int N = detail::get_lsc_block_2d_data_size<
              T, 1u, BlockHeight, BlockWidth, false, false>()>
__ESIMD_API void lsc_store_2d(T *Ptr, unsigned SurfaceWidth,
                              unsigned SurfaceHeight, unsigned SurfacePitch,
                              int X, int Y, __ESIMD_NS::simd<T, N> Vals) {
  detail::check_lsc_cache_hint<detail::lsc_action::store, L1H, L3H>();
  detail::check_lsc_block_2d_restrictions<T, BlockWidth, BlockHeight, 1, false,
                                          false, true /*IsStore*/>();
  constexpr lsc_data_size DS =
      detail::finalize_data_size<T, lsc_data_size::default_size>();
  __ESIMD_NS::simd_mask<N> pred = 1;
  uintptr_t surf_addr = reinterpret_cast<uintptr_t>(Ptr);
  constexpr detail::lsc_data_order _Transposed =
      detail::lsc_data_order::nontranspose;
  __esimd_lsc_store2d_stateless<T, L1H, L3H, DS, _Transposed, 1u, BlockWidth,
                                BlockHeight, false, N>(
      pred.data(), surf_addr, SurfaceWidth, SurfaceHeight, SurfacePitch, X, Y,
      Vals.data());
}

template <typename T, int BlockWidth, int BlockHeight = 1,
          cache_hint L1H = cache_hint::none, cache_hint L3H = cache_hint::none,
          int N = detail::get_lsc_block_2d_data_size<
              T, 1u, BlockHeight, BlockWidth, false, false>()>
__SYCL_DEPRECATED("use lsc_store_2d()")
__ESIMD_API void lsc_store2d(T *Ptr, unsigned SurfaceWidth,
                             unsigned SurfaceHeight, unsigned SurfacePitch,
                             int X, int Y, __ESIMD_NS::simd<T, N> Vals) {
  lsc_store_2d<T, BlockWidth, BlockHeight, L1H, L3H>(
      Ptr, SurfaceWidth, SurfaceHeight, SurfacePitch, X, Y, Vals);
}

/// <summary>
///  Container class to hold parameters for \c load2d/store2d \c functions
/// </summary>
/// @tparam T Type of data to load/store
/// @tparam BlockWidth the block width in number of elements
/// @tparam BlockHeight block height in number of elements
/// @tparam NBlocks Number of blocks
template <typename T, int BlockWidth, int BlockHeight, int NBlocks>
class config_2d_mem_access {
public:
  /// <summary>
  /// Default constructor
  /// </summary>
  config_2d_mem_access() : payload_data(0) {
    payload_data.template select<1, 1>(7) =
        ((NBlocks - 1) << 16) | ((BlockHeight - 1) << 8) | (BlockWidth - 1);
  }

  /// <summary>
  /// Copy constructor
  /// </summary>
  config_2d_mem_access(const config_2d_mem_access &other)
      : payload_data(other.payload) {}

  /// <summary>
  /// Constructor
  /// </summary>
  /// <param name="Ptr">surface base address</param>
  /// <param name="SurfaceWidth">surface width minus 1 in bytes</param>
  /// <param name="SurfaceHeight">surface height minus 1 in rows</param>
  /// <param name="SurfacePitch">surface pitch minus 1 in bytes</param>
  /// <param name="X">zero based X-coordinate of the left upper rectangle corner
  /// in number of elements</param>
  /// <param name="Y">zero based Y-coordinate of the left upper rectangle corner
  /// in rows</param>
  config_2d_mem_access(const T *Ptr, uint32_t SurfaceWidth,
                       uint32_t SurfaceHeight, uint32_t SurfacePitch, int32_t X,
                       int32_t Y)
      : config_2d_mem_access() {
    payload_data.template bit_cast_view<uint64_t>().template select<1, 1>(0) =
        (uint64_t)Ptr;
    payload_data.template select<1, 1>(2) = SurfaceWidth;
    payload_data.template select<1, 1>(3) = SurfaceHeight;
    payload_data.template select<1, 1>(4) = SurfacePitch;
    payload_data.template select<1, 1>(5) = X;
    payload_data.template select<1, 1>(6) = Y;
  }

  /// <summary>
  /// Get a surface base address
  /// </summary>
  /// <returns>surface base address</returns>
  T *get_data_pointer() const {
    return (T *)(const_cast<config_2d_mem_access>(this)
                     ->payload_data.template bit_cast_view<uint64_t>()
                     .template select<1, 1>(0));
  }

  /// <summary>
  /// Get surface width
  /// </summary>
  /// <returns>Surface Width</returns>
  uint32_t get_surface_width() const {
    return const_cast<config_2d_mem_access>(this)
        ->payload_data.template select<1, 1>(2);
  }

  /// <summary>
  /// Get surface height
  /// </summary>
  /// <returns>Surface Height</returns>
  uint32_t get_surface_height() const {
    return const_cast<config_2d_mem_access>(this)
        ->payload_data.template select<1, 1>(3);
  }

  /// <summary>
  /// Get surface pitch
  /// </summary>
  /// <returns>Surface Pitch</returns>
  uint32_t get_surface_pitch() const {
    return const_cast<config_2d_mem_access>(this)
        ->payload_data.template select<1, 1>(4);
  }

  /// <summary>
  /// Get top left corner X coordinate of the block
  /// </summary>
  /// <returns>Top left corner X coordinate of the block</returns>
  int32_t get_x() const {
    return const_cast<config_2d_mem_access>(this)
        ->payload_data.template select<1, 1>(5);
  }

  /// <summary>
  /// Get top left corner Y coordinate of the block
  /// </summary>
  /// <returns>Top left corner Y coordinate of the block</returns>
  int32_t get_y() const {
    return const_cast<config_2d_mem_access>(this)
        ->payload_data.template select<1, 1>(6);
  }

  /// <summary>
  /// Get width of the block
  /// </summary>
  /// <returns>Width of the block</returns>
  constexpr int32_t get_width() const { return BlockWidth; }

  /// <summary>
  /// Get height of the block
  /// </summary>
  /// <returns>Height of the block</returns>
  constexpr int32_t get_height() const { return BlockHeight; }

  /// <summary>
  /// Get number of blocks
  /// </summary>
  /// <returns>Height of the block</returns>
  constexpr int32_t get_number_of_blocks() const { return NBlocks; }

  /// <summary>
  /// Sets surface base address
  /// </summary>
  /// <param name="Ptr">surface base address</param>
  /// <returns>Reference to the modified object</returns>
  config_2d_mem_access &set_data_pointer(T *Ptr) {
    payload_data.template bit_cast_view<uint64_t>().template select<1, 1>(0) =
        (uint64_t)Ptr;
    return *this;
  }

  /// <summary>
  /// Sets surface width
  /// </summary>
  /// <param name="SurfaceWidth">Surface Width</param>
  /// <returns>Reference to the modified object</returns>
  config_2d_mem_access &set_surface_width(uint32_t SurfaceWidth) {
    payload_data.template select<1, 1>(2) = SurfaceWidth;
    return *this;
  }

  /// <summary>
  /// Sets surface height
  /// </summary>
  /// <param name="SurfaceHeight">Surface Height</param>
  /// <returns>Reference to the modified object</returns>
  config_2d_mem_access &set_surface_height(uint32_t SurfaceHeight) {
    payload_data.template select<1, 1>(3) = SurfaceHeight;
    return *this;
  }

  /// <summary>
  /// Sets surface pitch
  /// </summary>
  /// <param name="SurfacePitch">Surface Pitch</param>
  /// <returns>Reference to the modified object</returns>
  config_2d_mem_access &set_surface_pitch(uint32_t SurfacePitch) {
    payload_data.template select<1, 1>(4) = SurfacePitch;
    return *this;
  }

  /// <summary>
  /// Sets top left corner X coordinate of the block
  /// </summary>
  /// <param name="X">Top left corner X coordinate of the block</param>
  /// <returns>Reference to the modified object</returns>
  config_2d_mem_access &set_x(int32_t X) {
    payload_data.template select<1, 1>(5) = X;
    return *this;
  }

  /// <summary>
  /// Sets top left corner Y coordinate of the block
  /// </summary>
  /// <param name="Y">Top left corner Y coordinate of the block</param>
  /// <returns>Reference to the modified object</returns>
  config_2d_mem_access &set_y(int32_t Y) {
    payload_data.template select<1, 1>(6) = Y;
    return *this;
  }

private:
  __ESIMD_NS::simd<uint32_t, 16> get_raw_data() { return payload_data; }
  __ESIMD_NS::simd<uint32_t, 16> payload_data;

  template <typename T1, int BlockWidth1, int BlockHeight1, int NBlocks1,
            bool Transposed1, bool Transformed1, cache_hint L1H, cache_hint L3H,
            int N>
  friend ESIMD_INLINE SYCL_ESIMD_FUNCTION __ESIMD_NS::simd<T1, N> lsc_load_2d(
      config_2d_mem_access<T1, BlockWidth1, BlockHeight1, NBlocks1> &payload);

  template <typename T1, int BlockWidth1, int BlockHeight1, int NBlocks1,
            cache_hint L1H, cache_hint L3H, int N>
  friend ESIMD_INLINE SYCL_ESIMD_FUNCTION void lsc_store_2d(
      config_2d_mem_access<T1, BlockWidth1, BlockHeight1, NBlocks1> &payload,
      __ESIMD_NS::simd<T1, N> Data);

  template <typename T1, int BlockWidth1, int BlockHeight1, int NBlocks1,
            bool Transposed1, bool Transformed1, cache_hint L1H, cache_hint L3H,
            int N>
  friend ESIMD_INLINE SYCL_ESIMD_FUNCTION void lsc_prefetch_2d(
      config_2d_mem_access<T1, BlockWidth1, BlockHeight1, NBlocks1> &payload);
};

/// A variation of \c 2D stateless block load \c with parameters passed as
/// \c config_2d_mem_access \c object
/// Note: Compatibility with future hardware versions is not guaranteed.
/// Note: No software mitigation for hardware bugs is possible for this
/// function.
/// @tparam T is the element data type
/// @tparam BlockWidth the block width in number of elements
/// @tparam BlockHeight block height in number of elements
/// @tparam NBlocks Number of blocks
/// @tparam Transposed is the transposed version or not.
/// @tparam Transformed is apply VNNI transform or not.
/// @tparam L1H is L1 cache hint.
/// @tparam L3H is L3 cache hint.
/// @tparam N is the data size
/// @param payload is \c config_2d_mem_access \c object holding all the data
/// @return is a vector of type T and size N, where N is
///  getNextPowerOf2(Height) * Width * NBlocks, if transposed
///  getNextPowerOf2(Width) * Height * NBlocks, otherwise
///
template <typename T, int BlockWidth, int BlockHeight = 1, int NBlocks = 1,
          bool Transposed = false, bool Transformed = false,
          cache_hint L1H = cache_hint::none, cache_hint L3H = cache_hint::none,
          int N = detail::get_lsc_block_2d_data_size<
              T, NBlocks, BlockHeight, BlockWidth, Transposed, Transformed>()>
ESIMD_INLINE SYCL_ESIMD_FUNCTION __ESIMD_NS::simd<T, N> lsc_load_2d(
    config_2d_mem_access<T, BlockWidth, BlockHeight, NBlocks> &payload) {
  detail::check_lsc_block_2d_restrictions<T, BlockWidth, BlockHeight, NBlocks,
                                          Transposed, Transformed, false>();
  detail::check_lsc_cache_hint<detail::lsc_action::load, L1H, L3H>();
  constexpr int ElemsPerDword = 4 / sizeof(T);
  constexpr int GRFRowSize = Transposed ? BlockHeight : BlockWidth;
  constexpr int GRFRowPitch = __ESIMD_DNS::getNextPowerOf2<GRFRowSize>();
  constexpr int GRFBlockSize =
      GRFRowPitch * (Transposed ? BlockWidth : BlockHeight);
  constexpr int GRFBlockPitch =
      detail::roundUpNextMultiple<64 / sizeof(T), GRFBlockSize>();
  constexpr int ActualN = NBlocks * GRFBlockPitch;
  static_assert(
      ActualN == N,
      "These parameters require unpadding. It is not implemented yet");
  static_assert(!Transposed || !Transformed,
                "Transposed and transformed is not supported");
  constexpr uint32_t cache_mask = detail::get_lsc_load_cache_mask<L1H, L3H>()
                                  << 17;
  constexpr uint32_t base_desc = 0x2800403;
  constexpr uint32_t transformMask = Transformed ? 1 << 7 : 0;
  constexpr uint32_t transposeMask = Transposed ? 1 << 15 : 0;
  __ESIMD_NS::simd<T, N> oldDst;
  constexpr uint32_t exDesc = 0x0;
  constexpr uint32_t desc =
      base_desc | cache_mask | transformMask | transposeMask;
  constexpr uint8_t execSize = 0x0;
  constexpr uint8_t sfid = 0xF;
  constexpr uint8_t numSrc0 = 0x1;
  constexpr uint8_t numSrc1 = 0x0;
  constexpr uint8_t numDst = (N * sizeof(T)) / 64;
  return raw_send_load(oldDst, payload.get_raw_data(), exDesc, desc, execSize,
                       sfid, numSrc0, numDst);
}

/// A variation of \c 2D stateless block prefetch \c with parameters passed as
/// \c config_2d_mem_access \c object
/// Note: Compatibility with future hardware versions is not guaranteed.
/// Note: No software mitigation for hardware bugs is possible for this
/// function.
/// @tparam T is the element data type
/// @tparam BlockWidth the block width in number of elements
/// @tparam BlockHeight block height in number of elements
/// @tparam NBlocks Number of blocks
/// @tparam Transposed is the transposed version or not.
/// @tparam Transformed is apply VNNI transform or not.
/// @tparam L1H is L1 cache hint.
/// @tparam L3H is L3 cache hint.
/// @tparam N is the data size
/// @param payload is \c config_2d_mem_access \c object holding all the data
///
template <typename T, int BlockWidth, int BlockHeight = 1, int NBlocks = 1,
          bool Transposed = false, bool Transformed = false,
          cache_hint L1H = cache_hint::none, cache_hint L3H = cache_hint::none,
          int N = detail::get_lsc_block_2d_data_size<
              T, NBlocks, BlockHeight, BlockWidth, Transposed, Transformed>()>
ESIMD_INLINE SYCL_ESIMD_FUNCTION void lsc_prefetch_2d(
    config_2d_mem_access<T, BlockWidth, BlockHeight, NBlocks> &payload) {
  detail::check_lsc_cache_hint<detail::lsc_action::prefetch, L1H, L3H>();
  detail::check_lsc_block_2d_restrictions<T, BlockWidth, BlockHeight, NBlocks,
                                          Transposed, Transformed, false>();
  static_assert(!Transposed || !Transformed,
                "Transposed and transformed is not supported");
  constexpr uint32_t cache_mask = detail::get_lsc_load_cache_mask<L1H, L3H>()
                                  << 17;
  constexpr uint32_t base_desc = 0x2000403;
  constexpr uint32_t transformMask = Transformed ? 1 << 7 : 0;
  constexpr uint32_t transposeMask = Transposed ? 1 << 15 : 0;
  __ESIMD_NS::simd<T, N> oldDst;
  constexpr uint32_t exDesc = 0x0;
  constexpr uint32_t desc =
      base_desc | cache_mask | transformMask | transposeMask;
  constexpr uint8_t execSize = 0x0;
  constexpr uint8_t sfid = 0xF;
  constexpr uint8_t numSrc0 = 0x1;
  constexpr uint8_t numSrc1 = 0x0;
  constexpr uint8_t numDst = (N * sizeof(T)) / 64;
  raw_sends_store(oldDst, payload.get_raw_data(), exDesc, desc, execSize, sfid,
                  numSrc0, numDst);
}

/// A variation of \c 2D stateless block store \c with parameters passed as
/// \c config_2d_mem_access \c object
/// Note: Compatibility with future hardware versions is not guaranteed.
/// Note: No software mitigation for hardware bugs is possible for this
/// function.
/// @tparam T is the element data type
/// @tparam BlockWidth the block width in number of elements
/// @tparam BlockHeight block height in number of elements
/// @tparam NBlocks Number of blocks
/// @tparam L1H is L1 cache hint.
/// @tparam L3H is L3 cache hint.
/// @tparam N is the data size
/// @param payload is \c config_2d_mem_access \c object holding all the data
/// @param Data is the data to be stored.
///
template <typename T, int BlockWidth, int BlockHeight = 1, int NBlocks = 1,
          cache_hint L1H = cache_hint::none, cache_hint L3H = cache_hint::none,
          int N = detail::get_lsc_block_2d_data_size<
              T, NBlocks, BlockHeight, BlockWidth, false, false>()>
ESIMD_INLINE SYCL_ESIMD_FUNCTION void
lsc_store_2d(config_2d_mem_access<T, BlockWidth, BlockHeight, NBlocks> &payload,
             __ESIMD_NS::simd<T, N> Data) {
  detail::check_lsc_block_2d_restrictions<T, BlockWidth, BlockHeight, NBlocks,
                                          false, false, true>();
  detail::check_lsc_cache_hint<detail::lsc_action::store, L1H, L3H>();

  constexpr uint32_t cache_mask = detail::get_lsc_store_cache_mask<L1H, L3H>()
                                  << 17;
  constexpr uint32_t base_desc = 0x2000407;

  constexpr uint32_t exDesc = 0x0;
  constexpr uint32_t desc = base_desc | cache_mask;
  constexpr uint8_t execSize = 0x0;
  constexpr uint8_t sfid = 0xF;
  constexpr uint8_t numSrc0 = 0x1;
  constexpr uint8_t numSrc1 = (N * sizeof(T)) / 64;
  constexpr uint8_t numDst = 0x0;
  raw_sends_store(payload.get_raw_data(), Data, exDesc, desc, execSize, sfid,
                  numSrc0, numSrc1);
}

/// SLM atomic.
/// Supported platforms: DG2, PVC
/// VISA instruction: lsc_atomic_<OP>.slm
///
/// @tparam Op is operation type.
/// @tparam T is element type.
/// @tparam N is the number of channels (platform dependent).
/// @tparam DS is the data size.
/// @param offsets is the zero-based offsets.
/// @param pred is predicates.
///
/// @return A vector of the old values at the memory locations before the
///   update.
template <__ESIMD_NS::atomic_op Op, typename T, int N,
          lsc_data_size DS = lsc_data_size::default_size>
__ESIMD_API __ESIMD_NS::simd<T, N>
lsc_slm_atomic_update(__ESIMD_NS::simd<uint32_t, N> offsets,
                      __ESIMD_NS::simd_mask<N> pred) {
  __ESIMD_EDNS::check_lsc_vector_size<1>();
  __ESIMD_EDNS::check_lsc_data_size<T, DS>();
  constexpr __ESIMD_NS::native::lsc::atomic_op _Op =
      __ESIMD_DNS::to_lsc_atomic_op<Op>();
  __ESIMD_EDNS::check_lsc_atomic<_Op, T, N, 0>();
  constexpr uint16_t _AddressScale = 1;
  constexpr int _ImmOffset = 0;
  constexpr lsc_data_size _DS =
      detail::expand_data_size(detail::finalize_data_size<T, DS>());
  constexpr detail::lsc_vector_size _VS = detail::to_lsc_vector_size<1>();
  constexpr detail::lsc_data_order _Transposed =
      detail::lsc_data_order::nontranspose;
  using _MsgT = typename detail::lsc_expand_type<T>::type;
  __ESIMD_NS::simd<_MsgT, N> Tmp =
      __esimd_lsc_xatomic_slm_0<_MsgT, _Op, cache_hint::none, cache_hint::none,
                                _AddressScale, _ImmOffset, _DS, _VS,
                                _Transposed, N>(pred.data(), offsets.data());
  return detail::lsc_format_ret<T>(Tmp);
}

/// SLM atomic.
/// Supported platforms: DG2, PVC
/// VISA instruction: lsc_atomic_<OP>.slm
///
/// @tparam Op is operation type.
/// @tparam T is element type.
/// @tparam N is the number of channels (platform dependent).
/// @tparam DS is the data size.
/// @param offsets is the zero-based offsets.
/// @param src0 is the first atomic operand.
/// @param pred is predicates.
///
/// @return A vector of the old values at the memory locations before the
///   update.
template <__ESIMD_NS::atomic_op Op, typename T, int N,
          lsc_data_size DS = lsc_data_size::default_size>
__ESIMD_API __ESIMD_NS::simd<T, N>
lsc_slm_atomic_update(__ESIMD_NS::simd<uint32_t, N> offsets,
                      __ESIMD_NS::simd<T, N> src0,
                      __ESIMD_NS::simd_mask<N> pred) {
  detail::check_lsc_vector_size<1>();
  detail::check_lsc_data_size<T, DS>();
  constexpr __ESIMD_NS::native::lsc::atomic_op _Op =
      __ESIMD_DNS::to_lsc_atomic_op<Op>();
  __ESIMD_EDNS::check_lsc_atomic<_Op, T, N, 1>();
  constexpr uint16_t _AddressScale = 1;
  constexpr int _ImmOffset = 0;
  constexpr lsc_data_size _DS =
      detail::expand_data_size(detail::finalize_data_size<T, DS>());
  constexpr detail::lsc_vector_size _VS = detail::to_lsc_vector_size<1>();
  constexpr detail::lsc_data_order _Transposed =
      detail::lsc_data_order::nontranspose;
  using _MsgT = typename detail::lsc_expand_type<T>::type;
  __ESIMD_NS::simd<_MsgT, N> Tmp =
      __esimd_lsc_xatomic_slm_1<_MsgT, _Op, cache_hint::none, cache_hint::none,
                                _AddressScale, _ImmOffset, _DS, _VS,
                                _Transposed, N>(pred.data(), offsets.data(),
                                                src0.data());
  return detail::lsc_format_ret<T>(Tmp);
}

/// SLM atomic.
/// Supported platforms: DG2, PVC
/// VISA instruction: lsc_atomic_<OP>.slm
///
/// @tparam Op is operation type.
/// @tparam T is element type.
/// @tparam N is the number of channels (platform dependent).
/// @tparam DS is the data size.
/// @param offsets is the zero-based offsets.
/// @param src0 is the first atomic operand.
/// @param src1 is the second atomic operand.
/// @param pred is predicates.
///
/// @return A vector of the old values at the memory locations before the
///   update.
template <__ESIMD_NS::atomic_op Op, typename T, int N,
          lsc_data_size DS = lsc_data_size::default_size>
__ESIMD_API __ESIMD_NS::simd<T, N>
lsc_slm_atomic_update(__ESIMD_NS::simd<uint32_t, N> offsets,
                      __ESIMD_NS::simd<T, N> src0, __ESIMD_NS::simd<T, N> src1,
                      __ESIMD_NS::simd_mask<N> pred) {
  detail::check_lsc_vector_size<1>();
  detail::check_lsc_data_size<T, DS>();
  constexpr __ESIMD_NS::native::lsc::atomic_op _Op =
      __ESIMD_DNS::to_lsc_atomic_op<Op>();
  __ESIMD_EDNS::check_lsc_atomic<_Op, T, N, 2>();
  constexpr uint16_t _AddressScale = 1;
  constexpr int _ImmOffset = 0;
  constexpr lsc_data_size _DS =
      detail::expand_data_size(detail::finalize_data_size<T, DS>());
  constexpr detail::lsc_vector_size _VS = detail::to_lsc_vector_size<1>();
  constexpr detail::lsc_data_order _Transposed =
      detail::lsc_data_order::nontranspose;
  using _MsgT = typename detail::lsc_expand_type<T>::type;
  __ESIMD_NS::simd<_MsgT, N> Tmp =
      __esimd_lsc_xatomic_slm_2<_MsgT, _Op, cache_hint::none, cache_hint::none,
                                _AddressScale, _ImmOffset, _DS, _VS,
                                _Transposed, N>(pred.data(), offsets.data(),
                                                src0.data(), src1.data());
  return detail::lsc_format_ret<T>(Tmp);
}

/// USM pointer atomic.
/// Supported platforms: DG2, PVC
/// VISA instruction: lsc_atomic_<OP>.ugm
///
/// @tparam Op is operation type.
/// @tparam T is element type.
/// @tparam N is the number of channels (platform dependent).
/// @tparam DS is the data size.
/// @tparam L1H is L1 cache hint.
/// @tparam L3H is L3 cache hint.
/// @param p is the base pointer.
/// @param offsets is the zero-based offsets.
/// @param pred is predicates.
///
template <__ESIMD_NS::atomic_op Op, typename T, int N,
          lsc_data_size DS = lsc_data_size::default_size,
          cache_hint L1H = cache_hint::none, cache_hint L3H = cache_hint::none,
          typename Toffset>
__ESIMD_API __ESIMD_NS::simd<T, N>
lsc_atomic_update(T *p, __ESIMD_NS::simd<Toffset, N> offsets,
                  __ESIMD_NS::simd_mask<N> pred) {
  static_assert(std::is_integral_v<Toffset>, "Unsupported offset type");
  detail::check_lsc_vector_size<1>();
  detail::check_lsc_data_size<T, DS>();
  constexpr __ESIMD_NS::native::lsc::atomic_op _Op =
      __ESIMD_DNS::to_lsc_atomic_op<Op>();
  __ESIMD_EDNS::check_lsc_atomic<_Op, T, N, 0>();
  detail::check_lsc_cache_hint<detail::lsc_action::atomic, L1H, L3H>();
  constexpr uint16_t _AddressScale = 1;
  constexpr int _ImmOffset = 0;
  constexpr lsc_data_size _DS =
      detail::expand_data_size(detail::finalize_data_size<T, DS>());
  constexpr detail::lsc_vector_size _VS = detail::to_lsc_vector_size<1>();
  constexpr detail::lsc_data_order _Transposed =
      detail::lsc_data_order::nontranspose;
  using _MsgT = typename detail::lsc_expand_type<T>::type;
  __ESIMD_NS::simd<uintptr_t, N> addrs = reinterpret_cast<uintptr_t>(p);
  addrs += convert<uintptr_t>(offsets);
  __ESIMD_NS::simd<_MsgT, N> Tmp =
      __esimd_lsc_xatomic_stateless_0<_MsgT, _Op, L1H, L3H, _AddressScale,
                                      _ImmOffset, _DS, _VS, _Transposed, N>(
          pred.data(), addrs.data());
  return detail::lsc_format_ret<T>(Tmp);
}

template <__ESIMD_NS::atomic_op Op, typename T, int N,
          lsc_data_size DS = lsc_data_size::default_size,
          cache_hint L1H = cache_hint::none, cache_hint L3H = cache_hint::none,
          typename Toffset,
          typename RegionTy = __ESIMD_NS::region1d_t<Toffset, N, 1>>
__ESIMD_API __ESIMD_NS::simd<T, N>
lsc_atomic_update(T *p, __ESIMD_NS::simd_view<Toffset, RegionTy> offsets,
                  __ESIMD_NS::simd_mask<N> pred = 1) {
  using Ty = typename __ESIMD_NS::simd_view<Toffset, RegionTy>::element_type;
  return lsc_atomic_update<Op, T, N, DS, L1H, L3H>(
      p, __ESIMD_NS::simd<Ty, N>(offsets), pred);
}

template <__ESIMD_NS::atomic_op Op, typename T, int N,
          lsc_data_size DS = lsc_data_size::default_size,
          cache_hint L1H = cache_hint::none, cache_hint L3H = cache_hint::none,
          typename Toffset>
__ESIMD_API
    std::enable_if_t<std::is_integral_v<Toffset>, __ESIMD_NS::simd<T, N>>
    lsc_atomic_update(T *p, Toffset offset, __ESIMD_NS::simd_mask<N> pred = 1) {
  return lsc_atomic_update<Op, T, N, DS, L1H, L3H>(
      p, __ESIMD_NS::simd<Toffset, N>(offset), pred);
}

/// USM pointer atomic.
/// Supported platforms: DG2, PVC
/// VISA instruction: lsc_atomic_<OP>.ugm
///
/// @tparam Op is operation type.
/// @tparam T is element type.
/// @tparam N is the number of channels (platform dependent).
/// @tparam DS is the data size.
/// @tparam L1H is L1 cache hint.
/// @tparam L3H is L3 cache hint.
/// @param p is the base pointer.
/// @param offsets is the zero-based offsets.
/// @param src0 is the first atomic operand.
/// @param pred is predicates.
///
template <__ESIMD_NS::atomic_op Op, typename T, int N,
          lsc_data_size DS = lsc_data_size::default_size,
          cache_hint L1H = cache_hint::none, cache_hint L3H = cache_hint::none,
          typename Toffset>
__ESIMD_API __ESIMD_NS::simd<T, N>
lsc_atomic_update(T *p, __ESIMD_NS::simd<Toffset, N> offsets,
                  __ESIMD_NS::simd<T, N> src0, __ESIMD_NS::simd_mask<N> pred) {
  static_assert(std::is_integral_v<Toffset>, "Unsupported offset type");
  detail::check_lsc_vector_size<1>();
  detail::check_lsc_data_size<T, DS>();
  constexpr __ESIMD_NS::native::lsc::atomic_op _Op =
      __ESIMD_DNS::to_lsc_atomic_op<Op>();
  __ESIMD_EDNS::check_lsc_atomic<_Op, T, N, 1>();
  detail::check_lsc_cache_hint<detail::lsc_action::atomic, L1H, L3H>();
  constexpr uint16_t _AddressScale = 1;
  constexpr int _ImmOffset = 0;
  constexpr lsc_data_size _DS =
      detail::expand_data_size(detail::finalize_data_size<T, DS>());
  constexpr detail::lsc_vector_size _VS = detail::to_lsc_vector_size<1>();
  constexpr detail::lsc_data_order _Transposed =
      detail::lsc_data_order::nontranspose;
  using _MsgT = typename detail::lsc_expand_type<T>::type;
  __ESIMD_NS::simd<uintptr_t, N> addrs = reinterpret_cast<uintptr_t>(p);
  addrs += convert<uintptr_t>(offsets);
  __ESIMD_NS::simd<_MsgT, N> Tmp =
      __esimd_lsc_xatomic_stateless_1<_MsgT, _Op, L1H, L3H, _AddressScale,
                                      _ImmOffset, _DS, _VS, _Transposed, N>(
          pred.data(), addrs.data(),
          src0.template bit_cast_view<_MsgT>().data());
  return detail::lsc_format_ret<T>(Tmp);
}

template <__ESIMD_NS::atomic_op Op, typename T, int N,
          lsc_data_size DS = lsc_data_size::default_size,
          cache_hint L1H = cache_hint::none, cache_hint L3H = cache_hint::none,
          typename Toffset,
          typename RegionTy = __ESIMD_NS::region1d_t<Toffset, N, 1>>
__ESIMD_API __ESIMD_NS::simd<T, N>
lsc_atomic_update(T *p, __ESIMD_NS::simd_view<Toffset, RegionTy> offsets,
                  __ESIMD_NS::simd<T, N> src0,
                  __ESIMD_NS::simd_mask<N> pred = 1) {
  using Ty = typename __ESIMD_NS::simd_view<Toffset, RegionTy>::element_type;
  return lsc_atomic_update<Op, T, N, DS, L1H, L3H>(
      p, __ESIMD_NS::simd<Ty, N>(offsets), src0, pred);
}

template <__ESIMD_NS::atomic_op Op, typename T, int N,
          lsc_data_size DS = lsc_data_size::default_size,
          cache_hint L1H = cache_hint::none, cache_hint L3H = cache_hint::none,
          typename Toffset>
__ESIMD_API std::enable_if_t<std::is_integral_v<Toffset> &&
                                 ((Op != __ESIMD_NS::atomic_op::store &&
                                   Op != __ESIMD_NS::atomic_op::xchg) ||
                                  N == 1),
                             __ESIMD_NS::simd<T, N>>
lsc_atomic_update(T *p, Toffset offset, __ESIMD_NS::simd<T, N> src0,
                  __ESIMD_NS::simd_mask<N> pred = 1) {
  return lsc_atomic_update<Op, T, N, DS, L1H, L3H>(
      p, __ESIMD_NS::simd<Toffset, N>(offset), src0, pred);
}
/// USM pointer atomic.
/// Supported platforms: DG2, PVC
/// VISA instruction: lsc_atomic_<OP>.ugm
///
/// @tparam Op is operation type.
/// @tparam T is element type.
/// @tparam N is the number of channels (platform dependent).
/// @tparam DS is the data size.
/// @tparam L1H is L1 cache hint.
/// @tparam L3H is L3 cache hint.
/// @param p is the base pointer.
/// @param offsets is the zero-based offsets.
/// @param src0 is the first atomic operand (expected value).
/// @param src1 is the second atomic operand (new value).
/// @param pred predicates.
///
template <__ESIMD_NS::atomic_op Op, typename T, int N,
          lsc_data_size DS = lsc_data_size::default_size,
          cache_hint L1H = cache_hint::none, cache_hint L3H = cache_hint::none,
          typename Toffset>
__ESIMD_API __ESIMD_NS::simd<T, N>
lsc_atomic_update(T *p, __ESIMD_NS::simd<Toffset, N> offsets,
                  __ESIMD_NS::simd<T, N> src0, __ESIMD_NS::simd<T, N> src1,
                  __ESIMD_NS::simd_mask<N> pred) {
  static_assert(std::is_integral_v<Toffset>, "Unsupported offset type");
  detail::check_lsc_vector_size<1>();
  detail::check_lsc_data_size<T, DS>();
  constexpr __ESIMD_NS::native::lsc::atomic_op _Op =
      __ESIMD_DNS::to_lsc_atomic_op<Op>();
  __ESIMD_EDNS::check_lsc_atomic<_Op, T, N, 2>();
  detail::check_lsc_cache_hint<detail::lsc_action::atomic, L1H, L3H>();
  constexpr uint16_t _AddressScale = 1;
  constexpr int _ImmOffset = 0;
  constexpr lsc_data_size _DS =
      detail::expand_data_size(detail::finalize_data_size<T, DS>());
  constexpr detail::lsc_vector_size _VS = detail::to_lsc_vector_size<1>();
  constexpr detail::lsc_data_order _Transposed =
      detail::lsc_data_order::nontranspose;
  using _MsgT = typename detail::lsc_expand_type<T>::type;
  __ESIMD_NS::simd<uintptr_t, N> addrs = reinterpret_cast<uintptr_t>(p);
  addrs += convert<uintptr_t>(offsets);
  __ESIMD_NS::simd<_MsgT, N> Tmp =
      __esimd_lsc_xatomic_stateless_2<_MsgT, _Op, L1H, L3H, _AddressScale,
                                      _ImmOffset, _DS, _VS, _Transposed, N>(
          pred.data(), addrs.data(),
          src0.template bit_cast_view<_MsgT>().data(),
          src1.template bit_cast_view<_MsgT>().data());
  return detail::lsc_format_ret<T>(Tmp);
}

template <__ESIMD_NS::atomic_op Op, typename T, int N,
          lsc_data_size DS = lsc_data_size::default_size,
          cache_hint L1H = cache_hint::none, cache_hint L3H = cache_hint::none,
          typename Toffset,
          typename RegionTy = __ESIMD_NS::region1d_t<Toffset, N, 1>>
__ESIMD_API __ESIMD_NS::simd<T, N>
lsc_atomic_update(T *p, __ESIMD_NS::simd_view<Toffset, RegionTy> offsets,
                  __ESIMD_NS::simd<T, N> src0, __ESIMD_NS::simd<T, N> src1,
                  __ESIMD_NS::simd_mask<N> pred = 1) {
  using Ty = typename __ESIMD_NS::simd_view<Toffset, RegionTy>::element_type;
  return lsc_atomic_update<Op, T, N, DS, L1H, L3H>(
      p, __ESIMD_NS::simd<Ty, N>(offsets), src0, src1, pred);
}

template <__ESIMD_NS::atomic_op Op, typename T, int N,
          lsc_data_size DS = lsc_data_size::default_size,
          cache_hint L1H = cache_hint::none, cache_hint L3H = cache_hint::none,
          typename Toffset>
__ESIMD_API
    std::enable_if_t<std::is_integral_v<Toffset>, __ESIMD_NS::simd<T, N>>
    lsc_atomic_update(T *p, Toffset offset, __ESIMD_NS::simd<T, N> src0,
                      __ESIMD_NS::simd<T, N> src1,
                      __ESIMD_NS::simd_mask<N> pred = 1) {
  return lsc_atomic_update<Op, T, N, DS, L1H, L3H>(
      p, __ESIMD_NS::simd<Toffset, N>(offset), src0, src1, pred);
}

/// Accessor-based atomic.
/// Supported platforms: DG2, PVC
/// VISA instruction: lsc_atomic_<OP>.ugm
///
/// @tparam Op is operation type.
/// @tparam T is element type.
/// @tparam N is the number of channels (platform dependent).
/// @tparam DS is the data size.
/// @tparam L1H is L1 cache hint.
/// @tparam L3H is L3 cache hint.
/// @tparam AccessorTy is the \ref sycl::accessor type.
/// @param acc is the SYCL accessor.
/// @param offsets is the zero-based offsets.
/// @param pred is predicates.
///
/// @return A vector of the old values at the memory locations before the
///   update.
template <__ESIMD_NS::atomic_op Op, typename T, int N,
          lsc_data_size DS = lsc_data_size::default_size,
          cache_hint L1H = cache_hint::none, cache_hint L3H = cache_hint::none,
          typename AccessorTy>
__ESIMD_API std::enable_if_t<!std::is_pointer<AccessorTy>::value,
                             __ESIMD_NS::simd<T, N>>
lsc_atomic_update(AccessorTy acc, __ESIMD_NS::simd<uint32_t, N> offsets,
                  __ESIMD_NS::simd_mask<N> pred) {
#ifdef __ESIMD_FORCE_STATELESS_MEM
  return lsc_atomic_update<Op, T, N, DS, L1H, L3H>(
      __ESIMD_DNS::accessorToPointer<T>(acc), offsets, pred);
#else
  detail::check_lsc_vector_size<1>();
  detail::check_lsc_data_size<T, DS>();
  constexpr __ESIMD_NS::native::lsc::atomic_op _Op =
      __ESIMD_DNS::to_lsc_atomic_op<Op>();
  __ESIMD_EDNS::check_lsc_atomic<_Op, T, N, 0>();
  detail::check_lsc_cache_hint<detail::lsc_action::atomic, L1H, L3H>();
  constexpr uint16_t _AddressScale = 1;
  constexpr int _ImmOffset = 0;
  constexpr lsc_data_size _DS =
      detail::expand_data_size(detail::finalize_data_size<T, DS>());
  constexpr detail::lsc_vector_size _VS = detail::to_lsc_vector_size<1>();
  constexpr detail::lsc_data_order _Transposed =
      detail::lsc_data_order::nontranspose;
  using _MsgT = typename detail::lsc_expand_type<T>::type;
  auto si = __ESIMD_NS::get_surface_index(acc);
  __ESIMD_NS::simd<_MsgT, N> Tmp =
      __esimd_lsc_xatomic_bti_0<_MsgT, _Op, L1H, L3H, _AddressScale, _ImmOffset,
                                _DS, _VS, _Transposed, N>(pred.data(),
                                                          offsets.data(), si);
  return detail::lsc_format_ret<T>(Tmp);
#endif
}

/// Accessor-based atomic.
/// Supported platforms: DG2, PVC
/// VISA instruction: lsc_atomic_<OP>.ugm
///
/// @tparam Op is operation type.
/// @tparam T is element type.
/// @tparam N is the number of channels (platform dependent).
/// @tparam DS is the data size.
/// @tparam L1H is L1 cache hint.
/// @tparam L3H is L3 cache hint.
/// @tparam AccessorTy is the \ref sycl::accessor type.
/// @param acc is the SYCL accessor.
/// @param offsets is the zero-based offsets.
/// @param src0 is the first atomic operand.
/// @param pred is predicates.
///
/// @return A vector of the old values at the memory locations before the
///   update.
template <__ESIMD_NS::atomic_op Op, typename T, int N,
          lsc_data_size DS = lsc_data_size::default_size,
          cache_hint L1H = cache_hint::none, cache_hint L3H = cache_hint::none,
          typename AccessorTy>
__ESIMD_API std::enable_if_t<!std::is_pointer<AccessorTy>::value,
                             __ESIMD_NS::simd<T, N>>
lsc_atomic_update(AccessorTy acc, __ESIMD_NS::simd<uint32_t, N> offsets,
                  __ESIMD_NS::simd<T, N> src0, __ESIMD_NS::simd_mask<N> pred) {
#ifdef __ESIMD_FORCE_STATELESS_MEM
  return lsc_atomic_update<Op, T, N, DS, L1H, L3H>(
      __ESIMD_DNS::accessorToPointer<T>(acc), offsets, src0, pred);
#else
  detail::check_lsc_vector_size<1>();
  detail::check_lsc_data_size<T, DS>();
  constexpr __ESIMD_NS::native::lsc::atomic_op _Op =
      __ESIMD_DNS::to_lsc_atomic_op<Op>();
  __ESIMD_EDNS::check_lsc_atomic<_Op, T, N, 1>();
  detail::check_lsc_cache_hint<detail::lsc_action::atomic, L1H, L3H>();
  constexpr uint16_t _AddressScale = 1;
  constexpr int _ImmOffset = 0;
  constexpr lsc_data_size _DS =
      detail::expand_data_size(detail::finalize_data_size<T, DS>());
  constexpr detail::lsc_vector_size _VS = detail::to_lsc_vector_size<1>();
  constexpr detail::lsc_data_order _Transposed =
      detail::lsc_data_order::nontranspose;
  using _MsgT = typename detail::lsc_expand_type<T>::type;
  auto si = __ESIMD_NS::get_surface_index(acc);
  __ESIMD_NS::simd<_MsgT, N> Tmp =
      __esimd_lsc_xatomic_bti_1<_MsgT, _Op, L1H, L3H, _AddressScale, _ImmOffset,
                                _DS, _VS, _Transposed, N>(
          pred.data(), offsets.data(), src0.data(), si);
  return detail::lsc_format_ret<T>(Tmp);
#endif
}

/// Accessor-based atomic.
/// Supported platforms: DG2, PVC
/// VISA instruction: lsc_atomic_<OP>.ugm
///
/// @tparam Op is operation type.
/// @tparam T is element type.
/// @tparam N is the number of channels (platform dependent).
/// @tparam DS is the data size.
/// @tparam L1H is L1 cache hint.
/// @tparam L3H is L3 cache hint.
/// @tparam AccessorTy is the \ref sycl::accessor type.
/// @param acc is the SYCL accessor.
/// @param offsets is the zero-based offsets.
/// @param src0 is the first atomic operand.
/// @param src1 is the second atomic operand.
/// @param pred is predicates.
///
/// @return A vector of the old values at the memory locations before the
///   update.
template <__ESIMD_NS::atomic_op Op, typename T, int N,
          lsc_data_size DS = lsc_data_size::default_size,
          cache_hint L1H = cache_hint::none, cache_hint L3H = cache_hint::none,
          typename AccessorTy>
__ESIMD_API std::enable_if_t<!std::is_pointer<AccessorTy>::value,
                             __ESIMD_NS::simd<T, N>>
lsc_atomic_update(AccessorTy acc, __ESIMD_NS::simd<uint32_t, N> offsets,
                  __ESIMD_NS::simd<T, N> src0, __ESIMD_NS::simd<T, N> src1,
                  __ESIMD_NS::simd_mask<N> pred) {
#ifdef __ESIMD_FORCE_STATELESS_MEM
  return lsc_atomic_update<Op, T, N, DS, L1H, L3H>(
      __ESIMD_DNS::accessorToPointer<T>(acc), offsets, src0, src1, pred);
#else
  detail::check_lsc_vector_size<1>();
  detail::check_lsc_data_size<T, DS>();
  constexpr __ESIMD_NS::native::lsc::atomic_op _Op =
      __ESIMD_DNS::to_lsc_atomic_op<Op>();
  __ESIMD_EDNS::check_lsc_atomic<_Op, T, N, 2>();
  detail::check_lsc_cache_hint<detail::lsc_action::atomic, L1H, L3H>();
  constexpr uint16_t _AddressScale = 1;
  constexpr int _ImmOffset = 0;
  constexpr lsc_data_size _DS =
      detail::expand_data_size(detail::finalize_data_size<T, DS>());
  constexpr detail::lsc_vector_size _VS = detail::to_lsc_vector_size<1>();
  constexpr detail::lsc_data_order _Transposed =
      detail::lsc_data_order::nontranspose;
  using _MsgT = typename detail::lsc_expand_type<T>::type;
  auto si = __ESIMD_NS::get_surface_index(acc);
  __ESIMD_NS::simd<_MsgT, N> Tmp =
      __esimd_lsc_xatomic_bti_2<_MsgT, _Op, L1H, L3H, _AddressScale, _ImmOffset,
                                _DS, _VS, _Transposed, N>(
          pred.data(), offsets.data(), src0.data(), src1.data(), si);
  return detail::lsc_format_ret<T>(Tmp);
#endif
}

/// Memory fence.
/// Supported platforms: DG2, PVC
///
/// @tparam Kind is the Sfid shaded function.
/// @tparam FenceOp is the fence operation.
/// @tparam Scope is the operation scope.
/// @tparam N is the number of channels (platform dependent).
/// @param pred is predicates.
template <lsc_memory_kind Kind = lsc_memory_kind::untyped_global,
          lsc_fence_op FenceOp = lsc_fence_op::none,
          lsc_scope Scope = lsc_scope::group, int N = 16>
__ESIMD_API void lsc_fence(__ESIMD_NS::simd_mask<N> pred = 1) {
  static_assert(
      Kind != lsc_memory_kind::shared_local ||
          (FenceOp == lsc_fence_op::none && Scope == lsc_scope::group),
      "SLM fence must have 'none' lsc_fence_op and 'group' scope");
  __esimd_lsc_fence<Kind, FenceOp, Scope, N>(pred.data());
}

/// @} sycl_esimd_memory_lsc

} // namespace experimental::esimd

namespace esimd {

/// LSC version of no argument variant of the \c atomic_update - accepts
/// <tt>native::lsc::atomic_op</tt> instead of <tt>atomic_op</tt> as atomic
/// operation template argument.
template <native::lsc::atomic_op Op, typename T, int N, typename Toffset>
__ESIMD_API simd<T, N> atomic_update(T *p, simd<Toffset, N> offset,
                                     simd_mask<N> mask) {
  return __ESIMD_ENS::lsc_atomic_update<detail::to_atomic_op<Op>(), T, N>(
      p, offset, mask);
}

template <native::lsc::atomic_op Op, typename T, int N, typename Toffset,
          typename RegionTy = __ESIMD_NS::region1d_t<Toffset, N, 1>>
__ESIMD_API simd<T, N> atomic_update(T *p, simd_view<Toffset, RegionTy> offsets,
                                     simd_mask<N> mask = 1) {
  return __ESIMD_ENS::lsc_atomic_update<detail::to_atomic_op<Op>(), T, N>(
      p, offsets, mask);
}

template <native::lsc::atomic_op Op, typename T, int N, typename Toffset>
__ESIMD_API
    std::enable_if_t<std::is_integral_v<Toffset>, __ESIMD_NS::simd<T, N>>
    atomic_update(T *p, Toffset offset, simd_mask<N> mask = 1) {
  return __ESIMD_ENS::lsc_atomic_update<detail::to_atomic_op<Op>(), T, N>(
      p, offset, mask);
}

/// LSC version of the single-argument atomic update.
template <native::lsc::atomic_op Op, typename T, int N, typename Toffset>
__ESIMD_API simd<T, N> atomic_update(T *p, simd<Toffset, N> offset,
                                     simd<T, N> src0, simd_mask<N> mask) {
  return __ESIMD_ENS::lsc_atomic_update<detail::to_atomic_op<Op>(), T, N>(
      p, offset, src0, mask);
}

template <native::lsc::atomic_op Op, typename T, int N, typename Toffset,
          typename RegionTy = __ESIMD_NS::region1d_t<Toffset, N, 1>>
__ESIMD_API simd<T, N> atomic_update(T *p, simd_view<Toffset, RegionTy> offsets,
                                     simd<T, N> src0, simd_mask<N> mask = 1) {
  return __ESIMD_ENS::lsc_atomic_update<detail::to_atomic_op<Op>(), T, N>(
      p, offsets, src0, mask);
}

template <native::lsc::atomic_op Op, typename T, int N, typename Toffset>
__ESIMD_API
    std::enable_if_t<std::is_integral_v<Toffset>, __ESIMD_NS::simd<T, N>>
    atomic_update(T *p, Toffset offset, simd<T, N> src0,
                  simd_mask<N> mask = 1) {
  return __ESIMD_ENS::lsc_atomic_update<detail::to_atomic_op<Op>(), T, N>(
      p, offset, src0, mask);
}

/// LSC version of the two-argument atomic update.
template <native::lsc::atomic_op Op, typename T, int N, typename Toffset>
__ESIMD_API simd<T, N> atomic_update(T *p, simd<Toffset, N> offset,
                                     simd<T, N> src0, simd<T, N> src1,
                                     simd_mask<N> mask) {
  // 2-argument lsc_atomic_update arguments order matches the standard one -
  // expected value first, then new value. But atomic_update uses reverse
  // order, hence the src1/src0 swap.
  return __ESIMD_ENS::lsc_atomic_update<detail::to_atomic_op<Op>(), T, N>(
      p, offset, src1, src0, mask);
}

template <native::lsc::atomic_op Op, typename T, int N, typename Toffset,
          typename RegionTy = __ESIMD_NS::region1d_t<Toffset, N, 1>>
__ESIMD_API simd<T, N> atomic_update(T *p, simd_view<Toffset, RegionTy> offsets,
                                     simd<T, N> src0, simd<T, N> src1,
                                     simd_mask<N> mask = 1) {
  return __ESIMD_ENS::lsc_atomic_update<detail::to_atomic_op<Op>(), T, N>(
      p, offsets, src1, src0, mask);
}

template <native::lsc::atomic_op Op, typename T, int N, typename Toffset>
__ESIMD_API
    std::enable_if_t<std::is_integral_v<Toffset>, __ESIMD_NS::simd<T, N>>
    atomic_update(T *p, Toffset offset, simd<T, N> src0, simd<T, N> src1,
                  simd_mask<N> mask = 1) {
  return __ESIMD_ENS::lsc_atomic_update<detail::to_atomic_op<Op>(), T, N>(
      p, offset, src1, src0, mask);
}

/// RAII-style class used to implement "semi-dynamic" SLM allocation.
/// SLM is allocated in the constructor and released in the destructor, that's
/// why it is "dynamic", as opposed to fully static allocation style of
/// 'slm_init'. Actual offset of SLM chunk allocated by the call is calculated
/// at compile time, that's why it is "semi-". To calculate SLM usage by a
/// kernel, compiler finds a path in a callgraph with the largest amount of SLM
/// "locked" by slm_allocator objects live along the paths. slm_init call also
/// participates in calculating SLM budget. It can be modelled as
/// \c slm_allocator object declared at the very beginning of a kernel and live
/// till its the very end.
/// Only compile-time constant SLM amount is supported for now, it is provided
/// as a class' template argument.
///
/// Since a call graph is used, function pointers and recursion is not
/// supported.
///
/// @tparam SLMAmount The amount allocated in bytes
template <int SLMAmount> class slm_allocator {
  int offset;

public:
  /// Allocates the amount of SLM which is class' template parameter.
  slm_allocator() { offset = __esimd_slm_alloc(SLMAmount); }

  /// @return The allocated chunk's offset in bytes.
  int get_offset() const { return offset; }

  /// Releases the SLM chunk allocated in the constructor.
  ~slm_allocator() { __esimd_slm_free(offset); }
};

} // namespace esimd
} // namespace ext::intel
} // __SYCL_INLINE_VER_NAMESPACE(_V1)
} // namespace sycl<|MERGE_RESOLUTION|>--- conflicted
+++ resolved
@@ -583,64 +583,45 @@
   detail::check_lsc_data_size<T, DS>();
   detail::check_lsc_cache_hint<detail::lsc_action::load, L1H, L3H>();
   constexpr lsc_data_size FDS = detail::finalize_data_size<T, DS>();
-  constexpr int SmallIntFactor =
+
+  constexpr int SmallIntFactor32Bit =
       (FDS == lsc_data_size::u16) ? 2 : (FDS == lsc_data_size::u8 ? 4 : 1);
-  static_assert(NElts > 0 && NElts % SmallIntFactor == 0,
-                "Number of elements is not supported by Transposed load");
-  detail::check_lsc_vector_size<NElts / SmallIntFactor>();
-
-  // Prepare template arguments for the call of intrinsic.
-  using LoadElemT =
-      std::conditional_t<FDS == lsc_data_size::u64, uint64_t, uint32_t>;
-  constexpr uint16_t _AddressScale = 1;
-  constexpr int _ImmOffset = 0;
-  constexpr auto _DS = FDS == lsc_data_size::u64 ? FDS : lsc_data_size::u32;
-  constexpr auto _VS = detail::to_lsc_vector_size<NElts / SmallIntFactor>();
-  constexpr auto _Transposed = detail::lsc_data_order::transpose;
-  constexpr int N = 1;
-<<<<<<< HEAD
-  __ESIMD_NS::simd<uintptr_t, N> addrs = reinterpret_cast<uintptr_t>(p);
-  constexpr int SmallIntFactor32Bit =
-      (_DS == lsc_data_size::u16) ? 2 : (_DS == lsc_data_size::u8 ? 4 : 1);
-  static_assert(NElts % SmallIntFactor32Bit == 0,
+  static_assert(NElts > 0 && NElts % SmallIntFactor32Bit == 0,
                 "Number of elements is not supported by Transposed load");
 
   constexpr bool Use64BitData =
       sizeof(T) == 8 ||
       (DS == lsc_data_size::default_size && (NElts * sizeof(T)) % 8 == 0);
   constexpr int SmallIntFactor64Bit =
-      (_DS == lsc_data_size::u16)
+      (FDS == lsc_data_size::u16)
           ? 4
-          : (_DS == lsc_data_size::u8 ? 8
-                                      : (_DS == lsc_data_size::u32 ? 2 : 1));
+          : (FDS == lsc_data_size::u8 ? 8
+                                      : (FDS == lsc_data_size::u32 ? 2 : 1));
   constexpr int SmallIntFactor =
       Use64BitData ? SmallIntFactor64Bit : SmallIntFactor32Bit;
   constexpr int FactoredNElts = NElts / SmallIntFactor;
+  detail::check_lsc_vector_size<FactoredNElts>();
+
+  // Prepare template arguments for the call of intrinsic.
   constexpr lsc_data_size ActualDS = Use64BitData
                                          ? __ESIMD_ENS::lsc_data_size::u64
                                          : __ESIMD_ENS::lsc_data_size::u32;
 
-  detail::check_lsc_vector_size<FactoredNElts>();
   constexpr detail::lsc_vector_size _VS =
       detail::to_lsc_vector_size<FactoredNElts>();
-
-  using StoreType = typename std::conditional_t<
-      ActualDS == __ESIMD_ENS::lsc_data_size::u32, uint32_t,
-      std::conditional_t<ActualDS == __ESIMD_ENS::lsc_data_size::u64, uint64_t,
-                         void>>;
-
-  __ESIMD_NS::simd<StoreType, FactoredNElts> result =
-      __esimd_lsc_load_stateless<StoreType, L1H, L3H, _AddressScale, _ImmOffset,
+  using LoadElemT = std::conditional_t<Use64BitData, uint64_t, uint32_t>;
+  constexpr uint16_t _AddressScale = 1;
+  constexpr int _ImmOffset = 0;
+
+  constexpr auto _Transposed = detail::lsc_data_order::transpose;
+  constexpr int N = 1;
+
+  __ESIMD_NS::simd<uintptr_t, N> Addrs = reinterpret_cast<uintptr_t>(p);
+
+  __ESIMD_NS::simd<LoadElemT, FactoredNElts> Result =
+      __esimd_lsc_load_stateless<LoadElemT, L1H, L3H, _AddressScale, _ImmOffset,
                                  ActualDS, _VS, _Transposed, N>(pred.data(),
-                                                                addrs.data());
-  return result.template bit_cast_view<T>();
-=======
-
-  __ESIMD_NS::simd<uintptr_t, N> Addrs = reinterpret_cast<uintptr_t>(p);
-  __ESIMD_NS::simd<LoadElemT, NElts / SmallIntFactor> Result =
-      __esimd_lsc_load_stateless<LoadElemT, L1H, L3H, _AddressScale, _ImmOffset,
-                                 _DS, _VS, _Transposed, N>(pred.data(),
-                                                           Addrs.data());
+                                                                Addrs.data());
   return Result.template bit_cast_view<T>();
 }
 
@@ -680,31 +661,47 @@
   detail::check_lsc_data_size<T, DS>();
   detail::check_lsc_cache_hint<detail::lsc_action::load, L1H, L3H>();
   constexpr lsc_data_size FDS = detail::finalize_data_size<T, DS>();
+  constexpr int SmallIntFactor32Bit =
+      (FDS == lsc_data_size::u16) ? 2 : (FDS == lsc_data_size::u8 ? 4 : 1);
+  static_assert(NElts > 0 && NElts % SmallIntFactor32Bit == 0,
+                "Number of elements is not supported by Transposed load");
+
+  constexpr bool Use64BitData =
+      sizeof(T) == 8 ||
+      (DS == lsc_data_size::default_size && (NElts * sizeof(T)) % 8 == 0);
+  constexpr int SmallIntFactor64Bit =
+      (FDS == lsc_data_size::u16)
+          ? 4
+          : (FDS == lsc_data_size::u8 ? 8
+                                      : (FDS == lsc_data_size::u32 ? 2 : 1));
   constexpr int SmallIntFactor =
-      (FDS == lsc_data_size::u16) ? 2 : (FDS == lsc_data_size::u8 ? 4 : 1);
-  static_assert(NElts > 0 && NElts % SmallIntFactor == 0,
-                "Number of elements is not supported by Transposed load");
-  detail::check_lsc_vector_size<NElts / SmallIntFactor>();
+      Use64BitData ? SmallIntFactor64Bit : SmallIntFactor32Bit;
+  constexpr int FactoredNElts = NElts / SmallIntFactor;
+  detail::check_lsc_vector_size<FactoredNElts>();
 
   // Prepare template arguments for the call of intrinsic.
-  using LoadElemT =
-      std::conditional_t<FDS == lsc_data_size::u64, uint64_t, uint32_t>;
+  constexpr lsc_data_size ActualDS = Use64BitData
+                                         ? __ESIMD_ENS::lsc_data_size::u64
+                                         : __ESIMD_ENS::lsc_data_size::u32;
+
+  constexpr detail::lsc_vector_size _VS =
+      detail::to_lsc_vector_size<FactoredNElts>();
+  using LoadElemT = std::conditional_t<Use64BitData, uint64_t, uint32_t>;
   constexpr uint16_t _AddressScale = 1;
   constexpr int _ImmOffset = 0;
-  constexpr auto _DS = FDS == lsc_data_size::u64 ? FDS : lsc_data_size::u32;
-  constexpr auto _VS = detail::to_lsc_vector_size<NElts / SmallIntFactor>();
+
   constexpr auto _Transposed = detail::lsc_data_order::transpose;
   constexpr int N = 1;
 
   __ESIMD_NS::simd<uintptr_t, N> Addrs = reinterpret_cast<uintptr_t>(p);
-  __ESIMD_NS::simd<LoadElemT, NElts / SmallIntFactor> OldVals =
+  __ESIMD_NS::simd<LoadElemT, FactoredNElts> OldVals =
       old_values.template bit_cast_view<LoadElemT>();
-  __ESIMD_NS::simd<LoadElemT, NElts / SmallIntFactor> Result =
+  __ESIMD_NS::simd<LoadElemT, FactoredNElts> Result =
       __esimd_lsc_load_merge_stateless<LoadElemT, L1H, L3H, _AddressScale,
-                                       _ImmOffset, _DS, _VS, _Transposed, N>(
-          pred.data(), Addrs.data(), OldVals.data());
+                                       _ImmOffset, ActualDS, _VS, _Transposed,
+                                       N>(pred.data(), Addrs.data(),
+                                          OldVals.data());
   return Result.template bit_cast_view<T>();
->>>>>>> 8f2cec36
 }
 
 /// Accessor-based transposed gather with 1 channel.
@@ -744,39 +741,20 @@
   // Verify input template arguments.
   detail::check_lsc_data_size<T, DS>();
   detail::check_lsc_cache_hint<detail::lsc_action::load, L1H, L3H>();
+
   constexpr lsc_data_size FDS = detail::finalize_data_size<T, DS>();
-  constexpr int SmallIntFactor =
+  constexpr int SmallIntFactor32Bit =
       (FDS == lsc_data_size::u16) ? 2 : (FDS == lsc_data_size::u8 ? 4 : 1);
-  static_assert(NElts > 0 && NElts % SmallIntFactor == 0,
+  static_assert(NElts > 0 && NElts % SmallIntFactor32Bit == 0,
                 "Number of elements is not supported by Transposed load");
-  detail::check_lsc_vector_size<NElts / SmallIntFactor>();
-
-  // Prepare template arguments for the call of intrinsic.
-  using LoadElemT =
-      std::conditional_t<FDS == lsc_data_size::u64, uint64_t, uint32_t>;
-  constexpr uint16_t _AddressScale = 1;
-  constexpr int _ImmOffset = 0;
-  constexpr auto _DS = FDS == lsc_data_size::u64 ? FDS : lsc_data_size::u32;
-  constexpr auto _VS = detail::to_lsc_vector_size<NElts / SmallIntFactor>();
-  constexpr auto _Transposed = detail::lsc_data_order::transpose;
-  constexpr int N = 1;
-<<<<<<< HEAD
-  __ESIMD_NS::simd<uint32_t, N> offsets = offset;
-  auto si = __ESIMD_NS::get_surface_index(acc);
-
-  constexpr int SmallIntFactor32Bit =
-      (_DS == lsc_data_size::u16) ? 2 : (_DS == lsc_data_size::u8 ? 4 : 1);
-  static_assert(NElts % SmallIntFactor32Bit == 0,
-                "Number of elements is not supported by Transposed load");
-
   constexpr bool Use64BitData =
       sizeof(T) == 8 ||
       (DS == lsc_data_size::default_size && (NElts * sizeof(T)) % 8 == 0);
   constexpr int SmallIntFactor64Bit =
-      (_DS == lsc_data_size::u16)
+      (FDS == lsc_data_size::u16)
           ? 4
-          : (_DS == lsc_data_size::u8 ? 8
-                                      : (_DS == lsc_data_size::u32 ? 2 : 1));
+          : (FDS == lsc_data_size::u8 ? 8
+                                      : (FDS == lsc_data_size::u32 ? 2 : 1));
   constexpr int SmallIntFactor =
       Use64BitData ? SmallIntFactor64Bit : SmallIntFactor32Bit;
   constexpr int FactoredNElts = NElts / SmallIntFactor;
@@ -785,28 +763,21 @@
                                          : __ESIMD_ENS::lsc_data_size::u32;
 
   detail::check_lsc_vector_size<FactoredNElts>();
-  constexpr detail::lsc_vector_size _VS =
-      detail::to_lsc_vector_size<FactoredNElts>();
-
-  using StoreType = typename std::conditional_t<
-      ActualDS == __ESIMD_ENS::lsc_data_size::u32, uint32_t,
-      std::conditional_t<ActualDS == __ESIMD_ENS::lsc_data_size::u64, uint64_t,
-                         void>>;
-
-  __ESIMD_NS::simd<StoreType, FactoredNElts> result =
-      __esimd_lsc_load_bti<StoreType, L1H, L3H, _AddressScale, _ImmOffset,
-                           ActualDS, _VS, _Transposed, N>(pred.data(),
-                                                          offsets.data(), si);
-  return result.template bit_cast_view<T>();
-#endif
-=======
+
+  // Prepare template arguments for the call of intrinsic.
+  using LoadElemT = std::conditional_t<Use64BitData, uint64_t, uint32_t>;
+  constexpr uint16_t _AddressScale = 1;
+  constexpr int _ImmOffset = 0;
+  constexpr auto _VS = detail::to_lsc_vector_size<FactoredNElts>();
+  constexpr auto _Transposed = detail::lsc_data_order::transpose;
+  constexpr int N = 1;
 
   __ESIMD_NS::simd<uint32_t, N> Offsets = offset;
   auto SI = __ESIMD_NS::get_surface_index(acc);
-  __ESIMD_NS::simd<LoadElemT, NElts / SmallIntFactor> Result =
-      __esimd_lsc_load_bti<LoadElemT, L1H, L3H, _AddressScale, _ImmOffset, _DS,
-                           _VS, _Transposed, N>(pred.data(), Offsets.data(),
-                                                SI);
+  __ESIMD_NS::simd<LoadElemT, FactoredNElts> Result =
+      __esimd_lsc_load_bti<LoadElemT, L1H, L3H, _AddressScale, _ImmOffset,
+                           ActualDS, _VS, _Transposed, N>(pred.data(),
+                                                          Offsets.data(), SI);
   return Result.template bit_cast_view<T>();
 #endif // !__ESIMD_FORCE_STATELESS_MEM
 }
@@ -850,33 +821,45 @@
   detail::check_lsc_data_size<T, DS>();
   detail::check_lsc_cache_hint<detail::lsc_action::load, L1H, L3H>();
   constexpr lsc_data_size FDS = detail::finalize_data_size<T, DS>();
+  constexpr int SmallIntFactor32Bit =
+      (FDS == lsc_data_size::u16) ? 2 : (FDS == lsc_data_size::u8 ? 4 : 1);
+  static_assert(NElts > 0 && NElts % SmallIntFactor32Bit == 0,
+                "Number of elements is not supported by Transposed load");
+  constexpr bool Use64BitData =
+      sizeof(T) == 8 ||
+      (DS == lsc_data_size::default_size && (NElts * sizeof(T)) % 8 == 0);
+  constexpr int SmallIntFactor64Bit =
+      (FDS == lsc_data_size::u16)
+          ? 4
+          : (FDS == lsc_data_size::u8 ? 8
+                                      : (FDS == lsc_data_size::u32 ? 2 : 1));
   constexpr int SmallIntFactor =
-      (FDS == lsc_data_size::u16) ? 2 : (FDS == lsc_data_size::u8 ? 4 : 1);
-  static_assert(NElts > 0 && NElts % SmallIntFactor == 0,
-                "Number of elements is not supported by Transposed load");
-  detail::check_lsc_vector_size<NElts / SmallIntFactor>();
+      Use64BitData ? SmallIntFactor64Bit : SmallIntFactor32Bit;
+  constexpr int FactoredNElts = NElts / SmallIntFactor;
+  constexpr lsc_data_size ActualDS = Use64BitData
+                                         ? __ESIMD_ENS::lsc_data_size::u64
+                                         : __ESIMD_ENS::lsc_data_size::u32;
+
+  detail::check_lsc_vector_size<FactoredNElts>();
 
   // Prepare template arguments for the call of intrinsic.
-  using LoadElemT =
-      std::conditional_t<FDS == lsc_data_size::u64, uint64_t, uint32_t>;
+  using LoadElemT = std::conditional_t<Use64BitData, uint64_t, uint32_t>;
   constexpr uint16_t _AddressScale = 1;
   constexpr int _ImmOffset = 0;
-  constexpr auto _DS = FDS == lsc_data_size::u64 ? FDS : lsc_data_size::u32;
-  constexpr auto _VS = detail::to_lsc_vector_size<NElts / SmallIntFactor>();
+  constexpr auto _VS = detail::to_lsc_vector_size<FactoredNElts>();
   constexpr auto _Transposed = detail::lsc_data_order::transpose;
   constexpr int N = 1;
 
   __ESIMD_NS::simd<uint32_t, N> Offsets = offset;
   auto SI = __ESIMD_NS::get_surface_index(acc);
-  __ESIMD_NS::simd<LoadElemT, NElts / SmallIntFactor> OldVals =
+  __ESIMD_NS::simd<LoadElemT, FactoredNElts> OldVals =
       old_values.template bit_cast_view<LoadElemT>();
-  __ESIMD_NS::simd<LoadElemT, NElts / SmallIntFactor> Result =
+  __ESIMD_NS::simd<LoadElemT, FactoredNElts> Result =
       __esimd_lsc_load_merge_bti<LoadElemT, L1H, L3H, _AddressScale, _ImmOffset,
-                                 _DS, _VS, _Transposed, N>(
+                                 ActualDS, _VS, _Transposed, N>(
           pred.data(), Offsets.data(), SI, OldVals.data());
   return Result.template bit_cast_view<T>();
 #endif // !__ESIMD_FORCE_STATELESS_MEM
->>>>>>> 8f2cec36
 }
 
 /// USM pointer prefetch gather.
@@ -1291,11 +1274,11 @@
   constexpr detail::lsc_data_order _Transposed =
       detail::lsc_data_order::transpose;
   constexpr int N = 1;
-  __ESIMD_NS::simd<uintptr_t, N> addrs = reinterpret_cast<uintptr_t>(p);
+  __ESIMD_NS::simd<uintptr_t, N> Addrs = reinterpret_cast<uintptr_t>(p);
 
   constexpr int SmallIntFactor32Bit =
       (_DS == lsc_data_size::u16) ? 2 : (_DS == lsc_data_size::u8 ? 4 : 1);
-  static_assert(NElts % SmallIntFactor32Bit == 0,
+  static_assert(NElts > 0 && NElts % SmallIntFactor32Bit == 0,
                 "Number of elements is not supported by Transposed load");
 
   constexpr bool Use64BitData =
@@ -1317,14 +1300,11 @@
   constexpr detail::lsc_vector_size _VS =
       detail::to_lsc_vector_size<FactoredNElts>();
 
-  using StoreType = typename std::conditional_t<
-      ActualDS == __ESIMD_ENS::lsc_data_size::u32, uint32_t,
-      std::conditional_t<ActualDS == __ESIMD_ENS::lsc_data_size::u64, uint64_t,
-                         void>>;
+  using StoreType = std::conditional_t<Use64BitData, uint64_t, uint32_t>;
 
   __esimd_lsc_store_stateless<StoreType, L1H, L3H, _AddressScale, _ImmOffset,
                               ActualDS, _VS, _Transposed, N>(
-      pred.data(), addrs.data(),
+      pred.data(), Addrs.data(),
       sycl::bit_cast<__ESIMD_DNS::vector_type_t<StoreType, FactoredNElts>>(
           vals.data()));
 }
@@ -1370,12 +1350,12 @@
       detail::lsc_data_order::transpose;
   constexpr int N = 1;
 
-  __ESIMD_NS::simd<uint32_t, N> offsets = offset;
+  __ESIMD_NS::simd<uint32_t, N> Offsets = offset;
   auto si = __ESIMD_NS::get_surface_index(acc);
 
   constexpr int SmallIntFactor32Bit =
       (_DS == lsc_data_size::u16) ? 2 : (_DS == lsc_data_size::u8 ? 4 : 1);
-  static_assert(NElts % SmallIntFactor32Bit == 0,
+  static_assert(NElts > 0 && NElts % SmallIntFactor32Bit == 0,
                 "Number of elements is not supported by Transposed load");
 
   constexpr bool Use64BitData =
@@ -1397,14 +1377,11 @@
   constexpr detail::lsc_vector_size _VS =
       detail::to_lsc_vector_size<FactoredNElts>();
 
-  using StoreType = typename std::conditional_t<
-      ActualDS == __ESIMD_ENS::lsc_data_size::u32, uint32_t,
-      std::conditional_t<ActualDS == __ESIMD_ENS::lsc_data_size::u64, uint64_t,
-                         void>>;
+  using StoreType = std::conditional_t<Use64BitData, uint64_t, uint32_t>;
 
   __esimd_lsc_store_bti<StoreType, L1H, L3H, _AddressScale, _ImmOffset,
                         ActualDS, _VS, _Transposed, N>(
-      pred.data(), offsets.data(),
+      pred.data(), Offsets.data(),
       sycl::bit_cast<__ESIMD_DNS::vector_type_t<StoreType, FactoredNElts>>(
           vals.data()),
       si);
