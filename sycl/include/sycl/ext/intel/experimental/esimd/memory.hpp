//==-------------- memory.hpp - DPC++ Explicit SIMD API --------------------==//
//
// Part of the LLVM Project, under the Apache License v2.0 with LLVM Exceptions.
// See https://llvm.org/LICENSE.txt for license information.
// SPDX-License-Identifier: Apache-2.0 WITH LLVM-exception
//
//===----------------------------------------------------------------------===//
// Implement experimental Explicit SIMD memory-access APIs.
//===----------------------------------------------------------------------===//

#pragma once

#include <sycl/ext/intel/esimd/common.hpp>
#include <sycl/ext/intel/esimd/memory.hpp>
#include <sycl/ext/intel/experimental/esimd/detail/memory_intrin.hpp>
#include <sycl/ext/intel/experimental/esimd/detail/util.hpp>

namespace sycl {
__SYCL_INLINE_VER_NAMESPACE(_V1) {
namespace ext::intel {
namespace experimental::esimd {

/// @addtogroup sycl_esimd_memory
/// @{

/// Generic work-group split barrier.
/// @tparam flag  - split barrier action.
template <split_barrier_action flag> __ESIMD_API void split_barrier() {
  __esimd_sbarrier(flag);
}

__SYCL_DEPRECATED("use split_barrier<split_barrier_action>()")
__ESIMD_API void split_barrier(split_barrier_action flag) {
  __esimd_sbarrier(flag);
}

/// @} sycl_esimd_memory

// sycl_esimd_raw_send intrinsics are not available when stateless memory
// accesses are enforced.
#ifndef __ESIMD_FORCE_STATELESS_MEM

/// @addtogroup sycl_esimd_raw_send
/// @{

/// Raw sends load.  "s" suffix designates "split" variant - i.e. two sources.
///
/// @param msgDst is the old value of the destination operand.
/// @param msgSrc0 is the first source operand of send message.
/// @param msgSrc1 is the second source operand of send message.
/// @param exDesc is the extended message descriptor.
/// @param msgDesc is the message descriptor.
/// @param execSize is the execution size, which must be a compile time
/// constant.
/// @param sfid is the shared function ID, which must be a compile time
/// constant.
/// @param numSrc0 is the number of GRFs for source-0, which must be a compile
/// time constant.
/// @param numSrc1 is the number of GRFs for source-1, which must be a compile
/// constant.
/// @param numDst is the number of GRFs for destination, which must be a compile
/// time constant.
/// @param isEOT is the flag that indicates whether this is an EOT message,
/// which must be a compile time constant (optional - default to 0).
/// @param isSendc is the flag that indicates whether sendc should be used,
/// which must be a compile time constant (optional - default to 0).
/// @param mask is the predicate to specify enabled channels (optional - default
/// to on).
/// @return the vector value read from memory.
template <typename T1, int n1, typename T2, int n2, typename T3, int n3,
          int N = 16>
__ESIMD_API __ESIMD_NS::simd<T1, n1> raw_sends_load(
    __ESIMD_NS::simd<T1, n1> msgDst, __ESIMD_NS::simd<T2, n2> msgSrc0,
    __ESIMD_NS::simd<T3, n3> msgSrc1, uint32_t exDesc, uint32_t msgDesc,
    uint8_t execSize, uint8_t sfid, uint8_t numSrc0, uint8_t numSrc1,
    uint8_t numDst, uint8_t isEOT = 0, uint8_t isSendc = 0,
    __ESIMD_NS::simd_mask<N> mask = 1) {
  constexpr unsigned _Width1 = n1 * sizeof(T1);
  static_assert(_Width1 % 32 == 0, "Invalid size for raw send rspVar");
  constexpr unsigned _Width2 = n2 * sizeof(T2);
  static_assert(_Width2 % 32 == 0, "Invalid size for raw send msgSrc0");
  constexpr unsigned _Width3 = n3 * sizeof(T3);
  static_assert(_Width3 % 32 == 0, "Invalid size for raw send msgSrc1");

  uint8_t modifier = ((isEOT & 0x1) << 1) | (isSendc & 0x1);
  return __esimd_raw_sends2<T1, n1, T2, n2, T3, n3, N>(
      modifier, execSize, mask.data(), numSrc0, numSrc1, numDst, sfid, exDesc,
      msgDesc, msgSrc0.data(), msgSrc1.data(), msgDst.data());
}

/// Raw send load.
///
/// @param msgDst is the old value of the destination operand.
/// @param msgSrc0 is the first source operand of send message.
/// @param exDesc is the extended message descriptor.
/// @param msgDesc is the message descriptor.
/// @param execSize is the execution size, which must be a compile time
/// constant.
/// @param sfid is the shared function ID, which must be a compile time
/// constant.
/// @param numSrc0 is the number of GRFs for source-0, which must be a compile
/// time constant.
/// @param numDst is the number of GRFs for destination, which must be a compile
/// time constant.
/// @param isEOT is the flag that indicates whether this is an EOT message,
/// which must be a compile time constant (optional - default to 0).
/// @param isSendc is the flag that indicates whether sendc should be used,
/// which must be a compile time constant (optional - default to 0).
/// @param mask is the predicate to specify enabled channels (optional - default
/// to on).
/// @return the vector value read from memory.
template <typename T1, int n1, typename T2, int n2, int N = 16>
__ESIMD_API __ESIMD_NS::simd<T1, n1>
raw_send_load(__ESIMD_NS::simd<T1, n1> msgDst, __ESIMD_NS::simd<T2, n2> msgSrc0,
              uint32_t exDesc, uint32_t msgDesc, uint8_t execSize, uint8_t sfid,
              uint8_t numSrc0, uint8_t numDst, uint8_t isEOT = 0,
              uint8_t isSendc = 0, __ESIMD_NS::simd_mask<N> mask = 1) {
  constexpr unsigned _Width1 = n1 * sizeof(T1);
  static_assert(_Width1 % 32 == 0, "Invalid size for raw send rspVar");
  constexpr unsigned _Width2 = n2 * sizeof(T2);
  static_assert(_Width2 % 32 == 0, "Invalid size for raw send msgSrc0");

  uint8_t modifier = ((isEOT & 0x1) << 1) | (isSendc & 0x1);
  return __esimd_raw_send2<T1, n1, T2, n2, N>(
      modifier, execSize, mask.data(), numSrc0, numDst, sfid, exDesc, msgDesc,
      msgSrc0.data(), msgDst.data());
}

/// Raw sends store. "s" suffix designates "split" variant - i.e. two sources.
///
/// @param msgSrc0 is the first source operand of send message.
/// @param msgSrc1 is the second source operand of send message.
/// @param exDesc is the extended message descriptor.
/// @param msgDesc is the message descriptor.
/// @param execSize is the execution size, which must be a compile time
/// constant.
/// @param sfid is the shared function ID, which must be a compile time
/// constant.
/// @param numSrc0 is the number of GRFs for source-0, which must be a compile
/// time constant.
/// @param numSrc1 is the number of GRFs for source-1, which must be a compile
/// time constant.
/// @param isEOT is the flag that indicates whether this is an EOT message,
/// which must be a compile time constant (optional - default to 0).
/// @param isSendc is the flag that indicates whether sendc should be used,
/// which must be a compile time constant (optional - default to 0).
/// @param mask is the predicate to specify enabled channels (optional - default
/// to on).
template <typename T1, int n1, typename T2, int n2, int N = 16>
__ESIMD_API void
raw_sends_store(__ESIMD_NS::simd<T1, n1> msgSrc0,
                __ESIMD_NS::simd<T2, n2> msgSrc1, uint32_t exDesc,
                uint32_t msgDesc, uint8_t execSize, uint8_t sfid,
                uint8_t numSrc0, uint8_t numSrc1, uint8_t isEOT = 0,
                uint8_t isSendc = 0, __ESIMD_NS::simd_mask<N> mask = 1) {
  constexpr unsigned _Width1 = n1 * sizeof(T1);
  static_assert(_Width1 % 32 == 0, "Invalid size for raw send msgSrc0");
  constexpr unsigned _Width2 = n2 * sizeof(T2);
  static_assert(_Width2 % 32 == 0, "Invalid size for raw send msgSrc1");

  uint8_t modifier = ((isEOT & 0x1) << 1) | (isSendc & 0x1);
  __esimd_raw_sends2_noresult<T1, n1, T2, n2, N>(
      modifier, execSize, mask.data(), numSrc0, numSrc1, sfid, exDesc, msgDesc,
      msgSrc0.data(), msgSrc1.data());
}

/// Raw send store. Generates a \c send or \c sendc instruction for the message
/// gateway.
///
/// @param msgSrc0 is the first source operand of send message.
/// @param exDesc is the extended message descriptor.
/// @param msgDesc is the message descriptor.
/// @param execSize is the execution size, which must be a compile time
/// constant.
/// @param sfid is the shared function ID, which must be a compile time
/// constant.
/// @param numSrc0 is the number of GRFs for source-0, which must be a compile
/// time constant.
/// @param isEOT is the flag that indicates whether this is an EOT message,
/// which must be a compile time constant (optional - default to 0).
/// @param isSendc is the flag that indicates whether sendc should be used,
/// which must be a compile time constant (optional - default to 0).
/// @param mask is the predicate to specify enabled channels (optional - default
/// to on).
template <typename T1, int n1, int N = 16>
__ESIMD_API void raw_send_store(__ESIMD_NS::simd<T1, n1> msgSrc0,
                                uint32_t exDesc, uint32_t msgDesc,
                                uint8_t execSize, uint8_t sfid, uint8_t numSrc0,
                                uint8_t isEOT = 0, uint8_t isSendc = 0,
                                __ESIMD_NS::simd_mask<N> mask = 1) {
  constexpr unsigned _Width1 = n1 * sizeof(T1);
  static_assert(_Width1 % 32 == 0, "Invalid size for raw send msgSrc0");

  uint8_t modifier = ((isEOT & 0x1) << 1) | (isSendc & 0x1);
  __esimd_raw_send2_noresult<T1, n1, N>(modifier, execSize, mask.data(),
                                        numSrc0, sfid, exDesc, msgDesc,
                                        msgSrc0.data());
}

/// @} sycl_esimd_raw_send

#endif // !__ESIMD_FORCE_STATELESS_MEM

/// @defgroup sycl_esimd_memory_nbarrier Named barrier APIs.
/// @ingroup sycl_esimd_memory

/// @addtogroup sycl_esimd_memory_nbarrier
/// @{

/// Wait on a named barrier
/// Available only on PVC
///
/// @param id  - named barrier id
__ESIMD_API void named_barrier_wait(uint8_t id) {
  __esimd_nbarrier(0 /*wait*/, id, 0 /*thread count*/);
}

/// Initialize number of named barriers for a kernel
/// Available only on PVC
///
/// @tparam NbarCount  - number of named barriers
template <uint8_t NbarCount> __ESIMD_API void named_barrier_init() {
  __esimd_nbarrier_init(NbarCount);
}

/// Perform signal operation for the given named barrier
/// Available only on PVC
///
/// @param barrier_id  - named barrier id
///
/// @param producer_consumer_mode  - 2-bit flag to indicate if it's producer
/// mode (0x1) or consumer mode (0x2). User must ensure the input value is set
/// correctly and higher order bits are cleared.
///
/// @param num_producers  - number of producers
///
/// @param num_consumers  - number of consumers
__ESIMD_API void named_barrier_signal(uint8_t barrier_id,
                                      uint8_t producer_consumer_mode,
                                      uint32_t num_producers,
                                      uint32_t num_consumers) {
  constexpr uint32_t gateway = 3;
  constexpr uint32_t barrier = 4;
  constexpr uint32_t descriptor = 1 << 25 | // Message length: 1 register
                                  0 << 12 | // Fence Data Ports: No fence
                                  barrier;  // Barrier subfunction

  __ESIMD_DNS::vector_type_t<uint32_t, 8> payload = 0;
  payload[2] = (num_consumers & 0xff) << 24 | (num_producers & 0xff) << 16 |
               producer_consumer_mode << 14 | (barrier_id & 0b11111) << 0;

  __esimd_raw_send_nbarrier_signal<uint32_t, 8>(
      0 /*sendc*/, gateway, descriptor, payload, 1 /*pred*/);
}

/// @} sycl_esimd_memory_nbarrier

/// @defgroup sycl_esimd_memory_lsc LSC memory access APIs.
/// @ingroup sycl_esimd_memory

/// @addtogroup sycl_esimd_memory_lsc
/// @{

namespace detail {
// Compute the data size for 2d block load or store.
template <typename T, int NBlocks, int Height, int Width, bool Transposed,
          bool Transformed>
constexpr int get_lsc_block_2d_data_size() {
  if (Transformed)
    return detail::roundUpNextMultiple<Height, 4 / sizeof(T)>() *
           __ESIMD_DNS::getNextPowerOf2<Width>() * NBlocks;
  return Width * Height * NBlocks;
}

// Format u8u32 and u16u32 back to u8 and u16.
template <typename T, typename T1, int N>
ESIMD_INLINE __ESIMD_NS::simd<T, N>
lsc_format_ret(__ESIMD_NS::simd<T1, N> Vals) {
  auto Formatted = Vals.template bit_cast_view<T>();
  constexpr int Stride = Formatted.length / N;
  return Formatted.template select<N, Stride>(0);
}

/// Check the legality of lsc atomic call in terms of size and type.
template <__ESIMD_NS::native::lsc::atomic_op Op, typename T, int N,
          unsigned NumSrc>
constexpr void check_lsc_atomic() {
  if constexpr (!__ESIMD_DNS::isPowerOf2(N, 32)) {
    static_assert((__ESIMD_DNS::isPowerOf2(N, 32)),
                  "Execution size 1, 2, 4, 8, 16, 32 are supported");
  }
  if constexpr (NumSrc != __ESIMD_DNS::get_num_args<Op>()) {
    static_assert(NumSrc == __ESIMD_DNS::get_num_args<Op>(),
                  "wrong number of operands");
  }
  if constexpr (Op == __ESIMD_NS::native::lsc::atomic_op::fcmpxchg) {
    if constexpr (!__ESIMD_DNS::is_type<T, float, sycl::half>()) {
      static_assert((__ESIMD_DNS::is_type<T, float, sycl::half>()),
                    "Type F or HF is expected");
    }
  } else {
    __ESIMD_DNS::check_atomic<__ESIMD_DNS::to_atomic_op<Op>(), T, N, NumSrc>();
  }
}

template <cache_hint L1H = cache_hint::none, cache_hint L3H = cache_hint::none>
constexpr uint32_t get_lsc_load_cache_mask() {
  if constexpr (L1H == cache_hint::read_invalidate &&
                L3H == cache_hint::cached) {
    return 7;
  }
  if constexpr (L1H == cache_hint::streaming && L3H == cache_hint::cached) {
    return 6;
  }
  if constexpr (L1H == cache_hint::streaming && L3H == cache_hint::uncached) {
    return 5;
  }
  if constexpr (L1H == cache_hint::cached && L3H == cache_hint::cached) {
    return 4;
  }
  if constexpr (L1H == cache_hint::cached && L3H == cache_hint::uncached) {
    return 3;
  }
  if constexpr (L1H == cache_hint::uncached && L3H == cache_hint::cached) {
    return 2;
  }
  if constexpr (L1H == cache_hint::uncached && L3H == cache_hint::uncached) {
    return 1;
  }
  return 0;
}

template <cache_hint L1H = cache_hint::none, cache_hint L3H = cache_hint::none>
constexpr uint32_t get_lsc_store_cache_mask() {
  if constexpr (L1H == cache_hint::write_back && L3H == cache_hint::cached) {
    return 7;
  }
  if constexpr (L1H == cache_hint::streaming && L3H == cache_hint::cached) {
    return 6;
  }
  if constexpr (L1H == cache_hint::streaming && L3H == cache_hint::uncached) {
    return 5;
  }
  if constexpr (L1H == cache_hint::write_through && L3H == cache_hint::cached) {
    return 4;
  }
  if constexpr (L1H == cache_hint::write_through &&
                L3H == cache_hint::uncached) {
    return 3;
  }
  if constexpr (L1H == cache_hint::uncached && L3H == cache_hint::cached) {
    return 2;
  }
  if constexpr (L1H == cache_hint::uncached && L3H == cache_hint::uncached) {
    return 1;
  }
  return 0;
}

} // namespace detail

/// SLM gather.
/// Supported platforms: DG2, PVC
/// VISA instruction: lsc_load.slm
///
/// Collects elements located at slm and returns them
/// as a single \ref simd object.
///
/// @tparam T is element type.
/// @tparam NElts is the number of elements to load per address.
/// @tparam DS is the data size.
/// @tparam N is the number of channels (platform dependent).
/// @param offsets is the zero-based offsets for SLM buffer in bytes.
/// @param pred is predicates.
/// @return is a vector of type T and size N * NElts
///
template <typename T, int NElts = 1,
          lsc_data_size DS = lsc_data_size::default_size, int N>
__ESIMD_API __ESIMD_NS::simd<T, N * NElts>
lsc_slm_gather(__ESIMD_NS::simd<uint32_t, N> offsets,
               __ESIMD_NS::simd_mask<N> pred = 1) {
  detail::check_lsc_vector_size<NElts>();
  detail::check_lsc_data_size<T, DS>();
  constexpr uint16_t _AddressScale = 1;
  constexpr int _ImmOffset = 0;
  constexpr lsc_data_size _DS =
      detail::expand_data_size(detail::finalize_data_size<T, DS>());
  constexpr detail::lsc_vector_size _VS = detail::to_lsc_vector_size<NElts>();
  constexpr detail::lsc_data_order _Transposed =
      detail::lsc_data_order::nontranspose;
  using _MsgT = typename detail::lsc_expand_type<T>::type;
  __ESIMD_NS::simd<_MsgT, N *NElts> Tmp =
      __esimd_lsc_load_slm<_MsgT, cache_hint::none, cache_hint::none,
                           _AddressScale, _ImmOffset, _DS, _VS, _Transposed, N>(
          pred.data(), offsets.data());
  return detail::lsc_format_ret<T>(Tmp);
}

/// Transposed SLM gather with 1 channel.
/// Supported platforms: DG2, PVC
/// VISA instruction: lsc_load.slm
///
/// Collects elements located at slm and returns them
/// as a single \ref simd object.
///
/// @tparam T is element type.
/// @tparam NElts is the number of elements to load per address.
/// @tparam DS is the data size.
/// @param offset is the zero-based offset for SLM buffer in bytes.
/// @return is a vector of type T and size NElts
///
template <typename T, int NElts, lsc_data_size DS = lsc_data_size::default_size>
__ESIMD_API __ESIMD_NS::simd<T, NElts> lsc_slm_block_load(uint32_t offset) {
  detail::check_lsc_vector_size<NElts>();
  detail::check_lsc_data_size<T, DS>();
  constexpr uint16_t _AddressScale = 1;
  constexpr int _ImmOffset = 0;
  constexpr lsc_data_size _DS = detail::finalize_data_size<T, DS>();
  static_assert(_DS == lsc_data_size::u32 || _DS == lsc_data_size::u64,
                "Transposed load is supported only for data size u32 or u64");
  constexpr detail::lsc_vector_size _VS = detail::to_lsc_vector_size<NElts>();
  constexpr detail::lsc_data_order _Transposed =
      detail::lsc_data_order::transpose;
  constexpr int N = 1;
  __ESIMD_NS::simd_mask<N> pred = 1;
  __ESIMD_NS::simd<uint32_t, N> offsets = offset;
  return __esimd_lsc_load_slm<T, cache_hint::none, cache_hint::none,
                              _AddressScale, _ImmOffset, _DS, _VS, _Transposed,
                              N>(pred.data(), offsets.data());
}

/// USM pointer gather.
/// Supported platforms: DG2, PVC
/// VISA instruction: lsc_load.ugm
///
/// Collects elements located at specified address and returns them
/// as a single \ref simd object.
///
/// @tparam T is element type.
/// @tparam NElts is the number of elements to load per address.
/// @tparam DS is the data size.
/// @tparam L1H is L1 cache hint.
/// @tparam L3H is L3 cache hint.
/// @tparam N is the number of channels (platform dependent).
/// @param p is the base pointer.
/// @param offsets is the zero-based offsets in bytes.
/// @param pred is predicates.
/// @return is a vector of type T and size N * NElts
///
template <typename T, int NElts = 1,
          lsc_data_size DS = lsc_data_size::default_size,
          cache_hint L1H = cache_hint::none, cache_hint L3H = cache_hint::none,
          int N, typename Toffset>
__ESIMD_API __ESIMD_NS::simd<T, N * NElts>
lsc_gather(const T *p, __ESIMD_NS::simd<Toffset, N> offsets,
           __ESIMD_NS::simd_mask<N> pred = 1) {
  static_assert(std::is_integral_v<Toffset>, "Unsupported offset type");
  detail::check_lsc_vector_size<NElts>();
  detail::check_lsc_data_size<T, DS>();
  detail::check_lsc_cache_hint<detail::lsc_action::load, L1H, L3H>();
  constexpr uint16_t _AddressScale = 1;
  constexpr int _ImmOffset = 0;
  constexpr lsc_data_size _DS =
      detail::expand_data_size(detail::finalize_data_size<T, DS>());
  constexpr detail::lsc_vector_size _VS = detail::to_lsc_vector_size<NElts>();
  constexpr detail::lsc_data_order _Transposed =
      detail::lsc_data_order::nontranspose;
  using _MsgT = typename detail::lsc_expand_type<T>::type;
  __ESIMD_NS::simd<uintptr_t, N> addrs = reinterpret_cast<uintptr_t>(p);
  addrs += convert<uintptr_t>(offsets);
  __ESIMD_NS::simd<_MsgT, N *NElts> Tmp =
      __esimd_lsc_load_stateless<_MsgT, L1H, L3H, _AddressScale, _ImmOffset,
                                 _DS, _VS, _Transposed, N>(pred.data(),
                                                           addrs.data());
  return detail::lsc_format_ret<T>(Tmp);
}

template <
    typename T, int NElts = 1, lsc_data_size DS = lsc_data_size::default_size,
    cache_hint L1H = cache_hint::none, cache_hint L3H = cache_hint::none, int N,
    typename Toffset, typename RegionTy = __ESIMD_NS::region1d_t<Toffset, N, 1>>
__ESIMD_API __ESIMD_NS::simd<T, N * NElts>
lsc_gather(const T *p, __ESIMD_NS::simd_view<Toffset, RegionTy> offsets,
           __ESIMD_NS::simd_mask<N> pred = 1) {
  using Ty = typename __ESIMD_NS::simd_view<Toffset, RegionTy>::element_type;
  return lsc_gather<T, NElts, DS, L1H, L3H, N>(
      p, __ESIMD_NS::simd<Ty, N>(offsets), pred);
}

template <typename T, int NElts = 1,
          lsc_data_size DS = lsc_data_size::default_size,
          cache_hint L1H = cache_hint::none, cache_hint L3H = cache_hint::none,
          int N, typename Toffset>
__ESIMD_API std::enable_if_t<std::is_integral_v<Toffset>,
                             __ESIMD_NS::simd<T, N * NElts>>
lsc_gather(const T *p, Toffset offset, __ESIMD_NS::simd_mask<N> pred = 1) {
  return lsc_gather<T, NElts, DS, L1H, L3H, N>(
      p, __ESIMD_NS::simd<Toffset, N>(offset), pred);
}

/// Accessor-based gather.
/// Supported platforms: DG2, PVC
/// VISA instruction: lsc_load.ugm
///
/// Collects elements located at surface and returns them
/// as a single \ref simd object.
///
/// @tparam T is element type.
/// @tparam NElts is the number of elements to load per address.
/// @tparam DS is the data size.
/// @tparam L1H is L1 cache hint.
/// @tparam L3H is L3 cache hint.
/// @tparam N is the number of channels (platform dependent).
/// @tparam AccessorTy is the \ref sycl::accessor type.
/// @param acc is the SYCL accessor.
/// @param offsets is the zero-based offsets in bytes.
/// @param pred is predicates.
/// @return is a vector of type T and size N * NElts
///
template <typename T, int NElts = 1,
          lsc_data_size DS = lsc_data_size::default_size,
          cache_hint L1H = cache_hint::none, cache_hint L3H = cache_hint::none,
          int N, typename AccessorTy>
__ESIMD_API std::enable_if_t<!std::is_pointer<AccessorTy>::value,
                             __ESIMD_NS::simd<T, N * NElts>>
lsc_gather(AccessorTy acc, __ESIMD_NS::simd<uint32_t, N> offsets,
           __ESIMD_NS::simd_mask<N> pred = 1) {
#ifdef __ESIMD_FORCE_STATELESS_MEM
  return lsc_gather<T, NElts, DS, L1H, L3H>(acc.get_pointer().get(), offsets,
                                            pred);
#else
  detail::check_lsc_vector_size<NElts>();
  detail::check_lsc_data_size<T, DS>();
  detail::check_lsc_cache_hint<detail::lsc_action::load, L1H, L3H>();
  constexpr uint16_t _AddressScale = 1;
  constexpr int _ImmOffset = 0;
  constexpr lsc_data_size _DS =
      detail::expand_data_size(detail::finalize_data_size<T, DS>());
  constexpr detail::lsc_vector_size _VS = detail::to_lsc_vector_size<NElts>();
  constexpr detail::lsc_data_order _Transposed =
      detail::lsc_data_order::nontranspose;
  using _MsgT = typename detail::lsc_expand_type<T>::type;
  auto si = __ESIMD_NS::get_surface_index(acc);
  __ESIMD_NS::simd<_MsgT, N *NElts> Tmp =
      __esimd_lsc_load_bti<_MsgT, L1H, L3H, _AddressScale, _ImmOffset, _DS, _VS,
                           _Transposed, N>(pred.data(), offsets.data(), si);
  return detail::lsc_format_ret<T>(Tmp);
#endif
}

/// USM pointer transposed gather with 1 channel.
/// Supported platforms: DG2, PVC
/// VISA instruction: lsc_load.ugm
///
/// Accesses contiguous block of memory of `NElts * S` bytes  starting from
/// given address, where S is a byte size of an "element" defined by the \c DS
/// template parameter. The maximum size of accessed block is 512 bytes for PVC
/// and 256 bytes for ACM (DG2).
/// When \c DS equals \c lsc_data_size::u64 or \c sizeof(T) equal to 8 the
/// address must be 8-byte aligned, otherwise - 4-bytes aligned. Allowed values
/// for the data size are \c lsc_data_size::u32, \c lsc_data_size::u64,
/// \c lsc_data_size::u8, \c lsc_data_size::u16.
/// When data size is either  \c lsc_data_size::u8 or \c lsc_data_size::u16
/// the data is treated as 32 bit data. Allowed NElts values for 64 bit
/// data are 1, 2, 3, 4, 8, 16, 32, 64.
/// When NElts is greater than 64 and the data size is not \c
/// lsc_data_size::u64, the data is treated as 64 bit blocks and hence must
/// follow the rules set for 64 bit data i.e. 8 byte alignment, the data must
/// fit whole number of 64 bit words (i.e. \c sizeof(T) \c * \c NELTS
/// is multiple of 8) and less than 64 words to transfer.
/// For example to access 512 bytes DS can be \c lsc_data_size::u64 and \c NElts
/// 64 or DS can be lsc_data_size::u8 and \c NElts 512. However in both cases
/// the data must be 8 bytes aligned.
///
/// @tparam T is element type.
/// @tparam NElts is the number of elements to load per address.
/// @tparam DS is the data size.
/// @tparam L1H is L1 cache hint.
/// @tparam L3H is L3 cache hint.
/// @param p is the base pointer.
/// @param pred is operation predicate. Zero means operation is skipped
/// entirely, non-zero - operation is performed. The default is '1' -
/// perform the operation.
/// @return is a vector of type T and size NElts. The elements of the
/// returned vector for which the corresponding element in \p pred is 0
/// are undefined.
///
template <typename T, int NElts, lsc_data_size DS = lsc_data_size::default_size,
          cache_hint L1H = cache_hint::none, cache_hint L3H = cache_hint::none>
__ESIMD_API __ESIMD_NS::simd<T, NElts>
lsc_block_load(const T *p, __ESIMD_NS::simd_mask<1> pred = 1) {
  // Verify input template arguments.
  detail::check_lsc_data_size<T, DS>();
  detail::check_lsc_cache_hint<detail::lsc_action::load, L1H, L3H>();
  constexpr lsc_data_size FDS = detail::finalize_data_size<T, DS>();
  static_assert(FDS == lsc_data_size::u16 || FDS == lsc_data_size::u8 ||
                    FDS == lsc_data_size::u32 || FDS == lsc_data_size::u64,
                "Conversion data types are not supported");

  constexpr int SmallIntFactor32Bit =
      (FDS == lsc_data_size::u16) ? 2 : (FDS == lsc_data_size::u8 ? 4 : 1);
  static_assert(NElts > 0 && NElts % SmallIntFactor32Bit == 0,
                "Number of elements is not supported by Transposed load");

  constexpr bool Use64BitData =
      sizeof(T) == 8 ||
      (DS == lsc_data_size::default_size && NElts / SmallIntFactor32Bit > 64 &&
       (NElts * sizeof(T)) % 8 == 0);
  constexpr int SmallIntFactor64Bit =
      (FDS == lsc_data_size::u16)
          ? 4
          : (FDS == lsc_data_size::u8 ? 8
                                      : (FDS == lsc_data_size::u32 ? 2 : 1));
  constexpr int SmallIntFactor =
      Use64BitData ? SmallIntFactor64Bit : SmallIntFactor32Bit;
  constexpr int FactoredNElts = NElts / SmallIntFactor;
  detail::check_lsc_vector_size<FactoredNElts>();

  // Prepare template arguments for the call of intrinsic.
<<<<<<< HEAD
  constexpr lsc_data_size ActualDS = Use64BitData
                                         ? __ESIMD_ENS::lsc_data_size::u64
                                         : __ESIMD_ENS::lsc_data_size::u32;

  constexpr detail::lsc_vector_size _VS =
      detail::to_lsc_vector_size<FactoredNElts>();
  using LoadElemT = __ESIMD_DNS::__raw_t<
      std::conditional_t<SmallIntFactor == 1, T,
                         std::conditional_t<Use64BitData, uint64_t, uint32_t>>>;
=======
  using LoadElemT = std::conditional_t<
      std::is_floating_point<T>::value, T,
      std::conditional_t<FDS == lsc_data_size::u64, uint64_t, uint32_t>>;
>>>>>>> 039b5383
  constexpr uint16_t _AddressScale = 1;
  constexpr int _ImmOffset = 0;

  constexpr auto _Transposed = detail::lsc_data_order::transpose;
  constexpr int N = 1;

  __ESIMD_NS::simd<uintptr_t, N> Addrs = reinterpret_cast<uintptr_t>(p);

  __ESIMD_NS::simd<LoadElemT, FactoredNElts> Result =
      __esimd_lsc_load_stateless<LoadElemT, L1H, L3H, _AddressScale, _ImmOffset,
                                 ActualDS, _VS, _Transposed, N>(pred.data(),
                                                                Addrs.data());
  return Result.template bit_cast_view<T>();
}

/// USM pointer transposed gather with 1 channel.
/// Supported platforms: DG2, PVC
/// VISA instruction: lsc_load.ugm
///
/// Accesses contiguous block of memory of `NElts * S` bytes  starting from
/// given address, where S is a byte size of an "element" defined by the \c DS
/// template parameter. The maximum size of accessed block is 512 bytes for PVC
/// and 256 bytes for ACM (DG2).
/// When \c DS equals \c lsc_data_size::u64 or \c sizeof(T) equal to 8 the
/// address must be 8-byte aligned, otherwise - 4-bytes aligned. Allowed values
/// for the data size are \c lsc_data_size::u32, \c lsc_data_size::u64,
/// \c lsc_data_size::u8, \c lsc_data_size::u16.
/// When data size is either  \c lsc_data_size::u8 or \c lsc_data_size::u16
/// the data is treated as 32 bit data. Allowed NElts values for 64 bit
/// data are 1, 2, 3, 4, 8, 16, 32, 64.
/// When NElts is greater than 64 and the data size is not \c
/// lsc_data_size::u64, the data is treated as 64 bit blocks and hence must
/// follow the rules set for 64 bit data i.e. 8 byte alignment, the data must
/// fit whole number of 64 bit words (i.e. \c sizeof(T) \c * \c NELTS
/// is multiple of 8) and less than 64 words to transfer.
/// For example to access 512 bytes DS can be \c lsc_data_size::u64 and \c NElts
/// 64 or DS can be lsc_data_size::u8 and \c NElts 512. However in both cases
/// the data must be 8 bytes aligned.
///
/// @tparam T is element type.
/// @tparam NElts is the number of elements to load per address.
/// @tparam DS is the data size.
/// @tparam L1H is L1 cache hint.
/// @tparam L3H is L3 cache hint.
/// @param p is the base pointer.
/// @param pred is operation predicate. Zero means operation is skipped
/// entirely, non-zero - operation is performed.
/// @param old_values contains the vector which elements are copied
/// to the returned result when the corresponding element of \p pred is 0.
/// @return is a vector of type T and size NElts.
///
template <typename T, int NElts, lsc_data_size DS = lsc_data_size::default_size,
          cache_hint L1H = cache_hint::none, cache_hint L3H = cache_hint::none>
__ESIMD_API __ESIMD_NS::simd<T, NElts>
lsc_block_load(const T *p, __ESIMD_NS::simd_mask<1> pred,
               __ESIMD_NS::simd<T, NElts> old_values) {
  // Verify input template arguments.
  detail::check_lsc_data_size<T, DS>();
  detail::check_lsc_cache_hint<detail::lsc_action::load, L1H, L3H>();
  constexpr lsc_data_size FDS = detail::finalize_data_size<T, DS>();
  static_assert(FDS == lsc_data_size::u16 || FDS == lsc_data_size::u8 ||
                    FDS == lsc_data_size::u32 || FDS == lsc_data_size::u64,
                "Conversion data types are not supported");
  constexpr int SmallIntFactor32Bit =
      (FDS == lsc_data_size::u16) ? 2 : (FDS == lsc_data_size::u8 ? 4 : 1);
  static_assert(NElts > 0 && NElts % SmallIntFactor32Bit == 0,
                "Number of elements is not supported by Transposed load");

  constexpr bool Use64BitData =
      sizeof(T) == 8 ||
      (DS == lsc_data_size::default_size && NElts / SmallIntFactor32Bit > 64 &&
       (NElts * sizeof(T)) % 8 == 0);
  constexpr int SmallIntFactor64Bit =
      (FDS == lsc_data_size::u16)
          ? 4
          : (FDS == lsc_data_size::u8 ? 8
                                      : (FDS == lsc_data_size::u32 ? 2 : 1));
  constexpr int SmallIntFactor =
      Use64BitData ? SmallIntFactor64Bit : SmallIntFactor32Bit;
  constexpr int FactoredNElts = NElts / SmallIntFactor;
  detail::check_lsc_vector_size<FactoredNElts>();

  // Prepare template arguments for the call of intrinsic.
<<<<<<< HEAD
  constexpr lsc_data_size ActualDS = Use64BitData
                                         ? __ESIMD_ENS::lsc_data_size::u64
                                         : __ESIMD_ENS::lsc_data_size::u32;

  constexpr detail::lsc_vector_size _VS =
      detail::to_lsc_vector_size<FactoredNElts>();
  using LoadElemT = __ESIMD_DNS::__raw_t<
      std::conditional_t<SmallIntFactor == 1, T,
                         std::conditional_t<Use64BitData, uint64_t, uint32_t>>>;

=======
  using LoadElemT = std::conditional_t<
      std::is_floating_point<T>::value, T,
      std::conditional_t<FDS == lsc_data_size::u64, uint64_t, uint32_t>>;
>>>>>>> 039b5383
  constexpr uint16_t _AddressScale = 1;
  constexpr int _ImmOffset = 0;

  constexpr auto _Transposed = detail::lsc_data_order::transpose;
  constexpr int N = 1;

  __ESIMD_NS::simd<uintptr_t, N> Addrs = reinterpret_cast<uintptr_t>(p);
  __ESIMD_NS::simd<LoadElemT, FactoredNElts> OldVals =
      old_values.template bit_cast_view<LoadElemT>();
  __ESIMD_NS::simd<LoadElemT, FactoredNElts> Result =
      __esimd_lsc_load_merge_stateless<LoadElemT, L1H, L3H, _AddressScale,
                                       _ImmOffset, ActualDS, _VS, _Transposed,
                                       N>(pred.data(), Addrs.data(),
                                          OldVals.data());
  return Result.template bit_cast_view<T>();
}

/// Accessor-based transposed gather with 1 channel.
/// Supported platforms: DG2, PVC
/// VISA instruction: lsc_load.ugm
///
/// Collects elements located at surface and returns them
/// as a single \ref simd object.
/// See comments in the  \ref lsc_block_load API for description and parameter
/// constraints.
///
/// @tparam T is element type.
/// @tparam NElts is the number of elements to load per address.
/// @tparam DS is the data size.
/// @tparam L1H is L1 cache hint.
/// @tparam L3H is L3 cache hint.
/// @tparam AccessorTy is the \ref sycl::accessor type.
/// @param acc is the SYCL accessor.
/// @param offset is the zero-based offset in bytes.
/// @param pred is operation predicate. Zero means operation is skipped
/// entirely, non-zero - operation is performed. The default is '1' - perform
/// the operation.
/// @return is a vector of type T and size NElts. The elements of the returned
/// vector for which the corresponding element in \p pred is 0 are undefined.
///
template <typename T, int NElts, lsc_data_size DS = lsc_data_size::default_size,
          cache_hint L1H = cache_hint::none, cache_hint L3H = cache_hint::none,
          typename AccessorTy>
__ESIMD_API std::enable_if_t<!std::is_pointer<AccessorTy>::value,
                             __ESIMD_NS::simd<T, NElts>>
lsc_block_load(AccessorTy acc, uint32_t offset,
               __ESIMD_NS::simd_mask<1> pred = 1) {
#ifdef __ESIMD_FORCE_STATELESS_MEM
  return lsc_block_load<T, NElts, DS, L1H, L3H>(
      __ESIMD_DNS::accessorToPointer<T>(acc, offset), pred);
#else  // !__ESIMD_FORCE_STATELESS_MEM
  // Verify input template arguments.
  detail::check_lsc_data_size<T, DS>();
  detail::check_lsc_cache_hint<detail::lsc_action::load, L1H, L3H>();

  constexpr lsc_data_size FDS = detail::finalize_data_size<T, DS>();
  static_assert(FDS == lsc_data_size::u16 || FDS == lsc_data_size::u8 ||
                    FDS == lsc_data_size::u32 || FDS == lsc_data_size::u64,
                "Conversion data types are not supported");
  constexpr int SmallIntFactor32Bit =
      (FDS == lsc_data_size::u16) ? 2 : (FDS == lsc_data_size::u8 ? 4 : 1);
  static_assert(NElts > 0 && NElts % SmallIntFactor32Bit == 0,
                "Number of elements is not supported by Transposed load");
  constexpr bool Use64BitData =
      sizeof(T) == 8 ||
      (DS == lsc_data_size::default_size && NElts / SmallIntFactor32Bit > 64 &&
       (NElts * sizeof(T)) % 8 == 0);
  constexpr int SmallIntFactor64Bit =
      (FDS == lsc_data_size::u16)
          ? 4
          : (FDS == lsc_data_size::u8 ? 8
                                      : (FDS == lsc_data_size::u32 ? 2 : 1));
  constexpr int SmallIntFactor =
      Use64BitData ? SmallIntFactor64Bit : SmallIntFactor32Bit;
  constexpr int FactoredNElts = NElts / SmallIntFactor;
  constexpr lsc_data_size ActualDS = Use64BitData
                                         ? __ESIMD_ENS::lsc_data_size::u64
                                         : __ESIMD_ENS::lsc_data_size::u32;

  detail::check_lsc_vector_size<FactoredNElts>();

  // Prepare template arguments for the call of intrinsic.
<<<<<<< HEAD
  using LoadElemT = __ESIMD_DNS::__raw_t<
      std::conditional_t<SmallIntFactor == 1, T,
                         std::conditional_t<Use64BitData, uint64_t, uint32_t>>>;

=======
  using LoadElemT = std::conditional_t<
      std::is_floating_point<T>::value, T,
      std::conditional_t<FDS == lsc_data_size::u64, uint64_t, uint32_t>>;
>>>>>>> 039b5383
  constexpr uint16_t _AddressScale = 1;
  constexpr int _ImmOffset = 0;
  constexpr auto _VS = detail::to_lsc_vector_size<FactoredNElts>();
  constexpr auto _Transposed = detail::lsc_data_order::transpose;
  constexpr int N = 1;

  __ESIMD_NS::simd<uint32_t, N> Offsets = offset;
  auto SI = __ESIMD_NS::get_surface_index(acc);
  __ESIMD_NS::simd<LoadElemT, FactoredNElts> Result =
      __esimd_lsc_load_bti<LoadElemT, L1H, L3H, _AddressScale, _ImmOffset,
                           ActualDS, _VS, _Transposed, N>(pred.data(),
                                                          Offsets.data(), SI);
  return Result.template bit_cast_view<T>();
#endif // !__ESIMD_FORCE_STATELESS_MEM
}

/// Accessor-based transposed gather with 1 channel.
/// Supported platforms: DG2, PVC
/// VISA instruction: lsc_load.ugm
///
/// Collects elements located at surface and returns them
/// as a single \ref simd object.
/// See comments in the  \ref lsc_block_load API for description and parameter
/// constraints.
///
/// @tparam T is element type.
/// @tparam NElts is the number of elements to load per address.
/// @tparam DS is the data size.
/// @tparam L1H is L1 cache hint.
/// @tparam L3H is L3 cache hint.
/// @tparam AccessorTy is the \ref sycl::accessor type.
/// @param acc is the SYCL accessor.
/// @param offset is the zero-based offset in bytes.
/// @param pred is operation predicate. Operation is skipped for index 'i'
/// if pred[i] == 0 and the result element is taken from \p old_values[i].
/// Otherwise, the operation is performed.
/// @param old_values contains the values copied to the result when
/// the corresponding element from \p pred is zero.
/// @return is a vector of type T and size NElts
///
template <typename T, int NElts, lsc_data_size DS = lsc_data_size::default_size,
          cache_hint L1H = cache_hint::none, cache_hint L3H = cache_hint::none,
          typename AccessorTy>
__ESIMD_API std::enable_if_t<!std::is_pointer<AccessorTy>::value,
                             __ESIMD_NS::simd<T, NElts>>
lsc_block_load(AccessorTy acc, uint32_t offset, __ESIMD_NS::simd_mask<1> pred,
               __ESIMD_NS::simd<T, NElts> old_values) {
#ifdef __ESIMD_FORCE_STATELESS_MEM
  return lsc_block_load<T, NElts, DS, L1H, L3H>(
      __ESIMD_DNS::accessorToPointer<T>(acc, offset), pred, old_values);
#else  // !__ESIMD_FORCE_STATELESS_MEM
  // Verify input template arguments.
  detail::check_lsc_data_size<T, DS>();
  detail::check_lsc_cache_hint<detail::lsc_action::load, L1H, L3H>();
  constexpr lsc_data_size FDS = detail::finalize_data_size<T, DS>();
  static_assert(FDS == lsc_data_size::u16 || FDS == lsc_data_size::u8 ||
                    FDS == lsc_data_size::u32 || FDS == lsc_data_size::u64,
                "Conversion data types are not supported");
  constexpr int SmallIntFactor32Bit =
      (FDS == lsc_data_size::u16) ? 2 : (FDS == lsc_data_size::u8 ? 4 : 1);
  static_assert(NElts > 0 && NElts % SmallIntFactor32Bit == 0,
                "Number of elements is not supported by Transposed load");
  constexpr bool Use64BitData =
      sizeof(T) == 8 ||
      (DS == lsc_data_size::default_size && NElts / SmallIntFactor32Bit > 64 &&
       (NElts * sizeof(T)) % 8 == 0);
  constexpr int SmallIntFactor64Bit =
      (FDS == lsc_data_size::u16)
          ? 4
          : (FDS == lsc_data_size::u8 ? 8
                                      : (FDS == lsc_data_size::u32 ? 2 : 1));
  constexpr int SmallIntFactor =
      Use64BitData ? SmallIntFactor64Bit : SmallIntFactor32Bit;
  constexpr int FactoredNElts = NElts / SmallIntFactor;
  constexpr lsc_data_size ActualDS = Use64BitData
                                         ? __ESIMD_ENS::lsc_data_size::u64
                                         : __ESIMD_ENS::lsc_data_size::u32;

  detail::check_lsc_vector_size<FactoredNElts>();

  // Prepare template arguments for the call of intrinsic.
<<<<<<< HEAD
  using LoadElemT = __ESIMD_DNS::__raw_t<
      std::conditional_t<SmallIntFactor == 1, T,
                         std::conditional_t<Use64BitData, uint64_t, uint32_t>>>;
=======
  using LoadElemT = std::conditional_t<
      std::is_floating_point<T>::value, T,
      std::conditional_t<FDS == lsc_data_size::u64, uint64_t, uint32_t>>;
>>>>>>> 039b5383
  constexpr uint16_t _AddressScale = 1;
  constexpr int _ImmOffset = 0;
  constexpr auto _VS = detail::to_lsc_vector_size<FactoredNElts>();
  constexpr auto _Transposed = detail::lsc_data_order::transpose;
  constexpr int N = 1;

  __ESIMD_NS::simd<uint32_t, N> Offsets = offset;
  auto SI = __ESIMD_NS::get_surface_index(acc);
  __ESIMD_NS::simd<LoadElemT, FactoredNElts> OldVals =
      old_values.template bit_cast_view<LoadElemT>();
  __ESIMD_NS::simd<LoadElemT, FactoredNElts> Result =
      __esimd_lsc_load_merge_bti<LoadElemT, L1H, L3H, _AddressScale, _ImmOffset,
                                 ActualDS, _VS, _Transposed, N>(
          pred.data(), Offsets.data(), SI, OldVals.data());
  return Result.template bit_cast_view<T>();
#endif // !__ESIMD_FORCE_STATELESS_MEM
}

/// USM pointer prefetch gather.
/// Supported platforms: DG2, PVC
/// VISA instruction: lsc_load.ugm
///
/// Prefetches elements located at specified address.
///
/// @tparam T is element type.
/// @tparam NElts is the number of elements to load per address.
/// @tparam DS is the data size.
/// @tparam L1H is L1 cache hint.
/// @tparam L3H is L3 cache hint.
/// @tparam N is the number of channels (platform dependent).
/// @param p is the base pointer.
/// @param offsets is the zero-based offsets in bytes.
/// @param pred is predicates.
///
template <typename T, int NElts = 1,
          lsc_data_size DS = lsc_data_size::default_size,
          cache_hint L1H = cache_hint::none, cache_hint L3H = cache_hint::none,
          int N, typename Toffset>
__ESIMD_API void lsc_prefetch(const T *p, __ESIMD_NS::simd<Toffset, N> offsets,
                              __ESIMD_NS::simd_mask<N> pred = 1) {
  static_assert(std::is_integral_v<Toffset>, "Unsupported offset type");
  detail::check_lsc_vector_size<NElts>();
  detail::check_lsc_data_size<T, DS>();
  detail::check_lsc_cache_hint<detail::lsc_action::prefetch, L1H, L3H>();
  constexpr uint16_t _AddressScale = 1;
  constexpr int _ImmOffset = 0;
  constexpr lsc_data_size _DS =
      detail::expand_data_size(detail::finalize_data_size<T, DS>());
  constexpr detail::lsc_vector_size _VS = detail::to_lsc_vector_size<NElts>();
  constexpr detail::lsc_data_order _Transposed =
      detail::lsc_data_order::nontranspose;
  using _MsgT = typename detail::lsc_expand_type<T>::type;
  __ESIMD_NS::simd<uintptr_t, N> addrs = reinterpret_cast<uintptr_t>(p);
  addrs += convert<uintptr_t>(offsets);
  __esimd_lsc_prefetch_stateless<_MsgT, L1H, L3H, _AddressScale, _ImmOffset,
                                 _DS, _VS, _Transposed, N>(pred.data(),
                                                           addrs.data());
}

template <
    typename T, int NElts = 1, lsc_data_size DS = lsc_data_size::default_size,
    cache_hint L1H = cache_hint::none, cache_hint L3H = cache_hint::none, int N,
    typename Toffset, typename RegionTy = __ESIMD_NS::region1d_t<Toffset, N, 1>>
__ESIMD_API void lsc_prefetch(const T *p,
                              __ESIMD_NS::simd_view<Toffset, RegionTy> offsets,
                              __ESIMD_NS::simd_mask<N> pred = 1) {
  using Ty = typename __ESIMD_NS::simd_view<Toffset, RegionTy>::element_type;
  lsc_prefetch<T, NElts, DS, L1H, L3H, N>(p, __ESIMD_NS::simd<Ty, N>(offsets),
                                          pred);
}

template <typename T, int NElts = 1,
          lsc_data_size DS = lsc_data_size::default_size,
          cache_hint L1H = cache_hint::none, cache_hint L3H = cache_hint::none,
          int N, typename Toffset>
__ESIMD_API std::enable_if_t<std::is_integral_v<Toffset>>
lsc_prefetch(const T *p, Toffset offset, __ESIMD_NS::simd_mask<N> pred = 1) {
  lsc_prefetch<T, NElts, DS, L1H, L3H, N>(
      p, __ESIMD_NS::simd<Toffset, N>(offset), pred);
}

/// USM pointer prefetch transposed gather with 1 channel.
/// Supported platforms: DG2, PVC
/// VISA instruction: lsc_load.ugm
///
/// Prefetches elements located at specified address.
///
/// @tparam T is element type.
/// @tparam NElts is the number of elements to load per address.
/// @tparam DS is the data size.
/// @tparam L1H is L1 cache hint.
/// @tparam L3H is L3 cache hint.
/// @param p is the base pointer.
///
template <typename T, int NElts = 1,
          lsc_data_size DS = lsc_data_size::default_size,
          cache_hint L1H = cache_hint::none, cache_hint L3H = cache_hint::none>
__ESIMD_API void lsc_prefetch(const T *p) {
  detail::check_lsc_vector_size<NElts>();
  detail::check_lsc_data_size<T, DS>();
  detail::check_lsc_cache_hint<detail::lsc_action::prefetch, L1H, L3H>();
  constexpr uint16_t _AddressScale = 1;
  constexpr int _ImmOffset = 0;
  constexpr lsc_data_size _DS = detail::finalize_data_size<T, DS>();

  static_assert(
      _DS == lsc_data_size::u32 || _DS == lsc_data_size::u64,
      "Transposed prefetch is supported only for data size u32 or u64");
  constexpr detail::lsc_vector_size _VS = detail::to_lsc_vector_size<NElts>();
  constexpr detail::lsc_data_order _Transposed =
      detail::lsc_data_order::transpose;
  constexpr int N = 1;
  __ESIMD_NS::simd_mask<N> pred = 1;

  __ESIMD_NS::simd<uintptr_t, N> addrs = reinterpret_cast<uintptr_t>(p);
  __esimd_lsc_prefetch_stateless<T, L1H, L3H, _AddressScale, _ImmOffset, _DS,
                                 _VS, _Transposed, N>(pred.data(),
                                                      addrs.data());
}

/// Accessor-based prefetch gather.
/// Supported platforms: DG2, PVC
/// VISA instruction: lsc_load.ugm
///
/// Prefetches elements located at surface.
///
/// @tparam T is element type.
/// @tparam NElts is the number of elements to load per address.
/// @tparam DS is the data size.
/// @tparam L1H is L1 cache hint.
/// @tparam L3H is L3 cache hint.
/// @tparam N is the number of channels (platform dependent).
/// @tparam AccessorTy is the \ref sycl::accessor type.
/// @param acc is the SYCL accessor.
/// @param offsets is the zero-based offsets in bytes.
/// @param pred is predicates.
///
template <typename T, int NElts = 1,
          lsc_data_size DS = lsc_data_size::default_size,
          cache_hint L1H = cache_hint::none, cache_hint L3H = cache_hint::none,
          int N, typename AccessorTy>
__ESIMD_API std::enable_if_t<!std::is_pointer<AccessorTy>::value>
lsc_prefetch(AccessorTy acc, __ESIMD_NS::simd<uint32_t, N> offsets,
             __ESIMD_NS::simd_mask<N> pred = 1) {
#ifdef __ESIMD_FORCE_STATELESS_MEM
  return lsc_prefetch<T, NElts, DS, L1H, L3H>(
      __ESIMD_DNS::accessorToPointer<T>(acc), offsets, pred);
#else
  detail::check_lsc_vector_size<NElts>();
  detail::check_lsc_data_size<T, DS>();
  detail::check_lsc_cache_hint<detail::lsc_action::prefetch, L1H, L3H>();
  constexpr uint16_t _AddressScale = 1;
  constexpr int _ImmOffset = 0;
  constexpr lsc_data_size _DS =
      detail::expand_data_size(detail::finalize_data_size<T, DS>());
  constexpr detail::lsc_vector_size _VS = detail::to_lsc_vector_size<NElts>();
  constexpr detail::lsc_data_order _Transposed =
      detail::lsc_data_order::nontranspose;
  using _MsgT = typename detail::lsc_expand_type<T>::type;
  auto si = __ESIMD_NS::get_surface_index(acc);
  __esimd_lsc_prefetch_bti<_MsgT, L1H, L3H, _AddressScale, _ImmOffset, _DS, _VS,
                           _Transposed, N>(pred.data(), offsets.data(), si);
#endif
}

/// Accessor-based transposed prefetch gather with 1 channel.
/// Supported platforms: DG2, PVC
/// VISA instruction: lsc_load.ugm
///
/// Prefetches elements located at surface.
///
/// @tparam T is element type.
/// @tparam NElts is the number of elements to load per address.
/// @tparam DS is the data size.
/// @tparam L1H is L1 cache hint.
/// @tparam L3H is L3 cache hint.
/// @tparam AccessorTy is the \ref sycl::accessor type.
/// @param acc is the SYCL accessor.
/// @param offset is the zero-based offset in bytes.
///
template <typename T, int NElts = 1,
          lsc_data_size DS = lsc_data_size::default_size,
          cache_hint L1H = cache_hint::none, cache_hint L3H = cache_hint::none,
          typename AccessorTy>
__ESIMD_API std::enable_if_t<!std::is_pointer<AccessorTy>::value>
lsc_prefetch(AccessorTy acc, uint32_t offset) {
#ifdef __ESIMD_FORCE_STATELESS_MEM
  lsc_prefetch<T, NElts, DS, L1H, L3H>(
      __ESIMD_DNS::accessorToPointer<T>(acc, offset));
#else
  detail::check_lsc_vector_size<NElts>();
  detail::check_lsc_data_size<T, DS>();
  detail::check_lsc_cache_hint<detail::lsc_action::prefetch, L1H, L3H>();
  constexpr uint16_t _AddressScale = 1;
  constexpr int _ImmOffset = 0;
  constexpr lsc_data_size _DS = detail::finalize_data_size<T, DS>();
  static_assert(
      _DS == lsc_data_size::u32 || _DS == lsc_data_size::u64,
      "Transposed prefetch is supported only for data size u32 or u64");
  constexpr detail::lsc_vector_size _VS = detail::to_lsc_vector_size<NElts>();
  constexpr detail::lsc_data_order _Transposed =
      detail::lsc_data_order::transpose;
  constexpr int N = 1;
  __ESIMD_NS::simd_mask<N> pred = 1;
  __ESIMD_NS::simd<uint32_t, N> offsets = offset;
  auto si = __ESIMD_NS::get_surface_index(acc);
  __esimd_lsc_prefetch_bti<T, L1H, L3H, _AddressScale, _ImmOffset, _DS, _VS,
                           _Transposed, N>(pred.data(), offsets.data(), si);
#endif
}

/// SLM scatter.
/// Supported platforms: DG2, PVC
/// VISA instruction: lsc_store.slm
///
/// Scatters elements located to slm.
///
/// @tparam T is element type.
/// @tparam NElts is the number of elements to store per address.
/// @tparam DS is the data size.
/// @tparam N is the number of channels (platform dependent).
/// @param offsets is the zero-based offsets for SLM buffer in bytes.
/// @param vals is values to store.
/// @param pred is predicates.
///
template <typename T, int NElts = 1,
          lsc_data_size DS = lsc_data_size::default_size, int N>
__ESIMD_API void lsc_slm_scatter(__ESIMD_NS::simd<uint32_t, N> offsets,
                                 __ESIMD_NS::simd<T, N * NElts> vals,
                                 __ESIMD_NS::simd_mask<N> pred = 1) {
  detail::check_lsc_vector_size<NElts>();
  detail::check_lsc_data_size<T, DS>();
  constexpr uint16_t _AddressScale = 1;
  constexpr int _ImmOffset = 0;
  constexpr lsc_data_size _DS =
      detail::expand_data_size(detail::finalize_data_size<T, DS>());
  constexpr detail::lsc_vector_size _VS = detail::to_lsc_vector_size<NElts>();
  constexpr detail::lsc_data_order _Transposed =
      detail::lsc_data_order::nontranspose;
  using _MsgT = typename detail::lsc_expand_type<T>::type;
  using _CstT = typename detail::lsc_bitcast_type<T>::type;
  __ESIMD_NS::simd<_MsgT, N *NElts> Tmp = vals.template bit_cast_view<_CstT>();
  __esimd_lsc_store_slm<_MsgT, cache_hint::none, cache_hint::none,
                        _AddressScale, _ImmOffset, _DS, _VS, _Transposed, N>(
      pred.data(), offsets.data(), Tmp.data());
}

/// Transposed SLM scatter with 1 channel.
/// Supported platforms: DG2, PVC
/// VISA instruction: lsc_store.slm
///
/// Scatters elements located to slm.
///
/// @tparam T is element type.
/// @tparam NElts is the number of elements to store per address.
/// @tparam DS is the data size.
/// @param offset is the zero-based offset for SLM buffer in bytes.
/// @param vals is values to store.
///
template <typename T, int NElts, lsc_data_size DS = lsc_data_size::default_size>
__ESIMD_API void lsc_slm_block_store(uint32_t offset,
                                     __ESIMD_NS::simd<T, NElts> vals) {
  detail::check_lsc_vector_size<NElts>();
  detail::check_lsc_data_size<T, DS>();
  constexpr uint16_t _AddressScale = 1;
  constexpr int _ImmOffset = 0;
  constexpr lsc_data_size _DS = detail::finalize_data_size<T, DS>();
  static_assert(_DS == lsc_data_size::u32 || _DS == lsc_data_size::u64,
                "Transposed store is supported only for data size u32 or u64");
  constexpr detail::lsc_vector_size _VS = detail::to_lsc_vector_size<NElts>();
  constexpr detail::lsc_data_order _Transposed =
      detail::lsc_data_order::transpose;
  constexpr int N = 1;
  __ESIMD_NS::simd_mask<N> pred = 1;
  __ESIMD_NS::simd<uint32_t, N> offsets = offset;
  __esimd_lsc_store_slm<T, cache_hint::none, cache_hint::none, _AddressScale,
                        _ImmOffset, _DS, _VS, _Transposed, N>(
      pred.data(), offsets.data(), vals.data());
}

/// USM pointer scatter.
/// Supported platforms: DG2, PVC
/// VISA instruction: lsc_store.ugm
///
/// Scatters elements to specific address.
///
/// @tparam T is element type.
/// @tparam NElts is the number of elements to store per address.
/// @tparam DS is the data size.
/// @tparam L1H is L1 cache hint.
/// @tparam L3H is L3 cache hint.
/// @tparam N is the number of channels (platform dependent).
/// @param p is the base pointer.
/// @param offsets is the zero-based offsets in bytes.
/// @param vals is values to store.
/// @param pred is predicates.
///
template <typename T, int NElts = 1,
          lsc_data_size DS = lsc_data_size::default_size,
          cache_hint L1H = cache_hint::none, cache_hint L3H = cache_hint::none,
          int N, typename Toffset>
__ESIMD_API void lsc_scatter(T *p, __ESIMD_NS::simd<Toffset, N> offsets,
                             __ESIMD_NS::simd<T, N * NElts> vals,
                             __ESIMD_NS::simd_mask<N> pred = 1) {
  static_assert(std::is_integral_v<Toffset>, "Unsupported offset type");
  detail::check_lsc_vector_size<NElts>();
  detail::check_lsc_data_size<T, DS>();
  detail::check_lsc_cache_hint<detail::lsc_action::store, L1H, L3H>();
  constexpr uint16_t _AddressScale = 1;
  constexpr int _ImmOffset = 0;
  constexpr lsc_data_size _DS =
      detail::expand_data_size(detail::finalize_data_size<T, DS>());
  constexpr detail::lsc_vector_size _VS = detail::to_lsc_vector_size<NElts>();
  constexpr detail::lsc_data_order _Transposed =
      detail::lsc_data_order::nontranspose;
  using _MsgT = typename detail::lsc_expand_type<T>::type;
  using _CstT = typename detail::lsc_bitcast_type<T>::type;
  __ESIMD_NS::simd<_MsgT, N *NElts> Tmp = vals.template bit_cast_view<_CstT>();
  __ESIMD_NS::simd<uintptr_t, N> addrs = reinterpret_cast<uintptr_t>(p);
  addrs += convert<uintptr_t>(offsets);
  __esimd_lsc_store_stateless<_MsgT, L1H, L3H, _AddressScale, _ImmOffset, _DS,
                              _VS, _Transposed, N>(pred.data(), addrs.data(),
                                                   Tmp.data());
}

template <
    typename T, int NElts = 1, lsc_data_size DS = lsc_data_size::default_size,
    cache_hint L1H = cache_hint::none, cache_hint L3H = cache_hint::none, int N,
    typename Toffset, typename RegionTy = __ESIMD_NS::region1d_t<Toffset, N, 1>>
__ESIMD_API void lsc_scatter(T *p,
                             __ESIMD_NS::simd_view<Toffset, RegionTy> offsets,
                             __ESIMD_NS::simd<T, N * NElts> vals,
                             __ESIMD_NS::simd_mask<N> pred = 1) {
  using Ty = typename __ESIMD_NS::simd_view<Toffset, RegionTy>::element_type;
  lsc_scatter<T, NElts, DS, L1H, L3H, N>(p, __ESIMD_NS::simd<Ty, N>(offsets),
                                         vals, pred);
}

template <typename T, int NElts = 1,
          lsc_data_size DS = lsc_data_size::default_size,
          cache_hint L1H = cache_hint::none, cache_hint L3H = cache_hint::none,
          int N, typename Toffset>
__ESIMD_API std::enable_if_t<std::is_integral_v<Toffset> && N == 1>
lsc_scatter(T *p, Toffset offset, __ESIMD_NS::simd<T, N * NElts> vals,
            __ESIMD_NS::simd_mask<N> pred = 1) {
  lsc_scatter<T, NElts, DS, L1H, L3H, N>(
      p, __ESIMD_NS::simd<Toffset, N>(offset), vals, pred);
}

/// Accessor-based scatter.
/// Supported platforms: DG2, PVC
/// VISA instruction: lsc_store.ugm
///
/// Scatters elements to surface.
///
/// @tparam T is element type.
/// @tparam NElts is the number of elements to store per address.
/// @tparam DS is the data size.
/// @tparam L1H is L1 cache hint.
/// @tparam L3H is L3 cache hint.
/// @tparam N is the number of channels (platform dependent).
/// @tparam AccessorTy is the \ref sycl::accessor type.
/// @param acc is the SYCL accessor.
/// @param offsets is the zero-based offsets in bytes.
/// @param vals is values to store.
/// @param pred is predicates.
///
template <typename T, int NElts = 1,
          lsc_data_size DS = lsc_data_size::default_size,
          cache_hint L1H = cache_hint::none, cache_hint L3H = cache_hint::none,
          int N, typename AccessorTy>
__ESIMD_API std::enable_if_t<!std::is_pointer<AccessorTy>::value>
lsc_scatter(AccessorTy acc, __ESIMD_NS::simd<uint32_t, N> offsets,
            __ESIMD_NS::simd<T, N * NElts> vals,
            __ESIMD_NS::simd_mask<N> pred = 1) {
#ifdef __ESIMD_FORCE_STATELESS_MEM
  lsc_scatter<T, NElts, DS, L1H, L3H>(__ESIMD_DNS::accessorToPointer<T>(acc),
                                      offsets, vals, pred);
#else
  detail::check_lsc_vector_size<NElts>();
  detail::check_lsc_data_size<T, DS>();
  detail::check_lsc_cache_hint<detail::lsc_action::store, L1H, L3H>();
  constexpr uint16_t _AddressScale = 1;
  constexpr int _ImmOffset = 0;
  constexpr lsc_data_size _DS =
      detail::expand_data_size(detail::finalize_data_size<T, DS>());
  constexpr detail::lsc_vector_size _VS = detail::to_lsc_vector_size<NElts>();
  constexpr detail::lsc_data_order _Transposed =
      detail::lsc_data_order::nontranspose;
  using _MsgT = typename detail::lsc_expand_type<T>::type;
  using _CstT = typename detail::lsc_bitcast_type<T>::type;
  __ESIMD_NS::simd<_MsgT, N *NElts> Tmp = vals.template bit_cast_view<_CstT>();
  auto si = __ESIMD_NS::get_surface_index(acc);
  __esimd_lsc_store_bti<_MsgT, L1H, L3H, _AddressScale, _ImmOffset, _DS, _VS,
                        _Transposed, N>(pred.data(), offsets.data(), Tmp.data(),
                                        si);
#endif
}

/// USM pointer transposed scatter with 1 channel.
/// Supported platforms: DG2, PVC
/// VISA instruction: lsc_store.ugm
///
/// Scatters elements to specific address.
/// See comments in the  \ref lsc_block_load API for description and parameter
/// constraints.
///
/// @tparam T is element type.
/// @tparam NElts is the number of elements to store per address.
/// @tparam DS is the data size.
/// @tparam L1H is L1 cache hint.
/// @tparam L3H is L3 cache hint.
/// @param p is the base pointer.
/// @param vals is values to store.
/// @param pred is operation predicate. Zero means operation is skipped
/// entirely, non-zero - operation is performed. The default is '1' - perform
/// the operation.
///
template <typename T, int NElts, lsc_data_size DS = lsc_data_size::default_size,
          cache_hint L1H = cache_hint::none, cache_hint L3H = cache_hint::none>
__ESIMD_API void lsc_block_store(T *p, __ESIMD_NS::simd<T, NElts> vals,
                                 __ESIMD_NS::simd_mask<1> pred = 1) {
  detail::check_lsc_data_size<T, DS>();
  detail::check_lsc_cache_hint<detail::lsc_action::store, L1H, L3H>();
  constexpr lsc_data_size FDS = detail::finalize_data_size<T, DS>();
  constexpr int SmallIntFactor =
      (FDS == lsc_data_size::u16) ? 2 : (FDS == lsc_data_size::u8 ? 4 : 1);
  static_assert(NElts > 0 && NElts % SmallIntFactor == 0,
                "Number of elements is not supported by Transposed load");
  detail::check_lsc_vector_size<NElts / SmallIntFactor>();

  // Prepare template arguments for the call of intrinsic.
  using StoreElemT = std::conditional_t<
      std::is_floating_point<T>::value, T,
      std::conditional_t<FDS == lsc_data_size::u64, uint64_t, uint32_t>>;
  constexpr uint16_t _AddressScale = 1;
  constexpr int _ImmOffset = 0;
<<<<<<< HEAD
  constexpr lsc_data_size _DS = detail::finalize_data_size<T, DS>();
  static_assert(_DS == lsc_data_size::u16 || _DS == lsc_data_size::u8 ||
                    _DS == lsc_data_size::u32 || _DS == lsc_data_size::u64,
                "Conversion data types are not supported");
  constexpr detail::lsc_data_order _Transposed =
      detail::lsc_data_order::transpose;
  constexpr int N = 1;
  __ESIMD_NS::simd<uintptr_t, N> Addrs = reinterpret_cast<uintptr_t>(p);

  constexpr int SmallIntFactor32Bit =
      (_DS == lsc_data_size::u16) ? 2 : (_DS == lsc_data_size::u8 ? 4 : 1);
  static_assert(NElts > 0 && NElts % SmallIntFactor32Bit == 0,
                "Number of elements is not supported by Transposed load");

  constexpr bool Use64BitData =
      sizeof(T) == 8 ||
      (DS == lsc_data_size::default_size && NElts / SmallIntFactor32Bit > 64 &&
       (NElts * sizeof(T)) % 8 == 0);
  constexpr int SmallIntFactor64Bit =
      (_DS == lsc_data_size::u16)
          ? 4
          : (_DS == lsc_data_size::u8 ? 8
                                      : (_DS == lsc_data_size::u32 ? 2 : 1));
  constexpr int SmallIntFactor =
      Use64BitData ? SmallIntFactor64Bit : SmallIntFactor32Bit;
  constexpr int FactoredNElts = NElts / SmallIntFactor;
  constexpr lsc_data_size ActualDS = Use64BitData
                                         ? __ESIMD_ENS::lsc_data_size::u64
                                         : __ESIMD_ENS::lsc_data_size::u32;

  detail::check_lsc_vector_size<FactoredNElts>();
  constexpr detail::lsc_vector_size _VS =
      detail::to_lsc_vector_size<FactoredNElts>();

  using StoreType = __ESIMD_DNS::__raw_t<
      std::conditional_t<SmallIntFactor == 1, T,
                         std::conditional_t<Use64BitData, uint64_t, uint32_t>>>;

  __esimd_lsc_store_stateless<StoreType, L1H, L3H, _AddressScale, _ImmOffset,
                              ActualDS, _VS, _Transposed, N>(
      pred.data(), Addrs.data(),
      sycl::bit_cast<__ESIMD_DNS::vector_type_t<StoreType, FactoredNElts>>(
=======
  constexpr auto _DS = FDS == lsc_data_size::u64 ? FDS : lsc_data_size::u32;
  constexpr auto _VS = detail::to_lsc_vector_size<NElts / SmallIntFactor>();
  constexpr auto _Transposed = detail::lsc_data_order::transpose;
  constexpr int N = 1;

  __ESIMD_NS::simd<uintptr_t, N> Addrs = reinterpret_cast<uintptr_t>(p);

  __esimd_lsc_store_stateless<StoreElemT, L1H, L3H, _AddressScale, _ImmOffset,
                              _DS, _VS, _Transposed, N>(
      pred.data(), Addrs.data(),
      sycl::bit_cast<
          __ESIMD_DNS::vector_type_t<StoreElemT, NElts / SmallIntFactor>>(
>>>>>>> 039b5383
          vals.data()));
}

/// Accessor-based transposed scatter with 1 channel.
/// Supported platforms: DG2, PVC
/// VISA instruction: lsc_store.ugm
///
/// Scatters elements to surface.
/// See comments in the  \ref lsc_block_load API for description and parameter
/// constraints.
///
/// @tparam T is element type.
/// @tparam NElts is the number of elements to store per address.
/// @tparam DS is the data size.
/// @tparam L1H is L1 cache hint.
/// @tparam L3H is L3 cache hint.
/// @tparam AccessorTy is the \ref sycl::accessor type.
/// @param acc is the SYCL accessor.
/// @param offset is the zero-based offset in bytes.
/// @param vals is values to store.
/// @param pred is operation predicate. Zero means operation is skipped
/// entirely, non-zero - operation is performed. The default is '1' - perform
/// the operation.
///
template <typename T, int NElts, lsc_data_size DS = lsc_data_size::default_size,
          cache_hint L1H = cache_hint::none, cache_hint L3H = cache_hint::none,
          typename AccessorTy>
__ESIMD_API std::enable_if_t<!std::is_pointer<AccessorTy>::value>
lsc_block_store(AccessorTy acc, uint32_t offset,
                __ESIMD_NS::simd<T, NElts> vals,
                __ESIMD_NS::simd_mask<1> pred = 1) {
#ifdef __ESIMD_FORCE_STATELESS_MEM
  lsc_block_store<T, NElts, DS, L1H, L3H>(
      __ESIMD_DNS::accessorToPointer<T>(acc, offset), vals, pred);
#else
  detail::check_lsc_data_size<T, DS>();
  detail::check_lsc_cache_hint<detail::lsc_action::store, L1H, L3H>();
  constexpr lsc_data_size FDS = detail::finalize_data_size<T, DS>();
  constexpr int SmallIntFactor =
      (FDS == lsc_data_size::u16) ? 2 : (FDS == lsc_data_size::u8 ? 4 : 1);
  static_assert(NElts > 0 && NElts % SmallIntFactor == 0,
                "Number of elements is not supported by Transposed load");
  detail::check_lsc_vector_size<NElts / SmallIntFactor>();

  // Prepare template arguments for the call of intrinsic.
  using StoreElemT = std::conditional_t<
      std::is_floating_point<T>::value, T,
      std::conditional_t<FDS == lsc_data_size::u64, uint64_t, uint32_t>>;
  constexpr uint16_t _AddressScale = 1;
  constexpr int _ImmOffset = 0;
<<<<<<< HEAD
  constexpr lsc_data_size _DS = detail::finalize_data_size<T, DS>();
  static_assert(_DS == lsc_data_size::u16 || _DS == lsc_data_size::u8 ||
                    _DS == lsc_data_size::u32 || _DS == lsc_data_size::u64,
                "Conversion data types are not supported");
  constexpr detail::lsc_data_order _Transposed =
      detail::lsc_data_order::transpose;
=======
  constexpr auto _DS = FDS == lsc_data_size::u64 ? FDS : lsc_data_size::u32;
  constexpr auto _VS = detail::to_lsc_vector_size<NElts / SmallIntFactor>();
  constexpr auto _Transposed = detail::lsc_data_order::transpose;
>>>>>>> 039b5383
  constexpr int N = 1;

  __ESIMD_NS::simd<uint32_t, N> Offsets = offset;
  auto si = __ESIMD_NS::get_surface_index(acc);
<<<<<<< HEAD

  constexpr int SmallIntFactor32Bit =
      (_DS == lsc_data_size::u16) ? 2 : (_DS == lsc_data_size::u8 ? 4 : 1);
  static_assert(NElts > 0 && NElts % SmallIntFactor32Bit == 0,
                "Number of elements is not supported by Transposed load");

  constexpr bool Use64BitData =
      sizeof(T) == 8 ||
      (DS == lsc_data_size::default_size && NElts / SmallIntFactor32Bit > 64 &&
       (NElts * sizeof(T)) % 8 == 0);
  constexpr int SmallIntFactor64Bit =
      (_DS == lsc_data_size::u16)
          ? 4
          : (_DS == lsc_data_size::u8 ? 8
                                      : (_DS == lsc_data_size::u32 ? 2 : 1));
  constexpr int SmallIntFactor =
      Use64BitData ? SmallIntFactor64Bit : SmallIntFactor32Bit;
  constexpr int FactoredNElts = NElts / SmallIntFactor;
  constexpr lsc_data_size ActualDS = Use64BitData
                                         ? __ESIMD_ENS::lsc_data_size::u64
                                         : __ESIMD_ENS::lsc_data_size::u32;

  detail::check_lsc_vector_size<FactoredNElts>();
  constexpr detail::lsc_vector_size _VS =
      detail::to_lsc_vector_size<FactoredNElts>();

  using StoreType = __ESIMD_DNS::__raw_t<
      std::conditional_t<SmallIntFactor == 1, T,
                         std::conditional_t<Use64BitData, uint64_t, uint32_t>>>;

  __esimd_lsc_store_bti<StoreType, L1H, L3H, _AddressScale, _ImmOffset,
                        ActualDS, _VS, _Transposed, N>(
      pred.data(), Offsets.data(),
      sycl::bit_cast<__ESIMD_DNS::vector_type_t<StoreType, FactoredNElts>>(
=======
  __esimd_lsc_store_bti<StoreElemT, L1H, L3H, _AddressScale, _ImmOffset, _DS,
                        _VS, _Transposed, N>(
      pred.data(), offsets.data(),
      sycl::bit_cast<
          __ESIMD_DNS::vector_type_t<StoreElemT, NElts / SmallIntFactor>>(
>>>>>>> 039b5383
          vals.data()),
      si);
#endif
}

namespace detail {
// Compile-time checks for lsc_load2d/store2d restrictions.
template <typename T, int BlockWidth, int BlockHeight, int NBlocks,
          bool Transposed, bool Transformed, bool IsStore = false>
constexpr void check_lsc_block_2d_restrictions() {
  constexpr int GRFByteSize = BlockWidth * BlockHeight * NBlocks * sizeof(T);
  static_assert(!IsStore || GRFByteSize <= 512,
                "2D store supports 512 bytes max");
  static_assert(IsStore || GRFByteSize <= 2048,
                "2D load supports 2048 bytes max");
  static_assert(!Transposed || !Transformed,
                "Transposed and transformed is not supported");
  if constexpr (Transposed) {
    static_assert(NBlocks == 1, "Transposed expected to be 1 block only");
    static_assert(sizeof(T) == 4 || sizeof(T) == 8,
                  "Transposed load is supported only for data size u32 or u64");
    static_assert(sizeof(T) == 64 ? BlockHeight == 8
                                  : BlockHeight >= 1 && BlockHeight <= 32,
                  "Unsupported block height");
    static_assert(sizeof(T) == 64 ? __ESIMD_DNS::isPowerOf2(BlockWidth, 4)
                                  : BlockWidth >= 1 && BlockWidth <= 8,
                  "Unsupported block width");
  } else if constexpr (Transformed) {
    static_assert(sizeof(T) == 1 || sizeof(T) == 2,
                  "VNNI transform is supported only for data size u8 or u16");
    static_assert(__ESIMD_DNS::isPowerOf2(NBlocks, 4),
                  "Unsupported number of blocks");
    static_assert(BlockHeight * sizeof(T) >= 4 && BlockHeight <= 32,
                  "Unsupported block height");
    static_assert(BlockWidth * sizeof(T) >= 4 &&
                      BlockWidth * NBlocks * sizeof(T) <= 64,
                  "Unsupported block width");
  } else {
    static_assert(
        __ESIMD_DNS::isPowerOf2(NBlocks, sizeof(T) == 1 ? 4 : 8 / sizeof(T)),
        "Unsupported number of blocks");
    static_assert(BlockHeight >= 1 && BlockHeight <= 32,
                  "Unsupported block height");
    static_assert(BlockWidth * sizeof(T) >= 4 &&
                      BlockWidth * NBlocks * sizeof(T) <= 64,
                  "Unsupported block width");
  }
}

} // namespace detail

/// 2D USM pointer block load.
/// Supported platforms: PVC
/// VISA instruction: lsc_load_block2d.ugm
///
/// Collects elements located at specified address and returns them
/// as a single \ref simd object.
///
/// @tparam T is element type.
/// @tparam BlockWidth is the block width in number of elements.
/// @tparam BlockHeight is the block height in number of elements.
/// @tparam NBlocks is the number of blocks.
/// @tparam Transposed is the transposed version or not.
/// @tparam Transformed is apply VNNI transform or not.
/// @tparam L1H is L1 cache hint.
/// @tparam L3H is L3 cache hint.
/// @tparam N is the data size
/// @param Ptr is the surface base address for this operation.
/// @param SurfaceWidth is the surface width minus 1 in bytes
/// @param SurfaceHeight is the surface height minus 1 in rows
/// @param SurfacePitch is the surface pitch minus 1 in bytes
/// @param X is zero based X-coordinate of the left upper rectangle corner in
/// number of elements.
/// @param Y is zero based Y-coordinate of the left upper rectangle corner in
/// rows.
/// @return is a vector of type T and size N, where N is
///  BlockWidth * BlockHeight * NBlocks, if transformed;
///  otherwise,
///  N = roundUpNextMultiple(BlockHeight, 4 / sizeof(T)) *
///   getNextPowerOf2(BlockWidth) * NBlocks
///
template <typename T, int BlockWidth, int BlockHeight = 1, int NBlocks = 1,
          bool Transposed = false, bool Transformed = false,
          cache_hint L1H = cache_hint::none, cache_hint L3H = cache_hint::none,
          int N = detail::get_lsc_block_2d_data_size<
              T, NBlocks, BlockHeight, BlockWidth, Transposed, Transformed>()>
__ESIMD_API __ESIMD_NS::simd<T, N>
lsc_load_2d(const T *Ptr, unsigned SurfaceWidth, unsigned SurfaceHeight,
            unsigned SurfacePitch, int X, int Y) {
  detail::check_lsc_cache_hint<detail::lsc_action::load, L1H, L3H>();
  detail::check_lsc_block_2d_restrictions<T, BlockWidth, BlockHeight, NBlocks,
                                          Transposed, Transformed>();
  constexpr int ElemsPerDword = 4 / sizeof(T);
  constexpr int GRFRowSize = Transposed ? BlockHeight : BlockWidth;
  constexpr int GRFRowPitch = __ESIMD_DNS::getNextPowerOf2<GRFRowSize>();
  constexpr int GRFBlockSize =
      GRFRowPitch * (Transposed ? BlockWidth : BlockHeight);
  constexpr int GRFBlockPitch =
      detail::roundUpNextMultiple<64 / sizeof(T), GRFBlockSize>();
  constexpr int ActualN = NBlocks * GRFBlockPitch;
  static_assert(
      ActualN == N,
      "These parameters require unpadding. It is not implemented yet");
  constexpr lsc_data_size DS =
      detail::finalize_data_size<T, lsc_data_size::default_size>();
  __ESIMD_NS::simd_mask<N> pred = 1;
  uintptr_t surf_addr = reinterpret_cast<uintptr_t>(Ptr);
  constexpr detail::lsc_data_order _Transposed =
      Transposed ? detail::lsc_data_order::transpose
                 : detail::lsc_data_order::nontranspose;
  return __esimd_lsc_load2d_stateless<T, L1H, L3H, DS, _Transposed, NBlocks,
                                      BlockWidth, BlockHeight, Transformed, N>(
      pred.data(), surf_addr, SurfaceWidth, SurfaceHeight, SurfacePitch, X, Y);
}

template <typename T, int BlockWidth, int BlockHeight = 1, int NBlocks = 1,
          bool Transposed = false, bool Transformed = false,
          cache_hint L1H = cache_hint::none, cache_hint L3H = cache_hint::none,
          int N = detail::get_lsc_block_2d_data_size<
              T, NBlocks, BlockHeight, BlockWidth, Transposed, Transformed>()>
__SYCL_DEPRECATED("use lsc_load_2d()")
__ESIMD_API __ESIMD_NS::simd<T, N> lsc_load2d(const T *Ptr,
                                              unsigned SurfaceWidth,
                                              unsigned SurfaceHeight,
                                              unsigned SurfacePitch, int X,
                                              int Y) {
  return lsc_load_2d<T, BlockWidth, BlockHeight, NBlocks, Transposed,
                     Transformed, L1H, L3H>(Ptr, SurfaceWidth, SurfaceHeight,
                                            SurfacePitch, X, Y);
}

/// 2D USM pointer block prefetch.
/// Supported platforms: PVC
/// VISA instruction: lsc_load_block2d.ugm
///
/// Prefetches elements located at specified address.
///
/// @tparam T is element type.
/// @tparam BlockWidth is the block width in number of elements.
/// @tparam BlockHeight is the block height in number of elements.
/// @tparam NBlocks is the number of blocks.
/// @tparam L1H is L1 cache hint.
/// @tparam L3H is L3 cache hint.
/// @tparam N is the data size
/// @param Ptr is the surface base address for this operation.
/// @param SurfaceWidth is the surface width minus 1 in bytes
/// @param SurfaceHeight is the surface height minus 1 in rows
/// @param SurfacePitch is the surface pitch minus 1 in bytes
/// @param X is zero based X-coordinate of the left upper rectangle corner in
/// number of elements.
/// @param Y is zero based Y-coordinate of the left upper rectangle corner in
/// rows.
///
template <typename T, int BlockWidth, int BlockHeight = 1, int NBlocks = 1,
          cache_hint L1H = cache_hint::none, cache_hint L3H = cache_hint::none,
          int N = detail::get_lsc_block_2d_data_size<
              T, NBlocks, BlockHeight, BlockWidth, false, false>()>
__ESIMD_API void lsc_prefetch_2d(const T *Ptr, unsigned SurfaceWidth,
                                 unsigned SurfaceHeight, unsigned SurfacePitch,
                                 int X, int Y) {
  detail::check_lsc_cache_hint<detail::lsc_action::prefetch, L1H, L3H>();
  detail::check_lsc_block_2d_restrictions<T, BlockWidth, BlockHeight, NBlocks,
                                          false, false>();
  constexpr lsc_data_size DS =
      detail::finalize_data_size<T, lsc_data_size::default_size>();
  __ESIMD_NS::simd_mask<N> pred = 1;
  uintptr_t surf_addr = reinterpret_cast<uintptr_t>(Ptr);
  constexpr detail::lsc_data_order _Transposed =
      detail::lsc_data_order::nontranspose;
  __esimd_lsc_prefetch2d_stateless<T, L1H, L3H, DS, _Transposed, NBlocks,
                                   BlockWidth, BlockHeight, false, N>(
      pred.data(), surf_addr, SurfaceWidth, SurfaceHeight, SurfacePitch, X, Y);
}

template <typename T, int BlockWidth, int BlockHeight = 1, int NBlocks = 1,
          cache_hint L1H = cache_hint::none, cache_hint L3H = cache_hint::none,
          int N = detail::get_lsc_block_2d_data_size<
              T, NBlocks, BlockHeight, BlockWidth, false, false>()>
__SYCL_DEPRECATED("use lsc_prefetch_2d()")
__ESIMD_API void lsc_prefetch2d(const T *Ptr, unsigned SurfaceWidth,
                                unsigned SurfaceHeight, unsigned SurfacePitch,
                                int X, int Y) {
  lsc_prefetch_2d<T, BlockWidth, BlockHeight, NBlocks, L1H, L3H>(
      Ptr, SurfaceWidth, SurfaceHeight, SurfacePitch, X, Y);
}
/// 2D USM pointer block store.
/// Supported platforms: PVC
/// VISA instruction: lsc_store_block2d.ugm
///
/// Stores elements at specified address.
///
/// @tparam T is element type.
/// @tparam BlockWidth is the block width in number of elements.
/// @tparam BlockHeight is the block height in number of elements.
/// @tparam L1H is L1 cache hint.
/// @tparam L3H is L3 cache hint.
/// @tparam N is the data size
/// @param Ptr is the surface base address for this operation.
/// @param SurfaceWidth is the surface width minus 1 in bytes
/// @param SurfaceHeight is the surface height minus 1 in rows
/// @param SurfacePitch is the surface pitch minus 1 in bytes
/// @param X is zero based X-coordinate of the left upper rectangle corner in
/// number of elements.
/// @param Y is zero based Y-coordinate of the left upper rectangle corner in
/// rows.
/// @param Vals is a vector to store of type T and size N, where
///  N = roundUpNextMultiple(BlockHeight, 4 / sizeof(T)) *
///   getNextPowerOf2(BlockWidth) * NBlocks
///
template <typename T, int BlockWidth, int BlockHeight = 1,
          cache_hint L1H = cache_hint::none, cache_hint L3H = cache_hint::none,
          int N = detail::get_lsc_block_2d_data_size<
              T, 1u, BlockHeight, BlockWidth, false, false>()>
__ESIMD_API void lsc_store_2d(T *Ptr, unsigned SurfaceWidth,
                              unsigned SurfaceHeight, unsigned SurfacePitch,
                              int X, int Y, __ESIMD_NS::simd<T, N> Vals) {
  detail::check_lsc_cache_hint<detail::lsc_action::store, L1H, L3H>();
  detail::check_lsc_block_2d_restrictions<T, BlockWidth, BlockHeight, 1, false,
                                          false, true /*IsStore*/>();
  constexpr lsc_data_size DS =
      detail::finalize_data_size<T, lsc_data_size::default_size>();
  __ESIMD_NS::simd_mask<N> pred = 1;
  uintptr_t surf_addr = reinterpret_cast<uintptr_t>(Ptr);
  constexpr detail::lsc_data_order _Transposed =
      detail::lsc_data_order::nontranspose;
  __esimd_lsc_store2d_stateless<T, L1H, L3H, DS, _Transposed, 1u, BlockWidth,
                                BlockHeight, false, N>(
      pred.data(), surf_addr, SurfaceWidth, SurfaceHeight, SurfacePitch, X, Y,
      Vals.data());
}

template <typename T, int BlockWidth, int BlockHeight = 1,
          cache_hint L1H = cache_hint::none, cache_hint L3H = cache_hint::none,
          int N = detail::get_lsc_block_2d_data_size<
              T, 1u, BlockHeight, BlockWidth, false, false>()>
__SYCL_DEPRECATED("use lsc_store_2d()")
__ESIMD_API void lsc_store2d(T *Ptr, unsigned SurfaceWidth,
                             unsigned SurfaceHeight, unsigned SurfacePitch,
                             int X, int Y, __ESIMD_NS::simd<T, N> Vals) {
  lsc_store_2d<T, BlockWidth, BlockHeight, L1H, L3H>(
      Ptr, SurfaceWidth, SurfaceHeight, SurfacePitch, X, Y, Vals);
}

/// <summary>
///  Container class to hold parameters for \c load2d/store2d \c functions
/// </summary>
/// @tparam T Type of data to load/store
/// @tparam BlockWidth the block width in number of elements
/// @tparam BlockHeight block height in number of elements
/// @tparam NBlocks Number of blocks
template <typename T, int BlockWidth, int BlockHeight, int NBlocks>
class config_2d_mem_access {
public:
  /// <summary>
  /// Default constructor
  /// </summary>
  config_2d_mem_access() : payload_data(0) {
    payload_data.template select<1, 1>(7) =
        ((NBlocks - 1) << 16) | ((BlockHeight - 1) << 8) | (BlockWidth - 1);
  }

  /// <summary>
  /// Copy constructor
  /// </summary>
  config_2d_mem_access(const config_2d_mem_access &other)
      : payload_data(other.payload) {}

  /// <summary>
  /// Constructor
  /// </summary>
  /// <param name="Ptr">surface base address</param>
  /// <param name="SurfaceWidth">surface width minus 1 in bytes</param>
  /// <param name="SurfaceHeight">surface height minus 1 in rows</param>
  /// <param name="SurfacePitch">surface pitch minus 1 in bytes</param>
  /// <param name="X">zero based X-coordinate of the left upper rectangle corner
  /// in number of elements</param>
  /// <param name="Y">zero based Y-coordinate of the left upper rectangle corner
  /// in rows</param>
  config_2d_mem_access(const T *Ptr, uint32_t SurfaceWidth,
                       uint32_t SurfaceHeight, uint32_t SurfacePitch, int32_t X,
                       int32_t Y)
      : config_2d_mem_access() {
    payload_data.template bit_cast_view<uint64_t>().template select<1, 1>(0) =
        (uint64_t)Ptr;
    payload_data.template select<1, 1>(2) = SurfaceWidth;
    payload_data.template select<1, 1>(3) = SurfaceHeight;
    payload_data.template select<1, 1>(4) = SurfacePitch;
    payload_data.template select<1, 1>(5) = X;
    payload_data.template select<1, 1>(6) = Y;
  }

  /// <summary>
  /// Get a surface base address
  /// </summary>
  /// <returns>surface base address</returns>
  T *get_data_pointer() const {
    return (T *)(const_cast<config_2d_mem_access>(this)
                     ->payload_data.template bit_cast_view<uint64_t>()
                     .template select<1, 1>(0));
  }

  /// <summary>
  /// Get surface width
  /// </summary>
  /// <returns>Surface Width</returns>
  uint32_t get_surface_width() const {
    return const_cast<config_2d_mem_access>(this)
        ->payload_data.template select<1, 1>(2);
  }

  /// <summary>
  /// Get surface height
  /// </summary>
  /// <returns>Surface Height</returns>
  uint32_t get_surface_height() const {
    return const_cast<config_2d_mem_access>(this)
        ->payload_data.template select<1, 1>(3);
  }

  /// <summary>
  /// Get surface pitch
  /// </summary>
  /// <returns>Surface Pitch</returns>
  uint32_t get_surface_pitch() const {
    return const_cast<config_2d_mem_access>(this)
        ->payload_data.template select<1, 1>(4);
  }

  /// <summary>
  /// Get top left corner X coordinate of the block
  /// </summary>
  /// <returns>Top left corner X coordinate of the block</returns>
  int32_t get_x() const {
    return const_cast<config_2d_mem_access>(this)
        ->payload_data.template select<1, 1>(5);
  }

  /// <summary>
  /// Get top left corner Y coordinate of the block
  /// </summary>
  /// <returns>Top left corner Y coordinate of the block</returns>
  int32_t get_y() const {
    return const_cast<config_2d_mem_access>(this)
        ->payload_data.template select<1, 1>(6);
  }

  /// <summary>
  /// Get width of the block
  /// </summary>
  /// <returns>Width of the block</returns>
  constexpr int32_t get_width() const { return BlockWidth; }

  /// <summary>
  /// Get height of the block
  /// </summary>
  /// <returns>Height of the block</returns>
  constexpr int32_t get_height() const { return BlockHeight; }

  /// <summary>
  /// Get number of blocks
  /// </summary>
  /// <returns>Height of the block</returns>
  constexpr int32_t get_number_of_blocks() const { return NBlocks; }

  /// <summary>
  /// Sets surface base address
  /// </summary>
  /// <param name="Ptr">surface base address</param>
  /// <returns>Reference to the modified object</returns>
  config_2d_mem_access &set_data_pointer(T *Ptr) {
    payload_data.template bit_cast_view<uint64_t>().template select<1, 1>(0) =
        (uint64_t)Ptr;
    return *this;
  }

  /// <summary>
  /// Sets surface width
  /// </summary>
  /// <param name="SurfaceWidth">Surface Width</param>
  /// <returns>Reference to the modified object</returns>
  config_2d_mem_access &set_surface_width(uint32_t SurfaceWidth) {
    payload_data.template select<1, 1>(2) = SurfaceWidth;
    return *this;
  }

  /// <summary>
  /// Sets surface height
  /// </summary>
  /// <param name="SurfaceHeight">Surface Height</param>
  /// <returns>Reference to the modified object</returns>
  config_2d_mem_access &set_surface_height(uint32_t SurfaceHeight) {
    payload_data.template select<1, 1>(3) = SurfaceHeight;
    return *this;
  }

  /// <summary>
  /// Sets surface pitch
  /// </summary>
  /// <param name="SurfacePitch">Surface Pitch</param>
  /// <returns>Reference to the modified object</returns>
  config_2d_mem_access &set_surface_pitch(uint32_t SurfacePitch) {
    payload_data.template select<1, 1>(4) = SurfacePitch;
    return *this;
  }

  /// <summary>
  /// Sets top left corner X coordinate of the block
  /// </summary>
  /// <param name="X">Top left corner X coordinate of the block</param>
  /// <returns>Reference to the modified object</returns>
  config_2d_mem_access &set_x(int32_t X) {
    payload_data.template select<1, 1>(5) = X;
    return *this;
  }

  /// <summary>
  /// Sets top left corner Y coordinate of the block
  /// </summary>
  /// <param name="Y">Top left corner Y coordinate of the block</param>
  /// <returns>Reference to the modified object</returns>
  config_2d_mem_access &set_y(int32_t Y) {
    payload_data.template select<1, 1>(6) = Y;
    return *this;
  }

private:
  __ESIMD_NS::simd<uint32_t, 16> get_raw_data() { return payload_data; }
  __ESIMD_NS::simd<uint32_t, 16> payload_data;

  template <typename T1, int BlockWidth1, int BlockHeight1, int NBlocks1,
            bool Transposed1, bool Transformed1, cache_hint L1H, cache_hint L3H,
            int N>
  friend ESIMD_INLINE SYCL_ESIMD_FUNCTION __ESIMD_NS::simd<T1, N> lsc_load_2d(
      config_2d_mem_access<T1, BlockWidth1, BlockHeight1, NBlocks1> &payload);

  template <typename T1, int BlockWidth1, int BlockHeight1, int NBlocks1,
            cache_hint L1H, cache_hint L3H, int N>
  friend ESIMD_INLINE SYCL_ESIMD_FUNCTION void lsc_store_2d(
      config_2d_mem_access<T1, BlockWidth1, BlockHeight1, NBlocks1> &payload,
      __ESIMD_NS::simd<T1, N> Data);

  template <typename T1, int BlockWidth1, int BlockHeight1, int NBlocks1,
            bool Transposed1, bool Transformed1, cache_hint L1H, cache_hint L3H,
            int N>
  friend ESIMD_INLINE SYCL_ESIMD_FUNCTION void lsc_prefetch_2d(
      config_2d_mem_access<T1, BlockWidth1, BlockHeight1, NBlocks1> &payload);
};

/// A variation of \c 2D stateless block load \c with parameters passed as
/// \c config_2d_mem_access \c object
/// Note: Compatibility with future hardware versions is not guaranteed.
/// Note: No software mitigation for hardware bugs is possible for this
/// function.
/// @tparam T is the element data type
/// @tparam BlockWidth the block width in number of elements
/// @tparam BlockHeight block height in number of elements
/// @tparam NBlocks Number of blocks
/// @tparam Transposed is the transposed version or not.
/// @tparam Transformed is apply VNNI transform or not.
/// @tparam L1H is L1 cache hint.
/// @tparam L3H is L3 cache hint.
/// @tparam N is the data size
/// @param payload is \c config_2d_mem_access \c object holding all the data
/// @return is a vector of type T and size N, where N is
///  getNextPowerOf2(Height) * Width * NBlocks, if transposed
///  getNextPowerOf2(Width) * Height * NBlocks, otherwise
///
template <typename T, int BlockWidth, int BlockHeight = 1, int NBlocks = 1,
          bool Transposed = false, bool Transformed = false,
          cache_hint L1H = cache_hint::none, cache_hint L3H = cache_hint::none,
          int N = detail::get_lsc_block_2d_data_size<
              T, NBlocks, BlockHeight, BlockWidth, Transposed, Transformed>()>
ESIMD_INLINE SYCL_ESIMD_FUNCTION __ESIMD_NS::simd<T, N> lsc_load_2d(
    config_2d_mem_access<T, BlockWidth, BlockHeight, NBlocks> &payload) {
  detail::check_lsc_block_2d_restrictions<T, BlockWidth, BlockHeight, NBlocks,
                                          Transposed, Transformed, false>();
  detail::check_lsc_cache_hint<detail::lsc_action::load, L1H, L3H>();
  constexpr int ElemsPerDword = 4 / sizeof(T);
  constexpr int GRFRowSize = Transposed ? BlockHeight : BlockWidth;
  constexpr int GRFRowPitch = __ESIMD_DNS::getNextPowerOf2<GRFRowSize>();
  constexpr int GRFBlockSize =
      GRFRowPitch * (Transposed ? BlockWidth : BlockHeight);
  constexpr int GRFBlockPitch =
      detail::roundUpNextMultiple<64 / sizeof(T), GRFBlockSize>();
  constexpr int ActualN = NBlocks * GRFBlockPitch;
  static_assert(
      ActualN == N,
      "These parameters require unpadding. It is not implemented yet");
  static_assert(!Transposed || !Transformed,
                "Transposed and transformed is not supported");
  constexpr uint32_t cache_mask = detail::get_lsc_load_cache_mask<L1H, L3H>()
                                  << 17;
  constexpr uint32_t base_desc = 0x2800403;
  constexpr uint32_t transformMask = Transformed ? 1 << 7 : 0;
  constexpr uint32_t transposeMask = Transposed ? 1 << 15 : 0;
  __ESIMD_NS::simd<T, N> oldDst;
  constexpr uint32_t exDesc = 0x0;
  constexpr uint32_t desc =
      base_desc | cache_mask | transformMask | transposeMask;
  constexpr uint8_t execSize = 0x0;
  constexpr uint8_t sfid = 0xF;
  constexpr uint8_t numSrc0 = 0x1;
  constexpr uint8_t numSrc1 = 0x0;
  constexpr uint8_t numDst = (N * sizeof(T)) / 64;
  return raw_send_load(oldDst, payload.get_raw_data(), exDesc, desc, execSize,
                       sfid, numSrc0, numDst);
}

/// A variation of \c 2D stateless block prefetch \c with parameters passed as
/// \c config_2d_mem_access \c object
/// Note: Compatibility with future hardware versions is not guaranteed.
/// Note: No software mitigation for hardware bugs is possible for this
/// function.
/// @tparam T is the element data type
/// @tparam BlockWidth the block width in number of elements
/// @tparam BlockHeight block height in number of elements
/// @tparam NBlocks Number of blocks
/// @tparam Transposed is the transposed version or not.
/// @tparam Transformed is apply VNNI transform or not.
/// @tparam L1H is L1 cache hint.
/// @tparam L3H is L3 cache hint.
/// @tparam N is the data size
/// @param payload is \c config_2d_mem_access \c object holding all the data
///
template <typename T, int BlockWidth, int BlockHeight = 1, int NBlocks = 1,
          bool Transposed = false, bool Transformed = false,
          cache_hint L1H = cache_hint::none, cache_hint L3H = cache_hint::none,
          int N = detail::get_lsc_block_2d_data_size<
              T, NBlocks, BlockHeight, BlockWidth, Transposed, Transformed>()>
ESIMD_INLINE SYCL_ESIMD_FUNCTION void lsc_prefetch_2d(
    config_2d_mem_access<T, BlockWidth, BlockHeight, NBlocks> &payload) {
  detail::check_lsc_cache_hint<detail::lsc_action::prefetch, L1H, L3H>();
  detail::check_lsc_block_2d_restrictions<T, BlockWidth, BlockHeight, NBlocks,
                                          Transposed, Transformed, false>();
  static_assert(!Transposed || !Transformed,
                "Transposed and transformed is not supported");
  constexpr uint32_t cache_mask = detail::get_lsc_load_cache_mask<L1H, L3H>()
                                  << 17;
  constexpr uint32_t base_desc = 0x2000403;
  constexpr uint32_t transformMask = Transformed ? 1 << 7 : 0;
  constexpr uint32_t transposeMask = Transposed ? 1 << 15 : 0;
  __ESIMD_NS::simd<T, N> oldDst;
  constexpr uint32_t exDesc = 0x0;
  constexpr uint32_t desc =
      base_desc | cache_mask | transformMask | transposeMask;
  constexpr uint8_t execSize = 0x0;
  constexpr uint8_t sfid = 0xF;
  constexpr uint8_t numSrc0 = 0x1;
  constexpr uint8_t numSrc1 = 0x0;
  constexpr uint8_t numDst = (N * sizeof(T)) / 64;
  raw_sends_store(oldDst, payload.get_raw_data(), exDesc, desc, execSize, sfid,
                  numSrc0, numDst);
}

/// A variation of \c 2D stateless block store \c with parameters passed as
/// \c config_2d_mem_access \c object
/// Note: Compatibility with future hardware versions is not guaranteed.
/// Note: No software mitigation for hardware bugs is possible for this
/// function.
/// @tparam T is the element data type
/// @tparam BlockWidth the block width in number of elements
/// @tparam BlockHeight block height in number of elements
/// @tparam NBlocks Number of blocks
/// @tparam L1H is L1 cache hint.
/// @tparam L3H is L3 cache hint.
/// @tparam N is the data size
/// @param payload is \c config_2d_mem_access \c object holding all the data
/// @param Data is the data to be stored.
///
template <typename T, int BlockWidth, int BlockHeight = 1, int NBlocks = 1,
          cache_hint L1H = cache_hint::none, cache_hint L3H = cache_hint::none,
          int N = detail::get_lsc_block_2d_data_size<
              T, NBlocks, BlockHeight, BlockWidth, false, false>()>
ESIMD_INLINE SYCL_ESIMD_FUNCTION void
lsc_store_2d(config_2d_mem_access<T, BlockWidth, BlockHeight, NBlocks> &payload,
             __ESIMD_NS::simd<T, N> Data) {
  detail::check_lsc_block_2d_restrictions<T, BlockWidth, BlockHeight, NBlocks,
                                          false, false, true>();
  detail::check_lsc_cache_hint<detail::lsc_action::store, L1H, L3H>();

  constexpr uint32_t cache_mask = detail::get_lsc_store_cache_mask<L1H, L3H>()
                                  << 17;
  constexpr uint32_t base_desc = 0x2000407;

  constexpr uint32_t exDesc = 0x0;
  constexpr uint32_t desc = base_desc | cache_mask;
  constexpr uint8_t execSize = 0x0;
  constexpr uint8_t sfid = 0xF;
  constexpr uint8_t numSrc0 = 0x1;
  constexpr uint8_t numSrc1 = (N * sizeof(T)) / 64;
  constexpr uint8_t numDst = 0x0;
  raw_sends_store(payload.get_raw_data(), Data, exDesc, desc, execSize, sfid,
                  numSrc0, numSrc1);
}

/// SLM atomic.
/// Supported platforms: DG2, PVC
/// VISA instruction: lsc_atomic_<OP>.slm
///
/// @tparam Op is operation type.
/// @tparam T is element type.
/// @tparam N is the number of channels (platform dependent).
/// @tparam DS is the data size.
/// @param offsets is the zero-based offsets.
/// @param pred is predicates.
///
/// @return A vector of the old values at the memory locations before the
///   update.
template <__ESIMD_NS::atomic_op Op, typename T, int N,
          lsc_data_size DS = lsc_data_size::default_size>
__ESIMD_API __ESIMD_NS::simd<T, N>
lsc_slm_atomic_update(__ESIMD_NS::simd<uint32_t, N> offsets,
                      __ESIMD_NS::simd_mask<N> pred) {
  __ESIMD_EDNS::check_lsc_vector_size<1>();
  __ESIMD_EDNS::check_lsc_data_size<T, DS>();
  constexpr __ESIMD_NS::native::lsc::atomic_op _Op =
      __ESIMD_DNS::to_lsc_atomic_op<Op>();
  __ESIMD_EDNS::check_lsc_atomic<_Op, T, N, 0>();
  constexpr uint16_t _AddressScale = 1;
  constexpr int _ImmOffset = 0;
  constexpr lsc_data_size _DS =
      detail::expand_data_size(detail::finalize_data_size<T, DS>());
  constexpr detail::lsc_vector_size _VS = detail::to_lsc_vector_size<1>();
  constexpr detail::lsc_data_order _Transposed =
      detail::lsc_data_order::nontranspose;
  using _MsgT = typename detail::lsc_expand_type<T>::type;
  __ESIMD_NS::simd<_MsgT, N> Tmp =
      __esimd_lsc_xatomic_slm_0<_MsgT, _Op, cache_hint::none, cache_hint::none,
                                _AddressScale, _ImmOffset, _DS, _VS,
                                _Transposed, N>(pred.data(), offsets.data());
  return detail::lsc_format_ret<T>(Tmp);
}

/// SLM atomic.
/// Supported platforms: DG2, PVC
/// VISA instruction: lsc_atomic_<OP>.slm
///
/// @tparam Op is operation type.
/// @tparam T is element type.
/// @tparam N is the number of channels (platform dependent).
/// @tparam DS is the data size.
/// @param offsets is the zero-based offsets.
/// @param src0 is the first atomic operand.
/// @param pred is predicates.
///
/// @return A vector of the old values at the memory locations before the
///   update.
template <__ESIMD_NS::atomic_op Op, typename T, int N,
          lsc_data_size DS = lsc_data_size::default_size>
__ESIMD_API __ESIMD_NS::simd<T, N>
lsc_slm_atomic_update(__ESIMD_NS::simd<uint32_t, N> offsets,
                      __ESIMD_NS::simd<T, N> src0,
                      __ESIMD_NS::simd_mask<N> pred) {
  detail::check_lsc_vector_size<1>();
  detail::check_lsc_data_size<T, DS>();
  constexpr __ESIMD_NS::native::lsc::atomic_op _Op =
      __ESIMD_DNS::to_lsc_atomic_op<Op>();
  __ESIMD_EDNS::check_lsc_atomic<_Op, T, N, 1>();
  constexpr uint16_t _AddressScale = 1;
  constexpr int _ImmOffset = 0;
  constexpr lsc_data_size _DS =
      detail::expand_data_size(detail::finalize_data_size<T, DS>());
  constexpr detail::lsc_vector_size _VS = detail::to_lsc_vector_size<1>();
  constexpr detail::lsc_data_order _Transposed =
      detail::lsc_data_order::nontranspose;
  using _MsgT = typename detail::lsc_expand_type<T>::type;
  __ESIMD_NS::simd<_MsgT, N> Tmp =
      __esimd_lsc_xatomic_slm_1<_MsgT, _Op, cache_hint::none, cache_hint::none,
                                _AddressScale, _ImmOffset, _DS, _VS,
                                _Transposed, N>(pred.data(), offsets.data(),
                                                src0.data());
  return detail::lsc_format_ret<T>(Tmp);
}

/// SLM atomic.
/// Supported platforms: DG2, PVC
/// VISA instruction: lsc_atomic_<OP>.slm
///
/// @tparam Op is operation type.
/// @tparam T is element type.
/// @tparam N is the number of channels (platform dependent).
/// @tparam DS is the data size.
/// @param offsets is the zero-based offsets.
/// @param src0 is the first atomic operand.
/// @param src1 is the second atomic operand.
/// @param pred is predicates.
///
/// @return A vector of the old values at the memory locations before the
///   update.
template <__ESIMD_NS::atomic_op Op, typename T, int N,
          lsc_data_size DS = lsc_data_size::default_size>
__ESIMD_API __ESIMD_NS::simd<T, N>
lsc_slm_atomic_update(__ESIMD_NS::simd<uint32_t, N> offsets,
                      __ESIMD_NS::simd<T, N> src0, __ESIMD_NS::simd<T, N> src1,
                      __ESIMD_NS::simd_mask<N> pred) {
  detail::check_lsc_vector_size<1>();
  detail::check_lsc_data_size<T, DS>();
  constexpr __ESIMD_NS::native::lsc::atomic_op _Op =
      __ESIMD_DNS::to_lsc_atomic_op<Op>();
  __ESIMD_EDNS::check_lsc_atomic<_Op, T, N, 2>();
  constexpr uint16_t _AddressScale = 1;
  constexpr int _ImmOffset = 0;
  constexpr lsc_data_size _DS =
      detail::expand_data_size(detail::finalize_data_size<T, DS>());
  constexpr detail::lsc_vector_size _VS = detail::to_lsc_vector_size<1>();
  constexpr detail::lsc_data_order _Transposed =
      detail::lsc_data_order::nontranspose;
  using _MsgT = typename detail::lsc_expand_type<T>::type;
  __ESIMD_NS::simd<_MsgT, N> Tmp =
      __esimd_lsc_xatomic_slm_2<_MsgT, _Op, cache_hint::none, cache_hint::none,
                                _AddressScale, _ImmOffset, _DS, _VS,
                                _Transposed, N>(pred.data(), offsets.data(),
                                                src0.data(), src1.data());
  return detail::lsc_format_ret<T>(Tmp);
}

/// USM pointer atomic.
/// Supported platforms: DG2, PVC
/// VISA instruction: lsc_atomic_<OP>.ugm
///
/// @tparam Op is operation type.
/// @tparam T is element type.
/// @tparam N is the number of channels (platform dependent).
/// @tparam DS is the data size.
/// @tparam L1H is L1 cache hint.
/// @tparam L3H is L3 cache hint.
/// @param p is the base pointer.
/// @param offsets is the zero-based offsets.
/// @param pred is predicates.
///
template <__ESIMD_NS::atomic_op Op, typename T, int N,
          lsc_data_size DS = lsc_data_size::default_size,
          cache_hint L1H = cache_hint::none, cache_hint L3H = cache_hint::none,
          typename Toffset>
__ESIMD_API __ESIMD_NS::simd<T, N>
lsc_atomic_update(T *p, __ESIMD_NS::simd<Toffset, N> offsets,
                  __ESIMD_NS::simd_mask<N> pred) {
  static_assert(std::is_integral_v<Toffset>, "Unsupported offset type");
  detail::check_lsc_vector_size<1>();
  detail::check_lsc_data_size<T, DS>();
  constexpr __ESIMD_NS::native::lsc::atomic_op _Op =
      __ESIMD_DNS::to_lsc_atomic_op<Op>();
  __ESIMD_EDNS::check_lsc_atomic<_Op, T, N, 0>();
  detail::check_lsc_cache_hint<detail::lsc_action::atomic, L1H, L3H>();
  constexpr uint16_t _AddressScale = 1;
  constexpr int _ImmOffset = 0;
  constexpr lsc_data_size _DS =
      detail::expand_data_size(detail::finalize_data_size<T, DS>());
  constexpr detail::lsc_vector_size _VS = detail::to_lsc_vector_size<1>();
  constexpr detail::lsc_data_order _Transposed =
      detail::lsc_data_order::nontranspose;
  using _MsgT = typename detail::lsc_expand_type<T>::type;
  __ESIMD_NS::simd<uintptr_t, N> addrs = reinterpret_cast<uintptr_t>(p);
  addrs += convert<uintptr_t>(offsets);
  __ESIMD_NS::simd<_MsgT, N> Tmp =
      __esimd_lsc_xatomic_stateless_0<_MsgT, _Op, L1H, L3H, _AddressScale,
                                      _ImmOffset, _DS, _VS, _Transposed, N>(
          pred.data(), addrs.data());
  return detail::lsc_format_ret<T>(Tmp);
}

template <__ESIMD_NS::atomic_op Op, typename T, int N,
          lsc_data_size DS = lsc_data_size::default_size,
          cache_hint L1H = cache_hint::none, cache_hint L3H = cache_hint::none,
          typename Toffset,
          typename RegionTy = __ESIMD_NS::region1d_t<Toffset, N, 1>>
__ESIMD_API __ESIMD_NS::simd<T, N>
lsc_atomic_update(T *p, __ESIMD_NS::simd_view<Toffset, RegionTy> offsets,
                  __ESIMD_NS::simd_mask<N> pred = 1) {
  using Ty = typename __ESIMD_NS::simd_view<Toffset, RegionTy>::element_type;
  return lsc_atomic_update<Op, T, N, DS, L1H, L3H>(
      p, __ESIMD_NS::simd<Ty, N>(offsets), pred);
}

template <__ESIMD_NS::atomic_op Op, typename T, int N,
          lsc_data_size DS = lsc_data_size::default_size,
          cache_hint L1H = cache_hint::none, cache_hint L3H = cache_hint::none,
          typename Toffset>
__ESIMD_API
    std::enable_if_t<std::is_integral_v<Toffset>, __ESIMD_NS::simd<T, N>>
    lsc_atomic_update(T *p, Toffset offset, __ESIMD_NS::simd_mask<N> pred = 1) {
  return lsc_atomic_update<Op, T, N, DS, L1H, L3H>(
      p, __ESIMD_NS::simd<Toffset, N>(offset), pred);
}

/// USM pointer atomic.
/// Supported platforms: DG2, PVC
/// VISA instruction: lsc_atomic_<OP>.ugm
///
/// @tparam Op is operation type.
/// @tparam T is element type.
/// @tparam N is the number of channels (platform dependent).
/// @tparam DS is the data size.
/// @tparam L1H is L1 cache hint.
/// @tparam L3H is L3 cache hint.
/// @param p is the base pointer.
/// @param offsets is the zero-based offsets.
/// @param src0 is the first atomic operand.
/// @param pred is predicates.
///
template <__ESIMD_NS::atomic_op Op, typename T, int N,
          lsc_data_size DS = lsc_data_size::default_size,
          cache_hint L1H = cache_hint::none, cache_hint L3H = cache_hint::none,
          typename Toffset>
__ESIMD_API __ESIMD_NS::simd<T, N>
lsc_atomic_update(T *p, __ESIMD_NS::simd<Toffset, N> offsets,
                  __ESIMD_NS::simd<T, N> src0, __ESIMD_NS::simd_mask<N> pred) {
  static_assert(std::is_integral_v<Toffset>, "Unsupported offset type");
  detail::check_lsc_vector_size<1>();
  detail::check_lsc_data_size<T, DS>();
  constexpr __ESIMD_NS::native::lsc::atomic_op _Op =
      __ESIMD_DNS::to_lsc_atomic_op<Op>();
  __ESIMD_EDNS::check_lsc_atomic<_Op, T, N, 1>();
  detail::check_lsc_cache_hint<detail::lsc_action::atomic, L1H, L3H>();
  constexpr uint16_t _AddressScale = 1;
  constexpr int _ImmOffset = 0;
  constexpr lsc_data_size _DS =
      detail::expand_data_size(detail::finalize_data_size<T, DS>());
  constexpr detail::lsc_vector_size _VS = detail::to_lsc_vector_size<1>();
  constexpr detail::lsc_data_order _Transposed =
      detail::lsc_data_order::nontranspose;
  using _MsgT = typename detail::lsc_expand_type<T>::type;
  __ESIMD_NS::simd<uintptr_t, N> addrs = reinterpret_cast<uintptr_t>(p);
  addrs += convert<uintptr_t>(offsets);
  __ESIMD_NS::simd<_MsgT, N> Tmp =
      __esimd_lsc_xatomic_stateless_1<_MsgT, _Op, L1H, L3H, _AddressScale,
                                      _ImmOffset, _DS, _VS, _Transposed, N>(
          pred.data(), addrs.data(),
          src0.template bit_cast_view<_MsgT>().data());
  return detail::lsc_format_ret<T>(Tmp);
}

template <__ESIMD_NS::atomic_op Op, typename T, int N,
          lsc_data_size DS = lsc_data_size::default_size,
          cache_hint L1H = cache_hint::none, cache_hint L3H = cache_hint::none,
          typename Toffset,
          typename RegionTy = __ESIMD_NS::region1d_t<Toffset, N, 1>>
__ESIMD_API __ESIMD_NS::simd<T, N>
lsc_atomic_update(T *p, __ESIMD_NS::simd_view<Toffset, RegionTy> offsets,
                  __ESIMD_NS::simd<T, N> src0,
                  __ESIMD_NS::simd_mask<N> pred = 1) {
  using Ty = typename __ESIMD_NS::simd_view<Toffset, RegionTy>::element_type;
  return lsc_atomic_update<Op, T, N, DS, L1H, L3H>(
      p, __ESIMD_NS::simd<Ty, N>(offsets), src0, pred);
}

template <__ESIMD_NS::atomic_op Op, typename T, int N,
          lsc_data_size DS = lsc_data_size::default_size,
          cache_hint L1H = cache_hint::none, cache_hint L3H = cache_hint::none,
          typename Toffset>
__ESIMD_API std::enable_if_t<std::is_integral_v<Toffset> &&
                                 ((Op != __ESIMD_NS::atomic_op::store &&
                                   Op != __ESIMD_NS::atomic_op::xchg) ||
                                  N == 1),
                             __ESIMD_NS::simd<T, N>>
lsc_atomic_update(T *p, Toffset offset, __ESIMD_NS::simd<T, N> src0,
                  __ESIMD_NS::simd_mask<N> pred = 1) {
  return lsc_atomic_update<Op, T, N, DS, L1H, L3H>(
      p, __ESIMD_NS::simd<Toffset, N>(offset), src0, pred);
}
/// USM pointer atomic.
/// Supported platforms: DG2, PVC
/// VISA instruction: lsc_atomic_<OP>.ugm
///
/// @tparam Op is operation type.
/// @tparam T is element type.
/// @tparam N is the number of channels (platform dependent).
/// @tparam DS is the data size.
/// @tparam L1H is L1 cache hint.
/// @tparam L3H is L3 cache hint.
/// @param p is the base pointer.
/// @param offsets is the zero-based offsets.
/// @param src0 is the first atomic operand (expected value).
/// @param src1 is the second atomic operand (new value).
/// @param pred predicates.
///
template <__ESIMD_NS::atomic_op Op, typename T, int N,
          lsc_data_size DS = lsc_data_size::default_size,
          cache_hint L1H = cache_hint::none, cache_hint L3H = cache_hint::none,
          typename Toffset>
__ESIMD_API __ESIMD_NS::simd<T, N>
lsc_atomic_update(T *p, __ESIMD_NS::simd<Toffset, N> offsets,
                  __ESIMD_NS::simd<T, N> src0, __ESIMD_NS::simd<T, N> src1,
                  __ESIMD_NS::simd_mask<N> pred) {
  static_assert(std::is_integral_v<Toffset>, "Unsupported offset type");
  detail::check_lsc_vector_size<1>();
  detail::check_lsc_data_size<T, DS>();
  constexpr __ESIMD_NS::native::lsc::atomic_op _Op =
      __ESIMD_DNS::to_lsc_atomic_op<Op>();
  __ESIMD_EDNS::check_lsc_atomic<_Op, T, N, 2>();
  detail::check_lsc_cache_hint<detail::lsc_action::atomic, L1H, L3H>();
  constexpr uint16_t _AddressScale = 1;
  constexpr int _ImmOffset = 0;
  constexpr lsc_data_size _DS =
      detail::expand_data_size(detail::finalize_data_size<T, DS>());
  constexpr detail::lsc_vector_size _VS = detail::to_lsc_vector_size<1>();
  constexpr detail::lsc_data_order _Transposed =
      detail::lsc_data_order::nontranspose;
  using _MsgT = typename detail::lsc_expand_type<T>::type;
  __ESIMD_NS::simd<uintptr_t, N> addrs = reinterpret_cast<uintptr_t>(p);
  addrs += convert<uintptr_t>(offsets);
  __ESIMD_NS::simd<_MsgT, N> Tmp =
      __esimd_lsc_xatomic_stateless_2<_MsgT, _Op, L1H, L3H, _AddressScale,
                                      _ImmOffset, _DS, _VS, _Transposed, N>(
          pred.data(), addrs.data(),
          src0.template bit_cast_view<_MsgT>().data(),
          src1.template bit_cast_view<_MsgT>().data());
  return detail::lsc_format_ret<T>(Tmp);
}

template <__ESIMD_NS::atomic_op Op, typename T, int N,
          lsc_data_size DS = lsc_data_size::default_size,
          cache_hint L1H = cache_hint::none, cache_hint L3H = cache_hint::none,
          typename Toffset,
          typename RegionTy = __ESIMD_NS::region1d_t<Toffset, N, 1>>
__ESIMD_API __ESIMD_NS::simd<T, N>
lsc_atomic_update(T *p, __ESIMD_NS::simd_view<Toffset, RegionTy> offsets,
                  __ESIMD_NS::simd<T, N> src0, __ESIMD_NS::simd<T, N> src1,
                  __ESIMD_NS::simd_mask<N> pred = 1) {
  using Ty = typename __ESIMD_NS::simd_view<Toffset, RegionTy>::element_type;
  return lsc_atomic_update<Op, T, N, DS, L1H, L3H>(
      p, __ESIMD_NS::simd<Ty, N>(offsets), src0, src1, pred);
}

template <__ESIMD_NS::atomic_op Op, typename T, int N,
          lsc_data_size DS = lsc_data_size::default_size,
          cache_hint L1H = cache_hint::none, cache_hint L3H = cache_hint::none,
          typename Toffset>
__ESIMD_API
    std::enable_if_t<std::is_integral_v<Toffset>, __ESIMD_NS::simd<T, N>>
    lsc_atomic_update(T *p, Toffset offset, __ESIMD_NS::simd<T, N> src0,
                      __ESIMD_NS::simd<T, N> src1,
                      __ESIMD_NS::simd_mask<N> pred = 1) {
  return lsc_atomic_update<Op, T, N, DS, L1H, L3H>(
      p, __ESIMD_NS::simd<Toffset, N>(offset), src0, src1, pred);
}

/// Accessor-based atomic.
/// Supported platforms: DG2, PVC
/// VISA instruction: lsc_atomic_<OP>.ugm
///
/// @tparam Op is operation type.
/// @tparam T is element type.
/// @tparam N is the number of channels (platform dependent).
/// @tparam DS is the data size.
/// @tparam L1H is L1 cache hint.
/// @tparam L3H is L3 cache hint.
/// @tparam AccessorTy is the \ref sycl::accessor type.
/// @param acc is the SYCL accessor.
/// @param offsets is the zero-based offsets.
/// @param pred is predicates.
///
/// @return A vector of the old values at the memory locations before the
///   update.
template <__ESIMD_NS::atomic_op Op, typename T, int N,
          lsc_data_size DS = lsc_data_size::default_size,
          cache_hint L1H = cache_hint::none, cache_hint L3H = cache_hint::none,
          typename AccessorTy>
__ESIMD_API std::enable_if_t<!std::is_pointer<AccessorTy>::value,
                             __ESIMD_NS::simd<T, N>>
lsc_atomic_update(AccessorTy acc, __ESIMD_NS::simd<uint32_t, N> offsets,
                  __ESIMD_NS::simd_mask<N> pred) {
#ifdef __ESIMD_FORCE_STATELESS_MEM
  return lsc_atomic_update<Op, T, N, DS, L1H, L3H>(
      __ESIMD_DNS::accessorToPointer<T>(acc), offsets, pred);
#else
  detail::check_lsc_vector_size<1>();
  detail::check_lsc_data_size<T, DS>();
  constexpr __ESIMD_NS::native::lsc::atomic_op _Op =
      __ESIMD_DNS::to_lsc_atomic_op<Op>();
  __ESIMD_EDNS::check_lsc_atomic<_Op, T, N, 0>();
  detail::check_lsc_cache_hint<detail::lsc_action::atomic, L1H, L3H>();
  constexpr uint16_t _AddressScale = 1;
  constexpr int _ImmOffset = 0;
  constexpr lsc_data_size _DS =
      detail::expand_data_size(detail::finalize_data_size<T, DS>());
  constexpr detail::lsc_vector_size _VS = detail::to_lsc_vector_size<1>();
  constexpr detail::lsc_data_order _Transposed =
      detail::lsc_data_order::nontranspose;
  using _MsgT = typename detail::lsc_expand_type<T>::type;
  auto si = __ESIMD_NS::get_surface_index(acc);
  __ESIMD_NS::simd<_MsgT, N> Tmp =
      __esimd_lsc_xatomic_bti_0<_MsgT, _Op, L1H, L3H, _AddressScale, _ImmOffset,
                                _DS, _VS, _Transposed, N>(pred.data(),
                                                          offsets.data(), si);
  return detail::lsc_format_ret<T>(Tmp);
#endif
}

/// Accessor-based atomic.
/// Supported platforms: DG2, PVC
/// VISA instruction: lsc_atomic_<OP>.ugm
///
/// @tparam Op is operation type.
/// @tparam T is element type.
/// @tparam N is the number of channels (platform dependent).
/// @tparam DS is the data size.
/// @tparam L1H is L1 cache hint.
/// @tparam L3H is L3 cache hint.
/// @tparam AccessorTy is the \ref sycl::accessor type.
/// @param acc is the SYCL accessor.
/// @param offsets is the zero-based offsets.
/// @param src0 is the first atomic operand.
/// @param pred is predicates.
///
/// @return A vector of the old values at the memory locations before the
///   update.
template <__ESIMD_NS::atomic_op Op, typename T, int N,
          lsc_data_size DS = lsc_data_size::default_size,
          cache_hint L1H = cache_hint::none, cache_hint L3H = cache_hint::none,
          typename AccessorTy>
__ESIMD_API std::enable_if_t<!std::is_pointer<AccessorTy>::value,
                             __ESIMD_NS::simd<T, N>>
lsc_atomic_update(AccessorTy acc, __ESIMD_NS::simd<uint32_t, N> offsets,
                  __ESIMD_NS::simd<T, N> src0, __ESIMD_NS::simd_mask<N> pred) {
#ifdef __ESIMD_FORCE_STATELESS_MEM
  return lsc_atomic_update<Op, T, N, DS, L1H, L3H>(
      __ESIMD_DNS::accessorToPointer<T>(acc), offsets, src0, pred);
#else
  detail::check_lsc_vector_size<1>();
  detail::check_lsc_data_size<T, DS>();
  constexpr __ESIMD_NS::native::lsc::atomic_op _Op =
      __ESIMD_DNS::to_lsc_atomic_op<Op>();
  __ESIMD_EDNS::check_lsc_atomic<_Op, T, N, 1>();
  detail::check_lsc_cache_hint<detail::lsc_action::atomic, L1H, L3H>();
  constexpr uint16_t _AddressScale = 1;
  constexpr int _ImmOffset = 0;
  constexpr lsc_data_size _DS =
      detail::expand_data_size(detail::finalize_data_size<T, DS>());
  constexpr detail::lsc_vector_size _VS = detail::to_lsc_vector_size<1>();
  constexpr detail::lsc_data_order _Transposed =
      detail::lsc_data_order::nontranspose;
  using _MsgT = typename detail::lsc_expand_type<T>::type;
  auto si = __ESIMD_NS::get_surface_index(acc);
  __ESIMD_NS::simd<_MsgT, N> Tmp =
      __esimd_lsc_xatomic_bti_1<_MsgT, _Op, L1H, L3H, _AddressScale, _ImmOffset,
                                _DS, _VS, _Transposed, N>(
          pred.data(), offsets.data(), src0.data(), si);
  return detail::lsc_format_ret<T>(Tmp);
#endif
}

/// Accessor-based atomic.
/// Supported platforms: DG2, PVC
/// VISA instruction: lsc_atomic_<OP>.ugm
///
/// @tparam Op is operation type.
/// @tparam T is element type.
/// @tparam N is the number of channels (platform dependent).
/// @tparam DS is the data size.
/// @tparam L1H is L1 cache hint.
/// @tparam L3H is L3 cache hint.
/// @tparam AccessorTy is the \ref sycl::accessor type.
/// @param acc is the SYCL accessor.
/// @param offsets is the zero-based offsets.
/// @param src0 is the first atomic operand.
/// @param src1 is the second atomic operand.
/// @param pred is predicates.
///
/// @return A vector of the old values at the memory locations before the
///   update.
template <__ESIMD_NS::atomic_op Op, typename T, int N,
          lsc_data_size DS = lsc_data_size::default_size,
          cache_hint L1H = cache_hint::none, cache_hint L3H = cache_hint::none,
          typename AccessorTy>
__ESIMD_API std::enable_if_t<!std::is_pointer<AccessorTy>::value,
                             __ESIMD_NS::simd<T, N>>
lsc_atomic_update(AccessorTy acc, __ESIMD_NS::simd<uint32_t, N> offsets,
                  __ESIMD_NS::simd<T, N> src0, __ESIMD_NS::simd<T, N> src1,
                  __ESIMD_NS::simd_mask<N> pred) {
#ifdef __ESIMD_FORCE_STATELESS_MEM
  return lsc_atomic_update<Op, T, N, DS, L1H, L3H>(
      __ESIMD_DNS::accessorToPointer<T>(acc), offsets, src0, src1, pred);
#else
  detail::check_lsc_vector_size<1>();
  detail::check_lsc_data_size<T, DS>();
  constexpr __ESIMD_NS::native::lsc::atomic_op _Op =
      __ESIMD_DNS::to_lsc_atomic_op<Op>();
  __ESIMD_EDNS::check_lsc_atomic<_Op, T, N, 2>();
  detail::check_lsc_cache_hint<detail::lsc_action::atomic, L1H, L3H>();
  constexpr uint16_t _AddressScale = 1;
  constexpr int _ImmOffset = 0;
  constexpr lsc_data_size _DS =
      detail::expand_data_size(detail::finalize_data_size<T, DS>());
  constexpr detail::lsc_vector_size _VS = detail::to_lsc_vector_size<1>();
  constexpr detail::lsc_data_order _Transposed =
      detail::lsc_data_order::nontranspose;
  using _MsgT = typename detail::lsc_expand_type<T>::type;
  auto si = __ESIMD_NS::get_surface_index(acc);
  __ESIMD_NS::simd<_MsgT, N> Tmp =
      __esimd_lsc_xatomic_bti_2<_MsgT, _Op, L1H, L3H, _AddressScale, _ImmOffset,
                                _DS, _VS, _Transposed, N>(
          pred.data(), offsets.data(), src0.data(), src1.data(), si);
  return detail::lsc_format_ret<T>(Tmp);
#endif
}

/// Memory fence.
/// Supported platforms: DG2, PVC
///
/// @tparam Kind is the Sfid shaded function.
/// @tparam FenceOp is the fence operation.
/// @tparam Scope is the operation scope.
/// @tparam N is the number of channels (platform dependent).
/// @param pred is predicates.
template <lsc_memory_kind Kind = lsc_memory_kind::untyped_global,
          lsc_fence_op FenceOp = lsc_fence_op::none,
          lsc_scope Scope = lsc_scope::group, int N = 16>
__ESIMD_API void lsc_fence(__ESIMD_NS::simd_mask<N> pred = 1) {
  static_assert(
      Kind != lsc_memory_kind::shared_local ||
          (FenceOp == lsc_fence_op::none && Scope == lsc_scope::group),
      "SLM fence must have 'none' lsc_fence_op and 'group' scope");
  __esimd_lsc_fence<Kind, FenceOp, Scope, N>(pred.data());
}

/// @} sycl_esimd_memory_lsc

} // namespace experimental::esimd

namespace esimd {

/// LSC version of no argument variant of the \c atomic_update - accepts
/// <tt>native::lsc::atomic_op</tt> instead of <tt>atomic_op</tt> as atomic
/// operation template argument.
template <native::lsc::atomic_op Op, typename T, int N, typename Toffset>
__ESIMD_API simd<T, N> atomic_update(T *p, simd<Toffset, N> offset,
                                     simd_mask<N> mask) {
  return __ESIMD_ENS::lsc_atomic_update<detail::to_atomic_op<Op>(), T, N>(
      p, offset, mask);
}

template <native::lsc::atomic_op Op, typename T, int N, typename Toffset,
          typename RegionTy = __ESIMD_NS::region1d_t<Toffset, N, 1>>
__ESIMD_API simd<T, N> atomic_update(T *p, simd_view<Toffset, RegionTy> offsets,
                                     simd_mask<N> mask = 1) {
  return __ESIMD_ENS::lsc_atomic_update<detail::to_atomic_op<Op>(), T, N>(
      p, offsets, mask);
}

template <native::lsc::atomic_op Op, typename T, int N, typename Toffset>
__ESIMD_API
    std::enable_if_t<std::is_integral_v<Toffset>, __ESIMD_NS::simd<T, N>>
    atomic_update(T *p, Toffset offset, simd_mask<N> mask = 1) {
  return __ESIMD_ENS::lsc_atomic_update<detail::to_atomic_op<Op>(), T, N>(
      p, offset, mask);
}

/// LSC version of the single-argument atomic update.
template <native::lsc::atomic_op Op, typename T, int N, typename Toffset>
__ESIMD_API simd<T, N> atomic_update(T *p, simd<Toffset, N> offset,
                                     simd<T, N> src0, simd_mask<N> mask) {
  return __ESIMD_ENS::lsc_atomic_update<detail::to_atomic_op<Op>(), T, N>(
      p, offset, src0, mask);
}

template <native::lsc::atomic_op Op, typename T, int N, typename Toffset,
          typename RegionTy = __ESIMD_NS::region1d_t<Toffset, N, 1>>
__ESIMD_API simd<T, N> atomic_update(T *p, simd_view<Toffset, RegionTy> offsets,
                                     simd<T, N> src0, simd_mask<N> mask = 1) {
  return __ESIMD_ENS::lsc_atomic_update<detail::to_atomic_op<Op>(), T, N>(
      p, offsets, src0, mask);
}

template <native::lsc::atomic_op Op, typename T, int N, typename Toffset>
__ESIMD_API
    std::enable_if_t<std::is_integral_v<Toffset>, __ESIMD_NS::simd<T, N>>
    atomic_update(T *p, Toffset offset, simd<T, N> src0,
                  simd_mask<N> mask = 1) {
  return __ESIMD_ENS::lsc_atomic_update<detail::to_atomic_op<Op>(), T, N>(
      p, offset, src0, mask);
}

/// LSC version of the two-argument atomic update.
template <native::lsc::atomic_op Op, typename T, int N, typename Toffset>
__ESIMD_API simd<T, N> atomic_update(T *p, simd<Toffset, N> offset,
                                     simd<T, N> src0, simd<T, N> src1,
                                     simd_mask<N> mask) {
  // 2-argument lsc_atomic_update arguments order matches the standard one -
  // expected value first, then new value. But atomic_update uses reverse
  // order, hence the src1/src0 swap.
  return __ESIMD_ENS::lsc_atomic_update<detail::to_atomic_op<Op>(), T, N>(
      p, offset, src1, src0, mask);
}

template <native::lsc::atomic_op Op, typename T, int N, typename Toffset,
          typename RegionTy = __ESIMD_NS::region1d_t<Toffset, N, 1>>
__ESIMD_API simd<T, N> atomic_update(T *p, simd_view<Toffset, RegionTy> offsets,
                                     simd<T, N> src0, simd<T, N> src1,
                                     simd_mask<N> mask = 1) {
  return __ESIMD_ENS::lsc_atomic_update<detail::to_atomic_op<Op>(), T, N>(
      p, offsets, src1, src0, mask);
}

template <native::lsc::atomic_op Op, typename T, int N, typename Toffset>
__ESIMD_API
    std::enable_if_t<std::is_integral_v<Toffset>, __ESIMD_NS::simd<T, N>>
    atomic_update(T *p, Toffset offset, simd<T, N> src0, simd<T, N> src1,
                  simd_mask<N> mask = 1) {
  return __ESIMD_ENS::lsc_atomic_update<detail::to_atomic_op<Op>(), T, N>(
      p, offset, src1, src0, mask);
}

/// RAII-style class used to implement "semi-dynamic" SLM allocation.
/// SLM is allocated in the constructor and released in the destructor, that's
/// why it is "dynamic", as opposed to fully static allocation style of
/// 'slm_init'. Actual offset of SLM chunk allocated by the call is calculated
/// at compile time, that's why it is "semi-". To calculate SLM usage by a
/// kernel, compiler finds a path in a callgraph with the largest amount of SLM
/// "locked" by slm_allocator objects live along the paths. slm_init call also
/// participates in calculating SLM budget. It can be modelled as
/// \c slm_allocator object declared at the very beginning of a kernel and live
/// till its the very end.
/// Only compile-time constant SLM amount is supported for now, it is provided
/// as a class' template argument.
///
/// Since a call graph is used, function pointers and recursion is not
/// supported.
///
/// @tparam SLMAmount The amount allocated in bytes
template <int SLMAmount> class slm_allocator {
  int offset;

public:
  /// Allocates the amount of SLM which is class' template parameter.
  slm_allocator() { offset = __esimd_slm_alloc(SLMAmount); }

  /// @return The allocated chunk's offset in bytes.
  int get_offset() const { return offset; }

  /// Releases the SLM chunk allocated in the constructor.
  ~slm_allocator() { __esimd_slm_free(offset); }
};

} // namespace esimd
} // namespace ext::intel
} // __SYCL_INLINE_VER_NAMESPACE(_V1)
} // namespace sycl<|MERGE_RESOLUTION|>--- conflicted
+++ resolved
@@ -617,7 +617,6 @@
   detail::check_lsc_vector_size<FactoredNElts>();
 
   // Prepare template arguments for the call of intrinsic.
-<<<<<<< HEAD
   constexpr lsc_data_size ActualDS = Use64BitData
                                          ? __ESIMD_ENS::lsc_data_size::u64
                                          : __ESIMD_ENS::lsc_data_size::u32;
@@ -627,11 +626,6 @@
   using LoadElemT = __ESIMD_DNS::__raw_t<
       std::conditional_t<SmallIntFactor == 1, T,
                          std::conditional_t<Use64BitData, uint64_t, uint32_t>>>;
-=======
-  using LoadElemT = std::conditional_t<
-      std::is_floating_point<T>::value, T,
-      std::conditional_t<FDS == lsc_data_size::u64, uint64_t, uint32_t>>;
->>>>>>> 039b5383
   constexpr uint16_t _AddressScale = 1;
   constexpr int _ImmOffset = 0;
 
@@ -715,7 +709,6 @@
   detail::check_lsc_vector_size<FactoredNElts>();
 
   // Prepare template arguments for the call of intrinsic.
-<<<<<<< HEAD
   constexpr lsc_data_size ActualDS = Use64BitData
                                          ? __ESIMD_ENS::lsc_data_size::u64
                                          : __ESIMD_ENS::lsc_data_size::u32;
@@ -726,11 +719,6 @@
       std::conditional_t<SmallIntFactor == 1, T,
                          std::conditional_t<Use64BitData, uint64_t, uint32_t>>>;
 
-=======
-  using LoadElemT = std::conditional_t<
-      std::is_floating_point<T>::value, T,
-      std::conditional_t<FDS == lsc_data_size::u64, uint64_t, uint32_t>>;
->>>>>>> 039b5383
   constexpr uint16_t _AddressScale = 1;
   constexpr int _ImmOffset = 0;
 
@@ -813,16 +801,10 @@
   detail::check_lsc_vector_size<FactoredNElts>();
 
   // Prepare template arguments for the call of intrinsic.
-<<<<<<< HEAD
   using LoadElemT = __ESIMD_DNS::__raw_t<
       std::conditional_t<SmallIntFactor == 1, T,
                          std::conditional_t<Use64BitData, uint64_t, uint32_t>>>;
 
-=======
-  using LoadElemT = std::conditional_t<
-      std::is_floating_point<T>::value, T,
-      std::conditional_t<FDS == lsc_data_size::u64, uint64_t, uint32_t>>;
->>>>>>> 039b5383
   constexpr uint16_t _AddressScale = 1;
   constexpr int _ImmOffset = 0;
   constexpr auto _VS = detail::to_lsc_vector_size<FactoredNElts>();
@@ -904,15 +886,9 @@
   detail::check_lsc_vector_size<FactoredNElts>();
 
   // Prepare template arguments for the call of intrinsic.
-<<<<<<< HEAD
   using LoadElemT = __ESIMD_DNS::__raw_t<
       std::conditional_t<SmallIntFactor == 1, T,
                          std::conditional_t<Use64BitData, uint64_t, uint32_t>>>;
-=======
-  using LoadElemT = std::conditional_t<
-      std::is_floating_point<T>::value, T,
-      std::conditional_t<FDS == lsc_data_size::u64, uint64_t, uint32_t>>;
->>>>>>> 039b5383
   constexpr uint16_t _AddressScale = 1;
   constexpr int _ImmOffset = 0;
   constexpr auto _VS = detail::to_lsc_vector_size<FactoredNElts>();
@@ -1337,20 +1313,10 @@
                                  __ESIMD_NS::simd_mask<1> pred = 1) {
   detail::check_lsc_data_size<T, DS>();
   detail::check_lsc_cache_hint<detail::lsc_action::store, L1H, L3H>();
-  constexpr lsc_data_size FDS = detail::finalize_data_size<T, DS>();
-  constexpr int SmallIntFactor =
-      (FDS == lsc_data_size::u16) ? 2 : (FDS == lsc_data_size::u8 ? 4 : 1);
-  static_assert(NElts > 0 && NElts % SmallIntFactor == 0,
-                "Number of elements is not supported by Transposed load");
-  detail::check_lsc_vector_size<NElts / SmallIntFactor>();
 
   // Prepare template arguments for the call of intrinsic.
-  using StoreElemT = std::conditional_t<
-      std::is_floating_point<T>::value, T,
-      std::conditional_t<FDS == lsc_data_size::u64, uint64_t, uint32_t>>;
   constexpr uint16_t _AddressScale = 1;
   constexpr int _ImmOffset = 0;
-<<<<<<< HEAD
   constexpr lsc_data_size _DS = detail::finalize_data_size<T, DS>();
   static_assert(_DS == lsc_data_size::u16 || _DS == lsc_data_size::u8 ||
                     _DS == lsc_data_size::u32 || _DS == lsc_data_size::u64,
@@ -1393,20 +1359,6 @@
                               ActualDS, _VS, _Transposed, N>(
       pred.data(), Addrs.data(),
       sycl::bit_cast<__ESIMD_DNS::vector_type_t<StoreType, FactoredNElts>>(
-=======
-  constexpr auto _DS = FDS == lsc_data_size::u64 ? FDS : lsc_data_size::u32;
-  constexpr auto _VS = detail::to_lsc_vector_size<NElts / SmallIntFactor>();
-  constexpr auto _Transposed = detail::lsc_data_order::transpose;
-  constexpr int N = 1;
-
-  __ESIMD_NS::simd<uintptr_t, N> Addrs = reinterpret_cast<uintptr_t>(p);
-
-  __esimd_lsc_store_stateless<StoreElemT, L1H, L3H, _AddressScale, _ImmOffset,
-                              _DS, _VS, _Transposed, N>(
-      pred.data(), Addrs.data(),
-      sycl::bit_cast<
-          __ESIMD_DNS::vector_type_t<StoreElemT, NElts / SmallIntFactor>>(
->>>>>>> 039b5383
           vals.data()));
 }
 
@@ -1444,36 +1396,20 @@
 #else
   detail::check_lsc_data_size<T, DS>();
   detail::check_lsc_cache_hint<detail::lsc_action::store, L1H, L3H>();
-  constexpr lsc_data_size FDS = detail::finalize_data_size<T, DS>();
-  constexpr int SmallIntFactor =
-      (FDS == lsc_data_size::u16) ? 2 : (FDS == lsc_data_size::u8 ? 4 : 1);
-  static_assert(NElts > 0 && NElts % SmallIntFactor == 0,
-                "Number of elements is not supported by Transposed load");
-  detail::check_lsc_vector_size<NElts / SmallIntFactor>();
 
   // Prepare template arguments for the call of intrinsic.
-  using StoreElemT = std::conditional_t<
-      std::is_floating_point<T>::value, T,
-      std::conditional_t<FDS == lsc_data_size::u64, uint64_t, uint32_t>>;
   constexpr uint16_t _AddressScale = 1;
   constexpr int _ImmOffset = 0;
-<<<<<<< HEAD
   constexpr lsc_data_size _DS = detail::finalize_data_size<T, DS>();
   static_assert(_DS == lsc_data_size::u16 || _DS == lsc_data_size::u8 ||
                     _DS == lsc_data_size::u32 || _DS == lsc_data_size::u64,
                 "Conversion data types are not supported");
   constexpr detail::lsc_data_order _Transposed =
       detail::lsc_data_order::transpose;
-=======
-  constexpr auto _DS = FDS == lsc_data_size::u64 ? FDS : lsc_data_size::u32;
-  constexpr auto _VS = detail::to_lsc_vector_size<NElts / SmallIntFactor>();
-  constexpr auto _Transposed = detail::lsc_data_order::transpose;
->>>>>>> 039b5383
   constexpr int N = 1;
 
   __ESIMD_NS::simd<uint32_t, N> Offsets = offset;
   auto si = __ESIMD_NS::get_surface_index(acc);
-<<<<<<< HEAD
 
   constexpr int SmallIntFactor32Bit =
       (_DS == lsc_data_size::u16) ? 2 : (_DS == lsc_data_size::u8 ? 4 : 1);
@@ -1508,13 +1444,6 @@
                         ActualDS, _VS, _Transposed, N>(
       pred.data(), Offsets.data(),
       sycl::bit_cast<__ESIMD_DNS::vector_type_t<StoreType, FactoredNElts>>(
-=======
-  __esimd_lsc_store_bti<StoreElemT, L1H, L3H, _AddressScale, _ImmOffset, _DS,
-                        _VS, _Transposed, N>(
-      pred.data(), offsets.data(),
-      sycl::bit_cast<
-          __ESIMD_DNS::vector_type_t<StoreElemT, NElts / SmallIntFactor>>(
->>>>>>> 039b5383
           vals.data()),
       si);
 #endif
