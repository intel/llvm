//==-------------- memory.hpp - DPC++ Explicit SIMD API --------------------==//
//
// Part of the LLVM Project, under the Apache License v2.0 with LLVM Exceptions.
// See https://llvm.org/LICENSE.txt for license information.
// SPDX-License-Identifier: Apache-2.0 WITH LLVM-exception
//
//===----------------------------------------------------------------------===//
// Implement experimental Explicit SIMD memory-access APIs.
//===----------------------------------------------------------------------===//

#pragma once

#include <sycl/ext/intel/esimd/common.hpp>
#include <sycl/ext/intel/esimd/memory.hpp>
#include <sycl/ext/intel/experimental/esimd/detail/memory_intrin.hpp>
#include <sycl/ext/intel/experimental/esimd/detail/util.hpp>

namespace sycl {
__SYCL_INLINE_VER_NAMESPACE(_V1) {
namespace ext::intel {
namespace experimental::esimd {

/// @addtogroup sycl_esimd_memory
/// @{

/// Generic work-group split barrier.
/// @tparam flag  - split barrier action.
template <split_barrier_action flag> __ESIMD_API void split_barrier() {
  __esimd_sbarrier(flag);
}

__SYCL_DEPRECATED("use split_barrier<split_barrier_action>()")
__ESIMD_API void split_barrier(split_barrier_action flag) {
  __esimd_sbarrier(flag);
}

/// @} sycl_esimd_memory

// sycl_esimd_raw_send intrinsics are not available when stateless memory
// accesses are enforced.
#ifndef __ESIMD_FORCE_STATELESS_MEM

/// @addtogroup sycl_esimd_raw_send
/// @{

/// Raw sends load.  "s" suffix designates "split" variant - i.e. two sources.
///
/// @param msgDst is the old value of the destination operand.
/// @param msgSrc0 is the first source operand of send message.
/// @param msgSrc1 is the second source operand of send message.
/// @param exDesc is the extended message descriptor.
/// @param msgDesc is the message descriptor.
/// @param execSize is the execution size, which must be a compile time
/// constant.
/// @param sfid is the shared function ID, which must be a compile time
/// constant.
/// @param numSrc0 is the number of GRFs for source-0, which must be a compile
/// time constant.
/// @param numSrc1 is the number of GRFs for source-1, which must be a compile
/// constant.
/// @param numDst is the number of GRFs for destination, which must be a compile
/// time constant.
/// @param isEOT is the flag that indicates whether this is an EOT message,
/// which must be a compile time constant (optional - default to 0).
/// @param isSendc is the flag that indicates whether sendc should be used,
/// which must be a compile time constant (optional - default to 0).
/// @param mask is the predicate to specify enabled channels (optional - default
/// to on).
/// @return the vector value read from memory.
template <typename T1, int n1, typename T2, int n2, typename T3, int n3,
          int N = 16>
__ESIMD_API __ESIMD_NS::simd<T1, n1> raw_sends_load(
    __ESIMD_NS::simd<T1, n1> msgDst, __ESIMD_NS::simd<T2, n2> msgSrc0,
    __ESIMD_NS::simd<T3, n3> msgSrc1, uint32_t exDesc, uint32_t msgDesc,
    uint8_t execSize, uint8_t sfid, uint8_t numSrc0, uint8_t numSrc1,
    uint8_t numDst, uint8_t isEOT = 0, uint8_t isSendc = 0,
    __ESIMD_NS::simd_mask<N> mask = 1) {
  constexpr unsigned _Width1 = n1 * sizeof(T1);
  static_assert(_Width1 % 32 == 0, "Invalid size for raw send rspVar");
  constexpr unsigned _Width2 = n2 * sizeof(T2);
  static_assert(_Width2 % 32 == 0, "Invalid size for raw send msgSrc0");
  constexpr unsigned _Width3 = n3 * sizeof(T3);
  static_assert(_Width3 % 32 == 0, "Invalid size for raw send msgSrc1");

  uint8_t modifier = ((isEOT & 0x1) << 1) | (isSendc & 0x1);
  return __esimd_raw_sends2<T1, n1, T2, n2, T3, n3, N>(
      modifier, execSize, mask.data(), numSrc0, numSrc1, numDst, sfid, exDesc,
      msgDesc, msgSrc0.data(), msgSrc1.data(), msgDst.data());
}

/// Raw send load.
///
/// @param msgDst is the old value of the destination operand.
/// @param msgSrc0 is the first source operand of send message.
/// @param exDesc is the extended message descriptor.
/// @param msgDesc is the message descriptor.
/// @param execSize is the execution size, which must be a compile time
/// constant.
/// @param sfid is the shared function ID, which must be a compile time
/// constant.
/// @param numSrc0 is the number of GRFs for source-0, which must be a compile
/// time constant.
/// @param numDst is the number of GRFs for destination, which must be a compile
/// time constant.
/// @param isEOT is the flag that indicates whether this is an EOT message,
/// which must be a compile time constant (optional - default to 0).
/// @param isSendc is the flag that indicates whether sendc should be used,
/// which must be a compile time constant (optional - default to 0).
/// @param mask is the predicate to specify enabled channels (optional - default
/// to on).
/// @return the vector value read from memory.
template <typename T1, int n1, typename T2, int n2, int N = 16>
__ESIMD_API __ESIMD_NS::simd<T1, n1>
raw_send_load(__ESIMD_NS::simd<T1, n1> msgDst, __ESIMD_NS::simd<T2, n2> msgSrc0,
              uint32_t exDesc, uint32_t msgDesc, uint8_t execSize, uint8_t sfid,
              uint8_t numSrc0, uint8_t numDst, uint8_t isEOT = 0,
              uint8_t isSendc = 0, __ESIMD_NS::simd_mask<N> mask = 1) {
  constexpr unsigned _Width1 = n1 * sizeof(T1);
  static_assert(_Width1 % 32 == 0, "Invalid size for raw send rspVar");
  constexpr unsigned _Width2 = n2 * sizeof(T2);
  static_assert(_Width2 % 32 == 0, "Invalid size for raw send msgSrc0");

  uint8_t modifier = ((isEOT & 0x1) << 1) | (isSendc & 0x1);
  return __esimd_raw_send2<T1, n1, T2, n2, N>(
      modifier, execSize, mask.data(), numSrc0, numDst, sfid, exDesc, msgDesc,
      msgSrc0.data(), msgDst.data());
}

/// Raw sends store. "s" suffix designates "split" variant - i.e. two sources.
///
/// @param msgSrc0 is the first source operand of send message.
/// @param msgSrc1 is the second source operand of send message.
/// @param exDesc is the extended message descriptor.
/// @param msgDesc is the message descriptor.
/// @param execSize is the execution size, which must be a compile time
/// constant.
/// @param sfid is the shared function ID, which must be a compile time
/// constant.
/// @param numSrc0 is the number of GRFs for source-0, which must be a compile
/// time constant.
/// @param numSrc1 is the number of GRFs for source-1, which must be a compile
/// time constant.
/// @param isEOT is the flag that indicates whether this is an EOT message,
/// which must be a compile time constant (optional - default to 0).
/// @param isSendc is the flag that indicates whether sendc should be used,
/// which must be a compile time constant (optional - default to 0).
/// @param mask is the predicate to specify enabled channels (optional - default
/// to on).
template <typename T1, int n1, typename T2, int n2, int N = 16>
__ESIMD_API void
raw_sends_store(__ESIMD_NS::simd<T1, n1> msgSrc0,
                __ESIMD_NS::simd<T2, n2> msgSrc1, uint32_t exDesc,
                uint32_t msgDesc, uint8_t execSize, uint8_t sfid,
                uint8_t numSrc0, uint8_t numSrc1, uint8_t isEOT = 0,
                uint8_t isSendc = 0, __ESIMD_NS::simd_mask<N> mask = 1) {
  constexpr unsigned _Width1 = n1 * sizeof(T1);
  static_assert(_Width1 % 32 == 0, "Invalid size for raw send msgSrc0");
  constexpr unsigned _Width2 = n2 * sizeof(T2);
  static_assert(_Width2 % 32 == 0, "Invalid size for raw send msgSrc1");

  uint8_t modifier = ((isEOT & 0x1) << 1) | (isSendc & 0x1);
  __esimd_raw_sends2_noresult<T1, n1, T2, n2, N>(
      modifier, execSize, mask.data(), numSrc0, numSrc1, sfid, exDesc, msgDesc,
      msgSrc0.data(), msgSrc1.data());
}

/// Raw send store. Generates a \c send or \c sendc instruction for the message
/// gateway.
///
/// @param msgSrc0 is the first source operand of send message.
/// @param exDesc is the extended message descriptor.
/// @param msgDesc is the message descriptor.
/// @param execSize is the execution size, which must be a compile time
/// constant.
/// @param sfid is the shared function ID, which must be a compile time
/// constant.
/// @param numSrc0 is the number of GRFs for source-0, which must be a compile
/// time constant.
/// @param isEOT is the flag that indicates whether this is an EOT message,
/// which must be a compile time constant (optional - default to 0).
/// @param isSendc is the flag that indicates whether sendc should be used,
/// which must be a compile time constant (optional - default to 0).
/// @param mask is the predicate to specify enabled channels (optional - default
/// to on).
template <typename T1, int n1, int N = 16>
__ESIMD_API void raw_send_store(__ESIMD_NS::simd<T1, n1> msgSrc0,
                                uint32_t exDesc, uint32_t msgDesc,
                                uint8_t execSize, uint8_t sfid, uint8_t numSrc0,
                                uint8_t isEOT = 0, uint8_t isSendc = 0,
                                __ESIMD_NS::simd_mask<N> mask = 1) {
  constexpr unsigned _Width1 = n1 * sizeof(T1);
  static_assert(_Width1 % 32 == 0, "Invalid size for raw send msgSrc0");

  uint8_t modifier = ((isEOT & 0x1) << 1) | (isSendc & 0x1);
  __esimd_raw_send2_noresult<T1, n1, N>(modifier, execSize, mask.data(),
                                        numSrc0, sfid, exDesc, msgDesc,
                                        msgSrc0.data());
}

/// @} sycl_esimd_raw_send

#endif // !__ESIMD_FORCE_STATELESS_MEM

/// @defgroup sycl_esimd_memory_nbarrier Named barrier APIs.
/// @ingroup sycl_esimd_memory

/// @addtogroup sycl_esimd_memory_nbarrier
/// @{

/// Wait on a named barrier
/// Available only on PVC
///
/// @param id  - named barrier id
__ESIMD_API void named_barrier_wait(uint8_t id) {
  __esimd_nbarrier(0 /*wait*/, id, 0 /*thread count*/);
}

/// Initialize number of named barriers for a kernel
/// Available only on PVC
///
/// @tparam NbarCount  - number of named barriers
template <uint8_t NbarCount> __ESIMD_API void named_barrier_init() {
  __esimd_nbarrier_init(NbarCount);
}

/// Perform signal operation for the given named barrier
/// Available only on PVC
///
/// @param barrier_id  - named barrier id
///
/// @param producer_consumer_mode  - 2-bit flag to indicate if it's producer
/// mode (0x1) or consumer mode (0x2). User must ensure the input value is set
/// correctly and higher order bits are cleared.
///
/// @param num_producers  - number of producers
///
/// @param num_consumers  - number of consumers
__ESIMD_API void named_barrier_signal(uint8_t barrier_id,
                                      uint8_t producer_consumer_mode,
                                      uint32_t num_producers,
                                      uint32_t num_consumers) {
  constexpr uint32_t gateway = 3;
  constexpr uint32_t barrier = 4;
  constexpr uint32_t descriptor = 1 << 25 | // Message length: 1 register
                                  0 << 12 | // Fence Data Ports: No fence
                                  barrier;  // Barrier subfunction

  __ESIMD_DNS::vector_type_t<uint32_t, 8> payload = 0;
  payload[2] = (num_consumers & 0xff) << 24 | (num_producers & 0xff) << 16 |
               producer_consumer_mode << 14 | (barrier_id & 0b11111) << 0;

  __esimd_raw_send_nbarrier_signal<uint32_t, 8>(
      0 /*sendc*/, gateway, descriptor, payload, 1 /*pred*/);
}

/// @} sycl_esimd_memory_nbarrier

/// @defgroup sycl_esimd_memory_lsc LSC memory access APIs.
/// @ingroup sycl_esimd_memory

/// @addtogroup sycl_esimd_memory_lsc
/// @{

namespace detail {
// Compute the data size for 2d block load or store.
template <typename T, int NBlocks, int Height, int Width, bool Transposed,
          bool Transformed>
constexpr int get_lsc_block_2d_data_size() {
  if (Transformed)
    return detail::roundUpNextMultiple<Height, 4 / sizeof(T)>() *
           __ESIMD_DNS::getNextPowerOf2<Width>() * NBlocks;
  return Width * Height * NBlocks;
}

// Format u8u32 and u16u32 back to u8 and u16.
template <typename T, typename T1, int N>
ESIMD_INLINE __ESIMD_NS::simd<T, N>
lsc_format_ret(__ESIMD_NS::simd<T1, N> Vals) {
  auto Formatted = Vals.template bit_cast_view<T>();
  constexpr int Stride = Formatted.length / N;
  return Formatted.template select<N, Stride>(0);
}

/// Check the legality of lsc atomic call in terms of size and type.
template <__ESIMD_NS::native::lsc::atomic_op Op, typename T, int N,
          unsigned NumSrc>
constexpr void check_lsc_atomic() {
  if constexpr (!__ESIMD_DNS::isPowerOf2(N, 32)) {
    static_assert((__ESIMD_DNS::isPowerOf2(N, 32)),
                  "Execution size 1, 2, 4, 8, 16, 32 are supported");
  }
  if constexpr (NumSrc != __ESIMD_DNS::get_num_args<Op>()) {
    static_assert(NumSrc == __ESIMD_DNS::get_num_args<Op>(),
                  "wrong number of operands");
  }
  if constexpr (Op == __ESIMD_NS::native::lsc::atomic_op::fcmpxchg) {
    if constexpr (!__ESIMD_DNS::is_type<T, float, sycl::half>()) {
      static_assert((__ESIMD_DNS::is_type<T, float, sycl::half>()),
                    "Type F or HF is expected");
    }
  } else {
    __ESIMD_DNS::check_atomic<__ESIMD_DNS::to_atomic_op<Op>(), T, N, NumSrc>();
  }
}

} // namespace detail

/// SLM gather.
/// Supported platforms: DG2, PVC
/// VISA instruction: lsc_load.slm
///
/// Collects elements located at slm and returns them
/// as a single \ref simd object.
///
/// @tparam T is element type.
/// @tparam NElts is the number of elements to load per address.
/// @tparam DS is the data size.
/// @tparam N is the number of channels (platform dependent).
/// @param offsets is the zero-based offsets for SLM buffer in bytes.
/// @param pred is predicates.
/// @return is a vector of type T and size N * NElts
///
template <typename T, int NElts = 1,
          lsc_data_size DS = lsc_data_size::default_size, int N>
__ESIMD_API __ESIMD_NS::simd<T, N * NElts>
lsc_slm_gather(__ESIMD_NS::simd<uint32_t, N> offsets,
               __ESIMD_NS::simd_mask<N> pred = 1) {
  detail::check_lsc_vector_size<NElts>();
  detail::check_lsc_data_size<T, DS>();
  constexpr uint16_t _AddressScale = 1;
  constexpr int _ImmOffset = 0;
  constexpr lsc_data_size _DS =
      detail::expand_data_size(detail::finalize_data_size<T, DS>());
  constexpr detail::lsc_vector_size _VS = detail::to_lsc_vector_size<NElts>();
  constexpr detail::lsc_data_order _Transposed =
      detail::lsc_data_order::nontranspose;
  using _MsgT = typename detail::lsc_expand_type<T>::type;
  __ESIMD_NS::simd<_MsgT, N *NElts> Tmp =
      __esimd_lsc_load_slm<_MsgT, cache_hint::none, cache_hint::none,
                           _AddressScale, _ImmOffset, _DS, _VS, _Transposed, N>(
          pred.data(), offsets.data());
  return detail::lsc_format_ret<T>(Tmp);
}

/// Transposed SLM gather with 1 channel.
/// Supported platforms: DG2, PVC
/// VISA instruction: lsc_load.slm
///
/// Collects elements located at slm and returns them
/// as a single \ref simd object.
///
/// @tparam T is element type.
/// @tparam NElts is the number of elements to load per address.
/// @tparam DS is the data size.
/// @param offset is the zero-based offset for SLM buffer in bytes.
/// @return is a vector of type T and size NElts
///
template <typename T, int NElts, lsc_data_size DS = lsc_data_size::default_size>
__ESIMD_API __ESIMD_NS::simd<T, NElts> lsc_slm_block_load(uint32_t offset) {
  detail::check_lsc_vector_size<NElts>();
  detail::check_lsc_data_size<T, DS>();
  constexpr uint16_t _AddressScale = 1;
  constexpr int _ImmOffset = 0;
  constexpr lsc_data_size _DS = detail::finalize_data_size<T, DS>();
  static_assert(_DS == lsc_data_size::u32 || _DS == lsc_data_size::u64,
                "Transposed load is supported only for data size u32 or u64");
  constexpr detail::lsc_vector_size _VS = detail::to_lsc_vector_size<NElts>();
  constexpr detail::lsc_data_order _Transposed =
      detail::lsc_data_order::transpose;
  constexpr int N = 1;
  __ESIMD_NS::simd_mask<N> pred = 1;
  __ESIMD_NS::simd<uint32_t, N> offsets = offset;
  return __esimd_lsc_load_slm<T, cache_hint::none, cache_hint::none,
                              _AddressScale, _ImmOffset, _DS, _VS, _Transposed,
                              N>(pred.data(), offsets.data());
}

/// USM pointer gather.
/// Supported platforms: DG2, PVC
/// VISA instruction: lsc_load.ugm
///
/// Collects elements located at specified address and returns them
/// as a single \ref simd object.
///
/// @tparam T is element type.
/// @tparam NElts is the number of elements to load per address.
/// @tparam DS is the data size.
/// @tparam L1H is L1 cache hint.
/// @tparam L3H is L3 cache hint.
/// @tparam N is the number of channels (platform dependent).
/// @param p is the base pointer.
/// @param offsets is the zero-based offsets in bytes.
/// @param pred is predicates.
/// @return is a vector of type T and size N * NElts
///
template <typename T, int NElts = 1,
          lsc_data_size DS = lsc_data_size::default_size,
          cache_hint L1H = cache_hint::none, cache_hint L3H = cache_hint::none,
          int N, typename Toffset>
__ESIMD_API __ESIMD_NS::simd<T, N * NElts>
lsc_gather(const T *p, __ESIMD_NS::simd<Toffset, N> offsets,
           __ESIMD_NS::simd_mask<N> pred = 1) {
  static_assert(std::is_integral_v<Toffset>, "Unsupported offset type");
  detail::check_lsc_vector_size<NElts>();
  detail::check_lsc_data_size<T, DS>();
  detail::check_lsc_cache_hint<detail::lsc_action::load, L1H, L3H>();
  constexpr uint16_t _AddressScale = 1;
  constexpr int _ImmOffset = 0;
  constexpr lsc_data_size _DS =
      detail::expand_data_size(detail::finalize_data_size<T, DS>());
  constexpr detail::lsc_vector_size _VS = detail::to_lsc_vector_size<NElts>();
  constexpr detail::lsc_data_order _Transposed =
      detail::lsc_data_order::nontranspose;
  using _MsgT = typename detail::lsc_expand_type<T>::type;
  __ESIMD_NS::simd<uintptr_t, N> addrs = reinterpret_cast<uintptr_t>(p);
  addrs += convert<uintptr_t>(offsets);
  __ESIMD_NS::simd<_MsgT, N *NElts> Tmp =
      __esimd_lsc_load_stateless<_MsgT, L1H, L3H, _AddressScale, _ImmOffset,
                                 _DS, _VS, _Transposed, N>(pred.data(),
                                                           addrs.data());
  return detail::lsc_format_ret<T>(Tmp);
}

template <
    typename T, int NElts = 1, lsc_data_size DS = lsc_data_size::default_size,
    cache_hint L1H = cache_hint::none, cache_hint L3H = cache_hint::none, int N,
    typename Toffset, typename RegionTy = __ESIMD_NS::region1d_t<Toffset, N, 1>>
__ESIMD_API __ESIMD_NS::simd<T, N * NElts>
lsc_gather(const T *p, __ESIMD_NS::simd_view<Toffset, RegionTy> offsets,
           __ESIMD_NS::simd_mask<N> pred = 1) {
  using Ty = typename __ESIMD_NS::simd_view<Toffset, RegionTy>::element_type;
  return lsc_gather<T, NElts, DS, L1H, L3H, N>(
      p, __ESIMD_NS::simd<Ty, N>(offsets), pred);
}

/// Accessor-based gather.
/// Supported platforms: DG2, PVC
/// VISA instruction: lsc_load.ugm
///
/// Collects elements located at surface and returns them
/// as a single \ref simd object.
///
/// @tparam T is element type.
/// @tparam NElts is the number of elements to load per address.
/// @tparam DS is the data size.
/// @tparam L1H is L1 cache hint.
/// @tparam L3H is L3 cache hint.
/// @tparam N is the number of channels (platform dependent).
/// @tparam AccessorTy is the \ref sycl::accessor type.
/// @param acc is the SYCL accessor.
/// @param offsets is the zero-based offsets in bytes.
/// @param pred is predicates.
/// @return is a vector of type T and size N * NElts
///
template <typename T, int NElts = 1,
          lsc_data_size DS = lsc_data_size::default_size,
          cache_hint L1H = cache_hint::none, cache_hint L3H = cache_hint::none,
          int N, typename AccessorTy>
__ESIMD_API std::enable_if_t<!std::is_pointer<AccessorTy>::value,
                             __ESIMD_NS::simd<T, N * NElts>>
lsc_gather(AccessorTy acc, __ESIMD_NS::simd<uint32_t, N> offsets,
           __ESIMD_NS::simd_mask<N> pred = 1) {
#ifdef __ESIMD_FORCE_STATELESS_MEM
  return lsc_gather<T, NElts, DS, L1H, L3H>(acc.get_pointer().get(), offsets,
                                            pred);
#else
  detail::check_lsc_vector_size<NElts>();
  detail::check_lsc_data_size<T, DS>();
  detail::check_lsc_cache_hint<detail::lsc_action::load, L1H, L3H>();
  constexpr uint16_t _AddressScale = 1;
  constexpr int _ImmOffset = 0;
  constexpr lsc_data_size _DS =
      detail::expand_data_size(detail::finalize_data_size<T, DS>());
  constexpr detail::lsc_vector_size _VS = detail::to_lsc_vector_size<NElts>();
  constexpr detail::lsc_data_order _Transposed =
      detail::lsc_data_order::nontranspose;
  using _MsgT = typename detail::lsc_expand_type<T>::type;
  auto si = __ESIMD_NS::get_surface_index(acc);
  __ESIMD_NS::simd<_MsgT, N *NElts> Tmp =
      __esimd_lsc_load_bti<_MsgT, L1H, L3H, _AddressScale, _ImmOffset, _DS, _VS,
                           _Transposed, N>(pred.data(), offsets.data(), si);
  return detail::lsc_format_ret<T>(Tmp);
#endif
}

/// USM pointer transposed gather with 1 channel.
/// Supported platforms: DG2, PVC
/// VISA instruction: lsc_load.ugm
///
/// Accesses contiguous block of memory of `NElts * S` bytes  starting from
/// given address, where S is a byte size of an "element" defined by the \c DS
/// template parameter. The maximum size of accessed block is 512 bytes for PVC
/// and 256 bytes for ACM (DG2).
/// When \c DS equals \c lsc_data_size::u64, the address must be 8-byte aligned,
/// otherwise - 4-bytes aligned. Allowed values for the data size are
/// \c lsc_data_size::u32 and \c lsc_data_size::u64. Allowed NElts values are
/// 1, 2, 3, 4, 8, 16, 32, 64.
/// Note that to access 512 bytes, DS must be \c lsc_data_size::u64 and \c NElts
/// must be 64.
///
/// @tparam T is element type.
/// @tparam NElts is the number of elements to load per address.
/// @tparam DS is the data size.
/// @tparam L1H is L1 cache hint.
/// @tparam L3H is L3 cache hint.
/// @param p is the base pointer.
/// @param pred is operation predicate. Zero means operation is skipped
/// entirely, non-zero - operation is performed. The default is '1' - perform
/// the operation.
/// @return is a vector of type T and size NElts
///
template <typename T, int NElts, lsc_data_size DS = lsc_data_size::default_size,
          cache_hint L1H = cache_hint::none, cache_hint L3H = cache_hint::none>
__ESIMD_API __ESIMD_NS::simd<T, NElts>
lsc_block_load(const T *p, __ESIMD_NS::simd_mask<1> pred = 1) {
  detail::check_lsc_data_size<T, DS>();
  detail::check_lsc_cache_hint<detail::lsc_action::load, L1H, L3H>();
  constexpr uint16_t _AddressScale = 1;
  constexpr int _ImmOffset = 0;
  constexpr lsc_data_size _DS = detail::finalize_data_size<T, DS>();
  constexpr detail::lsc_data_order _Transposed =
      detail::lsc_data_order::transpose;
  constexpr int N = 1;
  __ESIMD_NS::simd<uintptr_t, N> addrs = reinterpret_cast<uintptr_t>(p);
  constexpr int SmallIntFactor =
      (_DS == lsc_data_size::u16) ? 2 : (_DS == lsc_data_size::u8 ? 4 : 1);
  static_assert(NElts % SmallIntFactor == 0,
                "Number of elements is not supported by Transposed load");

  detail::check_lsc_vector_size<NElts / SmallIntFactor>();
  constexpr detail::lsc_vector_size _VS =
      detail::to_lsc_vector_size<NElts / SmallIntFactor>();
  if constexpr (SmallIntFactor == 1) {
    if constexpr (_DS == lsc_data_size::u32) {
      __ESIMD_NS::simd<uint32_t, NElts> result =
          __esimd_lsc_load_stateless<uint32_t, L1H, L3H, _AddressScale,
                                     _ImmOffset, lsc_data_size::u32, _VS,
                                     _Transposed, N>(pred.data(), addrs.data());
      return result.template bit_cast_view<T>();
    } else {
      __ESIMD_NS::simd<uint64_t, NElts> result =
          __esimd_lsc_load_stateless<uint64_t, L1H, L3H, _AddressScale,
                                     _ImmOffset, lsc_data_size::u64, _VS,
                                     _Transposed, N>(pred.data(), addrs.data());
      return result.template bit_cast_view<T>();
    }
  } else {
    __ESIMD_NS::simd<uint32_t, NElts / SmallIntFactor> result =
        __esimd_lsc_load_stateless<uint32_t, L1H, L3H, _AddressScale,
                                   _ImmOffset, lsc_data_size::u32, _VS,
                                   _Transposed, N>(pred.data(), addrs.data());
    return result.template bit_cast_view<T>();
  }
}

/// Accessor-based transposed gather with 1 channel.
/// Supported platforms: DG2, PVC
/// VISA instruction: lsc_load.ugm
///
/// Collects elements located at surface and returns them
/// as a single \ref simd object.
/// See comments in the  \ref lsc_block_load API for description and parameter
/// constraints.
///
/// @tparam T is element type.
/// @tparam NElts is the number of elements to load per address.
/// @tparam DS is the data size.
/// @tparam L1H is L1 cache hint.
/// @tparam L3H is L3 cache hint.
/// @tparam AccessorTy is the \ref sycl::accessor type.
/// @param acc is the SYCL accessor.
/// @param offset is the zero-based offset in bytes.
/// @param pred is operation predicate. Zero means operation is skipped
/// entirely, non-zero - operation is performed. The default is '1' - perform
/// the operation.
/// @return is a vector of type T and size NElts
///
template <typename T, int NElts, lsc_data_size DS = lsc_data_size::default_size,
          cache_hint L1H = cache_hint::none, cache_hint L3H = cache_hint::none,
          typename AccessorTy>
__ESIMD_API std::enable_if_t<!std::is_pointer<AccessorTy>::value,
                             __ESIMD_NS::simd<T, NElts>>
lsc_block_load(AccessorTy acc, uint32_t offset,
               __ESIMD_NS::simd_mask<1> pred = 1) {
#ifdef __ESIMD_FORCE_STATELESS_MEM
  return lsc_block_load<T, NElts, DS, L1H, L3H>(
      __ESIMD_DNS::accessorToPointer<T>(acc, offset), pred);
#else
  detail::check_lsc_data_size<T, DS>();
  detail::check_lsc_cache_hint<detail::lsc_action::load, L1H, L3H>();
  constexpr uint16_t _AddressScale = 1;
  constexpr int _ImmOffset = 0;
  constexpr lsc_data_size _DS = detail::finalize_data_size<T, DS>();
  constexpr detail::lsc_data_order _Transposed =
      detail::lsc_data_order::transpose;
  constexpr int N = 1;
  __ESIMD_NS::simd<uint32_t, N> offsets = offset;
  auto si = __ESIMD_NS::get_surface_index(acc);
  constexpr int SmallIntFactor =
      (_DS == lsc_data_size::u16) ? 2 : (_DS == lsc_data_size::u8 ? 4 : 1);
  static_assert(NElts % SmallIntFactor == 0,
                "Number of elements is not supported by Transposed load");
  detail::check_lsc_vector_size<NElts / SmallIntFactor>();
  constexpr detail::lsc_vector_size _VS =
      detail::to_lsc_vector_size<NElts / SmallIntFactor>();

  if constexpr (SmallIntFactor == 1) {
    if constexpr (_DS == lsc_data_size::u32) {
      __ESIMD_NS::simd<uint32_t, NElts> result =
          __esimd_lsc_load_bti<uint32_t, L1H, L3H, _AddressScale, _ImmOffset,
                               lsc_data_size::u32, _VS, _Transposed, N>(
              pred.data(), offsets.data(), si);
      return result.template bit_cast_view<T>();
    } else {
      __ESIMD_NS::simd<uint64_t, NElts> result =
          __esimd_lsc_load_bti<uint64_t, L1H, L3H, _AddressScale, _ImmOffset,
                               lsc_data_size::u64, _VS, _Transposed, N>(
              pred.data(), offsets.data(), si);
      return result.template bit_cast_view<T>();
    }
  } else {
    __ESIMD_NS::simd<uint32_t, NElts / SmallIntFactor> result =
        __esimd_lsc_load_bti<uint32_t, L1H, L3H, _AddressScale, _ImmOffset,
                             lsc_data_size::u32, _VS, _Transposed, N>(
            pred.data(), offsets.data(), si);
    return result.template bit_cast_view<T>();
  }
#endif
}

/// USM pointer prefetch gather.
/// Supported platforms: DG2, PVC
/// VISA instruction: lsc_load.ugm
///
/// Prefetches elements located at specified address.
///
/// @tparam T is element type.
/// @tparam NElts is the number of elements to load per address.
/// @tparam DS is the data size.
/// @tparam L1H is L1 cache hint.
/// @tparam L3H is L3 cache hint.
/// @tparam N is the number of channels (platform dependent).
/// @param p is the base pointer.
/// @param offsets is the zero-based offsets in bytes.
/// @param pred is predicates.
///
template <typename T, int NElts = 1,
          lsc_data_size DS = lsc_data_size::default_size,
          cache_hint L1H = cache_hint::none, cache_hint L3H = cache_hint::none,
          int N, typename Toffset>
__ESIMD_API void lsc_prefetch(const T *p, __ESIMD_NS::simd<Toffset, N> offsets,
                              __ESIMD_NS::simd_mask<N> pred = 1) {
  static_assert(std::is_integral_v<Toffset>, "Unsupported offset type");
  detail::check_lsc_vector_size<NElts>();
  detail::check_lsc_data_size<T, DS>();
  detail::check_lsc_cache_hint<detail::lsc_action::prefetch, L1H, L3H>();
  constexpr uint16_t _AddressScale = 1;
  constexpr int _ImmOffset = 0;
  constexpr lsc_data_size _DS =
      detail::expand_data_size(detail::finalize_data_size<T, DS>());
  constexpr detail::lsc_vector_size _VS = detail::to_lsc_vector_size<NElts>();
  constexpr detail::lsc_data_order _Transposed =
      detail::lsc_data_order::nontranspose;
  using _MsgT = typename detail::lsc_expand_type<T>::type;
  __ESIMD_NS::simd<uintptr_t, N> addrs = reinterpret_cast<uintptr_t>(p);
  addrs += convert<uintptr_t>(offsets);
  __esimd_lsc_prefetch_stateless<_MsgT, L1H, L3H, _AddressScale, _ImmOffset,
                                 _DS, _VS, _Transposed, N>(pred.data(),
                                                           addrs.data());
}

template <
    typename T, int NElts = 1, lsc_data_size DS = lsc_data_size::default_size,
    cache_hint L1H = cache_hint::none, cache_hint L3H = cache_hint::none, int N,
    typename Toffset, typename RegionTy = __ESIMD_NS::region1d_t<Toffset, N, 1>>
__ESIMD_API void lsc_prefetch(const T *p,
                              __ESIMD_NS::simd_view<Toffset, RegionTy> offsets,
                              __ESIMD_NS::simd_mask<N> pred = 1) {
  using Ty = typename __ESIMD_NS::simd_view<Toffset, RegionTy>::element_type;
  lsc_prefetch<T, NElts, DS, L1H, L3H, N>(p, __ESIMD_NS::simd<Ty, N>(offsets),
                                          pred);
}

/// USM pointer prefetch transposed gather with 1 channel.
/// Supported platforms: DG2, PVC
/// VISA instruction: lsc_load.ugm
///
/// Prefetches elements located at specified address.
///
/// @tparam T is element type.
/// @tparam NElts is the number of elements to load per address.
/// @tparam DS is the data size.
/// @tparam L1H is L1 cache hint.
/// @tparam L3H is L3 cache hint.
/// @param p is the base pointer.
///
template <typename T, int NElts = 1,
          lsc_data_size DS = lsc_data_size::default_size,
          cache_hint L1H = cache_hint::none, cache_hint L3H = cache_hint::none>
__ESIMD_API void lsc_prefetch(const T *p) {
  detail::check_lsc_vector_size<NElts>();
  detail::check_lsc_data_size<T, DS>();
  detail::check_lsc_cache_hint<detail::lsc_action::prefetch, L1H, L3H>();
  constexpr uint16_t _AddressScale = 1;
  constexpr int _ImmOffset = 0;
  constexpr lsc_data_size _DS = detail::finalize_data_size<T, DS>();

  static_assert(
      _DS == lsc_data_size::u32 || _DS == lsc_data_size::u64,
      "Transposed prefetch is supported only for data size u32 or u64");
  constexpr detail::lsc_vector_size _VS = detail::to_lsc_vector_size<NElts>();
  constexpr detail::lsc_data_order _Transposed =
      detail::lsc_data_order::transpose;
  constexpr int N = 1;
  __ESIMD_NS::simd_mask<N> pred = 1;

  __ESIMD_NS::simd<uintptr_t, N> addrs = reinterpret_cast<uintptr_t>(p);
  __esimd_lsc_prefetch_stateless<T, L1H, L3H, _AddressScale, _ImmOffset, _DS,
                                 _VS, _Transposed, N>(pred.data(),
                                                      addrs.data());
}

/// Accessor-based prefetch gather.
/// Supported platforms: DG2, PVC
/// VISA instruction: lsc_load.ugm
///
/// Prefetches elements located at surface.
///
/// @tparam T is element type.
/// @tparam NElts is the number of elements to load per address.
/// @tparam DS is the data size.
/// @tparam L1H is L1 cache hint.
/// @tparam L3H is L3 cache hint.
/// @tparam N is the number of channels (platform dependent).
/// @tparam AccessorTy is the \ref sycl::accessor type.
/// @param acc is the SYCL accessor.
/// @param offsets is the zero-based offsets in bytes.
/// @param pred is predicates.
///
template <typename T, int NElts = 1,
          lsc_data_size DS = lsc_data_size::default_size,
          cache_hint L1H = cache_hint::none, cache_hint L3H = cache_hint::none,
          int N, typename AccessorTy>
__ESIMD_API std::enable_if_t<!std::is_pointer<AccessorTy>::value>
lsc_prefetch(AccessorTy acc, __ESIMD_NS::simd<uint32_t, N> offsets,
             __ESIMD_NS::simd_mask<N> pred = 1) {
#ifdef __ESIMD_FORCE_STATELESS_MEM
  return lsc_prefetch<T, NElts, DS, L1H, L3H>(
      __ESIMD_DNS::accessorToPointer<T>(acc), offsets, pred);
#else
  detail::check_lsc_vector_size<NElts>();
  detail::check_lsc_data_size<T, DS>();
  detail::check_lsc_cache_hint<detail::lsc_action::prefetch, L1H, L3H>();
  constexpr uint16_t _AddressScale = 1;
  constexpr int _ImmOffset = 0;
  constexpr lsc_data_size _DS =
      detail::expand_data_size(detail::finalize_data_size<T, DS>());
  constexpr detail::lsc_vector_size _VS = detail::to_lsc_vector_size<NElts>();
  constexpr detail::lsc_data_order _Transposed =
      detail::lsc_data_order::nontranspose;
  using _MsgT = typename detail::lsc_expand_type<T>::type;
  auto si = __ESIMD_NS::get_surface_index(acc);
  __esimd_lsc_prefetch_bti<_MsgT, L1H, L3H, _AddressScale, _ImmOffset, _DS, _VS,
                           _Transposed, N>(pred.data(), offsets.data(), si);
#endif
}

/// Accessor-based transposed prefetch gather with 1 channel.
/// Supported platforms: DG2, PVC
/// VISA instruction: lsc_load.ugm
///
/// Prefetches elements located at surface.
///
/// @tparam T is element type.
/// @tparam NElts is the number of elements to load per address.
/// @tparam DS is the data size.
/// @tparam L1H is L1 cache hint.
/// @tparam L3H is L3 cache hint.
/// @tparam AccessorTy is the \ref sycl::accessor type.
/// @param acc is the SYCL accessor.
/// @param offset is the zero-based offset in bytes.
///
template <typename T, int NElts = 1,
          lsc_data_size DS = lsc_data_size::default_size,
          cache_hint L1H = cache_hint::none, cache_hint L3H = cache_hint::none,
          typename AccessorTy>
__ESIMD_API std::enable_if_t<!std::is_pointer<AccessorTy>::value>
lsc_prefetch(AccessorTy acc, uint32_t offset) {
#ifdef __ESIMD_FORCE_STATELESS_MEM
  lsc_prefetch<T, NElts, DS, L1H, L3H>(
      __ESIMD_DNS::accessorToPointer<T>(acc, offset));
#else
  detail::check_lsc_vector_size<NElts>();
  detail::check_lsc_data_size<T, DS>();
  detail::check_lsc_cache_hint<detail::lsc_action::prefetch, L1H, L3H>();
  constexpr uint16_t _AddressScale = 1;
  constexpr int _ImmOffset = 0;
  constexpr lsc_data_size _DS = detail::finalize_data_size<T, DS>();
  static_assert(
      _DS == lsc_data_size::u32 || _DS == lsc_data_size::u64,
      "Transposed prefetch is supported only for data size u32 or u64");
  constexpr detail::lsc_vector_size _VS = detail::to_lsc_vector_size<NElts>();
  constexpr detail::lsc_data_order _Transposed =
      detail::lsc_data_order::transpose;
  constexpr int N = 1;
  __ESIMD_NS::simd_mask<N> pred = 1;
  __ESIMD_NS::simd<uint32_t, N> offsets = offset;
  auto si = __ESIMD_NS::get_surface_index(acc);
  __esimd_lsc_prefetch_bti<T, L1H, L3H, _AddressScale, _ImmOffset, _DS, _VS,
                           _Transposed, N>(pred.data(), offsets.data(), si);
#endif
}

/// SLM scatter.
/// Supported platforms: DG2, PVC
/// VISA instruction: lsc_store.slm
///
/// Scatters elements located to slm.
///
/// @tparam T is element type.
/// @tparam NElts is the number of elements to store per address.
/// @tparam DS is the data size.
/// @tparam N is the number of channels (platform dependent).
/// @param offsets is the zero-based offsets for SLM buffer in bytes.
/// @param vals is values to store.
/// @param pred is predicates.
///
template <typename T, int NElts = 1,
          lsc_data_size DS = lsc_data_size::default_size, int N>
__ESIMD_API void lsc_slm_scatter(__ESIMD_NS::simd<uint32_t, N> offsets,
                                 __ESIMD_NS::simd<T, N * NElts> vals,
                                 __ESIMD_NS::simd_mask<N> pred = 1) {
  detail::check_lsc_vector_size<NElts>();
  detail::check_lsc_data_size<T, DS>();
  constexpr uint16_t _AddressScale = 1;
  constexpr int _ImmOffset = 0;
  constexpr lsc_data_size _DS =
      detail::expand_data_size(detail::finalize_data_size<T, DS>());
  constexpr detail::lsc_vector_size _VS = detail::to_lsc_vector_size<NElts>();
  constexpr detail::lsc_data_order _Transposed =
      detail::lsc_data_order::nontranspose;
  using _MsgT = typename detail::lsc_expand_type<T>::type;
  using _CstT = typename detail::lsc_bitcast_type<T>::type;
  __ESIMD_NS::simd<_MsgT, N *NElts> Tmp = vals.template bit_cast_view<_CstT>();
  __esimd_lsc_store_slm<_MsgT, cache_hint::none, cache_hint::none,
                        _AddressScale, _ImmOffset, _DS, _VS, _Transposed, N>(
      pred.data(), offsets.data(), Tmp.data());
}

/// Transposed SLM scatter with 1 channel.
/// Supported platforms: DG2, PVC
/// VISA instruction: lsc_store.slm
///
/// Scatters elements located to slm.
///
/// @tparam T is element type.
/// @tparam NElts is the number of elements to store per address.
/// @tparam DS is the data size.
/// @param offset is the zero-based offset for SLM buffer in bytes.
/// @param vals is values to store.
///
template <typename T, int NElts, lsc_data_size DS = lsc_data_size::default_size>
__ESIMD_API void lsc_slm_block_store(uint32_t offset,
                                     __ESIMD_NS::simd<T, NElts> vals) {
  detail::check_lsc_vector_size<NElts>();
  detail::check_lsc_data_size<T, DS>();
  constexpr uint16_t _AddressScale = 1;
  constexpr int _ImmOffset = 0;
  constexpr lsc_data_size _DS = detail::finalize_data_size<T, DS>();
  static_assert(_DS == lsc_data_size::u32 || _DS == lsc_data_size::u64,
                "Transposed store is supported only for data size u32 or u64");
  constexpr detail::lsc_vector_size _VS = detail::to_lsc_vector_size<NElts>();
  constexpr detail::lsc_data_order _Transposed =
      detail::lsc_data_order::transpose;
  constexpr int N = 1;
  __ESIMD_NS::simd_mask<N> pred = 1;
  __ESIMD_NS::simd<uint32_t, N> offsets = offset;
  __esimd_lsc_store_slm<T, cache_hint::none, cache_hint::none, _AddressScale,
                        _ImmOffset, _DS, _VS, _Transposed, N>(
      pred.data(), offsets.data(), vals.data());
}

/// USM pointer scatter.
/// Supported platforms: DG2, PVC
/// VISA instruction: lsc_store.ugm
///
/// Scatters elements to specific address.
///
/// @tparam T is element type.
/// @tparam NElts is the number of elements to store per address.
/// @tparam DS is the data size.
/// @tparam L1H is L1 cache hint.
/// @tparam L3H is L3 cache hint.
/// @tparam N is the number of channels (platform dependent).
/// @param p is the base pointer.
/// @param offsets is the zero-based offsets in bytes.
/// @param vals is values to store.
/// @param pred is predicates.
///
template <typename T, int NElts = 1,
          lsc_data_size DS = lsc_data_size::default_size,
          cache_hint L1H = cache_hint::none, cache_hint L3H = cache_hint::none,
          int N, typename Toffset>
__ESIMD_API void lsc_scatter(T *p, __ESIMD_NS::simd<Toffset, N> offsets,
                             __ESIMD_NS::simd<T, N * NElts> vals,
                             __ESIMD_NS::simd_mask<N> pred = 1) {
  static_assert(std::is_integral_v<Toffset>, "Unsupported offset type");
  detail::check_lsc_vector_size<NElts>();
  detail::check_lsc_data_size<T, DS>();
  detail::check_lsc_cache_hint<detail::lsc_action::store, L1H, L3H>();
  constexpr uint16_t _AddressScale = 1;
  constexpr int _ImmOffset = 0;
  constexpr lsc_data_size _DS =
      detail::expand_data_size(detail::finalize_data_size<T, DS>());
  constexpr detail::lsc_vector_size _VS = detail::to_lsc_vector_size<NElts>();
  constexpr detail::lsc_data_order _Transposed =
      detail::lsc_data_order::nontranspose;
  using _MsgT = typename detail::lsc_expand_type<T>::type;
  using _CstT = typename detail::lsc_bitcast_type<T>::type;
  __ESIMD_NS::simd<_MsgT, N *NElts> Tmp = vals.template bit_cast_view<_CstT>();
  __ESIMD_NS::simd<uintptr_t, N> addrs = reinterpret_cast<uintptr_t>(p);
  addrs += convert<uintptr_t>(offsets);
  __esimd_lsc_store_stateless<_MsgT, L1H, L3H, _AddressScale, _ImmOffset, _DS,
                              _VS, _Transposed, N>(pred.data(), addrs.data(),
                                                   Tmp.data());
}

template <
    typename T, int NElts = 1, lsc_data_size DS = lsc_data_size::default_size,
    cache_hint L1H = cache_hint::none, cache_hint L3H = cache_hint::none, int N,
    typename Toffset, typename RegionTy = __ESIMD_NS::region1d_t<Toffset, N, 1>>
__ESIMD_API void lsc_scatter(T *p,
                             __ESIMD_NS::simd_view<Toffset, RegionTy> offsets,
                             __ESIMD_NS::simd<T, N * NElts> vals,
                             __ESIMD_NS::simd_mask<N> pred = 1) {
  using Ty = typename __ESIMD_NS::simd_view<Toffset, RegionTy>::element_type;
  lsc_scatter<T, NElts, DS, L1H, L3H, N>(p, __ESIMD_NS::simd<Ty, N>(offsets),
                                         vals, pred);
}

/// Accessor-based scatter.
/// Supported platforms: DG2, PVC
/// VISA instruction: lsc_store.ugm
///
/// Scatters elements to surface.
///
/// @tparam T is element type.
/// @tparam NElts is the number of elements to store per address.
/// @tparam DS is the data size.
/// @tparam L1H is L1 cache hint.
/// @tparam L3H is L3 cache hint.
/// @tparam N is the number of channels (platform dependent).
/// @tparam AccessorTy is the \ref sycl::accessor type.
/// @param acc is the SYCL accessor.
/// @param offsets is the zero-based offsets in bytes.
/// @param vals is values to store.
/// @param pred is predicates.
///
template <typename T, int NElts = 1,
          lsc_data_size DS = lsc_data_size::default_size,
          cache_hint L1H = cache_hint::none, cache_hint L3H = cache_hint::none,
          int N, typename AccessorTy>
__ESIMD_API std::enable_if_t<!std::is_pointer<AccessorTy>::value>
lsc_scatter(AccessorTy acc, __ESIMD_NS::simd<uint32_t, N> offsets,
            __ESIMD_NS::simd<T, N * NElts> vals,
            __ESIMD_NS::simd_mask<N> pred = 1) {
#ifdef __ESIMD_FORCE_STATELESS_MEM
  lsc_scatter<T, NElts, DS, L1H, L3H>(__ESIMD_DNS::accessorToPointer<T>(acc),
                                      offsets, vals, pred);
#else
  detail::check_lsc_vector_size<NElts>();
  detail::check_lsc_data_size<T, DS>();
  detail::check_lsc_cache_hint<detail::lsc_action::store, L1H, L3H>();
  constexpr uint16_t _AddressScale = 1;
  constexpr int _ImmOffset = 0;
  constexpr lsc_data_size _DS =
      detail::expand_data_size(detail::finalize_data_size<T, DS>());
  constexpr detail::lsc_vector_size _VS = detail::to_lsc_vector_size<NElts>();
  constexpr detail::lsc_data_order _Transposed =
      detail::lsc_data_order::nontranspose;
  using _MsgT = typename detail::lsc_expand_type<T>::type;
  using _CstT = typename detail::lsc_bitcast_type<T>::type;
  __ESIMD_NS::simd<_MsgT, N *NElts> Tmp = vals.template bit_cast_view<_CstT>();
  auto si = __ESIMD_NS::get_surface_index(acc);
  __esimd_lsc_store_bti<_MsgT, L1H, L3H, _AddressScale, _ImmOffset, _DS, _VS,
                        _Transposed, N>(pred.data(), offsets.data(), Tmp.data(),
                                        si);
#endif
}

/// USM pointer transposed scatter with 1 channel.
/// Supported platforms: DG2, PVC
/// VISA instruction: lsc_store.ugm
///
/// Scatters elements to specific address.
/// See comments in the  \ref lsc_block_load API for description and parameter
/// constraints.
///
/// @tparam T is element type.
/// @tparam NElts is the number of elements to store per address.
/// @tparam DS is the data size.
/// @tparam L1H is L1 cache hint.
/// @tparam L3H is L3 cache hint.
/// @param p is the base pointer.
/// @param vals is values to store.
/// @param pred is operation predicate. Zero means operation is skipped
/// entirely, non-zero - operation is performed. The default is '1' - perform
/// the operation.
///
template <typename T, int NElts, lsc_data_size DS = lsc_data_size::default_size,
          cache_hint L1H = cache_hint::none, cache_hint L3H = cache_hint::none>
__ESIMD_API void lsc_block_store(T *p, __ESIMD_NS::simd<T, NElts> vals,
                                 __ESIMD_NS::simd_mask<1> pred = 1) {
  detail::check_lsc_data_size<T, DS>();
  detail::check_lsc_cache_hint<detail::lsc_action::store, L1H, L3H>();
  constexpr uint16_t _AddressScale = 1;
  constexpr int _ImmOffset = 0;
  constexpr lsc_data_size _DS = detail::finalize_data_size<T, DS>();
  constexpr detail::lsc_data_order _Transposed =
      detail::lsc_data_order::transpose;
  constexpr int N = 1;
  __ESIMD_NS::simd<uintptr_t, N> addrs = reinterpret_cast<uintptr_t>(p);
  constexpr int SmallIntFactor =
      (_DS == lsc_data_size::u16) ? 2 : (_DS == lsc_data_size::u8 ? 4 : 1);
  static_assert(NElts % SmallIntFactor == 0,
                "Number of elements is not supported by Transposed store");
  detail::check_lsc_vector_size<NElts / SmallIntFactor>();
  constexpr detail::lsc_vector_size _VS =
      detail::to_lsc_vector_size<NElts / SmallIntFactor>();
  if constexpr (SmallIntFactor == 1) {
    if constexpr (_DS == lsc_data_size::u32) {
      __esimd_lsc_store_stateless<uint32_t, L1H, L3H, _AddressScale, _ImmOffset,
                                  _DS, _VS, _Transposed, N>(
          pred.data(), addrs.data(),
          sycl::bit_cast<__ESIMD_DNS::vector_type_t<uint32_t, NElts>>(
              vals.data()));
    } else {
      __esimd_lsc_store_stateless<uint64_t, L1H, L3H, _AddressScale, _ImmOffset,
                                  _DS, _VS, _Transposed, N>(
          pred.data(), addrs.data(),
          sycl::bit_cast<__ESIMD_DNS::vector_type_t<uint64_t, NElts>>(
              vals.data()));
    }
  } else {
    __ESIMD_NS::simd<uint32_t, NElts / SmallIntFactor> tmp = sycl::bit_cast<
        __ESIMD_DNS::vector_type_t<uint32_t, NElts / SmallIntFactor>>(
        vals.data());

    __esimd_lsc_store_stateless<uint32_t, L1H, L3H, _AddressScale, _ImmOffset,
                                lsc_data_size::u32, _VS, _Transposed, N>(
        pred.data(), addrs.data(), tmp.data());
  }
}

/// Accessor-based transposed scatter with 1 channel.
/// Supported platforms: DG2, PVC
/// VISA instruction: lsc_store.ugm
///
/// Scatters elements to surface.
/// See comments in the  \ref lsc_block_load API for description and parameter
/// constraints.
///
/// @tparam T is element type.
/// @tparam NElts is the number of elements to store per address.
/// @tparam DS is the data size.
/// @tparam L1H is L1 cache hint.
/// @tparam L3H is L3 cache hint.
/// @tparam AccessorTy is the \ref sycl::accessor type.
/// @param acc is the SYCL accessor.
/// @param offset is the zero-based offset in bytes.
/// @param vals is values to store.
/// @param pred is operation predicate. Zero means operation is skipped
/// entirely, non-zero - operation is performed. The default is '1' - perform
/// the operation.
///
template <typename T, int NElts, lsc_data_size DS = lsc_data_size::default_size,
          cache_hint L1H = cache_hint::none, cache_hint L3H = cache_hint::none,
          typename AccessorTy>
__ESIMD_API std::enable_if_t<!std::is_pointer<AccessorTy>::value>
lsc_block_store(AccessorTy acc, uint32_t offset,
                __ESIMD_NS::simd<T, NElts> vals,
                __ESIMD_NS::simd_mask<1> pred = 1) {
#ifdef __ESIMD_FORCE_STATELESS_MEM
  lsc_block_store<T, NElts, DS, L1H, L3H>(
      __ESIMD_DNS::accessorToPointer<T>(acc, offset), vals, pred);
#else
  detail::check_lsc_data_size<T, DS>();
  detail::check_lsc_cache_hint<detail::lsc_action::store, L1H, L3H>();
  constexpr uint16_t _AddressScale = 1;
  constexpr int _ImmOffset = 0;
  constexpr lsc_data_size _DS = detail::finalize_data_size<T, DS>();
  constexpr detail::lsc_data_order _Transposed =
      detail::lsc_data_order::transpose;
  constexpr int N = 1;

  __ESIMD_NS::simd<uint32_t, N> offsets = offset;
  auto si = __ESIMD_NS::get_surface_index(acc);
  constexpr int SmallIntFactor =
      (_DS == lsc_data_size::u16) ? 2 : (_DS == lsc_data_size::u8 ? 4 : 1);

  detail::check_lsc_vector_size<NElts / SmallIntFactor>();
  static_assert(NElts % SmallIntFactor == 0,
                "Number of elements is not supported by Transposed store");
  constexpr detail::lsc_vector_size _VS =
      detail::to_lsc_vector_size<NElts / SmallIntFactor>();
  if constexpr (SmallIntFactor > 1) {
    __esimd_lsc_store_bti<uint32_t, L1H, L3H, _AddressScale, _ImmOffset,
                          lsc_data_size::u32, _VS, _Transposed, N>(
        pred.data(), offsets.data(),
        sycl::bit_cast<
            __ESIMD_DNS::vector_type_t<uint32_t, NElts / SmallIntFactor>>(
            vals.data()),
        si);
  } else {
    if constexpr (_DS == lsc_data_size::u32) {
      __esimd_lsc_store_bti<uint32_t, L1H, L3H, _AddressScale, _ImmOffset, _DS,
                            _VS, _Transposed, N>(
          pred.data(), offsets.data(),
          sycl::bit_cast<__ESIMD_DNS::vector_type_t<uint32_t, NElts>>(
              vals.data()),
          si);
    } else {
      __esimd_lsc_store_bti<uint64_t, L1H, L3H, _AddressScale, _ImmOffset, _DS,
                            _VS, _Transposed, N>(
          pred.data(), offsets.data(),
          sycl::bit_cast<__ESIMD_DNS::vector_type_t<uint64_t, NElts>>(
              vals.data()),
          si);
    }
  }
#endif
}

namespace detail {
// Compile-time checks for lsc_load2d/store2d restrictions.
template <typename T, int BlockWidth, int BlockHeight, int NBlocks,
          bool Transposed, bool Transformed, bool IsStore = false>
constexpr void check_lsc_block_2d_restrictions() {
  constexpr int GRFByteSize = BlockWidth * BlockHeight * NBlocks * sizeof(T);
  static_assert(!IsStore || GRFByteSize <= 512,
                "2D store supports 512 bytes max");
  static_assert(IsStore || GRFByteSize <= 2048,
                "2D load supports 2048 bytes max");
  static_assert(!Transposed || !Transformed,
                "Transposed and transformed is not supported");
  if constexpr (Transposed) {
    static_assert(NBlocks == 1, "Transposed expected to be 1 block only");
    static_assert(sizeof(T) == 4 || sizeof(T) == 8,
                  "Transposed load is supported only for data size u32 or u64");
    static_assert(sizeof(T) == 64 ? BlockHeight == 8
                                  : BlockHeight >= 1 && BlockHeight <= 32,
                  "Unsupported block height");
    static_assert(sizeof(T) == 64 ? __ESIMD_DNS::isPowerOf2(BlockWidth, 4)
                                  : BlockWidth >= 1 && BlockWidth <= 8,
                  "Unsupported block width");
  } else if constexpr (Transformed) {
    static_assert(sizeof(T) == 1 || sizeof(T) == 2,
                  "VNNI transform is supported only for data size u8 or u16");
    static_assert(__ESIMD_DNS::isPowerOf2(NBlocks, 4),
                  "Unsupported number of blocks");
    static_assert(BlockHeight * sizeof(T) >= 4 && BlockHeight <= 32,
                  "Unsupported block height");
    static_assert(BlockWidth * sizeof(T) >= 4 &&
                      BlockWidth * NBlocks * sizeof(T) <= 64,
                  "Unsupported block width");
  } else {
    static_assert(
        __ESIMD_DNS::isPowerOf2(NBlocks, sizeof(T) == 1 ? 4 : 8 / sizeof(T)),
        "Unsupported number of blocks");
    static_assert(BlockHeight >= 1 && BlockHeight <= 32,
                  "Unsupported block height");
    static_assert(BlockWidth * sizeof(T) >= 4 &&
                      BlockWidth * NBlocks * sizeof(T) <= 64,
                  "Unsupported block width");
  }
}
} // namespace detail

/// 2D USM pointer block load.
/// Supported platforms: PVC
/// VISA instruction: lsc_load_block2d.ugm
///
/// Collects elements located at specified address and returns them
/// as a single \ref simd object.
///
/// @tparam T is element type.
/// @tparam BlockWidth is the block width in number of elements.
/// @tparam BlockHeight is the block height in number of elements.
/// @tparam NBlocks is the number of blocks.
/// @tparam Transposed is the transposed version or not.
/// @tparam Transformed is apply VNNI transform or not.
/// @tparam L1H is L1 cache hint.
/// @tparam L3H is L3 cache hint.
/// @tparam N is the data size
/// @param Ptr is the surface base address for this operation.
/// @param SurfaceWidth is the surface width minus 1 in bytes
/// @param SurfaceHeight is the surface height minus 1 in rows
/// @param SurfacePitch is the surface pitch minus 1 in bytes
/// @param X is zero based X-coordinate of the left upper rectangle corner in
/// number of elements.
/// @param Y is zero based Y-coordinate of the left upper rectangle corner in
/// rows.
/// @return is a vector of type T and size N, where N is
///  BlockWidth * BlockHeight * NBlocks, if transformed;
///  otherwise,
///  N = roundUpNextMultiple(BlockHeight, 4 / sizeof(T)) *
///   getNextPowerOf2(BlockWidth) * NBlocks
///
template <typename T, int BlockWidth, int BlockHeight = 1, int NBlocks = 1,
          bool Transposed = false, bool Transformed = false,
          cache_hint L1H = cache_hint::none, cache_hint L3H = cache_hint::none,
          int N = detail::get_lsc_block_2d_data_size<
              T, NBlocks, BlockHeight, BlockWidth, Transposed, Transformed>()>
__ESIMD_API __ESIMD_NS::simd<T, N>
lsc_load2d(const T *Ptr, unsigned SurfaceWidth, unsigned SurfaceHeight,
           unsigned SurfacePitch, int X, int Y) {
  detail::check_lsc_cache_hint<detail::lsc_action::load, L1H, L3H>();
  detail::check_lsc_block_2d_restrictions<T, BlockWidth, BlockHeight, NBlocks,
                                          Transposed, Transformed>();
  constexpr int ElemsPerDword = 4 / sizeof(T);
  constexpr int GRFRowSize = Transposed ? BlockHeight : BlockWidth;
  constexpr int GRFRowPitch = __ESIMD_DNS::getNextPowerOf2<GRFRowSize>();
  constexpr int GRFBlockSize =
      GRFRowPitch * (Transposed ? BlockWidth : BlockHeight);
  constexpr int GRFBlockPitch =
      detail::roundUpNextMultiple<64 / sizeof(T), GRFBlockSize>();
  constexpr int ActualN = NBlocks * GRFBlockPitch;
  static_assert(
      ActualN == N,
      "These parameters require unpadding. It is not implemented yet");
  constexpr lsc_data_size DS =
      detail::finalize_data_size<T, lsc_data_size::default_size>();
  __ESIMD_NS::simd_mask<N> pred = 1;
  uintptr_t surf_addr = reinterpret_cast<uintptr_t>(Ptr);
  constexpr detail::lsc_data_order _Transposed =
      Transposed ? detail::lsc_data_order::transpose
                 : detail::lsc_data_order::nontranspose;
  return __esimd_lsc_load2d_stateless<T, L1H, L3H, DS, _Transposed, NBlocks,
                                      BlockWidth, BlockHeight, Transformed, N>(
      pred.data(), surf_addr, SurfaceWidth, SurfaceHeight, SurfacePitch, X, Y);
}

/// 2D USM pointer block prefetch.
/// Supported platforms: PVC
/// VISA instruction: lsc_load_block2d.ugm
///
/// Prefetches elements located at specified address.
///
/// @tparam T is element type.
/// @tparam BlockWidth is the block width in number of elements.
/// @tparam BlockHeight is the block height in number of elements.
/// @tparam NBlocks is the number of blocks.
/// @tparam L1H is L1 cache hint.
/// @tparam L3H is L3 cache hint.
/// @tparam N is the data size
/// @param Ptr is the surface base address for this operation.
/// @param SurfaceWidth is the surface width minus 1 in bytes
/// @param SurfaceHeight is the surface height minus 1 in rows
/// @param SurfacePitch is the surface pitch minus 1 in bytes
/// @param X is zero based X-coordinate of the left upper rectangle corner in
/// number of elements.
/// @param Y is zero based Y-coordinate of the left upper rectangle corner in
/// rows.
///
template <typename T, int BlockWidth, int BlockHeight = 1, int NBlocks = 1,
          cache_hint L1H = cache_hint::none, cache_hint L3H = cache_hint::none,
          int N = detail::get_lsc_block_2d_data_size<
              T, NBlocks, BlockHeight, BlockWidth, false, false>()>
__ESIMD_API void lsc_prefetch2d(const T *Ptr, unsigned SurfaceWidth,
                                unsigned SurfaceHeight, unsigned SurfacePitch,
                                int X, int Y) {
  detail::check_lsc_cache_hint<detail::lsc_action::prefetch, L1H, L3H>();
  detail::check_lsc_block_2d_restrictions<T, BlockWidth, BlockHeight, NBlocks,
                                          false, false>();
  constexpr lsc_data_size DS =
      detail::finalize_data_size<T, lsc_data_size::default_size>();
  __ESIMD_NS::simd_mask<N> pred = 1;
  uintptr_t surf_addr = reinterpret_cast<uintptr_t>(Ptr);
  constexpr detail::lsc_data_order _Transposed =
      detail::lsc_data_order::nontranspose;
  __esimd_lsc_prefetch2d_stateless<T, L1H, L3H, DS, _Transposed, NBlocks,
                                   BlockWidth, BlockHeight, false, N>(
      pred.data(), surf_addr, SurfaceWidth, SurfaceHeight, SurfacePitch, X, Y);
}

/// 2D USM pointer block store.
/// Supported platforms: PVC
/// VISA instruction: lsc_store_block2d.ugm
///
/// Stores elements at specified address.
///
/// @tparam T is element type.
/// @tparam BlockWidth is the block width in number of elements.
/// @tparam BlockHeight is the block height in number of elements.
/// @tparam L1H is L1 cache hint.
/// @tparam L3H is L3 cache hint.
/// @tparam N is the data size
/// @param Ptr is the surface base address for this operation.
/// @param SurfaceWidth is the surface width minus 1 in bytes
/// @param SurfaceHeight is the surface height minus 1 in rows
/// @param SurfacePitch is the surface pitch minus 1 in bytes
/// @param X is zero based X-coordinate of the left upper rectangle corner in
/// number of elements.
/// @param Y is zero based Y-coordinate of the left upper rectangle corner in
/// rows.
/// @param Vals is a vector to store of type T and size N, where
///  N = roundUpNextMultiple(BlockHeight, 4 / sizeof(T)) *
///   getNextPowerOf2(BlockWidth) * NBlocks
///
template <typename T, int BlockWidth, int BlockHeight = 1,
          cache_hint L1H = cache_hint::none, cache_hint L3H = cache_hint::none,
          int N = detail::get_lsc_block_2d_data_size<
              T, 1u, BlockHeight, BlockWidth, false, false>()>
__ESIMD_API void lsc_store2d(T *Ptr, unsigned SurfaceWidth,
                             unsigned SurfaceHeight, unsigned SurfacePitch,
                             int X, int Y, __ESIMD_NS::simd<T, N> Vals) {
  detail::check_lsc_cache_hint<detail::lsc_action::store, L1H, L3H>();
  detail::check_lsc_block_2d_restrictions<T, BlockWidth, BlockHeight, 1, false,
                                          false, true /*IsStore*/>();
  constexpr lsc_data_size DS =
      detail::finalize_data_size<T, lsc_data_size::default_size>();
  __ESIMD_NS::simd_mask<N> pred = 1;
  uintptr_t surf_addr = reinterpret_cast<uintptr_t>(Ptr);
  constexpr detail::lsc_data_order _Transposed =
      detail::lsc_data_order::nontranspose;
  __esimd_lsc_store2d_stateless<T, L1H, L3H, DS, _Transposed, 1u, BlockWidth,
                                BlockHeight, false, N>(
      pred.data(), surf_addr, SurfaceWidth, SurfaceHeight, SurfacePitch, X, Y,
      Vals.data());
}

/// SLM atomic.
/// Supported platforms: DG2, PVC
/// VISA instruction: lsc_atomic_<OP>.slm
///
/// @tparam Op is operation type.
/// @tparam T is element type.
/// @tparam N is the number of channels (platform dependent).
/// @tparam DS is the data size.
/// @param offsets is the zero-based offsets.
/// @param pred is predicates.
///
/// @return A vector of the old values at the memory locations before the
///   update.
template <__ESIMD_NS::atomic_op Op, typename T, int N,
          lsc_data_size DS = lsc_data_size::default_size>
__ESIMD_API __ESIMD_NS::simd<T, N>
lsc_slm_atomic_update(__ESIMD_NS::simd<uint32_t, N> offsets,
                      __ESIMD_NS::simd_mask<N> pred) {
  __ESIMD_EDNS::check_lsc_vector_size<1>();
  __ESIMD_EDNS::check_lsc_data_size<T, DS>();
  constexpr __ESIMD_NS::native::lsc::atomic_op _Op =
      __ESIMD_DNS::to_lsc_atomic_op<Op>();
  __ESIMD_EDNS::check_lsc_atomic<_Op, T, N, 0>();
  constexpr uint16_t _AddressScale = 1;
  constexpr int _ImmOffset = 0;
  constexpr lsc_data_size _DS =
      detail::expand_data_size(detail::finalize_data_size<T, DS>());
  constexpr detail::lsc_vector_size _VS = detail::to_lsc_vector_size<1>();
  constexpr detail::lsc_data_order _Transposed =
      detail::lsc_data_order::nontranspose;
  using _MsgT = typename detail::lsc_expand_type<T>::type;
  __ESIMD_NS::simd<_MsgT, N> Tmp =
      __esimd_lsc_xatomic_slm_0<_MsgT, _Op, cache_hint::none, cache_hint::none,
                                _AddressScale, _ImmOffset, _DS, _VS,
                                _Transposed, N>(pred.data(), offsets.data());
  return detail::lsc_format_ret<T>(Tmp);
}

/// SLM atomic.
/// Supported platforms: DG2, PVC
/// VISA instruction: lsc_atomic_<OP>.slm
///
/// @tparam Op is operation type.
/// @tparam T is element type.
/// @tparam N is the number of channels (platform dependent).
/// @tparam DS is the data size.
/// @param offsets is the zero-based offsets.
/// @param src0 is the first atomic operand.
/// @param pred is predicates.
///
/// @return A vector of the old values at the memory locations before the
///   update.
template <__ESIMD_NS::atomic_op Op, typename T, int N,
          lsc_data_size DS = lsc_data_size::default_size>
__ESIMD_API __ESIMD_NS::simd<T, N>
lsc_slm_atomic_update(__ESIMD_NS::simd<uint32_t, N> offsets,
                      __ESIMD_NS::simd<T, N> src0,
                      __ESIMD_NS::simd_mask<N> pred) {
  detail::check_lsc_vector_size<1>();
  detail::check_lsc_data_size<T, DS>();
  constexpr __ESIMD_NS::native::lsc::atomic_op _Op =
      __ESIMD_DNS::to_lsc_atomic_op<Op>();
  __ESIMD_EDNS::check_lsc_atomic<_Op, T, N, 1>();
  constexpr uint16_t _AddressScale = 1;
  constexpr int _ImmOffset = 0;
  constexpr lsc_data_size _DS =
      detail::expand_data_size(detail::finalize_data_size<T, DS>());
  constexpr detail::lsc_vector_size _VS = detail::to_lsc_vector_size<1>();
  constexpr detail::lsc_data_order _Transposed =
      detail::lsc_data_order::nontranspose;
  using _MsgT = typename detail::lsc_expand_type<T>::type;
  __ESIMD_NS::simd<_MsgT, N> Tmp =
      __esimd_lsc_xatomic_slm_1<_MsgT, _Op, cache_hint::none, cache_hint::none,
                                _AddressScale, _ImmOffset, _DS, _VS,
                                _Transposed, N>(pred.data(), offsets.data(),
                                                src0.data());
  return detail::lsc_format_ret<T>(Tmp);
}

/// SLM atomic.
/// Supported platforms: DG2, PVC
/// VISA instruction: lsc_atomic_<OP>.slm
///
/// @tparam Op is operation type.
/// @tparam T is element type.
/// @tparam N is the number of channels (platform dependent).
/// @tparam DS is the data size.
/// @param offsets is the zero-based offsets.
/// @param src0 is the first atomic operand.
/// @param src1 is the second atomic operand.
/// @param pred is predicates.
///
/// @return A vector of the old values at the memory locations before the
///   update.
template <__ESIMD_NS::atomic_op Op, typename T, int N,
          lsc_data_size DS = lsc_data_size::default_size>
__ESIMD_API __ESIMD_NS::simd<T, N>
lsc_slm_atomic_update(__ESIMD_NS::simd<uint32_t, N> offsets,
                      __ESIMD_NS::simd<T, N> src0, __ESIMD_NS::simd<T, N> src1,
                      __ESIMD_NS::simd_mask<N> pred) {
  detail::check_lsc_vector_size<1>();
  detail::check_lsc_data_size<T, DS>();
  constexpr __ESIMD_NS::native::lsc::atomic_op _Op =
      __ESIMD_DNS::to_lsc_atomic_op<Op>();
  __ESIMD_EDNS::check_lsc_atomic<_Op, T, N, 2>();
  constexpr uint16_t _AddressScale = 1;
  constexpr int _ImmOffset = 0;
  constexpr lsc_data_size _DS =
      detail::expand_data_size(detail::finalize_data_size<T, DS>());
  constexpr detail::lsc_vector_size _VS = detail::to_lsc_vector_size<1>();
  constexpr detail::lsc_data_order _Transposed =
      detail::lsc_data_order::nontranspose;
  using _MsgT = typename detail::lsc_expand_type<T>::type;
  __ESIMD_NS::simd<_MsgT, N> Tmp =
      __esimd_lsc_xatomic_slm_2<_MsgT, _Op, cache_hint::none, cache_hint::none,
                                _AddressScale, _ImmOffset, _DS, _VS,
                                _Transposed, N>(pred.data(), offsets.data(),
                                                src0.data(), src1.data());
  return detail::lsc_format_ret<T>(Tmp);
}

/// USM pointer atomic.
/// Supported platforms: DG2, PVC
/// VISA instruction: lsc_atomic_<OP>.ugm
///
/// @tparam Op is operation type.
/// @tparam T is element type.
/// @tparam N is the number of channels (platform dependent).
/// @tparam DS is the data size.
/// @tparam L1H is L1 cache hint.
/// @tparam L3H is L3 cache hint.
/// @param p is the base pointer.
/// @param offsets is the zero-based offsets.
/// @param pred is predicates.
///
template <__ESIMD_NS::atomic_op Op, typename T, int N,
          lsc_data_size DS = lsc_data_size::default_size,
          cache_hint L1H = cache_hint::none, cache_hint L3H = cache_hint::none,
          typename Toffset>
__ESIMD_API __ESIMD_NS::simd<T, N>
lsc_atomic_update(T *p, __ESIMD_NS::simd<Toffset, N> offsets,
                  __ESIMD_NS::simd_mask<N> pred) {
  static_assert(std::is_integral_v<Toffset>, "Unsupported offset type");
  detail::check_lsc_vector_size<1>();
  detail::check_lsc_data_size<T, DS>();
  constexpr __ESIMD_NS::native::lsc::atomic_op _Op =
      __ESIMD_DNS::to_lsc_atomic_op<Op>();
  __ESIMD_EDNS::check_lsc_atomic<_Op, T, N, 0>();
  detail::check_lsc_cache_hint<detail::lsc_action::atomic, L1H, L3H>();
  constexpr uint16_t _AddressScale = 1;
  constexpr int _ImmOffset = 0;
  constexpr lsc_data_size _DS =
      detail::expand_data_size(detail::finalize_data_size<T, DS>());
  constexpr detail::lsc_vector_size _VS = detail::to_lsc_vector_size<1>();
  constexpr detail::lsc_data_order _Transposed =
      detail::lsc_data_order::nontranspose;
  using _MsgT = typename detail::lsc_expand_type<T>::type;
  __ESIMD_NS::simd<uintptr_t, N> addrs = reinterpret_cast<uintptr_t>(p);
  addrs += convert<uintptr_t>(offsets);
  __ESIMD_NS::simd<_MsgT, N> Tmp =
      __esimd_lsc_xatomic_stateless_0<_MsgT, _Op, L1H, L3H, _AddressScale,
                                      _ImmOffset, _DS, _VS, _Transposed, N>(
          pred.data(), addrs.data());
  return detail::lsc_format_ret<T>(Tmp);
}

template <__ESIMD_NS::atomic_op Op, typename T, int N,
          lsc_data_size DS = lsc_data_size::default_size,
          cache_hint L1H = cache_hint::none, cache_hint L3H = cache_hint::none,
          typename Toffset,
          typename RegionTy = __ESIMD_NS::region1d_t<Toffset, N, 1>>
__ESIMD_API __ESIMD_NS::simd<T, N>
lsc_atomic_update(T *p, __ESIMD_NS::simd_view<Toffset, RegionTy> offsets,
                  __ESIMD_NS::simd_mask<N> pred = 1) {
  using Ty = typename __ESIMD_NS::simd_view<Toffset, RegionTy>::element_type;
  return lsc_atomic_update<Op, T, N, DS, L1H, L3H>(
      p, __ESIMD_NS::simd<Ty, N>(offsets), pred);
}

/// USM pointer atomic.
/// Supported platforms: DG2, PVC
/// VISA instruction: lsc_atomic_<OP>.ugm
///
/// @tparam Op is operation type.
/// @tparam T is element type.
/// @tparam N is the number of channels (platform dependent).
/// @tparam DS is the data size.
/// @tparam L1H is L1 cache hint.
/// @tparam L3H is L3 cache hint.
/// @param p is the base pointer.
/// @param offsets is the zero-based offsets.
/// @param src0 is the first atomic operand.
/// @param pred is predicates.
///
template <__ESIMD_NS::atomic_op Op, typename T, int N,
          lsc_data_size DS = lsc_data_size::default_size,
          cache_hint L1H = cache_hint::none, cache_hint L3H = cache_hint::none,
          typename Toffset>
__ESIMD_API __ESIMD_NS::simd<T, N>
lsc_atomic_update(T *p, __ESIMD_NS::simd<Toffset, N> offsets,
                  __ESIMD_NS::simd<T, N> src0, __ESIMD_NS::simd_mask<N> pred) {
  static_assert(std::is_integral_v<Toffset>, "Unsupported offset type");
  detail::check_lsc_vector_size<1>();
  detail::check_lsc_data_size<T, DS>();
  constexpr __ESIMD_NS::native::lsc::atomic_op _Op =
      __ESIMD_DNS::to_lsc_atomic_op<Op>();
  __ESIMD_EDNS::check_lsc_atomic<_Op, T, N, 1>();
  detail::check_lsc_cache_hint<detail::lsc_action::atomic, L1H, L3H>();
  constexpr uint16_t _AddressScale = 1;
  constexpr int _ImmOffset = 0;
  constexpr lsc_data_size _DS =
      detail::expand_data_size(detail::finalize_data_size<T, DS>());
  constexpr detail::lsc_vector_size _VS = detail::to_lsc_vector_size<1>();
  constexpr detail::lsc_data_order _Transposed =
      detail::lsc_data_order::nontranspose;
  using _MsgT = typename detail::lsc_expand_type<T>::type;
  __ESIMD_NS::simd<uintptr_t, N> addrs = reinterpret_cast<uintptr_t>(p);
  addrs += convert<uintptr_t>(offsets);
  __ESIMD_NS::simd<_MsgT, N> Tmp =
      __esimd_lsc_xatomic_stateless_1<_MsgT, _Op, L1H, L3H, _AddressScale,
                                      _ImmOffset, _DS, _VS, _Transposed, N>(
          pred.data(), addrs.data(), src0.data());
  return detail::lsc_format_ret<T>(Tmp);
}

template <__ESIMD_NS::atomic_op Op, typename T, int N,
          lsc_data_size DS = lsc_data_size::default_size,
          cache_hint L1H = cache_hint::none, cache_hint L3H = cache_hint::none,
          typename Toffset,
          typename RegionTy = __ESIMD_NS::region1d_t<Toffset, N, 1>>
__ESIMD_API __ESIMD_NS::simd<T, N>
lsc_atomic_update(T *p, __ESIMD_NS::simd_view<Toffset, RegionTy> offsets,
                  __ESIMD_NS::simd<T, N> src0,
                  __ESIMD_NS::simd_mask<N> pred = 1) {
  using Ty = typename __ESIMD_NS::simd_view<Toffset, RegionTy>::element_type;
  return lsc_atomic_update<Op, T, N, DS, L1H, L3H>(
      p, __ESIMD_NS::simd<Ty, N>(offsets), src0, pred);
}

/// USM pointer atomic.
/// Supported platforms: DG2, PVC
/// VISA instruction: lsc_atomic_<OP>.ugm
///
/// @tparam Op is operation type.
/// @tparam T is element type.
/// @tparam N is the number of channels (platform dependent).
/// @tparam DS is the data size.
/// @tparam L1H is L1 cache hint.
/// @tparam L3H is L3 cache hint.
/// @param p is the base pointer.
/// @param offsets is the zero-based offsets.
/// @param src0 is the first atomic operand (expected value).
/// @param src1 is the second atomic operand (new value).
/// @param pred predicates.
///
template <__ESIMD_NS::atomic_op Op, typename T, int N,
          lsc_data_size DS = lsc_data_size::default_size,
          cache_hint L1H = cache_hint::none, cache_hint L3H = cache_hint::none,
          typename Toffset>
__ESIMD_API __ESIMD_NS::simd<T, N>
lsc_atomic_update(T *p, __ESIMD_NS::simd<Toffset, N> offsets,
                  __ESIMD_NS::simd<T, N> src0, __ESIMD_NS::simd<T, N> src1,
                  __ESIMD_NS::simd_mask<N> pred) {
  static_assert(std::is_integral_v<Toffset>, "Unsupported offset type");
  detail::check_lsc_vector_size<1>();
  detail::check_lsc_data_size<T, DS>();
  constexpr __ESIMD_NS::native::lsc::atomic_op _Op =
      __ESIMD_DNS::to_lsc_atomic_op<Op>();
  __ESIMD_EDNS::check_lsc_atomic<_Op, T, N, 2>();
  detail::check_lsc_cache_hint<detail::lsc_action::atomic, L1H, L3H>();
  constexpr uint16_t _AddressScale = 1;
  constexpr int _ImmOffset = 0;
  constexpr lsc_data_size _DS =
      detail::expand_data_size(detail::finalize_data_size<T, DS>());
  constexpr detail::lsc_vector_size _VS = detail::to_lsc_vector_size<1>();
  constexpr detail::lsc_data_order _Transposed =
      detail::lsc_data_order::nontranspose;
  using _MsgT = typename detail::lsc_expand_type<T>::type;
  __ESIMD_NS::simd<uintptr_t, N> addrs = reinterpret_cast<uintptr_t>(p);
  addrs += convert<uintptr_t>(offsets);
  __ESIMD_NS::simd<_MsgT, N> Tmp =
      __esimd_lsc_xatomic_stateless_2<_MsgT, _Op, L1H, L3H, _AddressScale,
                                      _ImmOffset, _DS, _VS, _Transposed, N>(
          pred.data(), addrs.data(), src0.data(), src1.data());
  return detail::lsc_format_ret<T>(Tmp);
}

template <__ESIMD_NS::atomic_op Op, typename T, int N,
          lsc_data_size DS = lsc_data_size::default_size,
          cache_hint L1H = cache_hint::none, cache_hint L3H = cache_hint::none,
          typename Toffset,
          typename RegionTy = __ESIMD_NS::region1d_t<Toffset, N, 1>>
__ESIMD_API __ESIMD_NS::simd<T, N>
lsc_atomic_update(T *p, __ESIMD_NS::simd_view<Toffset, RegionTy> offsets,
                  __ESIMD_NS::simd<T, N> src0, __ESIMD_NS::simd<T, N> src1,
                  __ESIMD_NS::simd_mask<N> pred = 1) {
  using Ty = typename __ESIMD_NS::simd_view<Toffset, RegionTy>::element_type;
  return lsc_atomic_update<Op, T, N, DS, L1H, L3H>(
      p, __ESIMD_NS::simd<Ty, N>(offsets), src0, src1, pred);
}

/// Accessor-based atomic.
/// Supported platforms: DG2, PVC
/// VISA instruction: lsc_atomic_<OP>.ugm
///
/// @tparam Op is operation type.
/// @tparam T is element type.
/// @tparam N is the number of channels (platform dependent).
/// @tparam DS is the data size.
/// @tparam L1H is L1 cache hint.
/// @tparam L3H is L3 cache hint.
/// @tparam AccessorTy is the \ref sycl::accessor type.
/// @param acc is the SYCL accessor.
/// @param offsets is the zero-based offsets.
/// @param pred is predicates.
///
/// @return A vector of the old values at the memory locations before the
///   update.
template <__ESIMD_NS::atomic_op Op, typename T, int N,
          lsc_data_size DS = lsc_data_size::default_size,
          cache_hint L1H = cache_hint::none, cache_hint L3H = cache_hint::none,
          typename AccessorTy>
__ESIMD_API std::enable_if_t<!std::is_pointer<AccessorTy>::value,
                             __ESIMD_NS::simd<T, N>>
lsc_atomic_update(AccessorTy acc, __ESIMD_NS::simd<uint32_t, N> offsets,
                  __ESIMD_NS::simd_mask<N> pred) {
#ifdef __ESIMD_FORCE_STATELESS_MEM
  return lsc_atomic_update<Op, T, N, DS, L1H, L3H>(
      __ESIMD_DNS::accessorToPointer<T>(acc), offsets, pred);
#else
  detail::check_lsc_vector_size<1>();
  detail::check_lsc_data_size<T, DS>();
  constexpr __ESIMD_NS::native::lsc::atomic_op _Op =
      __ESIMD_DNS::to_lsc_atomic_op<Op>();
  __ESIMD_EDNS::check_lsc_atomic<_Op, T, N, 0>();
  detail::check_lsc_cache_hint<detail::lsc_action::atomic, L1H, L3H>();
  constexpr uint16_t _AddressScale = 1;
  constexpr int _ImmOffset = 0;
  constexpr lsc_data_size _DS =
      detail::expand_data_size(detail::finalize_data_size<T, DS>());
  constexpr detail::lsc_vector_size _VS = detail::to_lsc_vector_size<1>();
  constexpr detail::lsc_data_order _Transposed =
      detail::lsc_data_order::nontranspose;
  using _MsgT = typename detail::lsc_expand_type<T>::type;
  auto si = __ESIMD_NS::get_surface_index(acc);
  __ESIMD_NS::simd<_MsgT, N> Tmp =
      __esimd_lsc_xatomic_bti_0<_MsgT, _Op, L1H, L3H, _AddressScale, _ImmOffset,
                                _DS, _VS, _Transposed, N>(pred.data(),
                                                          offsets.data(), si);
  return detail::lsc_format_ret<T>(Tmp);
#endif
}

/// Accessor-based atomic.
/// Supported platforms: DG2, PVC
/// VISA instruction: lsc_atomic_<OP>.ugm
///
/// @tparam Op is operation type.
/// @tparam T is element type.
/// @tparam N is the number of channels (platform dependent).
/// @tparam DS is the data size.
/// @tparam L1H is L1 cache hint.
/// @tparam L3H is L3 cache hint.
/// @tparam AccessorTy is the \ref sycl::accessor type.
/// @param acc is the SYCL accessor.
/// @param offsets is the zero-based offsets.
/// @param src0 is the first atomic operand.
/// @param pred is predicates.
///
/// @return A vector of the old values at the memory locations before the
///   update.
template <__ESIMD_NS::atomic_op Op, typename T, int N,
          lsc_data_size DS = lsc_data_size::default_size,
          cache_hint L1H = cache_hint::none, cache_hint L3H = cache_hint::none,
          typename AccessorTy>
__ESIMD_API std::enable_if_t<!std::is_pointer<AccessorTy>::value,
                             __ESIMD_NS::simd<T, N>>
lsc_atomic_update(AccessorTy acc, __ESIMD_NS::simd<uint32_t, N> offsets,
                  __ESIMD_NS::simd<T, N> src0, __ESIMD_NS::simd_mask<N> pred) {
#ifdef __ESIMD_FORCE_STATELESS_MEM
  return lsc_atomic_update<Op, T, N, DS, L1H, L3H>(
      __ESIMD_DNS::accessorToPointer<T>(acc), offsets, src0, pred);
#else
  detail::check_lsc_vector_size<1>();
  detail::check_lsc_data_size<T, DS>();
  constexpr __ESIMD_NS::native::lsc::atomic_op _Op =
      __ESIMD_DNS::to_lsc_atomic_op<Op>();
  __ESIMD_EDNS::check_lsc_atomic<_Op, T, N, 1>();
  detail::check_lsc_cache_hint<detail::lsc_action::atomic, L1H, L3H>();
  constexpr uint16_t _AddressScale = 1;
  constexpr int _ImmOffset = 0;
  constexpr lsc_data_size _DS =
      detail::expand_data_size(detail::finalize_data_size<T, DS>());
  constexpr detail::lsc_vector_size _VS = detail::to_lsc_vector_size<1>();
  constexpr detail::lsc_data_order _Transposed =
      detail::lsc_data_order::nontranspose;
  using _MsgT = typename detail::lsc_expand_type<T>::type;
  auto si = __ESIMD_NS::get_surface_index(acc);
  __ESIMD_NS::simd<_MsgT, N> Tmp =
      __esimd_lsc_xatomic_bti_1<_MsgT, _Op, L1H, L3H, _AddressScale, _ImmOffset,
                                _DS, _VS, _Transposed, N>(
          pred.data(), offsets.data(), src0.data(), si);
  return detail::lsc_format_ret<T>(Tmp);
#endif
}

/// Accessor-based atomic.
/// Supported platforms: DG2, PVC
/// VISA instruction: lsc_atomic_<OP>.ugm
///
/// @tparam Op is operation type.
/// @tparam T is element type.
/// @tparam N is the number of channels (platform dependent).
/// @tparam DS is the data size.
/// @tparam L1H is L1 cache hint.
/// @tparam L3H is L3 cache hint.
/// @tparam AccessorTy is the \ref sycl::accessor type.
/// @param acc is the SYCL accessor.
/// @param offsets is the zero-based offsets.
/// @param src0 is the first atomic operand.
/// @param src1 is the second atomic operand.
/// @param pred is predicates.
///
/// @return A vector of the old values at the memory locations before the
///   update.
template <__ESIMD_NS::atomic_op Op, typename T, int N,
          lsc_data_size DS = lsc_data_size::default_size,
          cache_hint L1H = cache_hint::none, cache_hint L3H = cache_hint::none,
          typename AccessorTy>
__ESIMD_API std::enable_if_t<!std::is_pointer<AccessorTy>::value,
                             __ESIMD_NS::simd<T, N>>
lsc_atomic_update(AccessorTy acc, __ESIMD_NS::simd<uint32_t, N> offsets,
                  __ESIMD_NS::simd<T, N> src0, __ESIMD_NS::simd<T, N> src1,
                  __ESIMD_NS::simd_mask<N> pred) {
#ifdef __ESIMD_FORCE_STATELESS_MEM
  return lsc_atomic_update<Op, T, N, DS, L1H, L3H>(
      __ESIMD_DNS::accessorToPointer<T>(acc), offsets, src0, src1, pred);
#else
  detail::check_lsc_vector_size<1>();
  detail::check_lsc_data_size<T, DS>();
  constexpr __ESIMD_NS::native::lsc::atomic_op _Op =
      __ESIMD_DNS::to_lsc_atomic_op<Op>();
  __ESIMD_EDNS::check_lsc_atomic<_Op, T, N, 2>();
  detail::check_lsc_cache_hint<detail::lsc_action::atomic, L1H, L3H>();
  constexpr uint16_t _AddressScale = 1;
  constexpr int _ImmOffset = 0;
  constexpr lsc_data_size _DS =
      detail::expand_data_size(detail::finalize_data_size<T, DS>());
  constexpr detail::lsc_vector_size _VS = detail::to_lsc_vector_size<1>();
  constexpr detail::lsc_data_order _Transposed =
      detail::lsc_data_order::nontranspose;
  using _MsgT = typename detail::lsc_expand_type<T>::type;
  auto si = __ESIMD_NS::get_surface_index(acc);
  __ESIMD_NS::simd<_MsgT, N> Tmp =
      __esimd_lsc_xatomic_bti_2<_MsgT, _Op, L1H, L3H, _AddressScale, _ImmOffset,
                                _DS, _VS, _Transposed, N>(
          pred.data(), offsets.data(), src0.data(), src1.data(), si);
  return detail::lsc_format_ret<T>(Tmp);
#endif
}

/// Memory fence.
/// Supported platforms: DG2, PVC
///
/// @tparam Kind is the Sfid shaded function.
/// @tparam FenceOp is the fence operation.
/// @tparam Scope is the operation scope.
/// @tparam N is the number of channels (platform dependent).
/// @param pred is predicates.
template <lsc_memory_kind Kind = lsc_memory_kind::untyped_global,
          lsc_fence_op FenceOp = lsc_fence_op::none,
          lsc_scope Scope = lsc_scope::group, int N = 16>
__ESIMD_API void lsc_fence(__ESIMD_NS::simd_mask<N> pred = 1) {
  static_assert(
      Kind != lsc_memory_kind::shared_local ||
          (FenceOp == lsc_fence_op::none && Scope == lsc_scope::group),
      "SLM fence must have 'none' lsc_fence_op and 'group' scope");
  __esimd_lsc_fence<Kind, FenceOp, Scope, N>(pred.data());
}

/// @} sycl_esimd_memory_lsc

} // namespace experimental::esimd

namespace esimd {

/// LSC version of no argument variant of the \c atomic_update - accepts
/// <tt>native::lsc::atomic_op</tt> instead of <tt>atomic_op</tt> as atomic
/// operation template argument.
template <native::lsc::atomic_op Op, typename T, int N, typename Toffset>
__ESIMD_API simd<T, N> atomic_update(T *p, simd<Toffset, N> offset,
                                     simd_mask<N> mask) {
  return __ESIMD_ENS::lsc_atomic_update<detail::to_atomic_op<Op>(), T, N>(
      p, offset, mask);
}

template <native::lsc::atomic_op Op, typename T, int N, typename Toffset,
          typename RegionTy = __ESIMD_NS::region1d_t<Toffset, N, 1>>
__ESIMD_API simd<T, N> atomic_update(T *p, simd_view<Toffset, RegionTy> offsets,
                                     simd_mask<N> mask = 1) {
  return __ESIMD_ENS::lsc_atomic_update<detail::to_atomic_op<Op>(), T, N>(
      p, offsets, mask);
}

/// LSC version of the single-argument atomic update.
template <native::lsc::atomic_op Op, typename T, int N, typename Toffset>
__ESIMD_API simd<T, N> atomic_update(T *p, simd<Toffset, N> offset,
                                     simd<T, N> src0, simd_mask<N> mask) {
  return __ESIMD_ENS::lsc_atomic_update<detail::to_atomic_op<Op>(), T, N>(
      p, offset, src0, mask);
}

template <native::lsc::atomic_op Op, typename T, int N, typename Toffset,
          typename RegionTy = __ESIMD_NS::region1d_t<Toffset, N, 1>>
__ESIMD_API simd<T, N> atomic_update(T *p, simd_view<Toffset, RegionTy> offsets,
                                     simd<T, N> src0, simd_mask<N> mask = 1) {
  return __ESIMD_ENS::lsc_atomic_update<detail::to_atomic_op<Op>(), T, N>(
      p, offsets, src0, mask);
}

/// LSC version of the two-argument atomic update.
template <native::lsc::atomic_op Op, typename T, int N, typename Toffset>
__ESIMD_API simd<T, N> atomic_update(T *p, simd<Toffset, N> offset,
                                     simd<T, N> src0, simd<T, N> src1,
                                     simd_mask<N> mask) {
  // 2-argument lsc_atomic_update arguments order matches the standard one -
  // expected value first, then new value. But atomic_update uses reverse
  // order, hence the src1/src0 swap.
  return __ESIMD_ENS::lsc_atomic_update<detail::to_atomic_op<Op>(), T, N>(
      p, offset, src1, src0, mask);
}

<<<<<<< HEAD
/// RAII-style class used to implement "semi-dynamic" SLM allocation.
/// SLM is allocated in the constructor and released in the destructor, that's
/// why it is "dynamic", as opposed to fully static allocation style of
/// 'slm_init'. Actual offset of SLM chunk allocated by the call is calculated
/// at compile time, that's why it is "semi-". To calculate SLM usage by a
/// kernel, compiler finds a path in a callgraph with the largest amount of SLM
/// "locked" by slm_allocator objects live along the paths. slm_init call also
/// participates in calculating SLM budget. It can be modelled as
/// \c slm_allocator object declared at the very beginning of a kernel and live
/// till its the very end.
/// Only compile-time constant SLM amount is supported for now, it is provided
/// as a class' template argument.
///
/// Since a call graph is used, function pointers and recursion is not
/// supported.
///
/// @tparam SLMAmount The amount allocated in bytes
template <int SLMAmount> class slm_allocator {
  int offset;

public:
  /// Allocates the amount of SLM which is class' template parameter.
  slm_allocator() { offset = __esimd_slm_alloc(SLMAmount); }

  /// @return The allocated chunk's offset in bytes.
  int get_offset() const { return offset; }

  /// Releases the SLM chunk allocated in the constructor.
  ~slm_allocator() { __esimd_slm_free(offset); }
};
=======
template <native::lsc::atomic_op Op, typename T, int N, typename Toffset,
          typename RegionTy = __ESIMD_NS::region1d_t<Toffset, N, 1>>
__ESIMD_API simd<T, N> atomic_update(T *p, simd_view<Toffset, RegionTy> offsets,
                                     simd<T, N> src0, simd<T, N> src1,
                                     simd_mask<N> mask = 1) {
  return __ESIMD_ENS::lsc_atomic_update<detail::to_atomic_op<Op>(), T, N>(
      p, offsets, src1, src0, mask);
}
>>>>>>> 65c0e98d

} // namespace esimd
} // namespace ext::intel
} // __SYCL_INLINE_VER_NAMESPACE(_V1)
} // namespace sycl<|MERGE_RESOLUTION|>--- conflicted
+++ resolved
@@ -1861,7 +1861,15 @@
       p, offset, src1, src0, mask);
 }
 
-<<<<<<< HEAD
+template <native::lsc::atomic_op Op, typename T, int N, typename Toffset,
+          typename RegionTy = __ESIMD_NS::region1d_t<Toffset, N, 1>>
+__ESIMD_API simd<T, N> atomic_update(T *p, simd_view<Toffset, RegionTy> offsets,
+                                     simd<T, N> src0, simd<T, N> src1,
+                                     simd_mask<N> mask = 1) {
+  return __ESIMD_ENS::lsc_atomic_update<detail::to_atomic_op<Op>(), T, N>(
+      p, offsets, src1, src0, mask);
+}
+
 /// RAII-style class used to implement "semi-dynamic" SLM allocation.
 /// SLM is allocated in the constructor and released in the destructor, that's
 /// why it is "dynamic", as opposed to fully static allocation style of
@@ -1892,16 +1900,6 @@
   /// Releases the SLM chunk allocated in the constructor.
   ~slm_allocator() { __esimd_slm_free(offset); }
 };
-=======
-template <native::lsc::atomic_op Op, typename T, int N, typename Toffset,
-          typename RegionTy = __ESIMD_NS::region1d_t<Toffset, N, 1>>
-__ESIMD_API simd<T, N> atomic_update(T *p, simd_view<Toffset, RegionTy> offsets,
-                                     simd<T, N> src0, simd<T, N> src1,
-                                     simd_mask<N> mask = 1) {
-  return __ESIMD_ENS::lsc_atomic_update<detail::to_atomic_op<Op>(), T, N>(
-      p, offsets, src1, src0, mask);
-}
->>>>>>> 65c0e98d
 
 } // namespace esimd
 } // namespace ext::intel
