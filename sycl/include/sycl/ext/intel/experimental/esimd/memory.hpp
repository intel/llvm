//==-------------- memory.hpp - DPC++ Explicit SIMD API --------------------==//
//
// Part of the LLVM Project, under the Apache License v2.0 with LLVM Exceptions.
// See https://llvm.org/LICENSE.txt for license information.
// SPDX-License-Identifier: Apache-2.0 WITH LLVM-exception
//
//===----------------------------------------------------------------------===//
// Implement Explicit SIMD memory-access APIs.
//===----------------------------------------------------------------------===//

#pragma once

#include <CL/sycl/half_type.hpp>
#include <sycl/ext/intel/experimental/esimd/common.hpp>
#include <sycl/ext/intel/experimental/esimd/detail/memory_intrin.hpp>
#include <sycl/ext/intel/experimental/esimd/detail/types.hpp>
#include <sycl/ext/intel/experimental/esimd/detail/util.hpp>
#include <sycl/ext/intel/experimental/esimd/simd.hpp>

#include <cstdint>

__SYCL_INLINE_NAMESPACE(cl) {
namespace sycl {
namespace ext {
namespace intel {
namespace experimental {
namespace esimd {

/// @{
/// @ingroup sycl_esimd_memory

/// @cond ESIMD_DETAIL

namespace detail {
// Type used in internal functions to designate SLM access by
// providing dummy accessor of this type. Used to make it possible to delegate
// implemenations of SLM memory accesses to general surface-based memory
// accesses and thus reuse validity checks etc.
struct LocalAccessorMarker {};

// Shared Local Memory Binding Table Index (aka surface index).
static inline constexpr SurfaceIndex SLM_BTI = 254;
static inline constexpr SurfaceIndex INVALID_BTI =
    static_cast<SurfaceIndex>(-1);
} // namespace detail

/// @endcond ESIMD_DETAIL

/// Get surface index corresponding to a SYCL accessor.
///
/// \param acc a SYCL buffer or image accessor.
/// \return the index of the corresponding surface (aka "binding table index").
///
///
template <typename AccessorTy>
__ESIMD_API SurfaceIndex get_surface_index(AccessorTy acc) {
#ifdef __SYCL_DEVICE_ONLY__
  if constexpr (std::is_same_v<detail::LocalAccessorMarker, AccessorTy>) {
    return detail::SLM_BTI;
  } else {
    const auto mem_obj = detail::AccessorPrivateProxy::getNativeImageObj(acc);
    return __esimd_get_surface_index(mem_obj);
  }
#else
  throw sycl::feature_not_supported();
#endif
}

#ifdef __SYCL_DEVICE_ONLY__
#define __ESIMD_GET_SURF_HANDLE(acc) get_surface_index(acc)
#else
#define __ESIMD_GET_SURF_HANDLE(acc) acc
#endif // __SYCL_DEVICE_ONLY__

// TODO @Pennycook
// {quote}
// ...I'd like us to think more about what we can do to make these interfaces
// more user - friendly. A user providing cache hints has to provide a lot more
// template arguments than required.Could we make this nicer by providing the
// hints as tag - type arguments ?
// ...
//   // Without cache hints, type and length can be deduced from offsets
//   float* p;
//   simd<uint32_t, 16> offsets;
//   auto result = flat_load(p, offsets);
//
//   // With cache hints as templates, verbosity increases significantly:
//   // - Providing any cache hint forces the user to specify the type and
//   length float* p; simd<uint32_t, 16> offsets; auto result =
//   flat_load<uint32_t, 16, 1, CacheHint::Foo, CacheHint::Bar>(p, offsets);
//
//   // With cache hints as tag types, verbosity is reduced:
//   // - Providing a cache hint does not prevent deduction of type and length
//   float* p;
//   simd <uint32_t, 16> offsets;
//   auto result = flat_load(p, offsets, CacheHint::Foo{});
//
// Note also that the templated form prevents a developer from specifying an L3
// hint without also explicitly specifying an L1 hint. If flat_load accepted a
// list of hints, it might be possible to refactor the hints to specify them in
// any order, and it may be more extensible to future cache hints:
// {/quote}
//
// TODO @keryell
// {quote}
// An approach a la https ://github.com/chriskohlhoff/propria from
// @chriskohlhoff would be to add a property to the pointer, such as
//
//    auto result = flat_load(p, offsets);
//    auto result = flat_load(decorate<CacheHint::Foo, CacheHint::Bar>(p),
//    offsets);
// The advantage is that you do not have to change all tour API and all the uses
// of this decorated pointer will benefit from this. decorate is to be bikeshed
// accordingly.
// {/quote}
//
/// Flat-address gather.
///
template <typename Tx, int n, int ElemsPerAddr = 1,
          class T = detail::__raw_t<Tx>>
__ESIMD_API std::enable_if_t<((n == 8 || n == 16 || n == 32) &&
                              (ElemsPerAddr == 1 || ElemsPerAddr == 2 ||
                               ElemsPerAddr == 4)),
                             simd<Tx, n * ElemsPerAddr>>
gather(const Tx *p, simd<uint32_t, n> offsets, simd_mask<n> pred = 1) {
  simd<uint64_t, n> offsets_i = convert<uint64_t>(offsets);
  simd<uint64_t, n> addrs(reinterpret_cast<uint64_t>(p));
  addrs = addrs + offsets_i;

  if constexpr (sizeof(T) == 1 && ElemsPerAddr == 2) {
    auto Ret = __esimd_svm_gather<T, n, detail::ElemsPerAddrEncoding<4>()>(
        addrs.data(), detail::ElemsPerAddrEncoding<ElemsPerAddr>(),
        pred.data());
    return __esimd_rdregion<T, n * 4, n * ElemsPerAddr, /*VS*/ 4, 2, 1>(Ret, 0);
  } else if constexpr (sizeof(T) == 1 && ElemsPerAddr == 1) {
    auto Ret = __esimd_svm_gather<T, n, detail::ElemsPerAddrEncoding<4>()>(
        addrs.data(), detail::ElemsPerAddrEncoding<ElemsPerAddr>(),
        pred.data());
    return __esimd_rdregion<T, n * 4, n * ElemsPerAddr, /*VS*/ 0, n, 4>(Ret, 0);
  } else if constexpr (sizeof(T) == 2 && ElemsPerAddr == 1) {
    auto Ret = __esimd_svm_gather<T, n, detail::ElemsPerAddrEncoding<2>()>(
        addrs.data(), detail::ElemsPerAddrEncoding<2>(), pred.data());
    return __esimd_rdregion<T, n * 2, n, /*VS*/ 0, n, 2>(Ret, 0);
  } else if constexpr (sizeof(T) == 2)
    return __esimd_svm_gather<T, n,
                              detail::ElemsPerAddrEncoding<ElemsPerAddr>()>(
        addrs.data(), detail::ElemsPerAddrEncoding<2 * ElemsPerAddr>(),
        pred.data());
  else
    return __esimd_svm_gather<T, n,
                              detail::ElemsPerAddrEncoding<ElemsPerAddr>()>(
        addrs.data(), detail::ElemsPerAddrEncoding<ElemsPerAddr>(),
        pred.data());
}

/// Flat-address scatter.
///
template <typename Tx, int n, int ElemsPerAddr = 1,
          class T = detail::__raw_t<Tx>>
__ESIMD_API std::enable_if_t<((n == 8 || n == 16 || n == 32) &&
                              (ElemsPerAddr == 1 || ElemsPerAddr == 2 ||
                               ElemsPerAddr == 4))>
scatter(Tx *p, simd<uint32_t, n> offsets, simd<Tx, n * ElemsPerAddr> vals,
        simd_mask<n> pred = 1) {
  simd<uint64_t, n> offsets_i = convert<uint64_t>(offsets);
  simd<uint64_t, n> addrs(reinterpret_cast<uint64_t>(p));
  addrs = addrs + offsets_i;
  if constexpr (sizeof(T) == 1 && ElemsPerAddr == 2) {
    simd<T, n * 4> D;
    D = __esimd_wrregion<T, n * 4, n * ElemsPerAddr, /*VS*/ 4, 2, 1>(
        D.data(), vals.data(), 0);
    __esimd_svm_scatter<T, n, detail::ElemsPerAddrEncoding<4>()>(
        addrs.data(), D.data(), detail::ElemsPerAddrEncoding<ElemsPerAddr>(),
        pred.data());
  } else if constexpr (sizeof(T) == 1 && ElemsPerAddr == 1) {
    simd<T, n * 4> D;
    D = __esimd_wrregion<T, n * 4, n * ElemsPerAddr, /*VS*/ 0, n, 4>(
        D.data(), vals.data(), 0);
    __esimd_svm_scatter<T, n, detail::ElemsPerAddrEncoding<4>()>(
        addrs.data(), D.data(), detail::ElemsPerAddrEncoding<ElemsPerAddr>(),
        pred.data());
  } else if constexpr (sizeof(T) == 2 && ElemsPerAddr == 1) {
    simd<T, n * 2> D;
    D = __esimd_wrregion<T, n * 2, n, /*VS*/ 0, n, 2>(D.data(), vals.data(), 0);
    __esimd_svm_scatter<T, n, detail::ElemsPerAddrEncoding<2>()>(
        addrs.data(), D.data(), detail::ElemsPerAddrEncoding<2>(), pred.data());
  } else if constexpr (sizeof(T) == 2)
    __esimd_svm_scatter<T, n, detail::ElemsPerAddrEncoding<ElemsPerAddr>()>(
        addrs.data(), vals.data(),
        detail::ElemsPerAddrEncoding<2 * ElemsPerAddr>(), pred.data());
  else
    __esimd_svm_scatter<T, n, detail::ElemsPerAddrEncoding<ElemsPerAddr>()>(
        addrs.data(), vals.data(), detail::ElemsPerAddrEncoding<ElemsPerAddr>(),
        pred.data());
}

/// Flat-address block-load.
///
template <typename Tx, int n, typename Flags = vector_aligned_tag,
          class T = detail::__raw_t<Tx>,
          typename = std::enable_if_t<is_simd_flag_type_v<Flags>>>
__ESIMD_API simd<Tx, n> block_load(const Tx *addr, Flags = {}) {
  constexpr unsigned Sz = sizeof(T) * n;
  static_assert(Sz >= detail::OperandSize::OWORD,
                "block size must be at least 1 oword");
  static_assert(Sz % detail::OperandSize::OWORD == 0,
                "block size must be whole number of owords");
  static_assert(detail::isPowerOf2(Sz / detail::OperandSize::OWORD),
                "block must be 1, 2, 4 or 8 owords long");
  static_assert(Sz <= 8 * detail::OperandSize::OWORD,
                "block size must be at most 8 owords");

  uintptr_t Addr = reinterpret_cast<uintptr_t>(addr);
  if constexpr (Flags::template alignment<simd<T, n>> >=
                detail::OperandSize::OWORD) {
    return __esimd_svm_block_ld<T, n>(Addr);
  } else {
    return __esimd_svm_block_ld_unaligned<T, n>(Addr);
  }
}

/// Accessor-based block-load.
///
template <typename Tx, int n, typename AccessorTy,
          typename Flags = vector_aligned_tag,
          typename = std::enable_if_t<is_simd_flag_type_v<Flags>>,
          class T = detail::__raw_t<Tx>>
__ESIMD_API simd<Tx, n> block_load(AccessorTy acc, uint32_t offset,
                                   Flags = {}) {
  constexpr unsigned Sz = sizeof(T) * n;
  static_assert(Sz >= detail::OperandSize::OWORD,
                "block size must be at least 1 oword");
  static_assert(Sz % detail::OperandSize::OWORD == 0,
                "block size must be whole number of owords");
  static_assert(detail::isPowerOf2(Sz / detail::OperandSize::OWORD),
                "block must be 1, 2, 4 or 8 owords long");
  static_assert(Sz <= 8 * detail::OperandSize::OWORD,
                "block size must be at most 8 owords");

#if defined(__SYCL_DEVICE_ONLY__)
  auto surf_ind = __esimd_get_surface_index(
      detail::AccessorPrivateProxy::getNativeImageObj(acc));
#endif // __SYCL_DEVICE_ONLY__

  if constexpr (Flags::template alignment<simd<T, n>> >=
                detail::OperandSize::OWORD) {
#if defined(__SYCL_DEVICE_ONLY__)
    return __esimd_oword_ld<T, n>(surf_ind, offset >> 4);
#else
    return __esimd_oword_ld<T, n>(acc, offset >> 4);
#endif // __SYCL_DEVICE_ONLY__
  } else {
#if defined(__SYCL_DEVICE_ONLY__)
    return __esimd_oword_ld_unaligned<T, n>(surf_ind, offset);
#else
    return __esimd_oword_ld_unaligned<T, n>(acc, offset);
#endif // __SYCL_DEVICE_ONLY__
  }
}

/// Flat-address block-store.
<<<<<<< HEAD
/// \ingroup sycl_esimd
template <typename Tx, int n, class T = detail::__raw_t<Tx>>
=======
///
// TODO the above note about cache hints applies to this API as well.
template <typename Tx, int n, CacheHint L1H = CacheHint::None,
          CacheHint L3H = CacheHint::None, class T = detail::__raw_t<Tx>>
>>>>>>> dfea516f
__ESIMD_API void block_store(Tx *p, simd<Tx, n> vals) {
  constexpr unsigned Sz = sizeof(T) * n;
  static_assert(Sz >= detail::OperandSize::OWORD,
                "block size must be at least 1 oword");
  static_assert(Sz % detail::OperandSize::OWORD == 0,
                "block size must be whole number of owords");
  static_assert(detail::isPowerOf2(Sz / detail::OperandSize::OWORD),
                "block must be 1, 2, 4 or 8 owords long");
  static_assert(Sz <= 8 * detail::OperandSize::OWORD,
                "block size must be at most 8 owords");

  uintptr_t Addr = reinterpret_cast<uintptr_t>(p);
  __esimd_svm_block_st<T, n>(Addr, vals.data());
}

/// Accessor-based block-store.
///
template <typename Tx, int n, typename AccessorTy,
          class T = detail::__raw_t<Tx>>
__ESIMD_API void block_store(AccessorTy acc, uint32_t offset,
                             simd<Tx, n> vals) {
  constexpr unsigned Sz = sizeof(T) * n;
  static_assert(Sz >= detail::OperandSize::OWORD,
                "block size must be at least 1 oword");
  static_assert(Sz % detail::OperandSize::OWORD == 0,
                "block size must be whole number of owords");
  static_assert(detail::isPowerOf2(Sz / detail::OperandSize::OWORD),
                "block must be 1, 2, 4 or 8 owords long");
  static_assert(Sz <= 8 * detail::OperandSize::OWORD,
                "block size must be at most 8 owords");

#if defined(__SYCL_DEVICE_ONLY__)
  auto surf_ind = __esimd_get_surface_index(
      detail::AccessorPrivateProxy::getNativeImageObj(acc));
  __esimd_oword_st<T, n>(surf_ind, offset >> 4, vals.data());
#else
  __esimd_oword_st<T, n>(acc, offset >> 4, vals.data());
#endif // __SYCL_DEVICE_ONLY__
}

/// @cond ESIMD_DETAIL

// Implementations of accessor-based gather and scatter functions
namespace detail {
template <typename T, int N, typename AccessorTy>
ESIMD_INLINE
    ESIMD_NODEBUG std::enable_if_t<(sizeof(T) <= 4) &&
                                   (N == 1 || N == 8 || N == 16 || N == 32) &&
                                   !std::is_pointer<AccessorTy>::value>
    scatter_impl(AccessorTy acc, simd<T, N> vals, simd<uint32_t, N> offsets,
                 uint32_t glob_offset, simd_mask<N> pred) {

  constexpr int TypeSizeLog2 = detail::ElemsPerAddrEncoding<sizeof(T)>();
  // TODO (performance) use hardware-supported scale once BE supports it
  constexpr int16_t scale = 0;
  const auto si = __ESIMD_GET_SURF_HANDLE(acc);

  if constexpr (sizeof(T) < 4) {
    using Tint = std::conditional_t<std::is_integral_v<T>, T,
                                    detail::uint_type_t<sizeof(T)>>;
    using Treal = __raw_t<T>;
    simd<Tint, N> vals_int = bitcast<Tint, Treal, N>(std::move(vals).data());
    using PromoT =
        typename sycl::detail::conditional_t<std::is_signed<Tint>::value,
                                             int32_t, uint32_t>;
    const simd<PromoT, N> promo_vals = convert<PromoT>(std::move(vals_int));
    __esimd_scatter_scaled<PromoT, N, decltype(si), TypeSizeLog2, scale>(
        pred.data(), si, glob_offset, offsets.data(), promo_vals.data());
  } else {
    __esimd_scatter_scaled<T, N, decltype(si), TypeSizeLog2, scale>(
        pred.data(), si, glob_offset, offsets.data(), vals.data());
  }
}

template <typename T, int N, typename AccessorTy>
ESIMD_INLINE ESIMD_NODEBUG std::enable_if_t<
    (sizeof(T) <= 4) && (N == 1 || N == 8 || N == 16 || N == 32) &&
        !std::is_pointer<AccessorTy>::value,
    simd<T, N>>
gather_impl(AccessorTy acc, simd<uint32_t, N> offsets, uint32_t glob_offset,
            simd_mask<N> pred) {

  constexpr int TypeSizeLog2 = detail::ElemsPerAddrEncoding<sizeof(T)>();
  // TODO (performance) use hardware-supported scale once BE supports it
  constexpr uint32_t scale = 0;
  const auto si = get_surface_index(acc);

  if constexpr (sizeof(T) < 4) {
    using Tint = std::conditional_t<std::is_integral_v<T>, T,
                                    detail::uint_type_t<sizeof(T)>>;
    using Treal = __raw_t<T>;
    static_assert(std::is_integral<Tint>::value,
                  "only integral 1- & 2-byte types are supported");
    using PromoT =
        typename sycl::detail::conditional_t<std::is_signed<Tint>::value,
                                             int32_t, uint32_t>;
    const simd<PromoT, N> promo_vals =
        __esimd_gather_masked_scaled2<PromoT, N, decltype(si), TypeSizeLog2,
                                      scale>(si, glob_offset, offsets.data(),
                                             pred.data());
    auto Res = convert<Tint>(promo_vals);

    if constexpr (!std::is_same_v<Tint, T>) {
      return detail::bitcast<Treal, Tint, N>(Res.data());
    } else {
      return Res;
    }
  } else {
    return __esimd_gather_masked_scaled2<T, N, decltype(si), TypeSizeLog2,
                                         scale>(si, glob_offset, offsets.data(),
                                                pred.data());
  }
}

} // namespace detail

/// @endcond ESIMD_DETAIL

/// Accessor-based gather.
///
/// Collects elements located at given offsets in an accessor and returns them
/// as a single \ref simd object. An element can be 1, 2 or 4-byte value.
///
/// \tparam T is element type; can only be a 1,2,4-byte integer or \c float.
/// \tparam N is the number of elements.
/// \tparam AccessorTy is \ref sycl::accessor type.
/// \param acc is the accessor to gather from.
/// \param offsets is per-element offsets.
/// \param glob_offset is offset added to each individual element's offset to
/// compute actual memory access offset for that element.
///
///
template <typename T, int N, typename AccessorTy>
__ESIMD_API std::enable_if_t<(sizeof(T) <= 4) &&
                                 (N == 1 || N == 8 || N == 16 || N == 32) &&
                                 !std::is_pointer<AccessorTy>::value,
                             simd<T, N>>
gather(AccessorTy acc, simd<uint32_t, N> offsets, uint32_t glob_offset = 0,
       simd_mask<N> pred = 1) {

  return detail::gather_impl<T, N, AccessorTy>(acc, offsets, glob_offset, pred);
}

/// Accessor-based scatter.
///
/// Writes elements of a \ref simd object into an accessor at given offsets.
/// An element can be 1, 2 or 4-byte value.
///
/// \tparam T is element type; can only be a 1,2,4-byte integer or \c float.
/// \tparam N is the number of elements.
/// \tparam AccessorTy is \ref sycl::accessor type.
/// \param acc is the accessor to scatter to.
/// \param offsets is per-element offsets.
/// \param vals is values to write.
/// \param glob_offset is offset added to each individual element's offset to
/// compute actual memory access offset for that element.
/// \param pred is per-element predicates; elements with zero corresponding
/// predicates are not written.
///
///
template <typename T, int N, typename AccessorTy>
__ESIMD_API std::enable_if_t<(sizeof(T) <= 4) &&
                             (N == 1 || N == 8 || N == 16 || N == 32) &&
                             !std::is_pointer<AccessorTy>::value>
scatter(AccessorTy acc, simd<uint32_t, N> offsets, simd<T, N> vals,
        uint32_t glob_offset = 0, simd_mask<N> pred = 1) {

  detail::scatter_impl<T, N, AccessorTy>(acc, vals, offsets, glob_offset, pred);
}

/// Load a scalar value from an accessor.
/// @tparam T type of the value
/// @tparam AccessorTy type of the accessor
/// @param offset offset in bytes
/// @return the loaded value
///
template <typename T, typename AccessorTy>
__ESIMD_API T scalar_load(AccessorTy acc, uint32_t offset) {
  const simd<T, 1> Res =
      gather<T, 1, AccessorTy>(acc, simd<uint32_t, 1>(offset));
  return Res[0];
}

/// Store a scalar value into an accessor.
///
template <typename T, typename AccessorTy>
__ESIMD_API void scalar_store(AccessorTy acc, uint32_t offset, T val) {
  scatter<T, 1, AccessorTy>(acc, simd<uint32_t, 1>(offset), simd<T, 1>(val));
}

/// Gathering read for the given starting pointer \p p and \p offsets.
/// Up to 4 data elements may be accessed at each address depending on the
/// enabled channel \p Mask.
/// \tparam T element type of the returned vector. Must be 4-byte.
/// \tparam N size of the \p offsets vector. Must be 16 or 32.
/// \tparam Mask represents a pixel's channel mask.
/// @param p the USM pointer.
/// @param offsets byte-offsets within the \p buffer to be gathered.
/// @param pred predication control used for masking lanes.
///
template <typename Tx, int N, rgba_channel_mask Mask,
          class T = detail::__raw_t<Tx>>
__ESIMD_API std::enable_if_t<(N == 16 || N == 32) && (sizeof(T) == 4),
                             simd<Tx, N * get_num_channels_enabled(Mask)>>
gather_rgba(const Tx *p, simd<uint32_t, N> offsets, simd_mask<N> pred = 1) {

  simd<uint64_t, N> offsets_i = convert<uint64_t>(offsets);
  simd<uint64_t, N> addrs(reinterpret_cast<uint64_t>(p));
  addrs = addrs + offsets_i;
  return __esimd_svm_gather4_scaled<T, N, Mask>(addrs.data(), pred.data());
}

<<<<<<< HEAD
=======
/// Flat-address gather4.
/// Only allow simd-16 and simd-32.
///
template <typename T, int n, rgba_channel_mask Mask,
          CacheHint L1H = CacheHint::None, CacheHint L3H = CacheHint::None>
__SYCL_DEPRECATED("use gather_rgba.")
__ESIMD_API std::enable_if_t<
    (n == 16 || n == 32) && (sizeof(T) == 4),
    simd<T, n * get_num_channels_enabled(Mask)>> gather4(const T *p,
                                                         simd<uint32_t, n>
                                                             offsets,
                                                         simd_mask<n> pred =
                                                             1) {
  detail::IfNotNone<L1H, L3H>::warn();
  return gather_rgba<T, n, Mask>(p, offsets, pred);
}

>>>>>>> dfea516f
/// Scatter write for the given starting pointer \p p and \p offsets.
/// Up to 4 data elements may be written at each address depending on the
/// enabled channel \p Mask.
/// \tparam T element type of the input vector. Must be 4-byte.
/// \tparam N size of the \p offsets vector. Must be 16 or 32.
/// \tparam Mask represents a pixel's channel mask.
/// @param p the USM pointer.
/// @param vals values to be written.
/// @param offsets byte-offsets within the \p buffer to be written.
/// @param pred predication control used for masking lanes.
///
template <typename Tx, int N, rgba_channel_mask Mask,
          class T = detail::__raw_t<Tx>>
__ESIMD_API std::enable_if_t<(N == 16 || N == 32) && (sizeof(T) == 4)>
scatter_rgba(Tx *p, simd<uint32_t, N> offsets,
             simd<Tx, N * get_num_channels_enabled(Mask)> vals,
             simd_mask<N> pred = 1) {
  simd<uint64_t, N> offsets_i = convert<uint64_t>(offsets);
  simd<uint64_t, N> addrs(reinterpret_cast<uint64_t>(p));
  addrs = addrs + offsets_i;
  __esimd_svm_scatter4_scaled<T, N, Mask>(addrs.data(), vals.data(),
                                          pred.data());
}

<<<<<<< HEAD
=======
/// Flat-address scatter4.
///
template <typename T, int n, rgba_channel_mask Mask,
          CacheHint L1H = CacheHint::None, CacheHint L3H = CacheHint::None>
__SYCL_DEPRECATED("use scatter_rgba.")
__ESIMD_API std::enable_if_t<(n == 16 || n == 32) && sizeof(T) == 4> scatter4(
    T *p, simd<T, n * get_num_channels_enabled(Mask)> vals,
    simd<uint32_t, n> offsets, simd_mask<n> pred = 1) {
  detail::IfNotNone<L1H, L3H>::warn();
  scatter_rgba<T, n, Mask>(p, offsets, vals, pred);
}

/// @} sycl_esimd_memory

/// @cond ESIMD_DETAIL

>>>>>>> dfea516f
namespace detail {
/// Check the legality of an atomic call in terms of size and type.
///
template <atomic_op Op, typename T, int N, unsigned NumSrc>
constexpr bool check_atomic() {
  if constexpr (!detail::isPowerOf2(N, 32)) {
    static_assert((detail::isPowerOf2(N, 32)),
                  "Execution size 1, 2, 4, 8, 16, 32 are supported");
    return false;
  }

  // No source operands.
  if constexpr (Op == atomic_op::inc || Op == atomic_op::dec) {
    if constexpr (NumSrc != 0) {
      static_assert(NumSrc == 0, "No source operands are expected");
      return false;
    }
    if constexpr (!is_type<T, uint16_t, uint32_t, uint64_t>()) {
      static_assert((is_type<T, uint16_t, uint32_t, uint64_t>()),
                    "Type UW, UD or UQ is expected");
      return false;
    }
    return true;
  }

  // One source integer operand.
  if constexpr (Op == atomic_op::add || Op == atomic_op::sub ||
                Op == atomic_op::min || Op == atomic_op::max ||
                Op == atomic_op::xchg || Op == atomic_op::bit_and ||
                Op == atomic_op::bit_or || Op == atomic_op::bit_xor ||
                Op == atomic_op::minsint || Op == atomic_op::maxsint) {
    if constexpr (NumSrc != 1) {
      static_assert(NumSrc == 1, "One source operand is expected");
      return false;
    }
    if constexpr ((Op != atomic_op::minsint && Op != atomic_op::maxsint) &&
                  !is_type<T, uint16_t, uint32_t, uint64_t>()) {
      static_assert((is_type<T, uint16_t, uint32_t, uint64_t>()),
                    "Type UW, UD or UQ is expected");
      return false;
    }
    if constexpr ((Op == atomic_op::minsint || Op == atomic_op::maxsint) &&
                  !is_type<T, int16_t, int32_t, int64_t>()) {
      static_assert((is_type<T, int16_t, int32_t, int64_t>()),
                    "Type W, D or Q is expected");
      return false;
    }
    return true;
  }

  // One source float operand.
  if constexpr (Op == atomic_op::fmax || Op == atomic_op::fmin) {
    if constexpr (NumSrc != 1) {
      static_assert(NumSrc == 1, "One source operand is expected");
      return false;
    }
    if constexpr (!is_type<T, float, sycl::half>()) {
      static_assert((is_type<T, float, sycl::half>()),
                    "Type F or HF is expected");
      return false;
    }
    return true;
  }

  // Two source operands.
  if constexpr (Op == atomic_op::cmpxchg || Op == atomic_op::fcmpwr) {
    if constexpr (NumSrc != 2) {
      static_assert(NumSrc == 2, "Two source operands are expected");
      return false;
    }
    if constexpr (Op == atomic_op::cmpxchg &&
                  !is_type<T, uint16_t, uint32_t, uint64_t>()) {
      static_assert((is_type<T, uint16_t, uint32_t, uint64_t>()),
                    "Type UW, UD or UQ is expected");
      return false;
    }
    if constexpr (Op == atomic_op::fcmpwr && !is_type<T, float, sycl::half>()) {
      static_assert((is_type<T, float, sycl::half>()),
                    "Type F or HF is expected");
      return false;
    }
    return true;
  }
  // Unsupported svm atomic Op.
  return false;
}
} // namespace detail

/// @endcond ESIMD_DETAIL

/// @defgroup sycl_esimd_memory_atomics Atomic memory access.
/// @ingroup sycl_esimd_memory
/// Memory access functions which perform per-element atomic update using givin
/// operation.

/// @{
/// @ingroup sycl_esimd_memory_atomics

/// USM address atomic update, version with no source operands: \c inc and \c
/// dec.
template <atomic_op Op, typename Tx, int n, class T = detail::__raw_t<Tx>>
__ESIMD_API std::enable_if_t<detail::check_atomic<Op, Tx, n, 0>(), simd<Tx, n>>
atomic_update(Tx *p, simd<unsigned, n> offset, simd_mask<n> pred) {
  simd<uintptr_t, n> vAddr(reinterpret_cast<uintptr_t>(p));
  simd<uintptr_t, n> offset_i1 = convert<uintptr_t>(offset);
  vAddr += offset_i1;
  return __esimd_svm_atomic0<Op, T, n>(vAddr.data(), pred.data());
}

/// USM address atomic update, version with one source operand: e.g. \c add, \c
/// sub.
template <atomic_op Op, typename Tx, int n, class T = detail::__raw_t<Tx>>
__ESIMD_API std::enable_if_t<detail::check_atomic<Op, Tx, n, 1>(), simd<Tx, n>>
atomic_update(Tx *p, simd<unsigned, n> offset, simd<Tx, n> src0,
              simd_mask<n> pred) {
  simd<uintptr_t, n> vAddr(reinterpret_cast<uintptr_t>(p));
  simd<uintptr_t, n> offset_i1 = convert<uintptr_t>(offset);
  vAddr += offset_i1;
  return __esimd_svm_atomic1<Op, T, n>(vAddr.data(), src0.data(), pred.data());
}

/// USM address atomic update, version with two source operands: e.g. \c
/// cmpxchg.
template <atomic_op Op, typename Tx, int n, class T = detail::__raw_t<Tx>>
__ESIMD_API std::enable_if_t<detail::check_atomic<Op, Tx, n, 2>(), simd<Tx, n>>
atomic_update(Tx *p, simd<unsigned, n> offset, simd<Tx, n> src0,
              simd<Tx, n> src1, simd_mask<n> pred) {
  simd<uintptr_t, n> vAddr(reinterpret_cast<uintptr_t>(p));
  simd<uintptr_t, n> offset_i1 = convert<uintptr_t>(offset);
  vAddr += offset_i1;
  return __esimd_svm_atomic2<Op, T, n>(vAddr.data(), src0.data(), src1.data(),
                                       pred.data());
}

<<<<<<< HEAD
=======
template <atomic_op Op, typename T, int n, CacheHint L1H = CacheHint::None,
          CacheHint L3H = CacheHint::None>
__SYCL_DEPRECATED("use simd::atomic_update.")
__ESIMD_API std::enable_if_t<detail::check_atomic<Op, T, n, 2>(),
                             simd<T, n>> flat_atomic(T *p,
                                                     simd<unsigned, n> offset,
                                                     simd<T, n> src0,
                                                     simd<T, n> src1,
                                                     simd_mask<n> pred) {
  detail::IfNotNone<L1H, L3H>::warn();
  return atomic_update<Op>(p, offset, src0, src1, pred);
}

/// @} sycl_esimd_memory_atomics

/// @{
/// @ingroup sycl_esimd_memory

>>>>>>> dfea516f
/// Represetns a bit mask to control behavior of esimd::fence.
/// Enum elements define semantics of the bits in the mask.
enum fence_mask : uint8_t {
  /// “Commit enable” - wait for fence to complete before continuing.
  global_coherent_fence = 0x1,
  /// Flush the instruction cache.
  l3_flush_instructions = 0x2,
  /// Flush sampler (texture) cache.
  l3_flush_texture_data = 0x4,
  /// Flush constant cache.
  l3_flush_constant_data = 0x8,
  /// Flush constant cache.
  l3_flush_rw_data = 0x10,
  /// Issue SLM memory barrier only. If not set, the memory barrier is global.
  local_barrier = 0x20,
  /// Flush L1 read - only data cache.
  l1_flush_ro_data = 0x40,
  /// Enable thread scheduling barrier.
  sw_barrier = 0x80
};

/// esimd::fence sets the memory read/write order.
/// \tparam cntl is a bitmask composed from \c fence_mask bits.
///
__ESIMD_API void fence(fence_mask cntl) { __esimd_fence(cntl); }

/// Generic work-group barrier.
/// Performs barrier synchronization for all threads within the same thread
/// group. The barrier instruction causes the executing thread to wait until
/// all threads in the same thread group have executed the barrier instruction.
/// Memory ordering is also guaranteed by this instruction.
/// The behavior is undefined if this instruction is executed in divergent
/// control flow.
///
__ESIMD_API void barrier() {
  __esimd_fence(fence_mask::global_coherent_fence | fence_mask::local_barrier);
  __esimd_barrier();
}

/// Generic work-group split barrier
__ESIMD_API void sbarrier(split_barrier_action flag) { __esimd_sbarrier(flag); }

/// @} sycl_esimd_memory_atomics

/// @defgroup sycl_esimd_memory_slm Shared local memory access functions.
/// @ingroup sycl_esimd_memory

/// @{
/// @ingroup sycl_esimd_memory_slm

/// Declare per-work-group slm size.
#ifdef __SYCL_DEVICE_ONLY__
// TODO slm_init should call __esimd_slm_init (TBD) and declared as __ESIMD_API
// on both host and device. Currently __ESIMD_API on device leads to:
// "... cannot call an undefined function without SYCL_EXTERNAL attribute"
__ESIMD_INTRIN
#else
__ESIMD_API
#endif
void slm_init(uint32_t size)
#ifdef __SYCL_DEVICE_ONLY__
    ;
#else
{
  throw sycl::feature_not_supported();
}
#endif // __SYCL_DEVICE_ONLY__

/// SLM gather.
///
/// Only allow simd-16 and simd-32.
template <typename T, int n>
__ESIMD_API
    std::enable_if_t<(n == 1 || n == 8 || n == 16 || n == 32), simd<T, n>>
    slm_gather(simd<uint32_t, n> offsets, simd_mask<n> pred = 1) {
  detail::LocalAccessorMarker acc;
  return detail::gather_impl<T, n>(acc, offsets, 0, pred);
}

/// Load a scalar value from the Shared Local Memory.
/// @tparam T type of the value
/// @param offset SLM offset in bytes
/// @return the loaded value
///
template <typename T> __ESIMD_API T slm_scalar_load(uint32_t offset) {
  const simd<T, 1> Res = slm_gather<T, 1>(simd<uint32_t, 1>(offset));
  return Res[0];
}

/// SLM scatter.
template <typename T, int n>
__ESIMD_API std::enable_if_t<(n == 1 || n == 8 || n == 16 || n == 32) &&
                             (sizeof(T) <= 4)>
slm_scatter(simd<uint32_t, n> offsets, simd<T, n> vals, simd_mask<n> pred = 1) {
  detail::LocalAccessorMarker acc;
  detail::scatter_impl<T, n>(acc, vals, offsets, 0, pred);
}

/// Store a scalar value into the Shared Local Memory.
/// @tparam T type of the value
/// @param offset SLM offset in bytes
/// @param val value to store
///
template <typename T>
__ESIMD_API void slm_scalar_store(uint32_t offset, T val) {
  slm_scatter<T, 1>(simd<uint32_t, 1>(offset), simd<T, 1>(val), 1);
}

/// Gathering read from the SLM given specified \p offsets.
/// Up to 4 data elements may be accessed at each address depending on the
/// enabled channel \p Mask.
/// \tparam T element type of the returned vector. Must be 4-byte.
/// \tparam N size of the \p offsets vector. Must be 8, 16 or 32.
/// \tparam Mask represents a pixel's channel mask.
/// @param offsets byte-offsets within the SLM.
/// @param pred predication control used for masking lanes.
///
template <typename T, int N, rgba_channel_mask Mask>
__ESIMD_API std::enable_if_t<(N == 8 || N == 16 || N == 32) && (sizeof(T) == 4),
                             simd<T, N * get_num_channels_enabled(Mask)>>
slm_gather_rgba(simd<uint32_t, N> offsets, simd_mask<N> pred = 1) {

  const auto si = __ESIMD_GET_SURF_HANDLE(detail::LocalAccessorMarker());
  return __esimd_gather4_scaled<T, N, decltype(si), Mask>(
      pred.data(), si, 0 /*global_offset*/, offsets.data());
}

/// Scatter write to the SLM given specified \p offsets.
/// Up to 4 data elements may be written at each address depending on the
/// enabled channel \p Mask.
/// \tparam T element type of the input vector. Must be 4-byte.
/// \tparam N size of the \p offsets vector. Must be 8, 16 or 32.
/// \tparam Mask represents a pixel's channel mask.
/// @param offsets byte-offsets within the SLM.
/// @param vals values to be written.
/// @param pred predication control used for masking lanes.
///
template <typename T, int N, rgba_channel_mask Mask>
__ESIMD_API std::enable_if_t<(N == 8 || N == 16 || N == 32) && (sizeof(T) == 4)>
slm_scatter_rgba(simd<uint32_t, N> offsets,
                 simd<T, N * get_num_channels_enabled(Mask)> vals,
                 simd_mask<N> pred = 1) {
  const auto si = __ESIMD_GET_SURF_HANDLE(detail::LocalAccessorMarker());
  constexpr int16_t Scale = 0;
  constexpr int global_offset = 0;
  __esimd_scatter4_scaled<T, N, decltype(si), Mask, Scale>(
      pred.data(), si, global_offset, offsets.data(), vals.data());
}

/// SLM block-load.
template <typename T, int n>
__ESIMD_API simd<T, n> slm_block_load(uint32_t offset) {
  constexpr unsigned Sz = sizeof(T) * n;
  static_assert(Sz >= detail::OperandSize::OWORD,
                "block size must be at least 1 oword");
  static_assert(Sz % detail::OperandSize::OWORD == 0,
                "block size must be whole number of owords");
  static_assert(detail::isPowerOf2(Sz / detail::OperandSize::OWORD),
                "block must be 1, 2, 4 or 8 owords long");
  static_assert(Sz <= 16 * detail::OperandSize::OWORD,
                "block size must be at most 16 owords");

  const auto si = __ESIMD_GET_SURF_HANDLE(detail::LocalAccessorMarker());
  return __esimd_oword_ld<detail::__raw_t<T>, n>(si, offset >> 4);
}

/// SLM block-store.
template <typename T, int n>
__ESIMD_API void slm_block_store(uint32_t offset, simd<T, n> vals) {
  constexpr unsigned Sz = sizeof(T) * n;
  static_assert(Sz >= detail::OperandSize::OWORD,
                "block size must be at least 1 oword");
  static_assert(Sz % detail::OperandSize::OWORD == 0,
                "block size must be whole number of owords");
  static_assert(detail::isPowerOf2(Sz / detail::OperandSize::OWORD),
                "block must be 1, 2, 4 or 8 owords long");
  static_assert(Sz <= 8 * detail::OperandSize::OWORD,
                "block size must be at most 8 owords");
  const auto si = __ESIMD_GET_SURF_HANDLE(detail::LocalAccessorMarker());
  // offset in genx.oword.st is in owords
  __esimd_oword_st<detail::__raw_t<T>, n>(si, offset >> 4, vals.data());
}

/// SLM atomic update operation, no source operands: \c inc and \c dec.
template <atomic_op Op, typename Tx, int n, class T = detail::__raw_t<Tx>>
__ESIMD_API std::enable_if_t<detail::check_atomic<Op, T, n, 0>(), simd<Tx, n>>
slm_atomic_update(simd<uint32_t, n> offsets, simd_mask<n> pred) {
  const auto si = __ESIMD_GET_SURF_HANDLE(detail::LocalAccessorMarker());
  return __esimd_dword_atomic0<Op, T, n>(pred.data(), si, offsets.data());
}

/// SLM atomic update operation, one source operand: e.g. \c add, \c sub.
template <atomic_op Op, typename Tx, int n, class T = detail::__raw_t<Tx>>
__ESIMD_API std::enable_if_t<detail::check_atomic<Op, T, n, 1>(), simd<Tx, n>>
slm_atomic_update(simd<uint32_t, n> offsets, simd<Tx, n> src0,
                  simd_mask<n> pred) {
  const auto si = __ESIMD_GET_SURF_HANDLE(detail::LocalAccessorMarker());
  return __esimd_dword_atomic1<Op, T, n>(pred.data(), si, offsets.data(),
                                         src0.data());
}

/// SLM atomic, two source operands.
template <atomic_op Op, typename Tx, int n, class T = detail::__raw_t<Tx>>
__ESIMD_API std::enable_if_t<detail::check_atomic<Op, T, n, 2>(), simd<Tx, n>>
slm_atomic_update(simd<uint32_t, n> offsets, simd<Tx, n> src0, simd<Tx, n> src1,
                  simd_mask<n> pred) {
  const auto si = __ESIMD_GET_SURF_HANDLE(detail::LocalAccessorMarker());
  return __esimd_dword_atomic2<Op, T, n>(pred.data(), si, offsets.data(),
                                         src0.data(), src1.data());
}
<<<<<<< HEAD
/// @}
=======

template <atomic_op Op, typename T, int n>
__SYCL_DEPRECATED("use slm_atomic_update.")
__ESIMD_API std::enable_if_t<detail::check_atomic<Op, T, n, 2>(),
                             simd<T, n>> slm_atomic(simd<uint32_t, n> offsets,
                                                    simd<T, n> src0,
                                                    simd<T, n> src1,
                                                    simd_mask<n> pred) {
  return slm_atomic_update<Op, T, n>(offsets, src0, src1, pred);
}

/// @} sycl_esimd_memory_slm

/// @{
/// @ingroup sycl_esimd_memory
>>>>>>> dfea516f

/// Media block load.
///
/// \tparam T is the element data type.
/// \tparam m is the height of the 2D block.
/// \tparam n is the width of the 2D block.
/// \tparam AccessorTy is type of the SYCL accessor.
/// \tparam plane is planar surface index.
/// \param acc is the SYCL accessor.
/// \param x is X-coordinate of the left upper rectangle corner in BYTES.
/// \param y is Y-coordinate of the left upper rectangle corner in ROWS.
/// \return the linearized 2D block data read from surface.
///
template <typename T, int m, int n, typename AccessorTy, unsigned plane = 0>
__ESIMD_API simd<T, m * n> media_block_load(AccessorTy acc, unsigned x,
                                            unsigned y) {
  constexpr unsigned Width = n * sizeof(T);
  static_assert(Width * m <= 256u,
                "data does not fit into a single dataport transaction");
  static_assert(Width <= 64u, "valid block width is in range [1, 64]");
  static_assert(m <= 64u, "valid block height is in range [1, 64]");
  static_assert(plane <= 3u, "valid plane index is in range [0, 3]");

  const auto si = __ESIMD_GET_SURF_HANDLE(acc);
  using SurfIndTy = decltype(si);
  constexpr unsigned int RoundedWidth =
      Width < 4 ? 4 : detail::getNextPowerOf2<Width>();
  constexpr int BlockWidth = sizeof(T) * n;
  constexpr int Mod = 0;

  if constexpr (Width < RoundedWidth) {
    constexpr unsigned int n1 = RoundedWidth / sizeof(T);
    simd<T, m *n1> temp =
        __esimd_media_ld<T, m, n1, Mod, SurfIndTy, (int)plane, BlockWidth>(
            si, x, y);
    return temp.template select<m, 1, n, 1>(0, 0);
  } else {
    return __esimd_media_ld<T, m, n, Mod, SurfIndTy, (int)plane, BlockWidth>(
        si, x, y);
  }
}

/// Media block store.
///
/// \tparam T is the element data type.
/// \tparam m is the height of the 2D block.
/// \tparam n is the width of the 2D block.
/// \tparam is AccessorTy type of the SYCL accessor.
/// \tparam plane is planar surface index.
/// \param acc is the SYCL accessor.
/// \param x is X-coordinate of the left upper rectangle corner in BYTES.
/// \param y is Y-coordinate of the left upper rectangle corner in ROWS.
/// \param vals is the linearized 2D block data to be written to surface.
///
template <typename T, int m, int n, typename AccessorTy, unsigned plane = 0>
__ESIMD_API void media_block_store(AccessorTy acc, unsigned x, unsigned y,
                                   simd<T, m * n> vals) {
  constexpr unsigned Width = n * sizeof(T);
  static_assert(Width * m <= 256u,
                "data does not fit into a single dataport transaction");
  static_assert(Width <= 64u, "valid block width is in range [1, 64]");
  static_assert(m <= 64u, "valid block height is in range [1, 64]");
  static_assert(plane <= 3u, "valid plane index is in range [0, 3]");
  const auto si = __ESIMD_GET_SURF_HANDLE(acc);
  using SurfIndTy = decltype(si);
  constexpr unsigned int RoundedWidth =
      Width < 4 ? 4 : detail::getNextPowerOf2<Width>();
  constexpr unsigned int n1 = RoundedWidth / sizeof(T);
  constexpr int BlockWidth = sizeof(T) * n;
  constexpr int Mod = 0;

  if constexpr (Width < RoundedWidth) {
    simd<T, m * n1> temp;
    auto temp_ref = temp.template bit_cast_view<T, m, n1>();
    auto vals_ref = vals.template bit_cast_view<T, m, n>();
    temp_ref.template select<m, 1, n, 1>() = vals_ref;
    __esimd_media_st<T, m, n1, Mod, SurfIndTy, plane, BlockWidth>(si, x, y,
                                                                  temp.data());
  } else {
    __esimd_media_st<T, m, n, Mod, SurfIndTy, plane, BlockWidth>(si, x, y,
                                                                 vals.data());
  }
}

<<<<<<< HEAD
#ifndef __SYCL_DEVICE_ONLY__

inline void slm_init(uint32_t size) {}

#endif

/// \defgroup sycl_esimd_raw_send_api Raw send APIs
/// APIs below are used to implement the send messages on Intel(R) processor
=======
/// get_value
///
/// \param acc is the SYCL accessor.
/// \return the binding table index value.
///
template <typename AccessorTy>
__SYCL_DEPRECATED("use get_surface_index")
__ESIMD_API uint32_t get_value(AccessorTy acc) {
  return static_cast<uint32_t>(get_surface_index(acc));
}

/// @} sycl_esimd_memory_atomics

/// @defgroup sycl_esimd_memory_raw_send Raw send APIs
/// @ingroup sycl_esimd_memory
/// Implements the send messages on Intel(R) processor
>>>>>>> dfea516f
/// graphics, as defined in the documentation at
/// https://01.org/sites/default/files/documentation/intel-gfx-prm-osrc-icllp-vol02a-commandreference-instructions_2.pdf

/// @{
/// @ingroup sycl_esimd_memory_raw_send

/// Raw sends load.
///
/// \param msgDst is the old value of the destination operand.
/// \param msgSrc0 is the first source operand of send message.
/// \param msgSrc1 is the second source operand of send message.
/// \param exDesc is the extended message descriptor.
/// \param msgDesc is the message descriptor.
/// \param execSize is the execution size, which must be a compile time
/// constant.
/// \param sfid is the shared function ID, which must be a compile time
/// constant.
/// \param numSrc0 is the number of GRFs for source-0, which must be a compile
/// time constant.
/// \param numSrc1 is the number of GRFs for source-1, which must be a compile
/// constant.
/// \param numDst is the number of GRFs for destination, which must be a compile
/// time constant.
/// \param isEOT is the flag that indicates whether this is an EOT message,
/// which must be a compile time constant (optional - default to 0).
/// \param isSendc is the flag that indicates whether sendc should be used,
/// which must be a compile time constant (optional - default to 0).
/// \param mask is the predicate to specify enabled channels (optional - default
/// to on).
/// \return the vector value read from memory.
template <typename T1, int n1, typename T2, int n2, typename T3, int n3,
          int N = 16>
__ESIMD_API simd<T1, n1>
raw_sends_load(simd<T1, n1> msgDst, simd<T2, n2> msgSrc0, simd<T3, n3> msgSrc1,
               uint32_t exDesc, uint32_t msgDesc, uint8_t execSize,
               uint8_t sfid, uint8_t numSrc0, uint8_t numSrc1, uint8_t numDst,
               uint8_t isEOT = 0, uint8_t isSendc = 0, simd_mask<N> mask = 1) {
  constexpr unsigned _Width1 = n1 * sizeof(T1);
  static_assert(_Width1 % 32 == 0, "Invalid size for raw send rspVar");
  constexpr unsigned _Width2 = n2 * sizeof(T2);
  static_assert(_Width2 % 32 == 0, "Invalid size for raw send msgSrc0");
  constexpr unsigned _Width3 = n3 * sizeof(T3);
  static_assert(_Width3 % 32 == 0, "Invalid size for raw send msgSrc1");

  uint8_t modifier = ((isEOT & 0x1) << 1) | (isSendc & 0x1);
  return __esimd_raw_sends2<T1, n1, T2, n2, T3, n3, N>(
      modifier, execSize, mask.data(), numSrc0, numSrc1, numDst, sfid, exDesc,
      msgDesc, msgSrc0.data(), msgSrc1.data(), msgDst.data());
}

/// Raw send load.
///
/// \param msgDst is the old value of the destination operand.
/// \param msgSrc0 is the first source operand of send message.
/// \param exDesc is the extended message descriptor.
/// \param msgDesc is the message descriptor.
/// \param execSize is the execution size, which must be a compile time
/// constant.
/// \param sfid is the shared function ID, which must be a compile time
/// constant.
/// \param numSrc0 is the number of GRFs for source-0, which must be a compile
/// time constant.
/// \param numDst is the number of GRFs for destination, which must be a compile
/// time constant.
/// \param isEOT is the flag that indicates whether this is an EOT message,
/// which must be a compile time constant (optional - default to 0).
/// \param isSendc is the flag that indicates whether sendc should be used,
/// which must be a compile time constant (optional - default to 0).
/// \param mask is the predicate to specify enabled channels (optional - default
/// to on).
/// \return the vector value read from memory.
template <typename T1, int n1, typename T2, int n2, int N = 16>
__ESIMD_API simd<T1, n1>
raw_send_load(simd<T1, n1> msgDst, simd<T2, n2> msgSrc0, uint32_t exDesc,
              uint32_t msgDesc, uint8_t execSize, uint8_t sfid, uint8_t numSrc0,
              uint8_t numDst, uint8_t isEOT = 0, uint8_t isSendc = 0,
              simd_mask<N> mask = 1) {
  constexpr unsigned _Width1 = n1 * sizeof(T1);
  static_assert(_Width1 % 32 == 0, "Invalid size for raw send rspVar");
  constexpr unsigned _Width2 = n2 * sizeof(T2);
  static_assert(_Width2 % 32 == 0, "Invalid size for raw send msgSrc0");

  uint8_t modifier = ((isEOT & 0x1) << 1) | (isSendc & 0x1);
  return __esimd_raw_send2<T1, n1, T2, n2, N>(
      modifier, execSize, mask.data(), numSrc0, numDst, sfid, exDesc, msgDesc,
      msgSrc0.data(), msgDst.data());
}

/// Raw sends store.
///
/// \param msgSrc0 is the first source operand of send message.
/// \param msgSrc1 is the second source operand of send message.
/// \param exDesc is the extended message descriptor.
/// \param msgDesc is the message descriptor.
/// \param execSize is the execution size, which must be a compile time
/// constant.
/// \param sfid is the shared function ID, which must be a compile time
/// constant.
/// \param numSrc0 is the number of GRFs for source-0, which must be a compile
/// time constant.
/// \param numSrc1 is the number of GRFs for source-1, which must be a compile
/// time constant.
/// \param isEOT is the flag that indicates whether this is an EOT message,
/// which must be a compile time constant (optional - default to 0).
/// \param isSendc is the flag that indicates whether sendc should be used,
/// which must be a compile time constant (optional - default to 0).
/// \param mask is the predicate to specify enabled channels (optional - default
/// to on).
template <typename T1, int n1, typename T2, int n2, int N = 16>
__ESIMD_API void
raw_sends_store(simd<T1, n1> msgSrc0, simd<T2, n2> msgSrc1, uint32_t exDesc,
                uint32_t msgDesc, uint8_t execSize, uint8_t sfid,
                uint8_t numSrc0, uint8_t numSrc1, uint8_t isEOT = 0,
                uint8_t isSendc = 0, simd_mask<N> mask = 1) {
  constexpr unsigned _Width1 = n1 * sizeof(T1);
  static_assert(_Width1 % 32 == 0, "Invalid size for raw send msgSrc0");
  constexpr unsigned _Width2 = n2 * sizeof(T2);
  static_assert(_Width2 % 32 == 0, "Invalid size for raw send msgSrc1");

  uint8_t modifier = ((isEOT & 0x1) << 1) | (isSendc & 0x1);
  __esimd_raw_sends2_noresult<T1, n1, T2, n2, N>(
      modifier, execSize, mask.data(), numSrc0, numSrc1, sfid, exDesc, msgDesc,
      msgSrc0.data(), msgSrc1.data());
}

/// Raw send store.
///
/// \param msgSrc0 is the first source operand of send message.
/// \param exDesc is the extended message descriptor.
/// \param msgDesc is the message descriptor.
/// \param execSize is the execution size, which must be a compile time
/// constant.
/// \param sfid is the shared function ID, which must be a compile time
/// constant.
/// \param numSrc0 is the number of GRFs for source-0, which must be a compile
/// time constant.
/// \param isEOT is the flag that indicates whether this is an EOT message,
/// which must be a compile time constant (optional - default to 0).
/// \param isSendc is the flag that indicates whether sendc should be used,
/// which must be a compile time constant (optional - default to 0).
/// \param mask is the predicate to specify enabled channels (optional - default
/// to on).
template <typename T1, int n1, int N = 16>
__ESIMD_API void
raw_send_store(simd<T1, n1> msgSrc0, uint32_t exDesc, uint32_t msgDesc,
               uint8_t execSize, uint8_t sfid, uint8_t numSrc0,
               uint8_t isEOT = 0, uint8_t isSendc = 0, simd_mask<N> mask = 1) {
  constexpr unsigned _Width1 = n1 * sizeof(T1);
  static_assert(_Width1 % 32 == 0, "Invalid size for raw send msgSrc0");

  uint8_t modifier = ((isEOT & 0x1) << 1) | (isSendc & 0x1);
  __esimd_raw_send2_noresult<T1, n1, N>(modifier, execSize, mask.data(),
                                        numSrc0, sfid, exDesc, msgDesc,
                                        msgSrc0.data());
}
/// @} sycl_esimd_memory_raw_send

#undef __ESIMD_GET_SURF_HANDLE

} // namespace esimd
} // namespace experimental
} // namespace intel
} // namespace ext
} // namespace sycl
} // __SYCL_INLINE_NAMESPACE(cl)<|MERGE_RESOLUTION|>--- conflicted
+++ resolved
@@ -259,15 +259,8 @@
 }
 
 /// Flat-address block-store.
-<<<<<<< HEAD
-/// \ingroup sycl_esimd
+///
 template <typename Tx, int n, class T = detail::__raw_t<Tx>>
-=======
-///
-// TODO the above note about cache hints applies to this API as well.
-template <typename Tx, int n, CacheHint L1H = CacheHint::None,
-          CacheHint L3H = CacheHint::None, class T = detail::__raw_t<Tx>>
->>>>>>> dfea516f
 __ESIMD_API void block_store(Tx *p, simd<Tx, n> vals) {
   constexpr unsigned Sz = sizeof(T) * n;
   static_assert(Sz >= detail::OperandSize::OWORD,
@@ -480,26 +473,6 @@
   return __esimd_svm_gather4_scaled<T, N, Mask>(addrs.data(), pred.data());
 }
 
-<<<<<<< HEAD
-=======
-/// Flat-address gather4.
-/// Only allow simd-16 and simd-32.
-///
-template <typename T, int n, rgba_channel_mask Mask,
-          CacheHint L1H = CacheHint::None, CacheHint L3H = CacheHint::None>
-__SYCL_DEPRECATED("use gather_rgba.")
-__ESIMD_API std::enable_if_t<
-    (n == 16 || n == 32) && (sizeof(T) == 4),
-    simd<T, n * get_num_channels_enabled(Mask)>> gather4(const T *p,
-                                                         simd<uint32_t, n>
-                                                             offsets,
-                                                         simd_mask<n> pred =
-                                                             1) {
-  detail::IfNotNone<L1H, L3H>::warn();
-  return gather_rgba<T, n, Mask>(p, offsets, pred);
-}
-
->>>>>>> dfea516f
 /// Scatter write for the given starting pointer \p p and \p offsets.
 /// Up to 4 data elements may be written at each address depending on the
 /// enabled channel \p Mask.
@@ -524,25 +497,10 @@
                                           pred.data());
 }
 
-<<<<<<< HEAD
-=======
-/// Flat-address scatter4.
-///
-template <typename T, int n, rgba_channel_mask Mask,
-          CacheHint L1H = CacheHint::None, CacheHint L3H = CacheHint::None>
-__SYCL_DEPRECATED("use scatter_rgba.")
-__ESIMD_API std::enable_if_t<(n == 16 || n == 32) && sizeof(T) == 4> scatter4(
-    T *p, simd<T, n * get_num_channels_enabled(Mask)> vals,
-    simd<uint32_t, n> offsets, simd_mask<n> pred = 1) {
-  detail::IfNotNone<L1H, L3H>::warn();
-  scatter_rgba<T, n, Mask>(p, offsets, vals, pred);
-}
-
 /// @} sycl_esimd_memory
 
 /// @cond ESIMD_DETAIL
 
->>>>>>> dfea516f
 namespace detail {
 /// Check the legality of an atomic call in terms of size and type.
 ///
@@ -677,27 +635,11 @@
                                        pred.data());
 }
 
-<<<<<<< HEAD
-=======
-template <atomic_op Op, typename T, int n, CacheHint L1H = CacheHint::None,
-          CacheHint L3H = CacheHint::None>
-__SYCL_DEPRECATED("use simd::atomic_update.")
-__ESIMD_API std::enable_if_t<detail::check_atomic<Op, T, n, 2>(),
-                             simd<T, n>> flat_atomic(T *p,
-                                                     simd<unsigned, n> offset,
-                                                     simd<T, n> src0,
-                                                     simd<T, n> src1,
-                                                     simd_mask<n> pred) {
-  detail::IfNotNone<L1H, L3H>::warn();
-  return atomic_update<Op>(p, offset, src0, src1, pred);
-}
-
 /// @} sycl_esimd_memory_atomics
 
 /// @{
 /// @ingroup sycl_esimd_memory
 
->>>>>>> dfea516f
 /// Represetns a bit mask to control behavior of esimd::fence.
 /// Enum elements define semantics of the bits in the mask.
 enum fence_mask : uint8_t {
@@ -908,25 +850,11 @@
   return __esimd_dword_atomic2<Op, T, n>(pred.data(), si, offsets.data(),
                                          src0.data(), src1.data());
 }
-<<<<<<< HEAD
-/// @}
-=======
-
-template <atomic_op Op, typename T, int n>
-__SYCL_DEPRECATED("use slm_atomic_update.")
-__ESIMD_API std::enable_if_t<detail::check_atomic<Op, T, n, 2>(),
-                             simd<T, n>> slm_atomic(simd<uint32_t, n> offsets,
-                                                    simd<T, n> src0,
-                                                    simd<T, n> src1,
-                                                    simd_mask<n> pred) {
-  return slm_atomic_update<Op, T, n>(offsets, src0, src1, pred);
-}
 
 /// @} sycl_esimd_memory_slm
 
 /// @{
 /// @ingroup sycl_esimd_memory
->>>>>>> dfea516f
 
 /// Media block load.
 ///
@@ -1011,33 +939,11 @@
   }
 }
 
-<<<<<<< HEAD
-#ifndef __SYCL_DEVICE_ONLY__
-
-inline void slm_init(uint32_t size) {}
-
-#endif
-
-/// \defgroup sycl_esimd_raw_send_api Raw send APIs
-/// APIs below are used to implement the send messages on Intel(R) processor
-=======
-/// get_value
-///
-/// \param acc is the SYCL accessor.
-/// \return the binding table index value.
-///
-template <typename AccessorTy>
-__SYCL_DEPRECATED("use get_surface_index")
-__ESIMD_API uint32_t get_value(AccessorTy acc) {
-  return static_cast<uint32_t>(get_surface_index(acc));
-}
-
 /// @} sycl_esimd_memory_atomics
 
 /// @defgroup sycl_esimd_memory_raw_send Raw send APIs
 /// @ingroup sycl_esimd_memory
 /// Implements the send messages on Intel(R) processor
->>>>>>> dfea516f
 /// graphics, as defined in the documentation at
 /// https://01.org/sites/default/files/documentation/intel-gfx-prm-osrc-icllp-vol02a-commandreference-instructions_2.pdf
 
