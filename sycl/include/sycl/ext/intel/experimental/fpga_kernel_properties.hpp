--- conflicted
+++ resolved
@@ -32,18 +32,14 @@
   wait_for_done_write,
 };
 
-<<<<<<< HEAD
 enum class fpga_cluster_options_enum : std::uint16_t {
   stall_free,
   stall_enable
 };
 
-struct streaming_interface_key {
-=======
 struct streaming_interface_key
     : oneapi::experimental::detail::compile_time_property_key<
           oneapi::experimental::detail::PropKind::StreamingInterface> {
->>>>>>> 7a71960b
   template <streaming_interface_options_enum option>
   using value_t = ext::oneapi::experimental::property_value<
       streaming_interface_key,
@@ -67,7 +63,9 @@
       std::integral_constant<int, pipeline_directive_or_initiation_interval>>;
 };
 
-struct fpga_cluster_key {
+struct fpga_cluster_key
+    : oneapi::experimental::detail::compile_time_property_key<
+          oneapi::experimental::detail::PropKind::FPGACluster> {
   template <fpga_cluster_options_enum option>
   using value_t = ext::oneapi::experimental::property_value<
       fpga_cluster_key,
@@ -119,21 +117,6 @@
 } // namespace ext::intel::experimental
 
 namespace ext::oneapi::experimental {
-<<<<<<< HEAD
-template <>
-struct is_property_key<intel::experimental::streaming_interface_key>
-    : std::true_type {};
-template <>
-struct is_property_key<intel::experimental::register_map_interface_key>
-    : std::true_type {};
-template <>
-struct is_property_key<intel::experimental::pipelined_key> : std::true_type {};
-template <>
-struct is_property_key<intel::experimental::fpga_cluster_key> : std::true_type {
-};
-
-=======
->>>>>>> 7a71960b
 template <typename T, typename PropertyListT>
 struct is_property_key_of<
     intel::experimental::streaming_interface_key,
@@ -167,37 +150,6 @@
     : std::true_type {};
 
 namespace detail {
-<<<<<<< HEAD
-template <>
-struct PropertyToKind<intel::experimental::streaming_interface_key> {
-  static constexpr PropKind Kind = StreamingInterface;
-};
-template <>
-struct PropertyToKind<intel::experimental::register_map_interface_key> {
-  static constexpr PropKind Kind = RegisterMapInterface;
-};
-template <> struct PropertyToKind<intel::experimental::pipelined_key> {
-  static constexpr PropKind Kind = Pipelined;
-};
-template <> struct PropertyToKind<intel::experimental::fpga_cluster_key> {
-  static constexpr PropKind Kind = FPGACluster;
-};
-
-template <>
-struct IsCompileTimeProperty<intel::experimental::streaming_interface_key>
-    : std::true_type {};
-template <>
-struct IsCompileTimeProperty<intel::experimental::register_map_interface_key>
-    : std::true_type {};
-template <>
-struct IsCompileTimeProperty<intel::experimental::pipelined_key>
-    : std::true_type {};
-template <>
-struct IsCompileTimeProperty<intel::experimental::fpga_cluster_key>
-    : std::true_type {};
-
-=======
->>>>>>> 7a71960b
 template <intel::experimental::streaming_interface_options_enum Stall_Free>
 struct PropertyMetaInfo<
     intel::experimental::streaming_interface_key::value_t<Stall_Free>> {
