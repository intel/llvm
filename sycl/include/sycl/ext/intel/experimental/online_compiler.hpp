--- conflicted
+++ resolved
@@ -225,15 +225,5 @@
   using namespace ext::intel::experimental;
 } // namespace intel
 } // namespace ext
-
-<<<<<<< HEAD
-namespace __SYCL2020_DEPRECATED(
-    "use 'ext::intel::experimental' instead") INTEL {
-  using namespace ext::intel::experimental;
-} // namespace INTEL
 } // __SYCL_OPEN_NS()
-__SYCL_CLOSE_NS()
-=======
-} // namespace sycl
-} // __SYCL_INLINE_NAMESPACE(cl)
->>>>>>> 194adce7
+__SYCL_CLOSE_NS()