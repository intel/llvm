--- conflicted
+++ resolved
@@ -49,14 +49,5 @@
 
 } // namespace intel
 } // namespace ext
-
-<<<<<<< HEAD
-namespace __SYCL2020_DEPRECATED("use 'ext::intel' instead") INTEL {
-  using namespace ext::intel;
-}
 } // __SYCL_OPEN_NS()
-__SYCL_CLOSE_NS()
-=======
-} // namespace sycl
-} // __SYCL_INLINE_NAMESPACE(cl)
->>>>>>> 194adce7
+__SYCL_CLOSE_NS()