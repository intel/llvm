--- conflicted
+++ resolved
@@ -25,14 +25,8 @@
 enum class image_type : unsigned int {
   standard = 0,
   mipmap = 1,
-<<<<<<< HEAD
-  cubemap = 2, /* Not implemented */
-  layered = 3, /* Not implemented */
-=======
   array = 2,
   cubemap = 3, /* Not implemented */
-  interop = 4,
->>>>>>> 9edd27a2
 };
 
 /// A struct to describe the properties of an image.
