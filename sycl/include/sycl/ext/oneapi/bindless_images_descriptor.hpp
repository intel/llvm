//==------ bindless_images_descriptor.hpp --- SYCL bindless images ---------==//
//
// Part of the LLVM Project, under the Apache License v2.0 with LLVM Exceptions.
// See https://llvm.org/LICENSE.txt for license information.
// SPDX-License-Identifier: Apache-2.0 WITH LLVM-exception
//
//===----------------------------------------------------------------------===//

#pragma once

#include <sycl/detail/array.hpp> // for array
#include <sycl/exception.hpp>    // for errc, exception
#include <sycl/image.hpp>        // for image_channel_order, image_channel_type
#include <sycl/range.hpp>        // for range

#include <algorithm>    // for max
#include <stddef.h>     // for size_t
#include <system_error> // for error_code

namespace sycl {
inline namespace _V1 {
namespace ext::oneapi::experimental {

namespace detail {

inline image_channel_order
get_image_default_channel_order(unsigned int num_channels) {
  switch (num_channels) {
  case 1:
    return image_channel_order::r;
  case 2:
    return image_channel_order::rg;
  case 4:
    return image_channel_order::rgba;
  default:
    assert(false && "Invalid channel number");
    return static_cast<image_channel_order>(0);
  }
}

} // namespace detail

/// image type enum
enum class image_type : unsigned int {
  standard = 0,
  mipmap = 1,
  array = 2,
  cubemap = 3,
};

/// A struct to describe the properties of an image.
struct image_descriptor {
<<<<<<< HEAD
  size_t width;
  size_t height;
  size_t depth;
  unsigned int num_channels;
  image_channel_type channel_type;
  image_type type;
  unsigned int num_levels;
  unsigned int array_size;
=======
  size_t width{0};
  size_t height{0};
  size_t depth{0};
  image_channel_order channel_order{image_channel_order::rgba};
  image_channel_type channel_type{image_channel_type::fp32};
  image_type type{image_type::standard};
  unsigned int num_levels{1};
  unsigned int array_size{1};
>>>>>>> bf1795b7

  image_descriptor() = default;

  image_descriptor(range<1> dims, unsigned int num_channels,
                   image_channel_type channel_type,
                   image_type type = image_type::standard,
                   unsigned int num_levels = 1, unsigned int array_size = 1)
      : width(dims[0]), height(0), depth(0), num_channels(num_channels),
        channel_type(channel_type), type(type), num_levels(num_levels),
        array_size(array_size) {
    verify();
  }

  image_descriptor(range<2> dims, unsigned int num_channels,
                   image_channel_type channel_type,
                   image_type type = image_type::standard,
                   unsigned int num_levels = 1, unsigned int array_size = 1)
      : width(dims[0]), height(dims[1]), depth(0), num_channels(num_channels),
        channel_type(channel_type), type(type), num_levels(num_levels),
        array_size(array_size) {
    verify();
  }

  image_descriptor(range<3> dims, unsigned int num_channels,
                   image_channel_type channel_type,
                   image_type type = image_type::standard,
                   unsigned int num_levels = 1, unsigned int array_size = 1)
      : width(dims[0]), height(dims[1]), depth(dims[2]),
        num_channels(num_channels), channel_type(channel_type), type(type),
        num_levels(num_levels), array_size(array_size) {
    verify();
  };

  /// Get the descriptor for a mipmap level
  image_descriptor get_mip_level_desc(unsigned int level) const {
    // Check that this descriptor describes a mipmap - otherwise throw
    if (this->type != image_type::mipmap)
      throw sycl::exception(
          sycl::errc::invalid,
          "Invalid descriptor `image_type` passed to "
          "`get_mip_level_desc`. A mipmap level descriptor can only be "
          "requested by a descriptor with mipmap image type!");

    // Generate a new descriptor which represents the level accordingly
    // Do not allow height/depth values to be clamped to 1 when naturally 0
    size_t width = std::max<size_t>(this->width >> level, 1);
    size_t height = this->height == 0
                        ? this->height
                        : std::max<size_t>(this->height >> level, 1);
    size_t depth = this->depth == 0 ? this->depth
                                    : std::max<size_t>(this->depth >> level, 1);

    // This will generate the new descriptor with image_type standard
    // since individual mip levels are standard images
    image_descriptor levelDesc({width, height, depth}, this->num_channels,
                               this->channel_type);

    levelDesc.verify();
    return levelDesc;
  }

  void verify() const {

    if (this->num_channels != 1 && this->num_channels != 2 &&
        this->num_channels != 4) {
      // Images can only have 1, 2, or 4 channels.
      throw sycl::exception(sycl::errc::invalid,
                            "Images must have only 1, 2, or 4 channels! Use a "
                            "valid number of channels instead.");
    }

    switch (this->type) {
    case image_type::standard:
      if (this->array_size > 1) {
        // Not a standard image.
        throw sycl::exception(
            sycl::errc::invalid,
            "Standard images cannot have array_size greater than 1! Use "
            "image_type::array for image arrays.");
      }
      if (this->num_levels > 1) {
        // Image arrays cannot be mipmaps.
        throw sycl::exception(
            sycl::errc::invalid,
            "Standard images cannot have num_levels greater than 1! Use "
            "image_type::mipmap for mipmap images.");
      }
      return;

    case image_type::array:
      if (this->array_size <= 1) {
        // Not an image array.
        throw sycl::exception(sycl::errc::invalid,
                              "Image array must have array_size greater than "
                              "1! Use image_type::standard otherwise.");
      }
      if (this->depth != 0) {
        // Image arrays must only be 1D or 2D.
        throw sycl::exception(sycl::errc::invalid,
                              "Cannot have 3D image arrays! Either depth must "
                              "be 0 or array_size must be 1.");
      }
      if (this->num_levels != 1) {
        // Image arrays cannot be mipmaps.
        throw sycl::exception(sycl::errc::invalid,
                              "Cannot have mipmap image arrays! Either "
                              "num_levels or array_size must be 1.");
      }
      return;

    case image_type::mipmap:
      if (this->array_size > 1) {
        // Mipmap images cannot be arrays.
        throw sycl::exception(
            sycl::errc::invalid,
            "Mipmap images cannot have array_size greater than 1! Use "
            "image_type::array for image arrays.");
      }
      if (this->num_levels <= 1) {
        // Mipmaps must have more than one level.
        throw sycl::exception(sycl::errc::invalid,
                              "Mipmap images must have num_levels greater than "
                              "1! Use image_type::standard otherwise.");
      }
      return;

    case image_type::cubemap:
      if (this->array_size != 6) {
        // Cubemaps must have an array size of 6.
        throw sycl::exception(sycl::errc::invalid,
                              "Cubemap images must have array_size of 6 only! "
                              "Use image_type::array instead.");
      }
      if (this->depth != 0 || this->height == 0 ||
          this->width != this->height) {
        // Cubemaps must be 2D
        throw sycl::exception(
            sycl::errc::invalid,
            "Cubemap images must be square with valid and equivalent width and "
            "height! Use image_type::array instead.");
      }
      if (this->num_levels != 1) {
        // Cubemaps cannot be mipmaps.
        throw sycl::exception(sycl::errc::invalid,
                              "Cannot have mipmap cubemaps! Either num_levels "
                              "or array_size must be 1.");
      }
      return;
    }
  }
};

} // namespace ext::oneapi::experimental
} // namespace _V1
} // namespace sycl<|MERGE_RESOLUTION|>--- conflicted
+++ resolved
@@ -50,25 +50,14 @@
 
 /// A struct to describe the properties of an image.
 struct image_descriptor {
-<<<<<<< HEAD
-  size_t width;
-  size_t height;
-  size_t depth;
-  unsigned int num_channels;
-  image_channel_type channel_type;
-  image_type type;
-  unsigned int num_levels;
-  unsigned int array_size;
-=======
   size_t width{0};
   size_t height{0};
   size_t depth{0};
-  image_channel_order channel_order{image_channel_order::rgba};
+  unsigned int num_channels{4};
   image_channel_type channel_type{image_channel_type::fp32};
   image_type type{image_type::standard};
   unsigned int num_levels{1};
   unsigned int array_size{1};
->>>>>>> bf1795b7
 
   image_descriptor() = default;
 
