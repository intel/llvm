--- conflicted
+++ resolved
@@ -26,12 +26,7 @@
   standard = 0,
   mipmap = 1,
   array = 2,
-<<<<<<< HEAD
   cubemap = 3,
-  interop = 4,
-=======
-  cubemap = 3, /* Not implemented */
->>>>>>> 4ff8fcfb
 };
 
 /// A struct to describe the properties of an image.
@@ -161,7 +156,6 @@
       }
       return;
 
-<<<<<<< HEAD
     case image_type::cubemap:
       if (this->array_size != 6) {
         // Cubemaps must have an array size of 6.
@@ -184,16 +178,6 @@
                               "or array_size must be 1.");
       }
       return;
-
-    case image_type::interop:
-      // No checks to be made.
-      return;
-=======
-    default:
-      // Invalid image type.
-      throw sycl::exception(sycl::errc::invalid,
-                            "Invalid image descriptor image type");
->>>>>>> 4ff8fcfb
     }
   }
 };
