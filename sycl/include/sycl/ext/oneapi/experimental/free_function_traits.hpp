--- conflicted
+++ resolved
@@ -46,15 +46,6 @@
 inline constexpr bool is_kernel_v = is_kernel<Func>::value;
 
 namespace detail {
-<<<<<<< HEAD
-template <typename T> struct is_explicitly_allowed_arg {
-  static constexpr bool value = false;
-};
-
-template <typename T>
-inline constexpr bool is_explicitly_allowed_arg_v =
-    is_explicitly_allowed_arg<T>::value;
-=======
 // A struct with special type is a struct type that contains special types.
 // The frontend defines this trait to be true after analyzing the struct at
 // compile time.
@@ -76,7 +67,6 @@
     (void)NumArgs;
   }
 };
->>>>>>> 77900d8e
 
 } // namespace detail
 } // namespace ext::oneapi::experimental
