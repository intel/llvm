--- conflicted
+++ resolved
@@ -46,12 +46,6 @@
 template <auto *Func>
 inline constexpr bool is_kernel_v = is_kernel<Func>::value;
 
-<<<<<<< HEAD
-template <auto *Func> struct kernel_function_s {};
-
-template <auto *Func> inline constexpr kernel_function_s<Func> kernel_function;
-
-=======
 namespace detail {
 // A struct with special type is a struct type that contains special types
 // passed as a paremeter to a free function kernel. It is decomposed into its
@@ -69,7 +63,10 @@
 };
 
 } // namespace detail
->>>>>>> db649e6f
+  
+template <auto *Func> struct kernel_function_s {};
+
+template <auto *Func> inline constexpr kernel_function_s<Func> kernel_function;
 } // namespace ext::oneapi::experimental
 
 template <typename T> struct is_device_copyable;
