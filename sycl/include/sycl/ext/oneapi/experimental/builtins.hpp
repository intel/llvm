//==------ builtins.hpp - Non-standard SYCL built-in functions -------------==//
//
// Part of the LLVM Project, under the Apache License v2.0 with LLVM Exceptions.
// See https://llvm.org/LICENSE.txt for license information.
// SPDX-License-Identifier: Apache-2.0 WITH LLVM-exception
//
//===----------------------------------------------------------------------===//

#pragma once

#include <sycl/builtins.hpp>
#include <sycl/detail/builtins.hpp>
#include <sycl/detail/generic_type_lists.hpp>
#include <sycl/detail/generic_type_traits.hpp>
#include <sycl/detail/type_traits.hpp>

#include <CL/__spirv/spirv_ops.hpp>
#include <sycl/ext/oneapi/bfloat16.hpp>

// TODO Decide whether to mark functions with this attribute.
#define __NOEXC /*noexcept*/

#ifdef __SYCL_DEVICE_ONLY__
#define __SYCL_CONSTANT_AS __attribute__((opencl_constant))
#else
#define __SYCL_CONSTANT_AS
#endif

namespace sycl {
__SYCL_INLINE_VER_NAMESPACE(_V1) {
namespace ext {
namespace oneapi {
namespace experimental {

// Provides functionality to print data from kernels in a C way:
// - On non-host devices this function is directly mapped to printf from
//   OpenCL C
// - On host device, this function should be equivalent to standard printf
//   function from C/C++.
//
// Please refer to corresponding section in OpenCL C specification to find
// information about format string and its differences from standard C rules.
//
// This function is placed under 'experimental' namespace on purpose, because it
// has too much caveats you need to be aware of before using it. Please find
// them below and read carefully before using it:
//
// - According to the OpenCL spec, the format string must be
// resolvable at compile time i.e. cannot be dynamically created by the
// executing program.
//
// - According to the OpenCL spec, the format string must reside in constant
// address space. The constant address space declarations might get "tricky",
// see test/built-ins/printf.cpp for examples.
// In simple cases (compile-time known string contents, direct declaration of
// the format literal inside the printf call, etc.), the compiler should handle
// the automatic address space conversion.
// FIXME: Once the extension to generic address space is fully supported, the
// constant AS version may need to be deprecated.
//
// - The format string is interpreted according to the OpenCL C spec, where all
// data types has fixed size, opposed to C++ types which doesn't guarantee
// the exact width of particular data types (except, may be, char). This might
// lead to unexpected result, for example: %ld in OpenCL C means that printed
// argument has 'long' type which is 64-bit wide by the OpenCL C spec. However,
// by C++ spec long is just at least 32-bit wide, so, you need to ensure (by
// performing a cast, for example) that if you use %ld specifier, you pass
// 64-bit argument to the sycl::experimental::printf
//
// - OpenCL spec defines several additional features, like, for example, 'v'
// modifier which allows to print OpenCL vectors: note that these features are
// not available on host device and therefore their usage should be either
// guarded using __SYCL_DEVICE_ONLY__ preprocessor macro or avoided in favor
// of more portable solutions if needed
//
template <typename FormatT, typename... Args>
int printf(const FormatT *__format, Args... args) {
#if defined(__SYCL_DEVICE_ONLY__) && defined(__SPIR__)
  return __spirv_ocl_printf(__format, args...);
#else
  return ::printf(__format, args...);
#endif // defined(__SYCL_DEVICE_ONLY__) && defined(__SPIR__)
}

namespace native {

// genfloatfh tanh (genfloatfh x)
// sycl::native::tanh is only implemented on nvptx backend so far. For other
// backends we revert to the sycl::tanh impl.
template <typename T>
inline __SYCL_ALWAYS_INLINE
    sycl::detail::enable_if_t<sycl::detail::is_svgenfloatf<T>::value ||
                                  sycl::detail::is_svgenfloath<T>::value,
                              T>
    tanh(T x) __NOEXC {
#if defined(__NVPTX__)
  using _ocl_T = sycl::detail::ConvertToOpenCLType_t<T>;
  _ocl_T arg1 = sycl::detail::convertDataToType<T, _ocl_T>(x);
  return sycl::detail::convertDataToType<_ocl_T, T>(__clc_native_tanh(arg1));
#else
  return __sycl_std::__invoke_tanh<T>(x);
#endif
}

// The marray math function implementations use vectorizations of
// size two as a simple general optimization. A more complex implementation
// using larger vectorizations for large marray sizes is possible; however more
// testing is required in order to ascertain the performance implications for
// all backends.
// sycl::native::tanh is only implemented on nvptx backend so far. For other
// backends we revert to the sycl::tanh impl.
template <typename T, size_t N>
inline __SYCL_ALWAYS_INLINE std::enable_if_t<std::is_same_v<T, half> ||
                                                 std::is_same_v<T, float>,
                                             sycl::marray<T, N>>
tanh(sycl::marray<T, N> x) __NOEXC {
  sycl::marray<T, N> res;
#if defined(__SYCL_DEVICE_ONLY__) && defined(__NVPTX__)
#define FUNC_VEC native::tanh
#define FUNC FUNC_VEC
#else
#define FUNC_VEC __sycl_std::__invoke_tanh<sycl::vec<T, 2>>
#define FUNC __sycl_std::__invoke_tanh<T>
#endif // defined(__SYCL_DEVICE_ONLY__) && defined(__NVPTX__)

  for (size_t i = 0; i < N / 2; i++) {
    auto partial_res = FUNC_VEC(sycl::detail::to_vec2(x, i * 2));
    std::memcpy(&res[i * 2], &partial_res, sizeof(vec<T, 2>));
  }
  if (N % 2) {
    res[N - 1] = FUNC(x[N - 1]);
  }
#undef FUNC_VEC
#undef FUNC
  return res;
}

// genfloath exp2 (genfloath x)
// sycl::native::exp2 (using half) is only implemented on nvptx backend so far.
// For other backends we revert to the sycl::exp2 impl.
template <typename T>
inline __SYCL_ALWAYS_INLINE
    sycl::detail::enable_if_t<sycl::detail::is_svgenfloath<T>::value, T>
    exp2(T x) __NOEXC {
#if defined(__NVPTX__)
  using _ocl_T = sycl::detail::ConvertToOpenCLType_t<T>;
  _ocl_T arg1 = sycl::detail::convertDataToType<T, _ocl_T>(x);
  return sycl::detail::convertDataToType<_ocl_T, T>(__clc_native_exp2(arg1));
#else
  return __sycl_std::__invoke_exp2<T>(x);
#endif
}

// sycl::native::exp2 (using half) is only implemented on nvptx backend so far.
// For other backends we revert to the sycl::exp2 impl.
template <size_t N>
inline __SYCL_ALWAYS_INLINE sycl::marray<half, N>
exp2(sycl::marray<half, N> x) __NOEXC {
  sycl::marray<half, N> res;
#if defined(__SYCL_DEVICE_ONLY__) && defined(__NVPTX__)
#define FUNC_VEC native::exp2
#define FUNC FUNC_VEC
#else
#define FUNC_VEC __sycl_std::__invoke_exp2<sycl::vec<half, 2>>
#define FUNC __sycl_std::__invoke_exp2<half>
#endif // defined(__SYCL_DEVICE_ONLY__) && defined(__NVPTX__)

  for (size_t i = 0; i < N / 2; i++) {
    auto partial_res = FUNC_VEC(sycl::detail::to_vec2(x, i * 2));
    std::memcpy(&res[i * 2], &partial_res, sizeof(vec<half, 2>));
  }
  if (N % 2) {
    res[N - 1] = FUNC(x[N - 1]);
  }
#undef FUNC_VEC
#undef FUNC
  return res;
}

} // namespace native

<<<<<<< HEAD
template <typename T>
std::enable_if_t<std::is_same_v<T, bfloat16>, T> fabs(T x) {
#if defined(__SYCL_DEVICE_ONLY__) && defined(__NVPTX__)
  return bfloat16::from_bits(__clc_fabs(x.raw()));
#else
  std::ignore = x;
  throw runtime_error("bfloat16 is not currently supported on the host device.",
                      PI_ERROR_INVALID_DEVICE);
#endif // defined(__SYCL_DEVICE_ONLY__) && defined(__NVPTX__)
}

template <size_t N>
sycl::marray<bfloat16, N> fabs(sycl::marray<bfloat16, N> x) {
#if defined(__SYCL_DEVICE_ONLY__) && defined(__NVPTX__)
  sycl::marray<bfloat16, N> res;

  for (size_t i = 0; i < N / 2; i++) {
    auto partial_res = __clc_fabs(detail::to_uint32_t(x, i * 2));
    std::memcpy(&res[i * 2], &partial_res, sizeof(uint32_t));
  }

  if (N % 2) {
    res[N - 1] = bfloat16::from_bits(__clc_fabs(x[N - 1].raw()));
  }
  return res;
#else
  std::ignore = x;
  throw runtime_error("bfloat16 is not currently supported on the host device.",
                      PI_ERROR_INVALID_DEVICE);
#endif // defined(__SYCL_DEVICE_ONLY__) && defined(__NVPTX__)
}

template <typename T>
std::enable_if_t<std::is_same_v<T, bfloat16>, T> fmin(T x, T y) {
#if defined(__SYCL_DEVICE_ONLY__) && defined(__NVPTX__)
  return bfloat16::from_bits(__clc_fmin(x.raw(), y.raw()));
#else
  std::ignore = x;
  std::ignore = y;
  throw runtime_error("bfloat16 is not currently supported on the host device.",
                      PI_ERROR_INVALID_DEVICE);
#endif // defined(__SYCL_DEVICE_ONLY__) && defined(__NVPTX__)
}

template <size_t N>
sycl::marray<bfloat16, N> fmin(sycl::marray<bfloat16, N> x,
                               sycl::marray<bfloat16, N> y) {
#if defined(__SYCL_DEVICE_ONLY__) && defined(__NVPTX__)
  sycl::marray<bfloat16, N> res;

  for (size_t i = 0; i < N / 2; i++) {
    auto partial_res = __clc_fmin(detail::to_uint32_t(x, i * 2),
                                  detail::to_uint32_t(y, i * 2));
    std::memcpy(&res[i * 2], &partial_res, sizeof(uint32_t));
  }

  if (N % 2) {
    res[N - 1] =
        bfloat16::from_bits(__clc_fmin(x[N - 1].raw(), y[N - 1].raw()));
  }

  return res;
#else
  std::ignore = x;
  std::ignore = y;
  throw runtime_error("bfloat16 is not currently supported on the host device.",
                      PI_ERROR_INVALID_DEVICE);
#endif // defined(__SYCL_DEVICE_ONLY__) && defined(__NVPTX__)
}

template <typename T>
std::enable_if_t<std::is_same_v<T, bfloat16>, T> fmax(T x, T y) {
#if defined(__SYCL_DEVICE_ONLY__) && defined(__NVPTX__)
  return bfloat16::from_bits(__clc_fmax(x.raw(), y.raw()));
#else
  std::ignore = x;
  std::ignore = y;
  throw runtime_error("bfloat16 is not currently supported on the host device.",
                      PI_ERROR_INVALID_DEVICE);
#endif // defined(__SYCL_DEVICE_ONLY__) && defined(__NVPTX__)
}

template <size_t N>
sycl::marray<bfloat16, N> fmax(sycl::marray<bfloat16, N> x,
                               sycl::marray<bfloat16, N> y) {
#if defined(__SYCL_DEVICE_ONLY__) && defined(__NVPTX__)
  sycl::marray<bfloat16, N> res;

  for (size_t i = 0; i < N / 2; i++) {
    auto partial_res = __clc_fmax(detail::to_uint32_t(x, i * 2),
                                  detail::to_uint32_t(y, i * 2));
    std::memcpy(&res[i * 2], &partial_res, sizeof(uint32_t));
  }

  if (N % 2) {
    res[N - 1] =
        bfloat16::from_bits(__clc_fmax(x[N - 1].raw(), y[N - 1].raw()));
  }
  return res;
#else
  std::ignore = x;
  std::ignore = y;
  throw runtime_error("bfloat16 is not currently supported on the host device.",
                      PI_ERROR_INVALID_DEVICE);
#endif // defined(__SYCL_DEVICE_ONLY__) && defined(__NVPTX__)
}

template <typename T>
std::enable_if_t<std::is_same_v<T, bfloat16>, T> fma(T x, T y, T z) {
#if defined(__SYCL_DEVICE_ONLY__) && defined(__NVPTX__)
  return bfloat16::from_bits(__clc_fma(x.raw(), y.raw(), z.raw()));
#else
  std::ignore = x;
  std::ignore = y;
  std::ignore = z;
  throw runtime_error("bfloat16 is not currently supported on the host device.",
                      PI_ERROR_INVALID_DEVICE);
#endif // defined(__SYCL_DEVICE_ONLY__) && defined(__NVPTX__)
}

template <size_t N>
sycl::marray<bfloat16, N> fma(sycl::marray<bfloat16, N> x,
                              sycl::marray<bfloat16, N> y,
                              sycl::marray<bfloat16, N> z) {
#if defined(__SYCL_DEVICE_ONLY__) && defined(__NVPTX__)
  sycl::marray<bfloat16, N> res;

  for (size_t i = 0; i < N / 2; i++) {
    auto partial_res =
        __clc_fma(detail::to_uint32_t(x, i * 2), detail::to_uint32_t(y, i * 2),
                  detail::to_uint32_t(z, i * 2));
    std::memcpy(&res[i * 2], &partial_res, sizeof(uint32_t));
  }

  if (N % 2) {
    res[N - 1] = bfloat16::from_bits(
        __clc_fma(x[N - 1].raw(), y[N - 1].raw(), z[N - 1].raw()));
  }
  return res;
#else
  std::ignore = x;
  std::ignore = y;
  std::ignore = z;
  throw runtime_error("bfloat16 is not currently supported on the host device.",
                      PI_ERROR_INVALID_DEVICE);
#endif // defined(__SYCL_DEVICE_ONLY__) && defined(__NVPTX__)
}

=======
>>>>>>> a578c814
} // namespace experimental
} // namespace oneapi
} // namespace ext
} // __SYCL_INLINE_VER_NAMESPACE(_V1)
} // namespace sycl

#undef __SYCL_CONSTANT_AS<|MERGE_RESOLUTION|>--- conflicted
+++ resolved
@@ -15,7 +15,7 @@
 #include <sycl/detail/type_traits.hpp>
 
 #include <CL/__spirv/spirv_ops.hpp>
-#include <sycl/ext/oneapi/bfloat16.hpp>
+#include <sycl/ext/oneapi/sycl::bfloat16.hpp>
 
 // TODO Decide whether to mark functions with this attribute.
 #define __NOEXC /*noexcept*/
@@ -179,22 +179,21 @@
 
 } // namespace native
 
-<<<<<<< HEAD
-template <typename T>
-std::enable_if_t<std::is_same_v<T, bfloat16>, T> fabs(T x) {
-#if defined(__SYCL_DEVICE_ONLY__) && defined(__NVPTX__)
-  return bfloat16::from_bits(__clc_fabs(x.raw()));
-#else
-  std::ignore = x;
-  throw runtime_error("bfloat16 is not currently supported on the host device.",
-                      PI_ERROR_INVALID_DEVICE);
-#endif // defined(__SYCL_DEVICE_ONLY__) && defined(__NVPTX__)
-}
-
-template <size_t N>
-sycl::marray<bfloat16, N> fabs(sycl::marray<bfloat16, N> x) {
-#if defined(__SYCL_DEVICE_ONLY__) && defined(__NVPTX__)
-  sycl::marray<bfloat16, N> res;
+template <typename T>
+std::enable_if_t<std::is_same_v<T, sycl::bfloat16>, T> fabs(T x) {
+#if defined(__SYCL_DEVICE_ONLY__) && defined(__NVPTX__)
+  return sycl::bfloat16::from_bits(__clc_fabs(x.raw()));
+#else
+  std::ignore = x;
+  throw runtime_error("sycl::bfloat16 is not currently supported on the host device.",
+                      PI_ERROR_INVALID_DEVICE);
+#endif // defined(__SYCL_DEVICE_ONLY__) && defined(__NVPTX__)
+}
+
+template <size_t N>
+sycl::marray<sycl::bfloat16, N> fabs(sycl::marray<sycl::bfloat16, N> x) {
+#if defined(__SYCL_DEVICE_ONLY__) && defined(__NVPTX__)
+  sycl::marray<sycl::bfloat16, N> res;
 
   for (size_t i = 0; i < N / 2; i++) {
     auto partial_res = __clc_fabs(detail::to_uint32_t(x, i * 2));
@@ -202,33 +201,33 @@
   }
 
   if (N % 2) {
-    res[N - 1] = bfloat16::from_bits(__clc_fabs(x[N - 1].raw()));
-  }
-  return res;
-#else
-  std::ignore = x;
-  throw runtime_error("bfloat16 is not currently supported on the host device.",
-                      PI_ERROR_INVALID_DEVICE);
-#endif // defined(__SYCL_DEVICE_ONLY__) && defined(__NVPTX__)
-}
-
-template <typename T>
-std::enable_if_t<std::is_same_v<T, bfloat16>, T> fmin(T x, T y) {
-#if defined(__SYCL_DEVICE_ONLY__) && defined(__NVPTX__)
-  return bfloat16::from_bits(__clc_fmin(x.raw(), y.raw()));
-#else
-  std::ignore = x;
-  std::ignore = y;
-  throw runtime_error("bfloat16 is not currently supported on the host device.",
-                      PI_ERROR_INVALID_DEVICE);
-#endif // defined(__SYCL_DEVICE_ONLY__) && defined(__NVPTX__)
-}
-
-template <size_t N>
-sycl::marray<bfloat16, N> fmin(sycl::marray<bfloat16, N> x,
-                               sycl::marray<bfloat16, N> y) {
-#if defined(__SYCL_DEVICE_ONLY__) && defined(__NVPTX__)
-  sycl::marray<bfloat16, N> res;
+    res[N - 1] = sycl::bfloat16::from_bits(__clc_fabs(x[N - 1].raw()));
+  }
+  return res;
+#else
+  std::ignore = x;
+  throw runtime_error("sycl::bfloat16 is not currently supported on the host device.",
+                      PI_ERROR_INVALID_DEVICE);
+#endif // defined(__SYCL_DEVICE_ONLY__) && defined(__NVPTX__)
+}
+
+template <typename T>
+std::enable_if_t<std::is_same_v<T, sycl::bfloat16>, T> fmin(T x, T y) {
+#if defined(__SYCL_DEVICE_ONLY__) && defined(__NVPTX__)
+  return sycl::bfloat16::from_bits(__clc_fmin(x.raw(), y.raw()));
+#else
+  std::ignore = x;
+  std::ignore = y;
+  throw runtime_error("sycl::bfloat16 is not currently supported on the host device.",
+                      PI_ERROR_INVALID_DEVICE);
+#endif // defined(__SYCL_DEVICE_ONLY__) && defined(__NVPTX__)
+}
+
+template <size_t N>
+sycl::marray<sycl::bfloat16, N> fmin(sycl::marray<sycl::bfloat16, N> x,
+                               sycl::marray<sycl::bfloat16, N> y) {
+#if defined(__SYCL_DEVICE_ONLY__) && defined(__NVPTX__)
+  sycl::marray<sycl::bfloat16, N> res;
 
   for (size_t i = 0; i < N / 2; i++) {
     auto partial_res = __clc_fmin(detail::to_uint32_t(x, i * 2),
@@ -238,35 +237,35 @@
 
   if (N % 2) {
     res[N - 1] =
-        bfloat16::from_bits(__clc_fmin(x[N - 1].raw(), y[N - 1].raw()));
-  }
-
-  return res;
-#else
-  std::ignore = x;
-  std::ignore = y;
-  throw runtime_error("bfloat16 is not currently supported on the host device.",
-                      PI_ERROR_INVALID_DEVICE);
-#endif // defined(__SYCL_DEVICE_ONLY__) && defined(__NVPTX__)
-}
-
-template <typename T>
-std::enable_if_t<std::is_same_v<T, bfloat16>, T> fmax(T x, T y) {
-#if defined(__SYCL_DEVICE_ONLY__) && defined(__NVPTX__)
-  return bfloat16::from_bits(__clc_fmax(x.raw(), y.raw()));
-#else
-  std::ignore = x;
-  std::ignore = y;
-  throw runtime_error("bfloat16 is not currently supported on the host device.",
-                      PI_ERROR_INVALID_DEVICE);
-#endif // defined(__SYCL_DEVICE_ONLY__) && defined(__NVPTX__)
-}
-
-template <size_t N>
-sycl::marray<bfloat16, N> fmax(sycl::marray<bfloat16, N> x,
-                               sycl::marray<bfloat16, N> y) {
-#if defined(__SYCL_DEVICE_ONLY__) && defined(__NVPTX__)
-  sycl::marray<bfloat16, N> res;
+        sycl::bfloat16::from_bits(__clc_fmin(x[N - 1].raw(), y[N - 1].raw()));
+  }
+
+  return res;
+#else
+  std::ignore = x;
+  std::ignore = y;
+  throw runtime_error("sycl::bfloat16 is not currently supported on the host device.",
+                      PI_ERROR_INVALID_DEVICE);
+#endif // defined(__SYCL_DEVICE_ONLY__) && defined(__NVPTX__)
+}
+
+template <typename T>
+std::enable_if_t<std::is_same_v<T, sycl::bfloat16>, T> fmax(T x, T y) {
+#if defined(__SYCL_DEVICE_ONLY__) && defined(__NVPTX__)
+  return sycl::bfloat16::from_bits(__clc_fmax(x.raw(), y.raw()));
+#else
+  std::ignore = x;
+  std::ignore = y;
+  throw runtime_error("sycl::bfloat16 is not currently supported on the host device.",
+                      PI_ERROR_INVALID_DEVICE);
+#endif // defined(__SYCL_DEVICE_ONLY__) && defined(__NVPTX__)
+}
+
+template <size_t N>
+sycl::marray<sycl::bfloat16, N> fmax(sycl::marray<sycl::bfloat16, N> x,
+                               sycl::marray<sycl::bfloat16, N> y) {
+#if defined(__SYCL_DEVICE_ONLY__) && defined(__NVPTX__)
+  sycl::marray<sycl::bfloat16, N> res;
 
   for (size_t i = 0; i < N / 2; i++) {
     auto partial_res = __clc_fmax(detail::to_uint32_t(x, i * 2),
@@ -276,36 +275,36 @@
 
   if (N % 2) {
     res[N - 1] =
-        bfloat16::from_bits(__clc_fmax(x[N - 1].raw(), y[N - 1].raw()));
-  }
-  return res;
-#else
-  std::ignore = x;
-  std::ignore = y;
-  throw runtime_error("bfloat16 is not currently supported on the host device.",
-                      PI_ERROR_INVALID_DEVICE);
-#endif // defined(__SYCL_DEVICE_ONLY__) && defined(__NVPTX__)
-}
-
-template <typename T>
-std::enable_if_t<std::is_same_v<T, bfloat16>, T> fma(T x, T y, T z) {
-#if defined(__SYCL_DEVICE_ONLY__) && defined(__NVPTX__)
-  return bfloat16::from_bits(__clc_fma(x.raw(), y.raw(), z.raw()));
+        sycl::bfloat16::from_bits(__clc_fmax(x[N - 1].raw(), y[N - 1].raw()));
+  }
+  return res;
+#else
+  std::ignore = x;
+  std::ignore = y;
+  throw runtime_error("sycl::bfloat16 is not currently supported on the host device.",
+                      PI_ERROR_INVALID_DEVICE);
+#endif // defined(__SYCL_DEVICE_ONLY__) && defined(__NVPTX__)
+}
+
+template <typename T>
+std::enable_if_t<std::is_same_v<T, sycl::bfloat16>, T> fma(T x, T y, T z) {
+#if defined(__SYCL_DEVICE_ONLY__) && defined(__NVPTX__)
+  return sycl::bfloat16::from_bits(__clc_fma(x.raw(), y.raw(), z.raw()));
 #else
   std::ignore = x;
   std::ignore = y;
   std::ignore = z;
-  throw runtime_error("bfloat16 is not currently supported on the host device.",
-                      PI_ERROR_INVALID_DEVICE);
-#endif // defined(__SYCL_DEVICE_ONLY__) && defined(__NVPTX__)
-}
-
-template <size_t N>
-sycl::marray<bfloat16, N> fma(sycl::marray<bfloat16, N> x,
-                              sycl::marray<bfloat16, N> y,
-                              sycl::marray<bfloat16, N> z) {
-#if defined(__SYCL_DEVICE_ONLY__) && defined(__NVPTX__)
-  sycl::marray<bfloat16, N> res;
+  throw runtime_error("sycl::bfloat16 is not currently supported on the host device.",
+                      PI_ERROR_INVALID_DEVICE);
+#endif // defined(__SYCL_DEVICE_ONLY__) && defined(__NVPTX__)
+}
+
+template <size_t N>
+sycl::marray<sycl::bfloat16, N> fma(sycl::marray<sycl::bfloat16, N> x,
+                              sycl::marray<sycl::bfloat16, N> y,
+                              sycl::marray<sycl::bfloat16, N> z) {
+#if defined(__SYCL_DEVICE_ONLY__) && defined(__NVPTX__)
+  sycl::marray<sycl::bfloat16, N> res;
 
   for (size_t i = 0; i < N / 2; i++) {
     auto partial_res =
@@ -315,7 +314,7 @@
   }
 
   if (N % 2) {
-    res[N - 1] = bfloat16::from_bits(
+    res[N - 1] = sycl::bfloat16::from_bits(
         __clc_fma(x[N - 1].raw(), y[N - 1].raw(), z[N - 1].raw()));
   }
   return res;
@@ -323,13 +322,11 @@
   std::ignore = x;
   std::ignore = y;
   std::ignore = z;
-  throw runtime_error("bfloat16 is not currently supported on the host device.",
-                      PI_ERROR_INVALID_DEVICE);
-#endif // defined(__SYCL_DEVICE_ONLY__) && defined(__NVPTX__)
-}
-
-=======
->>>>>>> a578c814
+  throw runtime_error("sycl::bfloat16 is not currently supported on the host device.",
+                      PI_ERROR_INVALID_DEVICE);
+#endif // defined(__SYCL_DEVICE_ONLY__) && defined(__NVPTX__)
+}
+
 } // namespace experimental
 } // namespace oneapi
 } // namespace ext
