--- conflicted
+++ resolved
@@ -70,16 +70,7 @@
 } // namespace experimental
 } // namespace oneapi
 } // namespace ext
-
-<<<<<<< HEAD
-namespace __SYCL2020_DEPRECATED("use 'ext::oneapi' instead") ONEAPI {
-  using namespace ext::oneapi;
-}
 } // __SYCL_OPEN_NS()
 __SYCL_CLOSE_NS()
-=======
-} // namespace sycl
-} // __SYCL_INLINE_NAMESPACE(cl)
->>>>>>> 194adce7
 
 #undef __SYCL_CONSTANT_AS