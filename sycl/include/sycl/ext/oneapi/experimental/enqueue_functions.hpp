//==------ enqueue_functions.hpp ------- SYCL enqueue free functions -------==//
//
// Part of the LLVM Project, under the Apache License v2.0 with LLVM Exceptions.
// See https://llvm.org/LICENSE.txt for license information.
// SPDX-License-Identifier: Apache-2.0 WITH LLVM-exception
//
//===----------------------------------------------------------------------===//

#pragma once

#include <utility>

#include <sycl/detail/common.hpp>
#include <sycl/event.hpp>
#include <sycl/ext/oneapi/experimental/enqueue_types.hpp>
#include <sycl/ext/oneapi/experimental/graph.hpp>
#include <sycl/ext/oneapi/properties/properties.hpp>
#include <sycl/handler.hpp>
#include <sycl/nd_range.hpp>
#include <sycl/queue.hpp>
#include <sycl/range.hpp>

namespace sycl {
inline namespace _V1 {
namespace ext::oneapi::experimental {

namespace detail {
// Trait for identifying sycl::range and sycl::nd_range.
template <typename RangeT> struct is_range_or_nd_range : std::false_type {};
template <int Dimensions>
struct is_range_or_nd_range<range<Dimensions>> : std::true_type {};
template <int Dimensions>
struct is_range_or_nd_range<nd_range<Dimensions>> : std::true_type {};

template <typename RangeT>
constexpr bool is_range_or_nd_range_v = is_range_or_nd_range<RangeT>::value;

template <typename LCRangeT, typename LCPropertiesT> struct LaunchConfigAccess;

// Checks that none of the properties in the property list has compile-time
// effects on the kernel.
template <typename T>
struct NoPropertyHasCompileTimeKernelEffect : std::false_type {};
template <typename... Ts>
struct NoPropertyHasCompileTimeKernelEffect<properties_t<Ts...>> {
  static constexpr bool value =
      !(HasCompileTimeEffect<Ts>::value || ... || false);
};
} // namespace detail

// Available only when Range is range or nd_range
template <
    typename RangeT, typename PropertiesT = empty_properties_t,
    typename = std::enable_if_t<
        ext::oneapi::experimental::detail::is_range_or_nd_range_v<RangeT>>>
class launch_config {
  static_assert(ext::oneapi::experimental::detail::
                    NoPropertyHasCompileTimeKernelEffect<PropertiesT>::value,
                "launch_config does not allow properties with compile-time "
                "kernel effects.");

public:
  launch_config(RangeT Range, PropertiesT Properties = {})
      : MRange{Range}, MProperties{Properties} {}

private:
  RangeT MRange;
  PropertiesT MProperties;

  const RangeT &getRange() const noexcept { return MRange; }

  const PropertiesT &getProperties() const noexcept { return MProperties; }

  template <typename LCRangeT, typename LCPropertiesT>
  friend struct detail::LaunchConfigAccess;
};

#ifdef __cpp_deduction_guides
// CTAD work-around to avoid warning from GCC when using default deduction
// guidance.
launch_config(detail::AllowCTADTag)
    -> launch_config<void, empty_properties_t, void>;
#endif // __cpp_deduction_guides

namespace detail {
// Helper for accessing the members of launch_config.
template <typename LCRangeT, typename LCPropertiesT> struct LaunchConfigAccess {
  LaunchConfigAccess(const launch_config<LCRangeT, LCPropertiesT> &LaunchConfig)
      : MLaunchConfig{LaunchConfig} {}

  const launch_config<LCRangeT, LCPropertiesT> &MLaunchConfig;

  const LCRangeT &getRange() const noexcept { return MLaunchConfig.getRange(); }

  const LCPropertiesT &getProperties() const noexcept {
    return MLaunchConfig.getProperties();
  }
};

template <typename CommandGroupFunc, typename PropertiesT>
void submit_impl(const queue &Q, PropertiesT Props, CommandGroupFunc &&CGF,
                 const sycl::detail::code_location &CodeLoc) {
  Q.submit_without_event(Props, detail::type_erased_cgfo_ty{CGF}, CodeLoc);
}

template <typename CommandGroupFunc, typename PropertiesT>
event submit_with_event_impl(const queue &Q, PropertiesT Props,
                             CommandGroupFunc &&CGF,
                             const sycl::detail::code_location &CodeLoc) {
  return Q.submit_with_event(Props, detail::type_erased_cgfo_ty{CGF}, CodeLoc);
}
} // namespace detail

template <typename CommandGroupFunc, typename PropertiesT>
void submit(const queue &Q, PropertiesT Props, CommandGroupFunc &&CGF,
            const sycl::detail::code_location &CodeLoc =
                sycl::detail::code_location::current()) {
  sycl::ext::oneapi::experimental::detail::submit_impl(
      Q, Props, std::forward<CommandGroupFunc>(CGF), CodeLoc);
}

template <typename CommandGroupFunc>
void submit(const queue &Q, CommandGroupFunc &&CGF,
            const sycl::detail::code_location &CodeLoc =
                sycl::detail::code_location::current()) {
  submit(Q, empty_properties_t{}, std::forward<CommandGroupFunc>(CGF), CodeLoc);
}

template <typename CommandGroupFunc, typename PropertiesT>
event submit_with_event(const queue &Q, PropertiesT Props,
                        CommandGroupFunc &&CGF,
                        const sycl::detail::code_location &CodeLoc =
                            sycl::detail::code_location::current()) {
  return sycl::ext::oneapi::experimental::detail::submit_with_event_impl(
      Q, Props, std::forward<CommandGroupFunc>(CGF), CodeLoc);
}

template <typename CommandGroupFunc>
event submit_with_event(const queue &Q, CommandGroupFunc &&CGF,
                        const sycl::detail::code_location &CodeLoc =
                            sycl::detail::code_location::current()) {
  return submit_with_event(Q, empty_properties_t{},
                           std::forward<CommandGroupFunc>(CGF), CodeLoc);
}

template <typename KernelName = sycl::detail::auto_name, typename KernelType>
void single_task(handler &CGH, const KernelType &KernelObj) {
  CGH.single_task<KernelName>(KernelObj);
}

template <typename KernelName = sycl::detail::auto_name, typename KernelType>
void single_task(queue Q, const KernelType &KernelObj,
                 const sycl::detail::code_location &CodeLoc =
                     sycl::detail::code_location::current()) {
  /*
  submit(
      std::move(Q),
      [&](handler &CGH) { single_task<KernelName>(CGH, KernelObj); }, CodeLoc);
  */
  detail::submit_kernel_direct_single_task<KernelName>(std::move(Q), empty_properties_t{},
                                             KernelObj);
}

template <typename... ArgsT>
void single_task(handler &CGH, const kernel &KernelObj, ArgsT &&...Args) {
  CGH.set_args<ArgsT...>(std::forward<ArgsT>(Args)...);
  CGH.single_task(KernelObj);
}

template <typename... ArgsT>
void single_task(queue Q, const kernel &KernelObj, ArgsT &&...Args) {
  submit(std::move(Q), [&](handler &CGH) {
    single_task(CGH, KernelObj, std::forward<ArgsT>(Args)...);
  });
}

// TODO: Make overloads for scalar arguments for range.
template <typename KernelName = sycl::detail::auto_name, int Dimensions,
          typename KernelType, typename... ReductionsT>
void parallel_for(handler &CGH, range<Dimensions> Range,
                  const KernelType &KernelObj, ReductionsT &&...Reductions) {
  CGH.parallel_for<KernelName>(Range, std::forward<ReductionsT>(Reductions)...,
                               KernelObj);
}

template <typename KernelName = sycl::detail::auto_name, int Dimensions,
          typename KernelType, typename... ReductionsT>
void parallel_for(queue Q, range<Dimensions> Range, const KernelType &KernelObj,
                  ReductionsT &&...Reductions) {
  submit(std::move(Q), [&](handler &CGH) {
    parallel_for<KernelName>(CGH, Range, KernelObj,
                             std::forward<ReductionsT>(Reductions)...);
  });
}

template <typename KernelName = sycl::detail::auto_name, int Dimensions,
          typename Properties, typename KernelType, typename... ReductionsT>
void parallel_for(handler &CGH,
                  launch_config<range<Dimensions>, Properties> Config,
                  const KernelType &KernelObj, ReductionsT &&...Reductions) {
  ext::oneapi::experimental::detail::LaunchConfigAccess<range<Dimensions>,
                                                        Properties>
      ConfigAccess(Config);
  CGH.parallel_for<KernelName>(
      ConfigAccess.getRange(), ConfigAccess.getProperties(),
      std::forward<ReductionsT>(Reductions)..., KernelObj);
}

template <typename KernelName = sycl::detail::auto_name, int Dimensions,
          typename Properties, typename KernelType, typename... ReductionsT>
void parallel_for(queue Q, launch_config<range<Dimensions>, Properties> Config,
                  const KernelType &KernelObj, ReductionsT &&...Reductions) {
  submit(std::move(Q), [&](handler &CGH) {
    parallel_for<KernelName>(CGH, Config, KernelObj,
                             std::forward<ReductionsT>(Reductions)...);
  });
}

template <int Dimensions, typename... ArgsT>
void parallel_for(handler &CGH, range<Dimensions> Range,
                  const kernel &KernelObj, ArgsT &&...Args) {
  CGH.set_args<ArgsT...>(std::forward<ArgsT>(Args)...);
  CGH.parallel_for(Range, KernelObj);
}

template <int Dimensions, typename... ArgsT>
void parallel_for(queue Q, range<Dimensions> Range, const kernel &KernelObj,
                  ArgsT &&...Args) {
  submit(std::move(Q), [&](handler &CGH) {
    parallel_for(CGH, Range, KernelObj, std::forward<ArgsT>(Args)...);
  });
}

template <int Dimensions, typename Properties, typename... ArgsT>
void parallel_for(handler &CGH,
                  launch_config<range<Dimensions>, Properties> Config,
                  const kernel &KernelObj, ArgsT &&...Args) {
  ext::oneapi::experimental::detail::LaunchConfigAccess<range<Dimensions>,
                                                        Properties>
      ConfigAccess(Config);
  CGH.set_args<ArgsT...>(std::forward<ArgsT>(Args)...);
  sycl::detail::HandlerAccess::parallelForImpl(
      CGH, ConfigAccess.getRange(), ConfigAccess.getProperties(), KernelObj);
}

template <int Dimensions, typename Properties, typename... ArgsT>
void parallel_for(queue Q, launch_config<range<Dimensions>, Properties> Config,
                  const kernel &KernelObj, ArgsT &&...Args) {
  submit(std::move(Q), [&](handler &CGH) {
    parallel_for(CGH, Config, KernelObj, std::forward<ArgsT>(Args)...);
  });
}

template <typename KernelName = sycl::detail::auto_name, int Dimensions,
          typename KernelType, typename... ReductionsT>
void nd_launch(handler &CGH, nd_range<Dimensions> Range,
               const KernelType &KernelObj, ReductionsT &&...Reductions) {
  CGH.parallel_for<KernelName>(Range, std::forward<ReductionsT>(Reductions)...,
                               KernelObj);
}

template <typename KernelName = sycl::detail::auto_name, int Dimensions,
          typename KernelType, typename... ReductionsT>
void nd_launch(queue Q, nd_range<Dimensions> Range, const KernelType &KernelObj,
               ReductionsT &&...Reductions) {
<<<<<<< HEAD
  // TODO The handler-less path does not support reductions and kernel function
  // properties yet.
  if constexpr (sizeof...(ReductionsT) == 0 &&
                !(ext::oneapi::experimental::detail::
                      HasKernelPropertiesGetMethod<
                          const KernelType &>::value)) {
    detail::submit_kernel_direct<KernelName>(std::move(Q), empty_properties_t{},
=======
#ifdef __DPCPP_ENABLE_UNFINISHED_NO_CGH_SUBMIT
  // TODO The handler-less path does not support reductions yet.
  if constexpr (sizeof...(ReductionsT) == 0) {
    detail::submit_kernel_direct_parallel_for<KernelName>(std::move(Q), empty_properties_t{},
>>>>>>> c0345dfa
                                             Range, KernelObj);
  } else {
    submit(std::move(Q), [&](handler &CGH) {
      nd_launch<KernelName>(CGH, Range, KernelObj,
                            std::forward<ReductionsT>(Reductions)...);
    });
  }
}

template <typename KernelName = sycl::detail::auto_name, int Dimensions,
          typename Properties, typename KernelType, typename... ReductionsT>
void nd_launch(handler &CGH,
               launch_config<nd_range<Dimensions>, Properties> Config,
               const KernelType &KernelObj, ReductionsT &&...Reductions) {

  ext::oneapi::experimental::detail::LaunchConfigAccess<nd_range<Dimensions>,
                                                        Properties>
      ConfigAccess(Config);
  CGH.parallel_for<KernelName>(
      ConfigAccess.getRange(), ConfigAccess.getProperties(),
      std::forward<ReductionsT>(Reductions)..., KernelObj);
}

template <typename KernelName = sycl::detail::auto_name, int Dimensions,
          typename Properties, typename KernelType, typename... ReductionsT>
void nd_launch(queue Q, launch_config<nd_range<Dimensions>, Properties> Config,
               const KernelType &KernelObj, ReductionsT &&...Reductions) {
<<<<<<< HEAD
  submit(std::move(Q), [&](handler &CGH) {
    nd_launch<KernelName>(CGH, Config, KernelObj,
                          std::forward<ReductionsT>(Reductions)...);
  });
=======
#ifdef __DPCPP_ENABLE_UNFINISHED_NO_CGH_SUBMIT
  // TODO The handler-less path does not support reductions yet.
  if constexpr (sizeof...(ReductionsT) == 0) {
    ext::oneapi::experimental::detail::LaunchConfigAccess<nd_range<Dimensions>,
                                                          Properties>
        ConfigAccess(Config);
    detail::submit_kernel_direct_parallel_for<KernelName>(
        std::move(Q), ConfigAccess.getProperties(), ConfigAccess.getRange(),
        KernelObj);
  } else
#endif
  {
    submit(std::move(Q), [&](handler &CGH) {
      nd_launch<KernelName>(CGH, Config, KernelObj,
                            std::forward<ReductionsT>(Reductions)...);
    });
  }
>>>>>>> c0345dfa
}

template <int Dimensions, typename... ArgsT>
void nd_launch(handler &CGH, nd_range<Dimensions> Range,
               const kernel &KernelObj, ArgsT &&...Args) {
  CGH.set_args<ArgsT...>(std::forward<ArgsT>(Args)...);
  CGH.parallel_for(Range, KernelObj);
}

template <int Dimensions, typename... ArgsT>
void nd_launch(queue Q, nd_range<Dimensions> Range, const kernel &KernelObj,
               ArgsT &&...Args) {
  submit(std::move(Q), [&](handler &CGH) {
    nd_launch(CGH, Range, KernelObj, std::forward<ArgsT>(Args)...);
  });
}

template <int Dimensions, typename Properties, typename... ArgsT>
void nd_launch(handler &CGH,
               launch_config<nd_range<Dimensions>, Properties> Config,
               const kernel &KernelObj, ArgsT &&...Args) {
  ext::oneapi::experimental::detail::LaunchConfigAccess<nd_range<Dimensions>,
                                                        Properties>
      ConfigAccess(Config);
  CGH.set_args<ArgsT...>(std::forward<ArgsT>(Args)...);
  sycl::detail::HandlerAccess::parallelForImpl(
      CGH, ConfigAccess.getRange(), ConfigAccess.getProperties(), KernelObj);
}

template <int Dimensions, typename Properties, typename... ArgsT>
void nd_launch(queue Q, launch_config<nd_range<Dimensions>, Properties> Config,
               const kernel &KernelObj, ArgsT &&...Args) {
  submit(std::move(Q), [&](handler &CGH) {
    nd_launch(CGH, Config, KernelObj, std::forward<ArgsT>(Args)...);
  });
}

inline void memcpy(handler &CGH, void *Dest, const void *Src, size_t NumBytes) {
  CGH.memcpy(Dest, Src, NumBytes);
}

__SYCL_EXPORT void memcpy(queue Q, void *Dest, const void *Src, size_t NumBytes,
                          const sycl::detail::code_location &CodeLoc =
                              sycl::detail::code_location::current());

template <typename T>
void copy(handler &CGH, const T *Src, T *Dest, size_t Count) {
  CGH.copy<T>(Src, Dest, Count);
}

template <typename T>
void copy(queue Q, const T *Src, T *Dest, size_t Count,
          const sycl::detail::code_location &CodeLoc =
              sycl::detail::code_location::current()) {
  submit(
      std::move(Q), [&](handler &CGH) { copy<T>(CGH, Src, Dest, Count); },
      CodeLoc);
}

inline void memset(handler &CGH, void *Ptr, int Value, size_t NumBytes) {
  CGH.memset(Ptr, Value, NumBytes);
}

__SYCL_EXPORT void memset(queue Q, void *Ptr, int Value, size_t NumBytes,
                          const sycl::detail::code_location &CodeLoc =
                              sycl::detail::code_location::current());

template <typename T>
void fill(sycl::handler &CGH, T *Ptr, const T &Pattern, size_t Count) {
  CGH.fill(Ptr, Pattern, Count);
}

template <typename T>
void fill(sycl::queue Q, T *Ptr, const T &Pattern, size_t Count,
          const sycl::detail::code_location &CodeLoc =
              sycl::detail::code_location::current()) {
  submit(
      std::move(Q), [&](handler &CGH) { fill<T>(CGH, Ptr, Pattern, Count); },
      CodeLoc);
}

inline void prefetch(handler &CGH, void *Ptr, size_t NumBytes,
                     prefetch_type Type = prefetch_type::device) {
  CGH.prefetch(Ptr, NumBytes, Type);
}

inline void prefetch(queue Q, void *Ptr, size_t NumBytes,
                     prefetch_type Type = prefetch_type::device,
                     const sycl::detail::code_location &CodeLoc =
                         sycl::detail::code_location::current()) {
  submit(
      std::move(Q), [&](handler &CGH) { prefetch(CGH, Ptr, NumBytes, Type); },
      CodeLoc);
}

inline void mem_advise(handler &CGH, void *Ptr, size_t NumBytes, int Advice) {
  CGH.mem_advise(Ptr, NumBytes, Advice);
}

__SYCL_EXPORT void mem_advise(queue Q, void *Ptr, size_t NumBytes, int Advice,
                              const sycl::detail::code_location &CodeLoc =
                                  sycl::detail::code_location::current());

inline void barrier(handler &CGH) { CGH.ext_oneapi_barrier(); }

inline void barrier(queue Q, const sycl::detail::code_location &CodeLoc =
                                 sycl::detail::code_location::current()) {
  submit(std::move(Q), [&](handler &CGH) { barrier(CGH); }, CodeLoc);
}

inline void partial_barrier(handler &CGH, const std::vector<event> &Events) {
  CGH.ext_oneapi_barrier(Events);
}

inline void partial_barrier(queue Q, const std::vector<event> &Events,
                            const sycl::detail::code_location &CodeLoc =
                                sycl::detail::code_location::current()) {
  submit(
      std::move(Q), [&](handler &CGH) { partial_barrier(CGH, Events); },
      CodeLoc);
}

inline void execute_graph(handler &CGH,
                          command_graph<graph_state::executable> &G) {
  CGH.ext_oneapi_graph(G);
}

inline void execute_graph(queue Q, command_graph<graph_state::executable> &G,
                          const sycl::detail::code_location &CodeLoc =
                              sycl::detail::code_location::current()) {
  submit(std::move(Q), [&](handler &CGH) { execute_graph(CGH, G); }, CodeLoc);
}

} // namespace ext::oneapi::experimental
} // namespace _V1
} // namespace sycl<|MERGE_RESOLUTION|>--- conflicted
+++ resolved
@@ -263,20 +263,13 @@
           typename KernelType, typename... ReductionsT>
 void nd_launch(queue Q, nd_range<Dimensions> Range, const KernelType &KernelObj,
                ReductionsT &&...Reductions) {
-<<<<<<< HEAD
   // TODO The handler-less path does not support reductions and kernel function
   // properties yet.
   if constexpr (sizeof...(ReductionsT) == 0 &&
                 !(ext::oneapi::experimental::detail::
                       HasKernelPropertiesGetMethod<
                           const KernelType &>::value)) {
-    detail::submit_kernel_direct<KernelName>(std::move(Q), empty_properties_t{},
-=======
-#ifdef __DPCPP_ENABLE_UNFINISHED_NO_CGH_SUBMIT
-  // TODO The handler-less path does not support reductions yet.
-  if constexpr (sizeof...(ReductionsT) == 0) {
     detail::submit_kernel_direct_parallel_for<KernelName>(std::move(Q), empty_properties_t{},
->>>>>>> c0345dfa
                                              Range, KernelObj);
   } else {
     submit(std::move(Q), [&](handler &CGH) {
@@ -304,30 +297,10 @@
           typename Properties, typename KernelType, typename... ReductionsT>
 void nd_launch(queue Q, launch_config<nd_range<Dimensions>, Properties> Config,
                const KernelType &KernelObj, ReductionsT &&...Reductions) {
-<<<<<<< HEAD
   submit(std::move(Q), [&](handler &CGH) {
     nd_launch<KernelName>(CGH, Config, KernelObj,
                           std::forward<ReductionsT>(Reductions)...);
   });
-=======
-#ifdef __DPCPP_ENABLE_UNFINISHED_NO_CGH_SUBMIT
-  // TODO The handler-less path does not support reductions yet.
-  if constexpr (sizeof...(ReductionsT) == 0) {
-    ext::oneapi::experimental::detail::LaunchConfigAccess<nd_range<Dimensions>,
-                                                          Properties>
-        ConfigAccess(Config);
-    detail::submit_kernel_direct_parallel_for<KernelName>(
-        std::move(Q), ConfigAccess.getProperties(), ConfigAccess.getRange(),
-        KernelObj);
-  } else
-#endif
-  {
-    submit(std::move(Q), [&](handler &CGH) {
-      nd_launch<KernelName>(CGH, Config, KernelObj,
-                            std::forward<ReductionsT>(Reductions)...);
-    });
-  }
->>>>>>> c0345dfa
 }
 
 template <int Dimensions, typename... ArgsT>
