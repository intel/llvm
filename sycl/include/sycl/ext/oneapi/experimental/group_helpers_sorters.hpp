//==------- group_helpers_sorters.hpp - SYCL sorters and group helpers -----==//
//
// Part of the LLVM Project, under the Apache License v2.0 with LLVM Exceptions.
// See https://llvm.org/LICENSE.txt for license information.
// SPDX-License-Identifier: Apache-2.0 WITH LLVM-exception
//
//===----------------------------------------------------------------------===//

#pragma once

#if (!defined(_HAS_STD_BYTE) || _HAS_STD_BYTE != 0)

#include <sycl/aliases.hpp>             // for half
#include <sycl/builtins.hpp>            // for min
#include <sycl/exception.hpp>           // for sycl_category, exception
#include <sycl/ext/oneapi/bfloat16.hpp> // for bfloat16
#include <sycl/ext/oneapi/properties/properties.hpp>
#include <sycl/memory_enums.hpp> // for memory_scope
#include <sycl/range.hpp>        // for range
#include <sycl/sycl_span.hpp>    // for span

#ifdef __SYCL_DEVICE_ONLY__
#include <sycl/detail/group_sort_impl.hpp>
#endif

#include <bitset>       // for bitset
#include <cstddef>      // for size_t, byte
#include <functional>   // for less, greater
#include <limits.h>     // for CHAR_BIT
#include <limits>       // for numeric_limits
#include <stdint.h>     // for uint32_t
#include <system_error> // for error_code
#include <type_traits>  // for is_same, is_arithmetic

namespace sycl {
inline namespace _V1 {
namespace ext::oneapi::experimental {

enum class group_algorithm_data_placement : std::uint8_t { blocked, striped };

struct input_data_placement_key
    : detail::compile_time_property_key<detail::PropKind::InputDataPlacement> {
  template <group_algorithm_data_placement Placement>
  using value_t = property_value<
      input_data_placement_key,
      std::integral_constant<group_algorithm_data_placement, Placement>>;
};

struct output_data_placement_key
    : detail::compile_time_property_key<detail::PropKind::OutputDataPlacement> {
  template <group_algorithm_data_placement Placement>
  using value_t = property_value<
      output_data_placement_key,
      std::integral_constant<group_algorithm_data_placement, Placement>>;
};

template <group_algorithm_data_placement Placement>
inline constexpr input_data_placement_key::value_t<Placement>
    input_data_placement;

template <group_algorithm_data_placement Placement>
inline constexpr output_data_placement_key::value_t<Placement>
    output_data_placement;

namespace detail {

template <typename Properties>
constexpr bool isInputBlocked(Properties properties) {
  if constexpr (properties.template has_property<input_data_placement_key>())
    return properties.template get_property<input_data_placement_key>() ==
           input_data_placement<group_algorithm_data_placement::blocked>;
  else
    return true;
}

template <typename Properties>
constexpr bool isOutputBlocked(Properties properties) {
  if constexpr (properties.template has_property<output_data_placement_key>())
    return properties.template get_property<output_data_placement_key>() ==
           output_data_placement<group_algorithm_data_placement::blocked>;
  else
    return true;
}

} // namespace detail

// ---- group helpers
template <typename Group, size_t Extent> class group_with_scratchpad {
  Group g;
  sycl::span<std::byte, Extent> scratch;

public:
  group_with_scratchpad(Group g_, sycl::span<std::byte, Extent> scratch_)
      : g(g_), scratch(scratch_) {}
  Group get_group() const { return g; }
  sycl::span<std::byte, Extent> get_memory() const { return scratch; }
};

<<<<<<< HEAD
// Default sorter provided by the first version of the extension specification.
template <typename Compare = std::less<>> class default_sorter {
  Compare comp;
  sycl::span<std::byte> scratch;

public:
  template <size_t Extent>
  default_sorter(sycl::span<std::byte, Extent> scratch_,
                 Compare comp_ = Compare())
      : comp(comp_), scratch(scratch_) {}

  template <typename Group, typename Ptr>
  void operator()([[maybe_unused]] Group g, [[maybe_unused]] Ptr first,
                  [[maybe_unused]] Ptr last) {
#ifdef __SYCL_DEVICE_ONLY__
    using T = typename sycl::detail::GetValueType<Ptr>::type;
    size_t n = std::distance(first, last);
    T *scratch_begin = sycl::detail::align_scratch<T>(scratch, g, n);
    sycl::detail::merge_sort(g, first, n, comp, scratch_begin);
#else
    throw sycl::exception(
        std::error_code(UR_RESULT_ERROR_INVALID_DEVICE, sycl::sycl_category()),
        "default_sorter constructor is not supported on host device.");
#endif
  }

  template <typename Group, typename T>
  T operator()([[maybe_unused]] Group g, T val) {
#ifdef __SYCL_DEVICE_ONLY__
    std::size_t local_id = g.get_local_linear_id();
    auto range_size = g.get_local_range().size();
    T *scratch_begin = sycl::detail::align_scratch<T>(
        scratch, g, /* output storage and temporary storage */ 2 * range_size);
    scratch_begin[local_id] = val;
    sycl::detail::merge_sort(g, scratch_begin, range_size, comp,
                             scratch_begin + range_size);
    val = scratch_begin[local_id];
#else
    throw sycl::exception(
        std::error_code(UR_RESULT_ERROR_INVALID_DEVICE, sycl::sycl_category()),
        "default_sorter operator() is not supported on host device.");
#endif
    return val;
  }

  template <typename T>
  static constexpr size_t memory_required(sycl::memory_scope,
                                          size_t range_size) {
    return range_size * sizeof(T) + alignof(T);
  }

  template <typename T, int dim = 1>
  static constexpr size_t memory_required(sycl::memory_scope scope,
                                          sycl::range<dim> r) {
    return 2 * memory_required<T>(scope, r.size());
  }
};

enum class sorting_order { ascending, descending };

namespace detail {

template <typename T, sorting_order = sorting_order::ascending>
struct ConvertToComp {
  using Type = std::less<T>;
};

template <typename T> struct ConvertToComp<T, sorting_order::descending> {
  using Type = std::greater<T>;
};
} // namespace detail

// Radix sorter provided by the first version of the extension specification.
template <typename ValT, sorting_order OrderT = sorting_order::ascending,
          unsigned int BitsPerPass = 4>
class radix_sorter {

  sycl::span<std::byte> scratch;
  uint32_t first_bit = 0;
  uint32_t last_bit = 0;

  static constexpr uint32_t bits = BitsPerPass;
  using bitset_t = std::bitset<sizeof(ValT) * CHAR_BIT>;

public:
  template <size_t Extent>
  radix_sorter(sycl::span<std::byte, Extent> scratch_,
               const bitset_t mask = bitset_t{}.set())
      : scratch(scratch_) {
    static_assert((std::is_arithmetic<ValT>::value ||
                   std::is_same<ValT, sycl::half>::value ||
                   std::is_same<ValT, sycl::ext::oneapi::bfloat16>::value),
                  "radix sort is not usable");

    for (first_bit = 0; first_bit < mask.size() && !mask[first_bit];
         ++first_bit)
      ;
    for (last_bit = first_bit; last_bit < mask.size() && mask[last_bit];
         ++last_bit)
      ;
  }

  template <typename GroupT, typename PtrT>
  void operator()([[maybe_unused]] GroupT g, [[maybe_unused]] PtrT first,
                  [[maybe_unused]] PtrT last) {
#ifdef __SYCL_DEVICE_ONLY__
    sycl::detail::privateDynamicSort</*is_key_value=*/false,
                                     OrderT == sorting_order::ascending,
                                     /*empty*/ 1, BitsPerPass>(
        g, first, /*empty*/ first, std::distance(first, last), scratch.data(),
        first_bit, last_bit);
#else
    throw sycl::exception(
        std::error_code(UR_RESULT_ERROR_INVALID_DEVICE, sycl::sycl_category()),
        "radix_sorter is not supported on host device.");
#endif
  }

  template <typename GroupT>
  ValT operator()([[maybe_unused]] GroupT g, [[maybe_unused]] ValT val) {
#ifdef __SYCL_DEVICE_ONLY__
    ValT result[]{val};
    sycl::detail::privateStaticSort</*is_key_value=*/false,
                                    /*is_input_blocked=*/true,
                                    /*is_output_blocked=*/true,
                                    OrderT == sorting_order::ascending,
                                    /*items_per_work_item=*/1, bits>(
        g, result, /*empty*/ result, scratch.data(), first_bit, last_bit);
    return result[0];
#else
    throw sycl::exception(
        std::error_code(UR_RESULT_ERROR_INVALID_DEVICE, sycl::sycl_category()),
        "radix_sorter is not supported on host device.");
#endif
  }

  static constexpr size_t memory_required(sycl::memory_scope,
                                          size_t range_size) {
    return range_size * sizeof(ValT) +
           (1 << bits) * range_size * sizeof(uint32_t) + alignof(uint32_t);
  }

  // memory_helpers
  template <int dimensions = 1>
  static constexpr size_t memory_required(sycl::memory_scope,
                                          sycl::range<dimensions> local_range) {
    return (std::max)(local_range.size() * sizeof(ValT),
                      local_range.size() * (1 << bits) * sizeof(uint32_t));
  }
};

// Default sorters provided by the second version of the extension
// specification.
=======
enum class sorting_order { ascending, descending };

>>>>>>> d4085bd4
namespace default_sorters {

template <typename CompareT = std::less<>> class joint_sorter {
  CompareT comp;
  sycl::span<std::byte> scratch;

public:
  template <size_t Extent>
  joint_sorter(sycl::span<std::byte, Extent> scratch_,
               CompareT comp_ = CompareT())
      : comp(comp_), scratch(scratch_) {}

  template <typename Group, typename Ptr>
  void operator()([[maybe_unused]] Group g, [[maybe_unused]] Ptr first,
                  [[maybe_unused]] Ptr last) {
#ifdef __SYCL_DEVICE_ONLY__
    using T = typename sycl::detail::GetValueType<Ptr>::type;
    size_t n = std::distance(first, last);
    T *scratch_begin = sycl::detail::align_scratch<T>(scratch, g, n);
    sycl::detail::merge_sort(g, first, n, comp, scratch_begin);
#else
    throw sycl::exception(
        std::error_code(UR_RESULT_ERROR_INVALID_DEVICE, sycl::sycl_category()),
        "default_sorter constructor is not supported on host device.");
#endif
  }

  template <typename T>
  static size_t memory_required(sycl::memory_scope, size_t range_size) {
    return range_size * sizeof(T) + alignof(T);
  }
};

template <typename T, typename CompareT = std::less<>,
          std::size_t ElementsPerWorkItem = 1>
class group_sorter {
  CompareT comp;
  sycl::span<std::byte> scratch;

public:
  template <std::size_t Extent>
  group_sorter(sycl::span<std::byte, Extent> scratch_,
               CompareT comp_ = CompareT{})
      : comp(comp_), scratch(scratch_) {}

  template <typename Group> T operator()([[maybe_unused]] Group g, T val) {
#ifdef __SYCL_DEVICE_ONLY__
    std::size_t local_id = g.get_local_linear_id();
    auto range_size = g.get_local_range().size();
    T *scratch_begin = sycl::detail::align_scratch<T>(
        scratch, g, /* output storage and temporary storage */ 2 * range_size);
    scratch_begin[local_id] = val;
    sycl::detail::merge_sort(g, scratch_begin, range_size, comp,
                             scratch_begin + range_size);
    val = scratch_begin[local_id];
#else
    throw sycl::exception(
        std::error_code(UR_RESULT_ERROR_INVALID_DEVICE, sycl::sycl_category()),
        "default_sorter operator() is not supported on host device.");
#endif
    return val;
  }

  template <typename Group, typename Properties>
  void operator()([[maybe_unused]] Group g,
                  [[maybe_unused]] sycl::span<T, ElementsPerWorkItem> values,
                  [[maybe_unused]] Properties properties) {
#ifdef __SYCL_DEVICE_ONLY__
    std::size_t local_id = g.get_local_linear_id();
    auto wg_size = g.get_local_range().size();
    auto number_of_elements = wg_size * ElementsPerWorkItem;
    T *scratch_begin = sycl::detail::align_scratch<T>(
        scratch, g,
        /* output storage and temporary storage */ 2 * number_of_elements);
    for (std::uint32_t i = 0; i < ElementsPerWorkItem; ++i)
      scratch_begin[local_id * ElementsPerWorkItem + i] = values[i];
    sycl::detail::merge_sort(g, scratch_begin, number_of_elements, comp,
                             scratch_begin + number_of_elements);

    std::size_t shift{};
    for (std::uint32_t i = 0; i < ElementsPerWorkItem; ++i) {
      if constexpr (detail::isOutputBlocked(properties)) {
        shift = local_id * ElementsPerWorkItem + i;
      } else {
        shift = i * wg_size + local_id;
      }
      values[i] = scratch_begin[shift];
    }
#endif
  }

  static std::size_t memory_required([[maybe_unused]] sycl::memory_scope scope,
                                     size_t range_size) {
    // We need a space (in bytes) for the buffer of output values and the
    // temporary buffer. Where number of elements in each buffer is range_size
    // (group size) multiplied by elements per work item. Also we have to align
    // these two buffers, so need an additional space of size alignof(T).
    return 2 * range_size * ElementsPerWorkItem * sizeof(T) + alignof(T);
  }
};

template <typename KeyTy, typename ValueTy, typename CompareT = std::less<>,
          std::size_t ElementsPerWorkItem = 1>
class group_key_value_sorter {
  CompareT comp;
  sycl::span<std::byte> scratch;

public:
  template <std::size_t Extent>
  group_key_value_sorter(sycl::span<std::byte, Extent> scratch_,
                         CompareT comp_ = {})
      : comp(comp_), scratch(scratch_) {}

  template <typename Group>
  std::tuple<KeyTy, ValueTy> operator()([[maybe_unused]] Group g, KeyTy key,
                                        ValueTy value) {
    static_assert(ElementsPerWorkItem == 1,
                  "ElementsPerWorkItem must be equal 1");
#ifdef __SYCL_DEVICE_ONLY__
    auto range_size = g.get_local_linear_range();
    std::size_t local_id = g.get_local_linear_id();
    auto [keys_scratch_begin, values_scratch_begin] =
        sycl::detail::align_key_value_scratch<KeyTy, ValueTy>(scratch, g,
                                                              2 * range_size);

    keys_scratch_begin[local_id] = key;
    values_scratch_begin[local_id] = value;

    auto scratch_begin = sycl::detail::key_value_iterator(keys_scratch_begin,
                                                          values_scratch_begin);
    auto scratch_temp_begin = sycl::detail::key_value_iterator(
        keys_scratch_begin + range_size, values_scratch_begin + range_size);
    sycl::detail::merge_sort(
        g, scratch_begin, range_size,
        [this](auto x, auto y) { return comp(std::get<0>(x), std::get<0>(y)); },
        scratch_temp_begin);

    key = keys_scratch_begin[local_id];
    value = values_scratch_begin[local_id];
#endif
    return std::make_tuple(key, value);
  }

  template <typename Group, typename Properties>
  void
  operator()([[maybe_unused]] Group g,
             [[maybe_unused]] sycl::span<KeyTy, ElementsPerWorkItem> keys,
             [[maybe_unused]] sycl::span<ValueTy, ElementsPerWorkItem> values,
             [[maybe_unused]] Properties property) {
#ifdef __SYCL_DEVICE_ONLY__
    auto range_size = g.get_local_linear_range();
    std::size_t local_id = g.get_local_linear_id();
    auto number_of_elements = range_size * ElementsPerWorkItem;
    auto [keys_scratch_begin, values_scratch_begin] =
        sycl::detail::align_key_value_scratch<KeyTy, ValueTy>(
            scratch, g, 2 * number_of_elements);

    std::size_t shift{};
    for (std::uint32_t i = 0; i < ElementsPerWorkItem; ++i) {
      if constexpr (detail::isInputBlocked(property)) {
        shift = local_id * ElementsPerWorkItem + i;
      } else {
        shift = i * range_size + local_id;
      }
      keys_scratch_begin[shift] = keys[i];
      values_scratch_begin[shift] = values[i];
    }

    // We need a barrier here if input is striped.
    // When input is blocked, each work item initializes elements which it is
    // going to process, so we can start bubble sort (the first step in
    // merge_sort function) without any barrier because it sorts elements within
    // work item. When input is striped, work item initializes elements which
    // can possibly be processed by another work items, so we have to put a
    // barrier.
    if constexpr (!detail::isInputBlocked(property))
      sycl::group_barrier(g);

    auto scratch_begin = sycl::detail::key_value_iterator(keys_scratch_begin,
                                                          values_scratch_begin);
    auto scratch_temp_begin = sycl::detail::key_value_iterator(
        keys_scratch_begin + number_of_elements,
        values_scratch_begin + number_of_elements);
    sycl::detail::merge_sort(
        g, scratch_begin, number_of_elements,
        [this](auto x, auto y) { return comp(std::get<0>(x), std::get<0>(y)); },
        scratch_temp_begin);

    // from temp
    for (std::uint32_t i = 0; i < ElementsPerWorkItem; ++i) {
      if constexpr (detail::isOutputBlocked(property)) {
        shift = local_id * ElementsPerWorkItem + i;
      } else {
        shift = i * range_size + local_id;
      }

      keys[i] = std::get<0>(scratch_begin[shift]);
      values[i] = std::get<1>(scratch_begin[shift]);
    }
#endif
  }

  static std::size_t memory_required([[maybe_unused]] sycl::memory_scope scope,
                                     std::size_t range_size) {
    // We need a space (in bytes) for the following buffers:
    // 1. Output buffer for keys and temporary buffer for keys.
    // 2. Output buffer for values and temporary buffer for values.
    // Where number of elements in each buffer is range_size (group size)
    // multiplied by elements per work item. We have to align buffers of keys
    // and buffers of values, so need an additional space equal to maximum
    // between alignment requirements of types KeyTy and ValueTy.
    return 2 * range_size * ElementsPerWorkItem *
               (sizeof(KeyTy) + sizeof(ValueTy)) +
           (std::max)(alignof(KeyTy), alignof(ValueTy));
  }
};
} // namespace default_sorters

namespace radix_sorters {

template <typename ValT, sorting_order OrderT = sorting_order::ascending,
          unsigned int BitsPerPass = 4>
class joint_sorter {

  sycl::span<std::byte> scratch;
  uint32_t first_bit = 0;
  uint32_t last_bit = 0;

  static constexpr uint32_t bits = BitsPerPass;
  using bitset_t = std::bitset<sizeof(ValT) * CHAR_BIT>;

public:
  template <std::size_t Extent>
  joint_sorter(sycl::span<std::byte, Extent> scratch_,
               const bitset_t mask = bitset_t{}.set())
      : scratch(scratch_) {
    static_assert((std::is_arithmetic<ValT>::value ||
                   std::is_same<ValT, sycl::half>::value ||
                   std::is_same<ValT, sycl::ext::oneapi::bfloat16>::value),
                  "radix sort is not supported for the given type");

    for (first_bit = 0; first_bit < mask.size() && !mask[first_bit];
         ++first_bit)
      ;
    for (last_bit = first_bit; last_bit < mask.size() && mask[last_bit];
         ++last_bit)
      ;
  }

  template <typename GroupT, typename PtrT>
  void operator()([[maybe_unused]] GroupT g, [[maybe_unused]] PtrT first,
                  [[maybe_unused]] PtrT last) {
#ifdef __SYCL_DEVICE_ONLY__
    sycl::detail::privateDynamicSort</*is_key_value=*/false,
                                     OrderT == sorting_order::ascending,
                                     /*empty*/ 1, BitsPerPass>(
        g, first, /*empty*/ first, std::distance(first, last), scratch.data(),
        first_bit, last_bit);
#else
    throw sycl::exception(
        std::error_code(UR_RESULT_ERROR_INVALID_DEVICE, sycl::sycl_category()),
        "radix_sorter is not supported on host device.");
#endif
  }

  static constexpr std::size_t
  memory_required([[maybe_unused]] sycl::memory_scope scope,
                  std::size_t range_size) {
    return range_size * sizeof(ValT) +
           (1 << bits) * range_size * sizeof(uint32_t) + alignof(uint32_t);
  }
};

template <typename ValT, sorting_order OrderT = sorting_order::ascending,
          size_t ElementsPerWorkItem = 1, unsigned int BitsPerPass = 4>
class group_sorter {

  sycl::span<std::byte> scratch;
  uint32_t first_bit = 0;
  uint32_t last_bit = 0;

  static constexpr uint32_t bits = BitsPerPass;
  using bitset_t = std::bitset<sizeof(ValT) * CHAR_BIT>;

public:
  template <std::size_t Extent>
  group_sorter(sycl::span<std::byte, Extent> scratch_,
               const bitset_t mask = bitset_t{}.set())
      : scratch(scratch_) {
    static_assert((std::is_arithmetic<ValT>::value ||
                   std::is_same<ValT, sycl::half>::value ||
                   std::is_same<ValT, sycl::ext::oneapi::bfloat16>::value),
                  "radix sort is not usable");

    for (first_bit = 0; first_bit < mask.size() && !mask[first_bit];
         ++first_bit)
      ;
    for (last_bit = first_bit; last_bit < mask.size() && mask[last_bit];
         ++last_bit)
      ;
  }

  template <typename GroupT>
  ValT operator()([[maybe_unused]] GroupT g, [[maybe_unused]] ValT val) {
#ifdef __SYCL_DEVICE_ONLY__
    ValT result[]{val};
    sycl::detail::privateStaticSort</*is_key_value=*/false,
                                    /*is_input_blocked=*/true,
                                    /*is_output_blocked=*/true,
                                    OrderT == sorting_order::ascending,
                                    /*items_per_work_item=*/1, bits>(
        g, result, /*empty*/ result, scratch.data(), first_bit, last_bit);
    return result[0];
#else
    throw sycl::exception(
        std::error_code(UR_RESULT_ERROR_INVALID_DEVICE, sycl::sycl_category()),
        "radix_sorter is not supported on host device.");
#endif
  }

  template <typename Group, typename Properties>
  void operator()([[maybe_unused]] Group g,
                  [[maybe_unused]] sycl::span<ValT, ElementsPerWorkItem> values,
                  [[maybe_unused]] Properties properties) {
#ifdef __SYCL_DEVICE_ONLY__
    sycl::detail::privateStaticSort<
        /*is_key_value=*/false, /*is_input_blocked=*/true,
        detail::isOutputBlocked(properties), OrderT == sorting_order::ascending,
        ElementsPerWorkItem, bits>(g, values.data(), /*empty*/ values.data(),
                                   scratch.data(), first_bit, last_bit);
#endif
  }

  static constexpr size_t
  memory_required([[maybe_unused]] sycl::memory_scope scope,
                  size_t range_size) {
    return (std::max)(range_size * sizeof(ValT),
                      range_size * (1 << bits) * sizeof(uint32_t));
  }
};

template <typename KeyTy, typename ValueTy,
          sorting_order Order = sorting_order::ascending,
          size_t ElementsPerWorkItem = 1, unsigned int BitsPerPass = 4>
class group_key_value_sorter {
  sycl::span<std::byte> scratch;
  uint32_t first_bit;
  uint32_t last_bit;

  static constexpr uint32_t bits = BitsPerPass;
  using bitset_t = std::bitset<sizeof(KeyTy) * CHAR_BIT>;

public:
  template <std::size_t Extent>
  group_key_value_sorter(sycl::span<std::byte, Extent> scratch_,
                         const bitset_t mask = bitset_t{}.set())
      : scratch(scratch_) {
    static_assert((std::is_arithmetic<KeyTy>::value ||
                   std::is_same<KeyTy, sycl::half>::value),
                  "radix sort is not usable");
    for (first_bit = 0; first_bit < mask.size() && !mask[first_bit];
         ++first_bit)
      ;
    for (last_bit = first_bit; last_bit < mask.size() && mask[last_bit];
         ++last_bit)
      ;
  }

  template <typename Group>
  std::tuple<KeyTy, ValueTy> operator()([[maybe_unused]] Group g, KeyTy key,
                                        ValueTy val) {
    static_assert(ElementsPerWorkItem == 1, "ElementsPerWorkItem must be 1");
    KeyTy key_result[]{key};
    ValueTy val_result[]{val};
#ifdef __SYCL_DEVICE_ONLY__
    sycl::detail::privateStaticSort<
        /*is_key_value=*/true,
        /*is_input_blocked=*/true,
        /*is_output_blocked=*/true, Order == sorting_order::ascending, 1, bits>(
        g, key_result, val_result, scratch.data(), first_bit, last_bit);
#endif
    key = key_result[0];
    val = val_result[0];
    return {key, val};
  }

  template <typename Group, typename Properties>
  void
  operator()([[maybe_unused]] Group g,
             [[maybe_unused]] sycl::span<KeyTy, ElementsPerWorkItem> keys,
             [[maybe_unused]] sycl::span<ValueTy, ElementsPerWorkItem> vals,
             [[maybe_unused]] Properties properties) {
#ifdef __SYCL_DEVICE_ONLY__
    sycl::detail::privateStaticSort<
        /*is_key_value=*/true, detail::isInputBlocked(properties),
        detail::isOutputBlocked(properties), Order == sorting_order::ascending,
        ElementsPerWorkItem, bits>(g, keys.data(), vals.data(), scratch.data(),
                                   first_bit, last_bit);
#endif
  }

  static constexpr std::size_t memory_required(sycl::memory_scope,
                                               std::size_t range_size) {
    return (std::max)(range_size * ElementsPerWorkItem *
                          (sizeof(KeyTy) + sizeof(ValueTy)),
                      range_size * (1 << bits) * sizeof(uint32_t));
  }
};
} // namespace radix_sorters

} // namespace ext::oneapi::experimental
} // namespace _V1
} // namespace sycl
#endif<|MERGE_RESOLUTION|>--- conflicted
+++ resolved
@@ -96,164 +96,8 @@
   sycl::span<std::byte, Extent> get_memory() const { return scratch; }
 };
 
-<<<<<<< HEAD
-// Default sorter provided by the first version of the extension specification.
-template <typename Compare = std::less<>> class default_sorter {
-  Compare comp;
-  sycl::span<std::byte> scratch;
-
-public:
-  template <size_t Extent>
-  default_sorter(sycl::span<std::byte, Extent> scratch_,
-                 Compare comp_ = Compare())
-      : comp(comp_), scratch(scratch_) {}
-
-  template <typename Group, typename Ptr>
-  void operator()([[maybe_unused]] Group g, [[maybe_unused]] Ptr first,
-                  [[maybe_unused]] Ptr last) {
-#ifdef __SYCL_DEVICE_ONLY__
-    using T = typename sycl::detail::GetValueType<Ptr>::type;
-    size_t n = std::distance(first, last);
-    T *scratch_begin = sycl::detail::align_scratch<T>(scratch, g, n);
-    sycl::detail::merge_sort(g, first, n, comp, scratch_begin);
-#else
-    throw sycl::exception(
-        std::error_code(UR_RESULT_ERROR_INVALID_DEVICE, sycl::sycl_category()),
-        "default_sorter constructor is not supported on host device.");
-#endif
-  }
-
-  template <typename Group, typename T>
-  T operator()([[maybe_unused]] Group g, T val) {
-#ifdef __SYCL_DEVICE_ONLY__
-    std::size_t local_id = g.get_local_linear_id();
-    auto range_size = g.get_local_range().size();
-    T *scratch_begin = sycl::detail::align_scratch<T>(
-        scratch, g, /* output storage and temporary storage */ 2 * range_size);
-    scratch_begin[local_id] = val;
-    sycl::detail::merge_sort(g, scratch_begin, range_size, comp,
-                             scratch_begin + range_size);
-    val = scratch_begin[local_id];
-#else
-    throw sycl::exception(
-        std::error_code(UR_RESULT_ERROR_INVALID_DEVICE, sycl::sycl_category()),
-        "default_sorter operator() is not supported on host device.");
-#endif
-    return val;
-  }
-
-  template <typename T>
-  static constexpr size_t memory_required(sycl::memory_scope,
-                                          size_t range_size) {
-    return range_size * sizeof(T) + alignof(T);
-  }
-
-  template <typename T, int dim = 1>
-  static constexpr size_t memory_required(sycl::memory_scope scope,
-                                          sycl::range<dim> r) {
-    return 2 * memory_required<T>(scope, r.size());
-  }
-};
-
 enum class sorting_order { ascending, descending };
 
-namespace detail {
-
-template <typename T, sorting_order = sorting_order::ascending>
-struct ConvertToComp {
-  using Type = std::less<T>;
-};
-
-template <typename T> struct ConvertToComp<T, sorting_order::descending> {
-  using Type = std::greater<T>;
-};
-} // namespace detail
-
-// Radix sorter provided by the first version of the extension specification.
-template <typename ValT, sorting_order OrderT = sorting_order::ascending,
-          unsigned int BitsPerPass = 4>
-class radix_sorter {
-
-  sycl::span<std::byte> scratch;
-  uint32_t first_bit = 0;
-  uint32_t last_bit = 0;
-
-  static constexpr uint32_t bits = BitsPerPass;
-  using bitset_t = std::bitset<sizeof(ValT) * CHAR_BIT>;
-
-public:
-  template <size_t Extent>
-  radix_sorter(sycl::span<std::byte, Extent> scratch_,
-               const bitset_t mask = bitset_t{}.set())
-      : scratch(scratch_) {
-    static_assert((std::is_arithmetic<ValT>::value ||
-                   std::is_same<ValT, sycl::half>::value ||
-                   std::is_same<ValT, sycl::ext::oneapi::bfloat16>::value),
-                  "radix sort is not usable");
-
-    for (first_bit = 0; first_bit < mask.size() && !mask[first_bit];
-         ++first_bit)
-      ;
-    for (last_bit = first_bit; last_bit < mask.size() && mask[last_bit];
-         ++last_bit)
-      ;
-  }
-
-  template <typename GroupT, typename PtrT>
-  void operator()([[maybe_unused]] GroupT g, [[maybe_unused]] PtrT first,
-                  [[maybe_unused]] PtrT last) {
-#ifdef __SYCL_DEVICE_ONLY__
-    sycl::detail::privateDynamicSort</*is_key_value=*/false,
-                                     OrderT == sorting_order::ascending,
-                                     /*empty*/ 1, BitsPerPass>(
-        g, first, /*empty*/ first, std::distance(first, last), scratch.data(),
-        first_bit, last_bit);
-#else
-    throw sycl::exception(
-        std::error_code(UR_RESULT_ERROR_INVALID_DEVICE, sycl::sycl_category()),
-        "radix_sorter is not supported on host device.");
-#endif
-  }
-
-  template <typename GroupT>
-  ValT operator()([[maybe_unused]] GroupT g, [[maybe_unused]] ValT val) {
-#ifdef __SYCL_DEVICE_ONLY__
-    ValT result[]{val};
-    sycl::detail::privateStaticSort</*is_key_value=*/false,
-                                    /*is_input_blocked=*/true,
-                                    /*is_output_blocked=*/true,
-                                    OrderT == sorting_order::ascending,
-                                    /*items_per_work_item=*/1, bits>(
-        g, result, /*empty*/ result, scratch.data(), first_bit, last_bit);
-    return result[0];
-#else
-    throw sycl::exception(
-        std::error_code(UR_RESULT_ERROR_INVALID_DEVICE, sycl::sycl_category()),
-        "radix_sorter is not supported on host device.");
-#endif
-  }
-
-  static constexpr size_t memory_required(sycl::memory_scope,
-                                          size_t range_size) {
-    return range_size * sizeof(ValT) +
-           (1 << bits) * range_size * sizeof(uint32_t) + alignof(uint32_t);
-  }
-
-  // memory_helpers
-  template <int dimensions = 1>
-  static constexpr size_t memory_required(sycl::memory_scope,
-                                          sycl::range<dimensions> local_range) {
-    return (std::max)(local_range.size() * sizeof(ValT),
-                      local_range.size() * (1 << bits) * sizeof(uint32_t));
-  }
-};
-
-// Default sorters provided by the second version of the extension
-// specification.
-=======
-enum class sorting_order { ascending, descending };
-
->>>>>>> d4085bd4
 namespace default_sorters {
 
 template <typename CompareT = std::less<>> class joint_sorter {
