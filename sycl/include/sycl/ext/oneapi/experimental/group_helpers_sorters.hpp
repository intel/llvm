--- conflicted
+++ resolved
@@ -91,7 +91,6 @@
   }
 };
 
-<<<<<<< HEAD
 enum class sorting_order { ascending, descending };
 
 namespace detail {
@@ -193,12 +192,7 @@
   }
 };
 
-} // namespace experimental
-} // namespace oneapi
-} // namespace ext
-=======
 } // namespace ext::oneapi::experimental
->>>>>>> e5de913f
 } // __SYCL_INLINE_VER_NAMESPACE(_V1)
 } // namespace sycl
 #endif