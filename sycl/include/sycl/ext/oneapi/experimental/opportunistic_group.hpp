//==--- opportunistic_group.hpp --- SYCL extension for non-uniform groups --==//
//
// Part of the LLVM Project, under the Apache License v2.0 with LLVM Exceptions.
// See https://llvm.org/LICENSE.txt for license information.
// SPDX-License-Identifier: Apache-2.0 WITH LLVM-exception
//
//===----------------------------------------------------------------------===//

#pragma once

#include <sycl/aspects.hpp>
<<<<<<< HEAD
=======
#include <sycl/detail/pi.h>            // for PI_ERROR_INVALID_DEVICE
#include <sycl/detail/spirv.hpp>
>>>>>>> 19e471fd
#include <sycl/detail/type_traits.hpp> // for is_group, is_user_cons...
#include <sycl/exception.hpp>          // for runtime_error
#include <sycl/ext/oneapi/experimental/non_uniform_groups.hpp>
#include <sycl/ext/oneapi/free_function_queries.hpp> // for this_sub_group
#include <sycl/ext/oneapi/sub_group_mask.hpp>        // for sub_group_mask
#include <sycl/id.hpp>                               // for id
#include <sycl/memory_enums.hpp>                     // for memory_scope
#include <sycl/range.hpp>                            // for range
#include <sycl/sub_group.hpp>

#ifdef __SYCL_DEVICE_ONLY__
#include <sycl/ext/oneapi/functional.hpp>
#endif

#include <stdint.h>    // for uint32_t
#include <type_traits> // for true_type

namespace sycl {
inline namespace _V1 {
namespace ext::oneapi::experimental {

class opportunistic_group;

namespace this_kernel {
#ifdef __SYCL_DEVICE_ONLY__
[[__sycl_detail__::__uses_aspects__(
    sycl::aspect::ext_oneapi_opportunistic_group)]]
#endif
inline opportunistic_group get_opportunistic_group();
} // namespace this_kernel

class opportunistic_group {
public:
  using id_type = id<1>;
  using range_type = range<1>;
  using linear_id_type = uint32_t;
  static constexpr int dimensions = 1;
  static constexpr sycl::memory_scope fence_scope =
      sycl::memory_scope::sub_group;

  id_type get_group_id() const {
#ifdef __SYCL_DEVICE_ONLY__
    return static_cast<id_type>(0);
#else
    throw runtime_error("Non-uniform groups are not supported on host device.",
                        UR_RESULT_ERROR_INVALID_DEVICE);
#endif
  }

  id_type get_local_id() const {
#ifdef __SYCL_DEVICE_ONLY__
    return sycl::detail::CallerPositionInMask(Mask);
#else
    throw runtime_error("Non-uniform groups are not supported on host device.",
                        UR_RESULT_ERROR_INVALID_DEVICE);
#endif
  }

  range_type get_group_range() const {
#ifdef __SYCL_DEVICE_ONLY__
    return 1;
#else
    throw runtime_error("Non-uniform groups are not supported on host device.",
                        UR_RESULT_ERROR_INVALID_DEVICE);
#endif
  }

  range_type get_local_range() const {
#ifdef __SYCL_DEVICE_ONLY__
    return Mask.count();
#else
    throw runtime_error("Non-uniform groups are not supported on host device.",
                        UR_RESULT_ERROR_INVALID_DEVICE);
#endif
  }

  linear_id_type get_group_linear_id() const {
#ifdef __SYCL_DEVICE_ONLY__
    return static_cast<linear_id_type>(get_group_id()[0]);
#else
    throw runtime_error("Non-uniform groups are not supported on host device.",
                        UR_RESULT_ERROR_INVALID_DEVICE);
#endif
  }

  linear_id_type get_local_linear_id() const {
#ifdef __SYCL_DEVICE_ONLY__
    return static_cast<linear_id_type>(get_local_id()[0]);
#else
    throw runtime_error("Non-uniform groups are not supported on host device.",
                        UR_RESULT_ERROR_INVALID_DEVICE);
#endif
  }

  linear_id_type get_group_linear_range() const {
#ifdef __SYCL_DEVICE_ONLY__
    return static_cast<linear_id_type>(get_group_range()[0]);
#else
    throw runtime_error("Non-uniform groups are not supported on host device.",
                        UR_RESULT_ERROR_INVALID_DEVICE);
#endif
  }

  linear_id_type get_local_linear_range() const {
#ifdef __SYCL_DEVICE_ONLY__
    return static_cast<linear_id_type>(get_local_range()[0]);
#else
    throw runtime_error("Non-uniform groups are not supported on host device.",
                        UR_RESULT_ERROR_INVALID_DEVICE);
#endif
  }

  bool leader() const {
#ifdef __SYCL_DEVICE_ONLY__
    uint32_t Lowest = static_cast<uint32_t>(Mask.find_low()[0]);
    return __spirv_SubgroupLocalInvocationId() == Lowest;
#else
    throw runtime_error("Non-uniform groups are not supported on host device.",
                        UR_RESULT_ERROR_INVALID_DEVICE);
#endif
  }

protected:
  sub_group_mask Mask;

  opportunistic_group(sub_group_mask m) : Mask(m) {}

  friend opportunistic_group this_kernel::get_opportunistic_group();

  friend sub_group_mask
  sycl::detail::GetMask<opportunistic_group>(opportunistic_group Group);
};

namespace this_kernel {

inline opportunistic_group get_opportunistic_group() {
#ifdef __SYCL_DEVICE_ONLY__
#if defined(__SPIR__) || defined(__SPIRV__)
  // TODO: It may be wiser to call the intrinsic than rely on this_group()
  sycl::sub_group sg = sycl::ext::oneapi::experimental::this_sub_group();
  sub_group_mask mask = sycl::ext::oneapi::group_ballot(sg, true);
  return opportunistic_group(mask);
#elif defined(__NVPTX__)
  uint32_t active_mask;
  asm volatile("activemask.b32 %0;" : "=r"(active_mask));
  sub_group_mask mask =
      sycl::detail::Builder::createSubGroupMask<ext::oneapi::sub_group_mask>(
          active_mask, 32);
  return opportunistic_group(mask);
#endif
#else
  throw runtime_error("Non-uniform groups are not supported on host device.",
                      UR_RESULT_ERROR_INVALID_DEVICE);
#endif
}

} // namespace this_kernel

template <>
struct is_user_constructed_group<opportunistic_group> : std::true_type {};

} // namespace ext::oneapi::experimental

template <>
struct is_group<ext::oneapi::experimental::opportunistic_group>
    : std::true_type {};

} // namespace _V1
} // namespace sycl<|MERGE_RESOLUTION|>--- conflicted
+++ resolved
@@ -9,11 +9,7 @@
 #pragma once
 
 #include <sycl/aspects.hpp>
-<<<<<<< HEAD
-=======
-#include <sycl/detail/pi.h>            // for PI_ERROR_INVALID_DEVICE
 #include <sycl/detail/spirv.hpp>
->>>>>>> 19e471fd
 #include <sycl/detail/type_traits.hpp> // for is_group, is_user_cons...
 #include <sycl/exception.hpp>          // for runtime_error
 #include <sycl/ext/oneapi/experimental/non_uniform_groups.hpp>
