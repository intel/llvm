//==--- opportunistic_group.hpp --- SYCL extension for non-uniform groups --==//
//
// Part of the LLVM Project, under the Apache License v2.0 with LLVM Exceptions.
// See https://llvm.org/LICENSE.txt for license information.
// SPDX-License-Identifier: Apache-2.0 WITH LLVM-exception
//
//===----------------------------------------------------------------------===//

#pragma once
#include <sycl/ext/oneapi/experimental/non_uniform_groups.hpp>
#include <sycl/ext/oneapi/sub_group_mask.hpp>

namespace sycl {
__SYCL_INLINE_VER_NAMESPACE(_V1) {
namespace ext::oneapi::experimental {

class opportunistic_group;

namespace this_kernel {
inline opportunistic_group get_opportunistic_group();
}

class opportunistic_group {
public:
  using id_type = id<1>;
  using range_type = range<1>;
  using linear_id_type = uint32_t;
  static constexpr int dimensions = 1;
  static constexpr sycl::memory_scope fence_scope =
      sycl::memory_scope::sub_group;

  id_type get_group_id() const {
#ifdef __SYCL_DEVICE_ONLY__
    return static_cast<id_type>(0);
#else
    throw runtime_error("Non-uniform groups are not supported on host device.",
                        PI_ERROR_INVALID_DEVICE);
#endif
  }

  id_type get_local_id() const {
#ifdef __SYCL_DEVICE_ONLY__
    return sycl::detail::CallerPositionInMask(Mask);
#else
    throw runtime_error("Non-uniform groups are not supported on host device.",
                        PI_ERROR_INVALID_DEVICE);
#endif
  }

  range_type get_group_range() const {
#ifdef __SYCL_DEVICE_ONLY__
    return 1;
#else
    throw runtime_error("Non-uniform groups are not supported on host device.",
                        PI_ERROR_INVALID_DEVICE);
#endif
  }

  range_type get_local_range() const {
#ifdef __SYCL_DEVICE_ONLY__
    return Mask.count();
#else
    throw runtime_error("Non-uniform groups are not supported on host device.",
                        PI_ERROR_INVALID_DEVICE);
#endif
  }

  linear_id_type get_group_linear_id() const {
#ifdef __SYCL_DEVICE_ONLY__
    return static_cast<linear_id_type>(get_group_id()[0]);
#else
    throw runtime_error("Non-uniform groups are not supported on host device.",
                        PI_ERROR_INVALID_DEVICE);
#endif
  }

  linear_id_type get_local_linear_id() const {
#ifdef __SYCL_DEVICE_ONLY__
    return static_cast<linear_id_type>(get_local_id()[0]);
#else
    throw runtime_error("Non-uniform groups are not supported on host device.",
                        PI_ERROR_INVALID_DEVICE);
#endif
  }

  linear_id_type get_group_linear_range() const {
#ifdef __SYCL_DEVICE_ONLY__
    return static_cast<linear_id_type>(get_group_range()[0]);
#else
    throw runtime_error("Non-uniform groups are not supported on host device.",
                        PI_ERROR_INVALID_DEVICE);
#endif
  }

  linear_id_type get_local_linear_range() const {
#ifdef __SYCL_DEVICE_ONLY__
    return static_cast<linear_id_type>(get_local_range()[0]);
#else
    throw runtime_error("Non-uniform groups are not supported on host device.",
                        PI_ERROR_INVALID_DEVICE);
#endif
  }

  bool leader() const {
#ifdef __SYCL_DEVICE_ONLY__
    uint32_t Lowest = static_cast<uint32_t>(Mask.find_low()[0]);
    return __spirv_SubgroupLocalInvocationId() == Lowest;
#else
    throw runtime_error("Non-uniform groups are not supported on host device.",
                        PI_ERROR_INVALID_DEVICE);
#endif
  }

protected:
  sub_group_mask Mask;

  opportunistic_group(sub_group_mask m) : Mask(m) {}

  friend opportunistic_group this_kernel::get_opportunistic_group();

<<<<<<< HEAD
  friend sub_group_mask
  sycl::detail::GetMask<opportunistic_group>(opportunistic_group Group);
=======
  friend uint32_t
  sycl::detail::IdToMaskPosition<opportunistic_group>(opportunistic_group Group,
                                                      uint32_t Id);
>>>>>>> 29e629e0
};

namespace this_kernel {

inline opportunistic_group get_opportunistic_group() {
#ifdef __SYCL_DEVICE_ONLY__
#if defined(__SPIR__)
  // TODO: It may be wiser to call the intrinsic than rely on this_group()
  sycl::sub_group sg = sycl::ext::oneapi::this_sub_group();
  sub_group_mask mask = sycl::ext::oneapi::group_ballot(sg, true);
  return opportunistic_group(mask);
#elif defined(__NVPTX__)
uint32_t active_mask;
asm volatile("activemask.b32 %0;" : "=r"(active_mask));
  sub_group_mask mask = sycl::detail::Builder::createSubGroupMask<ext::oneapi::sub_group_mask>(active_mask, 32);
  return opportunistic_group(mask);
#endif
#else
  throw runtime_error("Non-uniform groups are not supported on host device.",
                      PI_ERROR_INVALID_DEVICE);
#endif
}

} // namespace this_kernel

template <>
struct is_user_constructed_group<opportunistic_group> : std::true_type {};

} // namespace ext::oneapi::experimental

template <>
struct is_group<ext::oneapi::experimental::opportunistic_group>
    : std::true_type {};

} // __SYCL_INLINE_VER_NAMESPACE(_V1)
} // namespace sycl<|MERGE_RESOLUTION|>--- conflicted
+++ resolved
@@ -118,14 +118,8 @@
 
   friend opportunistic_group this_kernel::get_opportunistic_group();
 
-<<<<<<< HEAD
   friend sub_group_mask
   sycl::detail::GetMask<opportunistic_group>(opportunistic_group Group);
-=======
-  friend uint32_t
-  sycl::detail::IdToMaskPosition<opportunistic_group>(opportunistic_group Group,
-                                                      uint32_t Id);
->>>>>>> 29e629e0
 };
 
 namespace this_kernel {
