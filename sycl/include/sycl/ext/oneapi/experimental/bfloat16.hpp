--- conflicted
+++ resolved
@@ -11,16 +11,11 @@
 #include <CL/__spirv/spirv_ops.hpp>
 #include <sycl/half_type.hpp>
 
-<<<<<<< HEAD
 #if !defined(__SYCL_DEVICE_ONLY__)
 #include <cmath>
 #endif
 
-__SYCL_INLINE_NAMESPACE(cl) {
-=======
->>>>>>> 13721204
 namespace sycl {
-__SYCL_INLINE_VER_NAMESPACE(_V1) {
 namespace ext {
 namespace oneapi {
 namespace experimental {
