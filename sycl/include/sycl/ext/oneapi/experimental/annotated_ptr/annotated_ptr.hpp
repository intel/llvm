--- conflicted
+++ resolved
@@ -32,16 +32,12 @@
 
 namespace {
 #define PROPAGATE_OP(op)                                                       \
-<<<<<<< HEAD
-  T operator op##=(T rhs) const { return *this = *this op rhs; }
-=======
-  T operator op##=(const T &rhs) const {                                       \
+  T operator op##=(T rhs) const {                                              \
     T t = *this;                                                               \
     t op## = rhs;                                                              \
     *this = t;                                                                 \
     return t;                                                                  \
   }
->>>>>>> ff48612f
 
 // compare strings on compile time
 constexpr bool compareStrs(const char *Str1, const char *Str2) {
