// -*- C++ -*-
//===----------------------------------------------------------------------===//
//
// Adapted from the LLVM Project, under the Apache License v2.0 with LLVM
// Exceptions. See https://llvm.org/LICENSE.txt for license information.
// SPDX-License-Identifier: Apache-2.0 WITH LLVM-exception
//
//===----------------------------------------------------------------------===//

#pragma once

#ifdef SYCL_EXT_ONEAPI_COMPLEX

#define _SYCL_EXT_CPLX_INLINE_VISIBILITY                                       \
  inline __attribute__((__visibility__("hidden"), __always_inline__))

#include <complex>
#include <sstream> // for std::basic_ostringstream
#include <sycl/sycl.hpp>
#include <type_traits>

namespace sycl {
__SYCL_INLINE_VER_NAMESPACE(_V1) {
namespace ext {
namespace oneapi {
namespace experimental {

using std::enable_if;
using std::integral_constant;
using std::is_floating_point;
using std::is_integral;
using std::is_same;

using std::basic_istream;
using std::basic_ostream;
using std::basic_ostringstream;

using std::declval;

namespace cplx::detail {

template <bool _Val> using _BoolConstant = integral_constant<bool, _Val>;

template <class _Tp, class _Up>
using _IsNotSame = _BoolConstant<!__is_same(_Tp, _Up)>;

template <class _Tp> struct __numeric_type {
  static void __test(...);
  static sycl::half __test(sycl::half);
  static float __test(float);
  static double __test(char);
  static double __test(int);
  static double __test(unsigned);
  static double __test(long);
  static double __test(unsigned long);
  static double __test(long long);
  static double __test(unsigned long long);
  static double __test(double);

  typedef decltype(__test(declval<_Tp>())) type;
  static const bool value = _IsNotSame<type, void>::value;
};

template <> struct __numeric_type<void> {
  static const bool value = true;
};

template <class _A1, class _A2 = void, class _A3 = void,
          bool = __numeric_type<_A1>::value &&__numeric_type<_A2>::value
              &&__numeric_type<_A3>::value>
class __promote_imp {
public:
  static const bool value = false;
};

template <class _A1, class _A2, class _A3>
class __promote_imp<_A1, _A2, _A3, true> {
private:
  typedef typename __promote_imp<_A1>::type __type1;
  typedef typename __promote_imp<_A2>::type __type2;
  typedef typename __promote_imp<_A3>::type __type3;

public:
  typedef decltype(__type1() + __type2() + __type3()) type;
  static const bool value = true;
};

template <class _A1, class _A2> class __promote_imp<_A1, _A2, void, true> {
private:
  typedef typename __promote_imp<_A1>::type __type1;
  typedef typename __promote_imp<_A2>::type __type2;

public:
  typedef decltype(__type1() + __type2()) type;
  static const bool value = true;
};

template <class _A1> class __promote_imp<_A1, void, void, true> {
public:
  typedef typename __numeric_type<_A1>::type type;
  static const bool value = true;
};

template <class _A1, class _A2 = void, class _A3 = void>
class __promote : public __promote_imp<_A1, _A2, _A3> {};
} // namespace cplx::detail

template <class _Tp, class _Enable = void> class complex;

template <class _Tp>
struct is_gencomplex
    : std::integral_constant<bool,
                             std::is_same_v<_Tp, complex<double>> ||
                                 std::is_same_v<_Tp, complex<float>> ||
                                 std::is_same_v<_Tp, complex<sycl::half>>> {};

template <class _Tp>
struct is_genfloat
    : std::integral_constant<bool, std::is_same_v<_Tp, double> ||
                                       std::is_same_v<_Tp, float> ||
                                       std::is_same_v<_Tp, sycl::half>> {};

template <class _Tp>
class complex<_Tp, typename std::enable_if<is_genfloat<_Tp>::value>::type> {
public:
  typedef _Tp value_type;

private:
  value_type __re_;
  value_type __im_;

public:
  _SYCL_EXT_CPLX_INLINE_VISIBILITY constexpr complex(
      value_type __re = value_type(), value_type __im = value_type())
      : __re_(__re), __im_(__im) {}

  template <typename _Xp>
  _SYCL_EXT_CPLX_INLINE_VISIBILITY constexpr complex(const complex<_Xp> &__c)
      : __re_(__c.real()), __im_(__c.imag()) {}

  template <class _Xp, class = std::enable_if<is_genfloat<_Xp>::value>>
  _SYCL_EXT_CPLX_INLINE_VISIBILITY constexpr complex(
      const std::complex<_Xp> &__c)
      : __re_(static_cast<value_type>(__c.real())),
        __im_(static_cast<value_type>(__c.imag())) {}

  template <class _Xp, class = std::enable_if<is_genfloat<_Xp>::value>>
  _SYCL_EXT_CPLX_INLINE_VISIBILITY constexpr
  operator std::complex<_Xp>() const {
    return std::complex<_Xp>(static_cast<_Xp>(__re_), static_cast<_Xp>(__im_));
  }

  _SYCL_EXT_CPLX_INLINE_VISIBILITY constexpr value_type real() const {
    return __re_;
  }
  _SYCL_EXT_CPLX_INLINE_VISIBILITY constexpr value_type imag() const {
    return __im_;
  }

  _SYCL_EXT_CPLX_INLINE_VISIBILITY void real(value_type __re) { __re_ = __re; }
  _SYCL_EXT_CPLX_INLINE_VISIBILITY void imag(value_type __im) { __im_ = __im; }

  _SYCL_EXT_CPLX_INLINE_VISIBILITY complex &operator=(value_type __re) {
    __re_ = __re;
    __im_ = value_type();
    return *this;
  }
  _SYCL_EXT_CPLX_INLINE_VISIBILITY friend complex &
  operator+=(complex<value_type> &__c, value_type __re) {
    __c.__re_ += __re;
    return __c;
  }
  _SYCL_EXT_CPLX_INLINE_VISIBILITY friend complex &
  operator-=(complex<value_type> &__c, value_type __re) {
    __c.__re_ -= __re;
    return __c;
  }
  _SYCL_EXT_CPLX_INLINE_VISIBILITY friend complex &
  operator*=(complex<value_type> &__c, value_type __re) {
    __c.__re_ *= __re;
    __c.__im_ *= __re;
    return __c;
  }
  _SYCL_EXT_CPLX_INLINE_VISIBILITY friend complex &
  operator/=(complex<value_type> &__c, value_type __re) {
    __c.__re_ /= __re;
    __c.__im_ /= __re;
    return __c;
  }

  template <class _Xp>
  _SYCL_EXT_CPLX_INLINE_VISIBILITY complex &operator=(const complex<_Xp> &__c) {
    __re_ = __c.real();
    __im_ = __c.imag();
    return *this;
  }
  template <class _Xp>
  _SYCL_EXT_CPLX_INLINE_VISIBILITY friend complex &
  operator+=(complex<value_type> &__x, const complex<_Xp> &__y) {
    __x.__re_ += __y.real();
    __x.__im_ += __y.imag();
    return __x;
  }
  template <class _Xp>
  _SYCL_EXT_CPLX_INLINE_VISIBILITY friend complex &
  operator-=(complex<value_type> &__x, const complex<_Xp> &__y) {
    __x.__re_ -= __y.real();
    __x.__im_ -= __y.imag();
    return __x;
  }
  template <class _Xp>
  _SYCL_EXT_CPLX_INLINE_VISIBILITY friend complex &
  operator*=(complex<value_type> &__x, const complex<_Xp> &__y) {
    __x = __x * complex(__y.real(), __y.imag());
    return __x;
  }
  template <class _Xp>
  _SYCL_EXT_CPLX_INLINE_VISIBILITY friend complex &
  operator/=(complex<value_type> &__x, const complex<_Xp> &__y) {
    __x = __x / complex(__y.real(), __y.imag());
    return __x;
  }

  _SYCL_EXT_CPLX_INLINE_VISIBILITY friend complex<value_type>
  operator+(const complex<value_type> &__x, const complex<value_type> &__y) {
    complex<value_type> __t(__x);
    __t += __y;
    return __t;
  }
  _SYCL_EXT_CPLX_INLINE_VISIBILITY friend complex<value_type>
  operator+(const complex<value_type> &__x, value_type __y) {
    complex<value_type> __t(__x);
    __t += __y;
    return __t;
  }
  _SYCL_EXT_CPLX_INLINE_VISIBILITY friend complex<value_type>
  operator+(value_type __x, const complex<value_type> &__y) {
    complex<value_type> __t(__y);
    __t += __x;
    return __t;
  }
  _SYCL_EXT_CPLX_INLINE_VISIBILITY friend complex<value_type>
  operator+(const complex<value_type> &__x) {
    return __x;
  }

  _SYCL_EXT_CPLX_INLINE_VISIBILITY friend complex<value_type>
  operator-(const complex<value_type> &__x, const complex<value_type> &__y) {
    complex<value_type> __t(__x);
    __t -= __y;
    return __t;
  }
  _SYCL_EXT_CPLX_INLINE_VISIBILITY friend complex<value_type>
  operator-(const complex<value_type> &__x, value_type __y) {
    complex<value_type> __t(__x);
    __t -= __y;
    return __t;
  }
  _SYCL_EXT_CPLX_INLINE_VISIBILITY friend complex<value_type>
  operator-(value_type __x, const complex<value_type> &__y) {
    complex<value_type> __t(-__y);
    __t += __x;
    return __t;
  }
  _SYCL_EXT_CPLX_INLINE_VISIBILITY friend complex<value_type>
  operator-(const complex<value_type> &__x) {
    return complex<value_type>(-__x.__re_, -__x.__im_);
  }

  _SYCL_EXT_CPLX_INLINE_VISIBILITY friend complex<value_type>
  operator*(const complex<value_type> &__z, const complex<value_type> &__w) {
    value_type __a = __z.__re_;
    value_type __b = __z.__im_;
    value_type __c = __w.__re_;
    value_type __d = __w.__im_;
    value_type __ac = __a * __c;
    value_type __bd = __b * __d;
    value_type __ad = __a * __d;
    value_type __bc = __b * __c;
    value_type __x = __ac - __bd;
    value_type __y = __ad + __bc;
    if (sycl::isnan(__x) && sycl::isnan(__y)) {
      bool __recalc = false;
      if (sycl::isinf(__a) || sycl::isinf(__b)) {
        __a = sycl::copysign(sycl::isinf(__a) ? value_type(1) : value_type(0),
                             __a);
        __b = sycl::copysign(sycl::isinf(__b) ? value_type(1) : value_type(0),
                             __b);
        if (sycl::isnan(__c))
          __c = sycl::copysign(value_type(0), __c);
        if (sycl::isnan(__d))
          __d = sycl::copysign(value_type(0), __d);
        __recalc = true;
      }
      if (sycl::isinf(__c) || sycl::isinf(__d)) {
        __c = sycl::copysign(sycl::isinf(__c) ? value_type(1) : value_type(0),
                             __c);
        __d = sycl::copysign(sycl::isinf(__d) ? value_type(1) : value_type(0),
                             __d);
        if (sycl::isnan(__a))
          __a = sycl::copysign(value_type(0), __a);
        if (sycl::isnan(__b))
          __b = sycl::copysign(value_type(0), __b);
        __recalc = true;
      }
      if (!__recalc && (sycl::isinf(__ac) || sycl::isinf(__bd) ||
                        sycl::isinf(__ad) || sycl::isinf(__bc))) {
        if (sycl::isnan(__a))
          __a = sycl::copysign(value_type(0), __a);
        if (sycl::isnan(__b))
          __b = sycl::copysign(value_type(0), __b);
        if (sycl::isnan(__c))
          __c = sycl::copysign(value_type(0), __c);
        if (sycl::isnan(__d))
          __d = sycl::copysign(value_type(0), __d);
        __recalc = true;
      }
      if (__recalc) {
        __x = value_type(INFINITY) * (__a * __c - __b * __d);
        __y = value_type(INFINITY) * (__a * __d + __b * __c);
      }
    }
    return complex<value_type>(__x, __y);
  }
  _SYCL_EXT_CPLX_INLINE_VISIBILITY friend complex<value_type>
  operator*(const complex<value_type> &__x, value_type __y) {
    complex<value_type> __t(__x);
    __t *= __y;
    return __t;
  }
  _SYCL_EXT_CPLX_INLINE_VISIBILITY friend complex<value_type>
  operator*(value_type __x, const complex<value_type> &__y) {
    complex<value_type> __t(__y);
    __t *= __x;
    return __t;
  }

  _SYCL_EXT_CPLX_INLINE_VISIBILITY friend complex<value_type>
  operator/(const complex<value_type> &__z, const complex<value_type> &__w) {
    int __ilogbw = 0;
    value_type __a = __z.__re_;
    value_type __b = __z.__im_;
    value_type __c = __w.__re_;
    value_type __d = __w.__im_;
    value_type __logbw =
        sycl::logb(sycl::fmax(sycl::fabs(__c), sycl::fabs(__d)));
    if (sycl::isfinite(__logbw)) {
      __ilogbw = static_cast<int>(__logbw);
      __c = sycl::ldexp(__c, -__ilogbw);
      __d = sycl::ldexp(__d, -__ilogbw);
    }
    value_type __denom = __c * __c + __d * __d;
    value_type __x = sycl::ldexp((__a * __c + __b * __d) / __denom, -__ilogbw);
    value_type __y = sycl::ldexp((__b * __c - __a * __d) / __denom, -__ilogbw);
    if (sycl::isnan(__x) && sycl::isnan(__y)) {
      if ((__denom == value_type(0)) &&
          (!sycl::isnan(__a) || !sycl::isnan(__b))) {
        __x = sycl::copysign(value_type(INFINITY), __c) * __a;
        __y = sycl::copysign(value_type(INFINITY), __c) * __b;
      } else if ((sycl::isinf(__a) || sycl::isinf(__b)) &&
                 sycl::isfinite(__c) && sycl::isfinite(__d)) {
        __a = sycl::copysign(sycl::isinf(__a) ? value_type(1) : value_type(0),
                             __a);
        __b = sycl::copysign(sycl::isinf(__b) ? value_type(1) : value_type(0),
                             __b);
        __x = value_type(INFINITY) * (__a * __c + __b * __d);
        __y = value_type(INFINITY) * (__b * __c - __a * __d);
      } else if (sycl::isinf(__logbw) && __logbw > value_type(0) &&
                 sycl::isfinite(__a) && sycl::isfinite(__b)) {
        __c = sycl::copysign(sycl::isinf(__c) ? value_type(1) : value_type(0),
                             __c);
        __d = sycl::copysign(sycl::isinf(__d) ? value_type(1) : value_type(0),
                             __d);
        __x = value_type(0) * (__a * __c + __b * __d);
        __y = value_type(0) * (__b * __c - __a * __d);
      }
    }
    return complex<value_type>(__x, __y);
  }
  _SYCL_EXT_CPLX_INLINE_VISIBILITY friend complex<value_type>
  operator/(const complex<value_type> &__x, value_type __y) {
    return complex<value_type>(__x.__re_ / __y, __x.__im_ / __y);
  }
  _SYCL_EXT_CPLX_INLINE_VISIBILITY friend complex<value_type>
  operator/(value_type __x, const complex<value_type> &__y) {
    complex<value_type> __t(__x);
    __t /= __y;
    return __t;
  }

  _SYCL_EXT_CPLX_INLINE_VISIBILITY friend constexpr bool
  operator==(const complex<value_type> &__x, const complex<value_type> &__y) {
    return __x.__re_ == __y.__re_ && __x.__im_ == __y.__im_;
  }
  _SYCL_EXT_CPLX_INLINE_VISIBILITY friend constexpr bool
  operator==(const complex<value_type> &__x, value_type __y) {
    return __x.__re_ == __y && __x.__im_ == 0;
  }
  _SYCL_EXT_CPLX_INLINE_VISIBILITY friend constexpr bool
  operator==(value_type __x, const complex<value_type> &__y) {
    return __x == __y.__re_ && 0 == __y.__im_;
  }

  _SYCL_EXT_CPLX_INLINE_VISIBILITY friend constexpr bool
  operator!=(const complex<value_type> &__x, const complex<value_type> &__y) {
    return !(__x == __y);
  }
  _SYCL_EXT_CPLX_INLINE_VISIBILITY friend constexpr bool
  operator!=(const complex<value_type> &__x, value_type __y) {
    return !(__x == __y);
  }
  _SYCL_EXT_CPLX_INLINE_VISIBILITY friend constexpr bool
  operator!=(value_type __x, const complex<value_type> &__y) {
    return !(__x == __y);
  }

  template <class _CharT, class _Traits>
  _SYCL_EXT_CPLX_INLINE_VISIBILITY friend std::basic_istream<_CharT, _Traits> &
  operator>>(std::basic_istream<_CharT, _Traits> &__is,
             complex<value_type> &__x) {
    if (__is.good()) {
      ws(__is);
      if (__is.peek() == _CharT('(')) {
        __is.get();
        value_type __r;
        __is >> __r;
        if (!__is.fail()) {
          ws(__is);
          _CharT __c = __is.peek();
          if (__c == _CharT(',')) {
            __is.get();
            value_type __i;
            __is >> __i;
            if (!__is.fail()) {
              ws(__is);
              __c = __is.peek();
              if (__c == _CharT(')')) {
                __is.get();
                __x = complex<value_type>(__r, __i);
              } else
                __is.setstate(__is.failbit);
            } else
              __is.setstate(__is.failbit);
          } else if (__c == _CharT(')')) {
            __is.get();
            __x = complex<value_type>(__r, value_type(0));
          } else
            __is.setstate(__is.failbit);
        } else
          __is.setstate(__is.failbit);
      } else {
        value_type __r;
        __is >> __r;
        if (!__is.fail())
          __x = complex<value_type>(__r, value_type(0));
        else
          __is.setstate(__is.failbit);
      }
    } else
      __is.setstate(__is.failbit);
    return __is;
  }

  template <class _CharT, class _Traits>
  _SYCL_EXT_CPLX_INLINE_VISIBILITY friend std::basic_ostream<_CharT, _Traits> &
  operator<<(std::basic_ostream<_CharT, _Traits> &__os,
             const complex<value_type> &__x) {
    std::basic_ostringstream<_CharT, _Traits> __s;
    __s.flags(__os.flags());
    __s.imbue(__os.getloc());
    __s.precision(__os.precision());
    __s << '(' << __x.__re_ << ',' << __x.__im_ << ')';
    return __os << __s.str();
  }

  _SYCL_EXT_CPLX_INLINE_VISIBILITY friend const sycl::stream &
  operator<<(const sycl::stream &__ss, const complex<value_type> &_x) {
    return __ss << "(" << _x.__re_ << "," << _x.__im_ << ")";
  }
};

namespace cplx::detail {
template <class _Tp, bool = std::is_integral<_Tp>::value,
          bool = is_genfloat<_Tp>::value>
struct __libcpp_complex_overload_traits {};

// Integral Types
template <class _Tp> struct __libcpp_complex_overload_traits<_Tp, true, false> {
  typedef double _ValueType;
  typedef complex<double> _ComplexType;
};

// Floating point types
template <class _Tp> struct __libcpp_complex_overload_traits<_Tp, false, true> {
  typedef _Tp _ValueType;
  typedef complex<_Tp> _ComplexType;
};
} // namespace cplx::detail

// real

<<<<<<< HEAD
template <class _Tp, class = std::enable_if<is_gencomplex<_Tp>::value>>
_SYCL_EXT_CPLX_INLINE_VISIBILITY constexpr _Tp real(const complex<_Tp> &__c) {
=======
template <class _Tp>
__DPCPP_SYCL_EXTERNAL _SYCL_EXT_CPLX_INLINE_VISIBILITY constexpr _Tp
real(const complex<_Tp> &__c) {
>>>>>>> 5360825e
  return __c.real();
}

template <class _Tp>
<<<<<<< HEAD
_SYCL_EXT_CPLX_INLINE_VISIBILITY constexpr
    typename cplx::detail::__libcpp_complex_overload_traits<_Tp>::_ValueType
=======
__DPCPP_SYCL_EXTERNAL _SYCL_EXT_CPLX_INLINE_VISIBILITY constexpr
    typename __libcpp_complex_overload_traits<_Tp>::_ValueType
>>>>>>> 5360825e
    real(_Tp __re) {
  return __re;
}

// imag

<<<<<<< HEAD
template <class _Tp, class = std::enable_if<is_gencomplex<_Tp>::value>>
_SYCL_EXT_CPLX_INLINE_VISIBILITY constexpr _Tp imag(const complex<_Tp> &__c) {
=======
template <class _Tp>
__DPCPP_SYCL_EXTERNAL _SYCL_EXT_CPLX_INLINE_VISIBILITY constexpr _Tp
imag(const complex<_Tp> &__c) {
>>>>>>> 5360825e
  return __c.imag();
}

template <class _Tp>
<<<<<<< HEAD
_SYCL_EXT_CPLX_INLINE_VISIBILITY constexpr
    typename cplx::detail::__libcpp_complex_overload_traits<_Tp>::_ValueType
=======
__DPCPP_SYCL_EXTERNAL _SYCL_EXT_CPLX_INLINE_VISIBILITY constexpr
    typename __libcpp_complex_overload_traits<_Tp>::_ValueType
>>>>>>> 5360825e
    imag(_Tp) {
  return 0;
}

// abs

<<<<<<< HEAD
template <class _Tp, class = std::enable_if<is_gencomplex<_Tp>::value>>
_SYCL_EXT_CPLX_INLINE_VISIBILITY _Tp abs(const complex<_Tp> &__c) {
=======
template <class _Tp>
__DPCPP_SYCL_EXTERNAL _SYCL_EXT_CPLX_INLINE_VISIBILITY _Tp
abs(const complex<_Tp> &__c) {
>>>>>>> 5360825e
  return sycl::hypot(__c.real(), __c.imag());
}

// arg

<<<<<<< HEAD
template <class _Tp, class = std::enable_if<is_gencomplex<_Tp>::value>>
_SYCL_EXT_CPLX_INLINE_VISIBILITY _Tp arg(const complex<_Tp> &__c) {
=======
template <class _Tp>
__DPCPP_SYCL_EXTERNAL _SYCL_EXT_CPLX_INLINE_VISIBILITY _Tp
arg(const complex<_Tp> &__c) {
>>>>>>> 5360825e
  return sycl::atan2(__c.imag(), __c.real());
}

template <class _Tp>
<<<<<<< HEAD
_SYCL_EXT_CPLX_INLINE_VISIBILITY
    typename cplx::detail::__libcpp_complex_overload_traits<_Tp>::_ValueType
    arg(_Tp __re) {
  typedef
      typename cplx::detail::__libcpp_complex_overload_traits<_Tp>::_ValueType
          _ValueType;
  return sycl::atan2<_ValueType>(0, __re);
=======
__DPCPP_SYCL_EXTERNAL _SYCL_EXT_CPLX_INLINE_VISIBILITY
    typename enable_if<is_integral<_Tp>::value || is_same<_Tp, double>::value,
                       double>::type
    arg(_Tp __re) {
  return sycl::atan2(0., __re);
}

template <class _Tp>
__DPCPP_SYCL_EXTERNAL _SYCL_EXT_CPLX_INLINE_VISIBILITY
    typename enable_if<is_same<_Tp, float>::value, float>::type
    arg(_Tp __re) {
  return sycl::atan2(0.F, __re);
>>>>>>> 5360825e
}

// norm

<<<<<<< HEAD
template <class _Tp, class = std::enable_if<is_gencomplex<_Tp>::value>>
_SYCL_EXT_CPLX_INLINE_VISIBILITY _Tp norm(const complex<_Tp> &__c) {
=======
template <class _Tp>
__DPCPP_SYCL_EXTERNAL _SYCL_EXT_CPLX_INLINE_VISIBILITY _Tp
norm(const complex<_Tp> &__c) {
>>>>>>> 5360825e
  if (sycl::isinf(__c.real()))
    return sycl::fabs(__c.real());
  if (sycl::isinf(__c.imag()))
    return sycl::fabs(__c.imag());
  return __c.real() * __c.real() + __c.imag() * __c.imag();
}

template <class _Tp>
<<<<<<< HEAD
_SYCL_EXT_CPLX_INLINE_VISIBILITY
    typename cplx::detail::__libcpp_complex_overload_traits<_Tp>::_ValueType
=======
__DPCPP_SYCL_EXTERNAL _SYCL_EXT_CPLX_INLINE_VISIBILITY
    typename __libcpp_complex_overload_traits<_Tp>::_ValueType
>>>>>>> 5360825e
    norm(_Tp __re) {
  typedef
      typename cplx::detail::__libcpp_complex_overload_traits<_Tp>::_ValueType
          _ValueType;
  return static_cast<_ValueType>(__re) * __re;
}

// conj

<<<<<<< HEAD
template <class _Tp, class = std::enable_if<is_gencomplex<_Tp>::value>>
_SYCL_EXT_CPLX_INLINE_VISIBILITY complex<_Tp> conj(const complex<_Tp> &__c) {
=======
template <class _Tp>
__DPCPP_SYCL_EXTERNAL _SYCL_EXT_CPLX_INLINE_VISIBILITY complex<_Tp>
conj(const complex<_Tp> &__c) {
>>>>>>> 5360825e
  return complex<_Tp>(__c.real(), -__c.imag());
}

template <class _Tp>
<<<<<<< HEAD
_SYCL_EXT_CPLX_INLINE_VISIBILITY
    typename cplx::detail::__libcpp_complex_overload_traits<_Tp>::_ComplexType
=======
__DPCPP_SYCL_EXTERNAL _SYCL_EXT_CPLX_INLINE_VISIBILITY
    typename __libcpp_complex_overload_traits<_Tp>::_ComplexType
>>>>>>> 5360825e
    conj(_Tp __re) {
  typedef
      typename cplx::detail::__libcpp_complex_overload_traits<_Tp>::_ComplexType
          _ComplexType;
  return _ComplexType(__re);
}

// proj

<<<<<<< HEAD
template <class _Tp, class = std::enable_if<is_gencomplex<_Tp>::value>>
_SYCL_EXT_CPLX_INLINE_VISIBILITY complex<_Tp> proj(const complex<_Tp> &__c) {
=======
template <class _Tp>
__DPCPP_SYCL_EXTERNAL _SYCL_EXT_CPLX_INLINE_VISIBILITY complex<_Tp>
proj(const complex<_Tp> &__c) {
>>>>>>> 5360825e
  complex<_Tp> __r = __c;
  if (sycl::isinf(__c.real()) || sycl::isinf(__c.imag()))
    __r = complex<_Tp>(INFINITY, sycl::copysign(_Tp(0), __c.imag()));
  return __r;
}

template <class _Tp>
<<<<<<< HEAD
_SYCL_EXT_CPLX_INLINE_VISIBILITY
    typename cplx::detail::__libcpp_complex_overload_traits<_Tp>::_ComplexType
    proj(_Tp __re) {
=======
__DPCPP_SYCL_EXTERNAL _SYCL_EXT_CPLX_INLINE_VISIBILITY typename enable_if<
    is_floating_point<_Tp>::value,
    typename __libcpp_complex_overload_traits<_Tp>::_ComplexType>::type
proj(_Tp __re) {
  if (sycl::isinf(__re))
    __re = sycl::fabs(__re);
  return complex<_Tp>(__re);
}

template <class _Tp>
__DPCPP_SYCL_EXTERNAL _SYCL_EXT_CPLX_INLINE_VISIBILITY typename enable_if<
    is_integral<_Tp>::value,
    typename __libcpp_complex_overload_traits<_Tp>::_ComplexType>::type
proj(_Tp __re) {
>>>>>>> 5360825e
  typedef
      typename cplx::detail::__libcpp_complex_overload_traits<_Tp>::_ComplexType
          _ComplexType;

  if constexpr (!std::is_integral_v<_Tp>) {
    if (sycl::isinf(__re))
      __re = sycl::fabs(__re);
  }

  return _ComplexType(__re);
}

// polar

template <class _Tp, class = std::enable_if<is_gencomplex<_Tp>::value>>
<<<<<<< HEAD
_SYCL_EXT_CPLX_INLINE_VISIBILITY complex<_Tp>
polar(const _Tp &__rho, const _Tp &__theta = _Tp()) {
=======
__DPCPP_SYCL_EXTERNAL complex<_Tp> polar(const _Tp &__rho,
                                         const _Tp &__theta = _Tp()) {
>>>>>>> 5360825e
  if (sycl::isnan(__rho) || sycl::signbit(__rho))
    return complex<_Tp>(_Tp(NAN), _Tp(NAN));
  if (sycl::isnan(__theta)) {
    if (sycl::isinf(__rho))
      return complex<_Tp>(__rho, __theta);
    return complex<_Tp>(__theta, __theta);
  }
  if (sycl::isinf(__theta)) {
    if (sycl::isinf(__rho))
      return complex<_Tp>(__rho, _Tp(NAN));
    return complex<_Tp>(_Tp(NAN), _Tp(NAN));
  }
  _Tp __x = __rho * sycl::cos(__theta);
  if (sycl::isnan(__x))
    __x = 0;
  _Tp __y = __rho * sycl::sin(__theta);
  if (sycl::isnan(__y))
    __y = 0;
  return complex<_Tp>(__x, __y);
}

// log

template <class _Tp, class = std::enable_if<is_gencomplex<_Tp>::value>>
<<<<<<< HEAD
_SYCL_EXT_CPLX_INLINE_VISIBILITY complex<_Tp> log(const complex<_Tp> &__x) {
=======
__DPCPP_SYCL_EXTERNAL _SYCL_EXT_CPLX_INLINE_VISIBILITY complex<_Tp>
log(const complex<_Tp> &__x) {
>>>>>>> 5360825e
  return complex<_Tp>(sycl::log(abs(__x)), arg(__x));
}

// log10

template <class _Tp, class = std::enable_if<is_gencomplex<_Tp>::value>>
<<<<<<< HEAD
_SYCL_EXT_CPLX_INLINE_VISIBILITY complex<_Tp> log10(const complex<_Tp> &__x) {
=======
__DPCPP_SYCL_EXTERNAL _SYCL_EXT_CPLX_INLINE_VISIBILITY complex<_Tp>
log10(const complex<_Tp> &__x) {
>>>>>>> 5360825e
  return log(__x) / sycl::log(_Tp(10));
}

// sqrt

template <class _Tp, class = std::enable_if<is_gencomplex<_Tp>::value>>
<<<<<<< HEAD
_SYCL_EXT_CPLX_INLINE_VISIBILITY complex<_Tp> sqrt(const complex<_Tp> &__x) {
=======
__DPCPP_SYCL_EXTERNAL complex<_Tp> sqrt(const complex<_Tp> &__x) {
>>>>>>> 5360825e
  if (sycl::isinf(__x.imag()))
    return complex<_Tp>(_Tp(INFINITY), __x.imag());
  if (sycl::isinf(__x.real())) {
    if (__x.real() > _Tp(0))
      return complex<_Tp>(__x.real(), sycl::isnan(__x.imag())
                                          ? __x.imag()
                                          : sycl::copysign(_Tp(0), __x.imag()));
    return complex<_Tp>(sycl::isnan(__x.imag()) ? __x.imag() : _Tp(0),
                        sycl::copysign(__x.real(), __x.imag()));
  }
  return polar(sycl::sqrt(abs(__x)), arg(__x) / _Tp(2));
}

// exp

template <class _Tp, class = std::enable_if<is_gencomplex<_Tp>::value>>
<<<<<<< HEAD
_SYCL_EXT_CPLX_INLINE_VISIBILITY complex<_Tp> exp(const complex<_Tp> &__x) {
=======
__DPCPP_SYCL_EXTERNAL complex<_Tp> exp(const complex<_Tp> &__x) {
>>>>>>> 5360825e
  _Tp __i = __x.imag();
  if (__i == 0) {
    return complex<_Tp>(sycl::exp(__x.real()),
                        sycl::copysign(_Tp(0), __x.imag()));
  }
  if (sycl::isinf(__x.real())) {
    if (__x.real() < _Tp(0)) {
      if (!sycl::isfinite(__i))
        __i = _Tp(1);
    } else if (__i == 0 || !sycl::isfinite(__i)) {
      if (sycl::isinf(__i))
        __i = _Tp(NAN);
      return complex<_Tp>(__x.real(), __i);
    }
  }
  _Tp __e = sycl::exp(__x.real());
  return complex<_Tp>(__e * sycl::cos(__i), __e * sycl::sin(__i));
}

// pow

template <class _Tp, class = std::enable_if<is_gencomplex<_Tp>::value>>
<<<<<<< HEAD
_SYCL_EXT_CPLX_INLINE_VISIBILITY complex<_Tp> pow(const complex<_Tp> &__x,
                                                  const complex<_Tp> &__y) {
=======
__DPCPP_SYCL_EXTERNAL _SYCL_EXT_CPLX_INLINE_VISIBILITY complex<_Tp>
pow(const complex<_Tp> &__x, const complex<_Tp> &__y) {
>>>>>>> 5360825e
  return exp(__y * log(__x));
}

template <class _Tp, class _Up,
          class = std::enable_if<is_gencomplex<_Tp>::value>>
<<<<<<< HEAD
_SYCL_EXT_CPLX_INLINE_VISIBILITY
    complex<typename cplx::detail::__promote<_Tp, _Up>::type>
=======
__DPCPP_SYCL_EXTERNAL
    _SYCL_EXT_CPLX_INLINE_VISIBILITY complex<typename __promote<_Tp, _Up>::type>
>>>>>>> 5360825e
    pow(const complex<_Tp> &__x, const complex<_Up> &__y) {
  typedef complex<typename cplx::detail::__promote<_Tp, _Up>::type> result_type;
  return pow(result_type(__x), result_type(__y));
}

template <class _Tp, class _Up,
          class = std::enable_if<is_gencomplex<_Tp>::value>>
<<<<<<< HEAD
_SYCL_EXT_CPLX_INLINE_VISIBILITY typename std::enable_if<
    is_genfloat<_Up>::value,
    complex<typename cplx::detail::__promote<_Tp, _Up>::type>>::type
pow(const complex<_Tp> &__x, const _Up &__y) {
  typedef complex<typename cplx::detail::__promote<_Tp, _Up>::type> result_type;
  return pow(result_type(__x), result_type(__y));
=======
__DPCPP_SYCL_EXTERNAL _SYCL_EXT_CPLX_INLINE_VISIBILITY
    typename enable_if<is_genfloat<_Up>::value,
                       complex<typename __promote<_Tp, _Up>::type>>::type
    pow(const complex<_Tp> &__x, const _Up &__y) {
  typedef complex<typename __promote<_Tp, _Up>::type> result_type;
  return sycl::ext::oneapi::experimental::pow(result_type(__x),
                                              result_type(__y));
>>>>>>> 5360825e
}

template <class _Tp, class _Up,
          class = std::enable_if<is_gencomplex<_Tp>::value>>
<<<<<<< HEAD
_SYCL_EXT_CPLX_INLINE_VISIBILITY typename std::enable_if<
    is_genfloat<_Up>::value,
    complex<typename cplx::detail::__promote<_Tp, _Up>::type>>::type
pow(const _Tp &__x, const complex<_Up> &__y) {
  typedef complex<typename cplx::detail::__promote<_Tp, _Up>::type> result_type;
  return pow(result_type(__x), result_type(__y));
=======
__DPCPP_SYCL_EXTERNAL _SYCL_EXT_CPLX_INLINE_VISIBILITY
    typename enable_if<is_genfloat<_Up>::value,
                       complex<typename __promote<_Tp, _Up>::type>>::type
    pow(const _Tp &__x, const complex<_Up> &__y) {
  typedef complex<typename __promote<_Tp, _Up>::type> result_type;
  return sycl::ext::oneapi::experimental::pow(result_type(__x),
                                              result_type(__y));
>>>>>>> 5360825e
}

namespace cplx::detail {
// __sqr, computes pow(x, 2)

template <class _Tp, class = std::enable_if<is_gencomplex<_Tp>::value>>
_SYCL_EXT_CPLX_INLINE_VISIBILITY complex<_Tp> __sqr(const complex<_Tp> &__x) {
  return complex<_Tp>((__x.real() - __x.imag()) * (__x.real() + __x.imag()),
                      _Tp(2) * __x.real() * __x.imag());
}
} // namespace cplx::detail

// asinh

template <class _Tp, class = std::enable_if<is_gencomplex<_Tp>::value>>
<<<<<<< HEAD
_SYCL_EXT_CPLX_INLINE_VISIBILITY complex<_Tp> asinh(const complex<_Tp> &__x) {
=======
__DPCPP_SYCL_EXTERNAL complex<_Tp> asinh(const complex<_Tp> &__x) {
>>>>>>> 5360825e
  const _Tp __pi(sycl::atan2(_Tp(+0.), _Tp(-0.)));
  if (sycl::isinf(__x.real())) {
    if (sycl::isnan(__x.imag()))
      return __x;
    if (sycl::isinf(__x.imag()))
      return complex<_Tp>(__x.real(),
                          sycl::copysign(__pi * _Tp(0.25), __x.imag()));
    return complex<_Tp>(__x.real(), sycl::copysign(_Tp(0), __x.imag()));
  }
  if (sycl::isnan(__x.real())) {
    if (sycl::isinf(__x.imag()))
      return complex<_Tp>(__x.imag(), __x.real());
    if (__x.imag() == 0)
      return __x;
    return complex<_Tp>(__x.real(), __x.real());
  }
  if (sycl::isinf(__x.imag()))
    return complex<_Tp>(sycl::copysign(__x.imag(), __x.real()),
                        sycl::copysign(__pi / _Tp(2), __x.imag()));
  complex<_Tp> __z = log(__x + sqrt(cplx::detail::__sqr(__x) + _Tp(1)));
  return complex<_Tp>(sycl::copysign(__z.real(), __x.real()),
                      sycl::copysign(__z.imag(), __x.imag()));
}

// acosh

template <class _Tp, class = std::enable_if<is_gencomplex<_Tp>::value>>
<<<<<<< HEAD
_SYCL_EXT_CPLX_INLINE_VISIBILITY complex<_Tp> acosh(const complex<_Tp> &__x) {
=======
__DPCPP_SYCL_EXTERNAL complex<_Tp> acosh(const complex<_Tp> &__x) {
>>>>>>> 5360825e
  const _Tp __pi(sycl::atan2(_Tp(+0.), _Tp(-0.)));
  if (sycl::isinf(__x.real())) {
    if (sycl::isnan(__x.imag()))
      return complex<_Tp>(sycl::fabs(__x.real()), __x.imag());
    if (sycl::isinf(__x.imag())) {
      if (__x.real() > 0)
        return complex<_Tp>(__x.real(),
                            sycl::copysign(__pi * _Tp(0.25), __x.imag()));
      else
        return complex<_Tp>(-__x.real(),
                            sycl::copysign(__pi * _Tp(0.75), __x.imag()));
    }
    if (__x.real() < 0)
      return complex<_Tp>(-__x.real(), sycl::copysign(__pi, __x.imag()));
    return complex<_Tp>(__x.real(), sycl::copysign(_Tp(0), __x.imag()));
  }
  if (sycl::isnan(__x.real())) {
    if (sycl::isinf(__x.imag()))
      return complex<_Tp>(sycl::fabs(__x.imag()), __x.real());
    return complex<_Tp>(__x.real(), __x.real());
  }
  if (sycl::isinf(__x.imag()))
    return complex<_Tp>(sycl::fabs(__x.imag()),
                        sycl::copysign(__pi / _Tp(2), __x.imag()));
  complex<_Tp> __z = log(__x + sqrt(cplx::detail::__sqr(__x) - _Tp(1)));
  return complex<_Tp>(sycl::copysign(__z.real(), _Tp(0)),
                      sycl::copysign(__z.imag(), __x.imag()));
}

// atanh

template <class _Tp, class = std::enable_if<is_gencomplex<_Tp>::value>>
<<<<<<< HEAD
_SYCL_EXT_CPLX_INLINE_VISIBILITY complex<_Tp> atanh(const complex<_Tp> &__x) {
=======
__DPCPP_SYCL_EXTERNAL complex<_Tp> atanh(const complex<_Tp> &__x) {
>>>>>>> 5360825e
  const _Tp __pi(sycl::atan2(_Tp(+0.), _Tp(-0.)));
  if (sycl::isinf(__x.imag())) {
    return complex<_Tp>(sycl::copysign(_Tp(0), __x.real()),
                        sycl::copysign(__pi / _Tp(2), __x.imag()));
  }
  if (sycl::isnan(__x.imag())) {
    if (sycl::isinf(__x.real()) || __x.real() == 0)
      return complex<_Tp>(sycl::copysign(_Tp(0), __x.real()), __x.imag());
    return complex<_Tp>(__x.imag(), __x.imag());
  }
  if (sycl::isnan(__x.real())) {
    return complex<_Tp>(__x.real(), __x.real());
  }
  if (sycl::isinf(__x.real())) {
    return complex<_Tp>(sycl::copysign(_Tp(0), __x.real()),
                        sycl::copysign(__pi / _Tp(2), __x.imag()));
  }
  if (sycl::fabs(__x.real()) == _Tp(1) && __x.imag() == _Tp(0)) {
    return complex<_Tp>(sycl::copysign(_Tp(INFINITY), __x.real()),
                        sycl::copysign(_Tp(0), __x.imag()));
  }
  complex<_Tp> __z = log((_Tp(1) + __x) / (_Tp(1) - __x)) / _Tp(2);
  return complex<_Tp>(sycl::copysign(__z.real(), __x.real()),
                      sycl::copysign(__z.imag(), __x.imag()));
}

// sinh

template <class _Tp, class = std::enable_if<is_gencomplex<_Tp>::value>>
<<<<<<< HEAD
_SYCL_EXT_CPLX_INLINE_VISIBILITY complex<_Tp> sinh(const complex<_Tp> &__x) {
=======
__DPCPP_SYCL_EXTERNAL complex<_Tp> sinh(const complex<_Tp> &__x) {
>>>>>>> 5360825e
  if (sycl::isinf(__x.real()) && !sycl::isfinite(__x.imag()))
    return complex<_Tp>(__x.real(), _Tp(NAN));
  if (__x.real() == 0 && !sycl::isfinite(__x.imag()))
    return complex<_Tp>(__x.real(), _Tp(NAN));
  if (__x.imag() == 0 && !sycl::isfinite(__x.real()))
    return __x;
  return complex<_Tp>(sycl::sinh(__x.real()) * sycl::cos(__x.imag()),
                      sycl::cosh(__x.real()) * sycl::sin(__x.imag()));
}

// cosh

template <class _Tp, class = std::enable_if<is_gencomplex<_Tp>::value>>
<<<<<<< HEAD
_SYCL_EXT_CPLX_INLINE_VISIBILITY complex<_Tp> cosh(const complex<_Tp> &__x) {
=======
__DPCPP_SYCL_EXTERNAL complex<_Tp> cosh(const complex<_Tp> &__x) {
>>>>>>> 5360825e
  if (sycl::isinf(__x.real()) && !sycl::isfinite(__x.imag()))
    return complex<_Tp>(sycl::fabs(__x.real()), _Tp(NAN));
  if (__x.real() == 0 && !sycl::isfinite(__x.imag()))
    return complex<_Tp>(_Tp(NAN), __x.real());
  if (__x.real() == 0 && __x.imag() == 0)
    return complex<_Tp>(_Tp(1), __x.imag());
  if (__x.imag() == 0 && !sycl::isfinite(__x.real()))
    return complex<_Tp>(sycl::fabs(__x.real()), __x.imag());
  return complex<_Tp>(sycl::cosh(__x.real()) * sycl::cos(__x.imag()),
                      sycl::sinh(__x.real()) * sycl::sin(__x.imag()));
}

// tanh

template <class _Tp, class = std::enable_if<is_gencomplex<_Tp>::value>>
<<<<<<< HEAD
_SYCL_EXT_CPLX_INLINE_VISIBILITY complex<_Tp> tanh(const complex<_Tp> &__x) {
=======
__DPCPP_SYCL_EXTERNAL complex<_Tp> tanh(const complex<_Tp> &__x) {
>>>>>>> 5360825e
  if (sycl::isinf(__x.real())) {
    if (!sycl::isfinite(__x.imag()))
      return complex<_Tp>(sycl::copysign(_Tp(1), __x.real()), _Tp(0));
    return complex<_Tp>(sycl::copysign(_Tp(1), __x.real()),
                        sycl::copysign(_Tp(0), sycl::sin(_Tp(2) * __x.imag())));
  }
  if (sycl::isnan(__x.real()) && __x.imag() == 0)
    return __x;
  _Tp __2r(_Tp(2) * __x.real());
  _Tp __2i(_Tp(2) * __x.imag());
  _Tp __d(sycl::cosh(__2r) + sycl::cos(__2i));
  _Tp __2rsh(sycl::sinh(__2r));
  if (sycl::isinf(__2rsh) && sycl::isinf(__d))
    return complex<_Tp>(__2rsh > _Tp(0) ? _Tp(1) : _Tp(-1),
                        __2i > _Tp(0) ? _Tp(0) : _Tp(-0.));
  return complex<_Tp>(__2rsh / __d, sycl::sin(__2i) / __d);
}

// asin

template <class _Tp, class = std::enable_if<is_gencomplex<_Tp>::value>>
<<<<<<< HEAD
_SYCL_EXT_CPLX_INLINE_VISIBILITY complex<_Tp> asin(const complex<_Tp> &__x) {
=======
__DPCPP_SYCL_EXTERNAL complex<_Tp> asin(const complex<_Tp> &__x) {
>>>>>>> 5360825e
  complex<_Tp> __z = asinh(complex<_Tp>(-__x.imag(), __x.real()));
  return complex<_Tp>(__z.imag(), -__z.real());
}

// acos

template <class _Tp, class = std::enable_if<is_gencomplex<_Tp>::value>>
<<<<<<< HEAD
_SYCL_EXT_CPLX_INLINE_VISIBILITY complex<_Tp> acos(const complex<_Tp> &__x) {
=======
__DPCPP_SYCL_EXTERNAL complex<_Tp> acos(const complex<_Tp> &__x) {
>>>>>>> 5360825e
  const _Tp __pi(sycl::atan2(_Tp(+0.), _Tp(-0.)));
  if (sycl::isinf(__x.real())) {
    if (sycl::isnan(__x.imag()))
      return complex<_Tp>(__x.imag(), __x.real());
    if (sycl::isinf(__x.imag())) {
      if (__x.real() < _Tp(0))
        return complex<_Tp>(_Tp(0.75) * __pi, -__x.imag());
      return complex<_Tp>(_Tp(0.25) * __pi, -__x.imag());
    }
    if (__x.real() < _Tp(0))
      return complex<_Tp>(__pi,
                          sycl::signbit(__x.imag()) ? -__x.real() : __x.real());
    return complex<_Tp>(_Tp(0),
                        sycl::signbit(__x.imag()) ? __x.real() : -__x.real());
  }
  if (sycl::isnan(__x.real())) {
    if (sycl::isinf(__x.imag()))
      return complex<_Tp>(__x.real(), -__x.imag());
    return complex<_Tp>(__x.real(), __x.real());
  }
  if (sycl::isinf(__x.imag()))
    return complex<_Tp>(__pi / _Tp(2), -__x.imag());
  if (__x.real() == 0 && (__x.imag() == 0 || sycl::isnan(__x.imag())))
    return complex<_Tp>(__pi / _Tp(2), -__x.imag());
  complex<_Tp> __z = log(__x + sqrt(cplx::detail::__sqr(__x) - _Tp(1)));
  if (sycl::signbit(__x.imag()))
    return complex<_Tp>(sycl::fabs(__z.imag()), sycl::fabs(__z.real()));
  return complex<_Tp>(sycl::fabs(__z.imag()), -sycl::fabs(__z.real()));
}

// atan

template <class _Tp, class = std::enable_if<is_gencomplex<_Tp>::value>>
<<<<<<< HEAD
_SYCL_EXT_CPLX_INLINE_VISIBILITY complex<_Tp> atan(const complex<_Tp> &__x) {
=======
__DPCPP_SYCL_EXTERNAL _SYCL_EXT_CPLX_INLINE_VISIBILITY complex<_Tp>
atan(const complex<_Tp> &__x) {
>>>>>>> 5360825e
  complex<_Tp> __z = atanh(complex<_Tp>(-__x.imag(), __x.real()));
  return complex<_Tp>(__z.imag(), -__z.real());
}

// sin

template <class _Tp, class = std::enable_if<is_gencomplex<_Tp>::value>>
<<<<<<< HEAD
_SYCL_EXT_CPLX_INLINE_VISIBILITY complex<_Tp> sin(const complex<_Tp> &__x) {
=======
__DPCPP_SYCL_EXTERNAL _SYCL_EXT_CPLX_INLINE_VISIBILITY complex<_Tp>
sin(const complex<_Tp> &__x) {
>>>>>>> 5360825e
  complex<_Tp> __z = sinh(complex<_Tp>(-__x.imag(), __x.real()));
  return complex<_Tp>(__z.imag(), -__z.real());
}

// cos

template <class _Tp, class = std::enable_if<is_gencomplex<_Tp>::value>>
<<<<<<< HEAD
_SYCL_EXT_CPLX_INLINE_VISIBILITY complex<_Tp> cos(const complex<_Tp> &__x) {
=======
__DPCPP_SYCL_EXTERNAL _SYCL_EXT_CPLX_INLINE_VISIBILITY complex<_Tp>
cos(const complex<_Tp> &__x) {
>>>>>>> 5360825e
  return cosh(complex<_Tp>(-__x.imag(), __x.real()));
}

// tan

template <class _Tp, class = std::enable_if<is_gencomplex<_Tp>::value>>
<<<<<<< HEAD
_SYCL_EXT_CPLX_INLINE_VISIBILITY complex<_Tp> tan(const complex<_Tp> &__x) {
=======
__DPCPP_SYCL_EXTERNAL _SYCL_EXT_CPLX_INLINE_VISIBILITY complex<_Tp>
tan(const complex<_Tp> &__x) {
>>>>>>> 5360825e
  complex<_Tp> __z = tanh(complex<_Tp>(-__x.imag(), __x.real()));
  return complex<_Tp>(__z.imag(), -__z.real());
}

<<<<<<< HEAD
=======
template <class _Tp, class _CharT, class _Traits>
basic_istream<_CharT, _Traits> &operator>>(basic_istream<_CharT, _Traits> &__is,
                                           complex<_Tp> &__x) {
  if (__is.good()) {
    ws(__is);
    if (__is.peek() == _CharT('(')) {
      __is.get();
      _Tp __r;
      __is >> __r;
      if (!__is.fail()) {
        ws(__is);
        _CharT __c = __is.peek();
        if (__c == _CharT(',')) {
          __is.get();
          _Tp __i;
          __is >> __i;
          if (!__is.fail()) {
            ws(__is);
            __c = __is.peek();
            if (__c == _CharT(')')) {
              __is.get();
              __x = complex<_Tp>(__r, __i);
            } else
              __is.setstate(__is.failbit);
          } else
            __is.setstate(__is.failbit);
        } else if (__c == _CharT(')')) {
          __is.get();
          __x = complex<_Tp>(__r, _Tp(0));
        } else
          __is.setstate(__is.failbit);
      } else
        __is.setstate(__is.failbit);
    } else {
      _Tp __r;
      __is >> __r;
      if (!__is.fail())
        __x = complex<_Tp>(__r, _Tp(0));
      else
        __is.setstate(__is.failbit);
    }
  } else
    __is.setstate(__is.failbit);
  return __is;
}

template <class _Tp, class _CharT, class _Traits>
basic_ostream<_CharT, _Traits> &operator<<(basic_ostream<_CharT, _Traits> &__os,
                                           const complex<_Tp> &__x) {
  basic_ostringstream<_CharT, _Traits> __s;
  __s.flags(__os.flags());
  __s.imbue(__os.getloc());
  __s.precision(__os.precision());
  __s << '(' << __x.real() << ',' << __x.imag() << ')';
  return __os << __s.str();
}

template <class _Tp, class = std::enable_if<is_gencomplex<_Tp>::value>>
__DPCPP_SYCL_EXTERNAL
    _SYCL_EXT_CPLX_INLINE_VISIBILITY inline const sycl::stream &
    operator<<(const sycl::stream &__ss, const complex<_Tp> &_x) {
  return __ss << "(" << _x.real() << "," << _x.imag() << ")";
}

>>>>>>> 5360825e
} // namespace experimental
} // namespace oneapi
} // namespace ext

} // __SYCL_INLINE_VER_NAMESPACE(_V1)
} // namespace sycl

#undef _SYCL_EXT_CPLX_INLINE_VISIBILITY

#endif // SYCL_EXT_ONEAPI_COMPLEX<|MERGE_RESOLUTION|>--- conflicted
+++ resolved
@@ -499,115 +499,60 @@
 
 // real
 
-<<<<<<< HEAD
-template <class _Tp, class = std::enable_if<is_gencomplex<_Tp>::value>>
-_SYCL_EXT_CPLX_INLINE_VISIBILITY constexpr _Tp real(const complex<_Tp> &__c) {
-=======
+template <class _Tp, class = std::enable_if<is_gencomplex<_Tp>::value>>
+__DPCPP_SYCL_EXTERNAL _SYCL_EXT_CPLX_INLINE_VISIBILITY constexpr _Tp real(const complex<_Tp> &__c) {
+  return __c.real();
+}
+
 template <class _Tp>
-__DPCPP_SYCL_EXTERNAL _SYCL_EXT_CPLX_INLINE_VISIBILITY constexpr _Tp
-real(const complex<_Tp> &__c) {
->>>>>>> 5360825e
-  return __c.real();
-}
-
-template <class _Tp>
-<<<<<<< HEAD
-_SYCL_EXT_CPLX_INLINE_VISIBILITY constexpr
+__DPCPP_SYCL_EXTERNAL _SYCL_EXT_CPLX_INLINE_VISIBILITY constexpr
     typename cplx::detail::__libcpp_complex_overload_traits<_Tp>::_ValueType
-=======
-__DPCPP_SYCL_EXTERNAL _SYCL_EXT_CPLX_INLINE_VISIBILITY constexpr
-    typename __libcpp_complex_overload_traits<_Tp>::_ValueType
->>>>>>> 5360825e
     real(_Tp __re) {
   return __re;
 }
 
 // imag
 
-<<<<<<< HEAD
-template <class _Tp, class = std::enable_if<is_gencomplex<_Tp>::value>>
-_SYCL_EXT_CPLX_INLINE_VISIBILITY constexpr _Tp imag(const complex<_Tp> &__c) {
-=======
+template <class _Tp, class = std::enable_if<is_gencomplex<_Tp>::value>>
+__DPCPP_SYCL_EXTERNAL _SYCL_EXT_CPLX_INLINE_VISIBILITY constexpr _Tp imag(const complex<_Tp> &__c) {
+  return __c.imag();
+}
+
 template <class _Tp>
-__DPCPP_SYCL_EXTERNAL _SYCL_EXT_CPLX_INLINE_VISIBILITY constexpr _Tp
-imag(const complex<_Tp> &__c) {
->>>>>>> 5360825e
-  return __c.imag();
-}
-
-template <class _Tp>
-<<<<<<< HEAD
-_SYCL_EXT_CPLX_INLINE_VISIBILITY constexpr
+__DPCPP_SYCL_EXTERNAL _SYCL_EXT_CPLX_INLINE_VISIBILITY constexpr
     typename cplx::detail::__libcpp_complex_overload_traits<_Tp>::_ValueType
-=======
-__DPCPP_SYCL_EXTERNAL _SYCL_EXT_CPLX_INLINE_VISIBILITY constexpr
-    typename __libcpp_complex_overload_traits<_Tp>::_ValueType
->>>>>>> 5360825e
     imag(_Tp) {
   return 0;
 }
 
 // abs
 
-<<<<<<< HEAD
-template <class _Tp, class = std::enable_if<is_gencomplex<_Tp>::value>>
-_SYCL_EXT_CPLX_INLINE_VISIBILITY _Tp abs(const complex<_Tp> &__c) {
-=======
+template <class _Tp, class = std::enable_if<is_gencomplex<_Tp>::value>>
+__DPCPP_SYCL_EXTERNAL _SYCL_EXT_CPLX_INLINE_VISIBILITY _Tp abs(const complex<_Tp> &__c) {
+  return sycl::hypot(__c.real(), __c.imag());
+}
+
+// arg
+
+template <class _Tp, class = std::enable_if<is_gencomplex<_Tp>::value>>
+__DPCPP_SYCL_EXTERNAL _SYCL_EXT_CPLX_INLINE_VISIBILITY _Tp arg(const complex<_Tp> &__c) {
+  return sycl::atan2(__c.imag(), __c.real());
+}
+
 template <class _Tp>
-__DPCPP_SYCL_EXTERNAL _SYCL_EXT_CPLX_INLINE_VISIBILITY _Tp
-abs(const complex<_Tp> &__c) {
->>>>>>> 5360825e
-  return sycl::hypot(__c.real(), __c.imag());
-}
-
-// arg
-
-<<<<<<< HEAD
-template <class _Tp, class = std::enable_if<is_gencomplex<_Tp>::value>>
-_SYCL_EXT_CPLX_INLINE_VISIBILITY _Tp arg(const complex<_Tp> &__c) {
-=======
-template <class _Tp>
-__DPCPP_SYCL_EXTERNAL _SYCL_EXT_CPLX_INLINE_VISIBILITY _Tp
-arg(const complex<_Tp> &__c) {
->>>>>>> 5360825e
-  return sycl::atan2(__c.imag(), __c.real());
-}
-
-template <class _Tp>
-<<<<<<< HEAD
-_SYCL_EXT_CPLX_INLINE_VISIBILITY
+__DPCPP_SYCL_EXTERNAL _SYCL_EXT_CPLX_INLINE_VISIBILITY
     typename cplx::detail::__libcpp_complex_overload_traits<_Tp>::_ValueType
     arg(_Tp __re) {
   typedef
       typename cplx::detail::__libcpp_complex_overload_traits<_Tp>::_ValueType
           _ValueType;
   return sycl::atan2<_ValueType>(0, __re);
-=======
-__DPCPP_SYCL_EXTERNAL _SYCL_EXT_CPLX_INLINE_VISIBILITY
-    typename enable_if<is_integral<_Tp>::value || is_same<_Tp, double>::value,
-                       double>::type
-    arg(_Tp __re) {
-  return sycl::atan2(0., __re);
-}
-
-template <class _Tp>
-__DPCPP_SYCL_EXTERNAL _SYCL_EXT_CPLX_INLINE_VISIBILITY
-    typename enable_if<is_same<_Tp, float>::value, float>::type
-    arg(_Tp __re) {
-  return sycl::atan2(0.F, __re);
->>>>>>> 5360825e
 }
 
 // norm
 
-<<<<<<< HEAD
-template <class _Tp, class = std::enable_if<is_gencomplex<_Tp>::value>>
-_SYCL_EXT_CPLX_INLINE_VISIBILITY _Tp norm(const complex<_Tp> &__c) {
-=======
-template <class _Tp>
-__DPCPP_SYCL_EXTERNAL _SYCL_EXT_CPLX_INLINE_VISIBILITY _Tp
-norm(const complex<_Tp> &__c) {
->>>>>>> 5360825e
+template <class _Tp, class = std::enable_if<is_gencomplex<_Tp>::value>>
+__DPCPP_SYCL_EXTERNAL _SYCL_EXT_CPLX_INLINE_VISIBILITY _Tp norm(const complex<_Tp> &__c) {
   if (sycl::isinf(__c.real()))
     return sycl::fabs(__c.real());
   if (sycl::isinf(__c.imag()))
@@ -616,13 +561,8 @@
 }
 
 template <class _Tp>
-<<<<<<< HEAD
-_SYCL_EXT_CPLX_INLINE_VISIBILITY
+__DPCPP_SYCL_EXTERNAL _SYCL_EXT_CPLX_INLINE_VISIBILITY
     typename cplx::detail::__libcpp_complex_overload_traits<_Tp>::_ValueType
-=======
-__DPCPP_SYCL_EXTERNAL _SYCL_EXT_CPLX_INLINE_VISIBILITY
-    typename __libcpp_complex_overload_traits<_Tp>::_ValueType
->>>>>>> 5360825e
     norm(_Tp __re) {
   typedef
       typename cplx::detail::__libcpp_complex_overload_traits<_Tp>::_ValueType
@@ -632,25 +572,14 @@
 
 // conj
 
-<<<<<<< HEAD
-template <class _Tp, class = std::enable_if<is_gencomplex<_Tp>::value>>
-_SYCL_EXT_CPLX_INLINE_VISIBILITY complex<_Tp> conj(const complex<_Tp> &__c) {
-=======
+template <class _Tp, class = std::enable_if<is_gencomplex<_Tp>::value>>
+__DPCPP_SYCL_EXTERNAL _SYCL_EXT_CPLX_INLINE_VISIBILITY complex<_Tp> conj(const complex<_Tp> &__c) {
+  return complex<_Tp>(__c.real(), -__c.imag());
+}
+
 template <class _Tp>
-__DPCPP_SYCL_EXTERNAL _SYCL_EXT_CPLX_INLINE_VISIBILITY complex<_Tp>
-conj(const complex<_Tp> &__c) {
->>>>>>> 5360825e
-  return complex<_Tp>(__c.real(), -__c.imag());
-}
-
-template <class _Tp>
-<<<<<<< HEAD
-_SYCL_EXT_CPLX_INLINE_VISIBILITY
+__DPCPP_SYCL_EXTERNAL _SYCL_EXT_CPLX_INLINE_VISIBILITY
     typename cplx::detail::__libcpp_complex_overload_traits<_Tp>::_ComplexType
-=======
-__DPCPP_SYCL_EXTERNAL _SYCL_EXT_CPLX_INLINE_VISIBILITY
-    typename __libcpp_complex_overload_traits<_Tp>::_ComplexType
->>>>>>> 5360825e
     conj(_Tp __re) {
   typedef
       typename cplx::detail::__libcpp_complex_overload_traits<_Tp>::_ComplexType
@@ -660,14 +589,8 @@
 
 // proj
 
-<<<<<<< HEAD
-template <class _Tp, class = std::enable_if<is_gencomplex<_Tp>::value>>
-_SYCL_EXT_CPLX_INLINE_VISIBILITY complex<_Tp> proj(const complex<_Tp> &__c) {
-=======
-template <class _Tp>
-__DPCPP_SYCL_EXTERNAL _SYCL_EXT_CPLX_INLINE_VISIBILITY complex<_Tp>
-proj(const complex<_Tp> &__c) {
->>>>>>> 5360825e
+template <class _Tp, class = std::enable_if<is_gencomplex<_Tp>::value>>
+__DPCPP_SYCL_EXTERNAL _SYCL_EXT_CPLX_INLINE_VISIBILITY complex<_Tp> proj(const complex<_Tp> &__c) {
   complex<_Tp> __r = __c;
   if (sycl::isinf(__c.real()) || sycl::isinf(__c.imag()))
     __r = complex<_Tp>(INFINITY, sycl::copysign(_Tp(0), __c.imag()));
@@ -675,26 +598,9 @@
 }
 
 template <class _Tp>
-<<<<<<< HEAD
-_SYCL_EXT_CPLX_INLINE_VISIBILITY
+__DPCPP_SYCL_EXTERNAL _SYCL_EXT_CPLX_INLINE_VISIBILITY
     typename cplx::detail::__libcpp_complex_overload_traits<_Tp>::_ComplexType
     proj(_Tp __re) {
-=======
-__DPCPP_SYCL_EXTERNAL _SYCL_EXT_CPLX_INLINE_VISIBILITY typename enable_if<
-    is_floating_point<_Tp>::value,
-    typename __libcpp_complex_overload_traits<_Tp>::_ComplexType>::type
-proj(_Tp __re) {
-  if (sycl::isinf(__re))
-    __re = sycl::fabs(__re);
-  return complex<_Tp>(__re);
-}
-
-template <class _Tp>
-__DPCPP_SYCL_EXTERNAL _SYCL_EXT_CPLX_INLINE_VISIBILITY typename enable_if<
-    is_integral<_Tp>::value,
-    typename __libcpp_complex_overload_traits<_Tp>::_ComplexType>::type
-proj(_Tp __re) {
->>>>>>> 5360825e
   typedef
       typename cplx::detail::__libcpp_complex_overload_traits<_Tp>::_ComplexType
           _ComplexType;
@@ -710,13 +616,8 @@
 // polar
 
 template <class _Tp, class = std::enable_if<is_gencomplex<_Tp>::value>>
-<<<<<<< HEAD
-_SYCL_EXT_CPLX_INLINE_VISIBILITY complex<_Tp>
+__DPCPP_SYCL_EXTERNAL _SYCL_EXT_CPLX_INLINE_VISIBILITY complex<_Tp>
 polar(const _Tp &__rho, const _Tp &__theta = _Tp()) {
-=======
-__DPCPP_SYCL_EXTERNAL complex<_Tp> polar(const _Tp &__rho,
-                                         const _Tp &__theta = _Tp()) {
->>>>>>> 5360825e
   if (sycl::isnan(__rho) || sycl::signbit(__rho))
     return complex<_Tp>(_Tp(NAN), _Tp(NAN));
   if (sycl::isnan(__theta)) {
@@ -741,35 +642,21 @@
 // log
 
 template <class _Tp, class = std::enable_if<is_gencomplex<_Tp>::value>>
-<<<<<<< HEAD
-_SYCL_EXT_CPLX_INLINE_VISIBILITY complex<_Tp> log(const complex<_Tp> &__x) {
-=======
-__DPCPP_SYCL_EXTERNAL _SYCL_EXT_CPLX_INLINE_VISIBILITY complex<_Tp>
-log(const complex<_Tp> &__x) {
->>>>>>> 5360825e
+__DPCPP_SYCL_EXTERNAL _SYCL_EXT_CPLX_INLINE_VISIBILITY complex<_Tp> log(const complex<_Tp> &__x) {
   return complex<_Tp>(sycl::log(abs(__x)), arg(__x));
 }
 
 // log10
 
 template <class _Tp, class = std::enable_if<is_gencomplex<_Tp>::value>>
-<<<<<<< HEAD
-_SYCL_EXT_CPLX_INLINE_VISIBILITY complex<_Tp> log10(const complex<_Tp> &__x) {
-=======
-__DPCPP_SYCL_EXTERNAL _SYCL_EXT_CPLX_INLINE_VISIBILITY complex<_Tp>
-log10(const complex<_Tp> &__x) {
->>>>>>> 5360825e
+__DPCPP_SYCL_EXTERNAL _SYCL_EXT_CPLX_INLINE_VISIBILITY complex<_Tp> log10(const complex<_Tp> &__x) {
   return log(__x) / sycl::log(_Tp(10));
 }
 
 // sqrt
 
 template <class _Tp, class = std::enable_if<is_gencomplex<_Tp>::value>>
-<<<<<<< HEAD
-_SYCL_EXT_CPLX_INLINE_VISIBILITY complex<_Tp> sqrt(const complex<_Tp> &__x) {
-=======
-__DPCPP_SYCL_EXTERNAL complex<_Tp> sqrt(const complex<_Tp> &__x) {
->>>>>>> 5360825e
+__DPCPP_SYCL_EXTERNAL _SYCL_EXT_CPLX_INLINE_VISIBILITY complex<_Tp> sqrt(const complex<_Tp> &__x) {
   if (sycl::isinf(__x.imag()))
     return complex<_Tp>(_Tp(INFINITY), __x.imag());
   if (sycl::isinf(__x.real())) {
@@ -786,11 +673,7 @@
 // exp
 
 template <class _Tp, class = std::enable_if<is_gencomplex<_Tp>::value>>
-<<<<<<< HEAD
-_SYCL_EXT_CPLX_INLINE_VISIBILITY complex<_Tp> exp(const complex<_Tp> &__x) {
-=======
-__DPCPP_SYCL_EXTERNAL complex<_Tp> exp(const complex<_Tp> &__x) {
->>>>>>> 5360825e
+__DPCPP_SYCL_EXTERNAL _SYCL_EXT_CPLX_INLINE_VISIBILITY complex<_Tp> exp(const complex<_Tp> &__x) {
   _Tp __i = __x.imag();
   if (__i == 0) {
     return complex<_Tp>(sycl::exp(__x.real()),
@@ -813,25 +696,15 @@
 // pow
 
 template <class _Tp, class = std::enable_if<is_gencomplex<_Tp>::value>>
-<<<<<<< HEAD
-_SYCL_EXT_CPLX_INLINE_VISIBILITY complex<_Tp> pow(const complex<_Tp> &__x,
+__DPCPP_SYCL_EXTERNAL _SYCL_EXT_CPLX_INLINE_VISIBILITY complex<_Tp> pow(const complex<_Tp> &__x,
                                                   const complex<_Tp> &__y) {
-=======
-__DPCPP_SYCL_EXTERNAL _SYCL_EXT_CPLX_INLINE_VISIBILITY complex<_Tp>
-pow(const complex<_Tp> &__x, const complex<_Tp> &__y) {
->>>>>>> 5360825e
   return exp(__y * log(__x));
 }
 
 template <class _Tp, class _Up,
           class = std::enable_if<is_gencomplex<_Tp>::value>>
-<<<<<<< HEAD
-_SYCL_EXT_CPLX_INLINE_VISIBILITY
+__DPCPP_SYCL_EXTERNAL _SYCL_EXT_CPLX_INLINE_VISIBILITY
     complex<typename cplx::detail::__promote<_Tp, _Up>::type>
-=======
-__DPCPP_SYCL_EXTERNAL
-    _SYCL_EXT_CPLX_INLINE_VISIBILITY complex<typename __promote<_Tp, _Up>::type>
->>>>>>> 5360825e
     pow(const complex<_Tp> &__x, const complex<_Up> &__y) {
   typedef complex<typename cplx::detail::__promote<_Tp, _Up>::type> result_type;
   return pow(result_type(__x), result_type(__y));
@@ -839,42 +712,22 @@
 
 template <class _Tp, class _Up,
           class = std::enable_if<is_gencomplex<_Tp>::value>>
-<<<<<<< HEAD
-_SYCL_EXT_CPLX_INLINE_VISIBILITY typename std::enable_if<
+__DPCPP_SYCL_EXTERNAL _SYCL_EXT_CPLX_INLINE_VISIBILITY typename std::enable_if<
     is_genfloat<_Up>::value,
     complex<typename cplx::detail::__promote<_Tp, _Up>::type>>::type
 pow(const complex<_Tp> &__x, const _Up &__y) {
   typedef complex<typename cplx::detail::__promote<_Tp, _Up>::type> result_type;
   return pow(result_type(__x), result_type(__y));
-=======
-__DPCPP_SYCL_EXTERNAL _SYCL_EXT_CPLX_INLINE_VISIBILITY
-    typename enable_if<is_genfloat<_Up>::value,
-                       complex<typename __promote<_Tp, _Up>::type>>::type
-    pow(const complex<_Tp> &__x, const _Up &__y) {
-  typedef complex<typename __promote<_Tp, _Up>::type> result_type;
-  return sycl::ext::oneapi::experimental::pow(result_type(__x),
-                                              result_type(__y));
->>>>>>> 5360825e
 }
 
 template <class _Tp, class _Up,
           class = std::enable_if<is_gencomplex<_Tp>::value>>
-<<<<<<< HEAD
-_SYCL_EXT_CPLX_INLINE_VISIBILITY typename std::enable_if<
+__DPCPP_SYCL_EXTERNAL _SYCL_EXT_CPLX_INLINE_VISIBILITY typename std::enable_if<
     is_genfloat<_Up>::value,
     complex<typename cplx::detail::__promote<_Tp, _Up>::type>>::type
 pow(const _Tp &__x, const complex<_Up> &__y) {
   typedef complex<typename cplx::detail::__promote<_Tp, _Up>::type> result_type;
   return pow(result_type(__x), result_type(__y));
-=======
-__DPCPP_SYCL_EXTERNAL _SYCL_EXT_CPLX_INLINE_VISIBILITY
-    typename enable_if<is_genfloat<_Up>::value,
-                       complex<typename __promote<_Tp, _Up>::type>>::type
-    pow(const _Tp &__x, const complex<_Up> &__y) {
-  typedef complex<typename __promote<_Tp, _Up>::type> result_type;
-  return sycl::ext::oneapi::experimental::pow(result_type(__x),
-                                              result_type(__y));
->>>>>>> 5360825e
 }
 
 namespace cplx::detail {
@@ -890,11 +743,7 @@
 // asinh
 
 template <class _Tp, class = std::enable_if<is_gencomplex<_Tp>::value>>
-<<<<<<< HEAD
-_SYCL_EXT_CPLX_INLINE_VISIBILITY complex<_Tp> asinh(const complex<_Tp> &__x) {
-=======
-__DPCPP_SYCL_EXTERNAL complex<_Tp> asinh(const complex<_Tp> &__x) {
->>>>>>> 5360825e
+__DPCPP_SYCL_EXTERNAL _SYCL_EXT_CPLX_INLINE_VISIBILITY complex<_Tp> asinh(const complex<_Tp> &__x) {
   const _Tp __pi(sycl::atan2(_Tp(+0.), _Tp(-0.)));
   if (sycl::isinf(__x.real())) {
     if (sycl::isnan(__x.imag()))
@@ -922,11 +771,7 @@
 // acosh
 
 template <class _Tp, class = std::enable_if<is_gencomplex<_Tp>::value>>
-<<<<<<< HEAD
-_SYCL_EXT_CPLX_INLINE_VISIBILITY complex<_Tp> acosh(const complex<_Tp> &__x) {
-=======
-__DPCPP_SYCL_EXTERNAL complex<_Tp> acosh(const complex<_Tp> &__x) {
->>>>>>> 5360825e
+__DPCPP_SYCL_EXTERNAL _SYCL_EXT_CPLX_INLINE_VISIBILITY complex<_Tp> acosh(const complex<_Tp> &__x) {
   const _Tp __pi(sycl::atan2(_Tp(+0.), _Tp(-0.)));
   if (sycl::isinf(__x.real())) {
     if (sycl::isnan(__x.imag()))
@@ -959,11 +804,7 @@
 // atanh
 
 template <class _Tp, class = std::enable_if<is_gencomplex<_Tp>::value>>
-<<<<<<< HEAD
-_SYCL_EXT_CPLX_INLINE_VISIBILITY complex<_Tp> atanh(const complex<_Tp> &__x) {
-=======
-__DPCPP_SYCL_EXTERNAL complex<_Tp> atanh(const complex<_Tp> &__x) {
->>>>>>> 5360825e
+__DPCPP_SYCL_EXTERNAL _SYCL_EXT_CPLX_INLINE_VISIBILITY complex<_Tp> atanh(const complex<_Tp> &__x) {
   const _Tp __pi(sycl::atan2(_Tp(+0.), _Tp(-0.)));
   if (sycl::isinf(__x.imag())) {
     return complex<_Tp>(sycl::copysign(_Tp(0), __x.real()),
@@ -993,11 +834,7 @@
 // sinh
 
 template <class _Tp, class = std::enable_if<is_gencomplex<_Tp>::value>>
-<<<<<<< HEAD
-_SYCL_EXT_CPLX_INLINE_VISIBILITY complex<_Tp> sinh(const complex<_Tp> &__x) {
-=======
-__DPCPP_SYCL_EXTERNAL complex<_Tp> sinh(const complex<_Tp> &__x) {
->>>>>>> 5360825e
+__DPCPP_SYCL_EXTERNAL _SYCL_EXT_CPLX_INLINE_VISIBILITY complex<_Tp> sinh(const complex<_Tp> &__x) {
   if (sycl::isinf(__x.real()) && !sycl::isfinite(__x.imag()))
     return complex<_Tp>(__x.real(), _Tp(NAN));
   if (__x.real() == 0 && !sycl::isfinite(__x.imag()))
@@ -1011,11 +848,7 @@
 // cosh
 
 template <class _Tp, class = std::enable_if<is_gencomplex<_Tp>::value>>
-<<<<<<< HEAD
-_SYCL_EXT_CPLX_INLINE_VISIBILITY complex<_Tp> cosh(const complex<_Tp> &__x) {
-=======
-__DPCPP_SYCL_EXTERNAL complex<_Tp> cosh(const complex<_Tp> &__x) {
->>>>>>> 5360825e
+__DPCPP_SYCL_EXTERNAL _SYCL_EXT_CPLX_INLINE_VISIBILITY complex<_Tp> cosh(const complex<_Tp> &__x) {
   if (sycl::isinf(__x.real()) && !sycl::isfinite(__x.imag()))
     return complex<_Tp>(sycl::fabs(__x.real()), _Tp(NAN));
   if (__x.real() == 0 && !sycl::isfinite(__x.imag()))
@@ -1031,11 +864,7 @@
 // tanh
 
 template <class _Tp, class = std::enable_if<is_gencomplex<_Tp>::value>>
-<<<<<<< HEAD
-_SYCL_EXT_CPLX_INLINE_VISIBILITY complex<_Tp> tanh(const complex<_Tp> &__x) {
-=======
-__DPCPP_SYCL_EXTERNAL complex<_Tp> tanh(const complex<_Tp> &__x) {
->>>>>>> 5360825e
+__DPCPP_SYCL_EXTERNAL _SYCL_EXT_CPLX_INLINE_VISIBILITY complex<_Tp> tanh(const complex<_Tp> &__x) {
   if (sycl::isinf(__x.real())) {
     if (!sycl::isfinite(__x.imag()))
       return complex<_Tp>(sycl::copysign(_Tp(1), __x.real()), _Tp(0));
@@ -1057,11 +886,7 @@
 // asin
 
 template <class _Tp, class = std::enable_if<is_gencomplex<_Tp>::value>>
-<<<<<<< HEAD
-_SYCL_EXT_CPLX_INLINE_VISIBILITY complex<_Tp> asin(const complex<_Tp> &__x) {
-=======
-__DPCPP_SYCL_EXTERNAL complex<_Tp> asin(const complex<_Tp> &__x) {
->>>>>>> 5360825e
+__DPCPP_SYCL_EXTERNAL _SYCL_EXT_CPLX_INLINE_VISIBILITY complex<_Tp> asin(const complex<_Tp> &__x) {
   complex<_Tp> __z = asinh(complex<_Tp>(-__x.imag(), __x.real()));
   return complex<_Tp>(__z.imag(), -__z.real());
 }
@@ -1069,11 +894,7 @@
 // acos
 
 template <class _Tp, class = std::enable_if<is_gencomplex<_Tp>::value>>
-<<<<<<< HEAD
-_SYCL_EXT_CPLX_INLINE_VISIBILITY complex<_Tp> acos(const complex<_Tp> &__x) {
-=======
-__DPCPP_SYCL_EXTERNAL complex<_Tp> acos(const complex<_Tp> &__x) {
->>>>>>> 5360825e
+__DPCPP_SYCL_EXTERNAL _SYCL_EXT_CPLX_INLINE_VISIBILITY complex<_Tp> acos(const complex<_Tp> &__x) {
   const _Tp __pi(sycl::atan2(_Tp(+0.), _Tp(-0.)));
   if (sycl::isinf(__x.real())) {
     if (sycl::isnan(__x.imag()))
@@ -1107,12 +928,7 @@
 // atan
 
 template <class _Tp, class = std::enable_if<is_gencomplex<_Tp>::value>>
-<<<<<<< HEAD
-_SYCL_EXT_CPLX_INLINE_VISIBILITY complex<_Tp> atan(const complex<_Tp> &__x) {
-=======
-__DPCPP_SYCL_EXTERNAL _SYCL_EXT_CPLX_INLINE_VISIBILITY complex<_Tp>
-atan(const complex<_Tp> &__x) {
->>>>>>> 5360825e
+__DPCPP_SYCL_EXTERNAL _SYCL_EXT_CPLX_INLINE_VISIBILITY complex<_Tp> atan(const complex<_Tp> &__x) {
   complex<_Tp> __z = atanh(complex<_Tp>(-__x.imag(), __x.real()));
   return complex<_Tp>(__z.imag(), -__z.real());
 }
@@ -1120,12 +936,7 @@
 // sin
 
 template <class _Tp, class = std::enable_if<is_gencomplex<_Tp>::value>>
-<<<<<<< HEAD
-_SYCL_EXT_CPLX_INLINE_VISIBILITY complex<_Tp> sin(const complex<_Tp> &__x) {
-=======
-__DPCPP_SYCL_EXTERNAL _SYCL_EXT_CPLX_INLINE_VISIBILITY complex<_Tp>
-sin(const complex<_Tp> &__x) {
->>>>>>> 5360825e
+__DPCPP_SYCL_EXTERNAL _SYCL_EXT_CPLX_INLINE_VISIBILITY complex<_Tp> sin(const complex<_Tp> &__x) {
   complex<_Tp> __z = sinh(complex<_Tp>(-__x.imag(), __x.real()));
   return complex<_Tp>(__z.imag(), -__z.real());
 }
@@ -1133,95 +944,18 @@
 // cos
 
 template <class _Tp, class = std::enable_if<is_gencomplex<_Tp>::value>>
-<<<<<<< HEAD
-_SYCL_EXT_CPLX_INLINE_VISIBILITY complex<_Tp> cos(const complex<_Tp> &__x) {
-=======
-__DPCPP_SYCL_EXTERNAL _SYCL_EXT_CPLX_INLINE_VISIBILITY complex<_Tp>
-cos(const complex<_Tp> &__x) {
->>>>>>> 5360825e
+__DPCPP_SYCL_EXTERNAL _SYCL_EXT_CPLX_INLINE_VISIBILITY complex<_Tp> cos(const complex<_Tp> &__x) {
   return cosh(complex<_Tp>(-__x.imag(), __x.real()));
 }
 
 // tan
 
 template <class _Tp, class = std::enable_if<is_gencomplex<_Tp>::value>>
-<<<<<<< HEAD
-_SYCL_EXT_CPLX_INLINE_VISIBILITY complex<_Tp> tan(const complex<_Tp> &__x) {
-=======
-__DPCPP_SYCL_EXTERNAL _SYCL_EXT_CPLX_INLINE_VISIBILITY complex<_Tp>
-tan(const complex<_Tp> &__x) {
->>>>>>> 5360825e
+__DPCPP_SYCL_EXTERNAL _SYCL_EXT_CPLX_INLINE_VISIBILITY complex<_Tp> tan(const complex<_Tp> &__x) {
   complex<_Tp> __z = tanh(complex<_Tp>(-__x.imag(), __x.real()));
   return complex<_Tp>(__z.imag(), -__z.real());
 }
 
-<<<<<<< HEAD
-=======
-template <class _Tp, class _CharT, class _Traits>
-basic_istream<_CharT, _Traits> &operator>>(basic_istream<_CharT, _Traits> &__is,
-                                           complex<_Tp> &__x) {
-  if (__is.good()) {
-    ws(__is);
-    if (__is.peek() == _CharT('(')) {
-      __is.get();
-      _Tp __r;
-      __is >> __r;
-      if (!__is.fail()) {
-        ws(__is);
-        _CharT __c = __is.peek();
-        if (__c == _CharT(',')) {
-          __is.get();
-          _Tp __i;
-          __is >> __i;
-          if (!__is.fail()) {
-            ws(__is);
-            __c = __is.peek();
-            if (__c == _CharT(')')) {
-              __is.get();
-              __x = complex<_Tp>(__r, __i);
-            } else
-              __is.setstate(__is.failbit);
-          } else
-            __is.setstate(__is.failbit);
-        } else if (__c == _CharT(')')) {
-          __is.get();
-          __x = complex<_Tp>(__r, _Tp(0));
-        } else
-          __is.setstate(__is.failbit);
-      } else
-        __is.setstate(__is.failbit);
-    } else {
-      _Tp __r;
-      __is >> __r;
-      if (!__is.fail())
-        __x = complex<_Tp>(__r, _Tp(0));
-      else
-        __is.setstate(__is.failbit);
-    }
-  } else
-    __is.setstate(__is.failbit);
-  return __is;
-}
-
-template <class _Tp, class _CharT, class _Traits>
-basic_ostream<_CharT, _Traits> &operator<<(basic_ostream<_CharT, _Traits> &__os,
-                                           const complex<_Tp> &__x) {
-  basic_ostringstream<_CharT, _Traits> __s;
-  __s.flags(__os.flags());
-  __s.imbue(__os.getloc());
-  __s.precision(__os.precision());
-  __s << '(' << __x.real() << ',' << __x.imag() << ')';
-  return __os << __s.str();
-}
-
-template <class _Tp, class = std::enable_if<is_gencomplex<_Tp>::value>>
-__DPCPP_SYCL_EXTERNAL
-    _SYCL_EXT_CPLX_INLINE_VISIBILITY inline const sycl::stream &
-    operator<<(const sycl::stream &__ss, const complex<_Tp> &_x) {
-  return __ss << "(" << _x.real() << "," << _x.imag() << ")";
-}
-
->>>>>>> 5360825e
 } // namespace experimental
 } // namespace oneapi
 } // namespace ext
