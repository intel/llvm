//==--------- graph.hpp --- SYCL graph extension ---------------------------==//
//
// Part of the LLVM Project, under the Apache License v2.0 with LLVM Exceptions.
// See https://llvm.org/LICENSE.txt for license information.
// SPDX-License-Identifier: Apache-2.0 WITH LLVM-exception
//
//===----------------------------------------------------------------------===//

#pragma once

#include <sycl/context.hpp>                // for context
#include <sycl/detail/export.hpp>          // for __SYCL_EXPORT
#include <sycl/detail/property_helper.hpp> // for DataLessPropKind, PropWith...
#include <sycl/device.hpp>                 // for device
#include <sycl/properties/property_traits.hpp> // for is_property, is_property_of
#include <sycl/property_list.hpp>              // for property_list

#include <functional>  // for function
#include <memory>      // for shared_ptr
#include <type_traits> // for true_type
#include <vector>      // for vector

namespace sycl {
inline namespace _V1 {

class handler;
class queue;
class device;
namespace ext {
namespace oneapi {
namespace experimental {

namespace detail {
// List of sycl features and extensions which are not supported by graphs. Used
// for throwing errors when these features are used with graphs.
enum class UnsupportedGraphFeatures {
<<<<<<< HEAD
  sycl_reductions,
  sycl_specialization_constants,
  sycl_kernel_bundle,
  sycl_ext_oneapi_kernel_properties,
  sycl_ext_oneapi_enqueue_barrier,
  sycl_ext_oneapi_memcpy2d,
  sycl_ext_oneapi_device_global,
  sycl_ext_oneapi_bindless_images
};

constexpr const char *
=======
  sycl_reductions = 0,
  sycl_specialization_constants = 1,
  sycl_kernel_bundle = 2,
  sycl_ext_oneapi_kernel_properties = 3,
  sycl_ext_oneapi_enqueue_barrier = 4,
  sycl_ext_oneapi_memcpy2d = 5,
  sycl_ext_oneapi_device_global = 6,
  sycl_ext_oneapi_bindless_images = 7
};

inline const char *
>>>>>>> bceed654
UnsupportedFeatureToString(UnsupportedGraphFeatures Feature) {
  using UGF = UnsupportedGraphFeatures;
  switch (Feature) {
  case UGF::sycl_reductions:
    return "Reductions";
  case UGF::sycl_specialization_constants:
    return "Specialization Constants";
  case UGF::sycl_kernel_bundle:
    return "Kernel Bundles";
  case UGF::sycl_ext_oneapi_kernel_properties:
    return "sycl_ext_oneapi_kernel_properties";
  case UGF::sycl_ext_oneapi_enqueue_barrier:
    return "sycl_ext_oneapi_enqueue_barrier";
  case UGF::sycl_ext_oneapi_memcpy2d:
    return "sycl_ext_oneapi_memcpy2d";
  case UGF::sycl_ext_oneapi_device_global:
    return "sycl_ext_oneapi_device_global";
  case UGF::sycl_ext_oneapi_bindless_images:
    return "sycl_ext_oneapi_bindless_images";
<<<<<<< HEAD
  default:
    return {};
  }
=======
  }

  assert(false && "Unhandled graphs feature");
  return {};
>>>>>>> bceed654
}

class node_impl;
class graph_impl;
class exec_graph_impl;

} // namespace detail

/// State to template the command_graph class on.
enum class graph_state {
  modifiable, ///< In modifiable state, commands can be added to graph.
  executable, ///< In executable state, the graph is ready to execute.
};

/// Class representing a node in the graph, returned by command_graph::add().
class __SYCL_EXPORT node {
private:
  node(const std::shared_ptr<detail::node_impl> &Impl) : impl(Impl) {}

  template <class Obj>
  friend decltype(Obj::impl)
  sycl::detail::getSyclObjImpl(const Obj &SyclObject);
  template <class T>
  friend T sycl::detail::createSyclObjFromImpl(decltype(T::impl) ImplObj);

  std::shared_ptr<detail::node_impl> impl;
};

namespace property {
namespace graph {

/// Property passed to command_graph constructor to disable checking for cycles.
///
class no_cycle_check : public ::sycl::detail::DataLessProperty<
                           ::sycl::detail::GraphNoCycleCheck> {
public:
  no_cycle_check() = default;
};

/// Property passed to command_graph constructor to allow buffers to be used
/// with graphs. Passing this property represents a promise from the user that
/// the buffer will outlive any graph that it is used in.
///
class assume_buffer_outlives_graph
    : public ::sycl::detail::DataLessProperty<
          ::sycl::detail::GraphAssumeBufferOutlivesGraph> {
public:
  assume_buffer_outlives_graph() = default;
};
<<<<<<< HEAD

/// Property passed to command_graph constructor to allow buffers created with
/// host pointers. Passing this property represents a promise from the user that
/// the host data will outlive the buffer and by extension any graph that it is
/// used in.
///
class assume_data_outlives_buffer
    : public ::sycl::detail::DataLessProperty<
          ::sycl::detail::GraphAssumeDataOutlivesBuffer> {
public:
  assume_data_outlives_buffer() = default;
};

=======
>>>>>>> bceed654
} // namespace graph

namespace node {

/// Property used to define dependent nodes when creating a new node with
/// command_graph::add().
class depends_on : public ::sycl::detail::PropertyWithData<
                       ::sycl::detail::GraphNodeDependencies> {
public:
  template <typename... NodeTN> depends_on(NodeTN... nodes) : MDeps{nodes...} {}

  const std::vector<::sycl::ext::oneapi::experimental::node> &
  get_dependencies() const {
    return MDeps;
  }

private:
  const std::vector<::sycl::ext::oneapi::experimental::node> MDeps;
};

} // namespace node
} // namespace property

template <graph_state State> class command_graph;

namespace detail {
// Templateless modifiable command-graph base class.
class __SYCL_EXPORT modifiable_command_graph {
public:
  /// Constructor.
  /// @param SyclContext Context to use for graph.
  /// @param SyclDevice Device all nodes will be associated with.
  /// @param PropList Optional list of properties to pass.
  modifiable_command_graph(const context &SyclContext, const device &SyclDevice,
                           const property_list &PropList = {});

  /// Add an empty node to the graph.
  /// @param PropList Property list used to pass [0..n] predecessor nodes.
  /// @return Constructed empty node which has been added to the graph.
  node add(const property_list &PropList = {}) {
    if (PropList.has_property<property::node::depends_on>()) {
      auto Deps = PropList.get_property<property::node::depends_on>();
      return addImpl(Deps.get_dependencies());
    }
    return addImpl({});
  }

  /// Add a command-group node to the graph.
  /// @param CGF Command-group function to create node with.
  /// @param PropList Property list used to pass [0..n] predecessor nodes.
  /// @return Constructed node which has been added to the graph.
  template <typename T> node add(T CGF, const property_list &PropList = {}) {
    if (PropList.has_property<property::node::depends_on>()) {
      auto Deps = PropList.get_property<property::node::depends_on>();
      return addImpl(CGF, Deps.get_dependencies());
    }
    return addImpl(CGF, {});
  }

  /// Add a dependency between two nodes.
  /// @param Src Node which will be a dependency of \p Dest.
  /// @param Dest Node which will be dependent on \p Src.
  void make_edge(node &Src, node &Dest);

  /// Finalize modifiable graph into an executable graph.
  /// @param PropList Property list used to pass properties for finalization.
  /// @return Executable graph object.
  command_graph<graph_state::executable>
  finalize(const property_list &PropList = {}) const;

  /// Change the state of a queue to be recording and associate this graph with
  /// it.
  /// @param RecordingQueue The queue to change state on and associate this
  /// graph with.
  /// @return True if the queue had its state changed from executing to
  /// recording.
  bool begin_recording(queue &RecordingQueue);

  /// Change the state of multiple queues to be recording and associate this
  /// graph with each of them.
  /// @param RecordingQueues The queues to change state on and associate this
  /// graph with.
  /// @return True if any queue had its state changed from executing to
  /// recording.
  bool begin_recording(const std::vector<queue> &RecordingQueues);

  /// Set all queues currently recording to this graph to the executing state.
  /// @return True if any queue had its state changed from recording to
  /// executing.
  bool end_recording();

  /// Set a queue currently recording to this graph to the executing state.
  /// @param RecordingQueue The queue to change state on.
  /// @return True if the queue had its state changed from recording to
  /// executing.
  bool end_recording(queue &RecordingQueue);

  /// Set multiple queues currently recording to this graph to the executing
  /// state.
  /// @param RecordingQueues The queues to change state on.
  /// @return True if any queue had its state changed from recording to
  /// executing.
  bool end_recording(const std::vector<queue> &RecordingQueues);

protected:
  /// Constructor used internally by the runtime.
  /// @param Impl Detail implementation class to construct object with.
  modifiable_command_graph(const std::shared_ptr<detail::graph_impl> &Impl)
      : impl(Impl) {}

  /// Template-less implementation of add() for CGF nodes.
  /// @param CGF Command-group function to add.
  /// @param Dep List of predecessor nodes.
  /// @return Node added to the graph.
  node addImpl(std::function<void(handler &)> CGF,
               const std::vector<node> &Dep);

  /// Template-less implementation of add() for empty nodes.
  /// @param Dep List of predecessor nodes.
  /// @return Node added to the graph.
  node addImpl(const std::vector<node> &Dep);

  template <class Obj>
  friend decltype(Obj::impl)
  sycl::detail::getSyclObjImpl(const Obj &SyclObject);
  template <class T>
  friend T sycl::detail::createSyclObjFromImpl(decltype(T::impl) ImplObj);

  std::shared_ptr<detail::graph_impl> impl;
};

// Templateless executable command-graph base class.
class __SYCL_EXPORT executable_command_graph {
public:
  /// An executable command-graph is not user constructable.
  executable_command_graph() = delete;

  /// Update the inputs & output of the graph.
  /// @param Graph Graph to use the inputs and outputs of.
  void update(const command_graph<graph_state::modifiable> &Graph);

protected:
  /// Constructor used by internal runtime.
  /// @param Graph Detail implementation class to construct with.
  /// @param Ctx Context to use for graph.
  executable_command_graph(const std::shared_ptr<detail::graph_impl> &Graph,
                           const sycl::context &Ctx);

  template <class Obj>
  friend decltype(Obj::impl)
  sycl::detail::getSyclObjImpl(const Obj &SyclObject);

  /// Creates a backend representation of the graph in \p impl member variable.
  void finalizeImpl();

  std::shared_ptr<detail::exec_graph_impl> impl;
};
} // namespace detail

/// Graph in the modifiable state.
template <graph_state State = graph_state::modifiable>
class command_graph : public detail::modifiable_command_graph {
public:
  /// Constructor.
  /// @param SyclContext Context to use for graph.
  /// @param SyclDevice Device all nodes will be associated with.
  /// @param PropList Optional list of properties to pass.
  command_graph(const context &SyclContext, const device &SyclDevice,
                const property_list &PropList = {})
      : modifiable_command_graph(SyclContext, SyclDevice, PropList) {}

private:
  /// Constructor used internally by the runtime.
  /// @param Impl Detail implementation class to construct object with.
  command_graph(const std::shared_ptr<detail::graph_impl> &Impl)
      : modifiable_command_graph(Impl) {}
};

template <>
class command_graph<graph_state::executable>
    : public detail::executable_command_graph {

protected:
  friend command_graph<graph_state::executable>
  detail::modifiable_command_graph::finalize(const sycl::property_list &) const;
  using detail::executable_command_graph::executable_command_graph;
};

/// Additional CTAD deduction guide.
template <graph_state State = graph_state::modifiable>
command_graph(const context &SyclContext, const device &SyclDevice,
              const property_list &PropList) -> command_graph<State>;

} // namespace experimental
} // namespace oneapi
} // namespace ext

template <>
struct is_property<ext::oneapi::experimental::property::graph::no_cycle_check>
    : std::true_type {};

template <>
struct is_property<ext::oneapi::experimental::property::node::depends_on>
    : std::true_type {};

template <>
struct is_property_of<
    ext::oneapi::experimental::property::graph::no_cycle_check,
    ext::oneapi::experimental::command_graph<
        ext::oneapi::experimental::graph_state::modifiable>> : std::true_type {
};

template <>
struct is_property_of<ext::oneapi::experimental::property::node::depends_on,
                      ext::oneapi::experimental::node> : std::true_type {};

} // namespace _V1
} // namespace sycl<|MERGE_RESOLUTION|>--- conflicted
+++ resolved
@@ -34,19 +34,6 @@
 // List of sycl features and extensions which are not supported by graphs. Used
 // for throwing errors when these features are used with graphs.
 enum class UnsupportedGraphFeatures {
-<<<<<<< HEAD
-  sycl_reductions,
-  sycl_specialization_constants,
-  sycl_kernel_bundle,
-  sycl_ext_oneapi_kernel_properties,
-  sycl_ext_oneapi_enqueue_barrier,
-  sycl_ext_oneapi_memcpy2d,
-  sycl_ext_oneapi_device_global,
-  sycl_ext_oneapi_bindless_images
-};
-
-constexpr const char *
-=======
   sycl_reductions = 0,
   sycl_specialization_constants = 1,
   sycl_kernel_bundle = 2,
@@ -58,7 +45,6 @@
 };
 
 inline const char *
->>>>>>> bceed654
 UnsupportedFeatureToString(UnsupportedGraphFeatures Feature) {
   using UGF = UnsupportedGraphFeatures;
   switch (Feature) {
@@ -78,16 +64,10 @@
     return "sycl_ext_oneapi_device_global";
   case UGF::sycl_ext_oneapi_bindless_images:
     return "sycl_ext_oneapi_bindless_images";
-<<<<<<< HEAD
-  default:
-    return {};
-  }
-=======
   }
 
   assert(false && "Unhandled graphs feature");
   return {};
->>>>>>> bceed654
 }
 
 class node_impl;
@@ -137,22 +117,6 @@
 public:
   assume_buffer_outlives_graph() = default;
 };
-<<<<<<< HEAD
-
-/// Property passed to command_graph constructor to allow buffers created with
-/// host pointers. Passing this property represents a promise from the user that
-/// the host data will outlive the buffer and by extension any graph that it is
-/// used in.
-///
-class assume_data_outlives_buffer
-    : public ::sycl::detail::DataLessProperty<
-          ::sycl::detail::GraphAssumeDataOutlivesBuffer> {
-public:
-  assume_data_outlives_buffer() = default;
-};
-
-=======
->>>>>>> bceed654
 } // namespace graph
 
 namespace node {
