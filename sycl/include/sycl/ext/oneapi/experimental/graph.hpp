//==--------- graph.hpp --- SYCL graph extension ---------------------------==//
//
// Part of the LLVM Project, under the Apache License v2.0 with LLVM Exceptions.
// See https://llvm.org/LICENSE.txt for license information.
// SPDX-License-Identifier: Apache-2.0 WITH LLVM-exception
//
//===----------------------------------------------------------------------===//

#pragma once

#include <sycl/accessor.hpp>               // for detail::AccessorBaseHost
#include <sycl/context.hpp>                // for context
#include <sycl/detail/export.hpp>          // for __SYCL_EXPORT
#include <sycl/detail/kernel_desc.hpp>     // for kernel_param_kind_t
#include <sycl/detail/owner_less_base.hpp> // for OwnerLessBase
#include <sycl/detail/property_helper.hpp> // for DataLessPropKind, PropWith...
<<<<<<< HEAD
#include <sycl/device.hpp>                 // for device
#include <sycl/ext/oneapi/experimental/detail/properties/graph_properties.hpp> // for graph properties classes
=======
#ifdef __INTEL_PREVIEW_BREAKING_CHANGES
#include <sycl/detail/string_view.hpp>
#endif
#include <sycl/device.hpp>                     // for device
>>>>>>> 7a4a978e
#include <sycl/nd_range.hpp>                   // for range, nd_range
#include <sycl/properties/property_traits.hpp> // for is_property, is_property_of
#include <sycl/property_list.hpp>              // for property_list

#include <functional>  // for function
#include <memory>      // for shared_ptr
#include <type_traits> // for true_type
#include <vector>      // for vector

namespace sycl {
inline namespace _V1 {

class handler;
class queue;
class device;
namespace ext {
namespace oneapi {
namespace experimental {

/// State to template the command_graph class on.
enum class graph_state {
  modifiable, ///< In modifiable state, commands can be added to graph.
  executable, ///< In executable state, the graph is ready to execute.
};

// Forward declare ext::oneapi::experimental classes
template <graph_state State> class command_graph;
class raw_kernel_arg;

namespace detail {
// List of sycl features and extensions which are not supported by graphs. Used
// for throwing errors when these features are used with graphs.
enum class UnsupportedGraphFeatures {
  sycl_reductions = 0,
  sycl_specialization_constants = 1,
  sycl_kernel_bundle = 2,
  sycl_ext_oneapi_kernel_properties = 3,
  sycl_ext_oneapi_enqueue_barrier = 4,
  sycl_ext_oneapi_memcpy2d = 5,
  sycl_ext_oneapi_device_global = 6,
  sycl_ext_oneapi_bindless_images = 7,
  sycl_ext_oneapi_experimental_cuda_cluster_launch = 8,
  sycl_ext_codeplay_enqueue_native_command = 9,
  sycl_ext_oneapi_work_group_scratch_memory = 10
};

inline const char *
UnsupportedFeatureToString(UnsupportedGraphFeatures Feature) {
  using UGF = UnsupportedGraphFeatures;
  switch (Feature) {
  case UGF::sycl_reductions:
    return "Reductions";
  case UGF::sycl_specialization_constants:
    return "Specialization Constants";
  case UGF::sycl_kernel_bundle:
    return "Kernel Bundles";
  case UGF::sycl_ext_oneapi_kernel_properties:
    return "sycl_ext_oneapi_kernel_properties";
  case UGF::sycl_ext_oneapi_enqueue_barrier:
    return "sycl_ext_oneapi_enqueue_barrier";
  case UGF::sycl_ext_oneapi_memcpy2d:
    return "sycl_ext_oneapi_memcpy2d";
  case UGF::sycl_ext_oneapi_device_global:
    return "sycl_ext_oneapi_device_global";
  case UGF::sycl_ext_oneapi_bindless_images:
    return "sycl_ext_oneapi_bindless_images";
  case UGF::sycl_ext_oneapi_experimental_cuda_cluster_launch:
    return "sycl_ext_oneapi_experimental_cuda_cluster_launch";
  case UGF::sycl_ext_codeplay_enqueue_native_command:
    return "sycl_ext_codeplay_enqueue_native_command";
  case UGF::sycl_ext_oneapi_work_group_scratch_memory:
    return "sycl_ext_oneapi_work_group_scratch_memory";
  }

  assert(false && "Unhandled graphs feature");
  return {};
}

class node_impl;
class graph_impl;
class exec_graph_impl;
class dynamic_parameter_impl;
class dynamic_command_group_impl;
} // namespace detail

enum class node_type {
  empty = 0,
  subgraph = 1,
  kernel = 2,
  memcpy = 3,
  memset = 4,
  memfill = 5,
  prefetch = 6,
  memadvise = 7,
  ext_oneapi_barrier = 8,
  host_task = 9
};

/// Class representing a node in the graph, returned by command_graph::add().
class __SYCL_EXPORT node {
public:
  node() = delete;

  /// Get the type of command associated with this node.
  node_type get_type() const;

  /// Get a list of all the node dependencies of this node.
  std::vector<node> get_predecessors() const;

  /// Get a list of all nodes which depend on this node.
  std::vector<node> get_successors() const;

  /// Get the node associated with a SYCL event returned from a queue recording
  /// submission.
  static node get_node_from_event(event nodeEvent);

  /// Update the ND-Range of this node if it is a kernel execution node
  template <int Dimensions>
  void update_nd_range(nd_range<Dimensions> executionRange);

  /// Update the Range of this node if it is a kernel execution node
  template <int Dimensions> void update_range(range<Dimensions> executionRange);

private:
  node(const std::shared_ptr<detail::node_impl> &Impl) : impl(Impl) {}

  template <class Obj>
  friend const decltype(Obj::impl) &
  sycl::detail::getSyclObjImpl(const Obj &SyclObject);
  template <class T>
  friend T sycl::detail::createSyclObjFromImpl(decltype(T::impl) ImplObj);

  std::shared_ptr<detail::node_impl> impl;
};

namespace property::node {
/// Property used to define dependent nodes when creating a new node with
/// command_graph::add().
class depends_on : public ::sycl::detail::PropertyWithData<
                       ::sycl::detail::GraphNodeDependencies> {
public:
  template <typename... NodeTN> depends_on(NodeTN... nodes) : MDeps{nodes...} {}

  const std::vector<::sycl::ext::oneapi::experimental::node> &
  get_dependencies() const {
    return MDeps;
  }

private:
  const std::vector<::sycl::ext::oneapi::experimental::node> MDeps;
};
} // namespace property::node

class __SYCL_EXPORT dynamic_command_group {
public:
  dynamic_command_group(
      const command_graph<graph_state::modifiable> &Graph,
      const std::vector<std::function<void(handler &)>> &CGFList);

  size_t get_active_index() const;
  void set_active_index(size_t Index);

private:
  template <class Obj>
  friend const decltype(Obj::impl) &
  sycl::detail::getSyclObjImpl(const Obj &SyclObject);

  std::shared_ptr<detail::dynamic_command_group_impl> impl;
};

namespace detail {
// Templateless modifiable command-graph base class.
class __SYCL_EXPORT modifiable_command_graph
    : public sycl::detail::OwnerLessBase<modifiable_command_graph> {
public:
  /// Constructor.
  /// @param SyclContext Context to use for graph.
  /// @param SyclDevice Device all nodes will be associated with.
  /// @param PropList Optional list of properties to pass.
  modifiable_command_graph(const context &SyclContext, const device &SyclDevice,
                           const property_list &PropList = {});

  /// Constructor.
  /// @param SyclQueue Queue to use for the graph device and context.
  /// @param PropList Optional list of properties to pass.
  modifiable_command_graph(const queue &SyclQueue,
                           const property_list &PropList = {});

  /// Add an empty node to the graph.
  /// @param PropList Property list used to pass [0..n] predecessor nodes.
  /// @return Constructed empty node which has been added to the graph.
  node add(const property_list &PropList = {}) {
    checkNodePropertiesAndThrow(PropList);
    if (PropList.has_property<property::node::depends_on>()) {
      auto Deps = PropList.get_property<property::node::depends_on>();
      node Node = addImpl(Deps.get_dependencies());
      if (PropList.has_property<property::node::depends_on_all_leaves>()) {
        addGraphLeafDependencies(Node);
      }
      return Node;
    }
    node Node = addImpl({});
    if (PropList.has_property<property::node::depends_on_all_leaves>()) {
      addGraphLeafDependencies(Node);
    }
    return Node;
  }

  /// Add a command-group node to the graph.
  /// @param CGF Command-group function to create node with.
  /// @param PropList Property list used to pass [0..n] predecessor nodes.
  /// @return Constructed node which has been added to the graph.
  template <typename T> node add(T CGF, const property_list &PropList = {}) {
    checkNodePropertiesAndThrow(PropList);
    if (PropList.has_property<property::node::depends_on>()) {
      auto Deps = PropList.get_property<property::node::depends_on>();
      node Node = addImpl(CGF, Deps.get_dependencies());
      if (PropList.has_property<property::node::depends_on_all_leaves>()) {
        addGraphLeafDependencies(Node);
      }
      return Node;
    }
    node Node = addImpl(CGF, {});
    if (PropList.has_property<property::node::depends_on_all_leaves>()) {
      addGraphLeafDependencies(Node);
    }
    return Node;
  }

  /// Add a dependency between two nodes.
  /// @param Src Node which will be a dependency of \p Dest.
  /// @param Dest Node which will be dependent on \p Src.
  void make_edge(node &Src, node &Dest);

  /// Finalize modifiable graph into an executable graph.
  /// @param PropList Property list used to pass properties for finalization.
  /// @return Executable graph object.
  command_graph<graph_state::executable>
  finalize(const property_list &PropList = {}) const;

  /// Change the state of a queue to be recording and associate this graph with
  /// it.
  /// @param RecordingQueue The queue to change state on and associate this
  /// graph with.
  /// @param PropList Property list used to pass properties for recording.
  void begin_recording(queue &RecordingQueue,
                       const property_list &PropList = {});

  /// Change the state of multiple queues to be recording and associate this
  /// graph with each of them.
  /// @param RecordingQueues The queues to change state on and associate this
  /// graph with.
  /// @param PropList Property list used to pass properties for recording.
  void begin_recording(const std::vector<queue> &RecordingQueues,
                       const property_list &PropList = {});

  /// Set all queues currently recording to this graph to the executing state.
  void end_recording();

  /// Set a queue currently recording to this graph to the executing state.
  /// @param RecordingQueue The queue to change state on.
  void end_recording(queue &RecordingQueue);

  /// Set multiple queues currently recording to this graph to the executing
  /// state.
  /// @param RecordingQueues The queues to change state on.
  void end_recording(const std::vector<queue> &RecordingQueues);

  /// Synchronous operation that writes a DOT formatted description of the graph
  /// to the provided path. By default, this includes the graph topology, node
  /// types, node id and kernel names.
  /// @param path The path to write the DOT file to.
  /// @param verbose If true, print additional information about the nodes such
  /// as kernel args or memory access where applicable.
  void print_graph(const std::string path, bool verbose = false) const;

  /// Get a list of all nodes contained in this graph.
  std::vector<node> get_nodes() const;

  /// Get a list of all root nodes (nodes without dependencies) in this graph.
  std::vector<node> get_root_nodes() const;

protected:
  /// Constructor used internally by the runtime.
  /// @param Impl Detail implementation class to construct object with.
  modifiable_command_graph(const std::shared_ptr<detail::graph_impl> &Impl)
      : impl(Impl) {}

  /// Template-less implementation of add() for dynamic command-group nodes.
  /// @param DynCGF Dynamic Command-group function object to add.
  /// @param Dep List of predecessor nodes.
  /// @return Node added to the graph.
  node addImpl(dynamic_command_group &DynCGF, const std::vector<node> &Dep);

  /// Template-less implementation of add() for CGF nodes.
  /// @param CGF Command-group function to add.
  /// @param Dep List of predecessor nodes.
  /// @return Node added to the graph.
  node addImpl(std::function<void(handler &)> CGF,
               const std::vector<node> &Dep);

  /// Template-less implementation of add() for empty nodes.
  /// @param Dep List of predecessor nodes.
  /// @return Node added to the graph.
  node addImpl(const std::vector<node> &Dep);

  /// Adds all graph leaves as dependencies
  /// @param Node Destination node to which the leaves of the graph will be
  /// added as dependencies.
  void addGraphLeafDependencies(node Node);

  void print_graph(sycl::detail::string_view path, bool verbose = false) const;

  template <class Obj>
  friend const decltype(Obj::impl) &
  sycl::detail::getSyclObjImpl(const Obj &SyclObject);
  template <class T>
  friend T sycl::detail::createSyclObjFromImpl(decltype(T::impl) ImplObj);
  std::shared_ptr<detail::graph_impl> impl;

  void checkNodePropertiesAndThrow(const property_list &Properties);
};

#ifdef __SYCL_GRAPH_IMPL_CPP
// Magic combination found by trial and error:
__SYCL_EXPORT
#if _WIN32
inline
#endif
#else
inline
#endif
    void
    modifiable_command_graph::print_graph(const std::string path,
                                          bool verbose) const {
  print_graph(sycl::detail::string_view{path}, verbose);
}

// Templateless executable command-graph base class.
class __SYCL_EXPORT executable_command_graph
    : public sycl::detail::OwnerLessBase<executable_command_graph> {
public:
  /// An executable command-graph is not user constructable.
  executable_command_graph() = delete;

  /// Update the inputs & output of the graph.
  /// @param Graph Graph to use the inputs and outputs of.
  void update(const command_graph<graph_state::modifiable> &Graph);

  /// Updates a single node in this graph based on the contents of the provided
  /// node.
  /// @param Node The node to use for updating the graph.
  void update(const node &Node);

  /// Updates a number of nodes in this graph based on the contents of the
  /// provided nodes.
  /// @param Nodes The nodes to use for updating the graph.
  void update(const std::vector<node> &Nodes);

protected:
  /// Constructor used by internal runtime.
  /// @param Graph Detail implementation class to construct with.
  /// @param Ctx Context to use for graph.
  /// @param PropList Optional list of properties to pass.
  executable_command_graph(const std::shared_ptr<detail::graph_impl> &Graph,
                           const sycl::context &Ctx,
                           const property_list &PropList = {});

  template <class Obj>
  friend const decltype(Obj::impl) &
  sycl::detail::getSyclObjImpl(const Obj &SyclObject);

  /// Creates a backend representation of the graph in \p impl member variable.
  void finalizeImpl();

  std::shared_ptr<detail::exec_graph_impl> impl;
};
} // namespace detail

/// Graph in the modifiable state.
template <graph_state State = graph_state::modifiable>
class command_graph : public detail::modifiable_command_graph {
public:
  /// Constructor.
  /// @param SyclContext Context to use for graph.
  /// @param SyclDevice Device all nodes will be associated with.
  /// @param PropList Optional list of properties to pass.
  command_graph(const context &SyclContext, const device &SyclDevice,
                const property_list &PropList = {})
      : modifiable_command_graph(SyclContext, SyclDevice, PropList) {}

  /// Constructor.
  /// @param SyclQueue Queue to use for the graph device and context.
  /// @param PropList Optional list of properties to pass.
  explicit command_graph(const queue &SyclQueue,
                         const property_list &PropList = {})
      : modifiable_command_graph(SyclQueue, PropList) {}

private:
  /// Constructor used internally by the runtime.
  /// @param Impl Detail implementation class to construct object with.
  command_graph(const std::shared_ptr<detail::graph_impl> &Impl)
      : modifiable_command_graph(Impl) {}

  template <class T>
  friend T sycl::detail::createSyclObjFromImpl(decltype(T::impl) ImplObj);
};

template <>
class command_graph<graph_state::executable>
    : public detail::executable_command_graph {
protected:
  friend command_graph<graph_state::executable>
  detail::modifiable_command_graph::finalize(const sycl::property_list &) const;
  using detail::executable_command_graph::executable_command_graph;
};

namespace detail {
class __SYCL_EXPORT dynamic_parameter_base {
public:
  dynamic_parameter_base(
      sycl::ext::oneapi::experimental::command_graph<graph_state::modifiable>
          Graph,
      size_t ParamSize, const void *Data);

protected:
  void updateValue(const void *NewValue, size_t Size);

  // Update a sycl_ext_oneapi_raw_kernel_arg parameter. Size parameter is
  // ignored as it represents sizeof(raw_kernel_arg), which doesn't represent
  // the number of underlying bytes.
  void updateValue(const raw_kernel_arg *NewRawValue, size_t Size);

  void updateAccessor(const sycl::detail::AccessorBaseHost *Acc);
  std::shared_ptr<dynamic_parameter_impl> impl;

  template <class Obj>
  friend const decltype(Obj::impl) &
  sycl::detail::getSyclObjImpl(const Obj &SyclObject);
};
} // namespace detail

template <typename ValueT>
class dynamic_parameter : public detail::dynamic_parameter_base {
  static constexpr bool IsAccessor =
      std::is_base_of_v<sycl::detail::AccessorBaseHost, ValueT>;
  static constexpr sycl::detail::kernel_param_kind_t ParamType =
      IsAccessor ? sycl::detail::kernel_param_kind_t::kind_accessor
      : std::is_pointer_v<ValueT>
          ? sycl::detail::kernel_param_kind_t::kind_pointer
          : sycl::detail::kernel_param_kind_t::kind_std_layout;

public:
  /// Constructs a new dynamic parameter.
  /// @param Graph The graph associated with this parameter.
  /// @param Param A reference value for this parameter used for CTAD.
  dynamic_parameter(experimental::command_graph<graph_state::modifiable> Graph,
                    const ValueT &Param)
      : detail::dynamic_parameter_base(Graph, sizeof(ValueT), &Param) {}

  /// Updates this dynamic parameter and all registered nodes with a new value.
  /// @param NewValue The new value for the parameter.
  void update(const ValueT &NewValue) {
    if constexpr (IsAccessor) {
      detail::dynamic_parameter_base::updateAccessor(&NewValue);
    } else {
      detail::dynamic_parameter_base::updateValue(&NewValue, sizeof(ValueT));
    }
  }
};

/// Additional CTAD deduction guides.
template <typename ValueT>
dynamic_parameter(experimental::command_graph<graph_state::modifiable> Graph,
                  const ValueT &Param) -> dynamic_parameter<ValueT>;
template <graph_state State = graph_state::modifiable>
command_graph(const context &SyclContext, const device &SyclDevice,
              const property_list &PropList) -> command_graph<State>;

} // namespace experimental
} // namespace oneapi
} // namespace ext

} // namespace _V1
} // namespace sycl<|MERGE_RESOLUTION|>--- conflicted
+++ resolved
@@ -14,15 +14,11 @@
 #include <sycl/detail/kernel_desc.hpp>     // for kernel_param_kind_t
 #include <sycl/detail/owner_less_base.hpp> // for OwnerLessBase
 #include <sycl/detail/property_helper.hpp> // for DataLessPropKind, PropWith...
-<<<<<<< HEAD
-#include <sycl/device.hpp>                 // for device
-#include <sycl/ext/oneapi/experimental/detail/properties/graph_properties.hpp> // for graph properties classes
-=======
 #ifdef __INTEL_PREVIEW_BREAKING_CHANGES
 #include <sycl/detail/string_view.hpp>
 #endif
 #include <sycl/device.hpp>                     // for device
->>>>>>> 7a4a978e
+#include <sycl/ext/oneapi/experimental/detail/properties/graph_properties.hpp> // for graph properties classes
 #include <sycl/nd_range.hpp>                   // for range, nd_range
 #include <sycl/properties/property_traits.hpp> // for is_property, is_property_of
 #include <sycl/property_list.hpp>              // for property_list
