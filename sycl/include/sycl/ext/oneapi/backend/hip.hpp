//==--------- hip.hpp - SYCL HIP backend -----------------------------------==//
//
// Part of the LLVM Project, under the Apache License v2.0 with LLVM Exceptions.
// See https://llvm.org/LICENSE.txt for license information.
// SPDX-License-Identifier: Apache-2.0 WITH LLVM-exception
//
//===----------------------------------------------------------------------===//

#pragma once

#include <sycl/backend.hpp>

namespace sycl {
inline namespace _V1 {

template <>
inline backend_return_t<backend::ext_oneapi_hip, device>
get_native<backend::ext_oneapi_hip, device>(const device &Obj) {
  if (Obj.get_backend() != backend::ext_oneapi_hip) {
    throw sycl::exception(make_error_code(errc::backend_mismatch),
                          "Backends mismatch");
  }
  // HIP uses a 32-bit int instead of an opaque pointer like other backends,
  // so we need a specialization with static_cast instead of reinterpret_cast.
  return static_cast<backend_return_t<backend::ext_oneapi_hip, device>>(
      Obj.getNative());
}

<<<<<<< HEAD
template <>
inline device make_device<backend::ext_oneapi_hip>(
    const backend_input_t<backend::ext_oneapi_hip, device> &BackendObject) {
  auto devs = device::get_devices(info::device_type::gpu);
  for (auto &dev : devs) {
    if (dev.get_backend() == backend::ext_oneapi_hip &&
        BackendObject == get_native<backend::ext_oneapi_hip>(dev)) {
      return dev;
    }
  }
  // The ext_oneapi_hip platform(s) adds all n available devices where n
  // is returned from call to `hipGetDeviceCount`.
  // Hence if this code is reached then the requested device ordinal must
  // not be visible to the driver.
  throw sycl::exception(make_error_code(errc::invalid),
                        "Native device has an invalid ordinal.");
}

} // __SYCL_INLINE_VER_NAMESPACE(_V1)
=======
} // namespace _V1
>>>>>>> 23a6f389
} // namespace sycl<|MERGE_RESOLUTION|>--- conflicted
+++ resolved
@@ -26,7 +26,6 @@
       Obj.getNative());
 }
 
-<<<<<<< HEAD
 template <>
 inline device make_device<backend::ext_oneapi_hip>(
     const backend_input_t<backend::ext_oneapi_hip, device> &BackendObject) {
@@ -45,8 +44,5 @@
                         "Native device has an invalid ordinal.");
 }
 
-} // __SYCL_INLINE_VER_NAMESPACE(_V1)
-=======
 } // namespace _V1
->>>>>>> 23a6f389
 } // namespace sycl