//==--------- level_zero.hpp - SYCL Level-Zero backend ---------------------==//
//
// Part of the LLVM Project, under the Apache License v2.0 with LLVM Exceptions.
// See https://llvm.org/LICENSE.txt for license information.
// SPDX-License-Identifier: Apache-2.0 WITH LLVM-exception
//
//===----------------------------------------------------------------------===//

#pragma once

#include <sycl/backend.hpp>

#include <vector>

namespace sycl {
__SYCL_INLINE_VER_NAMESPACE(_V1) {
namespace ext::oneapi::level_zero {
// Implementation of various "make" functions resides in libsycl.so and thus
// their interface needs to be backend agnostic.
// TODO: remove/merge with similar functions in sycl::detail
__SYCL_EXPORT platform make_platform(pi_native_handle NativeHandle);
__SYCL_EXPORT device make_device(const platform &Platform,
                                 pi_native_handle NativeHandle);
__SYCL_EXPORT context make_context(const std::vector<device> &DeviceList,
                                   pi_native_handle NativeHandle,
                                   bool keep_ownership = false);
__SYCL_EXPORT queue make_queue(const context &Context, const device &Device,
                               pi_native_handle InteropHandle,
<<<<<<< HEAD
                               bool IsImmCmdList, bool keep_ownership,
                               const property_list &Properties);
=======
                               bool keep_ownership = false);
__SYCL_EXPORT queue make_queue2(const context &Context, const device &Device,
                                pi_native_handle InteropHandle,
                                bool IsImmCmdList, bool keep_ownership,
                                const property_list &Properties);
>>>>>>> 959fad2a
__SYCL_EXPORT event make_event(const context &Context,
                               pi_native_handle InteropHandle,
                               bool keep_ownership = false);

// Construction of SYCL platform.
template <typename T,
          typename std::enable_if_t<std::is_same_v<T, platform>> * = nullptr>
__SYCL_DEPRECATED("Use SYCL 2020 sycl::make_platform free function")
T make(typename sycl::detail::interop<backend::ext_oneapi_level_zero, T>::type
           Interop) {
  return make_platform(reinterpret_cast<pi_native_handle>(Interop));
}

// Construction of SYCL device.
template <typename T,
          typename std::enable_if_t<std::is_same_v<T, device>> * = nullptr>
__SYCL_DEPRECATED("Use SYCL 2020 sycl::make_device free function")
T make(const platform &Platform,
       typename sycl::detail::interop<backend::ext_oneapi_level_zero, T>::type
           Interop) {
  return make_device(Platform, reinterpret_cast<pi_native_handle>(Interop));
}

/// Construction of SYCL context.
/// \param DeviceList is a vector of devices which must be encapsulated by
///        created SYCL context. Provided devices and native context handle must
///        be associated with the same platform.
/// \param Interop is a Level Zero native context handle.
/// \param Ownership (optional) specifies who will assume ownership of the
///        native context handle. Default is that SYCL RT does, so it destroys
///        the native handle when the created SYCL object goes out of life.
///
template <typename T, std::enable_if_t<std::is_same_v<T, context>> * = nullptr>
__SYCL_DEPRECATED("Use SYCL 2020 sycl::make_context free function")
T make(const std::vector<device> &DeviceList,
       typename sycl::detail::interop<backend::ext_oneapi_level_zero, T>::type
           Interop,
       ownership Ownership = ownership::transfer) {
  return make_context(DeviceList,
                      sycl::detail::pi::cast<pi_native_handle>(Interop),
                      Ownership == ownership::keep);
}
<<<<<<< HEAD
#if 0
=======

// Construction of SYCL queue.
template <typename T,
          typename std::enable_if_t<std::is_same_v<T, queue>> * = nullptr>
__SYCL_DEPRECATED("Use SYCL 2020 sycl::make_queue free function")
T make(const context &Context,
       typename sycl::detail::interop<backend::ext_oneapi_level_zero, T>::type
           Interop,
       ownership Ownership = ownership::transfer) {
  return make_queue(Context, Context.get_devices()[0],
                    *(reinterpret_cast<pi_native_handle *>(&Interop)),
                    Ownership == ownership::keep);
}

>>>>>>> 959fad2a
// Construction of SYCL event.
template <typename T,
          typename std::enable_if_t<std::is_same_v<T, event>> * = nullptr>
__SYCL_DEPRECATED("Use SYCL 2020 sycl::make_event free function")
T make(const context &Context,
       typename sycl::detail::interop<backend::ext_oneapi_level_zero, T>::type
           Interop,
       ownership Ownership = ownership::transfer) {
  return make_event(Context, reinterpret_cast<pi_native_handle>(Interop),
                    Ownership == ownership::keep);
}
#endif
} // namespace ext::oneapi::level_zero

// Specialization of sycl::make_context for Level-Zero backend.
template <>
inline context make_context<backend::ext_oneapi_level_zero>(
    const backend_input_t<backend::ext_oneapi_level_zero, context>
        &BackendObject,
    const async_handler &Handler) {
  (void)Handler;
  return ext::oneapi::level_zero::make_context(
      BackendObject.DeviceList,
      detail::pi::cast<pi_native_handle>(BackendObject.NativeHandle),
      BackendObject.Ownership == ext::oneapi::level_zero::ownership::keep);
}

// Specialization of sycl::make_queue for Level-Zero backend.
template <>
inline queue make_queue<backend::ext_oneapi_level_zero>(
    const backend_input_t<backend::ext_oneapi_level_zero, queue> &BackendObject,
    const context &TargetContext, const async_handler Handler) {
  (void)Handler;
  const device Device = device{BackendObject.Device};
  bool IsImmCmdList = std::holds_alternative<ze_command_list_handle_t>(
      BackendObject.NativeHandle);
  pi_native_handle Handle = IsImmCmdList
                                ? reinterpret_cast<pi_native_handle>(
                                      *(std::get_if<ze_command_list_handle_t>(
                                          &BackendObject.NativeHandle)))
                                : reinterpret_cast<pi_native_handle>(
                                      *(std::get_if<ze_command_queue_handle_t>(
                                          &BackendObject.NativeHandle)));
<<<<<<< HEAD
  return ext::oneapi::level_zero::make_queue(
=======
  return ext::oneapi::level_zero::make_queue2(
>>>>>>> 959fad2a
      TargetContext, Device, Handle, IsImmCmdList,
      BackendObject.Ownership == ext::oneapi::level_zero::ownership::keep,
      BackendObject.Properties);
}

// Specialization of sycl::get_native for Level-Zero backend.
template <>
inline auto get_native<backend::ext_oneapi_level_zero, queue>(const queue &Obj)
<<<<<<< HEAD
    ->backend_return_t<backend::ext_oneapi_level_zero, queue> {
  int32_t IsImmCmdList;
  pi_native_handle Handle = Obj.getNative(IsImmCmdList);
=======
    -> backend_return_t<backend::ext_oneapi_level_zero, queue> {
  int32_t IsImmCmdList;
  pi_native_handle Handle = Obj.getNative2(IsImmCmdList);
>>>>>>> 959fad2a
  if (IsImmCmdList) {
    return backend_return_t<backend::ext_oneapi_level_zero, queue>{
        std::in_place_index<1>,
        reinterpret_cast<ze_command_list_handle_t>(Handle)};
  } else {
    return backend_return_t<backend::ext_oneapi_level_zero, queue>{
        std::in_place_index<0>,
        reinterpret_cast<ze_command_queue_handle_t>(Handle)};
  }
}

// Specialization of sycl::make_event for Level-Zero backend.
template <>
inline event make_event<backend::ext_oneapi_level_zero>(
    const backend_input_t<backend::ext_oneapi_level_zero, event> &BackendObject,
    const context &TargetContext) {
  return ext::oneapi::level_zero::make_event(
      TargetContext,
      detail::pi::cast<pi_native_handle>(BackendObject.NativeHandle),
      BackendObject.Ownership == ext::oneapi::level_zero::ownership::keep);
}

// Specialization of sycl::make_kernel_bundle for Level-Zero backend.
template <>
inline kernel_bundle<bundle_state::executable>
make_kernel_bundle<backend::ext_oneapi_level_zero, bundle_state::executable>(
    const backend_input_t<backend::ext_oneapi_level_zero,
                          kernel_bundle<bundle_state::executable>>
        &BackendObject,
    const context &TargetContext) {
  std::shared_ptr<detail::kernel_bundle_impl> KBImpl =
      detail::make_kernel_bundle(
          detail::pi::cast<pi_native_handle>(BackendObject.NativeHandle),
          TargetContext,
          BackendObject.Ownership == ext::oneapi::level_zero::ownership::keep,
          bundle_state::executable, backend::ext_oneapi_level_zero);
  return detail::createSyclObjFromImpl<kernel_bundle<bundle_state::executable>>(
      KBImpl);
}

// Specialization of sycl::make_kernel for Level-Zero backend.
template <>
inline kernel make_kernel<backend::ext_oneapi_level_zero>(
    const backend_input_t<backend::ext_oneapi_level_zero, kernel>
        &BackendObject,
    const context &TargetContext) {
  return detail::make_kernel(
      TargetContext, BackendObject.KernelBundle,
      detail::pi::cast<pi_native_handle>(BackendObject.NativeHandle),
      BackendObject.Ownership == ext::oneapi::level_zero::ownership::keep,
      backend::ext_oneapi_level_zero);
}

// Specialization of sycl::make_buffer with event for Level-Zero backend.
template <backend Backend, typename T, int Dimensions = 1,
          typename AllocatorT = buffer_allocator<std::remove_const_t<T>>>
std::enable_if_t<Backend == backend::ext_oneapi_level_zero,
                 buffer<T, Dimensions, AllocatorT>>
make_buffer(
    const backend_input_t<backend::ext_oneapi_level_zero,
                          buffer<T, Dimensions, AllocatorT>> &BackendObject,
    const context &TargetContext, event AvailableEvent) {
  return detail::make_buffer_helper<T, Dimensions, AllocatorT>(
      detail::pi::cast<pi_native_handle>(BackendObject.NativeHandle),
      TargetContext, AvailableEvent,
      !(BackendObject.Ownership == ext::oneapi::level_zero::ownership::keep));
}

// Specialization of sycl::make_buffer for Level-Zero backend.
template <backend Backend, typename T, int Dimensions = 1,
          typename AllocatorT = buffer_allocator<std::remove_const_t<T>>>
std::enable_if_t<Backend == backend::ext_oneapi_level_zero,
                 buffer<T, Dimensions, AllocatorT>>
make_buffer(
    const backend_input_t<backend::ext_oneapi_level_zero,
                          buffer<T, Dimensions, AllocatorT>> &BackendObject,
    const context &TargetContext) {
  return detail::make_buffer_helper<T, Dimensions, AllocatorT>(
      detail::pi::cast<pi_native_handle>(BackendObject.NativeHandle),
      TargetContext, event{},
      !(BackendObject.Ownership == ext::oneapi::level_zero::ownership::keep));
}

// Specialization of sycl::make_image for Level-Zero backend.
template <backend Backend, int Dimensions = 1,
          typename AllocatorT = image_allocator>
std::enable_if_t<Backend == backend::ext_oneapi_level_zero,
                 image<Dimensions, AllocatorT>>
make_image(const backend_input_t<Backend, image<Dimensions, AllocatorT>>
               &BackendObject,
           const context &TargetContext, event AvailableEvent) {

  bool OwnNativeHandle =
      (BackendObject.Ownership == ext::oneapi::level_zero::ownership::transfer);

  return image<Dimensions, AllocatorT>(
      detail::pi::cast<pi_native_handle>(BackendObject.ZeImageHandle),
      TargetContext, AvailableEvent, BackendObject.ChanOrder,
      BackendObject.ChanType, OwnNativeHandle, BackendObject.Range);
}

namespace __SYCL2020_DEPRECATED("use 'ext::oneapi::level_zero' instead")
    level_zero {
using namespace ext::oneapi::level_zero;
}

} // __SYCL_INLINE_VER_NAMESPACE(_V1)
} // namespace sycl<|MERGE_RESOLUTION|>--- conflicted
+++ resolved
@@ -26,16 +26,8 @@
                                    bool keep_ownership = false);
 __SYCL_EXPORT queue make_queue(const context &Context, const device &Device,
                                pi_native_handle InteropHandle,
-<<<<<<< HEAD
                                bool IsImmCmdList, bool keep_ownership,
                                const property_list &Properties);
-=======
-                               bool keep_ownership = false);
-__SYCL_EXPORT queue make_queue2(const context &Context, const device &Device,
-                                pi_native_handle InteropHandle,
-                                bool IsImmCmdList, bool keep_ownership,
-                                const property_list &Properties);
->>>>>>> 959fad2a
 __SYCL_EXPORT event make_event(const context &Context,
                                pi_native_handle InteropHandle,
                                bool keep_ownership = false);
@@ -78,24 +70,7 @@
                       sycl::detail::pi::cast<pi_native_handle>(Interop),
                       Ownership == ownership::keep);
 }
-<<<<<<< HEAD
-#if 0
-=======
-
-// Construction of SYCL queue.
-template <typename T,
-          typename std::enable_if_t<std::is_same_v<T, queue>> * = nullptr>
-__SYCL_DEPRECATED("Use SYCL 2020 sycl::make_queue free function")
-T make(const context &Context,
-       typename sycl::detail::interop<backend::ext_oneapi_level_zero, T>::type
-           Interop,
-       ownership Ownership = ownership::transfer) {
-  return make_queue(Context, Context.get_devices()[0],
-                    *(reinterpret_cast<pi_native_handle *>(&Interop)),
-                    Ownership == ownership::keep);
-}
-
->>>>>>> 959fad2a
+
 // Construction of SYCL event.
 template <typename T,
           typename std::enable_if_t<std::is_same_v<T, event>> * = nullptr>
@@ -107,7 +82,7 @@
   return make_event(Context, reinterpret_cast<pi_native_handle>(Interop),
                     Ownership == ownership::keep);
 }
-#endif
+
 } // namespace ext::oneapi::level_zero
 
 // Specialization of sycl::make_context for Level-Zero backend.
@@ -139,11 +114,7 @@
                                 : reinterpret_cast<pi_native_handle>(
                                       *(std::get_if<ze_command_queue_handle_t>(
                                           &BackendObject.NativeHandle)));
-<<<<<<< HEAD
   return ext::oneapi::level_zero::make_queue(
-=======
-  return ext::oneapi::level_zero::make_queue2(
->>>>>>> 959fad2a
       TargetContext, Device, Handle, IsImmCmdList,
       BackendObject.Ownership == ext::oneapi::level_zero::ownership::keep,
       BackendObject.Properties);
@@ -152,15 +123,9 @@
 // Specialization of sycl::get_native for Level-Zero backend.
 template <>
 inline auto get_native<backend::ext_oneapi_level_zero, queue>(const queue &Obj)
-<<<<<<< HEAD
     ->backend_return_t<backend::ext_oneapi_level_zero, queue> {
   int32_t IsImmCmdList;
   pi_native_handle Handle = Obj.getNative(IsImmCmdList);
-=======
-    -> backend_return_t<backend::ext_oneapi_level_zero, queue> {
-  int32_t IsImmCmdList;
-  pi_native_handle Handle = Obj.getNative2(IsImmCmdList);
->>>>>>> 959fad2a
   if (IsImmCmdList) {
     return backend_return_t<backend::ext_oneapi_level_zero, queue>{
         std::in_place_index<1>,
