//==----------- bindless_images_interop.hpp --- SYCL bindless images -------==//
//
// Part of the LLVM Project, under the Apache License v2.0 with LLVM Exceptions.
// See https://llvm.org/LICENSE.txt for license information.
// SPDX-License-Identifier: Apache-2.0 WITH LLVM-exception
//
//===----------------------------------------------------------------------===//

#pragma once

#include <ur_api.h>

#include <stddef.h> // for size_t

namespace sycl {
inline namespace _V1 {
namespace ext::oneapi::experimental {

// Types of external memory handles
enum class external_mem_handle_type {
  opaque_fd = 0,
  win32_nt_handle = 1,
  win32_nt_dx12_resource = 2,
<<<<<<< HEAD
  win32_nt_dx11_resource = 3,
=======
  dma_buf = 3,
>>>>>>> 2d2cc85d
};

// Types of external semaphore handles
enum class external_semaphore_handle_type {
  opaque_fd = 0,
  win32_nt_handle = 1,
  win32_nt_dx12_fence = 2,
  timeline_fd = 3,
  timeline_win32_nt_handle = 4,
};

/// Opaque external memory handle type
struct external_mem {
  using raw_handle_type = ur_exp_external_mem_handle_t;
  raw_handle_type raw_handle;
};

/// Imported opaque external semaphore
struct external_semaphore {
  using raw_handle_type = ur_exp_external_semaphore_handle_t;
  raw_handle_type raw_handle;
  external_semaphore_handle_type handle_type;
};

// External resource file descriptor type
struct resource_fd {
  int file_descriptor;
};

// Windows external handle type
struct resource_win32_handle {
  void *handle;
};

// Windows external name type
struct resource_win32_name {
  const void *name;
};

/// Opaque external memory descriptor type
template <typename ResourceType> struct external_mem_descriptor {
  ResourceType external_resource;
  external_mem_handle_type handle_type;
  size_t size_in_bytes;
};

// Opaque external semaphore descriptor type
template <typename ResourceType> struct external_semaphore_descriptor {
  ResourceType external_resource;
  external_semaphore_handle_type handle_type;
};

} // namespace ext::oneapi::experimental
} // namespace _V1
} // namespace sycl<|MERGE_RESOLUTION|>--- conflicted
+++ resolved
@@ -21,11 +21,8 @@
   opaque_fd = 0,
   win32_nt_handle = 1,
   win32_nt_dx12_resource = 2,
-<<<<<<< HEAD
-  win32_nt_dx11_resource = 3,
-=======
   dma_buf = 3,
->>>>>>> 2d2cc85d
+  win32_nt_dx11_resource = 4,
 };
 
 // Types of external semaphore handles
