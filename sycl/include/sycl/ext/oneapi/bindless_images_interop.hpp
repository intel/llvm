--- conflicted
+++ resolved
@@ -30,27 +30,15 @@
   win32_nt_dx12_fence = 2,
 };
 
-<<<<<<< HEAD
 /// Opaque external memory handle type
 struct external_mem {
-  using raw_handle_type = pi_uint64;
+  using raw_handle_type = ur_exp_external_mem_handle_t;
   raw_handle_type raw_handle;
 };
 
 /// Imported opaque external semaphore
 struct external_semaphore {
-  using raw_handle_type = pi_uint64;
-=======
-/// Opaque interop memory handle type
-struct interop_mem_handle {
-  using raw_handle_type = ur_exp_interop_mem_handle_t;
-  raw_handle_type raw_handle;
-};
-
-/// Opaque interop semaphore handle type
-struct interop_semaphore_handle {
-  using raw_handle_type = ur_exp_interop_semaphore_handle_t;
->>>>>>> 1f2ea6d8
+  using raw_handle_type = ur_exp_external_semaphore_handle_t;
   raw_handle_type raw_handle;
   external_semaphore_handle_type handle_type;
 };
