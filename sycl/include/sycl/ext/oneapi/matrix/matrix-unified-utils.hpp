//===------- matrix-unified.hpp - SYCL matrix extension ----*- C++ -*------===//
//
// Part of the LLVM Project, under the Apache License v2.0 with LLVM Exceptions.
// See https://llvm.org/LICENSE.txt for license information.
// SPDX-License-Identifier: Apache-2.0 WITH LLVM-exception
//
// ===--------------------------------------------------------------------=== //

#pragma once
namespace sycl {
inline namespace _V1 {
namespace ext {
namespace oneapi {
namespace experimental {
namespace matrix {

enum class use { a, b, accumulator };

enum class layout {
  row_major = 0,
  col_major = 1,
  ext_intel_packed = 2,
  dynamic = 3
};

namespace precision {
class tf32 {
  tf32() = delete;
};
} // namespace precision

} // namespace matrix
} // namespace experimental
} // namespace oneapi
} // namespace ext

namespace detail {
using UseToUseStringPair =
    std::pair<ext::oneapi::experimental::matrix::use, const char *>;

constexpr UseToUseStringPair UseToUseStringMap[] = {
    {ext::oneapi::experimental::matrix::use::a, "use::a"},
    {ext::oneapi::experimental::matrix::use::b, "use::b"},
    {ext::oneapi::experimental::matrix::use::accumulator, "use::accumulator"},
};

constexpr const char *
convertMatrixUseEnumToString(ext::oneapi::experimental::matrix::use Use) {
  for (const auto &Item : UseToUseStringMap) {
    if (Item.first == Use)
      return Item.second;
  }
  return "";
}
<<<<<<< HEAD
inline __SYCL_ALWAYS_INLINE __spv::MatrixLayout joint_matrix_layout_to_spv(
    sycl::ext::oneapi::experimental::matrix::layout Layout) {
  switch (Layout) {
  default:
    assert(false && "Invalid Memory Layout!");
  case sycl::ext::oneapi::experimental::matrix::layout::row_major:
    return __spv::MatrixLayout::RowMajor;
    break;
  case sycl::ext::oneapi::experimental::matrix::layout::col_major:
    return __spv::MatrixLayout::ColumnMajor;
    break;
  case sycl::ext::oneapi::experimental::matrix::layout::ext_intel_packed:
    return __spv::MatrixLayout::Packed;
    break;
  case sycl::ext::oneapi::experimental::matrix::layout::dynamic:
    return __spv::MatrixLayout::Dynamic;
    break;
  }
=======

constexpr std::optional<ext::oneapi::experimental::matrix::use>
convertMatrixUseStringToEnum(const char *UseString) {
  for (const auto &Item : UseToUseStringMap) {
    if (std::string_view(Item.second) == UseString)
      return Item.first;
  }
  return std::nullopt;
>>>>>>> b892f48f
}
} // namespace detail
} // namespace _V1
} // namespace sycl<|MERGE_RESOLUTION|>--- conflicted
+++ resolved
@@ -52,7 +52,16 @@
   }
   return "";
 }
-<<<<<<< HEAD
+
+constexpr std::optional<ext::oneapi::experimental::matrix::use>
+convertMatrixUseStringToEnum(const char *UseString) {
+  for (const auto &Item : UseToUseStringMap) {
+    if (std::string_view(Item.second) == UseString)
+      return Item.first;
+  }
+  return std::nullopt;
+}
+
 inline __SYCL_ALWAYS_INLINE __spv::MatrixLayout joint_matrix_layout_to_spv(
     sycl::ext::oneapi::experimental::matrix::layout Layout) {
   switch (Layout) {
@@ -71,17 +80,8 @@
     return __spv::MatrixLayout::Dynamic;
     break;
   }
-=======
+}
 
-constexpr std::optional<ext::oneapi::experimental::matrix::use>
-convertMatrixUseStringToEnum(const char *UseString) {
-  for (const auto &Item : UseToUseStringMap) {
-    if (std::string_view(Item.second) == UseString)
-      return Item.first;
-  }
-  return std::nullopt;
->>>>>>> b892f48f
-}
 } // namespace detail
 } // namespace _V1
 } // namespace sycl