//===---- matrix-tensorcore.hpp - SYCL tensor cores matrix ----*- C++ -*---===//
//
// Part of the LLVM Project, under the Apache License v2.0 with LLVM Exceptions.
// See https://llvm.org/LICENSE.txt for license information.
// SPDX-License-Identifier: Apache-2.0 WITH LLVM-exception
//
// ===--------------------------------------------------------------------=== //

#pragma once
#include <sycl/ext/oneapi/experimental/bfloat16.hpp>

__SYCL_INLINE_NAMESPACE(cl) {
namespace sycl {
namespace ext {
namespace oneapi {
namespace experimental {
namespace matrix {

enum class matrix_use { a, b, accumulator };

enum class matrix_layout { row_major, col_major, packed_a, packed_b };

namespace precision {
class tf32 {};
} // namespace precision

template <typename T, matrix_use Use, size_t Rows = sycl::dynamic_extent,
          size_t Cols = sycl::dynamic_extent,
          matrix_layout Layout = matrix_layout::row_major,
          typename Group = sycl::sub_group, typename Cond = void>
struct joint_matrix;

template <typename type, size_t size> class wi_data {
  marray<type, size> &data;
  wi_data(marray<type, size> &wi_data) : data(wi_data){};
  template <typename T, matrix_use Use, size_t Rows, size_t Cols,
            matrix_layout Layout, typename Group, typename Cond>
  friend struct joint_matrix;

public:
  size_t length() {
#if defined(__SYCL_DEVICE_ONLY__) && defined(__NVPTX__)
    return data.size();
#else
    throw runtime_error("joint matrix is not supported on host device.",
                        PI_ERROR_INVALID_DEVICE);
#endif // defined(__SYCL_DEVICE_ONLY__) && defined(__NVPTX__)
  };

  type &operator[](size_t i) {
#if defined(__SYCL_DEVICE_ONLY__) && defined(__NVPTX__)
    return data[i];
#else
    throw runtime_error("joint matrix is not supported on host device.",
                        PI_ERROR_INVALID_DEVICE);
#endif // defined(__SYCL_DEVICE_ONLY__) && defined(__NVPTX__)
  };
};

#define __SYCL_JOINT_MATRIX_OVERLOAD_ARR(type, use, M, N, size)                \
  template <matrix_layout Layout>                                              \
  struct joint_matrix<                                                         \
      type, matrix_use::use, M, N, Layout, sycl::sub_group,                    \
      typename std::enable_if_t<Layout == matrix_layout::row_major ||          \
                                Layout == matrix_layout::col_major>> {         \
    marray<type, size> wi_marray;                                              \
    inline __SYCL_ALWAYS_INLINE wi_data<type, size> get_wi_data() {            \
      return wi_data(wi_marray);                                               \
    };                                                                         \
  };

// m8n32k16
__SYCL_JOINT_MATRIX_OVERLOAD_ARR(bfloat16, a, 8, 16, 4)
__SYCL_JOINT_MATRIX_OVERLOAD_ARR(bfloat16, b, 16, 32, 16)
__SYCL_JOINT_MATRIX_OVERLOAD_ARR(half, a, 8, 16, 16)
__SYCL_JOINT_MATRIX_OVERLOAD_ARR(half, b, 16, 32, 16)
__SYCL_JOINT_MATRIX_OVERLOAD_ARR(half, accumulator, 8, 32, 8)
__SYCL_JOINT_MATRIX_OVERLOAD_ARR(float, accumulator, 8, 32, 8)

__SYCL_JOINT_MATRIX_OVERLOAD_ARR(int8_t, a, 8, 16, 4)
__SYCL_JOINT_MATRIX_OVERLOAD_ARR(int8_t, b, 16, 32, 16)
__SYCL_JOINT_MATRIX_OVERLOAD_ARR(uint8_t, a, 8, 16, 4)
__SYCL_JOINT_MATRIX_OVERLOAD_ARR(uint8_t, b, 16, 32, 16)
__SYCL_JOINT_MATRIX_OVERLOAD_ARR(int32_t, accumulator, 8, 32, 8)
// m32n8k16
__SYCL_JOINT_MATRIX_OVERLOAD_ARR(bfloat16, a, 32, 16, 16)
__SYCL_JOINT_MATRIX_OVERLOAD_ARR(bfloat16, b, 16, 8, 4)
__SYCL_JOINT_MATRIX_OVERLOAD_ARR(half, a, 32, 16, 16)
__SYCL_JOINT_MATRIX_OVERLOAD_ARR(half, b, 16, 8, 16)
__SYCL_JOINT_MATRIX_OVERLOAD_ARR(half, accumulator, 32, 8, 8)
__SYCL_JOINT_MATRIX_OVERLOAD_ARR(float, accumulator, 32, 8, 8)

__SYCL_JOINT_MATRIX_OVERLOAD_ARR(int8_t, a, 32, 16, 16)
__SYCL_JOINT_MATRIX_OVERLOAD_ARR(int8_t, b, 16, 8, 4)
__SYCL_JOINT_MATRIX_OVERLOAD_ARR(uint8_t, a, 32, 16, 16)
__SYCL_JOINT_MATRIX_OVERLOAD_ARR(uint8_t, b, 16, 8, 4)
__SYCL_JOINT_MATRIX_OVERLOAD_ARR(int32_t, accumulator, 32, 8, 8)
// m16n16k16
__SYCL_JOINT_MATRIX_OVERLOAD_ARR(bfloat16, a, 16, 16, 8)
__SYCL_JOINT_MATRIX_OVERLOAD_ARR(bfloat16, b, 16, 16, 8)
__SYCL_JOINT_MATRIX_OVERLOAD_ARR(half, a, 16, 16, 16)
__SYCL_JOINT_MATRIX_OVERLOAD_ARR(half, b, 16, 16, 16)
__SYCL_JOINT_MATRIX_OVERLOAD_ARR(half, accumulator, 16, 16, 8)
__SYCL_JOINT_MATRIX_OVERLOAD_ARR(float, accumulator, 16, 16, 8)

__SYCL_JOINT_MATRIX_OVERLOAD_ARR(int8_t, a, 16, 16, 8)
__SYCL_JOINT_MATRIX_OVERLOAD_ARR(int8_t, b, 16, 16, 8)
__SYCL_JOINT_MATRIX_OVERLOAD_ARR(uint8_t, a, 16, 16, 8)
__SYCL_JOINT_MATRIX_OVERLOAD_ARR(uint8_t, b, 16, 16, 8)
__SYCL_JOINT_MATRIX_OVERLOAD_ARR(int32_t, accumulator, 16, 16, 8)
// m8n8k4 double only
__SYCL_JOINT_MATRIX_OVERLOAD_ARR(double, a, 8, 4, 1)
__SYCL_JOINT_MATRIX_OVERLOAD_ARR(double, b, 4, 8, 1)
__SYCL_JOINT_MATRIX_OVERLOAD_ARR(double, accumulator, 8, 8, 2)

#undef __SYCL_JOINT_MATRIX_OVERLOAD_ARR

#define __SYCL_JOINT_MATRIX_OVERLOAD_ARR_PRECISION(precision, use, M, N, type, \
                                                   size)                       \
  template <matrix_layout Layout>                                              \
  struct joint_matrix<                                                         \
      precision, matrix_use::use, M, N, Layout, sycl::sub_group,               \
      typename std::enable_if_t<Layout == matrix_layout::row_major ||          \
                                Layout == matrix_layout::col_major>> {         \
    marray<type, size> wi_marray;                                              \
    inline __SYCL_ALWAYS_INLINE wi_data<type, size> get_wi_data() {            \
      return wi_data(wi_marray);                                               \
    };                                                                         \
  };
// m16n16k8 tf32 only
__SYCL_JOINT_MATRIX_OVERLOAD_ARR_PRECISION(precision::tf32, a, 16, 8, float, 4)
__SYCL_JOINT_MATRIX_OVERLOAD_ARR_PRECISION(precision::tf32, b, 8, 16, float, 4)

#undef __SYCL_JOINT_MATRIX_OVERLOAD_ARR_PRECISION

#define __SYCL_JOINT_MATRIX_OVERLOAD(type, use, M, N, frag_type, frag_size)    \
  template <matrix_layout Layout>                                              \
  struct joint_matrix<                                                         \
      type, matrix_use::use, M, N, Layout, sycl::sub_group,                    \
      typename std::enable_if_t<Layout == matrix_layout::row_major ||          \
                                Layout == matrix_layout::col_major>> {         \
    frag_type wi_marray[frag_size];                                            \
  };

// bf16 data format uint16_t implementation is deprecated
// m8n32k16
__SYCL_JOINT_MATRIX_OVERLOAD(uint16_t, a, 8, 16, int32_t, 2)
__SYCL_JOINT_MATRIX_OVERLOAD(uint16_t, b, 16, 32, int32_t, 8)
// m32n8k16
__SYCL_JOINT_MATRIX_OVERLOAD(uint16_t, a, 32, 16, int32_t, 8)
__SYCL_JOINT_MATRIX_OVERLOAD(uint16_t, b, 16, 8, int32_t, 2)
// m16n16k16
__SYCL_JOINT_MATRIX_OVERLOAD(uint16_t, a, 16, 16, int32_t, 4)
__SYCL_JOINT_MATRIX_OVERLOAD(uint16_t, b, 16, 16, int32_t, 4)

// single-bit
template <matrix_layout Layout>
struct joint_matrix<
    uint32_t, matrix_use::a, 8, 4, Layout, sycl::sub_group,
    typename std::enable_if_t<Layout == matrix_layout::row_major ||
                              Layout == matrix_layout::col_major>> {
  joint_matrix() {
    static_assert((Layout == matrix_layout::row_major),
                  "For the matrix_use::a case, matrix_layout::row_major must "
                  "be used for Bitwise MAD");
  };
  int32_t data[1];
};

template <matrix_layout Layout>
struct joint_matrix<
    uint32_t, matrix_use::b, 4, 8, Layout, sycl::sub_group,
    typename std::enable_if_t<Layout == matrix_layout::row_major ||
                              Layout == matrix_layout::col_major>> {
  joint_matrix() {
    static_assert((Layout == matrix_layout::col_major),
                  "For the matrix_use::b case, matrix_layout::col_major must "
                  "be used for Bitwise MAD");
  };
  int32_t data[1];
};
__SYCL_JOINT_MATRIX_OVERLOAD(int32_t, accumulator, 8, 8, int32_t, 2)

#undef __SYCL_JOINT_MATRIX_OVERLOAD

template <typename Group, typename T, matrix_use Use, size_t NumRows,
          size_t NumCols, matrix_layout Layout, typename T2>
inline __SYCL_ALWAYS_INLINE void
joint_matrix_fill(Group sg,
                  joint_matrix<T, Use, NumRows, NumCols, Layout, Group> &res,
                  const T2 v) {
  // We kept the unused "sg" in joint_matrix_fill to match the other DPC++
  // functions
  std::ignore = sg;
#if defined(__SYCL_DEVICE_ONLY__) && defined(__NVPTX__)
  res.wi_marray = v;
#else
  std::ignore = res;
  std::ignore = v;
#endif // defined(__SYCL_DEVICE_ONLY__) && defined(__NVPTX__)
}

} // namespace matrix
} // namespace experimental

namespace detail {

template <typename S, typename T,
          sycl::ext::oneapi::experimental::matrix::matrix_use Use,
          size_t NumRows, size_t NumCols,
          sycl::ext::oneapi::experimental::matrix::matrix_layout Layout,
          access::address_space Space, typename Cond = void>
struct joint_matrix_load_impl {
  void load(sycl::ext::oneapi::experimental::matrix::joint_matrix<
                S, Use, NumRows, NumCols, Layout, sycl::sub_group> &res,
            multi_ptr<T, Space> src, size_t stride);
};

template <sycl::ext::oneapi::experimental::matrix::matrix_layout Layout>
constexpr int get_layout_id();

template <>
constexpr int get_layout_id<
    sycl::ext::oneapi::experimental::matrix::matrix_layout::row_major>() {
  return 0;
}

template <>
constexpr int get_layout_id<
    sycl::ext::oneapi::experimental::matrix::matrix_layout::col_major>() {
  return 1;
}

#if __cplusplus >= 201703L // if constexpr usage
template <typename S, typename T,
          sycl::ext::oneapi::experimental::matrix::matrix_use Use,
          size_t NumRows, size_t NumCols,
          sycl::ext::oneapi::experimental::matrix::matrix_layout Layout,
          access::address_space Space>
struct joint_matrix_load_impl<
    S, T, Use, NumRows, NumCols, Layout, Space,
    typename std::enable_if_t<Layout == sycl::ext::oneapi::experimental::
                                            matrix::matrix_layout::row_major ||
                              Layout == sycl::ext::oneapi::experimental::
                                            matrix::matrix_layout::col_major>> {
  void load(sycl::ext::oneapi::experimental::matrix::joint_matrix<
                S, Use, NumRows, NumCols, Layout, sycl::sub_group> &res,
            multi_ptr<T, Space> src, size_t stride) {
    if constexpr (std::is_same<T, uint16_t>::value ||
                  std::is_same<
                      T, sycl::ext::oneapi::experimental::bfloat16>::value) {
      auto tileptr = reinterpret_cast<int32_t const *>(src.get());
      auto destptr = reinterpret_cast<int32_t *>(&res.wi_marray);
      if constexpr (NumRows == 16 && NumCols == 16) {
        if constexpr (Use ==
                      sycl::ext::oneapi::experimental::matrix::matrix_use::a) {
          __mma_bf16_m16n16k16_ld_a(destptr, tileptr, stride,
                                    get_layout_id<Layout>());
        } else if constexpr (Use == sycl::ext::oneapi::experimental::matrix::
                                        matrix_use::b) {
          __mma_bf16_m16n16k16_ld_b(destptr, tileptr, stride,
                                    get_layout_id<Layout>());
        }
      } else if constexpr (NumRows == 8 && NumCols == 16) {
        __mma_bf16_m8n32k16_ld_a(destptr, tileptr, stride,
                                 get_layout_id<Layout>());
      } else if constexpr (NumRows == 16 && NumCols == 32) {
        __mma_bf16_m8n32k16_ld_b(destptr, tileptr, stride,
                                 get_layout_id<Layout>());
      } else if constexpr (NumRows == 32 && NumCols == 16) {
        __mma_bf16_m32n8k16_ld_a(destptr, tileptr, stride,
                                 get_layout_id<Layout>());
      } else if constexpr (NumRows == 16 && NumCols == 8) {
        __mma_bf16_m32n8k16_ld_b(destptr, tileptr, stride,
                                 get_layout_id<Layout>());
      }
    } else if constexpr (std::is_same<T, uint8_t>::value) {
      auto tileptr = reinterpret_cast<int32_t const *>(src.get());
      auto destptr = reinterpret_cast<int32_t *>(&res.wi_marray);
      if constexpr (NumRows == 16 && NumCols == 16) {
        if constexpr (Use ==
                      sycl::ext::oneapi::experimental::matrix::matrix_use::a) {
          __imma_m16n16k16_ld_a_u8(destptr, tileptr, stride,
                                   get_layout_id<Layout>());
        } else if constexpr (Use == sycl::ext::oneapi::experimental::matrix::
                                        matrix_use::b) {
          __imma_m16n16k16_ld_b_u8(destptr, tileptr, stride,
                                   get_layout_id<Layout>());
        }
      } else if constexpr (NumRows == 8 && NumCols == 16) {
        __imma_m8n32k16_ld_a_u8(destptr, tileptr, stride,
                                get_layout_id<Layout>());
      } else if constexpr (NumRows == 16 && NumCols == 32) {
        __imma_m8n32k16_ld_b_u8(destptr, tileptr, stride,
                                get_layout_id<Layout>());
      } else if constexpr (NumRows == 32 && NumCols == 16) {
        __imma_m32n8k16_ld_a_u8(destptr, tileptr, stride,
                                get_layout_id<Layout>());
      } else if constexpr (NumRows == 16 && NumCols == 8) {
        __imma_m32n8k16_ld_b_u8(destptr, tileptr, stride,
                                get_layout_id<Layout>());
      }
    } else if constexpr (std::is_same<T, int8_t>::value) {
      auto tileptr = reinterpret_cast<int32_t const *>(src.get());
      auto destptr = reinterpret_cast<int32_t *>(&res.wi_marray);
      if constexpr (NumRows == 16 && NumCols == 16) {
        if constexpr (Use ==
                      sycl::ext::oneapi::experimental::matrix::matrix_use::a) {
          __imma_m16n16k16_ld_a_s8(destptr, tileptr, stride,
                                   get_layout_id<Layout>());
        } else if constexpr (Use == sycl::ext::oneapi::experimental::matrix::
                                        matrix_use::b) {
          __imma_m16n16k16_ld_b_s8(destptr, tileptr, stride,
                                   get_layout_id<Layout>());
        }
      } else if constexpr (NumRows == 8 && NumCols == 16) {
        __imma_m8n32k16_ld_a_s8(destptr, tileptr, stride,
                                get_layout_id<Layout>());
      } else if constexpr (NumRows == 16 && NumCols == 32) {
        __imma_m8n32k16_ld_b_s8(destptr, tileptr, stride,
                                get_layout_id<Layout>());
      } else if constexpr (NumRows == 32 && NumCols == 16) {
        __imma_m32n8k16_ld_a_s8(destptr, tileptr, stride,
                                get_layout_id<Layout>());
      } else if constexpr (NumRows == 16 && NumCols == 8) {
        __imma_m32n8k16_ld_b_s8(destptr, tileptr, stride,
                                get_layout_id<Layout>());
      }
    } else if constexpr (std::is_same<T, half>::value) {
      auto tileptr = reinterpret_cast<int32_t const *>(src.get());
      auto dstptr = reinterpret_cast<int32_t *>(&res.wi_marray);
      if constexpr (NumRows == 16 && NumCols == 16) {
        if constexpr (Use ==
                      sycl::ext::oneapi::experimental::matrix::matrix_use::a) {
          __hmma_m16n16k16_ld_a(dstptr, tileptr, stride,
                                get_layout_id<Layout>());
        } else if constexpr (Use == sycl::ext::oneapi::experimental::matrix::
                                        matrix_use::b) {
          __hmma_m16n16k16_ld_b(dstptr, tileptr, stride,
                                get_layout_id<Layout>());
        } else if constexpr (Use == sycl::ext::oneapi::experimental::matrix::
                                        matrix_use::accumulator) {
          __hmma_m16n16k16_ld_c_f16(dstptr, tileptr, stride,
                                    get_layout_id<Layout>());
        }
      } else if constexpr (NumRows == 8 && NumCols == 16) {
        __hmma_m8n32k16_ld_a(dstptr, tileptr, stride, get_layout_id<Layout>());
      } else if constexpr (NumRows == 16 && NumCols == 32) {
        __hmma_m8n32k16_ld_b(dstptr, tileptr, stride, get_layout_id<Layout>());
      } else if constexpr (NumRows == 32 && NumCols == 16) {
        __hmma_m32n8k16_ld_a(dstptr, tileptr, stride, get_layout_id<Layout>());
      } else if constexpr (NumRows == 16 && NumCols == 8) {
        __hmma_m32n8k16_ld_b(dstptr, tileptr, stride, get_layout_id<Layout>());
      } else if constexpr (NumRows == 32 && NumCols == 8) {
        __hmma_m32n8k16_ld_c_f16(dstptr, tileptr, stride,
                                 get_layout_id<Layout>());
      } else if constexpr (NumRows == 8 && NumCols == 32) {
        __hmma_m8n32k16_ld_c_f16(dstptr, tileptr, stride,
                                 get_layout_id<Layout>());
      }

    } else if constexpr (std::is_same<T, double>::value) {
      if constexpr (Use ==
                    sycl::ext::oneapi::experimental::matrix::matrix_use::a) {
        __dmma_m8n8k4_ld_a(res.data, src.get(), stride,
                           get_layout_id<Layout>());
      } else if constexpr (Use == sycl::ext::oneapi::experimental::matrix::
                                      matrix_use::b) {
        __dmma_m8n8k4_ld_b(res.data, src.get(), stride,
                           get_layout_id<Layout>());
      } else if constexpr (Use == sycl::ext::oneapi::experimental::matrix::
                                      matrix_use::accumulator) {
        __dmma_m8n8k4_ld_c(res.data, src.get(), stride,
                           get_layout_id<Layout>());
      }
    } else if constexpr (NumRows == 8 && NumCols == 4) {
      int32_t *tileptr = reinterpret_cast<int32_t *>(src.get());
      __bmma_m8n8k128_ld_a_b1(res.data, tileptr, stride * 32,
                              get_layout_id<Layout>());
    } else if constexpr (NumRows == 4 && NumCols == 8) {
      int32_t *tileptr = reinterpret_cast<int32_t *>(src.get());
      __bmma_m8n8k128_ld_b_b1(res.data, tileptr, stride * 32,
                              get_layout_id<Layout>());
    } else if constexpr (std::is_same<T, int32_t>::value) {
      auto destptr = reinterpret_cast<int32_t *>(&res.wi_marray);
      if constexpr (NumRows == 16 && NumCols == 16) {
        __imma_m16n16k16_ld_c(destptr, src.get(), stride,
                              get_layout_id<Layout>());
      } else if constexpr (NumRows == 8 && NumCols == 32) {
        __imma_m8n32k16_ld_c(destptr, src.get(), stride,
                             get_layout_id<Layout>());
      } else if constexpr (NumRows == 32 && NumCols == 8) {
        __imma_m32n8k16_ld_c(destptr, src.get(), stride,
                             get_layout_id<Layout>());
      } else if constexpr (NumRows == 8 && NumCols == 8) {
        __bmma_m8n8k128_ld_c(res.data, src.get(), stride,
                             get_layout_id<Layout>());
      }
    } else if constexpr (std::is_same<T, float>::value) {
      if constexpr (std::is_same<S, float>::value) {
        auto dstptr = reinterpret_cast<float *>(&res.wi_marray);
        if constexpr (NumRows == 16 && NumCols == 16) {
          __hmma_m16n16k16_ld_c_f32(dstptr, src.get(), stride,
                                    get_layout_id<Layout>());
        } else if constexpr (NumRows == 8 && NumCols == 32) {
          __hmma_m8n32k16_ld_c_f32(dstptr, src.get(), stride,
                                   get_layout_id<Layout>());
        } else if constexpr (NumRows == 32 && NumCols == 8) {
          __hmma_m32n8k16_ld_c_f32(dstptr, src.get(), stride,
                                   get_layout_id<Layout>());
        }
      } else if constexpr (std::is_same<S,
                                        sycl::ext::oneapi::experimental::
                                            matrix::precision::tf32>::value) {
        auto tileptr = reinterpret_cast<int32_t *>(src.get());
        auto dstptr = reinterpret_cast<int32_t *>(&res.wi_marray);
        if constexpr (NumRows == 16 && NumCols == 8) {
          __mma_tf32_m16n16k8_ld_a(dstptr, tileptr, stride,
                                   get_layout_id<Layout>());
        } else if constexpr (NumRows == 8 && NumCols == 16) {
          __mma_tf32_m16n16k8_ld_b(dstptr, tileptr, stride,
                                   get_layout_id<Layout>());
        }
      }
<<<<<<< HEAD
=======
    } else if constexpr (std::is_same<T, double>::value) {
      auto dstptr = reinterpret_cast<double *>(&res.wi_marray);
      if constexpr (Use ==
                    sycl::ext::oneapi::experimental::matrix::matrix_use::a) {
        __dmma_m8n8k4_ld_a(dstptr, src.get(), stride, get_layout_id<Layout>());
      } else if constexpr (Use == sycl::ext::oneapi::experimental::matrix::
                                      matrix_use::b) {
        __dmma_m8n8k4_ld_b(dstptr, src.get(), stride, get_layout_id<Layout>());
      } else if constexpr (Use == sycl::ext::oneapi::experimental::matrix::
                                      matrix_use::accumulator) {
        __dmma_m8n8k4_ld_c(dstptr, src.get(), stride, get_layout_id<Layout>());
      }
>>>>>>> f4f83d95
    }
  }
};
#endif // __cplusplus >= 201703L

template <typename T, size_t NumRows, size_t NumCols,
          sycl::ext::oneapi::experimental::matrix::matrix_layout Layout,
          access::address_space Space, typename Cond = void>
struct joint_matrix_store_impl {
  void
  store(sycl::ext::oneapi::experimental::matrix::joint_matrix<
            T, sycl::ext::oneapi::experimental::matrix::matrix_use::accumulator,
            NumRows, NumCols, Layout, sycl::sub_group> &src,
        multi_ptr<T, Space> dst, size_t stride);
};

#if __cplusplus >= 201703L // if constexpr usage
template <typename T, size_t NumRows, size_t NumCols,
          sycl::ext::oneapi::experimental::matrix::matrix_layout Layout,
          access::address_space Space>
struct joint_matrix_store_impl<
    T, NumRows, NumCols, Layout, Space,
    typename std::enable_if_t<Layout == sycl::ext::oneapi::experimental::
                                            matrix::matrix_layout::row_major ||
                              Layout == sycl::ext::oneapi::experimental::
                                            matrix::matrix_layout::col_major>> {
  void
  store(sycl::ext::oneapi::experimental::matrix::joint_matrix<
            T, sycl::ext::oneapi::experimental::matrix::matrix_use::accumulator,
            NumRows, NumCols, Layout, sycl::sub_group> &src,
        multi_ptr<T, Space> dst, size_t stride) {
    if constexpr (NumRows == 16 && NumCols == 16) {
      if constexpr (std::is_same<T, float>::value) {
        __hmma_m16n16k16_st_c_f32(dst.get(),
                                  reinterpret_cast<float *>(&src.wi_marray),
                                  stride, get_layout_id<Layout>());
      } else if constexpr (std::is_same<T, int32_t>::value) {
        __imma_m16n16k16_st_c_i32(dst.get(),
                                  reinterpret_cast<int32_t *>(&src.wi_marray),
                                  stride, get_layout_id<Layout>());
      } else if constexpr (std::is_same<T, half>::value) {
        __hmma_m16n16k16_st_c_f16(reinterpret_cast<int32_t *>(dst.get()),
                                  reinterpret_cast<int32_t *>(&src.wi_marray),
                                  stride, get_layout_id<Layout>());
      }
    } else if constexpr (NumRows == 8 && NumCols == 32) {
      if constexpr (std::is_same<T, float>::value) {
        __hmma_m8n32k16_st_c_f32(dst.get(),
                                 reinterpret_cast<float *>(&src.wi_marray),
                                 stride, get_layout_id<Layout>());
      } else if constexpr (std::is_same<T, int32_t>::value) {
        __imma_m8n32k16_st_c_i32(dst.get(),
                                 reinterpret_cast<int32_t *>(&src.wi_marray),
                                 stride, get_layout_id<Layout>());
      } else if constexpr (std::is_same<T, half>::value) {
        __hmma_m8n32k16_st_c_f16(reinterpret_cast<int32_t *>(dst.get()),
                                 reinterpret_cast<int32_t *>(&src.wi_marray),
                                 stride, get_layout_id<Layout>());
      }
    } else if constexpr (NumRows == 32 && NumCols == 8) {
      if constexpr (std::is_same<T, float>::value) {
        __hmma_m32n8k16_st_c_f32(dst.get(),
                                 reinterpret_cast<float *>(&src.wi_marray),
                                 stride, get_layout_id<Layout>());
      } else if constexpr (std::is_same<T, int32_t>::value) {
        __imma_m32n8k16_st_c_i32(dst.get(),
                                 reinterpret_cast<int32_t *>(&src.wi_marray),
                                 stride, get_layout_id<Layout>());
      } else if constexpr (std::is_same<T, half>::value) {
        __hmma_m32n8k16_st_c_f16(reinterpret_cast<int32_t *>(dst.get()),
                                 reinterpret_cast<int32_t *>(&src.wi_marray),
                                 stride, get_layout_id<Layout>());
      }
    } else if constexpr (std::is_same<T, double>::value) {
      __dmma_m8n8k4_st_c_f64(dst.get(),
                             reinterpret_cast<double *>(&src.wi_marray), stride,
                             get_layout_id<Layout>());
    } else if constexpr (std::is_same<T, int32_t>::value) {
      __bmma_m8n8k128_st_c_i32(dst.get(), src.data, stride,
                               get_layout_id<Layout>());
    }
  }
};
#endif // __cplusplus >= 201703L

template <typename T1, typename T2, std::size_t M, std::size_t K, std::size_t N,
          sycl::ext::oneapi::experimental::matrix::matrix_layout LayoutA,
          sycl::ext::oneapi::experimental::matrix::matrix_layout LayoutB,
          sycl::ext::oneapi::experimental::matrix::matrix_layout LayoutC,
          typename Cond = void>
struct joint_matrix_mad_impl {
  sycl::ext::oneapi::experimental::matrix::joint_matrix<
      T2, sycl::ext::oneapi::experimental::matrix::matrix_use::accumulator, M,
      N, LayoutC, sycl::sub_group>
  mad(sycl::ext::oneapi::experimental::matrix::joint_matrix<
          T1, sycl::ext::oneapi::experimental::matrix::matrix_use::a, M, K,
          LayoutA, sycl::sub_group>
          A,
      sycl::ext::oneapi::experimental::matrix::joint_matrix<
          T1, sycl::ext::oneapi::experimental::matrix::matrix_use::b, K, N,
          LayoutB, sycl::sub_group>
          B,
      sycl::ext::oneapi::experimental::matrix::joint_matrix<
          T2, sycl::ext::oneapi::experimental::matrix::matrix_use::accumulator,
          M, N, LayoutC, sycl::sub_group>
          C);
};

template <std::size_t M, std::size_t K, std::size_t N,
          sycl::ext::oneapi::experimental::matrix::matrix_layout LayoutC,
          class BinaryOperation, typename Cond = void>
struct joint_matrix_bmad_impl {
  sycl::ext::oneapi::experimental::matrix::joint_matrix<
      int32_t, sycl::ext::oneapi::experimental::matrix::matrix_use::accumulator,
      M, N, LayoutC, sycl::sub_group>
  bmad(sycl::ext::oneapi::experimental::matrix::joint_matrix<
           uint32_t, sycl::ext::oneapi::experimental::matrix::matrix_use::a, M,
           K, sycl::ext::oneapi::experimental::matrix::matrix_layout::row_major,
           sycl::sub_group>
           A,
       sycl::ext::oneapi::experimental::matrix::joint_matrix<
           uint32_t, sycl::ext::oneapi::experimental::matrix::matrix_use::b, K,
           N, sycl::ext::oneapi::experimental::matrix::matrix_layout::col_major,
           sycl::sub_group>
           B,
       sycl::ext::oneapi::experimental::matrix::joint_matrix<
           int32_t,
           sycl::ext::oneapi::experimental::matrix::matrix_use::accumulator, M,
           N, LayoutC, sycl::sub_group>
           C,
       BinaryOperation Op);
};

template <sycl::ext::oneapi::experimental::matrix::matrix_layout LayoutA,
          sycl::ext::oneapi::experimental::matrix::matrix_layout LayoutB>
constexpr int get_layout_pair_id();

template <>
constexpr int get_layout_pair_id<
    sycl::ext::oneapi::experimental::matrix::matrix_layout::row_major,
    sycl::ext::oneapi::experimental::matrix::matrix_layout::row_major>() {
  return 0;
}

template <>
constexpr int get_layout_pair_id<
    sycl::ext::oneapi::experimental::matrix::matrix_layout::row_major,
    sycl::ext::oneapi::experimental::matrix::matrix_layout::col_major>() {
  return 1;
}

template <>
constexpr int get_layout_pair_id<
    sycl::ext::oneapi::experimental::matrix::matrix_layout::col_major,
    sycl::ext::oneapi::experimental::matrix::matrix_layout::row_major>() {
  return 2;
}

template <>
constexpr int get_layout_pair_id<
    sycl::ext::oneapi::experimental::matrix::matrix_layout::col_major,
    sycl::ext::oneapi::experimental::matrix::matrix_layout::col_major>() {
  return 3;
}

#if __cplusplus >= 201703L // if constexpr usage
template <typename T1, typename T2, std::size_t M, std::size_t K, std::size_t N,
          sycl::ext::oneapi::experimental::matrix::matrix_layout LayoutA,
          sycl::ext::oneapi::experimental::matrix::matrix_layout LayoutB,
          sycl::ext::oneapi::experimental::matrix::matrix_layout LayoutC>
struct joint_matrix_mad_impl<
    T1, T2, M, K, N, LayoutA, LayoutB, LayoutC,
    typename std::enable_if_t<
        (LayoutA == sycl::ext::oneapi::experimental::matrix::matrix_layout::
                        row_major ||
         LayoutA == sycl::ext::oneapi::experimental::matrix::matrix_layout::
                        col_major) &&
        (LayoutB == sycl::ext::oneapi::experimental::matrix::matrix_layout::
                        row_major ||
         LayoutB == sycl::ext::oneapi::experimental::matrix::matrix_layout::
                        col_major) &&
        (LayoutC == sycl::ext::oneapi::experimental::matrix::matrix_layout::
                        row_major ||
         LayoutC == sycl::ext::oneapi::experimental::matrix::matrix_layout::
                        col_major)>> {
  sycl::ext::oneapi::experimental::matrix::joint_matrix<
      T2, sycl::ext::oneapi::experimental::matrix::matrix_use::accumulator, M,
      N, LayoutC, sycl::sub_group>
  mad(sycl::ext::oneapi::experimental::matrix::joint_matrix<
          T1, sycl::ext::oneapi::experimental::matrix::matrix_use::a, M, K,
          LayoutA, sycl::sub_group>
          A,
      sycl::ext::oneapi::experimental::matrix::joint_matrix<
          T1, sycl::ext::oneapi::experimental::matrix::matrix_use::b, K, N,
          LayoutB, sycl::sub_group>
          B,
      sycl::ext::oneapi::experimental::matrix::joint_matrix<
          T2, sycl::ext::oneapi::experimental::matrix::matrix_use::accumulator,
          M, N, LayoutC, sycl::sub_group>
          C) {
    sycl::ext::oneapi::experimental::matrix::joint_matrix<
        T2, sycl::ext::oneapi::experimental::matrix::matrix_use::accumulator, M,
        N, LayoutC, sycl::sub_group>
        D;
    if constexpr (M == 16 && N == 16 && K == 16) {
      if constexpr (std::is_same<T2, int32_t>::value) {
        auto ptrA = reinterpret_cast<int32_t const *>(&A.wi_marray);
        auto ptrB = reinterpret_cast<int32_t const *>(&B.wi_marray);
        auto ptrC = reinterpret_cast<int32_t const *>(&C.wi_marray);
        auto ptrD = reinterpret_cast<int32_t *>(&D.wi_marray);
        if constexpr (std::is_same<T1, int8_t>::value) {
          __imma_m16n16k16_mma_s8(ptrD, ptrA, ptrB, ptrC,
                                  get_layout_pair_id<LayoutA, LayoutB>(), 0);
        } else if constexpr (std::is_same<T1, uint8_t>::value) {
          __imma_m16n16k16_mma_u8(ptrD, ptrA, ptrB, ptrC,
                                  get_layout_pair_id<LayoutA, LayoutB>(), 0);
        }
      } else if constexpr (std::is_same<T1, half>::value) {
        auto ptrA = reinterpret_cast<int32_t const *>(&A.wi_marray);
        auto ptrB = reinterpret_cast<int32_t const *>(&B.wi_marray);
        if constexpr (std::is_same<T2, float>::value) {
          __hmma_m16n16k16_mma_f32f32(
              reinterpret_cast<float *>(&D.wi_marray), ptrA, ptrB,
              reinterpret_cast<float const *>(&C.wi_marray),
              get_layout_pair_id<LayoutA, LayoutB>(), 0);
        } else if constexpr (std::is_same<T2, half>::value) {
          __hmma_m16n16k16_mma_f16f16(
              reinterpret_cast<int32_t *>(&D.wi_marray), ptrA, ptrB,
              reinterpret_cast<int32_t const *>(&C.wi_marray),
              get_layout_pair_id<LayoutA, LayoutB>(), 0);
        }
      } else if constexpr (std::is_same<T1, uint16_t>::value ||
                           std::is_same<T1, sycl::ext::oneapi::experimental::
                                                bfloat16>::value) {
        __mma_bf16_m16n16k16_mma_f32(
            reinterpret_cast<float *>(&D.wi_marray),
            reinterpret_cast<int32_t const *>(&A.wi_marray),
            reinterpret_cast<int32_t const *>(&B.wi_marray),
            reinterpret_cast<float const *>(&C.wi_marray),
            get_layout_pair_id<LayoutA, LayoutB>(), 0);
      }
    } else if constexpr (M == 8 && N == 32 && K == 16) {
      if constexpr (std::is_same<T2, int32_t>::value) {
        auto ptrA = reinterpret_cast<int32_t const *>(&A.wi_marray);
        auto ptrB = reinterpret_cast<int32_t const *>(&B.wi_marray);
        auto ptrC = reinterpret_cast<int32_t const *>(&C.wi_marray);
        auto ptrD = reinterpret_cast<int32_t *>(&D.wi_marray);
        if constexpr (std::is_same<T1, int8_t>::value) {
          __imma_m8n32k16_mma_s8(ptrD, ptrA, ptrB, ptrC,
                                 get_layout_pair_id<LayoutA, LayoutB>(), 0);
        } else if constexpr (std::is_same<T1, uint8_t>::value) {
          __imma_m8n32k16_mma_u8(ptrD, ptrA, ptrB, ptrC,
                                 get_layout_pair_id<LayoutA, LayoutB>(), 0);
        }
      } else if constexpr (std::is_same<T1, half>::value) {
        auto ptrA = reinterpret_cast<int32_t const *>(&A.wi_marray);
        auto ptrB = reinterpret_cast<int32_t const *>(&B.wi_marray);
        if constexpr (std::is_same<T2, float>::value) {
          __hmma_m8n32k16_mma_f32f32(
              reinterpret_cast<float *>(&D.wi_marray), ptrA, ptrB,
              reinterpret_cast<float const *>(&C.wi_marray),
              get_layout_pair_id<LayoutA, LayoutB>(), 0);
        } else if constexpr (std::is_same<T2, half>::value) {
          __hmma_m8n32k16_mma_f16f16(
              reinterpret_cast<int32_t *>(&D.wi_marray), ptrA, ptrB,
              reinterpret_cast<int32_t const *>(&C.wi_marray),
              get_layout_pair_id<LayoutA, LayoutB>(), 0);
        }
      } else if constexpr (std::is_same<T1, uint16_t>::value ||
                           std::is_same<T1, sycl::ext::oneapi::experimental::
                                                bfloat16>::value) {
        __mma_bf16_m8n32k16_mma_f32(
            reinterpret_cast<float *>(&D.wi_marray),
            reinterpret_cast<int32_t const *>(&A.wi_marray),
            reinterpret_cast<int32_t const *>(&B.wi_marray),
            reinterpret_cast<float const *>(&C.wi_marray),
            get_layout_pair_id<LayoutA, LayoutB>(), 0);
      }
    } else if constexpr (M == 32 && N == 8 && K == 16) {
      if constexpr (std::is_same<T2, int32_t>::value) {
        auto ptrA = reinterpret_cast<int32_t const *>(&A.wi_marray);
        auto ptrB = reinterpret_cast<int32_t const *>(&B.wi_marray);
        auto ptrC = reinterpret_cast<int32_t const *>(&C.wi_marray);
        auto ptrD = reinterpret_cast<int32_t *>(&D.wi_marray);
        if constexpr (std::is_same<T1, int8_t>::value) {
          __imma_m32n8k16_mma_s8(ptrD, ptrA, ptrB, ptrC,
                                 get_layout_pair_id<LayoutA, LayoutB>(), 0);
        } else if constexpr (std::is_same<T1, uint8_t>::value) {
          __imma_m32n8k16_mma_u8(ptrD, ptrA, ptrB, ptrC,
                                 get_layout_pair_id<LayoutA, LayoutB>(), 0);
        }
      } else if constexpr (std::is_same<T1, uint16_t>::value ||
                           std::is_same<T1, sycl::ext::oneapi::experimental::
                                                bfloat16>::value) {
        __mma_bf16_m32n8k16_mma_f32(
            reinterpret_cast<float *>(&D.wi_marray),
            reinterpret_cast<int32_t const *>(&A.wi_marray),
            reinterpret_cast<int32_t const *>(&B.wi_marray),
            reinterpret_cast<float const *>(&C.wi_marray),
            get_layout_pair_id<LayoutA, LayoutB>(), 0);
      } else if constexpr (std::is_same<T1, half>::value) {
        auto ptrA = reinterpret_cast<int32_t const *>(&A.wi_marray);
        auto ptrB = reinterpret_cast<int32_t const *>(&B.wi_marray);
        if constexpr (std::is_same<T2, float>::value) {
          __hmma_m32n8k16_mma_f32f32(
              reinterpret_cast<float *>(&D.wi_marray), ptrA, ptrB,
              reinterpret_cast<float const *>(&C.wi_marray),
              get_layout_pair_id<LayoutA, LayoutB>(), 0);
        } else if constexpr (std::is_same<T2, half>::value) {
          __hmma_m32n8k16_mma_f16f16(
              reinterpret_cast<int32_t *>(&D.wi_marray), ptrA, ptrB,
              reinterpret_cast<int32_t const *>(&C.wi_marray),
              get_layout_pair_id<LayoutA, LayoutB>(), 0);
        }
      }
<<<<<<< HEAD
    } else if constexpr (M == 8 && N == 8 && K == 4) {
      __dmma_m8n8k4_mma_f64(D.data, A.data, B.data, C.data,
=======
    } else if constexpr (M == 16 && N == 16 && K == 8) {
      __mma_tf32_m16n16k8_mma_f32(reinterpret_cast<float *>(&D.wi_marray),
                                  reinterpret_cast<int32_t *>(&A.wi_marray),
                                  reinterpret_cast<int32_t *>(&B.wi_marray),
                                  reinterpret_cast<float *>(&C.wi_marray),
                                  get_layout_pair_id<LayoutA, LayoutB>(), 0);
    } else if constexpr (std::is_same<T1, double>::value) {
      __dmma_m8n8k4_mma_f64(reinterpret_cast<double *>(&D.wi_marray),
                            reinterpret_cast<double const *>(&A.wi_marray),
                            reinterpret_cast<double const *>(&B.wi_marray),
                            reinterpret_cast<double const *>(&C.wi_marray),
>>>>>>> f4f83d95
                            get_layout_pair_id<LayoutA, LayoutB>(), 0);
    }
    return D;
  }
};
#endif // __cplusplus >= 201703L

template <std::size_t M, std::size_t K, std::size_t N,
          sycl::ext::oneapi::experimental::matrix::matrix_layout LayoutC,
          class BinaryOperation>
struct joint_matrix_bmad_impl<
    M, K, N, LayoutC, BinaryOperation,
    typename std::enable_if_t<(
        LayoutC ==
            sycl::ext::oneapi::experimental::matrix::matrix_layout::row_major ||
        LayoutC == sycl::ext::oneapi::experimental::matrix::matrix_layout::
                       col_major)>> {
  sycl::ext::oneapi::experimental::matrix::joint_matrix<
      int32_t, sycl::ext::oneapi::experimental::matrix::matrix_use::accumulator,
      M, N, LayoutC, sycl::sub_group>
  bmad(sycl::ext::oneapi::experimental::matrix::joint_matrix<
           uint32_t, sycl::ext::oneapi::experimental::matrix::matrix_use::a, M,
           K, sycl::ext::oneapi::experimental::matrix::matrix_layout::row_major,
           sycl::sub_group>
           A,
       sycl::ext::oneapi::experimental::matrix::joint_matrix<
           uint32_t, sycl::ext::oneapi::experimental::matrix::matrix_use::b, K,
           N, sycl::ext::oneapi::experimental::matrix::matrix_layout::col_major,
           sycl::sub_group>
           B,
       sycl::ext::oneapi::experimental::matrix::joint_matrix<
           int32_t,
           sycl::ext::oneapi::experimental::matrix::matrix_use::accumulator, M,
           N, LayoutC, sycl::sub_group>
           C,
       BinaryOperation Op) {
    sycl::ext::oneapi::experimental::matrix::joint_matrix<
        int32_t,
        sycl::ext::oneapi::experimental::matrix::matrix_use::accumulator, M, N,
        LayoutC, sycl::sub_group>
        D;
    if constexpr (std::is_same<BinaryOperation,
                               sycl::bit_and<uint32_t>>::value) {
      __bmma_m8n8k128_mma_and_popc_b1(D.data, A.data, B.data, C.data, 1);
    } else if constexpr (std::is_same<BinaryOperation,
                                      sycl::bit_xor<uint32_t>>::value) {
      __bmma_m8n8k128_mma_xor_popc_b1(D.data, A.data, B.data, C.data, 1);
    }
    return D;
  }
};

} // namespace detail

namespace experimental {
namespace matrix {

template <typename Group, typename S, typename T, matrix_use Use,
          size_t NumRows, size_t NumCols, matrix_layout Layout,
          access::address_space Space,
          std::enable_if_t<std::is_same<S, T>::value ||
                               (std::is_same<S, precision::tf32>::value &&
                                std::is_same<T, float>::value),
                           bool> = true>
void joint_matrix_load(
    Group sg, joint_matrix<S, Use, NumRows, NumCols, Layout, Group> &res,
    multi_ptr<T, Space> src, size_t stride) {
#if defined(__SYCL_DEVICE_ONLY__) && defined(__NVPTX__)
  sycl::ext::oneapi::detail::joint_matrix_load_impl<S, T, Use, NumRows, NumCols,
                                                    Layout, Space>{}
      .load(res, src, stride);
#else
  std::ignore = sg;
  std::ignore = res;
  std::ignore = src;
  std::ignore = stride;
  throw runtime_error(
      "When using SYCL_EXT_ONEAPI_MATRIX=3 joint_matrix_load is "
      "only supported by CUDA devices",
      PI_ERROR_INVALID_DEVICE);
#endif // defined(__SYCL_DEVICE_ONLY__) && defined(__NVPTX__)
}

template <typename Group, typename T, size_t NumRows, size_t NumCols,
          matrix_layout Layout, access::address_space Space>
void joint_matrix_store(Group sg,
                        joint_matrix<T, matrix_use::accumulator, NumRows,
                                     NumCols, Layout, Group> &src,
                        multi_ptr<T, Space> dst, size_t stride) {
#if defined(__SYCL_DEVICE_ONLY__) && defined(__NVPTX__)
  sycl::ext::oneapi::detail::joint_matrix_store_impl<T, NumRows, NumCols,
                                                     Layout, Space>{}
      .store(src, dst, stride);
#else
  std::ignore = sg;
  std::ignore = src;
  std::ignore = dst;
  std::ignore = stride;
  throw runtime_error(
      "When using SYCL_EXT_ONEAPI_MATRIX=3 joint_matrix_store is "
      "only supported by CUDA devices",
      PI_ERROR_INVALID_DEVICE);
#endif // defined(__SYCL_DEVICE_ONLY__) && defined(__NVPTX__)
}

template <typename Group, typename T1, typename T2, std::size_t M,
          std::size_t K, std::size_t N, matrix_layout LayoutA,
          matrix_layout LayoutB, matrix_layout LayoutC>
joint_matrix<T2, matrix_use::accumulator, M, N, LayoutC, Group>
joint_matrix_mad(
    Group sg, joint_matrix<T1, matrix_use::a, M, K, LayoutA, Group> A,
    joint_matrix<T1, matrix_use::b, K, N, LayoutB, Group> B,
    joint_matrix<T2, matrix_use::accumulator, M, N, LayoutC, Group> C) {
#if defined(__SYCL_DEVICE_ONLY__) && defined(__NVPTX__)
  return sycl::ext::oneapi::detail::joint_matrix_mad_impl<
             T1, T2, M, K, N, LayoutA, LayoutB, LayoutC>{}
      .mad(A, B, C);
#else
  std::ignore = sg;
  std::ignore = A;
  std::ignore = B;
  std::ignore = C;
  throw runtime_error("When using SYCL_EXT_ONEAPI_MATRIX=3 joint_matrix_mad is "
                      "only supported by CUDA devices",
                      PI_ERROR_INVALID_DEVICE);
#endif // defined(__SYCL_DEVICE_ONLY__) && defined(__NVPTX__)
}

// This function rounds the bottom 13 bits up or down, and then zeros out the
// bottom bits
float round_to_tf32(float a) {
#if defined(__SYCL_DEVICE_ONLY__) && defined(__NVPTX__)
  int32_t tmp_int = __nvvm_f2tf32_rna(a);
  return __nvvm_bitcast_i2f(tmp_int);
#else
  uint32_t tmp_uint = reinterpret_cast<uint32_t &>(a);
  tmp_uint += 0x1000u;
  tmp_uint &= 0xFFFFE000u;
  float ret = reinterpret_cast<float &>(tmp_uint);
  return ret;
#endif // defined(__SYCL_DEVICE_ONLY__) && defined(__NVPTX__)
}

<<<<<<< HEAD
template <typename Group, std::size_t M, std::size_t K, std::size_t N,
          matrix_layout LayoutC, class BinaryOperation>
joint_matrix<int32_t, matrix_use::accumulator, M, N, LayoutC, Group>
joint_matrix_bmad(
    Group sg,
    joint_matrix<uint32_t, matrix_use::a, M, K, matrix_layout::row_major, Group>
        A,
    joint_matrix<uint32_t, matrix_use::b, K, N, matrix_layout::col_major, Group>
        B,
    joint_matrix<int32_t, matrix_use::accumulator, M, N, LayoutC, Group> C,
    BinaryOperation Op) {
#if defined(__SYCL_DEVICE_ONLY__) && defined(__NVPTX__)
  return sycl::ext::oneapi::detail::joint_matrix_bmad_impl<M, K, N, LayoutC,
                                                           BinaryOperation>{}
      .bmad(A, B, C, Op);
#else
  (void)sg;
  (void)A;
  (void)B;
  (void)C;
  (void)Op;
  throw runtime_error("joint_matrix_bmad is "
                      "only supported by CUDA devices",
                      PI_INVALID_DEVICE);
#endif // defined(__SYCL_DEVICE_ONLY__) && defined(__NVPTX__)
}

} // namespace experimental::matrix
=======
} // namespace matrix
} // namespace experimental
>>>>>>> f4f83d95
} // namespace oneapi
} // namespace ext
} // namespace sycl
} // __SYCL_INLINE_NAMESPACE(cl)<|MERGE_RESOLUTION|>--- conflicted
+++ resolved
@@ -22,6 +22,7 @@
 
 namespace precision {
 class tf32 {};
+class b1 {};
 } // namespace precision
 
 template <typename T, matrix_use Use, size_t Rows = sycl::dynamic_extent,
@@ -112,6 +113,9 @@
 __SYCL_JOINT_MATRIX_OVERLOAD_ARR(double, a, 8, 4, 1)
 __SYCL_JOINT_MATRIX_OVERLOAD_ARR(double, b, 4, 8, 1)
 __SYCL_JOINT_MATRIX_OVERLOAD_ARR(double, accumulator, 8, 8, 2)
+
+// single-bit accumulator
+__SYCL_JOINT_MATRIX_OVERLOAD_ARR(int32_t, accumulator, 8, 8, 2)
 
 #undef __SYCL_JOINT_MATRIX_OVERLOAD_ARR
 
@@ -156,7 +160,7 @@
 // single-bit
 template <matrix_layout Layout>
 struct joint_matrix<
-    uint32_t, matrix_use::a, 8, 4, Layout, sycl::sub_group,
+    precision::b1, matrix_use::a, 8, 128, Layout, sycl::sub_group,
     typename std::enable_if_t<Layout == matrix_layout::row_major ||
                               Layout == matrix_layout::col_major>> {
   joint_matrix() {
@@ -164,12 +168,12 @@
                   "For the matrix_use::a case, matrix_layout::row_major must "
                   "be used for Bitwise MAD");
   };
-  int32_t data[1];
+  int32_t wi_marray[1];
 };
 
 template <matrix_layout Layout>
 struct joint_matrix<
-    uint32_t, matrix_use::b, 4, 8, Layout, sycl::sub_group,
+    precision::b1, matrix_use::b, 128, 8, Layout, sycl::sub_group,
     typename std::enable_if_t<Layout == matrix_layout::row_major ||
                               Layout == matrix_layout::col_major>> {
   joint_matrix() {
@@ -177,10 +181,8 @@
                   "For the matrix_use::b case, matrix_layout::col_major must "
                   "be used for Bitwise MAD");
   };
-  int32_t data[1];
-};
-__SYCL_JOINT_MATRIX_OVERLOAD(int32_t, accumulator, 8, 8, int32_t, 2)
-
+  int32_t wi_marray[1];
+};
 #undef __SYCL_JOINT_MATRIX_OVERLOAD
 
 template <typename Group, typename T, matrix_use Use, size_t NumRows,
@@ -359,28 +361,6 @@
                                  get_layout_id<Layout>());
       }
 
-    } else if constexpr (std::is_same<T, double>::value) {
-      if constexpr (Use ==
-                    sycl::ext::oneapi::experimental::matrix::matrix_use::a) {
-        __dmma_m8n8k4_ld_a(res.data, src.get(), stride,
-                           get_layout_id<Layout>());
-      } else if constexpr (Use == sycl::ext::oneapi::experimental::matrix::
-                                      matrix_use::b) {
-        __dmma_m8n8k4_ld_b(res.data, src.get(), stride,
-                           get_layout_id<Layout>());
-      } else if constexpr (Use == sycl::ext::oneapi::experimental::matrix::
-                                      matrix_use::accumulator) {
-        __dmma_m8n8k4_ld_c(res.data, src.get(), stride,
-                           get_layout_id<Layout>());
-      }
-    } else if constexpr (NumRows == 8 && NumCols == 4) {
-      int32_t *tileptr = reinterpret_cast<int32_t *>(src.get());
-      __bmma_m8n8k128_ld_a_b1(res.data, tileptr, stride * 32,
-                              get_layout_id<Layout>());
-    } else if constexpr (NumRows == 4 && NumCols == 8) {
-      int32_t *tileptr = reinterpret_cast<int32_t *>(src.get());
-      __bmma_m8n8k128_ld_b_b1(res.data, tileptr, stride * 32,
-                              get_layout_id<Layout>());
     } else if constexpr (std::is_same<T, int32_t>::value) {
       auto destptr = reinterpret_cast<int32_t *>(&res.wi_marray);
       if constexpr (NumRows == 16 && NumCols == 16) {
@@ -393,7 +373,7 @@
         __imma_m32n8k16_ld_c(destptr, src.get(), stride,
                              get_layout_id<Layout>());
       } else if constexpr (NumRows == 8 && NumCols == 8) {
-        __bmma_m8n8k128_ld_c(res.data, src.get(), stride,
+        __bmma_m8n8k128_ld_c(destptr, src.get(), stride,
                              get_layout_id<Layout>());
       }
     } else if constexpr (std::is_same<T, float>::value) {
@@ -422,8 +402,6 @@
                                    get_layout_id<Layout>());
         }
       }
-<<<<<<< HEAD
-=======
     } else if constexpr (std::is_same<T, double>::value) {
       auto dstptr = reinterpret_cast<double *>(&res.wi_marray);
       if constexpr (Use ==
@@ -436,7 +414,16 @@
                                       matrix_use::accumulator) {
         __dmma_m8n8k4_ld_c(dstptr, src.get(), stride, get_layout_id<Layout>());
       }
->>>>>>> f4f83d95
+    } else if constexpr (std::is_same<S, sycl::ext::oneapi::experimental::
+                                             matrix::precision::b1>::value) {
+      int32_t *tileptr = reinterpret_cast<int32_t *>(src.get());
+      if constexpr (NumRows == 8 && NumCols == 128) {
+        __bmma_m8n8k128_ld_a_b1(res.wi_marray, tileptr, stride,
+                                get_layout_id<Layout>());
+      } else if constexpr (NumRows == 128 && NumCols == 8) {
+        __bmma_m8n8k128_ld_b_b1(res.wi_marray, tileptr, stride,
+                                get_layout_id<Layout>());
+      }
     }
   }
 };
@@ -515,8 +502,9 @@
                              reinterpret_cast<double *>(&src.wi_marray), stride,
                              get_layout_id<Layout>());
     } else if constexpr (std::is_same<T, int32_t>::value) {
-      __bmma_m8n8k128_st_c_i32(dst.get(), src.data, stride,
-                               get_layout_id<Layout>());
+      __bmma_m8n8k128_st_c_i32(dst.get(),
+                               reinterpret_cast<int32_t *>(&src.wi_marray),
+                               stride, get_layout_id<Layout>());
     }
   }
 };
@@ -553,13 +541,15 @@
       int32_t, sycl::ext::oneapi::experimental::matrix::matrix_use::accumulator,
       M, N, LayoutC, sycl::sub_group>
   bmad(sycl::ext::oneapi::experimental::matrix::joint_matrix<
-           uint32_t, sycl::ext::oneapi::experimental::matrix::matrix_use::a, M,
-           K, sycl::ext::oneapi::experimental::matrix::matrix_layout::row_major,
+           sycl::ext::oneapi::experimental::matrix::precision::b1,
+           sycl::ext::oneapi::experimental::matrix::matrix_use::a, M, K,
+           sycl::ext::oneapi::experimental::matrix::matrix_layout::row_major,
            sycl::sub_group>
            A,
        sycl::ext::oneapi::experimental::matrix::joint_matrix<
-           uint32_t, sycl::ext::oneapi::experimental::matrix::matrix_use::b, K,
-           N, sycl::ext::oneapi::experimental::matrix::matrix_layout::col_major,
+           sycl::ext::oneapi::experimental::matrix::precision::b1,
+           sycl::ext::oneapi::experimental::matrix::matrix_use::b, K, N,
+           sycl::ext::oneapi::experimental::matrix::matrix_layout::col_major,
            sycl::sub_group>
            B,
        sycl::ext::oneapi::experimental::matrix::joint_matrix<
@@ -752,10 +742,6 @@
               get_layout_pair_id<LayoutA, LayoutB>(), 0);
         }
       }
-<<<<<<< HEAD
-    } else if constexpr (M == 8 && N == 8 && K == 4) {
-      __dmma_m8n8k4_mma_f64(D.data, A.data, B.data, C.data,
-=======
     } else if constexpr (M == 16 && N == 16 && K == 8) {
       __mma_tf32_m16n16k8_mma_f32(reinterpret_cast<float *>(&D.wi_marray),
                                   reinterpret_cast<int32_t *>(&A.wi_marray),
@@ -767,7 +753,6 @@
                             reinterpret_cast<double const *>(&A.wi_marray),
                             reinterpret_cast<double const *>(&B.wi_marray),
                             reinterpret_cast<double const *>(&C.wi_marray),
->>>>>>> f4f83d95
                             get_layout_pair_id<LayoutA, LayoutB>(), 0);
     }
     return D;
@@ -775,6 +760,7 @@
 };
 #endif // __cplusplus >= 201703L
 
+#if __cplusplus >= 201703L // if constexpr usage
 template <std::size_t M, std::size_t K, std::size_t N,
           sycl::ext::oneapi::experimental::matrix::matrix_layout LayoutC,
           class BinaryOperation>
@@ -789,13 +775,15 @@
       int32_t, sycl::ext::oneapi::experimental::matrix::matrix_use::accumulator,
       M, N, LayoutC, sycl::sub_group>
   bmad(sycl::ext::oneapi::experimental::matrix::joint_matrix<
-           uint32_t, sycl::ext::oneapi::experimental::matrix::matrix_use::a, M,
-           K, sycl::ext::oneapi::experimental::matrix::matrix_layout::row_major,
+           sycl::ext::oneapi::experimental::matrix::precision::b1,
+           sycl::ext::oneapi::experimental::matrix::matrix_use::a, M, K,
+           sycl::ext::oneapi::experimental::matrix::matrix_layout::row_major,
            sycl::sub_group>
            A,
        sycl::ext::oneapi::experimental::matrix::joint_matrix<
-           uint32_t, sycl::ext::oneapi::experimental::matrix::matrix_use::b, K,
-           N, sycl::ext::oneapi::experimental::matrix::matrix_layout::col_major,
+           sycl::ext::oneapi::experimental::matrix::precision::b1,
+           sycl::ext::oneapi::experimental::matrix::matrix_use::b, K, N,
+           sycl::ext::oneapi::experimental::matrix::matrix_layout::col_major,
            sycl::sub_group>
            B,
        sycl::ext::oneapi::experimental::matrix::joint_matrix<
@@ -809,17 +797,26 @@
         sycl::ext::oneapi::experimental::matrix::matrix_use::accumulator, M, N,
         LayoutC, sycl::sub_group>
         D;
-    if constexpr (std::is_same<BinaryOperation,
-                               sycl::bit_and<uint32_t>>::value) {
-      __bmma_m8n8k128_mma_and_popc_b1(D.data, A.data, B.data, C.data, 1);
-    } else if constexpr (std::is_same<BinaryOperation,
-                                      sycl::bit_xor<uint32_t>>::value) {
-      __bmma_m8n8k128_mma_xor_popc_b1(D.data, A.data, B.data, C.data, 1);
+
+    if constexpr (std::is_same<
+                      BinaryOperation,
+                      sycl::bit_and<sycl::ext::oneapi::experimental::matrix::
+                                        precision::b1>>::value) {
+      __bmma_m8n8k128_mma_and_popc_b1(
+          reinterpret_cast<int32_t *>(&D.wi_marray), A.wi_marray, B.wi_marray,
+          reinterpret_cast<int32_t *>(&C.wi_marray), 1);
+    } else if constexpr (std::is_same<
+                             BinaryOperation,
+                             sycl::bit_xor<sycl::ext::oneapi::experimental::
+                                               matrix::precision::b1>>::value) {
+      __bmma_m8n8k128_mma_xor_popc_b1(
+          reinterpret_cast<int32_t *>(&D.wi_marray), A.wi_marray, B.wi_marray,
+          reinterpret_cast<int32_t *>(&C.wi_marray), 1);
     }
     return D;
   }
 };
-
+#endif // __cplusplus >= 201703L
 } // namespace detail
 
 namespace experimental {
@@ -830,7 +827,9 @@
           access::address_space Space,
           std::enable_if_t<std::is_same<S, T>::value ||
                                (std::is_same<S, precision::tf32>::value &&
-                                std::is_same<T, float>::value),
+                                std::is_same<T, float>::value) ||
+                               (std::is_same<S, precision::b1>::value &&
+                                std::is_same<T, uint32_t>::value),
                            bool> = true>
 void joint_matrix_load(
     Group sg, joint_matrix<S, Use, NumRows, NumCols, Layout, Group> &res,
@@ -911,15 +910,16 @@
 #endif // defined(__SYCL_DEVICE_ONLY__) && defined(__NVPTX__)
 }
 
-<<<<<<< HEAD
 template <typename Group, std::size_t M, std::size_t K, std::size_t N,
           matrix_layout LayoutC, class BinaryOperation>
 joint_matrix<int32_t, matrix_use::accumulator, M, N, LayoutC, Group>
 joint_matrix_bmad(
     Group sg,
-    joint_matrix<uint32_t, matrix_use::a, M, K, matrix_layout::row_major, Group>
+    joint_matrix<precision::b1, matrix_use::a, M, K, matrix_layout::row_major,
+                 Group>
         A,
-    joint_matrix<uint32_t, matrix_use::b, K, N, matrix_layout::col_major, Group>
+    joint_matrix<precision::b1, matrix_use::b, K, N, matrix_layout::col_major,
+                 Group>
         B,
     joint_matrix<int32_t, matrix_use::accumulator, M, N, LayoutC, Group> C,
     BinaryOperation Op) {
@@ -928,22 +928,19 @@
                                                            BinaryOperation>{}
       .bmad(A, B, C, Op);
 #else
-  (void)sg;
-  (void)A;
-  (void)B;
-  (void)C;
-  (void)Op;
+  std::ignore = sg;
+  std::ignore = A;
+  std::ignore = B;
+  std::ignore = C;
+  std::ignore = Op;
   throw runtime_error("joint_matrix_bmad is "
                       "only supported by CUDA devices",
-                      PI_INVALID_DEVICE);
+                      PI_ERROR_INVALID_DEVICE);
 #endif // defined(__SYCL_DEVICE_ONLY__) && defined(__NVPTX__)
 }
 
-} // namespace experimental::matrix
-=======
 } // namespace matrix
 } // namespace experimental
->>>>>>> f4f83d95
 } // namespace oneapi
 } // namespace ext
 } // namespace sycl
