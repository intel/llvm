--- conflicted
+++ resolved
@@ -26,8 +26,8 @@
 };
 } // namespace precision
 // TODO: how are the default params for Rows/Cols used in Intel backend?
-template <typename T, size_t Rows = sycl::dynamic_extent,
-          size_t Cols = sycl::dynamic_extent, matrix_use Use = matrix_use::a,
+template <typename T, matrix_use Use, size_t Rows = sycl::dynamic_extent,
+          size_t Cols = sycl::dynamic_extent,
           layout Layout = layout::unused, typename Group = sycl::sub_group,
           typename Cond = void>
 struct joint_matrix;
@@ -35,7 +35,7 @@
 template <typename type, size_t size> class wi_data {
   marray<type, size> &data;
   wi_data(marray<type, size> &wi_data) : data(wi_data){};
-  template <typename T, size_t Rows, size_t Cols, matrix_use Use, layout Layout,
+  template <typename T, matrix_use Use, size_t Rows, size_t Cols, layout Layout,
             typename Group, typename Cond>
   friend struct joint_matrix;
 
@@ -62,7 +62,7 @@
 #define __SYCL_JOINT_MATRIX_OVERLOAD_ARR(type, use, M, N, size)                \
   template <layout Layout>                                                     \
   struct joint_matrix<                                                         \
-      type, M, N, matrix_use::use, Layout, sycl::sub_group,                    \
+      type, matrix_use::use, M, N, Layout, sycl::sub_group,                    \
       typename std::enable_if_t<Layout == layout::row_major ||                 \
                                 Layout == layout::col_major>> {                \
     marray<type, size> wi_marray;                                              \
@@ -109,7 +109,7 @@
 
 #define __SYCL_JOINT_MATRIX_OVERLOAD_ARR_ACC(type, M, N, size)                 \
   template <>                                                                  \
-  struct joint_matrix<type, M, N, matrix_use::accumulator, layout::unused,     \
+  struct joint_matrix<type, matrix_use::accumulator, M, N, layout::unused,     \
                       sycl::sub_group> {                                       \
     marray<type, size> wi_marray;                                              \
     inline __SYCL_ALWAYS_INLINE wi_data<type, size> get_wi_data() {            \
@@ -134,7 +134,7 @@
                                                    size)                       \
   template <layout Layout>                                                     \
   struct joint_matrix<                                                         \
-      precision, M, N, matrix_use::use, Layout, sycl::sub_group,               \
+      precision, matrix_use::use, M, N, Layout, sycl::sub_group,               \
       typename std::enable_if_t<Layout == layout::row_major ||                 \
                                 Layout == layout::col_major>> {                \
     marray<type, size> wi_marray;                                              \
@@ -152,7 +152,7 @@
           matrix_use Use, layout Layout, typename T2>
 inline __SYCL_ALWAYS_INLINE void
 joint_matrix_fill(Group sg,
-                  joint_matrix<T, NumRows, NumCols, Use, Layout, Group> &res,
+                  joint_matrix<T, Use, NumRows, NumCols, Layout, Group> &res,
                   const T2 v) {
   // We kept the unused "sg" in joint_matrix_fill to match the other DPC++
   // functions
@@ -177,7 +177,7 @@
           access::address_space Space, typename Cond = void>
 struct load_multiplicand {
   void load(sycl::ext::oneapi::experimental::matrix::joint_matrix<
-                S, NumRows, NumCols, Use, Layout, sycl::sub_group> &res,
+                S, Use, NumRows, NumCols, Layout, sycl::sub_group> &res,
             multi_ptr<T, Space> src, size_t stride);
 };
 #endif // defined(__SYCL_DEVICE_ONLY__) && defined(__NVPTX__)
@@ -203,12 +203,11 @@
           size_t NumRows, size_t NumCols, access::address_space Space>
 void load_accumulator_layoutT(
     sycl::ext::oneapi::experimental::matrix::joint_matrix<
-        T, NumRows, NumCols,
-        sycl::ext::oneapi::experimental::matrix::matrix_use::accumulator,
+        T, sycl::ext::oneapi::experimental::matrix::matrix_use::accumulator, NumRows, NumCols,
         sycl::ext::oneapi::experimental::matrix::layout::unused,
         sycl::sub_group> &res,
     multi_ptr<T, Space> src, size_t stride) {
-  if constexpr (std::is_same<T, int32_t>::value) {
+  if constexpr (std::is_same<std::remove_const_t<T>, int32_t>::value) {
     auto destptr = reinterpret_cast<int32_t *>(&res.wi_marray);
     if constexpr (NumRows == 16 && NumCols == 16) {
       __imma_m16n16k16_ld_c(destptr, src.get(), stride,
@@ -220,7 +219,7 @@
       __imma_m32n8k16_ld_c(destptr, src.get(), stride,
                            get_layout_id<LayoutL>());
     }
-  } else if constexpr (std::is_same<T, float>::value) {
+  } else if constexpr (std::is_same<std::remove_const_t<T>, float>::value) {
     auto dstptr = reinterpret_cast<float *>(&res.wi_marray);
     if constexpr (NumRows == 16 && NumCols == 16) {
       __hmma_m16n16k16_ld_c_f32(dstptr, src.get(), stride,
@@ -257,8 +256,7 @@
           access::address_space Space>
 void load_accumulator(
     sycl::ext::oneapi::experimental::matrix::joint_matrix<
-        T, NumRows, NumCols,
-        sycl::ext::oneapi::experimental::matrix::matrix_use::accumulator,
+        T, sycl::ext::oneapi::experimental::matrix::matrix_use::accumulator, NumRows, NumCols,
         sycl::ext::oneapi::experimental::matrix::layout::unused,
         sycl::sub_group> &res,
     multi_ptr<T, Space> src, size_t stride,
@@ -291,7 +289,7 @@
         Layout == sycl::ext::oneapi::experimental::matrix::layout::row_major ||
         Layout == sycl::ext::oneapi::experimental::matrix::layout::col_major>> {
   void load(sycl::ext::oneapi::experimental::matrix::joint_matrix<
-                S, NumRows, NumCols, Use, Layout, sycl::sub_group> &res,
+                S, Use, NumRows, NumCols, Layout, sycl::sub_group> &res,
             multi_ptr<T, Space> src, size_t stride) {
     if constexpr (std::is_same<std::remove_const_t<T>, uint16_t>::value ||
                   std::is_same<
@@ -397,44 +395,7 @@
         __hmma_m32n8k16_ld_b(dstptr, tileptr, stride, get_layout_id<Layout>());
       }
 
-<<<<<<< HEAD
-    } else if constexpr (std::is_same<S, sycl::ext::oneapi::experimental::
-                                             matrix::precision::tf32>::value) {
-      auto tileptr = reinterpret_cast<int32_t *>(src.get());
-      auto dstptr = reinterpret_cast<int32_t *>(&res.wi_marray);
-      if constexpr (NumRows == 16 && NumCols == 8) {
-        __mma_tf32_m16n16k8_ld_a(dstptr, tileptr, stride,
-                                 get_layout_id<Layout>());
-      } else if constexpr (NumRows == 8 && NumCols == 16) {
-        __mma_tf32_m16n16k8_ld_b(dstptr, tileptr, stride,
-                                 get_layout_id<Layout>());
-=======
-    } else if constexpr (std::is_same<std::remove_const_t<T>, int32_t>::value) {
-      auto destptr = reinterpret_cast<int32_t *>(&res.wi_marray);
-      if constexpr (NumRows == 16 && NumCols == 16) {
-        __imma_m16n16k16_ld_c(destptr, src.get(), stride,
-                              get_layout_id<Layout>());
-      } else if constexpr (NumRows == 8 && NumCols == 32) {
-        __imma_m8n32k16_ld_c(destptr, src.get(), stride,
-                             get_layout_id<Layout>());
-      } else if constexpr (NumRows == 32 && NumCols == 8) {
-        __imma_m32n8k16_ld_c(destptr, src.get(), stride,
-                             get_layout_id<Layout>());
-      }
-    } else if constexpr (std::is_same<std::remove_const_t<T>, float>::value) {
-      if constexpr (std::is_same<S, float>::value) {
-        auto dstptr = reinterpret_cast<float *>(&res.wi_marray);
-        if constexpr (NumRows == 16 && NumCols == 16) {
-          __hmma_m16n16k16_ld_c_f32(dstptr, src.get(), stride,
-                                    get_layout_id<Layout>());
-        } else if constexpr (NumRows == 8 && NumCols == 32) {
-          __hmma_m8n32k16_ld_c_f32(dstptr, src.get(), stride,
-                                   get_layout_id<Layout>());
-        } else if constexpr (NumRows == 32 && NumCols == 8) {
-          __hmma_m32n8k16_ld_c_f32(dstptr, src.get(), stride,
-                                   get_layout_id<Layout>());
-        }
-      } else if constexpr (std::is_same<S,
+    } else if constexpr (std::is_same<S,
                                         sycl::ext::oneapi::experimental::
                                             matrix::precision::tf32>::value) {
         auto tileptr = reinterpret_cast<const int32_t *>(src.get());
@@ -446,9 +407,7 @@
           __mma_tf32_m16n16k8_ld_b(dstptr, tileptr, stride,
                                    get_layout_id<Layout>());
         }
->>>>>>> 75774f27
-      }
-    } else if constexpr (std::is_same<std::remove_const_t<T>, double>::value) {
+      } else if constexpr (std::is_same<std::remove_const_t<T>, double>::value) {
       auto dstptr = reinterpret_cast<double *>(&res.wi_marray);
       if constexpr (Use ==
                     sycl::ext::oneapi::experimental::matrix::matrix_use::a) {
@@ -471,8 +430,7 @@
   template <sycl::ext::oneapi::experimental::matrix::layout LayoutL>
   void storeLayoutT(
       sycl::ext::oneapi::experimental::matrix::joint_matrix<
-          T, NumRows, NumCols,
-          sycl::ext::oneapi::experimental::matrix::matrix_use::accumulator,
+          T, sycl::ext::oneapi::experimental::matrix::matrix_use::accumulator, NumRows, NumCols,
           sycl::ext::oneapi::experimental::matrix::layout::unused,
           sycl::sub_group> &src,
       multi_ptr<T, Space> dst, size_t stride) {
@@ -526,8 +484,7 @@
   }
   void
   store(sycl::ext::oneapi::experimental::matrix::joint_matrix<
-            T, NumRows, NumCols,
-            sycl::ext::oneapi::experimental::matrix::matrix_use::accumulator,
+            T, sycl::ext::oneapi::experimental::matrix::matrix_use::accumulator, NumRows, NumCols,
             sycl::ext::oneapi::experimental::matrix::layout::unused,
             sycl::sub_group> &src,
         multi_ptr<T, Space> dst, size_t stride,
@@ -556,19 +513,17 @@
           typename Cond = void>
 struct joint_matrix_mad_impl {
   void mad(sycl::ext::oneapi::experimental::matrix::joint_matrix<
-               T3, M, N,
-               sycl::ext::oneapi::experimental::matrix::matrix_use::accumulator,
+               T3, sycl::ext::oneapi::experimental::matrix::matrix_use::accumulator, M, N,
                sycl::ext::oneapi::experimental::matrix::layout::unused,
                sycl::sub_group> &D,
            sycl::ext::oneapi::experimental::matrix::joint_matrix<
-               T1, M, K, sycl::ext::oneapi::experimental::matrix::matrix_use::a,
+               T1, sycl::ext::oneapi::experimental::matrix::matrix_use::a, M, K,
                LayoutA, sycl::sub_group> &A,
            sycl::ext::oneapi::experimental::matrix::joint_matrix<
-               T1, K, N, sycl::ext::oneapi::experimental::matrix::matrix_use::b,
+               T1, sycl::ext::oneapi::experimental::matrix::matrix_use::b, K, N,
                LayoutB, sycl::sub_group> &B,
            sycl::ext::oneapi::experimental::matrix::joint_matrix<
-               T2, M, N,
-               sycl::ext::oneapi::experimental::matrix::matrix_use::accumulator,
+               T2, sycl::ext::oneapi::experimental::matrix::matrix_use::accumulator, M, N,
                sycl::ext::oneapi::experimental::matrix::layout::unused,
                sycl::sub_group> &C);
 };
@@ -623,19 +578,17 @@
          LayoutB ==
              sycl::ext::oneapi::experimental::matrix::layout::col_major)>> {
   void mad(sycl::ext::oneapi::experimental::matrix::joint_matrix<
-               T3, M, N,
-               sycl::ext::oneapi::experimental::matrix::matrix_use::accumulator,
+               T3, sycl::ext::oneapi::experimental::matrix::matrix_use::accumulator, M, N,
                sycl::ext::oneapi::experimental::matrix::layout::unused,
                sycl::sub_group> &D,
            sycl::ext::oneapi::experimental::matrix::joint_matrix<
-               T1, M, K, sycl::ext::oneapi::experimental::matrix::matrix_use::a,
+               T1, sycl::ext::oneapi::experimental::matrix::matrix_use::a, M, K,
                LayoutA, sycl::sub_group> &A,
            sycl::ext::oneapi::experimental::matrix::joint_matrix<
-               T1, K, N, sycl::ext::oneapi::experimental::matrix::matrix_use::b,
+               T1, sycl::ext::oneapi::experimental::matrix::matrix_use::b, K, N,
                LayoutB, sycl::sub_group> &B,
            sycl::ext::oneapi::experimental::matrix::joint_matrix<
-               T2, M, N,
-               sycl::ext::oneapi::experimental::matrix::matrix_use::accumulator,
+               T2, sycl::ext::oneapi::experimental::matrix::matrix_use::accumulator, M, N,
                sycl::ext::oneapi::experimental::matrix::layout::unused,
                sycl::sub_group> &C) {
     if constexpr (M == 16 && N == 16 && K == 16) {
@@ -792,7 +745,7 @@
           std::enable_if_t<std::is_same<S, T>::value, bool> = true>
 void joint_matrix_load(
     Group sg,
-    joint_matrix<S, NumRows, NumCols, Use,
+    joint_matrix<S, Use, NumRows, NumCols,
                  sycl::ext::oneapi::experimental::matrix::layout::unused, Group>
         &res,
     multi_ptr<T, Space> src, size_t stride,
@@ -811,26 +764,17 @@
 #endif // defined(__SYCL_DEVICE_ONLY__) && defined(__NVPTX__)
 }
 
-<<<<<<< HEAD
-template <typename Group, typename S, typename T, size_t NumRows,
-          size_t NumCols, matrix_use Use, layout Layout,
-          access::address_space Space,
-          std::enable_if_t<std::is_same<S, T>::value ||
-                               (std::is_same<S, precision::tf32>::value &&
-                                std::is_same<T, float>::value),
-                           bool> = true>
-=======
+
 template <
     typename Group, typename S, typename T, matrix_use Use, size_t NumRows,
-    size_t NumCols, matrix_layout Layout, access::address_space Space,
+    size_t NumCols, matrix::layout Layout, access::address_space Space,
     std::enable_if_t<std::is_same<S, std::remove_const_t<T>>::value ||
                          (std::is_same<S, precision::tf32>::value &&
 
                           std::is_same<std::remove_const_t<T>, float>::value),
                      bool> = true>
->>>>>>> 75774f27
 void joint_matrix_load(
-    Group sg, joint_matrix<S, NumRows, NumCols, Use, Layout, Group> &res,
+    Group sg, joint_matrix<S, Use, NumRows, NumCols, Layout, Group> &res,
     multi_ptr<T, Space> src, size_t stride) {
 #if defined(__SYCL_DEVICE_ONLY__) && defined(__NVPTX__)
   sycl::ext::oneapi::detail::load_multiplicand<S, T, NumRows, NumCols, Use,
@@ -852,7 +796,7 @@
           access::address_space Space>
 void joint_matrix_store(
     Group sg,
-    joint_matrix<T, NumRows, NumCols, matrix_use::accumulator,
+    joint_matrix<T, matrix_use::accumulator, NumRows, NumCols, 
                  sycl::ext::oneapi::experimental::matrix::layout::unused, Group>
         &src,
     multi_ptr<T, Space> dst, size_t stride,
@@ -877,12 +821,12 @@
           std::size_t K, std::size_t N, layout LayoutA = sycl::ext::oneapi::experimental::matrix::layout::unused, layout LayoutB = sycl::ext::oneapi::experimental::matrix::layout::unused>
 void joint_matrix_mad(
     Group sg,
-    joint_matrix<T3, M, N, matrix_use::accumulator,
+    joint_matrix<T3, matrix_use::accumulator, M, N,
                  sycl::ext::oneapi::experimental::matrix::layout::unused, Group>
         &D,
-    joint_matrix<T1, M, K, matrix_use::a, LayoutA, Group> &A,
-    joint_matrix<T1, K, N, matrix_use::b, LayoutB, Group> &B,
-    joint_matrix<T2, M, N, matrix_use::accumulator,
+    joint_matrix<T1, matrix_use::a, M, K, LayoutA, Group> &A,
+    joint_matrix<T1, matrix_use::b, K, N, LayoutB, Group> &B,
+    joint_matrix<T2, matrix_use::accumulator, M, N,
                  sycl::ext::oneapi::experimental::matrix::layout::unused, Group>
         &C) {
 #if defined(__SYCL_DEVICE_ONLY__) 
