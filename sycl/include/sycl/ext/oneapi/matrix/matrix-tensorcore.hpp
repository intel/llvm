--- conflicted
+++ resolved
@@ -219,13 +219,8 @@
                                             matrix::matrix_layout::col_major>> {
   void load(sycl::ext::oneapi::experimental::matrix::joint_matrix<
                 S, Use, NumRows, NumCols, Layout, sycl::sub_group> &res,
-<<<<<<< HEAD
             multi_ptr<T, Space, IsDecorated> src, size_t stride) {
-    if constexpr (std::is_same<T, uint16_t>::value ||
-=======
-            multi_ptr<T, Space> src, size_t stride) {
     if constexpr (std::is_same<std::remove_const_t<T>, uint16_t>::value ||
->>>>>>> 08b20229
                   std::is_same<
                       std::remove_const_t<T>,
                       sycl::ext::oneapi::experimental::bfloat16>::value) {
@@ -700,27 +695,21 @@
 namespace experimental {
 namespace matrix {
 
-<<<<<<< HEAD
-template <typename Group, typename S, typename T, matrix_use Use,
-          size_t NumRows, size_t NumCols, matrix_layout Layout,
-          access::address_space Space, access::decorated IsDecorated,
-          std::enable_if_t<std::is_same<S, T>::value ||
-                               (std::is_same<S, precision::tf32>::value &&
-                                std::is_same<T, float>::value),
-                           bool> = true>
-=======
 template <
     typename Group, typename S, typename T, matrix_use Use, size_t NumRows,
     size_t NumCols, matrix_layout Layout, access::address_space Space,
-    std::enable_if_t<std::is_same<S, std::remove_const_t<T>>::value ||
+    access::decorated IsDecorated,
+    std::enable_if_t<
+        std::is_same<S,
+                     std::is_same<std::remove_const_t<T>>::value ||
                          (std::is_same<S, precision::tf32>::value &&
-
-                          std::is_same<std::remove_const_t<T>, float>::value),
-                     bool> = true>
->>>>>>> 08b20229
-void joint_matrix_load(
-    Group sg, joint_matrix<S, Use, NumRows, NumCols, Layout, Group> &res,
-    multi_ptr<T, Space, IsDecorated> src, size_t stride) {
+                          std::is_same < std::is_same<std::remove_const_t<T>,
+                                                      float>::value),
+                     bool> = true> void
+        joint_matrix_load(
+            Group sg,
+            joint_matrix<S, Use, NumRows, NumCols, Layout, Group> &res,
+            multi_ptr<T, Space, IsDecorated> src, size_t stride) {
 #if defined(__SYCL_DEVICE_ONLY__) && defined(__NVPTX__)
   sycl::ext::oneapi::detail::joint_matrix_load_impl<
       S, T, Use, NumRows, NumCols, Layout, Space, IsDecorated>{}
