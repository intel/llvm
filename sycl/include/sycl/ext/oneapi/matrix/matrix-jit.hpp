//==------------------ matrix.hpp - SYCL matrix ----------------*- C++ -*---==//
//
// Part of the LLVM Project, under the Apache License v2.0 with LLVM Exceptions.
// See https://llvm.org/LICENSE.txt for license information.
// SPDX-License-Identifier: Apache-2.0 WITH LLVM-exception
//
// ===--------------------------------------------------------------------=== //

#pragma once

#include <CL/__spirv/spirv_ops.hpp>
#include <CL/sycl/detail/defines_elementary.hpp>
#include <CL/sycl/feature_test.hpp>

__SYCL_INLINE_NAMESPACE(cl) {
namespace sycl {
namespace ext {
namespace oneapi {
namespace experimental::matrix {

enum class matrix_layout { row_major, col_major, packed_a, packed_b };

template <matrix_layout Layout> struct spv_matrix_layout_traits {
  static constexpr __spv::MatrixLayout value = __spv::MatrixLayout::RowMajor;
};

#define SPV_MATRIX_LAYOUT_TRAITS(LAYOUT, SPV_LAYOUT)                           \
  template <> struct spv_matrix_layout_traits<LAYOUT> {                        \
    static constexpr __spv::MatrixLayout value = SPV_LAYOUT;                   \
  };

SPV_MATRIX_LAYOUT_TRAITS(matrix_layout::row_major,
                         __spv::MatrixLayout::RowMajor)
SPV_MATRIX_LAYOUT_TRAITS(matrix_layout::col_major,
                         __spv::MatrixLayout::ColumnMajor)
SPV_MATRIX_LAYOUT_TRAITS(matrix_layout::packed_a, __spv::MatrixLayout::PackedA)
SPV_MATRIX_LAYOUT_TRAITS(matrix_layout::packed_b, __spv::MatrixLayout::PackedB)

template <typename G> struct spv_scope_traits {};
template <> struct spv_scope_traits<sycl::sub_group> {
  constexpr static auto value = __spv::Scope::Subgroup;
};
template <int D> struct spv_scope_traits<sycl::group<D>> {
  constexpr static auto value = __spv::Scope::Workgroup;
};

template <typename T, size_t NumRows, size_t NumCols,
          matrix_layout Layout = matrix_layout::row_major,
          typename Group = sycl::sub_group>
class wi_slice;

template <typename T, size_t NumRows, size_t NumCols,
          matrix_layout Layout = matrix_layout::row_major,
          typename Group = sycl::sub_group>
struct joint_matrix {
public:
  __spv::__spirv_JointMatrixINTEL<
      T, NumRows, NumCols, spv_matrix_layout_traits<Layout>::value> *spvm;
  joint_matrix(Group sg) {
#ifndef __SYCL_DEVICE_ONLY__
    (void)sg;
    throw runtime_error("joint matrix is not supported on host device.",
                        PI_INVALID_DEVICE);
#endif // __SYCL_DEVICE_ONLY__
  }

  inline __SYCL_ALWAYS_INLINE wi_slice<T, NumRows, NumCols, Layout, Group>
  get_wi_data() {
    return wi_slice<T, NumRows, NumCols, Layout, Group>(*this);
  }
};

template <typename Group, typename T, size_t NumRows, size_t NumCols,
          matrix_layout Layout = matrix_layout::row_major,
          access::address_space Space>
inline __SYCL_ALWAYS_INLINE void
joint_matrix_load(Group sg,
                  joint_matrix<T, NumRows, NumCols, Layout, Group> &res,
                  multi_ptr<T, Space> src, size_t stride, matrix_layout MemL) {
#ifdef __SYCL_DEVICE_ONLY__
  T *Ptr = src.get();
  switch (MemL) {
  default:
    assert(false && "Invalid Memory Layout!");
  case matrix_layout::row_major:
    res.spvm =
        __spirv_JointMatrixLoadINTEL<T, NumRows, NumCols,
                                     spv_matrix_layout_traits<Layout>::value>(
            Ptr, stride, __spv::MatrixLayout::RowMajor,
            spv_scope_traits<Group>::value);
    break;
  case matrix_layout::col_major:
    res.spvm =
        __spirv_JointMatrixLoadINTEL<T, NumRows, NumCols,
                                     spv_matrix_layout_traits<Layout>::value>(
            Ptr, stride, __spv::MatrixLayout::ColumnMajor,
            spv_scope_traits<Group>::value);
    break;
  case matrix_layout::packed_a:
    res.spvm =
        __spirv_JointMatrixLoadINTEL<T, NumRows, NumCols,
                                     spv_matrix_layout_traits<Layout>::value>(
            Ptr, stride, __spv::MatrixLayout::PackedA,
            spv_scope_traits<Group>::value);
    break;
  case matrix_layout::packed_b:
    res.spvm =
        __spirv_JointMatrixLoadINTEL<T, NumRows, NumCols,
                                     spv_matrix_layout_traits<Layout>::value>(
            Ptr, stride, __spv::MatrixLayout::PackedB,
            spv_scope_traits<Group>::value);
    break;
  }
#else
  (void)sg;
  (void)res;
  (void)src;
  (void)stride;
  (void)MemL;
  throw runtime_error("joint matrix is not supported on host device.",
                      PI_INVALID_DEVICE);
#endif // __SYCL_DEVICE_ONLY__
}

template <typename Group, typename T, size_t NumRows, size_t NumCols,
          matrix_layout MatL = matrix_layout::row_major,
          access::address_space Space>
inline __SYCL_ALWAYS_INLINE void
joint_matrix_store(Group sg,
                   joint_matrix<T, NumRows, NumCols, MatL, Group> &src,
                   multi_ptr<T, Space> res, size_t stride, matrix_layout MemL) {
#ifdef __SYCL_DEVICE_ONLY__
  T *Ptr = res.get();
  switch (MemL) {
  default:
    assert(false && "Invalid Memory Layout!");
  case matrix_layout::row_major:
    __spirv_JointMatrixStoreINTEL<T, NumRows, NumCols,
                                  spv_matrix_layout_traits<MatL>::value>(
        Ptr, src.spvm, stride, __spv::MatrixLayout::RowMajor,
        spv_scope_traits<Group>::value);
    break;
  case matrix_layout::col_major:
    __spirv_JointMatrixStoreINTEL<T, NumRows, NumCols,
                                  spv_matrix_layout_traits<MatL>::value>(
        Ptr, src.spvm, stride, __spv::MatrixLayout::ColumnMajor,
        spv_scope_traits<Group>::value);
    break;
  case matrix_layout::packed_a:
    __spirv_JointMatrixStoreINTEL<T, NumRows, NumCols,
                                  spv_matrix_layout_traits<MatL>::value>(
        Ptr, src.spvm, stride, __spv::MatrixLayout::PackedA,
        spv_scope_traits<Group>::value);
    break;
  case matrix_layout::packed_b:
    __spirv_JointMatrixStoreINTEL<T, NumRows, NumCols,
                                  spv_matrix_layout_traits<MatL>::value>(
        Ptr, src.spvm, stride, __spv::MatrixLayout::PackedB,
        spv_scope_traits<Group>::value);
    break;
  }
#else
  (void)sg;
  (void)src;
  (void)res;
  (void)stride;
  (void)MemL;
  throw runtime_error("joint matrix is not supported on host device.",
                      PI_INVALID_DEVICE);
#endif // __SYCL_DEVICE_ONLY__
}

template <typename Group, typename T1, typename T2, typename T3, size_t M,
          size_t K, size_t N, matrix_layout LayoutA, matrix_layout LayoutB,
          matrix_layout LayoutC>
inline __SYCL_ALWAYS_INLINE joint_matrix<T3, M, N, LayoutC, Group>
joint_matrix_mad(Group sg, joint_matrix<T1, M, K, LayoutA, Group> &mA,
                 joint_matrix<T2, K, N, LayoutB, Group> &mB,
                 joint_matrix<T3, M, N, LayoutC, Group> &mC) {
#ifdef __SYCL_DEVICE_ONLY__
  joint_matrix<T3, M, N, LayoutC, Group> res(sg);
  if constexpr (std::is_same<T1, uint16_t>::value &&
                std::is_same<T2, uint16_t>::value &&
                std::is_same<T3, float>::value)
    res.spvm = __spirv_JointMatrixMadINTEL(mA.spvm, mB.spvm, mC.spvm);
  else if constexpr (std::is_unsigned<T1>::value && std::is_unsigned<T2>::value)
    res.spvm = __spirv_JointMatrixUUMadINTEL(mA.spvm, mB.spvm, mC.spvm);
  else if constexpr (std::is_signed<T1>::value && std::is_unsigned<T2>::value)
    res.spvm = __spirv_JointMatrixSUMadINTEL(mA.spvm, mB.spvm, mC.spvm);
  else if constexpr (std::is_unsigned<T1>::value && std::is_signed<T2>::value)
    res.spvm = __spirv_JointMatrixUSMadINTEL(mA.spvm, mB.spvm, mC.spvm);
  else
    res.spvm = __spirv_JointMatrixMadINTEL(mA.spvm, mB.spvm, mC.spvm);
  return res;
#else
  (void)sg;
  (void)mA;
  (void)mB;
  (void)mC;
  throw runtime_error("joint matrix is not supported on host device.",
                      PI_INVALID_DEVICE);
#endif // __SYCL_DEVICE_ONLY__
}

<<<<<<< HEAD
template <typename Group, typename T, size_t NumRows, size_t NumCols,
          matrix_layout Layout>
inline __SYCL_ALWAYS_INLINE void
joint_matrix_fill(Group sg,
                  joint_matrix<T, NumRows, NumCols, Layout, Group> &res,
                  const T v) {
  // We kept the unused "sg" in joint_matrix_fill to match the other DPC++
  // functions
  (void)sg;
#ifdef __SYCL_DEVICE_ONLY__
  res.spvm = __spirv_CompositeConstruct<T, NumRows, NumCols>(v);
#else
  (void)res;
  (void)v;
#endif // __SYCL_DEVICE_ONLY__
}
=======
template <typename T, size_t NumRows, size_t NumCols,
          matrix_layout Layout = matrix_layout::row_major,
          typename Group = sycl::sub_group>
class wi_element {
  joint_matrix<T, NumRows, NumCols, Layout, Group> &M;
  std::size_t idx;

public:
  wi_element(joint_matrix<T, NumRows, NumCols, Layout, Group> &Mat,
             std::size_t i)
      : M(Mat), idx(i) {}
  operator T() {
#ifdef __SYCL_DEVICE_ONLY__
    return __spirv_VectorExtractDynamic(M.spvm, idx);
#else
    throw runtime_error("joint matrix is not supported on host device.",
                        PI_INVALID_DEVICE);
#endif // __SYCL_DEVICE_ONLY__
  }
  wi_element &operator=(const T &rhs) {
#ifdef __SYCL_DEVICE_ONLY__
    M.spvm = __spirv_VectorInsertDynamic(M.spvm, rhs, idx);
    return *this;
#else
    (void)rhs;
    throw runtime_error("joint matrix is not supported on host device.",
                        PI_INVALID_DEVICE);
#endif // __SYCL_DEVICE_ONLY__
  }
  wi_element &operator*=(const T &rhs) {
#ifdef __SYCL_DEVICE_ONLY__
    M.spvm = __spirv_VectorInsertDynamic(
        M.spvm, __spirv_VectorExtractDynamic(M.spvm, idx) * rhs, idx);
    return *this;
#else
    (void)rhs;
    throw runtime_error("joint matrix is not supported on host device.",
                        PI_INVALID_DEVICE);
#endif // __SYCL_DEVICE_ONLY__
  }
  // TODO: add other arithmetic operators
};

template <typename T, size_t NumRows, size_t NumCols, matrix_layout Layout,
          typename Group>
class wi_slice {
  joint_matrix<T, NumRows, NumCols, Layout, Group> &M;

public:
  wi_slice(joint_matrix<T, NumRows, NumCols, Layout, Group> &Mat) : M(Mat) {}
  size_t length() {
#ifdef __SYCL_DEVICE_ONLY__
    return __spirv_JointMatrixWorkItemLengthINTEL(M.spvm);
#else
    throw runtime_error("joint matrix is not supported on host device.",
                        PI_INVALID_DEVICE);
#endif // __SYCL_DEVICE_ONLY__
  }
  wi_element<T, NumRows, NumCols, Layout, Group> operator[](size_t i) {
    return wi_element<T, NumRows, NumCols, Layout, Group>(M, i);
  }
};
>>>>>>> cbcb7563

} // namespace experimental::matrix
} // namespace oneapi
} // namespace ext
} // namespace sycl
} // __SYCL_INLINE_NAMESPACE(cl)<|MERGE_RESOLUTION|>--- conflicted
+++ resolved
@@ -202,7 +202,6 @@
 #endif // __SYCL_DEVICE_ONLY__
 }
 
-<<<<<<< HEAD
 template <typename Group, typename T, size_t NumRows, size_t NumCols,
           matrix_layout Layout>
 inline __SYCL_ALWAYS_INLINE void
@@ -219,7 +218,7 @@
   (void)v;
 #endif // __SYCL_DEVICE_ONLY__
 }
-=======
+
 template <typename T, size_t NumRows, size_t NumCols,
           matrix_layout Layout = matrix_layout::row_major,
           typename Group = sycl::sub_group>
@@ -282,7 +281,6 @@
     return wi_element<T, NumRows, NumCols, Layout, Group>(M, i);
   }
 };
->>>>>>> cbcb7563
 
 } // namespace experimental::matrix
 } // namespace oneapi
