--- conflicted
+++ resolved
@@ -366,31 +366,20 @@
 #endif // defined(__SYCL_DEVICE_ONLY__)
 }
 
-<<<<<<< HEAD
-template <typename Group, typename Ta, typename Tb, typename Tc, std::size_t M,
-          std::size_t K, std::size_t N, layout LayoutA, layout LayoutB>
+template <typename Group, typename Ta, typename Tb, typename Tc, typename Td,
+          std::size_t M, std::size_t K, std::size_t N, layout LayoutA,
+          layout LayoutB>
 #if defined(__SYCL_DEVICE_ONLY__)
 [[__sycl_detail__::add_ir_attributes_function(
     "sycl-joint-matrix-mad-type-A", "sycl-joint-matrix-mad-type-B",
-    "sycl-joint-matrix-mad-type-C", "sycl-joint-matrix-mad-size-M",
+    "sycl-joint-matrix-mad-type-C", "sycl-joint-matrix-mad-type-D", "sycl-joint-matrix-mad-size-M",
     "sycl-joint-matrix-mad-size-K", "sycl-joint-matrix-mad-size-N",
     detail::convertTypeToMatrixTypeString<Ta>(),
     detail::convertTypeToMatrixTypeString<Tb>(),
-    detail::convertTypeToMatrixTypeString<Tc>(), M, K, N)]]
-#endif // defined(__SYCL_DEVICE_ONLY__)
-inline __SYCL_ALWAYS_INLINE
-    joint_matrix<Group, Tc, use::accumulator, M, N,
-                 sycl::ext::oneapi::experimental::matrix::layout::dynamic>
-    joint_matrix_mad(
-        Group sg, joint_matrix<Group, Ta, use::a, M, K, LayoutA> &A,
-        joint_matrix<Group, Tb, use::b, K, N, LayoutB> &B,
-        joint_matrix<Group, Tc, use::accumulator, M, N,
-                     sycl::ext::oneapi::experimental::matrix::layout::dynamic>
-            &C) {
-=======
-template <typename Group, typename Ta, typename Tb, typename Tc, typename Td,
-          std::size_t M, std::size_t K, std::size_t N, layout LayoutA,
-          layout LayoutB>
+    detail::convertTypeToMatrixTypeString<Tc>(), 
+    detail::convertTypeToMatrixTypeString<Td>(),
+    M, K, N)]]
+#endif // defined(__SYCL_DEVICE_ONLY__)
 inline __SYCL_ALWAYS_INLINE void joint_matrix_mad(
     Group,
     joint_matrix<Group, Td, use::accumulator, M, N,
@@ -400,7 +389,6 @@
     const joint_matrix<Group, Tc, use::accumulator, M, N,
                        sycl::ext::oneapi::experimental::matrix::layout::dynamic>
         &C) {
->>>>>>> bb9244f4
 #if defined(__SYCL_DEVICE_ONLY__)
 #if defined(__NVPTX__)
   if constexpr (std::is_same<Ta, Tb>::value) {
