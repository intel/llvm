//===------- matrix-unified.hpp - SYCL matrix extension ----*- C++ -*------===//
//
// Part of the LLVM Project, under the Apache License v2.0 with LLVM Exceptions.
// See https://llvm.org/LICENSE.txt for license information.
// SPDX-License-Identifier: Apache-2.0 WITH LLVM-exception
//
// ===--------------------------------------------------------------------=== //

#pragma once

#include "matrix-hip.hpp"
#include "matrix-intel.hpp"

#if defined(__SYCL_DEVICE_ONLY__) && defined(__NVPTX__)
#include "matrix-tensorcores.hpp"
#endif

#include <sycl/access/access.hpp>             // for address_space
#include <sycl/detail/defines_elementary.hpp> // for __SYCL_ALWAYS_...
#include <sycl/detail/pi.h>                   // for PI_ERROR_INVAL...
#include <sycl/exception.hpp>                 // for runtime_error
#include <sycl/ext/oneapi/matrix/matrix-unified-utils.hpp> // for layout, use, tf32, convertMatrixUseToString
#include <sycl/ext/oneapi/matrix/query-types.hpp> // for convertTypeToMatrixTypeString
#include <sycl/marray.hpp>                                 // for marray
#include <sycl/multi_ptr.hpp>                              // for multi_ptr

#include <cstring>     // for size_t, memcpy
#include <stdint.h>    // for uint32_t
#include <tuple>       // for ignore, _Swall...
#include <type_traits> // for is_same, remov...

namespace sycl {
inline namespace _V1 {
namespace ext {
namespace oneapi {
namespace experimental {
namespace matrix {

template <typename Group, typename T, use Use, size_t Rows, size_t Cols,
          layout Layout>
struct joint_matrix {

#if defined(__SYCL_DEVICE_ONLY__)
#if defined(__NVPTX__)
<<<<<<< HEAD
  mutable sycl::ext::oneapi::detail::joint_matrix_cuda<T, Use, Rows, Cols,
                                                       Layout>
      matrix_impl;
#elif defined(__HIP_PLATFORM_AMD_MFMA__)
  sycl::ext::oneapi::detail::joint_matrix_hip<T, Use, Rows, Cols, Layout>
      matrix_impl;
=======
  sycl::ext::oneapi::detail::joint_matrix_cuda<T, Use, Rows, Cols, Layout>
      cuda_impl;
>>>>>>> 956c580e
#elif defined(__SPIR__)
  __spv::__spirv_JointMatrixINTEL<
      T, Rows, Cols, spv_matrix_layout_traits<Layout>::value,
      spv_scope_traits<Group>::value, spv_matrix_use_traits<Use>::value> *spvm;
#else
  static_assert(false, "The joint_matrix API is only supported by the Intel, "
                       "CUDA and HIP (GFX90A) backends");
#endif // defined(__NVPTX__)
#endif // defined(__SYCL_DEVICE_ONLY__)

#if defined(__SYCL_DEVICE_ONLY__)
  [[__sycl_detail__::add_ir_attributes_function(
      "sycl-joint-matrix-type", "sycl-joint-matrix-use",
      "sycl-joint-matrix-rows", "sycl-joint-matrix-cols",
      sycl::detail::convertTypeToMatrixTypeString<T>(),
      sycl::detail::convertMatrixUseToString(Use), Rows, Cols)]]
#endif // defined(__SYCL_DEVICE_ONLY__)
  joint_matrix() {
#ifndef __SYCL_DEVICE_ONLY__
    throw runtime_error("joint matrix is not supported on host device.",
                        PI_ERROR_INVALID_DEVICE);
#endif
  }
#ifdef __SYCL_DEVICE_ONLY__
#if defined(__SPIR__)
  joint_matrix(const joint_matrix &other) = delete;
  joint_matrix &operator=(const joint_matrix &rhs) = delete;
#endif // defined(__SPIR__)
#endif
};

<<<<<<< HEAD
#ifdef __SYCL_DEVICE_ONLY__
template <typename Group, typename T, use Use, size_t Rows, size_t Cols,
          layout Layout>
class wi_data {

  joint_matrix<Group, T, Use, Rows, Cols, Layout> &jm;

  wi_data(joint_matrix<Group, T, Use, Rows, Cols, Layout> &_jm) : jm(_jm){};

  template <typename Grp, typename Type, use UseJm, size_t NumRows,
            size_t NumCols, layout LayoutJm>
  friend decltype(auto)
  get_wi_data(Grp,
              joint_matrix<Grp, Type, UseJm, NumRows, NumCols, LayoutJm> &);

public:
  size_t length() {
#if defined(__NVPTX__)
    return jm.matrix_impl.wi_marray.size();
#endif
  };

  decltype(auto) operator[](size_t i) {
#if defined(__NVPTX__)
    return (jm.matrix_impl.wi_marray[i]);
#else
    std::ignore = i;
#endif
  };
};
#else
template <typename type, size_t size> class wi_data {
  marray<type, size> &data;
  wi_data(marray<type, size> &wi_marray) : data(wi_marray){};
  template <typename Grp, typename Type, use UseJm, size_t NumRows,
            size_t NumCols, layout LayoutJm>
  friend decltype(auto)
  get_wi_data(Grp,
              joint_matrix<Grp, Type, UseJm, NumRows, NumCols, LayoutJm> &);

public:
  size_t length() { return data.size(); };

  type &operator[](size_t i) { return data[i]; };
};
#endif

template <typename Group, typename T, use Use, size_t Rows, size_t Cols,
          layout Layout>
#if defined(__SYCL_DEVICE_ONLY__)
#if defined(__NVPTX__)
__SYCL2020_DEPRECATED("get_wi_data() is deprecated for CUDA backend. Please "
                      "use joint_matrix_apply() instead.")
#else
__attribute__((unavailable("get_wi_data() has been removed from the API and "
                           "replaced with joint_matrix_apply!")))
#endif
#endif
inline __SYCL_ALWAYS_INLINE decltype(auto)
    get_wi_data(Group sg, joint_matrix<Group, T, Use, Rows, Cols, Layout> &jm) {
#if defined(__SYCL_DEVICE_ONLY__)
  std::ignore = sg;
  return wi_data(jm);
#else
  std::ignore = sg;
  std::ignore = jm;
  if constexpr (std::is_same_v<T, precision::tf32>) {
    marray<float, 1> unused{};
    return wi_data<float, 1>(unused);
  } else {
    marray<T, 1> unused{};
    return wi_data<T, 1>(unused);
  }
#endif // defined(__SYCL_DEVICE_ONLY__)
}

=======
>>>>>>> 956c580e
template <typename Group, typename T, use Use, size_t M, size_t N,
          layout Layout, typename F>
inline __SYCL_ALWAYS_INLINE void
joint_matrix_apply(Group sg, joint_matrix<Group, T, Use, M, N, Layout> &jm,
                   F &&lambda) {
#if defined(__SYCL_DEVICE_ONLY__)
#if defined(__NVPTX__)
  std::ignore = sg;
  for (int i = 0; i < jm.matrix_impl.wi_marray.size(); i++) {
    lambda(jm.matrix_impl.wi_marray[i]);
  }
#elif defined(__HIP_PLATFORM_AMD_MFMA__)
  std::ignore = sg;
  sycl::ext::oneapi::detail::joint_matrix_apply(jm.matrix_impl, lambda);
#else // NVPTX
  using storage_element_type =
      typename oneapi::detail::jm_type_interpretation_helper_trait<
          T>::storage_element_type;
  auto wi_data_c = sycl::ext::oneapi::detail::get_wi_data(sg, jm);
  for (int i = 0; i < wi_data_c.length(); i++) {
    storage_element_type element = wi_data_c[i];
    lambda(element);
    wi_data_c[i] = element;
  }
#endif
#else
  std::ignore = sg;
  std::ignore = jm;
  std::ignore = lambda;
  throw runtime_error("joint matrix is not supported on host device.",
                      PI_ERROR_INVALID_DEVICE);
#endif
  return;
}

template <typename Group, typename T, size_t NumRows, size_t NumCols, use Use,
          layout Layout, typename T2>
inline __SYCL_ALWAYS_INLINE void
joint_matrix_fill(Group,
                  joint_matrix<Group, T, Use, NumRows, NumCols, Layout> &res,
                  const T2 &v) {
#if defined(__SYCL_DEVICE_ONLY__)
#if defined(__NVPTX__)
  res.matrix_impl.wi_marray = v;
#elif defined(__HIP_PLATFORM_AMD_MFMA__)
  sycl::ext::oneapi::detail::joint_matrix_apply(res.matrix_impl,
                                                [=](T &value) { value = v; });
#else
  using storage_element_type =
      typename oneapi::detail::jm_type_interpretation_helper_trait<
          T>::storage_element_type;
  res.spvm =
      __spirv_CompositeConstruct<storage_element_type, T, NumRows, NumCols,
                                 spv_matrix_use_traits<Use>::value,
                                 spv_matrix_layout_traits<Layout>::value>(
          static_cast<storage_element_type>(v));
#endif // defined(__NVPTX__)
#else
  std::ignore = res;
  std::ignore = v;
  throw runtime_error("joint matrix is not supported on host device.",
                      PI_ERROR_INVALID_DEVICE);
#endif // defined(__SYCL_DEVICE_ONLY__)
}

template <
    typename Group, typename S, typename T, size_t NumRows, size_t NumCols,
    access::address_space Space, access::decorated IsDecorated,
    std::enable_if_t<std::is_same<S, std::remove_const_t<T>>::value, bool> =
        true>
inline __SYCL_ALWAYS_INLINE void joint_matrix_load(
    Group &sg,
    joint_matrix<Group, S, use::accumulator, NumRows, NumCols,
                 sycl::ext::oneapi::experimental::matrix::layout::dynamic> &res,
    multi_ptr<T, Space, IsDecorated> src, size_t stride,
    sycl::ext::oneapi::experimental::matrix::layout Layout) {
#if defined(__SYCL_DEVICE_ONLY__)
  static_assert(Space != access::address_space::private_space,
                "Joint Matrix doesn't support load from private memory!");
#if defined(__NVPTX__)
  std::ignore = sg;
  sycl::ext::oneapi::detail::load_accumulator_cuda(res.matrix_impl, src, stride,
                                                   Layout);
#elif defined(__HIP_PLATFORM_AMD_MFMA__)
  sycl::ext::oneapi::detail::load_accumulator_hip(res.matrix_impl, src, stride,
                                                  Layout, sg);
#else
  std::ignore = sg;
  using DecorT = typename sycl::detail::DecoratedType<T, Space>::type;
  DecorT *Ptr = sycl::detail::getDecorated<DecorT>(src);
  switch (Layout) {
  default:
    assert(false && "Invalid Memory Layout!");
  case layout::row_major:
    res.spvm = __spirv_JointMatrixLoadINTEL<
        DecorT, S, NumRows, NumCols,
        spv_matrix_use_traits<use::accumulator>::value,
        spv_matrix_layout_traits<layout::dynamic>::value>(
        Ptr, stride, __spv::MatrixLayout::RowMajor,
        spv_scope_traits<Group>::value);
    break;
  case layout::col_major:
    res.spvm = __spirv_JointMatrixLoadINTEL<
        DecorT, S, NumRows, NumCols,
        spv_matrix_use_traits<use::accumulator>::value,
        spv_matrix_layout_traits<layout::dynamic>::value>(
        Ptr, stride, __spv::MatrixLayout::ColumnMajor,
        spv_scope_traits<Group>::value);
    break;
  case layout::ext_intel_packed:
    res.spvm = __spirv_JointMatrixLoadINTEL<
        DecorT, S, NumRows, NumCols,
        spv_matrix_use_traits<use::accumulator>::value,
        spv_matrix_layout_traits<layout::dynamic>::value>(
        Ptr, stride, __spv::MatrixLayout::Packed,
        spv_scope_traits<Group>::value);
    break;
  }
#endif // defined(__NVPTX__)
#else
  std::ignore = sg;
  std::ignore = res;
  std::ignore = src;
  std::ignore = stride;
  std::ignore = Layout;
  throw runtime_error("joint matrix is not supported on host device.",
                      PI_ERROR_INVALID_DEVICE);
#endif // defined(__SYCL_DEVICE_ONLY__)
}

template <
    typename Group, typename S, typename T, use Use, size_t NumRows,
    size_t NumCols, matrix::layout Layout, access::address_space Space,
    access::decorated IsDecorated,
    std::enable_if_t<std::is_same<S, std::remove_const_t<T>>::value ||
                         (std::is_same<S, precision::tf32>::value &&
                          std::is_same<std::remove_const_t<T>, float>::value),
                     bool> = true>
inline __SYCL_ALWAYS_INLINE void
joint_matrix_load(Group &sg,
                  joint_matrix<Group, S, Use, NumRows, NumCols, Layout> &res,
                  multi_ptr<T, Space, IsDecorated> src, size_t stride) {
#if defined(__SYCL_DEVICE_ONLY__)
  static_assert(Space != access::address_space::private_space,
                "Joint Matrix doesn't support load from private memory!");
#if defined(__NVPTX__)
  std::ignore = sg;
  sycl::ext::oneapi::detail::load_multiplicand_cuda<S, T, NumRows, NumCols, Use,
                                                    Layout, Space>(
      res.matrix_impl, src, stride);
#elif defined(__HIP_PLATFORM_AMD_MFMA__)
  sycl::ext::oneapi::detail::load_multiplicand_hip<Group, S, T, NumRows,
                                                   NumCols, Use, Layout, Space>(
      res.matrix_impl, src, stride, sg);
#else
  std::ignore = sg;
  using DecorT = typename sycl::detail::DecoratedType<T, Space>::type;
  DecorT *Ptr = sycl::detail::getDecorated<DecorT>(src);
  res.spvm =
      __spirv_JointMatrixLoadINTEL<DecorT, S, NumRows, NumCols,
                                   spv_matrix_use_traits<Use>::value,
                                   spv_matrix_layout_traits<Layout>::value>(
          Ptr, stride, spv_matrix_layout_traits<Layout>::value,
          spv_scope_traits<Group>::value);
#endif // defined(__NVPTX__)
#else
  std::ignore = sg;
  std::ignore = res;
  std::ignore = src;
  std::ignore = stride;
  throw runtime_error("joint matrix is not supported on host device.",
                      PI_ERROR_INVALID_DEVICE);
#endif // defined(__SYCL_DEVICE_ONLY__)
}

template <typename Group, typename T, size_t NumRows, size_t NumCols,
          access::address_space Space, access::decorated IsDecorated>
inline __SYCL_ALWAYS_INLINE void joint_matrix_store(
    Group &sg,
    const joint_matrix<Group, T, use::accumulator, NumRows, NumCols,
                       sycl::ext::oneapi::experimental::matrix::layout::dynamic>
        &src,
    multi_ptr<T, Space, IsDecorated> dst, size_t stride,
    sycl::ext::oneapi::experimental::matrix::layout Layout) {
#if defined(__SYCL_DEVICE_ONLY__)
  static_assert(Space != access::address_space::private_space,
                "Joint Matrix doesn't support store to private memory!");
#if defined(__NVPTX__)
  std::ignore = sg;
  sycl::ext::oneapi::detail::joint_matrix_store_cuda<T, NumRows, NumCols,
                                                     Space>(
      src.matrix_impl, dst, stride, Layout);
#elif defined(__HIP_PLATFORM_AMD_MFMA__)
  sycl::ext::oneapi::detail::joint_matrix_store_hip<Group, T, NumRows, NumCols,
                                                    Space>(src.matrix_impl, dst,
                                                           stride, Layout, sg);
#else
  std::ignore = sg;
  using DecorT = typename sycl::detail::DecoratedType<T, Space>::type;
  DecorT *Ptr = sycl::detail::getDecorated<DecorT>(dst);
  switch (Layout) {
  default:
    assert(false && "Invalid Memory Layout!");
  case layout::row_major:
    __spirv_JointMatrixStoreINTEL<
        DecorT, T, NumRows, NumCols,
        spv_matrix_use_traits<use::accumulator>::value,
        spv_matrix_layout_traits<layout::dynamic>::value>(
        Ptr, src.spvm, stride, __spv::MatrixLayout::RowMajor,
        spv_scope_traits<Group>::value);
    break;
  case layout::col_major:
    __spirv_JointMatrixStoreINTEL<
        DecorT, T, NumRows, NumCols,
        spv_matrix_use_traits<use::accumulator>::value,
        spv_matrix_layout_traits<layout::dynamic>::value>(
        Ptr, src.spvm, stride, __spv::MatrixLayout::ColumnMajor,
        spv_scope_traits<Group>::value);
    break;
  case layout::ext_intel_packed:
    __spirv_JointMatrixStoreINTEL<
        DecorT, T, NumRows, NumCols,
        spv_matrix_use_traits<use::accumulator>::value,
        spv_matrix_layout_traits<layout::dynamic>::value>(
        Ptr, src.spvm, stride, __spv::MatrixLayout::Packed,
        spv_scope_traits<Group>::value);
    break;
  }
#endif // defined(__NVPTX__)
#else
  std::ignore = sg;
  std::ignore = src;
  std::ignore = dst;
  std::ignore = stride;
  std::ignore = Layout;
  throw runtime_error("joint matrix is not supported on host device.",
                      PI_ERROR_INVALID_DEVICE);
#endif // defined(__SYCL_DEVICE_ONLY__)
}

template <typename Group, typename Ta, typename Tb, typename Tc, typename Td,
          std::size_t M, std::size_t K, std::size_t N, layout LayoutA,
          layout LayoutB>
#if defined(__SYCL_DEVICE_ONLY__)
[[__sycl_detail__::add_ir_attributes_function(
    "sycl-joint-matrix-mad-type-A", "sycl-joint-matrix-mad-type-B",
    "sycl-joint-matrix-mad-type-C", "sycl-joint-matrix-mad-type-D",
    "sycl-joint-matrix-mad-size-M", "sycl-joint-matrix-mad-size-K",
    "sycl-joint-matrix-mad-size-N",
    sycl::detail::convertTypeToMatrixTypeString<Ta>(),
    sycl::detail::convertTypeToMatrixTypeString<Tb>(),
    sycl::detail::convertTypeToMatrixTypeString<Tc>(),
    sycl::detail::convertTypeToMatrixTypeString<Td>(), M, K, N)]]
#endif // defined(__SYCL_DEVICE_ONLY__)
inline __SYCL_ALWAYS_INLINE void
joint_matrix_mad(
    Group,
    joint_matrix<Group, Td, use::accumulator, M, N,
                 sycl::ext::oneapi::experimental::matrix::layout::dynamic> &D,
    const joint_matrix<Group, Ta, use::a, M, K, LayoutA> &A,
    const joint_matrix<Group, Tb, use::b, K, N, LayoutB> &B,
    const joint_matrix<Group, Tc, use::accumulator, M, N,
                       sycl::ext::oneapi::experimental::matrix::layout::dynamic>
        &C) {
#if defined(__SYCL_DEVICE_ONLY__)
#if defined(__NVPTX__)
  if constexpr (std::is_same<Ta, Tb>::value) {
<<<<<<< HEAD
    sycl::ext::oneapi::detail::joint_matrix_mad_cuda<Ta, Tc, M, K, N, LayoutA,
                                                     LayoutB>(
        D.matrix_impl, A.matrix_impl, B.matrix_impl, C.matrix_impl);
=======
    sycl::ext::oneapi::detail::joint_matrix_mad_cuda<Ta, Tc, Td, M, K, N,
                                                     LayoutA, LayoutB>(
        D.cuda_impl, A.cuda_impl, B.cuda_impl, C.cuda_impl);
>>>>>>> 956c580e
  } else {
    assert(false && "Ta != Tb : In the CUDA backend joint_matrix_mad "
                    "requires that joint_matrix data types Ta and Tb match");
  }
#elif defined(__HIP_PLATFORM_AMD_MFMA__)
  if constexpr (std::is_same<Ta, Tb>::value) {
    sycl::ext::oneapi::detail::joint_matrix_mad_hip<Ta, Tc, M, K, N, LayoutA,
                                                    LayoutB>(
        D.matrix_impl, A.matrix_impl, B.matrix_impl, C.matrix_impl);
  } else {
    assert(false && "Ta != Tb : In the HIP backend joint_matrix_mad "
                    "requires that joint_matrix data types Ta and Tb match");
  }
#else
  if constexpr (std::is_same<Ta, uint16_t>::value &&
                std::is_same<Tb, uint16_t>::value &&
                std::is_same<Tc, float>::value)
    D.spvm = __spirv_JointMatrixMadINTEL(A.spvm, B.spvm, C.spvm);
  else if constexpr (std::is_unsigned<Ta>::value && std::is_unsigned<Tb>::value)
    D.spvm = __spirv_JointMatrixUUMadINTEL(A.spvm, B.spvm, C.spvm);
  else if constexpr (std::is_signed<Ta>::value && std::is_unsigned<Tb>::value)
    D.spvm = __spirv_JointMatrixSUMadINTEL(A.spvm, B.spvm, C.spvm);
  else if constexpr (std::is_unsigned<Ta>::value && std::is_signed<Tb>::value)
    D.spvm = __spirv_JointMatrixUSMadINTEL(A.spvm, B.spvm, C.spvm);
  else
    D.spvm = __spirv_JointMatrixMadINTEL(A.spvm, B.spvm, C.spvm);
#endif // defined(__NVPTX__)
#else
  std::ignore = A;
  std::ignore = B;
  std::ignore = C;
  std::ignore = D;
  throw runtime_error("joint matrix is not supported on host device.",
                      PI_ERROR_INVALID_DEVICE);
#endif // defined(__SYCL_DEVICE_ONLY__)
}

template <typename Group, typename T1, typename T2, size_t Rows, size_t Cols,
          use Use1, use Use2, layout Layout1, layout Layout2>
void joint_matrix_copy(
    Group sg, joint_matrix<Group, T1, Use1, Rows, Cols, Layout1> &src,
    joint_matrix<Group, T2, Use2, Rows, Cols, Layout2> &dst) {
#if defined(__SYCL_DEVICE_ONLY__)
#if defined(__NVPTX__)
  std::ignore = sg;
  for (int i = 0; i < src.matrix_impl.wi_marray.size(); i++) {
    dst.matrix_impl.wi_marray[i] = src.matrix_impl.wi_marray[i];
  }
#elif defined(__HIP_PLATFORM_AMD_MFMA__)
  std::ignore = sg;
  sycl::ext::oneapi::detail::joint_matrix_copy(src.matrix_impl,
                                               dst.matrix_impl);
#else
  using storage_element_type =
      typename oneapi::detail::jm_type_interpretation_helper_trait<
          T2>::storage_element_type;
  auto wi_data_c = sycl::ext::oneapi::detail::get_wi_data(sg, src);
  auto wi_data_dst = sycl::ext::oneapi::detail::get_wi_data(sg, dst);
  for (int i = 0; i < wi_data_c.length(); i++) {
    wi_data_dst[i] = static_cast<storage_element_type>(wi_data_c[i]);
  }
#endif // defined(__NVPTX__)
#else
  std::ignore = sg;
  std::ignore = dst;
  std::ignore = src;
  throw runtime_error("joint matrix is not supported on host device.",
                      PI_ERROR_INVALID_DEVICE);
#endif // defined(__SYCL_DEVICE_ONLY__)
}

// This function rounds the bottom 13 bits up or down, and then zeros out the
// bottom bits
inline __SYCL_ALWAYS_INLINE float round_to_tf32(const float &a) {
#if defined(__SYCL_DEVICE_ONLY__)
#if defined(__NVPTX__)
  int32_t tmp_int = __nvvm_f2tf32_rna(a);
  return __nvvm_bitcast_i2f(tmp_int);
#else
  return __spirv_RoundFToTF32INTEL(a);
#endif // defined(__NVPTX__)
#else
  uint32_t tmp_uint = reinterpret_cast<const uint32_t &>(a);
  tmp_uint += 0x1000u;
  tmp_uint &= 0xFFFFE000u;
  float ret = 0;
  std::memcpy(&ret, &tmp_uint, sizeof(float));
  return ret;
#endif // defined(__SYCL_DEVICE_ONLY__)
}
} // namespace matrix
} // namespace experimental
} // namespace oneapi
} // namespace ext
} // namespace _V1
} // namespace sycl<|MERGE_RESOLUTION|>--- conflicted
+++ resolved
@@ -42,17 +42,11 @@
 
 #if defined(__SYCL_DEVICE_ONLY__)
 #if defined(__NVPTX__)
-<<<<<<< HEAD
-  mutable sycl::ext::oneapi::detail::joint_matrix_cuda<T, Use, Rows, Cols,
-                                                       Layout>
+  sycl::ext::oneapi::detail::joint_matrix_cuda<T, Use, Rows, Cols, Layout>
       matrix_impl;
 #elif defined(__HIP_PLATFORM_AMD_MFMA__)
   sycl::ext::oneapi::detail::joint_matrix_hip<T, Use, Rows, Cols, Layout>
       matrix_impl;
-=======
-  sycl::ext::oneapi::detail::joint_matrix_cuda<T, Use, Rows, Cols, Layout>
-      cuda_impl;
->>>>>>> 956c580e
 #elif defined(__SPIR__)
   __spv::__spirv_JointMatrixINTEL<
       T, Rows, Cols, spv_matrix_layout_traits<Layout>::value,
@@ -84,85 +78,6 @@
 #endif
 };
 
-<<<<<<< HEAD
-#ifdef __SYCL_DEVICE_ONLY__
-template <typename Group, typename T, use Use, size_t Rows, size_t Cols,
-          layout Layout>
-class wi_data {
-
-  joint_matrix<Group, T, Use, Rows, Cols, Layout> &jm;
-
-  wi_data(joint_matrix<Group, T, Use, Rows, Cols, Layout> &_jm) : jm(_jm){};
-
-  template <typename Grp, typename Type, use UseJm, size_t NumRows,
-            size_t NumCols, layout LayoutJm>
-  friend decltype(auto)
-  get_wi_data(Grp,
-              joint_matrix<Grp, Type, UseJm, NumRows, NumCols, LayoutJm> &);
-
-public:
-  size_t length() {
-#if defined(__NVPTX__)
-    return jm.matrix_impl.wi_marray.size();
-#endif
-  };
-
-  decltype(auto) operator[](size_t i) {
-#if defined(__NVPTX__)
-    return (jm.matrix_impl.wi_marray[i]);
-#else
-    std::ignore = i;
-#endif
-  };
-};
-#else
-template <typename type, size_t size> class wi_data {
-  marray<type, size> &data;
-  wi_data(marray<type, size> &wi_marray) : data(wi_marray){};
-  template <typename Grp, typename Type, use UseJm, size_t NumRows,
-            size_t NumCols, layout LayoutJm>
-  friend decltype(auto)
-  get_wi_data(Grp,
-              joint_matrix<Grp, Type, UseJm, NumRows, NumCols, LayoutJm> &);
-
-public:
-  size_t length() { return data.size(); };
-
-  type &operator[](size_t i) { return data[i]; };
-};
-#endif
-
-template <typename Group, typename T, use Use, size_t Rows, size_t Cols,
-          layout Layout>
-#if defined(__SYCL_DEVICE_ONLY__)
-#if defined(__NVPTX__)
-__SYCL2020_DEPRECATED("get_wi_data() is deprecated for CUDA backend. Please "
-                      "use joint_matrix_apply() instead.")
-#else
-__attribute__((unavailable("get_wi_data() has been removed from the API and "
-                           "replaced with joint_matrix_apply!")))
-#endif
-#endif
-inline __SYCL_ALWAYS_INLINE decltype(auto)
-    get_wi_data(Group sg, joint_matrix<Group, T, Use, Rows, Cols, Layout> &jm) {
-#if defined(__SYCL_DEVICE_ONLY__)
-  std::ignore = sg;
-  return wi_data(jm);
-#else
-  std::ignore = sg;
-  std::ignore = jm;
-  if constexpr (std::is_same_v<T, precision::tf32>) {
-    marray<float, 1> unused{};
-    return wi_data<float, 1>(unused);
-  } else {
-    marray<T, 1> unused{};
-    return wi_data<T, 1>(unused);
-  }
-#endif // defined(__SYCL_DEVICE_ONLY__)
-}
-
-=======
->>>>>>> 956c580e
 template <typename Group, typename T, use Use, size_t M, size_t N,
           layout Layout, typename F>
 inline __SYCL_ALWAYS_INLINE void
@@ -430,15 +345,9 @@
 #if defined(__SYCL_DEVICE_ONLY__)
 #if defined(__NVPTX__)
   if constexpr (std::is_same<Ta, Tb>::value) {
-<<<<<<< HEAD
-    sycl::ext::oneapi::detail::joint_matrix_mad_cuda<Ta, Tc, M, K, N, LayoutA,
-                                                     LayoutB>(
-        D.matrix_impl, A.matrix_impl, B.matrix_impl, C.matrix_impl);
-=======
     sycl::ext::oneapi::detail::joint_matrix_mad_cuda<Ta, Tc, Td, M, K, N,
                                                      LayoutA, LayoutB>(
         D.cuda_impl, A.cuda_impl, B.cuda_impl, C.cuda_impl);
->>>>>>> 956c580e
   } else {
     assert(false && "Ta != Tb : In the CUDA backend joint_matrix_mad "
                     "requires that joint_matrix data types Ta and Tb match");
