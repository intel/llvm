--- conflicted
+++ resolved
@@ -521,7 +521,42 @@
 #endif // defined(__SYCL_DEVICE_ONLY__)
 }
 
-<<<<<<< HEAD
+template <typename Group, typename T,
+          sycl::ext::oneapi::experimental::matrix::use Use, size_t Rows,
+          size_t Cols, sycl::ext::oneapi::experimental::matrix::layout Layout,
+          typename F>
+inline __SYCL_ALWAYS_INLINE void joint_matrix_apply(
+    Group sg,
+    sycl::ext::oneapi::experimental::matrix::joint_matrix<Group, T, Use, Rows,
+                                                          Cols, Layout> &jm,
+    F &&lambda) {
+#if defined(__SYCL_DEVICE_ONLY__)
+#if defined(__NVPTX__)
+  std::ignore = sg;
+  for (int i = 0; i < jm.cuda_impl.wi_marray.size(); i++) {
+    lambda(jm.cuda_impl.wi_marray[i]);
+  }
+#else // NVPTX
+  using storage_element_type =
+      typename oneapi::detail::jm_type_interpretation_helper_trait<
+          T>::storage_element_type;
+  auto wi_data_c = sycl::ext::oneapi::detail::get_wi_data(sg, jm);
+  for (int i = 0; i < wi_data_c.length(); i++) {
+    storage_element_type element = wi_data_c[i];
+    auto [row, col] = wi_data_c[i].get_coord();
+    lambda(element, row, col);
+    wi_data_c[i] = element;
+  }
+#endif
+#else
+  std::ignore = sg;
+  std::ignore = jm;
+  std::ignore = lambda;
+  throw runtime_error("joint matrix is not supported on host device.",
+                      PI_ERROR_INVALID_DEVICE);
+#endif
+}
+
 // Begin out-of-bounds API
 
 template <typename Group, typename T, size_t NumRows, size_t NumCols, use Use,
@@ -782,44 +817,7 @@
                       PI_ERROR_INVALID_DEVICE);
 #endif // defined(__SYCL_DEVICE_ONLY__)
 }
-// End out-of-bounds API
-=======
-template <typename Group, typename T,
-          sycl::ext::oneapi::experimental::matrix::use Use, size_t Rows,
-          size_t Cols, sycl::ext::oneapi::experimental::matrix::layout Layout,
-          typename F>
-inline __SYCL_ALWAYS_INLINE void joint_matrix_apply(
-    Group sg,
-    sycl::ext::oneapi::experimental::matrix::joint_matrix<Group, T, Use, Rows,
-                                                          Cols, Layout> &jm,
-    F &&lambda) {
-#if defined(__SYCL_DEVICE_ONLY__)
-#if defined(__NVPTX__)
-  std::ignore = sg;
-  for (int i = 0; i < jm.cuda_impl.wi_marray.size(); i++) {
-    lambda(jm.cuda_impl.wi_marray[i]);
-  }
-#else // NVPTX
-  using storage_element_type =
-      typename oneapi::detail::jm_type_interpretation_helper_trait<
-          T>::storage_element_type;
-  auto wi_data_c = sycl::ext::oneapi::detail::get_wi_data(sg, jm);
-  for (int i = 0; i < wi_data_c.length(); i++) {
-    storage_element_type element = wi_data_c[i];
-    auto [row, col] = wi_data_c[i].get_coord();
-    lambda(element, row, col);
-    wi_data_c[i] = element;
-  }
-#endif
-#else
-  std::ignore = sg;
-  std::ignore = jm;
-  std::ignore = lambda;
-  throw runtime_error("joint matrix is not supported on host device.",
-                      PI_ERROR_INVALID_DEVICE);
-#endif
-}
->>>>>>> c38dfcf6
+// End out-of-bounds API  
 
 } // namespace intel::experimental::matrix
 
