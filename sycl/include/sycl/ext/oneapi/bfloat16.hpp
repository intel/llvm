//==--------- bfloat16.hpp ------- SYCL bfloat16 conversion ----------------==//
//
// Part of the LLVM Project, under the Apache License v2.0 with LLVM Exceptions.
// See https://llvm.org/LICENSE.txt for license information.
// SPDX-License-Identifier: Apache-2.0 WITH LLVM-exception
//
//===----------------------------------------------------------------------===//

#pragma once

#include <sycl/aliases.hpp>                   // for half
#include <sycl/detail/defines_elementary.hpp> // for __DPCPP_SYCL_EXTERNAL
#include <sycl/half_type.hpp>                 // for half

#include <stdint.h> // for uint16_t, uint32_t

extern "C" __DPCPP_SYCL_EXTERNAL uint16_t
__devicelib_ConvertFToBF16INTEL(const float &) noexcept;
extern "C" __DPCPP_SYCL_EXTERNAL float
__devicelib_ConvertBF16ToFINTEL(const uint16_t &) noexcept;
extern "C" __DPCPP_SYCL_EXTERNAL void
<<<<<<< HEAD
__devicelib_ConvertFToBF16INTELVec(const float *, uint16_t *, int) noexcept;
extern "C" __DPCPP_SYCL_EXTERNAL void
__devicelib_ConvertBF16ToFINTELVec(const uint16_t *, float *, int) noexcept;
=======
__devicelib_ConvertFToBF16INTELVec1(const float *, uint16_t *) noexcept;
extern "C" __DPCPP_SYCL_EXTERNAL void
__devicelib_ConvertBF16ToFINTELVec1(const uint16_t *, float *) noexcept;
extern "C" __DPCPP_SYCL_EXTERNAL void
__devicelib_ConvertFToBF16INTELVec2(const float *, uint16_t *) noexcept;
extern "C" __DPCPP_SYCL_EXTERNAL void
__devicelib_ConvertBF16ToFINTELVec2(const uint16_t *, float *) noexcept;
extern "C" __DPCPP_SYCL_EXTERNAL void
__devicelib_ConvertFToBF16INTELVec3(const float *, uint16_t *) noexcept;
extern "C" __DPCPP_SYCL_EXTERNAL void
__devicelib_ConvertBF16ToFINTELVec3(const uint16_t *, float *) noexcept;
extern "C" __DPCPP_SYCL_EXTERNAL void
__devicelib_ConvertFToBF16INTELVec4(const float *, uint16_t *) noexcept;
extern "C" __DPCPP_SYCL_EXTERNAL void
__devicelib_ConvertBF16ToFINTELVec4(const uint16_t *, float *) noexcept;
extern "C" __DPCPP_SYCL_EXTERNAL void
__devicelib_ConvertFToBF16INTELVec8(const float *, uint16_t *) noexcept;
extern "C" __DPCPP_SYCL_EXTERNAL void
__devicelib_ConvertBF16ToFINTELVec8(const uint16_t *, float *) noexcept;
extern "C" __DPCPP_SYCL_EXTERNAL void
__devicelib_ConvertFToBF16INTELVec16(const float *, uint16_t *) noexcept;
extern "C" __DPCPP_SYCL_EXTERNAL void
__devicelib_ConvertBF16ToFINTELVec16(const uint16_t *, float *) noexcept;
>>>>>>> 13a7b3ad

namespace sycl {
inline namespace _V1 {
namespace ext::oneapi {

class bfloat16;

namespace detail {
using Bfloat16StorageT = uint16_t;
Bfloat16StorageT bfloat16ToBits(const bfloat16 &Value);
bfloat16 bitsToBfloat16(const Bfloat16StorageT Value);

template <int N> void BF16VecToFloatVec(const bfloat16 src[N], float dst[N]) {
#if defined(__SYCL_DEVICE_ONLY__) && (defined(__SPIR__) || defined(__SPIRV__))
  const uint16_t *src_i16 = sycl::bit_cast<const uint16_t *>(src);
<<<<<<< HEAD
  __devicelib_ConvertBF16ToFINTELVec(src_i16, dst, N);
=======
  if constexpr (N == 1)
    __devicelib_ConvertBF16ToFINTELVec1(src_i16, dst);
  else if constexpr (N == 2)
    __devicelib_ConvertBF16ToFINTELVec2(src_i16, dst);
  else if constexpr (N == 3)
    __devicelib_ConvertBF16ToFINTELVec3(src_i16, dst);
  else if constexpr (N == 4)
    __devicelib_ConvertBF16ToFINTELVec4(src_i16, dst);
  else if constexpr (N == 8)
    __devicelib_ConvertBF16ToFINTELVec8(src_i16, dst);
  else if constexpr (N == 16)
    __devicelib_ConvertBF16ToFINTELVec16(src_i16, dst);
>>>>>>> 13a7b3ad
#else
  for (int i = 0; i < N; ++i) {
    dst[i] = (float)src[i];
  }
#endif
}

<<<<<<< HEAD
template <int N> void BF16VecToFloatVec(const uint16_t src[N], float dst[N]) {
#if defined(__SYCL_DEVICE_ONLY__) && (defined(__SPIR__) || defined(__SPIRV__))
  __devicelib_ConvertBF16ToFINTELVec(src, dst, N);
#else
  for (int i = 0; i < N; ++i) {
    dst[i] = (float)detail::bitsToBfloat16(src[i]);
  }
#endif
}

template <int N> void FloatVecToBF16Vec(float src[N], bfloat16 dst[N]) {
#if defined(__SYCL_DEVICE_ONLY__) && (defined(__SPIR__) || defined(__SPIRV__))
  uint16_t *dst_i16 = sycl::bit_cast<uint16_t *>(dst);
  __devicelib_ConvertFToBF16INTELVec(src, dst_i16, N);
=======
template <int N> void FloatVecToBF16Vec(float src[N], bfloat16 dst[N]) {
#if defined(__SYCL_DEVICE_ONLY__) && (defined(__SPIR__) || defined(__SPIRV__))
  uint16_t *dst_i16 = sycl::bit_cast<uint16_t *>(dst);
  if constexpr (N == 1)
    __devicelib_ConvertFToBF16INTELVec1(src, dst_i16);
  else if constexpr (N == 2)
    __devicelib_ConvertFToBF16INTELVec2(src, dst_i16);
  else if constexpr (N == 3)
    __devicelib_ConvertFToBF16INTELVec3(src, dst_i16);
  else if constexpr (N == 4)
    __devicelib_ConvertFToBF16INTELVec4(src, dst_i16);
  else if constexpr (N == 8)
    __devicelib_ConvertFToBF16INTELVec8(src, dst_i16);
  else if constexpr (N == 16)
    __devicelib_ConvertFToBF16INTELVec16(src, dst_i16);
>>>>>>> 13a7b3ad
#else
  for (int i = 0; i < N; ++i) {
    // No need to cast as bfloat16 has a assignment op overload that takes
    // a float.
    dst[i] = src[i];
  }
#endif
}

<<<<<<< HEAD
template <int N> void FloatVecToBF16Vec(float src[N], uint16_t dst[N]) {
#if defined(__SYCL_DEVICE_ONLY__) && (defined(__SPIR__) || defined(__SPIRV__))
  __devicelib_ConvertFToBF16INTELVec(src, dst, N);
#else
  for (int i = 0; i < N; ++i) {
    dst[i] = detail::bfloat16ToBits(bfloat16(src[i]));
  }
#endif
}

=======
>>>>>>> 13a7b3ad
// sycl::vec support
namespace bf16 {
#ifdef __SYCL_DEVICE_ONLY__
using Vec2StorageT = Bfloat16StorageT __attribute__((ext_vector_type(2)));
using Vec3StorageT = Bfloat16StorageT __attribute__((ext_vector_type(3)));
using Vec4StorageT = Bfloat16StorageT __attribute__((ext_vector_type(4)));
using Vec8StorageT = Bfloat16StorageT __attribute__((ext_vector_type(8)));
using Vec16StorageT = Bfloat16StorageT __attribute__((ext_vector_type(16)));
#else
using Vec2StorageT = std::array<Bfloat16StorageT, 2>;
using Vec3StorageT = std::array<Bfloat16StorageT, 3>;
using Vec4StorageT = std::array<Bfloat16StorageT, 4>;
using Vec8StorageT = std::array<Bfloat16StorageT, 8>;
using Vec16StorageT = std::array<Bfloat16StorageT, 16>;
#endif
} // namespace bf16
} // namespace detail

class bfloat16 {
protected:
  detail::Bfloat16StorageT value;

  friend inline detail::Bfloat16StorageT
  detail::bfloat16ToBits(const bfloat16 &Value);
  friend inline bfloat16
  detail::bitsToBfloat16(const detail::Bfloat16StorageT Value);

public:
  bfloat16() = default;
  constexpr bfloat16(const bfloat16 &) = default;
  constexpr bfloat16(bfloat16 &&) = default;
  constexpr bfloat16 &operator=(const bfloat16 &rhs) = default;
  ~bfloat16() = default;

private:
  static detail::Bfloat16StorageT from_float_fallback(const float &a) {
    // We don't call sycl::isnan because we don't want a data type to depend on
    // builtins.
    if (a != a)
      return 0xffc1;

    union {
      uint32_t intStorage;
      float floatValue;
    };
    floatValue = a;
    // Do RNE and truncate
    uint32_t roundingBias = ((intStorage >> 16) & 0x1) + 0x00007FFF;
    return static_cast<uint16_t>((intStorage + roundingBias) >> 16);
  }

  // Explicit conversion functions
  static detail::Bfloat16StorageT from_float(const float &a) {
#if defined(__SYCL_DEVICE_ONLY__)
#if defined(__NVPTX__)
#if (__SYCL_CUDA_ARCH__ >= 800)
    detail::Bfloat16StorageT res;
    asm("cvt.rn.bf16.f32 %0, %1;" : "=h"(res) : "f"(a));
    return res;
#else
    return from_float_fallback(a);
#endif
#elif defined(__AMDGCN__)
    return from_float_fallback(a);
#else
    return __devicelib_ConvertFToBF16INTEL(a);
#endif
#endif
    return from_float_fallback(a);
  }

  static float to_float(const detail::Bfloat16StorageT &a) {
#if defined(__SYCL_DEVICE_ONLY__) && (defined(__SPIR__) || defined(__SPIRV__))
    return __devicelib_ConvertBF16ToFINTEL(a);
#else
    union {
      uint32_t intStorage;
      float floatValue;
    };
    intStorage = a << 16;
    return floatValue;
#endif
  }

protected:
  friend class sycl::vec<bfloat16, 1>;
  friend class sycl::vec<bfloat16, 2>;
  friend class sycl::vec<bfloat16, 3>;
  friend class sycl::vec<bfloat16, 4>;
  friend class sycl::vec<bfloat16, 8>;
  friend class sycl::vec<bfloat16, 16>;

public:
  // Implicit conversion from float to bfloat16
  bfloat16(const float &a) { value = from_float(a); }

  bfloat16 &operator=(const float &rhs) {
    value = from_float(rhs);
    return *this;
  }

  // Implicit conversion from sycl::half to bfloat16
  bfloat16(const sycl::half &a) { value = from_float(a); }

  bfloat16 &operator=(const sycl::half &rhs) {
    value = from_float(rhs);
    return *this;
  }

  // Implicit conversion from bfloat16 to float
  operator float() const { return to_float(value); }

  // Implicit conversion from bfloat16 to sycl::half
  operator sycl::half() const { return to_float(value); }

  // Logical operators (!,||,&&) are covered if we can cast to bool
  explicit operator bool() { return to_float(value) != 0.0f; }

  // Unary minus operator overloading
  friend bfloat16 operator-(bfloat16 &lhs) {
#if defined(__SYCL_DEVICE_ONLY__) && defined(__NVPTX__) &&                     \
    (__SYCL_CUDA_ARCH__ >= 800)
    detail::Bfloat16StorageT res;
    asm("neg.bf16 %0, %1;" : "=h"(res) : "h"(lhs.value));
    return detail::bitsToBfloat16(res);
#elif defined(__SYCL_DEVICE_ONLY__) && (defined(__SPIR__) || defined(__SPIRV__))
    return bfloat16{-__devicelib_ConvertBF16ToFINTEL(lhs.value)};
#else
    return bfloat16{-to_float(lhs.value)};
#endif
  }

// Increment and decrement operators overloading
#define OP(op)                                                                 \
  friend bfloat16 &operator op(bfloat16 & lhs) {                               \
    float f = to_float(lhs.value);                                             \
    lhs.value = from_float(op f);                                              \
    return lhs;                                                                \
  }                                                                            \
  friend bfloat16 operator op(bfloat16 &lhs, int) {                            \
    bfloat16 old = lhs;                                                        \
    operator op(lhs);                                                          \
    return old;                                                                \
  }
  OP(++)
  OP(--)
#undef OP

  // Assignment operators overloading
#define OP(op)                                                                 \
  friend bfloat16 &operator op(bfloat16 & lhs, const bfloat16 & rhs) {         \
    float f = static_cast<float>(lhs);                                         \
    f op static_cast<float>(rhs);                                              \
    return lhs = f;                                                            \
  }
  OP(+=)
  OP(-=)
  OP(*=)
  OP(/=)
#undef OP

// Binary operators overloading
#define OP(type, op)                                                           \
  friend type operator op(const bfloat16 &lhs, const bfloat16 &rhs) {          \
    return type{static_cast<float>(lhs) op static_cast<float>(rhs)};           \
  }                                                                            \
  template <typename T>                                                        \
  friend std::enable_if_t<std::is_convertible_v<T, float>, type> operator op(  \
      const bfloat16 & lhs, const T & rhs) {                                   \
    return type{static_cast<float>(lhs) op static_cast<float>(rhs)};           \
  }                                                                            \
  template <typename T>                                                        \
  friend std::enable_if_t<std::is_convertible_v<T, float>, type> operator op(  \
      const T & lhs, const bfloat16 & rhs) {                                   \
    return type{static_cast<float>(lhs) op static_cast<float>(rhs)};           \
  }
  OP(bfloat16, +)
  OP(bfloat16, -)
  OP(bfloat16, *)
  OP(bfloat16, /)
  OP(bool, ==)
  OP(bool, !=)
  OP(bool, <)
  OP(bool, >)
  OP(bool, <=)
  OP(bool, >=)
#undef OP

  // Bitwise(|,&,~,^), modulo(%) and shift(<<,>>) operations are not supported
  // for floating-point types.

  // Stream Operator << and >>
  inline friend std::ostream &operator<<(std::ostream &O, bfloat16 const &rhs) {
    O << static_cast<float>(rhs);
    return O;
  }

  inline friend std::istream &operator>>(std::istream &I, bfloat16 &rhs) {
    float ValFloat = 0.0f;
    I >> ValFloat;
    rhs = ValFloat;
    return I;
  }
};

namespace detail {

// Helper function for getting the internal representation of a bfloat16.
inline Bfloat16StorageT bfloat16ToBits(const bfloat16 &Value) {
  return Value.value;
}

// Helper function for creating a float16 from a value with the same type as the
// internal representation.
inline bfloat16 bitsToBfloat16(const Bfloat16StorageT Value) {
  bfloat16 res;
  res.value = Value;
  return res;
}

} // namespace detail

} // namespace ext::oneapi

} // namespace _V1
} // namespace sycl<|MERGE_RESOLUTION|>--- conflicted
+++ resolved
@@ -19,11 +19,6 @@
 extern "C" __DPCPP_SYCL_EXTERNAL float
 __devicelib_ConvertBF16ToFINTEL(const uint16_t &) noexcept;
 extern "C" __DPCPP_SYCL_EXTERNAL void
-<<<<<<< HEAD
-__devicelib_ConvertFToBF16INTELVec(const float *, uint16_t *, int) noexcept;
-extern "C" __DPCPP_SYCL_EXTERNAL void
-__devicelib_ConvertBF16ToFINTELVec(const uint16_t *, float *, int) noexcept;
-=======
 __devicelib_ConvertFToBF16INTELVec1(const float *, uint16_t *) noexcept;
 extern "C" __DPCPP_SYCL_EXTERNAL void
 __devicelib_ConvertBF16ToFINTELVec1(const uint16_t *, float *) noexcept;
@@ -47,7 +42,6 @@
 __devicelib_ConvertFToBF16INTELVec16(const float *, uint16_t *) noexcept;
 extern "C" __DPCPP_SYCL_EXTERNAL void
 __devicelib_ConvertBF16ToFINTELVec16(const uint16_t *, float *) noexcept;
->>>>>>> 13a7b3ad
 
 namespace sycl {
 inline namespace _V1 {
@@ -63,9 +57,6 @@
 template <int N> void BF16VecToFloatVec(const bfloat16 src[N], float dst[N]) {
 #if defined(__SYCL_DEVICE_ONLY__) && (defined(__SPIR__) || defined(__SPIRV__))
   const uint16_t *src_i16 = sycl::bit_cast<const uint16_t *>(src);
-<<<<<<< HEAD
-  __devicelib_ConvertBF16ToFINTELVec(src_i16, dst, N);
-=======
   if constexpr (N == 1)
     __devicelib_ConvertBF16ToFINTELVec1(src_i16, dst);
   else if constexpr (N == 2)
@@ -78,7 +69,6 @@
     __devicelib_ConvertBF16ToFINTELVec8(src_i16, dst);
   else if constexpr (N == 16)
     __devicelib_ConvertBF16ToFINTELVec16(src_i16, dst);
->>>>>>> 13a7b3ad
 #else
   for (int i = 0; i < N; ++i) {
     dst[i] = (float)src[i];
@@ -86,22 +76,6 @@
 #endif
 }
 
-<<<<<<< HEAD
-template <int N> void BF16VecToFloatVec(const uint16_t src[N], float dst[N]) {
-#if defined(__SYCL_DEVICE_ONLY__) && (defined(__SPIR__) || defined(__SPIRV__))
-  __devicelib_ConvertBF16ToFINTELVec(src, dst, N);
-#else
-  for (int i = 0; i < N; ++i) {
-    dst[i] = (float)detail::bitsToBfloat16(src[i]);
-  }
-#endif
-}
-
-template <int N> void FloatVecToBF16Vec(float src[N], bfloat16 dst[N]) {
-#if defined(__SYCL_DEVICE_ONLY__) && (defined(__SPIR__) || defined(__SPIRV__))
-  uint16_t *dst_i16 = sycl::bit_cast<uint16_t *>(dst);
-  __devicelib_ConvertFToBF16INTELVec(src, dst_i16, N);
-=======
 template <int N> void FloatVecToBF16Vec(float src[N], bfloat16 dst[N]) {
 #if defined(__SYCL_DEVICE_ONLY__) && (defined(__SPIR__) || defined(__SPIRV__))
   uint16_t *dst_i16 = sycl::bit_cast<uint16_t *>(dst);
@@ -117,7 +91,6 @@
     __devicelib_ConvertFToBF16INTELVec8(src, dst_i16);
   else if constexpr (N == 16)
     __devicelib_ConvertFToBF16INTELVec16(src, dst_i16);
->>>>>>> 13a7b3ad
 #else
   for (int i = 0; i < N; ++i) {
     // No need to cast as bfloat16 has a assignment op overload that takes
@@ -127,19 +100,6 @@
 #endif
 }
 
-<<<<<<< HEAD
-template <int N> void FloatVecToBF16Vec(float src[N], uint16_t dst[N]) {
-#if defined(__SYCL_DEVICE_ONLY__) && (defined(__SPIR__) || defined(__SPIRV__))
-  __devicelib_ConvertFToBF16INTELVec(src, dst, N);
-#else
-  for (int i = 0; i < N; ++i) {
-    dst[i] = detail::bfloat16ToBits(bfloat16(src[i]));
-  }
-#endif
-}
-
-=======
->>>>>>> 13a7b3ad
 // sycl::vec support
 namespace bf16 {
 #ifdef __SYCL_DEVICE_ONLY__
