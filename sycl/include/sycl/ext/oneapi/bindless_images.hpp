//==----------- bindless_images.hpp --- SYCL bindless images ---------------==//
//
// Part of the LLVM Project, under the Apache License v2.0 with LLVM Exceptions.
// See https://llvm.org/LICENSE.txt for license information.
// SPDX-License-Identifier: Apache-2.0 WITH LLVM-exception
//
//===----------------------------------------------------------------------===//

#pragma once

#include <sycl/context.hpp>                               // for context
#include <sycl/detail/export.hpp>                         // for __SYCL_EXPORT
#include <sycl/detail/pi.h>                               // for pi_uint64
#include <sycl/device.hpp>                                // for device
#include <sycl/ext/oneapi/bindless_images_descriptor.hpp> // for image_desc...
#include <sycl/ext/oneapi/bindless_images_interop.hpp>    // for interop_me...
#include <sycl/ext/oneapi/bindless_images_memory.hpp>     // for image_mem_...
#include <sycl/ext/oneapi/bindless_images_sampler.hpp>    // for bindless_i...
#include <sycl/image.hpp>                                 // for image_chan...
#include <sycl/queue.hpp>                                 // for queue
#include <sycl/range.hpp>                                 // for range

#include <assert.h>    // for assert
#include <stddef.h>    // for size_t
#include <type_traits> // for is_scalar

namespace sycl {
inline namespace _V1 {
namespace ext::oneapi::experimental {

/// Opaque unsampled image handle type.
struct unsampled_image_handle {
  using raw_image_handle_type = pi_uint64;

  unsampled_image_handle() : raw_handle(~0) {}

  unsampled_image_handle(raw_image_handle_type raw_image_handle)
      : raw_handle(raw_image_handle) {}

  raw_image_handle_type raw_handle;
};

/// Opaque sampled image handle type.
struct sampled_image_handle {
  using raw_image_handle_type = pi_uint64;

  sampled_image_handle() : raw_handle(~0) {}

  sampled_image_handle(raw_image_handle_type raw_image_handle)
      : raw_handle(raw_image_handle) {}

  raw_image_handle_type raw_handle;
};

/**
 *  @brief   Allocate image memory based on image_descriptor
 *
 *  @param   desc The image descriptor
 *  @param   syclDevice The device in which we create our memory handle
 *  @param   syclContext The context in which we create our memory handle
 *  @return  Memory handle to allocated memory on the device
 */
__SYCL_EXPORT image_mem_handle
alloc_image_mem(const image_descriptor &desc, const sycl::device &syclDevice,
                const sycl::context &syclContext);

/**
 *  @brief   Allocate image memory based on image_descriptor
 *
 *  @param   desc The image descriptor
 *  @param   syclQueue The queue in which we create our memory handle
 *  @return  Memory handle to allocated memory on the device
 */
__SYCL_EXPORT image_mem_handle alloc_image_mem(const image_descriptor &desc,
                                               const sycl::queue &syclQueue);

/**
 *  @brief   [Deprecated] Free image memory
 *
 *  @param   handle Memory handle to allocated memory on the device
 *  @param   syclDevice The device in which we create our memory handle
 *  @param   syclContext The context in which we created our memory handle
 */
__SYCL_EXPORT_DEPRECATED("Distinct image frees are deprecated. "
                         "Instead use overload that accepts image_type.")
void free_image_mem(image_mem_handle handle, const sycl::device &syclDevice,
                    const sycl::context &syclContext);

/**
 *  @brief   [Deprecated] Free image memory
 *
 *  @param   handle Memory handle to allocated memory on the device
 *  @param   syclQueue The queue in which we create our memory handle
 */
__SYCL_EXPORT_DEPRECATED("Distinct image frees are deprecated. "
                         "Instead use overload that accepts image_type.")
void free_image_mem(image_mem_handle handle, const sycl::queue &syclQueue);

/**
 *  @brief   Free image memory
 *
 *  @param   handle Memory handle to allocated memory on the device
 *  @param   imageType Type of image memory to be freed
 *  @param   syclDevice The device in which we create our memory handle
 *  @param   syclContext The context in which we created our memory handle
 */
__SYCL_EXPORT void free_image_mem(image_mem_handle handle, image_type imageType,
                                  const sycl::device &syclDevice,
                                  const sycl::context &syclContext);

/**
 *  @brief   Free image memory
 *
 *  @param   handle Memory handle to allocated memory on the device
 *  @param   imageType Type of image memory to be freed
 *  @param   syclQueue The queue in which we create our memory handle
 */
__SYCL_EXPORT void free_image_mem(image_mem_handle handle, image_type imageType,
                                  const sycl::queue &syclQueue);

/**
 *  @brief   [Deprecated] Allocate mipmap memory based on image_descriptor
 *
 *  @param   desc The image descriptor
 *  @param   syclDevice The device in which we create our memory handle
 *  @param   syclContext The context in which we create our memory handle
 *  @return  Memory handle to allocated memory on the device
 */
__SYCL_EXPORT_DEPRECATED("Distinct mipmap allocs are deprecated. "
                         "Instead use alloc_image_mem().")
image_mem_handle alloc_mipmap_mem(const image_descriptor &desc,
                                  const sycl::device &syclDevice,
                                  const sycl::context &syclContext);

/**
 *  @brief   [Deprecated] Allocate mipmap memory based on image_descriptor
 *
 *  @param   desc The image descriptor
 *  @param   syclQueue The queue in which we create our memory handle
 *  @return  Memory handle to allocated memory on the device
 */
__SYCL_EXPORT_DEPRECATED("Distinct mipmap allocs are deprecated. "
                         "Instead use alloc_image_mem().")
image_mem_handle alloc_mipmap_mem(const image_descriptor &desc,
                                  const sycl::device &syclQueue);

/**
 *  @brief   [Deprecated] Free mipmap memory
 *
 *  @param   handle The mipmap memory handle
 *  @param   syclDevice The device in which we created our memory handle
 *  @param   syclContext The context in which we created our memory handle
 */
__SYCL_EXPORT_DEPRECATED(
    "Distinct mipmap frees are deprecated. "
    "Instead use free_image_mem() that accepts image_type.")
void free_mipmap_mem(image_mem_handle handle, const sycl::device &syclDevice,
                     const sycl::context &syclContext);

/**
 *  @brief   [Deprecated] Free mipmap memory
 *
 *  @param   handle The mipmap memory handle
 *  @param   syclQueue The queue in which we created our memory handle
 */
__SYCL_EXPORT_DEPRECATED(
    "Distinct mipmap frees are deprecated. "
    "Instead use free_image_mem() that accepts image_type.")
void free_mipmap_mem(image_mem_handle handle, const sycl::queue &syclQueue);

/**
 *  @brief   Retrieve the memory handle to an individual mipmap image
 *
 *  @param   mipMem The memory handle to the mipmapped array
 *  @param   level The requested level of the mipmap
 *  @param   syclDevice The device in which we created our memory handle
 *  @param   syclContext The context in which we created our memory handle
 *  @return  Memory handle to the individual mipmap image
 */
__SYCL_EXPORT image_mem_handle get_mip_level_mem_handle(
    const image_mem_handle mipMem, const unsigned int level,
    const sycl::device &syclDevice, const sycl::context &syclContext);

/**
 *  @brief   Retrieve the memory handle to an individual mipmap image
 *
 *  @param   mipMem The memory handle to the mipmapped array
 *  @param   level The requested level of the mipmap
 *  @param   syclQueue The queue in which we created our memory handle
 *  @return  Memory handle to the individual mipmap image
 */
__SYCL_EXPORT image_mem_handle get_mip_level_mem_handle(
    const image_mem_handle mipMem, const unsigned int level,
    const sycl::device &syclQueue);

/**
 *  @brief   Import external memory taking an external memory handle (the type
 *           of which is dependent on the OS & external API) and return an
 *           interop memory handle
 *
 *  @tparam  ExternalMemHandleType Handle type describing external memory handle
 *  @param   externalMem External memory descriptor
 *  @param   syclDevice The device in which we create our interop memory
 *  @param   syclContext The context in which we create our interop memory
 *           handle
 *  @return  Interop memory handle to the external memory
 */
template <typename ExternalMemHandleType>
__SYCL_EXPORT interop_mem_handle import_external_memory(
    external_mem_descriptor<ExternalMemHandleType> externalMem,
    const sycl::device &syclDevice, const sycl::context &syclContext);

/**
 *  @brief   Import external memory taking an external memory handle (the type
 *           of which is dependent on the OS & external API) and return an
 *           interop memory handle
 *
 *  @tparam  ExternalMemHandleType Handle type describing external memory handle
 *  @param   externalMem External memory descriptor
 *  @param   syclQueue The queue in which we create our interop memory
 *           handle
 *  @return  Interop memory handle to the external memory
 */
template <typename ExternalMemHandleType>
__SYCL_EXPORT interop_mem_handle import_external_memory(
    external_mem_descriptor<ExternalMemHandleType> externalMem,
    const sycl::queue &syclQueue);

/**
 *  @brief   [Deprecated] Maps an interop memory handle to an image memory
 *           handle (which may have a device optimized memory layout)
 *
 *  @param   memHandle   Interop memory handle
 *  @param   desc        The image descriptor
 *  @param   syclDevice The device in which we create our image memory handle
 *  @param   syclContext The conext in which we create our image memory handle
 *  @return  Memory handle to externally allocated memory on the device
 */
__SYCL_EXPORT_DEPRECATED("map_external_memory_array is deprecated."
                         "use map_external_image_memory")
image_mem_handle map_external_memory_array(interop_mem_handle memHandle,
                                           const image_descriptor &desc,
                                           const sycl::device &syclDevice,
                                           const sycl::context &syclContext);

/**
 *  @brief   [Deprecated] Maps an interop memory handle to an image memory
 *           handle (which may have a device optimized memory layout)
 *
 *  @param   memHandle   Interop memory handle
 *  @param   desc        The image descriptor
 *  @param   syclQueue   The queue in which we create our image memory handle
 *  @return  Memory handle to externally allocated memory on the device
 */
__SYCL_EXPORT_DEPRECATED("map_external_memory_array is deprecated."
                         "use map_external_image_memory")
image_mem_handle map_external_memory_array(interop_mem_handle memHandle,
                                           const image_descriptor &desc,
                                           const sycl::queue &syclQueue);

/**
 *  @brief   Maps an interop memory handle to an image memory handle (which may
 *           have a device optimized memory layout)
 *
 *  @param   memHandle   Interop memory handle
 *  @param   desc        The image descriptor
 *  @param   syclDevice The device in which we create our image memory handle
 *  @param   syclContext The conext in which we create our image memory handle
 *  @return  Memory handle to externally allocated memory on the device
 */
__SYCL_EXPORT
image_mem_handle map_external_image_memory(interop_mem_handle memHandle,
                                           const image_descriptor &desc,
                                           const sycl::device &syclDevice,
                                           const sycl::context &syclContext);

/**
 *  @brief   Maps an interop memory handle to an image memory handle (which may
 *           have a device optimized memory layout)
 *
 *  @param   memHandle   Interop memory handle
 *  @param   desc        The image descriptor
 *  @param   syclQueue   The queue in which we create our image memory handle
 *  @return  Memory handle to externally allocated memory on the device
 */
__SYCL_EXPORT
image_mem_handle map_external_image_memory(interop_mem_handle memHandle,
                                           const image_descriptor &desc,
                                           const sycl::queue &syclQueue);

/**
 *  @brief   Import external semaphore taking an external semaphore handle (the
 *           type of which is dependent on the OS & external API)
 *
 *  @tparam  ExternalSemaphoreHandleType Handle type describing external
 *           semaphore handle
 *  @param   externalSemaphoreDesc External semaphore descriptor
 *  @param   syclDevice The device in which we create our interop semaphore
 *           handle
 *  @param   syclContext The context in which we create our interop semaphore
 *           handle
 *  @return  Interop semaphore handle to the external semaphore
 */
template <typename ExternalSemaphoreHandleType>
__SYCL_EXPORT interop_semaphore_handle import_external_semaphore(
    external_semaphore_descriptor<ExternalSemaphoreHandleType>
        externalSemaphoreDesc,
    const sycl::device &syclDevice, const sycl::context &syclContext);

/**
 *  @brief   Import external semaphore taking an external semaphore handle (the
 *           type of which is dependent on the OS & external API)
 *
 *  @tparam  ExternalSemaphoreHandleType Handle type describing external
 *           semaphore handle
 *  @param   externalSemaphoreDesc External semaphore descriptor
 *  @param   syclQueue The queue in which we create our interop semaphore
 *           handle
 *  @return  Interop semaphore handle to the external semaphore
 */
template <typename ExternalSemaphoreHandleType>
__SYCL_EXPORT interop_semaphore_handle import_external_semaphore(
    external_semaphore_descriptor<ExternalSemaphoreHandleType>
        externalSemaphoreDesc,
    const sycl::queue &syclQueue);

/**
 *  @brief   Destroy the external semaphore handle
 *
 *  @param   semaphoreHandle The interop semaphore handle to destroy
 *  @param   syclDevice The device in which the interop semaphore handle was
 *           created
 *  @param   syclContext The context in which the interop semaphore handle was
 *           created
 */
__SYCL_EXPORT void
destroy_external_semaphore(interop_semaphore_handle semaphoreHandle,
                           const sycl::device &syclDevice,
                           const sycl::context &syclContext);

/**
 *  @brief   Destroy the external semaphore handle
 *
 *  @param   semaphoreHandle The interop semaphore handle to destroy
 *  @param   syclQueue The queue in which the interop semaphore handle was
 *           created
 */
__SYCL_EXPORT void
destroy_external_semaphore(interop_semaphore_handle semaphoreHandle,
                           const sycl::queue &syclQueue);

/**
 *  @brief   Release external memory
 *
 *  @param   interopHandle The interop memory handle to release
 *  @param   syclDevice The device in which the interop memory handle was
 * created
 *  @param   syclContext The context in which the interop memory handle was
 * created
 */
__SYCL_EXPORT void release_external_memory(interop_mem_handle interopHandle,
                                           const sycl::device &syclDevice,
                                           const sycl::context &syclContext);

/**
 *  @brief   Release external memory
 *
 *  @param   interopHandle The interop memory handle to release
 *  @param   syclQueue The queue in which the interop memory handle was
 * created
 */
__SYCL_EXPORT void release_external_memory(interop_mem_handle interopHandle,
                                           const sycl::queue &syclQueue);

/**
 *  @brief   Create an image and return the device image handle
 *
 *  @param   memHandle Device memory handle wrapper for allocated image memory
 *  @param   desc The image descriptor
 *  @param   syclDevice The device in which we created our image handle
 *  @param   syclContext The context in which we create our image handle
 *  @return  Image handle to created image object on the device
 */
__SYCL_EXPORT unsampled_image_handle
create_image(image_mem &memHandle, const image_descriptor &desc,
             const sycl::device &syclDevice, const sycl::context &syclContext);

/**
 *  @brief   Create an image and return the device image handle
 *
 *  @param   memHandle Device memory handle wrapper for allocated image memory
 *  @param   desc The image descriptor
 *  @param   syclqueue The queue in which we created our image handle
 *  @return  Image handle to created image object on the device
 */
__SYCL_EXPORT unsampled_image_handle create_image(image_mem &memHandle,
                                                  const image_descriptor &desc,
                                                  const sycl::queue &syclQueue);

/**
 *  @brief   Create an image and return the device image handle
 *
 *  @param   memHandle Device memory handle for allocated image memory
 *  @param   desc The image descriptor
 *  @param   syclDevice The device in which we created our image handle
 *  @param   syclContext The context in which we create our image handle
 *  @return  Image handle to created image object on the device
 */
__SYCL_EXPORT unsampled_image_handle
create_image(image_mem_handle memHandle, const image_descriptor &desc,
             const sycl::device &syclDevice, const sycl::context &syclContext);

/**
 *  @brief   Create an image and return the device image handle
 *
 *  @param   memHandle Device memory handle for allocated image memory
 *  @param   desc The image descriptor
 *  @param   syclQueue The queue in which we created our image handle
 *  @return  Image handle to created image object on the device
 */
__SYCL_EXPORT unsampled_image_handle create_image(image_mem_handle memHandle,
                                                  const image_descriptor &desc,
                                                  const sycl::queue &syclQueue);

/**
 *  @brief   Create a sampled image and return the device image handle
 *
 *  @param   imgMem Device memory pointer to allocated image memory
 *  @param   pitch The allocation pitch value
 *  @param   sampler bindless image sampler to sample the image
 *  @param   desc The image descriptor
 *  @param   syclDevice The device in which we create our image handle
 *  @param   syclContext The context in which we create our image handle
 *  @return  Image handle to created image object on the device
 */
__SYCL_EXPORT sampled_image_handle
create_image(void *imgMem, size_t pitch, const bindless_image_sampler &sampler,
             const image_descriptor &desc, const sycl::device &syclDevice,
             const sycl::context &syclContext);

/**
 *  @brief   Create a sampled image and return the device image handle
 *
 *  @param   imgMem Device memory pointer to allocated image memory
 *  @param   pitch The allocation pitch value
 *  @param   sampler bindless image sampler used to sample the image
 *  @param   desc The image descriptor
 *  @param   syclQueue The queue in which we create our image handle
 *  @return  Image handle to created image object on the device
 */
__SYCL_EXPORT sampled_image_handle
create_image(void *imgMem, size_t pitch, const bindless_image_sampler &sampler,
             const image_descriptor &desc, const sycl::queue &syclQueue);

/**
 *  @brief   Create a sampled image and return the device image handle
 *
 *  @param   memHandle Device memory handle wrapper for allocated image memory
 *  @param   sampler bindless image sampler used to sample the image
 *  @param   desc The image descriptor
 *  @param   syclDevice The device in which we create our image handle
 *  @param   syclContext The context in which we create our image handle
 *  @return  Image handle to created image object on the device
 */
__SYCL_EXPORT sampled_image_handle
create_image(image_mem &memHandle, const bindless_image_sampler &sampler,
             const image_descriptor &desc, const sycl::device &syclDevice,
             const sycl::context &syclContext);

/**
 *  @brief   Create a sampled image and return the device image handle
 *
 *  @param   memHandle Device memory handle wrapper for allocated image memory
 *  @param   sampler bindless image sampler used to sample the image
 *  @param   desc The image descriptor
 *  @param   syclQueue The queue in which we create our image handle
 *  @return  Image handle to created image object on the device
 */
__SYCL_EXPORT sampled_image_handle
create_image(image_mem &memHandle, const bindless_image_sampler &sampler,
             const image_descriptor &desc, const sycl::queue &syclQueue);

/**
 *  @brief   Create a sampled image and return the device image handle
 *
 *  @param   memHandle Device memory handle for allocated image memory
 *  @param   sampler bindless image sampler used to sample the image
 *  @param   desc The image descriptor
 *  @param   syclDevice The device in which we create our image handle
 *  @param   syclContext The context in which we create our image handle
 *  @return  Image handle to created image object on the device
 */
__SYCL_EXPORT sampled_image_handle
create_image(image_mem_handle memHandle, const bindless_image_sampler &sampler,
             const image_descriptor &desc, const sycl::device &syclDevice,
             const sycl::context &syclContext);

/**
 *  @brief   Create a sampled image and return the device image handle
 *
 *  @param   memHandle Device memory handle for allocated image memory
 *  @param   sampler bindless image sampler used to sample the image
 *  @param   desc The image descriptor
 *  @param   syclQueue The queue in which we create our image handle
 *  @return  Image handle to created image object on the device
 */
__SYCL_EXPORT sampled_image_handle
create_image(image_mem_handle memHandle, const bindless_image_sampler &sampler,
             const image_descriptor &desc, const sycl::queue &syclQueue);

/**
 *  @brief   Destroy an unsampled image handle. Does not free memory backing the
 *           handle
 *
 *  @param   imageHandle The unsampled image handle to destroy
 *  @param   syclDevice The device in which we created our image handle
 *  @param   syclContext The context in which we created our image handle
 **/
__SYCL_EXPORT void destroy_image_handle(unsampled_image_handle &imageHandle,
                                        const sycl::device &syclDevice,
                                        const sycl::context &syclContext);

/**
 *  @brief   Destroy an unsampled image handle. Does not free memory backing the
 *           handle
 *
 *  @param   imageHandle The unsampled image handle to destroy
 *  @param   syclQueue The queue in which we created our image handle
 **/
__SYCL_EXPORT void destroy_image_handle(unsampled_image_handle &imageHandle,
                                        const sycl::queue &syclQueue);

/**
 *  @brief   Destroy a sampled image handle. Does not free memory backing the
 *           handle
 *
 *  @param   imageHandle The sampled image handle to destroy
 *  @param   syclDevice The device in which we created our image handle
 *  @param   syclContext The context in which we created our image handle
 **/
__SYCL_EXPORT void destroy_image_handle(sampled_image_handle &imageHandle,
                                        const sycl::device &syclDevice,
                                        const sycl::context &syclContext);

/**
 *  @brief   Destroy a sampled image handle. Does not free memory backing the
 *           handle
 *
 *  @param   imageHandle The sampled image handle to destroy
 *  @param   syclQueue The queue in which we created our image handle
 **/
__SYCL_EXPORT void destroy_image_handle(sampled_image_handle &imageHandle,
                                        const sycl::queue &syclQueue);

/**
 *  @brief   Allocate pitched USM image memory
 *
 *  @param   resultPitch The allocation pitch value
 *  @param   widthInBytes The width of the image in bytes
 *  @param   height The height of the image in elements
 *  @param   elementSizeBytes Number of bytes of a singular image element
 *  @param   syclQueue The queue
 *  @return  Generic pointer to allocated USM image memory
 */
__SYCL_EXPORT void *pitched_alloc_device(size_t *resultPitch,
                                         size_t widthInBytes, size_t height,
                                         unsigned int elementSizeBytes,
                                         const sycl::queue &syclQueue);

/**
 *  @brief   Allocate pitched USM image memory
 *
 *  @param   resultPitch The allocation pitch value
 *  @param   widthInBytes The width of the image in bytes
 *  @param   height The height of the image in elements
 *  @param   elementSizeBytes Number of bytes of a singular image element
 *  @param   syclDevice The device
 *  @param   syclContext The context
 *  @return  Generic pointer to allocated USM image memory
 */
__SYCL_EXPORT void *pitched_alloc_device(size_t *resultPitch,
                                         size_t widthInBytes, size_t height,
                                         unsigned int elementSizeBytes,
                                         const sycl::device &syclDevice,
                                         const sycl::context &syclContext);

/**
 *  @brief   Allocate pitched USM image memory
 *
 *  @param   resultPitch The allocation pitch value
 *  @param   desc The image descriptor
 *  @param   syclQueue The queue
 *  @return  Generic pointer to allocated USM image memory
 */
__SYCL_EXPORT void *pitched_alloc_device(size_t *resultPitch,
                                         const image_descriptor &desc,
                                         const sycl::queue &syclQueue);

/**
 *  @brief   Allocate pitched USM image memory
 *
 *  @param   resultPitch The allocation pitch value
 *  @param   desc The image descriptor
 *  @param   syclDevice The device
 *  @param   syclContext The context
 *  @return  Generic pointer to allocated USM image memory
 */
__SYCL_EXPORT void *pitched_alloc_device(size_t *resultPitch,
                                         const image_descriptor &desc,
                                         const sycl::device &syclDevice,
                                         const sycl::context &syclContext);

/**
 *  @brief   Get the range that describes the image's dimensions
 *
 *  @param   memHandle Memory handle to allocated memory on the device
 *  @param   syclDevice The device in which we created our image memory handle
 *  @param   syclContext The context in which we created our image memory handle
 *  @return  sycl range describing image's dimensions
 */
__SYCL_EXPORT sycl::range<3> get_image_range(const image_mem_handle memHandle,
                                             const sycl::device &syclDevice,
                                             const sycl::context &syclContext);

/**
 *  @brief   Get the range that describes the image's dimensions
 *
 *  @param   memHandle Memory handle to allocated memory on the device
 *  @param   syclQueue The queue in which we created our image memory handle
 *  @return  sycl range describing image's dimensions
 */
__SYCL_EXPORT sycl::range<3> get_image_range(const image_mem_handle memHandle,
                                             const sycl::queue &syclQueue);

/**
 *  @brief   Get the channel type that describes the image memory
 *
 *  @param   memHandle Memory handle to allocated memory on the device
 *  @param   syclDevice The device in which we created our image memory handle
 *  @param   syclContext The context in which we created our image memory handle
 *  @return  sycl image channel type that describes the image
 */
__SYCL_EXPORT sycl::image_channel_type
get_image_channel_type(const image_mem_handle memHandle,
                       const sycl::device &syclDevice,
                       const sycl::context &syclContext);

/**
 *  @brief   Get the channel type that describes the image memory
 *
 *  @param   memHandle Memory handle to allocated memory on the device
 *  @param   syclQueue The queue in which we created our image memory handle
 *  @return  sycl image channel type that describes the image
 */
__SYCL_EXPORT sycl::image_channel_type
get_image_channel_type(const image_mem_handle memHandle,
                       const sycl::queue &syclQueue);

/**
 *  @brief   Get the number of channels that describes the image memory
 *
 *  @param   memHandle Memory handle to allocated memory on the device
 *  @param   syclDevice The device in which we created our image memory handle
 *  @param   syclContext The context in which we created our image memory handle
 *  @return  The number of channels describing the image
 */
__SYCL_EXPORT unsigned int
get_image_num_channels(const image_mem_handle memHandle,
                       const sycl::device &syclDevice,
                       const sycl::context &syclContext);

/**
 *  @brief   Get the number of channels that describes the image memory
 *
 *  @param   memHandle Memory handle to allocated memory on the device
 *  @param   syclQueue The queue in which we created our image memory handle
 *  @return  The number of channels describing the image
 */
__SYCL_EXPORT unsigned int
get_image_num_channels(const image_mem_handle memHandle,
                       const sycl::queue &syclQueue);

namespace detail {

// is sycl::vec
template <typename T> struct is_vec {
  static constexpr bool value = false;
};
template <typename T, int N> struct is_vec<sycl::vec<T, N>> {
  static constexpr bool value = true;
};
template <typename T> inline constexpr bool is_vec_v = is_vec<T>::value;

// Get the number of coordinates
template <typename CoordT> constexpr size_t coord_size() {
  if constexpr (std::is_scalar_v<CoordT>) {
    return 1;
  } else {
    return CoordT::size();
  }
}

// bit_cast Color to a type the backend is known to accept
template <typename DataT> constexpr auto convert_color(DataT Color) {
  constexpr size_t dataSize = sizeof(DataT);
  static_assert(
      dataSize == 1 || dataSize == 2 || dataSize == 4 || dataSize == 8 ||
          dataSize == 16,
      "Expected input data type to be of size 1, 2, 4, 8, or 16 bytes.");

  if constexpr (dataSize == 1) {
    return sycl::bit_cast<uint8_t>(Color);
  } else if constexpr (dataSize == 2) {
    return sycl::bit_cast<uint16_t>(Color);
  } else if constexpr (dataSize == 4) {
    return sycl::bit_cast<uint32_t>(Color);
  } else if constexpr (dataSize == 8) {
    return sycl::bit_cast<sycl::vec<uint32_t, 2>>(Color);
  } else { // dataSize == 16
    return sycl::bit_cast<sycl::vec<uint32_t, 4>>(Color);
  }
}

// assert coords or elements of coords is of an integer type
template <typename CoordT> constexpr void assert_unsampled_coords() {
  if constexpr (std::is_scalar_v<CoordT>) {
    static_assert(std::is_same_v<CoordT, int>,
                  "Expected integer coordinate data type");
  } else {
    static_assert(is_vec_v<CoordT>, "Expected sycl::vec coordinates");
    static_assert(std::is_same_v<typename CoordT::element_type, int>,
                  "Expected integer coordinates data type");
  }
}

template <typename CoordT> constexpr bool are_floating_coords() {
  if constexpr (is_vec_v<CoordT>) {
    return std::is_same_v<typename CoordT::element_type, float>;
  } else {
    return std::is_same_v<CoordT, float>;
  }
}

template <typename CoordT> constexpr bool are_integer_coords() {
  if constexpr (is_vec_v<CoordT>) {
    return std::is_same_v<typename CoordT::element_type, int>;
  } else {
    return std::is_same_v<CoordT, int>;
  }
}

template <typename CoordT> constexpr void assert_coords_type() {
  static_assert(are_floating_coords<CoordT>() || are_integer_coords<CoordT>(),
                "Expected coordinates to be of `float` or `int` type, or "
                "vectors of these types.");
}

// assert coords or elements of coords is of a float type
template <typename CoordT> constexpr void assert_sampled_coords() {
  if constexpr (std::is_scalar_v<CoordT>) {
    static_assert(std::is_same_v<CoordT, float>,
                  "Expected float coordinate data type");
  } else {
    static_assert(is_vec_v<CoordT>, "Expected sycl::vec coordinates");
    static_assert(std::is_same_v<typename CoordT::element_type, float>,
                  "Expected float coordinates data type");
  }
}

template <typename DataT> constexpr bool is_data_size_valid() {
  return (sizeof(DataT) == 1) || (sizeof(DataT) == 2) || (sizeof(DataT) == 4) ||
         (sizeof(DataT) == 8) || (sizeof(DataT) == 16);
}

template <typename DataT> constexpr bool is_recognized_standard_type() {
  return is_data_size_valid<DataT>() &&
         (is_vec_v<DataT> || std::is_scalar_v<DataT> ||
          std::is_floating_point_v<DataT> || std::is_same_v<DataT, sycl::half>);
}

} // namespace detail

/**
 *  @brief   [Deprecated] Read an unsampled image using its handle
 *
 *  @tparam  DataT The return type
 *  @tparam  HintT A hint type that can be used to select for a specialized
 *           backend intrinsic when a user-defined type is passed as `DataT`.
 *           HintT should be a `sycl::vec` type, `sycl::half` type, or POD type.
 *           HintT must also have the same size as DataT.
 *  @tparam  CoordT The input coordinate type. e.g. int, int2, or int3 for
 *           1D, 2D, and 3D, respectively
 *  @param   imageHandle The image handle
 *  @param   coords The coordinates at which to fetch image data
 *  @return  Image data
 *
 *  __NVPTX__: Name mangling info
 *             Cuda surfaces require integer coords (by bytes)
 *             Cuda textures require float coords (by element or normalized)
 *             The name mangling should therefore not interfere with one
 *             another
 */
template <typename DataT, typename HintT = DataT, typename CoordT>
__SYCL_DEPRECATED("read_image for standard unsampled images is deprecated. "
                  "Instead use fetch_image.")
DataT read_image(const unsampled_image_handle &imageHandle [[maybe_unused]],
                 const CoordT &coords [[maybe_unused]]) {
  return fetch_image(imageHandle, coords);
}

/**
 *  @brief   Fetch data from an unsampled image using its handle
 *
 *  @tparam  DataT The return type
 *  @tparam  HintT A hint type that can be used to select for a specialized
 *           backend intrinsic when a user-defined type is passed as `DataT`.
 *           HintT should be a `sycl::vec` type, `sycl::half` type, or POD type.
 *           HintT must also have the same size as DataT.
 *  @tparam  CoordT The input coordinate type. e.g. int, int2, or int3 for
 *           1D, 2D, and 3D, respectively
 *  @param   imageHandle The image handle
 *  @param   coords The coordinates at which to fetch image data
 *  @return  Image data
 *
 *  __NVPTX__: Name mangling info
 *             Cuda surfaces require integer coords (by bytes)
 *             Cuda textures require float coords (by element or normalized)
 *             The name mangling should therefore not interfere with one
 *             another
 */
template <typename DataT, typename HintT = DataT, typename CoordT>
DataT fetch_image(const unsampled_image_handle &imageHandle [[maybe_unused]],
                  const CoordT &coords [[maybe_unused]]) {
  detail::assert_unsampled_coords<CoordT>();
  constexpr size_t coordSize = detail::coord_size<CoordT>();
  static_assert(coordSize == 1 || coordSize == 2 || coordSize == 3,
                "Expected input coordinate to be have 1, 2, or 3 components "
                "for 1D, 2D and 3D images, respectively.");

#ifdef __SYCL_DEVICE_ONLY__
  if constexpr (detail::is_recognized_standard_type<DataT>()) {
    return __invoke__ImageRead<DataT>(imageHandle.raw_handle, coords);
  } else {
    static_assert(sizeof(HintT) == sizeof(DataT),
                  "When trying to read a user-defined type, HintT must be of "
                  "the same size as the user-defined DataT.");
    static_assert(detail::is_recognized_standard_type<HintT>(),
                  "HintT must always be a recognized standard type");
    return sycl::bit_cast<DataT>(
        __invoke__ImageRead<HintT>(imageHandle.raw_handle, coords));
  }
#else
  assert(false); // Bindless images not yet implemented on host
#endif
}

/**
 *  @brief   [Deprecated] Read a sampled image using its handle
 *
 *  @tparam  DataT The return type
 *  @tparam  HintT A hint type that can be used to select for a specialized
 *           backend intrinsic when a user-defined type is passed as `DataT`.
 *           HintT should be a `sycl::vec` type, `sycl::half` type, or POD type.
 *           HintT must also have the same size as DataT.
<<<<<<< HEAD
 *  @tparam  CoordT The input coordinate type. e.g. float, float2, or float4 for
 *           1D, 2D, and 3D sampling, respectively. And int, int2, or int4 for
 *           1D, 2D, and 3D fetching, respectively.
=======
 *  @tparam  CoordT The input coordinate type. e.g. float, float2, or float3 for
 *           1D, 2D, and 3D, respectively
>>>>>>> 4bc97454
 *  @param   imageHandle The image handle
 *  @param   coords The coordinates at which to sample image data
 *  @return  Sampled image data
 *
 *  __NVPTX__: Name mangling info
 *             Cuda surfaces require integer coords (by bytes)
 *             Cuda textures require float coords (by element or normalized)
 *             The name mangling should therefore not interfere with one
 *             another
 */
template <typename DataT, typename HintT = DataT, typename CoordT>
__SYCL_DEPRECATED("read_image for standard sampled images is deprecated. "
                  "Instead use sample_image.")
DataT read_image(const sampled_image_handle &imageHandle [[maybe_unused]],
                 const CoordT &coords [[maybe_unused]]) {
<<<<<<< HEAD
  detail::assert_coords_type<CoordT>();
=======
  return sample_image(imageHandle, coords);
}

/**
 *  @brief   Sample data from a sampled image using its handle
 *
 *  @tparam  DataT The return type
 *  @tparam  HintT A hint type that can be used to select for a specialized
 *           backend intrinsic when a user-defined type is passed as `DataT`.
 *           HintT should be a `sycl::vec` type, `sycl::half` type, or POD type.
 *           HintT must also have the same size as DataT.
 *  @tparam  CoordT The input coordinate type. e.g. float, float2, or float3 for
 *           1D, 2D, and 3D, respectively
 *  @param   imageHandle The image handle
 *  @param   coords The coordinates at which to sample image data
 *  @return  Sampled image data
 *
 *  __NVPTX__: Name mangling info
 *             Cuda surfaces require integer coords (by bytes)
 *             Cuda textures require float coords (by element or normalized)
 *             The name mangling should therefore not interfere with one
 *             another
 */
template <typename DataT, typename HintT = DataT, typename CoordT>
DataT sample_image(const sampled_image_handle &imageHandle [[maybe_unused]],
                   const CoordT &coords [[maybe_unused]]) {
  detail::assert_sampled_coords<CoordT>();
>>>>>>> 4bc97454
  constexpr size_t coordSize = detail::coord_size<CoordT>();
  static_assert(coordSize == 1 || coordSize == 2 || coordSize == 3,
                "Expected input coordinate to be have 1, 2, or 3 components "
                "for 1D, 2D and 3D images, respectively.");
  static_assert(sizeof(HintT) == sizeof(DataT),
                "When trying to read a user-defined type, HintT must be of "
                "the same size as the user-defined DataT.");
  static_assert(detail::is_recognized_standard_type<HintT>(),
                "HintT must always be a recognized standard type");

#ifdef __SYCL_DEVICE_ONLY__
  if constexpr (detail::are_floating_coords<CoordT>()) {
    if constexpr (detail::is_recognized_standard_type<DataT>()) {
      return __invoke__ImageRead<DataT>(imageHandle.raw_handle, coords);
    } else {
      return sycl::bit_cast<DataT>(
          __invoke__ImageRead<HintT>(imageHandle.raw_handle, coords));
    }
  } else {
    if constexpr (detail::is_recognized_standard_type<DataT>()) {
      return __invoke__ImageFetch<DataT>(imageHandle.raw_handle, coords);
    } else {
      return sycl::bit_cast<DataT>(
          __invoke__ImageFetch<HintT>(imageHandle.raw_handle, coords));
    }
  }
#else
  assert(false); // Bindless images not yet implemented on host.
#endif
}

/**
 *  @brief   [Deprecated] Read a mipmap image using its handle with LOD
 *           filtering
 *
 *  @tparam  DataT The return type
 *  @tparam  HintT A hint type that can be used to select for a specialized
 *           backend intrinsic when a user-defined type is passed as `DataT`.
 *           HintT should be a `sycl::vec` type, `sycl::half` type, or POD type.
 *           HintT must also have the same size as DataT.
 *  @tparam  CoordT The input coordinate type. e.g. float, float2, or float3 for
 *           1D, 2D, and 3D, respectively
 *  @param   imageHandle The mipmap image handle
 *  @param   coords The coordinates at which to sample mipmap image data
 *  @param   level The mipmap level at which to sample
 *  @return  Mipmap image data with LOD filtering
 */
template <typename DataT, typename HintT = DataT, typename CoordT>
__SYCL_DEPRECATED("read_mipmap has been deprecated. "
                  "Instead use sample_mipmap.")
DataT read_mipmap(const sampled_image_handle &imageHandle [[maybe_unused]],
                  const CoordT &coords [[maybe_unused]],
                  const float level [[maybe_unused]]) {
  return sample_mipmap(imageHandle, coords, level);
}

/**
 *  @brief   [Deprecated] Read a mipmap image using its handle with anisotropic
 *           filtering
 *
 *  @tparam  DataT The return type
 *  @tparam  HintT A hint type that can be used to select for a specialized
 *           backend intrinsic when a user-defined type is passed as `DataT`.
 *           HintT should be a `sycl::vec` type, `sycl::half` type, or POD type.
 *           HintT must also have the same size as DataT.
 *  @tparam  CoordT The input coordinate type. e.g. float, float2, or float3 for
 *           1D, 2D, and 3D, respectively
 *  @param   imageHandle The mipmap image handle
 *  @param   coords The coordinates at which to sample mipmap image data
 *  @param   dX Screen space gradient in the x dimension
 *  @param   dY Screen space gradient in the y dimension
 *  @return  Mipmap image data with anisotropic filtering
 */
template <typename DataT, typename HintT = DataT, typename CoordT>
__SYCL_DEPRECATED("read_mipmap has been deprecated. "
                  "Instead use sample_mipmap.")
DataT read_mipmap(const sampled_image_handle &imageHandle [[maybe_unused]],
                  const CoordT &coords [[maybe_unused]],
                  const CoordT &dX [[maybe_unused]],
                  const CoordT &dY [[maybe_unused]]) {
  return sample_mipmap(imageHandle, coords, dX, dY);
}

/**
 *  @brief   Sample a mipmap image using its handle with LOD filtering
 *
 *  @tparam  DataT The return type
 *  @tparam  HintT A hint type that can be used to select for a specialized
 *           backend intrinsic when a user-defined type is passed as `DataT`.
 *           HintT should be a `sycl::vec` type, `sycl::half` type, or POD type.
 *           HintT must also have the same size as DataT.
 *  @tparam  CoordT The input coordinate type. e.g. float, float2, or float3 for
 *           1D, 2D, and 3D, respectively
 *  @param   imageHandle The mipmap image handle
 *  @param   coords The coordinates at which to sample mipmap image data
 *  @param   level The mipmap level at which to sample
 *  @return  Mipmap image data with LOD filtering
 */
template <typename DataT, typename HintT = DataT, typename CoordT>
DataT sample_mipmap(const sampled_image_handle &imageHandle [[maybe_unused]],
                    const CoordT &coords [[maybe_unused]],
                    const float level [[maybe_unused]]) {
  detail::assert_sampled_coords<CoordT>();
  constexpr size_t coordSize = detail::coord_size<CoordT>();
  static_assert(coordSize == 1 || coordSize == 2 || coordSize == 3,
                "Expected input coordinate to be have 1, 2, or 3 components "
                "for 1D, 2D and 3D images, respectively.");

#ifdef __SYCL_DEVICE_ONLY__
  if constexpr (detail::is_recognized_standard_type<DataT>()) {
    return __invoke__ImageReadLod<DataT>(imageHandle.raw_handle, coords, level);
  } else {
    static_assert(sizeof(HintT) == sizeof(DataT),
                  "When trying to read a user-defined type, HintT must be of "
                  "the same size as the user-defined DataT.");
    static_assert(detail::is_recognized_standard_type<HintT>(),
                  "HintT must always be a recognized standard type");
    return sycl::bit_cast<DataT>(
        __invoke__ImageReadLod<HintT>(imageHandle.raw_handle, coords, level));
  }
#else
  assert(false); // Bindless images not yet implemented on host
#endif
}

/**
 *  @brief   Sample a mipmap image using its handle with anisotropic filtering
 *
 *  @tparam  DataT The return type
 *  @tparam  HintT A hint type that can be used to select for a specialized
 *           backend intrinsic when a user-defined type is passed as `DataT`.
 *           HintT should be a `sycl::vec` type, `sycl::half` type, or POD type.
 *           HintT must also have the same size as DataT.
 *  @tparam  CoordT The input coordinate type. e.g. float, float2, or float3 for
 *           1D, 2D, and 3D, respectively
 *  @param   imageHandle The mipmap image handle
 *  @param   coords The coordinates at which to sample mipmap image data
 *  @param   dX Screen space gradient in the x dimension
 *  @param   dY Screen space gradient in the y dimension
 *  @return  Mipmap image data with anisotropic filtering
 */
template <typename DataT, typename HintT = DataT, typename CoordT>
DataT sample_mipmap(const sampled_image_handle &imageHandle [[maybe_unused]],
                    const CoordT &coords [[maybe_unused]],
                    const CoordT &dX [[maybe_unused]],
                    const CoordT &dY [[maybe_unused]]) {
  detail::assert_sampled_coords<CoordT>();
  constexpr size_t coordSize = detail::coord_size<CoordT>();
  static_assert(coordSize == 1 || coordSize == 2 || coordSize == 3,
                "Expected input coordinates and gradients to have 1, 2, or 3 "
                "components for 1D, 2D, and 3D images, respectively.");

#ifdef __SYCL_DEVICE_ONLY__
  if constexpr (detail::is_recognized_standard_type<DataT>()) {
    return __invoke__ImageReadGrad<DataT>(imageHandle.raw_handle, coords, dX,
                                          dY);
  } else {
    static_assert(sizeof(HintT) == sizeof(DataT),
                  "When trying to read a user-defined type, HintT must be of "
                  "the same size as the user-defined DataT.");
    static_assert(detail::is_recognized_standard_type<HintT>(),
                  "HintT must always be a recognized standard type");
    return sycl::bit_cast<DataT>(
        __invoke__ImageReadGrad<HintT>(imageHandle.raw_handle, coords, dX, dY));
  }
#else
  assert(false); // Bindless images not yet implemented on host
#endif
}

/**
 *  @brief   [Deprecated] Read a mipmap image using its handle with LOD
 *           filtering
 *
 *  @tparam  DataT The return type
 *  @tparam  HintT A hint type that can be used to select for a specialized
 *           backend intrinsic when a user-defined type is passed as `DataT`.
 *           HintT should be a `sycl::vec` type, `sycl::half` type, or POD type.
 *           HintT must also have the same size as DataT.
 *  @tparam  CoordT The input coordinate type. e.g. float, float2, or float3 for
 *           1D, 2D, and 3D, respectively
 *  @param   imageHandle The mipmap image handle
 *  @param   coords The coordinates at which to sample mipmap image data
 *  @param   level The mipmap level at which to sample
 *  @return  Mipmap image data with LOD filtering
 */
template <typename DataT, typename HintT = DataT, typename CoordT>
__SYCL_DEPRECATED("read_image for mipmaps is deprecated. "
                  "Instead use sample_mipmap.")
DataT read_image(const sampled_image_handle &imageHandle [[maybe_unused]],
                 const CoordT &coords [[maybe_unused]],
                 const float level [[maybe_unused]]) {
  return sample_mipmap(imageHandle, coords, level);
}

/**
 *  @brief   [Deprecated] Read a mipmap image using its handle with anisotropic
 *           filtering
 *
 *  @tparam  DataT The return type
 *  @tparam  HintT A hint type that can be used to select for a specialized
 *           backend intrinsic when a user-defined type is passed as `DataT`.
 *           HintT should be a `sycl::vec` type, `sycl::half` type, or POD type.
 *           HintT must also have the same size as DataT.
 *  @tparam  CoordT The input coordinate type. e.g. float, float2, or float3 for
 *           1D, 2D, and 3D, respectively
 *  @param   imageHandle The mipmap image handle
 *  @param   coords The coordinates at which to fetch mipmap image data
 *  @param   dX Screen space gradient in the x dimension
 *  @param   dY Screen space gradient in the y dimension
 *  @return  Mipmap image data with anisotropic filtering
 */
template <typename DataT, typename HintT = DataT, typename CoordT>
__SYCL_DEPRECATED("read_image for mipmaps is deprecated. "
                  "Instead use sample_mipmap.")
DataT read_image(const sampled_image_handle &imageHandle [[maybe_unused]],
                 const CoordT &coords [[maybe_unused]],
                 const CoordT &dX [[maybe_unused]],
                 const CoordT &dY [[maybe_unused]]) {
  return sample_mipmap(imageHandle, coords, dX, dY);
}

/**
 *  @brief   Write to an unsampled image using its handle
 *
 *  @tparam  DataT The data type to write
 *  @tparam  CoordT The input coordinate type. e.g. int, int2, or int3 for
 *           1D, 2D, and 3D, respectively
 *  @param   imageHandle The image handle
 *  @param   coords The coordinates at which to write image data
 */
template <typename DataT, typename CoordT>
void write_image(const unsampled_image_handle &imageHandle [[maybe_unused]],
                 const CoordT &coords [[maybe_unused]],
                 const DataT &color [[maybe_unused]]) {
  detail::assert_unsampled_coords<CoordT>();
  constexpr size_t coordSize = detail::coord_size<CoordT>();
  static_assert(coordSize == 1 || coordSize == 2 || coordSize == 3,
                "Expected input coordinate to be have 1, 2, or 3 components "
                "for 1D, 2D and 3D images, respectively.");

#ifdef __SYCL_DEVICE_ONLY__
  if constexpr (detail::is_recognized_standard_type<DataT>()) {
    __invoke__ImageWrite((uint64_t)imageHandle.raw_handle, coords, color);
  } else {
    // Convert DataT to a supported backend write type when user-defined type is
    // passed
    __invoke__ImageWrite((uint64_t)imageHandle.raw_handle, coords,
                         detail::convert_color(color));
  }
#else
  assert(false); // Bindless images not yet implemented on host
#endif
}

} // namespace ext::oneapi::experimental
} // namespace _V1
} // namespace sycl<|MERGE_RESOLUTION|>--- conflicted
+++ resolved
@@ -756,7 +756,7 @@
 }
 
 // assert coords or elements of coords is of a float type
-template <typename CoordT> constexpr void assert_sampled_coords() {
+template <typename CoordT> constexpr void assert_sample_coords() {
   if constexpr (std::is_scalar_v<CoordT>) {
     static_assert(std::is_same_v<CoordT, float>,
                   "Expected float coordinate data type");
@@ -764,6 +764,18 @@
     static_assert(is_vec_v<CoordT>, "Expected sycl::vec coordinates");
     static_assert(std::is_same_v<typename CoordT::element_type, float>,
                   "Expected float coordinates data type");
+  }
+}
+
+// assert coords or elements of coords is of a int type
+template <typename CoordT> constexpr void assert_fetch_coords() {
+  if constexpr (std::is_scalar_v<CoordT>) {
+    static_assert(std::is_same_v<CoordT, int>,
+                  "Expected int coordinate data type");
+  } else {
+    static_assert(is_vec_v<CoordT>, "Expected sycl::vec coordinates");
+    static_assert(std::is_same_v<typename CoordT::element_type, int>,
+                  "Expected int coordinates data type");
   }
 }
 
@@ -831,7 +843,7 @@
 template <typename DataT, typename HintT = DataT, typename CoordT>
 DataT fetch_image(const unsampled_image_handle &imageHandle [[maybe_unused]],
                   const CoordT &coords [[maybe_unused]]) {
-  detail::assert_unsampled_coords<CoordT>();
+  detail::assert_fetch_coords<CoordT>();
   constexpr size_t coordSize = detail::coord_size<CoordT>();
   static_assert(coordSize == 1 || coordSize == 2 || coordSize == 3,
                 "Expected input coordinate to be have 1, 2, or 3 components "
@@ -862,14 +874,8 @@
  *           backend intrinsic when a user-defined type is passed as `DataT`.
  *           HintT should be a `sycl::vec` type, `sycl::half` type, or POD type.
  *           HintT must also have the same size as DataT.
-<<<<<<< HEAD
- *  @tparam  CoordT The input coordinate type. e.g. float, float2, or float4 for
- *           1D, 2D, and 3D sampling, respectively. And int, int2, or int4 for
- *           1D, 2D, and 3D fetching, respectively.
-=======
  *  @tparam  CoordT The input coordinate type. e.g. float, float2, or float3 for
  *           1D, 2D, and 3D, respectively
->>>>>>> 4bc97454
  *  @param   imageHandle The image handle
  *  @param   coords The coordinates at which to sample image data
  *  @return  Sampled image data
@@ -882,13 +888,57 @@
  */
 template <typename DataT, typename HintT = DataT, typename CoordT>
 __SYCL_DEPRECATED("read_image for standard sampled images is deprecated. "
-                  "Instead use sample_image.")
+                  "Instead use sample_image or fetch_image.")
 DataT read_image(const sampled_image_handle &imageHandle [[maybe_unused]],
                  const CoordT &coords [[maybe_unused]]) {
-<<<<<<< HEAD
-  detail::assert_coords_type<CoordT>();
-=======
   return sample_image(imageHandle, coords);
+}
+
+/**
+ *  @brief   Fetch data from a sampled image using its handle
+ *
+ *  @tparam  DataT The return type
+ *  @tparam  HintT A hint type that can be used to select for a specialized
+ *           backend intrinsic when a user-defined type is passed as `DataT`.
+ *           HintT should be a `sycl::vec` type, `sycl::half` type, or POD type.
+ *           HintT must also have the same size as DataT.
+ *  @tparam  CoordT The input coordinate type. e.g. int, int2, or int3 for
+ *           1D, 2D, and 3D, respectively
+ *  @param   imageHandle The image handle
+ *  @param   coords The coordinates at which to fetch image data
+ *  @return  Fetched image data
+ *
+ *  __NVPTX__: Name mangling info
+ *             Cuda surfaces require integer coords (by bytes)
+ *             Cuda textures require float coords (by element or normalized) 
+ *             for sampling, and integer coords (by bytes) for fetching
+ *             The name mangling should therefore not interfere with one
+ *             another
+ */
+template <typename DataT, typename HintT = DataT, typename CoordT>
+DataT fetch_image(const sampled_image_handle &imageHandle [[maybe_unused]],
+                  const CoordT &coords [[maybe_unused]]) {
+  detail::assert_fetch_coords<CoordT>();
+  constexpr size_t coordSize = detail::coord_size<CoordT>();
+  static_assert(coordSize == 1 || coordSize == 2 || coordSize == 3,
+                "Expected input coordinate to be have 1, 2, or 3 components "
+                "for 1D, 2D and 3D images, respectively.");
+  static_assert(sizeof(HintT) == sizeof(DataT),
+                "When trying to read a user-defined type, HintT must be of "
+                "the same size as the user-defined DataT.");
+  static_assert(detail::is_recognized_standard_type<HintT>(),
+                "HintT must always be a recognized standard type");
+
+#ifdef __SYCL_DEVICE_ONLY__
+    if constexpr (detail::is_recognized_standard_type<DataT>()) {
+      return __invoke__ImageFetch<DataT>(imageHandle.raw_handle, coords);
+    } else {
+      return sycl::bit_cast<DataT>(
+          __invoke__ImageFetch<HintT>(imageHandle.raw_handle, coords));
+    }
+#else
+  assert(false); // Bindless images not yet implemented on host.
+#endif
 }
 
 /**
@@ -907,15 +957,15 @@
  *
  *  __NVPTX__: Name mangling info
  *             Cuda surfaces require integer coords (by bytes)
- *             Cuda textures require float coords (by element or normalized)
+ *             Cuda textures require float coords (by element or normalized) 
+ *             for sampling, and integer coords (by bytes) for fetching
  *             The name mangling should therefore not interfere with one
  *             another
  */
 template <typename DataT, typename HintT = DataT, typename CoordT>
 DataT sample_image(const sampled_image_handle &imageHandle [[maybe_unused]],
                    const CoordT &coords [[maybe_unused]]) {
-  detail::assert_sampled_coords<CoordT>();
->>>>>>> 4bc97454
+  detail::assert_sample_coords<CoordT>();
   constexpr size_t coordSize = detail::coord_size<CoordT>();
   static_assert(coordSize == 1 || coordSize == 2 || coordSize == 3,
                 "Expected input coordinate to be have 1, 2, or 3 components "
@@ -927,21 +977,12 @@
                 "HintT must always be a recognized standard type");
 
 #ifdef __SYCL_DEVICE_ONLY__
-  if constexpr (detail::are_floating_coords<CoordT>()) {
     if constexpr (detail::is_recognized_standard_type<DataT>()) {
       return __invoke__ImageRead<DataT>(imageHandle.raw_handle, coords);
     } else {
       return sycl::bit_cast<DataT>(
           __invoke__ImageRead<HintT>(imageHandle.raw_handle, coords));
     }
-  } else {
-    if constexpr (detail::is_recognized_standard_type<DataT>()) {
-      return __invoke__ImageFetch<DataT>(imageHandle.raw_handle, coords);
-    } else {
-      return sycl::bit_cast<DataT>(
-          __invoke__ImageFetch<HintT>(imageHandle.raw_handle, coords));
-    }
-  }
 #else
   assert(false); // Bindless images not yet implemented on host.
 #endif
@@ -1018,7 +1059,7 @@
 DataT sample_mipmap(const sampled_image_handle &imageHandle [[maybe_unused]],
                     const CoordT &coords [[maybe_unused]],
                     const float level [[maybe_unused]]) {
-  detail::assert_sampled_coords<CoordT>();
+  detail::assert_sample_coords<CoordT>();
   constexpr size_t coordSize = detail::coord_size<CoordT>();
   static_assert(coordSize == 1 || coordSize == 2 || coordSize == 3,
                 "Expected input coordinate to be have 1, 2, or 3 components "
@@ -1062,7 +1103,7 @@
                     const CoordT &coords [[maybe_unused]],
                     const CoordT &dX [[maybe_unused]],
                     const CoordT &dY [[maybe_unused]]) {
-  detail::assert_sampled_coords<CoordT>();
+  detail::assert_sample_coords<CoordT>();
   constexpr size_t coordSize = detail::coord_size<CoordT>();
   static_assert(coordSize == 1 || coordSize == 2 || coordSize == 3,
                 "Expected input coordinates and gradients to have 1, 2, or 3 "
