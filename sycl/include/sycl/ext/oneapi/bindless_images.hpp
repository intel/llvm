--- conflicted
+++ resolved
@@ -1550,46 +1550,33 @@
  *  @brief   Fetch data from an unsampled cubemap image using its handle
  *
  *  @tparam  DataT The return type
-<<<<<<< HEAD
- *  @tparam  COrder The order in which pixel channels are to be rearranged.
-=======
  *  @tparam  HintT A hint type that can be used to select for a specialized
  *           backend intrinsic when a user-defined type is passed as `DataT`.
  *           HintT should be a `sycl::vec` type, `sycl::half` type, or POD type.
  *           HintT must also have the same size as DataT.
->>>>>>> d1769272
+ *  @tparam  COrder The order in which pixel channels are to be rearranged.
  *
  *  @param   imageHandle The image handle
  *  @param   coords The coordinates at which to fetch image data (int2 only)
  *  @param   face The cubemap face at which to fetch
  *  @return  Image data
  */
-<<<<<<< HEAD
-template <typename DataT,
+template <typename DataT, typename HintT = DataT,
           sycl::image_channel_order COrder = sycl::image_channel_order::rgba>
 DataT fetch_cubemap(const unsampled_image_handle &imageHandle,
                     const int2 &coords, const unsigned int face) {
-  return fetch_image_array<DataT, DataT, COrder>(imageHandle, coords, face);
-=======
-template <typename DataT, typename HintT = DataT>
-DataT fetch_cubemap(const unsampled_image_handle &imageHandle,
-                    const int2 &coords, const unsigned int face) {
-  return fetch_image_array<DataT, HintT>(imageHandle, coords, face);
->>>>>>> d1769272
+  return fetch_image_array<DataT, HintT, COrder>(imageHandle, coords, face);
 }
 
 /**
  *  @brief   Sample a cubemap image using its handle
  *
  *  @tparam  DataT The return type
-<<<<<<< HEAD
- *  @tparam  COrder The order in which pixel channels are to be rearranged.
-=======
  *  @tparam  HintT A hint type that can be used to select for a specialized
  *           backend intrinsic when a user-defined type is passed as `DataT`.
  *           HintT should be a `sycl::vec` type, `sycl::half` type, or POD type.
  *           HintT must also have the same size as DataT.
->>>>>>> d1769272
+ *  @tparam  COrder The order in which pixel channels are to be rearranged.
  *
  *  @param   imageHandle The image handle
  *  @param   dirVec The direction vector at which to sample image data (float3
@@ -1618,20 +1605,15 @@
                   "the same size as the user-defined DataT.");
     static_assert(detail::is_recognized_standard_type<HintT>(),
                   "HintT must always be a recognized standard type");
-<<<<<<< HEAD
     // Check if pixel channels need to be reordered.
     if constexpr (!detail::order_requires_swizzle<COrder>()) {
-      return sycl::bit_cast<DataT>(__invoke__ImageReadCubemap<DataT, uint64_t>(
+      return sycl::bit_cast<DataT>(__invoke__ImageReadCubemap<HintT, uint64_t>(
           imageHandle.raw_handle, dirVec));
     } else {
       return detail::transform_pixel<DataT, COrder>(
-          sycl::bit_cast<DataT>(__invoke__ImageReadCubemap<DataT, uint64_t>(
+          sycl::bit_cast<DataT>(__invoke__ImageReadCubemap<HintT, uint64_t>(
               imageHandle.raw_handle, dirVec)));
     }
-=======
-    return sycl::bit_cast<DataT>(__invoke__ImageReadCubemap<HintT, uint64_t>(
-        imageHandle.raw_handle, dirVec));
->>>>>>> d1769272
   }
 #else
   assert(false); // Bindless images not yet implemented on host
