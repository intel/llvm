//==----------- bindless_images.hpp --- SYCL bindless images ---------------==//
//
// Part of the LLVM Project, under the Apache License v2.0 with LLVM Exceptions.
// See https://llvm.org/LICENSE.txt for license information.
// SPDX-License-Identifier: Apache-2.0 WITH LLVM-exception
//
//===----------------------------------------------------------------------===//

#pragma once

#include <sycl/context.hpp>                               // for context
#include <sycl/detail/export.hpp>                         // for __SYCL_EXPORT
#include <sycl/detail/pi.h>                               // for pi_uint64
#include <sycl/device.hpp>                                // for device
#include <sycl/ext/oneapi/bindless_images_descriptor.hpp> // for image_desc...
#include <sycl/ext/oneapi/bindless_images_interop.hpp>    // for interop_me...
#include <sycl/ext/oneapi/bindless_images_memory.hpp>     // for image_mem_...
#include <sycl/ext/oneapi/bindless_images_sampler.hpp>    // for bindless_i...
#include <sycl/image.hpp>                                 // for image_chan...
#include <sycl/queue.hpp>                                 // for queue
#include <sycl/range.hpp>                                 // for range

#include <assert.h>    // for assert
#include <stddef.h>    // for size_t
#include <type_traits> // for is_scalar

#ifdef __SYCL_DEVICE_ONLY__
#include <sycl/detail/image_ocl_types.hpp> // for __invoke__*
#endif

namespace sycl {
inline namespace _V1 {
namespace ext::oneapi::experimental {

/// Opaque unsampled image handle type.
struct unsampled_image_handle {
  using raw_image_handle_type = pi_uint64;

  unsampled_image_handle() : raw_handle(~0) {}

  unsampled_image_handle(raw_image_handle_type raw_image_handle)
      : raw_handle(raw_image_handle) {}

  raw_image_handle_type raw_handle;
};

/// Opaque sampled image handle type.
struct sampled_image_handle {
  using raw_image_handle_type = pi_uint64;

  sampled_image_handle() : raw_handle(~0) {}

  sampled_image_handle(raw_image_handle_type handle) : raw_handle(handle) {}

  raw_image_handle_type raw_handle;
};

// Image types used for generating SPIR-V
#ifdef __SYCL_DEVICE_ONLY__
template <int NDims>
using OCLImageTyRead =
    typename sycl::detail::opencl_image_type<NDims, sycl::access::mode::read,
                                             sycl::access::target::image>::type;

template <int NDims>
using OCLImageTyWrite =
    typename sycl::detail::opencl_image_type<NDims, sycl::access::mode::write,
                                             sycl::access::target::image>::type;
#endif

/**
 *  @brief   Allocate image memory based on image_descriptor
 *
 *  @param   desc The image descriptor
 *  @param   syclDevice The device in which we create our memory handle
 *  @param   syclContext The context in which we create our memory handle
 *  @return  Memory handle to allocated memory on the device
 */
__SYCL_EXPORT image_mem_handle
alloc_image_mem(const image_descriptor &desc, const sycl::device &syclDevice,
                const sycl::context &syclContext);

/**
 *  @brief   Allocate image memory based on image_descriptor
 *
 *  @param   desc The image descriptor
 *  @param   syclQueue The queue in which we create our memory handle
 *  @return  Memory handle to allocated memory on the device
 */
__SYCL_EXPORT image_mem_handle alloc_image_mem(const image_descriptor &desc,
                                               const sycl::queue &syclQueue);

/**
 *  @brief   [Deprecated] Free image memory
 *
 *  @param   handle Memory handle to allocated memory on the device
 *  @param   syclDevice The device in which we create our memory handle
 *  @param   syclContext The context in which we created our memory handle
 */
__SYCL_EXPORT_DEPRECATED("Distinct image frees are deprecated. "
                         "Instead use overload that accepts image_type.")
void free_image_mem(image_mem_handle handle, const sycl::device &syclDevice,
                    const sycl::context &syclContext);

/**
 *  @brief   [Deprecated] Free image memory
 *
 *  @param   handle Memory handle to allocated memory on the device
 *  @param   syclQueue The queue in which we create our memory handle
 */
__SYCL_EXPORT_DEPRECATED("Distinct image frees are deprecated. "
                         "Instead use overload that accepts image_type.")
void free_image_mem(image_mem_handle handle, const sycl::queue &syclQueue);

/**
 *  @brief   Free image memory
 *
 *  @param   handle Memory handle to allocated memory on the device
 *  @param   imageType Type of image memory to be freed
 *  @param   syclDevice The device in which we create our memory handle
 *  @param   syclContext The context in which we created our memory handle
 */
__SYCL_EXPORT void free_image_mem(image_mem_handle handle, image_type imageType,
                                  const sycl::device &syclDevice,
                                  const sycl::context &syclContext);

/**
 *  @brief   Free image memory
 *
 *  @param   handle Memory handle to allocated memory on the device
 *  @param   imageType Type of image memory to be freed
 *  @param   syclQueue The queue in which we create our memory handle
 */
__SYCL_EXPORT void free_image_mem(image_mem_handle handle, image_type imageType,
                                  const sycl::queue &syclQueue);

/**
 *  @brief   [Deprecated] Allocate mipmap memory based on image_descriptor
 *
 *  @param   desc The image descriptor
 *  @param   syclDevice The device in which we create our memory handle
 *  @param   syclContext The context in which we create our memory handle
 *  @return  Memory handle to allocated memory on the device
 */
__SYCL_EXPORT_DEPRECATED("Distinct mipmap allocs are deprecated. "
                         "Instead use alloc_image_mem().")
image_mem_handle alloc_mipmap_mem(const image_descriptor &desc,
                                  const sycl::device &syclDevice,
                                  const sycl::context &syclContext);

/**
 *  @brief   [Deprecated] Allocate mipmap memory based on image_descriptor
 *
 *  @param   desc The image descriptor
 *  @param   syclQueue The queue in which we create our memory handle
 *  @return  Memory handle to allocated memory on the device
 */
__SYCL_EXPORT_DEPRECATED("Distinct mipmap allocs are deprecated. "
                         "Instead use alloc_image_mem().")
image_mem_handle alloc_mipmap_mem(const image_descriptor &desc,
                                  const sycl::device &syclQueue);

/**
 *  @brief   [Deprecated] Free mipmap memory
 *
 *  @param   handle The mipmap memory handle
 *  @param   syclDevice The device in which we created our memory handle
 *  @param   syclContext The context in which we created our memory handle
 */
__SYCL_EXPORT_DEPRECATED(
    "Distinct mipmap frees are deprecated. "
    "Instead use free_image_mem() that accepts image_type.")
void free_mipmap_mem(image_mem_handle handle, const sycl::device &syclDevice,
                     const sycl::context &syclContext);

/**
 *  @brief   [Deprecated] Free mipmap memory
 *
 *  @param   handle The mipmap memory handle
 *  @param   syclQueue The queue in which we created our memory handle
 */
__SYCL_EXPORT_DEPRECATED(
    "Distinct mipmap frees are deprecated. "
    "Instead use free_image_mem() that accepts image_type.")
void free_mipmap_mem(image_mem_handle handle, const sycl::queue &syclQueue);

/**
 *  @brief   Retrieve the memory handle to an individual mipmap image
 *
 *  @param   mipMem The memory handle to the mipmapped array
 *  @param   level The requested level of the mipmap
 *  @param   syclDevice The device in which we created our memory handle
 *  @param   syclContext The context in which we created our memory handle
 *  @return  Memory handle to the individual mipmap image
 */
__SYCL_EXPORT image_mem_handle get_mip_level_mem_handle(
    const image_mem_handle mipMem, const unsigned int level,
    const sycl::device &syclDevice, const sycl::context &syclContext);

/**
 *  @brief   Retrieve the memory handle to an individual mipmap image
 *
 *  @param   mipMem The memory handle to the mipmapped array
 *  @param   level The requested level of the mipmap
 *  @param   syclQueue The queue in which we created our memory handle
 *  @return  Memory handle to the individual mipmap image
 */
__SYCL_EXPORT image_mem_handle get_mip_level_mem_handle(
    const image_mem_handle mipMem, const unsigned int level,
    const sycl::queue &syclQueue);

/**
 *  @brief   Import external memory taking an external memory handle (the type
 *           of which is dependent on the OS & external API) and return an
 *           interop memory handle
 *
 *  @tparam  ExternalMemHandleType Handle type describing external memory handle
 *  @param   externalMem External memory descriptor
 *  @param   syclDevice The device in which we create our interop memory
 *  @param   syclContext The context in which we create our interop memory
 *           handle
 *  @return  Interop memory handle to the external memory
 */
template <typename ExternalMemHandleType>
__SYCL_EXPORT interop_mem_handle import_external_memory(
    external_mem_descriptor<ExternalMemHandleType> externalMem,
    const sycl::device &syclDevice, const sycl::context &syclContext);

/**
 *  @brief   Import external memory taking an external memory handle (the type
 *           of which is dependent on the OS & external API) and return an
 *           interop memory handle
 *
 *  @tparam  ExternalMemHandleType Handle type describing external memory handle
 *  @param   externalMem External memory descriptor
 *  @param   syclQueue The queue in which we create our interop memory
 *           handle
 *  @return  Interop memory handle to the external memory
 */
template <typename ExternalMemHandleType>
__SYCL_EXPORT interop_mem_handle import_external_memory(
    external_mem_descriptor<ExternalMemHandleType> externalMem,
    const sycl::queue &syclQueue);

/**
 *  @brief   [Deprecated] Maps an interop memory handle to an image memory
 *           handle (which may have a device optimized memory layout)
 *
 *  @param   memHandle   Interop memory handle
 *  @param   desc        The image descriptor
 *  @param   syclDevice The device in which we create our image memory handle
 *  @param   syclContext The conext in which we create our image memory handle
 *  @return  Memory handle to externally allocated memory on the device
 */
__SYCL_EXPORT_DEPRECATED("map_external_memory_array is deprecated."
                         "use map_external_image_memory")
image_mem_handle map_external_memory_array(interop_mem_handle memHandle,
                                           const image_descriptor &desc,
                                           const sycl::device &syclDevice,
                                           const sycl::context &syclContext);

/**
 *  @brief   [Deprecated] Maps an interop memory handle to an image memory
 *           handle (which may have a device optimized memory layout)
 *
 *  @param   memHandle   Interop memory handle
 *  @param   desc        The image descriptor
 *  @param   syclQueue   The queue in which we create our image memory handle
 *  @return  Memory handle to externally allocated memory on the device
 */
__SYCL_EXPORT_DEPRECATED("map_external_memory_array is deprecated."
                         "use map_external_image_memory")
image_mem_handle map_external_memory_array(interop_mem_handle memHandle,
                                           const image_descriptor &desc,
                                           const sycl::queue &syclQueue);

/**
 *  @brief   Maps an interop memory handle to an image memory handle (which may
 *           have a device optimized memory layout)
 *
 *  @param   memHandle   Interop memory handle
 *  @param   desc        The image descriptor
 *  @param   syclDevice The device in which we create our image memory handle
 *  @param   syclContext The conext in which we create our image memory handle
 *  @return  Memory handle to externally allocated memory on the device
 */
__SYCL_EXPORT
image_mem_handle map_external_image_memory(interop_mem_handle memHandle,
                                           const image_descriptor &desc,
                                           const sycl::device &syclDevice,
                                           const sycl::context &syclContext);

/**
 *  @brief   Maps an interop memory handle to an image memory handle (which may
 *           have a device optimized memory layout)
 *
 *  @param   memHandle   Interop memory handle
 *  @param   desc        The image descriptor
 *  @param   syclQueue   The queue in which we create our image memory handle
 *  @return  Memory handle to externally allocated memory on the device
 */
__SYCL_EXPORT
image_mem_handle map_external_image_memory(interop_mem_handle memHandle,
                                           const image_descriptor &desc,
                                           const sycl::queue &syclQueue);

/**
 *  @brief   Import external semaphore taking an external semaphore handle (the
 *           type of which is dependent on the OS & external API)
 *
 *  @tparam  ExternalSemaphoreHandleType Handle type describing external
 *           semaphore handle
 *  @param   externalSemaphoreDesc External semaphore descriptor
 *  @param   syclDevice The device in which we create our interop semaphore
 *           handle
 *  @param   syclContext The context in which we create our interop semaphore
 *           handle
 *  @return  Interop semaphore handle to the external semaphore
 */
template <typename ExternalSemaphoreHandleType>
__SYCL_EXPORT interop_semaphore_handle import_external_semaphore(
    external_semaphore_descriptor<ExternalSemaphoreHandleType>
        externalSemaphoreDesc,
    const sycl::device &syclDevice, const sycl::context &syclContext);

/**
 *  @brief   Import external semaphore taking an external semaphore handle (the
 *           type of which is dependent on the OS & external API)
 *
 *  @tparam  ExternalSemaphoreHandleType Handle type describing external
 *           semaphore handle
 *  @param   externalSemaphoreDesc External semaphore descriptor
 *  @param   syclQueue The queue in which we create our interop semaphore
 *           handle
 *  @return  Interop semaphore handle to the external semaphore
 */
template <typename ExternalSemaphoreHandleType>
__SYCL_EXPORT interop_semaphore_handle import_external_semaphore(
    external_semaphore_descriptor<ExternalSemaphoreHandleType>
        externalSemaphoreDesc,
    const sycl::queue &syclQueue);

/**
 *  @brief   Destroy the external semaphore handle
 *
 *  @param   semaphoreHandle The interop semaphore handle to destroy
 *  @param   syclDevice The device in which the interop semaphore handle was
 *           created
 *  @param   syclContext The context in which the interop semaphore handle was
 *           created
 */
__SYCL_EXPORT void
destroy_external_semaphore(interop_semaphore_handle semaphoreHandle,
                           const sycl::device &syclDevice,
                           const sycl::context &syclContext);

/**
 *  @brief   Destroy the external semaphore handle
 *
 *  @param   semaphoreHandle The interop semaphore handle to destroy
 *  @param   syclQueue The queue in which the interop semaphore handle was
 *           created
 */
__SYCL_EXPORT void
destroy_external_semaphore(interop_semaphore_handle semaphoreHandle,
                           const sycl::queue &syclQueue);

/**
 *  @brief   Release external memory
 *
 *  @param   interopHandle The interop memory handle to release
 *  @param   syclDevice The device in which the interop memory handle was
 * created
 *  @param   syclContext The context in which the interop memory handle was
 * created
 */
__SYCL_EXPORT void release_external_memory(interop_mem_handle interopHandle,
                                           const sycl::device &syclDevice,
                                           const sycl::context &syclContext);

/**
 *  @brief   Release external memory
 *
 *  @param   interopHandle The interop memory handle to release
 *  @param   syclQueue The queue in which the interop memory handle was
 * created
 */
__SYCL_EXPORT void release_external_memory(interop_mem_handle interopHandle,
                                           const sycl::queue &syclQueue);

/**
 *  @brief   Create an image and return the device image handle
 *
 *  @param   memHandle Device memory handle wrapper for allocated image memory
 *  @param   desc The image descriptor
 *  @param   syclDevice The device in which we created our image handle
 *  @param   syclContext The context in which we create our image handle
 *  @return  Image handle to created image object on the device
 */
__SYCL_EXPORT unsampled_image_handle
create_image(image_mem &memHandle, const image_descriptor &desc,
             const sycl::device &syclDevice, const sycl::context &syclContext);

/**
 *  @brief   Create an image and return the device image handle
 *
 *  @param   memHandle Device memory handle wrapper for allocated image memory
 *  @param   desc The image descriptor
 *  @param   syclqueue The queue in which we created our image handle
 *  @return  Image handle to created image object on the device
 */
__SYCL_EXPORT unsampled_image_handle create_image(image_mem &memHandle,
                                                  const image_descriptor &desc,
                                                  const sycl::queue &syclQueue);

/**
 *  @brief   Create an image and return the device image handle
 *
 *  @param   memHandle Device memory handle for allocated image memory
 *  @param   desc The image descriptor
 *  @param   syclDevice The device in which we created our image handle
 *  @param   syclContext The context in which we create our image handle
 *  @return  Image handle to created image object on the device
 */
__SYCL_EXPORT unsampled_image_handle
create_image(image_mem_handle memHandle, const image_descriptor &desc,
             const sycl::device &syclDevice, const sycl::context &syclContext);

/**
 *  @brief   Create an image and return the device image handle
 *
 *  @param   memHandle Device memory handle for allocated image memory
 *  @param   desc The image descriptor
 *  @param   syclQueue The queue in which we created our image handle
 *  @return  Image handle to created image object on the device
 */
__SYCL_EXPORT unsampled_image_handle create_image(image_mem_handle memHandle,
                                                  const image_descriptor &desc,
                                                  const sycl::queue &syclQueue);

/**
 *  @brief   Create a sampled image and return the device image handle
 *
 *  @param   imgMem Device memory pointer to allocated image memory
 *  @param   pitch The allocation pitch value
 *  @param   sampler bindless image sampler to sample the image
 *  @param   desc The image descriptor
 *  @param   syclDevice The device in which we create our image handle
 *  @param   syclContext The context in which we create our image handle
 *  @return  Image handle to created image object on the device
 */
__SYCL_EXPORT sampled_image_handle
create_image(void *imgMem, size_t pitch, const bindless_image_sampler &sampler,
             const image_descriptor &desc, const sycl::device &syclDevice,
             const sycl::context &syclContext);

/**
 *  @brief   Create a sampled image and return the device image handle
 *
 *  @param   imgMem Device memory pointer to allocated image memory
 *  @param   pitch The allocation pitch value
 *  @param   sampler bindless image sampler used to sample the image
 *  @param   desc The image descriptor
 *  @param   syclQueue The queue in which we create our image handle
 *  @return  Image handle to created image object on the device
 */
__SYCL_EXPORT sampled_image_handle
create_image(void *imgMem, size_t pitch, const bindless_image_sampler &sampler,
             const image_descriptor &desc, const sycl::queue &syclQueue);

/**
 *  @brief   Create a sampled image and return the device image handle
 *
 *  @param   memHandle Device memory handle wrapper for allocated image memory
 *  @param   sampler bindless image sampler used to sample the image
 *  @param   desc The image descriptor
 *  @param   syclDevice The device in which we create our image handle
 *  @param   syclContext The context in which we create our image handle
 *  @return  Image handle to created image object on the device
 */
__SYCL_EXPORT sampled_image_handle
create_image(image_mem &memHandle, const bindless_image_sampler &sampler,
             const image_descriptor &desc, const sycl::device &syclDevice,
             const sycl::context &syclContext);

/**
 *  @brief   Create a sampled image and return the device image handle
 *
 *  @param   memHandle Device memory handle wrapper for allocated image memory
 *  @param   sampler bindless image sampler used to sample the image
 *  @param   desc The image descriptor
 *  @param   syclQueue The queue in which we create our image handle
 *  @return  Image handle to created image object on the device
 */
__SYCL_EXPORT sampled_image_handle
create_image(image_mem &memHandle, const bindless_image_sampler &sampler,
             const image_descriptor &desc, const sycl::queue &syclQueue);

/**
 *  @brief   Create a sampled image and return the device image handle
 *
 *  @param   memHandle Device memory handle for allocated image memory
 *  @param   sampler bindless image sampler used to sample the image
 *  @param   desc The image descriptor
 *  @param   syclDevice The device in which we create our image handle
 *  @param   syclContext The context in which we create our image handle
 *  @return  Image handle to created image object on the device
 */
__SYCL_EXPORT sampled_image_handle
create_image(image_mem_handle memHandle, const bindless_image_sampler &sampler,
             const image_descriptor &desc, const sycl::device &syclDevice,
             const sycl::context &syclContext);

/**
 *  @brief   Create a sampled image and return the device image handle
 *
 *  @param   memHandle Device memory handle for allocated image memory
 *  @param   sampler bindless image sampler used to sample the image
 *  @param   desc The image descriptor
 *  @param   syclQueue The queue in which we create our image handle
 *  @return  Image handle to created image object on the device
 */
__SYCL_EXPORT sampled_image_handle
create_image(image_mem_handle memHandle, const bindless_image_sampler &sampler,
             const image_descriptor &desc, const sycl::queue &syclQueue);

/**
 *  @brief   Destroy an unsampled image handle. Does not free memory backing the
 *           handle
 *
 *  @param   imageHandle The unsampled image handle to destroy
 *  @param   syclDevice The device in which we created our image handle
 *  @param   syclContext The context in which we created our image handle
 **/
__SYCL_EXPORT void destroy_image_handle(unsampled_image_handle &imageHandle,
                                        const sycl::device &syclDevice,
                                        const sycl::context &syclContext);

/**
 *  @brief   Destroy an unsampled image handle. Does not free memory backing the
 *           handle
 *
 *  @param   imageHandle The unsampled image handle to destroy
 *  @param   syclQueue The queue in which we created our image handle
 **/
__SYCL_EXPORT void destroy_image_handle(unsampled_image_handle &imageHandle,
                                        const sycl::queue &syclQueue);

/**
 *  @brief   Destroy a sampled image handle. Does not free memory backing the
 *           handle
 *
 *  @param   imageHandle The sampled image handle to destroy
 *  @param   syclDevice The device in which we created our image handle
 *  @param   syclContext The context in which we created our image handle
 **/
__SYCL_EXPORT void destroy_image_handle(sampled_image_handle &imageHandle,
                                        const sycl::device &syclDevice,
                                        const sycl::context &syclContext);

/**
 *  @brief   Destroy a sampled image handle. Does not free memory backing the
 *           handle
 *
 *  @param   imageHandle The sampled image handle to destroy
 *  @param   syclQueue The queue in which we created our image handle
 **/
__SYCL_EXPORT void destroy_image_handle(sampled_image_handle &imageHandle,
                                        const sycl::queue &syclQueue);

/**
 *  @brief   Allocate pitched USM image memory
 *
 *  @param   resultPitch The allocation pitch value
 *  @param   widthInBytes The width of the image in bytes
 *  @param   height The height of the image in elements
 *  @param   elementSizeBytes Number of bytes of a singular image element
 *  @param   syclQueue The queue
 *  @return  Generic pointer to allocated USM image memory
 */
__SYCL_EXPORT void *pitched_alloc_device(size_t *resultPitch,
                                         size_t widthInBytes, size_t height,
                                         unsigned int elementSizeBytes,
                                         const sycl::queue &syclQueue);

/**
 *  @brief   Allocate pitched USM image memory
 *
 *  @param   resultPitch The allocation pitch value
 *  @param   widthInBytes The width of the image in bytes
 *  @param   height The height of the image in elements
 *  @param   elementSizeBytes Number of bytes of a singular image element
 *  @param   syclDevice The device
 *  @param   syclContext The context
 *  @return  Generic pointer to allocated USM image memory
 */
__SYCL_EXPORT void *pitched_alloc_device(size_t *resultPitch,
                                         size_t widthInBytes, size_t height,
                                         unsigned int elementSizeBytes,
                                         const sycl::device &syclDevice,
                                         const sycl::context &syclContext);

/**
 *  @brief   Allocate pitched USM image memory
 *
 *  @param   resultPitch The allocation pitch value
 *  @param   desc The image descriptor
 *  @param   syclQueue The queue
 *  @return  Generic pointer to allocated USM image memory
 */
__SYCL_EXPORT void *pitched_alloc_device(size_t *resultPitch,
                                         const image_descriptor &desc,
                                         const sycl::queue &syclQueue);

/**
 *  @brief   Allocate pitched USM image memory
 *
 *  @param   resultPitch The allocation pitch value
 *  @param   desc The image descriptor
 *  @param   syclDevice The device
 *  @param   syclContext The context
 *  @return  Generic pointer to allocated USM image memory
 */
__SYCL_EXPORT void *pitched_alloc_device(size_t *resultPitch,
                                         const image_descriptor &desc,
                                         const sycl::device &syclDevice,
                                         const sycl::context &syclContext);

/**
 *  @brief   Get the range that describes the image's dimensions
 *
 *  @param   memHandle Memory handle to allocated memory on the device
 *  @param   syclDevice The device in which we created our image memory handle
 *  @param   syclContext The context in which we created our image memory handle
 *  @return  sycl range describing image's dimensions
 */
__SYCL_EXPORT sycl::range<3> get_image_range(const image_mem_handle memHandle,
                                             const sycl::device &syclDevice,
                                             const sycl::context &syclContext);

/**
 *  @brief   Get the range that describes the image's dimensions
 *
 *  @param   memHandle Memory handle to allocated memory on the device
 *  @param   syclQueue The queue in which we created our image memory handle
 *  @return  sycl range describing image's dimensions
 */
__SYCL_EXPORT sycl::range<3> get_image_range(const image_mem_handle memHandle,
                                             const sycl::queue &syclQueue);

/**
 *  @brief   Get the channel type that describes the image memory
 *
 *  @param   memHandle Memory handle to allocated memory on the device
 *  @param   syclDevice The device in which we created our image memory handle
 *  @param   syclContext The context in which we created our image memory handle
 *  @return  sycl image channel type that describes the image
 */
__SYCL_EXPORT sycl::image_channel_type
get_image_channel_type(const image_mem_handle memHandle,
                       const sycl::device &syclDevice,
                       const sycl::context &syclContext);

/**
 *  @brief   Get the channel type that describes the image memory
 *
 *  @param   memHandle Memory handle to allocated memory on the device
 *  @param   syclQueue The queue in which we created our image memory handle
 *  @return  sycl image channel type that describes the image
 */
__SYCL_EXPORT sycl::image_channel_type
get_image_channel_type(const image_mem_handle memHandle,
                       const sycl::queue &syclQueue);

/**
 *  @brief   Get the number of channels that describes the image memory
 *
 *  @param   memHandle Memory handle to allocated memory on the device
 *  @param   syclDevice The device in which we created our image memory handle
 *  @param   syclContext The context in which we created our image memory handle
 *  @return  The number of channels describing the image
 */
__SYCL_EXPORT unsigned int
get_image_num_channels(const image_mem_handle memHandle,
                       const sycl::device &syclDevice,
                       const sycl::context &syclContext);

/**
 *  @brief   Get the number of channels that describes the image memory
 *
 *  @param   memHandle Memory handle to allocated memory on the device
 *  @param   syclQueue The queue in which we created our image memory handle
 *  @return  The number of channels describing the image
 */
__SYCL_EXPORT unsigned int
get_image_num_channels(const image_mem_handle memHandle,
                       const sycl::queue &syclQueue);

namespace detail {

// is sycl::vec
template <typename T> struct is_vec { static constexpr bool value = false; };
template <typename T, int N> struct is_vec<sycl::vec<T, N>> {
  static constexpr bool value = true;
};
template <typename T> inline constexpr bool is_vec_v = is_vec<T>::value;

// Get the number of coordinates
template <typename CoordT> constexpr size_t coord_size() {
  if constexpr (std::is_scalar_v<CoordT>) {
    return 1;
  } else {
    return CoordT::size();
  }
}

// bit_cast Color to a type the backend is known to accept
template <typename DataT> constexpr auto convert_color(DataT Color) {
  constexpr size_t dataSize = sizeof(DataT);
  static_assert(
      dataSize == 1 || dataSize == 2 || dataSize == 4 || dataSize == 8 ||
          dataSize == 16,
      "Expected input data type to be of size 1, 2, 4, 8, or 16 bytes.");

  if constexpr (dataSize == 1) {
    return sycl::bit_cast<uint8_t>(Color);
  } else if constexpr (dataSize == 2) {
    return sycl::bit_cast<uint16_t>(Color);
  } else if constexpr (dataSize == 4) {
    return sycl::bit_cast<uint32_t>(Color);
  } else if constexpr (dataSize == 8) {
    return sycl::bit_cast<sycl::vec<uint32_t, 2>>(Color);
  } else { // dataSize == 16
    return sycl::bit_cast<sycl::vec<uint32_t, 4>>(Color);
  }
}

// assert coords or elements of coords is of an integer type
template <typename CoordT> constexpr void assert_unsampled_coords() {
  if constexpr (std::is_scalar_v<CoordT>) {
    static_assert(std::is_same_v<CoordT, int>,
                  "Expected integer coordinate data type");
  } else {
    static_assert(is_vec_v<CoordT>, "Expected sycl::vec coordinates");
    static_assert(std::is_same_v<typename CoordT::element_type, int>,
                  "Expected integer coordinates data type");
  }
}

template <typename CoordT> constexpr bool are_floating_coords() {
  if constexpr (is_vec_v<CoordT>) {
    return std::is_same_v<typename CoordT::element_type, float>;
  } else {
    return std::is_same_v<CoordT, float>;
  }
}

template <typename CoordT> constexpr bool are_integer_coords() {
  if constexpr (is_vec_v<CoordT>) {
    return std::is_same_v<typename CoordT::element_type, int>;
  } else {
    return std::is_same_v<CoordT, int>;
  }
}

template <typename CoordT> constexpr void assert_coords_type() {
  static_assert(are_floating_coords<CoordT>() || are_integer_coords<CoordT>(),
                "Expected coordinates to be of `float` or `int` type, or "
                "vectors of these types.");
}

// assert coords or elements of coords is of a float type
template <typename CoordT> constexpr void assert_sample_coords() {
  if constexpr (std::is_scalar_v<CoordT>) {
    static_assert(std::is_same_v<CoordT, float>,
                  "Expected float coordinate data type");
  } else {
    static_assert(is_vec_v<CoordT>, "Expected sycl::vec coordinates");
    static_assert(std::is_same_v<typename CoordT::element_type, float>,
                  "Expected float coordinates data type");
  }
}

// assert coords or elements of coords is of a int type
template <typename CoordT> constexpr void assert_fetch_coords() {
  if constexpr (std::is_scalar_v<CoordT>) {
    static_assert(std::is_same_v<CoordT, int>,
                  "Expected int coordinate data type");
  } else {
    static_assert(is_vec_v<CoordT>, "Expected sycl::vec coordinates");
    static_assert(std::is_same_v<typename CoordT::element_type, int>,
                  "Expected int coordinates data type");
  }
}

template <typename DataT> constexpr bool is_data_size_valid() {
  return (sizeof(DataT) == 1) || (sizeof(DataT) == 2) || (sizeof(DataT) == 4) ||
         (sizeof(DataT) == 8) || (sizeof(DataT) == 16);
}

template <typename DataT> constexpr bool is_recognized_standard_type() {
  return is_data_size_valid<DataT>() &&
         (is_vec_v<DataT> || std::is_scalar_v<DataT> ||
          std::is_floating_point_v<DataT> || std::is_same_v<DataT, sycl::half>);
}

#ifdef __SYCL_DEVICE_ONLY__

// Macros are required because it is not legal for a function to return
// a variable of type 'opencl_image_type'.
#if defined(__NVPTX__)
#define CONVERT_HANDLE_TO_IMAGE(raw_handle, ImageType) raw_handle
#elif defined(__SPIR__)
#define CONVERT_HANDLE_TO_IMAGE(raw_handle, ImageType)                         \
  __spirv_ConvertHandleToImageINTEL<ImageType>(raw_handle)
#else
#define CONVERT_HANDLE_TO_IMAGE(raw_handle, ImageType) raw_handle
#endif

#if defined(__NVPTX__)
#define CONVERT_HANDLE_TO_SAMPLED_IMAGE(raw_handle, ImageType) raw_handle
#elif defined(__SPIR__)
#define CONVERT_HANDLE_TO_SAMPLED_IMAGE(raw_handle, ImageType)                 \
  __spirv_ConvertHandleToSampledImageINTEL<                                    \
      typename sycl::detail::sampled_opencl_image_type<ImageType>::type>(      \
      raw_handle)
#else
#define CONVERT_HANDLE_TO_SAMPLED_IMAGE(raw_handle, ImageType) raw_handle
#endif

#if defined(__NVPTX__)
#define FETCH_UNSAMPLED_IMAGE(DataT, raw_handle, coords)                       \
  __invoke__ImageFetch<DataT>(raw_handle, coords)
#elif defined(__SPIR__)
#define FETCH_UNSAMPLED_IMAGE(DataT, raw_handle, coords)                       \
  __invoke__ImageRead<DataT>(raw_handle, coords)
#else
#define FETCH_UNSAMPLED_IMAGE(DataT, raw_handle, coords)                       \
  __invoke__ImageFetch<DataT>(raw_handle, coords)
#endif

#endif

} // namespace detail

/**
 *  @brief   Fetch data from an unsampled image using its handle
 *
 *  @tparam  DataT The return type
 *  @tparam  HintT A hint type that can be used to select for a specialized
 *           backend intrinsic when a user-defined type is passed as `DataT`.
 *           HintT should be a `sycl::vec` type, `sycl::half` type, or POD type.
 *           HintT must also have the same size as DataT.
 *  @tparam  CoordT The input coordinate type. e.g. int, int2, or int3 for
 *           1D, 2D, and 3D, respectively
 *  @param   imageHandle The image handle
 *  @param   coords The coordinates at which to fetch image data
 *  @return  Image data
 *
 *  __NVPTX__: Name mangling info
 *             Cuda surfaces require integer coords (by bytes)
 *             Cuda textures require float coords (by element or normalized)
 *             for sampling, and integer coords (by bytes) for fetching
 *             The name mangling should therefore not interfere with one
 *             another
 */
template <typename DataT, typename HintT = DataT, typename CoordT>
DataT fetch_image(const unsampled_image_handle &imageHandle [[maybe_unused]],
                  const CoordT &coords [[maybe_unused]]) {
  detail::assert_fetch_coords<CoordT>();
  constexpr size_t coordSize = detail::coord_size<CoordT>();
  static_assert(coordSize == 1 || coordSize == 2 || coordSize == 3,
                "Expected input coordinate to be have 1, 2, or 3 components "
                "for 1D, 2D and 3D images, respectively.");

#ifdef __SYCL_DEVICE_ONLY__
  if constexpr (detail::is_recognized_standard_type<DataT>()) {
    return FETCH_UNSAMPLED_IMAGE(
        DataT,
        CONVERT_HANDLE_TO_IMAGE(imageHandle.raw_handle,
                                OCLImageTyRead<coordSize>),
        coords);

  } else {
    static_assert(sizeof(HintT) == sizeof(DataT),
                  "When trying to read a user-defined type, HintT must be of "
                  "the same size as the user-defined DataT.");
    static_assert(detail::is_recognized_standard_type<HintT>(),
                  "HintT must always be a recognized standard type");
    return sycl::bit_cast<DataT>(FETCH_UNSAMPLED_IMAGE(
        HintT,
        CONVERT_HANDLE_TO_IMAGE(imageHandle.raw_handle,
                                OCLImageTyRead<coordSize>),
        coords));
  }
#else
  assert(false); // Bindless images not yet implemented on host
#endif
}

/**
 *  @brief   [Deprecated] Read an unsampled image using its handle
 *
 *  @tparam  DataT The return type
 *  @tparam  HintT A hint type that can be used to select for a specialized
 *           backend intrinsic when a user-defined type is passed as `DataT`.
 *           HintT should be a `sycl::vec` type, `sycl::half` type, or POD type.
 *           HintT must also have the same size as DataT.
 *  @tparam  CoordT The input coordinate type. e.g. int, int2, or int3 for
 *           1D, 2D, and 3D, respectively
 *  @param   imageHandle The image handle
 *  @param   coords The coordinates at which to fetch image data
 *  @return  Image data
 *
 *  __NVPTX__: Name mangling info
 *             Cuda surfaces require integer coords (by bytes)
 *             Cuda textures require float coords (by element or normalized)
 *             for sampling, and integer coords (by bytes) for fetching
 *             The name mangling should therefore not interfere with one
 *             another
 */
template <typename DataT, typename HintT = DataT, typename CoordT>
__SYCL_DEPRECATED("read_image for standard unsampled images is deprecated. "
                  "Instead use fetch_image.")
DataT read_image(const unsampled_image_handle &imageHandle [[maybe_unused]],
                 const CoordT &coords [[maybe_unused]]) {
  return fetch_image<DataT>(imageHandle, coords);
}

/**
 *  @brief   Fetch data from a sampled image using its handle
 *
 *  @tparam  DataT The return type
 *  @tparam  HintT A hint type that can be used to select for a specialized
 *           backend intrinsic when a user-defined type is passed as `DataT`.
 *           HintT should be a `sycl::vec` type, `sycl::half` type, or POD type.
 *           HintT must also have the same size as DataT.
 *  @tparam  CoordT The input coordinate type. e.g. int, int2, or int3 for
 *           1D, 2D, and 3D, respectively
 *  @param   imageHandle The image handle
 *  @param   coords The coordinates at which to fetch image data
 *  @return  Fetched image data
 *
 *  __NVPTX__: Name mangling info
 *             Cuda surfaces require integer coords (by bytes)
 *             Cuda textures require float coords (by element or normalized)
 *             for sampling, and integer coords (by bytes) for fetching
 *             The name mangling should therefore not interfere with one
 *             another
 */
template <typename DataT, typename HintT = DataT, typename CoordT>
DataT fetch_image(const sampled_image_handle &imageHandle [[maybe_unused]],
                  const CoordT &coords [[maybe_unused]]) {
  detail::assert_fetch_coords<CoordT>();
  constexpr size_t coordSize = detail::coord_size<CoordT>();
  static_assert(coordSize == 1 || coordSize == 2 || coordSize == 3,
                "Expected input coordinate to be have 1, 2, or 3 components "
                "for 1D, 2D and 3D images, respectively.");
  static_assert(sizeof(HintT) == sizeof(DataT),
                "When trying to read a user-defined type, HintT must be of "
                "the same size as the user-defined DataT.");
  static_assert(detail::is_recognized_standard_type<HintT>(),
                "HintT must always be a recognized standard type");

#ifdef __SYCL_DEVICE_ONLY__
  if constexpr (detail::is_recognized_standard_type<DataT>()) {
    return __invoke__SampledImageFetch<DataT>(
        CONVERT_HANDLE_TO_SAMPLED_IMAGE(imageHandle.raw_handle,
                                        OCLImageTyRead<coordSize>),
        coords);
  } else {
    return sycl::bit_cast<DataT>(__invoke__SampledImageFetch<HintT>(
        CONVERT_HANDLE_TO_SAMPLED_IMAGE(imageHandle.raw_handle,
                                        OCLImageTyRead<coordSize>),
        coords));
  }
#else
  assert(false); // Bindless images not yet implemented on host.
#endif
}

/**
 *  @brief   Sample data from a sampled image using its handle
 *
 *  @tparam  DataT The return type
 *  @tparam  HintT A hint type that can be used to select for a specialized
 *           backend intrinsic when a user-defined type is passed as `DataT`.
 *           HintT should be a `sycl::vec` type, `sycl::half` type, or POD type.
 *           HintT must also have the same size as DataT.
 *  @tparam  CoordT The input coordinate type. e.g. float, float2, or float3 for
 *           1D, 2D, and 3D, respectively
 *  @param   imageHandle The image handle
 *  @param   coords The coordinates at which to sample image data
 *  @return  Sampled image data
 *
 *  __NVPTX__: Name mangling info
 *             Cuda surfaces require integer coords (by bytes)
 *             Cuda textures require float coords (by element or normalized)
 *             for sampling, and integer coords (by bytes) for fetching
 *             The name mangling should therefore not interfere with one
 *             another
 */
template <typename DataT, typename HintT = DataT, typename CoordT>
DataT sample_image(const sampled_image_handle &imageHandle [[maybe_unused]],
                   const CoordT &coords [[maybe_unused]]) {
  detail::assert_sample_coords<CoordT>();
  constexpr size_t coordSize = detail::coord_size<CoordT>();
  static_assert(coordSize == 1 || coordSize == 2 || coordSize == 3,
                "Expected input coordinate to be have 1, 2, or 3 components "
                "for 1D, 2D and 3D images, respectively.");
  static_assert(sizeof(HintT) == sizeof(DataT),
                "When trying to read a user-defined type, HintT must be of "
                "the same size as the user-defined DataT.");
  static_assert(detail::is_recognized_standard_type<HintT>(),
                "HintT must always be a recognized standard type");

#ifdef __SYCL_DEVICE_ONLY__
  if constexpr (detail::is_recognized_standard_type<DataT>()) {
    return __invoke__ImageRead<DataT>(
        CONVERT_HANDLE_TO_SAMPLED_IMAGE(imageHandle.raw_handle,
                                        OCLImageTyRead<coordSize>),
        coords);
  } else {
    return sycl::bit_cast<DataT>(__invoke__ImageRead<HintT>(
        CONVERT_HANDLE_TO_SAMPLED_IMAGE(imageHandle.raw_handle,
                                        OCLImageTyRead<coordSize>),
        coords));
  }
#else
  assert(false); // Bindless images not yet implemented on host.
#endif
}

/**
 *  @brief   [Deprecated] Read a sampled image using its handle
 *
 *  @tparam  DataT The return type
 *  @tparam  HintT A hint type that can be used to select for a specialized
 *           backend intrinsic when a user-defined type is passed as `DataT`.
 *           HintT should be a `sycl::vec` type, `sycl::half` type, or POD type.
 *           HintT must also have the same size as DataT.
 *  @tparam  CoordT The input coordinate type. e.g. float, float2, or float3 for
 *           1D, 2D, and 3D, respectively
 *  @param   imageHandle The image handle
 *  @param   coords The coordinates at which to sample image data
 *  @return  Sampled image data
 *
 *  __NVPTX__: Name mangling info
 *             Cuda surfaces require integer coords (by bytes)
 *             Cuda textures require float coords (by element or normalized)
 *             for sampling, and integer coords (by bytes) for fetching
 *             The name mangling should therefore not interfere with one
 *             another
 */
template <typename DataT, typename HintT = DataT, typename CoordT>
__SYCL_DEPRECATED("read_image for standard sampled images is deprecated. "
                  "Instead use sample_image with floating point coordinates or "
                  "fetch_image with integer coordinates.")
DataT read_image(const sampled_image_handle &imageHandle [[maybe_unused]],
                 const CoordT &coords [[maybe_unused]]) {
  detail::assert_coords_type<CoordT>();
  if constexpr (detail::are_floating_coords<CoordT>()) {
    return sample_image<DataT>(imageHandle, coords);
  } else if constexpr (detail::are_integer_coords<CoordT>()) {
    return fetch_image<DataT>(imageHandle, coords);
  }
}

/**
 *  @brief   Sample a mipmap image using its handle with LOD filtering
 *
 *  @tparam  DataT The return type
 *  @tparam  HintT A hint type that can be used to select for a specialized
 *           backend intrinsic when a user-defined type is passed as `DataT`.
 *           HintT should be a `sycl::vec` type, `sycl::half` type, or POD type.
 *           HintT must also have the same size as DataT.
 *  @tparam  CoordT The input coordinate type. e.g. float, float2, or float3 for
 *           1D, 2D, and 3D, respectively
 *  @param   imageHandle The mipmap image handle
 *  @param   coords The coordinates at which to sample mipmap image data
 *  @param   level The mipmap level at which to sample
 *  @return  Mipmap image data with LOD filtering
 */
template <typename DataT, typename HintT = DataT, typename CoordT>
DataT sample_mipmap(const sampled_image_handle &imageHandle [[maybe_unused]],
                    const CoordT &coords [[maybe_unused]],
                    const float level [[maybe_unused]]) {
  detail::assert_sample_coords<CoordT>();
  constexpr size_t coordSize = detail::coord_size<CoordT>();
  static_assert(coordSize == 1 || coordSize == 2 || coordSize == 3,
                "Expected input coordinate to be have 1, 2, or 3 components "
                "for 1D, 2D and 3D images, respectively.");

#ifdef __SYCL_DEVICE_ONLY__
  if constexpr (detail::is_recognized_standard_type<DataT>()) {
    return __invoke__ImageReadLod<DataT>(
        CONVERT_HANDLE_TO_SAMPLED_IMAGE(imageHandle.raw_handle,
                                        OCLImageTyRead<coordSize>),
        coords, level);
  } else {
    static_assert(sizeof(HintT) == sizeof(DataT),
                  "When trying to read a user-defined type, HintT must be of "
                  "the same size as the user-defined DataT.");
    static_assert(detail::is_recognized_standard_type<HintT>(),
                  "HintT must always be a recognized standard type");
    return sycl::bit_cast<DataT>(__invoke__ImageReadLod<HintT>(
        CONVERT_HANDLE_TO_SAMPLED_IMAGE(imageHandle.raw_handle,
                                        OCLImageTyRead<coordSize>),
        coords, level));
  }
#else
  assert(false); // Bindless images not yet implemented on host
#endif
}

/**
 *  @brief   Sample a mipmap image using its handle with anisotropic filtering
 *
 *  @tparam  DataT The return type
 *  @tparam  HintT A hint type that can be used to select for a specialized
 *           backend intrinsic when a user-defined type is passed as `DataT`.
 *           HintT should be a `sycl::vec` type, `sycl::half` type, or POD type.
 *           HintT must also have the same size as DataT.
 *  @tparam  CoordT The input coordinate type. e.g. float, float2, or float3 for
 *           1D, 2D, and 3D, respectively
 *  @param   imageHandle The mipmap image handle
 *  @param   coords The coordinates at which to sample mipmap image data
 *  @param   dX Screen space gradient in the x dimension
 *  @param   dY Screen space gradient in the y dimension
 *  @return  Mipmap image data with anisotropic filtering
 */
template <typename DataT, typename HintT = DataT, typename CoordT>
DataT sample_mipmap(const sampled_image_handle &imageHandle [[maybe_unused]],
                    const CoordT &coords [[maybe_unused]],
                    const CoordT &dX [[maybe_unused]],
                    const CoordT &dY [[maybe_unused]]) {
  detail::assert_sample_coords<CoordT>();
  constexpr size_t coordSize = detail::coord_size<CoordT>();
  static_assert(coordSize == 1 || coordSize == 2 || coordSize == 3,
                "Expected input coordinates and gradients to have 1, 2, or 3 "
                "components for 1D, 2D, and 3D images, respectively.");

#ifdef __SYCL_DEVICE_ONLY__
  if constexpr (detail::is_recognized_standard_type<DataT>()) {
    return __invoke__ImageReadGrad<DataT>(
        CONVERT_HANDLE_TO_SAMPLED_IMAGE(imageHandle.raw_handle,
                                        OCLImageTyRead<coordSize>),
        coords, dX, dY);
  } else {
    static_assert(sizeof(HintT) == sizeof(DataT),
                  "When trying to read a user-defined type, HintT must be of "
                  "the same size as the user-defined DataT.");
    static_assert(detail::is_recognized_standard_type<HintT>(),
                  "HintT must always be a recognized standard type");
    return sycl::bit_cast<DataT>(__invoke__ImageReadGrad<HintT>(
        CONVERT_HANDLE_TO_SAMPLED_IMAGE(imageHandle.raw_handle,
                                        OCLImageTyRead<coordSize>),
        coords, dX, dY));
  }
#else
  assert(false); // Bindless images not yet implemented on host
#endif
}

/**
 *  @brief   [Deprecated] Read a mipmap image using its handle with LOD
 *           filtering
 *
 *  @tparam  DataT The return type
 *  @tparam  HintT A hint type that can be used to select for a specialized
 *           backend intrinsic when a user-defined type is passed as `DataT`.
 *           HintT should be a `sycl::vec` type, `sycl::half` type, or POD type.
 *           HintT must also have the same size as DataT.
 *  @tparam  CoordT The input coordinate type. e.g. float, float2, or float3 for
 *           1D, 2D, and 3D, respectively
 *  @param   imageHandle The mipmap image handle
 *  @param   coords The coordinates at which to sample mipmap image data
 *  @param   level The mipmap level at which to sample
 *  @return  Mipmap image data with LOD filtering
 */
template <typename DataT, typename HintT = DataT, typename CoordT>
__SYCL_DEPRECATED("read_mipmap has been deprecated. "
                  "Instead use sample_mipmap.")
DataT read_mipmap(const sampled_image_handle &imageHandle [[maybe_unused]],
                  const CoordT &coords [[maybe_unused]],
                  const float level [[maybe_unused]]) {
  return sample_mipmap<DataT>(imageHandle, coords, level);
}

/**
 *  @brief   [Deprecated] Read a mipmap image using its handle with anisotropic
 *           filtering
 *
 *  @tparam  DataT The return type
 *  @tparam  HintT A hint type that can be used to select for a specialized
 *           backend intrinsic when a user-defined type is passed as `DataT`.
 *           HintT should be a `sycl::vec` type, `sycl::half` type, or POD type.
 *           HintT must also have the same size as DataT.
 *  @tparam  CoordT The input coordinate type. e.g. float, float2, or float3 for
 *           1D, 2D, and 3D, respectively
 *  @param   imageHandle The mipmap image handle
 *  @param   coords The coordinates at which to sample mipmap image data
 *  @param   dX Screen space gradient in the x dimension
 *  @param   dY Screen space gradient in the y dimension
 *  @return  Mipmap image data with anisotropic filtering
 */
template <typename DataT, typename HintT = DataT, typename CoordT>
__SYCL_DEPRECATED("read_mipmap has been deprecated. "
                  "Instead use sample_mipmap.")
DataT read_mipmap(const sampled_image_handle &imageHandle [[maybe_unused]],
                  const CoordT &coords [[maybe_unused]],
                  const CoordT &dX [[maybe_unused]],
                  const CoordT &dY [[maybe_unused]]) {
  return sample_mipmap<DataT>(imageHandle, coords, dX, dY);
}

/**
 *  @brief   [Deprecated] Read a mipmap image using its handle with LOD
 *           filtering
 *
 *  @tparam  DataT The return type
 *  @tparam  HintT A hint type that can be used to select for a specialized
 *           backend intrinsic when a user-defined type is passed as `DataT`.
 *           HintT should be a `sycl::vec` type, `sycl::half` type, or POD type.
 *           HintT must also have the same size as DataT.
 *  @tparam  CoordT The input coordinate type. e.g. float, float2, or float3 for
 *           1D, 2D, and 3D, respectively
 *  @param   imageHandle The mipmap image handle
 *  @param   coords The coordinates at which to sample mipmap image data
 *  @param   level The mipmap level at which to sample
 *  @return  Mipmap image data with LOD filtering
 */
template <typename DataT, typename HintT = DataT, typename CoordT>
__SYCL_DEPRECATED("read_image for mipmaps is deprecated. "
                  "Instead use sample_mipmap.")
DataT read_image(const sampled_image_handle &imageHandle [[maybe_unused]],
                 const CoordT &coords [[maybe_unused]],
                 const float level [[maybe_unused]]) {
  return sample_mipmap<DataT>(imageHandle, coords, level);
}

/**
 *  @brief   [Deprecated] Read a mipmap image using its handle with anisotropic
 *           filtering
 *
 *  @tparam  DataT The return type
 *  @tparam  HintT A hint type that can be used to select for a specialized
 *           backend intrinsic when a user-defined type is passed as `DataT`.
 *           HintT should be a `sycl::vec` type, `sycl::half` type, or POD type.
 *           HintT must also have the same size as DataT.
 *  @tparam  CoordT The input coordinate type. e.g. float, float2, or float3 for
 *           1D, 2D, and 3D, respectively
 *  @param   imageHandle The mipmap image handle
 *  @param   coords The coordinates at which to fetch mipmap image data
 *  @param   dX Screen space gradient in the x dimension
 *  @param   dY Screen space gradient in the y dimension
 *  @return  Mipmap image data with anisotropic filtering
 */
template <typename DataT, typename HintT = DataT, typename CoordT>
__SYCL_DEPRECATED("read_image for mipmaps is deprecated. "
                  "Instead use sample_mipmap.")
DataT read_image(const sampled_image_handle &imageHandle [[maybe_unused]],
                 const CoordT &coords [[maybe_unused]],
                 const CoordT &dX [[maybe_unused]],
                 const CoordT &dY [[maybe_unused]]) {
  return sample_mipmap<DataT>(imageHandle, coords, dX, dY);
}

/**
 *  @brief   Fetch data from an unsampled image array using its handle
 *
 *  @tparam  DataT The return type
 *  @tparam  HintT A hint type that can be used to select for a specialized
 *           backend intrinsic when a user-defined type is passed as `DataT`.
 *           HintT should be a `sycl::vec` type, `sycl::half` type, or POD type.
 *           HintT must also have the same size as DataT.
 *  @tparam  CoordT The input coordinate type. e.g. int or int2 for 1D or 2D,
 *           respectively
 *  @param   imageHandle The image handle
 *  @param   coords The coordinates at which to fetch image data
 *  @param   arrayLayer The image array layer at which to fetch
 *  @return  Image data
 *
 *  __NVPTX__: Name mangling info
 *             Cuda surfaces require integer coords (by bytes)
 *             Cuda textures require float coords (by element or normalized)
 *             The name mangling should therefore not interfere with one
 *             another
 */
template <typename DataT, typename HintT = DataT, typename CoordT>
DataT fetch_image_array(const unsampled_image_handle &imageHandle
                        [[maybe_unused]],
                        const CoordT &coords [[maybe_unused]],
                        const int arrayLayer [[maybe_unused]]) {
  detail::assert_unsampled_coords<CoordT>();
  constexpr size_t coordSize = detail::coord_size<CoordT>();
  static_assert(coordSize == 1 || coordSize == 2,
                "Expected input coordinate to be have 1 or 2 components for 1D "
                "and 2D images respectively.");

#ifdef __SYCL_DEVICE_ONLY__
  if constexpr (detail::is_recognized_standard_type<DataT>()) {
    return __invoke__ImageArrayFetch<DataT>(
        CONVERT_HANDLE_TO_IMAGE(imageHandle.raw_handle,
                                OCLImageTyRead<coordSize>),
        coords, arrayLayer);
  } else {
    static_assert(sizeof(HintT) == sizeof(DataT),
                  "When trying to fetch a user-defined type, HintT must be of "
                  "the same size as the user-defined DataT.");
    static_assert(detail::is_recognized_standard_type<HintT>(),
                  "HintT must always be a recognized standard type");
    return sycl::bit_cast<DataT>(__invoke__ImageArrayFetch<HintT>(
        CONVERT_HANDLE_TO_IMAGE(imageHandle.raw_handle,
                                OCLImageTyRead<coordSize>),
        coords, arrayLayer));
  }
#else
  assert(false); // Bindless images not yet implemented on host.
#endif
}

/**
 *  @brief   Fetch data from an unsampled cubemap image using its handle
 *
 *  @tparam  DataT The return type
 *  @tparam  HintT A hint type that can be used to select for a specialized
 *           backend intrinsic when a user-defined type is passed as `DataT`.
 *           HintT should be a `sycl::vec` type, `sycl::half` type, or POD type.
 *           HintT must also have the same size as DataT.
 *
 *  @param   imageHandle The image handle
 *  @param   coords The coordinates at which to fetch image data (int2 only)
 *  @param   face The cubemap face at which to fetch
 *  @return  Image data
 */
template <typename DataT, typename HintT = DataT>
DataT fetch_cubemap(const unsampled_image_handle &imageHandle,
                    const int2 &coords, const unsigned int face) {
  return fetch_image_array<DataT, HintT>(imageHandle, coords, face);
}

/**
 *  @brief   Sample a cubemap image using its handle
 *
 *  @tparam  DataT The return type
 *  @tparam  HintT A hint type that can be used to select for a specialized
 *           backend intrinsic when a user-defined type is passed as `DataT`.
 *           HintT should be a `sycl::vec` type, `sycl::half` type, or POD type.
 *           HintT must also have the same size as DataT.
 *
 *  @param   imageHandle The image handle
 *  @param   dirVec The direction vector at which to sample image data (float3
 *           only)
 *  @return  Image data
 */
template <typename DataT, typename HintT = DataT>
DataT sample_cubemap(const sampled_image_handle &imageHandle [[maybe_unused]],
                     const sycl::float3 &dirVec [[maybe_unused]]) {
  [[maybe_unused]] constexpr size_t NDims = 2;

#ifdef __SYCL_DEVICE_ONLY__
  if constexpr (detail::is_recognized_standard_type<DataT>()) {
    return __invoke__ImageReadCubemap<DataT, uint64_t>(
        CONVERT_HANDLE_TO_SAMPLED_IMAGE(imageHandle.raw_handle,
                                        OCLImageTyRead<NDims>),
        dirVec);
  } else {
    static_assert(sizeof(HintT) == sizeof(DataT),
                  "When trying to read a user-defined type, HintT must be of "
                  "the same size as the user-defined DataT.");
    static_assert(detail::is_recognized_standard_type<HintT>(),
                  "HintT must always be a recognized standard type");
<<<<<<< HEAD
    return sycl::bit_cast<DataT>(__invoke__ImageReadCubemap<DataT, uint64_t>(
        CONVERT_HANDLE_TO_SAMPLED_IMAGE(imageHandle.raw_handle,
                                        OCLImageTyRead<NDims>),
        dirVec));
=======
    return sycl::bit_cast<DataT>(__invoke__ImageReadCubemap<HintT, uint64_t>(
        imageHandle.raw_handle, dirVec));
>>>>>>> d1769272
  }
#else
  assert(false); // Bindless images not yet implemented on host
#endif
}

/**
 *  @brief   Write to an unsampled image using its handle
 *
 *  @tparam  DataT The data type to write
 *  @tparam  CoordT The input coordinate type. e.g. int, int2, or int3 for
 *           1D, 2D, and 3D, respectively
 *  @param   imageHandle The image handle
 *  @param   coords The coordinates at which to write image data
 *  @param   color The data to write
 */
template <typename DataT, typename CoordT>
void write_image(unsampled_image_handle imageHandle [[maybe_unused]],
                 const CoordT &coords [[maybe_unused]],
                 const DataT &color [[maybe_unused]]) {
  detail::assert_unsampled_coords<CoordT>();
  constexpr size_t coordSize = detail::coord_size<CoordT>();
  static_assert(coordSize == 1 || coordSize == 2 || coordSize == 3,
                "Expected input coordinate to be have 1, 2, or 3 components "
                "for 1D, 2D and 3D images, respectively.");

#ifdef __SYCL_DEVICE_ONLY__
  if constexpr (detail::is_recognized_standard_type<DataT>()) {
    __invoke__ImageWrite(CONVERT_HANDLE_TO_IMAGE(imageHandle.raw_handle,
                                                 OCLImageTyWrite<coordSize>),
                         coords, color);
  } else {
    // Convert DataT to a supported backend write type when user-defined type is
    // passed
    __invoke__ImageWrite(CONVERT_HANDLE_TO_IMAGE(imageHandle.raw_handle,
                                                 OCLImageTyWrite<coordSize>),
                         coords, detail::convert_color(color));
  }
#else
  assert(false); // Bindless images not yet implemented on host
#endif
}

/**
 *  @brief   Write to an unsampled image array using its handle
 *
 *  @tparam  DataT The data type to write
 *  @tparam  CoordT The input coordinate type. e.g. int or int2 for 1D or 2D,
 *           respectively
 *  @param   imageHandle The image handle
 *  @param   coords The coordinates at which to write image data
 *  @param   arrayLayer The image array layer at which to write
 *  @param   color The data to write
 */
template <typename DataT, typename CoordT>
void write_image_array(unsampled_image_handle imageHandle [[maybe_unused]],
                       const CoordT &coords [[maybe_unused]],
                       const int arrayLayer [[maybe_unused]],
                       const DataT &color [[maybe_unused]]) {
  detail::assert_unsampled_coords<CoordT>();
  constexpr size_t coordSize = detail::coord_size<CoordT>();
  static_assert(coordSize == 1 || coordSize == 2,
                "Expected input coordinate to be have 1 or 2 components for 1D "
                "and 2D images respectively.");

#ifdef __SYCL_DEVICE_ONLY__
  if constexpr (detail::is_recognized_standard_type<DataT>()) {
    __invoke__ImageArrayWrite(
        CONVERT_HANDLE_TO_IMAGE(imageHandle.raw_handle,
                                OCLImageTyRead<coordSize>),
        coords, arrayLayer, color);
  } else {
    // Convert DataT to a supported backend write type when user-defined type is
    // passed
    __invoke__ImageArrayWrite(
        CONVERT_HANDLE_TO_IMAGE(imageHandle.raw_handle,
                                OCLImageTyRead<coordSize>),
        coords, arrayLayer, detail::convert_color(color));
  }
#else
  assert(false); // Bindless images not yet implemented on host.
#endif
}

/**
 *  @brief   Write to an unsampled cubemap using its handle
 *
 *  @tparam  DataT The data type to write
 *
 *  @param   imageHandle The image handle
 *  @param   coords The coordinates at which to write image data (int2 only)
 *  @param   face The cubemap face at which to write
 *  @param   color The data to write
 */
template <typename DataT>
void write_cubemap(unsampled_image_handle imageHandle, const sycl::int2 &coords,
                   const int face, const DataT &color) {
  return write_image_array(imageHandle, coords, face, color);
}

} // namespace ext::oneapi::experimental

inline event queue::ext_oneapi_copy(
    void *Src, ext::oneapi::experimental::image_mem_handle Dest,
    const ext::oneapi::experimental::image_descriptor &DestImgDesc,
    const detail::code_location &CodeLoc) {
  detail::tls_code_loc_t TlsCodeLocCapture(CodeLoc);
  return submit(
      [&](handler &CGH) { CGH.ext_oneapi_copy(Src, Dest, DestImgDesc); },
      CodeLoc);
}

inline event queue::ext_oneapi_copy(
    void *Src, sycl::range<3> SrcOffset, sycl::range<3> SrcExtent,
    ext::oneapi::experimental::image_mem_handle Dest, sycl::range<3> DestOffset,
    const ext::oneapi::experimental::image_descriptor &DestImgDesc,
    sycl::range<3> CopyExtent, const detail::code_location &CodeLoc) {
  detail::tls_code_loc_t TlsCodeLocCapture(CodeLoc);
  return submit(
      [&](handler &CGH) {
        CGH.ext_oneapi_copy(Src, SrcOffset, SrcExtent, Dest, DestOffset,
                            DestImgDesc, CopyExtent);
      },
      CodeLoc);
}

inline event queue::ext_oneapi_copy(
    void *Src, ext::oneapi::experimental::image_mem_handle Dest,
    const ext::oneapi::experimental::image_descriptor &DestImgDesc,
    event DepEvent, const detail::code_location &CodeLoc) {
  detail::tls_code_loc_t TlsCodeLocCapture(CodeLoc);
  return submit(
      [&](handler &CGH) {
        CGH.depends_on(DepEvent);
        CGH.ext_oneapi_copy(Src, Dest, DestImgDesc);
      },
      CodeLoc);
}

inline event queue::ext_oneapi_copy(
    void *Src, sycl::range<3> SrcOffset, sycl::range<3> SrcExtent,
    ext::oneapi::experimental::image_mem_handle Dest, sycl::range<3> DestOffset,
    const ext::oneapi::experimental::image_descriptor &DestImgDesc,
    sycl::range<3> CopyExtent, event DepEvent,
    const detail::code_location &CodeLoc) {
  detail::tls_code_loc_t TlsCodeLocCapture(CodeLoc);
  return submit(
      [&](handler &CGH) {
        CGH.depends_on(DepEvent);
        CGH.ext_oneapi_copy(Src, SrcOffset, SrcExtent, Dest, DestOffset,
                            DestImgDesc, CopyExtent);
      },
      CodeLoc);
}

inline event queue::ext_oneapi_copy(
    void *Src, ext::oneapi::experimental::image_mem_handle Dest,
    const ext::oneapi::experimental::image_descriptor &DestImgDesc,
    const std::vector<event> &DepEvents, const detail::code_location &CodeLoc) {
  detail::tls_code_loc_t TlsCodeLocCapture(CodeLoc);
  return submit(
      [&](handler &CGH) {
        CGH.depends_on(DepEvents);
        CGH.ext_oneapi_copy(Src, Dest, DestImgDesc);
      },
      CodeLoc);
}

inline event queue::ext_oneapi_copy(
    void *Src, sycl::range<3> SrcOffset, sycl::range<3> SrcExtent,
    ext::oneapi::experimental::image_mem_handle Dest, sycl::range<3> DestOffset,
    const ext::oneapi::experimental::image_descriptor &DestImgDesc,
    sycl::range<3> CopyExtent, const std::vector<event> &DepEvents,
    const detail::code_location &CodeLoc) {
  detail::tls_code_loc_t TlsCodeLocCapture(CodeLoc);
  return submit(
      [&](handler &CGH) {
        CGH.depends_on(DepEvents);
        CGH.ext_oneapi_copy(Src, SrcOffset, SrcExtent, Dest, DestOffset,
                            DestImgDesc, CopyExtent);
      },
      CodeLoc);
}

inline event queue::ext_oneapi_copy(
    ext::oneapi::experimental::image_mem_handle Src, void *Dest,
    const ext::oneapi::experimental::image_descriptor &SrcImgDesc,
    const detail::code_location &CodeLoc) {
  detail::tls_code_loc_t TlsCodeLocCapture(CodeLoc);
  return submit(
      [&](handler &CGH) { CGH.ext_oneapi_copy(Src, Dest, SrcImgDesc); },
      CodeLoc);
}

inline event queue::ext_oneapi_copy(
    ext::oneapi::experimental::image_mem_handle Src, sycl::range<3> SrcOffset,
    const ext::oneapi::experimental::image_descriptor &SrcImgDesc, void *Dest,
    sycl::range<3> DestOffset, sycl::range<3> DestExtent,
    sycl::range<3> CopyExtent, const detail::code_location &CodeLoc) {
  detail::tls_code_loc_t TlsCodeLocCapture(CodeLoc);
  return submit(
      [&](handler &CGH) {
        CGH.ext_oneapi_copy(Src, SrcOffset, SrcImgDesc, Dest, DestOffset,
                            DestExtent, CopyExtent);
      },
      CodeLoc);
}

inline event queue::ext_oneapi_copy(
    ext::oneapi::experimental::image_mem_handle Src, void *Dest,
    const ext::oneapi::experimental::image_descriptor &SrcImgDesc,
    event DepEvent, const detail::code_location &CodeLoc) {
  detail::tls_code_loc_t TlsCodeLocCapture(CodeLoc);
  return submit(
      [&](handler &CGH) {
        CGH.depends_on(DepEvent);
        CGH.ext_oneapi_copy(Src, Dest, SrcImgDesc);
      },
      CodeLoc);
}

inline event queue::ext_oneapi_copy(
    ext::oneapi::experimental::image_mem_handle Src, sycl::range<3> SrcOffset,
    const ext::oneapi::experimental::image_descriptor &SrcImgDesc, void *Dest,
    sycl::range<3> DestOffset, sycl::range<3> DestExtent,
    sycl::range<3> CopyExtent, event DepEvent,
    const detail::code_location &CodeLoc) {
  detail::tls_code_loc_t TlsCodeLocCapture(CodeLoc);
  return submit(
      [&](handler &CGH) {
        CGH.depends_on(DepEvent);
        CGH.ext_oneapi_copy(Src, SrcOffset, SrcImgDesc, Dest, DestOffset,
                            DestExtent, CopyExtent);
      },
      CodeLoc);
}

inline event queue::ext_oneapi_copy(
    ext::oneapi::experimental::image_mem_handle Src, void *Dest,
    const ext::oneapi::experimental::image_descriptor &SrcImgDesc,
    const std::vector<event> &DepEvents, const detail::code_location &CodeLoc) {
  detail::tls_code_loc_t TlsCodeLocCapture(CodeLoc);
  return submit(
      [&](handler &CGH) {
        CGH.depends_on(DepEvents);
        CGH.ext_oneapi_copy(Src, Dest, SrcImgDesc);
      },
      CodeLoc);
}

inline event queue::ext_oneapi_copy(
    ext::oneapi::experimental::image_mem_handle Src, sycl::range<3> SrcOffset,
    const ext::oneapi::experimental::image_descriptor &SrcImgDesc, void *Dest,
    sycl::range<3> DestOffset, sycl::range<3> DestExtent,
    sycl::range<3> CopyExtent, const std::vector<event> &DepEvents,
    const detail::code_location &CodeLoc) {
  detail::tls_code_loc_t TlsCodeLocCapture(CodeLoc);
  return submit(
      [&](handler &CGH) {
        CGH.depends_on(DepEvents);
        CGH.ext_oneapi_copy(Src, SrcOffset, SrcImgDesc, Dest, DestOffset,
                            DestExtent, CopyExtent);
      },
      CodeLoc);
}

inline event queue::ext_oneapi_copy(
    void *Src, void *Dest,
    const ext::oneapi::experimental::image_descriptor &DeviceImgDesc,
    size_t DeviceRowPitch, const detail::code_location &CodeLoc) {
  detail::tls_code_loc_t TlsCodeLocCapture(CodeLoc);
  return submit(
      [&](handler &CGH) {
        CGH.ext_oneapi_copy(Src, Dest, DeviceImgDesc, DeviceRowPitch);
      },
      CodeLoc);
}

inline event queue::ext_oneapi_copy(
    void *Src, sycl::range<3> SrcOffset, void *Dest, sycl::range<3> DestOffset,
    const ext::oneapi::experimental::image_descriptor &DeviceImgDesc,
    size_t DeviceRowPitch, sycl::range<3> HostExtent, sycl::range<3> CopyExtent,
    const detail::code_location &CodeLoc) {
  detail::tls_code_loc_t TlsCodeLocCapture(CodeLoc);
  return submit(
      [&](handler &CGH) {
        CGH.ext_oneapi_copy(Src, SrcOffset, Dest, DestOffset, DeviceImgDesc,
                            DeviceRowPitch, HostExtent, CopyExtent);
      },
      CodeLoc);
}

inline event queue::ext_oneapi_copy(
    void *Src, void *Dest,
    const ext::oneapi::experimental::image_descriptor &DeviceImgDesc,
    size_t DeviceRowPitch, event DepEvent,
    const detail::code_location &CodeLoc) {
  detail::tls_code_loc_t TlsCodeLocCapture(CodeLoc);
  return submit(
      [&](handler &CGH) {
        CGH.depends_on(DepEvent);
        CGH.ext_oneapi_copy(Src, Dest, DeviceImgDesc, DeviceRowPitch);
      },
      CodeLoc);
}

inline event queue::ext_oneapi_copy(
    ext::oneapi::experimental::image_mem_handle Src,
    ext::oneapi::experimental::image_mem_handle Dest,
    const ext::oneapi::experimental::image_descriptor &ImageDesc,
    event DepEvent, const detail::code_location &CodeLoc) {
  detail::tls_code_loc_t TlsCodeLocCapture(CodeLoc);
  return submit(
      [&](handler &CGH) {
        CGH.depends_on(DepEvent);
        CGH.ext_oneapi_copy(Src, Dest, ImageDesc);
      },
      CodeLoc);
}

inline event queue::ext_oneapi_copy(
    ext::oneapi::experimental::image_mem_handle Src,
    ext::oneapi::experimental::image_mem_handle Dest,
    const ext::oneapi::experimental::image_descriptor &ImageDesc,
    const std::vector<event> &DepEvents, const detail::code_location &CodeLoc) {
  detail::tls_code_loc_t TlsCodeLocCapture(CodeLoc);
  return submit(
      [&](handler &CGH) {
        CGH.depends_on(DepEvents);
        CGH.ext_oneapi_copy(Src, Dest, ImageDesc);
      },
      CodeLoc);
}

inline event queue::ext_oneapi_copy(
    ext::oneapi::experimental::image_mem_handle Src,
    ext::oneapi::experimental::image_mem_handle Dest,
    const ext::oneapi::experimental::image_descriptor &ImageDesc,
    const detail::code_location &CodeLoc) {
  detail::tls_code_loc_t TlsCodeLocCapture(CodeLoc);
  return submit(
      [&](handler &CGH) { CGH.ext_oneapi_copy(Src, Dest, ImageDesc); },
      CodeLoc);
}

inline event queue::ext_oneapi_copy(
    void *Src, sycl::range<3> SrcOffset, void *Dest, sycl::range<3> DestOffset,
    const ext::oneapi::experimental::image_descriptor &DeviceImgDesc,
    size_t DeviceRowPitch, sycl::range<3> HostExtent, sycl::range<3> CopyExtent,
    event DepEvent, const detail::code_location &CodeLoc) {
  detail::tls_code_loc_t TlsCodeLocCapture(CodeLoc);
  return submit(
      [&](handler &CGH) {
        CGH.depends_on(DepEvent);
        CGH.ext_oneapi_copy(Src, SrcOffset, Dest, DestOffset, DeviceImgDesc,
                            DeviceRowPitch, HostExtent, CopyExtent);
      },
      CodeLoc);
}

inline event queue::ext_oneapi_copy(
    void *Src, void *Dest,
    const ext::oneapi::experimental::image_descriptor &DeviceImgDesc,
    size_t DeviceRowPitch, const std::vector<event> &DepEvents,
    const detail::code_location &CodeLoc) {
  detail::tls_code_loc_t TlsCodeLocCapture(CodeLoc);
  return submit(
      [&](handler &CGH) {
        CGH.depends_on(DepEvents);
        CGH.ext_oneapi_copy(Src, Dest, DeviceImgDesc, DeviceRowPitch);
      },
      CodeLoc);
}

inline event queue::ext_oneapi_copy(
    void *Src, sycl::range<3> SrcOffset, void *Dest, sycl::range<3> DestOffset,
    const ext::oneapi::experimental::image_descriptor &DeviceImgDesc,
    size_t DeviceRowPitch, sycl::range<3> HostExtent, sycl::range<3> CopyExtent,
    const std::vector<event> &DepEvents, const detail::code_location &CodeLoc) {
  detail::tls_code_loc_t TlsCodeLocCapture(CodeLoc);
  return submit(
      [&](handler &CGH) {
        CGH.depends_on(DepEvents);
        CGH.ext_oneapi_copy(Src, SrcOffset, Dest, DestOffset, DeviceImgDesc,
                            DeviceRowPitch, HostExtent, CopyExtent);
      },
      CodeLoc);
}
} // namespace _V1
} // namespace sycl<|MERGE_RESOLUTION|>--- conflicted
+++ resolved
@@ -1371,15 +1371,10 @@
                   "the same size as the user-defined DataT.");
     static_assert(detail::is_recognized_standard_type<HintT>(),
                   "HintT must always be a recognized standard type");
-<<<<<<< HEAD
-    return sycl::bit_cast<DataT>(__invoke__ImageReadCubemap<DataT, uint64_t>(
+    return sycl::bit_cast<DataT>(__invoke__ImageReadCubemap<HintT, uint64_t>(
         CONVERT_HANDLE_TO_SAMPLED_IMAGE(imageHandle.raw_handle,
                                         OCLImageTyRead<NDims>),
         dirVec));
-=======
-    return sycl::bit_cast<DataT>(__invoke__ImageReadCubemap<HintT, uint64_t>(
-        imageHandle.raw_handle, dirVec));
->>>>>>> d1769272
   }
 #else
   assert(false); // Bindless images not yet implemented on host
