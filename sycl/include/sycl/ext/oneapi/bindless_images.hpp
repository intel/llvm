--- conflicted
+++ resolved
@@ -156,43 +156,7 @@
                        const sycl::queue &syclQueue);
 
 /**
-<<<<<<< HEAD
- *  @brief   [Deprecated] Maps an interop memory handle to an image memory
- *           handle (which may have a device optimized memory layout)
- *
- *  @param   memHandle   External memory handle
- *  @param   desc        The image descriptor
- *  @param   syclDevice The device in which we create our image memory handle
- *  @param   syclContext The conext in which we create our image memory handle
- *  @return  Memory handle to externally allocated memory on the device
- */
-__SYCL_EXPORT_DEPRECATED("map_external_memory_array is deprecated."
-                         "use map_external_image_memory")
-image_mem_handle map_external_memory_array(external_mem memHandle,
-                                           const image_descriptor &desc,
-                                           const sycl::device &syclDevice,
-                                           const sycl::context &syclContext);
-
-/**
- *  @brief   [Deprecated] Maps an interop memory handle to an image memory
- *           handle (which may have a device optimized memory layout)
- *
- *  @param   memHandle   Interop memory handle
- *  @param   desc        The image descriptor
- *  @param   syclQueue   The queue in which we create our image memory handle
- *  @return  Memory handle to externally allocated memory on the device
- */
-__SYCL_EXPORT_DEPRECATED("map_external_memory_array is deprecated."
-                         "use map_external_image_memory")
-image_mem_handle map_external_memory_array(external_mem memHandle,
-                                           const image_descriptor &desc,
-                                           const sycl::queue &syclQueue);
-
-/**
  *  @brief   Maps an external memory object to an image memory handle (which may
-=======
- *  @brief   Maps an interop memory handle to an image memory handle (which may
->>>>>>> 7d7ab2f2
  *           have a device optimized memory layout)
  *
  *  @param   extMem      External memory object
@@ -251,45 +215,25 @@
     const sycl::queue &syclQueue);
 
 /**
-<<<<<<< HEAD
- *  @brief   Destroy the external semaphore
-=======
  *  @brief   Release the external semaphore
->>>>>>> 7d7ab2f2
  *
  *  @param   extSemaphore The external semaphore to destroy
  *  @param   syclDevice   The device in which the external semaphore was created
  *  @param   syclContext  The context in which the external semaphore was
  *                        created
  */
-<<<<<<< HEAD
-__SYCL_EXPORT void destroy_external_semaphore(external_semaphore extSemaphore,
+__SYCL_EXPORT void release_external_semaphore(external_semaphore extSemaphore,
                                               const sycl::device &syclDevice,
                                               const sycl::context &syclContext);
 
 /**
- *  @brief   Destroy the external semaphore
-=======
-__SYCL_EXPORT void
-release_external_semaphore(interop_semaphore_handle semaphoreHandle,
-                           const sycl::device &syclDevice,
-                           const sycl::context &syclContext);
-
-/**
  *  @brief   Release the external semaphore
->>>>>>> 7d7ab2f2
  *
  *  @param   extSemaphore The external semaphore to destroy
  *  @param   syclQueue The queue in which the external semaphore was created
  */
-<<<<<<< HEAD
-__SYCL_EXPORT void destroy_external_semaphore(external_semaphore extSemaphore,
+__SYCL_EXPORT void release_external_semaphore(external_semaphore extSemaphore,
                                               const sycl::queue &syclQueue);
-=======
-__SYCL_EXPORT void
-release_external_semaphore(interop_semaphore_handle semaphoreHandle,
-                           const sycl::queue &syclQueue);
->>>>>>> 7d7ab2f2
 
 /**
  *  @brief   Release external memory
