//==---------- properties.hpp --- SYCL extension property tooling ----------==//
//
// Part of the LLVM Project, under the Apache License v2.0 with LLVM Exceptions.
// See https://llvm.org/LICENSE.txt for license information.
// SPDX-License-Identifier: Apache-2.0 WITH LLVM-exception
//
//===----------------------------------------------------------------------===//

// HOW-TO: Add new compile-time property
//  1. Add a new enumerator to
//     `sycl::ext::oneapi::experimental::detail::PropKind` representing the new
//     property. Increment
//     `sycl::ext::oneapi::experimental::detail::PropKind::PropKindSize`
//  2. Define property key class with `value_t` that must be `property_value`
//     with the first template argument being the property class itself. The
//     name of the key class must be the property name suffixed by `_key`, i.e.
//     for a property `foo` the class should be named `foo_key`.
//  3. Add an `inline constexpr` variable in the same namespace as the property
//     key. The variable should have the same type as `value_t` of the property
//     class, e.g. for a property `foo`, there should be a definition
//     `inline constexpr foo_key::value_t foo`.
//  4. Specialize `sycl::ext::oneapi::experimental::is_property_key` and
//     `sycl::ext::oneapi::experimental::is_property_key_of` for the property
//     key class.
//  5. Specialize `sycl::ext::oneapi::experimental::detail::PropertyToKind` for
//     the new property key class. The specialization should have a `Kind`
//     member with the value equal to the enumerator added in 1.
//  6. Specialize
//     `sycl::ext::oneapi::experimental::detail::IsCompileTimeProperty` for the
//     new property key class. This specialization should derive from
//     `std::true_type`.
//  7. If the property needs an LLVM IR attribute, specialize
//     `sycl::ext::oneapi::experimental::detail::PropertyMetaInfo` for the new
//     `value_t` of the property key class. The specialization must have a
//     `static constexpr const char *name` member with a value equal to the
//     expected LLVM IR attribute name. The common naming scheme for these is
//     the name of the property with "_" replaced with "-" and "sycl-" appended,
//     for example a property `foo_bar` would have an LLVM IR attribute name
//     "sycl-foo-bar". Likewise, the specialization must have a `static
//     constexpr T value` member where `T` is either an integer, a floating
//     point, a boolean, an enum, a char, or a `const char *`, or a
//     `std::nullptr_t`. This will be the value of the generated LLVM IR
//     attribute. If `std::nullptr_t` is used the attribute will not have a
//     value.
/******************************** EXAMPLE **************************************
------------- sycl/include/sycl/ext/oneapi/properties/property.hpp -------------
// (1.)
enum PropKind : uint32_t {
  ...
  Bar,
  PropKindSize = N + 1, // N was the previous value
};
---------------------- path/to/new/property/file.hpp ---------------------------
namespace sycl::ext::oneapi::experimental {

// (2.)
struct bar_key : detail::compile_time_property_key<PropKind::Bar> {
  using value_t = property_value<bar_key>;
};

// (3.)
inline constexpr bar_key::value_t bar;

// (4.)
// Replace SYCL_OBJ with the SYCL object to support the property.
template <> struct is_property_key_of<bar_key, SYCL_OBJ> : std::true_type {};

namespace detail {
// (5.)
template <> struct PropertyMetaInfo<bar_key::value_t> {
  static constexpr const char *name = "sycl-bar";
  static constexpr int value = 5;
};

} // namespace detail
} // namespace sycl::ext::oneapi::experimental
*******************************************************************************/

// HOW-TO: Add new runtime property
//  1. Add a new enumerator to `sycl::ext::oneapi::detail::PropKind`
//     representing the new property. Increment
//     `sycl::ext::oneapi::experimental::detail::PropKind::PropKindSize`
//  2. Define property class, inheriting from `detail::run_time_property_key`.
//  3. Declare the property key as an alias to the property class. The name of
//     the key class must be the property name suffixed by `_key`, i.e. for a
//     property `foo` the class should be named `foo_key`.
//  4. Overload the `==` and `!=` operators for the new property class. The
//     comparison should compare all data members of the property class.
//  5. Specialize `sycl::ext::oneapi::experimental::is_property_key_of` for the
//     property class.
/******************************* EXAMPLE ***************************************
------------- sycl/include/sycl/ext/oneapi/properties/property.hpp -------------
// (1.)
enum PropKind : uint32_t {
  ...
  Foo,
  PropKindSize = N + 1, // N was the previous value
};
---------------------- path/to/new/property/file.hpp ---------------------------
namespace sycl::ext::oneapi::experimental {

// (2.)
struct foo : detail::run_time_property_key<PropKind::Foo> {
  foo(int v) : value(v) {}
  int value;
};

// 3.
using foo_key = foo;

// (4.)
inline bool operator==(const foo &lhs, const foo &rhs) {
  return lhs.value == rhs.value;
}
inline bool operator!=(const foo &lhs, const foo &rhs) {
  return !(lhs == rhs);
}

// (5.)
// Replace SYCL_OBJ with the SYCL object to support the property.
template <> struct is_property_key_of<foo, SYCL_OBJ> : std::true_type {};

} // namespace sycl::ext::oneapi::experimental
*******************************************************************************/

#pragma once

#include <iosfwd>      // for nullptr_t
#include <stdint.h>    // for uint32_t
#include <type_traits> // for false_type

namespace sycl {
inline namespace _V1 {
namespace ext {
namespace oneapi {
namespace experimental {
namespace detail {

// List of all properties.
enum PropKind : uint32_t {
  DeviceImageScope = 0,
  HostAccess = 1,
  InitMode = 2,
  ImplementInCSR = 3,
  LatencyAnchorID = 4,
  LatencyConstraint = 5,
  WorkGroupSize = 6,
  WorkGroupSizeHint = 7,
  SubGroupSize = 8,
  DeviceHas = 9,
  StreamingInterface = 10, // kernel attribute
  RegisterMapInterface = 11,
  Pipelined = 12,
  RegisterMap = 13, // kernel argument attribute
  Conduit = 14,
  Stable = 15,
  BufferLocation = 16,
  AddrWidth = 17,
  DataWidth = 18,
  Latency = 19,
  RWMode = 20,
  MaxBurst = 21,
  WaitRequest = 22,
  Alignment = 23,
  CacheConfig = 24,
  BitsPerSymbol = 25,
  FirstSymbolInHigherOrderBit = 26,
  PipeProtocol = 27,
  ReadyLatency = 28,
  UsesValid = 29,
  UseRootSync = 30,
  RegisterAllocMode = 31,
  GRFSize = 32,
  GRFSizeAutomatic = 33,
  Resource = 34,
  NumBanks = 35,
  StrideSize = 36,
  WordSize = 37,
  BiDirectionalPorts = 38,
  Clock2x = 39,
  RAMStitching = 40,
  MaxPrivateCopies = 41,
  NumReplicates = 42,
  Datapath = 43,
  ESIMDL1CacheHint = 44,
  ESIMDL2CacheHint = 45,
  ESIMDL3CacheHint = 46,
  UsmKind = 47,
  CacheControlReadHint = 48,
  CacheControlReadAssertion = 49,
  CacheControlWrite = 50,
  BuildOptions = 51,
  BuildLog = 52,
  FloatingPointControls = 53,
  FPGACluster = 54,
  Balanced = 55,
  InvocationCapacity = 56,
  ResponseCapacity = 57,
  DataPlacement = 58,
  ContiguousMemory = 59,
  FullGroup = 60,
<<<<<<< HEAD
  WorkGroupProgress = 61,
  SubGroupProgress = 62,
  WorkItemProgress = 63,
  // PropKindSize must always be the last value.
  PropKindSize = 64
=======
  Naive = 61,
  // PropKindSize must always be the last value.
  PropKindSize = 62,
>>>>>>> f56d7d7f
};

struct property_key_base_tag {};
struct compile_time_property_key_base_tag : property_key_base_tag {};

template <PropKind Kind_> struct run_time_property_key : property_key_base_tag {
protected:
  static constexpr PropKind Kind = Kind_;

  template <typename T>
  friend struct PropertyToKind;
};

template <PropKind Kind_>
struct compile_time_property_key : compile_time_property_key_base_tag {
protected:
  static constexpr PropKind Kind = Kind_;

  template <typename T>
  friend struct PropertyToKind;
};

// This trait must be specialized for all properties and must have a unique
// constexpr PropKind member named Kind.
template <typename PropertyT> struct PropertyToKind {
  static constexpr PropKind Kind = PropertyT::Kind;
};

// Get unique ID for property.
template <typename PropertyT> struct PropertyID {
  static constexpr int value =
      static_cast<int>(PropertyToKind<PropertyT>::Kind);
};

// Trait for identifying runtime properties.
template <typename PropertyT>
struct IsRuntimeProperty
    : std::bool_constant<
          std::is_base_of_v<property_key_base_tag, PropertyT> &&
          !std::is_base_of_v<compile_time_property_key_base_tag, PropertyT>> {};

// Trait for identifying compile-time properties.
template <typename PropertyT>
struct IsCompileTimeProperty
    : std::bool_constant<
          std::is_base_of_v<property_key_base_tag, PropertyT> &&
          std::is_base_of_v<compile_time_property_key_base_tag, PropertyT>> {};

// Trait for property compile-time meta names and values.
template <typename PropertyT> struct PropertyMetaInfo {
  // Some properties don't have meaningful compile-time values.
  // Default to empty, as those will be ignored anyway.
  static constexpr const char *name = "";
  static constexpr std::nullptr_t value = nullptr;
};

} // namespace detail

template <typename T>
struct is_property_key
    : std::bool_constant<std::is_base_of_v<detail::property_key_base_tag, T>> {
};
template <typename, typename> struct is_property_key_of : std::false_type {};

} // namespace experimental
} // namespace oneapi
} // namespace ext
} // namespace _V1
} // namespace sycl<|MERGE_RESOLUTION|>--- conflicted
+++ resolved
@@ -199,17 +199,12 @@
   DataPlacement = 58,
   ContiguousMemory = 59,
   FullGroup = 60,
-<<<<<<< HEAD
-  WorkGroupProgress = 61,
-  SubGroupProgress = 62,
-  WorkItemProgress = 63,
+  Naive = 61,
+  WorkGroupProgress = 62,
+  SubGroupProgress = 63,
+  WorkItemProgress = 64,
   // PropKindSize must always be the last value.
-  PropKindSize = 64
-=======
-  Naive = 61,
-  // PropKindSize must always be the last value.
-  PropKindSize = 62,
->>>>>>> f56d7d7f
+  PropKindSize = 65,
 };
 
 struct property_key_base_tag {};
