//==---------- properties.hpp --- SYCL extension property tooling ----------==//
//
// Part of the LLVM Project, under the Apache License v2.0 with LLVM Exceptions.
// See https://llvm.org/LICENSE.txt for license information.
// SPDX-License-Identifier: Apache-2.0 WITH LLVM-exception
//
//===----------------------------------------------------------------------===//

// HOW-TO: Add new compile-time property
//  1. Add a new enumerator to
//     `sycl::ext::oneapi::experimental::detail::PropKind` representing the new
//     property. Increment
//     `sycl::ext::oneapi::experimental::detail::PropKind::PropKindSize`.
//  2. Define property key class inherited from
//     `detail::compile_time_property_key` with `value_t` that must be
//     `property_value` with the first template argument being the property
//     class itself. The name of the key class must be the property name
//     suffixed by `_key`, i.e. for a property `foo` the class should be named
//     `foo_key`.
//  3. Add an `inline constexpr` variable in the same namespace as the property
//     key. The variable should have the same type as `value_t` of the property
//     class, e.g. for a property `foo`, there should be a definition
//     `inline constexpr foo_key::value_t foo`.
//  4. Specialize `sycl::ext::oneapi::experimental::is_property_key_of` for the
//     property key class.
//  5. If the property needs an LLVM IR attribute, specialize
//     `sycl::ext::oneapi::experimental::detail::PropertyMetaInfo` for the new
//     `value_t` of the property key class. The specialization must have a
//     `static constexpr const char *name` member with a value equal to the
//     expected LLVM IR attribute name. The common naming scheme for these is
//     the name of the property with "_" replaced with "-" and "sycl-" appended,
//     for example a property `foo_bar` would have an LLVM IR attribute name
//     "sycl-foo-bar". Likewise, the specialization must have a `static
//     constexpr T value` member where `T` is either an integer, a floating
//     point, a boolean, an enum, a char, or a `const char *`, or a
//     `std::nullptr_t`. This will be the value of the generated LLVM IR
//     attribute. If `std::nullptr_t` is used the attribute will not have a
//     value.
/******************************** EXAMPLE **************************************
------------- sycl/include/sycl/ext/oneapi/properties/property.hpp -------------
// (1.)
enum PropKind : uint32_t {
  ...
  Bar,
  PropKindSize = N + 1, // N was the previous value
};
---------------------- path/to/new/property/file.hpp ---------------------------
namespace sycl::ext::oneapi::experimental {

// (2.)
struct bar_key : detail::compile_time_property_key<PropKind::Bar> {
  using value_t = property_value<bar_key>;
};

// (3.)
inline constexpr bar_key::value_t bar;

// (4.)
// Replace SYCL_OBJ with the SYCL object to support the property.
template <> struct is_property_key_of<bar_key, SYCL_OBJ> : std::true_type {};

namespace detail {
// (5.)
template <> struct PropertyMetaInfo<bar_key::value_t> {
  static constexpr const char *name = "sycl-bar";
  static constexpr int value = 5;
};

} // namespace detail
} // namespace sycl::ext::oneapi::experimental
*******************************************************************************/

// HOW-TO: Add new runtime property
//  1. Add a new enumerator to `sycl::ext::oneapi::detail::PropKind`
//     representing the new property. Increment
//     `sycl::ext::oneapi::experimental::detail::PropKind::PropKindSize`
//  2. Define property class, inheriting from `detail::run_time_property_key`.
//  3. Declare the property key as an alias to the property class. The name of
//     the key class must be the property name suffixed by `_key`, i.e. for a
//     property `foo` the class should be named `foo_key`.
//  4. Overload the `==` and `!=` operators for the new property class. The
//     comparison should compare all data members of the property class.
//  5. Specialize `sycl::ext::oneapi::experimental::is_property_key_of` for the
//     property class.
/******************************* EXAMPLE ***************************************
------------- sycl/include/sycl/ext/oneapi/properties/property.hpp -------------
// (1.)
enum PropKind : uint32_t {
  ...
  Foo,
  PropKindSize = N + 1, // N was the previous value
};
---------------------- path/to/new/property/file.hpp ---------------------------
namespace sycl::ext::oneapi::experimental {

// (2.)
struct foo : detail::run_time_property_key<PropKind::Foo> {
  foo(int v) : value(v) {}
  int value;
};

// 3.
using foo_key = foo;

// (4.)
inline bool operator==(const foo &lhs, const foo &rhs) {
  return lhs.value == rhs.value;
}
inline bool operator!=(const foo &lhs, const foo &rhs) {
  return !(lhs == rhs);
}

// (5.)
// Replace SYCL_OBJ with the SYCL object to support the property.
template <> struct is_property_key_of<foo, SYCL_OBJ> : std::true_type {};

} // namespace sycl::ext::oneapi::experimental
*******************************************************************************/

#pragma once

#include <iosfwd>      // for nullptr_t
#include <stdint.h>    // for uint32_t
#include <type_traits> // for false_type

namespace sycl {
inline namespace _V1 {
namespace ext {
namespace oneapi {
namespace experimental {
namespace detail {

// List of all properties.
enum PropKind : uint32_t {
  DeviceImageScope = 0,
  HostAccess = 1,
  InitMode = 2,
  ImplementInCSR = 3,
  LatencyAnchorID = 4,
  LatencyConstraint = 5,
  WorkGroupSize = 6,
  WorkGroupSizeHint = 7,
  SubGroupSize = 8,
  DeviceHas = 9,
  StreamingInterface = 10, // kernel attribute
  RegisterMapInterface = 11,
  Pipelined = 12,
  RegisterMap = 13, // kernel argument attribute
  Conduit = 14,
  Stable = 15,
  BufferLocation = 16,
  AddrWidth = 17,
  DataWidth = 18,
  Latency = 19,
  RWMode = 20,
  MaxBurst = 21,
  WaitRequest = 22,
  Alignment = 23,
  CacheConfig = 24,
  BitsPerSymbol = 25,
  FirstSymbolInHigherOrderBit = 26,
  PipeProtocol = 27,
  ReadyLatency = 28,
  UsesValid = 29,
  UseRootSync = 30,
  RegisterAllocMode = 31,
  GRFSize = 32,
  GRFSizeAutomatic = 33,
  Resource = 34,
  NumBanks = 35,
  StrideSize = 36,
  WordSize = 37,
  BiDirectionalPorts = 38,
  Clock2x = 39,
  RAMStitching = 40,
  MaxPrivateCopies = 41,
  NumReplicates = 42,
  Datapath = 43,
  ESIMDL1CacheHint = 44,
  ESIMDL2CacheHint = 45,
  ESIMDL3CacheHint = 46,
  UsmKind = 47,
  CacheControlReadHint = 48,
  CacheControlReadAssertion = 49,
  CacheControlWrite = 50,
  BuildOptions = 51,
  BuildLog = 52,
  FloatingPointControls = 53,
  DataPlacement = 54,
  ContiguousMemory = 55,
  FullGroup = 56,
  Naive = 57,
  WorkGroupProgress = 58,
  SubGroupProgress = 59,
  WorkItemProgress = 60,
  NDRangeKernel = 61,
  SingleTaskKernel = 62,
  IndirectlyCallable = 63,
  CallsIndirectly = 64,
  InputDataPlacement = 65,
  OutputDataPlacement = 66,
  IncludeFiles = 67,
  RegisteredKernelNames = 68,
  ClusterLaunch = 69,
  FPGACluster = 70,
  Balanced = 71,
  InvocationCapacity = 72,
  ResponseCapacity = 73,
  MaxWorkGroupSize = 74,
  MaxLinearWorkGroupSize = 75,
<<<<<<< HEAD
  WorkGroupStaticMem = 76,
  // PropKindSize must always be the last value.
  PropKindSize = 77,
=======
  Prefetch = 76,
  Deterministic = 77,
  InitializeToIdentity = 78,
  // PropKindSize must always be the last value.
  PropKindSize = 79,
>>>>>>> 691cb900
};

struct property_key_base_tag {};
struct compile_time_property_key_base_tag : property_key_base_tag {};
struct run_time_property_key_base_tag : property_key_base_tag {};

template <PropKind Kind_>
struct run_time_property_key : run_time_property_key_base_tag {
protected:
  static constexpr PropKind Kind = Kind_;

  template <typename T>
  friend struct PropertyToKind;
};

template <PropKind Kind_>
struct compile_time_property_key : compile_time_property_key_base_tag {
protected:
  static constexpr PropKind Kind = Kind_;

  template <typename T>
  friend struct PropertyToKind;
};

// This trait must be specialized for all properties and must have a unique
// constexpr PropKind member named Kind.
template <typename PropertyT> struct PropertyToKind {
  static constexpr PropKind Kind = PropertyT::Kind;
};

// Get unique ID for property.
template <typename PropertyT> struct PropertyID {
  static constexpr int value =
      static_cast<int>(PropertyToKind<PropertyT>::Kind);
};

// Trait for identifying runtime properties.
template <typename PropertyT>
struct IsRuntimeProperty
    : std::bool_constant<
          std::is_base_of_v<property_key_base_tag, PropertyT> &&
          std::is_base_of_v<run_time_property_key_base_tag, PropertyT>> {};

// Trait for identifying compile-time properties.
template <typename PropertyT>
struct IsCompileTimeProperty
    : std::bool_constant<
          std::is_base_of_v<property_key_base_tag, PropertyT> &&
          std::is_base_of_v<compile_time_property_key_base_tag, PropertyT>> {};

// Checks if a type is either a runtime property or if it is a compile-time
// property
template <typename T> struct IsProperty {
  static constexpr bool value =
      IsRuntimeProperty<T>::value || IsCompileTimeProperty<T>::value;
};

// Trait for property compile-time meta names and values.
template <typename PropertyT> struct PropertyMetaInfo {
  // Some properties don't have meaningful compile-time values.
  // Default to empty, as those will be ignored anyway.
  static constexpr const char *name = "";
  static constexpr std::nullptr_t value = nullptr;
};

template <typename> struct HasCompileTimeEffect : std::false_type {};

} // namespace detail

template <typename T>
struct is_property_key
    : std::bool_constant<std::is_base_of_v<detail::property_key_base_tag, T>> {
};
template <typename, typename> struct is_property_key_of : std::false_type {};

} // namespace experimental
} // namespace oneapi
} // namespace ext
} // namespace _V1
} // namespace sycl<|MERGE_RESOLUTION|>--- conflicted
+++ resolved
@@ -208,17 +208,12 @@
   ResponseCapacity = 73,
   MaxWorkGroupSize = 74,
   MaxLinearWorkGroupSize = 75,
-<<<<<<< HEAD
-  WorkGroupStaticMem = 76,
-  // PropKindSize must always be the last value.
-  PropKindSize = 77,
-=======
   Prefetch = 76,
   Deterministic = 77,
   InitializeToIdentity = 78,
+  WorkGroupStaticMem = 79,
   // PropKindSize must always be the last value.
-  PropKindSize = 79,
->>>>>>> 691cb900
+  PropKindSize = 80,
 };
 
 struct property_key_base_tag {};
