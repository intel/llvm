//==---------- properties.hpp --- SYCL extension property tooling ----------==//
//
// Part of the LLVM Project, under the Apache License v2.0 with LLVM Exceptions.
// See https://llvm.org/LICENSE.txt for license information.
// SPDX-License-Identifier: Apache-2.0 WITH LLVM-exception
//
//===----------------------------------------------------------------------===//

// HOW-TO: Add new compile-time property
//  1. Add a new enumerator to
//     `sycl::ext::oneapi::experimental::detail::PropKind` representing the new
//     property. Increment
//     `sycl::ext::oneapi::experimental::detail::PropKind::PropKindSize`.
//  2. Define property key class inherited from
//     `detail::compile_time_property_key` with `value_t` that must be
//     `property_value` with the first template argument being the property
//     class itself. The name of the key class must be the property name
//     suffixed by `_key`, i.e. for a property `foo` the class should be named
//     `foo_key`.
//  3. Add an `inline constexpr` variable in the same namespace as the property
//     key. The variable should have the same type as `value_t` of the property
//     class, e.g. for a property `foo`, there should be a definition
//     `inline constexpr foo_key::value_t foo`.
//  4. Specialize `sycl::ext::oneapi::experimental::is_property_key_of` for the
//     property key class.
//  5. If the property needs an LLVM IR attribute, specialize
//     `sycl::ext::oneapi::experimental::detail::PropertyMetaInfo` for the new
//     `value_t` of the property key class. The specialization must have a
//     `static constexpr const char *name` member with a value equal to the
//     expected LLVM IR attribute name. The common naming scheme for these is
//     the name of the property with "_" replaced with "-" and "sycl-" appended,
//     for example a property `foo_bar` would have an LLVM IR attribute name
//     "sycl-foo-bar". Likewise, the specialization must have a `static
//     constexpr T value` member where `T` is either an integer, a floating
//     point, a boolean, an enum, a char, or a `const char *`, or a
//     `std::nullptr_t`. This will be the value of the generated LLVM IR
//     attribute. If `std::nullptr_t` is used the attribute will not have a
//     value.
/******************************** EXAMPLE **************************************
------------- sycl/include/sycl/ext/oneapi/properties/property.hpp -------------
// (1.)
enum PropKind : uint32_t {
  ...
  Bar,
  PropKindSize = N + 1, // N was the previous value
};
---------------------- path/to/new/property/file.hpp ---------------------------
namespace sycl::ext::oneapi::experimental {

// (2.)
struct bar_key : detail::compile_time_property_key<PropKind::Bar> {
  using value_t = property_value<bar_key>;
};

// (3.)
inline constexpr bar_key::value_t bar;

// (4.)
// Replace SYCL_OBJ with the SYCL object to support the property.
template <> struct is_property_key_of<bar_key, SYCL_OBJ> : std::true_type {};

namespace detail {
// (5.)
template <> struct PropertyMetaInfo<bar_key::value_t> {
  static constexpr const char *name = "sycl-bar";
  static constexpr int value = 5;
};

} // namespace detail
} // namespace sycl::ext::oneapi::experimental
*******************************************************************************/

// HOW-TO: Add new runtime property
//  1. Add a new enumerator to `sycl::ext::oneapi::detail::PropKind`
//     representing the new property. Increment
//     `sycl::ext::oneapi::experimental::detail::PropKind::PropKindSize`
//  2. Define property class, inheriting from `detail::run_time_property_key`.
//  3. Declare the property key as an alias to the property class. The name of
//     the key class must be the property name suffixed by `_key`, i.e. for a
//     property `foo` the class should be named `foo_key`.
//  4. Overload the `==` and `!=` operators for the new property class. The
//     comparison should compare all data members of the property class.
//  5. Specialize `sycl::ext::oneapi::experimental::is_property_key_of` for the
//     property class.
/******************************* EXAMPLE ***************************************
------------- sycl/include/sycl/ext/oneapi/properties/property.hpp -------------
// (1.)
enum PropKind : uint32_t {
  ...
  Foo,
  PropKindSize = N + 1, // N was the previous value
};
---------------------- path/to/new/property/file.hpp ---------------------------
namespace sycl::ext::oneapi::experimental {

// (2.)
struct foo : detail::run_time_property_key<foo, PropKind::Foo> {
  foo(int v) : value(v) {}
  int value;
};

// 3.
using foo_key = foo;

// (4.)
inline bool operator==(const foo &lhs, const foo &rhs) {
  return lhs.value == rhs.value;
}
inline bool operator!=(const foo &lhs, const foo &rhs) {
  return !(lhs == rhs);
}

// (5.)
// Replace SYCL_OBJ with the SYCL object to support the property.
template <> struct is_property_key_of<foo, SYCL_OBJ> : std::true_type {};

} // namespace sycl::ext::oneapi::experimental
*******************************************************************************/

#pragma once

#include <iosfwd>      // for nullptr_t
#include <stdint.h>    // for uint32_t
#include <type_traits> // for false_type

#include <sycl/detail/defines_elementary.hpp>

namespace sycl {
inline namespace _V1 {
namespace ext {
namespace oneapi {
namespace experimental {
template <typename> class __SYCL_EBO properties;
// Property list traits
template <typename propertiesT> struct is_property_list : std::false_type {};
template <typename properties_list_ty>
struct is_property_list<properties<properties_list_ty>> : std::true_type {};
template <typename propertiesT>
inline constexpr bool is_property_list_v = is_property_list<propertiesT>::value;

namespace detail {

// List of all properties.
enum PropKind : uint32_t {
  DeviceImageScope = 0,
  HostAccess = 1,
  InitMode = 2,
  ImplementInCSR = 3,
  LatencyAnchorID = 4,
  LatencyConstraint = 5,
  WorkGroupSize = 6,
  WorkGroupSizeHint = 7,
  SubGroupSize = 8,
  DeviceHas = 9,
  StreamingInterface = 10, // kernel attribute
  RegisterMapInterface = 11,
  Pipelined = 12,
  RegisterMap = 13, // kernel argument attribute
  Conduit = 14,
  Stable = 15,
  BufferLocation = 16,
  AddrWidth = 17,
  DataWidth = 18,
  Latency = 19,
  RWMode = 20,
  MaxBurst = 21,
  WaitRequest = 22,
  Alignment = 23,
  CacheConfig = 24,
  BitsPerSymbol = 25,
  FirstSymbolInHigherOrderBit = 26,
  PipeProtocol = 27,
  ReadyLatency = 28,
  UsesValid = 29,
  UseRootSync = 30,
  RegisterAllocMode = 31,
  GRFSize = 32,
  GRFSizeAutomatic = 33,
  Resource = 34,
  NumBanks = 35,
  StrideSize = 36,
  WordSize = 37,
  BiDirectionalPorts = 38,
  Clock2x = 39,
  RAMStitching = 40,
  MaxPrivateCopies = 41,
  NumReplicates = 42,
  Datapath = 43,
  ESIMDL1CacheHint = 44,
  ESIMDL2CacheHint = 45,
  ESIMDL3CacheHint = 46,
  UsmKind = 47,
  CacheControlReadHint = 48,
  CacheControlReadAssertion = 49,
  CacheControlWrite = 50,
  BuildOptions = 51,
  BuildLog = 52,
  FloatingPointControls = 53,
  DataPlacement = 54,
  ContiguousMemory = 55,
  FullGroup = 56,
  Naive = 57,
  WorkGroupProgress = 58,
  SubGroupProgress = 59,
  WorkItemProgress = 60,
  NDRangeKernel = 61,
  SingleTaskKernel = 62,
  IndirectlyCallable = 63,
  CallsIndirectly = 64,
  InputDataPlacement = 65,
  OutputDataPlacement = 66,
  IncludeFiles = 67,
  RegisteredKernelNames = 68,
  ClusterLaunch = 69,
  FPGACluster = 70,
  Balanced = 71,
  InvocationCapacity = 72,
  ResponseCapacity = 73,
  MaxWorkGroupSize = 74,
  MaxLinearWorkGroupSize = 75,
  Prefetch = 76,
  Deterministic = 77,
  InitializeToIdentity = 78,
<<<<<<< HEAD
  Restrict = 79,
=======
  WorkGroupScratchSize = 79,
>>>>>>> f26c0b80
  // PropKindSize must always be the last value.
  PropKindSize = 80,
};

template <typename PropertyT> struct PropertyToKind {
  static constexpr PropKind Kind = PropertyT::Kind;
};

struct property_tag {};

// This is used to implement has/get_property via inheritance queries.
template <typename property_key_t> struct property_key_tag : property_tag {};

template <typename property_t, PropKind Kind,
          typename property_key_t = property_t>
struct property_base : property_key_tag<property_key_t> {
  using key_t = property_key_t;

protected:
  constexpr property_t get_property_impl(property_key_tag<key_t>) const {
    return *static_cast<const property_t *>(this);
  }

  // For key_t access in error reporting specialization.
  template <typename> friend class __SYCL_EBO properties;

#if !defined(_MSC_VER)
  // Temporary, to ensure new code matches previous behavior and to catch any
  // silly copy-paste mistakes. MSVC can't compile it, but linux-only is
  // enough for this temporary check.
  static_assert([]() constexpr {
    if constexpr (std::is_same_v<property_t, key_t>)
      // key_t is incomplete at this point for runtime properties.
      return true;
    else
      return Kind == PropertyToKind<key_t>::Kind;
  }());
#endif
};

struct property_key_base_tag {};
struct compile_time_property_key_base_tag : property_key_base_tag {};

template <typename property_t, PropKind Kind_>
struct run_time_property_key : property_key_base_tag,
                               property_base<property_t, Kind_> {
protected:
  static constexpr PropKind Kind = Kind_;

  template <typename T>
  friend struct PropertyToKind;
};

template <PropKind Kind_>
struct compile_time_property_key : compile_time_property_key_base_tag {
protected:
  static constexpr PropKind Kind = Kind_;

  template <typename T>
  friend struct PropertyToKind;
};

// Get unique ID for property.
template <typename PropertyT> struct PropertyID {
  static constexpr int value =
      static_cast<int>(PropertyToKind<PropertyT>::Kind);
};

// Trait for property compile-time meta names and values.
template <typename PropertyT> struct PropertyMetaInfo {
  // Some properties don't have meaningful compile-time values.
  // Default to empty, as those will be ignored anyway.
  static constexpr const char *name = "";
  static constexpr std::nullptr_t value = nullptr;
};

template <typename> struct HasCompileTimeEffect : std::false_type {};

} // namespace detail

template <typename, typename> struct is_property_key_of : std::false_type {};

} // namespace experimental
} // namespace oneapi
} // namespace ext
} // namespace _V1
} // namespace sycl<|MERGE_RESOLUTION|>--- conflicted
+++ resolved
@@ -221,13 +221,10 @@
   Prefetch = 76,
   Deterministic = 77,
   InitializeToIdentity = 78,
-<<<<<<< HEAD
-  Restrict = 79,
-=======
   WorkGroupScratchSize = 79,
->>>>>>> f26c0b80
+  Restrict = 80,
   // PropKindSize must always be the last value.
-  PropKindSize = 80,
+  PropKindSize = 81,
 };
 
 template <typename PropertyT> struct PropertyToKind {
