//==---------- properties.hpp --- SYCL extension property tooling ----------==//
//
// Part of the LLVM Project, under the Apache License v2.0 with LLVM Exceptions.
// See https://llvm.org/LICENSE.txt for license information.
// SPDX-License-Identifier: Apache-2.0 WITH LLVM-exception
//
//===----------------------------------------------------------------------===//

// HOW-TO: Add new compile-time property
//  1. Add a new enumerator to
//     `sycl::ext::oneapi::experimental::detail::PropKind` representing the new
//     property. Increment
//     `sycl::ext::oneapi::experimental::detail::PropKind::PropKindSize`
//  2. Define property key class with `value_t` that must be `property_value`
//     with the first template argument being the property class itself. The
//     name of the key class must be the property name suffixed by `_key`, i.e.
//     for a property `foo` the class should be named `foo_key`.
//  3. Add an `inline constexpr` variable in the same namespace as the property
//     key. The variable should have the same type as `value_t` of the property
//     class, e.g. for a property `foo`, there should be a definition
//     `inline constexpr foo_key::value_t foo`.
//  4. Specialize `sycl::ext::oneapi::experimental::is_property_key` and
//     `sycl::ext::oneapi::experimental::is_property_key_of` for the property
//     key class.
//  5. Specialize `sycl::ext::oneapi::experimental::detail::PropertyToKind` for
//     the new property key class. The specialization should have a `Kind`
//     member with the value equal to the enumerator added in 1.
//  6. Specialize
//     `sycl::ext::oneapi::experimental::detail::IsCompileTimeProperty` for the
//     new property key class. This specialization should derive from
//     `std::true_type`.
//  7. If the property needs an LLVM IR attribute, specialize
//     `sycl::ext::oneapi::experimental::detail::PropertyMetaInfo` for the new
//     `value_t` of the property key class. The specialization must have a
//     `static constexpr const char *name` member with a value equal to the
//     expected LLVM IR attribute name. The common naming scheme for these is
//     the name of the property with "_" replaced with "-" and "sycl-" appended,
//     for example a property `foo_bar` would have an LLVM IR attribute name
//     "sycl-foo-bar". Likewise, the specialization must have a `static
//     constexpr T value` member where `T` is either an integer, a floating
//     point, a boolean, an enum, a char, or a `const char *`, or a
//     `std::nullptr_t`. This will be the value of the generated LLVM IR
//     attribute. If `std::nullptr_t` is used the attribute will not have a
//     value.
/******************************** EXAMPLE **************************************
------------- sycl/include/sycl/ext/oneapi/properties/property.hpp -------------
// (1.)
enum PropKind : uint32_t {
  ...
  Bar,
  PropKindSize = N + 1, // N was the previous value
};
---------------------- path/to/new/property/file.hpp ---------------------------
namespace sycl::ext::oneapi::experimental {

// (2.)
struct bar_key : detail::compile_time_property_key<PropKind::Bar> {
  using value_t = property_value<bar_key>;
};

// (3.)
inline constexpr bar_key::value_t bar;

// (4.)
// Replace SYCL_OBJ with the SYCL object to support the property.
template <> struct is_property_key_of<bar_key, SYCL_OBJ> : std::true_type {};

namespace detail {
// (5.)
template <> struct PropertyMetaInfo<bar_key::value_t> {
  static constexpr const char *name = "sycl-bar";
  static constexpr int value = 5;
};

} // namespace detail
} // namespace sycl::ext::oneapi::experimental
*******************************************************************************/

// HOW-TO: Add new runtime property
//  1. Add a new enumerator to `sycl::ext::oneapi::detail::PropKind`
//     representing the new property. Increment
//     `sycl::ext::oneapi::experimental::detail::PropKind::PropKindSize`
//  2. Define property class, inheriting from `detail::run_time_property_key`.
//  3. Declare the property key as an alias to the property class. The name of
//     the key class must be the property name suffixed by `_key`, i.e. for a
//     property `foo` the class should be named `foo_key`.
//  4. Overload the `==` and `!=` operators for the new property class. The
//     comparison should compare all data members of the property class.
//  5. Specialize `sycl::ext::oneapi::experimental::is_property_key_of` for the
//     property class.
/******************************* EXAMPLE ***************************************
------------- sycl/include/sycl/ext/oneapi/properties/property.hpp -------------
// (1.)
enum PropKind : uint32_t {
  ...
  Foo,
  PropKindSize = N + 1, // N was the previous value
};
---------------------- path/to/new/property/file.hpp ---------------------------
namespace sycl::ext::oneapi::experimental {

// (2.)
struct foo : detail::run_time_property_key<PropKind::Foo> {
  foo(int v) : value(v) {}
  int value;
};

// 3.
using foo_key = foo;

// (4.)
inline bool operator==(const foo &lhs, const foo &rhs) {
  return lhs.value == rhs.value;
}
inline bool operator!=(const foo &lhs, const foo &rhs) {
  return !(lhs == rhs);
}

// (5.)
// Replace SYCL_OBJ with the SYCL object to support the property.
template <> struct is_property_key_of<foo, SYCL_OBJ> : std::true_type {};

} // namespace sycl::ext::oneapi::experimental
*******************************************************************************/

#pragma once

#include <iosfwd>      // for nullptr_t
#include <stdint.h>    // for uint32_t
#include <type_traits> // for false_type

namespace sycl {
inline namespace _V1 {
namespace ext {
namespace oneapi {
namespace experimental {
namespace detail {

// List of all properties.
enum PropKind : uint32_t {
  DeviceImageScope = 0,
  HostAccess = 1,
  InitMode = 2,
  ImplementInCSR = 3,
  LatencyAnchorID = 4,
  LatencyConstraint = 5,
  WorkGroupSize = 6,
  WorkGroupSizeHint = 7,
  SubGroupSize = 8,
  DeviceHas = 9,
  StreamingInterface = 10, // kernel attribute
  RegisterMapInterface = 11,
  Pipelined = 12,
  RegisterMap = 13, // kernel argument attribute
  Conduit = 14,
  Stable = 15,
  BufferLocation = 16,
  AddrWidth = 17,
  DataWidth = 18,
  Latency = 19,
  RWMode = 20,
  MaxBurst = 21,
  WaitRequest = 22,
  Alignment = 23,
  CacheConfig = 24,
  BitsPerSymbol = 25,
  FirstSymbolInHigherOrderBit = 26,
  PipeProtocol = 27,
  ReadyLatency = 28,
  UsesValid = 29,
  UseRootSync = 30,
  RegisterAllocMode = 31,
  GRFSize = 32,
  GRFSizeAutomatic = 33,
  Resource = 34,
  NumBanks = 35,
  StrideSize = 36,
  WordSize = 37,
  BiDirectionalPorts = 38,
  Clock2x = 39,
  RAMStitching = 40,
  MaxPrivateCopies = 41,
  NumReplicates = 42,
  Datapath = 43,
  ESIMDL1CacheHint = 44,
  ESIMDL2CacheHint = 45,
  ESIMDL3CacheHint = 46,
  UsmKind = 47,
  CacheControlReadHint = 48,
  CacheControlReadAssertion = 49,
  CacheControlWrite = 50,
  BuildOptions = 51,
  BuildLog = 52,
  FloatingPointControls = 53,
  FPGACluster = 54,
  Balanced = 55,
  InvocationCapacity = 56,
  ResponseCapacity = 57,
  DataPlacement = 58,
  ContiguousMemory = 59,
  FullGroup = 60,
  Naive = 61,
<<<<<<< HEAD
  NDRangeKernel = 62,
  SingleTaskKernel = 63,
  // PropKindSize must always be the last value.
  PropKindSize = 64,
=======
  WorkGroupProgress = 62,
  SubGroupProgress = 63,
  WorkItemProgress = 64,
  // PropKindSize must always be the last value.
  PropKindSize = 65,
>>>>>>> 5eb3536e
};

struct property_key_base_tag {};
struct compile_time_property_key_base_tag : property_key_base_tag {};

template <PropKind Kind_> struct run_time_property_key : property_key_base_tag {
protected:
  static constexpr PropKind Kind = Kind_;

  template <typename T>
  friend struct PropertyToKind;
};

template <PropKind Kind_>
struct compile_time_property_key : compile_time_property_key_base_tag {
protected:
  static constexpr PropKind Kind = Kind_;

  template <typename T>
  friend struct PropertyToKind;
};

// This trait must be specialized for all properties and must have a unique
// constexpr PropKind member named Kind.
template <typename PropertyT> struct PropertyToKind {
  static constexpr PropKind Kind = PropertyT::Kind;
};

// Get unique ID for property.
template <typename PropertyT> struct PropertyID {
  static constexpr int value =
      static_cast<int>(PropertyToKind<PropertyT>::Kind);
};

// Trait for identifying runtime properties.
template <typename PropertyT>
struct IsRuntimeProperty
    : std::bool_constant<
          std::is_base_of_v<property_key_base_tag, PropertyT> &&
          !std::is_base_of_v<compile_time_property_key_base_tag, PropertyT>> {};

// Trait for identifying compile-time properties.
template <typename PropertyT>
struct IsCompileTimeProperty
    : std::bool_constant<
          std::is_base_of_v<property_key_base_tag, PropertyT> &&
          std::is_base_of_v<compile_time_property_key_base_tag, PropertyT>> {};

// Trait for property compile-time meta names and values.
template <typename PropertyT> struct PropertyMetaInfo {
  // Some properties don't have meaningful compile-time values.
  // Default to empty, as those will be ignored anyway.
  static constexpr const char *name = "";
  static constexpr std::nullptr_t value = nullptr;
};

} // namespace detail

template <typename T>
struct is_property_key
    : std::bool_constant<std::is_base_of_v<detail::property_key_base_tag, T>> {
};
template <typename, typename> struct is_property_key_of : std::false_type {};

} // namespace experimental
} // namespace oneapi
} // namespace ext
} // namespace _V1
} // namespace sycl<|MERGE_RESOLUTION|>--- conflicted
+++ resolved
@@ -200,18 +200,13 @@
   ContiguousMemory = 59,
   FullGroup = 60,
   Naive = 61,
-<<<<<<< HEAD
-  NDRangeKernel = 62,
-  SingleTaskKernel = 63,
-  // PropKindSize must always be the last value.
-  PropKindSize = 64,
-=======
   WorkGroupProgress = 62,
   SubGroupProgress = 63,
   WorkItemProgress = 64,
+  NDRangeKernel = 65,
+  SingleTaskKernel = 66,
   // PropKindSize must always be the last value.
-  PropKindSize = 65,
->>>>>>> 5eb3536e
+  PropKindSize = 67,
 };
 
 struct property_key_base_tag {};
