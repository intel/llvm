//==---------- properties.hpp --- SYCL extension property tooling ----------==//
//
// Part of the LLVM Project, under the Apache License v2.0 with LLVM Exceptions.
// See https://llvm.org/LICENSE.txt for license information.
// SPDX-License-Identifier: Apache-2.0 WITH LLVM-exception
//
//===----------------------------------------------------------------------===//

// HOW-TO: Add new compile-time property
//  1. Add a new enumerator to
//     `sycl::ext::oneapi::experimental::detail::PropKind` representing the new
//     property. Increment
//     `sycl::ext::oneapi::experimental::detail::PropKind::PropKindSize`
//  2. Define property key class with `value_t` that must be `property_value`
//     with the first template argument being the property class itself. The
//     name of the key class must be the property name suffixed by `_key`, i.e.
//     for a property `foo` the class should be named `foo_key`.
//  3. Add an `inline constexpr` variable in the same namespace as the property
//     key. The variable should have the same type as `value_t` of the property
//     class, e.g. for a property `foo`, there should be a definition
//     `inline constexpr foo_key::value_t foo`.
//  4. Specialize `sycl::ext::oneapi::experimental::is_property_key` and
//     `sycl::ext::oneapi::experimental::is_property_key_of` for the property
//     key class.
//  5. Specialize `sycl::ext::oneapi::experimental::detail::PropertyToKind` for
//     the new property key class. The specialization should have a `Kind`
//     member with the value equal to the enumerator added in 1.
//  6. Specialize
//     `sycl::ext::oneapi::experimental::detail::IsCompileTimeProperty` for the
//     new property key class. This specialization should derive from
//     `std::true_type`.
//  7. If the property needs an LLVM IR attribute, specialize
//     `sycl::ext::oneapi::experimental::detail::PropertyMetaInfo` for the new
//     `value_t` of the property key class. The specialization must have a
//     `static constexpr const char *name` member with a value equal to the
//     expected LLVM IR attribute name. The common naming scheme for these is
//     the name of the property with "_" replaced with "-" and "sycl-" appended,
//     for example a property `foo_bar` would have an LLVM IR attribute name
//     "sycl-foo-bar". Likewise, the specialization must have a `static
//     constexpr T value` member where `T` is either an integer, a floating
//     point, a boolean, an enum, a char, or a `const char *`, or a
//     `std::nullptr_t`. This will be the value of the generated LLVM IR
//     attribute. If `std::nullptr_t` is used the attribute will not have a
//     value.
/******************************** EXAMPLE **************************************
------------- sycl/include/sycl/ext/oneapi/properties/property.hpp -------------
// (1.)
enum PropKind : uint32_t {
  ...
  Bar,
  PropKindSize = N + 1, // N was the previous value
};
---------------------- path/to/new/property/file.hpp ---------------------------
namespace sycl::ext::oneapi::experimental {

// (2.)
struct bar_key {
  using value_t = property_value<bar_key>;
};

// (3.)
inline constexpr bar_key::value_t bar;

// (4.)
template <> struct is_property_key<bar_key> : std::true_type {};
// Replace SYCL_OBJ with the SYCL object to support the property.
template <> struct is_property_key_of<bar_key, SYCL_OBJ> : std::true_type {};

namespace detail {

// (5.)
template <> struct PropertyToKind<bar_key> {
  static constexpr PropKind Kind = PropKind::Bar;
};

// (6.)
template <> struct IsCompileTimeProperty<bar_key> : std::true_type {};

// (7.)
template <> struct PropertyMetaInfo<bar_key::value_t> {
  static constexpr const char *name = "sycl-bar";
  static constexpr int value = 5;
};

} // namespace detail
} // namespace sycl::ext::oneapi::experimental
*******************************************************************************/

// HOW-TO: Add new runtime property
//  1. Add a new enumerator to `sycl::ext::oneapi::detail::PropKind`
//     representing the new property. Increment
//     `sycl::ext::oneapi::experimental::detail::PropKind::PropKindSize`
//  2. Define property class.
//  3. Declare the property key as an alias to the property class. The name of
//     the key class must be the property name suffixed by `_key`, i.e. for a
//     property `foo` the class should be named `foo_key`.
//  4. Overload the `==` and `!=` operators for the new property class. The
//     comparison should compare all data members of the property class.
//  5. Specialize `sycl::ext::oneapi::experimental::is_property_key` and
//     `sycl::ext::oneapi::experimental::is_property_key_of` for the property
//     class.
//  6. Specialize `sycl::ext::oneapi::detail::PropertyToKind` for the new
//     property class. The specialization should have a `Kind` member with the
//     value equal to the enumerator added in 1.
//  7. Specialize `sycl::ext::oneapi::experimental::detail::IsRuntimeProperty`
//     for the new property class. This specialization should derive from
//     `std::true_type`.
/******************************* EXAMPLE ***************************************
------------- sycl/include/sycl/ext/oneapi/properties/property.hpp -------------
// (1.)
enum PropKind : uint32_t {
  ...
  Foo,
  PropKindSize = N + 1, // N was the previous value
};
---------------------- path/to/new/property/file.hpp ---------------------------
namespace sycl::ext::oneapi::experimental {

// (2.)
struct foo {
  foo(int v) : value(v) {}
  int value;
};

// 3.
using foo_key = foo;

// (4.)
inline bool operator==(const foo &lhs, const foo &rhs) {
  return lhs.value == rhs.value;
}
inline bool operator!=(const foo &lhs, const foo &rhs) {
  return !(lhs == rhs);
}

// (5.)
template <> struct is_property_key<foo> : std::true_type {};
// Replace SYCL_OBJ with the SYCL object to support the property.
template <> struct is_property_key_of<foo, SYCL_OBJ> : std::true_type {};

namespace detail {

// (6.)
template <> struct PropertyToKind<foo> {
  static constexpr PropKind Kind = PropKind::Foo;
};

// (7.)
template <> struct IsRuntimeProperty<foo> : std::true_type {};

} // namespace detail
} // namespace sycl::ext::oneapi::experimental
*******************************************************************************/

#pragma once

#include <iosfwd>      // for nullptr_t
#include <stdint.h>    // for uint32_t
#include <type_traits> // for false_type

namespace sycl {
inline namespace _V1 {
namespace ext {
namespace oneapi {
namespace experimental {
namespace detail {

// List of all properties.
enum PropKind : uint32_t {
  DeviceImageScope = 0,
  HostAccess = 1,
  InitMode = 2,
  ImplementInCSR = 3,
  LatencyAnchorID = 4,
  LatencyConstraint = 5,
  WorkGroupSize = 6,
  WorkGroupSizeHint = 7,
  SubGroupSize = 8,
  DeviceHas = 9,
  StreamingInterface = 10, // kernel attribute
  RegisterMapInterface = 11,
  Pipelined = 12,
  RegisterMap = 13, // kernel argument attribute
  Conduit = 14,
  Stable = 15,
  BufferLocation = 16,
  AddrWidth = 17,
  DataWidth = 18,
  Latency = 19,
  RWMode = 20,
  MaxBurst = 21,
  WaitRequest = 22,
  Alignment = 23,
  CacheConfig = 24,
  BitsPerSymbol = 25,
  FirstSymbolInHigherOrderBit = 26,
  PipeProtocol = 27,
  ReadyLatency = 28,
  UsesValid = 29,
  UseRootSync = 30,
  RegisterAllocMode = 31,
  GRFSize = 32,
  GRFSizeAutomatic = 33,
  Resource = 34,
  NumBanks = 35,
  StrideSize = 36,
  WordSize = 37,
  BiDirectionalPorts = 38,
  Clock2x = 39,
  RAMStitching = 40,
  MaxPrivateCopies = 41,
  NumReplicates = 42,
  Datapath = 43,
  ESIMDL1CacheHint = 44,
  ESIMDL2CacheHint = 45,
  ESIMDL3CacheHint = 46,
  UsmKind = 47,
<<<<<<< HEAD
  BuildOptions = 48,
  BuildLog = 49,
  // PropKindSize must always be the last value.
  PropKindSize = 50,
=======
  CacheControlReadHint = 48,
  CacheControlReadAssertion = 49,
  CacheControlWrite = 50,
  // PropKindSize must always be the last value.
  PropKindSize = 51,
>>>>>>> 73e8bd41
};

// This trait must be specialized for all properties and must have a unique
// constexpr PropKind member named Kind.
template <typename PropertyT> struct PropertyToKind {};

// Get unique ID for property.
template <typename PropertyT> struct PropertyID {
  static constexpr int value =
      static_cast<int>(PropertyToKind<PropertyT>::Kind);
};

// Trait for identifying runtime properties.
template <typename PropertyT> struct IsRuntimeProperty : std::false_type {};

// Trait for identifying compile-time properties.
template <typename PropertyT> struct IsCompileTimeProperty : std::false_type {};

// Trait for property compile-time meta names and values.
template <typename PropertyT> struct PropertyMetaInfo {
  // Some properties don't have meaningful compile-time values.
  // Default to empty, as those will be ignored anyway.
  static constexpr const char *name = "";
  static constexpr std::nullptr_t value = nullptr;
};

} // namespace detail

template <typename> struct is_property_key : std::false_type {};
template <typename, typename> struct is_property_key_of : std::false_type {};

} // namespace experimental
} // namespace oneapi
} // namespace ext
} // namespace _V1
} // namespace sycl<|MERGE_RESOLUTION|>--- conflicted
+++ resolved
@@ -215,18 +215,13 @@
   ESIMDL2CacheHint = 45,
   ESIMDL3CacheHint = 46,
   UsmKind = 47,
-<<<<<<< HEAD
-  BuildOptions = 48,
-  BuildLog = 49,
-  // PropKindSize must always be the last value.
-  PropKindSize = 50,
-=======
   CacheControlReadHint = 48,
   CacheControlReadAssertion = 49,
   CacheControlWrite = 50,
+  BuildOptions = 51,
+  BuildLog = 52,
   // PropKindSize must always be the last value.
-  PropKindSize = 51,
->>>>>>> 73e8bd41
+  PropKindSize = 53,
 };
 
 // This trait must be specialized for all properties and must have a unique
