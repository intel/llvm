--- conflicted
+++ resolved
@@ -192,20 +192,15 @@
   BuildOptions = 51,
   BuildLog = 52,
   FloatingPointControls = 53,
-<<<<<<< HEAD
-  RangeKernel = 54,
-  NDRangeKernel = 55,
-  SingleTaskKernel = 56,
-  // PropKindSize must always be the last value.
-  PropKindSize = 57,
-=======
   FPGACluster = 54,
   Balanced = 55,
   InvocationCapacity = 56,
   ResponseCapacity = 57,
+  RangeKernel = 58,
+  NDRangeKernel = 59,
+  SingleTaskKernel = 60,
   // PropKindSize must always be the last value.
-  PropKindSize = 58,
->>>>>>> 9f296d8c
+  PropKindSize = 61,
 };
 
 struct property_key_base_tag {};
