--- conflicted
+++ resolved
@@ -222,13 +222,10 @@
   Deterministic = 77,
   InitializeToIdentity = 78,
   WorkGroupScratchSize = 79,
-<<<<<<< HEAD
-  EventMode = 80,
-=======
   Restrict = 80,
->>>>>>> afa88218
+  EventMode = 81,
   // PropKindSize must always be the last value.
-  PropKindSize = 81,
+  PropKindSize = 82,
 };
 
 template <typename PropertyT> struct PropertyToKind {
