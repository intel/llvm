--- conflicted
+++ resolved
@@ -215,19 +215,14 @@
   ESIMDL2CacheHint = 45,
   ESIMDL3CacheHint = 46,
   UsmKind = 47,
-<<<<<<< HEAD
-  FloatingPointControls = 48,
-  // PropKindSize must always be the last value.
-  PropKindSize = 49,
-=======
   CacheControlReadHint = 48,
   CacheControlReadAssertion = 49,
   CacheControlWrite = 50,
   BuildOptions = 51,
   BuildLog = 52,
+  FloatingPointControls = 53,
   // PropKindSize must always be the last value.
-  PropKindSize = 53,
->>>>>>> e15ebd08
+  PropKindSize = 54,
 };
 
 // This trait must be specialized for all properties and must have a unique
