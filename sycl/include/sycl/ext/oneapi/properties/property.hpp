//==---------- properties.hpp --- SYCL extension property tooling ----------==//
//
// Part of the LLVM Project, under the Apache License v2.0 with LLVM Exceptions.
// See https://llvm.org/LICENSE.txt for license information.
// SPDX-License-Identifier: Apache-2.0 WITH LLVM-exception
//
//===----------------------------------------------------------------------===//

// HOW-TO: Add new compile-time property
//  1. Add a new enumerator to
//     `sycl::ext::oneapi::experimental::detail::PropKind` representing the new
//     property. Increment
//     `sycl::ext::oneapi::experimental::detail::PropKind::PropKindSize`.
//  2. Define property key class inherited from
//     `detail::compile_time_property_key` with `value_t` that must be
//     `property_value` with the first template argument being the property
//     class itself. The name of the key class must be the property name
//     suffixed by `_key`, i.e. for a property `foo` the class should be named
//     `foo_key`.
//  3. Add an `inline constexpr` variable in the same namespace as the property
//     key. The variable should have the same type as `value_t` of the property
//     class, e.g. for a property `foo`, there should be a definition
//     `inline constexpr foo_key::value_t foo`.
//  4. Specialize `sycl::ext::oneapi::experimental::is_property_key_of` for the
//     property key class.
//  5. If the property needs an LLVM IR attribute, specialize
//     `sycl::ext::oneapi::experimental::detail::PropertyMetaInfo` for the new
//     `value_t` of the property key class. The specialization must have a
//     `static constexpr const char *name` member with a value equal to the
//     expected LLVM IR attribute name. The common naming scheme for these is
//     the name of the property with "_" replaced with "-" and "sycl-" appended,
//     for example a property `foo_bar` would have an LLVM IR attribute name
//     "sycl-foo-bar". Likewise, the specialization must have a `static
//     constexpr T value` member where `T` is either an integer, a floating
//     point, a boolean, an enum, a char, or a `const char *`, or a
//     `std::nullptr_t`. This will be the value of the generated LLVM IR
//     attribute. If `std::nullptr_t` is used the attribute will not have a
//     value.
/******************************** EXAMPLE **************************************
------------- sycl/include/sycl/ext/oneapi/properties/property.hpp -------------
// (1.)
enum PropKind : uint32_t {
  ...
  Bar,
  PropKindSize = N + 1, // N was the previous value
};
---------------------- path/to/new/property/file.hpp ---------------------------
namespace sycl::ext::oneapi::experimental {

// (2.)
struct bar_key : detail::compile_time_property_key<PropKind::Bar> {
  using value_t = property_value<bar_key>;
};

// (3.)
inline constexpr bar_key::value_t bar;

// (4.)
// Replace SYCL_OBJ with the SYCL object to support the property.
template <> struct is_property_key_of<bar_key, SYCL_OBJ> : std::true_type {};

namespace detail {
// (5.)
template <> struct PropertyMetaInfo<bar_key::value_t> {
  static constexpr const char *name = "sycl-bar";
  static constexpr int value = 5;
};

} // namespace detail
} // namespace sycl::ext::oneapi::experimental
*******************************************************************************/

// HOW-TO: Add new runtime property
//  1. Add a new enumerator to `sycl::ext::oneapi::detail::PropKind`
//     representing the new property. Increment
//     `sycl::ext::oneapi::experimental::detail::PropKind::PropKindSize`
//  2. Define property class, inheriting from `detail::run_time_property_key`.
//  3. Declare the property key as an alias to the property class. The name of
//     the key class must be the property name suffixed by `_key`, i.e. for a
//     property `foo` the class should be named `foo_key`.
//  4. Overload the `==` and `!=` operators for the new property class. The
//     comparison should compare all data members of the property class.
//  5. Specialize `sycl::ext::oneapi::experimental::is_property_key_of` for the
//     property class.
/******************************* EXAMPLE ***************************************
------------- sycl/include/sycl/ext/oneapi/properties/property.hpp -------------
// (1.)
enum PropKind : uint32_t {
  ...
  Foo,
  PropKindSize = N + 1, // N was the previous value
};
---------------------- path/to/new/property/file.hpp ---------------------------
namespace sycl::ext::oneapi::experimental {

// (2.)
struct foo : detail::run_time_property_key<foo, PropKind::Foo> {
  foo(int v) : value(v) {}
  int value;
};

// 3.
using foo_key = foo;

// (4.)
inline bool operator==(const foo &lhs, const foo &rhs) {
  return lhs.value == rhs.value;
}
inline bool operator!=(const foo &lhs, const foo &rhs) {
  return !(lhs == rhs);
}

// (5.)
// Replace SYCL_OBJ with the SYCL object to support the property.
template <> struct is_property_key_of<foo, SYCL_OBJ> : std::true_type {};

} // namespace sycl::ext::oneapi::experimental
*******************************************************************************/

#pragma once

#include <iosfwd>      // for nullptr_t
#include <stdint.h>    // for uint32_t
#include <type_traits> // for false_type

#include <sycl/detail/defines_elementary.hpp>

namespace sycl {
inline namespace _V1 {
namespace ext {
namespace oneapi {
namespace experimental {
template <typename> class __SYCL_EBO properties;
// Property list traits
template <typename propertiesT> struct is_property_list : std::false_type {};
template <typename properties_list_ty>
struct is_property_list<properties<properties_list_ty>> : std::true_type {};
template <typename propertiesT>
inline constexpr bool is_property_list_v = is_property_list<propertiesT>::value;

namespace detail {

// List of all properties.
enum PropKind : uint32_t {
  DeviceImageScope = 0,
  HostAccess = 1,
  InitMode = 2,
  ImplementInCSR = 3,
  LatencyAnchorID = 4,
  LatencyConstraint = 5,
  WorkGroupSize = 6,
  WorkGroupSizeHint = 7,
  SubGroupSize = 8,
  DeviceHas = 9,
  StreamingInterface = 10, // kernel attribute
  RegisterMapInterface = 11,
  Pipelined = 12,
  RegisterMap = 13, // kernel argument attribute
  Conduit = 14,
  Stable = 15,
  BufferLocation = 16,
  AddrWidth = 17,
  DataWidth = 18,
  Latency = 19,
  RWMode = 20,
  MaxBurst = 21,
  WaitRequest = 22,
  Alignment = 23,
  CacheConfig = 24,
  BitsPerSymbol = 25,
  FirstSymbolInHigherOrderBit = 26,
  PipeProtocol = 27,
  ReadyLatency = 28,
  UsesValid = 29,
  UseRootSync = 30,
  RegisterAllocMode = 31,
  GRFSize = 32,
  GRFSizeAutomatic = 33,
  Resource = 34,
  NumBanks = 35,
  StrideSize = 36,
  WordSize = 37,
  BiDirectionalPorts = 38,
  Clock2x = 39,
  RAMStitching = 40,
  MaxPrivateCopies = 41,
  NumReplicates = 42,
  Datapath = 43,
  ESIMDL1CacheHint = 44,
  ESIMDL2CacheHint = 45,
  ESIMDL3CacheHint = 46,
  UsmKind = 47,
  CacheControlReadHint = 48,
  CacheControlReadAssertion = 49,
  CacheControlWrite = 50,
  BuildOptions = 51,
  BuildLog = 52,
  FloatingPointControls = 53,
  DataPlacement = 54,
  ContiguousMemory = 55,
  FullGroup = 56,
  Naive = 57,
  WorkGroupProgress = 58,
  SubGroupProgress = 59,
  WorkItemProgress = 60,
  NDRangeKernel = 61,
  SingleTaskKernel = 62,
  IndirectlyCallable = 63,
  CallsIndirectly = 64,
  InputDataPlacement = 65,
  OutputDataPlacement = 66,
  IncludeFiles = 67,
  RegisteredKernelNames = 68,
  ClusterLaunch = 69,
  FPGACluster = 70,
  Balanced = 71,
  InvocationCapacity = 72,
  ResponseCapacity = 73,
  MaxWorkGroupSize = 74,
  MaxLinearWorkGroupSize = 75,
  Prefetch = 76,
  Deterministic = 77,
  InitializeToIdentity = 78,
<<<<<<< HEAD
  DeviceConstant= 79,
  // PropKindSize must always be the last value.
  PropKindSize = 80,
=======
  WorkGroupScratchSize = 79,
  // PropKindSize must always be the last value.
  PropKindSize = 80,
};

template <typename PropertyT> struct PropertyToKind {
  static constexpr PropKind Kind = PropertyT::Kind;
};

struct property_tag {};

// This is used to implement has/get_property via inheritance queries.
template <typename property_key_t> struct property_key_tag : property_tag {};

template <typename property_t, PropKind Kind,
          typename property_key_t = property_t>
struct property_base : property_key_tag<property_key_t> {
  using key_t = property_key_t;

protected:
  constexpr property_t get_property_impl(property_key_tag<key_t>) const {
    return *static_cast<const property_t *>(this);
  }

  // For key_t access in error reporting specialization.
  template <typename> friend class __SYCL_EBO properties;

#if !defined(_MSC_VER)
  // Temporary, to ensure new code matches previous behavior and to catch any
  // silly copy-paste mistakes. MSVC can't compile it, but linux-only is
  // enough for this temporary check.
  static_assert([]() constexpr {
    if constexpr (std::is_same_v<property_t, key_t>)
      // key_t is incomplete at this point for runtime properties.
      return true;
    else
      return Kind == PropertyToKind<key_t>::Kind;
  }());
#endif
>>>>>>> f2c78696
};

struct property_key_base_tag {};
struct compile_time_property_key_base_tag : property_key_base_tag {};

template <typename property_t, PropKind Kind_>
struct run_time_property_key : property_key_base_tag,
                               property_base<property_t, Kind_> {
protected:
  static constexpr PropKind Kind = Kind_;

  template <typename T>
  friend struct PropertyToKind;
};

template <PropKind Kind_>
struct compile_time_property_key : compile_time_property_key_base_tag {
protected:
  static constexpr PropKind Kind = Kind_;

  template <typename T>
  friend struct PropertyToKind;
};

// Get unique ID for property.
template <typename PropertyT> struct PropertyID {
  static constexpr int value =
      static_cast<int>(PropertyToKind<PropertyT>::Kind);
};

// Trait for property compile-time meta names and values.
template <typename PropertyT> struct PropertyMetaInfo {
  // Some properties don't have meaningful compile-time values.
  // Default to empty, as those will be ignored anyway.
  static constexpr const char *name = "";
  static constexpr std::nullptr_t value = nullptr;
};

template <typename> struct HasCompileTimeEffect : std::false_type {};

} // namespace detail

template <typename, typename> struct is_property_key_of : std::false_type {};

} // namespace experimental
} // namespace oneapi
} // namespace ext
} // namespace _V1
} // namespace sycl<|MERGE_RESOLUTION|>--- conflicted
+++ resolved
@@ -221,14 +221,10 @@
   Prefetch = 76,
   Deterministic = 77,
   InitializeToIdentity = 78,
-<<<<<<< HEAD
-  DeviceConstant= 79,
+  WorkGroupScratchSize = 79,
+  DeviceConstant= 80,
   // PropKindSize must always be the last value.
-  PropKindSize = 80,
-=======
-  WorkGroupScratchSize = 79,
-  // PropKindSize must always be the last value.
-  PropKindSize = 80,
+  PropKindSize = 81,
 };
 
 template <typename PropertyT> struct PropertyToKind {
@@ -265,7 +261,6 @@
       return Kind == PropertyToKind<key_t>::Kind;
   }());
 #endif
->>>>>>> f2c78696
 };
 
 struct property_key_base_tag {};
