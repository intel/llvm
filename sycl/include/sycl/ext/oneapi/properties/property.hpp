//==---------- properties.hpp --- SYCL extension property tooling ----------==//
//
// Part of the LLVM Project, under the Apache License v2.0 with LLVM Exceptions.
// See https://llvm.org/LICENSE.txt for license information.
// SPDX-License-Identifier: Apache-2.0 WITH LLVM-exception
//
//===----------------------------------------------------------------------===//

// HOW-TO: Add new compile-time property
//  1. Add a new enumerator to
//     `sycl::ext::oneapi::experimental::detail::PropKind` representing the new
//     property. Increment
//     `sycl::ext::oneapi::experimental::detail::PropKind::PropKindSize`
//  2. Define property key class with `value_t` that must be `property_value`
//     with the first template argument being the property class itself. The
//     name of the key class must be the property name suffixed by `_key`, i.e.
//     for a property `foo` the class should be named `foo_key`.
//  3. Add an `inline constexpr` variable in the same namespace as the property
//     key. The variable should have the same type as `value_t` of the property
//     class, e.g. for a property `foo`, there should be a definition
//     `inline constexpr foo_key::value_t foo`.
//  4. Specialize `sycl::ext::oneapi::experimental::is_property_key` and
//     `sycl::ext::oneapi::experimental::is_property_key_of` for the property
//     key class.
//  5. Specialize `sycl::ext::oneapi::experimental::detail::PropertyToKind` for
//     the new property key class. The specialization should have a `Kind`
//     member with the value equal to the enumerator added in 1.
//  6. Specialize
//     `sycl::ext::oneapi::experimental::detail::IsCompileTimeProperty` for the
//     new property key class. This specialization should derive from
//     `std::true_type`.
//  7. If the property needs an LLVM IR attribute, specialize
//     `sycl::ext::oneapi::experimental::detail::PropertyMetaInfo` for the new
//     `value_t` of the property key class. The specialization must have a
//     `static constexpr const char *name` member with a value equal to the
//     expected LLVM IR attribute name. The common naming scheme for these is
//     the name of the property with "_" replaced with "-" and "sycl-" appended,
//     for example a property `foo_bar` would have an LLVM IR attribute name
//     "sycl-foo-bar". Likewise, the specialization must have a `static
//     constexpr T value` member where `T` is either an integer, a floating
//     point, a boolean, an enum, a char, or a `const char *`, or a
//     `std::nullptr_t`. This will be the value of the generated LLVM IR
//     attribute. If `std::nullptr_t` is used the attribute will not have a
//     value.
/******************************** EXAMPLE **************************************
------------- sycl/include/sycl/ext/oneapi/properties/property.hpp -------------
// (1.)
enum PropKind : uint32_t {
  ...
  Bar,
  PropKindSize = N + 1, // N was the previous value
};
---------------------- path/to/new/property/file.hpp ---------------------------
namespace sycl::ext::oneapi::experimental {

// (2.)
struct bar_key : detail::compile_time_property_key<PropKind::Bar> {
  using value_t = property_value<bar_key>;
};

// (3.)
inline constexpr bar_key::value_t bar;

// (4.)
// Replace SYCL_OBJ with the SYCL object to support the property.
template <> struct is_property_key_of<bar_key, SYCL_OBJ> : std::true_type {};

namespace detail {
// (5.)
template <> struct PropertyMetaInfo<bar_key::value_t> {
  static constexpr const char *name = "sycl-bar";
  static constexpr int value = 5;
};

} // namespace detail
} // namespace sycl::ext::oneapi::experimental
*******************************************************************************/

// HOW-TO: Add new runtime property
//  1. Add a new enumerator to `sycl::ext::oneapi::detail::PropKind`
//     representing the new property. Increment
//     `sycl::ext::oneapi::experimental::detail::PropKind::PropKindSize`
//  2. Define property class, inheriting from `detail::run_time_property_key`.
//  3. Declare the property key as an alias to the property class. The name of
//     the key class must be the property name suffixed by `_key`, i.e. for a
//     property `foo` the class should be named `foo_key`.
//  4. Overload the `==` and `!=` operators for the new property class. The
//     comparison should compare all data members of the property class.
//  5. Specialize `sycl::ext::oneapi::experimental::is_property_key_of` for the
//     property class.
/******************************* EXAMPLE ***************************************
------------- sycl/include/sycl/ext/oneapi/properties/property.hpp -------------
// (1.)
enum PropKind : uint32_t {
  ...
  Foo,
  PropKindSize = N + 1, // N was the previous value
};
---------------------- path/to/new/property/file.hpp ---------------------------
namespace sycl::ext::oneapi::experimental {

// (2.)
struct foo : detail::run_time_property_key<PropKind::Foo> {
  foo(int v) : value(v) {}
  int value;
};

// 3.
using foo_key = foo;

// (4.)
inline bool operator==(const foo &lhs, const foo &rhs) {
  return lhs.value == rhs.value;
}
inline bool operator!=(const foo &lhs, const foo &rhs) {
  return !(lhs == rhs);
}

// (5.)
// Replace SYCL_OBJ with the SYCL object to support the property.
template <> struct is_property_key_of<foo, SYCL_OBJ> : std::true_type {};

} // namespace sycl::ext::oneapi::experimental
*******************************************************************************/

#pragma once

#include <iosfwd>      // for nullptr_t
#include <stdint.h>    // for uint32_t
#include <type_traits> // for false_type

namespace sycl {
inline namespace _V1 {
namespace ext {
namespace oneapi {
namespace experimental {
namespace detail {

// List of all properties.
enum PropKind : uint32_t {
  DeviceImageScope = 0,
  HostAccess = 1,
  InitMode = 2,
  ImplementInCSR = 3,
  LatencyAnchorID = 4,
  LatencyConstraint = 5,
  WorkGroupSize = 6,
  WorkGroupSizeHint = 7,
  SubGroupSize = 8,
  DeviceHas = 9,
  StreamingInterface = 10, // kernel attribute
  RegisterMapInterface = 11,
  Pipelined = 12,
  RegisterMap = 13, // kernel argument attribute
  Conduit = 14,
  Stable = 15,
  BufferLocation = 16,
  AddrWidth = 17,
  DataWidth = 18,
  Latency = 19,
  RWMode = 20,
  MaxBurst = 21,
  WaitRequest = 22,
  Alignment = 23,
  CacheConfig = 24,
  BitsPerSymbol = 25,
  FirstSymbolInHigherOrderBit = 26,
  PipeProtocol = 27,
  ReadyLatency = 28,
  UsesValid = 29,
  UseRootSync = 30,
  RegisterAllocMode = 31,
  GRFSize = 32,
  GRFSizeAutomatic = 33,
  Resource = 34,
  NumBanks = 35,
  StrideSize = 36,
  WordSize = 37,
  BiDirectionalPorts = 38,
  Clock2x = 39,
  RAMStitching = 40,
  MaxPrivateCopies = 41,
  NumReplicates = 42,
  Datapath = 43,
  ESIMDL1CacheHint = 44,
  ESIMDL2CacheHint = 45,
  ESIMDL3CacheHint = 46,
  UsmKind = 47,
  CacheControlReadHint = 48,
  CacheControlReadAssertion = 49,
  CacheControlWrite = 50,
  BuildOptions = 51,
  BuildLog = 52,
  FloatingPointControls = 53,
  FPGACluster = 54,
  Balanced = 55,
  InvocationCapacity = 56,
  ResponseCapacity = 57,
  DataPlacement = 58,
  ContiguousMemory = 59,
  FullGroup = 60,
  Naive = 61,
  WorkGroupProgress = 62,
  SubGroupProgress = 63,
  WorkItemProgress = 64,
  NDRangeKernel = 65,
  SingleTaskKernel = 66,
  IndirectlyCallable = 67,
  CallsIndirectly = 68,
<<<<<<< HEAD
  ClusterLaunch = 69,
  // PropKindSize must always be the last value.
  PropKindSize = 70,
=======
  InputDataPlacement = 69,
  OutputDataPlacement = 70,
  // PropKindSize must always be the last value.
  PropKindSize = 71,
>>>>>>> 8e3b8ce7
};

struct property_key_base_tag {};
struct compile_time_property_key_base_tag : property_key_base_tag {};

template <PropKind Kind_> struct run_time_property_key : property_key_base_tag {
protected:
  static constexpr PropKind Kind = Kind_;

  template <typename T>
  friend struct PropertyToKind;
};

template <PropKind Kind_>
struct compile_time_property_key : compile_time_property_key_base_tag {
protected:
  static constexpr PropKind Kind = Kind_;

  template <typename T>
  friend struct PropertyToKind;
};

// This trait must be specialized for all properties and must have a unique
// constexpr PropKind member named Kind.
template <typename PropertyT> struct PropertyToKind {
  static constexpr PropKind Kind = PropertyT::Kind;
};

// Get unique ID for property.
template <typename PropertyT> struct PropertyID {
  static constexpr int value =
      static_cast<int>(PropertyToKind<PropertyT>::Kind);
};

// Trait for identifying runtime properties.
template <typename PropertyT>
struct IsRuntimeProperty
    : std::bool_constant<
          std::is_base_of_v<property_key_base_tag, PropertyT> &&
          !std::is_base_of_v<compile_time_property_key_base_tag, PropertyT>> {};

// Trait for identifying compile-time properties.
template <typename PropertyT>
struct IsCompileTimeProperty
    : std::bool_constant<
          std::is_base_of_v<property_key_base_tag, PropertyT> &&
          std::is_base_of_v<compile_time_property_key_base_tag, PropertyT>> {};

// Trait for property compile-time meta names and values.
template <typename PropertyT> struct PropertyMetaInfo {
  // Some properties don't have meaningful compile-time values.
  // Default to empty, as those will be ignored anyway.
  static constexpr const char *name = "";
  static constexpr std::nullptr_t value = nullptr;
};

} // namespace detail

template <typename T>
struct is_property_key
    : std::bool_constant<std::is_base_of_v<detail::property_key_base_tag, T>> {
};
template <typename, typename> struct is_property_key_of : std::false_type {};

} // namespace experimental
} // namespace oneapi
} // namespace ext
} // namespace _V1
} // namespace sycl<|MERGE_RESOLUTION|>--- conflicted
+++ resolved
@@ -207,16 +207,12 @@
   SingleTaskKernel = 66,
   IndirectlyCallable = 67,
   CallsIndirectly = 68,
-<<<<<<< HEAD
-  ClusterLaunch = 69,
-  // PropKindSize must always be the last value.
   PropKindSize = 70,
-=======
   InputDataPlacement = 69,
   OutputDataPlacement = 70,
+  ClusterLaunch = 71,
   // PropKindSize must always be the last value.
-  PropKindSize = 71,
->>>>>>> 8e3b8ce7
+  PropKindSize = 72,
 };
 
 struct property_key_base_tag {};
