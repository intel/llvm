--- conflicted
+++ resolved
@@ -211,17 +211,12 @@
   MaxPrivateCopies = 41,
   NumReplicates = 42,
   Datapath = 43,
-<<<<<<< HEAD
-  UsmKind = 44,
-  // PropKindSize must always be the last value.
-  PropKindSize = 45,
-=======
   ESIMDL1CacheHint = 44,
   ESIMDL2CacheHint = 45,
   ESIMDL3CacheHint = 46,
+  UsmKind = 47,
   // PropKindSize must always be the last value.
-  PropKindSize = 47,
->>>>>>> 4805490a
+  PropKindSize = 48,
 };
 
 // This trait must be specialized for all properties and must have a unique
