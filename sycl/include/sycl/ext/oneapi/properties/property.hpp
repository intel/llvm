--- conflicted
+++ resolved
@@ -207,15 +207,12 @@
   SingleTaskKernel = 66,
   IndirectlyCallable = 67,
   CallsIndirectly = 68,
-<<<<<<< HEAD
-  IncludeFiles = 69,
-  RegisteredKernelNames = 70,
-=======
   InputDataPlacement = 69,
   OutputDataPlacement = 70,
->>>>>>> 6c550257
+  IncludeFiles = 71,
+  RegisteredKernelNames = 72,
   // PropKindSize must always be the last value.
-  PropKindSize = 71,
+  PropKindSize = 73,
 };
 
 struct property_key_base_tag {};
