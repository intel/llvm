//==---------- properties.hpp --- SYCL extension property tooling ----------==//
//
// Part of the LLVM Project, under the Apache License v2.0 with LLVM Exceptions.
// See https://llvm.org/LICENSE.txt for license information.
// SPDX-License-Identifier: Apache-2.0 WITH LLVM-exception
//
//===----------------------------------------------------------------------===//

// HOW-TO: Add new compile-time property
//  1. Add a new enumerator to
//     `sycl::ext::oneapi::experimental::detail::PropKind` representing the new
//     property. Increment
//     `sycl::ext::oneapi::experimental::detail::PropKind::PropKindSize`
//  2. Define property key class with `value_t` that must be `property_value`
//     with the first template argument being the property class itself. The
//     name of the key class must be the property name suffixed by `_key`, i.e.
//     for a property `foo` the class should be named `foo_key`.
//  3. Add an `inline constexpr` variable in the same namespace as the property
//     key. The variable should have the same type as `value_t` of the property
//     class, e.g. for a property `foo`, there should be a definition
//     `inline constexpr foo_key::value_t foo`.
//  4. Specialize `sycl::ext::oneapi::experimental::is_property_key` and
//     `sycl::ext::oneapi::experimental::is_property_key_of` for the property
//     key class.
//  5. Specialize `sycl::ext::oneapi::experimental::detail::PropertyToKind` for
//     the new property key class. The specialization should have a `Kind`
//     member with the value equal to the enumerator added in 1.
//  6. Specialize
//     `sycl::ext::oneapi::experimental::detail::IsCompileTimeProperty` for the
//     new property key class. This specialization should derive from
//     `std::true_type`.
//  7. If the property needs an LLVM IR attribute, specialize
//     `sycl::ext::oneapi::experimental::detail::PropertyMetaInfo` for the new
//     `value_t` of the property key class. The specialization must have a
//     `static constexpr const char *name` member with a value equal to the
//     expected LLVM IR attribute name. The common naming scheme for these is
//     the name of the property with "_" replaced with "-" and "sycl-" appended,
//     for example a property `foo_bar` would have an LLVM IR attribute name
//     "sycl-foo-bar". Likewise, the specialization must have a `static
//     constexpr T value` member where `T` is either an integer, a floating
//     point, a boolean, an enum, a char, or a `const char *`, or a
//     `std::nullptr_t`. This will be the value of the generated LLVM IR
//     attribute. If `std::nullptr_t` is used the attribute will not have a
//     value.
/******************************** EXAMPLE **************************************
------------- sycl/include/sycl/ext/oneapi/properties/property.hpp -------------
// (1.)
enum PropKind : uint32_t {
  ...
  Bar,
  PropKindSize = N + 1, // N was the previous value
};
---------------------- path/to/new/property/file.hpp ---------------------------
namespace sycl::ext::oneapi::experimental {

// (2.)
struct bar_key {
  using value_t = property_value<bar_key>;
};

// (3.)
inline constexpr bar_key::value_t bar;

// (4.)
template <> struct is_property_key<bar_key> : std::true_type {};
// Replace SYCL_OBJ with the SYCL object to support the property.
template <> struct is_property_key_of<bar_key, SYCL_OBJ> : std::true_type {};

namespace detail {

// (5.)
template <> struct PropertyToKind<bar_key> {
  static constexpr PropKind Kind = PropKind::Bar;
};

// (6.)
template <> struct IsCompileTimeProperty<bar_key> : std::true_type {};

// (7.)
template <> struct PropertyMetaInfo<bar_key::value_t> {
  static constexpr const char *value = "sycl-bar";
  static constexpr int value = 5;
};

} // namespace detail
} // namespace sycl::ext::oneapi::experimental
*******************************************************************************/

// HOW-TO: Add new runtime property
//  1. Add a new enumerator to `sycl::ext::oneapi::detail::PropKind`
//     representing the new property. Increment
//     `sycl::ext::oneapi::experimental::detail::PropKind::PropKindSize`
//  2. Define property class.
//  3. Declare the property key as an alias to the property class. The name of
//     the key class must be the property name suffixed by `_key`, i.e. for a
//     property `foo` the class should be named `foo_key`.
//  4. Overload the `==` and `!=` operators for the new property class. The
//     comparison should compare all data members of the property class.
//  5. Specialize `sycl::ext::oneapi::experimental::is_property_key` and
//     `sycl::ext::oneapi::experimental::is_property_key_of` for the property
//     class.
//  6. Specialize `sycl::ext::oneapi::detail::PropertyToKind` for the new
//     property class. The specialization should have a `Kind` member with the
//     value equal to the enumerator added in 1.
//  7. Specialize `sycl::ext::oneapi::experimental::detail::IsRuntimeProperty`
//     for the new property class. This specialization should derive from
//     `std::true_type`.
/******************************* EXAMPLE ***************************************
------------- sycl/include/sycl/ext/oneapi/properties/property.hpp -------------
// (1.)
enum PropKind : uint32_t {
  ...
  Foo,
  PropKindSize = N + 1, // N was the previous value
};
---------------------- path/to/new/property/file.hpp ---------------------------
namespace sycl::ext::oneapi::experimental {

// (2.)
struct foo {
  foo(int v) : value(v) {}
  int value;
};

// 3.
using foo_key = foo;

// (4.)
inline bool operator==(const foo &lhs, const foo &rhs) {
  return lhs.value == rhs.value;
}
inline bool operator!=(const foo &lhs, const foo &rhs) {
  return !(lhs == rhs);
}

// (5.)
template <> struct is_property_key<foo> : std::true_type {};
// Replace SYCL_OBJ with the SYCL object to support the property.
template <> struct is_property_key_of<foo, SYCL_OBJ> : std::true_type {};

namespace detail {

// (6.)
template <> struct PropertyToKind<foo> {
  static constexpr PropKind Kind = PropKind::Foo;
};

// (7.)
template <> struct IsRuntimeProperty<foo> : std::true_type {};

} // namespace detail
} // namespace sycl::ext::oneapi::experimental
*******************************************************************************/

#pragma once

namespace sycl {
__SYCL_INLINE_VER_NAMESPACE(_V1) {
namespace ext {
namespace oneapi {
namespace experimental {
namespace detail {

// List of all properties.
enum PropKind : uint32_t {
  DeviceImageScope = 0,
  HostAccess = 1,
  InitMode = 2,
  ImplementInCSR = 3,
  LatencyAnchorID = 4,
  LatencyConstraint = 5,
  WorkGroupSize = 6,
  WorkGroupSizeHint = 7,
  SubGroupSize = 8,
  DeviceHas = 9,
<<<<<<< HEAD
  RegisterMap = 10,
  Conduit = 11,
  Stable = 12,
  BufferLocation = 13,
  AddrWidth = 14,
  DataWidth = 15,
  Latency = 16,
  RWMode = 17,
  MaxBurst = 18,
  WaitRequest = 19,
  // PropKindSize must always be the last value.
  PropKindSize = 20,
=======
  StreamingInterface = 10,
  RegisterMapInterface = 11,
  Pipelined = 12,
  // PropKindSize must always be the last value.
  PropKindSize = 13,
>>>>>>> ac58dd33
};

// This trait must be specialized for all properties and must have a unique
// constexpr PropKind member named Kind.
template <typename PropertyT> struct PropertyToKind {};

// Get unique ID for property.
template <typename PropertyT> struct PropertyID {
  static constexpr int value =
      static_cast<int>(PropertyToKind<PropertyT>::Kind);
};

// Trait for identifying runtime properties.
template <typename PropertyT> struct IsRuntimeProperty : std::false_type {};

// Trait for identifying compile-time properties.
template <typename PropertyT> struct IsCompileTimeProperty : std::false_type {};

// Trait for property compile-time meta names and values.
template <typename PropertyT> struct PropertyMetaInfo {
  // Some properties don't have meaningful compile-time values.
  // Default to empty, as those will be ignored anyway.
  static constexpr const char *name = "";
  static constexpr std::nullptr_t value = nullptr;
};

} // namespace detail

template <typename> struct is_property_key : std::false_type {};
template <typename, typename> struct is_property_key_of : std::false_type {};

} // namespace experimental
} // namespace oneapi
} // namespace ext
} // __SYCL_INLINE_VER_NAMESPACE(_V1)
} // namespace sycl<|MERGE_RESOLUTION|>--- conflicted
+++ resolved
@@ -173,26 +173,21 @@
   WorkGroupSizeHint = 7,
   SubGroupSize = 8,
   DeviceHas = 9,
-<<<<<<< HEAD
-  RegisterMap = 10,
-  Conduit = 11,
-  Stable = 12,
-  BufferLocation = 13,
-  AddrWidth = 14,
-  DataWidth = 15,
-  Latency = 16,
-  RWMode = 17,
-  MaxBurst = 18,
-  WaitRequest = 19,
-  // PropKindSize must always be the last value.
-  PropKindSize = 20,
-=======
-  StreamingInterface = 10,
+  StreamingInterface = 10,  // kernel attribute
   RegisterMapInterface = 11,
   Pipelined = 12,
+  RegisterMap = 13,   // kernel argument attribute
+  Conduit = 14,
+  Stable = 15,
+  BufferLocation = 16,
+  AddrWidth = 17,
+  DataWidth = 18,
+  Latency = 19,
+  RWMode = 20,
+  MaxBurst = 21,
+  WaitRequest = 22,
   // PropKindSize must always be the last value.
-  PropKindSize = 13,
->>>>>>> ac58dd33
+  PropKindSize = 23,
 };
 
 // This trait must be specialized for all properties and must have a unique
