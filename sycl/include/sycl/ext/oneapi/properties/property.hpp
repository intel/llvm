//==---------- properties.hpp --- SYCL extension property tooling ----------==//
//
// Part of the LLVM Project, under the Apache License v2.0 with LLVM Exceptions.
// See https://llvm.org/LICENSE.txt for license information.
// SPDX-License-Identifier: Apache-2.0 WITH LLVM-exception
//
//===----------------------------------------------------------------------===//

// HOW-TO: Add new compile-time property
//  1. Add a new enumerator to
//     `sycl::ext::oneapi::experimental::detail::PropKind` representing the new
//     property. Increment
//     `sycl::ext::oneapi::experimental::detail::PropKind::PropKindSize`
//  2. Define property key class with `value_t` that must be `property_value`
//     with the first template argument being the property class itself. The
//     name of the key class must be the property name suffixed by `_key`, i.e.
//     for a property `foo` the class should be named `foo_key`.
//  3. Add an `inline constexpr` variable in the same namespace as the property
//     key. The variable should have the same type as `value_t` of the property
//     class, e.g. for a property `foo`, there should be a definition
//     `inline constexpr foo_key::value_t foo`.
//  4. Specialize `sycl::ext::oneapi::experimental::is_property_key` and
//     `sycl::ext::oneapi::experimental::is_property_key_of` for the property
//     key class.
//  5. Specialize `sycl::ext::oneapi::experimental::detail::PropertyToKind` for
//     the new property key class. The specialization should have a `Kind`
//     member with the value equal to the enumerator added in 1.
//  6. Specialize
//     `sycl::ext::oneapi::experimental::detail::IsCompileTimeProperty` for the
//     new property key class. This specialization should derive from
//     `std::true_type`.
//  7. If the property needs an LLVM IR attribute, specialize
//     `sycl::ext::oneapi::experimental::detail::PropertyMetaInfo` for the new
//     `value_t` of the property key class. The specialization must have a
//     `static constexpr const char *name` member with a value equal to the
//     expected LLVM IR attribute name. The common naming scheme for these is
//     the name of the property with "_" replaced with "-" and "sycl-" appended,
//     for example a property `foo_bar` would have an LLVM IR attribute name
//     "sycl-foo-bar". Likewise, the specialization must have a `static
//     constexpr T value` member where `T` is either an integer, a floating
//     point, a boolean, an enum, a char, or a `const char *`, or a
//     `std::nullptr_t`. This will be the value of the generated LLVM IR
//     attribute. If `std::nullptr_t` is used the attribute will not have a
//     value.
/******************************** EXAMPLE **************************************
------------- sycl/include/sycl/ext/oneapi/properties/property.hpp -------------
// (1.)
enum PropKind : uint32_t {
  ...
  Bar,
  PropKindSize = N + 1, // N was the previous value
};
---------------------- path/to/new/property/file.hpp ---------------------------
namespace sycl::ext::oneapi::experimental {

// (2.)
struct bar_key {
  using value_t = property_value<bar_key>;
};

// (3.)
inline constexpr bar_key::value_t bar;

// (4.)
template <> struct is_property_key<bar_key> : std::true_type {};
// Replace SYCL_OBJ with the SYCL object to support the property.
template <> struct is_property_key_of<bar_key, SYCL_OBJ> : std::true_type {};

namespace detail {

// (5.)
template <> struct PropertyToKind<bar_key> {
  static constexpr PropKind Kind = PropKind::Bar;
};

// (6.)
template <> struct IsCompileTimeProperty<bar_key> : std::true_type {};

// (7.)
template <> struct PropertyMetaInfo<bar_key::value_t> {
  static constexpr const char *name = "sycl-bar";
  static constexpr int value = 5;
};

} // namespace detail
} // namespace sycl::ext::oneapi::experimental
*******************************************************************************/

// HOW-TO: Add new runtime property
//  1. Add a new enumerator to `sycl::ext::oneapi::detail::PropKind`
//     representing the new property. Increment
//     `sycl::ext::oneapi::experimental::detail::PropKind::PropKindSize`
//  2. Define property class.
//  3. Declare the property key as an alias to the property class. The name of
//     the key class must be the property name suffixed by `_key`, i.e. for a
//     property `foo` the class should be named `foo_key`.
//  4. Overload the `==` and `!=` operators for the new property class. The
//     comparison should compare all data members of the property class.
//  5. Specialize `sycl::ext::oneapi::experimental::is_property_key` and
//     `sycl::ext::oneapi::experimental::is_property_key_of` for the property
//     class.
//  6. Specialize `sycl::ext::oneapi::detail::PropertyToKind` for the new
//     property class. The specialization should have a `Kind` member with the
//     value equal to the enumerator added in 1.
//  7. Specialize `sycl::ext::oneapi::experimental::detail::IsRuntimeProperty`
//     for the new property class. This specialization should derive from
//     `std::true_type`.
/******************************* EXAMPLE ***************************************
------------- sycl/include/sycl/ext/oneapi/properties/property.hpp -------------
// (1.)
enum PropKind : uint32_t {
  ...
  Foo,
  PropKindSize = N + 1, // N was the previous value
};
---------------------- path/to/new/property/file.hpp ---------------------------
namespace sycl::ext::oneapi::experimental {

// (2.)
struct foo {
  foo(int v) : value(v) {}
  int value;
};

// 3.
using foo_key = foo;

// (4.)
inline bool operator==(const foo &lhs, const foo &rhs) {
  return lhs.value == rhs.value;
}
inline bool operator!=(const foo &lhs, const foo &rhs) {
  return !(lhs == rhs);
}

// (5.)
template <> struct is_property_key<foo> : std::true_type {};
// Replace SYCL_OBJ with the SYCL object to support the property.
template <> struct is_property_key_of<foo, SYCL_OBJ> : std::true_type {};

namespace detail {

// (6.)
template <> struct PropertyToKind<foo> {
  static constexpr PropKind Kind = PropKind::Foo;
};

// (7.)
template <> struct IsRuntimeProperty<foo> : std::true_type {};

} // namespace detail
} // namespace sycl::ext::oneapi::experimental
*******************************************************************************/

#pragma once

#include <iosfwd>      // for nullptr_t
#include <stdint.h>    // for uint32_t
#include <type_traits> // for false_type

namespace sycl {
inline namespace _V1 {
namespace ext {
namespace oneapi {
namespace experimental {
namespace detail {

// List of all properties.
enum PropKind : uint32_t {
  DeviceImageScope = 0,
  HostAccess = 1,
  InitMode = 2,
  ImplementInCSR = 3,
  LatencyAnchorID = 4,
  LatencyConstraint = 5,
  WorkGroupSize = 6,
  WorkGroupSizeHint = 7,
  SubGroupSize = 8,
  DeviceHas = 9,
  StreamingInterface = 10, // kernel attribute
  RegisterMapInterface = 11,
  Pipelined = 12,
  RegisterMap = 13, // kernel argument attribute
  Conduit = 14,
  Stable = 15,
  BufferLocation = 16,
  AddrWidth = 17,
  DataWidth = 18,
  Latency = 19,
  RWMode = 20,
  MaxBurst = 21,
  WaitRequest = 22,
  Alignment = 23,
  CacheConfig = 24,
  BitsPerSymbol = 25,
  FirstSymbolInHigherOrderBit = 26,
  PipeProtocol = 27,
  ReadyLatency = 28,
  UsesValid = 29,
  UseRootSync = 30,
  RegisterAllocMode = 31,
  GRFSize = 32,
  GRFSizeAutomatic = 33,
  Resource = 34,
  NumBanks = 35,
  StrideSize = 36,
  WordSize = 37,
  BiDirectionalPorts = 38,
  Clock2x = 39,
  RAMStitching = 40,
  MaxPrivateCopies = 41,
  NumReplicates = 42,
  Datapath = 43,
  ESIMDL1CacheHint = 44,
  ESIMDL2CacheHint = 45,
  ESIMDL3CacheHint = 46,
<<<<<<< HEAD
  CacheControlReadHint = 47,
  CacheControlReadAssertion = 48,
  CacheControlWrite = 49,
  // PropKindSize must always be the last value.
  PropKindSize = 50,
=======
  UsmKind = 47,
  // PropKindSize must always be the last value.
  PropKindSize = 48,
>>>>>>> 0d62e08d
};

// This trait must be specialized for all properties and must have a unique
// constexpr PropKind member named Kind.
template <typename PropertyT> struct PropertyToKind {};

// Get unique ID for property.
template <typename PropertyT> struct PropertyID {
  static constexpr int value =
      static_cast<int>(PropertyToKind<PropertyT>::Kind);
};

// Trait for identifying runtime properties.
template <typename PropertyT> struct IsRuntimeProperty : std::false_type {};

// Trait for identifying compile-time properties.
template <typename PropertyT> struct IsCompileTimeProperty : std::false_type {};

// Trait for property compile-time meta names and values.
template <typename PropertyT> struct PropertyMetaInfo {
  // Some properties don't have meaningful compile-time values.
  // Default to empty, as those will be ignored anyway.
  static constexpr const char *name = "";
  static constexpr std::nullptr_t value = nullptr;
};

} // namespace detail

template <typename> struct is_property_key : std::false_type {};
template <typename, typename> struct is_property_key_of : std::false_type {};

} // namespace experimental
} // namespace oneapi
} // namespace ext
} // namespace _V1
} // namespace sycl<|MERGE_RESOLUTION|>--- conflicted
+++ resolved
@@ -214,17 +214,12 @@
   ESIMDL1CacheHint = 44,
   ESIMDL2CacheHint = 45,
   ESIMDL3CacheHint = 46,
-<<<<<<< HEAD
-  CacheControlReadHint = 47,
-  CacheControlReadAssertion = 48,
-  CacheControlWrite = 49,
+  UsmKind = 47,
+  CacheControlReadHint = 48,
+  CacheControlReadAssertion = 49,
+  CacheControlWrite = 50,
   // PropKindSize must always be the last value.
-  PropKindSize = 50,
-=======
-  UsmKind = 47,
-  // PropKindSize must always be the last value.
-  PropKindSize = 48,
->>>>>>> 0d62e08d
+  PropKindSize = 51,
 };
 
 // This trait must be specialized for all properties and must have a unique
