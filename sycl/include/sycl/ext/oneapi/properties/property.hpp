//==---------- properties.hpp --- SYCL extension property tooling ----------==//
//
// Part of the LLVM Project, under the Apache License v2.0 with LLVM Exceptions.
// See https://llvm.org/LICENSE.txt for license information.
// SPDX-License-Identifier: Apache-2.0 WITH LLVM-exception
//
//===----------------------------------------------------------------------===//

// HOW-TO: Add new compile-time property
//  1. Add a new enumerator to
//     `sycl::ext::oneapi::experimental::detail::PropKind` representing the new
//     property. Increment
//     `sycl::ext::oneapi::experimental::detail::PropKind::PropKindSize`
//  2. Define property key class with `value_t` that must be `property_value`
//     with the first template argument being the property class itself. The
//     name of the key class must be the property name suffixed by `_key`, i.e.
//     for a property `foo` the class should be named `foo_key`.
//  3. Add an `inline constexpr` variable in the same namespace as the property
//     key. The variable should have the same type as `value_t` of the property
//     class, e.g. for a property `foo`, there should be a definition
//     `inline constexpr foo_key::value_t foo`.
//  4. Specialize `sycl::ext::oneapi::experimental::is_property_key` and
//     `sycl::ext::oneapi::experimental::is_property_key_of` for the property
//     key class.
//  5. Specialize `sycl::ext::oneapi::experimental::detail::PropertyToKind` for
//     the new property key class. The specialization should have a `Kind`
//     member with the value equal to the enumerator added in 1.
//  6. Specialize
//     `sycl::ext::oneapi::experimental::detail::IsCompileTimeProperty` for the
//     new property key class. This specialization should derive from
//     `std::true_type`.
//  7. If the property needs an LLVM IR attribute, specialize
//     `sycl::ext::oneapi::experimental::detail::PropertyMetaInfo` for the new
//     `value_t` of the property key class. The specialization must have a
//     `static constexpr const char *name` member with a value equal to the
//     expected LLVM IR attribute name. The common naming scheme for these is
//     the name of the property with "_" replaced with "-" and "sycl-" appended,
//     for example a property `foo_bar` would have an LLVM IR attribute name
//     "sycl-foo-bar". Likewise, the specialization must have a `static
//     constexpr T value` member where `T` is either an integer, a floating
//     point, a boolean, an enum, a char, or a `const char *`, or a
//     `std::nullptr_t`. This will be the value of the generated LLVM IR
//     attribute. If `std::nullptr_t` is used the attribute will not have a
//     value.
/******************************** EXAMPLE **************************************
------------- sycl/include/sycl/ext/oneapi/properties/property.hpp -------------
// (1.)
enum PropKind : uint32_t {
  ...
  Bar,
  PropKindSize = N + 1, // N was the previous value
};
---------------------- path/to/new/property/file.hpp ---------------------------
namespace sycl::ext::oneapi::experimental {

// (2.)
struct bar_key : detail::compile_time_property_key<PropKind::Bar> {
  using value_t = property_value<bar_key>;
};

// (3.)
inline constexpr bar_key::value_t bar;

// (4.)
// Replace SYCL_OBJ with the SYCL object to support the property.
template <> struct is_property_key_of<bar_key, SYCL_OBJ> : std::true_type {};

namespace detail {
// (5.)
template <> struct PropertyMetaInfo<bar_key::value_t> {
  static constexpr const char *name = "sycl-bar";
  static constexpr int value = 5;
};

} // namespace detail
} // namespace sycl::ext::oneapi::experimental
*******************************************************************************/

// HOW-TO: Add new runtime property
//  1. Add a new enumerator to `sycl::ext::oneapi::detail::PropKind`
//     representing the new property. Increment
//     `sycl::ext::oneapi::experimental::detail::PropKind::PropKindSize`
//  2. Define property class, inheriting from `detail::run_time_property_key`.
//  3. Declare the property key as an alias to the property class. The name of
//     the key class must be the property name suffixed by `_key`, i.e. for a
//     property `foo` the class should be named `foo_key`.
//  4. Overload the `==` and `!=` operators for the new property class. The
//     comparison should compare all data members of the property class.
//  5. Specialize `sycl::ext::oneapi::experimental::is_property_key_of` for the
//     property class.
/******************************* EXAMPLE ***************************************
------------- sycl/include/sycl/ext/oneapi/properties/property.hpp -------------
// (1.)
enum PropKind : uint32_t {
  ...
  Foo,
  PropKindSize = N + 1, // N was the previous value
};
---------------------- path/to/new/property/file.hpp ---------------------------
namespace sycl::ext::oneapi::experimental {

// (2.)
struct foo : detail::run_time_property_key<PropKind::Foo> {
  foo(int v) : value(v) {}
  int value;
};

// 3.
using foo_key = foo;

// (4.)
inline bool operator==(const foo &lhs, const foo &rhs) {
  return lhs.value == rhs.value;
}
inline bool operator!=(const foo &lhs, const foo &rhs) {
  return !(lhs == rhs);
}

// (5.)
// Replace SYCL_OBJ with the SYCL object to support the property.
template <> struct is_property_key_of<foo, SYCL_OBJ> : std::true_type {};

} // namespace sycl::ext::oneapi::experimental
*******************************************************************************/

#pragma once

#include <iosfwd>      // for nullptr_t
#include <stdint.h>    // for uint32_t
#include <type_traits> // for false_type

namespace sycl {
inline namespace _V1 {
namespace ext {
namespace oneapi {
namespace experimental {
namespace detail {

// List of all properties.
enum PropKind : uint32_t {
  DeviceImageScope = 0,
  HostAccess = 1,
  InitMode = 2,
  ImplementInCSR = 3,
  LatencyAnchorID = 4,
  LatencyConstraint = 5,
  WorkGroupSize = 6,
  WorkGroupSizeHint = 7,
  SubGroupSize = 8,
  DeviceHas = 9,
  StreamingInterface = 10, // kernel attribute
  RegisterMapInterface = 11,
  Pipelined = 12,
  RegisterMap = 13, // kernel argument attribute
  Conduit = 14,
  Stable = 15,
  BufferLocation = 16,
  AddrWidth = 17,
  DataWidth = 18,
  Latency = 19,
  RWMode = 20,
  MaxBurst = 21,
  WaitRequest = 22,
  Alignment = 23,
  CacheConfig = 24,
  BitsPerSymbol = 25,
  FirstSymbolInHigherOrderBit = 26,
  PipeProtocol = 27,
  ReadyLatency = 28,
  UsesValid = 29,
  UseRootSync = 30,
  RegisterAllocMode = 31,
  GRFSize = 32,
  GRFSizeAutomatic = 33,
  Resource = 34,
  NumBanks = 35,
  StrideSize = 36,
  WordSize = 37,
  BiDirectionalPorts = 38,
  Clock2x = 39,
  RAMStitching = 40,
  MaxPrivateCopies = 41,
  NumReplicates = 42,
  Datapath = 43,
  ESIMDL1CacheHint = 44,
  ESIMDL2CacheHint = 45,
  ESIMDL3CacheHint = 46,
  UsmKind = 47,
  CacheControlReadHint = 48,
  CacheControlReadAssertion = 49,
  CacheControlWrite = 50,
  BuildOptions = 51,
  BuildLog = 52,
  FloatingPointControls = 53,
  DataPlacement = 54,
  ContiguousMemory = 55,
  FullGroup = 56,
  Naive = 57,
  WorkGroupProgress = 58,
  SubGroupProgress = 59,
  WorkItemProgress = 60,
  NDRangeKernel = 61,
  SingleTaskKernel = 62,
  IndirectlyCallable = 63,
  CallsIndirectly = 64,
  InputDataPlacement = 65,
  OutputDataPlacement = 66,
  IncludeFiles = 67,
  RegisteredKernelNames = 68,
  ClusterLaunch = 69,
  FPGACluster = 70,
  Balanced = 71,
  InvocationCapacity = 72,
  ResponseCapacity = 73,
<<<<<<< HEAD
  WorkGroupMem = 74,
  // PropKindSize must always be the last value.
  PropKindSize = 75,
=======
  MaxWorkGroupSize = 74,
  MaxLinearWorkGroupSize = 75,
  // PropKindSize must always be the last value.
  PropKindSize = 76,
>>>>>>> 9cb370a7
};

struct property_key_base_tag {};
struct compile_time_property_key_base_tag : property_key_base_tag {};
struct run_time_property_key_base_tag : property_key_base_tag {};

template <PropKind Kind_>
struct run_time_property_key : run_time_property_key_base_tag {
protected:
  static constexpr PropKind Kind = Kind_;

  template <typename T>
  friend struct PropertyToKind;
};

template <PropKind Kind_>
struct compile_time_property_key : compile_time_property_key_base_tag {
protected:
  static constexpr PropKind Kind = Kind_;

  template <typename T>
  friend struct PropertyToKind;
};

// This trait must be specialized for all properties and must have a unique
// constexpr PropKind member named Kind.
template <typename PropertyT> struct PropertyToKind {
  static constexpr PropKind Kind = PropertyT::Kind;
};

// Get unique ID for property.
template <typename PropertyT> struct PropertyID {
  static constexpr int value =
      static_cast<int>(PropertyToKind<PropertyT>::Kind);
};

// Trait for identifying runtime properties.
template <typename PropertyT>
struct IsRuntimeProperty
    : std::bool_constant<
          std::is_base_of_v<property_key_base_tag, PropertyT> &&
          std::is_base_of_v<run_time_property_key_base_tag, PropertyT>> {};

// Trait for identifying compile-time properties.
template <typename PropertyT>
struct IsCompileTimeProperty
    : std::bool_constant<
          std::is_base_of_v<property_key_base_tag, PropertyT> &&
          std::is_base_of_v<compile_time_property_key_base_tag, PropertyT>> {};

// Trait for property compile-time meta names and values.
template <typename PropertyT> struct PropertyMetaInfo {
  // Some properties don't have meaningful compile-time values.
  // Default to empty, as those will be ignored anyway.
  static constexpr const char *name = "";
  static constexpr std::nullptr_t value = nullptr;
};

template <typename> struct HasCompileTimeEffect : std::false_type {};

} // namespace detail

template <typename T>
struct is_property_key
    : std::bool_constant<std::is_base_of_v<detail::property_key_base_tag, T>> {
};
template <typename, typename> struct is_property_key_of : std::false_type {};

} // namespace experimental
} // namespace oneapi
} // namespace ext
} // namespace _V1
} // namespace sycl<|MERGE_RESOLUTION|>--- conflicted
+++ resolved
@@ -212,16 +212,11 @@
   Balanced = 71,
   InvocationCapacity = 72,
   ResponseCapacity = 73,
-<<<<<<< HEAD
-  WorkGroupMem = 74,
-  // PropKindSize must always be the last value.
-  PropKindSize = 75,
-=======
   MaxWorkGroupSize = 74,
   MaxLinearWorkGroupSize = 75,
+  WorkGroupMem = 76,
   // PropKindSize must always be the last value.
-  PropKindSize = 76,
->>>>>>> 9cb370a7
+  PropKindSize = 77,
 };
 
 struct property_key_base_tag {};
