//==---------- properties.hpp --- SYCL extension property tooling ----------==//
//
// Part of the LLVM Project, under the Apache License v2.0 with LLVM Exceptions.
// See https://llvm.org/LICENSE.txt for license information.
// SPDX-License-Identifier: Apache-2.0 WITH LLVM-exception
//
//===----------------------------------------------------------------------===//

// HOW-TO: Add new compile-time property
//  1. Add a new enumerator to
//     `sycl::ext::oneapi::experimental::detail::PropKind` representing the new
//     property. Increment
//     `sycl::ext::oneapi::experimental::detail::PropKind::PropKindSize`
//  2. Define property key class with `value_t` that must be `property_value`
//     with the first template argument being the property class itself. The
//     name of the key class must be the property name suffixed by `_key`, i.e.
//     for a property `foo` the class should be named `foo_key`.
//  3. Add an `inline constexpr` variable in the same namespace as the property
//     key. The variable should have the same type as `value_t` of the property
//     class, e.g. for a property `foo`, there should be a definition
//     `inline constexpr foo_key::value_t foo`.
//  4. Specialize `sycl::ext::oneapi::experimental::is_property_key` and
//     `sycl::ext::oneapi::experimental::is_property_key_of` for the property
//     key class.
//  5. Specialize `sycl::ext::oneapi::experimental::detail::PropertyToKind` for
//     the new property key class. The specialization should have a `Kind`
//     member with the value equal to the enumerator added in 1.
//  6. Specialize
//     `sycl::ext::oneapi::experimental::detail::IsCompileTimeProperty` for the
//     new property key class. This specialization should derive from
//     `std::true_type`.
//  7. If the property needs an LLVM IR attribute, specialize
//     `sycl::ext::oneapi::experimental::detail::PropertyMetaInfo` for the new
//     `value_t` of the property key class. The specialization must have a
//     `static constexpr const char *name` member with a value equal to the
//     expected LLVM IR attribute name. The common naming scheme for these is
//     the name of the property with "_" replaced with "-" and "sycl-" appended,
//     for example a property `foo_bar` would have an LLVM IR attribute name
//     "sycl-foo-bar". Likewise, the specialization must have a `static
//     constexpr T value` member where `T` is either an integer, a floating
//     point, a boolean, an enum, a char, or a `const char *`, or a
//     `std::nullptr_t`. This will be the value of the generated LLVM IR
//     attribute. If `std::nullptr_t` is used the attribute will not have a
//     value.
/******************************** EXAMPLE **************************************
------------- sycl/include/sycl/ext/oneapi/properties/property.hpp -------------
// (1.)
enum PropKind : uint32_t {
  ...
  Bar,
  PropKindSize = N + 1, // N was the previous value
};
---------------------- path/to/new/property/file.hpp ---------------------------
namespace sycl::ext::oneapi::experimental {

// (2.)
struct bar_key : detail::compile_time_property_key<PropKind::Bar> {
  using value_t = property_value<bar_key>;
};

// (3.)
inline constexpr bar_key::value_t bar;

// (4.)
// Replace SYCL_OBJ with the SYCL object to support the property.
template <> struct is_property_key_of<bar_key, SYCL_OBJ> : std::true_type {};

namespace detail {
// (5.)
template <> struct PropertyMetaInfo<bar_key::value_t> {
  static constexpr const char *name = "sycl-bar";
  static constexpr int value = 5;
};

} // namespace detail
} // namespace sycl::ext::oneapi::experimental
*******************************************************************************/

// HOW-TO: Add new runtime property
//  1. Add a new enumerator to `sycl::ext::oneapi::detail::PropKind`
//     representing the new property. Increment
//     `sycl::ext::oneapi::experimental::detail::PropKind::PropKindSize`
//  2. Define property class, inheriting from `detail::run_time_property_key`.
//  3. Declare the property key as an alias to the property class. The name of
//     the key class must be the property name suffixed by `_key`, i.e. for a
//     property `foo` the class should be named `foo_key`.
//  4. Overload the `==` and `!=` operators for the new property class. The
//     comparison should compare all data members of the property class.
//  5. Specialize `sycl::ext::oneapi::experimental::is_property_key_of` for the
//     property class.
/******************************* EXAMPLE ***************************************
------------- sycl/include/sycl/ext/oneapi/properties/property.hpp -------------
// (1.)
enum PropKind : uint32_t {
  ...
  Foo,
  PropKindSize = N + 1, // N was the previous value
};
---------------------- path/to/new/property/file.hpp ---------------------------
namespace sycl::ext::oneapi::experimental {

// (2.)
struct foo : detail::run_time_property_key<PropKind::Foo> {
  foo(int v) : value(v) {}
  int value;
};

// 3.
using foo_key = foo;

// (4.)
inline bool operator==(const foo &lhs, const foo &rhs) {
  return lhs.value == rhs.value;
}
inline bool operator!=(const foo &lhs, const foo &rhs) {
  return !(lhs == rhs);
}

// (5.)
// Replace SYCL_OBJ with the SYCL object to support the property.
template <> struct is_property_key_of<foo, SYCL_OBJ> : std::true_type {};

} // namespace sycl::ext::oneapi::experimental
*******************************************************************************/

#pragma once

#include <iosfwd>      // for nullptr_t
#include <stdint.h>    // for uint32_t
#include <type_traits> // for false_type

namespace sycl {
inline namespace _V1 {
namespace ext {
namespace oneapi {
namespace experimental {
namespace detail {

// List of all properties.
enum PropKind : uint32_t {
  DeviceImageScope = 0,
  HostAccess = 1,
  InitMode = 2,
  ImplementInCSR = 3,
  LatencyAnchorID = 4,
  LatencyConstraint = 5,
  WorkGroupSize = 6,
  WorkGroupSizeHint = 7,
  SubGroupSize = 8,
  DeviceHas = 9,
  StreamingInterface = 10, // kernel attribute
  RegisterMapInterface = 11,
  Pipelined = 12,
  RegisterMap = 13, // kernel argument attribute
  Conduit = 14,
  Stable = 15,
  BufferLocation = 16,
  AddrWidth = 17,
  DataWidth = 18,
  Latency = 19,
  RWMode = 20,
  MaxBurst = 21,
  WaitRequest = 22,
  Alignment = 23,
  CacheConfig = 24,
  BitsPerSymbol = 25,
  FirstSymbolInHigherOrderBit = 26,
  PipeProtocol = 27,
  ReadyLatency = 28,
  UsesValid = 29,
  UseRootSync = 30,
  RegisterAllocMode = 31,
  GRFSize = 32,
  GRFSizeAutomatic = 33,
  Resource = 34,
  NumBanks = 35,
  StrideSize = 36,
  WordSize = 37,
  BiDirectionalPorts = 38,
  Clock2x = 39,
  RAMStitching = 40,
  MaxPrivateCopies = 41,
  NumReplicates = 42,
  Datapath = 43,
  ESIMDL1CacheHint = 44,
  ESIMDL2CacheHint = 45,
  ESIMDL3CacheHint = 46,
  UsmKind = 47,
  CacheControlReadHint = 48,
  CacheControlReadAssertion = 49,
  CacheControlWrite = 50,
  BuildOptions = 51,
  BuildLog = 52,
  FloatingPointControls = 53,
  DataPlacement = 54,
  ContiguousMemory = 55,
  FullGroup = 56,
  Naive = 57,
  WorkGroupProgress = 58,
  SubGroupProgress = 59,
  WorkItemProgress = 60,
  NDRangeKernel = 61,
  SingleTaskKernel = 62,
  IndirectlyCallable = 63,
  CallsIndirectly = 64,
  InputDataPlacement = 65,
  OutputDataPlacement = 66,
  IncludeFiles = 67,
  RegisteredKernelNames = 68,
  ClusterLaunch = 69,
  FPGACluster = 70,
  Balanced = 71,
  InvocationCapacity = 72,
  ResponseCapacity = 73,
  MaxWorkGroupSize = 74,
  MaxLinearWorkGroupSize = 75,
<<<<<<< HEAD
  Deterministic = 76,
  InitializeToIdentity = 77,
  // PropKindSize must always be the last value.
  PropKindSize = 78,
=======
  Prefetch = 76,
  // PropKindSize must always be the last value.
  PropKindSize = 77,
>>>>>>> b7ef830f
};

struct property_key_base_tag {};
struct compile_time_property_key_base_tag : property_key_base_tag {};

template <PropKind Kind_> struct run_time_property_key : property_key_base_tag {
protected:
  static constexpr PropKind Kind = Kind_;

  template <typename T>
  friend struct PropertyToKind;
};

template <PropKind Kind_>
struct compile_time_property_key : compile_time_property_key_base_tag {
protected:
  static constexpr PropKind Kind = Kind_;

  template <typename T>
  friend struct PropertyToKind;
};

// This trait must be specialized for all properties and must have a unique
// constexpr PropKind member named Kind.
template <typename PropertyT> struct PropertyToKind {
  static constexpr PropKind Kind = PropertyT::Kind;
};

// Get unique ID for property.
template <typename PropertyT> struct PropertyID {
  static constexpr int value =
      static_cast<int>(PropertyToKind<PropertyT>::Kind);
};

// Trait for identifying runtime properties.
template <typename PropertyT>
struct IsRuntimeProperty
    : std::bool_constant<
          std::is_base_of_v<property_key_base_tag, PropertyT> &&
          !std::is_base_of_v<compile_time_property_key_base_tag, PropertyT>> {};

// Trait for identifying compile-time properties.
template <typename PropertyT>
struct IsCompileTimeProperty
    : std::bool_constant<
          std::is_base_of_v<property_key_base_tag, PropertyT> &&
          std::is_base_of_v<compile_time_property_key_base_tag, PropertyT>> {};

// Checks if a type is either a runtime property or if it is a compile-time
// property
template <typename T> struct IsProperty {
  static constexpr bool value =
      IsRuntimeProperty<T>::value || IsCompileTimeProperty<T>::value;
};

// Trait for property compile-time meta names and values.
template <typename PropertyT> struct PropertyMetaInfo {
  // Some properties don't have meaningful compile-time values.
  // Default to empty, as those will be ignored anyway.
  static constexpr const char *name = "";
  static constexpr std::nullptr_t value = nullptr;
};

template <typename> struct HasCompileTimeEffect : std::false_type {};

} // namespace detail

template <typename T>
struct is_property_key
    : std::bool_constant<std::is_base_of_v<detail::property_key_base_tag, T>> {
};
template <typename, typename> struct is_property_key_of : std::false_type {};

} // namespace experimental
} // namespace oneapi
} // namespace ext
} // namespace _V1
} // namespace sycl<|MERGE_RESOLUTION|>--- conflicted
+++ resolved
@@ -214,16 +214,11 @@
   ResponseCapacity = 73,
   MaxWorkGroupSize = 74,
   MaxLinearWorkGroupSize = 75,
-<<<<<<< HEAD
-  Deterministic = 76,
-  InitializeToIdentity = 77,
+  Prefetch = 76,
+  Deterministic = 77,
+  InitializeToIdentity = 78,
   // PropKindSize must always be the last value.
-  PropKindSize = 78,
-=======
-  Prefetch = 76,
-  // PropKindSize must always be the last value.
-  PropKindSize = 77,
->>>>>>> b7ef830f
+  PropKindSize = 79,
 };
 
 struct property_key_base_tag {};
