--- conflicted
+++ resolved
@@ -208,38 +208,6 @@
 __SYCL_PARAM_TRAITS_SPEC(device, ext_intel_mem_channel, bool,
                          UR_DEVICE_INFO_MEM_CHANNEL_SUPPORT)
 
-<<<<<<< HEAD
-=======
-//Deprecated oneapi/intel extension
-//TODO:Remove when possible
-__SYCL_PARAM_TRAITS_SPEC(device, ext_intel_pci_address, std::string,
-                         UR_DEVICE_INFO_PCI_ADDRESS)
-__SYCL_PARAM_TRAITS_SPEC(device, ext_intel_gpu_eu_count, uint32_t,
-                         UR_DEVICE_INFO_GPU_EU_COUNT)
-__SYCL_PARAM_TRAITS_SPEC(device, ext_intel_gpu_eu_simd_width, uint32_t,
-                         UR_DEVICE_INFO_GPU_EU_SIMD_WIDTH)
-__SYCL_PARAM_TRAITS_SPEC(device, ext_intel_gpu_slices, uint32_t,
-                         UR_DEVICE_INFO_GPU_EU_SLICES)
-__SYCL_PARAM_TRAITS_SPEC(device, ext_intel_gpu_subslices_per_slice, uint32_t,
-                         UR_DEVICE_INFO_GPU_SUBSLICES_PER_SLICE)
-__SYCL_PARAM_TRAITS_SPEC(device, ext_intel_gpu_eu_count_per_subslice, uint32_t,
-                         UR_DEVICE_INFO_GPU_EU_COUNT_PER_SUBSLICE)
-__SYCL_PARAM_TRAITS_SPEC(device, ext_intel_gpu_hw_threads_per_eu, uint32_t,
-                         UR_DEVICE_INFO_GPU_HW_THREADS_PER_EU)
-__SYCL_PARAM_TRAITS_SPEC(device, ext_intel_device_info_uuid, detail::uuid_type,
-                         UR_DEVICE_INFO_UUID)
-__SYCL_PARAM_TRAITS_SPEC(device, ext_intel_max_mem_bandwidth, uint64_t,
-                         UR_DEVICE_INFO_MAX_MEMORY_BANDWIDTH)
-
-__SYCL_PARAM_TRAITS_SPEC(device, ext_oneapi_max_work_groups_1d, id<1>, __SYCL_TRAIT_HANDLED_IN_RT)
-__SYCL_PARAM_TRAITS_SPEC(device, ext_oneapi_max_work_groups_2d, id<2>, __SYCL_TRAIT_HANDLED_IN_RT)
-__SYCL_PARAM_TRAITS_SPEC(device, ext_oneapi_max_work_groups_3d, id<3>,
-                         UR_DEVICE_INFO_MAX_WORK_GROUPS_3D)
-__SYCL_PARAM_TRAITS_SPEC(device, ext_oneapi_max_global_work_groups, size_t, __SYCL_TRAIT_HANDLED_IN_RT)
-__SYCL_PARAM_TRAITS_SPEC(device, ext_oneapi_cuda_cluster_group, bool,
-                         UR_DEVICE_INFO_CLUSTER_LAUNCH_EXP)
-
->>>>>>> 2fd879e9
 #ifdef __SYCL_PARAM_TRAITS_TEMPLATE_SPEC_NEEDS_UNDEF
 #undef __SYCL_PARAM_TRAITS_TEMPLATE_SPEC
 #undef __SYCL_PARAM_TRAITS_TEMPLATE_SPEC_NEEDS_UNDEF
