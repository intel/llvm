//==---------------- reduction.hpp - SYCL reduction ------------*- C++ -*---==//
//
// Part of the LLVM Project, under the Apache License v2.0 with LLVM Exceptions.
// See https://llvm.org/LICENSE.txt for license information.
// SPDX-License-Identifier: Apache-2.0 WITH LLVM-exception
//
// ===--------------------------------------------------------------------=== //

#pragma once

#include <sycl/access/access.hpp>              // for address_s...
#include <sycl/accessor.hpp>                   // for local_acc...
#include <sycl/aspects.hpp>                    // for aspect
#include <sycl/atomic.hpp>                     // for IsValidAt...
#include <sycl/atomic_ref.hpp>                 // for atomic_ref
#include <sycl/buffer.hpp>                     // for buffer
#include <sycl/builtins.hpp>                   // for min
#include <sycl/detail/export.hpp>              // for __SYCL_EX...
#include <sycl/detail/generic_type_traits.hpp> // for is_sgenfloat
#include <sycl/detail/impl_utils.hpp>          // for createSyc...
#include <sycl/detail/item_base.hpp>           // for id
#include <sycl/detail/reduction_forward.hpp>   // for strategy
#include <sycl/detail/tuple.hpp>               // for make_tuple
#include <sycl/device.hpp>                     // for device
#include <sycl/event.hpp>                      // for event
#include <sycl/exception.hpp>                  // for make_erro...
#include <sycl/exception_list.hpp>             // for queue_impl
#include <sycl/ext/codeplay/experimental/fusion_properties.hpp> // for buffer
#include <sycl/group.hpp>                           // for workGroup...
#include <sycl/group_algorithm.hpp>                 // for reduce_ov...
#include <sycl/handler.hpp>                         // for handler
#include <sycl/id.hpp>                              // for getDeline...
#include <sycl/kernel.hpp>                          // for auto_name
#include <sycl/known_identity.hpp>                  // for IsKnownId...
#include <sycl/marray.hpp>                          // for marray
#include <sycl/memory_enums.hpp>                    // for memory_order
#include <sycl/multi_ptr.hpp>                       // for address_s...
#include <sycl/nd_item.hpp>                         // for nd_item
#include <sycl/nd_range.hpp>                        // for nd_range
#include <sycl/properties/accessor_properties.hpp>  // for no_init
#include <sycl/properties/reduction_properties.hpp> // for initializ...
#include <sycl/property_list.hpp>                   // for property_...
#include <sycl/queue.hpp>                           // for queue
#include <sycl/range.hpp>                           // for range
#include <sycl/sycl_span.hpp>                       // for dynamic_e...
#include <sycl/usm.hpp>                             // for malloc_de...

// reduction::withAuxHandler calls handler::~handler() and that, in turn, needs
// all the dtors from std::unique_pointer handler's data members, including the
// host_task-related stuff. That's not the case for <sycl/detail/core.hpp>
// because handler object is only ctor/dtor'ed inside SYCL shared library but
// not in the current translation unit. It would be nice to find a better way
// than this include in future.
#include <sycl/detail/host_task_impl.hpp>

#include <algorithm>   // for min
#include <array>       // for array
#include <assert.h>    // for assert
#include <cstddef>     // for size_t
#include <memory>      // for shared_ptr
#include <optional>    // for nullopt
#include <stdint.h>    // for uint32_t
#include <string>      // for operator+
#include <tuple>       // for _Swallow_...
#include <type_traits> // for enable_if_t
#include <utility>     // for index_seq...
#include <variant>     // for tuple

namespace sycl {
inline namespace _V1 {
/// Class that is used to represent objects that are passed to user's lambda
/// functions and representing users' reduction variable.
/// The generic version of the class represents those reductions of those
/// types and operations for which the identity value is not known.
/// The View template describes whether the reducer owns its data or not: if
/// View is 'true', then the reducer does not own its data and instead provides
/// a view of data allocated elsewhere (i.e. via a reference or pointer member);
/// if View is 'false', then the reducer owns its data. With the current default
/// reduction algorithm, the top-level reducers that are passed to the user's
/// lambda contain a private copy of the reduction variable, whereas any reducer
/// created by a subscript operator contains a reference to a reduction variable
/// allocated elsewhere. The Subst parameter is an implementation detail and is
/// used to spell out restrictions using 'enable_if'.
template <typename T, class BinaryOperation, int Dims, size_t Extent,
          typename IdentityContainerT, bool View = false, typename Subst = void>
class reducer;

namespace detail {
// This type trait is used to detect if the atomic operation BinaryOperation
// used with operands of the type T is available for using in reduction.
// The order in which the atomic operations are performed may be arbitrary and
// thus may cause different results from run to run even on the same elements
// and on same device. The macro SYCL_REDUCTION_DETERMINISTIC prohibits using
// atomic operations for reduction and helps to produce stable results.
// SYCL_REDUCTION_DETERMINISTIC is a short term solution, which perhaps become
// deprecated eventually and is replaced by a sycl property passed to reduction.
template <typename T, class BinaryOperation>
using IsReduOptForFastAtomicFetch =
#ifdef SYCL_REDUCTION_DETERMINISTIC
    std::bool_constant<false>;
#else
    std::bool_constant<((is_sgenfloat_v<T> && sizeof(T) == 4) ||
                        is_sgeninteger_v<T>) &&
                       IsValidAtomicType<T>::value &&
                       (IsPlus<T, BinaryOperation>::value ||
                        IsMinimum<T, BinaryOperation>::value ||
                        IsMaximum<T, BinaryOperation>::value ||
                        IsBitOR<T, BinaryOperation>::value ||
                        IsBitXOR<T, BinaryOperation>::value ||
                        IsBitAND<T, BinaryOperation>::value)>;
#endif

// This type trait is used to detect if the atomic operation BinaryOperation
// used with operands of the type T is available for using in reduction, in
// addition to the cases covered by "IsReduOptForFastAtomicFetch", if the device
// has the atomic64 aspect. This type trait should only be used if the device
// has the atomic64 aspect.  Note that this type trait is currently a subset of
// IsReduOptForFastReduce. The macro SYCL_REDUCTION_DETERMINISTIC prohibits
// using the reduce_over_group() algorithm to produce stable results across same
// type devices.
template <typename T, class BinaryOperation>
using IsReduOptForAtomic64Op =
#ifdef SYCL_REDUCTION_DETERMINISTIC
    std::bool_constant<false>;
#else
    std::bool_constant<(IsPlus<T, BinaryOperation>::value ||
                        IsMinimum<T, BinaryOperation>::value ||
                        IsMaximum<T, BinaryOperation>::value) &&
                       is_sgenfloat_v<T> && sizeof(T) == 8>;
#endif

// This type trait is used to detect if the group algorithm reduce() used with
// operands of the type T and the operation BinaryOperation is available
// for using in reduction.
// The macro SYCL_REDUCTION_DETERMINISTIC prohibits using the reduce() algorithm
// to produce stable results across same type devices.
template <typename T, class BinaryOperation>
using IsReduOptForFastReduce =
#ifdef SYCL_REDUCTION_DETERMINISTIC
    std::bool_constant<false>;
#else
    std::bool_constant<((is_sgeninteger_v<T> &&
                         (sizeof(T) == 4 || sizeof(T) == 8)) ||
                        is_sgenfloat_v<T>) &&
                       (IsPlus<T, BinaryOperation>::value ||
                        IsMinimum<T, BinaryOperation>::value ||
                        IsMaximum<T, BinaryOperation>::value)>;
#endif

// std::tuple seems to be a) too heavy and b) not copyable to device now
// Thus sycl::detail::tuple is used instead.
// Switching from sycl::device::tuple to std::tuple can be done by re-defining
// the ReduTupleT type and makeReduTupleT() function below.
template <typename... Ts> using ReduTupleT = sycl::detail::tuple<Ts...>;
template <typename... Ts> ReduTupleT<Ts...> makeReduTupleT(Ts... Elements) {
  return sycl::detail::make_tuple(Elements...);
}

__SYCL_EXPORT size_t reduGetMaxWGSize(std::shared_ptr<queue_impl> Queue,
                                      size_t LocalMemBytesPerWorkItem);
__SYCL_EXPORT size_t reduComputeWGSize(size_t NWorkItems, size_t MaxWGSize,
                                       size_t &NWorkGroups);
__SYCL_EXPORT size_t reduGetPreferredWGSize(std::shared_ptr<queue_impl> &Queue,
                                            size_t LocalMemBytesPerWorkItem);

template <typename T, class BinaryOperation, bool IsOptional>
class ReducerElement;

/// Helper class for accessing reducer-defined types in CRTP
/// May prove to be useful for other things later
template <typename Reducer> struct ReducerTraits;

template <typename T, class BinaryOperation, int Dims, std::size_t Extent,
          typename IdentityContainerT, bool View, typename Subst>
struct ReducerTraits<reducer<T, BinaryOperation, Dims, Extent,
                             IdentityContainerT, View, Subst>> {
  using type = T;
  using op = BinaryOperation;
  static constexpr int dims = Dims;
  static constexpr size_t extent = Extent;
  static constexpr bool has_identity = IdentityContainerT::has_identity;
  using element_type = ReducerElement<T, BinaryOperation, !has_identity>;
};

/// Helper class for accessing internal reducer member functions.
template <typename ReducerT> class ReducerAccess {
public:
  ReducerAccess(ReducerT &ReducerRef) : MReducerRef(ReducerRef) {}

  template <typename ReducerRelayT = ReducerT> auto &getElement(size_t E) {
    return MReducerRef.getElement(E);
  }

  template <typename ReducerRelayT = ReducerT> constexpr auto getIdentity() {
    static_assert(ReducerTraits<ReducerRelayT>::has_identity,
                  "Identity unavailable.");
    return MReducerRef.getIdentity();
  }

  // MSVC does not like static overloads of non-static functions, even if they
  // are made mutually exclusive through SFINAE. Instead we use a new static
  // function to be used when a static function is needed.
  template <typename ReducerRelayT = ReducerT>
  static constexpr auto getIdentityStatic() {
    static_assert(
        IsKnownIdentityOp<typename ReducerTraits<ReducerRelayT>::type,
                          typename ReducerTraits<ReducerRelayT>::op>::value,
        "Static identity unavailable.");
    return ReducerT::getIdentity();
  }

private:
  ReducerT &MReducerRef;
};

// Helper function to simplify the use of ReducerAccess. This avoids the need
// for potentially unsupported deduction guides.
template <typename ReducerT> auto getReducerAccess(ReducerT &Reducer) {
  return ReducerAccess<ReducerT>{Reducer};
}

/// Use CRTP to avoid redefining shorthand operators in terms of combine
///
/// Also, for many types with known identity the operation 'atomic_combine()'
/// is implemented here, which allows to use more efficient version of kernels
/// using those operations, which are based on functionality provided by
/// sycl::atomic class.
///
/// For example, it is known that 0 is identity for sycl::plus operations
/// accepting native scalar types to which scalar 0 is convertible.
/// Also, for int32/64 types the atomic_combine() is lowered to
/// sycl::atomic::fetch_add().
template <class Reducer> class combiner {
  using Ty = typename ReducerTraits<Reducer>::type;
  using BinaryOp = typename ReducerTraits<Reducer>::op;
  static constexpr int Dims = ReducerTraits<Reducer>::dims;
  static constexpr size_t Extent = ReducerTraits<Reducer>::extent;

public:
  template <typename _T = Ty, int _Dims = Dims>
  std::enable_if_t<(_Dims == 0) && IsPlus<_T, BinaryOp>::value &&
                       is_geninteger_v<_T>,
                   Reducer &>
  operator++() {
    return static_cast<Reducer *>(this)->combine(static_cast<_T>(1));
  }

  template <typename _T = Ty, int _Dims = Dims>
  std::enable_if_t<(_Dims == 0) && IsPlus<_T, BinaryOp>::value &&
                       is_geninteger_v<_T>,
                   Reducer &>
  operator++(int) {
    return static_cast<Reducer *>(this)->combine(static_cast<_T>(1));
  }

  template <typename _T = Ty, int _Dims = Dims>
  std::enable_if_t<(_Dims == 0) && IsPlus<_T, BinaryOp>::value, Reducer &>
  operator+=(const _T &Partial) {
    return static_cast<Reducer *>(this)->combine(Partial);
  }

  template <typename _T = Ty, int _Dims = Dims>
  std::enable_if_t<(_Dims == 0) && IsMultiplies<_T, BinaryOp>::value, Reducer &>
  operator*=(const _T &Partial) {
    return static_cast<Reducer *>(this)->combine(Partial);
  }

  template <typename _T = Ty, int _Dims = Dims>
  std::enable_if_t<(_Dims == 0) && IsBitOR<_T, BinaryOp>::value, Reducer &>
  operator|=(const _T &Partial) {
    return static_cast<Reducer *>(this)->combine(Partial);
  }

  template <typename _T = Ty, int _Dims = Dims>
  std::enable_if_t<(_Dims == 0) && IsBitXOR<_T, BinaryOp>::value, Reducer &>
  operator^=(const _T &Partial) {
    return static_cast<Reducer *>(this)->combine(Partial);
  }

  template <typename _T = Ty, int _Dims = Dims>
  std::enable_if_t<(_Dims == 0) && IsBitAND<_T, BinaryOp>::value, Reducer &>
  operator&=(const _T &Partial) {
    return static_cast<Reducer *>(this)->combine(Partial);
  }

private:
  template <access::address_space Space>
  static constexpr memory_scope getMemoryScope() {
    return Space == access::address_space::local_space
               ? memory_scope::work_group
               : memory_scope::device;
  }

  template <access::address_space Space, class T, class AtomicFunctor>
  void atomic_combine_impl(T *ReduVarPtr, AtomicFunctor Functor) const {
    auto reducer = static_cast<const Reducer *>(this);
    for (size_t E = 0; E < Extent; ++E) {
      const auto &ReducerElem = getReducerAccess(*reducer).getElement(E);

      // If the reducer element doesn't have a value we can skip the combine.
      if (!ReducerElem)
        continue;

      auto AtomicRef = sycl::atomic_ref<T, memory_order::relaxed,
                                        getMemoryScope<Space>(), Space>(
          address_space_cast<Space, access::decorated::no>(ReduVarPtr)[E]);
      Functor(std::move(AtomicRef), *ReducerElem);
    }
  }

  template <class _T, access::address_space Space, class BinaryOp>
  static constexpr bool BasicCheck =
      std::is_same_v<remove_decoration_t<_T>, Ty> &&
      (Space == access::address_space::global_space ||
       Space == access::address_space::local_space);

public:
  /// Atomic ADD operation: *ReduVarPtr += MValue;
  template <access::address_space Space = access::address_space::global_space,
            typename _T = Ty, class _BinaryOperation = BinaryOp>
  std::enable_if_t<BasicCheck<_T, Space, _BinaryOperation> &&
                   (IsReduOptForFastAtomicFetch<_T, _BinaryOperation>::value ||
                    IsReduOptForAtomic64Op<_T, _BinaryOperation>::value) &&
                   IsPlus<_T, _BinaryOperation>::value>
  atomic_combine(_T *ReduVarPtr) const {
    atomic_combine_impl<Space>(
        ReduVarPtr, [](auto &&Ref, auto Val) { return Ref.fetch_add(Val); });
  }

  /// Atomic BITWISE OR operation: *ReduVarPtr |= MValue;
  template <access::address_space Space = access::address_space::global_space,
            typename _T = Ty, class _BinaryOperation = BinaryOp>
  std::enable_if_t<BasicCheck<_T, Space, _BinaryOperation> &&
                   IsReduOptForFastAtomicFetch<_T, _BinaryOperation>::value &&
                   IsBitOR<_T, _BinaryOperation>::value>
  atomic_combine(_T *ReduVarPtr) const {
    atomic_combine_impl<Space>(
        ReduVarPtr, [](auto &&Ref, auto Val) { return Ref.fetch_or(Val); });
  }

  /// Atomic BITWISE XOR operation: *ReduVarPtr ^= MValue;
  template <access::address_space Space = access::address_space::global_space,
            typename _T = Ty, class _BinaryOperation = BinaryOp>
  std::enable_if_t<BasicCheck<_T, Space, _BinaryOperation> &&
                   IsReduOptForFastAtomicFetch<_T, _BinaryOperation>::value &&
                   IsBitXOR<_T, _BinaryOperation>::value>
  atomic_combine(_T *ReduVarPtr) const {
    atomic_combine_impl<Space>(
        ReduVarPtr, [](auto &&Ref, auto Val) { return Ref.fetch_xor(Val); });
  }

  /// Atomic BITWISE AND operation: *ReduVarPtr &= MValue;
  template <access::address_space Space = access::address_space::global_space,
            typename _T = Ty, class _BinaryOperation = BinaryOp>
  std::enable_if_t<std::is_same_v<remove_decoration_t<_T>, _T> &&
                   IsReduOptForFastAtomicFetch<_T, _BinaryOperation>::value &&
                   IsBitAND<_T, _BinaryOperation>::value &&
                   (Space == access::address_space::global_space ||
                    Space == access::address_space::local_space)>
  atomic_combine(_T *ReduVarPtr) const {
    atomic_combine_impl<Space>(
        ReduVarPtr, [](auto &&Ref, auto Val) { return Ref.fetch_and(Val); });
  }

  /// Atomic MIN operation: *ReduVarPtr = sycl::minimum(*ReduVarPtr, MValue);
  template <access::address_space Space = access::address_space::global_space,
            typename _T = Ty, class _BinaryOperation = BinaryOp>
  std::enable_if_t<BasicCheck<_T, Space, _BinaryOperation> &&
                   (IsReduOptForFastAtomicFetch<_T, _BinaryOperation>::value ||
                    IsReduOptForAtomic64Op<_T, _BinaryOperation>::value) &&
                   IsMinimum<_T, _BinaryOperation>::value>
  atomic_combine(_T *ReduVarPtr) const {
    atomic_combine_impl<Space>(
        ReduVarPtr, [](auto &&Ref, auto Val) { return Ref.fetch_min(Val); });
  }

  /// Atomic MAX operation: *ReduVarPtr = sycl::maximum(*ReduVarPtr, MValue);
  template <access::address_space Space = access::address_space::global_space,
            typename _T = Ty, class _BinaryOperation = BinaryOp>
  std::enable_if_t<BasicCheck<_T, Space, _BinaryOperation> &&
                   (IsReduOptForFastAtomicFetch<_T, _BinaryOperation>::value ||
                    IsReduOptForAtomic64Op<_T, _BinaryOperation>::value) &&
                   IsMaximum<_T, _BinaryOperation>::value>
  atomic_combine(_T *ReduVarPtr) const {
    atomic_combine_impl<Space>(
        ReduVarPtr, [](auto &&Ref, auto Val) { return Ref.fetch_max(Val); });
  }
};

/// Templated class for common functionality of all reduction implementation
/// classes.
template <typename T, class BinaryOperation, bool ExplicitIdentity,
          typename CondT = void>
class ReductionIdentityContainer {
  static_assert(!std::is_same_v<T, T>,
                "Partial specializations don't cover all possible options!");
};

// Specialization for reductions with explicit identity.
template <typename T, class BinaryOperation, bool ExplicitIdentity>
class ReductionIdentityContainer<
    T, BinaryOperation, ExplicitIdentity,
    enable_if_t<IsKnownIdentityOp<T, BinaryOperation>::value>> {
public:
  static constexpr bool has_identity = true;

  ReductionIdentityContainer(const T &) {}
  ReductionIdentityContainer() {}

  /// Returns the statically known identity value.
  static constexpr T getIdentity() {
    return known_identity_impl<BinaryOperation, T>::value;
  }
};

// Specialization for reductions with explicit identity.
template <typename T, class BinaryOperation>
class ReductionIdentityContainer<
    T, BinaryOperation, true,
    enable_if_t<!IsKnownIdentityOp<T, BinaryOperation>::value>> {
public:
  static constexpr bool has_identity = true;

  ReductionIdentityContainer(const T &Identity) : MIdentity(Identity) {}

  /// Returns the identity value given by user.
  T getIdentity() const { return MIdentity; }

private:
  /// Identity of the BinaryOperation.
  /// The result of BinaryOperation(X, MIdentity) is equal to X for any X.
  const T MIdentity;
};

// Specialization for identityless reductions.
template <typename T, class BinaryOperation>
class ReductionIdentityContainer<
    T, BinaryOperation, false,
    std::enable_if_t<!IsKnownIdentityOp<T, BinaryOperation>::value>> {
public:
  static constexpr bool has_identity = false;
};

// Class representing a single reducer element. In cases where the identity is
// unknown this is allowed to not contain a value.
template <typename T, class BinaryOperation, bool IsOptional>
class ReducerElement {
  using value_type = std::conditional_t<IsOptional, std::optional<T>, T>;

  template <bool ExplicitIdentity>
  constexpr value_type GetInitValue(
      const ReductionIdentityContainer<T, BinaryOperation, ExplicitIdentity>
          &IdentityContainer) {
    constexpr bool ContainerHasIdentity =
        ReductionIdentityContainer<T, BinaryOperation,
                                   ExplicitIdentity>::has_identity;
    static_assert(IsOptional || ContainerHasIdentity);
    if constexpr (!ContainerHasIdentity)
      return std::nullopt;
    else
      return IdentityContainer.getIdentity();
  }

public:
  ReducerElement() = default;
  ReducerElement(T Value) : MValue{Value} {}

  template <bool ExplicitIdentity>
  ReducerElement(
      const ReductionIdentityContainer<T, BinaryOperation, ExplicitIdentity>
          &IdentityContainer)
      : MValue(GetInitValue(IdentityContainer)) {}

  ReducerElement &combine(BinaryOperation BinOp, const T &OtherValue) {
    if constexpr (IsOptional)
      MValue = MValue ? BinOp(*MValue, OtherValue) : OtherValue;
    else
      MValue = BinOp(MValue, OtherValue);
    return *this;
  }

  ReducerElement &combine(BinaryOperation BinOp, const ReducerElement &Other) {
    if constexpr (IsOptional) {
      if (Other.MValue)
        return combine(BinOp, *Other.MValue);
      // If the other value doesn't have a value it is a no-op.
      return *this;
    } else {
      return combine(BinOp, Other.MValue);
    }
  }

  constexpr T &operator*() noexcept {
    if constexpr (IsOptional)
      return *MValue;
    else
      return MValue;
  }
  constexpr const T &operator*() const noexcept {
    if constexpr (IsOptional)
      return *MValue;
    else
      return MValue;
  }

  constexpr explicit operator bool() const {
    if constexpr (IsOptional)
      return MValue.has_value();
    return true;
  }

private:
  value_type MValue;
};
} // namespace detail

// We explicitly claim std::optional as device-copyable in sycl/types.hpp.
// However, that information isn't propagated to the struct/class types that use
// it as a member, so we need to provide this partial specialization as well.
// This is needed to support GNU STL where
// std::is_trivially_copyable_v<std::optional> is false (e.g., 7.5.* ).
template <typename T, class BinaryOperation, bool IsOptional>
struct is_device_copyable<
    detail::ReducerElement<T, BinaryOperation, IsOptional>>
    : is_device_copyable<std::conditional_t<IsOptional, std::optional<T>, T>> {
};

namespace detail {
template <typename T, class BinaryOperation, int Dims> class reducer_common {
public:
  using value_type = T;
  using binary_operation = BinaryOperation;
  static constexpr int dimensions = Dims;
};

// Token class to help with the in-place construction of reducers.
template <class BinaryOperation, typename IdentityContainerT>
struct ReducerToken {
  const IdentityContainerT &IdentityContainer;
  const BinaryOperation BOp;
};

} // namespace detail

/// Specialization of the generic class 'reducer'. It is used for reductions
/// of those types and operations for which the identity value is not statically
/// known but is provided.
///
/// It stores a copy of the identity and binary operation associated with the
/// reduction.
template <typename T, class BinaryOperation, int Dims, size_t Extent,
          typename IdentityContainerT, bool View>
class reducer<
    T, BinaryOperation, Dims, Extent, IdentityContainerT, View,
    std::enable_if_t<Dims == 0 && Extent == 1 && View == false &&
                     !detail::IsKnownIdentityOp<T, BinaryOperation>::value>>
    : public detail::combiner<
          reducer<T, BinaryOperation, Dims, Extent, IdentityContainerT, View,
                  std::enable_if_t<
                      Dims == 0 && Extent == 1 && View == false &&
                      !detail::IsKnownIdentityOp<T, BinaryOperation>::value>>>,
      public detail::reducer_common<T, BinaryOperation, Dims> {
  static constexpr bool has_identity = IdentityContainerT::has_identity;
  using element_type =
      detail::ReducerElement<T, BinaryOperation, !has_identity>;

public:
  reducer(const IdentityContainerT &IdentityContainer, BinaryOperation BOp)
      : MValue(IdentityContainer), MIdentity(IdentityContainer),
        MBinaryOp(BOp) {}
  reducer(
      const detail::ReducerToken<BinaryOperation, IdentityContainerT> &Token)
      : reducer(Token.IdentityContainer, Token.BOp) {}

  reducer(const reducer &) = delete;
  reducer(reducer &&) = delete;
  reducer &operator=(const reducer &) = delete;
  reducer &operator=(reducer &&) = delete;

  reducer &combine(const T &Partial) {
    MValue.combine(MBinaryOp, Partial);
    return *this;
  }

  template <bool HasIdentityRelay = has_identity>
  std::enable_if_t<HasIdentityRelay && (HasIdentityRelay == has_identity), T>
  identity() const {
    return MIdentity.getIdentity();
  }

private:
  template <typename ReducerT> friend class detail::ReducerAccess;

  element_type &getElement(size_t) { return MValue; }
  const element_type &getElement(size_t) const { return MValue; }

  detail::ReducerElement<T, BinaryOperation, !has_identity> MValue;
  const IdentityContainerT MIdentity;
  BinaryOperation MBinaryOp;
};

/// Specialization of the generic class 'reducer'. It is used for reductions
/// of those types and operations for which the identity value is known.
///
/// It allows to reduce the size of the 'reducer' object by not holding
/// the identity field inside it and allows to add a default constructor.
template <typename T, class BinaryOperation, int Dims, size_t Extent,
          typename IdentityContainerT, bool View>
class reducer<
    T, BinaryOperation, Dims, Extent, IdentityContainerT, View,
    std::enable_if_t<Dims == 0 && Extent == 1 && View == false &&
                     detail::IsKnownIdentityOp<T, BinaryOperation>::value>>
    : public detail::combiner<
          reducer<T, BinaryOperation, Dims, Extent, IdentityContainerT, View,
                  std::enable_if_t<
                      Dims == 0 && Extent == 1 && View == false &&
                      detail::IsKnownIdentityOp<T, BinaryOperation>::value>>>,
      public detail::reducer_common<T, BinaryOperation, Dims> {
  static constexpr bool has_identity = IdentityContainerT::has_identity;
  using element_type =
      detail::ReducerElement<T, BinaryOperation, !has_identity>;

public:
  reducer() : MValue(getIdentity()) {}
  reducer(const IdentityContainerT & /* Identity */, BinaryOperation)
      : MValue(getIdentity()) {}
  reducer(
      const detail::ReducerToken<BinaryOperation, IdentityContainerT> &Token)
      : reducer(Token.IdentityContainer, Token.BOp) {}

  reducer(const reducer &) = delete;
  reducer(reducer &&) = delete;
  reducer &operator=(const reducer &) = delete;
  reducer &operator=(reducer &&) = delete;

  reducer &combine(const T &Partial) {
    BinaryOperation BOp;
    MValue.combine(BOp, Partial);
    return *this;
  }

  T identity() const { return getIdentity(); }

private:
  template <typename ReducerT> friend class detail::ReducerAccess;

  static constexpr T getIdentity() {
    return detail::known_identity_impl<BinaryOperation, T>::value;
  }

  element_type &getElement(size_t) { return MValue; }
  const element_type &getElement(size_t) const { return MValue; }
  detail::ReducerElement<T, BinaryOperation, !has_identity> MValue;
};

/// Component of 'reducer' class for array reductions, representing a single
/// element of the span (as returned by the subscript operator).
template <typename T, class BinaryOperation, int Dims, size_t Extent,
          typename IdentityContainerT, bool View>
class reducer<T, BinaryOperation, Dims, Extent, IdentityContainerT, View,
              std::enable_if_t<Dims == 0 && View == true>>
    : public detail::combiner<
          reducer<T, BinaryOperation, Dims, Extent, IdentityContainerT, View,
                  std::enable_if_t<Dims == 0 && View == true>>>,
      public detail::reducer_common<T, BinaryOperation, Dims> {
  static constexpr bool has_identity = IdentityContainerT::has_identity;
  using element_type =
      detail::ReducerElement<T, BinaryOperation, !has_identity>;

public:
  reducer(element_type &Ref, BinaryOperation BOp)
      : MElement(Ref), MBinaryOp(BOp) {}
  reducer(
      const detail::ReducerToken<BinaryOperation, IdentityContainerT> &Token)
      : reducer(Token.IdentityContainer, Token.BOp) {}

  reducer(const reducer &) = delete;
  reducer(reducer &&) = delete;
  reducer &operator=(const reducer &) = delete;
  reducer &operator=(reducer &&) = delete;

  reducer &combine(const T &Partial) {
    MElement.combine(MBinaryOp, Partial);
    return *this;
  }

private:
  template <typename ReducerT> friend class detail::ReducerAccess;

  element_type &getElement(size_t) { return MElement; }
  const element_type &getElement(size_t) const { return MElement; }

  element_type &MElement;
  BinaryOperation MBinaryOp;
};

/// Specialization of 'reducer' class for array reductions exposing the
/// subscript operator.
template <typename T, class BinaryOperation, int Dims, size_t Extent,
          typename IdentityContainerT, bool View>
class reducer<
    T, BinaryOperation, Dims, Extent, IdentityContainerT, View,
    std::enable_if_t<Dims == 1 && View == false &&
                     !detail::IsKnownIdentityOp<T, BinaryOperation>::value>>
    : public detail::combiner<
          reducer<T, BinaryOperation, Dims, Extent, IdentityContainerT, View,
                  std::enable_if_t<
                      Dims == 1 && View == false &&
                      !detail::IsKnownIdentityOp<T, BinaryOperation>::value>>>,
      public detail::reducer_common<T, BinaryOperation, Dims> {
  static constexpr bool has_identity = IdentityContainerT::has_identity;
  using element_type =
      detail::ReducerElement<T, BinaryOperation, !has_identity>;

public:
  reducer(const IdentityContainerT &IdentityContainer, BinaryOperation BOp)
      : MValue(IdentityContainer), MIdentity(IdentityContainer),
        MBinaryOp(BOp) {}
  reducer(
      const detail::ReducerToken<BinaryOperation, IdentityContainerT> &Token)
      : reducer(Token.IdentityContainer, Token.BOp) {}

  reducer(const reducer &) = delete;
  reducer(reducer &&) = delete;
  reducer &operator=(const reducer &) = delete;
  reducer &operator=(reducer &&) = delete;

  reducer<T, BinaryOperation, Dims - 1, Extent, IdentityContainerT, true>
  operator[](size_t Index) {
    return {MValue[Index], MBinaryOp};
  }

  template <bool HasIdentityRelay = has_identity>
  std::enable_if_t<HasIdentityRelay && (HasIdentityRelay == has_identity), T>
  identity() const {
    return MIdentity.getIdentity();
  }

private:
  template <typename ReducerT> friend class detail::ReducerAccess;

  element_type &getElement(size_t E) { return MValue[E]; }
  const element_type &getElement(size_t E) const { return MValue[E]; }

  marray<element_type, Extent> MValue;
  const IdentityContainerT MIdentity;
  BinaryOperation MBinaryOp;
};

/// Specialization of 'reducer' class for array reductions accepting a span
/// in cases where the identity value is known.
template <typename T, class BinaryOperation, int Dims, size_t Extent,
          typename IdentityContainerT, bool View>
class reducer<
    T, BinaryOperation, Dims, Extent, IdentityContainerT, View,
    std::enable_if_t<Dims == 1 && View == false &&
                     detail::IsKnownIdentityOp<T, BinaryOperation>::value>>
    : public detail::combiner<
          reducer<T, BinaryOperation, Dims, Extent, IdentityContainerT, View,
                  std::enable_if_t<
                      Dims == 1 && View == false &&
                      detail::IsKnownIdentityOp<T, BinaryOperation>::value>>>,
      public detail::reducer_common<T, BinaryOperation, Dims> {
  static constexpr bool has_identity = IdentityContainerT::has_identity;
  using element_type =
      detail::ReducerElement<T, BinaryOperation, !has_identity>;

public:
  reducer() : MValue(getIdentity()) {}
  reducer(const IdentityContainerT & /* Identity */, BinaryOperation)
      : MValue(getIdentity()) {}
  reducer(
      const detail::ReducerToken<BinaryOperation, IdentityContainerT> &Token)
      : reducer(Token.IdentityContainer, Token.BOp) {}

  reducer(const reducer &) = delete;
  reducer(reducer &&) = delete;
  reducer &operator=(const reducer &) = delete;
  reducer &operator=(reducer &&) = delete;

  // SYCL 2020 revision 4 says this should be const, but this is a bug
  // see https://github.com/KhronosGroup/SYCL-Docs/pull/252
  reducer<T, BinaryOperation, Dims - 1, Extent, IdentityContainerT, true>
  operator[](size_t Index) {
    return {MValue[Index], BinaryOperation()};
  }

  T identity() const { return getIdentity(); }

private:
  template <typename ReducerT> friend class detail::ReducerAccess;

  static constexpr T getIdentity() {
    return detail::known_identity_impl<BinaryOperation, T>::value;
  }

  element_type &getElement(size_t E) { return MValue[E]; }
  const element_type &getElement(size_t E) const { return MValue[E]; }

  marray<element_type, Extent> MValue;
};

namespace detail {

// Used for determining dimensions for temporary storage (mainly).
template <class T> struct data_dim_t {
  static constexpr int value = 1;
};

template <class T, int AccessorDims, access::mode Mode,
          access::placeholder IsPH, typename PropList>
struct data_dim_t<
    accessor<T, AccessorDims, Mode, access::target::device, IsPH, PropList>> {
  static constexpr int value = AccessorDims;
};

template <class T> struct get_red_t;
template <class T> struct get_red_t<T *> {
  using type = T;
};

template <class T, int Dims, typename AllocatorT>
struct get_red_t<buffer<T, Dims, AllocatorT>> {
  using type = T;
};

namespace reduction {
// Kernel name wrapper for initializing reduction-related memory through
// reduction_impl_algo::withInitializedMem.
template <typename KernelName> struct InitMemKrn;
} // namespace reduction

/// A helper to pass undefined (sycl::detail::auto_name) names unmodified. We
/// must do that to avoid name collisions.
template <class KernelName>
using __sycl_init_mem_for =
    std::conditional_t<std::is_same_v<KernelName, auto_name>, auto_name,
                       reduction::InitMemKrn<KernelName>>;

__SYCL_EXPORT void
addCounterInit(handler &CGH, std::shared_ptr<sycl::detail::queue_impl> &Queue,
               std::shared_ptr<int> &Counter);

template <typename T, class BinaryOperation, int Dims, size_t Extent,
          bool ExplicitIdentity, typename RedOutVar>
class reduction_impl_algo {
  using self = reduction_impl_algo<T, BinaryOperation, Dims, Extent,
                                   ExplicitIdentity, RedOutVar>;

  // TODO: Do we also need chooseBinOp?
  static constexpr T chooseIdentity(const T &Identity) {
    // For now the implementation ignores the identity value given by user
    // when the implementation knows the identity.
    // The SPEC could prohibit passing identity parameter to operations with
    // known identity, but that could have some bad consequences too.
    // For example, at some moment the implementation may NOT know the identity
    // for COMPLEX-PLUS reduction. User may create a program that would pass
    // COMPLEX value (0,0) as identity for PLUS reduction. At some later moment
    // when the implementation starts handling COMPLEX-PLUS as known operation
    // the existing user's program remains compilable and working correctly.
    // I.e. with this constructor here, adding more reduction operations to the
    // list of known operations does not break the existing programs.
    if constexpr (is_known_identity) {
      (void)Identity;
      return ReducerAccess<reducer_type>::getIdentityStatic();
    } else {
      return Identity;
    }
  }

public:
  static constexpr bool is_known_identity =
      IsKnownIdentityOp<T, BinaryOperation>::value;
  static constexpr bool has_identity = is_known_identity || ExplicitIdentity;

  using identity_container_type =
      ReductionIdentityContainer<T, BinaryOperation, ExplicitIdentity>;
  using reducer_token_type =
      detail::ReducerToken<BinaryOperation, identity_container_type>;
  using reducer_type =
      reducer<T, BinaryOperation, Dims, Extent, identity_container_type>;
  using reducer_element_type =
      typename ReducerTraits<reducer_type>::element_type;
  using result_type = T;
  using binary_operation = BinaryOperation;

  static constexpr size_t dims = Dims;
  static constexpr bool has_float64_atomics =
      IsReduOptForAtomic64Op<T, BinaryOperation>::value;
  static constexpr bool has_fast_atomics =
      IsReduOptForFastAtomicFetch<T, BinaryOperation>::value;
  static constexpr bool has_fast_reduce =
      IsReduOptForFastReduce<T, BinaryOperation>::value;

  static constexpr bool is_usm = std::is_same_v<RedOutVar, T *>;

  static constexpr size_t num_elements = Extent;

  reduction_impl_algo(const T &Identity, BinaryOperation BinaryOp, bool Init,
                      RedOutVar RedOut)
      : MIdentityContainer(chooseIdentity(Identity)), MBinaryOp(BinaryOp),
        InitializeToIdentity(Init), MRedOut(std::move(RedOut)) {}

  template <typename RelayT = T,
            typename RelayBinaryOperation = BinaryOperation>
  reduction_impl_algo(
      BinaryOperation BinaryOp, bool Init, RedOutVar RedOut,
      std::enable_if_t<IsKnownIdentityOp<RelayT, RelayBinaryOperation>::value,
                       int> = 0)
      : MIdentityContainer(ReducerAccess<reducer_type>::getIdentityStatic()),
        MBinaryOp(BinaryOp), InitializeToIdentity(Init),
        MRedOut(std::move(RedOut)) {}

  template <typename RelayT = T,
            typename RelayBinaryOperation = BinaryOperation>
  reduction_impl_algo(
      BinaryOperation BinaryOp, bool Init, RedOutVar RedOut,
      std::enable_if_t<!IsKnownIdentityOp<RelayT, RelayBinaryOperation>::value,
                       int> = 0)
      : MIdentityContainer(), MBinaryOp(BinaryOp), InitializeToIdentity(Init),
        MRedOut(std::move(RedOut)) {}

  auto getReadAccToPreviousPartialReds(handler &CGH) const {
    CGH.addReduction(MOutBufPtr);
    return accessor{*MOutBufPtr, CGH, sycl::read_only};
  }

  template <bool IsOneWG>
  auto getWriteMemForPartialReds(size_t Size, handler &CGH) {
    // If there is only one WG we can avoid creation of temporary buffer with
    // partial sums and write directly into user's reduction variable.
    if constexpr (IsOneWG) {
      return getUserRedVarAccess(CGH);
    } else {
      MOutBufPtr =
          std::make_shared<buffer<reducer_element_type, 1>>(range<1>(Size));
      CGH.addReduction(MOutBufPtr);
      return accessor{*MOutBufPtr, CGH};
    }
  }

  template <class _T = T> auto &getTempBuffer(size_t Size, handler &CGH) {
    auto Buffer = std::make_shared<buffer<_T, 1>>(range<1>(Size));
    CGH.addReduction(Buffer);
    return *Buffer;
  }

  /// Returns an accessor accessing the memory that will hold the reduction
  /// partial sums.
  /// If \p Size is equal to one, then the reduction result is the final and
  /// needs to be written to user's read-write accessor (if there is such).
  /// Otherwise, a new buffer is created and accessor to that buffer is
  /// returned.
  auto getWriteAccForPartialReds(size_t Size, handler &CGH) {
    static_assert(!has_identity || sizeof(reducer_element_type) == sizeof(T),
                  "Unexpected size of reducer element type.");

    // We can only use the output memory directly if it is not USM and we have
    // and identity, i.e. it has a thin element wrapper.
    if constexpr (!is_usm && has_identity) {
      if (Size == 1) {
        auto ReinterpretRedOut =
            MRedOut.template reinterpret<reducer_element_type>();
        return accessor{ReinterpretRedOut, CGH};
      }
    }

    // Create a new output buffer and return an accessor to it.
    //
    // Array reductions are performed element-wise to avoid stack growth.
    MOutBufPtr =
        std::make_shared<buffer<reducer_element_type, 1>>(range<1>(Size));
    CGH.addReduction(MOutBufPtr);
    return accessor{*MOutBufPtr, CGH};
  }

  /// Provide \p Func with a properly initialized memory to write the reduction
  /// result to. It can either be original user's reduction variable or a newly
  /// allocated memory initialized with reduction's identity. In the later case,
  /// after the \p Func finishes, update original user's variable accordingly
  /// (i.e., honoring initialize_to_identity property).
  //
  // This currently optimizes for a number of kernel instantiations instead of
  // runtime latency. That might change in future.
  template <typename KernelName, typename FuncTy,
            bool HasIdentity = has_identity>
  std::enable_if_t<HasIdentity> withInitializedMem(handler &CGH, FuncTy Func) {
    // "Template" lambda to ensure that only one type of Func (USM/Buf) is
    // instantiated for the code below.
    auto DoIt = [&](auto &Out) {
      auto RWReduVal = std::make_shared<std::array<T, num_elements>>();
      for (size_t i = 0; i < num_elements; ++i) {
        (*RWReduVal)[i] = decltype(MIdentityContainer)::getIdentity();
      }
      auto Buf = std::make_shared<buffer<T, 1>>(RWReduVal.get()->data(),
                                                range<1>(num_elements));
      Buf->set_final_data();
      accessor Mem{*Buf, CGH};
      Func(Mem);

      reduction::withAuxHandler(CGH, [&](handler &CopyHandler) {
        // MSVC (19.32.31329) has problems compiling the line below when used
        // as a host compiler in c++17 mode (but not in c++latest)
        //   accessor Mem{*Buf, CopyHandler};
        // so use the old-style API.
        auto Mem =
            Buf->template get_access<access::mode::read_write>(CopyHandler);
        // Since this CG is dependent on the one associated with CGH,
        // registering the auxiliary resources here is enough.
        CopyHandler.addReduction(RWReduVal);
        CopyHandler.addReduction(Buf);
        if constexpr (is_usm) {
          // Can't capture whole reduction, copy into distinct variables.
          bool IsUpdateOfUserVar = !initializeToIdentity();
          auto BOp = getBinaryOperation();

          // Don't use constexpr as non-default host compilers (unlike clang)
          // might actually create a capture resulting in binary differences
          // between host/device in lambda captures.
          size_t NElements = num_elements;

          CopyHandler.single_task<__sycl_init_mem_for<KernelName>>([=] {
            for (size_t i = 0; i < NElements; ++i) {
              if (IsUpdateOfUserVar)
                Out[i] = BOp(Out[i], Mem[i]);
              else
                Out[i] = Mem[i];
            }
          });
        } else {
          accessor OutAcc{Out, CGH};
          CopyHandler.copy(Mem, OutAcc);
        }
      });
    };
    if constexpr (is_usm) {
      // Don't dispatch based on initializeToIdentity() as that would lead
      // to two different instantiations of Func.
      DoIt(MRedOut);
    } else {
      if (initializeToIdentity())
        DoIt(MRedOut);
      else
        Func(accessor{MRedOut, CGH});
    }
  }

  // Overload of withInitializedMem for reducer without identity. Initializing
  // to identity is not allowed in this case.
  template <typename KernelName, typename FuncTy,
            bool HasIdentity = has_identity>
  std::enable_if_t<!HasIdentity> withInitializedMem(handler &CGH, FuncTy Func) {
    std::ignore = CGH;
    assert(!initializeToIdentity() &&
           "Initialize to identity not allowed for identity-less reductions.");
    Func(accessor{MRedOut, CGH});
  }

  const identity_container_type &getIdentityContainer() {
    return MIdentityContainer;
  }

  accessor<int, 1, access::mode::read_write, access::target::device,
           access::placeholder::false_t>
  getReadWriteAccessorToInitializedGroupsCounter(handler &CGH) {
    auto CounterMem = std::make_shared<int>(0);
    CGH.addReduction(CounterMem);
    auto CounterBuf = std::make_shared<buffer<int, 1>>(CounterMem.get(), 1);
    CounterBuf->set_final_data();
    CGH.addReduction(CounterBuf);
    return {*CounterBuf, CGH};
  }

  // On discrete (vs. integrated) GPUs it's faster to initialize memory with an
  // extra kernel than copy it from the host.
  auto getGroupsCounterAccDiscrete(handler &CGH) {
    queue q = createSyclObjFromImpl<queue>(CGH.MQueue);
    device Dev = q.get_device();
    auto Deleter = [=](auto *Ptr) { free(Ptr, q); };

    std::shared_ptr<int> Counter(malloc_device<int>(1, q), Deleter);
    CGH.addReduction(Counter);

    addCounterInit(CGH, CGH.MQueue, Counter);

    return Counter.get();
  }

  /// Returns the binary operation associated with the reduction.
  BinaryOperation getBinaryOperation() const { return MBinaryOp; }
  bool initializeToIdentity() const { return InitializeToIdentity; }

  auto getUserRedVarAccess(handler &CGH) {
    std::ignore = CGH;
    if constexpr (is_usm)
      return MRedOut;
    else
      return accessor{MRedOut, CGH};
  }

private:
  // Object holding the identity if available.
  identity_container_type MIdentityContainer;

  // Array reduction is performed element-wise to avoid stack growth, hence
  // 1-dimensional always.
  std::shared_ptr<buffer<reducer_element_type, 1>> MOutBufPtr;

  BinaryOperation MBinaryOp;
  bool InitializeToIdentity;

  /// User's accessor/USM pointer to where the reduction must be written.
  RedOutVar MRedOut;
};

/// This class encapsulates the reduction variable/accessor,
/// the reduction operator and an optional operator identity.
template <typename T, class BinaryOperation, int Dims, size_t Extent,
          bool ExplicitIdentity, typename RedOutVar>
class reduction_impl
    : private reduction_impl_base,
      public reduction_impl_algo<T, BinaryOperation, Dims, Extent,
                                 ExplicitIdentity, RedOutVar> {
private:
  using algo = reduction_impl_algo<T, BinaryOperation, Dims, Extent,
                                   ExplicitIdentity, RedOutVar>;
  using self = reduction_impl<T, BinaryOperation, Dims, Extent,
                              ExplicitIdentity, RedOutVar>;

public:
  using algo::is_known_identity;
  using algo::is_usm;

  // Only scalar and 1D array reductions are supported by SYCL 2020.
  static_assert(Dims <= 1, "Multi-dimensional reductions are not supported.");

  /// Constructs reduction_impl when no identity is specified. This is only
  /// available when ExplicitIdentity is false.
  template <bool ExplicitIdentityRelay = ExplicitIdentity,
            typename = std::enable_if_t<!ExplicitIdentityRelay>>
  reduction_impl(RedOutVar Var, BinaryOperation BOp,
                 bool InitializeToIdentity = false)
      : algo(BOp, InitializeToIdentity, Var) {
    if constexpr (!is_usm)
      if (Var.size() != 1)
        throw sycl::exception(make_error_code(errc::invalid),
                              "Reduction variable must be a scalar.");
    if constexpr (!is_known_identity)
      if (InitializeToIdentity)
        throw sycl::exception(make_error_code(errc::invalid),
                              "initialize_to_identity property cannot be "
                              "used with identityless reductions.");
  }

  /// Constructs reduction_impl with an explicit identity value. This is only
  /// available when ExplicitIdentity is true.
  template <bool ExplicitIdentityRelay = ExplicitIdentity,
            typename = std::enable_if_t<ExplicitIdentityRelay>>
  reduction_impl(RedOutVar &Var, const T &Identity, BinaryOperation BOp,
                 bool InitializeToIdentity)
      : algo(Identity, BOp, InitializeToIdentity, Var) {
    if constexpr (!is_usm)
      if (Var.size() != 1)
        throw sycl::exception(make_error_code(errc::invalid),
                              "Reduction variable must be a scalar.");
  }
};

template <class BinaryOp, int Dims, size_t Extent, bool ExplicitIdentity,
          typename RedOutVar, typename... RestTy>
auto make_reduction(RedOutVar RedVar, RestTy &&...Rest) {
  return reduction_impl<typename get_red_t<RedOutVar>::type, BinaryOp, Dims,
                        Extent, ExplicitIdentity, RedOutVar>{
      RedVar, std::forward<RestTy>(Rest)...};
}

namespace reduction {
inline void finalizeHandler(handler &CGH) { CGH.finalize(); }
template <class FunctorTy> void withAuxHandler(handler &CGH, FunctorTy Func) {
  event E = CGH.finalize();
<<<<<<< HEAD
  handler AuxHandler(CGH.MQueue);
  AuxHandler.depends_on(E);
=======
  handler AuxHandler(CGH.MQueue, CGH.MIsHost, CGH.eventNeeded());
  if (!createSyclObjFromImpl<queue>(CGH.MQueue).is_in_order())
    AuxHandler.depends_on(E);
>>>>>>> 67a54627
  AuxHandler.saveCodeLoc(CGH.MCodeLoc);
  Func(AuxHandler);
  CGH.MLastEvent = AuxHandler.finalize();
  return;
}
} // namespace reduction

// This method is used for implementation of parallel_for accepting 1 reduction.
// TODO: remove this method when everything is switched to general algorithm
// implementing arbitrary number of reductions in parallel_for().
/// Copies the final reduction result kept in read-write accessor to user's
/// USM memory.
template <typename KernelName, class Reduction>
void reduSaveFinalResultToUserMem(handler &CGH, Reduction &Redu) {
  static_assert(Reduction::is_usm,
                "All implementations using this helper are expected to have "
                "USM reduction, not a buffer-based one.");
  size_t NElements = Reduction::num_elements;
  auto InAcc = Redu.getReadAccToPreviousPartialReds(CGH);
  auto UserVarPtr = Redu.getUserRedVarAccess(CGH);
  bool IsUpdateOfUserVar = !Redu.initializeToIdentity();
  auto BOp = Redu.getBinaryOperation();
  CGH.single_task<KernelName>([=] {
    for (size_t i = 0; i < NElements; ++i) {
      auto Elem = InAcc[i];
      if (IsUpdateOfUserVar)
        UserVarPtr[i] = BOp(UserVarPtr[i], *Elem);
      else
        UserVarPtr[i] = *Elem;
    }
  });
}

namespace reduction {
template <typename KernelName, strategy S, class... Ts> struct MainKrn;
template <typename KernelName, strategy S, class... Ts> struct AuxKrn;
} // namespace reduction

// Tag structs to help creating unique kernels for multi-reduction cases.
struct KernelOneWGTag {};
struct KernelMultipleWGTag {};

/// A helper to pass undefined (sycl::detail::auto_name) names unmodified. We
/// must do that to avoid name collisions.
template <template <typename, reduction::strategy, typename...> class MainOrAux,
          class KernelName, reduction::strategy Strategy, class... Ts>
using __sycl_reduction_kernel =
    std::conditional_t<std::is_same_v<KernelName, auto_name>, auto_name,
                       MainOrAux<KernelName, Strategy, Ts...>>;

// Implementations.

template <reduction::strategy> struct NDRangeReduction;

template <>
struct NDRangeReduction<reduction::strategy::local_atomic_and_atomic_cross_wg> {
  template <typename KernelName, int Dims, typename PropertiesT,
            typename KernelType, typename Reduction>
  static void run(handler &CGH, std::shared_ptr<detail::queue_impl> &Queue,
                  nd_range<Dims> NDRange, PropertiesT &Properties,
                  Reduction &Redu, KernelType &KernelFunc) {
    static_assert(Reduction::has_identity,
                  "Identityless reductions are not supported by the "
                  "local_atomic_and_atomic_cross_wg strategy.");

    std::ignore = Queue;
    using Name = __sycl_reduction_kernel<
        reduction::MainKrn, KernelName,
        reduction::strategy::local_atomic_and_atomic_cross_wg>;
    Redu.template withInitializedMem<Name>(CGH, [&](auto Out) {
      size_t NElements = Reduction::num_elements;
      local_accessor<typename Reduction::result_type, 1> GroupSum{NElements,
                                                                  CGH};

      CGH.parallel_for<Name>(NDRange, Properties, [=](nd_item<1> NDId) {
        // Call user's functions. Reducer.MValue gets initialized there.
        typename Reduction::reducer_type Reducer;
        KernelFunc(NDId, Reducer);

        // Work-group cooperates to initialize multiple reduction variables
        auto LID = NDId.get_local_id(0);
        for (size_t E = LID; E < NElements; E += NDId.get_local_range(0)) {
          GroupSum[E] = getReducerAccess(Reducer).getIdentity();
        }
        workGroupBarrier();

        // Each work-item has its own reducer to combine
        Reducer.template atomic_combine<access::address_space::local_space>(
            &GroupSum[0]);

        // Single work-item performs finalization for entire work-group
        // TODO: Opportunity to parallelize across elements
        workGroupBarrier();
        if (LID == 0) {
          for (size_t E = 0; E < NElements; ++E) {
            *getReducerAccess(Reducer).getElement(E) = GroupSum[E];
          }
          Reducer.template atomic_combine(&Out[0]);
        }
      });
    });
  }
};

template <>
struct NDRangeReduction<
    reduction::strategy::group_reduce_and_last_wg_detection> {
  template <typename KernelName, int Dims, typename PropertiesT,
            typename KernelType, typename Reduction>
  static void run(handler &CGH, std::shared_ptr<detail::queue_impl> &Queue,
                  nd_range<Dims> NDRange, PropertiesT &Properties,
                  Reduction &Redu, KernelType &KernelFunc) {
    static_assert(Reduction::has_identity,
                  "Identityless reductions are not supported by the "
                  "group_reduce_and_last_wg_detection strategy.");

    std::ignore = Queue;
    size_t NElements = Reduction::num_elements;
    size_t WGSize = NDRange.get_local_range().size();
    size_t NWorkGroups = NDRange.get_group_range().size();

    auto Out = Redu.getUserRedVarAccess(CGH);

    auto &PartialSumsBuf = Redu.getTempBuffer(NWorkGroups * NElements, CGH);
    accessor PartialSums(PartialSumsBuf, CGH, sycl::read_write, sycl::no_init);

    bool IsUpdateOfUserVar = !Redu.initializeToIdentity();
    auto Rest = [&](auto NWorkGroupsFinished) {
      local_accessor<int, 1> DoReducePartialSumsInLastWG{1, CGH};

      using Name = __sycl_reduction_kernel<
          reduction::MainKrn, KernelName,
          reduction::strategy::group_reduce_and_last_wg_detection,
          decltype(NWorkGroupsFinished)>;

      CGH.parallel_for<Name>(NDRange, Properties, [=](nd_item<1> NDId) {
        // Call user's functions. Reducer.MValue gets initialized there.
        typename Reduction::reducer_type Reducer;
        KernelFunc(NDId, Reducer);

        typename Reduction::binary_operation BOp;
        auto Group = NDId.get_group();

        // If there are multiple values, reduce each separately
        // reduce_over_group is only defined for each T, not for span<T, ...>
        size_t LID = NDId.get_local_id(0);
        for (size_t E = 0; E < NElements; ++E) {
          auto &RedElem = *getReducerAccess(Reducer).getElement(E);
          RedElem = reduce_over_group(Group, RedElem, BOp);
          if (LID == 0) {
            if (NWorkGroups == 1) {
              // Can avoid using partial sum and write the final result
              // immediately.
              if (IsUpdateOfUserVar)
                RedElem = BOp(RedElem, Out[E]);
              Out[E] = RedElem;
            } else {
              PartialSums[NDId.get_group_linear_id() * NElements + E] =
                  *getReducerAccess(Reducer).getElement(E);
            }
          }
        }

        if (NWorkGroups == 1)
          // We're done.
          return;

        // Signal this work-group has finished after all values are reduced. We
        // had an implicit work-group barrier in reduce_over_group and all the
        // work since has been done in (LID == 0) work-item, so no extra sync is
        // needed.
        if (LID == 0) {
          auto NFinished =
              sycl::atomic_ref<int, memory_order::acq_rel, memory_scope::device,
                               access::address_space::global_space>(
                  NWorkGroupsFinished[0]);
          DoReducePartialSumsInLastWG[0] =
              ++NFinished == static_cast<int>(NWorkGroups);
        }

        workGroupBarrier();
        if (DoReducePartialSumsInLastWG[0]) {
          // Reduce each result separately
          // TODO: Opportunity to parallelize across elements.
          for (size_t E = 0; E < NElements; ++E) {
            auto LocalSum = getReducerAccess(Reducer).getIdentity();
            for (size_t I = LID; I < NWorkGroups; I += WGSize)
              LocalSum = BOp(LocalSum, PartialSums[I * NElements + E]);
            auto Result = reduce_over_group(Group, LocalSum, BOp);

            if (LID == 0) {
              if (IsUpdateOfUserVar)
                Result = BOp(Result, Out[E]);
              Out[E] = Result;
            }
          }
        }
      });
    };

    auto device = getDeviceFromHandler(CGH);
    // Integrated/discrete GPUs have different faster path. For discrete GPUs
    // fast path requires USM device allocations though, so check for that as
    // well.
    if (device.get_info<info::device::host_unified_memory>() ||
        !device.has(aspect::usm_device_allocations))
      Rest(Redu.getReadWriteAccessorToInitializedGroupsCounter(CGH));
    else
      Rest(Redu.getGroupsCounterAccDiscrete(CGH));
  }
};

/// Computes the greatest power-of-two less than or equal to N.
inline size_t GreatestPowerOfTwo(size_t N) {
  if (N == 0)
    return 0;

  size_t Ret = 1;
  while ((N >>= 1) != 0)
    Ret <<= 1;
  return Ret;
}

template <typename FuncTy>
void doTreeReductionHelper(size_t WorkSize, size_t LID, FuncTy Func) {
  workGroupBarrier();

  // Initial pivot is the greatest power-of-two value smaller or equal to the
  // work size.
  size_t Pivot = GreatestPowerOfTwo(WorkSize);

  // If the pivot is not the same as the work size, it needs to do an initial
  // reduction where we only reduce the N last elements into the first N
  // elements, where N is WorkSize - Pivot.
  // 0                            Pivot                   WorkSize  Power of two
  // |                              |                        |      |
  // +-----------------------+------+------------------------+------+
  //                         |
  //                WorkSize - Pivot
  if (Pivot != WorkSize) {
    if (Pivot + LID < WorkSize)
      Func(LID, Pivot + LID);
    workGroupBarrier();
  }

  // Now the amount of work must be power-of-two, so do the tree reduction.
  for (size_t CurPivot = Pivot >> 1; CurPivot > 0; CurPivot >>= 1) {
    if (LID < CurPivot)
      Func(LID, CurPivot + LID);
    workGroupBarrier();
  }
}

// Enum for specifying work size guarantees in tree-reduction.
enum class WorkSizeGuarantees { None, Equal, LessOrEqual };

template <WorkSizeGuarantees WSGuarantee, int Dim, typename LocalRedsTy,
          typename BinOpTy, typename AccessFuncTy>
void doTreeReduction(size_t WorkSize, nd_item<Dim> NDIt, LocalRedsTy &LocalReds,
                     BinOpTy &BOp, AccessFuncTy AccessFunc) {
  size_t LID = NDIt.get_local_linear_id();
  size_t AdjustedWorkSize;
  if constexpr (WSGuarantee == WorkSizeGuarantees::LessOrEqual ||
                WSGuarantee == WorkSizeGuarantees::Equal) {
    // If there is less-or-equal number of items and amount of work, we just
    // load the work into the local memory and start reducing. If we know it is
    // equal we can let the optimizer remove the check.
    if (WSGuarantee == WorkSizeGuarantees::Equal || LID < WorkSize)
      LocalReds[LID] = AccessFunc(LID);
    AdjustedWorkSize = WorkSize;
  } else {
    // Otherwise we have no guarantee and we need to first reduce the amount of
    // work to fit into the local memory.
    size_t WGSize = NDIt.get_local_range().size();
    AdjustedWorkSize = std::min(WorkSize, WGSize);
    if (LID < AdjustedWorkSize) {
      auto LocalSum = AccessFunc(LID);
      for (size_t I = LID + WGSize; I < WorkSize; I += WGSize)
        LocalSum = BOp(LocalSum, AccessFunc(I));

      LocalReds[LID] = LocalSum;
    }
  }
  doTreeReductionHelper(AdjustedWorkSize, LID, [&](size_t I, size_t J) {
    LocalReds[I] = BOp(LocalReds[I], LocalReds[J]);
  });
}

// Tree-reduction over tuples of accessors. This assumes that WorkSize is
// less than or equal to the work-group size.
// TODO: For variadics/tuples we don't provide such a high-level abstraction as
// for the scalar case above. Is there some C++ magic to level them?
template <typename... LocalAccT, typename... BOPsT, size_t... Is>
void doTreeReductionOnTuple(size_t WorkSize, size_t LID,
                            ReduTupleT<LocalAccT...> &LocalAccs,
                            ReduTupleT<BOPsT...> &BOPs,
                            std::index_sequence<Is...>) {
  doTreeReductionHelper(WorkSize, LID, [&](size_t I, size_t J) {
    auto ProcessOne = [=](auto &LocalAcc, auto &BOp) {
      LocalAcc[I] = BOp(LocalAcc[I], LocalAcc[J]);
    };
    (ProcessOne(std::get<Is>(LocalAccs), std::get<Is>(BOPs)), ...);
  });
}

template <> struct NDRangeReduction<reduction::strategy::range_basic> {
  template <typename KernelName, int Dims, typename PropertiesT,
            typename KernelType, typename Reduction>
  static void run(handler &CGH, std::shared_ptr<detail::queue_impl> &Queue,
                  nd_range<Dims> NDRange, PropertiesT &Properties,
                  Reduction &Redu, KernelType &KernelFunc) {
    using reducer_type = typename Reduction::reducer_type;
    using element_type = typename ReducerTraits<reducer_type>::element_type;

    // If reduction has an identity and is not USM, the reducer element is just
    // a thin wrapper around the result type so the partial sum will use the
    // output memory iff NWorkGroups == 1. Otherwise, we need to make sure the
    // right output buffer is written in case NWorkGroups == 1.
    constexpr bool UsePartialSumForOutput =
        !Reduction::is_usm && Reduction::has_identity;

    std::ignore = Queue;
    size_t NElements = Reduction::num_elements;
    size_t WGSize = NDRange.get_local_range().size();
    size_t NWorkGroups = NDRange.get_group_range().size();

    bool IsUpdateOfUserVar = !Redu.initializeToIdentity();
    auto PartialSums =
        Redu.getWriteAccForPartialReds(NWorkGroups * NElements, CGH);
    auto Out = [&]() {
      if constexpr (UsePartialSumForOutput)
        return (NWorkGroups == 1)
                   ? PartialSums
                   : Redu.getWriteAccForPartialReds(NElements, CGH);
      else
        return Redu.getUserRedVarAccess(CGH);
    }();
    local_accessor<element_type, 1> LocalReds{WGSize, CGH};
    auto NWorkGroupsFinished =
        Redu.getReadWriteAccessorToInitializedGroupsCounter(CGH);
    local_accessor<int, 1> DoReducePartialSumsInLastWG{1, CGH};

    auto IdentityContainer = Redu.getIdentityContainer();
    auto BOp = Redu.getBinaryOperation();

    using Name = __sycl_reduction_kernel<reduction::MainKrn, KernelName,
                                         reduction::strategy::range_basic>;

    CGH.parallel_for<Name>(NDRange, Properties, [=](nd_item<1> NDId) {
      // Call user's functions. Reducer.MValue gets initialized there.
      reducer_type Reducer = reducer_type(IdentityContainer, BOp);
      KernelFunc(NDId, Reducer);

      auto ElementCombiner = [&](element_type &LHS, const element_type &RHS) {
        return LHS.combine(BOp, RHS);
      };

      // If there are multiple values, reduce each separately
      // This prevents local memory from scaling with elements
      size_t LID = NDId.get_local_linear_id();
      for (size_t E = 0; E < NElements; ++E) {

        doTreeReduction<WorkSizeGuarantees::Equal>(
            WGSize, NDId, LocalReds, ElementCombiner,
            [&](size_t) { return getReducerAccess(Reducer).getElement(E); });

        if (LID == 0) {
          auto V = LocalReds[0];

          bool IsOneWG = NWorkGroups == 1;
          if (IsOneWG && IsUpdateOfUserVar)
            V.combine(BOp, Out[E]);

          // if NWorkGroups == 1 && UsePartialSumForOutput, then PartialsSum
          // and Out point to same memory.
          if (UsePartialSumForOutput || !IsOneWG)
            PartialSums[NDId.get_group_linear_id() * NElements + E] = V;
          else if (V)
            Out[E] = *V;
        }
      }

      // Signal this work-group has finished after all values are reduced. We
      // had an implicit work-group barrier in doTreeReduction and all the
      // work since has been done in (LID == 0) work-item, so no extra sync is
      // needed.
      if (LID == 0) {
        auto NFinished =
            sycl::atomic_ref<int, memory_order::acq_rel, memory_scope::device,
                             access::address_space::global_space>(
                NWorkGroupsFinished[0]);
        DoReducePartialSumsInLastWG[0] =
            ++NFinished == NWorkGroups && NWorkGroups > 1;
      }

      workGroupBarrier();
      if (DoReducePartialSumsInLastWG[0]) {
        // Reduce each result separately
        // TODO: Opportunity to parallelize across elements
        for (size_t E = 0; E < NElements; ++E) {
          doTreeReduction<WorkSizeGuarantees::None>(
              NWorkGroups, NDId, LocalReds, ElementCombiner,
              [&](size_t I) { return PartialSums[I * NElements + E]; });
          if (LID == 0) {
            auto V = LocalReds[0];
            if (IsUpdateOfUserVar)
              V.combine(BOp, Out[E]);
            Out[E] = *V;
          }
        }
      }
    });
  }
};

template <>
struct NDRangeReduction<reduction::strategy::group_reduce_and_atomic_cross_wg> {
  template <typename KernelName, int Dims, typename PropertiesT,
            typename KernelType, typename Reduction>
  static void run(handler &CGH, std::shared_ptr<detail::queue_impl> &Queue,
                  nd_range<Dims> NDRange, PropertiesT &Properties,
                  Reduction &Redu, KernelType &KernelFunc) {
    static_assert(Reduction::has_identity,
                  "Identityless reductions are not supported by the "
                  "group_reduce_and_atomic_cross_wg strategy.");

    std::ignore = Queue;
    using Name = __sycl_reduction_kernel<
        reduction::MainKrn, KernelName,
        reduction::strategy::group_reduce_and_atomic_cross_wg>;
    Redu.template withInitializedMem<Name>(CGH, [&](auto Out) {
      size_t NElements = Reduction::num_elements;

      CGH.parallel_for<Name>(NDRange, Properties, [=](nd_item<Dims> NDIt) {
        // Call user's function. Reducer.MValue gets initialized there.
        typename Reduction::reducer_type Reducer;
        KernelFunc(NDIt, Reducer);

        typename Reduction::binary_operation BOp;
        for (size_t E = 0; E < NElements; ++E) {
          auto &ReducerElem = getReducerAccess(Reducer).getElement(E);
          *ReducerElem = reduce_over_group(NDIt.get_group(), *ReducerElem, BOp);
        }
        if (NDIt.get_local_linear_id() == 0)
          Reducer.atomic_combine(&Out[0]);
      });
    });
  }
};

template <>
struct NDRangeReduction<
    reduction::strategy::local_mem_tree_and_atomic_cross_wg> {
  template <typename KernelName, int Dims, typename PropertiesT,
            typename KernelType, typename Reduction>
  static void run(handler &CGH, std::shared_ptr<detail::queue_impl> &Queue,
                  nd_range<Dims> NDRange, PropertiesT &Properties,
                  Reduction &Redu, KernelType &KernelFunc) {
    using reducer_type = typename Reduction::reducer_type;
    using element_type = typename ReducerTraits<reducer_type>::element_type;

    std::ignore = Queue;
    using Name = __sycl_reduction_kernel<
        reduction::MainKrn, KernelName,
        reduction::strategy::local_mem_tree_and_atomic_cross_wg>;
    Redu.template withInitializedMem<Name>(CGH, [&](auto Out) {
      size_t NElements = Reduction::num_elements;
      size_t WGSize = NDRange.get_local_range().size();

      // Use local memory to reduce elements in work-groups into zero-th
      // element.
      local_accessor<element_type, 1> LocalReds{WGSize, CGH};

      CGH.parallel_for<Name>(NDRange, Properties, [=](nd_item<Dims> NDIt) {
        // Call user's functions. Reducer.MValue gets initialized there.
        reducer_type Reducer;
        KernelFunc(NDIt, Reducer);

        size_t WGSize = NDIt.get_local_range().size();
        size_t LID = NDIt.get_local_linear_id();

        typename Reduction::binary_operation BOp;
        auto ElementCombiner = [&](element_type &LHS, const element_type &RHS) {
          return LHS.combine(BOp, RHS);
        };

        // If there are multiple values, reduce each separately
        // This prevents local memory from scaling with elements
        for (size_t E = 0; E < NElements; ++E) {

          doTreeReduction<WorkSizeGuarantees::Equal>(
              WGSize, NDIt, LocalReds, ElementCombiner,
              [&](size_t) { return getReducerAccess(Reducer).getElement(E); });

          if (LID == 0)
            getReducerAccess(Reducer).getElement(E) = LocalReds[0];

          // Ensure item 0 is finished with LocalReds before next iteration
          if (E != NElements - 1) {
            NDIt.barrier();
          }
        }

        if (LID == 0) {
          Reducer.atomic_combine(&Out[0]);
        }
      });
    });
  }
};

template <>
struct NDRangeReduction<
    reduction::strategy::group_reduce_and_multiple_kernels> {
  template <typename KernelName, int Dims, typename PropertiesT,
            typename KernelType, typename Reduction>
  static void run(handler &CGH, std::shared_ptr<detail::queue_impl> &Queue,
                  nd_range<Dims> NDRange, PropertiesT &Properties,
                  Reduction &Redu, KernelType &KernelFunc) {
    static_assert(Reduction::has_identity,
                  "Identityless reductions are not supported by the "
                  "group_reduce_and_multiple_kernels strategy.");

    // Before running the kernels, check that device has enough local memory
    // to hold local arrays that may be required for the reduction algorithm.
    // TODO: If the work-group-size is limited by the local memory, then
    // a special version of the main kernel may be created. The one that would
    // not use local accessors, which means it would not do the reduction in
    // the main kernel, but simply generate Range.get_global_range.size() number
    // of partial sums, leaving the reduction work to the additional/aux
    // kernels.
    constexpr bool HFR = Reduction::has_fast_reduce;
    size_t OneElemSize = HFR ? 0 : sizeof(typename Reduction::result_type);
    // TODO: currently the maximal work group size is determined for the given
    // queue/device, while it may be safer to use queries to the kernel compiled
    // for the device.
    size_t MaxWGSize = reduGetMaxWGSize(Queue, OneElemSize);
    if (NDRange.get_local_range().size() > MaxWGSize)
      throw sycl::exception(make_error_code(errc::nd_range),
                            "The implementation handling parallel_for with"
                            " reduction requires work group size not bigger"
                            " than " +
                                std::to_string(MaxWGSize));

    size_t NElements = Reduction::num_elements;
    size_t NWorkGroups = NDRange.get_group_range().size();
    auto Out = Redu.getWriteAccForPartialReds(NWorkGroups * NElements, CGH);

    bool IsUpdateOfUserVar =
        !Reduction::is_usm && !Redu.initializeToIdentity() && NWorkGroups == 1;

    using Name = __sycl_reduction_kernel<
        reduction::MainKrn, KernelName,
        reduction::strategy::group_reduce_and_multiple_kernels>;

    CGH.parallel_for<Name>(NDRange, Properties, [=](nd_item<Dims> NDIt) {
      // Call user's functions. Reducer.MValue gets initialized there.
      typename Reduction::reducer_type Reducer;
      KernelFunc(NDIt, Reducer);

      // Compute the partial sum/reduction for the work-group.
      size_t WGID = NDIt.get_group_linear_id();
      typename Reduction::binary_operation BOp;
      for (size_t E = 0; E < NElements; ++E) {
        typename Reduction::result_type PSum;
        PSum = *getReducerAccess(Reducer).getElement(E);
        PSum = reduce_over_group(NDIt.get_group(), PSum, BOp);
        if (NDIt.get_local_linear_id() == 0) {
          if (IsUpdateOfUserVar)
            PSum = BOp(*Out[E], PSum);
          Out[WGID * NElements + E] = PSum;
        }
      }
    });

    reduction::finalizeHandler(CGH);

    // Run the additional kernel as many times as needed to reduce all partial
    // sums into one scalar.

    // TODO: Create a special slow/sequential version of the kernel that would
    // handle the reduction instead of reporting an assert below.
    if (MaxWGSize <= 1)
      throw sycl::exception(make_error_code(errc::nd_range),
                            "The implementation handling parallel_for with "
                            "reduction requires the maximal work group "
                            "size to be greater than 1 to converge. "
                            "The maximal work group size depends on the "
                            "device and the size of the objects passed to "
                            "the reduction.");
    size_t NWorkItems = NDRange.get_group_range().size();
    while (NWorkItems > 1) {
      reduction::withAuxHandler(CGH, [&](handler &AuxHandler) {
        size_t NElements = Reduction::num_elements;
        size_t NWorkGroups;
        size_t WGSize = reduComputeWGSize(NWorkItems, MaxWGSize, NWorkGroups);

        // The last work-group may be not fully loaded with work, or the work
        // group size may be not power of two. Those two cases considered
        // inefficient as they require additional code and checks in the kernel.
        bool HasUniformWG = NWorkGroups * WGSize == NWorkItems;
        if (!Reduction::has_fast_reduce)
          HasUniformWG = HasUniformWG && (WGSize & (WGSize - 1)) == 0;

        // Get read accessor to the buffer that was used as output
        // in the previous kernel.
        auto In = Redu.getReadAccToPreviousPartialReds(AuxHandler);
        auto Out =
            Redu.getWriteAccForPartialReds(NWorkGroups * NElements, AuxHandler);

        using Name = __sycl_reduction_kernel<
            reduction::AuxKrn, KernelName,
            reduction::strategy::group_reduce_and_multiple_kernels>;

        bool IsUpdateOfUserVar = !Reduction::is_usm &&
                                 !Redu.initializeToIdentity() &&
                                 NWorkGroups == 1;
        range<1> GlobalRange = {HasUniformWG ? NWorkItems
                                             : NWorkGroups * WGSize};
        nd_range<1> Range{GlobalRange, range<1>(WGSize)};
        AuxHandler.parallel_for<Name>(Range, [=](nd_item<1> NDIt) {
          typename Reduction::binary_operation BOp;
          size_t WGID = NDIt.get_group_linear_id();
          size_t GID = NDIt.get_global_linear_id();

          for (size_t E = 0; E < NElements; ++E) {
            typename Reduction::result_type PSum =
                (HasUniformWG || (GID < NWorkItems))
                    ? *In[GID * NElements + E]
                    : ReducerAccess<typename Reduction::reducer_type>::
                          getIdentityStatic();
            PSum = reduce_over_group(NDIt.get_group(), PSum, BOp);
            if (NDIt.get_local_linear_id() == 0) {
              if (IsUpdateOfUserVar)
                PSum = BOp(*Out[E], PSum);
              Out[WGID * NElements + E] = PSum;
            }
          }
        });
        NWorkItems = NWorkGroups;
      });
    } // end while (NWorkItems > 1)

    if constexpr (Reduction::is_usm) {
      reduction::withAuxHandler(CGH, [&](handler &CopyHandler) {
        reduSaveFinalResultToUserMem<KernelName>(CopyHandler, Redu);
      });
    }
  }
};

template <> struct NDRangeReduction<reduction::strategy::basic> {
  template <typename KernelName, int Dims, typename PropertiesT,
            typename KernelType, typename Reduction>
  static void run(handler &CGH, std::shared_ptr<detail::queue_impl> &Queue,
                  nd_range<Dims> NDRange, PropertiesT &Properties,
                  Reduction &Redu, KernelType &KernelFunc) {
    using element_type = typename Reduction::reducer_element_type;

    constexpr bool HFR = Reduction::has_fast_reduce;
    size_t OneElemSize = HFR ? 0 : sizeof(element_type);
    // TODO: currently the maximal work group size is determined for the given
    // queue/device, while it may be safer to use queries to the kernel
    // compiled for the device.
    size_t MaxWGSize = reduGetMaxWGSize(Queue, OneElemSize);
    if (NDRange.get_local_range().size() > MaxWGSize)
      throw sycl::exception(make_error_code(errc::nd_range),
                            "The implementation handling parallel_for with"
                            " reduction requires work group size not bigger"
                            " than " +
                                std::to_string(MaxWGSize));

    size_t NWorkGroups = NDRange.get_group_range().size();

    bool IsUpdateOfUserVar = !Redu.initializeToIdentity();
    std::ignore = IsUpdateOfUserVar;

    // The type of the Out "accessor" differs between scenarios when there is
    // just one WorkGroup and when there are multiple. Use this lambda to write
    // the code just once.
    auto First = [&](auto KernelTag) {
      // We can deduce IsOneWG from the tag type.
      constexpr bool IsOneWG =
          std::is_same_v<std::remove_reference_t<decltype(KernelTag)>,
                         KernelOneWGTag>;

      constexpr size_t NElements = Reduction::num_elements;

      size_t WGSize = NDRange.get_local_range().size();

      auto Out = [&]() {
        if constexpr (IsOneWG)
          return Redu.getUserRedVarAccess(CGH);
        else
          return Redu.getWriteAccForPartialReds(NWorkGroups * NElements, CGH);
      }();

      // Use local memory to reduce elements in work-groups into 0-th element.
      local_accessor<element_type, 1> LocalReds{WGSize, CGH};

      auto BOp = Redu.getBinaryOperation();
      auto IdentityContainer = Redu.getIdentityContainer();

      using Name = __sycl_reduction_kernel<reduction::MainKrn, KernelName,
                                           reduction::strategy::basic,
                                           decltype(KernelTag)>;

      CGH.parallel_for<Name>(NDRange, Properties, [=](nd_item<Dims> NDIt) {
        // Call user's functions. Reducer.MValue gets initialized there.
        typename Reduction::reducer_type Reducer =
            typename Reduction::reducer_type(IdentityContainer, BOp);
        KernelFunc(NDIt, Reducer);

        size_t WGSize = NDIt.get_local_range().size();
        size_t LID = NDIt.get_local_linear_id();

        auto ElementCombiner = [&](element_type &LHS, const element_type &RHS) {
          return LHS.combine(BOp, RHS);
        };

        // If there are multiple values, reduce each separately
        // This prevents local memory from scaling with elements
        for (size_t E = 0; E < NElements; ++E) {

          doTreeReduction<WorkSizeGuarantees::Equal>(
              WGSize, NDIt, LocalReds, ElementCombiner,
              [&](size_t) { return getReducerAccess(Reducer).getElement(E); });

          // Compute the partial sum/reduction for the work-group.
          if (LID == 0) {
            element_type PSum = LocalReds[0];
            if constexpr (IsOneWG) {
              if (IsUpdateOfUserVar)
                PSum.combine(BOp, Out[E]);
              Out[E] = *PSum;
            } else {
              size_t GrID = NDIt.get_group_linear_id();
              Out[GrID * NElements + E] = PSum;
            }
          }

          // Ensure item 0 is finished with LocalReds before next iteration
          if (E != NElements - 1) {
            NDIt.barrier();
          }
        }
      });
    };

    if (NWorkGroups == 1)
      First(KernelOneWGTag{});
    else
      First(KernelMultipleWGTag{});

    reduction::finalizeHandler(CGH);

    // 2. Run the additional kernel as many times as needed to reduce
    // all partial sums into one scalar.

    // TODO: Create a special slow/sequential version of the kernel that would
    // handle the reduction instead of reporting an assert below.
    if (MaxWGSize <= 1)
      throw sycl::exception(make_error_code(errc::nd_range),
                            "The implementation handling parallel_for with "
                            "reduction requires the maximal work group "
                            "size to be greater than 1 to converge. "
                            "The maximal work group size depends on the "
                            "device and the size of the objects passed to "
                            "the reduction.");
    size_t NWorkItems = NDRange.get_group_range().size();
    while (NWorkItems > 1) {
      size_t NWorkGroups;
      size_t WGSize = reduComputeWGSize(NWorkItems, MaxWGSize, NWorkGroups);

      auto Rest = [&](auto KernelTag) {
        reduction::withAuxHandler(CGH, [&](handler &AuxHandler) {
          // We can deduce IsOneWG from the tag type.
          constexpr bool IsOneWG =
              std::is_same_v<std::remove_reference_t<decltype(KernelTag)>,
                             KernelOneWGTag>;

          constexpr size_t NElements = Reduction::num_elements;

          // The last work-group may be not fully loaded with work, or the work
          // group size may be not power of two. Those two cases considered
          // inefficient as they require additional code and checks in the
          // kernel.
          bool HasUniformWG = NWorkGroups * WGSize == NWorkItems;

          // Get read accessor to the buffer that was used as output
          // in the previous kernel.
          auto In = Redu.getReadAccToPreviousPartialReds(AuxHandler);

          auto Out = [&]() {
            if constexpr (IsOneWG)
              return Redu.getUserRedVarAccess(AuxHandler);
            else
              return Redu.getWriteAccForPartialReds(NWorkGroups * NElements,
                                                    AuxHandler);
          }();

          bool UniformPow2WG = HasUniformWG && (WGSize & (WGSize - 1)) == 0;
          // Use local memory to reduce elements in work-groups into 0-th
          // element.
          local_accessor<element_type, 1> LocalReds{WGSize, AuxHandler};

          auto BOp = Redu.getBinaryOperation();
          using Name = __sycl_reduction_kernel<reduction::AuxKrn, KernelName,
                                               reduction::strategy::basic,
                                               decltype(KernelTag)>;

          range<1> GlobalRange = {UniformPow2WG ? NWorkItems
                                                : NWorkGroups * WGSize};
          nd_range<1> Range{GlobalRange, range<1>(WGSize)};
          AuxHandler.parallel_for<Name>(Range, [=](nd_item<1> NDIt) {
            size_t WGSize = NDIt.get_local_range().size();
            size_t LID = NDIt.get_local_linear_id();
            size_t GID = NDIt.get_global_linear_id();
            size_t GrID = NDIt.get_group_linear_id();

            // The last work-group may not have enough work for all its items.
            size_t RemainingWorkSize =
                sycl::min(WGSize, NWorkItems - GrID * WGSize);

            auto ElementCombiner = [&](element_type &LHS,
                                       const element_type &RHS) {
              return LHS.combine(BOp, RHS);
            };

            for (size_t E = 0; E < NElements; ++E) {

              doTreeReduction<WorkSizeGuarantees::LessOrEqual>(
                  RemainingWorkSize, NDIt, LocalReds, ElementCombiner,
                  [&](size_t) { return In[GID * NElements + E]; });

              // Compute the partial sum/reduction for the work-group.
              if (LID == 0) {
                element_type PSum = LocalReds[0];
                if constexpr (IsOneWG) {
                  if (IsUpdateOfUserVar)
                    PSum.combine(BOp, Out[E]);
                  Out[E] = *PSum;
                } else {
                  Out[GrID * NElements + E] = PSum;
                }
              }

              // Ensure item 0 is finished with LocalReds before next iteration
              if (E != NElements - 1) {
                NDIt.barrier();
              }
            }
          });
          NWorkItems = NWorkGroups;
        });
      };

      if (NWorkGroups == 1)
        Rest(KernelOneWGTag{});
      else
        Rest(KernelMultipleWGTag{});
    } // end while (NWorkItems > 1)
  }
};

/// For the given 'Reductions' types pack and indices enumerating them this
/// function either creates new temporary accessors for partial sums (if IsOneWG
/// is false) or returns user's accessor/USM-pointer if (IsOneWG is true).
template <bool IsOneWG, typename... Reductions, size_t... Is>
auto createReduOutAccs(size_t NWorkGroups, handler &CGH,
                       std::tuple<Reductions...> &ReduTuple,
                       std::index_sequence<Is...>) {
  return makeReduTupleT(
      std::get<Is>(ReduTuple).template getWriteMemForPartialReds<IsOneWG>(
          NWorkGroups *
              std::tuple_element_t<Is, std::tuple<Reductions...>>::num_elements,
          CGH)...);
}

template <typename OutAccT, typename LocalAccT, typename BOPT,
          typename IdentityContainerT>
auto getLastCombine(OutAccT OutAcc, LocalAccT LocalAcc, BOPT BOP,
                    IdentityContainerT IdentityContainer,
                    bool IsInitializeToIdentity) {
  if constexpr (!IdentityContainerT::has_identity) {
    return BOP(LocalAcc[0], OutAcc[0]);
  } else {
    return BOP(LocalAcc[0], IsInitializeToIdentity
                                ? IdentityContainer.getIdentity()
                                : OutAcc[0]);
  }
}

template <bool IsOneWG, typename... Reductions, typename... OutAccT,
          typename... LocalAccT, typename... BOPsT, typename... Ts,
          size_t... Is>
void writeReduSumsToOutAccs(
    size_t OutAccIndex, ReduTupleT<OutAccT...> OutAccs,
    ReduTupleT<LocalAccT...> LocalAccs, ReduTupleT<BOPsT...> BOPs,
    ReduTupleT<Ts...> IdentityVals,
    std::array<bool, sizeof...(Reductions)> IsInitializeToIdentity,
    std::index_sequence<Is...>) {
  if constexpr (IsOneWG) {
    // Add the initial value of user's variable to the final result.
    // After this we know there will be a value in the 0th element.
    ((std::get<Is>(LocalAccs)[0] = getLastCombine(
          std::get<Is>(OutAccs), std::get<Is>(LocalAccs), std::get<Is>(BOPs),
          std::get<Is>(IdentityVals), IsInitializeToIdentity[Is])),
     ...);
    ((std::get<Is>(OutAccs)[OutAccIndex] = *std::get<Is>(LocalAccs)[0]), ...);
  } else {
    // The partial sums for the work-group are stored in 0-th elements of local
    // accessors. Simply write those sums to output accessors.
    ((std::get<Is>(OutAccs)[OutAccIndex] = std::get<Is>(LocalAccs)[0]), ...);
  }
}

// Concatenate an empty sequence.
constexpr std::index_sequence<> concat_sequences(std::index_sequence<>) {
  return {};
}

// Concatenate a sequence consisting of 1 element.
template <size_t I>
constexpr std::index_sequence<I> concat_sequences(std::index_sequence<I>) {
  return {};
}

// Concatenate two potentially empty sequences.
template <size_t... Is, size_t... Js>
constexpr std::index_sequence<Is..., Js...>
concat_sequences(std::index_sequence<Is...>, std::index_sequence<Js...>) {
  return {};
}

// Concatenate more than 2 sequences.
template <size_t... Is, size_t... Js, class... Rs>
constexpr auto concat_sequences(std::index_sequence<Is...>,
                                std::index_sequence<Js...>, Rs...) {
  return concat_sequences(std::index_sequence<Is..., Js...>{}, Rs{}...);
}

struct IsNonUsmReductionPredicate {
  template <typename T> struct Func {
    static constexpr bool value = !std::remove_pointer_t<T>::is_usm;
  };
};

struct EmptyReductionPredicate {
  template <typename T> struct Func {
    static constexpr bool value = false;
  };
};

template <bool Cond, size_t I> struct FilterElement {
  using type =
      std::conditional_t<Cond, std::index_sequence<I>, std::index_sequence<>>;
};

/// For each index 'I' from the given indices pack 'Is' this function initially
/// creates a number of short index_sequences, where each of such short
/// index sequences is either empty (if the given Functor returns false for the
/// type T[I]) or 1 element 'I' (otherwise). After that this function
/// concatenates those short sequences into one and returns the result sequence.
template <typename... T, typename FunctorT, size_t... Is,
          std::enable_if_t<(sizeof...(Is) > 0), int> Z = 0>
constexpr auto filterSequenceHelper(FunctorT, std::index_sequence<Is...>) {
  return concat_sequences(
      typename FilterElement<FunctorT::template Func<std::tuple_element_t<
                                 Is, std::tuple<T...>>>::value,
                             Is>::type{}...);
}
template <typename... T, typename FunctorT, size_t... Is,
          std::enable_if_t<(sizeof...(Is) == 0), int> Z = 0>
constexpr auto filterSequenceHelper(FunctorT, std::index_sequence<Is...>) {
  return std::index_sequence<>{};
}

/// For each index 'I' from the given indices pack 'Is' this function returns
/// an index sequence consisting of only those 'I's for which the 'FunctorT'
/// applied to 'T[I]' returns true.
template <typename... T, typename FunctorT, size_t... Is>
constexpr auto filterSequence(FunctorT F, std::index_sequence<Is...> Indices) {
  return filterSequenceHelper<T...>(F, Indices);
}

struct IsScalarReduction {
  template <typename Reduction> struct Func {
    static constexpr bool value =
        (Reduction::dims == 0 && Reduction::num_elements == 1);
  };
};

struct IsArrayReduction {
  template <typename Reduction> struct Func {
    static constexpr bool value =
        (Reduction::dims == 1 && Reduction::num_elements >= 1);
  };
};

template <typename ElementType, typename BOPT>
constexpr auto makeAdjustedBOP(BOPT &BOP) {
  return [&](ElementType &LHS, const ElementType &RHS) {
    return LHS.combine(BOP, RHS);
  };
}

template <typename... Reductions, typename... BOPsT, size_t... Is>
constexpr auto makeAdjustedBOPs(ReduTupleT<BOPsT...> &BOPsTuple,
                                std::index_sequence<Is...>) {
  return makeReduTupleT(
      makeAdjustedBOP<typename std::tuple_element_t<
          Is, std::tuple<Reductions...>>::reducer_element_type>(
          std::get<Is>(BOPsTuple))...);
}

template <typename... Reductions, typename... BOPsT>
constexpr auto makeAdjustedBOPs(ReduTupleT<BOPsT...> &BOPsTuple) {
  return makeAdjustedBOPs<Reductions...>(
      BOPsTuple, std::make_index_sequence<sizeof...(Reductions)>{});
}

/// All scalar reductions are processed together; there is one loop of log2(N)
/// steps, and each reduction uses its own storage.
template <bool IsOneWG, typename... Reductions, int Dims, typename... LocalAccT,
          typename... OutAccT, typename... ReducerT, typename... Ts,
          typename... BOPsT, size_t... Is>
void reduCGFuncImplScalar(
    nd_item<Dims> NDIt, ReduTupleT<LocalAccT...> LocalAccsTuple,
    ReduTupleT<OutAccT...> OutAccsTuple, std::tuple<ReducerT...> &ReducersTuple,
    ReduTupleT<Ts...> IdentitiesTuple, ReduTupleT<BOPsT...> BOPsTuple,
    std::array<bool, sizeof...(Reductions)> InitToIdentityProps,
    std::index_sequence<Is...> ReduIndices) {
  size_t WGSize = NDIt.get_local_range().size();
  size_t LID = NDIt.get_local_linear_id();

  ((std::get<Is>(LocalAccsTuple)[LID] =
        getReducerAccess(std::get<Is>(ReducersTuple)).getElement(0)),
   ...);

  // We apply tree-reduction on reducer elements so we adjust the operations
  // to combine these.
  auto AdjustedBOPsTuple = makeAdjustedBOPs<Reductions...>(BOPsTuple);

  doTreeReductionOnTuple(WGSize, LID, LocalAccsTuple, AdjustedBOPsTuple,
                         ReduIndices);

  // Compute the partial sum/reduction for the work-group.
  if (LID == 0) {
    size_t GrID = NDIt.get_group_linear_id();
    writeReduSumsToOutAccs<IsOneWG, Reductions...>(
        GrID, OutAccsTuple, LocalAccsTuple, AdjustedBOPsTuple, IdentitiesTuple,
        InitToIdentityProps, ReduIndices);
  }
}

/// Each array reduction is processed separately.
template <bool IsOneWG, typename Reduction, int Dims, typename LocalAccT,
          typename OutAccT, typename ReducerT, typename BOPT>
void reduCGFuncImplArrayHelper(nd_item<Dims> NDIt, LocalAccT LocalReds,
                               OutAccT Out, ReducerT &Reducer, BOPT BOp,
                               bool IsInitializeToIdentity) {
  using element_type = typename Reduction::reducer_element_type;

  size_t WGSize = NDIt.get_local_range().size();
  size_t LID = NDIt.get_local_linear_id();

  auto ElementCombiner = [&](element_type &LHS, const element_type &RHS) {
    return LHS.combine(BOp, RHS);
  };

  // If there are multiple values, reduce each separately
  // This prevents local memory from scaling with elements
  auto NElements = Reduction::num_elements;
  for (size_t E = 0; E < NElements; ++E) {
    doTreeReduction<WorkSizeGuarantees::Equal>(
        WGSize, NDIt, LocalReds, ElementCombiner,
        [&](size_t) { return getReducerAccess(Reducer).getElement(E); });

    // Add the initial value of user's variable to the final result.
    if (LID == 0) {
      size_t GrID = NDIt.get_group_linear_id();
      size_t OutIdx = GrID * NElements + E;
      if constexpr (IsOneWG) {
        // If there is only a single work-group, the output will be an actual
        // value rather than a potentially optional value.
        if constexpr (Reduction::has_identity) {
          Out[OutIdx] = *ElementCombiner(LocalReds[0], IsInitializeToIdentity
                                                           ? Reducer.identity()
                                                           : Out[E]);
        } else {
          Out[OutIdx] = *LocalReds[0];
        }
      } else {
        // Otherwise we propagate a potentially optional value.
        Out[OutIdx] = LocalReds[0];
      }
    }

    // Ensure item 0 is finished with LocalReds before next iteration
    if (E != NElements - 1) {
      NDIt.barrier();
    }
  }
}

template <bool IsOneWG, typename... Reductions, int Dims, typename... LocalAccT,
          typename... OutAccT, typename... ReducerT, typename... BOPsT,
          size_t... Is>
void reduCGFuncImplArray(
    nd_item<Dims> NDIt, ReduTupleT<LocalAccT...> LocalAccsTuple,
    ReduTupleT<OutAccT...> OutAccsTuple, std::tuple<ReducerT...> &ReducersTuple,
    ReduTupleT<BOPsT...> BOPsTuple,
    std::array<bool, sizeof...(Reductions)> InitToIdentityProps,
    std::index_sequence<Is...>) {
  using ReductionPack = std::tuple<Reductions...>;
  (reduCGFuncImplArrayHelper<IsOneWG, std::tuple_element_t<Is, ReductionPack>>(
       NDIt, std::get<Is>(LocalAccsTuple), std::get<Is>(OutAccsTuple),
       std::get<Is>(ReducersTuple), std::get<Is>(BOPsTuple),
       InitToIdentityProps[Is]),
   ...);
}

namespace reduction::main_krn {
template <class KernelName, class Accessor> struct NDRangeMulti;
} // namespace reduction::main_krn
template <typename KernelName, typename KernelType, int Dims,
          typename PropertiesT, typename... Reductions, size_t... Is>
void reduCGFuncMulti(handler &CGH, KernelType KernelFunc,
                     const nd_range<Dims> &Range, PropertiesT Properties,
                     std::tuple<Reductions...> &ReduTuple,
                     std::index_sequence<Is...> ReduIndices) {
  size_t WGSize = Range.get_local_range().size();

  // Split reduction sequence into two:
  // 1) Scalar reductions
  // 2) Array reductions
  // This allows us to reuse the existing implementation for scalar reductions
  // and introduce a new implementation for array reductions. Longer term it
  // may make sense to generalize the code such that each phase below applies
  // to all available reduction implementations -- today all reduction classes
  // use the same privatization-based approach, so this is unnecessary.
  IsScalarReduction ScalarPredicate;
  auto ScalarIs = filterSequence<Reductions...>(ScalarPredicate, ReduIndices);

  IsArrayReduction ArrayPredicate;
  auto ArrayIs = filterSequence<Reductions...>(ArrayPredicate, ReduIndices);

  auto LocalAccsTuple = makeReduTupleT(
      local_accessor<typename Reductions::reducer_element_type, 1>{WGSize,
                                                                   CGH}...);

  // The type of the Out "accessor" differs between scenarios when there is just
  // one WorkGroup and when there are multiple. Use this lambda to write the
  // code just once.
  auto Rest = [&](auto KernelTag, auto OutAccsTuple) {
    auto IdentitiesTuple =
        makeReduTupleT(std::get<Is>(ReduTuple).getIdentityContainer()...);
    auto BOPsTuple =
        makeReduTupleT(std::get<Is>(ReduTuple).getBinaryOperation()...);
    std::array InitToIdentityProps{
        std::get<Is>(ReduTuple).initializeToIdentity()...};

    using Name = __sycl_reduction_kernel<reduction::MainKrn, KernelName,
                                         reduction::strategy::multi,
                                         decltype(KernelTag)>;

    CGH.parallel_for<Name>(Range, Properties, [=](nd_item<Dims> NDIt) {
      // We can deduce IsOneWG from the tag type.
      constexpr bool IsOneWG =
          std::is_same_v<std::remove_reference_t<decltype(KernelTag)>,
                         KernelOneWGTag>;

      // Pass all reductions to user's lambda in the same order as supplied
      // Each reducer initializes its own storage
      auto ReduIndices = std::index_sequence_for<Reductions...>();
      auto ReducerTokensTuple =
          std::tuple{typename Reductions::reducer_token_type{
              std::get<Is>(IdentitiesTuple), std::get<Is>(BOPsTuple)}...};
      auto ReducersTuple = std::tuple<typename Reductions::reducer_type...>{
          std::get<Is>(ReducerTokensTuple)...};
      std::apply([&](auto &...Reducers) { KernelFunc(NDIt, Reducers...); },
                 ReducersTuple);

      // Combine and write-back the results of any scalar reductions
      // reduCGFuncImplScalar<Reductions...>(NDIt, LocalAccsTuple, OutAccsTuple,
      // ReducersTuple, IdentitiesTuple, BOPsTuple, InitToIdentityProps,
      // ReduIndices);
      reduCGFuncImplScalar<IsOneWG, Reductions...>(
          NDIt, LocalAccsTuple, OutAccsTuple, ReducersTuple, IdentitiesTuple,
          BOPsTuple, InitToIdentityProps, ScalarIs);

      // Combine and write-back the results of any array reductions
      // These are handled separately to minimize temporary storage and account
      // for the fact that each array reduction may have a different number of
      // elements to reduce (i.e. a different extent).
      reduCGFuncImplArray<IsOneWG, Reductions...>(
          NDIt, LocalAccsTuple, OutAccsTuple, ReducersTuple, BOPsTuple,
          InitToIdentityProps, ArrayIs);
    });
  };

  size_t NWorkGroups = Range.get_group_range().size();
  if (NWorkGroups == 1)
    Rest(KernelOneWGTag{},
         createReduOutAccs<true>(NWorkGroups, CGH, ReduTuple, ReduIndices));
  else
    Rest(KernelMultipleWGTag{},
         createReduOutAccs<false>(NWorkGroups, CGH, ReduTuple, ReduIndices));
}

// TODO: Is this still needed?
template <typename... Reductions, size_t... Is>
void associateReduAccsWithHandler(handler &CGH,
                                  std::tuple<Reductions...> &ReduTuple,
                                  std::index_sequence<Is...>) {
  auto ProcessOne = [&CGH](auto Redu) {
    if constexpr (!decltype(Redu)::is_usm)
      Redu.getUserRedVarAccess(CGH);
  };
  (ProcessOne(std::get<Is>(ReduTuple)), ...);
}

/// All scalar reductions are processed together; there is one loop of log2(N)
/// steps, and each reduction uses its own storage.
template <bool IsOneWG, typename... Reductions, int Dims, typename... LocalAccT,
          typename... InAccT, typename... OutAccT, typename... Ts,
          typename... BOPsT, size_t... Is>
void reduAuxCGFuncImplScalar(
    nd_item<Dims> NDIt, size_t LID, size_t GID, size_t RemainingWorkSize,
    ReduTupleT<LocalAccT...> LocalAccsTuple, ReduTupleT<InAccT...> InAccsTuple,
    ReduTupleT<OutAccT...> OutAccsTuple, ReduTupleT<Ts...> IdentitiesTuple,
    ReduTupleT<BOPsT...> BOPsTuple,
    std::array<bool, sizeof...(Reductions)> InitToIdentityProps,
    std::index_sequence<Is...> ReduIndices) {
  // The end work-group may have less work than the rest, so we only need to
  // read the value of the elements that still have work left.
  if (LID < RemainingWorkSize)
    ((std::get<Is>(LocalAccsTuple)[LID] = std::get<Is>(InAccsTuple)[GID]), ...);

  // We apply tree-reduction on reducer elements so we adjust the operations
  // to combine these.
  auto AdjustedBOPsTuple = makeAdjustedBOPs<Reductions...>(BOPsTuple);

  doTreeReductionOnTuple(RemainingWorkSize, LID, LocalAccsTuple,
                         AdjustedBOPsTuple, ReduIndices);

  // Compute the partial sum/reduction for the work-group.
  if (LID == 0) {
    size_t GrID = NDIt.get_group_linear_id();
    writeReduSumsToOutAccs<IsOneWG, Reductions...>(
        GrID, OutAccsTuple, LocalAccsTuple, AdjustedBOPsTuple, IdentitiesTuple,
        InitToIdentityProps, ReduIndices);
  }
}

template <bool IsOneWG, typename Reduction, int Dims, typename LocalAccT,
          typename InAccT, typename OutAccT, typename T, typename BOPT>
void reduAuxCGFuncImplArrayHelper(nd_item<Dims> NDIt, size_t LID, size_t GID,
                                  size_t RemainingWorkSize, LocalAccT LocalReds,
                                  InAccT In, OutAccT Out, T IdentityContainer,
                                  BOPT BOp, bool IsInitializeToIdentity) {
  using element_type = typename Reduction::reducer_element_type;
  auto ElementCombiner = [&](element_type &LHS, const element_type &RHS) {
    return LHS.combine(BOp, RHS);
  };

  // If there are multiple values, reduce each separately
  // This prevents local memory from scaling with elements
  auto NElements = Reduction::num_elements;
  for (size_t E = 0; E < NElements; ++E) {
    doTreeReduction<WorkSizeGuarantees::LessOrEqual>(
        RemainingWorkSize, NDIt, LocalReds, ElementCombiner,
        [&](size_t) { return In[GID * NElements + E]; });

    // Add the initial value of user's variable to the final result.
    if (LID == 0) {
      size_t GrID = NDIt.get_group_linear_id();
      size_t OutIdx = GrID * NElements + E;
      if constexpr (IsOneWG) {
        // If there is only a single work-group, the output will be an actual
        // value rather than a potentially optional value.
        if constexpr (Reduction::has_identity) {
          Out[OutIdx] = *ElementCombiner(LocalReds[0],
                                         IsInitializeToIdentity
                                             ? IdentityContainer.getIdentity()
                                             : Out[E]);
        } else {
          Out[OutIdx] = *LocalReds[0];
        }
      } else {
        // Otherwise we propagate a potentially optional value.
        Out[OutIdx] = LocalReds[0];
      }
    }

    // Ensure item 0 is finished with LocalReds before next iteration
    if (E != NElements - 1) {
      NDIt.barrier();
    }
  }
}

template <bool IsOneWG, typename... Reductions, int Dims, typename... LocalAccT,
          typename... InAccT, typename... OutAccT, typename... Ts,
          typename... BOPsT, size_t... Is>
void reduAuxCGFuncImplArray(
    nd_item<Dims> NDIt, size_t LID, size_t GID, size_t RemainingWorkSize,
    ReduTupleT<LocalAccT...> LocalAccsTuple, ReduTupleT<InAccT...> InAccsTuple,
    ReduTupleT<OutAccT...> OutAccsTuple, ReduTupleT<Ts...> IdentitiesTuple,
    ReduTupleT<BOPsT...> BOPsTuple,
    std::array<bool, sizeof...(Reductions)> InitToIdentityProps,
    std::index_sequence<Is...>) {
  using ReductionPack = std::tuple<Reductions...>;
  (reduAuxCGFuncImplArrayHelper<IsOneWG,
                                std::tuple_element_t<Is, ReductionPack>>(
       NDIt, LID, GID, RemainingWorkSize, std::get<Is>(LocalAccsTuple),
       std::get<Is>(InAccsTuple), std::get<Is>(OutAccsTuple),
       std::get<Is>(IdentitiesTuple), std::get<Is>(BOPsTuple),
       InitToIdentityProps[Is]),
   ...);
}

namespace reduction::aux_krn {
template <class KernelName, class Predicate> struct Multi;
} // namespace reduction::aux_krn
template <typename KernelName, typename KernelType, typename... Reductions,
          size_t... Is>
size_t reduAuxCGFunc(handler &CGH, size_t NWorkItems, size_t MaxWGSize,
                     std::tuple<Reductions...> &ReduTuple,
                     std::index_sequence<Is...> ReduIndices) {
  size_t NWorkGroups;
  size_t WGSize = reduComputeWGSize(NWorkItems, MaxWGSize, NWorkGroups);

  bool Pow2WG = (WGSize & (WGSize - 1)) == 0;
  bool HasUniformWG = Pow2WG && (NWorkGroups * WGSize == NWorkItems);

  // Like reduCGFuncImpl, we also have to split out scalar and array reductions
  IsScalarReduction ScalarPredicate;
  auto ScalarIs = filterSequence<Reductions...>(ScalarPredicate, ReduIndices);

  IsArrayReduction ArrayPredicate;
  auto ArrayIs = filterSequence<Reductions...>(ArrayPredicate, ReduIndices);

  auto LocalAccsTuple = makeReduTupleT(
      local_accessor<typename Reductions::reducer_element_type, 1>{WGSize,
                                                                   CGH}...);
  auto InAccsTuple = makeReduTupleT(
      std::get<Is>(ReduTuple).getReadAccToPreviousPartialReds(CGH)...);

  auto IdentitiesTuple =
      makeReduTupleT(std::get<Is>(ReduTuple).getIdentityContainer()...);
  auto BOPsTuple =
      makeReduTupleT(std::get<Is>(ReduTuple).getBinaryOperation()...);
  std::array InitToIdentityProps{
      std::get<Is>(ReduTuple).initializeToIdentity()...};

  // Predicate/OutAccsTuple below have different type depending on us having
  // just a single WG or multiple WGs. Use this lambda to avoid code
  // duplication.
  auto Rest = [&](auto Predicate, auto OutAccsTuple) {
    auto AccReduIndices = filterSequence<Reductions...>(Predicate, ReduIndices);
    associateReduAccsWithHandler(CGH, ReduTuple, AccReduIndices);
    using Name = __sycl_reduction_kernel<reduction::AuxKrn, KernelName,
                                         reduction::strategy::multi,
                                         decltype(Predicate)>;
    // TODO: Opportunity to parallelize across number of elements
    range<1> GlobalRange = {HasUniformWG ? NWorkItems : NWorkGroups * WGSize};
    nd_range<1> Range{GlobalRange, range<1>(WGSize)};
    CGH.parallel_for<Name>(Range, [=](nd_item<1> NDIt) {
      // We can deduce IsOneWG from the predicate type.
      constexpr bool IsOneWG =
          std::is_same_v<std::remove_reference_t<decltype(Predicate)>,
                         IsNonUsmReductionPredicate>;

      size_t WGSize = NDIt.get_local_range().size();
      size_t RemainingWorkSize =
          sycl::min(WGSize, NWorkItems - WGSize * NDIt.get_group_linear_id());
      size_t LID = NDIt.get_local_linear_id();
      size_t GID = NDIt.get_global_linear_id();

      // Handle scalar and array reductions
      reduAuxCGFuncImplScalar<IsOneWG, Reductions...>(
          NDIt, LID, GID, RemainingWorkSize, LocalAccsTuple, InAccsTuple,
          OutAccsTuple, IdentitiesTuple, BOPsTuple, InitToIdentityProps,
          ScalarIs);
      reduAuxCGFuncImplArray<IsOneWG, Reductions...>(
          NDIt, LID, GID, RemainingWorkSize, LocalAccsTuple, InAccsTuple,
          OutAccsTuple, IdentitiesTuple, BOPsTuple, InitToIdentityProps,
          ArrayIs);
    });
  };
  if (NWorkGroups == 1)
    Rest(IsNonUsmReductionPredicate{},
         createReduOutAccs<true>(NWorkGroups, CGH, ReduTuple, ReduIndices));
  else
    Rest(EmptyReductionPredicate{},
         createReduOutAccs<false>(NWorkGroups, CGH, ReduTuple, ReduIndices));

  return NWorkGroups;
}

template <typename Reduction> size_t reduGetMemPerWorkItemHelper(Reduction &) {
  return sizeof(typename Reduction::result_type);
}

template <typename Reduction, typename... RestT>
size_t reduGetMemPerWorkItemHelper(Reduction &, RestT... Rest) {
  return sizeof(typename Reduction::result_type) +
         reduGetMemPerWorkItemHelper(Rest...);
}

template <typename... ReductionT, size_t... Is>
size_t reduGetMemPerWorkItem(std::tuple<ReductionT...> &ReduTuple,
                             std::index_sequence<Is...>) {
  return reduGetMemPerWorkItemHelper(std::get<Is>(ReduTuple)...);
}

/// Utility function: for the given tuple \param Tuple the function returns
/// a new tuple consisting of only elements indexed by the index sequence.
template <typename TupleT, std::size_t... Is>
std::tuple<std::tuple_element_t<Is, TupleT>...>
tuple_select_elements(TupleT Tuple, std::index_sequence<Is...>) {
  return {std::get<Is>(std::move(Tuple))...};
}

template <> struct NDRangeReduction<reduction::strategy::multi> {
  template <typename KernelName, int Dims, typename PropertiesT,
            typename... RestT>
  static void run(handler &CGH, std::shared_ptr<detail::queue_impl> &Queue,
                  nd_range<Dims> NDRange, PropertiesT &Properties,
                  RestT... Rest) {
    std::tuple<RestT...> ArgsTuple(Rest...);
    constexpr size_t NumArgs = sizeof...(RestT);
    auto KernelFunc = std::get<NumArgs - 1>(ArgsTuple);
    auto ReduIndices = std::make_index_sequence<NumArgs - 1>();
    auto ReduTuple = detail::tuple_select_elements(ArgsTuple, ReduIndices);

    size_t LocalMemPerWorkItem = reduGetMemPerWorkItem(ReduTuple, ReduIndices);
    // TODO: currently the maximal work group size is determined for the given
    // queue/device, while it is safer to use queries to the kernel compiled
    // for the device.
    size_t MaxWGSize = reduGetMaxWGSize(Queue, LocalMemPerWorkItem);
    if (NDRange.get_local_range().size() > MaxWGSize)
      throw sycl::exception(make_error_code(errc::nd_range),
                            "The implementation handling parallel_for with"
                            " reduction requires work group size not bigger"
                            " than " +
                                std::to_string(MaxWGSize));

    reduCGFuncMulti<KernelName>(CGH, KernelFunc, NDRange, Properties, ReduTuple,
                                ReduIndices);
    reduction::finalizeHandler(CGH);

    size_t NWorkItems = NDRange.get_group_range().size();
    while (NWorkItems > 1) {
      reduction::withAuxHandler(CGH, [&](handler &AuxHandler) {
        NWorkItems = reduAuxCGFunc<KernelName, decltype(KernelFunc)>(
            AuxHandler, NWorkItems, MaxWGSize, ReduTuple, ReduIndices);
      });
    } // end while (NWorkItems > 1)
  }
};

// Auto-dispatch. Must be the last one.
template <> struct NDRangeReduction<reduction::strategy::auto_select> {
  // Some readability aliases, to increase signal/noise ratio below.
  template <reduction::strategy Strategy>
  using Impl = NDRangeReduction<Strategy>;
  using Strat = reduction::strategy;

  template <typename KernelName, int Dims, typename PropertiesT,
            typename KernelType, typename Reduction>
  static void run(handler &CGH, std::shared_ptr<detail::queue_impl> &Queue,
                  nd_range<Dims> NDRange, PropertiesT &Properties,
                  Reduction &Redu, KernelType &KernelFunc) {
    auto Delegate = [&](auto Impl) {
      Impl.template run<KernelName>(CGH, Queue, NDRange, Properties, Redu,
                                    KernelFunc);
    };

    if constexpr (Reduction::has_float64_atomics) {
      if (getDeviceFromHandler(CGH).has(aspect::atomic64))
        return Delegate(Impl<Strat::group_reduce_and_atomic_cross_wg>{});

      if constexpr (Reduction::has_fast_reduce)
        return Delegate(Impl<Strat::group_reduce_and_multiple_kernels>{});
      else
        return Delegate(Impl<Strat::basic>{});
    } else if constexpr (Reduction::has_fast_atomics) {
      if constexpr (sizeof(typename Reduction::result_type) == 8) {
        // Both group_reduce_and_atomic_cross_wg and
        // local_mem_tree_and_atomic_cross_wg implicitly require
        // aspect::atomic64 if the result type of the reduction is 64-bit. If
        // the device does not support this, we need to fall back to more
        // reliable strategies.
        if (!getDeviceFromHandler(CGH).has(aspect::atomic64)) {
          if constexpr (Reduction::has_fast_reduce)
            return Delegate(Impl<Strat::group_reduce_and_multiple_kernels>{});
          else
            return Delegate(Impl<Strat::basic>{});
        }
      }

      if constexpr (Reduction::has_fast_reduce) {
        return Delegate(Impl<Strat::group_reduce_and_atomic_cross_wg>{});
      } else {
        return Delegate(Impl<Strat::local_mem_tree_and_atomic_cross_wg>{});
      }
    } else {
      if constexpr (Reduction::has_fast_reduce)
        return Delegate(Impl<Strat::group_reduce_and_multiple_kernels>{});
      else
        return Delegate(Impl<Strat::basic>{});
    }

    assert(false && "Must be unreachable!");
  }
  template <typename KernelName, int Dims, typename PropertiesT,
            typename... RestT>
  static void run(handler &CGH, std::shared_ptr<detail::queue_impl> &Queue,
                  nd_range<Dims> NDRange, PropertiesT &Properties,
                  RestT... Rest) {
    return Impl<Strat::multi>::run<KernelName>(CGH, Queue, NDRange, Properties,
                                               Rest...);
  }
};

template <typename KernelName, reduction::strategy Strategy, int Dims,
          typename PropertiesT, typename... RestT>
void reduction_parallel_for(handler &CGH, nd_range<Dims> NDRange,
                            PropertiesT Properties, RestT... Rest) {
  NDRangeReduction<Strategy>::template run<KernelName>(CGH, CGH.MQueue, NDRange,
                                                       Properties, Rest...);
}

__SYCL_EXPORT uint32_t
reduGetMaxNumConcurrentWorkGroups(std::shared_ptr<queue_impl> Queue);

template <typename KernelName, reduction::strategy Strategy, int Dims,
          typename PropertiesT, typename... RestT>
void reduction_parallel_for(handler &CGH, range<Dims> Range,
                            PropertiesT Properties, RestT... Rest) {
  std::tuple<RestT...> ArgsTuple(Rest...);
  constexpr size_t NumArgs = sizeof...(RestT);
  static_assert(NumArgs > 1, "No reduction!");
  auto KernelFunc = std::get<NumArgs - 1>(ArgsTuple);
  auto ReduIndices = std::make_index_sequence<NumArgs - 1>();
  auto ReduTuple = detail::tuple_select_elements(ArgsTuple, ReduIndices);

  // Before running the kernels, check that device has enough local memory
  // to hold local arrays required for the tree-reduction algorithm.
  size_t OneElemSize = [&]() {
    // Can't use outlined NumArgs due to a bug in gcc 8.4.
    if constexpr (sizeof...(RestT) == 2) {
      using Reduction = std::tuple_element_t<0, decltype(ReduTuple)>;
      constexpr bool IsTreeReduction =
          !Reduction::has_fast_reduce && !Reduction::has_fast_atomics;
      return IsTreeReduction ? sizeof(typename Reduction::result_type) : 0;
    } else {
      return reduGetMemPerWorkItem(ReduTuple, ReduIndices);
    }
  }();

  uint32_t NumConcurrentWorkGroups =
#ifdef __SYCL_REDUCTION_NUM_CONCURRENT_WORKGROUPS
      __SYCL_REDUCTION_NUM_CONCURRENT_WORKGROUPS;
#else
      reduGetMaxNumConcurrentWorkGroups(CGH.MQueue);
#endif

  // TODO: currently the preferred work group size is determined for the given
  // queue/device, while it is safer to use queries to the kernel pre-compiled
  // for the device.
  size_t PrefWGSize = reduGetPreferredWGSize(CGH.MQueue, OneElemSize);

  size_t NWorkItems = Range.size();
  size_t WGSize = std::min(NWorkItems, PrefWGSize);
  size_t NWorkGroups = NWorkItems / WGSize;
  if (NWorkItems % WGSize)
    NWorkGroups++;
  size_t MaxNWorkGroups = NumConcurrentWorkGroups;
  NWorkGroups = std::min(NWorkGroups, MaxNWorkGroups);
  size_t NDRItems = NWorkGroups * WGSize;
  nd_range<1> NDRange{range<1>{NDRItems}, range<1>{WGSize}};

  size_t PerGroup = Range.size() / NWorkGroups;
  // Iterate through the index space by assigning contiguous chunks to each
  // work-group, then iterating through each chunk using a stride equal to the
  // work-group's local range, which gives much better performance than using
  // stride equal to 1. For each of the index the given the original KernelFunc
  // is called and the reduction value hold in \p Reducer is accumulated in
  // those calls.
  auto UpdatedKernelFunc = [=](auto NDId, auto &...Reducers) {
    // Divide into contiguous chunks and assign each chunk to a Group
    // Rely on precomputed division to avoid repeating expensive operations
    // TODO: Some devices may prefer alternative remainder handling
    auto Group = NDId.get_group();
    size_t GroupId = Group.get_group_linear_id();
    size_t NumGroups = Group.get_group_linear_range();
    bool LastGroup = (GroupId == NumGroups - 1);
    size_t GroupStart = GroupId * PerGroup;
    size_t GroupEnd = LastGroup ? Range.size() : (GroupStart + PerGroup);

    // Loop over the contiguous chunk
    size_t Start = GroupStart + NDId.get_local_id(0);
    size_t End = GroupEnd;
    size_t Stride = NDId.get_local_range(0);
    auto GetDelinearized = [&](size_t I) {
      auto Id = getDelinearizedId(Range, I);
      if constexpr (std::is_invocable_v<decltype(KernelFunc), id<Dims>,
                                        decltype(Reducers)...>)
        return Id;
      else
        // SYCL doesn't provide parallel_for accepting offset in presence of
        // reductions, so use with_offset==false.
        return reduction::getDelinearizedItem(Range, Id);
    };
    for (size_t I = Start; I < End; I += Stride)
      KernelFunc(GetDelinearized(I), Reducers...);
  };
  if constexpr (NumArgs == 2) {
    using Reduction = std::tuple_element_t<0, decltype(ReduTuple)>;
    auto &Redu = std::get<0>(ReduTuple);

    constexpr auto StrategyToUse = [&]() {
      if constexpr (Strategy != reduction::strategy::auto_select)
        return Strategy;

      // TODO: Both group_reduce_and_last_wg_detection and range_basic require
      // memory_order::acq_rel support that isn't guaranteed by the
      // specification. However, implementing run-time check for that would
      // result in an extra kernel compilation(s). We probably need to
      // investigate if the usage of kernel_bundles can mitigate that.
      // TODO: local_atomic_and_atomic_cross_wg uses atomics on the partial
      // results, which may add an implicit requirement on aspect::atomic64. As
      // a temporary work-around we do not pick this if the result type is
      // 64-bit. In the future this selection should be done at runtime based
      // on the device.
      // Note: Identityless reductions cannot use group reductions.
      if constexpr (Reduction::has_fast_reduce && Reduction::has_identity)
        return reduction::strategy::group_reduce_and_last_wg_detection;
      else if constexpr (Reduction::has_fast_atomics &&
                         sizeof(typename Reduction::result_type) != 8)
        return reduction::strategy::local_atomic_and_atomic_cross_wg;
      else
        return reduction::strategy::range_basic;
    }();

    reduction_parallel_for<KernelName, StrategyToUse>(CGH, NDRange, Properties,
                                                      Redu, UpdatedKernelFunc);
  } else {
    return std::apply(
        [&](auto &...Reds) {
          return reduction_parallel_for<KernelName, Strategy>(
              CGH, NDRange, Properties, Reds..., UpdatedKernelFunc);
        },
        ReduTuple);
  }
}
} // namespace detail

/// Constructs a reduction object using the given buffer \p Var, handler \p CGH,
/// reduction operation \p Combiner, and optional reduction properties.
/// The reduction algorithm may be less efficient if the specified binary
/// operation does not have a known identity.
template <typename T, typename AllocatorT, typename BinaryOperation>
auto reduction(buffer<T, 1, AllocatorT> Var, handler &CGH,
               BinaryOperation Combiner, const property_list &PropList = {}) {
  std::ignore = CGH;
  bool InitializeToIdentity =
      PropList.has_property<property::reduction::initialize_to_identity>();
  return detail::make_reduction<BinaryOperation, 0, 1, false>(
      Var, Combiner, InitializeToIdentity);
}

/// Constructs a reduction object using the reduction variable referenced by
/// the given USM pointer \p Var, handler \p CGH, reduction operation
/// \p Combiner, and optional reduction properties.
/// The reduction algorithm may be less efficient if the specified binary
/// operation does not have a known identity.
template <typename T, typename BinaryOperation>
auto reduction(T *Var, BinaryOperation Combiner,
               const property_list &PropList = {}) {
  bool InitializeToIdentity =
      PropList.has_property<property::reduction::initialize_to_identity>();
  return detail::make_reduction<BinaryOperation, 0, 1, false>(
      Var, Combiner, InitializeToIdentity);
}

/// Constructs a reduction object using the given buffer \p Var, handler \p CGH,
/// reduction identity value \p Identity, reduction operation \p Combiner,
/// and optional reduction properties.
template <typename T, typename AllocatorT, typename BinaryOperation>
auto reduction(buffer<T, 1, AllocatorT> Var, handler &CGH, const T &Identity,
               BinaryOperation Combiner, const property_list &PropList = {}) {
  std::ignore = CGH;
  bool InitializeToIdentity =
      PropList.has_property<property::reduction::initialize_to_identity>();
  return detail::make_reduction<BinaryOperation, 0, 1, true>(
      Var, Identity, Combiner, InitializeToIdentity);
}

/// Constructs a reduction object using the reduction variable referenced by
/// the given USM pointer \p Var, reduction identity value \p Identity,
/// binary operation \p Combiner, and optional reduction properties.
template <typename T, typename BinaryOperation>
auto reduction(T *Var, const T &Identity, BinaryOperation Combiner,
               const property_list &PropList = {}) {
  bool InitializeToIdentity =
      PropList.has_property<property::reduction::initialize_to_identity>();
  return detail::make_reduction<BinaryOperation, 0, 1, true>(
      Var, Identity, Combiner, InitializeToIdentity);
}

/// Constructs a reduction object using the reduction variable referenced by
/// the given sycl::span \p Span, reduction operation \p Combiner, and
/// optional reduction properties.
/// The reduction algorithm may be less efficient if the specified binary
/// operation does not have a known identity.
template <typename T, size_t Extent, typename BinaryOperation,
          typename = std::enable_if_t<Extent != dynamic_extent>>
auto reduction(span<T, Extent> Span, BinaryOperation Combiner,
               const property_list &PropList = {}) {
  bool InitializeToIdentity =
      PropList.has_property<property::reduction::initialize_to_identity>();
  return detail::make_reduction<BinaryOperation, 1, Extent, false>(
      Span.data(), Combiner, InitializeToIdentity);
}

/// Constructs a reduction object using the reduction variable referenced by
/// the given sycl::span \p Span, reduction identity value \p Identity,
/// reduction operation \p Combiner, and optional reduction properties.
template <typename T, size_t Extent, typename BinaryOperation,
          typename = std::enable_if_t<Extent != dynamic_extent>>
auto reduction(span<T, Extent> Span, const T &Identity,
               BinaryOperation Combiner, const property_list &PropList = {}) {
  bool InitializeToIdentity =
      PropList.has_property<property::reduction::initialize_to_identity>();
  return detail::make_reduction<BinaryOperation, 1, Extent, true>(
      Span.data(), Identity, Combiner, InitializeToIdentity);
}
} // namespace _V1
} // namespace sycl<|MERGE_RESOLUTION|>--- conflicted
+++ resolved
@@ -1178,14 +1178,9 @@
 inline void finalizeHandler(handler &CGH) { CGH.finalize(); }
 template <class FunctorTy> void withAuxHandler(handler &CGH, FunctorTy Func) {
   event E = CGH.finalize();
-<<<<<<< HEAD
-  handler AuxHandler(CGH.MQueue);
-  AuxHandler.depends_on(E);
-=======
-  handler AuxHandler(CGH.MQueue, CGH.MIsHost, CGH.eventNeeded());
+  handler AuxHandler(CGH.MQueue, CGH.eventNeeded());
   if (!createSyclObjFromImpl<queue>(CGH.MQueue).is_in_order())
     AuxHandler.depends_on(E);
->>>>>>> 67a54627
   AuxHandler.saveCodeLoc(CGH.MCodeLoc);
   Func(AuxHandler);
   CGH.MLastEvent = AuxHandler.finalize();
