//==---------------- reduction.hpp - SYCL reduction ------------*- C++ -*---==//
//
// Part of the LLVM Project, under the Apache License v2.0 with LLVM Exceptions.
// See https://llvm.org/LICENSE.txt for license information.
// SPDX-License-Identifier: Apache-2.0 WITH LLVM-exception
//
// ===--------------------------------------------------------------------=== //

#pragma once

#include <sycl/accessor.hpp>
#include <sycl/atomic.hpp>
#include <sycl/atomic_ref.hpp>
#include <sycl/detail/tuple.hpp>
#include <sycl/ext/oneapi/accessor_property_list.hpp>
#include <sycl/group_algorithm.hpp>
#include <sycl/handler.hpp>
#include <sycl/kernel.hpp>
#include <sycl/known_identity.hpp>
#include <sycl/properties/reduction_properties.hpp>
#include <sycl/usm.hpp>

#include <tuple>

namespace sycl {
__SYCL_INLINE_VER_NAMESPACE(_V1) {
namespace detail {

/// Base non-template class which is a base class for all reduction
/// implementation classes. It is needed to detect the reduction classes.
class reduction_impl_base {};

/// Predicate returning true if a type is a reduction.
template <typename T> struct IsReduction {
  static constexpr bool value =
      std::is_base_of<reduction_impl_base, std::remove_reference_t<T>>::value;
};

/// Predicate returning true if all template type parameters except the last one
/// are reductions.
template <typename FirstT, typename... RestT> struct AreAllButLastReductions {
  static constexpr bool value =
      IsReduction<FirstT>::value && AreAllButLastReductions<RestT...>::value;
};

/// Helper specialization of AreAllButLastReductions for one element only.
/// Returns true if the template parameter is not a reduction.
template <typename T> struct AreAllButLastReductions<T> {
  static constexpr bool value = !IsReduction<T>::value;
};
} // namespace detail

/// Class that is used to represent objects that are passed to user's lambda
/// functions and representing users' reduction variable.
/// The generic version of the class represents those reductions of those
/// types and operations for which the identity value is not known.
/// The View template describes whether the reducer owns its data or not: if
/// View is 'true', then the reducer does not own its data and instead provides
/// a view of data allocated elsewhere (i.e. via a reference or pointer member);
/// if View is 'false', then the reducer owns its data. With the current default
/// reduction algorithm, the top-level reducers that are passed to the user's
/// lambda contain a private copy of the reduction variable, whereas any reducer
/// created by a subscript operator contains a reference to a reduction variable
/// allocated elsewhere. The Subst parameter is an implementation detail and is
/// used to spell out restrictions using 'enable_if'.
template <typename T, class BinaryOperation, int Dims, size_t Extent,
          bool View = false, typename Subst = void>
class reducer;

namespace detail {
// This type trait is used to detect if the atomic operation BinaryOperation
// used with operands of the type T is available for using in reduction.
// The order in which the atomic operations are performed may be arbitrary and
// thus may cause different results from run to run even on the same elements
// and on same device. The macro SYCL_REDUCTION_DETERMINISTIC prohibits using
// atomic operations for reduction and helps to produce stable results.
// SYCL_REDUCTION_DETERMINISTIC is a short term solution, which perhaps become
// deprecated eventually and is replaced by a sycl property passed to reduction.
template <typename T, class BinaryOperation>
using IsReduOptForFastAtomicFetch =
#ifdef SYCL_REDUCTION_DETERMINISTIC
    bool_constant<false>;
#else
    bool_constant<((is_sgenfloat<T>::value && sizeof(T) == 4) ||
                   is_sgeninteger<T>::value) &&
                  IsValidAtomicType<T>::value &&
                  (IsPlus<T, BinaryOperation>::value ||
                   IsMinimum<T, BinaryOperation>::value ||
                   IsMaximum<T, BinaryOperation>::value ||
                   IsBitOR<T, BinaryOperation>::value ||
                   IsBitXOR<T, BinaryOperation>::value ||
                   IsBitAND<T, BinaryOperation>::value)>;
#endif

// This type trait is used to detect if the atomic operation BinaryOperation
// used with operands of the type T is available for using in reduction, in
// addition to the cases covered by "IsReduOptForFastAtomicFetch", if the device
// has the atomic64 aspect. This type trait should only be used if the device
// has the atomic64 aspect.  Note that this type trait is currently a subset of
// IsReduOptForFastReduce. The macro SYCL_REDUCTION_DETERMINISTIC prohibits
// using the reduce_over_group() algorithm to produce stable results across same
// type devices.
template <typename T, class BinaryOperation>
using IsReduOptForAtomic64Op =
#ifdef SYCL_REDUCTION_DETERMINISTIC
    bool_constant<false>;
#else
    bool_constant<(IsPlus<T, BinaryOperation>::value ||
                   IsMinimum<T, BinaryOperation>::value ||
                   IsMaximum<T, BinaryOperation>::value) &&
                  is_sgenfloat<T>::value && sizeof(T) == 8>;
#endif

// This type trait is used to detect if the group algorithm reduce() used with
// operands of the type T and the operation BinaryOperation is available
// for using in reduction.
// The macro SYCL_REDUCTION_DETERMINISTIC prohibits using the reduce() algorithm
// to produce stable results across same type devices.
template <typename T, class BinaryOperation>
using IsReduOptForFastReduce =
#ifdef SYCL_REDUCTION_DETERMINISTIC
    bool_constant<false>;
#else
    bool_constant<((is_sgeninteger<T>::value &&
                    (sizeof(T) == 4 || sizeof(T) == 8)) ||
                   is_sgenfloat<T>::value) &&
                  (IsPlus<T, BinaryOperation>::value ||
                   IsMinimum<T, BinaryOperation>::value ||
                   IsMaximum<T, BinaryOperation>::value)>;
#endif

// std::tuple seems to be a) too heavy and b) not copyable to device now
// Thus sycl::detail::tuple is used instead.
// Switching from sycl::device::tuple to std::tuple can be done by re-defining
// the ReduTupleT type and makeReduTupleT() function below.
template <typename... Ts> using ReduTupleT = sycl::detail::tuple<Ts...>;
template <typename... Ts> ReduTupleT<Ts...> makeReduTupleT(Ts... Elements) {
  return sycl::detail::make_tuple(Elements...);
}

__SYCL_EXPORT size_t reduGetMaxWGSize(std::shared_ptr<queue_impl> Queue,
                                      size_t LocalMemBytesPerWorkItem);
__SYCL_EXPORT size_t reduComputeWGSize(size_t NWorkItems, size_t MaxWGSize,
                                       size_t &NWorkGroups);
__SYCL_EXPORT size_t reduGetPreferredWGSize(std::shared_ptr<queue_impl> &Queue,
                                            size_t LocalMemBytesPerWorkItem);

/// Helper class for accessing reducer-defined types in CRTP
/// May prove to be useful for other things later
template <typename Reducer> struct ReducerTraits;

template <typename T, class BinaryOperation, int Dims, std::size_t Extent,
          bool View, typename Subst>
struct ReducerTraits<reducer<T, BinaryOperation, Dims, Extent, View, Subst>> {
  using type = T;
  using op = BinaryOperation;
  static constexpr int dims = Dims;
  static constexpr size_t extent = Extent;
};

/// Use CRTP to avoid redefining shorthand operators in terms of combine
///
/// Also, for many types with known identity the operation 'atomic_combine()'
/// is implemented here, which allows to use more efficient version of kernels
/// using those operations, which are based on functionality provided by
/// sycl::atomic class.
///
/// For example, it is known that 0 is identity for sycl::plus operations
/// accepting native scalar types to which scalar 0 is convertible.
/// Also, for int32/64 types the atomic_combine() is lowered to
/// sycl::atomic::fetch_add().
template <class Reducer> class combiner {
  using Ty = typename ReducerTraits<Reducer>::type;
  using BinaryOp = typename ReducerTraits<Reducer>::op;
  static constexpr int Dims = ReducerTraits<Reducer>::dims;
  static constexpr size_t Extent = ReducerTraits<Reducer>::extent;

public:
  template <typename _T = Ty, int _Dims = Dims>
  enable_if_t<(_Dims == 0) && IsPlus<_T, BinaryOp>::value &&
              is_geninteger<_T>::value>
  operator++() {
    static_cast<Reducer *>(this)->combine(static_cast<_T>(1));
  }

  template <typename _T = Ty, int _Dims = Dims>
  enable_if_t<(_Dims == 0) && IsPlus<_T, BinaryOp>::value &&
              is_geninteger<_T>::value>
  operator++(int) {
    static_cast<Reducer *>(this)->combine(static_cast<_T>(1));
  }

  template <typename _T = Ty, int _Dims = Dims>
  enable_if_t<(_Dims == 0) && IsPlus<_T, BinaryOp>::value>
  operator+=(const _T &Partial) {
    static_cast<Reducer *>(this)->combine(Partial);
  }

  template <typename _T = Ty, int _Dims = Dims>
  enable_if_t<(_Dims == 0) && IsMultiplies<_T, BinaryOp>::value>
  operator*=(const _T &Partial) {
    static_cast<Reducer *>(this)->combine(Partial);
  }

  template <typename _T = Ty, int _Dims = Dims>
  enable_if_t<(_Dims == 0) && IsBitOR<_T, BinaryOp>::value>
  operator|=(const _T &Partial) {
    static_cast<Reducer *>(this)->combine(Partial);
  }

  template <typename _T = Ty, int _Dims = Dims>
  enable_if_t<(_Dims == 0) && IsBitXOR<_T, BinaryOp>::value>
  operator^=(const _T &Partial) {
    static_cast<Reducer *>(this)->combine(Partial);
  }

  template <typename _T = Ty, int _Dims = Dims>
  enable_if_t<(_Dims == 0) && IsBitAND<_T, BinaryOp>::value>
  operator&=(const _T &Partial) {
    static_cast<Reducer *>(this)->combine(Partial);
  }

private:
  template <access::address_space Space>
  static constexpr memory_scope getMemoryScope() {
    return Space == access::address_space::local_space
               ? memory_scope::work_group
               : memory_scope::device;
  }

  template <access::address_space Space, class T, class AtomicFunctor>
  void atomic_combine_impl(T *ReduVarPtr, AtomicFunctor Functor) const {
    auto reducer = static_cast<const Reducer *>(this);
    for (size_t E = 0; E < Extent; ++E) {
      auto AtomicRef = sycl::atomic_ref<T, memory_order::relaxed,
                                        getMemoryScope<Space>(), Space>(
          address_space_cast<Space, access::decorated::no>(ReduVarPtr)[E]);
      Functor(AtomicRef, reducer->getElement(E));
    }
  }

  template <class _T, access::address_space Space, class BinaryOp>
  static constexpr bool BasicCheck =
      std::is_same<remove_decoration_t<_T>, Ty>::value &&
      (Space == access::address_space::global_space ||
       Space == access::address_space::local_space);

public:
  /// Atomic ADD operation: *ReduVarPtr += MValue;
  template <access::address_space Space = access::address_space::global_space,
            typename _T = Ty, class _BinaryOperation = BinaryOp>
  enable_if_t<BasicCheck<_T, Space, _BinaryOperation> &&
              (IsReduOptForFastAtomicFetch<_T, _BinaryOperation>::value ||
               IsReduOptForAtomic64Op<_T, _BinaryOperation>::value) &&
              IsPlus<_T, _BinaryOperation>::value>
  atomic_combine(_T *ReduVarPtr) const {
    atomic_combine_impl<Space>(
        ReduVarPtr, [](auto Ref, auto Val) { return Ref.fetch_add(Val); });
  }

  /// Atomic BITWISE OR operation: *ReduVarPtr |= MValue;
  template <access::address_space Space = access::address_space::global_space,
            typename _T = Ty, class _BinaryOperation = BinaryOp>
  enable_if_t<BasicCheck<_T, Space, _BinaryOperation> &&
              IsReduOptForFastAtomicFetch<_T, _BinaryOperation>::value &&
              IsBitOR<_T, _BinaryOperation>::value>
  atomic_combine(_T *ReduVarPtr) const {
    atomic_combine_impl<Space>(
        ReduVarPtr, [](auto Ref, auto Val) { return Ref.fetch_or(Val); });
  }

  /// Atomic BITWISE XOR operation: *ReduVarPtr ^= MValue;
  template <access::address_space Space = access::address_space::global_space,
            typename _T = Ty, class _BinaryOperation = BinaryOp>
  enable_if_t<BasicCheck<_T, Space, _BinaryOperation> &&
              IsReduOptForFastAtomicFetch<_T, _BinaryOperation>::value &&
              IsBitXOR<_T, _BinaryOperation>::value>
  atomic_combine(_T *ReduVarPtr) const {
    atomic_combine_impl<Space>(
        ReduVarPtr, [](auto Ref, auto Val) { return Ref.fetch_xor(Val); });
  }

  /// Atomic BITWISE AND operation: *ReduVarPtr &= MValue;
  template <access::address_space Space = access::address_space::global_space,
            typename _T = Ty, class _BinaryOperation = BinaryOp>
  enable_if_t<std::is_same<remove_decoration_t<_T>, _T>::value &&
              IsReduOptForFastAtomicFetch<_T, _BinaryOperation>::value &&
              IsBitAND<_T, _BinaryOperation>::value &&
              (Space == access::address_space::global_space ||
               Space == access::address_space::local_space)>
  atomic_combine(_T *ReduVarPtr) const {
    atomic_combine_impl<Space>(
        ReduVarPtr, [](auto Ref, auto Val) { return Ref.fetch_and(Val); });
  }

  /// Atomic MIN operation: *ReduVarPtr = sycl::minimum(*ReduVarPtr, MValue);
  template <access::address_space Space = access::address_space::global_space,
            typename _T = Ty, class _BinaryOperation = BinaryOp>
  enable_if_t<BasicCheck<_T, Space, _BinaryOperation> &&
              (IsReduOptForFastAtomicFetch<_T, _BinaryOperation>::value ||
               IsReduOptForAtomic64Op<_T, _BinaryOperation>::value) &&
              IsMinimum<_T, _BinaryOperation>::value>
  atomic_combine(_T *ReduVarPtr) const {
    atomic_combine_impl<Space>(
        ReduVarPtr, [](auto Ref, auto Val) { return Ref.fetch_min(Val); });
  }

  /// Atomic MAX operation: *ReduVarPtr = sycl::maximum(*ReduVarPtr, MValue);
  template <access::address_space Space = access::address_space::global_space,
            typename _T = Ty, class _BinaryOperation = BinaryOp>
  enable_if_t<BasicCheck<_T, Space, _BinaryOperation> &&
              (IsReduOptForFastAtomicFetch<_T, _BinaryOperation>::value ||
               IsReduOptForAtomic64Op<_T, _BinaryOperation>::value) &&
              IsMaximum<_T, _BinaryOperation>::value>
  atomic_combine(_T *ReduVarPtr) const {
    atomic_combine_impl<Space>(
        ReduVarPtr, [](auto Ref, auto Val) { return Ref.fetch_max(Val); });
  }
};
}

/// Specialization of the generic class 'reducer'. It is used for reductions
/// of those types and operations for which the identity value is not known.
///
/// It stores a copy of the identity and binary operation associated with the
/// reduction.
template <typename T, class BinaryOperation, int Dims, size_t Extent, bool View>
class reducer<
    T, BinaryOperation, Dims, Extent, View,
    std::enable_if_t<Dims == 0 && Extent == 1 && View == false &&
                     !detail::IsKnownIdentityOp<T, BinaryOperation>::value>>
    : public detail::combiner<
          reducer<T, BinaryOperation, Dims, Extent, View,
                  std::enable_if_t<
                      Dims == 0 && Extent == 1 && View == false &&
                      !detail::IsKnownIdentityOp<T, BinaryOperation>::value>>> {
public:
  reducer(const T &Identity, BinaryOperation BOp)
      : MValue(Identity), MIdentity(Identity), MBinaryOp(BOp) {}

  void combine(const T &Partial) { MValue = MBinaryOp(MValue, Partial); }

  T getIdentity() const { return MIdentity; }

  T &getElement(size_t) { return MValue; }
  const T &getElement(size_t) const { return MValue; }
  T MValue;

private:
  const T MIdentity;
  BinaryOperation MBinaryOp;
};

/// Specialization of the generic class 'reducer'. It is used for reductions
/// of those types and operations for which the identity value is known.
///
/// It allows to reduce the size of the 'reducer' object by not holding
/// the identity field inside it and allows to add a default constructor.
template <typename T, class BinaryOperation, int Dims, size_t Extent, bool View>
class reducer<
    T, BinaryOperation, Dims, Extent, View,
    std::enable_if_t<Dims == 0 && Extent == 1 && View == false &&
                     detail::IsKnownIdentityOp<T, BinaryOperation>::value>>
    : public detail::combiner<
          reducer<T, BinaryOperation, Dims, Extent, View,
                  std::enable_if_t<
                      Dims == 0 && Extent == 1 && View == false &&
                      detail::IsKnownIdentityOp<T, BinaryOperation>::value>>> {
public:
  reducer() : MValue(getIdentity()) {}
  reducer(const T & /* Identity */, BinaryOperation) : MValue(getIdentity()) {}

  void combine(const T &Partial) {
    BinaryOperation BOp;
    MValue = BOp(MValue, Partial);
  }

  static T getIdentity() {
    return detail::known_identity_impl<BinaryOperation, T>::value;
  }

  T &getElement(size_t) { return MValue; }
  const T &getElement(size_t) const { return MValue; }
  T MValue;
};

/// Component of 'reducer' class for array reductions, representing a single
/// element of the span (as returned by the subscript operator).
template <typename T, class BinaryOperation, int Dims, size_t Extent, bool View>
class reducer<T, BinaryOperation, Dims, Extent, View,
              std::enable_if_t<Dims == 0 && View == true>>
    : public detail::combiner<
          reducer<T, BinaryOperation, Dims, Extent, View,
                  std::enable_if_t<Dims == 0 && View == true>>> {
public:
  reducer(T &Ref, BinaryOperation BOp) : MElement(Ref), MBinaryOp(BOp) {}

  void combine(const T &Partial) { MElement = MBinaryOp(MElement, Partial); }

private:
  T &MElement;
  BinaryOperation MBinaryOp;
};

/// Specialization of 'reducer' class for array reductions exposing the
/// subscript operator.
template <typename T, class BinaryOperation, int Dims, size_t Extent, bool View>
class reducer<
    T, BinaryOperation, Dims, Extent, View,
    std::enable_if_t<Dims == 1 && View == false &&
                     !detail::IsKnownIdentityOp<T, BinaryOperation>::value>>
    : public detail::combiner<
          reducer<T, BinaryOperation, Dims, Extent, View,
                  std::enable_if_t<
                      Dims == 1 && View == false &&
                      !detail::IsKnownIdentityOp<T, BinaryOperation>::value>>> {
public:
  reducer(const T &Identity, BinaryOperation BOp)
      : MValue(Identity), MIdentity(Identity), MBinaryOp(BOp) {}

  reducer<T, BinaryOperation, Dims - 1, Extent, true> operator[](size_t Index) {
    return {MValue[Index], MBinaryOp};
  }

  T getIdentity() const { return MIdentity; }
  T &getElement(size_t E) { return MValue[E]; }
  const T &getElement(size_t E) const { return MValue[E]; }

private:
  marray<T, Extent> MValue;
  const T MIdentity;
  BinaryOperation MBinaryOp;
};

/// Specialization of 'reducer' class for array reductions accepting a span
/// in cases where the identity value is known.
template <typename T, class BinaryOperation, int Dims, size_t Extent, bool View>
class reducer<
    T, BinaryOperation, Dims, Extent, View,
    std::enable_if_t<Dims == 1 && View == false &&
                     detail::IsKnownIdentityOp<T, BinaryOperation>::value>>
    : public detail::combiner<
          reducer<T, BinaryOperation, Dims, Extent, View,
                  std::enable_if_t<
                      Dims == 1 && View == false &&
                      detail::IsKnownIdentityOp<T, BinaryOperation>::value>>> {
public:
  reducer() : MValue(getIdentity()) {}
  reducer(const T & /* Identity */, BinaryOperation) : MValue(getIdentity()) {}

  // SYCL 2020 revision 4 says this should be const, but this is a bug
  // see https://github.com/KhronosGroup/SYCL-Docs/pull/252
  reducer<T, BinaryOperation, Dims - 1, Extent, true> operator[](size_t Index) {
    return {MValue[Index], BinaryOperation()};
  }

  static T getIdentity() {
    return detail::known_identity_impl<BinaryOperation, T>::value;
  }

  T &getElement(size_t E) { return MValue[E]; }
  const T &getElement(size_t E) const { return MValue[E]; }

private:
  marray<T, Extent> MValue;
};

namespace detail {
/// Templated class for common functionality of all reduction implementation
/// classes.
template <typename T, class BinaryOperation> class reduction_impl_common {
protected:
  reduction_impl_common(const T &Identity, BinaryOperation BinaryOp,
                        bool Init = false)
      : MIdentity(Identity), MBinaryOp(BinaryOp), InitializeToIdentity(Init) {}

public:
  /// Returns the statically known identity value.
  template <typename _T = T, class _BinaryOperation = BinaryOperation>
  enable_if_t<IsKnownIdentityOp<_T, _BinaryOperation>::value,
              _T> constexpr getIdentity() {
    return known_identity_impl<_BinaryOperation, _T>::value;
  }

  /// Returns the identity value given by user.
  template <typename _T = T, class _BinaryOperation = BinaryOperation>
  enable_if_t<!IsKnownIdentityOp<_T, _BinaryOperation>::value, _T>
  getIdentity() {
    return MIdentity;
  }

  /// Returns the binary operation associated with the reduction.
  BinaryOperation getBinaryOperation() const { return MBinaryOp; }
  bool initializeToIdentity() const { return InitializeToIdentity; }

protected:
  /// Identity of the BinaryOperation.
  /// The result of BinaryOperation(X, MIdentity) is equal to X for any X.
  const T MIdentity;

  BinaryOperation MBinaryOp;
  bool InitializeToIdentity;
};

// Used for determining dimensions for temporary storage (mainly).
template <class T> struct data_dim_t {
  static constexpr int value = 1;
};

template <class T, int AccessorDims, access::mode Mode,
          access::placeholder IsPH, typename PropList>
struct data_dim_t<
    accessor<T, AccessorDims, Mode, access::target::device, IsPH, PropList>> {
  static constexpr int value = AccessorDims;
};

template <class T> struct get_red_t;
template <class T> struct get_red_t<T *> {
  using type = T;
};

template <class T, int AccessorDims, access::mode Mode,
          access::placeholder IsPH, typename PropList>
struct get_red_t<
    accessor<T, AccessorDims, Mode, access::target::device, IsPH, PropList>> {
  using type = T;
};

template <typename T, class BinaryOperation, int Dims, size_t Extent,
          typename RedOutVar>
class reduction_impl_algo : public reduction_impl_common<T, BinaryOperation> {
  using base = reduction_impl_common<T, BinaryOperation>;
  using self = reduction_impl_algo<T, BinaryOperation, Dims, Extent, RedOutVar>;

public:
  using reducer_type = reducer<T, BinaryOperation, Dims, Extent>;
  using result_type = T;
  using binary_operation = BinaryOperation;

  static constexpr size_t dims = Dims;
  static constexpr bool has_float64_atomics =
      IsReduOptForAtomic64Op<T, BinaryOperation>::value;
  static constexpr bool has_fast_atomics =
      IsReduOptForFastAtomicFetch<T, BinaryOperation>::value;
  static constexpr bool has_fast_reduce =
      IsReduOptForFastReduce<T, BinaryOperation>::value;

  static constexpr bool is_usm = std::is_same_v<RedOutVar, T *>;

  static constexpr size_t num_elements = Extent;

  reduction_impl_algo(const T &Identity, BinaryOperation BinaryOp, bool Init,
                      RedOutVar RedOut)
      : base(Identity, BinaryOp, Init), MRedOut(std::move(RedOut)){};

  auto getReadAccToPreviousPartialReds(handler &CGH) const {
    CGH.addReduction(MOutBufPtr);
    return accessor{*MOutBufPtr, CGH, sycl::read_only};
  }

  template <bool IsOneWG>
  auto getWriteMemForPartialReds(size_t Size, handler &CGH) {
    // If there is only one WG we can avoid creation of temporary buffer with
    // partial sums and write directly into user's reduction variable.
    if constexpr (IsOneWG) {
      return MRedOut;
    } else {
      MOutBufPtr = std::make_shared<buffer<T, 1>>(range<1>(Size));
      CGH.addReduction(MOutBufPtr);
      return accessor{*MOutBufPtr, CGH};
    }
  }

  template <class _T = T>
  auto &getTempBuffer(size_t Size, handler &CGH) {
    auto Buffer = std::make_shared<buffer<_T, 1>>(range<1>(Size));
    CGH.addReduction(Buffer);
    return *Buffer;
  }

  /// Returns an accessor accessing the memory that will hold the reduction
  /// partial sums.
  /// If \p Size is equal to one, then the reduction result is the final and
  /// needs to be written to user's read-write accessor (if there is such).
  /// Otherwise, a new buffer is created and accessor to that buffer is
  /// returned.
  auto getWriteAccForPartialReds(size_t Size, handler &CGH) {
    if constexpr (!is_usm) {
      if (Size == 1) {
        CGH.associateWithHandler(&MRedOut, access::target::device);
        return MRedOut;
      }
    }

    // Create a new output buffer and return an accessor to it.
    //
    // Array reductions are performed element-wise to avoid stack growth.
    MOutBufPtr = std::make_shared<buffer<T, 1>>(range<1>(Size));
    CGH.addReduction(MOutBufPtr);
    return accessor{*MOutBufPtr, CGH};
  }

  /// If reduction is initialized with read-write accessor, which does not
  /// require initialization with identity value, then return user's read-write
  /// accessor. Otherwise, create global buffer with 'num_elements' initialized
  /// with identity value and return an accessor to that buffer.
  template <bool HasFastAtomics = (has_fast_atomics || has_float64_atomics),
            typename = std::enable_if_t<HasFastAtomics>>
  auto getReadWriteAccessorToInitializedMem(handler &CGH) {
    if constexpr (!is_usm) {
      if (!base::initializeToIdentity())
        return MRedOut;
    }

    // TODO: Move to T[] in C++20 to simplify handling here
    // auto RWReduVal = std::make_shared<T[num_elements]>();
    auto RWReduVal = std::make_shared<std::array<T, num_elements>>();
    for (int i = 0; i < num_elements; ++i) {
      (*RWReduVal)[i] = base::getIdentity();
    }
    CGH.addReduction(RWReduVal);
    MOutBufPtr = std::make_shared<buffer<T, 1>>(RWReduVal.get()->data(),
                                                range<1>(num_elements));
    MOutBufPtr->set_final_data();
    CGH.addReduction(MOutBufPtr);
    return accessor{*MOutBufPtr, CGH};
  }

  accessor<int, 1, access::mode::read_write, access::target::device,
           access::placeholder::false_t>
  getReadWriteAccessorToInitializedGroupsCounter(handler &CGH) {
    auto CounterMem = std::make_shared<int>(0);
    CGH.addReduction(CounterMem);
    auto CounterBuf = std::make_shared<buffer<int, 1>>(CounterMem.get(), 1);
    CounterBuf->set_final_data();
    CGH.addReduction(CounterBuf);
    return {*CounterBuf, CGH};
  }

  // On discrete (vs. integrated) GPUs it's faster to initialize memory with an
  // extra kernel than copy it from the host.
  auto getGroupsCounterAccDiscrete(handler &CGH) {
    queue q = createSyclObjFromImpl<queue>(CGH.MQueue);
    device Dev = q.get_device();
    auto Deleter = [=](auto *Ptr) { free(Ptr, q); };

    std::shared_ptr<int> Counter(malloc_device<int>(1, q), Deleter);
    CGH.addReduction(Counter);

    auto Event = q.memset(Counter.get(), 0, sizeof(int));
    CGH.depends_on(Event);

    return Counter.get();
  }

  RedOutVar &getUserRedVar() { return MRedOut; }

private:
  // Array reduction is performed element-wise to avoid stack growth, hence
  // 1-dimensional always.
  std::shared_ptr<buffer<T, 1>> MOutBufPtr;

  /// User's accessor/USM pointer to where the reduction must be written.
  RedOutVar MRedOut;
};
/// This class encapsulates the reduction variable/accessor,
/// the reduction operator and an optional operator identity.
template <typename T, class BinaryOperation, int Dims, size_t Extent,
          typename RedOutVar>
class reduction_impl
    : private reduction_impl_base,
      public reduction_impl_algo<T, BinaryOperation, Dims, Extent, RedOutVar> {
private:
  using algo = reduction_impl_algo<T, BinaryOperation, Dims, Extent, RedOutVar>;
  using self = reduction_impl<T, BinaryOperation, Dims, Extent, RedOutVar>;

  static constexpr bool is_known_identity =
      IsKnownIdentityOp<T, BinaryOperation>::value;

  // TODO: Do we also need chooseBinOp?
  static constexpr T chooseIdentity(const T &Identity) {
    // For now the implementation ignores the identity value given by user
    // when the implementation knows the identity.
    // The SPEC could prohibit passing identity parameter to operations with
    // known identity, but that could have some bad consequences too.
    // For example, at some moment the implementation may NOT know the identity
    // for COMPLEX-PLUS reduction. User may create a program that would pass
    // COMPLEX value (0,0) as identity for PLUS reduction. At some later moment
    // when the implementation starts handling COMPLEX-PLUS as known operation
    // the existing user's program remains compilable and working correctly.
    // I.e. with this constructor here, adding more reduction operations to the
    // list of known operations does not break the existing programs.
    if constexpr (is_known_identity) {
      (void)Identity;
      return reducer_type::getIdentity();

    } else {
      return Identity;
    }
  }

public:
  using algo::is_usm;

  using reducer_type = typename algo::reducer_type;

  // Only scalar and 1D array reductions are supported by SYCL 2020.
  static_assert(Dims <= 1, "Multi-dimensional reductions are not supported.");

  /// Constructs reduction_impl when the identity value is statically known.
  template <typename _self = self,
            enable_if_t<_self::is_known_identity && !_self::is_usm> * = nullptr>
  reduction_impl(RedOutVar &Acc)
      : algo(reducer_type::getIdentity(), BinaryOperation(), false, Acc) {
    if (Acc.size() != 1)
      throw sycl::runtime_error(errc::invalid,
                                "Reduction variable must be a scalar.",
                                PI_ERROR_INVALID_VALUE);
  }

  /// Constructs reduction_impl when the identity value is statically known.
  /// The \param VarPtr is a USM pointer to memory, to where the computed
  /// reduction value is added using BinaryOperation, i.e. it is expected that
  /// the memory is pre-initialized with some meaningful value.
  template <typename _self = self,
            enable_if_t<_self::is_known_identity && _self::is_usm> * = nullptr>
  reduction_impl(RedOutVar VarPtr, bool InitializeToIdentity = false)
      : algo(reducer_type::getIdentity(), BinaryOperation(),
             InitializeToIdentity, VarPtr) {}

  /// SYCL-2020.
  /// Constructs reduction_impl when the identity value is statically known.
  template <typename _self = self, std::enable_if_t<_self::is_known_identity &&
                                                    !_self::is_usm> * = nullptr>
  reduction_impl(RedOutVar &Acc, handler &CGH, bool InitializeToIdentity)
      : algo(reducer_type::getIdentity(), BinaryOperation(),
             InitializeToIdentity, Acc) {
    associateWithHandler(CGH, &Acc, access::target::device);
    if (Acc.size() != 1)
      throw sycl::runtime_error(errc::invalid,
                                "Reduction variable must be a scalar.",
                                PI_ERROR_INVALID_VALUE);
  }

  /// Constructs reduction_impl when the identity value is unknown.
  template <typename _self = self, enable_if_t<!_self::is_usm> * = nullptr>
  reduction_impl(RedOutVar &Acc, const T &Identity, BinaryOperation BOp)
      : algo(chooseIdentity(Identity), BOp, false, Acc) {
    if (Acc.size() != 1)
      throw sycl::runtime_error(errc::invalid,
                                "Reduction variable must be a scalar.",
                                PI_ERROR_INVALID_VALUE);
  }

  /// The \param VarPtr is a USM pointer to memory, to where the computed
  /// reduction value is added using BinaryOperation, i.e. it is expected that
  /// the memory is pre-initialized with some meaningful value.
  template <typename _self = self, enable_if_t<_self::is_usm> * = nullptr>
  reduction_impl(RedOutVar VarPtr, const T &Identity, BinaryOperation BOp,
                 bool InitializeToIdentity = false)
      : algo(chooseIdentity(Identity), BOp, InitializeToIdentity, VarPtr) {}

  /// For placeholder accessor.
  template <typename _self = self, enable_if_t<!_self::is_usm> * = nullptr>
  reduction_impl(RedOutVar &Acc, handler &CGH, const T &Identity,
                 BinaryOperation BOp, bool InitializeToIdentity)
      : algo(chooseIdentity(Identity), BOp, InitializeToIdentity, Acc) {
    associateWithHandler(CGH, &Acc, access::target::device);
    if (Acc.size() != 1)
      throw sycl::runtime_error(errc::invalid,
                                "Reduction variable must be a scalar.",
                                PI_ERROR_INVALID_VALUE);
  }
};

template <class BinaryOp, int Dims, size_t Extent, typename RedOutVar,
          typename... RestTy>
auto make_reduction(RedOutVar RedVar, RestTy &&...Rest) {
  return reduction_impl<typename get_red_t<RedOutVar>::type, BinaryOp, Dims,
                        Extent, RedOutVar>{RedVar,
                                           std::forward<RestTy>(Rest)...};
}

namespace reduction {
inline void finalizeHandler(handler &CGH) { CGH.finalize(); }
template <class FunctorTy> void withAuxHandler(handler &CGH, FunctorTy Func) {
  CGH.finalize();
  handler AuxHandler(CGH.MQueue, CGH.MIsHost);
  AuxHandler.saveCodeLoc(CGH.MCodeLoc);
  Func(AuxHandler);
  CGH.MLastEvent = AuxHandler.finalize();
  return;
}
} // namespace reduction

// This method is used for implementation of parallel_for accepting 1 reduction.
// TODO: remove this method when everything is switched to general algorithm
// implementing arbitrary number of reductions in parallel_for().
/// Copies the final reduction result kept in read-write accessor to user's
/// accessor. This method is not called for user's read-write accessors
/// requiring update-write to it.
template <typename KernelName, class Reduction>
std::enable_if_t<!Reduction::is_usm>
reduSaveFinalResultToUserMem(handler &CGH, Reduction &Redu) {
  auto InAcc = Redu.getReadAccToPreviousPartialReds(CGH);
  associateWithHandler(CGH, &Redu.getUserRedVar(), access::target::device);
  CGH.copy(InAcc, Redu.getUserRedVar());
}

// This method is used for implementation of parallel_for accepting 1 reduction.
// TODO: remove this method when everything is switched to general algorithm
// implementing arbitrary number of reductions in parallel_for().
/// Copies the final reduction result kept in read-write accessor to user's
/// USM memory.
template <typename KernelName, class Reduction>
std::enable_if_t<Reduction::is_usm>
reduSaveFinalResultToUserMem(handler &CGH, Reduction &Redu) {
  size_t NElements = Reduction::num_elements;
  auto InAcc = Redu.getReadAccToPreviousPartialReds(CGH);
  auto UserVarPtr = Redu.getUserRedVar();
  bool IsUpdateOfUserVar = !Redu.initializeToIdentity();
  auto BOp = Redu.getBinaryOperation();
  CGH.single_task<KernelName>([=] {
    for (int i = 0; i < NElements; ++i) {
      if (IsUpdateOfUserVar)
        UserVarPtr[i] = BOp(UserVarPtr[i], InAcc.get_pointer()[i]);
      else
        UserVarPtr[i] = InAcc.get_pointer()[i];
    }
  });
}

/// A helper to pass undefined (sycl::detail::auto_name) names unmodified. We
/// must do that to avoid name collisions.
template <template <typename...> class Namer, class KernelName, class... Ts>
using __sycl_reduction_kernel =
    std::conditional_t<std::is_same<KernelName, auto_name>::value, auto_name,
                       Namer<KernelName, Ts...>>;

namespace reduction {
namespace main_krn {
template <class KernelName> struct RangeFastAtomics;
} // namespace main_krn
} // namespace reduction
<<<<<<< HEAD
template <typename KernelName, typename KernelType, typename PropertiesT,
          class Reduction>
void reduCGFuncForRangeFastAtomics(handler &CGH, KernelType KernelFunc,
=======
template <typename KernelName, typename KernelType, int Dims,
          typename PropertiesT, class Reduction>
void reduCGFuncForRangeFastAtomics(handler &CGH, KernelType KernelFunc,
                                   const range<Dims> &Range,
>>>>>>> 296e9c3a
                                   const nd_range<1> &NDRange,
                                   PropertiesT Properties, Reduction &Redu) {
  size_t NElements = Reduction::num_elements;
  auto Out = Redu.getReadWriteAccessorToInitializedMem(CGH);
  local_accessor<typename Reduction::result_type, 1> GroupSum{NElements, CGH};
  using Name = __sycl_reduction_kernel<reduction::main_krn::RangeFastAtomics,
                                       KernelName>;
  CGH.parallel_for<Name>(NDRange, Properties, [=](nd_item<1> NDId) {
    // Call user's functions. Reducer.MValue gets initialized there.
    typename Reduction::reducer_type Reducer;
    KernelFunc(NDId, Reducer);

    // Work-group cooperates to initialize multiple reduction variables
    auto LID = NDId.get_local_id(0);
    for (size_t E = LID; E < NElements; E += NDId.get_local_range(0)) {
      GroupSum[E] = Reducer.getIdentity();
    }
    workGroupBarrier();

    // Each work-item has its own reducer to combine
    Reducer.template atomic_combine<access::address_space::local_space>(
        &GroupSum[0]);

    // Single work-item performs finalization for entire work-group
    // TODO: Opportunity to parallelize across elements
    workGroupBarrier();
    if (LID == 0) {
      for (size_t E = 0; E < NElements; ++E) {
        Reducer.getElement(E) = GroupSum[E];
      }
      Reducer.template atomic_combine(&Out[0]);
    }
  });

  if (Reduction::is_usm || Redu.initializeToIdentity())
    reduction::withAuxHandler(CGH, [&](handler &CopyHandler) {
      reduSaveFinalResultToUserMem<KernelName>(CopyHandler, Redu);
    });
}

namespace reduction {
namespace main_krn {
template <class KernelName, class NWorkGroupsFinished> struct RangeFastReduce;
} // namespace main_krn
} // namespace reduction
<<<<<<< HEAD
template <typename KernelName, typename KernelType, typename PropertiesT,
          class Reduction>
void reduCGFuncForRangeFastReduce(handler &CGH, KernelType KernelFunc,
=======
template <typename KernelName, typename KernelType, int Dims,
          typename PropertiesT, class Reduction>
void reduCGFuncForRangeFastReduce(handler &CGH, KernelType KernelFunc,
                                  const range<Dims> &Range,
>>>>>>> 296e9c3a
                                  const nd_range<1> &NDRange,
                                  PropertiesT Properties, Reduction &Redu) {
  size_t NElements = Reduction::num_elements;
  size_t WGSize = NDRange.get_local_range().size();
  size_t NWorkGroups = NDRange.get_group_range().size();

  auto &Out = Redu.getUserRedVar();
  if constexpr (!Reduction::is_usm)
    associateWithHandler(CGH, &Out, access::target::device);

  auto &PartialSumsBuf = Redu.getTempBuffer(NWorkGroups * NElements, CGH);
  accessor PartialSums(PartialSumsBuf, CGH, sycl::read_write, sycl::no_init);

  bool IsUpdateOfUserVar = !Reduction::is_usm && !Redu.initializeToIdentity();
  auto Rest = [&](auto NWorkGroupsFinished) {
    local_accessor<int, 1> DoReducePartialSumsInLastWG{1, CGH};

    using Name =
        __sycl_reduction_kernel<reduction::main_krn::RangeFastReduce,
                                KernelName, decltype(NWorkGroupsFinished)>;
    CGH.parallel_for<Name>(NDRange, Properties, [=](nd_item<1> NDId) {
      // Call user's functions. Reducer.MValue gets initialized there.
      typename Reduction::reducer_type Reducer;
      KernelFunc(NDId, Reducer);

      typename Reduction::binary_operation BOp;
      auto Group = NDId.get_group();

      // If there are multiple values, reduce each separately
      // reduce_over_group is only defined for each T, not for span<T, ...>
      size_t LID = NDId.get_local_id(0);
      for (int E = 0; E < NElements; ++E) {
        auto &RedElem = Reducer.getElement(E);
        RedElem = reduce_over_group(Group, RedElem, BOp);
        if (LID == 0) {
          if (NWorkGroups == 1) {
            // Can avoid using partial sum and write the final result
            // immediately.
            if (IsUpdateOfUserVar)
              RedElem = BOp(RedElem, Out[E]);
            Out[E] = RedElem;
          } else {
            PartialSums[NDId.get_group_linear_id() * NElements + E] =
                Reducer.getElement(E);
          }
        }
      }

      if (NWorkGroups == 1)
        // We're done.
        return;

      // Signal this work-group has finished after all values are reduced
      if (LID == 0) {
        auto NFinished =
            sycl::atomic_ref<int, memory_order::relaxed, memory_scope::device,
                             access::address_space::global_space>(
                NWorkGroupsFinished[0]);
        DoReducePartialSumsInLastWG[0] = ++NFinished == NWorkGroups;
      }

      workGroupBarrier();
      if (DoReducePartialSumsInLastWG[0]) {
        // Reduce each result separately
        // TODO: Opportunity to parallelize across elements.
        for (int E = 0; E < NElements; ++E) {
          auto LocalSum = Reducer.getIdentity();
          for (size_t I = LID; I < NWorkGroups; I += WGSize)
            LocalSum = BOp(LocalSum, PartialSums[I * NElements + E]);
          auto Result = reduce_over_group(Group, LocalSum, BOp);

          if (LID == 0) {
            if (IsUpdateOfUserVar)
              Result = BOp(Result, Out[E]);
            Out[E] = Result;
          }
        }
      }
    });
  };

  auto device = getDeviceFromHandler(CGH);
  // Integrated/discrete GPUs have different faster path. For discrete GPUs fast
  // path requires USM device allocations though, so check for that as well.
  if (device.get_info<info::device::host_unified_memory>() ||
      !device.has(aspect::usm_device_allocations))
    Rest(Redu.getReadWriteAccessorToInitializedGroupsCounter(CGH));
  else
    Rest(Redu.getGroupsCounterAccDiscrete(CGH));
}

namespace reduction {
namespace main_krn {
template <class KernelName> struct RangeBasic;
} // namespace main_krn
} // namespace reduction
<<<<<<< HEAD
template <typename KernelName, typename KernelType, typename PropertiesT,
          class Reduction>
void reduCGFuncForRangeBasic(handler &CGH, KernelType KernelFunc,
=======
template <typename KernelName, typename KernelType, int Dims,
          typename PropertiesT, class Reduction>
void reduCGFuncForRangeBasic(handler &CGH, KernelType KernelFunc,
                             const range<Dims> &Range,
>>>>>>> 296e9c3a
                             const nd_range<1> &NDRange, PropertiesT Properties,
                             Reduction &Redu) {
  size_t NElements = Reduction::num_elements;
  size_t WGSize = NDRange.get_local_range().size();
  size_t NWorkGroups = NDRange.get_group_range().size();

  bool IsUpdateOfUserVar = !Reduction::is_usm && !Redu.initializeToIdentity();
  auto PartialSums =
      Redu.getWriteAccForPartialReds(NWorkGroups * NElements, CGH);
  auto Out = (NWorkGroups == 1)
                 ? PartialSums
                 : Redu.getWriteAccForPartialReds(NElements, CGH);
  local_accessor<typename Reduction::result_type, 1> LocalReds{WGSize + 1, CGH};
  auto NWorkGroupsFinished =
      Redu.getReadWriteAccessorToInitializedGroupsCounter(CGH);
  local_accessor<int, 1> DoReducePartialSumsInLastWG{1, CGH};

  auto Identity = Redu.getIdentity();
  auto BOp = Redu.getBinaryOperation();
  using Name =
      __sycl_reduction_kernel<reduction::main_krn::RangeBasic, KernelName>;
  CGH.parallel_for<Name>(NDRange, Properties, [=](nd_item<1> NDId) {
    // Call user's functions. Reducer.MValue gets initialized there.
    typename Reduction::reducer_type Reducer(Identity, BOp);
    KernelFunc(NDId, Reducer);

    // If there are multiple values, reduce each separately
    // This prevents local memory from scaling with elements
    size_t LID = NDId.get_local_linear_id();
    for (int E = 0; E < NElements; ++E) {

      // Copy the element to local memory to prepare it for tree-reduction.
      LocalReds[LID] = Reducer.getElement(E);
      if (LID == 0)
        LocalReds[WGSize] = Identity;
      workGroupBarrier();

      // Tree-reduction: reduce the local array LocalReds[:] to LocalReds[0].
      // LocalReds[WGSize] accumulates last/odd elements when the step
      // of tree-reduction loop is not even.
      size_t PrevStep = WGSize;
      for (size_t CurStep = PrevStep >> 1; CurStep > 0; CurStep >>= 1) {
        if (LID < CurStep)
          LocalReds[LID] = BOp(LocalReds[LID], LocalReds[LID + CurStep]);
        else if (LID == CurStep && (PrevStep & 0x1))
          LocalReds[WGSize] = BOp(LocalReds[WGSize], LocalReds[PrevStep - 1]);
        workGroupBarrier();
        PrevStep = CurStep;
      }

      if (LID == 0) {
        auto V = BOp(LocalReds[0], LocalReds[WGSize]);
        if (NWorkGroups == 1 && IsUpdateOfUserVar)
          V = BOp(V, Out[E]);
        // if NWorkGroups == 1, then PartialsSum and Out point to same memory.
        PartialSums[NDId.get_group_linear_id() * NElements + E] = V;
      }
    }

    // Signal this work-group has finished after all values are reduced
    if (LID == 0) {
      auto NFinished =
          sycl::atomic_ref<int, memory_order::relaxed, memory_scope::device,
                           access::address_space::global_space>(
              NWorkGroupsFinished[0]);
      DoReducePartialSumsInLastWG[0] =
          ++NFinished == NWorkGroups && NWorkGroups > 1;
    }

    workGroupBarrier();
    if (DoReducePartialSumsInLastWG[0]) {
      // Reduce each result separately
      // TODO: Opportunity to parallelize across elements
      for (int E = 0; E < NElements; ++E) {
        auto LocalSum = Identity;
        for (size_t I = LID; I < NWorkGroups; I += WGSize)
          LocalSum = BOp(LocalSum, PartialSums[I * NElements + E]);

        LocalReds[LID] = LocalSum;
        if (LID == 0)
          LocalReds[WGSize] = Identity;
        workGroupBarrier();

        size_t PrevStep = WGSize;
        for (size_t CurStep = PrevStep >> 1; CurStep > 0; CurStep >>= 1) {
          if (LID < CurStep)
            LocalReds[LID] = BOp(LocalReds[LID], LocalReds[LID + CurStep]);
          else if (LID == CurStep && (PrevStep & 0x1))
            LocalReds[WGSize] = BOp(LocalReds[WGSize], LocalReds[PrevStep - 1]);
          workGroupBarrier();
          PrevStep = CurStep;
        }
        if (LID == 0) {
          auto V = BOp(LocalReds[0], LocalReds[WGSize]);
          if (IsUpdateOfUserVar)
            V = BOp(V, Out[E]);
          Out[E] = V;
        }
      }
    }
  });
<<<<<<< HEAD

  if (Reduction::is_usm)
    reduction::withAuxHandler(CGH, [&](handler &CopyHandler) {
      reduSaveFinalResultToUserMem<KernelName>(CopyHandler, Redu);
    });
=======

  if (Reduction::is_usm)
    reduction::withAuxHandler(CGH, [&](handler &CopyHandler) {
      reduSaveFinalResultToUserMem<KernelName>(CopyHandler, Redu);
    });
}

/// Returns "true" if the result has to be saved to user's variable by
/// reduSaveFinalResultToUserMem.
template <typename KernelName, typename KernelType, int Dims,
          typename PropertiesT, class Reduction>
void reduCGFuncForRange(handler &CGH, KernelType KernelFunc,
                        const range<Dims> &Range, size_t MaxWGSize,
                        uint32_t NumConcurrentWorkGroups,
                        PropertiesT Properties, Reduction &Redu) {
  size_t NWorkItems = Range.size();
  size_t WGSize = std::min(NWorkItems, MaxWGSize);
  size_t NWorkGroups = NWorkItems / WGSize;
  if (NWorkItems % WGSize)
    NWorkGroups++;
  size_t MaxNWorkGroups = NumConcurrentWorkGroups;
  NWorkGroups = std::min(NWorkGroups, MaxNWorkGroups);
  size_t NDRItems = NWorkGroups * WGSize;
  nd_range<1> NDRange{range<1>{NDRItems}, range<1>{WGSize}};

  if constexpr (Reduction::has_fast_reduce)
    reduCGFuncForRangeFastReduce<KernelName>(CGH, KernelFunc, Range, NDRange,
                                             Properties, Redu);
  else if constexpr (Reduction::has_fast_atomics)
    reduCGFuncForRangeFastAtomics<KernelName>(CGH, KernelFunc, Range, NDRange,
                                              Properties, Redu);
  else
    reduCGFuncForRangeBasic<KernelName>(CGH, KernelFunc, Range, NDRange,
                                        Properties, Redu);
>>>>>>> 296e9c3a
}

namespace reduction {
namespace main_krn {
template <class KernelName> struct NDRangeBothFastReduceAndAtomics;
} // namespace main_krn
} // namespace reduction
/// Implements a command group function that enqueues a kernel that calls
/// user's lambda function KernelFunc and also does one iteration of reduction
/// of elements computed in user's lambda function.
/// This version uses reduce() algorithm to reduce elements in each
/// of work-groups, then it calls fast SYCL atomic operations to update
/// the given reduction variable \p Out.
///
/// Briefly: calls user's lambda, reduce() + atomic, INT +
/// ADD/MIN/MAX.
template <typename KernelName, typename KernelType, int Dims,
          typename PropertiesT, class Reduction>
void reduCGFuncForNDRangeBothFastReduceAndAtomics(handler &CGH,
                                                  KernelType KernelFunc,
                                                  const nd_range<Dims> &Range,
                                                  PropertiesT Properties,
                                                  Reduction &Redu) {
  auto Out = Redu.getReadWriteAccessorToInitializedMem(CGH);
  size_t NElements = Reduction::num_elements;
  using Name = __sycl_reduction_kernel<
      reduction::main_krn::NDRangeBothFastReduceAndAtomics, KernelName>;
  CGH.parallel_for<Name>(Range, Properties, [=](nd_item<Dims> NDIt) {
    // Call user's function. Reducer.MValue gets initialized there.
    typename Reduction::reducer_type Reducer;
    KernelFunc(NDIt, Reducer);

    typename Reduction::binary_operation BOp;
    for (int E = 0; E < NElements; ++E) {
      Reducer.getElement(E) =
          reduce_over_group(NDIt.get_group(), Reducer.getElement(E), BOp);
    }
    if (NDIt.get_local_linear_id() == 0)
      Reducer.atomic_combine(&Out[0]);
  });

  if (Reduction::is_usm || Redu.initializeToIdentity()) {
    reduction::withAuxHandler(CGH, [&](handler &CopyHandler) {
      reduSaveFinalResultToUserMem<KernelName>(CopyHandler, Redu);
    });
  }
}

namespace reduction {
namespace main_krn {
template <class KernelName> struct NDRangeFastAtomicsOnly;
} // namespace main_krn
} // namespace reduction
/// Implements a command group function that enqueues a kernel that calls
/// user's lambda function KernelFunc and also does one iteration of reduction
/// of elements computed in user's lambda function.
/// This version uses tree-reduction algorithm to reduce elements in each
/// of work-groups, then it calls fast SYCL atomic operations to update
/// user's reduction variable.
///
/// Briefly: calls user's lambda, tree-reduction + atomic, INT + AND/OR/XOR.
template <typename KernelName, typename KernelType, int Dims,
          typename PropertiesT, class Reduction>
void reduCGFuncForNDRangeFastAtomicsOnly(handler &CGH, KernelType KernelFunc,
                                         const nd_range<Dims> &Range,
                                         PropertiesT Properties,
                                         Reduction &Redu) {
  auto Out = Redu.getReadWriteAccessorToInitializedMem(CGH);
  size_t NElements = Reduction::num_elements;
  size_t WGSize = Range.get_local_range().size();
  bool IsPow2WG = (WGSize & (WGSize - 1)) == 0;

  // Use local memory to reduce elements in work-groups into zero-th element.
  // If WGSize is not power of two, then WGSize+1 elements are allocated.
  // The additional last element is used to catch reduce elements that could
  // otherwise be lost in the tree-reduction algorithm used in the kernel.
  size_t NLocalElements = WGSize + (IsPow2WG ? 0 : 1);
  local_accessor<typename Reduction::result_type, 1> LocalReds{NLocalElements,
                                                               CGH};

  using Name =
      __sycl_reduction_kernel<reduction::main_krn::NDRangeFastAtomicsOnly,
                              KernelName>;
  CGH.parallel_for<Name>(Range, Properties, [=](nd_item<Dims> NDIt) {
    // Call user's functions. Reducer.MValue gets initialized there.
    typename Reduction::reducer_type Reducer;
    KernelFunc(NDIt, Reducer);

    size_t WGSize = NDIt.get_local_range().size();
    size_t LID = NDIt.get_local_linear_id();

    // If there are multiple values, reduce each separately
    // This prevents local memory from scaling with elements
    for (int E = 0; E < NElements; ++E) {

      // Copy the element to local memory to prepare it for tree-reduction.
      LocalReds[LID] = Reducer.getElement(E);
      if (!IsPow2WG)
        LocalReds[WGSize] = Reducer.getIdentity();
      NDIt.barrier();

      // Tree-reduction: reduce the local array LocalReds[:] to LocalReds[0].
      // LocalReds[WGSize] accumulates last/odd elements when the step
      // of tree-reduction loop is not even.
      typename Reduction::binary_operation BOp;
      size_t PrevStep = WGSize;
      for (size_t CurStep = PrevStep >> 1; CurStep > 0; CurStep >>= 1) {
        if (LID < CurStep)
          LocalReds[LID] = BOp(LocalReds[LID], LocalReds[LID + CurStep]);
        else if (!IsPow2WG && LID == CurStep && (PrevStep & 0x1))
          LocalReds[WGSize] = BOp(LocalReds[WGSize], LocalReds[PrevStep - 1]);
        NDIt.barrier();
        PrevStep = CurStep;
      }

      if (LID == 0) {
        Reducer.getElement(E) =
            IsPow2WG ? LocalReds[0] : BOp(LocalReds[0], LocalReds[WGSize]);
      }

      // Ensure item 0 is finished with LocalReds before next iteration
      if (E != NElements - 1) {
        NDIt.barrier();
      }
    }

    if (LID == 0) {
      Reducer.atomic_combine(&Out[0]);
    }
  });

  if (Reduction::is_usm || Redu.initializeToIdentity()) {
    reduction::withAuxHandler(CGH, [&](handler &CopyHandler) {
      reduSaveFinalResultToUserMem<KernelName>(CopyHandler, Redu);
    });
  }
}

namespace reduction {
namespace main_krn {
template <class KernelName> struct NDRangeFastReduceOnly;
} // namespace main_krn
} // namespace reduction
/// Implements a command group function that enqueues a kernel that
/// calls user's lambda function and does one iteration of reduction
/// of elements in each of work-groups.
/// This version uses reduce() algorithm to reduce elements in each
/// of work-groups. At the end of each work-groups the partial sum is written
/// to a global buffer.
///
/// Briefly: user's lambda, reduce(), FP + ADD/MIN/MAX.
template <typename KernelName, typename KernelType, int Dims,
          typename PropertiesT, class Reduction>
void reduCGFuncForNDRangeFastReduceOnly(handler &CGH, KernelType KernelFunc,
                                        const nd_range<Dims> &Range,
                                        PropertiesT Properties,
                                        Reduction &Redu) {
  size_t NElements = Reduction::num_elements;
  size_t NWorkGroups = Range.get_group_range().size();
  auto Out = Redu.getWriteAccForPartialReds(NWorkGroups * NElements, CGH);

  bool IsUpdateOfUserVar =
      !Reduction::is_usm && !Redu.initializeToIdentity() && NWorkGroups == 1;

  using Name =
      __sycl_reduction_kernel<reduction::main_krn::NDRangeFastReduceOnly,
                              KernelName>;
  CGH.parallel_for<Name>(Range, Properties, [=](nd_item<Dims> NDIt) {
    // Call user's functions. Reducer.MValue gets initialized there.
    typename Reduction::reducer_type Reducer;
    KernelFunc(NDIt, Reducer);

    // Compute the partial sum/reduction for the work-group.
    size_t WGID = NDIt.get_group_linear_id();
    typename Reduction::binary_operation BOp;
    for (int E = 0; E < NElements; ++E) {
      typename Reduction::result_type PSum;
      PSum = Reducer.getElement(E);
      PSum = reduce_over_group(NDIt.get_group(), PSum, BOp);
      if (NDIt.get_local_linear_id() == 0) {
        if (IsUpdateOfUserVar)
          PSum = BOp(Out[E], PSum);
        Out[WGID * NElements + E] = PSum;
      }
    }
  });
}

namespace reduction {
namespace main_krn {
template <class KernelName> struct NDRangeBasic;
} // namespace main_krn
} // namespace reduction
/// Implements a command group function that enqueues a kernel that calls
/// user's lambda function \param KernelFunc and does one iteration of
/// reduction of elements in each of work-groups.
/// This version uses tree-reduction algorithm to reduce elements in each
/// of work-groups. At the end of each work-group the partial sum is written
/// to a global buffer.
///
/// Briefly: user's lambda, tree-reduction, CUSTOM types/ops.
template <typename KernelName, typename KernelType, int Dims,
          typename PropertiesT, class Reduction>
void reduCGFuncForNDRangeBasic(handler &CGH, KernelType KernelFunc,
                               const nd_range<Dims> &Range,
                               PropertiesT Properties, Reduction &Redu) {
  size_t NElements = Reduction::num_elements;
  size_t WGSize = Range.get_local_range().size();
  bool IsPow2WG = (WGSize & (WGSize - 1)) == 0;
  size_t NWorkGroups = Range.get_group_range().size();
  auto Out = Redu.getWriteAccForPartialReds(NWorkGroups * NElements, CGH);

  bool IsUpdateOfUserVar =
      !Reduction::is_usm && !Redu.initializeToIdentity() && NWorkGroups == 1;

  // Use local memory to reduce elements in work-groups into 0-th element.
  // If WGSize is not power of two, then WGSize+1 elements are allocated.
  // The additional last element is used to catch elements that could
  // otherwise be lost in the tree-reduction algorithm.
  size_t NumLocalElements = WGSize + (IsPow2WG ? 0 : 1);
  local_accessor<typename Reduction::result_type, 1> LocalReds{NumLocalElements,
                                                               CGH};
  typename Reduction::result_type ReduIdentity = Redu.getIdentity();
  using Name =
      __sycl_reduction_kernel<reduction::main_krn::NDRangeBasic, KernelName>;
  auto BOp = Redu.getBinaryOperation();
  CGH.parallel_for<Name>(Range, Properties, [=](nd_item<Dims> NDIt) {
    // Call user's functions. Reducer.MValue gets initialized there.
    typename Reduction::reducer_type Reducer(ReduIdentity, BOp);
    KernelFunc(NDIt, Reducer);

    size_t WGSize = NDIt.get_local_range().size();
    size_t LID = NDIt.get_local_linear_id();

    // If there are multiple values, reduce each separately
    // This prevents local memory from scaling with elements
    for (int E = 0; E < NElements; ++E) {

      // Copy the element to local memory to prepare it for tree-reduction.
      LocalReds[LID] = Reducer.getElement(E);
      if (!IsPow2WG)
        LocalReds[WGSize] = ReduIdentity;
      NDIt.barrier();

      // Tree-reduction: reduce the local array LocalReds[:] to LocalReds[0]
      // LocalReds[WGSize] accumulates last/odd elements when the step
      // of tree-reduction loop is not even.
      size_t PrevStep = WGSize;
      for (size_t CurStep = PrevStep >> 1; CurStep > 0; CurStep >>= 1) {
        if (LID < CurStep)
          LocalReds[LID] = BOp(LocalReds[LID], LocalReds[LID + CurStep]);
        else if (!IsPow2WG && LID == CurStep && (PrevStep & 0x1))
          LocalReds[WGSize] = BOp(LocalReds[WGSize], LocalReds[PrevStep - 1]);
        NDIt.barrier();
        PrevStep = CurStep;
      }

      // Compute the partial sum/reduction for the work-group.
      if (LID == 0) {
        size_t GrID = NDIt.get_group_linear_id();
        typename Reduction::result_type PSum =
            IsPow2WG ? LocalReds[0] : BOp(LocalReds[0], LocalReds[WGSize]);
        if (IsUpdateOfUserVar)
          PSum = BOp(Out[0], PSum);
        Out[GrID * NElements + E] = PSum;
      }

      // Ensure item 0 is finished with LocalReds before next iteration
      if (E != NElements - 1) {
        NDIt.barrier();
      }
    }
  });
}

namespace reduction {
namespace aux_krn {
template <class KernelName> struct FastReduce;
} // namespace aux_krn
} // namespace reduction
/// Implements a command group function that enqueues a kernel that does one
/// iteration of reduction of elements in each of work-groups.
/// This version uses reduce() algorithm to reduce elements in each
/// of work-groups. At the end of each work-groups the partial sum is written
/// to a global buffer.
///
/// Briefly: aux kernel, reduce(), reproducible results, FP +
/// ADD/MIN/MAX
template <typename KernelName, typename KernelType, class Reduction,
          typename InputT, typename OutputT>
void reduAuxCGFuncFastReduceImpl(handler &CGH, bool UniformWG,
                                 size_t NWorkItems, size_t NWorkGroups,
                                 size_t WGSize, Reduction &Redu, InputT In,
                                 OutputT Out) {
  size_t NElements = Reduction::num_elements;
  using Name =
      __sycl_reduction_kernel<reduction::aux_krn::FastReduce, KernelName>;
  bool IsUpdateOfUserVar =
      !Reduction::is_usm && !Redu.initializeToIdentity() && NWorkGroups == 1;
  range<1> GlobalRange = {UniformWG ? NWorkItems : NWorkGroups * WGSize};
  nd_range<1> Range{GlobalRange, range<1>(WGSize)};
  CGH.parallel_for<Name>(Range, [=](nd_item<1> NDIt) {
    typename Reduction::binary_operation BOp;
    size_t WGID = NDIt.get_group_linear_id();
    size_t GID = NDIt.get_global_linear_id();

    for (int E = 0; E < NElements; ++E) {
      typename Reduction::result_type PSum =
          (UniformWG || (GID < NWorkItems))
              ? In[GID * NElements + E]
              : Reduction::reducer_type::getIdentity();
      PSum = reduce_over_group(NDIt.get_group(), PSum, BOp);
      if (NDIt.get_local_linear_id() == 0) {
        if (IsUpdateOfUserVar)
          PSum = BOp(Out[E], PSum);
        Out[WGID * NElements + E] = PSum;
      }
    }
  });
}

namespace reduction {
namespace aux_krn {
template <class KernelName> struct NoFastReduceNorAtomic;
} // namespace aux_krn
} // namespace reduction
/// Implements a command group function that enqueues a kernel that does one
/// iteration of reduction of elements in each of work-groups.
/// This version uses tree-reduction algorithm to reduce elements in each
/// of work-groups. At the end of each work-group the partial sum is written
/// to a global buffer.
///
/// Briefly: aux kernel, tree-reduction, CUSTOM types/ops.
template <typename KernelName, typename KernelType, class Reduction,
          typename InputT, typename OutputT>
void reduAuxCGFuncNoFastReduceNorAtomicImpl(handler &CGH, bool UniformPow2WG,
                                            size_t NWorkItems,
                                            size_t NWorkGroups, size_t WGSize,
                                            Reduction &Redu, InputT In,
                                            OutputT Out) {
  size_t NElements = Reduction::num_elements;
  bool IsUpdateOfUserVar =
      !Reduction::is_usm && !Redu.initializeToIdentity() && NWorkGroups == 1;

  // Use local memory to reduce elements in work-groups into 0-th element.
  // If WGSize is not power of two, then WGSize+1 elements are allocated.
  // The additional last element is used to catch elements that could
  // otherwise be lost in the tree-reduction algorithm.
  size_t NumLocalElements = WGSize + (UniformPow2WG ? 0 : 1);
  local_accessor<typename Reduction::result_type, 1> LocalReds{NumLocalElements,
                                                               CGH};

  auto ReduIdentity = Redu.getIdentity();
  auto BOp = Redu.getBinaryOperation();
  using Name =
      __sycl_reduction_kernel<reduction::aux_krn::NoFastReduceNorAtomic,
                              KernelName>;
  range<1> GlobalRange = {UniformPow2WG ? NWorkItems : NWorkGroups * WGSize};
  nd_range<1> Range{GlobalRange, range<1>(WGSize)};
  CGH.parallel_for<Name>(Range, [=](nd_item<1> NDIt) {
    size_t WGSize = NDIt.get_local_range().size();
    size_t LID = NDIt.get_local_linear_id();
    size_t GID = NDIt.get_global_linear_id();

    for (int E = 0; E < NElements; ++E) {
      // Copy the element to local memory to prepare it for tree-reduction.
      LocalReds[LID] = (UniformPow2WG || GID < NWorkItems)
                           ? In[GID * NElements + E]
                           : ReduIdentity;
      if (!UniformPow2WG)
        LocalReds[WGSize] = ReduIdentity;
      NDIt.barrier();

      // Tree-reduction: reduce the local array LocalReds[:] to LocalReds[0]
      // LocalReds[WGSize] accumulates last/odd elements when the step
      // of tree-reduction loop is not even.
      size_t PrevStep = WGSize;
      for (size_t CurStep = PrevStep >> 1; CurStep > 0; CurStep >>= 1) {
        if (LID < CurStep)
          LocalReds[LID] = BOp(LocalReds[LID], LocalReds[LID + CurStep]);
        else if (!UniformPow2WG && LID == CurStep && (PrevStep & 0x1))
          LocalReds[WGSize] = BOp(LocalReds[WGSize], LocalReds[PrevStep - 1]);
        NDIt.barrier();
        PrevStep = CurStep;
      }

      // Compute the partial sum/reduction for the work-group.
      if (LID == 0) {
        size_t GrID = NDIt.get_group_linear_id();
        typename Reduction::result_type PSum =
            UniformPow2WG ? LocalReds[0] : BOp(LocalReds[0], LocalReds[WGSize]);
        if (IsUpdateOfUserVar)
          PSum = BOp(Out[0], PSum);
        Out[GrID * NElements + E] = PSum;
      }

      // Ensure item 0 is finished with LocalReds before next iteration
      if (E != NElements - 1) {
        NDIt.barrier();
      }
    }
  });
}

/// Implements a command group function that enqueues a kernel that does one
/// iteration of reduction of elements in each of work-groups.
/// At the end of each work-group the partial sum is written to a global buffer.
/// The function returns the number of the newly generated partial sums.
template <typename KernelName, typename KernelType, class Reduction>
size_t reduAuxCGFunc(handler &CGH, size_t NWorkItems, size_t MaxWGSize,
                     Reduction &Redu) {
  constexpr size_t NElements = Reduction::num_elements;
  size_t NWorkGroups;
  size_t WGSize = reduComputeWGSize(NWorkItems, MaxWGSize, NWorkGroups);

  // The last work-group may be not fully loaded with work, or the work group
  // size may be not power of two. Those two cases considered inefficient
  // as they require additional code and checks in the kernel.
  bool HasUniformWG = NWorkGroups * WGSize == NWorkItems;
  if (!Reduction::has_fast_reduce)
    HasUniformWG = HasUniformWG && (WGSize & (WGSize - 1)) == 0;

  // Get read accessor to the buffer that was used as output
  // in the previous kernel.
  auto In = Redu.getReadAccToPreviousPartialReds(CGH);
  auto Out = Redu.getWriteAccForPartialReds(NWorkGroups * NElements, CGH);

  if constexpr (Reduction::has_fast_reduce && !Reduction::has_fast_atomics) {
    reduAuxCGFuncFastReduceImpl<KernelName, KernelType>(
        CGH, HasUniformWG, NWorkItems, NWorkGroups, WGSize, Redu, In, Out);

  } else {
    reduAuxCGFuncNoFastReduceNorAtomicImpl<KernelName, KernelType>(
        CGH, HasUniformWG, NWorkItems, NWorkGroups, WGSize, Redu, In, Out);
  }
  return NWorkGroups;
}

/// For the given 'Reductions' types pack and indices enumerating them this
/// function either creates new temporary accessors for partial sums (if IsOneWG
/// is false) or returns user's accessor/USM-pointer if (IsOneWG is true).
template <bool IsOneWG, typename... Reductions, size_t... Is>
auto createReduOutAccs(size_t NWorkGroups, handler &CGH,
                       std::tuple<Reductions...> &ReduTuple,
                       std::index_sequence<Is...>) {
  return makeReduTupleT(
      std::get<Is>(ReduTuple).template getWriteMemForPartialReds<IsOneWG>(
          NWorkGroups *
              std::tuple_element_t<Is, std::tuple<Reductions...>>::num_elements,
          CGH)...);
}

template <typename... LocalAccT, typename... BOPsT, size_t... Is>
void reduceReduLocalAccs(size_t IndexA, size_t IndexB,
                         ReduTupleT<LocalAccT...> LocalAccs,
                         ReduTupleT<BOPsT...> BOPs,
                         std::index_sequence<Is...>) {
  auto ProcessOne = [=](auto &LocalAcc, auto &BOp) {
    LocalAcc[IndexA] = BOp(LocalAcc[IndexA], LocalAcc[IndexB]);
  };
  (ProcessOne(std::get<Is>(LocalAccs), std::get<Is>(BOPs)), ...);
}

template <typename... Reductions, typename... OutAccT, typename... LocalAccT,
          typename... BOPsT, typename... Ts, size_t... Is>
void writeReduSumsToOutAccs(
    bool Pow2WG, bool IsOneWG, size_t OutAccIndex, size_t WGSize,
    ReduTupleT<OutAccT...> OutAccs, ReduTupleT<LocalAccT...> LocalAccs,
    ReduTupleT<BOPsT...> BOPs, ReduTupleT<Ts...> IdentityVals,
    std::array<bool, sizeof...(Reductions)> IsInitializeToIdentity,
    std::index_sequence<Is...>) {
  // Add the initial value of user's variable to the final result.
  if (IsOneWG)
    ((std::get<Is>(LocalAccs)[0] = std::get<Is>(BOPs)(
          std::get<Is>(LocalAccs)[0], IsInitializeToIdentity[Is]
                                          ? std::get<Is>(IdentityVals)
                                          : std::get<Is>(OutAccs)[0])),
     ...);

  if (Pow2WG) {
    // The partial sums for the work-group are stored in 0-th elements of local
    // accessors. Simply write those sums to output accessors.
    ((std::get<Is>(OutAccs)[OutAccIndex] = std::get<Is>(LocalAccs)[0]), ...);
  } else {
    // Each of local accessors keeps two partial sums: in 0-th and WGsize-th
    // elements. Combine them into final partial sums and write to output
    // accessors.
    ((std::get<Is>(OutAccs)[OutAccIndex] = std::get<Is>(BOPs)(
          std::get<Is>(LocalAccs)[0], std::get<Is>(LocalAccs)[WGSize])),
     ...);
  }
}

// Concatenate an empty sequence.
constexpr std::index_sequence<> concat_sequences(std::index_sequence<>) {
  return {};
}

// Concatenate a sequence consisting of 1 element.
template <size_t I>
constexpr std::index_sequence<I> concat_sequences(std::index_sequence<I>) {
  return {};
}

// Concatenate two potentially empty sequences.
template <size_t... Is, size_t... Js>
constexpr std::index_sequence<Is..., Js...>
concat_sequences(std::index_sequence<Is...>, std::index_sequence<Js...>) {
  return {};
}

// Concatenate more than 2 sequences.
template <size_t... Is, size_t... Js, class... Rs>
constexpr auto concat_sequences(std::index_sequence<Is...>,
                                std::index_sequence<Js...>, Rs...) {
  return concat_sequences(std::index_sequence<Is..., Js...>{}, Rs{}...);
}

struct IsNonUsmReductionPredicate {
  template <typename T> struct Func {
    static constexpr bool value = !std::remove_pointer_t<T>::is_usm;
  };
};

struct EmptyReductionPredicate {
  template <typename T> struct Func {
    static constexpr bool value = false;
  };
};

template <bool Cond, size_t I> struct FilterElement {
  using type =
      std::conditional_t<Cond, std::index_sequence<I>, std::index_sequence<>>;
};

/// For each index 'I' from the given indices pack 'Is' this function initially
/// creates a number of short index_sequences, where each of such short
/// index sequences is either empty (if the given Functor returns false for the
/// type T[I]) or 1 element 'I' (otherwise). After that this function
/// concatenates those short sequences into one and returns the result sequence.
template <typename... T, typename FunctorT, size_t... Is,
          std::enable_if_t<(sizeof...(Is) > 0), int> Z = 0>
constexpr auto filterSequenceHelper(FunctorT, std::index_sequence<Is...>) {
  return concat_sequences(
      typename FilterElement<FunctorT::template Func<std::tuple_element_t<
                                 Is, std::tuple<T...>>>::value,
                             Is>::type{}...);
}
template <typename... T, typename FunctorT, size_t... Is,
          std::enable_if_t<(sizeof...(Is) == 0), int> Z = 0>
constexpr auto filterSequenceHelper(FunctorT, std::index_sequence<Is...>) {
  return std::index_sequence<>{};
}

/// For each index 'I' from the given indices pack 'Is' this function returns
/// an index sequence consisting of only those 'I's for which the 'FunctorT'
/// applied to 'T[I]' returns true.
template <typename... T, typename FunctorT, size_t... Is>
constexpr auto filterSequence(FunctorT F, std::index_sequence<Is...> Indices) {
  return filterSequenceHelper<T...>(F, Indices);
}

struct IsScalarReduction {
  template <typename Reduction> struct Func {
    static constexpr bool value =
        (Reduction::dims == 0 && Reduction::num_elements == 1);
  };
};

struct IsArrayReduction {
  template <typename Reduction> struct Func {
    static constexpr bool value =
        (Reduction::dims == 1 && Reduction::num_elements >= 1);
  };
};

/// All scalar reductions are processed together; there is one loop of log2(N)
/// steps, and each reduction uses its own storage.
template <typename... Reductions, int Dims, typename... LocalAccT,
          typename... OutAccT, typename... ReducerT, typename... Ts,
          typename... BOPsT, size_t... Is>
void reduCGFuncImplScalar(
    bool Pow2WG, bool IsOneWG, nd_item<Dims> NDIt,
    ReduTupleT<LocalAccT...> LocalAccsTuple,
    ReduTupleT<OutAccT...> OutAccsTuple, std::tuple<ReducerT...> &ReducersTuple,
    ReduTupleT<Ts...> IdentitiesTuple, ReduTupleT<BOPsT...> BOPsTuple,
    std::array<bool, sizeof...(Reductions)> InitToIdentityProps,
    std::index_sequence<Is...> ReduIndices) {
  size_t WGSize = NDIt.get_local_range().size();
  size_t LID = NDIt.get_local_linear_id();

  ((std::get<Is>(LocalAccsTuple)[LID] = std::get<Is>(ReducersTuple).MValue),
   ...);

  // For work-groups, which size is not power of two, local accessors have
  // an additional element with index WGSize that is used by the tree-reduction
  // algorithm. Initialize those additional elements with identity values here.
  if (!Pow2WG)
    ((std::get<Is>(LocalAccsTuple)[WGSize] = std::get<Is>(IdentitiesTuple)),
     ...);
  NDIt.barrier();

  size_t PrevStep = WGSize;
  for (size_t CurStep = PrevStep >> 1; CurStep > 0; CurStep >>= 1) {
    if (LID < CurStep) {
      // LocalReds[LID] = BOp(LocalReds[LID], LocalReds[LID + CurStep]);
      reduceReduLocalAccs(LID, LID + CurStep, LocalAccsTuple, BOPsTuple,
                          ReduIndices);
    } else if (!Pow2WG && LID == CurStep && (PrevStep & 0x1)) {
      // LocalReds[WGSize] = BOp(LocalReds[WGSize], LocalReds[PrevStep - 1]);
      reduceReduLocalAccs(WGSize, PrevStep - 1, LocalAccsTuple, BOPsTuple,
                          ReduIndices);
    }
    NDIt.barrier();
    PrevStep = CurStep;
  }

  // Compute the partial sum/reduction for the work-group.
  if (LID == 0) {
    size_t GrID = NDIt.get_group_linear_id();
    writeReduSumsToOutAccs<Reductions...>(
        Pow2WG, IsOneWG, GrID, WGSize, OutAccsTuple, LocalAccsTuple, BOPsTuple,
        IdentitiesTuple, InitToIdentityProps, ReduIndices);
  }
}

/// Each array reduction is processed separately.
template <typename Reduction, int Dims, typename LocalAccT, typename OutAccT,
          typename ReducerT, typename T, typename BOPT>
void reduCGFuncImplArrayHelper(bool Pow2WG, bool IsOneWG, nd_item<Dims> NDIt,
                               LocalAccT LocalReds, OutAccT Out,
                               ReducerT &Reducer, T Identity, BOPT BOp,
                               bool IsInitializeToIdentity) {
  size_t WGSize = NDIt.get_local_range().size();
  size_t LID = NDIt.get_local_linear_id();

  // If there are multiple values, reduce each separately
  // This prevents local memory from scaling with elements
  auto NElements = Reduction::num_elements;
  for (size_t E = 0; E < NElements; ++E) {

    // Copy the element to local memory to prepare it for tree-reduction.
    LocalReds[LID] = Reducer.getElement(E);
    if (!Pow2WG)
      LocalReds[WGSize] = Identity;
    NDIt.barrier();

    size_t PrevStep = WGSize;
    for (size_t CurStep = PrevStep >> 1; CurStep > 0; CurStep >>= 1) {
      if (LID < CurStep) {
        LocalReds[LID] = BOp(LocalReds[LID], LocalReds[LID + CurStep]);
      } else if (!Pow2WG && LID == CurStep && (PrevStep & 0x1)) {
        LocalReds[WGSize] = BOp(LocalReds[WGSize], LocalReds[PrevStep - 1]);
      }
      NDIt.barrier();
      PrevStep = CurStep;
    }

    // Add the initial value of user's variable to the final result.
    if (LID == 0) {
      if (IsOneWG) {
        LocalReds[0] =
            BOp(LocalReds[0], IsInitializeToIdentity ? Identity : Out[E]);
      }

      size_t GrID = NDIt.get_group_linear_id();
      Out[GrID * NElements + E] =
          Pow2WG ?
                 // The partial sums for the work-group are stored in 0-th
                 // elements of local accessors. Simply write those sums to
                 // output accessors.
              LocalReds[0]
                 :
                 // Each of local accessors keeps two partial sums: in 0-th
                 // and WGsize-th elements. Combine them into final partial
                 // sums and write to output accessors.
              BOp(LocalReds[0], LocalReds[WGSize]);
    }

    // Ensure item 0 is finished with LocalReds before next iteration
    if (E != NElements - 1) {
      NDIt.barrier();
    }
  }
}

template <typename... Reductions, int Dims, typename... LocalAccT,
          typename... OutAccT, typename... ReducerT, typename... Ts,
          typename... BOPsT, size_t... Is>
void reduCGFuncImplArray(
    bool Pow2WG, bool IsOneWG, nd_item<Dims> NDIt,
    ReduTupleT<LocalAccT...> LocalAccsTuple,
    ReduTupleT<OutAccT...> OutAccsTuple, std::tuple<ReducerT...> &ReducersTuple,
    ReduTupleT<Ts...> IdentitiesTuple, ReduTupleT<BOPsT...> BOPsTuple,
    std::array<bool, sizeof...(Reductions)> InitToIdentityProps,
    std::index_sequence<Is...>) {
  using ReductionPack = std::tuple<Reductions...>;
  (reduCGFuncImplArrayHelper<std::tuple_element_t<Is, ReductionPack>>(
       Pow2WG, IsOneWG, NDIt, std::get<Is>(LocalAccsTuple),
       std::get<Is>(OutAccsTuple), std::get<Is>(ReducersTuple),
       std::get<Is>(IdentitiesTuple), std::get<Is>(BOPsTuple),
       InitToIdentityProps[Is]),
   ...);
}

namespace reduction {
namespace main_krn {
template <class KernelName, class Accessor> struct NDRangeMulti;
} // namespace main_krn
} // namespace reduction
template <typename KernelName, typename KernelType, int Dims,
          typename PropertiesT, typename... Reductions, size_t... Is>
void reduCGFuncMulti(handler &CGH, KernelType KernelFunc,
                     const nd_range<Dims> &Range, PropertiesT Properties,
                     std::tuple<Reductions...> &ReduTuple,
                     std::index_sequence<Is...> ReduIndices) {
  size_t WGSize = Range.get_local_range().size();
  bool Pow2WG = (WGSize & (WGSize - 1)) == 0;

  // Split reduction sequence into two:
  // 1) Scalar reductions
  // 2) Array reductions
  // This allows us to reuse the existing implementation for scalar reductions
  // and introduce a new implementation for array reductions. Longer term it
  // may make sense to generalize the code such that each phase below applies
  // to all available reduction implementations -- today all reduction classes
  // use the same privatization-based approach, so this is unnecessary.
  IsScalarReduction ScalarPredicate;
  auto ScalarIs = filterSequence<Reductions...>(ScalarPredicate, ReduIndices);

  IsArrayReduction ArrayPredicate;
  auto ArrayIs = filterSequence<Reductions...>(ArrayPredicate, ReduIndices);

  // Create inputs using the global order of all reductions
  size_t LocalAccSize = WGSize + (Pow2WG ? 0 : 1);

  auto LocalAccsTuple =
      makeReduTupleT(local_accessor<typename Reductions::result_type, 1>{
          LocalAccSize, CGH}...);

  size_t NWorkGroups = Range.get_group_range().size();
  bool IsOneWG = NWorkGroups == 1;

  // The type of the Out "accessor" differs between scenarios when there is just
  // one WorkGroup and when there are multiple. Use this lambda to write the
  // code just once.
  auto Rest = [&](auto OutAccsTuple) {
    auto IdentitiesTuple =
        makeReduTupleT(std::get<Is>(ReduTuple).getIdentity()...);
    auto BOPsTuple =
        makeReduTupleT(std::get<Is>(ReduTuple).getBinaryOperation()...);
    std::array InitToIdentityProps{
        std::get<Is>(ReduTuple).initializeToIdentity()...};

    using Name = __sycl_reduction_kernel<reduction::main_krn::NDRangeMulti,
                                         KernelName, decltype(OutAccsTuple)>;
    CGH.parallel_for<Name>(Range, Properties, [=](nd_item<Dims> NDIt) {
      // Pass all reductions to user's lambda in the same order as supplied
      // Each reducer initializes its own storage
      auto ReduIndices = std::index_sequence_for<Reductions...>();
      auto ReducersTuple = std::tuple{typename Reductions::reducer_type{
          std::get<Is>(IdentitiesTuple), std::get<Is>(BOPsTuple)}...};
      std::apply([&](auto &...Reducers) { KernelFunc(NDIt, Reducers...); },
                 ReducersTuple);

      // Combine and write-back the results of any scalar reductions
      // reduCGFuncImplScalar<Reductions...>(NDIt, LocalAccsTuple, OutAccsTuple,
      // ReducersTuple, IdentitiesTuple, BOPsTuple, InitToIdentityProps,
      // ReduIndices);
      reduCGFuncImplScalar<Reductions...>(
          Pow2WG, IsOneWG, NDIt, LocalAccsTuple, OutAccsTuple, ReducersTuple,
          IdentitiesTuple, BOPsTuple, InitToIdentityProps, ScalarIs);

      // Combine and write-back the results of any array reductions
      // These are handled separately to minimize temporary storage and account
      // for the fact that each array reduction may have a different number of
      // elements to reduce (i.e. a different extent).
      reduCGFuncImplArray<Reductions...>(
          Pow2WG, IsOneWG, NDIt, LocalAccsTuple, OutAccsTuple, ReducersTuple,
          IdentitiesTuple, BOPsTuple, InitToIdentityProps, ArrayIs);
    });
  };

  if (IsOneWG)
    Rest(createReduOutAccs<true>(NWorkGroups, CGH, ReduTuple, ReduIndices));
  else
    Rest(createReduOutAccs<false>(NWorkGroups, CGH, ReduTuple, ReduIndices));
}

template <typename... Reductions, size_t... Is>
void associateReduAccsWithHandler(handler &CGH,
                                  std::tuple<Reductions...> &ReduTuple,
                                  std::index_sequence<Is...>) {
  auto ProcessOne = [&CGH](auto Redu) {
    if constexpr (!decltype(Redu)::is_usm) {
      associateWithHandler(CGH, &Redu.getUserRedVar(), access::target::device);
    }
  };
  (ProcessOne(std::get<Is>(ReduTuple)), ...);
}

/// All scalar reductions are processed together; there is one loop of log2(N)
/// steps, and each reduction uses its own storage.
template <typename... Reductions, int Dims, typename... LocalAccT,
          typename... InAccT, typename... OutAccT, typename... Ts,
          typename... BOPsT, size_t... Is>
void reduAuxCGFuncImplScalar(
    bool UniformPow2WG, bool IsOneWG, nd_item<Dims> NDIt, size_t LID,
    size_t GID, size_t NWorkItems, size_t WGSize,
    ReduTupleT<LocalAccT...> LocalAccsTuple, ReduTupleT<InAccT...> InAccsTuple,
    ReduTupleT<OutAccT...> OutAccsTuple, ReduTupleT<Ts...> IdentitiesTuple,
    ReduTupleT<BOPsT...> BOPsTuple,
    std::array<bool, sizeof...(Reductions)> InitToIdentityProps,
    std::index_sequence<Is...> ReduIndices) {
  // Normally, the local accessors are initialized with elements from the input
  // accessors. The exception is the case when (GID >= NWorkItems), which
  // possible only when UniformPow2WG is false. For that case the elements of
  // local accessors are initialized with identity value, so they would not
  // give any impact into the final partial sums during the tree-reduction
  // algorithm work.
  ((std::get<Is>(LocalAccsTuple)[LID] = UniformPow2WG || GID < NWorkItems
                                            ? std::get<Is>(InAccsTuple)[GID]
                                            : std::get<Is>(IdentitiesTuple)),
   ...);

  // For work-groups, which size is not power of two, local accessors have
  // an additional element with index WGSize that is used by the tree-reduction
  // algorithm. Initialize those additional elements with identity values here.
  if (!UniformPow2WG)
    ((std::get<Is>(LocalAccsTuple)[WGSize] = std::get<Is>(IdentitiesTuple)),
     ...);

  NDIt.barrier();

  size_t PrevStep = WGSize;
  for (size_t CurStep = PrevStep >> 1; CurStep > 0; CurStep >>= 1) {
    if (LID < CurStep) {
      // LocalAcc[LID] = BOp(LocalAcc[LID], LocalAcc[LID + CurStep]);
      reduceReduLocalAccs(LID, LID + CurStep, LocalAccsTuple, BOPsTuple,
                          ReduIndices);
    } else if (!UniformPow2WG && LID == CurStep && (PrevStep & 0x1)) {
      // LocalAcc[WGSize] = BOp(LocalAcc[WGSize], LocalAcc[PrevStep - 1]);
      reduceReduLocalAccs(WGSize, PrevStep - 1, LocalAccsTuple, BOPsTuple,
                          ReduIndices);
    }
    NDIt.barrier();
    PrevStep = CurStep;
  }

  // Compute the partial sum/reduction for the work-group.
  if (LID == 0) {
    size_t GrID = NDIt.get_group_linear_id();
    writeReduSumsToOutAccs<Reductions...>(
        UniformPow2WG, IsOneWG, GrID, WGSize, OutAccsTuple, LocalAccsTuple,
        BOPsTuple, IdentitiesTuple, InitToIdentityProps, ReduIndices);
  }
}

template <typename Reduction, int Dims, typename LocalAccT, typename InAccT,
          typename OutAccT, typename T, typename BOPT>
void reduAuxCGFuncImplArrayHelper(bool UniformPow2WG, bool IsOneWG,
                                  nd_item<Dims> NDIt, size_t LID, size_t GID,
                                  size_t NWorkItems, size_t WGSize,
                                  LocalAccT LocalReds, InAccT In, OutAccT Out,
                                  T Identity, BOPT BOp,
                                  bool IsInitializeToIdentity) {

  // If there are multiple values, reduce each separately
  // This prevents local memory from scaling with elements
  auto NElements = Reduction::num_elements;
  for (size_t E = 0; E < NElements; ++E) {
    // Normally, the local accessors are initialized with elements from the
    // input accessors. The exception is the case when (GID >= NWorkItems),
    // which possible only when UniformPow2WG is false. For that case the
    // elements of local accessors are initialized with identity value, so they
    // would not give any impact into the final partial sums during the
    // tree-reduction algorithm work.
    if (UniformPow2WG || GID < NWorkItems) {
      LocalReds[LID] = In[GID * NElements + E];
    } else {
      LocalReds[LID] = Identity;
    }

    // For work-groups, which size is not power of two, local accessors have
    // an additional element with index WGSize that is used by the
    // tree-reduction algorithm. Initialize those additional elements with
    // identity values here.
    if (!UniformPow2WG) {
      LocalReds[WGSize] = Identity;
    }

    NDIt.barrier();

    // Tree reduction in local memory
    size_t PrevStep = WGSize;
    for (size_t CurStep = PrevStep >> 1; CurStep > 0; CurStep >>= 1) {
      if (LID < CurStep) {
        LocalReds[LID] = BOp(LocalReds[LID], LocalReds[LID + CurStep]);
      } else if (!UniformPow2WG && LID == CurStep && (PrevStep & 0x1)) {
        LocalReds[WGSize] = BOp(LocalReds[WGSize], LocalReds[PrevStep - 1]);
      }
      NDIt.barrier();
      PrevStep = CurStep;
    }

    // Add the initial value of user's variable to the final result.
    if (LID == 0) {
      if (IsOneWG) {
        LocalReds[0] =
            BOp(LocalReds[0], IsInitializeToIdentity ? Identity : Out[E]);
      }

      size_t GrID = NDIt.get_group_linear_id();
      Out[GrID * NElements + E] =
          UniformPow2WG ?
                        // The partial sums for the work-group are stored in
                        // 0-th elements of local accessors. Simply write those
                        // sums to output accessors.
              LocalReds[0]
                        :
                        // Each of local accessors keeps two partial sums: in
                        // 0-th and WGsize-th elements. Combine them into final
                        // partial sums and write to output accessors.
              BOp(LocalReds[0], LocalReds[WGSize]);
    }

    // Ensure item 0 is finished with LocalReds before next iteration
    if (E != NElements - 1) {
      NDIt.barrier();
    }
  }
}

template <typename... Reductions, int Dims, typename... LocalAccT,
          typename... InAccT, typename... OutAccT, typename... Ts,
          typename... BOPsT, size_t... Is>
void reduAuxCGFuncImplArray(
    bool UniformPow2WG, bool IsOneWG, nd_item<Dims> NDIt, size_t LID,
    size_t GID, size_t NWorkItems, size_t WGSize,
    ReduTupleT<LocalAccT...> LocalAccsTuple, ReduTupleT<InAccT...> InAccsTuple,
    ReduTupleT<OutAccT...> OutAccsTuple, ReduTupleT<Ts...> IdentitiesTuple,
    ReduTupleT<BOPsT...> BOPsTuple,
    std::array<bool, sizeof...(Reductions)> InitToIdentityProps,
    std::index_sequence<Is...>) {
  using ReductionPack = std::tuple<Reductions...>;
  (reduAuxCGFuncImplArrayHelper<std::tuple_element_t<Is, ReductionPack>>(
       UniformPow2WG, IsOneWG, NDIt, LID, GID, NWorkItems, WGSize,
       std::get<Is>(LocalAccsTuple), std::get<Is>(InAccsTuple),
       std::get<Is>(OutAccsTuple), std::get<Is>(IdentitiesTuple),
       std::get<Is>(BOPsTuple), InitToIdentityProps[Is]),
   ...);
}

namespace reduction {
namespace aux_krn {
template <class KernelName, class Predicate> struct Multi;
} // namespace aux_krn
} // namespace reduction
template <typename KernelName, typename KernelType, typename... Reductions,
          size_t... Is>
size_t reduAuxCGFunc(handler &CGH, size_t NWorkItems, size_t MaxWGSize,
                     std::tuple<Reductions...> &ReduTuple,
                     std::index_sequence<Is...> ReduIndices) {
  size_t NWorkGroups;
  size_t WGSize = reduComputeWGSize(NWorkItems, MaxWGSize, NWorkGroups);

  bool Pow2WG = (WGSize & (WGSize - 1)) == 0;
  bool IsOneWG = NWorkGroups == 1;
  bool HasUniformWG = Pow2WG && (NWorkGroups * WGSize == NWorkItems);

  // Like reduCGFuncImpl, we also have to split out scalar and array reductions
  IsScalarReduction ScalarPredicate;
  auto ScalarIs = filterSequence<Reductions...>(ScalarPredicate, ReduIndices);

  IsArrayReduction ArrayPredicate;
  auto ArrayIs = filterSequence<Reductions...>(ArrayPredicate, ReduIndices);

  size_t LocalAccSize = WGSize + (HasUniformWG ? 0 : 1);
  auto LocalAccsTuple =
      makeReduTupleT(local_accessor<typename Reductions::result_type, 1>{
          LocalAccSize, CGH}...);
  auto InAccsTuple = makeReduTupleT(
      std::get<Is>(ReduTuple).getReadAccToPreviousPartialReds(CGH)...);

  auto IdentitiesTuple =
      makeReduTupleT(std::get<Is>(ReduTuple).getIdentity()...);
  auto BOPsTuple =
      makeReduTupleT(std::get<Is>(ReduTuple).getBinaryOperation()...);
  std::array InitToIdentityProps{
      std::get<Is>(ReduTuple).initializeToIdentity()...};

  // Predicate/OutAccsTuple below have different type depending on us having
  // just a single WG or multiple WGs. Use this lambda to avoid code
  // duplication.
  auto Rest = [&](auto Predicate, auto OutAccsTuple) {
    auto AccReduIndices = filterSequence<Reductions...>(Predicate, ReduIndices);
    associateReduAccsWithHandler(CGH, ReduTuple, AccReduIndices);
    using Name = __sycl_reduction_kernel<reduction::aux_krn::Multi, KernelName,
                                         decltype(Predicate)>;
    // TODO: Opportunity to parallelize across number of elements
    range<1> GlobalRange = {HasUniformWG ? NWorkItems : NWorkGroups * WGSize};
    nd_range<1> Range{GlobalRange, range<1>(WGSize)};
    CGH.parallel_for<Name>(Range, [=](nd_item<1> NDIt) {
      size_t WGSize = NDIt.get_local_range().size();
      size_t LID = NDIt.get_local_linear_id();
      size_t GID = NDIt.get_global_linear_id();

      // Handle scalar and array reductions
      reduAuxCGFuncImplScalar<Reductions...>(
          HasUniformWG, IsOneWG, NDIt, LID, GID, NWorkItems, WGSize,
          LocalAccsTuple, InAccsTuple, OutAccsTuple, IdentitiesTuple, BOPsTuple,
          InitToIdentityProps, ScalarIs);
      reduAuxCGFuncImplArray<Reductions...>(
          HasUniformWG, IsOneWG, NDIt, LID, GID, NWorkItems, WGSize,
          LocalAccsTuple, InAccsTuple, OutAccsTuple, IdentitiesTuple, BOPsTuple,
          InitToIdentityProps, ArrayIs);
    });
  };
  if (NWorkGroups == 1)
    Rest(IsNonUsmReductionPredicate{},
         createReduOutAccs<true>(NWorkGroups, CGH, ReduTuple, ReduIndices));
  else
    Rest(EmptyReductionPredicate{},
         createReduOutAccs<false>(NWorkGroups, CGH, ReduTuple, ReduIndices));

  return NWorkGroups;
}

template <typename Reduction> size_t reduGetMemPerWorkItemHelper(Reduction &) {
  return sizeof(typename Reduction::result_type);
}

template <typename Reduction, typename... RestT>
size_t reduGetMemPerWorkItemHelper(Reduction &, RestT... Rest) {
  return sizeof(typename Reduction::result_type) +
         reduGetMemPerWorkItemHelper(Rest...);
}

template <typename... ReductionT, size_t... Is>
size_t reduGetMemPerWorkItem(std::tuple<ReductionT...> &ReduTuple,
                             std::index_sequence<Is...>) {
  return reduGetMemPerWorkItemHelper(std::get<Is>(ReduTuple)...);
}

/// Utility function: for the given tuple \param Tuple the function returns
/// a new tuple consisting of only elements indexed by the index sequence.
template <typename TupleT, std::size_t... Is>
std::tuple<std::tuple_element_t<Is, TupleT>...>
tuple_select_elements(TupleT Tuple, std::index_sequence<Is...>) {
  return {std::get<Is>(std::move(Tuple))...};
}

__SYCL_EXPORT uint32_t
reduGetMaxNumConcurrentWorkGroups(std::shared_ptr<queue_impl> Queue);

template <typename KernelName, int Dims, typename PropertiesT,
          typename KernelType, typename Reduction>
void reduction_parallel_for(handler &CGH,
                            std::shared_ptr<detail::queue_impl> Queue,
                            range<Dims> Range, PropertiesT Properties,
                            Reduction Redu, KernelType KernelFunc) {
  // Before running the kernels, check that device has enough local memory
  // to hold local arrays required for the tree-reduction algorithm.
  constexpr bool IsTreeReduction =
      !Reduction::has_fast_reduce && !Reduction::has_fast_atomics;
  size_t OneElemSize =
      IsTreeReduction ? sizeof(typename Reduction::result_type) : 0;
  uint32_t NumConcurrentWorkGroups =
#ifdef __SYCL_REDUCTION_NUM_CONCURRENT_WORKGROUPS
      __SYCL_REDUCTION_NUM_CONCURRENT_WORKGROUPS;
#else
      reduGetMaxNumConcurrentWorkGroups(Queue);
#endif

  // TODO: currently the preferred work group size is determined for the given
  // queue/device, while it is safer to use queries to the kernel pre-compiled
  // for the device.
  size_t PrefWGSize = reduGetPreferredWGSize(Queue, OneElemSize);
<<<<<<< HEAD

  size_t NWorkItems = Range.size();
  size_t WGSize = std::min(NWorkItems, PrefWGSize);
  size_t NWorkGroups = NWorkItems / WGSize;
  if (NWorkItems % WGSize)
    NWorkGroups++;
  size_t MaxNWorkGroups = NumConcurrentWorkGroups;
  NWorkGroups = std::min(NWorkGroups, MaxNWorkGroups);
  size_t NDRItems = NWorkGroups * WGSize;
  nd_range<1> NDRange{range<1>{NDRItems}, range<1>{WGSize}};

  size_t PerGroup = Range.size() / NWorkGroups;
  // Iterate through the index space by assigning contiguous chunks to each
  // work-group, then iterating through each chunk using a stride equal to the
  // work-group's local range, which gives much better performance than using
  // stride equal to 1. For each of the index the given the original KernelFunc
  // is called and the reduction value hold in \p Reducer is accumulated in
  // those calls.
  auto UpdatedKernelFunc = [=](auto NDId, auto &Reducer) {
    // Divide into contiguous chunks and assign each chunk to a Group
    // Rely on precomputed division to avoid repeating expensive operations
    // TODO: Some devices may prefer alternative remainder handling
    auto Group = NDId.get_group();
    size_t GroupId = Group.get_group_linear_id();
    size_t NumGroups = Group.get_group_linear_range();
    bool LastGroup = (GroupId == NumGroups - 1);
    size_t GroupStart = GroupId * PerGroup;
    size_t GroupEnd = LastGroup ? Range.size() : (GroupStart + PerGroup);

    // Loop over the contiguous chunk
    size_t Start = GroupStart + NDId.get_local_id(0);
    size_t End = GroupEnd;
    size_t Stride = NDId.get_local_range(0);
    for (size_t I = Start; I < End; I += Stride)
      KernelFunc(getDelinearizedId(Range, I), Reducer);
  };

  if constexpr (Reduction::has_fast_reduce)
    reduCGFuncForRangeFastReduce<KernelName>(CGH, UpdatedKernelFunc, NDRange,
                                             Properties, Redu);
  else if constexpr (Reduction::has_fast_atomics)
    reduCGFuncForRangeFastAtomics<KernelName>(CGH, UpdatedKernelFunc, NDRange,
                                              Properties, Redu);
  else
    reduCGFuncForRangeBasic<KernelName>(CGH, UpdatedKernelFunc, NDRange,
                                        Properties, Redu);
=======
  reduCGFuncForRange<KernelName>(CGH, KernelFunc, Range, PrefWGSize,
                                 NumConcurrentWorkGroups, Properties, Redu);
>>>>>>> 296e9c3a
}

template <typename KernelName, int Dims, typename PropertiesT,
          typename KernelType, typename Reduction>
void reduction_parallel_for_basic_impl(
    handler &CGH, std::shared_ptr<detail::queue_impl> Queue,
    nd_range<Dims> Range, PropertiesT Properties, Reduction Redu,
    KernelType KernelFunc) {
  // This parallel_for() is lowered to the following sequence:
  // 1) Call a kernel that a) call user's lambda function and b) performs
  //    one iteration of reduction, storing the partial reductions/sums
  //    to either a newly created global buffer or to user's reduction
  //    accessor. So, if the original 'Range' has totally
  //    N1 elements and work-group size is W, then after the first iteration
  //    there will be N2 partial sums where N2 = N1 / W.
  //    If (N2 == 1) then the partial sum is written to user's accessor.
  //    Otherwise, a new global buffer is created and partial sums are written
  //    to it.
  // 2) Call an aux kernel (if necessary, i.e. if N2 > 1) as many times as
  //    necessary to reduce all partial sums into one final sum.

  // Before running the kernels, check that device has enough local memory
  // to hold local arrays that may be required for the reduction algorithm.
  // TODO: If the work-group-size is limited by the local memory, then
  // a special version of the main kernel may be created. The one that would
  // not use local accessors, which means it would not do the reduction in
  // the main kernel, but simply generate Range.get_global_range.size() number
  // of partial sums, leaving the reduction work to the additional/aux
  // kernels.
  constexpr bool HFR = Reduction::has_fast_reduce;
  size_t OneElemSize = HFR ? 0 : sizeof(typename Reduction::result_type);
  // TODO: currently the maximal work group size is determined for the given
  // queue/device, while it may be safer to use queries to the kernel compiled
  // for the device.
  size_t MaxWGSize = reduGetMaxWGSize(Queue, OneElemSize);
  if (Range.get_local_range().size() > MaxWGSize)
    throw sycl::runtime_error("The implementation handling parallel_for with"
                              " reduction requires work group size not bigger"
                              " than " +
                                  std::to_string(MaxWGSize),
                              PI_ERROR_INVALID_WORK_GROUP_SIZE);

  // 1. Call the kernel that includes user's lambda function.
  // We only call this basic version when we can't use atomics to do the final
  // reduction.
  assert(!Reduction::has_fast_atomics);
  if constexpr (Reduction::has_fast_reduce) {
    reduCGFuncForNDRangeFastReduceOnly<KernelName, KernelType>(
        CGH, KernelFunc, Range, Properties, Redu);
  } else {
    reduCGFuncForNDRangeBasic<KernelName, KernelType>(CGH, KernelFunc, Range,
                                                      Properties, Redu);
  }
  reduction::finalizeHandler(CGH);

  // 2. Run the additional kernel as many times as needed to reduce
  // all partial sums into one scalar.

  // TODO: Create a special slow/sequential version of the kernel that would
  // handle the reduction instead of reporting an assert below.
  if (MaxWGSize <= 1)
    throw sycl::runtime_error("The implementation handling parallel_for with "
                              "reduction requires the maximal work group "
                              "size to be greater than 1 to converge. "
                              "The maximal work group size depends on the "
                              "device and the size of the objects passed to "
                              "the reduction.",
                              PI_ERROR_INVALID_WORK_GROUP_SIZE);
  size_t NWorkItems = Range.get_group_range().size();
  while (NWorkItems > 1) {
    reduction::withAuxHandler(CGH, [&](handler &AuxHandler) {
      NWorkItems = reduAuxCGFunc<KernelName, KernelType>(AuxHandler, NWorkItems,
                                                         MaxWGSize, Redu);
    });
  } // end while (NWorkItems > 1)

  if (Reduction::is_usm) {
    reduction::withAuxHandler(CGH, [&](handler &CopyHandler) {
      reduSaveFinalResultToUserMem<KernelName>(CopyHandler, Redu);
    });
  }
}

template <typename KernelName, int Dims, typename PropertiesT,
          typename KernelType, typename Reduction>
void reduction_parallel_for(handler &CGH,
                            std::shared_ptr<detail::queue_impl> Queue,
                            nd_range<Dims> Range, PropertiesT Properties,
                            Reduction Redu, KernelType KernelFunc) {
  if constexpr (Reduction::has_float64_atomics) {
    if (detail::getDeviceFromHandler(CGH).has(aspect::atomic64))
      return reduCGFuncForNDRangeBothFastReduceAndAtomics<KernelName>(
          CGH, KernelFunc, Range, Properties, Redu);

    return reduction_parallel_for_basic_impl<KernelName>(
        CGH, Queue, Range, Properties, Redu, KernelFunc);
  } else if constexpr (Reduction::has_fast_atomics) {
    if constexpr (Reduction::has_fast_reduce) {
      return reduCGFuncForNDRangeBothFastReduceAndAtomics<KernelName,
                                                          KernelType>(
          CGH, KernelFunc, Range, Properties, Redu);
    } else {
      return reduCGFuncForNDRangeFastAtomicsOnly<KernelName, KernelType>(
          CGH, KernelFunc, Range, Properties, Redu);
    }
  } else {
<<<<<<< HEAD
    reduction_parallel_for_basic_impl<KernelName>(CGH, Queue, Range, Properties,
                                                  Redu, KernelFunc);
    return;
=======
    return reduction_parallel_for_basic_impl<KernelName>(
        CGH, Queue, Range, Properties, Redu, KernelFunc);
>>>>>>> 296e9c3a
  }
}

template <typename KernelName, int Dims, typename PropertiesT,
          typename... RestT>
void reduction_parallel_for(handler &CGH,
                            std::shared_ptr<detail::queue_impl> Queue,
                            nd_range<Dims> Range, PropertiesT Properties,
                            RestT... Rest) {
  std::tuple<RestT...> ArgsTuple(Rest...);
  constexpr size_t NumArgs = sizeof...(RestT);
  auto KernelFunc = std::get<NumArgs - 1>(ArgsTuple);
  auto ReduIndices = std::make_index_sequence<NumArgs - 1>();
  auto ReduTuple = detail::tuple_select_elements(ArgsTuple, ReduIndices);

  size_t LocalMemPerWorkItem = reduGetMemPerWorkItem(ReduTuple, ReduIndices);
  // TODO: currently the maximal work group size is determined for the given
  // queue/device, while it is safer to use queries to the kernel compiled
  // for the device.
  size_t MaxWGSize = reduGetMaxWGSize(Queue, LocalMemPerWorkItem);
  if (Range.get_local_range().size() > MaxWGSize)
    throw sycl::runtime_error("The implementation handling parallel_for with"
                              " reduction requires work group size not bigger"
                              " than " +
                                  std::to_string(MaxWGSize),
                              PI_ERROR_INVALID_WORK_GROUP_SIZE);

  reduCGFuncMulti<KernelName>(CGH, KernelFunc, Range, Properties, ReduTuple,
                              ReduIndices);
  reduction::finalizeHandler(CGH);

  size_t NWorkItems = Range.get_group_range().size();
  while (NWorkItems > 1) {
    reduction::withAuxHandler(CGH, [&](handler &AuxHandler) {
      NWorkItems = reduAuxCGFunc<KernelName, decltype(KernelFunc)>(
          AuxHandler, NWorkItems, MaxWGSize, ReduTuple, ReduIndices);
    });
  } // end while (NWorkItems > 1)
}
} // namespace detail

/// Constructs a reduction object using the given buffer \p Var, handler \p CGH,
/// reduction operation \p Combiner, and optional reduction properties.
template <
    typename T, typename AllocatorT, typename BinaryOperation,
    typename = std::enable_if_t<has_known_identity<BinaryOperation, T>::value>>
auto reduction(buffer<T, 1, AllocatorT> Var, handler &CGH, BinaryOperation,
               const property_list &PropList = {}) {
  bool InitializeToIdentity =
      PropList.has_property<property::reduction::initialize_to_identity>();
  return detail::make_reduction<BinaryOperation, 0, 1>(accessor{Var, CGH}, CGH,
                                                       InitializeToIdentity);
}

/// Constructs a reduction object using the given buffer \p Var, handler \p CGH,
/// reduction operation \p Combiner, and optional reduction properties.
/// The reduction algorithm may be less efficient for this variant as the
/// reduction identity is not known statically and it is not provided by user.
template <
    typename T, typename AllocatorT, typename BinaryOperation,
    typename = std::enable_if_t<!has_known_identity<BinaryOperation, T>::value>>
detail::reduction_impl<
    T, BinaryOperation, 0, 1,
    accessor<T, 1, access::mode::read_write, access::target::device,
             access::placeholder::true_t,
             ext::oneapi::accessor_property_list<>>>
reduction(buffer<T, 1, AllocatorT>, handler &, BinaryOperation,
          const property_list &PropList = {}) {
  // TODO: implement reduction that works even when identity is not known.
  (void)PropList;
  throw runtime_error("Identity-less reductions with unknown identity are not "
                      "supported yet.",
                      PI_ERROR_INVALID_VALUE);
}

/// Constructs a reduction object using the reduction variable referenced by
/// the given USM pointer \p Var, handler \p CGH, reduction operation
/// \p Combiner, and optional reduction properties.
template <
    typename T, typename BinaryOperation,
    typename = std::enable_if_t<has_known_identity<BinaryOperation, T>::value>>
auto reduction(T *Var, BinaryOperation, const property_list &PropList = {}) {
  bool InitializeToIdentity =
      PropList.has_property<property::reduction::initialize_to_identity>();
  return detail::make_reduction<BinaryOperation, 0, 1>(Var,
                                                       InitializeToIdentity);
}

/// Constructs a reduction object using the reduction variable referenced by
/// the given USM pointer \p Var, handler \p CGH, reduction operation
/// \p Combiner, and optional reduction properties.
/// The reduction algorithm may be less efficient for this variant as the
/// reduction identity is not known statically and it is not provided by user.
template <
    typename T, typename BinaryOperation,
    typename = std::enable_if_t<!has_known_identity<BinaryOperation, T>::value>>
detail::reduction_impl<T, BinaryOperation, 0, 1, T *>
reduction(T *, BinaryOperation, const property_list &PropList = {}) {
  // TODO: implement reduction that works even when identity is not known.
  (void)PropList;
  throw runtime_error("Identity-less reductions with unknown identity are not "
                      "supported yet.",
                      PI_ERROR_INVALID_VALUE);
}

/// Constructs a reduction object using the given buffer \p Var, handler \p CGH,
/// reduction identity value \p Identity, reduction operation \p Combiner,
/// and optional reduction properties.
template <typename T, typename AllocatorT, typename BinaryOperation>
auto reduction(buffer<T, 1, AllocatorT> Var, handler &CGH, const T &Identity,
               BinaryOperation Combiner, const property_list &PropList = {}) {
  bool InitializeToIdentity =
      PropList.has_property<property::reduction::initialize_to_identity>();
  return detail::make_reduction<BinaryOperation, 0, 1>(
      accessor{Var, CGH}, CGH, Identity, Combiner, InitializeToIdentity);
}

/// Constructs a reduction object using the reduction variable referenced by
/// the given USM pointer \p Var, reduction identity value \p Identity,
/// binary operation \p Combiner, and optional reduction properties.
template <typename T, typename BinaryOperation>
auto reduction(T *Var, const T &Identity, BinaryOperation Combiner,
               const property_list &PropList = {}) {
  bool InitializeToIdentity =
      PropList.has_property<property::reduction::initialize_to_identity>();
  return detail::make_reduction<BinaryOperation, 0, 1>(Var, Identity, Combiner,
                                                       InitializeToIdentity);
}

/// Constructs a reduction object using the reduction variable referenced by
/// the given sycl::span \p Span, reduction operation \p Combiner, and
/// optional reduction properties.
template <
    typename T, size_t Extent, typename BinaryOperation,
    typename = std::enable_if_t<Extent != dynamic_extent &&
                                has_known_identity<BinaryOperation, T>::value>>
auto reduction(span<T, Extent> Span, BinaryOperation,
               const property_list &PropList = {}) {
  bool InitializeToIdentity =
      PropList.has_property<property::reduction::initialize_to_identity>();
  return detail::make_reduction<BinaryOperation, 1, Extent>(
      Span.data(), InitializeToIdentity);
}

/// Constructs a reduction object using the reduction variable referenced by
/// the given sycl::span \p Span, reduction operation \p Combiner, and
/// optional reduction properties.
/// The reduction algorithm may be less efficient for this variant as the
/// reduction identity is not known statically and it is not provided by user.
template <
    typename T, size_t Extent, typename BinaryOperation,
    typename = std::enable_if_t<Extent != dynamic_extent &&
                                !has_known_identity<BinaryOperation, T>::value>>
detail::reduction_impl<T, BinaryOperation, 1, Extent, T *>
reduction(span<T, Extent>, BinaryOperation,
          const property_list &PropList = {}) {
  // TODO: implement reduction that works even when identity is not known.
  (void)PropList;
  throw runtime_error("Identity-less reductions with unknown identity are not "
                      "supported yet.",
                      PI_ERROR_INVALID_VALUE);
}

/// Constructs a reduction object using the reduction variable referenced by
/// the given sycl::span \p Span, reduction identity value \p Identity,
/// reduction operation \p Combiner, and optional reduction properties.
template <typename T, size_t Extent, typename BinaryOperation,
          typename = std::enable_if_t<Extent != dynamic_extent>>
auto reduction(span<T, Extent> Span, const T &Identity,
               BinaryOperation Combiner, const property_list &PropList = {}) {
  bool InitializeToIdentity =
      PropList.has_property<property::reduction::initialize_to_identity>();
  return detail::make_reduction<BinaryOperation, 1, Extent>(
      Span.data(), Identity, Combiner, InitializeToIdentity);
}
} // __SYCL_INLINE_VER_NAMESPACE(_V1)
} // namespace sycl<|MERGE_RESOLUTION|>--- conflicted
+++ resolved
@@ -842,16 +842,9 @@
 template <class KernelName> struct RangeFastAtomics;
 } // namespace main_krn
 } // namespace reduction
-<<<<<<< HEAD
 template <typename KernelName, typename KernelType, typename PropertiesT,
           class Reduction>
 void reduCGFuncForRangeFastAtomics(handler &CGH, KernelType KernelFunc,
-=======
-template <typename KernelName, typename KernelType, int Dims,
-          typename PropertiesT, class Reduction>
-void reduCGFuncForRangeFastAtomics(handler &CGH, KernelType KernelFunc,
-                                   const range<Dims> &Range,
->>>>>>> 296e9c3a
                                    const nd_range<1> &NDRange,
                                    PropertiesT Properties, Reduction &Redu) {
   size_t NElements = Reduction::num_elements;
@@ -897,16 +890,9 @@
 template <class KernelName, class NWorkGroupsFinished> struct RangeFastReduce;
 } // namespace main_krn
 } // namespace reduction
-<<<<<<< HEAD
 template <typename KernelName, typename KernelType, typename PropertiesT,
           class Reduction>
 void reduCGFuncForRangeFastReduce(handler &CGH, KernelType KernelFunc,
-=======
-template <typename KernelName, typename KernelType, int Dims,
-          typename PropertiesT, class Reduction>
-void reduCGFuncForRangeFastReduce(handler &CGH, KernelType KernelFunc,
-                                  const range<Dims> &Range,
->>>>>>> 296e9c3a
                                   const nd_range<1> &NDRange,
                                   PropertiesT Properties, Reduction &Redu) {
   size_t NElements = Reduction::num_elements;
@@ -1003,16 +989,9 @@
 template <class KernelName> struct RangeBasic;
 } // namespace main_krn
 } // namespace reduction
-<<<<<<< HEAD
 template <typename KernelName, typename KernelType, typename PropertiesT,
           class Reduction>
 void reduCGFuncForRangeBasic(handler &CGH, KernelType KernelFunc,
-=======
-template <typename KernelName, typename KernelType, int Dims,
-          typename PropertiesT, class Reduction>
-void reduCGFuncForRangeBasic(handler &CGH, KernelType KernelFunc,
-                             const range<Dims> &Range,
->>>>>>> 296e9c3a
                              const nd_range<1> &NDRange, PropertiesT Properties,
                              Reduction &Redu) {
   size_t NElements = Reduction::num_elements;
@@ -1114,48 +1093,11 @@
       }
     }
   });
-<<<<<<< HEAD
 
   if (Reduction::is_usm)
     reduction::withAuxHandler(CGH, [&](handler &CopyHandler) {
       reduSaveFinalResultToUserMem<KernelName>(CopyHandler, Redu);
     });
-=======
-
-  if (Reduction::is_usm)
-    reduction::withAuxHandler(CGH, [&](handler &CopyHandler) {
-      reduSaveFinalResultToUserMem<KernelName>(CopyHandler, Redu);
-    });
-}
-
-/// Returns "true" if the result has to be saved to user's variable by
-/// reduSaveFinalResultToUserMem.
-template <typename KernelName, typename KernelType, int Dims,
-          typename PropertiesT, class Reduction>
-void reduCGFuncForRange(handler &CGH, KernelType KernelFunc,
-                        const range<Dims> &Range, size_t MaxWGSize,
-                        uint32_t NumConcurrentWorkGroups,
-                        PropertiesT Properties, Reduction &Redu) {
-  size_t NWorkItems = Range.size();
-  size_t WGSize = std::min(NWorkItems, MaxWGSize);
-  size_t NWorkGroups = NWorkItems / WGSize;
-  if (NWorkItems % WGSize)
-    NWorkGroups++;
-  size_t MaxNWorkGroups = NumConcurrentWorkGroups;
-  NWorkGroups = std::min(NWorkGroups, MaxNWorkGroups);
-  size_t NDRItems = NWorkGroups * WGSize;
-  nd_range<1> NDRange{range<1>{NDRItems}, range<1>{WGSize}};
-
-  if constexpr (Reduction::has_fast_reduce)
-    reduCGFuncForRangeFastReduce<KernelName>(CGH, KernelFunc, Range, NDRange,
-                                             Properties, Redu);
-  else if constexpr (Reduction::has_fast_atomics)
-    reduCGFuncForRangeFastAtomics<KernelName>(CGH, KernelFunc, Range, NDRange,
-                                              Properties, Redu);
-  else
-    reduCGFuncForRangeBasic<KernelName>(CGH, KernelFunc, Range, NDRange,
-                                        Properties, Redu);
->>>>>>> 296e9c3a
 }
 
 namespace reduction {
@@ -2234,7 +2176,6 @@
   // queue/device, while it is safer to use queries to the kernel pre-compiled
   // for the device.
   size_t PrefWGSize = reduGetPreferredWGSize(Queue, OneElemSize);
-<<<<<<< HEAD
 
   size_t NWorkItems = Range.size();
   size_t WGSize = std::min(NWorkItems, PrefWGSize);
@@ -2281,10 +2222,6 @@
   else
     reduCGFuncForRangeBasic<KernelName>(CGH, UpdatedKernelFunc, NDRange,
                                         Properties, Redu);
-=======
-  reduCGFuncForRange<KernelName>(CGH, KernelFunc, Range, PrefWGSize,
-                                 NumConcurrentWorkGroups, Properties, Redu);
->>>>>>> 296e9c3a
 }
 
 template <typename KernelName, int Dims, typename PropertiesT,
@@ -2391,14 +2328,8 @@
           CGH, KernelFunc, Range, Properties, Redu);
     }
   } else {
-<<<<<<< HEAD
-    reduction_parallel_for_basic_impl<KernelName>(CGH, Queue, Range, Properties,
-                                                  Redu, KernelFunc);
-    return;
-=======
     return reduction_parallel_for_basic_impl<KernelName>(
         CGH, Queue, Range, Properties, Redu, KernelFunc);
->>>>>>> 296e9c3a
   }
 }
 
