//==---------------- reduction.hpp - SYCL reduction ------------*- C++ -*---==//
//
// Part of the LLVM Project, under the Apache License v2.0 with LLVM Exceptions.
// See https://llvm.org/LICENSE.txt for license information.
// SPDX-License-Identifier: Apache-2.0 WITH LLVM-exception
//
// ===--------------------------------------------------------------------=== //

#pragma once

#include <sycl/accessor.hpp>
#include <sycl/atomic.hpp>
#include <sycl/atomic_ref.hpp>
#include <sycl/detail/tuple.hpp>
#include <sycl/ext/oneapi/accessor_property_list.hpp>
#include <sycl/group_algorithm.hpp>
#include <sycl/handler.hpp>
#include <sycl/kernel.hpp>
#include <sycl/known_identity.hpp>
#include <sycl/properties/reduction_properties.hpp>
#include <sycl/reduction_forward.hpp>
#include <sycl/usm.hpp>

#include <optional>
#include <tuple>

namespace sycl {
__SYCL_INLINE_VER_NAMESPACE(_V1) {
namespace detail {

/// Base non-template class which is a base class for all reduction
/// implementation classes. It is needed to detect the reduction classes.
class reduction_impl_base {};

/// Predicate returning true if a type is a reduction.
template <typename T> struct IsReduction {
  static constexpr bool value =
      std::is_base_of<reduction_impl_base, std::remove_reference_t<T>>::value;
};

/// Predicate returning true if all template type parameters except the last one
/// are reductions.
template <typename FirstT, typename... RestT> struct AreAllButLastReductions {
  static constexpr bool value =
      IsReduction<FirstT>::value && AreAllButLastReductions<RestT...>::value;
};

/// Helper specialization of AreAllButLastReductions for one element only.
/// Returns true if the template parameter is not a reduction.
template <typename T> struct AreAllButLastReductions<T> {
  static constexpr bool value = !IsReduction<T>::value;
};
} // namespace detail

/// Class that is used to represent objects that are passed to user's lambda
/// functions and representing users' reduction variable.
/// The generic version of the class represents those reductions of those
/// types and operations for which the identity value is not known.
/// The View template describes whether the reducer owns its data or not: if
/// View is 'true', then the reducer does not own its data and instead provides
/// a view of data allocated elsewhere (i.e. via a reference or pointer member);
/// if View is 'false', then the reducer owns its data. With the current default
/// reduction algorithm, the top-level reducers that are passed to the user's
/// lambda contain a private copy of the reduction variable, whereas any reducer
/// created by a subscript operator contains a reference to a reduction variable
/// allocated elsewhere. The Subst parameter is an implementation detail and is
/// used to spell out restrictions using 'enable_if'.
template <typename T, class BinaryOperation, int Dims, size_t Extent,
          typename IdentityContainerT, bool View = false, typename Subst = void>
class reducer;

namespace detail {
// This type trait is used to detect if the atomic operation BinaryOperation
// used with operands of the type T is available for using in reduction.
// The order in which the atomic operations are performed may be arbitrary and
// thus may cause different results from run to run even on the same elements
// and on same device. The macro SYCL_REDUCTION_DETERMINISTIC prohibits using
// atomic operations for reduction and helps to produce stable results.
// SYCL_REDUCTION_DETERMINISTIC is a short term solution, which perhaps become
// deprecated eventually and is replaced by a sycl property passed to reduction.
template <typename T, class BinaryOperation>
using IsReduOptForFastAtomicFetch =
#ifdef SYCL_REDUCTION_DETERMINISTIC
    bool_constant<false>;
#else
    bool_constant<((is_sgenfloat<T>::value && sizeof(T) == 4) ||
                   is_sgeninteger<T>::value) &&
                  IsValidAtomicType<T>::value &&
                  (IsPlus<T, BinaryOperation>::value ||
                   IsMinimum<T, BinaryOperation>::value ||
                   IsMaximum<T, BinaryOperation>::value ||
                   IsBitOR<T, BinaryOperation>::value ||
                   IsBitXOR<T, BinaryOperation>::value ||
                   IsBitAND<T, BinaryOperation>::value)>;
#endif

// This type trait is used to detect if the atomic operation BinaryOperation
// used with operands of the type T is available for using in reduction, in
// addition to the cases covered by "IsReduOptForFastAtomicFetch", if the device
// has the atomic64 aspect. This type trait should only be used if the device
// has the atomic64 aspect.  Note that this type trait is currently a subset of
// IsReduOptForFastReduce. The macro SYCL_REDUCTION_DETERMINISTIC prohibits
// using the reduce_over_group() algorithm to produce stable results across same
// type devices.
template <typename T, class BinaryOperation>
using IsReduOptForAtomic64Op =
#ifdef SYCL_REDUCTION_DETERMINISTIC
    bool_constant<false>;
#else
    bool_constant<(IsPlus<T, BinaryOperation>::value ||
                   IsMinimum<T, BinaryOperation>::value ||
                   IsMaximum<T, BinaryOperation>::value) &&
                  is_sgenfloat<T>::value && sizeof(T) == 8>;
#endif

// This type trait is used to detect if the group algorithm reduce() used with
// operands of the type T and the operation BinaryOperation is available
// for using in reduction.
// The macro SYCL_REDUCTION_DETERMINISTIC prohibits using the reduce() algorithm
// to produce stable results across same type devices.
template <typename T, class BinaryOperation>
using IsReduOptForFastReduce =
#ifdef SYCL_REDUCTION_DETERMINISTIC
    bool_constant<false>;
#else
    bool_constant<((is_sgeninteger<T>::value &&
                    (sizeof(T) == 4 || sizeof(T) == 8)) ||
                   is_sgenfloat<T>::value) &&
                  (IsPlus<T, BinaryOperation>::value ||
                   IsMinimum<T, BinaryOperation>::value ||
                   IsMaximum<T, BinaryOperation>::value)>;
#endif

// std::tuple seems to be a) too heavy and b) not copyable to device now
// Thus sycl::detail::tuple is used instead.
// Switching from sycl::device::tuple to std::tuple can be done by re-defining
// the ReduTupleT type and makeReduTupleT() function below.
template <typename... Ts> using ReduTupleT = sycl::detail::tuple<Ts...>;
template <typename... Ts> ReduTupleT<Ts...> makeReduTupleT(Ts... Elements) {
  return sycl::detail::make_tuple(Elements...);
}

__SYCL_EXPORT size_t reduGetMaxWGSize(std::shared_ptr<queue_impl> Queue,
                                      size_t LocalMemBytesPerWorkItem);
__SYCL_EXPORT size_t reduComputeWGSize(size_t NWorkItems, size_t MaxWGSize,
                                       size_t &NWorkGroups);
__SYCL_EXPORT size_t reduGetPreferredWGSize(std::shared_ptr<queue_impl> &Queue,
                                            size_t LocalMemBytesPerWorkItem);

template <typename T, class BinaryOperation, bool IsOptional>
class ReducerElement;

/// Helper class for accessing reducer-defined types in CRTP
/// May prove to be useful for other things later
template <typename Reducer> struct ReducerTraits;

template <typename T, class BinaryOperation, int Dims, std::size_t Extent,
          typename IdentityContainerT, bool View, typename Subst>
struct ReducerTraits<reducer<T, BinaryOperation, Dims, Extent,
                             IdentityContainerT, View, Subst>> {
  using type = T;
  using op = BinaryOperation;
  static constexpr int dims = Dims;
  static constexpr size_t extent = Extent;
  static constexpr bool has_identity = IdentityContainerT::has_identity;
  using element_type = ReducerElement<T, BinaryOperation, !has_identity>;
};

/// Helper class for accessing internal reducer member functions.
template <typename ReducerT> class ReducerAccess {
public:
  ReducerAccess(ReducerT &ReducerRef) : MReducerRef(ReducerRef) {}

  template <typename ReducerRelayT = ReducerT> auto &getElement(size_t E) {
    return MReducerRef.getElement(E);
  }

  template <typename ReducerRelayT = ReducerT> constexpr auto getIdentity() {
    static_assert(ReducerTraits<ReducerRelayT>::has_identity,
                  "Identity unavailable.");
    return MReducerRef.getIdentity();
  }

  // MSVC does not like static overloads of non-static functions, even if they
  // are made mutually exclusive through SFINAE. Instead we use a new static
  // function to be used when a static function is needed.
  template <typename ReducerRelayT = ReducerT>
  static constexpr auto getIdentityStatic() {
    static_assert(
        IsKnownIdentityOp<typename ReducerTraits<ReducerRelayT>::type,
                          typename ReducerTraits<ReducerRelayT>::op>::value,
        "Static identity unavailable.");
    return ReducerT::getIdentity();
  }

private:
  ReducerT &MReducerRef;
};

// Helper function to simplify the use of ReducerAccess. This avoids the need
// for potentially unsupported deduction guides.
template <typename ReducerT> auto getReducerAccess(ReducerT &Reducer) {
  return ReducerAccess<ReducerT>{Reducer};
}

/// Use CRTP to avoid redefining shorthand operators in terms of combine
///
/// Also, for many types with known identity the operation 'atomic_combine()'
/// is implemented here, which allows to use more efficient version of kernels
/// using those operations, which are based on functionality provided by
/// sycl::atomic class.
///
/// For example, it is known that 0 is identity for sycl::plus operations
/// accepting native scalar types to which scalar 0 is convertible.
/// Also, for int32/64 types the atomic_combine() is lowered to
/// sycl::atomic::fetch_add().
template <class Reducer> class combiner {
  using Ty = typename ReducerTraits<Reducer>::type;
  using BinaryOp = typename ReducerTraits<Reducer>::op;
  static constexpr int Dims = ReducerTraits<Reducer>::dims;
  static constexpr size_t Extent = ReducerTraits<Reducer>::extent;

public:
  template <typename _T = Ty, int _Dims = Dims>
  enable_if_t<(_Dims == 0) && IsPlus<_T, BinaryOp>::value &&
                  is_geninteger<_T>::value,
              Reducer &>
  operator++() {
    return static_cast<Reducer *>(this)->combine(static_cast<_T>(1));
  }

  template <typename _T = Ty, int _Dims = Dims>
  enable_if_t<(_Dims == 0) && IsPlus<_T, BinaryOp>::value &&
                  is_geninteger<_T>::value,
              Reducer &>
  operator++(int) {
    return static_cast<Reducer *>(this)->combine(static_cast<_T>(1));
  }

  template <typename _T = Ty, int _Dims = Dims>
  enable_if_t<(_Dims == 0) && IsPlus<_T, BinaryOp>::value, Reducer &>
  operator+=(const _T &Partial) {
    return static_cast<Reducer *>(this)->combine(Partial);
  }

  template <typename _T = Ty, int _Dims = Dims>
  enable_if_t<(_Dims == 0) && IsMultiplies<_T, BinaryOp>::value, Reducer &>
  operator*=(const _T &Partial) {
    return static_cast<Reducer *>(this)->combine(Partial);
  }

  template <typename _T = Ty, int _Dims = Dims>
  enable_if_t<(_Dims == 0) && IsBitOR<_T, BinaryOp>::value, Reducer &>
  operator|=(const _T &Partial) {
    return static_cast<Reducer *>(this)->combine(Partial);
  }

  template <typename _T = Ty, int _Dims = Dims>
  enable_if_t<(_Dims == 0) && IsBitXOR<_T, BinaryOp>::value, Reducer &>
  operator^=(const _T &Partial) {
    return static_cast<Reducer *>(this)->combine(Partial);
  }

  template <typename _T = Ty, int _Dims = Dims>
  enable_if_t<(_Dims == 0) && IsBitAND<_T, BinaryOp>::value, Reducer &>
  operator&=(const _T &Partial) {
    return static_cast<Reducer *>(this)->combine(Partial);
  }

private:
  template <access::address_space Space>
  static constexpr memory_scope getMemoryScope() {
    return Space == access::address_space::local_space
               ? memory_scope::work_group
               : memory_scope::device;
  }

  template <access::address_space Space, class T, class AtomicFunctor>
  void atomic_combine_impl(T *ReduVarPtr, AtomicFunctor Functor) const {
    auto reducer = static_cast<const Reducer *>(this);
    for (size_t E = 0; E < Extent; ++E) {
      const auto &ReducerElem = getReducerAccess(*reducer).getElement(E);

      // If the reducer element doesn't have a value we can skip the combine.
      if (!ReducerElem)
        continue;

      auto AtomicRef = sycl::atomic_ref<T, memory_order::relaxed,
                                        getMemoryScope<Space>(), Space>(
          address_space_cast<Space, access::decorated::no>(ReduVarPtr)[E]);
      Functor(std::move(AtomicRef), *ReducerElem);
    }
  }

  template <class _T, access::address_space Space, class BinaryOp>
  static constexpr bool BasicCheck =
      std::is_same<remove_decoration_t<_T>, Ty>::value &&
      (Space == access::address_space::global_space ||
       Space == access::address_space::local_space);

public:
  /// Atomic ADD operation: *ReduVarPtr += MValue;
  template <access::address_space Space = access::address_space::global_space,
            typename _T = Ty, class _BinaryOperation = BinaryOp>
  enable_if_t<BasicCheck<_T, Space, _BinaryOperation> &&
              (IsReduOptForFastAtomicFetch<_T, _BinaryOperation>::value ||
               IsReduOptForAtomic64Op<_T, _BinaryOperation>::value) &&
              IsPlus<_T, _BinaryOperation>::value>
  atomic_combine(_T *ReduVarPtr) const {
    atomic_combine_impl<Space>(
        ReduVarPtr, [](auto &&Ref, auto Val) { return Ref.fetch_add(Val); });
  }

  /// Atomic BITWISE OR operation: *ReduVarPtr |= MValue;
  template <access::address_space Space = access::address_space::global_space,
            typename _T = Ty, class _BinaryOperation = BinaryOp>
  enable_if_t<BasicCheck<_T, Space, _BinaryOperation> &&
              IsReduOptForFastAtomicFetch<_T, _BinaryOperation>::value &&
              IsBitOR<_T, _BinaryOperation>::value>
  atomic_combine(_T *ReduVarPtr) const {
    atomic_combine_impl<Space>(
        ReduVarPtr, [](auto &&Ref, auto Val) { return Ref.fetch_or(Val); });
  }

  /// Atomic BITWISE XOR operation: *ReduVarPtr ^= MValue;
  template <access::address_space Space = access::address_space::global_space,
            typename _T = Ty, class _BinaryOperation = BinaryOp>
  enable_if_t<BasicCheck<_T, Space, _BinaryOperation> &&
              IsReduOptForFastAtomicFetch<_T, _BinaryOperation>::value &&
              IsBitXOR<_T, _BinaryOperation>::value>
  atomic_combine(_T *ReduVarPtr) const {
    atomic_combine_impl<Space>(
        ReduVarPtr, [](auto &&Ref, auto Val) { return Ref.fetch_xor(Val); });
  }

  /// Atomic BITWISE AND operation: *ReduVarPtr &= MValue;
  template <access::address_space Space = access::address_space::global_space,
            typename _T = Ty, class _BinaryOperation = BinaryOp>
  enable_if_t<std::is_same<remove_decoration_t<_T>, _T>::value &&
              IsReduOptForFastAtomicFetch<_T, _BinaryOperation>::value &&
              IsBitAND<_T, _BinaryOperation>::value &&
              (Space == access::address_space::global_space ||
               Space == access::address_space::local_space)>
  atomic_combine(_T *ReduVarPtr) const {
    atomic_combine_impl<Space>(
        ReduVarPtr, [](auto &&Ref, auto Val) { return Ref.fetch_and(Val); });
  }

  /// Atomic MIN operation: *ReduVarPtr = sycl::minimum(*ReduVarPtr, MValue);
  template <access::address_space Space = access::address_space::global_space,
            typename _T = Ty, class _BinaryOperation = BinaryOp>
  enable_if_t<BasicCheck<_T, Space, _BinaryOperation> &&
              (IsReduOptForFastAtomicFetch<_T, _BinaryOperation>::value ||
               IsReduOptForAtomic64Op<_T, _BinaryOperation>::value) &&
              IsMinimum<_T, _BinaryOperation>::value>
  atomic_combine(_T *ReduVarPtr) const {
    atomic_combine_impl<Space>(
        ReduVarPtr, [](auto &&Ref, auto Val) { return Ref.fetch_min(Val); });
  }

  /// Atomic MAX operation: *ReduVarPtr = sycl::maximum(*ReduVarPtr, MValue);
  template <access::address_space Space = access::address_space::global_space,
            typename _T = Ty, class _BinaryOperation = BinaryOp>
  enable_if_t<BasicCheck<_T, Space, _BinaryOperation> &&
              (IsReduOptForFastAtomicFetch<_T, _BinaryOperation>::value ||
               IsReduOptForAtomic64Op<_T, _BinaryOperation>::value) &&
              IsMaximum<_T, _BinaryOperation>::value>
  atomic_combine(_T *ReduVarPtr) const {
    atomic_combine_impl<Space>(
        ReduVarPtr, [](auto &&Ref, auto Val) { return Ref.fetch_max(Val); });
  }
};

/// Templated class for common functionality of all reduction implementation
/// classes.
template <typename T, class BinaryOperation, bool ExplicitIdentity,
          typename CondT = void>
class ReductionIdentityContainer {
  static_assert(!std::is_same_v<T, T>,
                "Partial specializations don't cover all possible options!");
};

// Specialization for reductions with explicit identity.
template <typename T, class BinaryOperation, bool ExplicitIdentity>
class ReductionIdentityContainer<
    T, BinaryOperation, ExplicitIdentity,
    enable_if_t<IsKnownIdentityOp<T, BinaryOperation>::value>> {
public:
  static constexpr bool has_identity = true;

  ReductionIdentityContainer(const T &) {}
  ReductionIdentityContainer() {}

  /// Returns the statically known identity value.
  static constexpr T getIdentity() {
    return known_identity_impl<BinaryOperation, T>::value;
  }
};

// Specialization for reductions with explicit identity.
template <typename T, class BinaryOperation>
class ReductionIdentityContainer<
    T, BinaryOperation, true,
    enable_if_t<!IsKnownIdentityOp<T, BinaryOperation>::value>> {
public:
  static constexpr bool has_identity = true;

  ReductionIdentityContainer(const T &Identity) : MIdentity(Identity) {}

  /// Returns the identity value given by user.
  T getIdentity() const { return MIdentity; }

private:
  /// Identity of the BinaryOperation.
  /// The result of BinaryOperation(X, MIdentity) is equal to X for any X.
  const T MIdentity;
};

// Specialization for identityless reductions.
template <typename T, class BinaryOperation>
class ReductionIdentityContainer<
    T, BinaryOperation, false,
    std::enable_if_t<!IsKnownIdentityOp<T, BinaryOperation>::value>> {
public:
  static constexpr bool has_identity = false;
};

<<<<<<< HEAD
// Class representing a single reducer element. In cases where the identity is
// unknown this is allowed to not contain a value.
template <typename T, class BinaryOperation, bool IsOptional>
class ReducerElement {
  using value_type = std::conditional_t<IsOptional, std::optional<T>, T>;

  template <bool ExplicitIdentity>
  constexpr value_type GetInitValue(
      const ReductionIdentityContainer<T, BinaryOperation, ExplicitIdentity>
          &IdentityContainer) {
    constexpr bool ContainerHasIdentity =
        ReductionIdentityContainer<T, BinaryOperation,
                                   ExplicitIdentity>::has_identity;
    static_assert(IsOptional || ContainerHasIdentity);
    if constexpr (!ContainerHasIdentity)
      return std::nullopt;
    else
      return IdentityContainer.getIdentity();
  }

public:
  ReducerElement() = default;
  ReducerElement(T Value) : MValue{Value} {}

  template <bool ExplicitIdentity>
  ReducerElement(
      const ReductionIdentityContainer<T, BinaryOperation, ExplicitIdentity>
          &IdentityContainer)
      : MValue(GetInitValue(IdentityContainer)) {}

  ReducerElement &combine(BinaryOperation BinOp, const T &OtherValue) {
    if constexpr (IsOptional)
      MValue = MValue ? BinOp(*MValue, OtherValue) : OtherValue;
    else
      MValue = BinOp(MValue, OtherValue);
    return *this;
  }

  ReducerElement &combine(BinaryOperation BinOp, const ReducerElement &Other) {
    if constexpr (IsOptional) {
      if (Other.MValue)
        return combine(BinOp, *Other.MValue);
      // If the other value doesn't have a value it is a no-op.
      return *this;
    } else {
      return combine(BinOp, Other.MValue);
    }
  }

  constexpr T &operator*() noexcept {
    if constexpr (IsOptional)
      return *MValue;
    else
      return MValue;
  }
  constexpr const T &operator*() const noexcept {
    if constexpr (IsOptional)
      return *MValue;
    else
      return MValue;
  }

  constexpr explicit operator bool() const {
    if constexpr (IsOptional)
      return MValue.has_value();
    return true;
  }

private:
  value_type MValue;
};

template <typename T, class BinaryOperation, int Dims> class reducer_common {
public:
  using value_type = T;
  using binary_operation = BinaryOperation;
  static constexpr int dimensions = Dims;
=======
// Token class to help with the in-place construction of reducers.
template <class BinaryOperation, typename IdentityContainerT>
struct ReducerToken {
  const IdentityContainerT &IdentityContainer;
  const BinaryOperation BOp;
>>>>>>> 6bbe3319
};

} // namespace detail

/// Specialization of the generic class 'reducer'. It is used for reductions
/// of those types and operations for which the identity value is not statically
/// known but is provided.
///
/// It stores a copy of the identity and binary operation associated with the
/// reduction.
template <typename T, class BinaryOperation, int Dims, size_t Extent,
          typename IdentityContainerT, bool View>
class reducer<
    T, BinaryOperation, Dims, Extent, IdentityContainerT, View,
    std::enable_if_t<Dims == 0 && Extent == 1 && View == false &&
                     !detail::IsKnownIdentityOp<T, BinaryOperation>::value>>
    : public detail::combiner<
          reducer<T, BinaryOperation, Dims, Extent, IdentityContainerT, View,
                  std::enable_if_t<
                      Dims == 0 && Extent == 1 && View == false &&
                      !detail::IsKnownIdentityOp<T, BinaryOperation>::value>>>,
      public detail::reducer_common<T, BinaryOperation, Dims> {
  static constexpr bool has_identity = IdentityContainerT::has_identity;
  using element_type =
      detail::ReducerElement<T, BinaryOperation, !has_identity>;

public:
  reducer(const IdentityContainerT &IdentityContainer, BinaryOperation BOp)
<<<<<<< HEAD
      : MValue(IdentityContainer), MIdentity(IdentityContainer),
        MBinaryOp(BOp) {}
=======
      : MValue(GetInitialValue(IdentityContainer)),
        MIdentity(IdentityContainer), MBinaryOp(BOp) {}
  reducer(
      const detail::ReducerToken<BinaryOperation, IdentityContainerT> &Token)
      : reducer(Token.IdentityContainer, Token.BOp) {}

  reducer(const reducer &) = delete;
  reducer(reducer &&) = delete;
  reducer &operator=(const reducer &) = delete;
  reducer &operator=(reducer &&) = delete;
>>>>>>> 6bbe3319

  reducer &combine(const T &Partial) {
    MValue.combine(MBinaryOp, Partial);
    return *this;
  }

  template <bool HasIdentityRelay = has_identity>
  std::enable_if_t<HasIdentityRelay && (HasIdentityRelay == has_identity), T>
  identity() const {
    return MIdentity.getIdentity();
  }

private:
  template <typename ReducerT> friend class detail::ReducerAccess;

  element_type &getElement(size_t) { return MValue; }
  const element_type &getElement(size_t) const { return MValue; }

  detail::ReducerElement<T, BinaryOperation, !has_identity> MValue;
  const IdentityContainerT MIdentity;
  BinaryOperation MBinaryOp;
};

/// Specialization of the generic class 'reducer'. It is used for reductions
/// of those types and operations for which the identity value is known.
///
/// It allows to reduce the size of the 'reducer' object by not holding
/// the identity field inside it and allows to add a default constructor.
template <typename T, class BinaryOperation, int Dims, size_t Extent,
          typename IdentityContainerT, bool View>
class reducer<
    T, BinaryOperation, Dims, Extent, IdentityContainerT, View,
    std::enable_if_t<Dims == 0 && Extent == 1 && View == false &&
                     detail::IsKnownIdentityOp<T, BinaryOperation>::value>>
    : public detail::combiner<
          reducer<T, BinaryOperation, Dims, Extent, IdentityContainerT, View,
                  std::enable_if_t<
                      Dims == 0 && Extent == 1 && View == false &&
                      detail::IsKnownIdentityOp<T, BinaryOperation>::value>>>,
      public detail::reducer_common<T, BinaryOperation, Dims> {
  static constexpr bool has_identity = IdentityContainerT::has_identity;
  using element_type =
      detail::ReducerElement<T, BinaryOperation, !has_identity>;

public:
  reducer() : MValue(getIdentity()) {}
  reducer(const IdentityContainerT & /* Identity */, BinaryOperation)
      : MValue(getIdentity()) {}
  reducer(
      const detail::ReducerToken<BinaryOperation, IdentityContainerT> &Token)
      : reducer(Token.IdentityContainer, Token.BOp) {}

  reducer(const reducer &) = delete;
  reducer(reducer &&) = delete;
  reducer &operator=(const reducer &) = delete;
  reducer &operator=(reducer &&) = delete;

  reducer &combine(const T &Partial) {
    BinaryOperation BOp;
    MValue.combine(BOp, Partial);
    return *this;
  }

  T identity() const { return getIdentity(); }

private:
  template <typename ReducerT> friend class detail::ReducerAccess;

  static constexpr T getIdentity() {
    return detail::known_identity_impl<BinaryOperation, T>::value;
  }

  element_type &getElement(size_t) { return MValue; }
  const element_type &getElement(size_t) const { return MValue; }
  detail::ReducerElement<T, BinaryOperation, !has_identity> MValue;
};

/// Component of 'reducer' class for array reductions, representing a single
/// element of the span (as returned by the subscript operator).
template <typename T, class BinaryOperation, int Dims, size_t Extent,
          typename IdentityContainerT, bool View>
class reducer<T, BinaryOperation, Dims, Extent, IdentityContainerT, View,
              std::enable_if_t<Dims == 0 && View == true>>
    : public detail::combiner<
          reducer<T, BinaryOperation, Dims, Extent, IdentityContainerT, View,
                  std::enable_if_t<Dims == 0 && View == true>>>,
      public detail::reducer_common<T, BinaryOperation, Dims> {
  static constexpr bool has_identity = IdentityContainerT::has_identity;
  using element_type =
      detail::ReducerElement<T, BinaryOperation, !has_identity>;

public:
  reducer(element_type &Ref, BinaryOperation BOp)
      : MElement(Ref), MBinaryOp(BOp) {}
  reducer(
      const detail::ReducerToken<BinaryOperation, IdentityContainerT> &Token)
      : reducer(Token.IdentityContainer, Token.BOp) {}

  reducer(const reducer &) = delete;
  reducer(reducer &&) = delete;
  reducer &operator=(const reducer &) = delete;
  reducer &operator=(reducer &&) = delete;

  reducer &combine(const T &Partial) {
    MElement.combine(MBinaryOp, Partial);
    return *this;
  }

private:
  template <typename ReducerT> friend class detail::ReducerAccess;

  element_type &getElement(size_t) { return MElement; }
  const element_type &getElement(size_t) const { return MElement; }

  element_type &MElement;
  BinaryOperation MBinaryOp;
};

/// Specialization of 'reducer' class for array reductions exposing the
/// subscript operator.
template <typename T, class BinaryOperation, int Dims, size_t Extent,
          typename IdentityContainerT, bool View>
class reducer<
    T, BinaryOperation, Dims, Extent, IdentityContainerT, View,
    std::enable_if_t<Dims == 1 && View == false &&
                     !detail::IsKnownIdentityOp<T, BinaryOperation>::value>>
    : public detail::combiner<
          reducer<T, BinaryOperation, Dims, Extent, IdentityContainerT, View,
                  std::enable_if_t<
                      Dims == 1 && View == false &&
                      !detail::IsKnownIdentityOp<T, BinaryOperation>::value>>>,
      public detail::reducer_common<T, BinaryOperation, Dims> {
  static constexpr bool has_identity = IdentityContainerT::has_identity;
  using element_type =
      detail::ReducerElement<T, BinaryOperation, !has_identity>;

public:
  reducer(const IdentityContainerT &IdentityContainer, BinaryOperation BOp)
<<<<<<< HEAD
      : MValue(IdentityContainer), MIdentity(IdentityContainer),
        MBinaryOp(BOp) {}
=======
      : MValue(GetInitialValue(IdentityContainer)),
        MIdentity(IdentityContainer), MBinaryOp(BOp) {}
  reducer(
      const detail::ReducerToken<BinaryOperation, IdentityContainerT> &Token)
      : reducer(Token.IdentityContainer, Token.BOp) {}

  reducer(const reducer &) = delete;
  reducer(reducer &&) = delete;
  reducer &operator=(const reducer &) = delete;
  reducer &operator=(reducer &&) = delete;
>>>>>>> 6bbe3319

  reducer<T, BinaryOperation, Dims - 1, Extent, IdentityContainerT, true>
  operator[](size_t Index) {
    return {MValue[Index], MBinaryOp};
  }

  template <bool HasIdentityRelay = has_identity>
  std::enable_if_t<HasIdentityRelay && (HasIdentityRelay == has_identity), T>
  identity() const {
    return MIdentity.getIdentity();
  }

private:
  template <typename ReducerT> friend class detail::ReducerAccess;

  element_type &getElement(size_t E) { return MValue[E]; }
  const element_type &getElement(size_t E) const { return MValue[E]; }

  marray<element_type, Extent> MValue;
  const IdentityContainerT MIdentity;
  BinaryOperation MBinaryOp;
};

/// Specialization of 'reducer' class for array reductions accepting a span
/// in cases where the identity value is known.
template <typename T, class BinaryOperation, int Dims, size_t Extent,
          typename IdentityContainerT, bool View>
class reducer<
    T, BinaryOperation, Dims, Extent, IdentityContainerT, View,
    std::enable_if_t<Dims == 1 && View == false &&
                     detail::IsKnownIdentityOp<T, BinaryOperation>::value>>
    : public detail::combiner<
          reducer<T, BinaryOperation, Dims, Extent, IdentityContainerT, View,
                  std::enable_if_t<
                      Dims == 1 && View == false &&
                      detail::IsKnownIdentityOp<T, BinaryOperation>::value>>>,
      public detail::reducer_common<T, BinaryOperation, Dims> {
  static constexpr bool has_identity = IdentityContainerT::has_identity;
  using element_type =
      detail::ReducerElement<T, BinaryOperation, !has_identity>;

public:
  reducer() : MValue(getIdentity()) {}
  reducer(const IdentityContainerT & /* Identity */, BinaryOperation)
      : MValue(getIdentity()) {}
  reducer(
      const detail::ReducerToken<BinaryOperation, IdentityContainerT> &Token)
      : reducer(Token.IdentityContainer, Token.BOp) {}

  reducer(const reducer &) = delete;
  reducer(reducer &&) = delete;
  reducer &operator=(const reducer &) = delete;
  reducer &operator=(reducer &&) = delete;

  // SYCL 2020 revision 4 says this should be const, but this is a bug
  // see https://github.com/KhronosGroup/SYCL-Docs/pull/252
  reducer<T, BinaryOperation, Dims - 1, Extent, IdentityContainerT, true>
  operator[](size_t Index) {
    return {MValue[Index], BinaryOperation()};
  }

  T identity() const { return getIdentity(); }

private:
  template <typename ReducerT> friend class detail::ReducerAccess;

  static constexpr T getIdentity() {
    return detail::known_identity_impl<BinaryOperation, T>::value;
  }

  element_type &getElement(size_t E) { return MValue[E]; }
  const element_type &getElement(size_t E) const { return MValue[E]; }

  marray<element_type, Extent> MValue;
};

namespace detail {

// Used for determining dimensions for temporary storage (mainly).
template <class T> struct data_dim_t {
  static constexpr int value = 1;
};

template <class T, int AccessorDims, access::mode Mode,
          access::placeholder IsPH, typename PropList>
struct data_dim_t<
    accessor<T, AccessorDims, Mode, access::target::device, IsPH, PropList>> {
  static constexpr int value = AccessorDims;
};

template <class T> struct get_red_t;
template <class T> struct get_red_t<T *> {
  using type = T;
};

template <class T, int Dims, typename AllocatorT>
struct get_red_t<buffer<T, Dims, AllocatorT>> {
  using type = T;
};

namespace reduction {
// Kernel name wrapper for initializing reduction-related memory through
// reduction_impl_algo::withInitializedMem.
template <typename KernelName> struct InitMemKrn;
} // namespace reduction

/// A helper to pass undefined (sycl::detail::auto_name) names unmodified. We
/// must do that to avoid name collisions.
template <class KernelName>
using __sycl_init_mem_for =
    std::conditional_t<std::is_same<KernelName, auto_name>::value, auto_name,
                       reduction::InitMemKrn<KernelName>>;

template <typename T, class BinaryOperation, int Dims, size_t Extent,
          bool ExplicitIdentity, typename RedOutVar>
class reduction_impl_algo {
  using self = reduction_impl_algo<T, BinaryOperation, Dims, Extent,
                                   ExplicitIdentity, RedOutVar>;

  // TODO: Do we also need chooseBinOp?
  static constexpr T chooseIdentity(const T &Identity) {
    // For now the implementation ignores the identity value given by user
    // when the implementation knows the identity.
    // The SPEC could prohibit passing identity parameter to operations with
    // known identity, but that could have some bad consequences too.
    // For example, at some moment the implementation may NOT know the identity
    // for COMPLEX-PLUS reduction. User may create a program that would pass
    // COMPLEX value (0,0) as identity for PLUS reduction. At some later moment
    // when the implementation starts handling COMPLEX-PLUS as known operation
    // the existing user's program remains compilable and working correctly.
    // I.e. with this constructor here, adding more reduction operations to the
    // list of known operations does not break the existing programs.
    if constexpr (is_known_identity) {
      (void)Identity;
      return ReducerAccess<reducer_type>::getIdentityStatic();
    } else {
      return Identity;
    }
  }

public:
  static constexpr bool is_known_identity =
      IsKnownIdentityOp<T, BinaryOperation>::value;
  static constexpr bool has_identity = is_known_identity || ExplicitIdentity;

  using identity_container_type =
      ReductionIdentityContainer<T, BinaryOperation, ExplicitIdentity>;
  using reducer_token_type =
      detail::ReducerToken<BinaryOperation, identity_container_type>;
  using reducer_type =
      reducer<T, BinaryOperation, Dims, Extent, identity_container_type>;
  using reducer_element_type =
      typename ReducerTraits<reducer_type>::element_type;
  using result_type = T;
  using binary_operation = BinaryOperation;

  static constexpr size_t dims = Dims;
  static constexpr bool has_float64_atomics =
      IsReduOptForAtomic64Op<T, BinaryOperation>::value;
  static constexpr bool has_fast_atomics =
      IsReduOptForFastAtomicFetch<T, BinaryOperation>::value;
  static constexpr bool has_fast_reduce =
      IsReduOptForFastReduce<T, BinaryOperation>::value;

  static constexpr bool is_usm = std::is_same_v<RedOutVar, T *>;

  static constexpr size_t num_elements = Extent;

  reduction_impl_algo(const T &Identity, BinaryOperation BinaryOp, bool Init,
                      RedOutVar RedOut)
      : MIdentityContainer(chooseIdentity(Identity)), MBinaryOp(BinaryOp),
        InitializeToIdentity(Init), MRedOut(std::move(RedOut)) {}

  template <typename RelayT = T,
            typename RelayBinaryOperation = BinaryOperation>
  reduction_impl_algo(
      BinaryOperation BinaryOp, bool Init, RedOutVar RedOut,
      std::enable_if_t<IsKnownIdentityOp<RelayT, RelayBinaryOperation>::value,
                       int> = 0)
      : MIdentityContainer(ReducerAccess<reducer_type>::getIdentityStatic()),
        MBinaryOp(BinaryOp), InitializeToIdentity(Init),
        MRedOut(std::move(RedOut)) {}

  template <typename RelayT = T,
            typename RelayBinaryOperation = BinaryOperation>
  reduction_impl_algo(
      BinaryOperation BinaryOp, bool Init, RedOutVar RedOut,
      std::enable_if_t<!IsKnownIdentityOp<RelayT, RelayBinaryOperation>::value,
                       int> = 0)
      : MIdentityContainer(), MBinaryOp(BinaryOp), InitializeToIdentity(Init),
        MRedOut(std::move(RedOut)) {}

  auto getReadAccToPreviousPartialReds(handler &CGH) const {
    CGH.addReduction(MOutBufPtr);
    return accessor{*MOutBufPtr, CGH, sycl::read_only};
  }

  template <bool IsOneWG>
  auto getWriteMemForPartialReds(size_t Size, handler &CGH) {
    // If there is only one WG we can avoid creation of temporary buffer with
    // partial sums and write directly into user's reduction variable.
    if constexpr (IsOneWG) {
      return getUserRedVarAccess(CGH);
    } else {
      MOutBufPtr =
          std::make_shared<buffer<reducer_element_type, 1>>(range<1>(Size));
      CGH.addReduction(MOutBufPtr);
      return accessor{*MOutBufPtr, CGH};
    }
  }

  template <class _T = T> auto &getTempBuffer(size_t Size, handler &CGH) {
    auto Buffer = std::make_shared<buffer<_T, 1>>(range<1>(Size));
    CGH.addReduction(Buffer);
    return *Buffer;
  }

  /// Returns an accessor accessing the memory that will hold the reduction
  /// partial sums.
  /// If \p Size is equal to one, then the reduction result is the final and
  /// needs to be written to user's read-write accessor (if there is such).
  /// Otherwise, a new buffer is created and accessor to that buffer is
  /// returned.
  auto getWriteAccForPartialReds(size_t Size, handler &CGH) {
    if constexpr (!is_usm && sizeof(reducer_element_type) == sizeof(T)) {
      if (Size == 1) {
        auto ReinterpretRedOut =
            MRedOut.template reinterpret<reducer_element_type>();
        return accessor{ReinterpretRedOut, CGH};
      }
    }

    // Create a new output buffer and return an accessor to it.
    //
    // Array reductions are performed element-wise to avoid stack growth.
    MOutBufPtr =
        std::make_shared<buffer<reducer_element_type, 1>>(range<1>(Size));
    CGH.addReduction(MOutBufPtr);
    return accessor{*MOutBufPtr, CGH};
  }

  /// Provide \p Func with a properly initialized memory to write the reduction
  /// result to. It can either be original user's reduction variable or a newly
  /// allocated memory initialized with reduction's identity. In the later case,
  /// after the \p Func finishes, update original user's variable accordingly
  /// (i.e., honoring initialize_to_identity property).
  //
  // This currently optimizes for a number of kernel instantiations instead of
  // runtime latency. That might change in future.
  template <typename KernelName, typename FuncTy,
            bool HasIdentity = has_identity>
  std::enable_if_t<HasIdentity> withInitializedMem(handler &CGH, FuncTy Func) {
    // "Template" lambda to ensure that only one type of Func (USM/Buf) is
    // instantiated for the code below.
    auto DoIt = [&](auto &Out) {
      auto RWReduVal = std::make_shared<std::array<T, num_elements>>();
      for (int i = 0; i < num_elements; ++i) {
        (*RWReduVal)[i] = decltype(MIdentityContainer)::getIdentity();
      }
      CGH.addReduction(RWReduVal);
      auto Buf = std::make_shared<buffer<T, 1>>(RWReduVal.get()->data(),
                                                range<1>(num_elements));
      Buf->set_final_data();
      CGH.addReduction(Buf);
      accessor Mem{*Buf, CGH};
      Func(Mem);

      reduction::withAuxHandler(CGH, [&](handler &CopyHandler) {
        // MSVC (19.32.31329) has problems compiling the line below when used
        // as a host compiler in c++17 mode (but not in c++latest)
        //   accessor Mem{*Buf, CopyHandler};
        // so use the old-style API.
        auto Mem =
            Buf->template get_access<access::mode::read_write>(CopyHandler);
        if constexpr (is_usm) {
          // Can't capture whole reduction, copy into distinct variables.
          bool IsUpdateOfUserVar = !initializeToIdentity();
          auto BOp = getBinaryOperation();

          // Don't use constexpr as non-default host compilers (unlike clang)
          // might actually create a capture resulting in binary differences
          // between host/device in lambda captures.
          size_t NElements = num_elements;

          CopyHandler.single_task<__sycl_init_mem_for<KernelName>>([=] {
            for (int i = 0; i < NElements; ++i) {
              if (IsUpdateOfUserVar)
                Out[i] = BOp(Out[i], Mem[i]);
              else
                Out[i] = Mem[i];
            }
          });
        } else {
          accessor OutAcc{Out, CGH};
          CopyHandler.copy(Mem, OutAcc);
        }
      });
    };
    if constexpr (is_usm) {
      // Don't dispatch based on initializeToIdentity() as that would lead
      // to two different instantiations of Func.
      DoIt(MRedOut);
    } else {
      if (initializeToIdentity())
        DoIt(MRedOut);
      else
        Func(accessor{MRedOut, CGH});
    }
  }

  // Overload of withInitializedMem for reducer without identity. Initializing
  // to identity is not allowed in this case.
  template <typename KernelName, typename FuncTy,
            bool HasIdentity = has_identity>
  std::enable_if_t<!HasIdentity> withInitializedMem(handler &CGH, FuncTy Func) {
    std::ignore = CGH;
    assert(!initializeToIdentity() &&
           "Initialize to identity not allowed for identity-less reductions.");
    Func(accessor{MRedOut, CGH});
  }

  const identity_container_type &getIdentityContainer() {
    return MIdentityContainer;
  }

  accessor<int, 1, access::mode::read_write, access::target::device,
           access::placeholder::false_t>
  getReadWriteAccessorToInitializedGroupsCounter(handler &CGH) {
    auto CounterMem = std::make_shared<int>(0);
    CGH.addReduction(CounterMem);
    auto CounterBuf = std::make_shared<buffer<int, 1>>(CounterMem.get(), 1);
    CounterBuf->set_final_data();
    CGH.addReduction(CounterBuf);
    return {*CounterBuf, CGH};
  }

  // On discrete (vs. integrated) GPUs it's faster to initialize memory with an
  // extra kernel than copy it from the host.
  auto getGroupsCounterAccDiscrete(handler &CGH) {
    queue q = createSyclObjFromImpl<queue>(CGH.MQueue);
    device Dev = q.get_device();
    auto Deleter = [=](auto *Ptr) { free(Ptr, q); };

    std::shared_ptr<int> Counter(malloc_device<int>(1, q), Deleter);
    CGH.addReduction(Counter);

    auto Event = q.memset(Counter.get(), 0, sizeof(int));
    CGH.depends_on(Event);

    return Counter.get();
  }

  /// Returns the binary operation associated with the reduction.
  BinaryOperation getBinaryOperation() const { return MBinaryOp; }
  bool initializeToIdentity() const { return InitializeToIdentity; }

  auto getUserRedVarAccess(handler &CGH) {
    std::ignore = CGH;
    if constexpr (is_usm)
      return MRedOut;
    else
      return accessor{MRedOut, CGH};
  }

private:
  // Object holding the identity if available.
  identity_container_type MIdentityContainer;

  // Array reduction is performed element-wise to avoid stack growth, hence
  // 1-dimensional always.
  std::shared_ptr<buffer<reducer_element_type, 1>> MOutBufPtr;

  BinaryOperation MBinaryOp;
  bool InitializeToIdentity;

  /// User's accessor/USM pointer to where the reduction must be written.
  RedOutVar MRedOut;
};

/// This class encapsulates the reduction variable/accessor,
/// the reduction operator and an optional operator identity.
template <typename T, class BinaryOperation, int Dims, size_t Extent,
          bool ExplicitIdentity, typename RedOutVar>
class reduction_impl
    : private reduction_impl_base,
      public reduction_impl_algo<T, BinaryOperation, Dims, Extent,
                                 ExplicitIdentity, RedOutVar> {
private:
  using algo = reduction_impl_algo<T, BinaryOperation, Dims, Extent,
                                   ExplicitIdentity, RedOutVar>;
  using self = reduction_impl<T, BinaryOperation, Dims, Extent,
                              ExplicitIdentity, RedOutVar>;

public:
  using algo::is_known_identity;
  using algo::is_usm;

  // Only scalar and 1D array reductions are supported by SYCL 2020.
  static_assert(Dims <= 1, "Multi-dimensional reductions are not supported.");

  /// Constructs reduction_impl when no identity is specified. This is only
  /// available when ExplicitIdentity is false.
  template <bool ExplicitIdentityRelay = ExplicitIdentity,
            typename = std::enable_if_t<!ExplicitIdentityRelay>>
  reduction_impl(RedOutVar Var, BinaryOperation BOp,
                 bool InitializeToIdentity = false)
      : algo(BOp, InitializeToIdentity, Var) {
    if constexpr (!is_usm)
      if (Var.size() != 1)
        throw sycl::runtime_error(errc::invalid,
                                  "Reduction variable must be a scalar.",
                                  PI_ERROR_INVALID_VALUE);
    if constexpr (!is_known_identity)
      if (InitializeToIdentity)
        throw sycl::runtime_error(errc::invalid,
                                  "initialize_to_identity property cannot be "
                                  "used with identityless reductions.",
                                  PI_ERROR_INVALID_VALUE);
  }

  /// Constructs reduction_impl with an explicit identity value. This is only
  /// available when ExplicitIdentity is true.
  template <bool ExplicitIdentityRelay = ExplicitIdentity,
            typename = std::enable_if_t<ExplicitIdentityRelay>>
  reduction_impl(RedOutVar &Var, const T &Identity, BinaryOperation BOp,
                 bool InitializeToIdentity)
      : algo(Identity, BOp, InitializeToIdentity, Var) {
    if constexpr (!is_usm)
      if (Var.size() != 1)
        throw sycl::runtime_error(errc::invalid,
                                  "Reduction variable must be a scalar.",
                                  PI_ERROR_INVALID_VALUE);
  }
};

template <class BinaryOp, int Dims, size_t Extent, bool ExplicitIdentity,
          typename RedOutVar, typename... RestTy>
auto make_reduction(RedOutVar RedVar, RestTy &&...Rest) {
  return reduction_impl<typename get_red_t<RedOutVar>::type, BinaryOp, Dims,
                        Extent, ExplicitIdentity, RedOutVar>{
      RedVar, std::forward<RestTy>(Rest)...};
}

namespace reduction {
inline void finalizeHandler(handler &CGH) { CGH.finalize(); }
template <class FunctorTy> void withAuxHandler(handler &CGH, FunctorTy Func) {
  event E = CGH.finalize();
  handler AuxHandler(CGH.MQueue, CGH.MIsHost);
  AuxHandler.depends_on(E);
  AuxHandler.saveCodeLoc(CGH.MCodeLoc);
  Func(AuxHandler);
  CGH.MLastEvent = AuxHandler.finalize();
  return;
}
} // namespace reduction

// This method is used for implementation of parallel_for accepting 1 reduction.
// TODO: remove this method when everything is switched to general algorithm
// implementing arbitrary number of reductions in parallel_for().
/// Copies the final reduction result kept in read-write accessor to user's
/// USM memory.
template <typename KernelName, class Reduction>
void reduSaveFinalResultToUserMem(handler &CGH, Reduction &Redu) {
  static_assert(Reduction::is_usm,
                "All implementations using this helper are expected to have "
                "USM reduction, not a buffer-based one.");
  size_t NElements = Reduction::num_elements;
  auto InAcc = Redu.getReadAccToPreviousPartialReds(CGH);
  auto UserVarPtr = Redu.getUserRedVarAccess(CGH);
  bool IsUpdateOfUserVar = !Redu.initializeToIdentity();
  auto BOp = Redu.getBinaryOperation();
  CGH.single_task<KernelName>([=] {
    for (int i = 0; i < NElements; ++i) {
      auto Elem = InAcc[i];
      if (IsUpdateOfUserVar)
        UserVarPtr[i] = BOp(UserVarPtr[i], *Elem);
      else
        UserVarPtr[i] = *Elem;
    }
  });
}

namespace reduction {
template <typename KernelName, strategy S, class... Ts> struct MainKrn;
template <typename KernelName, strategy S, class... Ts> struct AuxKrn;
} // namespace reduction

// Tag structs to help creating unique kernels for multi-reduction cases.
struct KernelOneWGTag {};
struct KernelMultipleWGTag {};

/// A helper to pass undefined (sycl::detail::auto_name) names unmodified. We
/// must do that to avoid name collisions.
template <template <typename, reduction::strategy, typename...> class MainOrAux,
          class KernelName, reduction::strategy Strategy, class... Ts>
using __sycl_reduction_kernel =
    std::conditional_t<std::is_same<KernelName, auto_name>::value, auto_name,
                       MainOrAux<KernelName, Strategy, Ts...>>;

// Implementations.

template <reduction::strategy> struct NDRangeReduction;

template <>
struct NDRangeReduction<reduction::strategy::local_atomic_and_atomic_cross_wg> {
  template <typename KernelName, int Dims, typename PropertiesT,
            typename KernelType, typename Reduction>
  static void run(handler &CGH, std::shared_ptr<detail::queue_impl> &Queue,
                  nd_range<Dims> NDRange, PropertiesT &Properties,
                  Reduction &Redu, KernelType &KernelFunc) {
    static_assert(Reduction::has_identity,
                  "Identityless reductions are not supported by the "
                  "local_atomic_and_atomic_cross_wg strategy.");

    std::ignore = Queue;
    using Name = __sycl_reduction_kernel<
        reduction::MainKrn, KernelName,
        reduction::strategy::local_atomic_and_atomic_cross_wg>;
    Redu.template withInitializedMem<Name>(CGH, [&](auto Out) {
      size_t NElements = Reduction::num_elements;
      local_accessor<typename Reduction::result_type, 1> GroupSum{NElements,
                                                                  CGH};

      CGH.parallel_for<Name>(NDRange, Properties, [=](nd_item<1> NDId) {
        // Call user's functions. Reducer.MValue gets initialized there.
        typename Reduction::reducer_type Reducer;
        KernelFunc(NDId, Reducer);

        // Work-group cooperates to initialize multiple reduction variables
        auto LID = NDId.get_local_id(0);
        for (size_t E = LID; E < NElements; E += NDId.get_local_range(0)) {
          GroupSum[E] = getReducerAccess(Reducer).getIdentity();
        }
        workGroupBarrier();

        // Each work-item has its own reducer to combine
        Reducer.template atomic_combine<access::address_space::local_space>(
            &GroupSum[0]);

        // Single work-item performs finalization for entire work-group
        // TODO: Opportunity to parallelize across elements
        workGroupBarrier();
        if (LID == 0) {
          for (size_t E = 0; E < NElements; ++E) {
            *getReducerAccess(Reducer).getElement(E) = GroupSum[E];
          }
          Reducer.template atomic_combine(&Out[0]);
        }
      });
    });
  }
};

template <>
struct NDRangeReduction<
    reduction::strategy::group_reduce_and_last_wg_detection> {
  template <typename KernelName, int Dims, typename PropertiesT,
            typename KernelType, typename Reduction>
  static void run(handler &CGH, std::shared_ptr<detail::queue_impl> &Queue,
                  nd_range<Dims> NDRange, PropertiesT &Properties,
                  Reduction &Redu, KernelType &KernelFunc) {
    static_assert(Reduction::has_identity,
                  "Identityless reductions are not supported by the "
                  "group_reduce_and_last_wg_detection strategy.");

    std::ignore = Queue;
    size_t NElements = Reduction::num_elements;
    size_t WGSize = NDRange.get_local_range().size();
    size_t NWorkGroups = NDRange.get_group_range().size();

    auto Out = Redu.getUserRedVarAccess(CGH);

    auto &PartialSumsBuf = Redu.getTempBuffer(NWorkGroups * NElements, CGH);
    accessor PartialSums(PartialSumsBuf, CGH, sycl::read_write, sycl::no_init);

    bool IsUpdateOfUserVar = !Redu.initializeToIdentity();
    auto Rest = [&](auto NWorkGroupsFinished) {
      local_accessor<int, 1> DoReducePartialSumsInLastWG{1, CGH};

      using Name = __sycl_reduction_kernel<
          reduction::MainKrn, KernelName,
          reduction::strategy::group_reduce_and_last_wg_detection,
          decltype(NWorkGroupsFinished)>;

      CGH.parallel_for<Name>(NDRange, Properties, [=](nd_item<1> NDId) {
        // Call user's functions. Reducer.MValue gets initialized there.
        typename Reduction::reducer_type Reducer;
        KernelFunc(NDId, Reducer);

        typename Reduction::binary_operation BOp;
        auto Group = NDId.get_group();

        // If there are multiple values, reduce each separately
        // reduce_over_group is only defined for each T, not for span<T, ...>
        size_t LID = NDId.get_local_id(0);
        for (int E = 0; E < NElements; ++E) {
          auto &RedElem = *getReducerAccess(Reducer).getElement(E);
          RedElem = reduce_over_group(Group, RedElem, BOp);
          if (LID == 0) {
            if (NWorkGroups == 1) {
              // Can avoid using partial sum and write the final result
              // immediately.
              if (IsUpdateOfUserVar)
                RedElem = BOp(RedElem, Out[E]);
              Out[E] = RedElem;
            } else {
              PartialSums[NDId.get_group_linear_id() * NElements + E] =
                  *getReducerAccess(Reducer).getElement(E);
            }
          }
        }

        if (NWorkGroups == 1)
          // We're done.
          return;

        // Signal this work-group has finished after all values are reduced
        if (LID == 0) {
          auto NFinished =
              sycl::atomic_ref<int, memory_order::acq_rel, memory_scope::device,
                               access::address_space::global_space>(
                  NWorkGroupsFinished[0]);
          DoReducePartialSumsInLastWG[0] = ++NFinished == NWorkGroups;
        }

        workGroupBarrier();
        if (DoReducePartialSumsInLastWG[0]) {
          // Reduce each result separately
          // TODO: Opportunity to parallelize across elements.
          for (int E = 0; E < NElements; ++E) {
            auto LocalSum = getReducerAccess(Reducer).getIdentity();
            for (size_t I = LID; I < NWorkGroups; I += WGSize)
              LocalSum = BOp(LocalSum, PartialSums[I * NElements + E]);
            auto Result = reduce_over_group(Group, LocalSum, BOp);

            if (LID == 0) {
              if (IsUpdateOfUserVar)
                Result = BOp(Result, Out[E]);
              Out[E] = Result;
            }
          }
        }
      });
    };

    auto device = getDeviceFromHandler(CGH);
    // Integrated/discrete GPUs have different faster path. For discrete GPUs
    // fast path requires USM device allocations though, so check for that as
    // well.
    if (device.get_info<info::device::host_unified_memory>() ||
        !device.has(aspect::usm_device_allocations))
      Rest(Redu.getReadWriteAccessorToInitializedGroupsCounter(CGH));
    else
      Rest(Redu.getGroupsCounterAccDiscrete(CGH));
  }
};

/// Computes the greatest power-of-two less than or equal to N.
static inline size_t GreatestPowerOfTwo(size_t N) {
  if (N == 0)
    return 0;

  size_t Ret = 1;
  while ((N >>= 1) != 0)
    Ret <<= 1;
  return Ret;
}

template <typename FuncTy>
void doTreeReductionHelper(size_t WorkSize, size_t LID, FuncTy Func) {
  workGroupBarrier();

  // Initial pivot is the greatest power-of-two value smaller or equal to the
  // work size.
  size_t Pivot = GreatestPowerOfTwo(WorkSize);

  // If the pivot is not the same as the work size, it needs to do an initial
  // reduction where we only reduce the N last elements into the first N
  // elements, where N is WorkSize - Pivot.
  // 0                            Pivot                   WorkSize  Power of two
  // |                              |                        |      |
  // +-----------------------+------+------------------------+------+
  //                         |
  //                WorkSize - Pivot
  if (Pivot != WorkSize) {
    if (Pivot + LID < WorkSize)
      Func(LID, Pivot + LID);
    workGroupBarrier();
  }

  // Now the amount of work must be power-of-two, so do the tree reduction.
  for (size_t CurPivot = Pivot >> 1; CurPivot > 0; CurPivot >>= 1) {
    if (LID < CurPivot)
      Func(LID, CurPivot + LID);
    workGroupBarrier();
  }
}

// Enum for specifying work size guarantees in tree-reduction.
enum class WorkSizeGuarantees { None, Equal, LessOrEqual };

template <WorkSizeGuarantees WSGuarantee, int Dim, typename LocalRedsTy,
          typename BinOpTy, typename AccessFuncTy>
void doTreeReduction(size_t WorkSize, nd_item<Dim> NDIt, LocalRedsTy &LocalReds,
                     BinOpTy &BOp, AccessFuncTy AccessFunc) {
  size_t LID = NDIt.get_local_linear_id();
  size_t AdjustedWorkSize;
  if constexpr (WSGuarantee == WorkSizeGuarantees::LessOrEqual ||
                WSGuarantee == WorkSizeGuarantees::Equal) {
    // If there is less-or-equal number of items and amount of work, we just
    // load the work into the local memory and start reducing. If we know it is
    // equal we can let the optimizer remove the check.
    if (WSGuarantee == WorkSizeGuarantees::Equal || LID < WorkSize)
      LocalReds[LID] = AccessFunc(LID);
    AdjustedWorkSize = WorkSize;
  } else {
    // Otherwise we have no guarantee and we need to first reduce the amount of
    // work to fit into the local memory.
    size_t WGSize = NDIt.get_local_range().size();
    AdjustedWorkSize = std::min(WorkSize, WGSize);
    if (LID < AdjustedWorkSize) {
      auto LocalSum = AccessFunc(LID);
      for (size_t I = LID + WGSize; I < WorkSize; I += WGSize)
        LocalSum = BOp(LocalSum, AccessFunc(I));

      LocalReds[LID] = LocalSum;
    }
  }
  doTreeReductionHelper(AdjustedWorkSize, LID, [&](size_t I, size_t J) {
    LocalReds[I] = BOp(LocalReds[I], LocalReds[J]);
  });
}

// Tree-reduction over tuples of accessors. This assumes that WorkSize is
// less than or equal to the work-group size.
// TODO: For variadics/tuples we don't provide such a high-level abstraction as
// for the scalar case above. Is there some C++ magic to level them?
template <typename... LocalAccT, typename... BOPsT, size_t... Is>
void doTreeReductionOnTuple(size_t WorkSize, size_t LID,
                            ReduTupleT<LocalAccT...> &LocalAccs,
                            ReduTupleT<BOPsT...> &BOPs,
                            std::index_sequence<Is...>) {
  doTreeReductionHelper(WorkSize, LID, [&](size_t I, size_t J) {
    auto ProcessOne = [=](auto &LocalAcc, auto &BOp) {
      LocalAcc[I] = BOp(LocalAcc[I], LocalAcc[J]);
    };
    (ProcessOne(std::get<Is>(LocalAccs), std::get<Is>(BOPs)), ...);
  });
}

template <> struct NDRangeReduction<reduction::strategy::range_basic> {
  template <typename KernelName, int Dims, typename PropertiesT,
            typename KernelType, typename Reduction>
  static void run(handler &CGH, std::shared_ptr<detail::queue_impl> &Queue,
                  nd_range<Dims> NDRange, PropertiesT &Properties,
                  Reduction &Redu, KernelType &KernelFunc) {
    using reducer_type = typename Reduction::reducer_type;
    using element_type = typename ReducerTraits<reducer_type>::element_type;

    // If the size of the element type is the same as the result type, the
    // partial sum will use the output memory iff NWorkGroups == 1.
    // Otherwise, we need to make sure the right output buffer is written in
    // case NWorkGroups == 1.
    constexpr bool UsePartialSumForOutput =
        sizeof(element_type) == sizeof(typename Reduction::result_type) &&
        !Reduction::is_usm;

    std::ignore = Queue;
    size_t NElements = Reduction::num_elements;
    size_t WGSize = NDRange.get_local_range().size();
    size_t NWorkGroups = NDRange.get_group_range().size();

    bool IsUpdateOfUserVar = !Redu.initializeToIdentity();
    auto PartialSums =
        Redu.getWriteAccForPartialReds(NWorkGroups * NElements, CGH);
    auto Out = [&]() {
      if constexpr (UsePartialSumForOutput)
        return (NWorkGroups == 1)
                   ? PartialSums
                   : Redu.getWriteAccForPartialReds(NElements, CGH);
      else
        return Redu.getUserRedVarAccess(CGH);
    }();
    local_accessor<element_type, 1> LocalReds{WGSize, CGH};
    auto NWorkGroupsFinished =
        Redu.getReadWriteAccessorToInitializedGroupsCounter(CGH);
    local_accessor<int, 1> DoReducePartialSumsInLastWG{1, CGH};

    auto IdentityContainer = Redu.getIdentityContainer();
    auto BOp = Redu.getBinaryOperation();

    using Name = __sycl_reduction_kernel<reduction::MainKrn, KernelName,
                                         reduction::strategy::range_basic>;

    CGH.parallel_for<Name>(NDRange, Properties, [=](nd_item<1> NDId) {
      // Call user's functions. Reducer.MValue gets initialized there.
      reducer_type Reducer = reducer_type(IdentityContainer, BOp);
      KernelFunc(NDId, Reducer);

      auto ElementCombiner = [&](element_type &LHS, const element_type &RHS) {
        return LHS.combine(BOp, RHS);
      };

      // If there are multiple values, reduce each separately
      // This prevents local memory from scaling with elements
      size_t LID = NDId.get_local_linear_id();
      for (int E = 0; E < NElements; ++E) {

        doTreeReduction<WorkSizeGuarantees::Equal>(
            WGSize, NDId, LocalReds, ElementCombiner,
            [&](size_t) { return getReducerAccess(Reducer).getElement(E); });

        if (LID == 0) {
          auto V = LocalReds[0];

          bool IsOneWG = NWorkGroups == 1;
          if (IsOneWG && IsUpdateOfUserVar)
            V.combine(BOp, Out[E]);

          // if NWorkGroups == 1 && UsePartialSumForOutput, then PartialsSum
          // and Out point to same memory.
          if (UsePartialSumForOutput || !IsOneWG)
            PartialSums[NDId.get_group_linear_id() * NElements + E] = V;
          else if (V)
            Out[E] = *V;
        }
      }

      // Signal this work-group has finished after all values are reduced
      if (LID == 0) {
        auto NFinished =
            sycl::atomic_ref<int, memory_order::acq_rel, memory_scope::device,
                             access::address_space::global_space>(
                NWorkGroupsFinished[0]);
        DoReducePartialSumsInLastWG[0] =
            ++NFinished == NWorkGroups && NWorkGroups > 1;
      }

      workGroupBarrier();
      if (DoReducePartialSumsInLastWG[0]) {
        // Reduce each result separately
        // TODO: Opportunity to parallelize across elements
        for (int E = 0; E < NElements; ++E) {
          doTreeReduction<WorkSizeGuarantees::None>(
              NWorkGroups, NDId, LocalReds, ElementCombiner,
              [&](size_t I) { return PartialSums[I * NElements + E]; });
          if (LID == 0) {
            auto V = LocalReds[0];
            if (IsUpdateOfUserVar)
              V.combine(BOp, Out[E]);
            Out[E] = *V;
          }
        }
      }
    });
  }
};

template <>
struct NDRangeReduction<reduction::strategy::group_reduce_and_atomic_cross_wg> {
  template <typename KernelName, int Dims, typename PropertiesT,
            typename KernelType, typename Reduction>
  static void run(handler &CGH, std::shared_ptr<detail::queue_impl> &Queue,
                  nd_range<Dims> NDRange, PropertiesT &Properties,
                  Reduction &Redu, KernelType &KernelFunc) {
    static_assert(Reduction::has_identity,
                  "Identityless reductions are not supported by the "
                  "group_reduce_and_atomic_cross_wg strategy.");

    std::ignore = Queue;
    using Name = __sycl_reduction_kernel<
        reduction::MainKrn, KernelName,
        reduction::strategy::group_reduce_and_atomic_cross_wg>;
    Redu.template withInitializedMem<Name>(CGH, [&](auto Out) {
      size_t NElements = Reduction::num_elements;

      CGH.parallel_for<Name>(NDRange, Properties, [=](nd_item<Dims> NDIt) {
        // Call user's function. Reducer.MValue gets initialized there.
        typename Reduction::reducer_type Reducer;
        KernelFunc(NDIt, Reducer);

        typename Reduction::binary_operation BOp;
        for (int E = 0; E < NElements; ++E) {
          auto &ReducerElem = getReducerAccess(Reducer).getElement(E);
          *ReducerElem = reduce_over_group(NDIt.get_group(), *ReducerElem, BOp);
        }
        if (NDIt.get_local_linear_id() == 0)
          Reducer.atomic_combine(&Out[0]);
      });
    });
  }
};

template <>
struct NDRangeReduction<
    reduction::strategy::local_mem_tree_and_atomic_cross_wg> {
  template <typename KernelName, int Dims, typename PropertiesT,
            typename KernelType, typename Reduction>
  static void run(handler &CGH, std::shared_ptr<detail::queue_impl> &Queue,
                  nd_range<Dims> NDRange, PropertiesT &Properties,
                  Reduction &Redu, KernelType &KernelFunc) {
    using reducer_type = typename Reduction::reducer_type;
    using element_type = typename ReducerTraits<reducer_type>::element_type;

    std::ignore = Queue;
    using Name = __sycl_reduction_kernel<
        reduction::MainKrn, KernelName,
        reduction::strategy::local_mem_tree_and_atomic_cross_wg>;
    Redu.template withInitializedMem<Name>(CGH, [&](auto Out) {
      size_t NElements = Reduction::num_elements;
      size_t WGSize = NDRange.get_local_range().size();

      // Use local memory to reduce elements in work-groups into zero-th
      // element.
      local_accessor<element_type, 1> LocalReds{WGSize, CGH};

      CGH.parallel_for<Name>(NDRange, Properties, [=](nd_item<Dims> NDIt) {
        // Call user's functions. Reducer.MValue gets initialized there.
        reducer_type Reducer;
        KernelFunc(NDIt, Reducer);

        size_t WGSize = NDIt.get_local_range().size();
        size_t LID = NDIt.get_local_linear_id();

        typename Reduction::binary_operation BOp;
        auto ElementCombiner = [&](element_type &LHS, const element_type &RHS) {
          return LHS.combine(BOp, RHS);
        };

        // If there are multiple values, reduce each separately
        // This prevents local memory from scaling with elements
        for (int E = 0; E < NElements; ++E) {

          doTreeReduction<WorkSizeGuarantees::Equal>(
              WGSize, NDIt, LocalReds, ElementCombiner,
              [&](size_t) { return getReducerAccess(Reducer).getElement(E); });

          if (LID == 0)
            getReducerAccess(Reducer).getElement(E) = LocalReds[0];

          // Ensure item 0 is finished with LocalReds before next iteration
          if (E != NElements - 1) {
            NDIt.barrier();
          }
        }

        if (LID == 0) {
          Reducer.atomic_combine(&Out[0]);
        }
      });
    });
  }
};

template <>
struct NDRangeReduction<
    reduction::strategy::group_reduce_and_multiple_kernels> {
  template <typename KernelName, int Dims, typename PropertiesT,
            typename KernelType, typename Reduction>
  static void run(handler &CGH, std::shared_ptr<detail::queue_impl> &Queue,
                  nd_range<Dims> NDRange, PropertiesT &Properties,
                  Reduction &Redu, KernelType &KernelFunc) {
    static_assert(Reduction::has_identity,
                  "Identityless reductions are not supported by the "
                  "group_reduce_and_multiple_kernels strategy.");

    // Before running the kernels, check that device has enough local memory
    // to hold local arrays that may be required for the reduction algorithm.
    // TODO: If the work-group-size is limited by the local memory, then
    // a special version of the main kernel may be created. The one that would
    // not use local accessors, which means it would not do the reduction in
    // the main kernel, but simply generate Range.get_global_range.size() number
    // of partial sums, leaving the reduction work to the additional/aux
    // kernels.
    constexpr bool HFR = Reduction::has_fast_reduce;
    size_t OneElemSize = HFR ? 0 : sizeof(typename Reduction::result_type);
    // TODO: currently the maximal work group size is determined for the given
    // queue/device, while it may be safer to use queries to the kernel compiled
    // for the device.
    size_t MaxWGSize = reduGetMaxWGSize(Queue, OneElemSize);
    if (NDRange.get_local_range().size() > MaxWGSize)
      throw sycl::runtime_error("The implementation handling parallel_for with"
                                " reduction requires work group size not bigger"
                                " than " +
                                    std::to_string(MaxWGSize),
                                PI_ERROR_INVALID_WORK_GROUP_SIZE);

    size_t NElements = Reduction::num_elements;
    size_t NWorkGroups = NDRange.get_group_range().size();
    auto Out = Redu.getWriteAccForPartialReds(NWorkGroups * NElements, CGH);

    bool IsUpdateOfUserVar =
        !Reduction::is_usm && !Redu.initializeToIdentity() && NWorkGroups == 1;

    using Name = __sycl_reduction_kernel<
        reduction::MainKrn, KernelName,
        reduction::strategy::group_reduce_and_multiple_kernels>;

    CGH.parallel_for<Name>(NDRange, Properties, [=](nd_item<Dims> NDIt) {
      // Call user's functions. Reducer.MValue gets initialized there.
      typename Reduction::reducer_type Reducer;
      KernelFunc(NDIt, Reducer);

      // Compute the partial sum/reduction for the work-group.
      size_t WGID = NDIt.get_group_linear_id();
      typename Reduction::binary_operation BOp;
      for (int E = 0; E < NElements; ++E) {
        typename Reduction::result_type PSum;
        PSum = *getReducerAccess(Reducer).getElement(E);
        PSum = reduce_over_group(NDIt.get_group(), PSum, BOp);
        if (NDIt.get_local_linear_id() == 0) {
          if (IsUpdateOfUserVar)
            PSum = BOp(*Out[E], PSum);
          Out[WGID * NElements + E] = PSum;
        }
      }
    });

    reduction::finalizeHandler(CGH);

    // Run the additional kernel as many times as needed to reduce all partial
    // sums into one scalar.

    // TODO: Create a special slow/sequential version of the kernel that would
    // handle the reduction instead of reporting an assert below.
    if (MaxWGSize <= 1)
      throw sycl::runtime_error("The implementation handling parallel_for with "
                                "reduction requires the maximal work group "
                                "size to be greater than 1 to converge. "
                                "The maximal work group size depends on the "
                                "device and the size of the objects passed to "
                                "the reduction.",
                                PI_ERROR_INVALID_WORK_GROUP_SIZE);
    size_t NWorkItems = NDRange.get_group_range().size();
    while (NWorkItems > 1) {
      reduction::withAuxHandler(CGH, [&](handler &AuxHandler) {
        size_t NElements = Reduction::num_elements;
        size_t NWorkGroups;
        size_t WGSize = reduComputeWGSize(NWorkItems, MaxWGSize, NWorkGroups);

        // The last work-group may be not fully loaded with work, or the work
        // group size may be not power of two. Those two cases considered
        // inefficient as they require additional code and checks in the kernel.
        bool HasUniformWG = NWorkGroups * WGSize == NWorkItems;
        if (!Reduction::has_fast_reduce)
          HasUniformWG = HasUniformWG && (WGSize & (WGSize - 1)) == 0;

        // Get read accessor to the buffer that was used as output
        // in the previous kernel.
        auto In = Redu.getReadAccToPreviousPartialReds(AuxHandler);
        auto Out =
            Redu.getWriteAccForPartialReds(NWorkGroups * NElements, AuxHandler);

        using Name = __sycl_reduction_kernel<
            reduction::AuxKrn, KernelName,
            reduction::strategy::group_reduce_and_multiple_kernels>;

        bool IsUpdateOfUserVar = !Reduction::is_usm &&
                                 !Redu.initializeToIdentity() &&
                                 NWorkGroups == 1;
        range<1> GlobalRange = {HasUniformWG ? NWorkItems
                                             : NWorkGroups * WGSize};
        nd_range<1> Range{GlobalRange, range<1>(WGSize)};
        AuxHandler.parallel_for<Name>(Range, [=](nd_item<1> NDIt) {
          typename Reduction::binary_operation BOp;
          size_t WGID = NDIt.get_group_linear_id();
          size_t GID = NDIt.get_global_linear_id();

          for (int E = 0; E < NElements; ++E) {
            typename Reduction::result_type PSum =
                (HasUniformWG || (GID < NWorkItems))
                    ? *In[GID * NElements + E]
                    : ReducerAccess<typename Reduction::reducer_type>::
                          getIdentityStatic();
            PSum = reduce_over_group(NDIt.get_group(), PSum, BOp);
            if (NDIt.get_local_linear_id() == 0) {
              if (IsUpdateOfUserVar)
                PSum = BOp(*Out[E], PSum);
              Out[WGID * NElements + E] = PSum;
            }
          }
        });
        NWorkItems = NWorkGroups;
      });
    } // end while (NWorkItems > 1)

    if constexpr (Reduction::is_usm) {
      reduction::withAuxHandler(CGH, [&](handler &CopyHandler) {
        reduSaveFinalResultToUserMem<KernelName>(CopyHandler, Redu);
      });
    }
  }
};

template <> struct NDRangeReduction<reduction::strategy::basic> {
  template <typename KernelName, int Dims, typename PropertiesT,
            typename KernelType, typename Reduction>
  static void run(handler &CGH, std::shared_ptr<detail::queue_impl> &Queue,
                  nd_range<Dims> NDRange, PropertiesT &Properties,
                  Reduction &Redu, KernelType &KernelFunc) {
    using element_type = typename Reduction::reducer_element_type;

    constexpr bool HFR = Reduction::has_fast_reduce;
    size_t OneElemSize = HFR ? 0 : sizeof(element_type);
    // TODO: currently the maximal work group size is determined for the given
    // queue/device, while it may be safer to use queries to the kernel
    // compiled for the device.
    size_t MaxWGSize = reduGetMaxWGSize(Queue, OneElemSize);
    if (NDRange.get_local_range().size() > MaxWGSize)
      throw sycl::runtime_error("The implementation handling parallel_for with"
                                " reduction requires work group size not bigger"
                                " than " +
                                    std::to_string(MaxWGSize),
                                PI_ERROR_INVALID_WORK_GROUP_SIZE);

    size_t NWorkGroups = NDRange.get_group_range().size();

    bool IsUpdateOfUserVar = !Redu.initializeToIdentity();
    std::ignore = IsUpdateOfUserVar;

    // The type of the Out "accessor" differs between scenarios when there is
    // just one WorkGroup and when there are multiple. Use this lambda to write
    // the code just once.
    auto First = [&](auto KernelTag) {
      // We can deduce IsOneWG from the tag type.
      constexpr bool IsOneWG =
          std::is_same_v<std::remove_reference_t<decltype(KernelTag)>,
                         KernelOneWGTag>;

      constexpr size_t NElements = Reduction::num_elements;

      size_t WGSize = NDRange.get_local_range().size();

      auto Out = [&]() {
        if constexpr (IsOneWG)
          return Redu.getUserRedVarAccess(CGH);
        else
          return Redu.getWriteAccForPartialReds(NWorkGroups * NElements, CGH);
      }();

      // Use local memory to reduce elements in work-groups into 0-th element.
      local_accessor<element_type, 1> LocalReds{WGSize, CGH};

      auto BOp = Redu.getBinaryOperation();
      auto IdentityContainer = Redu.getIdentityContainer();

      using Name = __sycl_reduction_kernel<reduction::MainKrn, KernelName,
                                           reduction::strategy::basic,
                                           decltype(KernelTag)>;

      CGH.parallel_for<Name>(NDRange, Properties, [=](nd_item<Dims> NDIt) {
        // Call user's functions. Reducer.MValue gets initialized there.
        typename Reduction::reducer_type Reducer =
            typename Reduction::reducer_type(IdentityContainer, BOp);
        KernelFunc(NDIt, Reducer);

        size_t WGSize = NDIt.get_local_range().size();
        size_t LID = NDIt.get_local_linear_id();

        auto ElementCombiner = [&](element_type &LHS, const element_type &RHS) {
          return LHS.combine(BOp, RHS);
        };

        // If there are multiple values, reduce each separately
        // This prevents local memory from scaling with elements
        for (int E = 0; E < NElements; ++E) {

          doTreeReduction<WorkSizeGuarantees::Equal>(
              WGSize, NDIt, LocalReds, ElementCombiner,
              [&](size_t) { return getReducerAccess(Reducer).getElement(E); });

          // Compute the partial sum/reduction for the work-group.
          if (LID == 0) {
            element_type PSum = LocalReds[0];
            if constexpr (IsOneWG) {
              if (IsUpdateOfUserVar)
                PSum.combine(BOp, Out[E]);
              Out[E] = *PSum;
            } else {
              size_t GrID = NDIt.get_group_linear_id();
              Out[GrID * NElements + E] = PSum;
            }
          }

          // Ensure item 0 is finished with LocalReds before next iteration
          if (E != NElements - 1) {
            NDIt.barrier();
          }
        }
      });
    };

    if (NWorkGroups == 1)
      First(KernelOneWGTag{});
    else
      First(KernelMultipleWGTag{});

    reduction::finalizeHandler(CGH);

    // 2. Run the additional kernel as many times as needed to reduce
    // all partial sums into one scalar.

    // TODO: Create a special slow/sequential version of the kernel that would
    // handle the reduction instead of reporting an assert below.
    if (MaxWGSize <= 1)
      throw sycl::runtime_error("The implementation handling parallel_for with "
                                "reduction requires the maximal work group "
                                "size to be greater than 1 to converge. "
                                "The maximal work group size depends on the "
                                "device and the size of the objects passed to "
                                "the reduction.",
                                PI_ERROR_INVALID_WORK_GROUP_SIZE);
    size_t NWorkItems = NDRange.get_group_range().size();
    while (NWorkItems > 1) {
      size_t NWorkGroups;
      size_t WGSize = reduComputeWGSize(NWorkItems, MaxWGSize, NWorkGroups);

      auto Rest = [&](auto KernelTag) {
        reduction::withAuxHandler(CGH, [&](handler &AuxHandler) {
          // We can deduce IsOneWG from the tag type.
          constexpr bool IsOneWG =
              std::is_same_v<std::remove_reference_t<decltype(KernelTag)>,
                             KernelOneWGTag>;

          constexpr size_t NElements = Reduction::num_elements;

          // The last work-group may be not fully loaded with work, or the work
          // group size may be not power of two. Those two cases considered
          // inefficient as they require additional code and checks in the
          // kernel.
          bool HasUniformWG = NWorkGroups * WGSize == NWorkItems;

          // Get read accessor to the buffer that was used as output
          // in the previous kernel.
          auto In = Redu.getReadAccToPreviousPartialReds(AuxHandler);

          auto Out = [&]() {
            if constexpr (IsOneWG)
              return Redu.getUserRedVarAccess(AuxHandler);
            else
              return Redu.getWriteAccForPartialReds(NWorkGroups * NElements,
                                                    AuxHandler);
          }();

          bool UniformPow2WG = HasUniformWG && (WGSize & (WGSize - 1)) == 0;
          // Use local memory to reduce elements in work-groups into 0-th
          // element.
          local_accessor<element_type, 1> LocalReds{WGSize, AuxHandler};

          auto BOp = Redu.getBinaryOperation();
          using Name = __sycl_reduction_kernel<reduction::AuxKrn, KernelName,
                                               reduction::strategy::basic,
                                               decltype(KernelTag)>;

          range<1> GlobalRange = {UniformPow2WG ? NWorkItems
                                                : NWorkGroups * WGSize};
          nd_range<1> Range{GlobalRange, range<1>(WGSize)};
          AuxHandler.parallel_for<Name>(Range, [=](nd_item<1> NDIt) {
            size_t WGSize = NDIt.get_local_range().size();
            size_t LID = NDIt.get_local_linear_id();
            size_t GID = NDIt.get_global_linear_id();
            size_t GrID = NDIt.get_group_linear_id();

            // The last work-group may not have enough work for all its items.
            size_t RemainingWorkSize =
                sycl::min(WGSize, NWorkItems - GrID * WGSize);

            auto ElementCombiner = [&](element_type &LHS,
                                       const element_type &RHS) {
              return LHS.combine(BOp, RHS);
            };

            for (int E = 0; E < NElements; ++E) {

              doTreeReduction<WorkSizeGuarantees::LessOrEqual>(
                  RemainingWorkSize, NDIt, LocalReds, ElementCombiner,
                  [&](size_t) { return In[GID * NElements + E]; });

              // Compute the partial sum/reduction for the work-group.
              if (LID == 0) {
                element_type PSum = LocalReds[0];
                if constexpr (IsOneWG) {
                  if (IsUpdateOfUserVar)
                    PSum.combine(BOp, Out[E]);
                  Out[E] = *PSum;
                } else {
                  Out[GrID * NElements + E] = PSum;
                }
              }

              // Ensure item 0 is finished with LocalReds before next iteration
              if (E != NElements - 1) {
                NDIt.barrier();
              }
            }
          });
          NWorkItems = NWorkGroups;
        });
      };

      if (NWorkGroups == 1)
        Rest(KernelOneWGTag{});
      else
        Rest(KernelMultipleWGTag{});
    } // end while (NWorkItems > 1)
  }
};

/// For the given 'Reductions' types pack and indices enumerating them this
/// function either creates new temporary accessors for partial sums (if IsOneWG
/// is false) or returns user's accessor/USM-pointer if (IsOneWG is true).
template <bool IsOneWG, typename... Reductions, size_t... Is>
auto createReduOutAccs(size_t NWorkGroups, handler &CGH,
                       std::tuple<Reductions...> &ReduTuple,
                       std::index_sequence<Is...>) {
  return makeReduTupleT(
      std::get<Is>(ReduTuple).template getWriteMemForPartialReds<IsOneWG>(
          NWorkGroups *
              std::tuple_element_t<Is, std::tuple<Reductions...>>::num_elements,
          CGH)...);
}

template <typename OutAccT, typename LocalAccT, typename BOPT,
          typename IdentityContainerT>
auto getLastCombine(OutAccT OutAcc, LocalAccT LocalAcc, BOPT BOP,
                    IdentityContainerT IdentityContainer,
                    bool IsInitializeToIdentity) {
  if constexpr (!IdentityContainerT::has_identity) {
    return BOP(LocalAcc[0], OutAcc[0]);
  } else {
    return BOP(LocalAcc[0], IsInitializeToIdentity
                                ? IdentityContainer.getIdentity()
                                : OutAcc[0]);
  }
}

template <bool IsOneWG, typename... Reductions, typename... OutAccT,
          typename... LocalAccT, typename... BOPsT, typename... Ts,
          size_t... Is>
void writeReduSumsToOutAccs(
    size_t OutAccIndex, ReduTupleT<OutAccT...> OutAccs,
    ReduTupleT<LocalAccT...> LocalAccs, ReduTupleT<BOPsT...> BOPs,
    ReduTupleT<Ts...> IdentityVals,
    std::array<bool, sizeof...(Reductions)> IsInitializeToIdentity,
    std::index_sequence<Is...>) {
  if constexpr (IsOneWG) {
    // Add the initial value of user's variable to the final result.
    // After this we know there will be a value in the 0th element.
    ((std::get<Is>(LocalAccs)[0] = getLastCombine(
          std::get<Is>(OutAccs), std::get<Is>(LocalAccs), std::get<Is>(BOPs),
          std::get<Is>(IdentityVals), IsInitializeToIdentity[Is])),
     ...);
    ((std::get<Is>(OutAccs)[OutAccIndex] = *std::get<Is>(LocalAccs)[0]), ...);
  } else {
    // The partial sums for the work-group are stored in 0-th elements of local
    // accessors. Simply write those sums to output accessors.
    ((std::get<Is>(OutAccs)[OutAccIndex] = std::get<Is>(LocalAccs)[0]), ...);
  }
}

// Concatenate an empty sequence.
constexpr std::index_sequence<> concat_sequences(std::index_sequence<>) {
  return {};
}

// Concatenate a sequence consisting of 1 element.
template <size_t I>
constexpr std::index_sequence<I> concat_sequences(std::index_sequence<I>) {
  return {};
}

// Concatenate two potentially empty sequences.
template <size_t... Is, size_t... Js>
constexpr std::index_sequence<Is..., Js...>
concat_sequences(std::index_sequence<Is...>, std::index_sequence<Js...>) {
  return {};
}

// Concatenate more than 2 sequences.
template <size_t... Is, size_t... Js, class... Rs>
constexpr auto concat_sequences(std::index_sequence<Is...>,
                                std::index_sequence<Js...>, Rs...) {
  return concat_sequences(std::index_sequence<Is..., Js...>{}, Rs{}...);
}

struct IsNonUsmReductionPredicate {
  template <typename T> struct Func {
    static constexpr bool value = !std::remove_pointer_t<T>::is_usm;
  };
};

struct EmptyReductionPredicate {
  template <typename T> struct Func {
    static constexpr bool value = false;
  };
};

template <bool Cond, size_t I> struct FilterElement {
  using type =
      std::conditional_t<Cond, std::index_sequence<I>, std::index_sequence<>>;
};

/// For each index 'I' from the given indices pack 'Is' this function initially
/// creates a number of short index_sequences, where each of such short
/// index sequences is either empty (if the given Functor returns false for the
/// type T[I]) or 1 element 'I' (otherwise). After that this function
/// concatenates those short sequences into one and returns the result sequence.
template <typename... T, typename FunctorT, size_t... Is,
          std::enable_if_t<(sizeof...(Is) > 0), int> Z = 0>
constexpr auto filterSequenceHelper(FunctorT, std::index_sequence<Is...>) {
  return concat_sequences(
      typename FilterElement<FunctorT::template Func<std::tuple_element_t<
                                 Is, std::tuple<T...>>>::value,
                             Is>::type{}...);
}
template <typename... T, typename FunctorT, size_t... Is,
          std::enable_if_t<(sizeof...(Is) == 0), int> Z = 0>
constexpr auto filterSequenceHelper(FunctorT, std::index_sequence<Is...>) {
  return std::index_sequence<>{};
}

/// For each index 'I' from the given indices pack 'Is' this function returns
/// an index sequence consisting of only those 'I's for which the 'FunctorT'
/// applied to 'T[I]' returns true.
template <typename... T, typename FunctorT, size_t... Is>
constexpr auto filterSequence(FunctorT F, std::index_sequence<Is...> Indices) {
  return filterSequenceHelper<T...>(F, Indices);
}

struct IsScalarReduction {
  template <typename Reduction> struct Func {
    static constexpr bool value =
        (Reduction::dims == 0 && Reduction::num_elements == 1);
  };
};

struct IsArrayReduction {
  template <typename Reduction> struct Func {
    static constexpr bool value =
        (Reduction::dims == 1 && Reduction::num_elements >= 1);
  };
};

template <typename... Reductions, typename... BOPsT, size_t... Is>
constexpr auto makeAdjustedBOPs(ReduTupleT<BOPsT...> &BOPsTuple,
                                std::index_sequence<Is...>) {
  return makeReduTupleT(
      [&](typename std::tuple_element_t<
              Is, std::tuple<Reductions...>>::reducer_element_type &LHS,
          const typename std::tuple_element_t<
              Is, std::tuple<Reductions...>>::reducer_element_type &RHS) {
        return LHS.combine(std::get<Is>(BOPsTuple), RHS);
      }...);
}

template <typename... Reductions, typename... BOPsT>
constexpr auto makeAdjustedBOPs(ReduTupleT<BOPsT...> &BOPsTuple) {
  return makeAdjustedBOPs<Reductions...>(
      BOPsTuple, std::make_index_sequence<sizeof...(Reductions)>{});
}

/// All scalar reductions are processed together; there is one loop of log2(N)
/// steps, and each reduction uses its own storage.
template <bool IsOneWG, typename... Reductions, int Dims, typename... LocalAccT,
          typename... OutAccT, typename... ReducerT, typename... Ts,
          typename... BOPsT, size_t... Is>
void reduCGFuncImplScalar(
    nd_item<Dims> NDIt, ReduTupleT<LocalAccT...> LocalAccsTuple,
    ReduTupleT<OutAccT...> OutAccsTuple, std::tuple<ReducerT...> &ReducersTuple,
    ReduTupleT<Ts...> IdentitiesTuple, ReduTupleT<BOPsT...> BOPsTuple,
    std::array<bool, sizeof...(Reductions)> InitToIdentityProps,
    std::index_sequence<Is...> ReduIndices) {
  size_t WGSize = NDIt.get_local_range().size();
  size_t LID = NDIt.get_local_linear_id();

  ((std::get<Is>(LocalAccsTuple)[LID] =
        getReducerAccess(std::get<Is>(ReducersTuple)).getElement(0)),
   ...);

  // We apply tree-reduction on reducer elements so we adjust the operations
  // to combine these.
  auto AdjustedBOPsTuple = makeAdjustedBOPs<Reductions...>(BOPsTuple);

  doTreeReductionOnTuple(WGSize, LID, LocalAccsTuple, AdjustedBOPsTuple,
                         ReduIndices);

  // Compute the partial sum/reduction for the work-group.
  if (LID == 0) {
    size_t GrID = NDIt.get_group_linear_id();
    writeReduSumsToOutAccs<IsOneWG, Reductions...>(
        GrID, OutAccsTuple, LocalAccsTuple, AdjustedBOPsTuple, IdentitiesTuple,
        InitToIdentityProps, ReduIndices);
  }
}

/// Each array reduction is processed separately.
template <bool IsOneWG, typename Reduction, int Dims, typename LocalAccT,
          typename OutAccT, typename ReducerT, typename BOPT>
void reduCGFuncImplArrayHelper(nd_item<Dims> NDIt, LocalAccT LocalReds,
                               OutAccT Out, ReducerT &Reducer, BOPT BOp,
                               bool IsInitializeToIdentity) {
  using element_type = typename Reduction::reducer_element_type;

  size_t WGSize = NDIt.get_local_range().size();
  size_t LID = NDIt.get_local_linear_id();

  auto ElementCombiner = [&](element_type &LHS, const element_type &RHS) {
    return LHS.combine(BOp, RHS);
  };

  // If there are multiple values, reduce each separately
  // This prevents local memory from scaling with elements
  auto NElements = Reduction::num_elements;
  for (size_t E = 0; E < NElements; ++E) {
    doTreeReduction<WorkSizeGuarantees::Equal>(
        WGSize, NDIt, LocalReds, ElementCombiner,
        [&](size_t) { return getReducerAccess(Reducer).getElement(E); });

    // Add the initial value of user's variable to the final result.
    if (LID == 0) {
      size_t GrID = NDIt.get_group_linear_id();
      size_t OutIdx = GrID * NElements + E;
      if constexpr (IsOneWG) {
        // If there is only a single work-group, the output will be an actual
        // value rather than a potentially optional value.
        if constexpr (Reduction::has_identity) {
          Out[OutIdx] = *ElementCombiner(LocalReds[0], IsInitializeToIdentity
                                                           ? Reducer.identity()
                                                           : Out[E]);
        } else {
          Out[OutIdx] = *LocalReds[0];
        }
      } else {
        // Otherwise we propagate a potentially optional value.
        Out[OutIdx] = LocalReds[0];
      }
    }

    // Ensure item 0 is finished with LocalReds before next iteration
    if (E != NElements - 1) {
      NDIt.barrier();
    }
  }
}

template <bool IsOneWG, typename... Reductions, int Dims, typename... LocalAccT,
          typename... OutAccT, typename... ReducerT, typename... BOPsT,
          size_t... Is>
void reduCGFuncImplArray(
    nd_item<Dims> NDIt, ReduTupleT<LocalAccT...> LocalAccsTuple,
    ReduTupleT<OutAccT...> OutAccsTuple, std::tuple<ReducerT...> &ReducersTuple,
    ReduTupleT<BOPsT...> BOPsTuple,
    std::array<bool, sizeof...(Reductions)> InitToIdentityProps,
    std::index_sequence<Is...>) {
  using ReductionPack = std::tuple<Reductions...>;
  (reduCGFuncImplArrayHelper<IsOneWG, std::tuple_element_t<Is, ReductionPack>>(
       NDIt, std::get<Is>(LocalAccsTuple), std::get<Is>(OutAccsTuple),
       std::get<Is>(ReducersTuple), std::get<Is>(BOPsTuple),
       InitToIdentityProps[Is]),
   ...);
}

namespace reduction::main_krn {
template <class KernelName, class Accessor> struct NDRangeMulti;
} // namespace reduction::main_krn
template <typename KernelName, typename KernelType, int Dims,
          typename PropertiesT, typename... Reductions, size_t... Is>
void reduCGFuncMulti(handler &CGH, KernelType KernelFunc,
                     const nd_range<Dims> &Range, PropertiesT Properties,
                     std::tuple<Reductions...> &ReduTuple,
                     std::index_sequence<Is...> ReduIndices) {
  size_t WGSize = Range.get_local_range().size();

  // Split reduction sequence into two:
  // 1) Scalar reductions
  // 2) Array reductions
  // This allows us to reuse the existing implementation for scalar reductions
  // and introduce a new implementation for array reductions. Longer term it
  // may make sense to generalize the code such that each phase below applies
  // to all available reduction implementations -- today all reduction classes
  // use the same privatization-based approach, so this is unnecessary.
  IsScalarReduction ScalarPredicate;
  auto ScalarIs = filterSequence<Reductions...>(ScalarPredicate, ReduIndices);

  IsArrayReduction ArrayPredicate;
  auto ArrayIs = filterSequence<Reductions...>(ArrayPredicate, ReduIndices);

  auto LocalAccsTuple = makeReduTupleT(
      local_accessor<typename Reductions::reducer_element_type, 1>{WGSize,
                                                                   CGH}...);

  // The type of the Out "accessor" differs between scenarios when there is just
  // one WorkGroup and when there are multiple. Use this lambda to write the
  // code just once.
  auto Rest = [&](auto KernelTag, auto OutAccsTuple) {
    auto IdentitiesTuple =
        makeReduTupleT(std::get<Is>(ReduTuple).getIdentityContainer()...);
    auto BOPsTuple =
        makeReduTupleT(std::get<Is>(ReduTuple).getBinaryOperation()...);
    std::array InitToIdentityProps{
        std::get<Is>(ReduTuple).initializeToIdentity()...};

    using Name = __sycl_reduction_kernel<reduction::MainKrn, KernelName,
                                         reduction::strategy::multi,
                                         decltype(KernelTag)>;

    CGH.parallel_for<Name>(Range, Properties, [=](nd_item<Dims> NDIt) {
      // We can deduce IsOneWG from the tag type.
      constexpr bool IsOneWG =
          std::is_same_v<std::remove_reference_t<decltype(KernelTag)>,
                         KernelOneWGTag>;

      // Pass all reductions to user's lambda in the same order as supplied
      // Each reducer initializes its own storage
      auto ReduIndices = std::index_sequence_for<Reductions...>();
      auto ReducerTokensTuple =
          std::tuple{typename Reductions::reducer_token_type{
              std::get<Is>(IdentitiesTuple), std::get<Is>(BOPsTuple)}...};
      auto ReducersTuple = std::tuple<typename Reductions::reducer_type...>{
          std::get<Is>(ReducerTokensTuple)...};
      std::apply([&](auto &...Reducers) { KernelFunc(NDIt, Reducers...); },
                 ReducersTuple);

      // Combine and write-back the results of any scalar reductions
      // reduCGFuncImplScalar<Reductions...>(NDIt, LocalAccsTuple, OutAccsTuple,
      // ReducersTuple, IdentitiesTuple, BOPsTuple, InitToIdentityProps,
      // ReduIndices);
      reduCGFuncImplScalar<IsOneWG, Reductions...>(
          NDIt, LocalAccsTuple, OutAccsTuple, ReducersTuple, IdentitiesTuple,
          BOPsTuple, InitToIdentityProps, ScalarIs);

      // Combine and write-back the results of any array reductions
      // These are handled separately to minimize temporary storage and account
      // for the fact that each array reduction may have a different number of
      // elements to reduce (i.e. a different extent).
      reduCGFuncImplArray<IsOneWG, Reductions...>(
          NDIt, LocalAccsTuple, OutAccsTuple, ReducersTuple, BOPsTuple,
          InitToIdentityProps, ArrayIs);
    });
  };

  size_t NWorkGroups = Range.get_group_range().size();
  if (NWorkGroups == 1)
    Rest(KernelOneWGTag{},
         createReduOutAccs<true>(NWorkGroups, CGH, ReduTuple, ReduIndices));
  else
    Rest(KernelMultipleWGTag{},
         createReduOutAccs<false>(NWorkGroups, CGH, ReduTuple, ReduIndices));
}

// TODO: Is this still needed?
template <typename... Reductions, size_t... Is>
void associateReduAccsWithHandler(handler &CGH,
                                  std::tuple<Reductions...> &ReduTuple,
                                  std::index_sequence<Is...>) {
  auto ProcessOne = [&CGH](auto Redu) {
    if constexpr (!decltype(Redu)::is_usm)
      Redu.getUserRedVarAccess(CGH);
  };
  (ProcessOne(std::get<Is>(ReduTuple)), ...);
}

/// All scalar reductions are processed together; there is one loop of log2(N)
/// steps, and each reduction uses its own storage.
template <bool IsOneWG, typename... Reductions, int Dims, typename... LocalAccT,
          typename... InAccT, typename... OutAccT, typename... Ts,
          typename... BOPsT, size_t... Is>
void reduAuxCGFuncImplScalar(
    nd_item<Dims> NDIt, size_t LID, size_t GID, size_t RemainingWorkSize,
    ReduTupleT<LocalAccT...> LocalAccsTuple, ReduTupleT<InAccT...> InAccsTuple,
    ReduTupleT<OutAccT...> OutAccsTuple, ReduTupleT<Ts...> IdentitiesTuple,
    ReduTupleT<BOPsT...> BOPsTuple,
    std::array<bool, sizeof...(Reductions)> InitToIdentityProps,
    std::index_sequence<Is...> ReduIndices) {
  // The end work-group may have less work than the rest, so we only need to
  // read the value of the elements that still have work left.
  if (LID < RemainingWorkSize)
    ((std::get<Is>(LocalAccsTuple)[LID] = std::get<Is>(InAccsTuple)[GID]), ...);

  // We apply tree-reduction on reducer elements so we adjust the operations
  // to combine these.
  auto AdjustedBOPsTuple = makeAdjustedBOPs<Reductions...>(BOPsTuple);

  doTreeReductionOnTuple(RemainingWorkSize, LID, LocalAccsTuple,
                         AdjustedBOPsTuple, ReduIndices);

  // Compute the partial sum/reduction for the work-group.
  if (LID == 0) {
    size_t GrID = NDIt.get_group_linear_id();
    writeReduSumsToOutAccs<IsOneWG, Reductions...>(
        GrID, OutAccsTuple, LocalAccsTuple, AdjustedBOPsTuple, IdentitiesTuple,
        InitToIdentityProps, ReduIndices);
  }
}

template <bool IsOneWG, typename Reduction, int Dims, typename LocalAccT,
          typename InAccT, typename OutAccT, typename T, typename BOPT>
void reduAuxCGFuncImplArrayHelper(nd_item<Dims> NDIt, size_t LID, size_t GID,
                                  size_t RemainingWorkSize, LocalAccT LocalReds,
                                  InAccT In, OutAccT Out, T IdentityContainer,
                                  BOPT BOp, bool IsInitializeToIdentity) {
  using element_type = typename Reduction::reducer_element_type;
  auto ElementCombiner = [&](element_type &LHS, const element_type &RHS) {
    return LHS.combine(BOp, RHS);
  };

  // If there are multiple values, reduce each separately
  // This prevents local memory from scaling with elements
  auto NElements = Reduction::num_elements;
  for (size_t E = 0; E < NElements; ++E) {
    doTreeReduction<WorkSizeGuarantees::LessOrEqual>(
        RemainingWorkSize, NDIt, LocalReds, ElementCombiner,
        [&](size_t) { return In[GID * NElements + E]; });

    // Add the initial value of user's variable to the final result.
    if (LID == 0) {
      size_t GrID = NDIt.get_group_linear_id();
      size_t OutIdx = GrID * NElements + E;
      if constexpr (IsOneWG) {
        // If there is only a single work-group, the output will be an actual
        // value rather than a potentially optional value.
        if constexpr (Reduction::has_identity) {
          Out[OutIdx] = *ElementCombiner(LocalReds[0],
                                         IsInitializeToIdentity
                                             ? IdentityContainer.getIdentity()
                                             : Out[E]);
        } else {
          Out[OutIdx] = *LocalReds[0];
        }
      } else {
        // Otherwise we propagate a potentially optional value.
        Out[OutIdx] = LocalReds[0];
      }
    }

    // Ensure item 0 is finished with LocalReds before next iteration
    if (E != NElements - 1) {
      NDIt.barrier();
    }
  }
}

template <bool IsOneWG, typename... Reductions, int Dims, typename... LocalAccT,
          typename... InAccT, typename... OutAccT, typename... Ts,
          typename... BOPsT, size_t... Is>
void reduAuxCGFuncImplArray(
    nd_item<Dims> NDIt, size_t LID, size_t GID, size_t RemainingWorkSize,
    ReduTupleT<LocalAccT...> LocalAccsTuple, ReduTupleT<InAccT...> InAccsTuple,
    ReduTupleT<OutAccT...> OutAccsTuple, ReduTupleT<Ts...> IdentitiesTuple,
    ReduTupleT<BOPsT...> BOPsTuple,
    std::array<bool, sizeof...(Reductions)> InitToIdentityProps,
    std::index_sequence<Is...>) {
  using ReductionPack = std::tuple<Reductions...>;
  (reduAuxCGFuncImplArrayHelper<IsOneWG,
                                std::tuple_element_t<Is, ReductionPack>>(
       NDIt, LID, GID, RemainingWorkSize, std::get<Is>(LocalAccsTuple),
       std::get<Is>(InAccsTuple), std::get<Is>(OutAccsTuple),
       std::get<Is>(IdentitiesTuple), std::get<Is>(BOPsTuple),
       InitToIdentityProps[Is]),
   ...);
}

namespace reduction::aux_krn {
template <class KernelName, class Predicate> struct Multi;
} // namespace reduction::aux_krn
template <typename KernelName, typename KernelType, typename... Reductions,
          size_t... Is>
size_t reduAuxCGFunc(handler &CGH, size_t NWorkItems, size_t MaxWGSize,
                     std::tuple<Reductions...> &ReduTuple,
                     std::index_sequence<Is...> ReduIndices) {
  size_t NWorkGroups;
  size_t WGSize = reduComputeWGSize(NWorkItems, MaxWGSize, NWorkGroups);

  bool Pow2WG = (WGSize & (WGSize - 1)) == 0;
  bool HasUniformWG = Pow2WG && (NWorkGroups * WGSize == NWorkItems);

  // Like reduCGFuncImpl, we also have to split out scalar and array reductions
  IsScalarReduction ScalarPredicate;
  auto ScalarIs = filterSequence<Reductions...>(ScalarPredicate, ReduIndices);

  IsArrayReduction ArrayPredicate;
  auto ArrayIs = filterSequence<Reductions...>(ArrayPredicate, ReduIndices);

  auto LocalAccsTuple = makeReduTupleT(
      local_accessor<typename Reductions::reducer_element_type, 1>{WGSize,
                                                                   CGH}...);
  auto InAccsTuple = makeReduTupleT(
      std::get<Is>(ReduTuple).getReadAccToPreviousPartialReds(CGH)...);

  auto IdentitiesTuple =
      makeReduTupleT(std::get<Is>(ReduTuple).getIdentityContainer()...);
  auto BOPsTuple =
      makeReduTupleT(std::get<Is>(ReduTuple).getBinaryOperation()...);
  std::array InitToIdentityProps{
      std::get<Is>(ReduTuple).initializeToIdentity()...};

  // Predicate/OutAccsTuple below have different type depending on us having
  // just a single WG or multiple WGs. Use this lambda to avoid code
  // duplication.
  auto Rest = [&](auto Predicate, auto OutAccsTuple) {
    auto AccReduIndices = filterSequence<Reductions...>(Predicate, ReduIndices);
    associateReduAccsWithHandler(CGH, ReduTuple, AccReduIndices);
    using Name = __sycl_reduction_kernel<reduction::AuxKrn, KernelName,
                                         reduction::strategy::multi,
                                         decltype(Predicate)>;
    // TODO: Opportunity to parallelize across number of elements
    range<1> GlobalRange = {HasUniformWG ? NWorkItems : NWorkGroups * WGSize};
    nd_range<1> Range{GlobalRange, range<1>(WGSize)};
    CGH.parallel_for<Name>(Range, [=](nd_item<1> NDIt) {
      // We can deduce IsOneWG from the predicate type.
      constexpr bool IsOneWG =
          std::is_same_v<std::remove_reference_t<decltype(Predicate)>,
                         IsNonUsmReductionPredicate>;

      size_t WGSize = NDIt.get_local_range().size();
      size_t RemainingWorkSize =
          sycl::min(WGSize, NWorkItems - WGSize * NDIt.get_group_linear_id());
      size_t LID = NDIt.get_local_linear_id();
      size_t GID = NDIt.get_global_linear_id();

      // Handle scalar and array reductions
      reduAuxCGFuncImplScalar<IsOneWG, Reductions...>(
          NDIt, LID, GID, RemainingWorkSize, LocalAccsTuple, InAccsTuple,
          OutAccsTuple, IdentitiesTuple, BOPsTuple, InitToIdentityProps,
          ScalarIs);
      reduAuxCGFuncImplArray<IsOneWG, Reductions...>(
          NDIt, LID, GID, RemainingWorkSize, LocalAccsTuple, InAccsTuple,
          OutAccsTuple, IdentitiesTuple, BOPsTuple, InitToIdentityProps,
          ArrayIs);
    });
  };
  if (NWorkGroups == 1)
    Rest(IsNonUsmReductionPredicate{},
         createReduOutAccs<true>(NWorkGroups, CGH, ReduTuple, ReduIndices));
  else
    Rest(EmptyReductionPredicate{},
         createReduOutAccs<false>(NWorkGroups, CGH, ReduTuple, ReduIndices));

  return NWorkGroups;
}

template <typename Reduction> size_t reduGetMemPerWorkItemHelper(Reduction &) {
  return sizeof(typename Reduction::result_type);
}

template <typename Reduction, typename... RestT>
size_t reduGetMemPerWorkItemHelper(Reduction &, RestT... Rest) {
  return sizeof(typename Reduction::result_type) +
         reduGetMemPerWorkItemHelper(Rest...);
}

template <typename... ReductionT, size_t... Is>
size_t reduGetMemPerWorkItem(std::tuple<ReductionT...> &ReduTuple,
                             std::index_sequence<Is...>) {
  return reduGetMemPerWorkItemHelper(std::get<Is>(ReduTuple)...);
}

/// Utility function: for the given tuple \param Tuple the function returns
/// a new tuple consisting of only elements indexed by the index sequence.
template <typename TupleT, std::size_t... Is>
std::tuple<std::tuple_element_t<Is, TupleT>...>
tuple_select_elements(TupleT Tuple, std::index_sequence<Is...>) {
  return {std::get<Is>(std::move(Tuple))...};
}

template <> struct NDRangeReduction<reduction::strategy::multi> {
  template <typename KernelName, int Dims, typename PropertiesT,
            typename... RestT>
  static void run(handler &CGH, std::shared_ptr<detail::queue_impl> &Queue,
                  nd_range<Dims> NDRange, PropertiesT &Properties,
                  RestT... Rest) {
    std::tuple<RestT...> ArgsTuple(Rest...);
    constexpr size_t NumArgs = sizeof...(RestT);
    auto KernelFunc = std::get<NumArgs - 1>(ArgsTuple);
    auto ReduIndices = std::make_index_sequence<NumArgs - 1>();
    auto ReduTuple = detail::tuple_select_elements(ArgsTuple, ReduIndices);

    size_t LocalMemPerWorkItem = reduGetMemPerWorkItem(ReduTuple, ReduIndices);
    // TODO: currently the maximal work group size is determined for the given
    // queue/device, while it is safer to use queries to the kernel compiled
    // for the device.
    size_t MaxWGSize = reduGetMaxWGSize(Queue, LocalMemPerWorkItem);
    if (NDRange.get_local_range().size() > MaxWGSize)
      throw sycl::runtime_error("The implementation handling parallel_for with"
                                " reduction requires work group size not bigger"
                                " than " +
                                    std::to_string(MaxWGSize),
                                PI_ERROR_INVALID_WORK_GROUP_SIZE);

    reduCGFuncMulti<KernelName>(CGH, KernelFunc, NDRange, Properties, ReduTuple,
                                ReduIndices);
    reduction::finalizeHandler(CGH);

    size_t NWorkItems = NDRange.get_group_range().size();
    while (NWorkItems > 1) {
      reduction::withAuxHandler(CGH, [&](handler &AuxHandler) {
        NWorkItems = reduAuxCGFunc<KernelName, decltype(KernelFunc)>(
            AuxHandler, NWorkItems, MaxWGSize, ReduTuple, ReduIndices);
      });
    } // end while (NWorkItems > 1)
  }
};

// Auto-dispatch. Must be the last one.
template <> struct NDRangeReduction<reduction::strategy::auto_select> {
  // Some readability aliases, to increase signal/noise ratio below.
  template <reduction::strategy Strategy>
  using Impl = NDRangeReduction<Strategy>;
  using Strat = reduction::strategy;

  template <typename KernelName, int Dims, typename PropertiesT,
            typename KernelType, typename Reduction>
  static void run(handler &CGH, std::shared_ptr<detail::queue_impl> &Queue,
                  nd_range<Dims> NDRange, PropertiesT &Properties,
                  Reduction &Redu, KernelType &KernelFunc) {
    auto Delegate = [&](auto Impl) {
      Impl.template run<KernelName>(CGH, Queue, NDRange, Properties, Redu,
                                    KernelFunc);
    };

    if constexpr (Reduction::has_float64_atomics) {
      if (getDeviceFromHandler(CGH).has(aspect::atomic64))
        return Delegate(Impl<Strat::group_reduce_and_atomic_cross_wg>{});

      if constexpr (Reduction::has_fast_reduce)
        return Delegate(Impl<Strat::group_reduce_and_multiple_kernels>{});
      else
        return Delegate(Impl<Strat::basic>{});
    } else if constexpr (Reduction::has_fast_atomics) {
      if constexpr (Reduction::has_fast_reduce) {
        return Delegate(Impl<Strat::group_reduce_and_atomic_cross_wg>{});
      } else {
        return Delegate(Impl<Strat::local_mem_tree_and_atomic_cross_wg>{});
      }
    } else {
      if constexpr (Reduction::has_fast_reduce)
        return Delegate(Impl<Strat::group_reduce_and_multiple_kernels>{});
      else
        return Delegate(Impl<Strat::basic>{});
    }

    assert(false && "Must be unreachable!");
  }
  template <typename KernelName, int Dims, typename PropertiesT,
            typename... RestT>
  static void run(handler &CGH, std::shared_ptr<detail::queue_impl> &Queue,
                  nd_range<Dims> NDRange, PropertiesT &Properties,
                  RestT... Rest) {
    return Impl<Strat::multi>::run<KernelName>(CGH, Queue, NDRange, Properties,
                                               Rest...);
  }
};

template <typename KernelName, reduction::strategy Strategy, int Dims,
          typename PropertiesT, typename... RestT>
void reduction_parallel_for(handler &CGH, nd_range<Dims> NDRange,
                            PropertiesT Properties, RestT... Rest) {
  NDRangeReduction<Strategy>::template run<KernelName>(CGH, CGH.MQueue, NDRange,
                                                       Properties, Rest...);
}

__SYCL_EXPORT uint32_t
reduGetMaxNumConcurrentWorkGroups(std::shared_ptr<queue_impl> Queue);

template <typename KernelName, reduction::strategy Strategy, int Dims,
          typename PropertiesT, typename... RestT>
void reduction_parallel_for(handler &CGH, range<Dims> Range,
                            PropertiesT Properties, RestT... Rest) {
  std::tuple<RestT...> ArgsTuple(Rest...);
  constexpr size_t NumArgs = sizeof...(RestT);
  static_assert(NumArgs > 1, "No reduction!");
  auto KernelFunc = std::get<NumArgs - 1>(ArgsTuple);
  auto ReduIndices = std::make_index_sequence<NumArgs - 1>();
  auto ReduTuple = detail::tuple_select_elements(ArgsTuple, ReduIndices);

  // Before running the kernels, check that device has enough local memory
  // to hold local arrays required for the tree-reduction algorithm.
  size_t OneElemSize = [&]() {
    // Can't use outlined NumArgs due to a bug in gcc 8.4.
    if constexpr (sizeof...(RestT) == 2) {
      using Reduction = std::tuple_element_t<0, decltype(ReduTuple)>;
      constexpr bool IsTreeReduction =
          !Reduction::has_fast_reduce && !Reduction::has_fast_atomics;
      return IsTreeReduction ? sizeof(typename Reduction::result_type) : 0;
    } else {
      return reduGetMemPerWorkItem(ReduTuple, ReduIndices);
    }
  }();

  uint32_t NumConcurrentWorkGroups =
#ifdef __SYCL_REDUCTION_NUM_CONCURRENT_WORKGROUPS
      __SYCL_REDUCTION_NUM_CONCURRENT_WORKGROUPS;
#else
      reduGetMaxNumConcurrentWorkGroups(CGH.MQueue);
#endif

  // TODO: currently the preferred work group size is determined for the given
  // queue/device, while it is safer to use queries to the kernel pre-compiled
  // for the device.
  size_t PrefWGSize = reduGetPreferredWGSize(CGH.MQueue, OneElemSize);

  size_t NWorkItems = Range.size();
  size_t WGSize = std::min(NWorkItems, PrefWGSize);
  size_t NWorkGroups = NWorkItems / WGSize;
  if (NWorkItems % WGSize)
    NWorkGroups++;
  size_t MaxNWorkGroups = NumConcurrentWorkGroups;
  NWorkGroups = std::min(NWorkGroups, MaxNWorkGroups);
  size_t NDRItems = NWorkGroups * WGSize;
  nd_range<1> NDRange{range<1>{NDRItems}, range<1>{WGSize}};

  size_t PerGroup = Range.size() / NWorkGroups;
  // Iterate through the index space by assigning contiguous chunks to each
  // work-group, then iterating through each chunk using a stride equal to the
  // work-group's local range, which gives much better performance than using
  // stride equal to 1. For each of the index the given the original KernelFunc
  // is called and the reduction value hold in \p Reducer is accumulated in
  // those calls.
  auto UpdatedKernelFunc = [=](auto NDId, auto &...Reducers) {
    // Divide into contiguous chunks and assign each chunk to a Group
    // Rely on precomputed division to avoid repeating expensive operations
    // TODO: Some devices may prefer alternative remainder handling
    auto Group = NDId.get_group();
    size_t GroupId = Group.get_group_linear_id();
    size_t NumGroups = Group.get_group_linear_range();
    bool LastGroup = (GroupId == NumGroups - 1);
    size_t GroupStart = GroupId * PerGroup;
    size_t GroupEnd = LastGroup ? Range.size() : (GroupStart + PerGroup);

    // Loop over the contiguous chunk
    size_t Start = GroupStart + NDId.get_local_id(0);
    size_t End = GroupEnd;
    size_t Stride = NDId.get_local_range(0);
    auto GetDelinearized = [&](size_t I) {
      auto Id = getDelinearizedId(Range, I);
      if constexpr (std::is_invocable_v<decltype(KernelFunc), id<Dims>,
                                        decltype(Reducers)...>)
        return Id;
      else
        // SYCL doesn't provide parallel_for accepting offset in presence of
        // reductions, so use with_offset==false.
        return reduction::getDelinearizedItem(Range, Id);
    };
    for (size_t I = Start; I < End; I += Stride)
      KernelFunc(GetDelinearized(I), Reducers...);
  };
  if constexpr (NumArgs == 2) {
    using Reduction = std::tuple_element_t<0, decltype(ReduTuple)>;
    auto &Redu = std::get<0>(ReduTuple);

    constexpr auto StrategyToUse = [&]() {
      if constexpr (Strategy != reduction::strategy::auto_select)
        return Strategy;

      // TODO: Both group_reduce_and_last_wg_detection and range_basic require
      // memory_order::acq_rel support that isn't guaranteed by the
      // specification. However, implementing run-time check for that would
      // result in an extra kernel compilation(s). We probably need to
      // investigate if the usage of kernel_bundles can mitigate that.
      // Note: Identityless reductions cannot use group reductions.
      if constexpr (Reduction::has_fast_reduce && Reduction::has_identity)
        return reduction::strategy::group_reduce_and_last_wg_detection;
      else if constexpr (Reduction::has_fast_atomics)
        return reduction::strategy::local_atomic_and_atomic_cross_wg;
      else
        return reduction::strategy::range_basic;
    }();

    reduction_parallel_for<KernelName, StrategyToUse>(CGH, NDRange, Properties,
                                                      Redu, UpdatedKernelFunc);
  } else {
    return std::apply(
        [&](auto &...Reds) {
          return reduction_parallel_for<KernelName, Strategy>(
              CGH, NDRange, Properties, Reds..., UpdatedKernelFunc);
        },
        ReduTuple);
  }
}
} // namespace detail

/// Constructs a reduction object using the given buffer \p Var, handler \p CGH,
/// reduction operation \p Combiner, and optional reduction properties.
/// The reduction algorithm may be less efficient if the specified binary
/// operation does not have a known identity.
template <typename T, typename AllocatorT, typename BinaryOperation>
auto reduction(buffer<T, 1, AllocatorT> Var, handler &CGH,
               BinaryOperation Combiner, const property_list &PropList = {}) {
  bool InitializeToIdentity =
      PropList.has_property<property::reduction::initialize_to_identity>();
  return detail::make_reduction<BinaryOperation, 0, 1, false>(
      Var, Combiner, InitializeToIdentity);
}

/// Constructs a reduction object using the reduction variable referenced by
/// the given USM pointer \p Var, handler \p CGH, reduction operation
/// \p Combiner, and optional reduction properties.
/// The reduction algorithm may be less efficient if the specified binary
/// operation does not have a known identity.
template <typename T, typename BinaryOperation>
auto reduction(T *Var, BinaryOperation Combiner,
               const property_list &PropList = {}) {
  bool InitializeToIdentity =
      PropList.has_property<property::reduction::initialize_to_identity>();
  return detail::make_reduction<BinaryOperation, 0, 1, false>(
      Var, Combiner, InitializeToIdentity);
}

/// Constructs a reduction object using the given buffer \p Var, handler \p CGH,
/// reduction identity value \p Identity, reduction operation \p Combiner,
/// and optional reduction properties.
template <typename T, typename AllocatorT, typename BinaryOperation>
auto reduction(buffer<T, 1, AllocatorT> Var, handler &CGH, const T &Identity,
               BinaryOperation Combiner, const property_list &PropList = {}) {
  bool InitializeToIdentity =
      PropList.has_property<property::reduction::initialize_to_identity>();
  return detail::make_reduction<BinaryOperation, 0, 1, true>(
      Var, Identity, Combiner, InitializeToIdentity);
}

/// Constructs a reduction object using the reduction variable referenced by
/// the given USM pointer \p Var, reduction identity value \p Identity,
/// binary operation \p Combiner, and optional reduction properties.
template <typename T, typename BinaryOperation>
auto reduction(T *Var, const T &Identity, BinaryOperation Combiner,
               const property_list &PropList = {}) {
  bool InitializeToIdentity =
      PropList.has_property<property::reduction::initialize_to_identity>();
  return detail::make_reduction<BinaryOperation, 0, 1, true>(
      Var, Identity, Combiner, InitializeToIdentity);
}

/// Constructs a reduction object using the reduction variable referenced by
/// the given sycl::span \p Span, reduction operation \p Combiner, and
/// optional reduction properties.
/// The reduction algorithm may be less efficient if the specified binary
/// operation does not have a known identity.
template <typename T, size_t Extent, typename BinaryOperation,
          typename = std::enable_if_t<Extent != dynamic_extent>>
auto reduction(span<T, Extent> Span, BinaryOperation Combiner,
               const property_list &PropList = {}) {
  bool InitializeToIdentity =
      PropList.has_property<property::reduction::initialize_to_identity>();
  return detail::make_reduction<BinaryOperation, 1, Extent, false>(
      Span.data(), Combiner, InitializeToIdentity);
}

/// Constructs a reduction object using the reduction variable referenced by
/// the given sycl::span \p Span, reduction identity value \p Identity,
/// reduction operation \p Combiner, and optional reduction properties.
template <typename T, size_t Extent, typename BinaryOperation,
          typename = std::enable_if_t<Extent != dynamic_extent>>
auto reduction(span<T, Extent> Span, const T &Identity,
               BinaryOperation Combiner, const property_list &PropList = {}) {
  bool InitializeToIdentity =
      PropList.has_property<property::reduction::initialize_to_identity>();
  return detail::make_reduction<BinaryOperation, 1, Extent, true>(
      Span.data(), Identity, Combiner, InitializeToIdentity);
}
} // __SYCL_INLINE_VER_NAMESPACE(_V1)
} // namespace sycl<|MERGE_RESOLUTION|>--- conflicted
+++ resolved
@@ -425,7 +425,6 @@
   static constexpr bool has_identity = false;
 };
 
-<<<<<<< HEAD
 // Class representing a single reducer element. In cases where the identity is
 // unknown this is allowed to not contain a value.
 template <typename T, class BinaryOperation, bool IsOptional>
@@ -503,13 +502,13 @@
   using value_type = T;
   using binary_operation = BinaryOperation;
   static constexpr int dimensions = Dims;
-=======
+};
+
 // Token class to help with the in-place construction of reducers.
 template <class BinaryOperation, typename IdentityContainerT>
 struct ReducerToken {
   const IdentityContainerT &IdentityContainer;
   const BinaryOperation BOp;
->>>>>>> 6bbe3319
 };
 
 } // namespace detail
@@ -538,12 +537,8 @@
 
 public:
   reducer(const IdentityContainerT &IdentityContainer, BinaryOperation BOp)
-<<<<<<< HEAD
       : MValue(IdentityContainer), MIdentity(IdentityContainer),
         MBinaryOp(BOp) {}
-=======
-      : MValue(GetInitialValue(IdentityContainer)),
-        MIdentity(IdentityContainer), MBinaryOp(BOp) {}
   reducer(
       const detail::ReducerToken<BinaryOperation, IdentityContainerT> &Token)
       : reducer(Token.IdentityContainer, Token.BOp) {}
@@ -552,7 +547,6 @@
   reducer(reducer &&) = delete;
   reducer &operator=(const reducer &) = delete;
   reducer &operator=(reducer &&) = delete;
->>>>>>> 6bbe3319
 
   reducer &combine(const T &Partial) {
     MValue.combine(MBinaryOp, Partial);
@@ -691,12 +685,8 @@
 
 public:
   reducer(const IdentityContainerT &IdentityContainer, BinaryOperation BOp)
-<<<<<<< HEAD
       : MValue(IdentityContainer), MIdentity(IdentityContainer),
         MBinaryOp(BOp) {}
-=======
-      : MValue(GetInitialValue(IdentityContainer)),
-        MIdentity(IdentityContainer), MBinaryOp(BOp) {}
   reducer(
       const detail::ReducerToken<BinaryOperation, IdentityContainerT> &Token)
       : reducer(Token.IdentityContainer, Token.BOp) {}
@@ -705,7 +695,6 @@
   reducer(reducer &&) = delete;
   reducer &operator=(const reducer &) = delete;
   reducer &operator=(reducer &&) = delete;
->>>>>>> 6bbe3319
 
   reducer<T, BinaryOperation, Dims - 1, Extent, IdentityContainerT, true>
   operator[](size_t Index) {
