--- conflicted
+++ resolved
@@ -20,20 +20,7 @@
 #include <memory>
 
 namespace sycl {
-<<<<<<< HEAD
 __SYCL_INLINE_VER_NAMESPACE(_V1) {
-
-// Forward declarations.
-__SYCL_EXPORT void *aligned_alloc(size_t alignment, size_t size,
-                                  const device &dev, const context &ctxt,
-                                  usm::alloc kind,
-                                  const property_list &propList,
-                                  const detail::code_location CodeLoc);
-__SYCL_EXPORT void free(void *ptr, const context &ctxt,
-                        const detail::code_location CodeLoc);
-
-=======
->>>>>>> 2e86cd45
 template <typename T, usm::alloc AllocKind, size_t Alignment = 0>
 class usm_allocator {
 public:
