//==------------------- device.hpp - SYCL device ---------------------------==//
//
// Part of the LLVM Project, under the Apache License v2.0 with LLVM Exceptions.
// See https://llvm.org/LICENSE.txt for license information.
// SPDX-License-Identifier: Apache-2.0 WITH LLVM-exception
//
//===----------------------------------------------------------------------===//

#pragma once

<<<<<<< HEAD
#include <sycl/aspects.hpp>                                     // for aspect
#include <sycl/backend_types.hpp>                               // for backend
#include <sycl/detail/defines_elementary.hpp>                   // for __SY...
#include <sycl/detail/export.hpp>                               // for __SY...
#include <sycl/detail/info_desc_helpers.hpp>                    // for is_d...
#include <sycl/detail/owner_less_base.hpp>                      // for Owne...
#include <sycl/detail/pi.h>                                     // for pi_n...
#include <sycl/device_selector.hpp>                             // for Enab...
#include <sycl/ext/oneapi/experimental/device_architecture.hpp> // for arch...
#include <sycl/info/info_desc.hpp>                              // for part...
#include <sycl/kernel_bundle_enums.hpp>                         // source_lang
#include <sycl/platform.hpp>                                    // for plat...

#include <cstddef>     // for size_t
#include <memory>      // for shar...
#include <string>      // for string
#include <type_traits> // for add_...
#include <variant>     // for hash
#include <vector>      // for vector
=======
#include <sycl/aspects.hpp>
#include <sycl/backend_types.hpp>
#include <sycl/detail/defines_elementary.hpp>
#include <sycl/detail/export.hpp>
#include <sycl/detail/info_desc_helpers.hpp>
#include <sycl/detail/owner_less_base.hpp>
#include <sycl/detail/pi.h>
#ifdef __INTEL_PREVIEW_BREAKING_CHANGES
#include <sycl/detail/string.hpp>
#include <sycl/detail/string_view.hpp>
#endif
#include <sycl/detail/util.hpp>
#include <sycl/device_selector.hpp>
#include <sycl/ext/oneapi/experimental/device_architecture.hpp>
#include <sycl/info/info_desc.hpp>
#include <sycl/platform.hpp>

#include <cstddef>
#include <memory>
#include <string>
#include <type_traits>
#include <typeinfo>
#include <variant>
#include <vector>
>>>>>>> ea400f75

namespace sycl {
inline namespace _V1 {
// Forward declarations
class device_selector;
template <backend BackendName, class SyclObjectT>
auto get_native(const SyclObjectT &Obj)
    -> backend_return_t<BackendName, SyclObjectT>;
namespace detail {
class device_impl;
auto getDeviceComparisonLambda();
} // namespace detail

enum class aspect;

namespace ext::oneapi {
// Forward declaration
class filter_selector;

enum class peer_access {
  access_supported = 0x0,
  atomics_supported = 0x1,
};

} // namespace ext::oneapi

/// The SYCL device class encapsulates a single SYCL device on which kernels
/// may be executed.
///
/// \ingroup sycl_api
class __SYCL_EXPORT device : public detail::OwnerLessBase<device> {
public:
  /// Constructs a SYCL device instance using the default device.
  device();

  /// Constructs a SYCL device instance from an OpenCL cl_device_id
  /// in accordance with the requirements described in 4.3.1.
  ///
  /// \param DeviceId is OpenCL device represented with cl_device_id
#ifdef __SYCL_INTERNAL_API
  explicit device(cl_device_id DeviceId);
#endif

  /// Constructs a SYCL device instance using the device selected
  /// by the DeviceSelector provided.
  ///
  /// \param DeviceSelector SYCL 1.2.1 device_selector to be used (see 4.6.1.1).
  __SYCL2020_DEPRECATED("SYCL 1.2.1 device selectors are deprecated. Please "
                        "use SYCL 2020 device selectors instead.")
  explicit device(const device_selector &DeviceSelector);

  /// Constructs a SYCL device instance using the device
  /// identified by the device selector provided.
  /// \param DeviceSelector is SYCL 2020 Device Selector, a simple callable that
  /// takes a device and returns an int
  template <typename DeviceSelector,
            typename =
                detail::EnableIfSYCL2020DeviceSelectorInvocable<DeviceSelector>>
  explicit device(const DeviceSelector &deviceSelector)
      : device(detail::select_device(deviceSelector)) {}

  bool operator==(const device &rhs) const { return impl == rhs.impl; }

  bool operator!=(const device &rhs) const { return !(*this == rhs); }

  device(const device &rhs) = default;

  device(device &&rhs) = default;

  device &operator=(const device &rhs) = default;

  device &operator=(device &&rhs) = default;

  void ext_oneapi_enable_peer_access(const device &peer);
  void ext_oneapi_disable_peer_access(const device &peer);
  bool
  ext_oneapi_can_access_peer(const device &peer,
                             ext::oneapi::peer_access value =
                                 ext::oneapi::peer_access::access_supported);

  /// Get instance of device
  ///
  /// \return a valid cl_device_id instance in accordance with the requirements
  /// described in 4.3.1.
#ifdef __SYCL_INTERNAL_API
  cl_device_id get() const;
#endif

  /// Check if device is a host device
  ///
  /// \return true if SYCL device is a host device
  __SYCL2020_DEPRECATED(
      "is_host() is deprecated as the host device is no longer supported.")
  bool is_host() const;

  /// Check if device is a CPU device
  ///
  /// \return true if SYCL device is a CPU device
  bool is_cpu() const;

  /// Check if device is a GPU device
  ///
  /// \return true if SYCL device is a GPU device
  bool is_gpu() const;

  /// Check if device is an accelerator device
  ///
  /// \return true if SYCL device is an accelerator device
  bool is_accelerator() const;

  /// Get associated SYCL platform
  ///
  /// If this SYCL device is an OpenCL device then the SYCL platform
  /// must encapsulate the OpenCL cl_plaform_id associated with the
  /// underlying OpenCL cl_device_id of this SYCL device. If this SYCL device
  /// is a host device then the SYCL platform must be a host platform.
  /// The value returned must be equal to that returned by
  /// get_info<info::device::platform>().
  ///
  /// \return The associated SYCL platform.
  platform get_platform() const;

  /// Partition device into sub devices
  ///
  /// Available only when prop is info::partition_property::partition_equally.
  /// If this SYCL device does not support
  /// info::partition_property::partition_equally a feature_not_supported
  /// exception must be thrown.
  ///
  /// \param ComputeUnits is a desired count of compute units in each sub
  /// device.
  /// \return A vector class of sub devices partitioned from this SYCL
  /// device equally based on the ComputeUnits parameter.
  template <info::partition_property prop>
  std::vector<device> create_sub_devices(size_t ComputeUnits) const;

  /// Partition device into sub devices
  ///
  /// Available only when prop is info::partition_property::partition_by_counts.
  /// If this SYCL device does not support
  /// info::partition_property::partition_by_counts a feature_not_supported
  /// exception must be thrown.
  ///
  /// \param Counts is a std::vector of desired compute units in sub devices.
  /// \return a std::vector of sub devices partitioned from this SYCL device by
  /// count sizes based on the Counts parameter.
  template <info::partition_property prop>
  std::vector<device>
  create_sub_devices(const std::vector<size_t> &Counts) const;

  /// Partition device into sub devices
  ///
  /// Available only when prop is
  /// info::partition_property::partition_by_affinity_domain. If this SYCL
  /// device does not support
  /// info::partition_property::partition_by_affinity_domain or the SYCL device
  /// does not support info::affinity_domain provided a feature_not_supported
  /// exception must be thrown.
  ///
  /// \param AffinityDomain is one of the values described in Table 4.20 of SYCL
  /// Spec
  /// \return a vector class of sub devices partitioned from this SYCL
  /// device by affinity domain based on the AffinityDomain parameter
  template <info::partition_property prop>
  std::vector<device>
  create_sub_devices(info::partition_affinity_domain AffinityDomain) const;

  /// Partition device into sub devices
  ///
  /// Available only when prop is
  /// info::partition_property::ext_intel_partition_by_cslice. If this SYCL
  /// device does not support
  /// info::partition_property::ext_intel_partition_by_cslice a
  /// feature_not_supported exception must be thrown.
  ///
  /// \return a vector class of sub devices partitioned from this SYCL
  /// device at a granularity of "cslice" (compute slice).
  template <info::partition_property prop>
  std::vector<device> create_sub_devices() const;

  /// Queries this SYCL device for information requested by the template
  /// parameter param
  ///
  /// Specializations of info::param_traits must be defined in accordance with
  /// the info parameters in Table 4.20 of SYCL Spec to facilitate returning the
  /// type associated with the param parameter.
  ///
  /// \return device info of type described in Table 4.20.
#ifdef __INTEL_PREVIEW_BREAKING_CHANGES
  template <typename Param>
  typename detail::is_device_info_desc<Param>::return_type get_info() const {
    return detail::convert_from_abi_neutral(get_info_impl<Param>());
  }
#else
  template <typename Param>
  detail::ABINeutralT_t<
      typename detail::is_device_info_desc<Param>::return_type>
  get_info() const;
#endif

  /// Check SYCL extension support by device
  ///
  /// \param extension_name is a name of queried extension.
  /// \return true if SYCL device supports the extension.
  __SYCL2020_DEPRECATED("use device::has() function with aspects APIs instead")
  bool has_extension(const std::string &extension_name) const;

  /// Query available SYCL devices
  ///
  /// The returned std::vector must contain a single SYCL device
  /// that is a host device, permitted by the deviceType parameter
  ///
  /// \param deviceType is one of the values described in A.3 of SYCL Spec
  /// \return a std::vector containing all SYCL devices available in the system
  /// of the device type specified
  static std::vector<device>
  get_devices(info::device_type deviceType = info::device_type::all);

  /// Returns the backend associated with this device.
  ///
  /// \return the backend associated with this device.
  backend get_backend() const noexcept;

// Clang may warn about the use of diagnose_if in __SYCL_WARN_IMAGE_ASPECT, so
// we disable that warning as we make appropriate checks to ensure its
// existence.
// TODO: Remove this diagnostics when __SYCL_WARN_IMAGE_ASPECT is removed.
#if defined(__clang__)
#pragma clang diagnostic push
#pragma clang diagnostic ignored "-Wgcc-compat"
#endif // defined(__clang__)

  /// Indicates if the SYCL device has the given feature.
  ///
  /// \param Aspect is one of the values in Table 4.20 of the SYCL 2020
  /// Provisional Spec.
  ///
  /// \return true if the SYCL device has the given feature.
  bool has(aspect Aspect) const __SYCL_WARN_IMAGE_ASPECT(Aspect);

  /// Indicates if the SYCL device architecture equals to the one passed to
  /// the function.
  ///
  /// \param arch is one of the architectures from architecture enum described
  /// in sycl_ext_oneapi_device_architecture specification.
  ///
  /// \return true if the SYCL device architecture equals to the one passed to
  /// the function.
  bool ext_oneapi_architecture_is(ext::oneapi::experimental::architecture arch);

  /// kernel_compiler extension

  /// Indicates if the device can compile a kernel for the given language.
  ///
  /// \param Language is one of the values from the
  /// kernel_bundle::source_language enumeration described in the
  /// sycl_ext_oneapi_kernel_compiler specification
  ///
  /// \return true only if the device supports kernel bundles written in the
  /// source language `lang`.
  bool
  ext_oneapi_can_compile(ext::oneapi::experimental::source_language Language);

  /// Indicates if the device supports a given feature when compiling the OpenCL
  /// C language
  ///
  /// \param Feature
  ///
  /// \return true if supported
  bool ext_oneapi_supports_cl_c_feature(const std::string &Feature);

  /// Indicates if the device supports kernel bundles written in a particular
  /// OpenCL C version
  ///
  /// \param Version
  ///
  /// \return true only if the device supports kernel bundles written in the
  /// version identified by `Version`.
  bool ext_oneapi_supports_cl_c_version(
      const ext::oneapi::experimental::cl_version &Version) const;

  /// If the device supports kernel bundles using the OpenCL extension
  /// identified by `name` and if `version` is not a null pointer, the supported
  /// version of the extension is written to `version`.
  ///
  /// \return true only if the device supports kernel bundles using the OpenCL
  /// extension identified by `name`.
  bool ext_oneapi_supports_cl_extension(
      const std::string &name,
      ext::oneapi::experimental::cl_version *version = nullptr) const;

  /// Retrieve the OpenCl Device Profile
  ///
  /// \return If the device supports kernel bundles written in
  /// `source_language::opencl`, returns the name of the OpenCL profile that is
  /// supported. The profile name is the same string that is returned by the
  /// query `CL_DEVICE_PROFILE`, as defined in section 4.2 "Querying Devices" of
  /// the OpenCL specification. If the device does not support kernel bundles
  /// written in `source_language::opencl`, returns the empty string.
  std::string ext_oneapi_cl_profile() const;

// TODO: Remove this diagnostics when __SYCL_WARN_IMAGE_ASPECT is removed.
#if defined(__clang__)
#pragma clang diagnostic pop
#endif // defined(__clang__)

private:
  std::shared_ptr<detail::device_impl> impl;
  device(std::shared_ptr<detail::device_impl> impl) : impl(impl) {}

  pi_native_handle getNative() const;

  template <class Obj>
  friend decltype(Obj::impl) detail::getSyclObjImpl(const Obj &SyclObject);

  template <class T>
  friend typename std::add_pointer_t<typename decltype(T::impl)::element_type>
  detail::getRawSyclObjImpl(const T &SyclObject);

  template <class T>
  friend T detail::createSyclObjFromImpl(decltype(T::impl) ImplObj);

  template <backend BackendName, class SyclObjectT>
  friend auto get_native(const SyclObjectT &Obj)
      -> backend_return_t<BackendName, SyclObjectT>;

#ifdef __INTEL_PREVIEW_BREAKING_CHANGES
  template <typename Param>
  typename detail::ABINeutralT_t<
      typename detail::is_device_info_desc<Param>::return_type>
  get_info_impl() const;
#endif
};

} // namespace _V1
} // namespace sycl

namespace std {
template <> struct hash<sycl::device> {
  size_t operator()(const sycl::device &Device) const {
    return hash<std::shared_ptr<sycl::detail::device_impl>>()(
        sycl::detail::getSyclObjImpl(Device));
  }
};
} // namespace std<|MERGE_RESOLUTION|>--- conflicted
+++ resolved
@@ -8,27 +8,6 @@
 
 #pragma once
 
-<<<<<<< HEAD
-#include <sycl/aspects.hpp>                                     // for aspect
-#include <sycl/backend_types.hpp>                               // for backend
-#include <sycl/detail/defines_elementary.hpp>                   // for __SY...
-#include <sycl/detail/export.hpp>                               // for __SY...
-#include <sycl/detail/info_desc_helpers.hpp>                    // for is_d...
-#include <sycl/detail/owner_less_base.hpp>                      // for Owne...
-#include <sycl/detail/pi.h>                                     // for pi_n...
-#include <sycl/device_selector.hpp>                             // for Enab...
-#include <sycl/ext/oneapi/experimental/device_architecture.hpp> // for arch...
-#include <sycl/info/info_desc.hpp>                              // for part...
-#include <sycl/kernel_bundle_enums.hpp>                         // source_lang
-#include <sycl/platform.hpp>                                    // for plat...
-
-#include <cstddef>     // for size_t
-#include <memory>      // for shar...
-#include <string>      // for string
-#include <type_traits> // for add_...
-#include <variant>     // for hash
-#include <vector>      // for vector
-=======
 #include <sycl/aspects.hpp>
 #include <sycl/backend_types.hpp>
 #include <sycl/detail/defines_elementary.hpp>
@@ -44,6 +23,7 @@
 #include <sycl/device_selector.hpp>
 #include <sycl/ext/oneapi/experimental/device_architecture.hpp>
 #include <sycl/info/info_desc.hpp>
+#include <sycl/kernel_bundle_enums.hpp>
 #include <sycl/platform.hpp>
 
 #include <cstddef>
@@ -53,7 +33,6 @@
 #include <typeinfo>
 #include <variant>
 #include <vector>
->>>>>>> ea400f75
 
 namespace sycl {
 inline namespace _V1 {
