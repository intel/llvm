--- conflicted
+++ resolved
@@ -283,7 +283,17 @@
   /// the function.
   bool ext_oneapi_architecture_is(ext::oneapi::experimental::architecture arch);
 
-<<<<<<< HEAD
+  /// Indicates if the SYCL device architecture is in the category passed
+  /// to the function.
+  ///
+  /// \param category is one of the architecture categories from arch_category
+  /// enum described in sycl_ext_oneapi_device_architecture specification.
+  ///
+  /// \return true if the SYCL device architecture is in the category passed to
+  /// the function.
+  bool
+  ext_oneapi_architecture_is(ext::oneapi::experimental::arch_category category);
+
   /// kernel_compiler extension
 
   /// Indicates if the device can compile a kernel for the given language.
@@ -334,18 +344,6 @@
   /// the OpenCL specification. If the device does not support kernel bundles
   /// written in `source_language::opencl`, returns the empty string.
   std::string ext_oneapi_cl_profile() const;
-=======
-  /// Indicates if the SYCL device architecture is in the category passed
-  /// to the function.
-  ///
-  /// \param category is one of the architecture categories from arch_category
-  /// enum described in sycl_ext_oneapi_device_architecture specification.
-  ///
-  /// \return true if the SYCL device architecture is in the category passed to
-  /// the function.
-  bool
-  ext_oneapi_architecture_is(ext::oneapi::experimental::arch_category category);
->>>>>>> 80272662
 
 // TODO: Remove this diagnostics when __SYCL_WARN_IMAGE_ASPECT is removed.
 #if defined(__clang__)
