//==----------- known_identity.hpp -----------------------------------------==//
//
// Part of the LLVM Project, under the Apache License v2.0 with LLVM Exceptions.
// See https://llvm.org/LICENSE.txt for license information.
// SPDX-License-Identifier: Apache-2.0 WITH LLVM-exception
//
//===----------------------------------------------------------------------===//

#pragma once

#include <functional>
#include <limits>
#include <sycl/detail/generic_type_traits.hpp>
#include <sycl/functional.hpp>
#include <type_traits>

namespace sycl {
__SYCL_INLINE_VER_NAMESPACE(_V1) {
namespace detail {

template <typename T, class BinaryOperation>
using IsPlus =
    bool_constant<std::is_same<BinaryOperation, sycl::plus<T>>::value ||
                  std::is_same<BinaryOperation, sycl::plus<void>>::value>;

template <typename T, class BinaryOperation>
using IsMultiplies =
    bool_constant<std::is_same<BinaryOperation, sycl::multiplies<T>>::value ||
                  std::is_same<BinaryOperation, sycl::multiplies<void>>::value>;

template <typename T, class BinaryOperation>
using IsMinimum =
    bool_constant<std::is_same<BinaryOperation, sycl::minimum<T>>::value ||
                  std::is_same<BinaryOperation, sycl::minimum<void>>::value>;

template <typename T, class BinaryOperation>
using IsMaximum =
    bool_constant<std::is_same<BinaryOperation, sycl::maximum<T>>::value ||
                  std::is_same<BinaryOperation, sycl::maximum<void>>::value>;

template <typename T, class BinaryOperation>
using IsBitAND =
    bool_constant<std::is_same<BinaryOperation, sycl::bit_and<T>>::value ||
                  std::is_same<BinaryOperation, sycl::bit_and<void>>::value>;

template <typename T, class BinaryOperation>
using IsBitOR =
    bool_constant<std::is_same<BinaryOperation, sycl::bit_or<T>>::value ||
                  std::is_same<BinaryOperation, sycl::bit_or<void>>::value>;

template <typename T, class BinaryOperation>
using IsBitXOR =
    bool_constant<std::is_same<BinaryOperation, sycl::bit_xor<T>>::value ||
                  std::is_same<BinaryOperation, sycl::bit_xor<void>>::value>;

template <typename T, class BinaryOperation>
using IsLogicalAND = bool_constant<
    std::is_same<BinaryOperation, sycl::logical_and<T>>::value ||
    std::is_same<BinaryOperation, sycl::logical_and<void>>::value>;

template <typename T, class BinaryOperation>
using IsLogicalOR =
    bool_constant<std::is_same<BinaryOperation, sycl::logical_or<T>>::value ||
                  std::is_same<BinaryOperation, sycl::logical_or<void>>::value>;

template <typename T>
using isComplex =
    bool_constant<std::is_same<T, std::complex<float>>::value ||
                  std::is_same<T, std::complex<double>>::value>;

// Identity = 0
template <typename T, class BinaryOperation>
<<<<<<< HEAD
using IsZeroIdentityOp = bool_constant<
    ((std::is_same_v<std::remove_cv_t<T>, bool> || is_geninteger<T>::value) &&
     (IsPlus<T, BinaryOperation>::value || IsBitOR<T, BinaryOperation>::value ||
      IsBitXOR<T, BinaryOperation>::value)) ||
    (is_genfloat<T>::value && IsPlus<T, BinaryOperation>::value)>;
=======
using IsZeroIdentityOp =
    bool_constant<(is_geninteger<T>::value &&
                   (IsPlus<T, BinaryOperation>::value ||
                    IsBitOR<T, BinaryOperation>::value ||
                    IsBitXOR<T, BinaryOperation>::value)) ||
                  (is_genfloat<T>::value &&
                    IsPlus<T, BinaryOperation>::value) ||
                  (isComplex<T>::value &&
                    IsPlus<T, BinaryOperation>::value)>;
>>>>>>> f31df05e

// Identity = 1
template <typename T, class BinaryOperation>
using IsOneIdentityOp =
    bool_constant<(std::is_same_v<std::remove_cv_t<T>, bool> ||
                   is_geninteger<T>::value || is_genfloat<T>::value) &&
                  IsMultiplies<T, BinaryOperation>::value>;

// Identity = ~0
template <typename T, class BinaryOperation>
using IsOnesIdentityOp =
    bool_constant<(std::is_same_v<std::remove_cv_t<T>, bool> ||
                   is_geninteger<T>::value) &&
                  IsBitAND<T, BinaryOperation>::value>;

// Identity = <max possible value>
template <typename T, class BinaryOperation>
using IsMinimumIdentityOp =
    bool_constant<(std::is_same_v<std::remove_cv_t<T>, bool> ||
                   is_geninteger<T>::value || is_genfloat<T>::value) &&
                  IsMinimum<T, BinaryOperation>::value>;

// Identity = <min possible value>
template <typename T, class BinaryOperation>
using IsMaximumIdentityOp =
    bool_constant<(std::is_same_v<std::remove_cv_t<T>, bool> ||
                   is_geninteger<T>::value || is_genfloat<T>::value) &&
                  IsMaximum<T, BinaryOperation>::value>;

// Identity = false
template <typename T, class BinaryOperation>
using IsFalseIdentityOp = bool_constant<IsLogicalOR<T, BinaryOperation>::value>;

// Identity = true
template <typename T, class BinaryOperation>
using IsTrueIdentityOp = bool_constant<IsLogicalAND<T, BinaryOperation>::value>;

template <typename T, class BinaryOperation>
using IsKnownIdentityOp =
    bool_constant<IsZeroIdentityOp<T, BinaryOperation>::value ||
                  IsOneIdentityOp<T, BinaryOperation>::value ||
                  IsOnesIdentityOp<T, BinaryOperation>::value ||
                  IsMinimumIdentityOp<T, BinaryOperation>::value ||
                  IsMaximumIdentityOp<T, BinaryOperation>::value ||
                  IsFalseIdentityOp<T, BinaryOperation>::value ||
                  IsTrueIdentityOp<T, BinaryOperation>::value>;

template <typename BinaryOperation, typename AccumulatorT>
struct has_known_identity_impl
    : std::integral_constant<
          bool, IsKnownIdentityOp<AccumulatorT, BinaryOperation>::value> {};

template <typename BinaryOperation, typename AccumulatorT, typename = void>
struct known_identity_impl {};

/// Returns zero as identity for ADD, OR, XOR operations.
template <typename BinaryOperation, typename AccumulatorT>
struct known_identity_impl<
    BinaryOperation, AccumulatorT,
    std::enable_if_t<IsZeroIdentityOp<AccumulatorT, BinaryOperation>::value>> {
  static constexpr AccumulatorT value = static_cast<AccumulatorT>(0);
};

#if (!defined(_HAS_STD_BYTE) || _HAS_STD_BYTE != 0)
template <typename BinaryOperation, int NumElements>
struct known_identity_impl<
    BinaryOperation, vec<std::byte, NumElements>,
    std::enable_if_t<IsZeroIdentityOp<vec<std::byte, NumElements>,
                                      BinaryOperation>::value>> {
  static constexpr vec<std::byte, NumElements> value =
      vec<std::byte, NumElements>(std::byte(0));
};

template <typename BinaryOperation, int NumElements>
struct known_identity_impl<
    BinaryOperation, marray<std::byte, NumElements>,
    std::enable_if_t<IsZeroIdentityOp<marray<std::byte, NumElements>,
                                      BinaryOperation>::value>> {
  static constexpr marray<std::byte, NumElements> value =
      marray<std::byte, NumElements>(std::byte(0));
};
#endif

template <typename BinaryOperation, int NumElements>
struct known_identity_impl<
    BinaryOperation, vec<sycl::half, NumElements>,
    std::enable_if_t<IsZeroIdentityOp<vec<sycl::half, NumElements>,
                                      BinaryOperation>::value>> {
  static constexpr vec<sycl::half, NumElements> value =
      vec<sycl::half, NumElements>(sycl::half());
};

template <typename BinaryOperation>
struct known_identity_impl<
    BinaryOperation, half,
    std::enable_if_t<IsZeroIdentityOp<half, BinaryOperation>::value>> {
  static constexpr half value =
#ifdef __SYCL_DEVICE_ONLY__
      0;
#else
      sycl::detail::host_half_impl::half(static_cast<uint16_t>(0));
#endif
};

/// Returns one as identify for MULTIPLY operations.
template <typename BinaryOperation, typename AccumulatorT>
struct known_identity_impl<
    BinaryOperation, AccumulatorT,
    std::enable_if_t<IsOneIdentityOp<AccumulatorT, BinaryOperation>::value>> {
  static constexpr AccumulatorT value = static_cast<AccumulatorT>(1);
};

#if (!defined(_HAS_STD_BYTE) || _HAS_STD_BYTE != 0)
template <typename BinaryOperation, int NumElements>
struct known_identity_impl<
    BinaryOperation, vec<std::byte, NumElements>,
    std::enable_if_t<
        IsOneIdentityOp<vec<std::byte, NumElements>, BinaryOperation>::value>> {
  static constexpr vec<std::byte, NumElements> value =
      vec<std::byte, NumElements>(std::byte(1));
};

template <typename BinaryOperation, int NumElements>
struct known_identity_impl<
    BinaryOperation, marray<std::byte, NumElements>,
    std::enable_if_t<IsOneIdentityOp<marray<std::byte, NumElements>,
                                     BinaryOperation>::value>> {
  static constexpr marray<std::byte, NumElements> value =
      marray<std::byte, NumElements>(std::byte(1));
};
#endif

template <typename BinaryOperation>
struct known_identity_impl<
    BinaryOperation, half,
    std::enable_if_t<IsOneIdentityOp<half, BinaryOperation>::value>> {
  static constexpr half value =
#ifdef __SYCL_DEVICE_ONLY__
      1;
#else
      sycl::detail::host_half_impl::half(static_cast<uint16_t>(0x3C00));
#endif
};

/// Returns bit image consisting of all ones as identity for AND operations.
template <typename BinaryOperation, typename AccumulatorT>
struct known_identity_impl<
    BinaryOperation, AccumulatorT,
    std::enable_if_t<IsOnesIdentityOp<AccumulatorT, BinaryOperation>::value>> {
  static constexpr AccumulatorT value = static_cast<AccumulatorT>(-1LL);
};

#if (!defined(_HAS_STD_BYTE) || _HAS_STD_BYTE != 0)
template <typename BinaryOperation, int NumElements>
struct known_identity_impl<
    BinaryOperation, vec<std::byte, NumElements>,
    std::enable_if_t<IsOnesIdentityOp<vec<std::byte, NumElements>,
                                      BinaryOperation>::value>> {
  static constexpr vec<std::byte, NumElements> value =
      vec<std::byte, NumElements>(std::byte(-1LL));
};

template <typename BinaryOperation, int NumElements>
struct known_identity_impl<
    BinaryOperation, marray<std::byte, NumElements>,
    std::enable_if_t<IsOnesIdentityOp<marray<std::byte, NumElements>,
                                      BinaryOperation>::value>> {
  static constexpr marray<std::byte, NumElements> value =
      marray<std::byte, NumElements>(std::byte(-1LL));
};
#endif

/// Returns maximal possible value as identity for MIN operations.
template <typename BinaryOperation, typename AccumulatorT>
struct known_identity_impl<BinaryOperation, AccumulatorT,
                           std::enable_if_t<IsMinimumIdentityOp<
                               AccumulatorT, BinaryOperation>::value>> {
  static constexpr AccumulatorT value = static_cast<AccumulatorT>(
      std::numeric_limits<AccumulatorT>::has_infinity
          ? std::numeric_limits<AccumulatorT>::infinity()
          : (std::numeric_limits<AccumulatorT>::max)());
};

#if (!defined(_HAS_STD_BYTE) || _HAS_STD_BYTE != 0)
template <typename BinaryOperation, int NumElements>
struct known_identity_impl<
    BinaryOperation, vec<std::byte, NumElements>,
    std::enable_if_t<IsMinimumIdentityOp<vec<std::byte, NumElements>,
                                         BinaryOperation>::value>> {
  static constexpr vec<std::byte, NumElements> value =
      static_cast<vec<std::byte, NumElements>>(
          std::numeric_limits<vec<std::byte, NumElements>>::has_infinity
              ? std::numeric_limits<vec<std::byte, NumElements>>::infinity()
              : (std::numeric_limits<vec<std::byte, NumElements>>::max)());
};

template <typename BinaryOperation, int NumElements>
struct known_identity_impl<
    BinaryOperation, marray<std::byte, NumElements>,
    std::enable_if_t<IsMinimumIdentityOp<marray<std::byte, NumElements>,
                                         BinaryOperation>::value>> {
  static constexpr marray<std::byte, NumElements> value =
      static_cast<marray<std::byte, NumElements>>(
          std::numeric_limits<marray<std::byte, NumElements>>::has_infinity
              ? std::numeric_limits<marray<std::byte, NumElements>>::infinity()
              : (std::numeric_limits<marray<std::byte, NumElements>>::max)());
};
#endif

/// Returns minimal possible value as identity for MAX operations.
template <typename BinaryOperation, typename AccumulatorT>
struct known_identity_impl<BinaryOperation, AccumulatorT,
                           std::enable_if_t<IsMaximumIdentityOp<
                               AccumulatorT, BinaryOperation>::value>> {
  static constexpr AccumulatorT value = static_cast<AccumulatorT>(
      std::numeric_limits<AccumulatorT>::has_infinity
          ? static_cast<AccumulatorT>(
                -std::numeric_limits<AccumulatorT>::infinity())
          : std::numeric_limits<AccumulatorT>::lowest());
};

#if (!defined(_HAS_STD_BYTE) || _HAS_STD_BYTE != 0)
template <typename BinaryOperation, int NumElements>
struct known_identity_impl<
    BinaryOperation, vec<std::byte, NumElements>,
    std::enable_if_t<IsMaximumIdentityOp<vec<std::byte, NumElements>,
                                         BinaryOperation>::value>> {
  static constexpr vec<std::byte, NumElements> value = static_cast<
      vec<std::byte, NumElements>>(
      std::numeric_limits<vec<std::byte, NumElements>>::has_infinity
          ? static_cast<vec<std::byte, NumElements>>(
                -std::numeric_limits<vec<std::byte, NumElements>>::infinity())
          : std::numeric_limits<vec<std::byte, NumElements>>::lowest());
};

template <typename BinaryOperation, int NumElements>
struct known_identity_impl<
    BinaryOperation, marray<std::byte, NumElements>,
    std::enable_if_t<IsMaximumIdentityOp<marray<std::byte, NumElements>,
                                         BinaryOperation>::value>> {
  static constexpr marray<std::byte, NumElements> value =
      static_cast<marray<std::byte, NumElements>>(
          std::numeric_limits<marray<std::byte, NumElements>>::has_infinity
              ? static_cast<marray<std::byte, NumElements>>(
                    -std::numeric_limits<
                        marray<std::byte, NumElements>>::infinity())
              : std::numeric_limits<marray<std::byte, NumElements>>::lowest());
};
#endif

/// Returns false as identity for LOGICAL OR operations.
template <typename BinaryOperation, typename AccumulatorT>
struct known_identity_impl<
    BinaryOperation, AccumulatorT,
    std::enable_if_t<IsFalseIdentityOp<AccumulatorT, BinaryOperation>::value>> {
  static constexpr AccumulatorT value = static_cast<AccumulatorT>(false);
};

#if (!defined(_HAS_STD_BYTE) || _HAS_STD_BYTE != 0)
template <typename BinaryOperation, int NumElements>
struct known_identity_impl<
    BinaryOperation, vec<std::byte, NumElements>,
    std::enable_if_t<IsFalseIdentityOp<vec<std::byte, NumElements>,
                                       BinaryOperation>::value>> {
  static constexpr vec<std::byte, NumElements> value =
      vec<std::byte, NumElements>(std::byte(false));
};

template <typename BinaryOperation, size_t NumElements>
struct known_identity_impl<
    BinaryOperation, marray<std::byte, NumElements>,
    std::enable_if_t<IsFalseIdentityOp<marray<std::byte, NumElements>,
                                       BinaryOperation>::value>> {
  static constexpr marray<std::byte, NumElements> value =
      marray<std::byte, NumElements>(std::byte(false));
};
#endif

/// Returns true as identity for LOGICAL AND operations.
template <typename BinaryOperation, typename AccumulatorT>
struct known_identity_impl<
    BinaryOperation, AccumulatorT,
    std::enable_if_t<IsTrueIdentityOp<AccumulatorT, BinaryOperation>::value>> {
  static constexpr AccumulatorT value = static_cast<AccumulatorT>(true);
};

#if (!defined(_HAS_STD_BYTE) || _HAS_STD_BYTE != 0)
template <typename BinaryOperation, int NumElements>
struct known_identity_impl<
    BinaryOperation, vec<std::byte, NumElements>,
    std::enable_if_t<IsTrueIdentityOp<vec<std::byte, NumElements>,
                                      BinaryOperation>::value>> {
  static constexpr vec<std::byte, NumElements> value =
      vec<std::byte, NumElements>(std::byte(true));
};

template <typename BinaryOperation, int NumElements>
struct known_identity_impl<
    BinaryOperation, marray<std::byte, NumElements>,
    std::enable_if_t<IsTrueIdentityOp<marray<std::byte, NumElements>,
                                      BinaryOperation>::value>> {
  static constexpr marray<std::byte, NumElements> value =
      marray<std::byte, NumElements>(std::byte(true));
};
#endif

} // namespace detail

// ---- has_known_identity
template <typename BinaryOperation, typename AccumulatorT>
struct has_known_identity
    : detail::has_known_identity_impl<std::decay_t<BinaryOperation>,
                                      std::decay_t<AccumulatorT>> {};

template <typename BinaryOperation, typename AccumulatorT>
inline constexpr bool has_known_identity_v =
    sycl::has_known_identity<BinaryOperation, AccumulatorT>::value;

// ---- known_identity
template <typename BinaryOperation, typename AccumulatorT>
struct known_identity
    : detail::known_identity_impl<std::decay_t<BinaryOperation>,
                                  std::decay_t<AccumulatorT>> {};

template <typename BinaryOperation, typename AccumulatorT>
inline constexpr AccumulatorT known_identity_v =
    sycl::known_identity<BinaryOperation, AccumulatorT>::value;

} // __SYCL_INLINE_VER_NAMESPACE(_V1)
} // namespace sycl<|MERGE_RESOLUTION|>--- conflicted
+++ resolved
@@ -70,23 +70,12 @@
 
 // Identity = 0
 template <typename T, class BinaryOperation>
-<<<<<<< HEAD
 using IsZeroIdentityOp = bool_constant<
     ((std::is_same_v<std::remove_cv_t<T>, bool> || is_geninteger<T>::value) &&
      (IsPlus<T, BinaryOperation>::value || IsBitOR<T, BinaryOperation>::value ||
       IsBitXOR<T, BinaryOperation>::value)) ||
-    (is_genfloat<T>::value && IsPlus<T, BinaryOperation>::value)>;
-=======
-using IsZeroIdentityOp =
-    bool_constant<(is_geninteger<T>::value &&
-                   (IsPlus<T, BinaryOperation>::value ||
-                    IsBitOR<T, BinaryOperation>::value ||
-                    IsBitXOR<T, BinaryOperation>::value)) ||
-                  (is_genfloat<T>::value &&
-                    IsPlus<T, BinaryOperation>::value) ||
-                  (isComplex<T>::value &&
-                    IsPlus<T, BinaryOperation>::value)>;
->>>>>>> f31df05e
+    (is_genfloat<T>::value && IsPlus<T, BinaryOperation>::value) ||
+    (isComplex<T>::value && IsPlus<T, BinaryOperation>::value)>;
 
 // Identity = 1
 template <typename T, class BinaryOperation>
