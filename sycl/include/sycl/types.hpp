//==---------------- types.hpp --- SYCL types ------------------------------==//
//
// Part of the LLVM Project, under the Apache License v2.0 with LLVM Exceptions.
// See https://llvm.org/LICENSE.txt for license information.
// SPDX-License-Identifier: Apache-2.0 WITH LLVM-exception
//
//===----------------------------------------------------------------------===//

// Implements vec and __swizzled_vec__ classes, this older implementation
// is not fully conforming, but is used by default. Use
// -fpreview-breaking-changes to use the newer conforming version.

#pragma once

#if !defined(__INTEL_PREVIEW_BREAKING_CHANGES)
#include <sycl/detail/generic_type_traits.hpp>
#endif // !defined(__INTEL_PREVIEW_BREAKING_CHANGES)

// Check if Clang's ext_vector_type attribute is available. Host compiler
// may not be Clang, and Clang may not be built with the extension.
#ifdef __clang__
#ifndef __has_extension
#define __has_extension(x) 0
#endif
#ifdef __HAS_EXT_VECTOR_TYPE__
#error "Undefine __HAS_EXT_VECTOR_TYPE__ macro"
#endif
#if __has_extension(attribute_ext_vector_type)
#define __HAS_EXT_VECTOR_TYPE__
#endif
#endif // __clang__

#if defined(__INTEL_PREVIEW_BREAKING_CHANGES)

#if !defined(__HAS_EXT_VECTOR_TYPE__) && defined(__SYCL_DEVICE_ONLY__)
#error "SYCL device compiler is built without ext_vector_type support"
#endif

#if defined(__SYCL_DEVICE_ONLY__)
#define __SYCL_USE_EXT_VECTOR_TYPE__
#endif

#endif // defined(__INTEL_PREVIEW_BREAKING_CHANGES)

#if !defined(__INTEL_PREVIEW_BREAKING_CHANGES)

#ifdef __SYCL_USE_EXT_VECTOR_TYPE__
#error "Undefine __SYCL_USE_EXT_VECTOR_TYPE__ macro"
#endif
#ifdef __HAS_EXT_VECTOR_TYPE__
#if defined(__SYCL_DEVICE_ONLY__) || !defined(__NO_EXT_VECTOR_TYPE_ON_HOST__)
#define __SYCL_USE_EXT_VECTOR_TYPE__
#endif
#elif defined(__SYCL_DEVICE_ONLY__)
// This is a soft error. We expect the device compiler to have ext_vector_type
// support, but that should not be a hard requirement.
#error "SYCL device compiler is built without ext_vector_type support"
#endif // __HAS_EXT_VECTOR_TYPE__

#endif // !defined(__INTEL_PREVIEW_BREAKING_CHANGES)

#include <sycl/access/access.hpp>              // for decorated, address_space
#include <sycl/aliases.hpp>                    // for half, cl_char, cl_int
#include <sycl/detail/common.hpp>              // for ArrayCreator, RepeatV...
#include <sycl/detail/defines_elementary.hpp>  // for __SYCL2020_DEPRECATED
#include <sycl/detail/generic_type_lists.hpp>  // for vector_basic_list
#include <sycl/detail/generic_type_traits.hpp> // for is_sigeninteger, is_s...
#include <sycl/detail/memcpy.hpp>              // for memcpy
#include <sycl/detail/type_list.hpp>           // for is_contained
#include <sycl/detail/type_traits.hpp>         // for is_floating_point
#include <sycl/detail/vector_convert.hpp>      // for convertImpl
#include <sycl/detail/vector_traits.hpp>       // for vector_alignment
#include <sycl/exception.hpp>                  // for make_error_code, errc
#include <sycl/half_type.hpp>                  // for StorageT, half, Vec16...
#include <sycl/marray.hpp>                     // for __SYCL_BINOP, __SYCL_...
#include <sycl/multi_ptr.hpp>                  // for multi_ptr

#include <array>       // for array
#include <assert.h>    // for assert
#include <cstddef>     // for size_t, NULL, byte
#include <cstdint>     // for uint8_t, int16_t, int...
#include <functional>  // for divides, multiplies
#include <iterator>    // for pair
#include <optional>    // for optional
#include <ostream>     // for operator<<, basic_ost...
#include <tuple>       // for tuple
#include <type_traits> // for enable_if_t, is_same
#include <utility>     // for index_sequence, make_...
#include <variant>     // for tuple, variant

#if !defined(__INTEL_PREVIEW_BREAKING_CHANGES)

#ifndef __SYCL_USE_EXT_VECTOR_TYPE__
#include <sycl/detail/cl.h>
#endif
#include <cstring>

#endif // !defined(__INTEL_PREVIEW_BREAKING_CHANGES)

// 4.10.1: Scalar data types
// 4.10.2: SYCL vector types

namespace sycl {
inline namespace _V1 {

struct elem {
  static constexpr int x = 0;
  static constexpr int y = 1;
  static constexpr int z = 2;
  static constexpr int w = 3;
  static constexpr int r = 0;
  static constexpr int g = 1;
  static constexpr int b = 2;
  static constexpr int a = 3;
  static constexpr int s0 = 0;
  static constexpr int s1 = 1;
  static constexpr int s2 = 2;
  static constexpr int s3 = 3;
  static constexpr int s4 = 4;
  static constexpr int s5 = 5;
  static constexpr int s6 = 6;
  static constexpr int s7 = 7;
  static constexpr int s8 = 8;
  static constexpr int s9 = 9;
  static constexpr int sA = 10;
  static constexpr int sB = 11;
  static constexpr int sC = 12;
  static constexpr int sD = 13;
  static constexpr int sE = 14;
  static constexpr int sF = 15;
};

namespace detail {
// select_apply_cl_t selects from T8/T16/T32/T64 basing on
// sizeof(_IN).  expected to handle scalar types in _IN.
template <typename _IN, typename T8, typename T16, typename T32, typename T64>
using select_apply_cl_t = std::conditional_t<
    sizeof(_IN) == 1, T8,
    std::conditional_t<sizeof(_IN) == 2, T16,
                       std::conditional_t<sizeof(_IN) == 4, T32, T64>>>;

template <typename T> struct vec_helper {
  using RetType = T;
  static constexpr RetType get(T value) { return value; }
};
template <> struct vec_helper<bool> {
  using RetType = select_apply_cl_t<bool, std::int8_t, std::int16_t,
                                    std::int32_t, std::int64_t>;
  static constexpr RetType get(bool value) { return value; }
};

#if (!defined(_HAS_STD_BYTE) || _HAS_STD_BYTE != 0)
template <> struct vec_helper<std::byte> {
  using RetType = std::uint8_t;
  static constexpr RetType get(std::byte value) { return (RetType)value; }
  static constexpr std::byte get(std::uint8_t value) {
    return (std::byte)value;
  }
};
#endif

template <typename VecT, typename OperationLeftT, typename OperationRightT,
          template <typename> class OperationCurrentT, int... Indexes>
class SwizzleOp;

template <typename T, int N, typename V = void> struct VecStorage;

// Element type for relational operator return value.
template <typename DataT>
using rel_t = typename std::conditional_t<
    sizeof(DataT) == sizeof(opencl::cl_char), opencl::cl_char,
    typename std::conditional_t<
        sizeof(DataT) == sizeof(opencl::cl_short), opencl::cl_short,
        typename std::conditional_t<
            sizeof(DataT) == sizeof(opencl::cl_int), opencl::cl_int,
            typename std::conditional_t<sizeof(DataT) ==
                                            sizeof(opencl::cl_long),
                                        opencl::cl_long, bool>>>>;

// Special type indicating that SwizzleOp should just read value from vector -
// not trying to perform any operations. Should not be called.
template <typename T> class GetOp {
public:
  using DataT = T;
  DataT getValue(size_t) const { return (DataT)0; }
  DataT operator()(DataT, DataT) { return (DataT)0; }
};

// Special type for working SwizzleOp with scalars, stores a scalar and gives
// the scalar at any index. Provides interface is compatible with SwizzleOp
// operations
template <typename T> class GetScalarOp {
public:
  using DataT = T;
  GetScalarOp(DataT Data) : m_Data(Data) {}
  DataT getValue(size_t) const { return m_Data; }

private:
  DataT m_Data;
};

template <typename T> struct EqualTo {
  constexpr rel_t<T> operator()(const T &Lhs, const T &Rhs) const {
    return (Lhs == Rhs) ? -1 : 0;
  }
};

template <typename T> struct NotEqualTo {
  constexpr rel_t<T> operator()(const T &Lhs, const T &Rhs) const {
    return (Lhs != Rhs) ? -1 : 0;
  }
};

template <typename T> struct GreaterEqualTo {
  constexpr rel_t<T> operator()(const T &Lhs, const T &Rhs) const {
    return (Lhs >= Rhs) ? -1 : 0;
  }
};

template <typename T> struct LessEqualTo {
  constexpr rel_t<T> operator()(const T &Lhs, const T &Rhs) const {
    return (Lhs <= Rhs) ? -1 : 0;
  }
};

template <typename T> struct GreaterThan {
  constexpr rel_t<T> operator()(const T &Lhs, const T &Rhs) const {
    return (Lhs > Rhs) ? -1 : 0;
  }
};

template <typename T> struct LessThan {
  constexpr rel_t<T> operator()(const T &Lhs, const T &Rhs) const {
    return (Lhs < Rhs) ? -1 : 0;
  }
};

template <typename T> struct LogicalAnd {
  constexpr rel_t<T> operator()(const T &Lhs, const T &Rhs) const {
    return (Lhs && Rhs) ? -1 : 0;
  }
};

template <typename T> struct LogicalOr {
  constexpr rel_t<T> operator()(const T &Lhs, const T &Rhs) const {
    return (Lhs || Rhs) ? -1 : 0;
  }
};

template <typename T> struct RShift {
  constexpr T operator()(const T &Lhs, const T &Rhs) const {
    return Lhs >> Rhs;
  }
};

template <typename T> struct LShift {
  constexpr T operator()(const T &Lhs, const T &Rhs) const {
    return Lhs << Rhs;
  }
};

// Forward declarations
template <typename TransformedArgType, int Dims, typename KernelType>
class RoundedRangeKernel;
template <typename TransformedArgType, int Dims, typename KernelType>
class RoundedRangeKernelWithKH;

} // namespace detail

template <typename T> using vec_data = detail::vec_helper<T>;

template <typename T>
using vec_data_t = typename detail::vec_helper<T>::RetType;

#if !defined(__INTEL_PREVIEW_BREAKING_CHANGES)

#if defined(_WIN32) && (_MSC_VER)
// MSVC Compiler doesn't allow using of function arguments with alignment
// requirements. MSVC Compiler Error C2719: 'parameter': formal parameter with
// __declspec(align('#')) won't be aligned. The align __declspec modifier
// is not permitted on function parameters. Function parameter alignment
// is controlled by the calling convention used.
// For more information, see Calling Conventions
// (https://docs.microsoft.com/en-us/cpp/cpp/calling-conventions).
// For information on calling conventions for x64 processors, see
// Calling Convention
// (https://docs.microsoft.com/en-us/cpp/build/x64-calling-convention).
#pragma message("Alignment of class vec is not in accordance with SYCL \
specification requirements, a limitation of the MSVC compiler(Error C2719).\
Requested alignment applied, limited at 64.")
#define __SYCL_ALIGNED_VAR(type, x, var)                                       \
  type __declspec(align((x < 64) ? x : 64)) var
#else
#define __SYCL_ALIGNED_VAR(type, x, var) alignas(x) type var
#endif

#endif //! defined(__INTEL_PREVIEW_BREAKING_CHANGES)

/// Provides a cross-patform vector class template that works efficiently on
/// SYCL devices as well as in host C++ code.
///
/// \ingroup sycl_api
template <typename Type, int NumElements> class vec {
  using DataT = Type;

  // This represent type of underlying value. There should be only one field
  // in the class, so vec<float, 16> should be equal to float16 in memory.
  using DataType = typename detail::VecStorage<DataT, NumElements>::DataType;

  static constexpr bool IsHostHalf =
      std::is_same_v<DataT, sycl::detail::half_impl::half> &&
      std::is_same_v<sycl::detail::half_impl::StorageT,
                     sycl::detail::host_half_impl::half>;

#if defined(__INTEL_PREVIEW_BREAKING_CHANGES)

  // This represents HOW  we will approach the underlying value, so as to
  // benefit from vector speed improvements
  using VectorDataType =
      typename detail::VecStorage<DataT, NumElements>::VectorDataType;

  VectorDataType &getAsVector() {
    return *reinterpret_cast<VectorDataType *>(m_Data.data());
  }

  const VectorDataType &getAsVector() const {
    return *reinterpret_cast<const VectorDataType *>(m_Data.data());
  }

  static constexpr size_t AdjustedNum = (NumElements == 3) ? 4 : NumElements;
  static constexpr size_t Sz = sizeof(DataT) * AdjustedNum;
  static constexpr bool IsSizeGreaterThanMaxAlign =
      (Sz > detail::MaxVecAlignment);

  // TODO: There is no support for vector half type on host yet.
  // Also, when Sz is greater than alignment, we use std::array instead of
  // vector extension. This is for MSVC compatibility, which has a max alignment
  // of 64 for direct params. If we drop MSVC, we can have alignment the same as
  // size and use vector extensions for all sizes.
  static constexpr bool IsUsingArrayOnDevice =
      (IsHostHalf || IsSizeGreaterThanMaxAlign);

#if defined(__SYCL_DEVICE_ONLY__)
  static constexpr bool NativeVec = NumElements > 1 && !IsUsingArrayOnDevice;
  static constexpr bool IsUsingArrayOnHost = false; // not compiling for host.
#else
  static constexpr bool NativeVec = false;
  static constexpr bool IsUsingArrayOnHost = true; // host always std::array.
#endif

#endif // defined(__INTEL_PREVIEW_BREAKING_CHANGES)

#if !defined(__INTEL_PREVIEW_BREAKING_CHANGES)
  static constexpr bool IsUsingArrayOnDevice = IsHostHalf;
#endif // !defined(__INTEL_PREVIEW_BREAKING_CHANGES)

  static constexpr int getNumElements() { return NumElements; }

  // SizeChecker is needed for vec(const argTN &... args) ctor to validate args.
  template <int Counter, int MaxValue, class...>
  struct SizeChecker : std::conditional_t<Counter == MaxValue, std::true_type,
                                          std::false_type> {};

  template <int Counter, int MaxValue, typename DataT_, class... tail>
  struct SizeChecker<Counter, MaxValue, DataT_, tail...>
      : std::conditional_t<Counter + 1 <= MaxValue,
                           SizeChecker<Counter + 1, MaxValue, tail...>,
                           std::false_type> {};

  // Utility trait for creating an std::array from an vector argument.
  template <typename DataT_, typename T, std::size_t... Is>
  static constexpr std::array<DataT_, sizeof...(Is)>
  VecToArray(const vec<T, sizeof...(Is)> &V, std::index_sequence<Is...>) {
    return {static_cast<DataT_>(V.getValue(Is))...};
  }
  template <typename DataT_, typename T, int N, typename T2, typename T3,
            template <typename> class T4, int... T5, std::size_t... Is>
  static constexpr std::array<DataT_, sizeof...(Is)>
  VecToArray(const detail::SwizzleOp<vec<T, N>, T2, T3, T4, T5...> &V,
             std::index_sequence<Is...>) {
    return {static_cast<DataT_>(V.getValue(Is))...};
  }
  template <typename DataT_, typename T, int N, typename T2, typename T3,
            template <typename> class T4, int... T5, std::size_t... Is>
  static constexpr std::array<DataT_, sizeof...(Is)>
  VecToArray(const detail::SwizzleOp<const vec<T, N>, T2, T3, T4, T5...> &V,
             std::index_sequence<Is...>) {
    return {static_cast<DataT_>(V.getValue(Is))...};
  }
  template <typename DataT_, typename T, int N>
  static constexpr std::array<DataT_, N>
  FlattenVecArgHelper(const vec<T, N> &A) {
    return VecToArray<DataT_>(A, std::make_index_sequence<N>());
  }
  template <typename DataT_, typename T, int N, typename T2, typename T3,
            template <typename> class T4, int... T5>
  static constexpr std::array<DataT_, sizeof...(T5)> FlattenVecArgHelper(
      const detail::SwizzleOp<vec<T, N>, T2, T3, T4, T5...> &A) {
    return VecToArray<DataT_>(A, std::make_index_sequence<sizeof...(T5)>());
  }
  template <typename DataT_, typename T, int N, typename T2, typename T3,
            template <typename> class T4, int... T5>
  static constexpr std::array<DataT_, sizeof...(T5)> FlattenVecArgHelper(
      const detail::SwizzleOp<const vec<T, N>, T2, T3, T4, T5...> &A) {
    return VecToArray<DataT_>(A, std::make_index_sequence<sizeof...(T5)>());
  }
  template <typename DataT_, typename T>
  static constexpr auto FlattenVecArgHelper(const T &A) {
#if defined(__INTEL_PREVIEW_BREAKING_CHANGES)
    return std::array<DataT_, 1>{vec_data<DataT_>::get(static_cast<DataT_>(A))};
#else
    return std::array<DataT_, 1>{vec_data<DataT_>::get(A)};
#endif
  }
  template <typename DataT_, typename T> struct FlattenVecArg {
    constexpr auto operator()(const T &A) const {
      return FlattenVecArgHelper<DataT_>(A);
    }
  };

  // Alias for shortening the vec arguments to array converter.
  template <typename DataT_, typename... ArgTN>
  using VecArgArrayCreator =
      detail::ArrayCreator<DataT_, FlattenVecArg, ArgTN...>;

#define __SYCL_ALLOW_VECTOR_SIZES(num_elements)                                \
  template <int Counter, int MaxValue, typename DataT_, class... tail>         \
  struct SizeChecker<Counter, MaxValue, vec<DataT_, num_elements>, tail...>    \
      : std::conditional_t<                                                    \
            Counter + (num_elements) <= MaxValue,                              \
            SizeChecker<Counter + (num_elements), MaxValue, tail...>,          \
            std::false_type> {};                                               \
  template <int Counter, int MaxValue, typename DataT_, typename T2,           \
            typename T3, template <typename> class T4, int... T5,              \
            class... tail>                                                     \
  struct SizeChecker<                                                          \
      Counter, MaxValue,                                                       \
      detail::SwizzleOp<vec<DataT_, num_elements>, T2, T3, T4, T5...>,         \
      tail...>                                                                 \
      : std::conditional_t<                                                    \
            Counter + sizeof...(T5) <= MaxValue,                               \
            SizeChecker<Counter + sizeof...(T5), MaxValue, tail...>,           \
            std::false_type> {};                                               \
  template <int Counter, int MaxValue, typename DataT_, typename T2,           \
            typename T3, template <typename> class T4, int... T5,              \
            class... tail>                                                     \
  struct SizeChecker<                                                          \
      Counter, MaxValue,                                                       \
      detail::SwizzleOp<const vec<DataT_, num_elements>, T2, T3, T4, T5...>,   \
      tail...>                                                                 \
      : std::conditional_t<                                                    \
            Counter + sizeof...(T5) <= MaxValue,                               \
            SizeChecker<Counter + sizeof...(T5), MaxValue, tail...>,           \
            std::false_type> {};

  __SYCL_ALLOW_VECTOR_SIZES(1)
  __SYCL_ALLOW_VECTOR_SIZES(2)
  __SYCL_ALLOW_VECTOR_SIZES(3)
  __SYCL_ALLOW_VECTOR_SIZES(4)
  __SYCL_ALLOW_VECTOR_SIZES(8)
  __SYCL_ALLOW_VECTOR_SIZES(16)
#undef __SYCL_ALLOW_VECTOR_SIZES

  // TypeChecker is needed for vec(const argTN &... args) ctor to validate args.
  template <typename T, typename DataT_>
  struct TypeChecker : std::is_convertible<T, DataT_> {};
#define __SYCL_ALLOW_VECTOR_TYPES(num_elements)                                \
  template <typename DataT_>                                                   \
  struct TypeChecker<vec<DataT_, num_elements>, DataT_> : std::true_type {};   \
  template <typename DataT_, typename T2, typename T3,                         \
            template <typename> class T4, int... T5>                           \
  struct TypeChecker<                                                          \
      detail::SwizzleOp<vec<DataT_, num_elements>, T2, T3, T4, T5...>, DataT_> \
      : std::true_type {};                                                     \
  template <typename DataT_, typename T2, typename T3,                         \
            template <typename> class T4, int... T5>                           \
  struct TypeChecker<                                                          \
      detail::SwizzleOp<const vec<DataT_, num_elements>, T2, T3, T4, T5...>,   \
      DataT_> : std::true_type {};

  __SYCL_ALLOW_VECTOR_TYPES(1)
  __SYCL_ALLOW_VECTOR_TYPES(2)
  __SYCL_ALLOW_VECTOR_TYPES(3)
  __SYCL_ALLOW_VECTOR_TYPES(4)
  __SYCL_ALLOW_VECTOR_TYPES(8)
  __SYCL_ALLOW_VECTOR_TYPES(16)
#undef __SYCL_ALLOW_VECTOR_TYPES

  template <int... Indexes>
  using Swizzle =
      detail::SwizzleOp<vec, detail::GetOp<DataT>, detail::GetOp<DataT>,
                        detail::GetOp, Indexes...>;

  template <int... Indexes>
  using ConstSwizzle =
      detail::SwizzleOp<const vec, detail::GetOp<DataT>, detail::GetOp<DataT>,
                        detail::GetOp, Indexes...>;

  // Shortcuts for args validation in vec(const argTN &... args) ctor.
  template <typename... argTN>
  using EnableIfSuitableTypes = typename std::enable_if_t<
      std::conjunction_v<TypeChecker<argTN, DataT>...>>;

  template <typename... argTN>
  using EnableIfSuitableNumElements =
      typename std::enable_if_t<SizeChecker<0, NumElements, argTN...>::value>;

  template <size_t... Is>
  constexpr vec(const std::array<vec_data_t<DataT>, NumElements> &Arr,
                std::index_sequence<Is...>)
      : m_Data{vec_data_t<DataT>(static_cast<DataT>(Arr[Is]))...} {}

public:
  using element_type = DataT;
  using rel_t = detail::rel_t<DataT>;

#ifdef __SYCL_DEVICE_ONLY__
#if defined(__INTEL_PREVIEW_BREAKING_CHANGES)
  using vector_t = VectorDataType;
#else
  using vector_t = DataType;
#endif // __INTEL_PREVIEW_BREAKING_CHANGES
#endif // __SYCL_DEVICE_ONLY__

  vec() = default;

#if defined(__INTEL_PREVIEW_BREAKING_CHANGES)
  constexpr vec(const vec &Rhs) = default;
  constexpr vec(vec &&Rhs) = default;

  constexpr vec &operator=(const vec &Rhs) = default;
#endif // defined(__INTEL_PREVIEW_BREAKING_CHANGES)

#if !defined(__INTEL_PREVIEW_BREAKING_CHANGES)
  // TODO Remove this difference between host and device side after
  // when root cause of API incompatibility will be fixed
#ifdef __SYCL_DEVICE_ONLY__
  vec(const vec &Rhs) = default;
  vec &operator=(const vec &Rhs) = default;
#else
  constexpr vec(const vec &Rhs) : m_Data(Rhs.m_Data) {}
  constexpr vec &operator=(const vec &Rhs) = default;
#endif

  vec(vec &&Rhs) = default;
#endif // !defined(__INTEL_PREVIEW_BREAKING_CHANGES)

  // W/o this, things like "vec<char,*> = vec<signed char, *>" doesn't work.
  template <typename Ty = DataT>
  typename std::enable_if_t<!std::is_same_v<Ty, rel_t> &&
                                std::is_convertible_v<vec_data_t<Ty>, rel_t>,
                            vec &>
  operator=(const vec<rel_t, NumElements> &Rhs) {
    *this = Rhs.template as<vec>();
    return *this;
  }

#ifdef __SYCL_USE_EXT_VECTOR_TYPE__
  template <typename T = void>
  using EnableIfNotHostHalf = typename std::enable_if_t<!IsHostHalf, T>;

  template <typename T = void>
  using EnableIfHostHalf = typename std::enable_if_t<IsHostHalf, T>;

  template <typename T = void>
  using EnableIfUsingArrayOnDevice =
      typename std::enable_if_t<IsUsingArrayOnDevice, T>;

  template <typename T = void>
  using EnableIfNotUsingArrayOnDevice =
      typename std::enable_if_t<!IsUsingArrayOnDevice, T>;
#endif // __SYCL_USE_EXT_VECTOR_TYPE__

#if defined(__INTEL_PREVIEW_BREAKING_CHANGES)

  template <typename T = void>
  using EnableIfUsingArray =
      typename std::enable_if_t<IsUsingArrayOnDevice || IsUsingArrayOnHost, T>;

  template <typename T = void>
  using EnableIfNotUsingArray =
      typename std::enable_if_t<!IsUsingArrayOnDevice && !IsUsingArrayOnHost,
                                T>;
#endif // defined(__INTEL_PREVIEW_BREAKING_CHANGES)

#ifdef __SYCL_USE_EXT_VECTOR_TYPE__

  template <typename Ty = DataT>
  explicit constexpr vec(const EnableIfNotUsingArrayOnDevice<Ty> &arg)
      : m_Data{DataType(vec_data<Ty>::get(arg))} {}

  template <typename Ty = DataT>
  typename std::enable_if_t<
      std::is_fundamental_v<vec_data_t<Ty>> ||
          std::is_same_v<typename std::remove_const_t<Ty>, half>,
      vec &>
  operator=(const EnableIfNotUsingArrayOnDevice<Ty> &Rhs) {
    m_Data = (DataType)vec_data<Ty>::get(Rhs);
    return *this;
  }

  template <typename Ty = DataT>
  explicit constexpr vec(const EnableIfUsingArrayOnDevice<Ty> &arg)
      : vec{detail::RepeatValue<NumElements>(
                static_cast<vec_data_t<DataT>>(arg)),
            std::make_index_sequence<NumElements>()} {}

  template <typename Ty = DataT>
  typename std::enable_if_t<
      std::is_fundamental_v<vec_data_t<Ty>> ||
          std::is_same_v<typename std::remove_const_t<Ty>, half>,
      vec &>
  operator=(const EnableIfUsingArrayOnDevice<Ty> &Rhs) {
    for (int i = 0; i < NumElements; ++i) {
      setValue(i, Rhs);
    }
    return *this;
  }
#else  // __SYCL_USE_EXT_VECTOR_TYPE__
  explicit constexpr vec(const DataT &arg)
      : vec{detail::RepeatValue<NumElements>(
                static_cast<vec_data_t<DataT>>(arg)),
            std::make_index_sequence<NumElements>()} {}

  template <typename Ty = DataT>
  typename std::enable_if_t<
      std::is_fundamental_v<vec_data_t<Ty>> ||
          std::is_same_v<typename std::remove_const_t<Ty>, half>,
      vec &>
  operator=(const DataT &Rhs) {
    for (int i = 0; i < NumElements; ++i) {
      setValue(i, Rhs);
    }
    return *this;
  }
#endif // __SYCL_USE_EXT_VECTOR_TYPE__

#ifdef __SYCL_USE_EXT_VECTOR_TYPE__
  // Optimized naive constructors with NumElements of DataT values.
  // We don't expect compilers to optimize vararg recursive functions well.

  // Helper type to make specific constructors available only for specific
  // number of elements.
  template <int IdxNum, typename T = void>
  using EnableIfMultipleElems = typename std::enable_if_t<
      std::is_convertible_v<T, DataT> && NumElements == IdxNum, DataT>;
  template <typename Ty = DataT>
  constexpr vec(const EnableIfMultipleElems<2, Ty> Arg0,
                const EnableIfNotUsingArrayOnDevice<Ty> Arg1)
      : m_Data{vec_data<Ty>::get(Arg0), vec_data<Ty>::get(Arg1)} {}
  template <typename Ty = DataT>
  constexpr vec(const EnableIfMultipleElems<3, Ty> Arg0,
                const EnableIfNotUsingArrayOnDevice<Ty> Arg1, const DataT Arg2)
      : m_Data{vec_data<Ty>::get(Arg0), vec_data<Ty>::get(Arg1),
               vec_data<Ty>::get(Arg2)} {}
  template <typename Ty = DataT>
  constexpr vec(const EnableIfMultipleElems<4, Ty> Arg0,
                const EnableIfNotUsingArrayOnDevice<Ty> Arg1, const DataT Arg2,
                const Ty Arg3)
      : m_Data{vec_data<Ty>::get(Arg0), vec_data<Ty>::get(Arg1),
               vec_data<Ty>::get(Arg2), vec_data<Ty>::get(Arg3)} {}
  template <typename Ty = DataT>
  constexpr vec(const EnableIfMultipleElems<8, Ty> Arg0,
                const EnableIfNotUsingArrayOnDevice<Ty> Arg1, const DataT Arg2,
                const DataT Arg3, const DataT Arg4, const DataT Arg5,
                const DataT Arg6, const DataT Arg7)
      : m_Data{vec_data<Ty>::get(Arg0), vec_data<Ty>::get(Arg1),
               vec_data<Ty>::get(Arg2), vec_data<Ty>::get(Arg3),
               vec_data<Ty>::get(Arg4), vec_data<Ty>::get(Arg5),
               vec_data<Ty>::get(Arg6), vec_data<Ty>::get(Arg7)} {}
  template <typename Ty = DataT>
  constexpr vec(const EnableIfMultipleElems<16, Ty> Arg0,
                const EnableIfNotUsingArrayOnDevice<Ty> Arg1, const DataT Arg2,
                const DataT Arg3, const DataT Arg4, const DataT Arg5,
                const DataT Arg6, const DataT Arg7, const DataT Arg8,
                const DataT Arg9, const DataT ArgA, const DataT ArgB,
                const DataT ArgC, const DataT ArgD, const DataT ArgE,
                const DataT ArgF)
      : m_Data{vec_data<Ty>::get(Arg0), vec_data<Ty>::get(Arg1),
               vec_data<Ty>::get(Arg2), vec_data<Ty>::get(Arg3),
               vec_data<Ty>::get(Arg4), vec_data<Ty>::get(Arg5),
               vec_data<Ty>::get(Arg6), vec_data<Ty>::get(Arg7),
               vec_data<Ty>::get(Arg8), vec_data<Ty>::get(Arg9),
               vec_data<Ty>::get(ArgA), vec_data<Ty>::get(ArgB),
               vec_data<Ty>::get(ArgC), vec_data<Ty>::get(ArgD),
               vec_data<Ty>::get(ArgE), vec_data<Ty>::get(ArgF)} {}
#endif // __SYCL_USE_EXT_VECTOR_TYPE__

  // Constructor from values of base type or vec of base type. Checks that
  // base types are match and that the NumElements == sum of lengths of args.
  template <typename... argTN, typename = EnableIfSuitableTypes<argTN...>,
            typename = EnableIfSuitableNumElements<argTN...>>
  constexpr vec(const argTN &...args)
      : vec{VecArgArrayCreator<vec_data_t<DataT>, argTN...>::Create(args...),
            std::make_index_sequence<NumElements>()} {}

#if defined(__INTEL_PREVIEW_BREAKING_CHANGES)

#ifdef __SYCL_DEVICE_ONLY__
  template <typename vector_t_ = vector_t,
            typename =
                typename std::enable_if_t<std::is_same_v<vector_t_, vector_t> &&
                                          !std::is_same_v<vector_t_, DataT>>>
  constexpr vec(vector_t openclVector) {
    if constexpr (!IsUsingArrayOnDevice) {
      m_Data = openclVector;
    } else {
      m_Data = bit_cast<DataType>(openclVector);
    }
  }

  operator vector_t() const {
    if constexpr (!IsUsingArrayOnDevice) {
      return m_Data;
    } else {
      auto ptr = bit_cast<const VectorDataType *>((&m_Data)->data());
      return *ptr;
    }
  }
#endif // __SYCL_DEVICE_ONLY__

#endif // defined(__INTEL_PREVIEW_BREAKING_CHANGES)

#if !defined(__INTEL_PREVIEW_BREAKING_CHANGES)

#ifdef __SYCL_DEVICE_ONLY__
  template <typename vector_t_ = vector_t,
            typename =
                typename std::enable_if_t<std::is_same_v<vector_t_, vector_t> &&
                                          !std::is_same_v<vector_t_, DataT>>>
  constexpr vec(vector_t openclVector) : m_Data(openclVector) {}
  operator vector_t() const { return m_Data; }
#endif

#endif // !defined(__INTEL_PREVIEW_BREAKING_CHANGES)

  // Available only when: NumElements == 1
  template <int N = NumElements>
  operator typename std::enable_if_t<N == 1, DataT>() const {
    return vec_data<DataT>::get(m_Data);
  }

  __SYCL2020_DEPRECATED("get_count() is deprecated, please use size() instead")
  static constexpr size_t get_count() { return size(); }
  static constexpr size_t size() noexcept { return NumElements; }
  __SYCL2020_DEPRECATED(
      "get_size() is deprecated, please use byte_size() instead")
  static constexpr size_t get_size() { return byte_size(); }
  static constexpr size_t byte_size() noexcept { return sizeof(m_Data); }

  // convertImpl can't be called with the same From and To types and therefore
  // we need this version of convert which is mostly no-op.
  template <typename convertT,
            rounding_mode roundingMode = rounding_mode::automatic>
  std::enable_if_t<
      std::is_same_v<vec_data_t<DataT>, vec_data_t<convertT>> ||
          std::is_same_v<detail::ConvertToOpenCLType_t<vec_data_t<DataT>>,
                         detail::ConvertToOpenCLType_t<vec_data_t<convertT>>>,
      vec<convertT, NumElements>>
  convert() const {
    static_assert(std::is_integral_v<vec_data_t<convertT>> ||
                      detail::is_floating_point<convertT>::value,
                  "Unsupported convertT");
    if constexpr (!std::is_same_v<DataT, convertT>) {
      // Dummy conversion for cases like vec<signed char> -> vec<char>
      vec<convertT, NumElements> Result;
      for (size_t I = 0; I < NumElements; ++I) {
        Result.setValue(I, vec_data<convertT>::get(static_cast<convertT>(
                               vec_data<DataT>::get(getValue(I)))));
      }
      return Result;
    } else {
      // No conversion necessary
      return *this;
    }
  }

  template <typename convertT,
            rounding_mode roundingMode = rounding_mode::automatic>
  std::enable_if_t<
      !std::is_same_v<vec_data_t<DataT>, vec_data_t<convertT>> &&
          !std::is_same_v<detail::ConvertToOpenCLType_t<vec_data_t<DataT>>,
                          detail::ConvertToOpenCLType_t<vec_data_t<convertT>>>,
      vec<convertT, NumElements>>
  convert() const {
    static_assert(std::is_integral_v<vec_data_t<convertT>> ||
                      detail::is_floating_point<convertT>::value,
                  "Unsupported convertT");
    using T = vec_data_t<DataT>;
    using R = vec_data_t<convertT>;
    vec<convertT, NumElements> Result;
<<<<<<< HEAD

    // Whole vector conversion can only be done, if:
    constexpr bool canUseNativeVectorConvert =
#ifdef __NVPTX__
        // - we are on CUDA, see intel/llvm#11840
        false &&
#endif
        // - both vectors are represented using native vector types;
        NativeVec && vec<convertT, NumElements>::NativeVec &&
        // - it is not a signed to unsigned (or vice versa) conversion
        //   see comments within 'convertImpl' for more details;
        !detail::is_sint_to_from_uint<T, R>::value &&
        // - destination type is not bool. bool is stored as integer under the
        //   hood and therefore conversion to bool looks like conversion between
        //   two integer types. Since bit pattern for true and false is not
        //   defined, there is no guarantee that integer conversion yields
        //   right results here;
        !std::is_same_v<convertT, bool>;

    if constexpr (canUseNativeVectorConvert) {
=======
#if defined(__INTEL_PREVIEW_BREAKING_CHANGES)
    if constexpr (NativeVec && vec<convertT, NumElements>::NativeVec) {
>>>>>>> 096676e8
#ifdef __SYCL_DEVICE_ONLY__
      Result.m_Data = detail::convertImpl<
          T, R, roundingMode, NumElements, VectorDataType,
          typename vec<convertT, NumElements>::VectorDataType>(m_Data);
#endif // __SYCL_DEVICE_ONLY
    } else {
#endif // __INTEL_PREVIEW_BREAKING_CHANGES

      // Otherwise, we fallback to per-element conversion:
      using OpenCLT = detail::ConvertToOpenCLType_t<vec_data_t<DataT>>;
      using OpenCLR = detail::ConvertToOpenCLType_t<vec_data_t<convertT>>;
      for (size_t I = 0; I < NumElements; ++I) {
        Result.setValue(
            I, vec_data<convertT>::get(
                   detail::convertImpl<T, R, roundingMode, 1, OpenCLT, OpenCLR>(
                       vec_data<DataT>::get(getValue(I)))));
      }

#if defined(__INTEL_PREVIEW_BREAKING_CHANGES)
    }
#endif // defined(__INTEL_PREVIEW_BREAKING_CHANGES)

    if constexpr (std::is_same_v<convertT, bool>) {
      Result.ConvertToDataT();
    }
    return Result;
  }

  template <typename asT> asT as() const {
    static_assert((sizeof(*this) == sizeof(asT)),
                  "The new SYCL vec type must have the same storage size in "
                  "bytes as this SYCL vec");
    static_assert(
        detail::is_contained<asT, detail::gtl::vector_basic_list>::value ||
            detail::is_contained<asT, detail::gtl::vector_bool_list>::value,
        "asT must be SYCL vec of a different element type and "
        "number of elements specified by asT");
    asT Result;
    detail::memcpy(&Result.m_Data, &m_Data, sizeof(decltype(Result.m_Data)));
    return Result;
  }

  template <int... SwizzleIndexes> Swizzle<SwizzleIndexes...> swizzle() {
    return this;
  }

  template <int... SwizzleIndexes>
  ConstSwizzle<SwizzleIndexes...> swizzle() const {
    return this;
  }

  // ext_vector_type is used as an underlying type for sycl::vec on device.
  // The problem is that for clang vector types the return of operator[] is a
  // temporary and not a reference to the element in the vector. In practice
  // reinterpret_cast<DataT *>(&m_Data)[i]; is working. According to
  // http://llvm.org/docs/GetElementPtr.html#can-gep-index-into-vector-elements
  // this is not disallowed now. But could probably be disallowed in the future.
  // That is why tests are added to check that behavior of the compiler has
  // not changed.
  //
  // Implement operator [] in the same way for host and device.
  // TODO: change host side implementation when underlying type for host side
  // will be changed to std::array.
  const DataT &operator[](int i) const {
    return reinterpret_cast<const DataT *>(&m_Data)[i];
  }

  DataT &operator[](int i) { return reinterpret_cast<DataT *>(&m_Data)[i]; }

  // Begin hi/lo, even/odd, xyzw, and rgba swizzles.
private:
  // Indexer used in the swizzles.def
  // Currently it is defined as a template struct. Replacing it with a constexpr
  // function would activate a bug in MSVC that is fixed only in v19.20.
  // Until then MSVC does not recognize such constexpr functions as const and
  // thus does not let using them in template parameters inside swizzle.def.
  template <int Index> struct Indexer {
    static constexpr int value = Index;
  };

public:
#ifdef __SYCL_ACCESS_RETURN
#error "Undefine __SYCL_ACCESS_RETURN macro"
#endif
#define __SYCL_ACCESS_RETURN this
#include "swizzles.def"
#undef __SYCL_ACCESS_RETURN
  // End of hi/lo, even/odd, xyzw, and rgba swizzles.

  template <access::address_space Space, access::decorated DecorateAddress>
  void load(size_t Offset, multi_ptr<const DataT, Space, DecorateAddress> Ptr) {
    for (int I = 0; I < NumElements; I++) {
      setValue(I, *multi_ptr<const DataT, Space, DecorateAddress>(
                      Ptr + Offset * NumElements + I));
    }
  }
  template <access::address_space Space, access::decorated DecorateAddress>
  void load(size_t Offset, multi_ptr<DataT, Space, DecorateAddress> Ptr) {
    multi_ptr<const DataT, Space, DecorateAddress> ConstPtr(Ptr);
    load(Offset, ConstPtr);
  }
  template <int Dimensions, access::mode Mode,
            access::placeholder IsPlaceholder, access::target Target,
            typename PropertyListT>
  void
  load(size_t Offset,
       accessor<DataT, Dimensions, Mode, Target, IsPlaceholder, PropertyListT>
           Acc) {
    multi_ptr<const DataT, detail::TargetToAS<Target>::AS,
              access::decorated::yes>
        MultiPtr(Acc);
    load(Offset, MultiPtr);
  }
  template <access::address_space Space, access::decorated DecorateAddress>
  void store(size_t Offset,
             multi_ptr<DataT, Space, DecorateAddress> Ptr) const {
    for (int I = 0; I < NumElements; I++) {
      *multi_ptr<DataT, Space, DecorateAddress>(Ptr + Offset * NumElements +
                                                I) = getValue(I);
    }
  }
  template <int Dimensions, access::mode Mode,
            access::placeholder IsPlaceholder, access::target Target,
            typename PropertyListT>
  void
  store(size_t Offset,
        accessor<DataT, Dimensions, Mode, Target, IsPlaceholder, PropertyListT>
            Acc) {
    multi_ptr<DataT, detail::TargetToAS<Target>::AS, access::decorated::yes>
        MultiPtr(Acc);
    store(Offset, MultiPtr);
  }

  void ConvertToDataT() {
    for (size_t i = 0; i < NumElements; ++i) {
      DataT tmp = getValue(i);
      setValue(i, tmp);
    }
  }

#ifdef __SYCL_BINOP
#error "Undefine __SYCL_BINOP macro"
#endif

#ifdef __SYCL_USE_EXT_VECTOR_TYPE__
#define __SYCL_BINOP(BINOP, OPASSIGN, CONVERT)                                 \
  template <typename Ty = vec>                                                 \
  vec operator BINOP(const EnableIfNotUsingArrayOnDevice<Ty> &Rhs) const {     \
    vec Ret;                                                                   \
    Ret.m_Data = m_Data BINOP Rhs.m_Data;                                      \
    if constexpr (std::is_same_v<Type, bool> && CONVERT) {                     \
      Ret.ConvertToDataT();                                                    \
    }                                                                          \
    return Ret;                                                                \
  }                                                                            \
  template <typename Ty = vec>                                                 \
  vec operator BINOP(const EnableIfUsingArrayOnDevice<Ty> &Rhs) const {        \
    vec Ret;                                                                   \
    for (size_t I = 0; I < NumElements; ++I) {                                 \
      Ret.setValue(I, (getValue(I) BINOP Rhs.getValue(I)));                    \
    }                                                                          \
    return Ret;                                                                \
  }                                                                            \
  template <typename T>                                                        \
  typename std::enable_if_t<                                                   \
      std::is_convertible_v<DataT, T> &&                                       \
          (std::is_fundamental_v<vec_data_t<T>> ||                             \
           std::is_same_v<typename std::remove_const_t<T>, half>),             \
      vec>                                                                     \
  operator BINOP(const T & Rhs) const {                                        \
    return *this BINOP vec(static_cast<const DataT &>(Rhs));                   \
  }                                                                            \
  vec &operator OPASSIGN(const vec & Rhs) {                                    \
    *this = *this BINOP Rhs;                                                   \
    return *this;                                                              \
  }                                                                            \
  template <int Num = NumElements>                                             \
  typename std::enable_if_t<Num != 1, vec &> operator OPASSIGN(                \
      const DataT & Rhs) {                                                     \
    *this = *this BINOP vec(Rhs);                                              \
    return *this;                                                              \
  }
#else // __SYCL_USE_EXT_VECTOR_TYPE__

#if defined(__INTEL_PREVIEW_BREAKING_CHANGES)
#define __SYCL_BINOP(BINOP, OPASSIGN, CONVERT)                                 \
  vec operator BINOP(const vec &Rhs) const {                                   \
    vec Ret{};                                                                 \
    if constexpr (NativeVec)                                                   \
      Ret.getAsVector() = getAsVector() BINOP Rhs.getAsVector();               \
    else                                                                       \
      for (size_t I = 0; I < NumElements; ++I)                                 \
        Ret.setValue(I, (DataT)(vec_data<DataT>::get(getValue(                 \
                            I)) BINOP vec_data<DataT>::get(Rhs.getValue(I)))); \
    return Ret;                                                                \
  }                                                                            \
  template <typename T>                                                        \
  typename std::enable_if_t<                                                   \
      std::is_convertible_v<DataT, T> &&                                       \
          (std::is_fundamental_v<vec_data_t<T>> ||                             \
           std::is_same_v<typename std::remove_const_t<T>, half>),             \
      vec>                                                                     \
  operator BINOP(const T & Rhs) const {                                        \
    return *this BINOP vec(static_cast<const DataT &>(Rhs));                   \
  }                                                                            \
  vec &operator OPASSIGN(const vec & Rhs) {                                    \
    *this = *this BINOP Rhs;                                                   \
    return *this;                                                              \
  }                                                                            \
  template <int Num = NumElements>                                             \
  typename std::enable_if_t<Num != 1, vec &> operator OPASSIGN(                \
      const DataT & Rhs) {                                                     \
    *this = *this BINOP vec(Rhs);                                              \
    return *this;                                                              \
  }
#endif // defined(__INTEL_PREVIEW_BREAKING_CHANGES)

#if !defined(__INTEL_PREVIEW_BREAKING_CHANGES)
#define __SYCL_BINOP(BINOP, OPASSIGN, CONVERT)                                 \
  vec operator BINOP(const vec &Rhs) const {                                   \
    vec Ret;                                                                   \
    for (size_t I = 0; I < NumElements; ++I) {                                 \
      Ret.setValue(I, (getValue(I) BINOP Rhs.getValue(I)));                    \
    }                                                                          \
    return Ret;                                                                \
  }                                                                            \
  template <typename T>                                                        \
  typename std::enable_if_t<                                                   \
      std::is_convertible_v<DataT, T> &&                                       \
          (std::is_fundamental_v<vec_data_t<T>> ||                             \
           std::is_same_v<typename std::remove_const_t<T>, half>),             \
      vec>                                                                     \
  operator BINOP(const T & Rhs) const {                                        \
    return *this BINOP vec(static_cast<const DataT &>(Rhs));                   \
  }                                                                            \
  vec &operator OPASSIGN(const vec & Rhs) {                                    \
    *this = *this BINOP Rhs;                                                   \
    return *this;                                                              \
  }                                                                            \
  template <int Num = NumElements>                                             \
  typename std::enable_if_t<Num != 1, vec &> operator OPASSIGN(                \
      const DataT & Rhs) {                                                     \
    *this = *this BINOP vec(Rhs);                                              \
    return *this;                                                              \
  }
#endif // !defined(__INTEL_PREVIEW_BREAKING_CHANGES)

#endif // __SYCL_USE_EXT_VECTOR_TYPE__

  __SYCL_BINOP(+, +=, true)
  __SYCL_BINOP(-, -=, true)
  __SYCL_BINOP(*, *=, false)
  __SYCL_BINOP(/, /=, false)

  // TODO: The following OPs are available only when: DataT != cl_float &&
  // DataT != cl_double && DataT != cl_half
  __SYCL_BINOP(%, %=, false)
  __SYCL_BINOP(|, |=, false)
  __SYCL_BINOP(&, &=, false)
  __SYCL_BINOP(^, ^=, false)
  __SYCL_BINOP(>>, >>=, false)
  __SYCL_BINOP(<<, <<=, true)
#undef __SYCL_BINOP
#undef __SYCL_BINOP_HELP

  // Note: vec<>/SwizzleOp logical value is 0/-1 logic, as opposed to 0/1 logic.
  // As far as CTS validation is concerned, 0/-1 logic also applies when
  // NumElements is equal to one, which is somewhat inconsistent with being
  // transparent with scalar data.
  // TODO: Determine if vec<, NumElements=1> is needed at all, remove this
  // inconsistency if not by disallowing one-element vectors (as in OpenCL)

#ifdef __SYCL_RELLOGOP
#error "Undefine __SYCL_RELLOGOP macro"
#endif
// Use __SYCL_DEVICE_ONLY__ macro because cast to OpenCL vector type is defined
// by SYCL device compiler only.
#ifdef __SYCL_DEVICE_ONLY__
#define __SYCL_RELLOGOP(RELLOGOP)                                              \
  vec<rel_t, NumElements> operator RELLOGOP(const vec & Rhs) const {           \
    auto Ret =                                                                 \
        vec<rel_t, NumElements>((typename vec<rel_t, NumElements>::vector_t)(  \
            m_Data RELLOGOP Rhs.m_Data));                                      \
    if (NumElements == 1) /*Scalar 0/1 logic was applied, invert*/             \
      Ret *= -1;                                                               \
    return Ret;                                                                \
  }                                                                            \
  template <typename T>                                                        \
  typename std::enable_if_t<std::is_convertible_v<T, DataT> &&                 \
                                (std::is_fundamental_v<vec_data_t<T>> ||       \
                                 std::is_same_v<T, half>),                     \
                            vec<rel_t, NumElements>>                           \
  operator RELLOGOP(const T & Rhs) const {                                     \
    return *this RELLOGOP vec(static_cast<const DataT &>(Rhs));                \
  }
#else
#define __SYCL_RELLOGOP(RELLOGOP)                                              \
  vec<rel_t, NumElements> operator RELLOGOP(const vec & Rhs) const {           \
    vec<rel_t, NumElements> Ret{};                                             \
    for (size_t I = 0; I < NumElements; ++I) {                                 \
      Ret.setValue(I, -(vec_data<DataT>::get(getValue(I))                      \
                            RELLOGOP vec_data<DataT>::get(Rhs.getValue(I))));  \
    }                                                                          \
    return Ret;                                                                \
  }                                                                            \
  template <typename T>                                                        \
  typename std::enable_if_t<std::is_convertible_v<T, DataT> &&                 \
                                (std::is_fundamental_v<vec_data_t<T>> ||       \
                                 std::is_same_v<T, half>),                     \
                            vec<rel_t, NumElements>>                           \
  operator RELLOGOP(const T & Rhs) const {                                     \
    return *this RELLOGOP vec(static_cast<const DataT &>(Rhs));                \
  }
#endif

  __SYCL_RELLOGOP(==)
  __SYCL_RELLOGOP(!=)
  __SYCL_RELLOGOP(>)
  __SYCL_RELLOGOP(<)
  __SYCL_RELLOGOP(>=)
  __SYCL_RELLOGOP(<=)
  // TODO: limit to integral types.
  __SYCL_RELLOGOP(&&)
  __SYCL_RELLOGOP(||)
#undef __SYCL_RELLOGOP

#ifdef __SYCL_UOP
#error "Undefine __SYCL_UOP macro"
#endif
#define __SYCL_UOP(UOP, OPASSIGN)                                              \
  vec &operator UOP() {                                                        \
    *this OPASSIGN vec_data<DataT>::get(1);                                    \
    return *this;                                                              \
  }                                                                            \
  vec operator UOP(int) {                                                      \
    vec Ret(*this);                                                            \
    *this OPASSIGN vec_data<DataT>::get(1);                                    \
    return Ret;                                                                \
  }

  __SYCL_UOP(++, +=)
  __SYCL_UOP(--, -=)
#undef __SYCL_UOP

#if defined(__INTEL_PREVIEW_BREAKING_CHANGES)

  // operator~() available only when: dataT != float && dataT != double
  // && dataT != half
  template <typename T = DataT>
  typename std::enable_if_t<!std::is_floating_point_v<vec_data_t<T>> &&
                                (!IsUsingArrayOnDevice && !IsUsingArrayOnHost),
                            vec>
  operator~() const {
    vec Ret{(typename vec::DataType) ~m_Data};
    if constexpr (std::is_same_v<Type, bool>) {
      Ret.ConvertToDataT();
    }
    return Ret;
  }
  template <typename T = DataT>
  typename std::enable_if_t<!std::is_floating_point_v<vec_data_t<T>> &&
                                (IsUsingArrayOnDevice || IsUsingArrayOnHost),
                            vec>
  operator~() const {
    vec Ret{};
    for (size_t I = 0; I < NumElements; ++I) {
      Ret.setValue(I, ~getValue(I));
    }
    return Ret;
  }

  // operator!
  template <typename T = DataT, int N = NumElements>
  EnableIfNotUsingArray<vec<T, N>> operator!() const {
    return vec<T, N>{(typename vec<DataT, NumElements>::DataType) !m_Data};
  }

  // std::byte neither supports ! unary op or casting, so special handling is
  // needed. And, worse, Windows has a conflict with 'byte'.
#if (!defined(_HAS_STD_BYTE) || _HAS_STD_BYTE != 0)
  template <typename T = DataT, int N = NumElements>
  typename std::enable_if_t<std::is_same_v<std::byte, T> &&
                                (IsUsingArrayOnDevice || IsUsingArrayOnHost),
                            vec<T, N>>
  operator!() const {
    vec Ret{};
    for (size_t I = 0; I < NumElements; ++I) {
      Ret.setValue(I, std::byte{!vec_data<DataT>::get(getValue(I))});
    }
    return Ret;
  }

  template <typename T = DataT, int N = NumElements>
  typename std::enable_if_t<!std::is_same_v<std::byte, T> &&
                                (IsUsingArrayOnDevice || IsUsingArrayOnHost),
                            vec<T, N>>
  operator!() const {
    vec Ret{};
    for (size_t I = 0; I < NumElements; ++I)
      Ret.setValue(I, !vec_data<DataT>::get(getValue(I)));
    return Ret;
  }
#else
  template <typename T = DataT, int N = NumElements>
  EnableIfUsingArray<vec<T, N>> operator!() const {
    vec Ret{};
    for (size_t I = 0; I < NumElements; ++I)
      Ret.setValue(I, !vec_data<DataT>::get(getValue(I)));
    return Ret;
  }
#endif

  // operator +
  template <typename T = vec> EnableIfNotUsingArray<T> operator+() const {
    return vec{+m_Data};
  }

  template <typename T = vec> EnableIfUsingArray<T> operator+() const {
    vec Ret{};
    for (size_t I = 0; I < NumElements; ++I)
      Ret.setValue(I, vec_data<DataT>::get(+vec_data<DataT>::get(getValue(I))));
    return Ret;
  }

  // operator -
  template <typename T = vec> EnableIfNotUsingArray<T> operator-() const {
    vec Ret{-m_Data};
    if constexpr (std::is_same_v<Type, bool>) {
      Ret.ConvertToDataT();
    }
    return Ret;
  }

  template <typename T = vec> EnableIfUsingArray<T> operator-() const {
    vec Ret{};
    for (size_t I = 0; I < NumElements; ++I)
      Ret.setValue(I, vec_data<DataT>::get(-vec_data<DataT>::get(getValue(I))));
    return Ret;
  }
#endif // defined(__INTEL_PREVIEW_BREAKING_CHANGES)

#if !defined(__INTEL_PREVIEW_BREAKING_CHANGES)

  // Available only when: dataT != cl_float && dataT != cl_double
  // && dataT != cl_half
  template <typename T = DataT>
  typename std::enable_if_t<std::is_integral_v<vec_data_t<T>>, vec>
  operator~() const {
// Use __SYCL_DEVICE_ONLY__ macro because cast to OpenCL vector type is defined
// by SYCL device compiler only.
#ifdef __SYCL_DEVICE_ONLY__
    vec Ret{(typename vec::DataType) ~m_Data};
    if constexpr (std::is_same_v<Type, bool>) {
      Ret.ConvertToDataT();
    }
    return Ret;
#else
    vec Ret{};
    for (size_t I = 0; I < NumElements; ++I) {
      Ret.setValue(I, ~getValue(I));
    }
    return Ret;
#endif
  }

#if (!defined(_HAS_STD_BYTE) || _HAS_STD_BYTE != 0)
  template <typename T = DataT, int N = NumElements>
  typename std::enable_if_t<std::is_same_v<std::byte, T>, vec<T, N>>
  operator!() const {
// Use __SYCL_DEVICE_ONLY__ macro because cast to OpenCL vector type is defined
// by SYCL device compiler only.
#ifdef __SYCL_DEVICE_ONLY__
    return vec<T, N>{(typename vec<T, N>::DataType) !m_Data};
#else
    vec<T, N> Ret;
    for (size_t I = 0; I < N; ++I) {
      Ret.setValue(I, std::byte{!vec_data<DataT>::get(getValue(I))});
    }
    return Ret;
#endif
  }

  template <typename T = DataT, int N = NumElements>
  typename std::enable_if_t<!std::is_same_v<std::byte, T>, vec<T, N>>
  operator!() const {
// Use __SYCL_DEVICE_ONLY__ macro because cast to OpenCL vector type is defined
// by SYCL device compiler only.
#ifdef __SYCL_DEVICE_ONLY__
    return vec<T, N>{(typename vec<T, N>::DataType) !m_Data}; // T, N
#else
    vec<T, N> Ret;
    for (size_t I = 0; I < N; ++I) {
      Ret.setValue(I, !vec_data<DataT>::get(getValue(I)));
    }
    return Ret;
#endif
  }
#else // no std::byte
  template <typename T = DataT, int N = NumElements>
  vec<T, N> operator!() const {
#ifdef __SYCL_DEVICE_ONLY__
    return vec<T, N>{(typename vec<T, N>::DataType) !m_Data}; // T, N
#else
    vec<T, N> Ret;
    for (size_t I = 0; I < N; ++I) {
      Ret.setValue(I, !vec_data<DataT>::get(getValue(I)));
    }
    return Ret;
#endif
  }
#endif // std::byte check

  vec operator+() const {
// Use __SYCL_DEVICE_ONLY__ macro because cast to OpenCL vector type is defined
// by SYCL device compiler only.
#ifdef __SYCL_DEVICE_ONLY__
    return vec{+m_Data};
#else
    vec Ret{};
    for (size_t I = 0; I < NumElements; ++I)
      Ret.setValue(I, vec_data<DataT>::get(+vec_data<DataT>::get(getValue(I))));
    return Ret;
#endif
  }

  vec operator-() const {
// Use __SYCL_DEVICE_ONLY__ macro because cast to OpenCL vector type is defined
// by SYCL device compiler only.
#ifdef __SYCL_DEVICE_ONLY__
    vec Ret{-m_Data};
    if constexpr (std::is_same_v<Type, bool>) {
      Ret.ConvertToDataT();
    }
    return Ret;
#else
    vec Ret{};
    for (size_t I = 0; I < NumElements; ++I)
      Ret.setValue(I, vec_data<DataT>::get(-vec_data<DataT>::get(getValue(I))));
    return Ret;
#endif
  }

#endif // !defined(__INTEL_PREVIEW_BREAKING_CHANGES)

  // CP ---------------

  // OP is: &&, ||
  // vec<RET, NumElements> operatorOP(const vec<DataT, NumElements> &Rhs) const;
  // vec<RET, NumElements> operatorOP(const DataT &Rhs) const;

  // OP is: ==, !=, <, >, <=, >=
  // vec<RET, NumElements> operatorOP(const vec<DataT, NumElements> &Rhs) const;
  // vec<RET, NumElements> operatorOP(const DataT &Rhs) const;
private:
  // Generic method that execute "Operation" on underlying values.

#ifdef __SYCL_USE_EXT_VECTOR_TYPE__
  template <template <typename> class Operation,
            typename Ty = vec<DataT, NumElements>>
  vec<DataT, NumElements>
  operatorHelper(const EnableIfNotUsingArrayOnDevice<Ty> &Rhs) const {
    vec<DataT, NumElements> Result;
    Operation<DataType> Op;
    Result.m_Data = Op(m_Data, Rhs.m_Data);
    return Result;
  }

  template <template <typename> class Operation,
            typename Ty = vec<DataT, NumElements>>
  vec<DataT, NumElements>
  operatorHelper(const EnableIfUsingArrayOnDevice<Ty> &Rhs) const {
    vec<DataT, NumElements> Result;
    Operation<DataT> Op;
    for (size_t I = 0; I < NumElements; ++I) {
      Result.setValue(I, Op(Rhs.getValue(I), getValue(I)));
    }
    return Result;
  }
#else  // __SYCL_USE_EXT_VECTOR_TYPE__
  template <template <typename> class Operation>
  vec<DataT, NumElements>
  operatorHelper(const vec<DataT, NumElements> &Rhs) const {
    vec<DataT, NumElements> Result;
    Operation<DataT> Op;
    for (size_t I = 0; I < NumElements; ++I) {
      Result.setValue(I, Op(Rhs.getValue(I), getValue(I)));
    }
    return Result;
  }
#endif // __SYCL_USE_EXT_VECTOR_TYPE__

  // setValue and getValue should be able to operate on different underlying
  // types: enum cl_float#N , builtin vector float#N, builtin type float.

#ifdef __SYCL_USE_EXT_VECTOR_TYPE__
  template <int Num = NumElements, typename Ty = int,
            typename = typename std::enable_if_t<1 != Num>>
  constexpr void setValue(EnableIfNotHostHalf<Ty> Index, const DataT &Value,
                          int) {
    m_Data[Index] = vec_data<DataT>::get(Value);
  }

  template <int Num = NumElements, typename Ty = int,
            typename = typename std::enable_if_t<1 != Num>>
  constexpr DataT getValue(EnableIfNotHostHalf<Ty> Index, int) const {
    return vec_data<DataT>::get(m_Data[Index]);
  }

  template <int Num = NumElements, typename Ty = int,
            typename = typename std::enable_if_t<1 != Num>>
  constexpr void setValue(EnableIfHostHalf<Ty> Index, const DataT &Value, int) {
    m_Data.s[Index] = vec_data<DataT>::get(Value);
  }

  template <int Num = NumElements, typename Ty = int,
            typename = typename std::enable_if_t<1 != Num>>
  constexpr DataT getValue(EnableIfHostHalf<Ty> Index, int) const {
    return vec_data<DataT>::get(m_Data.s[Index]);
  }
#else // __SYCL_USE_EXT_VECTOR_TYPE__
  template <int Num = NumElements,
            typename = typename std::enable_if_t<1 != Num>>
  constexpr void setValue(int Index, const DataT &Value, int) {
#if defined(__INTEL_PREVIEW_BREAKING_CHANGES)
    m_Data[Index] = vec_data<DataT>::get(Value);
#else
    m_Data.s[Index] = vec_data<DataT>::get(Value);
#endif
  }

  template <int Num = NumElements,
            typename = typename std::enable_if_t<1 != Num>>
  constexpr DataT getValue(int Index, int) const {
#if defined(__INTEL_PREVIEW_BREAKING_CHANGES)
    return vec_data<DataT>::get(m_Data[Index]);
#else
    return vec_data<DataT>::get(m_Data.s[Index]);
#endif
  }
#endif // __SYCL_USE_EXT_VECTOR_TYPE__

  template <int Num = NumElements,
            typename = typename std::enable_if_t<1 == Num>>
  constexpr void setValue(int, const DataT &Value, float) {
    m_Data = vec_data<DataT>::get(Value);
  }

  template <int Num = NumElements,
            typename = typename std::enable_if_t<1 == Num>>
  DataT getValue(int, float) const {
    return vec_data<DataT>::get(m_Data);
  }

  // Special proxies as specialization is not allowed in class scope.
  constexpr void setValue(int Index, const DataT &Value) {
    if (NumElements == 1)
      setValue(Index, Value, 0);
    else
      setValue(Index, Value, 0.f);
  }

  DataT getValue(int Index) const {
    return (NumElements == 1) ? getValue(Index, 0) : getValue(Index, 0.f);
  }

#if defined(__INTEL_PREVIEW_BREAKING_CHANGES)

  // fields

  // Alignment is the same as size, to a maximum size of 64.
  // detail::vector_alignment will return that value.
  alignas(detail::vector_alignment<DataT, NumElements>::value) DataType m_Data;

#endif // defined(__INTEL_PREVIEW_BREAKING_CHANGES)

#if !defined(__INTEL_PREVIEW_BREAKING_CHANGES)

  // fields

  // Used "__SYCL_ALIGNED_VAR" instead "alignas" to handle MSVC compiler.
  // For MSVC compiler max alignment is 64, e.g. vec<double, 16> required
  // alignment of 128 and MSVC compiler cann't align a parameter with requested
  // alignment of 128. For alignment request larger than 64, 64-alignment
  // is applied
  __SYCL_ALIGNED_VAR(DataType,
                     (detail::vector_alignment<DataT, NumElements>::value),
                     m_Data);

#endif // !defined(__INTEL_PREVIEW_BREAKING_CHANGES)

  // friends
  template <typename T1, typename T2, typename T3, template <typename> class T4,
            int... T5>
  friend class detail::SwizzleOp;
  template <typename T1, int T2> friend class vec;
};

#ifdef __cpp_deduction_guides
// all compilers supporting deduction guides also support fold expressions
template <class T, class... U,
          class = std::enable_if_t<(std::is_same_v<T, U> && ...)>>
vec(T, U...) -> vec<T, sizeof...(U) + 1>;
#endif

namespace detail {

// SwizzleOP represents expression templates that operate on vec.
// Actual computation performed on conversion or assignment operators.
template <typename VecT, typename OperationLeftT, typename OperationRightT,
          template <typename> class OperationCurrentT, int... Indexes>
class SwizzleOp {
  using DataT = typename VecT::element_type;
  using CommonDataT = std::common_type_t<typename OperationLeftT::DataT,
                                         typename OperationRightT::DataT>;
  static constexpr int getNumElements() { return sizeof...(Indexes); }

  using rel_t = detail::rel_t<DataT>;
  using vec_t = vec<DataT, sizeof...(Indexes)>;
  using vec_rel_t = vec<rel_t, sizeof...(Indexes)>;

  template <typename OperationRightT_,
            template <typename> class OperationCurrentT_, int... Idx_>
  using NewLHOp = SwizzleOp<VecT,
                            SwizzleOp<VecT, OperationLeftT, OperationRightT,
                                      OperationCurrentT, Indexes...>,
                            OperationRightT_, OperationCurrentT_, Idx_...>;

  template <typename OperationRightT_,
            template <typename> class OperationCurrentT_, int... Idx_>
  using NewRelOp = SwizzleOp<vec<rel_t, VecT::getNumElements()>,
                             SwizzleOp<VecT, OperationLeftT, OperationRightT,
                                       OperationCurrentT, Indexes...>,
                             OperationRightT_, OperationCurrentT_, Idx_...>;

  template <typename OperationLeftT_,
            template <typename> class OperationCurrentT_, int... Idx_>
  using NewRHOp = SwizzleOp<VecT, OperationLeftT_,
                            SwizzleOp<VecT, OperationLeftT, OperationRightT,
                                      OperationCurrentT, Indexes...>,
                            OperationCurrentT_, Idx_...>;

  template <int IdxNum, typename T = void>
  using EnableIfOneIndex = typename std::enable_if_t<
      1 == IdxNum && SwizzleOp::getNumElements() == IdxNum, T>;

  template <int IdxNum, typename T = void>
  using EnableIfMultipleIndexes = typename std::enable_if_t<
      1 != IdxNum && SwizzleOp::getNumElements() == IdxNum, T>;

  template <typename T>
  using EnableIfScalarType = typename std::enable_if_t<
      std::is_convertible_v<DataT, T> &&
      (std::is_fundamental_v<vec_data_t<T>> ||
       std::is_same_v<typename std::remove_const_t<T>, half>)>;

  template <typename T>
  using EnableIfNoScalarType = typename std::enable_if_t<
      !std::is_convertible_v<DataT, T> ||
      !(std::is_fundamental_v<vec_data_t<T>> ||
        std::is_same_v<typename std::remove_const_t<T>, half>)>;

  template <int... Indices>
  using Swizzle =
      SwizzleOp<VecT, GetOp<DataT>, GetOp<DataT>, GetOp, Indices...>;

  template <int... Indices>
  using ConstSwizzle =
      SwizzleOp<const VecT, GetOp<DataT>, GetOp<DataT>, GetOp, Indices...>;

public:
  using element_type = DataT;

  const DataT &operator[](int i) const {
    std::array<int, getNumElements()> Idxs{Indexes...};
    return (*m_Vector)[Idxs[i]];
  }

  template <typename _T = VecT>
  std::enable_if_t<!std::is_const_v<_T>, DataT> &operator[](int i) {
    std::array<int, getNumElements()> Idxs{Indexes...};
    return (*m_Vector)[Idxs[i]];
  }

  __SYCL2020_DEPRECATED("get_count() is deprecated, please use size() instead")
  size_t get_count() const { return size(); }
  size_t size() const noexcept { return getNumElements(); }

  template <int Num = getNumElements()>
  __SYCL2020_DEPRECATED(
      "get_size() is deprecated, please use byte_size() instead")
  size_t get_size() const {
    return byte_size<Num>();
  }

  template <int Num = getNumElements()> size_t byte_size() const noexcept {
    return sizeof(DataT) * (Num == 3 ? 4 : Num);
  }

  template <typename T, int IdxNum = getNumElements(),
            typename = EnableIfOneIndex<IdxNum>,
            typename = EnableIfScalarType<T>>
  operator T() const {
    return getValue(0);
  }

  template <typename T, typename = EnableIfScalarType<T>>
  friend NewRHOp<GetScalarOp<T>, std::multiplies, Indexes...>
  operator*(const T &Lhs, const SwizzleOp &Rhs) {
    return NewRHOp<GetScalarOp<T>, std::multiplies, Indexes...>(
        Rhs.m_Vector, GetScalarOp<T>(Lhs), Rhs);
  }

  template <typename T, typename = EnableIfScalarType<T>>
  friend NewRHOp<GetScalarOp<T>, std::plus, Indexes...>
  operator+(const T &Lhs, const SwizzleOp &Rhs) {
    return NewRHOp<GetScalarOp<T>, std::plus, Indexes...>(
        Rhs.m_Vector, GetScalarOp<T>(Lhs), Rhs);
  }

  template <typename T, typename = EnableIfScalarType<T>>
  friend NewRHOp<GetScalarOp<T>, std::divides, Indexes...>
  operator/(const T &Lhs, const SwizzleOp &Rhs) {
    return NewRHOp<GetScalarOp<T>, std::divides, Indexes...>(
        Rhs.m_Vector, GetScalarOp<T>(Lhs), Rhs);
  }

  // TODO: Check that Rhs arg is suitable.
#ifdef __SYCL_OPASSIGN
#error "Undefine __SYCL_OPASSIGN macro."
#endif
#define __SYCL_OPASSIGN(OPASSIGN, OP)                                          \
  SwizzleOp &operator OPASSIGN(const DataT & Rhs) {                            \
    operatorHelper<OP>(vec_t(Rhs));                                            \
    return *this;                                                              \
  }                                                                            \
  template <typename RhsOperation>                                             \
  SwizzleOp &operator OPASSIGN(const RhsOperation & Rhs) {                     \
    operatorHelper<OP>(Rhs);                                                   \
    return *this;                                                              \
  }

  __SYCL_OPASSIGN(+=, std::plus)
  __SYCL_OPASSIGN(-=, std::minus)
  __SYCL_OPASSIGN(*=, std::multiplies)
  __SYCL_OPASSIGN(/=, std::divides)
  __SYCL_OPASSIGN(%=, std::modulus)
  __SYCL_OPASSIGN(&=, std::bit_and)
  __SYCL_OPASSIGN(|=, std::bit_or)
  __SYCL_OPASSIGN(^=, std::bit_xor)
  __SYCL_OPASSIGN(>>=, RShift)
  __SYCL_OPASSIGN(<<=, LShift)
#undef __SYCL_OPASSIGN

#ifdef __SYCL_UOP
#error "Undefine __SYCL_UOP macro"
#endif
#define __SYCL_UOP(UOP, OPASSIGN)                                              \
  SwizzleOp &operator UOP() {                                                  \
    *this OPASSIGN static_cast<DataT>(1);                                      \
    return *this;                                                              \
  }                                                                            \
  vec_t operator UOP(int) {                                                    \
    vec_t Ret = *this;                                                         \
    *this OPASSIGN static_cast<DataT>(1);                                      \
    return Ret;                                                                \
  }

  __SYCL_UOP(++, +=)
  __SYCL_UOP(--, -=)
#undef __SYCL_UOP

  template <typename T = DataT>
  typename std::enable_if_t<std::is_integral_v<vec_data_t<T>>, vec_t>
  operator~() {
    vec_t Tmp = *this;
    return ~Tmp;
  }

  vec_rel_t operator!() {
    vec_t Tmp = *this;
    return !Tmp;
  }

  vec_t operator+() {
    vec_t Tmp = *this;
    return +Tmp;
  }

  vec_t operator-() {
    vec_t Tmp = *this;
    return -Tmp;
  }

  template <int IdxNum = getNumElements(),
            typename = EnableIfMultipleIndexes<IdxNum>>
  SwizzleOp &operator=(const vec<DataT, IdxNum> &Rhs) {
    std::array<int, IdxNum> Idxs{Indexes...};
    for (size_t I = 0; I < Idxs.size(); ++I) {
      m_Vector->setValue(Idxs[I], Rhs.getValue(I));
    }
    return *this;
  }

  template <int IdxNum = getNumElements(), typename = EnableIfOneIndex<IdxNum>>
  SwizzleOp &operator=(const DataT &Rhs) {
    std::array<int, IdxNum> Idxs{Indexes...};
    m_Vector->setValue(Idxs[0], Rhs);
    return *this;
  }

  template <int IdxNum = getNumElements(),
            EnableIfMultipleIndexes<IdxNum, bool> = true>
  SwizzleOp &operator=(const DataT &Rhs) {
    std::array<int, IdxNum> Idxs{Indexes...};
    for (auto Idx : Idxs) {
      m_Vector->setValue(Idx, Rhs);
    }
    return *this;
  }

  template <int IdxNum = getNumElements(), typename = EnableIfOneIndex<IdxNum>>
  SwizzleOp &operator=(DataT &&Rhs) {
    std::array<int, IdxNum> Idxs{Indexes...};
    m_Vector->setValue(Idxs[0], Rhs);
    return *this;
  }

  template <typename T, typename = EnableIfScalarType<T>>
  NewLHOp<GetScalarOp<T>, std::multiplies, Indexes...>
  operator*(const T &Rhs) const {
    return NewLHOp<GetScalarOp<T>, std::multiplies, Indexes...>(
        m_Vector, *this, GetScalarOp<T>(Rhs));
  }

  template <typename RhsOperation,
            typename = EnableIfNoScalarType<RhsOperation>>
  NewLHOp<RhsOperation, std::multiplies, Indexes...>
  operator*(const RhsOperation &Rhs) const {
    return NewLHOp<RhsOperation, std::multiplies, Indexes...>(m_Vector, *this,
                                                              Rhs);
  }

  template <typename T, typename = EnableIfScalarType<T>>
  NewLHOp<GetScalarOp<T>, std::plus, Indexes...> operator+(const T &Rhs) const {
    return NewLHOp<GetScalarOp<T>, std::plus, Indexes...>(m_Vector, *this,
                                                          GetScalarOp<T>(Rhs));
  }

  template <typename RhsOperation,
            typename = EnableIfNoScalarType<RhsOperation>>
  NewLHOp<RhsOperation, std::plus, Indexes...>
  operator+(const RhsOperation &Rhs) const {
    return NewLHOp<RhsOperation, std::plus, Indexes...>(m_Vector, *this, Rhs);
  }

  template <typename T, typename = EnableIfScalarType<T>>
  NewLHOp<GetScalarOp<T>, std::minus, Indexes...>
  operator-(const T &Rhs) const {
    return NewLHOp<GetScalarOp<T>, std::minus, Indexes...>(m_Vector, *this,
                                                           GetScalarOp<T>(Rhs));
  }

  template <typename RhsOperation,
            typename = EnableIfNoScalarType<RhsOperation>>
  NewLHOp<RhsOperation, std::minus, Indexes...>
  operator-(const RhsOperation &Rhs) const {
    return NewLHOp<RhsOperation, std::minus, Indexes...>(m_Vector, *this, Rhs);
  }

  template <typename T, typename = EnableIfScalarType<T>>
  NewLHOp<GetScalarOp<T>, std::divides, Indexes...>
  operator/(const T &Rhs) const {
    return NewLHOp<GetScalarOp<T>, std::divides, Indexes...>(
        m_Vector, *this, GetScalarOp<T>(Rhs));
  }

  template <typename RhsOperation,
            typename = EnableIfNoScalarType<RhsOperation>>
  NewLHOp<RhsOperation, std::divides, Indexes...>
  operator/(const RhsOperation &Rhs) const {
    return NewLHOp<RhsOperation, std::divides, Indexes...>(m_Vector, *this,
                                                           Rhs);
  }

  template <typename T, typename = EnableIfScalarType<T>>
  NewLHOp<GetScalarOp<T>, std::modulus, Indexes...>
  operator%(const T &Rhs) const {
    return NewLHOp<GetScalarOp<T>, std::modulus, Indexes...>(
        m_Vector, *this, GetScalarOp<T>(Rhs));
  }

  template <typename RhsOperation,
            typename = EnableIfNoScalarType<RhsOperation>>
  NewLHOp<RhsOperation, std::modulus, Indexes...>
  operator%(const RhsOperation &Rhs) const {
    return NewLHOp<RhsOperation, std::modulus, Indexes...>(m_Vector, *this,
                                                           Rhs);
  }

  template <typename T, typename = EnableIfScalarType<T>>
  NewLHOp<GetScalarOp<T>, std::bit_and, Indexes...>
  operator&(const T &Rhs) const {
    return NewLHOp<GetScalarOp<T>, std::bit_and, Indexes...>(
        m_Vector, *this, GetScalarOp<T>(Rhs));
  }

  template <typename RhsOperation,
            typename = EnableIfNoScalarType<RhsOperation>>
  NewLHOp<RhsOperation, std::bit_and, Indexes...>
  operator&(const RhsOperation &Rhs) const {
    return NewLHOp<RhsOperation, std::bit_and, Indexes...>(m_Vector, *this,
                                                           Rhs);
  }

  template <typename T, typename = EnableIfScalarType<T>>
  NewLHOp<GetScalarOp<T>, std::bit_or, Indexes...>
  operator|(const T &Rhs) const {
    return NewLHOp<GetScalarOp<T>, std::bit_or, Indexes...>(
        m_Vector, *this, GetScalarOp<T>(Rhs));
  }

  template <typename RhsOperation,
            typename = EnableIfNoScalarType<RhsOperation>>
  NewLHOp<RhsOperation, std::bit_or, Indexes...>
  operator|(const RhsOperation &Rhs) const {
    return NewLHOp<RhsOperation, std::bit_or, Indexes...>(m_Vector, *this, Rhs);
  }

  template <typename T, typename = EnableIfScalarType<T>>
  NewLHOp<GetScalarOp<T>, std::bit_xor, Indexes...>
  operator^(const T &Rhs) const {
    return NewLHOp<GetScalarOp<T>, std::bit_xor, Indexes...>(
        m_Vector, *this, GetScalarOp<T>(Rhs));
  }

  template <typename RhsOperation,
            typename = EnableIfNoScalarType<RhsOperation>>
  NewLHOp<RhsOperation, std::bit_xor, Indexes...>
  operator^(const RhsOperation &Rhs) const {
    return NewLHOp<RhsOperation, std::bit_xor, Indexes...>(m_Vector, *this,
                                                           Rhs);
  }

  template <typename T, typename = EnableIfScalarType<T>>
  NewLHOp<GetScalarOp<T>, RShift, Indexes...> operator>>(const T &Rhs) const {
    return NewLHOp<GetScalarOp<T>, RShift, Indexes...>(m_Vector, *this,
                                                       GetScalarOp<T>(Rhs));
  }

  template <typename RhsOperation,
            typename = EnableIfNoScalarType<RhsOperation>>
  NewLHOp<RhsOperation, RShift, Indexes...>
  operator>>(const RhsOperation &Rhs) const {
    return NewLHOp<RhsOperation, RShift, Indexes...>(m_Vector, *this, Rhs);
  }

  template <typename T, typename = EnableIfScalarType<T>>
  NewLHOp<GetScalarOp<T>, LShift, Indexes...> operator<<(const T &Rhs) const {
    return NewLHOp<GetScalarOp<T>, LShift, Indexes...>(m_Vector, *this,
                                                       GetScalarOp<T>(Rhs));
  }

  template <typename RhsOperation,
            typename = EnableIfNoScalarType<RhsOperation>>
  NewLHOp<RhsOperation, LShift, Indexes...>
  operator<<(const RhsOperation &Rhs) const {
    return NewLHOp<RhsOperation, LShift, Indexes...>(m_Vector, *this, Rhs);
  }

  template <
      typename T1, typename T2, typename T3, template <typename> class T4,
      int... T5,
      typename = typename std::enable_if_t<sizeof...(T5) == getNumElements()>>
  SwizzleOp &operator=(const SwizzleOp<T1, T2, T3, T4, T5...> &Rhs) {
    std::array<int, getNumElements()> Idxs{Indexes...};
    for (size_t I = 0; I < Idxs.size(); ++I) {
      m_Vector->setValue(Idxs[I], Rhs.getValue(I));
    }
    return *this;
  }

  template <
      typename T1, typename T2, typename T3, template <typename> class T4,
      int... T5,
      typename = typename std::enable_if_t<sizeof...(T5) == getNumElements()>>
  SwizzleOp &operator=(SwizzleOp<T1, T2, T3, T4, T5...> &&Rhs) {
    std::array<int, getNumElements()> Idxs{Indexes...};
    for (size_t I = 0; I < Idxs.size(); ++I) {
      m_Vector->setValue(Idxs[I], Rhs.getValue(I));
    }
    return *this;
  }

  template <typename T, typename = EnableIfScalarType<T>>
  NewRelOp<GetScalarOp<T>, EqualTo, Indexes...> operator==(const T &Rhs) const {
    return NewRelOp<GetScalarOp<T>, EqualTo, Indexes...>(NULL, *this,
                                                         GetScalarOp<T>(Rhs));
  }

  template <typename RhsOperation,
            typename = EnableIfNoScalarType<RhsOperation>>
  NewRelOp<RhsOperation, EqualTo, Indexes...>
  operator==(const RhsOperation &Rhs) const {
    return NewRelOp<RhsOperation, EqualTo, Indexes...>(NULL, *this, Rhs);
  }

  template <typename T, typename = EnableIfScalarType<T>>
  NewRelOp<GetScalarOp<T>, NotEqualTo, Indexes...>
  operator!=(const T &Rhs) const {
    return NewRelOp<GetScalarOp<T>, NotEqualTo, Indexes...>(
        NULL, *this, GetScalarOp<T>(Rhs));
  }

  template <typename RhsOperation,
            typename = EnableIfNoScalarType<RhsOperation>>
  NewRelOp<RhsOperation, NotEqualTo, Indexes...>
  operator!=(const RhsOperation &Rhs) const {
    return NewRelOp<RhsOperation, NotEqualTo, Indexes...>(NULL, *this, Rhs);
  }

  template <typename T, typename = EnableIfScalarType<T>>
  NewRelOp<GetScalarOp<T>, GreaterEqualTo, Indexes...>
  operator>=(const T &Rhs) const {
    return NewRelOp<GetScalarOp<T>, GreaterEqualTo, Indexes...>(
        NULL, *this, GetScalarOp<T>(Rhs));
  }

  template <typename RhsOperation,
            typename = EnableIfNoScalarType<RhsOperation>>
  NewRelOp<RhsOperation, GreaterEqualTo, Indexes...>
  operator>=(const RhsOperation &Rhs) const {
    return NewRelOp<RhsOperation, GreaterEqualTo, Indexes...>(NULL, *this, Rhs);
  }

  template <typename T, typename = EnableIfScalarType<T>>
  NewRelOp<GetScalarOp<T>, LessEqualTo, Indexes...>
  operator<=(const T &Rhs) const {
    return NewRelOp<GetScalarOp<T>, LessEqualTo, Indexes...>(
        NULL, *this, GetScalarOp<T>(Rhs));
  }

  template <typename RhsOperation,
            typename = EnableIfNoScalarType<RhsOperation>>
  NewRelOp<RhsOperation, LessEqualTo, Indexes...>
  operator<=(const RhsOperation &Rhs) const {
    return NewRelOp<RhsOperation, LessEqualTo, Indexes...>(NULL, *this, Rhs);
  }

  template <typename T, typename = EnableIfScalarType<T>>
  NewRelOp<GetScalarOp<T>, GreaterThan, Indexes...>
  operator>(const T &Rhs) const {
    return NewRelOp<GetScalarOp<T>, GreaterThan, Indexes...>(
        NULL, *this, GetScalarOp<T>(Rhs));
  }

  template <typename RhsOperation,
            typename = EnableIfNoScalarType<RhsOperation>>
  NewRelOp<RhsOperation, GreaterThan, Indexes...>
  operator>(const RhsOperation &Rhs) const {
    return NewRelOp<RhsOperation, GreaterThan, Indexes...>(NULL, *this, Rhs);
  }

  template <typename T, typename = EnableIfScalarType<T>>
  NewRelOp<GetScalarOp<T>, LessThan, Indexes...> operator<(const T &Rhs) const {
    return NewRelOp<GetScalarOp<T>, LessThan, Indexes...>(NULL, *this,
                                                          GetScalarOp<T>(Rhs));
  }

  template <typename RhsOperation,
            typename = EnableIfNoScalarType<RhsOperation>>
  NewRelOp<RhsOperation, LessThan, Indexes...>
  operator<(const RhsOperation &Rhs) const {
    return NewRelOp<RhsOperation, LessThan, Indexes...>(NULL, *this, Rhs);
  }

  template <typename T, typename = EnableIfScalarType<T>>
  NewRelOp<GetScalarOp<T>, LogicalAnd, Indexes...>
  operator&&(const T &Rhs) const {
    return NewRelOp<GetScalarOp<T>, LogicalAnd, Indexes...>(
        NULL, *this, GetScalarOp<T>(Rhs));
  }

  template <typename RhsOperation,
            typename = EnableIfNoScalarType<RhsOperation>>
  NewRelOp<RhsOperation, LogicalAnd, Indexes...>
  operator&&(const RhsOperation &Rhs) const {
    return NewRelOp<RhsOperation, LogicalAnd, Indexes...>(NULL, *this, Rhs);
  }

  template <typename T, typename = EnableIfScalarType<T>>
  NewRelOp<GetScalarOp<T>, LogicalOr, Indexes...>
  operator||(const T &Rhs) const {
    return NewRelOp<GetScalarOp<T>, LogicalOr, Indexes...>(NULL, *this,
                                                           GetScalarOp<T>(Rhs));
  }

  template <typename RhsOperation,
            typename = EnableIfNoScalarType<RhsOperation>>
  NewRelOp<RhsOperation, LogicalOr, Indexes...>
  operator||(const RhsOperation &Rhs) const {
    return NewRelOp<RhsOperation, LogicalOr, Indexes...>(NULL, *this, Rhs);
  }

  // Begin hi/lo, even/odd, xyzw, and rgba swizzles.
private:
  // Indexer used in the swizzles.def.
  // Currently it is defined as a template struct. Replacing it with a constexpr
  // function would activate a bug in MSVC that is fixed only in v19.20.
  // Until then MSVC does not recognize such constexpr functions as const and
  // thus does not let using them in template parameters inside swizzle.def.
  template <int Index> struct Indexer {
    static constexpr int IDXs[sizeof...(Indexes)] = {Indexes...};
    static constexpr int value = IDXs[Index >= getNumElements() ? 0 : Index];
  };

public:
#ifdef __SYCL_ACCESS_RETURN
#error "Undefine __SYCL_ACCESS_RETURN macro"
#endif
#define __SYCL_ACCESS_RETURN m_Vector
#include "swizzles.def"
#undef __SYCL_ACCESS_RETURN
  // End of hi/lo, even/odd, xyzw, and rgba swizzles.

  // Leave store() interface to automatic conversion to vec<>.
  // Load to vec_t and then assign to swizzle.
  template <access::address_space Space, access::decorated DecorateAddress>
  void load(size_t offset, multi_ptr<DataT, Space, DecorateAddress> ptr) {
    vec_t Tmp;
    Tmp.template load(offset, ptr);
    *this = Tmp;
  }

  template <typename convertT, rounding_mode roundingMode>
  vec<convertT, sizeof...(Indexes)> convert() const {
    // First materialize the swizzle to vec_t and then apply convert() to it.
    vec_t Tmp = *this;
    return Tmp.template convert<convertT, roundingMode>();
  }

  template <typename asT> asT as() const {
    // First materialize the swizzle to vec_t and then apply as() to it.
    vec_t Tmp = *this;
    static_assert((sizeof(Tmp) == sizeof(asT)),
                  "The new SYCL vec type must have the same storage size in "
                  "bytes as this SYCL swizzled vec");
    static_assert(
        detail::is_contained<asT, detail::gtl::vector_basic_list>::value ||
            detail::is_contained<asT, detail::gtl::vector_bool_list>::value,
        "asT must be SYCL vec of a different element type and "
        "number of elements specified by asT");
    return Tmp.template as<asT>();
  }

private:
  SwizzleOp(const SwizzleOp &Rhs)
      : m_Vector(Rhs.m_Vector), m_LeftOperation(Rhs.m_LeftOperation),
        m_RightOperation(Rhs.m_RightOperation) {}

  SwizzleOp(VecT *Vector, OperationLeftT LeftOperation,
            OperationRightT RightOperation)
      : m_Vector(Vector), m_LeftOperation(LeftOperation),
        m_RightOperation(RightOperation) {}

  SwizzleOp(VecT *Vector) : m_Vector(Vector) {}

  SwizzleOp(SwizzleOp &&Rhs)
      : m_Vector(Rhs.m_Vector), m_LeftOperation(std::move(Rhs.m_LeftOperation)),
        m_RightOperation(std::move(Rhs.m_RightOperation)) {}

  // Either performing CurrentOperation on results of left and right operands
  // or reading values from actual vector. Perform implicit type conversion when
  // the number of elements == 1

  template <int IdxNum = getNumElements()>
  CommonDataT getValue(EnableIfOneIndex<IdxNum, size_t> Index) const {
    if (std::is_same_v<OperationCurrentT<DataT>, GetOp<DataT>>) {
      std::array<int, getNumElements()> Idxs{Indexes...};
      return m_Vector->getValue(Idxs[Index]);
    }
    auto Op = OperationCurrentT<vec_data_t<CommonDataT>>();
    return vec_data<CommonDataT>::get(
        Op(vec_data<CommonDataT>::get(m_LeftOperation.getValue(Index)),
           vec_data<CommonDataT>::get(m_RightOperation.getValue(Index))));
  }

  template <int IdxNum = getNumElements()>
  DataT getValue(EnableIfMultipleIndexes<IdxNum, size_t> Index) const {
    if (std::is_same_v<OperationCurrentT<DataT>, GetOp<DataT>>) {
      std::array<int, getNumElements()> Idxs{Indexes...};
      return m_Vector->getValue(Idxs[Index]);
    }
    auto Op = OperationCurrentT<vec_data_t<DataT>>();
    return vec_data<DataT>::get(
        Op(vec_data<DataT>::get(m_LeftOperation.getValue(Index)),
           vec_data<DataT>::get(m_RightOperation.getValue(Index))));
  }

  template <template <typename> class Operation, typename RhsOperation>
  void operatorHelper(const RhsOperation &Rhs) {
    Operation<vec_data_t<DataT>> Op;
    std::array<int, getNumElements()> Idxs{Indexes...};
    for (size_t I = 0; I < Idxs.size(); ++I) {
      DataT Res = vec_data<DataT>::get(
          Op(vec_data<DataT>::get(m_Vector->getValue(Idxs[I])),
             vec_data<DataT>::get(Rhs.getValue(I))));
      m_Vector->setValue(Idxs[I], Res);
    }
  }

  // fields
  VecT *m_Vector;

  OperationLeftT m_LeftOperation;
  OperationRightT m_RightOperation;

  // friends
  template <typename T1, int T2> friend class sycl::vec;

  template <typename T1, typename T2, typename T3, template <typename> class T4,
            int... T5>
  friend class SwizzleOp;
};
} // namespace detail

// scalar BINOP vec<>
// scalar BINOP SwizzleOp
// vec<> BINOP SwizzleOp
#ifdef __SYCL_BINOP
#error "Undefine __SYCL_BINOP macro"
#endif
#define __SYCL_BINOP(BINOP)                                                    \
  template <typename T, int Num>                                               \
  typename std::enable_if_t<                                                   \
      std::is_fundamental_v<vec_data_t<T>> ||                                  \
          std::is_same_v<typename std::remove_const_t<T>, half>,               \
      vec<T, Num>>                                                             \
  operator BINOP(const T & Lhs, const vec<T, Num> &Rhs) {                      \
    return vec<T, Num>(Lhs) BINOP Rhs;                                         \
  }                                                                            \
  template <typename VecT, typename OperationLeftT, typename OperationRightT,  \
            template <typename> class OperationCurrentT, int... Indexes,       \
            typename T, typename T1 = typename VecT::element_type,             \
            int Num = sizeof...(Indexes)>                                      \
  typename std::enable_if_t<                                                   \
      std::is_convertible_v<T, T1> &&                                          \
          (std::is_fundamental_v<vec_data_t<T>> ||                             \
           std::is_same_v<typename std::remove_const_t<T>, half>),             \
      vec<T1, Num>>                                                            \
  operator BINOP(                                                              \
      const T & Lhs,                                                           \
      const detail::SwizzleOp<VecT, OperationLeftT, OperationRightT,           \
                              OperationCurrentT, Indexes...> &Rhs) {           \
    vec<T1, Num> Tmp = Rhs;                                                    \
    return Lhs BINOP Tmp;                                                      \
  }                                                                            \
  template <typename VecT, typename OperationLeftT, typename OperationRightT,  \
            template <typename> class OperationCurrentT, int... Indexes,       \
            typename T = typename VecT::element_type,                          \
            int Num = sizeof...(Indexes)>                                      \
  vec<T, Num> operator BINOP(                                                  \
      const vec<T, Num> &Lhs,                                                  \
      const detail::SwizzleOp<VecT, OperationLeftT, OperationRightT,           \
                              OperationCurrentT, Indexes...> &Rhs) {           \
    vec<T, Num> Tmp = Rhs;                                                     \
    return Lhs BINOP Tmp;                                                      \
  }

__SYCL_BINOP(+)
__SYCL_BINOP(-)
__SYCL_BINOP(*)
__SYCL_BINOP(/)
__SYCL_BINOP(%)
__SYCL_BINOP(&)
__SYCL_BINOP(|)
__SYCL_BINOP(^)
__SYCL_BINOP(>>)
__SYCL_BINOP(<<)
#undef __SYCL_BINOP

// scalar RELLOGOP vec<>
// scalar RELLOGOP SwizzleOp
// vec<> RELLOGOP SwizzleOp
#ifdef __SYCL_RELLOGOP
#error "Undefine __SYCL_RELLOGOP macro"
#endif
#define __SYCL_RELLOGOP(RELLOGOP)                                              \
  template <typename T, typename DataT, int Num>                               \
  typename std::enable_if_t<                                                   \
      std::is_convertible_v<T, DataT> &&                                       \
          (std::is_fundamental_v<vec_data_t<T>> ||                             \
           std::is_same_v<typename std::remove_const_t<T>, half>),             \
      vec<detail::rel_t<DataT>, Num>>                                          \
  operator RELLOGOP(const T & Lhs, const vec<DataT, Num> &Rhs) {               \
    return vec<T, Num>(static_cast<T>(Lhs)) RELLOGOP Rhs;                      \
  }                                                                            \
  template <typename VecT, typename OperationLeftT, typename OperationRightT,  \
            template <typename> class OperationCurrentT, int... Indexes,       \
            typename T, typename T1 = typename VecT::element_type,             \
            int Num = sizeof...(Indexes)>                                      \
  typename std::enable_if_t<                                                   \
      std::is_convertible_v<T, T1> &&                                          \
          (std::is_fundamental_v<vec_data_t<T>> ||                             \
           std::is_same_v<typename std::remove_const_t<T>, half>),             \
      vec<detail::rel_t<T1>, Num>>                                             \
  operator RELLOGOP(                                                           \
      const T & Lhs,                                                           \
      const detail::SwizzleOp<VecT, OperationLeftT, OperationRightT,           \
                              OperationCurrentT, Indexes...> &Rhs) {           \
    vec<T1, Num> Tmp = Rhs;                                                    \
    return Lhs RELLOGOP Tmp;                                                   \
  }                                                                            \
  template <typename VecT, typename OperationLeftT, typename OperationRightT,  \
            template <typename> class OperationCurrentT, int... Indexes,       \
            typename T = typename VecT::element_type,                          \
            int Num = sizeof...(Indexes)>                                      \
  vec<detail::rel_t<T>, Num> operator RELLOGOP(                                \
      const vec<T, Num> &Lhs,                                                  \
      const detail::SwizzleOp<VecT, OperationLeftT, OperationRightT,           \
                              OperationCurrentT, Indexes...> &Rhs) {           \
    vec<T, Num> Tmp = Rhs;                                                     \
    return Lhs RELLOGOP Tmp;                                                   \
  }

__SYCL_RELLOGOP(==)
__SYCL_RELLOGOP(!=)
__SYCL_RELLOGOP(>)
__SYCL_RELLOGOP(<)
__SYCL_RELLOGOP(>=)
__SYCL_RELLOGOP(<=)
// TODO: limit to integral types.
__SYCL_RELLOGOP(&&)
__SYCL_RELLOGOP(||)
#undef __SYCL_RELLOGOP

namespace detail {

// Vectors of size 1 are handled separately and therefore 1 is not included in
// the check below.
constexpr bool isValidVectorSize(int N) {
  return N == 2 || N == 3 || N == 4 || N == 8 || N == 16;
}
template <typename T, int N, typename V> struct VecStorage {
  static_assert(
      isValidVectorSize(N) || N == 1,
      "Incorrect number of elements for sycl::vec: only 1, 2, 3, 4, 8 "
      "or 16 are supported");
  static_assert(!std::is_same_v<V, void>, "Incorrect data type for sycl::vec");
};

#if defined(__INTEL_PREVIEW_BREAKING_CHANGES)

#ifdef __SYCL_DEVICE_ONLY__
// device always has ext vector support, but for huge vectors
// we switch to std::array, so that we can use a smaller alignment (64)
// this is to support MSVC, which has a max of 64 for direct params.
template <typename T, int N> struct VecStorageImpl {
  static constexpr size_t Num = (N == 3) ? 4 : N;
  static constexpr size_t Sz = Num * sizeof(T);
  using DataType =
      typename std::conditional<Sz <= 64, T __attribute__((ext_vector_type(N))),
                                std::array<T, Num>>::type;
  using VectorDataType = T __attribute__((ext_vector_type(N)));
};
#else // __SYCL_DEVICE_ONLY__

template <typename T, int N> struct VecStorageImpl;
#define __SYCL_DEFINE_VECSTORAGE_IMPL(type, cl_type, num)                      \
  template <> struct VecStorageImpl<type, num> {                               \
    using DataType = std::array<type, (num == 3) ? 4 : num>;                   \
    using VectorDataType = ::cl_##cl_type##num;                                \
  };
#endif // SYCL_DEVICE_ONLY
#endif // defined(__INTEL_PREVIEW_BREAKING_CHANGES)

#if !defined(__INTEL_PREVIEW_BREAKING_CHANGES)

#ifdef __SYCL_USE_EXT_VECTOR_TYPE__
template <typename T, int N> struct VecStorageImpl {
  using DataType = T __attribute__((ext_vector_type(N)));
};
#else
// When ext_vector_type is not available, we rely on cl_* types from CL/cl.h
// to represent vec storage.
template <typename T, int N> struct VecStorageImpl;
#define __SYCL_DEFINE_VECSTORAGE_IMPL(type, cl_type, num)                      \
  template <> struct VecStorageImpl<type, num> {                               \
    using DataType = ::cl_##cl_type##num;                                      \
  };
#endif // __SYCL_USE_EXT_VECTOR_TYPE__
#endif // !defined(__INTEL_PREVIEW_BREAKING_CHANGES)

#ifndef __SYCL_USE_EXT_VECTOR_TYPE__
#define __SYCL_DEFINE_VECSTORAGE_IMPL_FOR_TYPE(type, cl_type)                  \
  __SYCL_DEFINE_VECSTORAGE_IMPL(type, cl_type, 2)                              \
  __SYCL_DEFINE_VECSTORAGE_IMPL(type, cl_type, 3)                              \
  __SYCL_DEFINE_VECSTORAGE_IMPL(type, cl_type, 4)                              \
  __SYCL_DEFINE_VECSTORAGE_IMPL(type, cl_type, 8)                              \
  __SYCL_DEFINE_VECSTORAGE_IMPL(type, cl_type, 16)

__SYCL_DEFINE_VECSTORAGE_IMPL_FOR_TYPE(std::int8_t, char)
__SYCL_DEFINE_VECSTORAGE_IMPL_FOR_TYPE(std::int16_t, short)
__SYCL_DEFINE_VECSTORAGE_IMPL_FOR_TYPE(std::int32_t, int)
__SYCL_DEFINE_VECSTORAGE_IMPL_FOR_TYPE(std::int64_t, long)
__SYCL_DEFINE_VECSTORAGE_IMPL_FOR_TYPE(std::uint8_t, uchar)
__SYCL_DEFINE_VECSTORAGE_IMPL_FOR_TYPE(std::uint16_t, ushort)
__SYCL_DEFINE_VECSTORAGE_IMPL_FOR_TYPE(std::uint32_t, uint)
__SYCL_DEFINE_VECSTORAGE_IMPL_FOR_TYPE(std::uint64_t, ulong)
__SYCL_DEFINE_VECSTORAGE_IMPL_FOR_TYPE(float, float)
__SYCL_DEFINE_VECSTORAGE_IMPL_FOR_TYPE(double, double)

#undef __SYCL_DEFINE_VECSTORAGE_IMPL_FOR_TYPE
#undef __SYCL_DEFINE_VECSTORAGE_IMPL
#endif // ifndef __SYCL_USE_EXT_VECTOR_TYPE__

// Single element bool
template <> struct VecStorage<bool, 1, void> {
  using DataType = bool;
#ifdef __INTEL_PREVIEW_BREAKING_CHANGES
  using VectorDataType = bool;
#endif // __INTEL_PREVIEW_BREAKING_CHANGES
};

// Multiple element bool
template <int N>
struct VecStorage<bool, N, typename std::enable_if_t<isValidVectorSize(N)>> {
  using DataType =
      typename VecStorageImpl<select_apply_cl_t<bool, std::int8_t, std::int16_t,
                                                std::int32_t, std::int64_t>,
                              N>::DataType;
#ifdef __INTEL_PREVIEW_BREAKING_CHANGES
  using VectorDataType =
      typename VecStorageImpl<select_apply_cl_t<bool, std::int8_t, std::int16_t,
                                                std::int32_t, std::int64_t>,
                              N>::VectorDataType;
#endif // __INTEL_PREVIEW_BREAKING_CHANGES
};

// Single element signed integers
template <typename T>
struct VecStorage<T, 1, typename std::enable_if_t<is_sigeninteger_v<T>>> {
  using DataType = select_apply_cl_t<T, std::int8_t, std::int16_t, std::int32_t,
                                     std::int64_t>;
#ifdef __INTEL_PREVIEW_BREAKING_CHANGES
  using VectorDataType = DataType;
#endif // __INTEL_PREVIEW_BREAKING_CHANGES
};

// Single element unsigned integers
template <typename T>
struct VecStorage<T, 1, typename std::enable_if_t<is_sugeninteger_v<T>>> {
  using DataType = select_apply_cl_t<T, std::uint8_t, std::uint16_t,
                                     std::uint32_t, std::uint64_t>;
#ifdef __INTEL_PREVIEW_BREAKING_CHANGES
  using VectorDataType = DataType;
#endif // __INTEL_PREVIEW_BREAKING_CHANGES
};

// Single element floating-point (except half)
template <typename T>
struct VecStorage<
    T, 1, typename std::enable_if_t<!is_half_v<T> && is_sgenfloat_v<T>>> {
  using DataType =
      select_apply_cl_t<T, std::false_type, std::false_type, float, double>;
#ifdef __INTEL_PREVIEW_BREAKING_CHANGES
  using VectorDataType = DataType;
#endif // __INTEL_PREVIEW_BREAKING_CHANGES
};
// Multiple elements signed/unsigned integers and floating-point (except half)
template <typename T, int N>
struct VecStorage<
    T, N,
    typename std::enable_if_t<isValidVectorSize(N) &&
                              (is_sgeninteger_v<T> ||
                               (is_sgenfloat_v<T> && !is_half_v<T>))>> {
  using DataType =
      typename VecStorageImpl<typename VecStorage<T, 1>::DataType, N>::DataType;
#ifdef __INTEL_PREVIEW_BREAKING_CHANGES
  using VectorDataType =
      typename VecStorageImpl<typename VecStorage<T, 1>::DataType,
                              N>::VectorDataType;
#endif // __INTEL_PREVIEW_BREAKING_CHANGES
};

// Single element half
template <> struct VecStorage<half, 1, void> {
  using DataType = sycl::detail::half_impl::StorageT;
#ifdef __INTEL_PREVIEW_BREAKING_CHANGES
  using VectorDataType = sycl::detail::half_impl::StorageT;
#endif // __INTEL_PREVIEW_BREAKING_CHANGES
};
// Multiple elements half
#ifdef __INTEL_PREVIEW_BREAKING_CHANGES
#define __SYCL_DEFINE_HALF_VECSTORAGE(Num)                                     \
  template <> struct VecStorage<half, Num, void> {                             \
    using DataType = sycl::detail::half_impl::Vec##Num##StorageT;              \
    using VectorDataType = sycl::detail::half_impl::Vec##Num##StorageT;        \
  };
#else // __INTEL_PREVIEW_BREAKING_CHANGES
#define __SYCL_DEFINE_HALF_VECSTORAGE(Num)                                     \
  template <> struct VecStorage<half, Num, void> {                             \
    using DataType = sycl::detail::half_impl::Vec##Num##StorageT;              \
  };
#endif

__SYCL_DEFINE_HALF_VECSTORAGE(2)
__SYCL_DEFINE_HALF_VECSTORAGE(3)
__SYCL_DEFINE_HALF_VECSTORAGE(4)
__SYCL_DEFINE_HALF_VECSTORAGE(8)
__SYCL_DEFINE_HALF_VECSTORAGE(16)
#undef __SYCL_DEFINE_HALF_VECSTORAGE
} // namespace detail

/// This macro must be defined to 1 when SYCL implementation allows user
/// applications to explicitly declare certain class types as device copyable
/// by adding specializations of is_device_copyable type trait class.
#define SYCL_DEVICE_COPYABLE 1

/// is_device_copyable is a user specializable class template to indicate
/// that a type T is device copyable, which means that SYCL implementation
/// may copy objects of the type T between host and device or between two
/// devices.
/// Specializing is_device_copyable such a way that
/// is_device_copyable_v<T> == true on a T that does not satisfy all
/// the requirements of a device copyable type is undefined behavior.
template <typename T> struct is_device_copyable;

namespace detail {
template <typename T, typename = void>
struct is_device_copyable_impl : std::is_trivially_copyable<T> {};

template <typename T>
struct is_device_copyable_impl<
    T, std::enable_if_t<!std::is_same_v<T, std::remove_cv_t<T>>>>
    // Cannot express this "recursion" (to take user's partial non-cv
    // specializations into account) without this helper struct.
    : is_device_copyable<std::remove_cv_t<T>> {};
} // namespace detail

template <typename T>
struct is_device_copyable : detail::is_device_copyable_impl<T> {};

// std::array<T, 0> is implicitly device copyable type.
template <typename T>
struct is_device_copyable<std::array<T, 0>> : std::true_type {};

// std::array<T, N> is implicitly device copyable type if T is device copyable.
template <typename T, std::size_t N>
struct is_device_copyable<std::array<T, N>> : is_device_copyable<T> {};

// std::optional<T> is implicitly device copyable type if T is device copyable.
template <typename T>
struct is_device_copyable<std::optional<T>> : is_device_copyable<T> {};

// std::pair<T1, T2> is implicitly device copyable type if T1 and T2 are device
// copyable.
template <typename T1, typename T2>
struct is_device_copyable<std::pair<T1, T2>>
    : std::bool_constant<is_device_copyable<T1>::value &&
                         is_device_copyable<T2>::value> {};

// std::tuple<Ts...> is implicitly device copyable type if each type T of Ts...
// is device copyable.
template <typename... Ts>
struct is_device_copyable<std::tuple<Ts...>>
    : std::bool_constant<(... && is_device_copyable<Ts>::value)> {};

// std::variant<Ts...> is implicitly device copyable type if each type T of
// Ts... is device copyable.
template <typename... Ts>
struct is_device_copyable<std::variant<Ts...>>
    : std::bool_constant<(... && is_device_copyable<Ts>::value)> {};

// marray is device copyable if element type is device copyable.
template <typename T, std::size_t N>
struct is_device_copyable<sycl::marray<T, N>> : is_device_copyable<T> {};

// array is device copyable if element type is device copyable.
template <typename T, std::size_t N>
struct is_device_copyable<T[N]> : is_device_copyable<T> {};

template <typename T>
inline constexpr bool is_device_copyable_v = is_device_copyable<T>::value;

namespace detail {
template <typename T, typename = void>
struct IsDeprecatedDeviceCopyable : std::false_type {};

// TODO: using C++ attribute [[deprecated]] or the macro __SYCL2020_DEPRECATED
// does not produce expected warning message for the type 'T'.
template <typename T>
struct __SYCL2020_DEPRECATED("This type isn't device copyable in SYCL 2020")
    IsDeprecatedDeviceCopyable<
        T, std::enable_if_t<std::is_trivially_copy_constructible_v<T> &&
                            std::is_trivially_destructible_v<T> &&
                            !is_device_copyable_v<T>>> : std::true_type {};

template <typename T, int N>
struct __SYCL2020_DEPRECATED("This type isn't device copyable in SYCL 2020")
    IsDeprecatedDeviceCopyable<T[N]> : IsDeprecatedDeviceCopyable<T> {};

#ifdef __SYCL_DEVICE_ONLY__
// Checks that the fields of the type T with indices 0 to (NumFieldsToCheck -
// 1) are device copyable.
template <typename T, unsigned NumFieldsToCheck>
struct CheckFieldsAreDeviceCopyable
    : CheckFieldsAreDeviceCopyable<T, NumFieldsToCheck - 1> {
  using FieldT = decltype(__builtin_field_type(T, NumFieldsToCheck - 1));
  static_assert(is_device_copyable_v<FieldT> ||
                    detail::IsDeprecatedDeviceCopyable<FieldT>::value,
                "The specified type is not device copyable");
};

template <typename T> struct CheckFieldsAreDeviceCopyable<T, 0> {};

// Checks that the base classes of the type T with indices 0 to
// (NumFieldsToCheck - 1) are device copyable.
template <typename T, unsigned NumBasesToCheck>
struct CheckBasesAreDeviceCopyable
    : CheckBasesAreDeviceCopyable<T, NumBasesToCheck - 1> {
  using BaseT = decltype(__builtin_base_type(T, NumBasesToCheck - 1));
  static_assert(is_device_copyable_v<BaseT> ||
                    detail::IsDeprecatedDeviceCopyable<BaseT>::value,
                "The specified type is not device copyable");
};

template <typename T> struct CheckBasesAreDeviceCopyable<T, 0> {};

// All the captures of a lambda or functor of type FuncT passed to a kernel
// must be is_device_copyable, which extends to bases and fields of FuncT.
// Fields are captures of lambda/functors and bases are possible base classes
// of functors also allowed by SYCL.
// The SYCL-2020 implementation must check each of the fields & bases of the
// type FuncT, only one level deep, which is enough to see if they are all
// device copyable by using the result of is_device_copyable returned for them.
// At this moment though the check also allowes using types for which
// (is_trivially_copy_constructible && is_trivially_destructible) returns true
// and (is_device_copyable) returns false. That is the deprecated behavior and
// is currently/temporarily supported only to not break older SYCL programs.
template <typename FuncT>
struct CheckDeviceCopyable
    : CheckFieldsAreDeviceCopyable<FuncT, __builtin_num_fields(FuncT)>,
      CheckBasesAreDeviceCopyable<FuncT, __builtin_num_bases(FuncT)> {};

// Below are two specializations for CheckDeviceCopyable when a kernel lambda
// is wrapped after range rounding optimization.
template <typename TransformedArgType, int Dims, typename KernelType>
struct CheckDeviceCopyable<
    RoundedRangeKernel<TransformedArgType, Dims, KernelType>>
    : CheckDeviceCopyable<KernelType> {};

template <typename TransformedArgType, int Dims, typename KernelType>
struct CheckDeviceCopyable<
    RoundedRangeKernelWithKH<TransformedArgType, Dims, KernelType>>
    : CheckDeviceCopyable<KernelType> {};

#endif // __SYCL_DEVICE_ONLY__
} // namespace detail

} // namespace _V1
} // namespace sycl

#if !defined(__INTEL_PREVIEW_BREAKING_CHANGES)
#undef __SYCL_ALIGNED_VAR
#endif // !defined(__INTEL_PREVIEW_BREAKING_CHANGES)<|MERGE_RESOLUTION|>--- conflicted
+++ resolved
@@ -765,8 +765,15 @@
       // Dummy conversion for cases like vec<signed char> -> vec<char>
       vec<convertT, NumElements> Result;
       for (size_t I = 0; I < NumElements; ++I) {
-        Result.setValue(I, vec_data<convertT>::get(static_cast<convertT>(
-                               vec_data<DataT>::get(getValue(I)))));
+        // We are not converting to convertT directly here, but instead using
+        // vec_data_t<convertT> - this is due to really weird handling of
+        // std::byte (see uses of _HAS_STD_BYTE macro) which effectively
+        // replaces std::byte with std::uint8_t. Using that data type helper
+        // helps to workaround any compilation issues on that path.
+        // FIXME: convert directly to convertT once std::byte handling is fixed.
+        Result.setValue(
+            I, vec_data<convertT>::get(static_cast<vec_data_t<convertT>>(
+                   vec_data<DataT>::get(getValue(I)))));
       }
       return Result;
     } else {
@@ -789,12 +796,13 @@
     using T = vec_data_t<DataT>;
     using R = vec_data_t<convertT>;
     vec<convertT, NumElements> Result;
-<<<<<<< HEAD
 
     // Whole vector conversion can only be done, if:
     constexpr bool canUseNativeVectorConvert =
+#if defined(__INTEL_PREVIEW_BREAKING_CHANGES)
+        // - we are in preview breaking changes mode
 #ifdef __NVPTX__
-        // - we are on CUDA, see intel/llvm#11840
+        // - we are not on CUDA, see intel/llvm#11840
         false &&
 #endif
         // - both vectors are represented using native vector types;
@@ -808,20 +816,20 @@
         //   defined, there is no guarantee that integer conversion yields
         //   right results here;
         !std::is_same_v<convertT, bool>;
+#else
+        // vec<T, N>::NativeVec is not available
+        false;
+#endif // __INTEL_PREVIEW_BREAKING_CHANGES
 
     if constexpr (canUseNativeVectorConvert) {
-=======
 #if defined(__INTEL_PREVIEW_BREAKING_CHANGES)
-    if constexpr (NativeVec && vec<convertT, NumElements>::NativeVec) {
->>>>>>> 096676e8
 #ifdef __SYCL_DEVICE_ONLY__
       Result.m_Data = detail::convertImpl<
           T, R, roundingMode, NumElements, VectorDataType,
           typename vec<convertT, NumElements>::VectorDataType>(m_Data);
 #endif // __SYCL_DEVICE_ONLY
+#endif // __INTEL_PREVIEW_BREAKING_CHANGES
     } else {
-#endif // __INTEL_PREVIEW_BREAKING_CHANGES
-
       // Otherwise, we fallback to per-element conversion:
       using OpenCLT = detail::ConvertToOpenCLType_t<vec_data_t<DataT>>;
       using OpenCLR = detail::ConvertToOpenCLType_t<vec_data_t<convertT>>;
@@ -831,14 +839,8 @@
                    detail::convertImpl<T, R, roundingMode, 1, OpenCLT, OpenCLR>(
                        vec_data<DataT>::get(getValue(I)))));
       }
-
-#if defined(__INTEL_PREVIEW_BREAKING_CHANGES)
-    }
-#endif // defined(__INTEL_PREVIEW_BREAKING_CHANGES)
-
-    if constexpr (std::is_same_v<convertT, bool>) {
-      Result.ConvertToDataT();
-    }
+    }
+
     return Result;
   }
 
