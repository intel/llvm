--- conflicted
+++ resolved
@@ -42,11 +42,6 @@
 #include <sycl/marray.hpp>             // for __SYCL_BINOP, __SYCL_...
 #include <sycl/multi_ptr.hpp>          // for multi_ptr
 
-<<<<<<< HEAD
-#ifndef __SYCL_USE_EXT_VECTOR_TYPE__
-#include <sycl/detail/cl.h>
-#endif
-
 #include <array>       // for array
 #include <cmath>       // for ceil, floor, rint, trunc
 #include <cstddef>     // for size_t, NULL, byte
@@ -66,13 +61,6 @@
 #include <sycl/detail/memcpy.hpp>             // for memcpy
 #include <sycl/detail/type_list.hpp>          // for is_contained
 #include <sycl/detail/vector_traits.hpp>      // for vector_alignment
-=======
-#include <array>
-#include <cmath>
-#include <cstring>
-#include <optional>
-#include <variant>
->>>>>>> 531aabfd
 #ifndef __SYCL_DEVICE_ONLY__
 #include <cfenv> // for fesetround, fegetround
 #endif
