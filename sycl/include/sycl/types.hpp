--- conflicted
+++ resolved
@@ -741,21 +741,11 @@
 
   vec() = default;
 
-<<<<<<< HEAD
   constexpr vec(const vec &Rhs) = default;
-=======
-  // TODO Remove this difference between host and device side after
-  // when root cause of API incompatibility will be fixed
-#ifdef __SYCL_DEVICE_ONLY__
-  vec(const vec &Rhs) = default;
-  vec &operator=(const vec &Rhs) = default;
-#else
-  constexpr vec(const vec &Rhs) : m_Data(Rhs.m_Data) {}
+
+  constexpr vec(vec &&Rhs) = default;
+
   constexpr vec &operator=(const vec &Rhs) = default;
-#endif
->>>>>>> f6eeb67b
-
-  constexpr vec(vec &&Rhs) = default;
 
   // W/o this, things like "vec<char,*> = vec<signed char, *>" doesn't work.
   template <typename Ty = DataT>
