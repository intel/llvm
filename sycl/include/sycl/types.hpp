--- conflicted
+++ resolved
@@ -21,16 +21,11 @@
 #include <sycl/half_type.hpp>                  // for StorageT, half, Vec16...
 #include <sycl/marray.hpp>                     // for __SYCL_BINOP, __SYCL_...
 #include <sycl/multi_ptr.hpp>                  // for multi_ptr
-<<<<<<< HEAD
 #ifdef __INTEL_PREVIEW_BREAKING_CHANGES
 #include <sycl/vector_preview.hpp>             // for sycl::vec and swizzles
 #else
 #include <sycl/vector.hpp>                     // for sycl::vec and swizzles
 #endif
-=======
-#include <sycl/vector.hpp>                     // for sycl::vec and swizzles
->>>>>>> 004efa39
-
 #include <sycl/ext/oneapi/bfloat16.hpp> // bfloat16
 
 namespace sycl {
