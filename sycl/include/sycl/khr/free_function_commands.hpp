#pragma once

#include <sycl/ext/oneapi/experimental/enqueue_functions.hpp>

namespace sycl {
inline namespace _V1 {

#ifdef __DPCPP_ENABLE_UNFINISHED_KHR_EXTENSIONS
namespace khr {

template <typename CommandGroupFunc>
void submit(const queue &q, CommandGroupFunc &&cgf,
            const sycl::detail::code_location &codeLoc =
                sycl::detail::code_location::current()) {
  sycl::ext::oneapi::experimental::submit(
      q, std::forward<CommandGroupFunc>(cgf), codeLoc);
}

template <typename CommandGroupFunc>
event submit_tracked(const queue &q, CommandGroupFunc &&cgf,
                     const sycl::detail::code_location &codeLoc =
                         sycl::detail::code_location::current()) {
  return sycl::ext::oneapi::experimental::submit_with_event(
      q, std::forward<CommandGroupFunc>(cgf), codeLoc);
}

template <typename KernelType>
void launch(handler &h, range<1> r, const KernelType &k) {
  h.parallel_for(r, k);
}
template <typename KernelType>
void launch(handler &h, range<2> r, const KernelType &k) {
  h.parallel_for(r, k);
}
template <typename KernelType>
void launch(handler &h, range<3> r, const KernelType &k) {
  h.parallel_for(r, k);
}

template <typename KernelType>
void launch(const queue &q, range<1> r, const KernelType &k,
            const sycl::detail::code_location &codeLoc =
                sycl::detail::code_location::current()) {
  submit(q, [&](handler &h) { launch<KernelType>(h, r, k); }, codeLoc);
}
template <typename KernelType>
void launch(const queue &q, range<2> r, const KernelType &k,
            const sycl::detail::code_location &codeLoc =
                sycl::detail::code_location::current()) {
  submit(q, [&](handler &h) { launch<KernelType>(h, r, k); }, codeLoc);
}
template <typename KernelType>
void launch(const queue &q, range<3> r, const KernelType &k,
            const sycl::detail::code_location &codeLoc =
                sycl::detail::code_location::current()) {
  submit(q, [&](handler &h) { launch<KernelType>(h, r, k); }, codeLoc);
}

template <typename... ArgsT>
void launch(handler &h, range<1> r, const kernel &k, ArgsT &&...args) {
  h.set_args<ArgsT...>(std::forward<ArgsT>(args)...);
  h.parallel_for(r, k);
}

template <typename... ArgsT>
void launch(handler &h, range<2> r, const kernel &k, ArgsT &&...args) {
  h.set_args<ArgsT...>(std::forward<ArgsT>(args)...);
  h.parallel_for(r, k);
}

template <typename... ArgsT>
void launch(handler &h, range<3> r, const kernel &k, ArgsT &&...args) {
  h.set_args<ArgsT...>(std::forward<ArgsT>(args)...);
  h.parallel_for(r, k);
}

template <typename... ArgsT>
void launch(const queue &q, range<1> r, const kernel &k, ArgsT &&...args) {
  submit(q, [&](handler &h) { launch(h, r, k, std::forward<ArgsT>(args)...); });
}

template <typename... ArgsT>
void launch(const queue &q, range<2> r, const kernel &k, ArgsT &&...args) {
  submit(q, [&](handler &h) { launch(h, r, k, std::forward<ArgsT>(args)...); });
}

template <typename... ArgsT>
void launch(const queue &q, range<3> r, const kernel &k, ArgsT &&...args) {
  submit(q, [&](handler &h) { launch(h, r, k, std::forward<ArgsT>(args)...); });
}

template <typename KernelType, typename... Reductions>
void launch_reduce(handler &h, range<1> r, const KernelType &k,
                   Reductions &&...reductions) {
  h.parallel_for(r, std::forward<Reductions>(reductions)..., k);
}

template <typename KernelType, typename... Reductions>
void launch_reduce(handler &h, range<2> r, const KernelType &k,
                   Reductions &&...reductions) {
  h.parallel_for(r, std::forward<Reductions>(reductions)..., k);
}
template <typename KernelType, typename... Reductions>
void launch_reduce(handler &h, range<3> r, const KernelType &k,
                   Reductions &&...reductions) {
  h.parallel_for(r, std::forward<Reductions>(reductions)..., k);
}

template <typename KernelType, typename... Reductions>
void launch_reduce(const queue &q, range<1> r, const KernelType &k,
                   Reductions &&...reductions) {
  submit(q, [&](handler &h) {
    launch_reduce<KernelType>(h, r, k, std::forward<Reductions>(reductions)...);
  });
}

template <typename KernelType, typename... Reductions>
void launch_reduce(const queue &q, range<2> r, const KernelType &k,
                   Reductions &&...reductions) {
  submit(q, [&](handler &h) {
    launch_reduce<KernelType>(h, r, k, std::forward<Reductions>(reductions)...);
  });
}

template <typename KernelType, typename... Reductions>
void launch_reduce(const queue &q, range<3> r, const KernelType &k,
                   Reductions &&...reductions) {
  submit(q, [&](handler &h) {
    launch_reduce<KernelType>(h, r, k, std::forward<Reductions>(reductions)...);
  });
}

template <typename KernelType>
void launch_grouped(handler &h, range<1> r, range<1> size,
                    const KernelType &k) {
  h.parallel_for(nd_range<1>(r, size), k);
}

template <typename KernelType>
void launch_grouped(handler &h, range<2> r, range<2> size,
                    const KernelType &k) {
  h.parallel_for(nd_range<2>(r, size), k);
}

template <typename KernelType>
void launch_grouped(handler &h, range<3> r, range<3> size,
                    const KernelType &k) {
  h.parallel_for(nd_range<3>(r, size), k);
}

template <typename KernelType>
constexpr bool enable_kernel_function_overload =
    !std::is_same_v<typename std::decay_t<KernelType>, sycl::kernel>;

template <typename KernelType, typename = typename std::enable_if_t<
                                   enable_kernel_function_overload<KernelType>>>
void launch_grouped(const queue &q, range<1> r, range<1> size, KernelType &&k,
                    const sycl::detail::code_location &codeLoc =
                        sycl::detail::code_location::current()) {
<<<<<<< HEAD
  // TODO The handler-less path does not support kernel function properties yet.
  if constexpr (!(ext::oneapi::experimental::detail::
                      HasKernelPropertiesGetMethod<
                          const KernelType &>::value)) {
    detail::submit_kernel_direct(
        q, ext::oneapi::experimental::empty_properties_t{},
        nd_range<1>(r, size), std::forward<KernelType>(k));
  } else {
    submit(
        q, [&](handler &h) { launch_grouped<KernelType>(h, r, size, k); },
        codeLoc);
  }
=======
#ifdef __DPCPP_ENABLE_UNFINISHED_NO_CGH_SUBMIT
  detail::submit_kernel_direct_parallel_for(
      q, ext::oneapi::experimental::empty_properties_t{}, nd_range<1>(r, size),
      std::forward<KernelType>(k));
#else
  submit(
      q, [&](handler &h) { launch_grouped<KernelType>(h, r, size, k); },
      codeLoc);
#endif
>>>>>>> c0345dfa
}
template <typename KernelType, typename = typename std::enable_if_t<
                                   enable_kernel_function_overload<KernelType>>>
void launch_grouped(const queue &q, range<2> r, range<2> size, KernelType &&k,
                    const sycl::detail::code_location &codeLoc =
                        sycl::detail::code_location::current()) {
<<<<<<< HEAD
  // TODO The handler-less path does not support kernel function properties yet.
  if constexpr (!(ext::oneapi::experimental::detail::
                      HasKernelPropertiesGetMethod<
                          const KernelType &>::value)) {
    detail::submit_kernel_direct(
        q, ext::oneapi::experimental::empty_properties_t{},
        nd_range<2>(r, size), std::forward<KernelType>(k));
  } else {
    submit(
        q, [&](handler &h) { launch_grouped<KernelType>(h, r, size, k); },
        codeLoc);
  }
=======
#ifdef __DPCPP_ENABLE_UNFINISHED_NO_CGH_SUBMIT
  detail::submit_kernel_direct_parallel_for(
      q, ext::oneapi::experimental::empty_properties_t{}, nd_range<2>(r, size),
      std::forward<KernelType>(k));
#else
  submit(
      q, [&](handler &h) { launch_grouped<KernelType>(h, r, size, k); },
      codeLoc);
#endif
>>>>>>> c0345dfa
}
template <typename KernelType, typename = typename std::enable_if_t<
                                   enable_kernel_function_overload<KernelType>>>
void launch_grouped(const queue &q, range<3> r, range<3> size, KernelType &&k,
                    const sycl::detail::code_location &codeLoc =
                        sycl::detail::code_location::current()) {
<<<<<<< HEAD
  // TODO The handler-less path does not support kernel function properties yet.
  if constexpr (!(ext::oneapi::experimental::detail::
                      HasKernelPropertiesGetMethod<
                          const KernelType &>::value)) {
    detail::submit_kernel_direct(
        q, ext::oneapi::experimental::empty_properties_t{},
        nd_range<3>(r, size), std::forward<KernelType>(k));
  } else {
    submit(
        q, [&](handler &h) { launch_grouped<KernelType>(h, r, size, k); },
        codeLoc);
  }
=======
#ifdef __DPCPP_ENABLE_UNFINISHED_NO_CGH_SUBMIT
  detail::submit_kernel_direct_parallel_for(
      q, ext::oneapi::experimental::empty_properties_t{}, nd_range<3>(r, size),
      std::forward<KernelType>(k));
#else
  submit(
      q, [&](handler &h) { launch_grouped<KernelType>(h, r, size, k); },
      codeLoc);
#endif
>>>>>>> c0345dfa
}

template <typename... Args>
void launch_grouped(sycl::handler &h, sycl::range<1> r, sycl::range<1> size,
                    const sycl::kernel &k, Args &&...args) {
  h.set_args<Args...>(std::forward<Args>(args)...);
  h.parallel_for(nd_range<1>(r, size), k);
}

template <typename... Args>
void launch_grouped(sycl::handler &h, sycl::range<2> r, sycl::range<2> size,
                    const sycl::kernel &k, Args &&...args) {
  h.set_args<Args...>(std::forward<Args>(args)...);
  h.parallel_for(nd_range<2>(r, size), k);
}

template <typename... Args>
void launch_grouped(sycl::handler &h, sycl::range<3> r, sycl::range<3> size,
                    const sycl::kernel &k, Args &&...args) {
  h.set_args<Args...>(std::forward<Args>(args)...);
  h.parallel_for(nd_range<3>(r, size), k);
}

template <typename... Args>
void launch_grouped(const sycl::queue &q, sycl::range<1> r, sycl::range<1> size,
                    const sycl::kernel &k, Args &&...args) {
  submit(q, [&](handler &h) {
    launch_grouped(h, r, size, k, std::forward<Args>(args)...);
  });
}

template <typename... Args>
void launch_grouped(const sycl::queue &q, sycl::range<2> r, sycl::range<2> size,
                    const sycl::kernel &k, Args &&...args) {
  submit(q, [&](handler &h) {
    launch_grouped(h, r, size, k, std::forward<Args>(args)...);
  });
}

template <typename... Args>
void launch_grouped(const sycl::queue &q, sycl::range<3> r, sycl::range<3> size,
                    const sycl::kernel &k, Args &&...args) {
  submit(q, [&](handler &h) {
    launch_grouped(h, r, size, k, std::forward<Args>(args)...);
  });
}

template <typename KernelType, typename... Reductions>
void launch_grouped_reduce(sycl::handler &h, sycl::range<1> r,
                           sycl::range<1> size, const KernelType &k,
                           Reductions &&...reductions) {
  h.parallel_for(nd_range<1>(r, size), std::forward<Reductions>(reductions)...,
                 k);
}
template <typename KernelType, typename... Reductions>
void launch_grouped_reduce(sycl::handler &h, sycl::range<2> r,
                           sycl::range<2> size, const KernelType &k,
                           Reductions &&...reductions) {
  h.parallel_for(nd_range<2>(r, size), std::forward<Reductions>(reductions)...,
                 k);
}

template <typename KernelType, typename... Reductions>
void launch_grouped_reduce(sycl::handler &h, sycl::range<3> r,
                           sycl::range<3> size, const KernelType &k,
                           Reductions &&...reductions) {
  h.parallel_for(nd_range<3>(r, size), std::forward<Reductions>(reductions)...,
                 k);
}

template <typename KernelType, typename... Reductions>
void launch_grouped_reduce(const sycl::queue &q, sycl::range<1> r,
                           sycl::range<1> size, const KernelType &k,
                           Reductions &&...reductions) {
  submit(q, [&](handler &h) {
    launch_grouped_reduce<KernelType>(h, r, size, k,
                                      std::forward<Reductions>(reductions)...);
  });
}

template <typename KernelType, typename... Reductions>
void launch_grouped_reduce(const sycl::queue &q, sycl::range<2> r,
                           sycl::range<2> size, const KernelType &k,
                           Reductions &&...reductions) {
  submit(q, [&](handler &h) {
    launch_grouped_reduce<KernelType>(h, r, size, k,
                                      std::forward<Reductions>(reductions)...);
  });
}

template <typename KernelType, typename... Reductions>
void launch_grouped_reduce(const sycl::queue &q, sycl::range<3> r,
                           sycl::range<3> size, const KernelType &k,
                           Reductions &&...reductions) {
  submit(q, [&](handler &h) {
    launch_grouped_reduce<KernelType>(h, r, size, k,
                                      std::forward<Reductions>(reductions)...);
  });
}

template <typename KernelType>
void launch_task(handler &h, const KernelType &k) {
  h.single_task(k);
}

template <typename KernelType>
void launch_task(const sycl::queue &q, const KernelType &k,
                 const sycl::detail::code_location &codeLoc =
                     sycl::detail::code_location::current()) {
  //submit(q, [&](handler &h) { launch_task<KernelType>(h, k); }, codeLoc);
  detail::submit_kernel_direct_single_task(q,
    ext::oneapi::experimental::empty_properties_t{},
    k, codeLoc);
}

template <typename... Args>
void launch_task(sycl::handler &h, const sycl::kernel &k, Args &&...args) {
  h.set_args<Args...>(std::forward<Args>(args)...);
  h.single_task(k);
}

template <typename... Args>
void launch_task(const queue &q, const kernel &k, Args &&...args) {
  submit(q,
         [&](handler &h) { launch_task(h, k, std::forward<Args>(args)...); });
}

inline void memcpy(handler &h, void *dest, const void *src, size_t numBytes) {
  h.memcpy(dest, src, numBytes);
}
inline void memcpy(const queue &q, void *dest, const void *src, size_t numBytes,
                   const sycl::detail::code_location &codeLoc =
                       sycl::detail::code_location::current()) {
  sycl::ext::oneapi::experimental::memcpy(q, dest, src, numBytes, codeLoc);
}

template <typename T>
void copy(handler &h, const T *src, T *dest, size_t count) {
  h.copy(src, dest, count);
}

template <typename T>
void copy(const queue &q, const T *src, T *dest, size_t count,
          const sycl::detail::code_location &codeLoc =
              sycl::detail::code_location::current()) {
  submit(q, [&](handler &h) { copy(h, src, dest, count); }, codeLoc);
}

template <typename SrcT, typename DestT, int DestDims, access_mode DestMode>
void copy(handler &h, const SrcT *src,
          accessor<DestT, DestDims, DestMode, target::device> dest) {
  h.copy(src, dest);
}

template <typename SrcT, typename DestT, int DestDims, access_mode DestMode>
void copy(handler &h, std::shared_ptr<SrcT> src,
          accessor<DestT, DestDims, DestMode, target::device> dest) {
  h.copy(src, dest);
}

template <typename SrcT, typename DestT, int DestDims, access_mode DestMode>
void copy(const queue &q, const SrcT *src,
          accessor<DestT, DestDims, DestMode, target::device> dest,
          const sycl::detail::code_location &codeLoc =
              sycl::detail::code_location::current()) {
  submit(
      q,
      [&](handler &h) {
        h.require(dest);
        copy(h, src, dest);
      },
      codeLoc);
}

template <typename SrcT, typename DestT, int DestDims, access_mode DestMode>
void copy(const queue &q, std::shared_ptr<SrcT> src,
          accessor<DestT, DestDims, DestMode, target::device> dest,
          const sycl::detail::code_location &codeLoc =
              sycl::detail::code_location::current()) {
  submit(
      q,
      [&](handler &h) {
        h.require(dest);
        copy(h, src, dest);
      },
      codeLoc);
}

template <typename SrcT, int SrcDims, access_mode SrcMode, typename DestT>
void copy(handler &h, accessor<SrcT, SrcDims, SrcMode, target::device> src,
          DestT *dest) {
  h.copy(src, dest);
}

template <typename SrcT, int SrcDims, access_mode SrcMode, typename DestT>
void copy(handler &h, accessor<SrcT, SrcDims, SrcMode, target::device> src,
          std::shared_ptr<DestT> dest) {
  h.copy(src, dest);
}

template <typename SrcT, int SrcDims, access_mode SrcMode, typename DestT>
void copy(const queue &q, accessor<SrcT, SrcDims, SrcMode, target::device> src,
          DestT *dest,
          const sycl::detail::code_location &codeLoc =
              sycl::detail::code_location::current()) {
  submit(
      q,
      [&](handler &h) {
        h.require(src);
        copy(h, src, dest);
      },
      codeLoc);
}

template <typename SrcT, int SrcDims, access_mode SrcMode, typename DestT>
void copy(const queue &q, accessor<SrcT, SrcDims, SrcMode, target::device> src,
          std::shared_ptr<DestT> dest,
          const sycl::detail::code_location &codeLoc =
              sycl::detail::code_location::current()) {
  submit(
      q,
      [&](handler &h) {
        h.require(src);
        copy(h, src, dest);
      },
      codeLoc);
}

template <typename SrcT, int SrcDims, access_mode SrcMode, typename DestT,
          int DestDims, access_mode DestMode>
void copy(handler &h, accessor<SrcT, SrcDims, SrcMode, target::device> src,
          accessor<DestT, DestDims, DestMode, target::device> dest) {
  h.copy(src, dest);
}

template <typename SrcT, int SrcDims, access_mode SrcMode, typename DestT,
          int DestDims, access_mode DestMode>
void copy(const queue &q, accessor<SrcT, SrcDims, SrcMode, target::device> src,
          accessor<DestT, DestDims, DestMode, target::device> dest,
          const sycl::detail::code_location &codeLoc =
              sycl::detail::code_location::current()) {
  submit(
      q,
      [&](handler &h) {
        h.require(src);
        h.require(dest);
        copy(h, src, dest);
      },
      codeLoc);
}
inline void memset(handler &h, void *ptr, int value, size_t numBytes) {
  h.memset(ptr, value, numBytes);
}

inline void memset(const queue &q, void *ptr, int value, size_t numBytes,
                   const sycl::detail::code_location &codeLoc =
                       sycl::detail::code_location::current()) {
  sycl::ext::oneapi::experimental::memset(q, ptr, value, numBytes, codeLoc);
}

template <typename T>
void fill(handler &h, T *ptr, const T &pattern, size_t count) {
  h.fill(ptr, pattern, count);
}

template <typename T, int Dims, access_mode Mode>
void fill(handler &h, accessor<T, Dims, Mode, target::device> dest,
          const T &src) {
  h.fill(dest, src);
}

template <typename T>
void fill(const queue &q, T *ptr, const T &pattern, size_t count,
          const sycl::detail::code_location &codeLoc =
              sycl::detail::code_location::current()) {
  submit(q, [&](handler &h) { fill(h, ptr, pattern, count); }, codeLoc);
}

template <typename T, int Dims, access_mode Mode>
void fill(const queue &q, accessor<T, Dims, Mode, target::device> dest,
          const T &src,
          const sycl::detail::code_location &codeLoc =
              sycl::detail::code_location::current()) {
  submit(
      q,
      [&](handler &h) {
        h.require(dest);
        fill(h, dest, src);
      },
      codeLoc);
}

template <typename T, int Dims, access_mode Mode>
void update_host(handler &h, accessor<T, Dims, Mode, target::device> acc) {
  h.update_host(acc);
}

template <typename T, int Dims, access_mode Mode>
void update_host(const queue &q, accessor<T, Dims, Mode, target::device> acc,
                 const sycl::detail::code_location &codeLoc =
                     sycl::detail::code_location::current()) {
  submit(
      q,
      [&](handler &h) {
        h.require(acc);
        update_host(h, acc);
      },
      codeLoc);
}
inline void prefetch(handler &h, void *ptr, size_t numBytes) {
  h.prefetch(ptr, numBytes);
}

inline void prefetch(const queue &q, void *ptr, size_t numBytes,
                     const sycl::detail::code_location &codeLoc =
                         sycl::detail::code_location::current()) {
  submit(q, [&](handler &h) { prefetch(h, ptr, numBytes); }, codeLoc);
}

inline void mem_advise(handler &h, void *ptr, size_t numBytes, int advice) {
  h.mem_advise(ptr, numBytes, advice);
}

inline void mem_advise(const queue &q, void *ptr, size_t numBytes, int advice,
                       const sycl::detail::code_location &codeLoc =
                           sycl::detail::code_location::current()) {
  sycl::ext::oneapi::experimental::mem_advise(q, ptr, numBytes, advice,
                                              codeLoc);
}

inline void command_barrier(handler &h) { h.ext_oneapi_barrier(); }

inline void command_barrier(const queue &q,
                            const sycl::detail::code_location &codeLoc =
                                sycl::detail::code_location::current()) {
  submit(q, [&](handler &h) { command_barrier(h); }, codeLoc);
}

inline void event_barrier(handler &h, const std::vector<event> &events) {
  h.ext_oneapi_barrier(events);
}

inline void event_barrier(const queue &q, const std::vector<event> &events,
                          const sycl::detail::code_location &codeLoc =
                              sycl::detail::code_location::current()) {
  submit(q, [&](handler &h) { event_barrier(h, events); }, codeLoc);
}

} // namespace khr
#endif
} // namespace _V1
} // namespace sycl<|MERGE_RESOLUTION|>--- conflicted
+++ resolved
@@ -157,12 +157,11 @@
 void launch_grouped(const queue &q, range<1> r, range<1> size, KernelType &&k,
                     const sycl::detail::code_location &codeLoc =
                         sycl::detail::code_location::current()) {
-<<<<<<< HEAD
   // TODO The handler-less path does not support kernel function properties yet.
   if constexpr (!(ext::oneapi::experimental::detail::
                       HasKernelPropertiesGetMethod<
                           const KernelType &>::value)) {
-    detail::submit_kernel_direct(
+    detail::submit_kernel_direct_parallel_for(
         q, ext::oneapi::experimental::empty_properties_t{},
         nd_range<1>(r, size), std::forward<KernelType>(k));
   } else {
@@ -170,29 +169,17 @@
         q, [&](handler &h) { launch_grouped<KernelType>(h, r, size, k); },
         codeLoc);
   }
-=======
-#ifdef __DPCPP_ENABLE_UNFINISHED_NO_CGH_SUBMIT
-  detail::submit_kernel_direct_parallel_for(
-      q, ext::oneapi::experimental::empty_properties_t{}, nd_range<1>(r, size),
-      std::forward<KernelType>(k));
-#else
-  submit(
-      q, [&](handler &h) { launch_grouped<KernelType>(h, r, size, k); },
-      codeLoc);
-#endif
->>>>>>> c0345dfa
 }
 template <typename KernelType, typename = typename std::enable_if_t<
                                    enable_kernel_function_overload<KernelType>>>
 void launch_grouped(const queue &q, range<2> r, range<2> size, KernelType &&k,
                     const sycl::detail::code_location &codeLoc =
                         sycl::detail::code_location::current()) {
-<<<<<<< HEAD
   // TODO The handler-less path does not support kernel function properties yet.
   if constexpr (!(ext::oneapi::experimental::detail::
                       HasKernelPropertiesGetMethod<
                           const KernelType &>::value)) {
-    detail::submit_kernel_direct(
+    detail::submit_kernel_direct_parallel_for(
         q, ext::oneapi::experimental::empty_properties_t{},
         nd_range<2>(r, size), std::forward<KernelType>(k));
   } else {
@@ -200,29 +187,17 @@
         q, [&](handler &h) { launch_grouped<KernelType>(h, r, size, k); },
         codeLoc);
   }
-=======
-#ifdef __DPCPP_ENABLE_UNFINISHED_NO_CGH_SUBMIT
-  detail::submit_kernel_direct_parallel_for(
-      q, ext::oneapi::experimental::empty_properties_t{}, nd_range<2>(r, size),
-      std::forward<KernelType>(k));
-#else
-  submit(
-      q, [&](handler &h) { launch_grouped<KernelType>(h, r, size, k); },
-      codeLoc);
-#endif
->>>>>>> c0345dfa
 }
 template <typename KernelType, typename = typename std::enable_if_t<
                                    enable_kernel_function_overload<KernelType>>>
 void launch_grouped(const queue &q, range<3> r, range<3> size, KernelType &&k,
                     const sycl::detail::code_location &codeLoc =
                         sycl::detail::code_location::current()) {
-<<<<<<< HEAD
   // TODO The handler-less path does not support kernel function properties yet.
   if constexpr (!(ext::oneapi::experimental::detail::
                       HasKernelPropertiesGetMethod<
                           const KernelType &>::value)) {
-    detail::submit_kernel_direct(
+    detail::submit_kernel_direct_parallel_for(
         q, ext::oneapi::experimental::empty_properties_t{},
         nd_range<3>(r, size), std::forward<KernelType>(k));
   } else {
@@ -230,17 +205,6 @@
         q, [&](handler &h) { launch_grouped<KernelType>(h, r, size, k); },
         codeLoc);
   }
-=======
-#ifdef __DPCPP_ENABLE_UNFINISHED_NO_CGH_SUBMIT
-  detail::submit_kernel_direct_parallel_for(
-      q, ext::oneapi::experimental::empty_properties_t{}, nd_range<3>(r, size),
-      std::forward<KernelType>(k));
-#else
-  submit(
-      q, [&](handler &h) { launch_grouped<KernelType>(h, r, size, k); },
-      codeLoc);
-#endif
->>>>>>> c0345dfa
 }
 
 template <typename... Args>
