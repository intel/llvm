--- conflicted
+++ resolved
@@ -300,18 +300,12 @@
   /// device_event which can be used to wait on the completion of the copy.
   /// Permitted types for dataT are all scalar and vector types, except boolean.
   template <typename dataT>
-<<<<<<< HEAD
-  std::enable_if_t<!detail::is_bool<dataT>::value, device_event>
-  async_work_group_copy(local_ptr<dataT> dest, global_ptr<const dataT> src,
-                        size_t numElements, size_t srcStride) const {
-=======
   __SYCL2020_DEPRECATED("Use decorated multi_ptr arguments instead")
   std::enable_if_t<!detail::is_bool<dataT>::value,
                    device_event> async_work_group_copy(local_ptr<dataT> dest,
                                                        global_ptr<dataT> src,
                                                        size_t numElements,
                                                        size_t srcStride) const {
->>>>>>> d1f67ca2
     using DestT = detail::ConvertToOpenCLType_t<decltype(dest)>;
     using SrcT = detail::ConvertToOpenCLType_t<decltype(src)>;
 
@@ -327,11 +321,6 @@
   /// device_event which can be used to wait on the completion of the copy.
   /// Permitted types for dataT are all scalar and vector types, except boolean.
   template <typename dataT>
-<<<<<<< HEAD
-  std::enable_if_t<!detail::is_bool<dataT>::value, device_event>
-  async_work_group_copy(global_ptr<dataT> dest, local_ptr<const dataT> src,
-                        size_t numElements, size_t destStride) const {
-=======
   __SYCL2020_DEPRECATED("Use decorated multi_ptr arguments instead")
   std::enable_if_t<!detail::is_bool<dataT>::value,
                    device_event> async_work_group_copy(global_ptr<dataT> dest,
@@ -383,7 +372,6 @@
   async_work_group_copy(decorated_global_ptr<DestDataT> dest,
                         decorated_local_ptr<SrcDataT> src, size_t numElements,
                         size_t destStride) const {
->>>>>>> d1f67ca2
     using DestT = detail::ConvertToOpenCLType_t<decltype(dest)>;
     using SrcT = detail::ConvertToOpenCLType_t<decltype(src)>;
 
@@ -398,14 +386,6 @@
   /// from the source pointed by \p Src to destination pointed by \p Dest
   /// with a stride specified by \p Stride, and returns a SYCL device_event
   /// which can be used to wait on the completion of the copy.
-<<<<<<< HEAD
-  template <typename T, access::address_space DestS, access::address_space SrcS,
-            access::decorated DestIsDecorated, access::decorated SrcIsDecorated>
-  std::enable_if_t<detail::is_scalar_bool<T>::value, device_event>
-  async_work_group_copy(multi_ptr<T, DestS, DestIsDecorated> Dest,
-                        multi_ptr<const T, SrcS, SrcIsDecorated> Src,
-                        size_t NumElements, size_t Stride) const {
-=======
   template <typename T, access::address_space DestS, access::address_space SrcS>
   __SYCL2020_DEPRECATED("Use decorated multi_ptr arguments instead")
   std::enable_if_t<
@@ -418,18 +398,12 @@
                                               Src,
                                           size_t NumElements,
                                           size_t Stride) const {
->>>>>>> d1f67ca2
     static_assert(sizeof(bool) == sizeof(uint8_t),
                   "Async copy to/from bool memory is not supported.");
     auto DestP = multi_ptr<uint8_t, DestS, access::decorated::legacy>(
         reinterpret_cast<uint8_t *>(Dest.get()));
-<<<<<<< HEAD
-    auto SrcP = multi_ptr<const uint8_t, SrcS, SrcIsDecorated>(
-        reinterpret_cast<const uint8_t *>(Src.get()));
-=======
     auto SrcP = multi_ptr<uint8_t, SrcS, access::decorated::legacy>(
         reinterpret_cast<uint8_t *>(Src.get()));
->>>>>>> d1f67ca2
     return async_work_group_copy(DestP, SrcP, NumElements, Stride);
   }
 
@@ -438,14 +412,6 @@
   /// from the source pointed by \p Src to destination pointed by \p Dest
   /// with a stride specified by \p Stride, and returns a SYCL device_event
   /// which can be used to wait on the completion of the copy.
-<<<<<<< HEAD
-  template <typename T, access::address_space DestS, access::address_space SrcS,
-            access::decorated DestIsDecorated, access::decorated SrcIsDecorated>
-  std::enable_if_t<detail::is_vector_bool<T>::value, device_event>
-  async_work_group_copy(multi_ptr<T, DestS, DestIsDecorated> Dest,
-                        multi_ptr<const T, SrcS, SrcIsDecorated> Src,
-                        size_t NumElements, size_t Stride) const {
-=======
   template <typename T, access::address_space DestS, access::address_space SrcS>
   __SYCL2020_DEPRECATED("Use decorated multi_ptr arguments instead")
   std::enable_if_t<
@@ -458,19 +424,13 @@
                                               Src,
                                           size_t NumElements,
                                           size_t Stride) const {
->>>>>>> d1f67ca2
     static_assert(sizeof(bool) == sizeof(uint8_t),
                   "Async copy to/from bool memory is not supported.");
     using VecT = detail::change_base_type_t<T, uint8_t>;
     auto DestP = address_space_cast<DestS, access::decorated::legacy>(
         reinterpret_cast<VecT *>(Dest.get()));
-<<<<<<< HEAD
-    auto SrcP = address_space_cast<SrcS, SrcIsDecorated>(
-        reinterpret_cast<const VecT *>(Src.get()));
-=======
     auto SrcP = address_space_cast<SrcS, access::decorated::legacy>(
         reinterpret_cast<VecT *>(Src.get()));
->>>>>>> d1f67ca2
     return async_work_group_copy(DestP, SrcP, NumElements, Stride);
   }
 
@@ -537,16 +497,10 @@
   /// of the copy.
   /// Permitted types for dataT are all scalar and vector types.
   template <typename dataT>
-<<<<<<< HEAD
-  device_event async_work_group_copy(local_ptr<dataT> dest,
-                                     global_ptr<const dataT> src,
-                                     size_t numElements) const {
-=======
   __SYCL2020_DEPRECATED("Use decorated multi_ptr arguments instead")
   device_event
       async_work_group_copy(local_ptr<dataT> dest, global_ptr<dataT> src,
                             size_t numElements) const {
->>>>>>> d1f67ca2
     return async_work_group_copy(dest, src, numElements, 1);
   }
 
@@ -556,10 +510,6 @@
   /// of the copy.
   /// Permitted types for dataT are all scalar and vector types.
   template <typename dataT>
-<<<<<<< HEAD
-  device_event async_work_group_copy(global_ptr<dataT> dest,
-                                     local_ptr<const dataT> src,
-=======
   __SYCL2020_DEPRECATED("Use decorated multi_ptr arguments instead")
   device_event
       async_work_group_copy(global_ptr<dataT> dest, local_ptr<dataT> src,
@@ -589,7 +539,6 @@
   template <typename DestDataT, typename SrcDataT>
   device_event async_work_group_copy(decorated_global_ptr<DestDataT> dest,
                                      decorated_local_ptr<SrcDataT> src,
->>>>>>> d1f67ca2
                                      size_t numElements) const {
     return async_work_group_copy(dest, src, numElements, 1);
   }
