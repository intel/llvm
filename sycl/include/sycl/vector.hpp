--- conflicted
+++ resolved
@@ -179,21 +179,6 @@
 
 private:
 #endif // __SYCL_DEVICE_ONLY__
-
-<<<<<<< HEAD
-  static constexpr int getNumElements() { return NumElements; }
-=======
-  // SizeChecker is needed for vec(const argTN &... args) ctor to validate args.
-  template <int Counter, int MaxValue, class...>
-  struct SizeChecker : std::conditional_t<Counter == MaxValue, std::true_type,
-                                          std::false_type> {};
-
-  template <int Counter, int MaxValue, typename DataT_, class... tail>
-  struct SizeChecker<Counter, MaxValue, DataT_, tail...>
-      : std::conditional_t<Counter + 1 <= MaxValue,
-                           SizeChecker<Counter + 1, MaxValue, tail...>,
-                           std::false_type> {};
->>>>>>> 457e0d10
 
   // Utility trait for creating an std::array from an vector argument.
   template <typename DataT_, typename T> class FlattenVecArg {
