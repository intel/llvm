//==---------------- vector.hpp --- Implements sycl::vec -------------------==//
//
// Part of the LLVM Project, under the Apache License v2.0 with LLVM Exceptions.
// See https://llvm.org/LICENSE.txt for license information.
// SPDX-License-Identifier: Apache-2.0 WITH LLVM-exception
//
//===----------------------------------------------------------------------===//

#pragma once

// Check if Clang's ext_vector_type attribute is available. Host compiler
// may not be Clang, and Clang may not be built with the extension.
#ifdef __clang__
#ifndef __has_extension
#define __has_extension(x) 0
#endif
#ifdef __HAS_EXT_VECTOR_TYPE__
#error "Undefine __HAS_EXT_VECTOR_TYPE__ macro"
#endif
#if __has_extension(attribute_ext_vector_type)
#define __HAS_EXT_VECTOR_TYPE__
#endif
#endif // __clang__

#if !defined(__HAS_EXT_VECTOR_TYPE__) && defined(__SYCL_DEVICE_ONLY__)
#error "SYCL device compiler is built without ext_vector_type support"
#endif

#include <sycl/access/access.hpp>              // for decorated, address_space
#include <sycl/aliases.hpp>                    // for half, cl_char, cl_int
#include <sycl/detail/common.hpp>              // for ArrayCreator, RepeatV...
#include <sycl/detail/defines_elementary.hpp>  // for __SYCL2020_DEPRECATED
#include <sycl/detail/generic_type_lists.hpp>  // for vector_basic_list
#include <sycl/detail/generic_type_traits.hpp> // for is_sigeninteger, is_s...
#include <sycl/detail/memcpy.hpp>              // for memcpy
#include <sycl/detail/type_list.hpp>           // for is_contained
#include <sycl/detail/type_traits.hpp>         // for is_floating_point
#include <sycl/detail/vector_arith.hpp>
<<<<<<< HEAD
#include <sycl/detail/vector_traits.hpp>       // for vector_alignment
=======
#include <sycl/detail/vector_convert.hpp>      // for convertImpl
>>>>>>> a7b796fb
#include <sycl/half_type.hpp>                  // for StorageT, half, Vec16...

#include <sycl/ext/oneapi/bfloat16.hpp> // bfloat16

#include <algorithm>   // for std::min
#include <array>       // for array
#include <cassert>     // for assert
#include <cstddef>     // for size_t, NULL, byte
#include <cstdint>     // for uint8_t, int16_t, int...
#include <functional>  // for divides, multiplies
#include <iterator>    // for pair
#include <ostream>     // for operator<<, basic_ost...
#include <type_traits> // for enable_if_t, is_same
#include <utility>     // for index_sequence, make_...

namespace sycl {

// TODO: Fix in the next ABI breaking windows.
enum class rounding_mode { automatic = 0, rte = 1, rtz = 2, rtp = 3, rtn = 4 };

inline namespace _V1 {

struct elem {
  static constexpr int x = 0;
  static constexpr int y = 1;
  static constexpr int z = 2;
  static constexpr int w = 3;
  static constexpr int r = 0;
  static constexpr int g = 1;
  static constexpr int b = 2;
  static constexpr int a = 3;
  static constexpr int s0 = 0;
  static constexpr int s1 = 1;
  static constexpr int s2 = 2;
  static constexpr int s3 = 3;
  static constexpr int s4 = 4;
  static constexpr int s5 = 5;
  static constexpr int s6 = 6;
  static constexpr int s7 = 7;
  static constexpr int s8 = 8;
  static constexpr int s9 = 9;
  static constexpr int sA = 10;
  static constexpr int sB = 11;
  static constexpr int sC = 12;
  static constexpr int sD = 13;
  static constexpr int sE = 14;
  static constexpr int sF = 15;
};

namespace detail {
template <typename VecT, typename OperationLeftT, typename OperationRightT,
          template <typename> class OperationCurrentT, int... Indexes>
class SwizzleOp;

// Special type indicating that SwizzleOp should just read value from vector -
// not trying to perform any operations. Should not be called.
template <typename T> class GetOp {
public:
  using DataT = T;
  DataT getValue(size_t) const { return (DataT)0; }
  DataT operator()(DataT, DataT) { return (DataT)0; }
};

// Templated vs. non-templated conversion operator behaves differently when two
// conversions are needed as in the case below:
//
//   sycl::vec<int, 1> v;
//   std::ignore = static_cast<bool>(v);
//
// Make sure the snippet above compiles. That is important because
//
//   sycl::vec<int, 2> v;
//   if (v.x() == 42)
//     ...
//
// must go throw `v.x()` returning a swizzle, then its `operator==` returning
// vec<int, 1> and we want that code to compile.
template <typename Vec, typename T, int N, typename = void>
struct ScalarConversionOperatorMixIn {};

template <typename Vec, typename T, int N>
struct ScalarConversionOperatorMixIn<Vec, T, N, std::enable_if_t<N == 1>> {
  operator T() const { return (*static_cast<const Vec *>(this))[0]; }
};

} // namespace detail

///////////////////////// class sycl::vec /////////////////////////
// Provides a cross-platform vector class template that works efficiently on
// SYCL devices as well as in host C++ code.
template <typename DataT, int NumElements>
class __SYCL_EBO vec
    : public detail::vec_arith<DataT, NumElements>,
      public detail::ScalarConversionOperatorMixIn<vec<DataT, NumElements>,
                                                   DataT, NumElements> {

  static_assert(NumElements == 1 || NumElements == 2 || NumElements == 3 ||
                    NumElements == 4 || NumElements == 8 || NumElements == 16,
                "Invalid number of elements for sycl::vec: only 1, 2, 3, 4, 8 "
                "or 16 are supported");
  static_assert(sizeof(bool) == sizeof(uint8_t), "bool size is not 1 byte");

  // https://registry.khronos.org/SYCL/specs/sycl-2020/html/sycl-2020.html#memory-layout-and-alignment
  // It is required by the SPEC to align vec<DataT, 3> with vec<DataT, 4>.
  static constexpr size_t AdjustedNum = (NumElements == 3) ? 4 : NumElements;

  // This represent type of underlying value. There should be only one field
  // in the class, so vec<float, 16> should be equal to float16 in memory.
  using DataType = std::array<DataT, AdjustedNum>;

#ifdef __SYCL_DEVICE_ONLY__
  using element_type_for_vector_t = typename detail::map_type<
      DataT,
#if (!defined(_HAS_STD_BYTE) || _HAS_STD_BYTE != 0)
      std::byte, /*->*/ std::uint8_t, //
#endif
      bool, /*->*/ std::uint8_t,                            //
      sycl::half, /*->*/ sycl::detail::half_impl::StorageT, //
      sycl::ext::oneapi::bfloat16,
      /*->*/ sycl::ext::oneapi::detail::Bfloat16StorageT, //
      char, /*->*/ detail::ConvertToOpenCLType_t<char>,   //
      DataT, /*->*/ DataT                                 //
      >::type;

public:
  // Type used for passing sycl::vec to SPIRV builtins.
  // We can not use ext_vector_type(1) as it's not supported by SPIRV
  // plugins (CTS fails).
  using vector_t =
      typename std::conditional_t<NumElements == 1, element_type_for_vector_t,
                                  element_type_for_vector_t __attribute__((
                                      ext_vector_type(NumElements)))>;

private:
#endif // __SYCL_DEVICE_ONLY__

  static constexpr int getNumElements() { return NumElements; }

  // SizeChecker is needed for vec(const argTN &... args) ctor to validate args.
  template <int Counter, int MaxValue, class...>
  struct SizeChecker : std::conditional_t<Counter == MaxValue, std::true_type,
                                          std::false_type> {};

  template <int Counter, int MaxValue, typename DataT_, class... tail>
  struct SizeChecker<Counter, MaxValue, DataT_, tail...>
      : std::conditional_t<Counter + 1 <= MaxValue,
                           SizeChecker<Counter + 1, MaxValue, tail...>,
                           std::false_type> {};

  // Utility trait for creating an std::array from an vector argument.
  template <typename DataT_, typename T, std::size_t... Is>
  static constexpr std::array<DataT_, sizeof...(Is)>
  VecToArray(const vec<T, sizeof...(Is)> &V, std::index_sequence<Is...>) {
    return {static_cast<DataT_>(V[Is])...};
  }
  template <typename DataT_, typename T, int N, typename T2, typename T3,
            template <typename> class T4, int... T5, std::size_t... Is>
  static constexpr std::array<DataT_, sizeof...(Is)>
  VecToArray(const detail::SwizzleOp<vec<T, N>, T2, T3, T4, T5...> &V,
             std::index_sequence<Is...>) {
    return {static_cast<DataT_>(V.getValue(Is))...};
  }
  template <typename DataT_, typename T, int N, typename T2, typename T3,
            template <typename> class T4, int... T5, std::size_t... Is>
  static constexpr std::array<DataT_, sizeof...(Is)>
  VecToArray(const detail::SwizzleOp<const vec<T, N>, T2, T3, T4, T5...> &V,
             std::index_sequence<Is...>) {
    return {static_cast<DataT_>(V.getValue(Is))...};
  }
  template <typename DataT_, typename T, int N>
  static constexpr std::array<DataT_, N>
  FlattenVecArgHelper(const vec<T, N> &A) {
    return VecToArray<DataT_>(A, std::make_index_sequence<N>());
  }
  template <typename DataT_, typename T, int N, typename T2, typename T3,
            template <typename> class T4, int... T5>
  static constexpr std::array<DataT_, sizeof...(T5)> FlattenVecArgHelper(
      const detail::SwizzleOp<vec<T, N>, T2, T3, T4, T5...> &A) {
    return VecToArray<DataT_>(A, std::make_index_sequence<sizeof...(T5)>());
  }
  template <typename DataT_, typename T, int N, typename T2, typename T3,
            template <typename> class T4, int... T5>
  static constexpr std::array<DataT_, sizeof...(T5)> FlattenVecArgHelper(
      const detail::SwizzleOp<const vec<T, N>, T2, T3, T4, T5...> &A) {
    return VecToArray<DataT_>(A, std::make_index_sequence<sizeof...(T5)>());
  }
  template <typename DataT_, typename T>
  static constexpr auto FlattenVecArgHelper(const T &A) {
    // static_cast required to avoid narrowing conversion warning
    // when T = unsigned long int and DataT_ = int.
    return std::array<DataT_, 1>{static_cast<DataT_>(A)};
  }
  template <typename DataT_, typename T> struct FlattenVecArg {
    constexpr auto operator()(const T &A) const {
      return FlattenVecArgHelper<DataT_>(A);
    }
  };

  // Alias for shortening the vec arguments to array converter.
  template <typename DataT_, typename... ArgTN>
  using VecArgArrayCreator =
      detail::ArrayCreator<DataT_, FlattenVecArg, ArgTN...>;

#define __SYCL_ALLOW_VECTOR_SIZES(num_elements)                                \
  template <int Counter, int MaxValue, typename DataT_, class... tail>         \
  struct SizeChecker<Counter, MaxValue, vec<DataT_, num_elements>, tail...>    \
      : std::conditional_t<                                                    \
            Counter + (num_elements) <= MaxValue,                              \
            SizeChecker<Counter + (num_elements), MaxValue, tail...>,          \
            std::false_type> {};                                               \
  template <int Counter, int MaxValue, typename DataT_, typename T2,           \
            typename T3, template <typename> class T4, int... T5,              \
            class... tail>                                                     \
  struct SizeChecker<                                                          \
      Counter, MaxValue,                                                       \
      detail::SwizzleOp<vec<DataT_, num_elements>, T2, T3, T4, T5...>,         \
      tail...>                                                                 \
      : std::conditional_t<                                                    \
            Counter + sizeof...(T5) <= MaxValue,                               \
            SizeChecker<Counter + sizeof...(T5), MaxValue, tail...>,           \
            std::false_type> {};                                               \
  template <int Counter, int MaxValue, typename DataT_, typename T2,           \
            typename T3, template <typename> class T4, int... T5,              \
            class... tail>                                                     \
  struct SizeChecker<                                                          \
      Counter, MaxValue,                                                       \
      detail::SwizzleOp<const vec<DataT_, num_elements>, T2, T3, T4, T5...>,   \
      tail...>                                                                 \
      : std::conditional_t<                                                    \
            Counter + sizeof...(T5) <= MaxValue,                               \
            SizeChecker<Counter + sizeof...(T5), MaxValue, tail...>,           \
            std::false_type> {};

  __SYCL_ALLOW_VECTOR_SIZES(1)
  __SYCL_ALLOW_VECTOR_SIZES(2)
  __SYCL_ALLOW_VECTOR_SIZES(3)
  __SYCL_ALLOW_VECTOR_SIZES(4)
  __SYCL_ALLOW_VECTOR_SIZES(8)
  __SYCL_ALLOW_VECTOR_SIZES(16)
#undef __SYCL_ALLOW_VECTOR_SIZES

  // TypeChecker is needed for vec(const argTN &... args) ctor to validate args.
  template <typename T, typename DataT_>
  struct TypeChecker : std::is_convertible<T, DataT_> {};
#define __SYCL_ALLOW_VECTOR_TYPES(num_elements)                                \
  template <typename DataT_>                                                   \
  struct TypeChecker<vec<DataT_, num_elements>, DataT_> : std::true_type {};   \
  template <typename DataT_, typename T2, typename T3,                         \
            template <typename> class T4, int... T5>                           \
  struct TypeChecker<                                                          \
      detail::SwizzleOp<vec<DataT_, num_elements>, T2, T3, T4, T5...>, DataT_> \
      : std::true_type {};                                                     \
  template <typename DataT_, typename T2, typename T3,                         \
            template <typename> class T4, int... T5>                           \
  struct TypeChecker<                                                          \
      detail::SwizzleOp<const vec<DataT_, num_elements>, T2, T3, T4, T5...>,   \
      DataT_> : std::true_type {};

  __SYCL_ALLOW_VECTOR_TYPES(1)
  __SYCL_ALLOW_VECTOR_TYPES(2)
  __SYCL_ALLOW_VECTOR_TYPES(3)
  __SYCL_ALLOW_VECTOR_TYPES(4)
  __SYCL_ALLOW_VECTOR_TYPES(8)
  __SYCL_ALLOW_VECTOR_TYPES(16)
#undef __SYCL_ALLOW_VECTOR_TYPES

  template <int... Indexes>
  using Swizzle =
      detail::SwizzleOp<vec, detail::GetOp<DataT>, detail::GetOp<DataT>,
                        detail::GetOp, Indexes...>;

  template <int... Indexes>
  using ConstSwizzle =
      detail::SwizzleOp<const vec, detail::GetOp<DataT>, detail::GetOp<DataT>,
                        detail::GetOp, Indexes...>;

  // Shortcuts for args validation in vec(const argTN &... args) ctor.
  template <typename... argTN>
  using EnableIfSuitableTypes = typename std::enable_if_t<
      std::conjunction_v<TypeChecker<argTN, DataT>...>>;

  template <typename... argTN>
  using EnableIfSuitableNumElements =
      typename std::enable_if_t<SizeChecker<0, NumElements, argTN...>::value>;

  // Element type for relational operator return value.
  using rel_t = detail::select_cl_scalar_integral_signed_t<DataT>;

public:
  // Aliases required by SYCL 2020 to make sycl::vec consistent
  // with that of marray and buffer.
  using element_type = DataT;
  using value_type = DataT;

  /****************** Constructors **************/
  vec() = default;
  constexpr vec(const vec &Rhs) = default;
  constexpr vec(vec &&Rhs) = default;

private:
  // Implementation detail for the next public ctor.
  template <size_t... Is>
  constexpr vec(const std::array<DataT, NumElements> &Arr,
                std::index_sequence<Is...>)
      : m_Data{Arr[Is]...} {}

public:
  explicit constexpr vec(const DataT &arg)
      : vec{detail::RepeatValue<NumElements>(arg),
            std::make_index_sequence<NumElements>()} {}

  // Constructor from values of base type or vec of base type. Checks that
  // base types are match and that the NumElements == sum of lengths of args.
  template <typename... argTN, typename = EnableIfSuitableTypes<argTN...>,
            typename = EnableIfSuitableNumElements<argTN...>>
  constexpr vec(const argTN &...args)
      : vec{VecArgArrayCreator<DataT, argTN...>::Create(args...),
            std::make_index_sequence<NumElements>()} {}

  /****************** Assignment Operators **************/
  constexpr vec &operator=(const vec &Rhs) = default;

  // Template required to prevent ambiguous overload with the copy assignment
  // when NumElements == 1. The template prevents implicit conversion from
  // vec<_, 1> to DataT.
  template <typename Ty = DataT>
  typename std::enable_if_t<
      std::is_fundamental_v<Ty> ||
          detail::is_half_or_bf16_v<typename std::remove_const_t<Ty>>,
      vec &>
  operator=(const DataT &Rhs) {
    *this = vec{Rhs};
    return *this;
  }

  // W/o this, things like "vec<char,*> = vec<signed char, *>" doesn't work.
  template <typename Ty = DataT>
  typename std::enable_if_t<
      !std::is_same_v<Ty, rel_t> && std::is_convertible_v<Ty, rel_t>, vec &>
  operator=(const vec<rel_t, NumElements> &Rhs) {
    *this = Rhs.template as<vec>();
    return *this;
  }

#ifdef __SYCL_DEVICE_ONLY__
  // Make it a template to avoid ambiguity with `vec(const DataT &)` when
  // `vector_t` is the same as `DataT`. Not that the other ctor isn't a template
  // so we don't even need a smart `enable_if` condition here, the mere fact of
  // this being a template makes the other ctor preferred.
  template <
      typename vector_t_ = vector_t,
      typename = typename std::enable_if_t<std::is_same_v<vector_t_, vector_t>>>
  constexpr vec(vector_t_ openclVector) {
    m_Data = sycl::bit_cast<DataType>(openclVector);
  }

  /* @SYCL2020
   * Available only when: compiled for the device.
   * Converts this SYCL vec instance to the underlying backend-native vector
   * type defined by vector_t.
   */
  operator vector_t() const { return sycl::bit_cast<vector_t>(m_Data); }
#endif // __SYCL_DEVICE_ONLY__

  __SYCL2020_DEPRECATED("get_count() is deprecated, please use size() instead")
  static constexpr size_t get_count() { return size(); }
  static constexpr size_t size() noexcept { return NumElements; }
  __SYCL2020_DEPRECATED(
      "get_size() is deprecated, please use byte_size() instead")
  static constexpr size_t get_size() { return byte_size(); }
  static constexpr size_t byte_size() noexcept { return sizeof(m_Data); }

private:
  // getValue should be able to operate on different underlying
  // types: enum cl_float#N , builtin vector float#N, builtin type float.
  constexpr auto getValue(int Index) const {
    using RetType =
        typename std::conditional_t<detail::is_byte_v<DataT>, int8_t,
#ifdef __SYCL_DEVICE_ONLY__
                                    element_type_for_vector_t
#else
                                    DataT
#endif
                                    >;

#ifdef __SYCL_DEVICE_ONLY__
    if constexpr (std::is_same_v<DataT, sycl::ext::oneapi::bfloat16>)
      return sycl::bit_cast<RetType>(m_Data[Index]);
    else
#endif
      return static_cast<RetType>(m_Data[Index]);
  }

public:
  // Out-of-class definition is in `sycl/detail/vector_convert.hpp`
  template <typename convertT,
            rounding_mode roundingMode = rounding_mode::automatic>
  vec<convertT, NumElements> convert() const;

  template <typename asT> asT as() const { return sycl::bit_cast<asT>(*this); }

  template <int... SwizzleIndexes> Swizzle<SwizzleIndexes...> swizzle() {
    return this;
  }

  template <int... SwizzleIndexes>
  ConstSwizzle<SwizzleIndexes...> swizzle() const {
    return this;
  }

  const DataT &operator[](int i) const { return m_Data[i]; }

  DataT &operator[](int i) { return m_Data[i]; }

  // Begin hi/lo, even/odd, xyzw, and rgba swizzles. @{
private:
  // Indexer used in the swizzles.def
  // Currently it is defined as a template struct. Replacing it with a constexpr
  // function would activate a bug in MSVC that is fixed only in v19.20.
  // Until then MSVC does not recognize such constexpr functions as const and
  // thus does not let using them in template parameters inside swizzle.def.
  template <int Index> struct Indexer {
    static constexpr int value = Index;
  };

public:
#ifdef __SYCL_ACCESS_RETURN
#error "Undefine __SYCL_ACCESS_RETURN macro"
#endif
#define __SYCL_ACCESS_RETURN this
#include "swizzles.def"
#undef __SYCL_ACCESS_RETURN
  // }@ End of hi/lo, even/odd, xyzw, and rgba swizzles.

  template <access::address_space Space, access::decorated DecorateAddress>
  void load(size_t Offset, multi_ptr<const DataT, Space, DecorateAddress> Ptr) {
    for (int I = 0; I < NumElements; I++) {
      m_Data[I] = *multi_ptr<const DataT, Space, DecorateAddress>(
          Ptr + Offset * NumElements + I);
    }
  }
  template <access::address_space Space, access::decorated DecorateAddress>
  void load(size_t Offset, multi_ptr<DataT, Space, DecorateAddress> Ptr) {
    multi_ptr<const DataT, Space, DecorateAddress> ConstPtr(Ptr);
    load(Offset, ConstPtr);
  }
  template <int Dimensions, access::mode Mode,
            access::placeholder IsPlaceholder, access::target Target,
            typename PropertyListT>
  void
  load(size_t Offset,
       accessor<DataT, Dimensions, Mode, Target, IsPlaceholder, PropertyListT>
           Acc) {
    multi_ptr<const DataT, detail::TargetToAS<Target>::AS,
              access::decorated::yes>
        MultiPtr(Acc);
    load(Offset, MultiPtr);
  }
  void load(size_t Offset, const DataT *Ptr) {
    for (int I = 0; I < NumElements; ++I)
      m_Data[I] = Ptr[Offset * NumElements + I];
  }

  template <access::address_space Space, access::decorated DecorateAddress>
  void store(size_t Offset,
             multi_ptr<DataT, Space, DecorateAddress> Ptr) const {
    for (int I = 0; I < NumElements; I++) {
      *multi_ptr<DataT, Space, DecorateAddress>(Ptr + Offset * NumElements +
                                                I) = m_Data[I];
    }
  }
  template <int Dimensions, access::mode Mode,
            access::placeholder IsPlaceholder, access::target Target,
            typename PropertyListT>
  void
  store(size_t Offset,
        accessor<DataT, Dimensions, Mode, Target, IsPlaceholder, PropertyListT>
            Acc) {
    multi_ptr<DataT, detail::TargetToAS<Target>::AS, access::decorated::yes>
        MultiPtr(Acc);
    store(Offset, MultiPtr);
  }
  void store(size_t Offset, DataT *Ptr) const {
    for (int I = 0; I < NumElements; ++I)
      Ptr[Offset * NumElements + I] = m_Data[I];
  }

private:
  // fields
  // Alignment is the same as size, to a maximum size of 64. SPEC requires
  // "The elements of an instance of the SYCL vec class template are stored
  // in memory sequentially and contiguously and are aligned to the size of
  // the element type in bytes multiplied by the number of elements."
  static constexpr int alignment = (std::min)((size_t)64, sizeof(DataType));
  alignas(alignment) DataType m_Data;

  // friends
  template <typename T1, typename T2, typename T3, template <typename> class T4,
            int... T5>
  friend class detail::SwizzleOp;
  template <typename T1, int T2> friend class __SYCL_EBO vec;
  // To allow arithmetic operators access private members of vec.
  template <typename T1, int T2> friend class detail::vec_arith;
  template <typename T1, int T2> friend class detail::vec_arith_common;
};
///////////////////////// class sycl::vec /////////////////////////

#ifdef __cpp_deduction_guides
// all compilers supporting deduction guides also support fold expressions
template <class T, class... U,
          class = std::enable_if_t<(std::is_same_v<T, U> && ...)>>
vec(T, U...) -> vec<T, sizeof...(U) + 1>;
#endif

namespace detail {

// Special type for working SwizzleOp with scalars, stores a scalar and gives
// the scalar at any index. Provides interface is compatible with SwizzleOp
// operations
template <typename T> class GetScalarOp {
public:
  using DataT = T;
  GetScalarOp(DataT Data) : m_Data(Data) {}
  DataT getValue(size_t) const { return m_Data; }

private:
  DataT m_Data;
};
template <typename T>
using rel_t = detail::select_cl_scalar_integral_signed_t<T>;

template <typename T> struct EqualTo {
  constexpr rel_t<T> operator()(const T &Lhs, const T &Rhs) const {
    return (Lhs == Rhs) ? -1 : 0;
  }
};

template <typename T> struct NotEqualTo {
  constexpr rel_t<T> operator()(const T &Lhs, const T &Rhs) const {
    return (Lhs != Rhs) ? -1 : 0;
  }
};

template <typename T> struct GreaterEqualTo {
  constexpr rel_t<T> operator()(const T &Lhs, const T &Rhs) const {
    return (Lhs >= Rhs) ? -1 : 0;
  }
};

template <typename T> struct LessEqualTo {
  constexpr rel_t<T> operator()(const T &Lhs, const T &Rhs) const {
    return (Lhs <= Rhs) ? -1 : 0;
  }
};

template <typename T> struct GreaterThan {
  constexpr rel_t<T> operator()(const T &Lhs, const T &Rhs) const {
    return (Lhs > Rhs) ? -1 : 0;
  }
};

template <typename T> struct LessThan {
  constexpr rel_t<T> operator()(const T &Lhs, const T &Rhs) const {
    return (Lhs < Rhs) ? -1 : 0;
  }
};

template <typename T> struct LogicalAnd {
  constexpr rel_t<T> operator()(const T &Lhs, const T &Rhs) const {
    return (Lhs && Rhs) ? -1 : 0;
  }
};

template <typename T> struct LogicalOr {
  constexpr rel_t<T> operator()(const T &Lhs, const T &Rhs) const {
    return (Lhs || Rhs) ? -1 : 0;
  }
};

template <typename T> struct RShift {
  constexpr T operator()(const T &Lhs, const T &Rhs) const {
    return Lhs >> Rhs;
  }
};

template <typename T> struct LShift {
  constexpr T operator()(const T &Lhs, const T &Rhs) const {
    return Lhs << Rhs;
  }
};

///////////////////////// class SwizzleOp /////////////////////////
// SwizzleOP represents expression templates that operate on vec.
// Actual computation performed on conversion or assignment operators.
template <typename VecT, typename OperationLeftT, typename OperationRightT,
          template <typename> class OperationCurrentT, int... Indexes>
class SwizzleOp {
  using DataT = typename VecT::element_type;
  // Certain operators return a vector with a different element type. Also, the
  // left and right operand types may differ. CommonDataT selects a result type
  // based on these types to ensure that the result value can be represented.
  //
  // Example 1:
  //   sycl::vec<unsigned char, 4> vec{...};
  //   auto result = 300u + vec.x();
  //
  // CommonDataT is std::common_type_t<OperationLeftT, OperationRightT> since
  // it's larger than unsigned char.
  //
  // Example 2:
  //   sycl::vec<bool, 1> vec{...};
  //   auto result = vec.template swizzle<sycl::elem::s0>() && vec;
  //
  // CommonDataT is DataT since operator&& returns a vector with element type
  // int8_t, which is larger than bool.
  //
  // Example 3:
  //   sycl::vec<std::byte, 4> vec{...}; auto swlo = vec.lo();
  //   auto result = swlo == swlo;
  //
  // CommonDataT is DataT since operator== returns a vector with element type
  // int8_t, which is the same size as std::byte. std::common_type_t<DataT, ...>
  // can't be used here since there's no type that int8_t and std::byte can both
  // be implicitly converted to.
  using OpLeftDataT = typename OperationLeftT::DataT;
  using OpRightDataT = typename OperationRightT::DataT;
  using CommonDataT = std::conditional_t<
      sizeof(DataT) >= sizeof(std::common_type_t<OpLeftDataT, OpRightDataT>),
      DataT, std::common_type_t<OpLeftDataT, OpRightDataT>>;
  static constexpr int getNumElements() { return sizeof...(Indexes); }

  using rel_t = detail::rel_t<DataT>;
  using vec_t = vec<DataT, sizeof...(Indexes)>;
  using vec_rel_t = vec<rel_t, sizeof...(Indexes)>;

  template <typename OperationRightT_,
            template <typename> class OperationCurrentT_, int... Idx_>
  using NewLHOp = SwizzleOp<VecT,
                            SwizzleOp<VecT, OperationLeftT, OperationRightT,
                                      OperationCurrentT, Indexes...>,
                            OperationRightT_, OperationCurrentT_, Idx_...>;

  template <typename OperationRightT_,
            template <typename> class OperationCurrentT_, int... Idx_>
  using NewRelOp = SwizzleOp<vec<rel_t, VecT::getNumElements()>,
                             SwizzleOp<VecT, OperationLeftT, OperationRightT,
                                       OperationCurrentT, Indexes...>,
                             OperationRightT_, OperationCurrentT_, Idx_...>;

  template <typename OperationLeftT_,
            template <typename> class OperationCurrentT_, int... Idx_>
  using NewRHOp = SwizzleOp<VecT, OperationLeftT_,
                            SwizzleOp<VecT, OperationLeftT, OperationRightT,
                                      OperationCurrentT, Indexes...>,
                            OperationCurrentT_, Idx_...>;

  template <int IdxNum, typename T = void>
  using EnableIfOneIndex = typename std::enable_if_t<
      1 == IdxNum && SwizzleOp::getNumElements() == IdxNum, T>;

  template <int IdxNum, typename T = void>
  using EnableIfMultipleIndexes = typename std::enable_if_t<
      1 != IdxNum && SwizzleOp::getNumElements() == IdxNum, T>;

  template <typename T>
  using EnableIfScalarType = typename std::enable_if_t<
      std::is_convertible_v<DataT, T> &&
      (std::is_fundamental_v<T> ||
       detail::is_half_or_bf16_v<typename std::remove_const_t<T>>)>;

  template <typename T>
  using EnableIfNoScalarType = typename std::enable_if_t<
      !std::is_convertible_v<DataT, T> ||
      !(std::is_fundamental_v<T> ||
        detail::is_half_or_bf16_v<typename std::remove_const_t<T>>)>;

  template <int... Indices>
  using Swizzle =
      SwizzleOp<VecT, GetOp<DataT>, GetOp<DataT>, GetOp, Indices...>;

  template <int... Indices>
  using ConstSwizzle =
      SwizzleOp<const VecT, GetOp<DataT>, GetOp<DataT>, GetOp, Indices...>;

public:
  using element_type = DataT;
  using value_type = DataT;

#ifdef __SYCL_DEVICE_ONLY__
  using vector_t = typename vec_t::vector_t;
#endif // __SYCL_DEVICE_ONLY__

  const DataT &operator[](int i) const {
    std::array<int, getNumElements()> Idxs{Indexes...};
    return (*m_Vector)[Idxs[i]];
  }

  template <typename _T = VecT>
  std::enable_if_t<!std::is_const_v<_T>, DataT> &operator[](int i) {
    std::array<int, getNumElements()> Idxs{Indexes...};
    return (*m_Vector)[Idxs[i]];
  }

  __SYCL2020_DEPRECATED("get_count() is deprecated, please use size() instead")
  size_t get_count() const { return size(); }
  static constexpr size_t size() noexcept { return getNumElements(); }

  template <int Num = getNumElements()>
  __SYCL2020_DEPRECATED(
      "get_size() is deprecated, please use byte_size() instead")
  size_t get_size() const {
    return byte_size<Num>();
  }

  template <int Num = getNumElements()> size_t byte_size() const noexcept {
    return sizeof(DataT) * (Num == 3 ? 4 : Num);
  }

  template <typename T, int IdxNum = getNumElements(),
            typename = EnableIfOneIndex<IdxNum>,
            typename = EnableIfScalarType<T>>
  operator T() const {
    return getValue(0);
  }

  template <typename T, typename = EnableIfScalarType<T>>
  friend NewRHOp<GetScalarOp<T>, std::multiplies, Indexes...>
  operator*(const T &Lhs, const SwizzleOp &Rhs) {
    return NewRHOp<GetScalarOp<T>, std::multiplies, Indexes...>(
        Rhs.m_Vector, GetScalarOp<T>(Lhs), Rhs);
  }

  template <typename T, typename = EnableIfScalarType<T>>
  friend NewRHOp<GetScalarOp<T>, std::plus, Indexes...>
  operator+(const T &Lhs, const SwizzleOp &Rhs) {
    return NewRHOp<GetScalarOp<T>, std::plus, Indexes...>(
        Rhs.m_Vector, GetScalarOp<T>(Lhs), Rhs);
  }

  template <typename T, typename = EnableIfScalarType<T>>
  friend NewRHOp<GetScalarOp<T>, std::divides, Indexes...>
  operator/(const T &Lhs, const SwizzleOp &Rhs) {
    return NewRHOp<GetScalarOp<T>, std::divides, Indexes...>(
        Rhs.m_Vector, GetScalarOp<T>(Lhs), Rhs);
  }

  // TODO: Check that Rhs arg is suitable.
#ifdef __SYCL_OPASSIGN
#error "Undefine __SYCL_OPASSIGN macro."
#endif
#define __SYCL_OPASSIGN(OPASSIGN, OP)                                          \
  friend const SwizzleOp &operator OPASSIGN(const SwizzleOp & Lhs,             \
                                            const DataT & Rhs) {               \
    Lhs.operatorHelper<OP>(vec_t(Rhs));                                        \
    return Lhs;                                                                \
  }                                                                            \
  template <typename RhsOperation>                                             \
  friend const SwizzleOp &operator OPASSIGN(const SwizzleOp & Lhs,             \
                                            const RhsOperation & Rhs) {        \
    Lhs.operatorHelper<OP>(Rhs);                                               \
    return Lhs;                                                                \
  }                                                                            \
  friend const SwizzleOp &operator OPASSIGN(const SwizzleOp & Lhs,             \
                                            const vec_t & Rhs) {               \
    Lhs.operatorHelper<OP>(Rhs);                                               \
    return Lhs;                                                                \
  }

  __SYCL_OPASSIGN(+=, std::plus)
  __SYCL_OPASSIGN(-=, std::minus)
  __SYCL_OPASSIGN(*=, std::multiplies)
  __SYCL_OPASSIGN(/=, std::divides)
  __SYCL_OPASSIGN(%=, std::modulus)
  __SYCL_OPASSIGN(&=, std::bit_and)
  __SYCL_OPASSIGN(|=, std::bit_or)
  __SYCL_OPASSIGN(^=, std::bit_xor)
  __SYCL_OPASSIGN(>>=, RShift)
  __SYCL_OPASSIGN(<<=, LShift)
#undef __SYCL_OPASSIGN

#ifdef __SYCL_UOP
#error "Undefine __SYCL_UOP macro"
#endif
#define __SYCL_UOP(UOP, OPASSIGN)                                              \
  friend const SwizzleOp &operator UOP(const SwizzleOp & sv) {                 \
    sv OPASSIGN static_cast<DataT>(1);                                         \
    return sv;                                                                 \
  }                                                                            \
  friend vec_t operator UOP(const SwizzleOp &sv, int) {                        \
    vec_t Ret = sv;                                                            \
    sv OPASSIGN static_cast<DataT>(1);                                         \
    return Ret;                                                                \
  }

  __SYCL_UOP(++, +=)
  __SYCL_UOP(--, -=)
#undef __SYCL_UOP

  template <typename T = DataT>
  friend typename std::enable_if_t<
      std::is_same_v<T, DataT> && !detail::is_vgenfloat_v<T>, vec_t>
  operator~(const SwizzleOp &Rhs) {
    vec_t Tmp = Rhs;
    return ~Tmp;
  }

  friend vec_rel_t operator!(const SwizzleOp &Rhs) {
    vec_t Tmp = Rhs;
    return !Tmp;
  }

  friend vec_t operator+(const SwizzleOp &Rhs) {
    vec_t Tmp = Rhs;
    return +Tmp;
  }

  friend vec_t operator-(const SwizzleOp &Rhs) {
    vec_t Tmp = Rhs;
    return -Tmp;
  }

// scalar BINOP vec<>
// scalar BINOP SwizzleOp
// vec<> BINOP SwizzleOp
#ifdef __SYCL_BINOP
#error "Undefine __SYCL_BINOP macro"
#endif
#define __SYCL_BINOP(BINOP, COND)                                              \
  template <typename T = DataT>                                                \
  friend std::enable_if_t<(COND), vec_t> operator BINOP(                       \
      const DataT & Lhs, const SwizzleOp & Rhs) {                              \
    vec_t Tmp = Rhs;                                                           \
    return Lhs BINOP Tmp;                                                      \
  }                                                                            \
  template <typename T = DataT>                                                \
  friend std::enable_if_t<(COND), vec_t> operator BINOP(const SwizzleOp & Lhs, \
                                                        const DataT & Rhs) {   \
    vec_t Tmp = Lhs;                                                           \
    return Tmp BINOP Rhs;                                                      \
  }                                                                            \
  template <typename T = DataT>                                                \
  friend std::enable_if_t<(COND), vec_t> operator BINOP(                       \
      const vec_t & Lhs, const SwizzleOp & Rhs) {                              \
    vec_t Tmp = Rhs;                                                           \
    return Lhs BINOP Tmp;                                                      \
  }                                                                            \
  template <typename T = DataT>                                                \
  friend std::enable_if_t<(COND), vec_t> operator BINOP(const SwizzleOp & Lhs, \
                                                        const vec_t & Rhs) {   \
    vec_t Tmp = Lhs;                                                           \
    return Tmp BINOP Rhs;                                                      \
  }

  __SYCL_BINOP(+, (!detail::is_byte_v<T>))
  __SYCL_BINOP(-, (!detail::is_byte_v<T>))
  __SYCL_BINOP(*, (!detail::is_byte_v<T>))
  __SYCL_BINOP(/, (!detail::is_byte_v<T>))
  __SYCL_BINOP(%, (!detail::is_byte_v<T>))
  __SYCL_BINOP(&, true)
  __SYCL_BINOP(|, true)
  __SYCL_BINOP(^, true)
  // We have special <<, >> operators for std::byte.
  __SYCL_BINOP(>>, (!detail::is_byte_v<T>))
  __SYCL_BINOP(<<, (!detail::is_byte_v<T>))

  template <typename T = DataT>
  friend std::enable_if_t<detail::is_byte_v<T>, vec_t>
  operator>>(const SwizzleOp &Lhs, const int shift) {
    vec_t Tmp = Lhs;
    return Tmp >> shift;
  }

  template <typename T = DataT>
  friend std::enable_if_t<detail::is_byte_v<T>, vec_t>
  operator<<(const SwizzleOp &Lhs, const int shift) {
    vec_t Tmp = Lhs;
    return Tmp << shift;
  }
#undef __SYCL_BINOP

// scalar RELLOGOP vec<>
// scalar RELLOGOP SwizzleOp
// vec<> RELLOGOP SwizzleOp
#ifdef __SYCL_RELLOGOP
#error "Undefine __SYCL_RELLOGOP macro"
#endif
#define __SYCL_RELLOGOP(RELLOGOP, COND)                                        \
  template <typename T = DataT>                                                \
  friend std::enable_if_t<(COND), vec_rel_t> operator RELLOGOP(                \
      const DataT & Lhs, const SwizzleOp & Rhs) {                              \
    vec_t Tmp = Rhs;                                                           \
    return Lhs RELLOGOP Tmp;                                                   \
  }                                                                            \
  template <typename T = DataT>                                                \
  friend std::enable_if_t<(COND), vec_rel_t> operator RELLOGOP(                \
      const SwizzleOp & Lhs, const DataT & Rhs) {                              \
    vec_t Tmp = Lhs;                                                           \
    return Tmp RELLOGOP Rhs;                                                   \
  }                                                                            \
  template <typename T = DataT>                                                \
  friend std::enable_if_t<(COND), vec_rel_t> operator RELLOGOP(                \
      const vec_t & Lhs, const SwizzleOp & Rhs) {                              \
    vec_t Tmp = Rhs;                                                           \
    return Lhs RELLOGOP Tmp;                                                   \
  }                                                                            \
  template <typename T = DataT>                                                \
  friend std::enable_if_t<(COND), vec_rel_t> operator RELLOGOP(                \
      const SwizzleOp & Lhs, const vec_t & Rhs) {                              \
    vec_t Tmp = Lhs;                                                           \
    return Tmp RELLOGOP Rhs;                                                   \
  }

  __SYCL_RELLOGOP(==, (!detail::is_byte_v<T>))
  __SYCL_RELLOGOP(!=, (!detail::is_byte_v<T>))
  __SYCL_RELLOGOP(>, (!detail::is_byte_v<T>))
  __SYCL_RELLOGOP(<, (!detail::is_byte_v<T>))
  __SYCL_RELLOGOP(>=, (!detail::is_byte_v<T>))
  __SYCL_RELLOGOP(<=, (!detail::is_byte_v<T>))
  __SYCL_RELLOGOP(&&, (!detail::is_byte_v<T> && !detail::is_vgenfloat_v<T>))
  __SYCL_RELLOGOP(||, (!detail::is_byte_v<T> && !detail::is_vgenfloat_v<T>))
#undef __SYCL_RELLOGOP

  template <int IdxNum = getNumElements(),
            typename = EnableIfMultipleIndexes<IdxNum>>
  SwizzleOp &operator=(const vec<DataT, IdxNum> &Rhs) {
    std::array<int, IdxNum> Idxs{Indexes...};
    for (size_t I = 0; I < Idxs.size(); ++I) {
      (*m_Vector)[Idxs[I]] = Rhs[I];
    }
    return *this;
  }

  template <int IdxNum = getNumElements(), typename = EnableIfOneIndex<IdxNum>>
  SwizzleOp &operator=(const DataT &Rhs) {
    std::array<int, IdxNum> Idxs{Indexes...};
    (*m_Vector)[Idxs[0]] = Rhs;
    return *this;
  }

  template <int IdxNum = getNumElements(),
            EnableIfMultipleIndexes<IdxNum, bool> = true>
  SwizzleOp &operator=(const DataT &Rhs) {
    std::array<int, IdxNum> Idxs{Indexes...};
    for (auto Idx : Idxs) {
      (*m_Vector)[Idx] = Rhs;
    }
    return *this;
  }

  template <int IdxNum = getNumElements(), typename = EnableIfOneIndex<IdxNum>>
  SwizzleOp &operator=(DataT &&Rhs) {
    std::array<int, IdxNum> Idxs{Indexes...};
    (*m_Vector)[Idxs[0]] = Rhs;
    return *this;
  }

  template <typename T, typename = EnableIfScalarType<T>>
  NewLHOp<GetScalarOp<T>, std::multiplies, Indexes...>
  operator*(const T &Rhs) const {
    return NewLHOp<GetScalarOp<T>, std::multiplies, Indexes...>(
        m_Vector, *this, GetScalarOp<T>(Rhs));
  }

  template <typename RhsOperation,
            typename = EnableIfNoScalarType<RhsOperation>>
  NewLHOp<RhsOperation, std::multiplies, Indexes...>
  operator*(const RhsOperation &Rhs) const {
    return NewLHOp<RhsOperation, std::multiplies, Indexes...>(m_Vector, *this,
                                                              Rhs);
  }

  template <typename T, typename = EnableIfScalarType<T>>
  NewLHOp<GetScalarOp<T>, std::plus, Indexes...> operator+(const T &Rhs) const {
    return NewLHOp<GetScalarOp<T>, std::plus, Indexes...>(m_Vector, *this,
                                                          GetScalarOp<T>(Rhs));
  }

  template <typename RhsOperation,
            typename = EnableIfNoScalarType<RhsOperation>>
  NewLHOp<RhsOperation, std::plus, Indexes...>
  operator+(const RhsOperation &Rhs) const {
    return NewLHOp<RhsOperation, std::plus, Indexes...>(m_Vector, *this, Rhs);
  }

  template <typename T, typename = EnableIfScalarType<T>>
  NewLHOp<GetScalarOp<T>, std::minus, Indexes...>
  operator-(const T &Rhs) const {
    return NewLHOp<GetScalarOp<T>, std::minus, Indexes...>(m_Vector, *this,
                                                           GetScalarOp<T>(Rhs));
  }

  template <typename RhsOperation,
            typename = EnableIfNoScalarType<RhsOperation>>
  NewLHOp<RhsOperation, std::minus, Indexes...>
  operator-(const RhsOperation &Rhs) const {
    return NewLHOp<RhsOperation, std::minus, Indexes...>(m_Vector, *this, Rhs);
  }

  template <typename T, typename = EnableIfScalarType<T>>
  NewLHOp<GetScalarOp<T>, std::divides, Indexes...>
  operator/(const T &Rhs) const {
    return NewLHOp<GetScalarOp<T>, std::divides, Indexes...>(
        m_Vector, *this, GetScalarOp<T>(Rhs));
  }

  template <typename RhsOperation,
            typename = EnableIfNoScalarType<RhsOperation>>
  NewLHOp<RhsOperation, std::divides, Indexes...>
  operator/(const RhsOperation &Rhs) const {
    return NewLHOp<RhsOperation, std::divides, Indexes...>(m_Vector, *this,
                                                           Rhs);
  }

  template <typename T, typename = EnableIfScalarType<T>>
  NewLHOp<GetScalarOp<T>, std::modulus, Indexes...>
  operator%(const T &Rhs) const {
    return NewLHOp<GetScalarOp<T>, std::modulus, Indexes...>(
        m_Vector, *this, GetScalarOp<T>(Rhs));
  }

  template <typename RhsOperation,
            typename = EnableIfNoScalarType<RhsOperation>>
  NewLHOp<RhsOperation, std::modulus, Indexes...>
  operator%(const RhsOperation &Rhs) const {
    return NewLHOp<RhsOperation, std::modulus, Indexes...>(m_Vector, *this,
                                                           Rhs);
  }

  template <typename T, typename = EnableIfScalarType<T>>
  NewLHOp<GetScalarOp<T>, std::bit_and, Indexes...>
  operator&(const T &Rhs) const {
    return NewLHOp<GetScalarOp<T>, std::bit_and, Indexes...>(
        m_Vector, *this, GetScalarOp<T>(Rhs));
  }

  template <typename RhsOperation,
            typename = EnableIfNoScalarType<RhsOperation>>
  NewLHOp<RhsOperation, std::bit_and, Indexes...>
  operator&(const RhsOperation &Rhs) const {
    return NewLHOp<RhsOperation, std::bit_and, Indexes...>(m_Vector, *this,
                                                           Rhs);
  }

  template <typename T, typename = EnableIfScalarType<T>>
  NewLHOp<GetScalarOp<T>, std::bit_or, Indexes...>
  operator|(const T &Rhs) const {
    return NewLHOp<GetScalarOp<T>, std::bit_or, Indexes...>(
        m_Vector, *this, GetScalarOp<T>(Rhs));
  }

  template <typename RhsOperation,
            typename = EnableIfNoScalarType<RhsOperation>>
  NewLHOp<RhsOperation, std::bit_or, Indexes...>
  operator|(const RhsOperation &Rhs) const {
    return NewLHOp<RhsOperation, std::bit_or, Indexes...>(m_Vector, *this, Rhs);
  }

  template <typename T, typename = EnableIfScalarType<T>>
  NewLHOp<GetScalarOp<T>, std::bit_xor, Indexes...>
  operator^(const T &Rhs) const {
    return NewLHOp<GetScalarOp<T>, std::bit_xor, Indexes...>(
        m_Vector, *this, GetScalarOp<T>(Rhs));
  }

  template <typename RhsOperation,
            typename = EnableIfNoScalarType<RhsOperation>>
  NewLHOp<RhsOperation, std::bit_xor, Indexes...>
  operator^(const RhsOperation &Rhs) const {
    return NewLHOp<RhsOperation, std::bit_xor, Indexes...>(m_Vector, *this,
                                                           Rhs);
  }

  template <typename T, typename = EnableIfScalarType<T>>
  NewLHOp<GetScalarOp<T>, RShift, Indexes...> operator>>(const T &Rhs) const {
    return NewLHOp<GetScalarOp<T>, RShift, Indexes...>(m_Vector, *this,
                                                       GetScalarOp<T>(Rhs));
  }

  template <typename RhsOperation,
            typename = EnableIfNoScalarType<RhsOperation>>
  NewLHOp<RhsOperation, RShift, Indexes...>
  operator>>(const RhsOperation &Rhs) const {
    return NewLHOp<RhsOperation, RShift, Indexes...>(m_Vector, *this, Rhs);
  }

  template <typename T, typename = EnableIfScalarType<T>>
  NewLHOp<GetScalarOp<T>, LShift, Indexes...> operator<<(const T &Rhs) const {
    return NewLHOp<GetScalarOp<T>, LShift, Indexes...>(m_Vector, *this,
                                                       GetScalarOp<T>(Rhs));
  }

  template <typename RhsOperation,
            typename = EnableIfNoScalarType<RhsOperation>>
  NewLHOp<RhsOperation, LShift, Indexes...>
  operator<<(const RhsOperation &Rhs) const {
    return NewLHOp<RhsOperation, LShift, Indexes...>(m_Vector, *this, Rhs);
  }

  template <
      typename T1, typename T2, typename T3, template <typename> class T4,
      int... T5,
      typename = typename std::enable_if_t<sizeof...(T5) == getNumElements()>>
  SwizzleOp &operator=(const SwizzleOp<T1, T2, T3, T4, T5...> &Rhs) {
    std::array<int, getNumElements()> Idxs{Indexes...};
    for (size_t I = 0; I < Idxs.size(); ++I) {
      (*m_Vector)[Idxs[I]] = Rhs.getValue(I);
    }
    return *this;
  }

  template <
      typename T1, typename T2, typename T3, template <typename> class T4,
      int... T5,
      typename = typename std::enable_if_t<sizeof...(T5) == getNumElements()>>
  SwizzleOp &operator=(SwizzleOp<T1, T2, T3, T4, T5...> &&Rhs) {
    std::array<int, getNumElements()> Idxs{Indexes...};
    for (size_t I = 0; I < Idxs.size(); ++I) {
      (*m_Vector)[Idxs[I]] = Rhs.getValue(I);
    }
    return *this;
  }

  template <typename T, typename = EnableIfScalarType<T>>
  NewRelOp<GetScalarOp<T>, EqualTo, Indexes...> operator==(const T &Rhs) const {
    return NewRelOp<GetScalarOp<T>, EqualTo, Indexes...>(NULL, *this,
                                                         GetScalarOp<T>(Rhs));
  }

  template <typename RhsOperation,
            typename = EnableIfNoScalarType<RhsOperation>>
  NewRelOp<RhsOperation, EqualTo, Indexes...>
  operator==(const RhsOperation &Rhs) const {
    return NewRelOp<RhsOperation, EqualTo, Indexes...>(NULL, *this, Rhs);
  }

  template <typename T, typename = EnableIfScalarType<T>>
  NewRelOp<GetScalarOp<T>, NotEqualTo, Indexes...>
  operator!=(const T &Rhs) const {
    return NewRelOp<GetScalarOp<T>, NotEqualTo, Indexes...>(
        NULL, *this, GetScalarOp<T>(Rhs));
  }

  template <typename RhsOperation,
            typename = EnableIfNoScalarType<RhsOperation>>
  NewRelOp<RhsOperation, NotEqualTo, Indexes...>
  operator!=(const RhsOperation &Rhs) const {
    return NewRelOp<RhsOperation, NotEqualTo, Indexes...>(NULL, *this, Rhs);
  }

  template <typename T, typename = EnableIfScalarType<T>>
  NewRelOp<GetScalarOp<T>, GreaterEqualTo, Indexes...>
  operator>=(const T &Rhs) const {
    return NewRelOp<GetScalarOp<T>, GreaterEqualTo, Indexes...>(
        NULL, *this, GetScalarOp<T>(Rhs));
  }

  template <typename RhsOperation,
            typename = EnableIfNoScalarType<RhsOperation>>
  NewRelOp<RhsOperation, GreaterEqualTo, Indexes...>
  operator>=(const RhsOperation &Rhs) const {
    return NewRelOp<RhsOperation, GreaterEqualTo, Indexes...>(NULL, *this, Rhs);
  }

  template <typename T, typename = EnableIfScalarType<T>>
  NewRelOp<GetScalarOp<T>, LessEqualTo, Indexes...>
  operator<=(const T &Rhs) const {
    return NewRelOp<GetScalarOp<T>, LessEqualTo, Indexes...>(
        NULL, *this, GetScalarOp<T>(Rhs));
  }

  template <typename RhsOperation,
            typename = EnableIfNoScalarType<RhsOperation>>
  NewRelOp<RhsOperation, LessEqualTo, Indexes...>
  operator<=(const RhsOperation &Rhs) const {
    return NewRelOp<RhsOperation, LessEqualTo, Indexes...>(NULL, *this, Rhs);
  }

  template <typename T, typename = EnableIfScalarType<T>>
  NewRelOp<GetScalarOp<T>, GreaterThan, Indexes...>
  operator>(const T &Rhs) const {
    return NewRelOp<GetScalarOp<T>, GreaterThan, Indexes...>(
        NULL, *this, GetScalarOp<T>(Rhs));
  }

  template <typename RhsOperation,
            typename = EnableIfNoScalarType<RhsOperation>>
  NewRelOp<RhsOperation, GreaterThan, Indexes...>
  operator>(const RhsOperation &Rhs) const {
    return NewRelOp<RhsOperation, GreaterThan, Indexes...>(NULL, *this, Rhs);
  }

  template <typename T, typename = EnableIfScalarType<T>>
  NewRelOp<GetScalarOp<T>, LessThan, Indexes...> operator<(const T &Rhs) const {
    return NewRelOp<GetScalarOp<T>, LessThan, Indexes...>(NULL, *this,
                                                          GetScalarOp<T>(Rhs));
  }

  template <typename RhsOperation,
            typename = EnableIfNoScalarType<RhsOperation>>
  NewRelOp<RhsOperation, LessThan, Indexes...>
  operator<(const RhsOperation &Rhs) const {
    return NewRelOp<RhsOperation, LessThan, Indexes...>(NULL, *this, Rhs);
  }

  template <typename T, typename = EnableIfScalarType<T>>
  NewRelOp<GetScalarOp<T>, LogicalAnd, Indexes...>
  operator&&(const T &Rhs) const {
    return NewRelOp<GetScalarOp<T>, LogicalAnd, Indexes...>(
        NULL, *this, GetScalarOp<T>(Rhs));
  }

  template <typename RhsOperation,
            typename = EnableIfNoScalarType<RhsOperation>>
  NewRelOp<RhsOperation, LogicalAnd, Indexes...>
  operator&&(const RhsOperation &Rhs) const {
    return NewRelOp<RhsOperation, LogicalAnd, Indexes...>(NULL, *this, Rhs);
  }

  template <typename T, typename = EnableIfScalarType<T>>
  NewRelOp<GetScalarOp<T>, LogicalOr, Indexes...>
  operator||(const T &Rhs) const {
    return NewRelOp<GetScalarOp<T>, LogicalOr, Indexes...>(NULL, *this,
                                                           GetScalarOp<T>(Rhs));
  }

  template <typename RhsOperation,
            typename = EnableIfNoScalarType<RhsOperation>>
  NewRelOp<RhsOperation, LogicalOr, Indexes...>
  operator||(const RhsOperation &Rhs) const {
    return NewRelOp<RhsOperation, LogicalOr, Indexes...>(NULL, *this, Rhs);
  }

  // Begin hi/lo, even/odd, xyzw, and rgba swizzles.
private:
  // Indexer used in the swizzles.def.
  // Currently it is defined as a template struct. Replacing it with a constexpr
  // function would activate a bug in MSVC that is fixed only in v19.20.
  // Until then MSVC does not recognize such constexpr functions as const and
  // thus does not let using them in template parameters inside swizzle.def.
  template <int Index> struct Indexer {
    static constexpr int IDXs[sizeof...(Indexes)] = {Indexes...};
    static constexpr int value = IDXs[Index >= getNumElements() ? 0 : Index];
  };

public:
#ifdef __SYCL_ACCESS_RETURN
#error "Undefine __SYCL_ACCESS_RETURN macro"
#endif
#define __SYCL_ACCESS_RETURN m_Vector
#include "swizzles.def"
#undef __SYCL_ACCESS_RETURN
  // End of hi/lo, even/odd, xyzw, and rgba swizzles.

  // Leave store() interface to automatic conversion to vec<>.
  // Load to vec_t and then assign to swizzle.
  template <access::address_space Space, access::decorated DecorateAddress>
  void load(size_t offset, multi_ptr<DataT, Space, DecorateAddress> ptr) {
    vec_t Tmp;
    Tmp.load(offset, ptr);
    *this = Tmp;
  }

  template <typename convertT, rounding_mode roundingMode>
  vec<convertT, sizeof...(Indexes)> convert() const {
    // First materialize the swizzle to vec_t and then apply convert() to it.
    vec_t Tmp;
    std::array<int, getNumElements()> Idxs{Indexes...};
    for (size_t I = 0; I < Idxs.size(); ++I) {
      Tmp[I] = (*m_Vector)[Idxs[I]];
    }
    return Tmp.template convert<convertT, roundingMode>();
  }

  template <typename asT> asT as() const {
    // First materialize the swizzle to vec_t and then apply as() to it.
    vec_t Tmp = *this;
    static_assert((sizeof(Tmp) == sizeof(asT)),
                  "The new SYCL vec type must have the same storage size in "
                  "bytes as this SYCL swizzled vec");
    static_assert(
        detail::is_contained<asT, detail::gtl::vector_basic_list>::value ||
            detail::is_contained<asT, detail::gtl::vector_bool_list>::value,
        "asT must be SYCL vec of a different element type and "
        "number of elements specified by asT");
    return Tmp.template as<asT>();
  }

private:
  SwizzleOp(const SwizzleOp &Rhs)
      : m_Vector(Rhs.m_Vector), m_LeftOperation(Rhs.m_LeftOperation),
        m_RightOperation(Rhs.m_RightOperation) {}

  SwizzleOp(VecT *Vector, OperationLeftT LeftOperation,
            OperationRightT RightOperation)
      : m_Vector(Vector), m_LeftOperation(LeftOperation),
        m_RightOperation(RightOperation) {}

  SwizzleOp(VecT *Vector) : m_Vector(Vector) {}

  SwizzleOp(SwizzleOp &&Rhs)
      : m_Vector(Rhs.m_Vector), m_LeftOperation(std::move(Rhs.m_LeftOperation)),
        m_RightOperation(std::move(Rhs.m_RightOperation)) {}

  // Either performing CurrentOperation on results of left and right operands
  // or reading values from actual vector. Perform implicit type conversion when
  // the number of elements == 1

  template <int IdxNum = getNumElements()>
  CommonDataT getValue(EnableIfOneIndex<IdxNum, size_t> Index) const {
    if (std::is_same_v<OperationCurrentT<DataT>, GetOp<DataT>>) {
      std::array<int, getNumElements()> Idxs{Indexes...};
      return (*m_Vector)[Idxs[Index]];
    }
    auto Op = OperationCurrentT<CommonDataT>();
    return Op(m_LeftOperation.getValue(Index),
              m_RightOperation.getValue(Index));
  }

  template <int IdxNum = getNumElements()>
  DataT getValue(EnableIfMultipleIndexes<IdxNum, size_t> Index) const {
    if (std::is_same_v<OperationCurrentT<DataT>, GetOp<DataT>>) {
      std::array<int, getNumElements()> Idxs{Indexes...};
      return (*m_Vector)[Idxs[Index]];
    }
    auto Op = OperationCurrentT<DataT>();
    return Op(m_LeftOperation.getValue(Index),
              m_RightOperation.getValue(Index));
  }

  template <template <typename> class Operation, typename RhsOperation>
  void operatorHelper(const RhsOperation &Rhs) const {
    Operation<DataT> Op;
    std::array<int, getNumElements()> Idxs{Indexes...};
    for (size_t I = 0; I < Idxs.size(); ++I) {
      DataT Res = Op((*m_Vector)[Idxs[I]], Rhs.getValue(I));
      (*m_Vector)[Idxs[I]] = Res;
    }
  }

  // fields
  VecT *m_Vector;

  OperationLeftT m_LeftOperation;
  OperationRightT m_RightOperation;

  // friends
  template <typename T1, int T2> friend class sycl::vec;

  template <typename T1, typename T2, typename T3, template <typename> class T4,
            int... T5>
  friend class SwizzleOp;
};
///////////////////////// class SwizzleOp /////////////////////////
} // namespace detail
} // namespace _V1
} // namespace sycl<|MERGE_RESOLUTION|>--- conflicted
+++ resolved
@@ -36,11 +36,6 @@
 #include <sycl/detail/type_list.hpp>           // for is_contained
 #include <sycl/detail/type_traits.hpp>         // for is_floating_point
 #include <sycl/detail/vector_arith.hpp>
-<<<<<<< HEAD
-#include <sycl/detail/vector_traits.hpp>       // for vector_alignment
-=======
-#include <sycl/detail/vector_convert.hpp>      // for convertImpl
->>>>>>> a7b796fb
 #include <sycl/half_type.hpp>                  // for StorageT, half, Vec16...
 
 #include <sycl/ext/oneapi/bfloat16.hpp> // bfloat16
