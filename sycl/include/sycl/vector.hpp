--- conflicted
+++ resolved
@@ -26,7 +26,6 @@
 #error "SYCL device compiler is built without ext_vector_type support"
 #endif
 
-<<<<<<< HEAD
 #include <algorithm>
 #include <array>
 #include <cassert>
@@ -41,38 +40,8 @@
 #ifdef __SYCL_VEC_STANDALONE
 #define __SYCL_EBO
 #define __SYCL2020_DEPRECATED(...)
-=======
-#include <sycl/access/access.hpp>              // for decorated, address_space
-#include <sycl/aliases.hpp>                    // for half, cl_char, cl_int
-#include <sycl/detail/common.hpp>              // for ArrayCreator, RepeatV...
-#include <sycl/detail/defines_elementary.hpp>  // for __SYCL2020_DEPRECATED
-#include <sycl/detail/generic_type_lists.hpp>  // for vector_basic_list
-#include <sycl/detail/generic_type_traits.hpp> // for is_sigeninteger, is_s...
-#include <sycl/detail/memcpy.hpp>              // for memcpy
-#include <sycl/detail/type_list.hpp>           // for is_contained
-#include <sycl/detail/type_traits.hpp>         // for is_floating_point
-#include <sycl/detail/vector_arith.hpp>
-#include <sycl/half_type.hpp>                  // for StorageT, half, Vec16...
-
-#include <sycl/ext/oneapi/bfloat16.hpp> // bfloat16
-
-#include <algorithm>   // for std::min
-#include <array>       // for array
-#include <cassert>     // for assert
-#include <cstddef>     // for size_t, NULL, byte
-#include <cstdint>     // for uint8_t, int16_t, int...
-#include <functional>  // for divides, multiplies
-#include <iterator>    // for pair
-#include <ostream>     // for operator<<, basic_ost...
-#include <type_traits> // for enable_if_t, is_same
-#include <utility>     // for index_sequence, make_...
->>>>>>> c603a7fd
 
 namespace sycl {
-
-// TODO: Fix in the next ABI breaking windows.
-enum class rounding_mode { automatic = 0, rte = 1, rtz = 2, rtp = 3, rtn = 4 };
-
 inline namespace _V1 {
 namespace access {
 enum class address_space { global_space };
@@ -452,10 +421,10 @@
 #endif
 
 namespace sycl {
+// TODO: Fix in the next ABI breaking windows.
+enum class rounding_mode { automatic = 0, rte = 1, rtz = 2, rtp = 3, rtn = 4 };
+
 inline namespace _V1 {
-
-enum class rounding_mode { automatic = 0, rte = 1, rtz = 2, rtp = 3, rtn = 4 };
-
 struct elem {
   static constexpr int x = 0;
   static constexpr int y = 1;
@@ -1523,30 +1492,6 @@
   static constexpr size_t get_size() { return byte_size(); }
   static constexpr size_t byte_size() noexcept { return sizeof(m_Data); }
 
-<<<<<<< HEAD
-=======
-private:
-  // getValue should be able to operate on different underlying
-  // types: enum cl_float#N , builtin vector float#N, builtin type float.
-  constexpr auto getValue(int Index) const {
-    using RetType =
-        typename std::conditional_t<detail::is_byte_v<DataT>, int8_t,
-#ifdef __SYCL_DEVICE_ONLY__
-                                    element_type_for_vector_t
-#else
-                                    DataT
-#endif
-                                    >;
-
-#ifdef __SYCL_DEVICE_ONLY__
-    if constexpr (std::is_same_v<DataT, sycl::ext::oneapi::bfloat16>)
-      return sycl::bit_cast<RetType>(m_Data[Index]);
-    else
-#endif
-      return static_cast<RetType>(m_Data[Index]);
-  }
-
->>>>>>> c603a7fd
 public:
   // Out-of-class definition is in `sycl/detail/vector_convert.hpp`
   template <typename convertT,
