//==----------- builtins.hpp - SYCL built-in functions ---------------------==//
//
// Part of the LLVM Project, under the Apache License v2.0 with LLVM Exceptions.
// See https://llvm.org/LICENSE.txt for license information.
// SPDX-License-Identifier: Apache-2.0 WITH LLVM-exception
//
//===----------------------------------------------------------------------===//

#pragma once

#include <sycl/detail/defines_elementary.hpp>

#include <sycl/detail/builtins/builtins.hpp>

#ifdef __SYCL_DEVICE_ONLY__
extern "C" {

<<<<<<< HEAD
extern __DPCPP_SYCL_EXTERNAL void *memcpy(void *dest, const void *src,
                                          size_t n);
extern __DPCPP_SYCL_EXTERNAL void *memset(void *dest, int c, size_t n);
extern __DPCPP_SYCL_EXTERNAL int memcmp(const void *s1, const void *s2,
                                        size_t n);
extern __DPCPP_SYCL_EXTERNAL size_t strlen(const char *s);
extern __DPCPP_SYCL_EXTERNAL char *strcpy(char *dest, const char *src);
extern __DPCPP_SYCL_EXTERNAL char *strncpy(char *dest, const char *src,
                                           size_t n);
extern __DPCPP_SYCL_EXTERNAL int strcmp(const char *s1, const char *s2);
extern __DPCPP_SYCL_EXTERNAL int strncmp(const char *s1, const char *s2,
                                         size_t n);
extern __DPCPP_SYCL_EXTERNAL int rand();
extern __DPCPP_SYCL_EXTERNAL void srand(unsigned int seed);
=======
extern __DPCPP_SYCL_EXTERNAL_LIBC void *memcpy(void *dest, const void *src,
                                               size_t n);
extern __DPCPP_SYCL_EXTERNAL_LIBC void *memset(void *dest, int c, size_t n);
extern __DPCPP_SYCL_EXTERNAL_LIBC int memcmp(const void *s1, const void *s2,
                                             size_t n);
extern __DPCPP_SYCL_EXTERNAL_LIBC int rand();
extern __DPCPP_SYCL_EXTERNAL_LIBC void srand(unsigned int seed);
>>>>>>> 4f92029c
extern __DPCPP_SYCL_EXTERNAL long long int __imf_llmax(long long int x,
                                                       long long int y);
extern __DPCPP_SYCL_EXTERNAL long long int __imf_llmin(long long int x,
                                                       long long int y);
extern __DPCPP_SYCL_EXTERNAL int __imf_max(int x, int y);
extern __DPCPP_SYCL_EXTERNAL int __imf_min(int x, int y);
extern __DPCPP_SYCL_EXTERNAL unsigned long long int
__imf_ullmax(unsigned long long int x, unsigned long long int y);
extern __DPCPP_SYCL_EXTERNAL unsigned long long int
__imf_ullmin(unsigned long long int x, unsigned long long int y);
extern __DPCPP_SYCL_EXTERNAL unsigned int __imf_umax(unsigned int x,
                                                     unsigned int y);
extern __DPCPP_SYCL_EXTERNAL unsigned int __imf_umin(unsigned int x,
                                                     unsigned int y);
extern __DPCPP_SYCL_EXTERNAL unsigned int __imf_brev(unsigned int x);
extern __DPCPP_SYCL_EXTERNAL unsigned long long int
__imf_brevll(unsigned long long int x);
extern __DPCPP_SYCL_EXTERNAL unsigned int
__imf_byte_perm(unsigned int x, unsigned int y, unsigned int s);
extern __DPCPP_SYCL_EXTERNAL int __imf_ffs(int x);
extern __DPCPP_SYCL_EXTERNAL int __imf_ffsll(long long int x);
extern __DPCPP_SYCL_EXTERNAL int __imf_clz(int x);
extern __DPCPP_SYCL_EXTERNAL int __imf_clzll(long long int x);
extern __DPCPP_SYCL_EXTERNAL int __imf_popc(unsigned int x);
extern __DPCPP_SYCL_EXTERNAL int __imf_popcll(unsigned long long int x);
extern __DPCPP_SYCL_EXTERNAL unsigned int __imf_sad(int x, int y,
                                                    unsigned int z);
extern __DPCPP_SYCL_EXTERNAL unsigned int
__imf_usad(unsigned int x, unsigned int y, unsigned int z);
extern __DPCPP_SYCL_EXTERNAL int __imf_rhadd(int x, int y);
extern __DPCPP_SYCL_EXTERNAL int __imf_hadd(int x, int y);
extern __DPCPP_SYCL_EXTERNAL unsigned int __imf_urhadd(unsigned int x,
                                                       unsigned int y);
extern __DPCPP_SYCL_EXTERNAL unsigned int __imf_uhadd(unsigned int x,
                                                      unsigned int y);
extern __DPCPP_SYCL_EXTERNAL int __imf_mul24(int x, int y);
extern __DPCPP_SYCL_EXTERNAL unsigned int __imf_umul24(unsigned int x,
                                                       unsigned int y);
extern __DPCPP_SYCL_EXTERNAL int __imf_mulhi(int x, int y);
extern __DPCPP_SYCL_EXTERNAL unsigned int __imf_umulhi(unsigned int x,
                                                       unsigned int y);
extern __DPCPP_SYCL_EXTERNAL long long int __imf_mul64hi(long long int x,
                                                         long long int y);
extern __DPCPP_SYCL_EXTERNAL unsigned long long int
__imf_umul64hi(unsigned long long int x, unsigned long long int y);
extern __DPCPP_SYCL_EXTERNAL int __imf_abs(int x);
extern __DPCPP_SYCL_EXTERNAL long long int __imf_llabs(long long int x);
extern __DPCPP_SYCL_EXTERNAL float __imf_saturatef(float x);
extern __DPCPP_SYCL_EXTERNAL float __imf_fmaf(float x, float y, float z);
extern __DPCPP_SYCL_EXTERNAL float __imf_fabsf(float x);
extern __DPCPP_SYCL_EXTERNAL float __imf_floorf(float x);
extern __DPCPP_SYCL_EXTERNAL float __imf_ceilf(float x);
extern __DPCPP_SYCL_EXTERNAL float __imf_truncf(float x);
extern __DPCPP_SYCL_EXTERNAL float __imf_rintf(float x);
extern __DPCPP_SYCL_EXTERNAL float __imf_nearbyintf(float x);
extern __DPCPP_SYCL_EXTERNAL float __imf_sqrtf(float x);
extern __DPCPP_SYCL_EXTERNAL float __imf_rsqrtf(float x);
extern __DPCPP_SYCL_EXTERNAL float __imf_invf(float x);
extern __DPCPP_SYCL_EXTERNAL float __imf_fmaxf(float x, float y);
extern __DPCPP_SYCL_EXTERNAL float __imf_fminf(float x, float y);
extern __DPCPP_SYCL_EXTERNAL float __imf_copysignf(float x, float y);
extern __DPCPP_SYCL_EXTERNAL float __imf_fast_exp10f(float x);
extern __DPCPP_SYCL_EXTERNAL float __imf_fast_expf(float x);
extern __DPCPP_SYCL_EXTERNAL float __imf_fast_logf(float x);
extern __DPCPP_SYCL_EXTERNAL float __imf_fast_log2f(float x);
extern __DPCPP_SYCL_EXTERNAL float __imf_fast_log10f(float x);
extern __DPCPP_SYCL_EXTERNAL float __imf_fast_powf(float x, float y);
extern __DPCPP_SYCL_EXTERNAL float __imf_fast_fdividef(float x, float y);
extern __DPCPP_SYCL_EXTERNAL float __imf_fadd_rd(float x, float y);
extern __DPCPP_SYCL_EXTERNAL float __imf_fadd_rn(float x, float y);
extern __DPCPP_SYCL_EXTERNAL float __imf_fadd_ru(float x, float y);
extern __DPCPP_SYCL_EXTERNAL float __imf_fadd_rz(float x, float y);
extern __DPCPP_SYCL_EXTERNAL float __imf_fsub_rd(float x, float y);
extern __DPCPP_SYCL_EXTERNAL float __imf_fsub_rn(float x, float y);
extern __DPCPP_SYCL_EXTERNAL float __imf_fsub_ru(float x, float y);
extern __DPCPP_SYCL_EXTERNAL float __imf_fsub_rz(float x, float y);
extern __DPCPP_SYCL_EXTERNAL float __imf_fmul_rd(float x, float y);
extern __DPCPP_SYCL_EXTERNAL float __imf_fmul_rn(float x, float y);
extern __DPCPP_SYCL_EXTERNAL float __imf_fmul_ru(float x, float y);
extern __DPCPP_SYCL_EXTERNAL float __imf_fmul_rz(float x, float y);
extern __DPCPP_SYCL_EXTERNAL float __imf_fdiv_rd(float x, float y);
extern __DPCPP_SYCL_EXTERNAL float __imf_fdiv_rn(float x, float y);
extern __DPCPP_SYCL_EXTERNAL float __imf_fdiv_ru(float x, float y);
extern __DPCPP_SYCL_EXTERNAL float __imf_fdiv_rz(float x, float y);
extern __DPCPP_SYCL_EXTERNAL float __imf_frcp_rd(float x);
extern __DPCPP_SYCL_EXTERNAL float __imf_frcp_rn(float x);
extern __DPCPP_SYCL_EXTERNAL float __imf_frcp_ru(float x);
extern __DPCPP_SYCL_EXTERNAL float __imf_frcp_rz(float x);
extern __DPCPP_SYCL_EXTERNAL float __imf_fmaf_rd(float x, float y, float z);
extern __DPCPP_SYCL_EXTERNAL float __imf_fmaf_rn(float x, float y, float z);
extern __DPCPP_SYCL_EXTERNAL float __imf_fmaf_ru(float x, float y, float z);
extern __DPCPP_SYCL_EXTERNAL float __imf_fmaf_rz(float x, float y, float z);
extern __DPCPP_SYCL_EXTERNAL float __imf_sqrtf_rd(float x);
extern __DPCPP_SYCL_EXTERNAL float __imf_sqrtf_rn(float x);
extern __DPCPP_SYCL_EXTERNAL float __imf_sqrtf_ru(float x);
extern __DPCPP_SYCL_EXTERNAL float __imf_sqrtf_rz(float x);
extern __DPCPP_SYCL_EXTERNAL int __imf_float2int_rd(float x);
extern __DPCPP_SYCL_EXTERNAL int __imf_float2int_rn(float x);
extern __DPCPP_SYCL_EXTERNAL int __imf_float2int_ru(float x);
extern __DPCPP_SYCL_EXTERNAL int __imf_float2int_rz(float x);
extern __DPCPP_SYCL_EXTERNAL unsigned int __imf_float2uint_rd(float x);
extern __DPCPP_SYCL_EXTERNAL unsigned int __imf_float2uint_rn(float x);
extern __DPCPP_SYCL_EXTERNAL unsigned int __imf_float2uint_ru(float x);
extern __DPCPP_SYCL_EXTERNAL unsigned int __imf_float2uint_rz(float x);
extern __DPCPP_SYCL_EXTERNAL long long int __imf_float2ll_rd(float x);
extern __DPCPP_SYCL_EXTERNAL long long int __imf_float2ll_rn(float x);
extern __DPCPP_SYCL_EXTERNAL long long int __imf_float2ll_ru(float x);
extern __DPCPP_SYCL_EXTERNAL long long int __imf_float2ll_rz(float x);
extern __DPCPP_SYCL_EXTERNAL unsigned long long int __imf_float2ull_rd(float x);
extern __DPCPP_SYCL_EXTERNAL unsigned long long int __imf_float2ull_rn(float x);
extern __DPCPP_SYCL_EXTERNAL unsigned long long int __imf_float2ull_ru(float x);
extern __DPCPP_SYCL_EXTERNAL unsigned long long int __imf_float2ull_rz(float x);
extern __DPCPP_SYCL_EXTERNAL int __imf_float_as_int(float x);
extern __DPCPP_SYCL_EXTERNAL unsigned int __imf_float_as_uint(float x);
extern __DPCPP_SYCL_EXTERNAL float __imf_int2float_rd(int x);
extern __DPCPP_SYCL_EXTERNAL float __imf_int2float_rn(int x);
extern __DPCPP_SYCL_EXTERNAL float __imf_int2float_ru(int x);
extern __DPCPP_SYCL_EXTERNAL float __imf_int2float_rz(int x);
extern __DPCPP_SYCL_EXTERNAL float __imf_int_as_float(int x);
extern __DPCPP_SYCL_EXTERNAL float __imf_ll2float_rd(long long int x);
extern __DPCPP_SYCL_EXTERNAL float __imf_ll2float_rn(long long int x);
extern __DPCPP_SYCL_EXTERNAL float __imf_ll2float_ru(long long int x);
extern __DPCPP_SYCL_EXTERNAL float __imf_ll2float_rz(long long int x);
extern __DPCPP_SYCL_EXTERNAL float __imf_uint2float_rd(unsigned int x);
extern __DPCPP_SYCL_EXTERNAL float __imf_uint2float_rn(unsigned int x);
extern __DPCPP_SYCL_EXTERNAL float __imf_uint2float_ru(unsigned int x);
extern __DPCPP_SYCL_EXTERNAL float __imf_uint2float_rz(unsigned int x);
extern __DPCPP_SYCL_EXTERNAL float __imf_uint_as_float(unsigned int x);
extern __DPCPP_SYCL_EXTERNAL float __imf_ull2float_rd(unsigned long long int x);
extern __DPCPP_SYCL_EXTERNAL float __imf_ull2float_rn(unsigned long long int x);
extern __DPCPP_SYCL_EXTERNAL float __imf_ull2float_ru(unsigned long long int x);
extern __DPCPP_SYCL_EXTERNAL float __imf_ull2float_rz(unsigned long long int x);
extern __DPCPP_SYCL_EXTERNAL float __imf_half2float(_Float16 x);
extern __DPCPP_SYCL_EXTERNAL _Float16 __imf_float2half_rd(float x);
extern __DPCPP_SYCL_EXTERNAL _Float16 __imf_float2half_rn(float x);
extern __DPCPP_SYCL_EXTERNAL _Float16 __imf_float2half_ru(float x);
extern __DPCPP_SYCL_EXTERNAL _Float16 __imf_float2half_rz(float x);
extern __DPCPP_SYCL_EXTERNAL int __imf_half2int_rd(_Float16 x);
extern __DPCPP_SYCL_EXTERNAL int __imf_half2int_rn(_Float16 x);
extern __DPCPP_SYCL_EXTERNAL int __imf_half2int_ru(_Float16 x);
extern __DPCPP_SYCL_EXTERNAL int __imf_half2int_rz(_Float16 x);
extern __DPCPP_SYCL_EXTERNAL long long __imf_half2ll_rd(_Float16 x);
extern __DPCPP_SYCL_EXTERNAL long long __imf_half2ll_rn(_Float16 x);
extern __DPCPP_SYCL_EXTERNAL long long __imf_half2ll_ru(_Float16 x);
extern __DPCPP_SYCL_EXTERNAL long long __imf_half2ll_rz(_Float16 x);
extern __DPCPP_SYCL_EXTERNAL short __imf_half2short_rd(_Float16 x);
extern __DPCPP_SYCL_EXTERNAL short __imf_half2short_rn(_Float16 x);
extern __DPCPP_SYCL_EXTERNAL short __imf_half2short_ru(_Float16 x);
extern __DPCPP_SYCL_EXTERNAL short __imf_half2short_rz(_Float16 x);
extern __DPCPP_SYCL_EXTERNAL unsigned int __imf_half2uint_rd(_Float16 x);
extern __DPCPP_SYCL_EXTERNAL unsigned int __imf_half2uint_rn(_Float16 x);
extern __DPCPP_SYCL_EXTERNAL unsigned int __imf_half2uint_ru(_Float16 x);
extern __DPCPP_SYCL_EXTERNAL unsigned int __imf_half2uint_rz(_Float16 x);
extern __DPCPP_SYCL_EXTERNAL unsigned long long __imf_half2ull_rd(_Float16 x);
extern __DPCPP_SYCL_EXTERNAL unsigned long long __imf_half2ull_rn(_Float16 x);
extern __DPCPP_SYCL_EXTERNAL unsigned long long __imf_half2ull_ru(_Float16 x);
extern __DPCPP_SYCL_EXTERNAL unsigned long long __imf_half2ull_rz(_Float16 x);
extern __DPCPP_SYCL_EXTERNAL unsigned short __imf_half2ushort_rd(_Float16 x);
extern __DPCPP_SYCL_EXTERNAL unsigned short __imf_half2ushort_rn(_Float16 x);
extern __DPCPP_SYCL_EXTERNAL unsigned short __imf_half2ushort_ru(_Float16 x);
extern __DPCPP_SYCL_EXTERNAL unsigned short __imf_half2ushort_rz(_Float16 x);
extern __DPCPP_SYCL_EXTERNAL short __imf_half_as_short(_Float16 x);
extern __DPCPP_SYCL_EXTERNAL unsigned short __imf_half_as_ushort(_Float16 x);
extern __DPCPP_SYCL_EXTERNAL _Float16 __imf_int2half_rd(int x);
extern __DPCPP_SYCL_EXTERNAL _Float16 __imf_int2half_rn(int x);
extern __DPCPP_SYCL_EXTERNAL _Float16 __imf_int2half_ru(int x);
extern __DPCPP_SYCL_EXTERNAL _Float16 __imf_int2half_rz(int x);
extern __DPCPP_SYCL_EXTERNAL _Float16 __imf_ll2half_rd(long long x);
extern __DPCPP_SYCL_EXTERNAL _Float16 __imf_ll2half_rn(long long x);
extern __DPCPP_SYCL_EXTERNAL _Float16 __imf_ll2half_ru(long long x);
extern __DPCPP_SYCL_EXTERNAL _Float16 __imf_ll2half_rz(long long x);
extern __DPCPP_SYCL_EXTERNAL _Float16 __imf_short2half_rd(short x);
extern __DPCPP_SYCL_EXTERNAL _Float16 __imf_short2half_rn(short x);
extern __DPCPP_SYCL_EXTERNAL _Float16 __imf_short2half_ru(short x);
extern __DPCPP_SYCL_EXTERNAL _Float16 __imf_short2half_rz(short x);
extern __DPCPP_SYCL_EXTERNAL _Float16 __imf_short_as_half(short x);
extern __DPCPP_SYCL_EXTERNAL _Float16 __imf_uint2half_rd(unsigned int x);
extern __DPCPP_SYCL_EXTERNAL _Float16 __imf_uint2half_rn(unsigned int x);
extern __DPCPP_SYCL_EXTERNAL _Float16 __imf_uint2half_ru(unsigned int x);
extern __DPCPP_SYCL_EXTERNAL _Float16 __imf_uint2half_rz(unsigned int x);
extern __DPCPP_SYCL_EXTERNAL _Float16 __imf_ull2half_rd(unsigned long long x);
extern __DPCPP_SYCL_EXTERNAL _Float16 __imf_ull2half_rn(unsigned long long x);
extern __DPCPP_SYCL_EXTERNAL _Float16 __imf_ull2half_ru(unsigned long long x);
extern __DPCPP_SYCL_EXTERNAL _Float16 __imf_ull2half_rz(unsigned long long x);
extern __DPCPP_SYCL_EXTERNAL _Float16 __imf_ushort2half_rd(unsigned short x);
extern __DPCPP_SYCL_EXTERNAL _Float16 __imf_ushort2half_rn(unsigned short x);
extern __DPCPP_SYCL_EXTERNAL _Float16 __imf_ushort2half_ru(unsigned short x);
extern __DPCPP_SYCL_EXTERNAL _Float16 __imf_ushort2half_rz(unsigned short x);
extern __DPCPP_SYCL_EXTERNAL _Float16 __imf_ushort_as_half(unsigned short x);
extern __DPCPP_SYCL_EXTERNAL _Float16 __imf_double2half(double x);

extern __DPCPP_SYCL_EXTERNAL _Float16 __imf_fmaf16(_Float16 x, _Float16 y,
                                                   _Float16 z);
extern __DPCPP_SYCL_EXTERNAL _Float16 __imf_fabsf16(_Float16 x);
extern __DPCPP_SYCL_EXTERNAL _Float16 __imf_floorf16(_Float16 x);
extern __DPCPP_SYCL_EXTERNAL _Float16 __imf_ceilf16(_Float16 x);
extern __DPCPP_SYCL_EXTERNAL _Float16 __imf_truncf16(_Float16 x);
extern __DPCPP_SYCL_EXTERNAL _Float16 __imf_rintf16(_Float16 x);
extern __DPCPP_SYCL_EXTERNAL _Float16 __imf_nearbyintf16(_Float16 x);
extern __DPCPP_SYCL_EXTERNAL _Float16 __imf_sqrtf16(_Float16 x);
extern __DPCPP_SYCL_EXTERNAL _Float16 __imf_rsqrtf16(_Float16 x);
extern __DPCPP_SYCL_EXTERNAL _Float16 __imf_invf16(_Float16 x);
extern __DPCPP_SYCL_EXTERNAL _Float16 __imf_fmaxf16(_Float16 x, _Float16 y);
extern __DPCPP_SYCL_EXTERNAL _Float16 __imf_fminf16(_Float16 x, _Float16 y);
extern __DPCPP_SYCL_EXTERNAL _Float16 __imf_copysignf16(_Float16 x, _Float16 y);
extern __DPCPP_SYCL_EXTERNAL float __imf_half2float(_Float16 x);
extern __DPCPP_SYCL_EXTERNAL float __imf_bfloat162float(uint16_t x);
extern __DPCPP_SYCL_EXTERNAL unsigned int __imf_bfloat162uint_rd(uint16_t x);
extern __DPCPP_SYCL_EXTERNAL unsigned int __imf_bfloat162uint_rn(uint16_t x);
extern __DPCPP_SYCL_EXTERNAL unsigned int __imf_bfloat162uint_ru(uint16_t x);
extern __DPCPP_SYCL_EXTERNAL unsigned int __imf_bfloat162uint_rz(uint16_t x);
extern __DPCPP_SYCL_EXTERNAL unsigned short
__imf_bfloat162ushort_rd(uint16_t x);
extern __DPCPP_SYCL_EXTERNAL unsigned short
__imf_bfloat162ushort_rn(uint16_t x);
extern __DPCPP_SYCL_EXTERNAL unsigned short
__imf_bfloat162ushort_ru(uint16_t x);
extern __DPCPP_SYCL_EXTERNAL unsigned short
__imf_bfloat162ushort_rz(uint16_t x);
extern __DPCPP_SYCL_EXTERNAL unsigned long long
__imf_bfloat162ull_rd(uint16_t x);
extern __DPCPP_SYCL_EXTERNAL unsigned long long
__imf_bfloat162ull_rn(uint16_t x);
extern __DPCPP_SYCL_EXTERNAL unsigned long long
__imf_bfloat162ull_ru(uint16_t x);
extern __DPCPP_SYCL_EXTERNAL unsigned long long
__imf_bfloat162ull_rz(uint16_t x);
extern __DPCPP_SYCL_EXTERNAL int __imf_bfloat162int_rd(uint16_t x);
extern __DPCPP_SYCL_EXTERNAL int __imf_bfloat162int_rn(uint16_t x);
extern __DPCPP_SYCL_EXTERNAL int __imf_bfloat162int_ru(uint16_t x);
extern __DPCPP_SYCL_EXTERNAL int __imf_bfloat162int_rz(uint16_t x);
extern __DPCPP_SYCL_EXTERNAL short __imf_bfloat162short_rd(uint16_t x);
extern __DPCPP_SYCL_EXTERNAL short __imf_bfloat162short_rn(uint16_t x);
extern __DPCPP_SYCL_EXTERNAL short __imf_bfloat162short_ru(uint16_t x);
extern __DPCPP_SYCL_EXTERNAL short __imf_bfloat162short_rz(uint16_t x);
extern __DPCPP_SYCL_EXTERNAL long long __imf_bfloat162ll_rd(uint16_t x);
extern __DPCPP_SYCL_EXTERNAL long long __imf_bfloat162ll_rn(uint16_t x);
extern __DPCPP_SYCL_EXTERNAL long long __imf_bfloat162ll_ru(uint16_t x);
extern __DPCPP_SYCL_EXTERNAL long long __imf_bfloat162ll_rz(uint16_t x);
extern __DPCPP_SYCL_EXTERNAL uint16_t __imf_float2bfloat16(float x);
extern __DPCPP_SYCL_EXTERNAL uint16_t __imf_float2bfloat16_rd(float x);
extern __DPCPP_SYCL_EXTERNAL uint16_t __imf_float2bfloat16_rn(float x);
extern __DPCPP_SYCL_EXTERNAL uint16_t __imf_float2bfloat16_ru(float x);
extern __DPCPP_SYCL_EXTERNAL uint16_t __imf_float2bfloat16_rz(float x);
extern __DPCPP_SYCL_EXTERNAL uint16_t
__imf_ushort2bfloat16_rd(unsigned short x);
extern __DPCPP_SYCL_EXTERNAL uint16_t
__imf_ushort2bfloat16_rn(unsigned short x);
extern __DPCPP_SYCL_EXTERNAL uint16_t
__imf_ushort2bfloat16_ru(unsigned short x);
extern __DPCPP_SYCL_EXTERNAL uint16_t
__imf_ushort2bfloat16_rz(unsigned short x);
extern __DPCPP_SYCL_EXTERNAL uint16_t __imf_uint2bfloat16_rd(unsigned int x);
extern __DPCPP_SYCL_EXTERNAL uint16_t __imf_uint2bfloat16_rn(unsigned int x);
extern __DPCPP_SYCL_EXTERNAL uint16_t __imf_uint2bfloat16_ru(unsigned int x);
extern __DPCPP_SYCL_EXTERNAL uint16_t __imf_uint2bfloat16_rz(unsigned int x);
extern __DPCPP_SYCL_EXTERNAL uint16_t
__imf_ull2bfloat16_rd(unsigned long long x);
extern __DPCPP_SYCL_EXTERNAL uint16_t
__imf_ull2bfloat16_rn(unsigned long long x);
extern __DPCPP_SYCL_EXTERNAL uint16_t
__imf_ull2bfloat16_ru(unsigned long long x);
extern __DPCPP_SYCL_EXTERNAL uint16_t
__imf_ull2bfloat16_rz(unsigned long long x);
extern __DPCPP_SYCL_EXTERNAL uint16_t __imf_short2bfloat16_rd(short x);
extern __DPCPP_SYCL_EXTERNAL uint16_t __imf_short2bfloat16_rn(short x);
extern __DPCPP_SYCL_EXTERNAL uint16_t __imf_short2bfloat16_ru(short x);
extern __DPCPP_SYCL_EXTERNAL uint16_t __imf_short2bfloat16_rz(short x);
extern __DPCPP_SYCL_EXTERNAL uint16_t __imf_int2bfloat16_rd(int x);
extern __DPCPP_SYCL_EXTERNAL uint16_t __imf_int2bfloat16_rn(int x);
extern __DPCPP_SYCL_EXTERNAL uint16_t __imf_int2bfloat16_ru(int x);
extern __DPCPP_SYCL_EXTERNAL uint16_t __imf_int2bfloat16_rz(int x);
extern __DPCPP_SYCL_EXTERNAL uint16_t __imf_ll2bfloat16_rd(long long x);
extern __DPCPP_SYCL_EXTERNAL uint16_t __imf_ll2bfloat16_rn(long long x);
extern __DPCPP_SYCL_EXTERNAL uint16_t __imf_ll2bfloat16_ru(long long x);
extern __DPCPP_SYCL_EXTERNAL uint16_t __imf_ll2bfloat16_rz(long long x);
extern __DPCPP_SYCL_EXTERNAL uint16_t __imf_double2bfloat16(double x);
extern __DPCPP_SYCL_EXTERNAL short __imf_bfloat16_as_short(uint16_t x);
extern __DPCPP_SYCL_EXTERNAL unsigned short
__imf_bfloat16_as_ushort(uint16_t x);
extern __DPCPP_SYCL_EXTERNAL uint16_t __imf_short_as_bfloat16(short x);
extern __DPCPP_SYCL_EXTERNAL uint16_t
__imf_ushort_as_bfloat16(unsigned short x);
extern __DPCPP_SYCL_EXTERNAL uint16_t __imf_fmabf16(uint16_t x, uint16_t y,
                                                    uint16_t z);
extern __DPCPP_SYCL_EXTERNAL uint16_t __imf_fmaxbf16(uint16_t x, uint16_t y);
extern __DPCPP_SYCL_EXTERNAL uint16_t __imf_fminbf16(uint16_t x, uint16_t y);
extern __DPCPP_SYCL_EXTERNAL uint16_t __imf_fabsbf16(uint16_t x);
extern __DPCPP_SYCL_EXTERNAL uint16_t __imf_rintbf16(uint16_t x);
extern __DPCPP_SYCL_EXTERNAL uint16_t __imf_floorbf16(uint16_t x);
extern __DPCPP_SYCL_EXTERNAL uint16_t __imf_ceilbf16(uint16_t x);
extern __DPCPP_SYCL_EXTERNAL uint16_t __imf_truncbf16(uint16_t x);
extern __DPCPP_SYCL_EXTERNAL uint16_t __imf_copysignbf16(uint16_t x,
                                                         uint16_t y);
extern __DPCPP_SYCL_EXTERNAL uint16_t __imf_sqrtbf16(uint16_t x);
extern __DPCPP_SYCL_EXTERNAL uint16_t __imf_rsqrtbf16(uint16_t x);
extern __DPCPP_SYCL_EXTERNAL double __imf_fma(double x, double y, double z);
extern __DPCPP_SYCL_EXTERNAL double __imf_fma_rd(double x, double y, double z);
extern __DPCPP_SYCL_EXTERNAL double __imf_fma_rn(double x, double y, double z);
extern __DPCPP_SYCL_EXTERNAL double __imf_fma_ru(double x, double y, double z);
extern __DPCPP_SYCL_EXTERNAL double __imf_fma_rz(double x, double y, double z);
extern __DPCPP_SYCL_EXTERNAL double __imf_fabs(double x);
extern __DPCPP_SYCL_EXTERNAL double __imf_floor(double x);
extern __DPCPP_SYCL_EXTERNAL double __imf_ceil(double x);
extern __DPCPP_SYCL_EXTERNAL double __imf_trunc(double x);
extern __DPCPP_SYCL_EXTERNAL double __imf_rint(double x);
extern __DPCPP_SYCL_EXTERNAL double __imf_rcp64h(double x);
extern __DPCPP_SYCL_EXTERNAL double __imf_nearbyint(double x);
extern __DPCPP_SYCL_EXTERNAL double __imf_sqrt(double x);
extern __DPCPP_SYCL_EXTERNAL double __imf_rsqrt(double x);
extern __DPCPP_SYCL_EXTERNAL double __imf_inv(double x);
extern __DPCPP_SYCL_EXTERNAL double __imf_fmax(double x, double y);
extern __DPCPP_SYCL_EXTERNAL double __imf_fmin(double x, double y);
extern __DPCPP_SYCL_EXTERNAL double __imf_copysign(double x, double y);
extern __DPCPP_SYCL_EXTERNAL double __imf_dadd_rd(double x, double y);
extern __DPCPP_SYCL_EXTERNAL double __imf_dadd_rn(double x, double y);
extern __DPCPP_SYCL_EXTERNAL double __imf_dadd_ru(double x, double y);
extern __DPCPP_SYCL_EXTERNAL double __imf_dadd_rz(double x, double y);
extern __DPCPP_SYCL_EXTERNAL double __imf_dsub_rd(double x, double y);
extern __DPCPP_SYCL_EXTERNAL double __imf_dsub_rn(double x, double y);
extern __DPCPP_SYCL_EXTERNAL double __imf_dsub_ru(double x, double y);
extern __DPCPP_SYCL_EXTERNAL double __imf_dsub_rz(double x, double y);
extern __DPCPP_SYCL_EXTERNAL double __imf_dmul_rd(double x, double y);
extern __DPCPP_SYCL_EXTERNAL double __imf_dmul_rn(double x, double y);
extern __DPCPP_SYCL_EXTERNAL double __imf_dmul_ru(double x, double y);
extern __DPCPP_SYCL_EXTERNAL double __imf_dmul_rz(double x, double y);
extern __DPCPP_SYCL_EXTERNAL double __imf_ddiv_rd(double x, double y);
extern __DPCPP_SYCL_EXTERNAL double __imf_ddiv_rn(double x, double y);
extern __DPCPP_SYCL_EXTERNAL double __imf_ddiv_ru(double x, double y);
extern __DPCPP_SYCL_EXTERNAL double __imf_ddiv_rz(double x, double y);
extern __DPCPP_SYCL_EXTERNAL double __imf_drcp_rd(double x);
extern __DPCPP_SYCL_EXTERNAL double __imf_drcp_rn(double x);
extern __DPCPP_SYCL_EXTERNAL double __imf_drcp_ru(double x);
extern __DPCPP_SYCL_EXTERNAL double __imf_drcp_rz(double x);
extern __DPCPP_SYCL_EXTERNAL double __imf_sqrt_rd(double x);
extern __DPCPP_SYCL_EXTERNAL double __imf_sqrt_rn(double x);
extern __DPCPP_SYCL_EXTERNAL double __imf_sqrt_ru(double x);
extern __DPCPP_SYCL_EXTERNAL double __imf_sqrt_rz(double x);
extern __DPCPP_SYCL_EXTERNAL float __imf_double2float_rd(double x);
extern __DPCPP_SYCL_EXTERNAL float __imf_double2float_rn(double x);
extern __DPCPP_SYCL_EXTERNAL float __imf_double2float_ru(double x);
extern __DPCPP_SYCL_EXTERNAL float __imf_double2float_rz(double x);
extern __DPCPP_SYCL_EXTERNAL int __imf_double2hiint(double x);
extern __DPCPP_SYCL_EXTERNAL int __imf_double2loint(double x);
extern __DPCPP_SYCL_EXTERNAL int __imf_double2int_rd(double x);
extern __DPCPP_SYCL_EXTERNAL int __imf_double2int_rn(double x);
extern __DPCPP_SYCL_EXTERNAL int __imf_double2int_ru(double x);
extern __DPCPP_SYCL_EXTERNAL int __imf_double2int_rz(double x);
extern __DPCPP_SYCL_EXTERNAL double __imf_int2double_rn(int x);
extern __DPCPP_SYCL_EXTERNAL unsigned int __imf_double2uint_rd(double x);
extern __DPCPP_SYCL_EXTERNAL unsigned int __imf_double2uint_rn(double x);
extern __DPCPP_SYCL_EXTERNAL unsigned int __imf_double2uint_ru(double x);
extern __DPCPP_SYCL_EXTERNAL unsigned int __imf_double2uint_rz(double x);
extern __DPCPP_SYCL_EXTERNAL long long int __imf_double2ll_rd(double x);
extern __DPCPP_SYCL_EXTERNAL long long int __imf_double2ll_rn(double x);
extern __DPCPP_SYCL_EXTERNAL long long int __imf_double2ll_ru(double x);
extern __DPCPP_SYCL_EXTERNAL long long int __imf_double2ll_rz(double x);
extern __DPCPP_SYCL_EXTERNAL double __imf_ll2double_rd(long long int x);
extern __DPCPP_SYCL_EXTERNAL double __imf_ll2double_rn(long long int x);
extern __DPCPP_SYCL_EXTERNAL double __imf_ll2double_ru(long long int x);
extern __DPCPP_SYCL_EXTERNAL double __imf_ll2double_rz(long long int x);
extern __DPCPP_SYCL_EXTERNAL double
__imf_ull2double_rd(unsigned long long int x);
extern __DPCPP_SYCL_EXTERNAL double
__imf_ull2double_rn(unsigned long long int x);
extern __DPCPP_SYCL_EXTERNAL double
__imf_ull2double_ru(unsigned long long int x);
extern __DPCPP_SYCL_EXTERNAL double
__imf_ull2double_rz(unsigned long long int x);
extern __DPCPP_SYCL_EXTERNAL unsigned long long int
__imf_double2ull_rd(double x);
extern __DPCPP_SYCL_EXTERNAL unsigned long long int
__imf_double2ull_rn(double x);
extern __DPCPP_SYCL_EXTERNAL unsigned long long int
__imf_double2ull_ru(double x);
extern __DPCPP_SYCL_EXTERNAL unsigned long long int
__imf_double2ull_rz(double x);
extern __DPCPP_SYCL_EXTERNAL long long int __imf_double_as_longlong(double x);
extern __DPCPP_SYCL_EXTERNAL double __imf_longlong_as_double(long long int x);
extern __DPCPP_SYCL_EXTERNAL double __imf_uint2double_rd(unsigned int x);
extern __DPCPP_SYCL_EXTERNAL double __imf_uint2double_rn(unsigned int x);
extern __DPCPP_SYCL_EXTERNAL double __imf_uint2double_ru(unsigned int x);
extern __DPCPP_SYCL_EXTERNAL double __imf_uint2double_rz(unsigned int x);
extern __DPCPP_SYCL_EXTERNAL double __imf_hiloint2double(int hi, int lo);

extern __DPCPP_SYCL_EXTERNAL unsigned int __imf_vabs2(unsigned int x);
extern __DPCPP_SYCL_EXTERNAL unsigned int __imf_vabs4(unsigned int x);
extern __DPCPP_SYCL_EXTERNAL unsigned int __imf_vabsss2(unsigned int x);
extern __DPCPP_SYCL_EXTERNAL unsigned int __imf_vabsss4(unsigned int x);
extern __DPCPP_SYCL_EXTERNAL unsigned int __imf_vneg2(unsigned int x);
extern __DPCPP_SYCL_EXTERNAL unsigned int __imf_vneg4(unsigned int x);
extern __DPCPP_SYCL_EXTERNAL unsigned int __imf_vnegss2(unsigned int x);
extern __DPCPP_SYCL_EXTERNAL unsigned int __imf_vnegss4(unsigned int x);
extern __DPCPP_SYCL_EXTERNAL unsigned int __imf_vabsdiffs2(unsigned int x,
                                                           unsigned int y);
extern __DPCPP_SYCL_EXTERNAL unsigned int __imf_vabsdiffs4(unsigned int x,
                                                           unsigned int y);
extern __DPCPP_SYCL_EXTERNAL unsigned int __imf_vabsdiffu2(unsigned int x,
                                                           unsigned int y);
extern __DPCPP_SYCL_EXTERNAL unsigned int __imf_vabsdiffu4(unsigned int x,
                                                           unsigned int y);
extern __DPCPP_SYCL_EXTERNAL unsigned int __imf_vadd2(unsigned int x,
                                                      unsigned int y);
extern __DPCPP_SYCL_EXTERNAL unsigned int __imf_vadd4(unsigned int x,
                                                      unsigned int y);
extern __DPCPP_SYCL_EXTERNAL unsigned int __imf_vaddss2(unsigned int x,
                                                        unsigned int y);
extern __DPCPP_SYCL_EXTERNAL unsigned int __imf_vaddss4(unsigned int x,
                                                        unsigned int y);
extern __DPCPP_SYCL_EXTERNAL unsigned int __imf_vaddus2(unsigned int x,
                                                        unsigned int y);
extern __DPCPP_SYCL_EXTERNAL unsigned int __imf_vaddus4(unsigned int x,
                                                        unsigned int y);
extern __DPCPP_SYCL_EXTERNAL unsigned int __imf_vsub2(unsigned int x,
                                                      unsigned int y);
extern __DPCPP_SYCL_EXTERNAL unsigned int __imf_vsub4(unsigned int x,
                                                      unsigned int y);
extern __DPCPP_SYCL_EXTERNAL unsigned int __imf_vsubss2(unsigned int x,
                                                        unsigned int y);
extern __DPCPP_SYCL_EXTERNAL unsigned int __imf_vsubss4(unsigned int x,
                                                        unsigned int y);
extern __DPCPP_SYCL_EXTERNAL unsigned int __imf_vsubus2(unsigned int x,
                                                        unsigned int y);
extern __DPCPP_SYCL_EXTERNAL unsigned int __imf_vsubus4(unsigned int x,
                                                        unsigned int y);
extern __DPCPP_SYCL_EXTERNAL unsigned int __imf_vavgs2(unsigned int x,
                                                       unsigned int y);
extern __DPCPP_SYCL_EXTERNAL unsigned int __imf_vavgs4(unsigned int x,
                                                       unsigned int y);
extern __DPCPP_SYCL_EXTERNAL unsigned int __imf_vavgu2(unsigned int x,
                                                       unsigned int y);
extern __DPCPP_SYCL_EXTERNAL unsigned int __imf_vavgu4(unsigned int x,
                                                       unsigned int y);
extern __DPCPP_SYCL_EXTERNAL unsigned int __imf_vhaddu2(unsigned int x,
                                                        unsigned int y);
extern __DPCPP_SYCL_EXTERNAL unsigned int __imf_vhaddu4(unsigned int x,
                                                        unsigned int y);
extern __DPCPP_SYCL_EXTERNAL unsigned int __imf_vcmpeq2(unsigned int x,
                                                        unsigned int y);
extern __DPCPP_SYCL_EXTERNAL unsigned int __imf_vcmpeq4(unsigned int x,
                                                        unsigned int y);
extern __DPCPP_SYCL_EXTERNAL unsigned int __imf_vcmpne2(unsigned int x,
                                                        unsigned int y);
extern __DPCPP_SYCL_EXTERNAL unsigned int __imf_vcmpne4(unsigned int x,
                                                        unsigned int y);
extern __DPCPP_SYCL_EXTERNAL unsigned int __imf_vcmpges2(unsigned int x,
                                                         unsigned int y);
extern __DPCPP_SYCL_EXTERNAL unsigned int __imf_vcmpges4(unsigned int x,
                                                         unsigned int y);
extern __DPCPP_SYCL_EXTERNAL unsigned int __imf_vcmpgeu2(unsigned int x,
                                                         unsigned int y);
extern __DPCPP_SYCL_EXTERNAL unsigned int __imf_vcmpgeu4(unsigned int x,
                                                         unsigned int y);
extern __DPCPP_SYCL_EXTERNAL unsigned int __imf_vcmpgts2(unsigned int x,
                                                         unsigned int y);
extern __DPCPP_SYCL_EXTERNAL unsigned int __imf_vcmpgts4(unsigned int x,
                                                         unsigned int y);
extern __DPCPP_SYCL_EXTERNAL unsigned int __imf_vcmpgtu2(unsigned int x,
                                                         unsigned int y);
extern __DPCPP_SYCL_EXTERNAL unsigned int __imf_vcmpgtu4(unsigned int x,
                                                         unsigned int y);
extern __DPCPP_SYCL_EXTERNAL unsigned int __imf_vcmples2(unsigned int x,
                                                         unsigned int y);
extern __DPCPP_SYCL_EXTERNAL unsigned int __imf_vcmples4(unsigned int x,
                                                         unsigned int y);
extern __DPCPP_SYCL_EXTERNAL unsigned int __imf_vcmpleu2(unsigned int x,
                                                         unsigned int y);
extern __DPCPP_SYCL_EXTERNAL unsigned int __imf_vcmpleu4(unsigned int x,
                                                         unsigned int y);
extern __DPCPP_SYCL_EXTERNAL unsigned int __imf_vcmplts2(unsigned int x,
                                                         unsigned int y);
extern __DPCPP_SYCL_EXTERNAL unsigned int __imf_vcmplts4(unsigned int x,
                                                         unsigned int y);
extern __DPCPP_SYCL_EXTERNAL unsigned int __imf_vcmpltu2(unsigned int x,
                                                         unsigned int y);
extern __DPCPP_SYCL_EXTERNAL unsigned int __imf_vcmpltu4(unsigned int x,
                                                         unsigned int y);
extern __DPCPP_SYCL_EXTERNAL unsigned int __imf_vmaxs2(unsigned int x,
                                                       unsigned int y);
extern __DPCPP_SYCL_EXTERNAL unsigned int __imf_vmaxs4(unsigned int x,
                                                       unsigned int y);
extern __DPCPP_SYCL_EXTERNAL unsigned int __imf_vmaxu2(unsigned int x,
                                                       unsigned int y);
extern __DPCPP_SYCL_EXTERNAL unsigned int __imf_vmaxu4(unsigned int x,
                                                       unsigned int y);
extern __DPCPP_SYCL_EXTERNAL unsigned int __imf_vmins2(unsigned int x,
                                                       unsigned int y);
extern __DPCPP_SYCL_EXTERNAL unsigned int __imf_vmins4(unsigned int x,
                                                       unsigned int y);
extern __DPCPP_SYCL_EXTERNAL unsigned int __imf_vminu2(unsigned int x,
                                                       unsigned int y);
extern __DPCPP_SYCL_EXTERNAL unsigned int __imf_vminu4(unsigned int x,
                                                       unsigned int y);
extern __DPCPP_SYCL_EXTERNAL unsigned int __imf_vseteq2(unsigned int x,
                                                        unsigned int y);
extern __DPCPP_SYCL_EXTERNAL unsigned int __imf_vseteq4(unsigned int x,
                                                        unsigned int y);
extern __DPCPP_SYCL_EXTERNAL unsigned int __imf_vsetne2(unsigned int x,
                                                        unsigned int y);
extern __DPCPP_SYCL_EXTERNAL unsigned int __imf_vsetne4(unsigned int x,
                                                        unsigned int y);
extern __DPCPP_SYCL_EXTERNAL unsigned int __imf_vsetges2(unsigned int x,
                                                         unsigned int y);
extern __DPCPP_SYCL_EXTERNAL unsigned int __imf_vsetges4(unsigned int x,
                                                         unsigned int y);
extern __DPCPP_SYCL_EXTERNAL unsigned int __imf_vsetgeu2(unsigned int x,
                                                         unsigned int y);
extern __DPCPP_SYCL_EXTERNAL unsigned int __imf_vsetgeu4(unsigned int x,
                                                         unsigned int y);
extern __DPCPP_SYCL_EXTERNAL unsigned int __imf_vsetgts2(unsigned int x,
                                                         unsigned int y);
extern __DPCPP_SYCL_EXTERNAL unsigned int __imf_vsetgts4(unsigned int x,
                                                         unsigned int y);
extern __DPCPP_SYCL_EXTERNAL unsigned int __imf_vsetgtu2(unsigned int x,
                                                         unsigned int y);
extern __DPCPP_SYCL_EXTERNAL unsigned int __imf_vsetgtu4(unsigned int x,
                                                         unsigned int y);
extern __DPCPP_SYCL_EXTERNAL unsigned int __imf_vsetles2(unsigned int x,
                                                         unsigned int y);
extern __DPCPP_SYCL_EXTERNAL unsigned int __imf_vsetles4(unsigned int x,
                                                         unsigned int y);
extern __DPCPP_SYCL_EXTERNAL unsigned int __imf_vsetleu2(unsigned int x,
                                                         unsigned int y);
extern __DPCPP_SYCL_EXTERNAL unsigned int __imf_vsetleu4(unsigned int x,
                                                         unsigned int y);
extern __DPCPP_SYCL_EXTERNAL unsigned int __imf_vsetlts2(unsigned int x,
                                                         unsigned int y);
extern __DPCPP_SYCL_EXTERNAL unsigned int __imf_vsetlts4(unsigned int x,
                                                         unsigned int y);
extern __DPCPP_SYCL_EXTERNAL unsigned int __imf_vsetltu2(unsigned int x,
                                                         unsigned int y);
extern __DPCPP_SYCL_EXTERNAL unsigned int __imf_vsetltu4(unsigned int x,
                                                         unsigned int y);
extern __DPCPP_SYCL_EXTERNAL unsigned int __imf_vsads2(unsigned int x,
                                                       unsigned int y);
extern __DPCPP_SYCL_EXTERNAL unsigned int __imf_vsads4(unsigned int x,
                                                       unsigned int y);
extern __DPCPP_SYCL_EXTERNAL unsigned int __imf_vsadu2(unsigned int x,
                                                       unsigned int y);
extern __DPCPP_SYCL_EXTERNAL unsigned int __imf_vsadu4(unsigned int x,
                                                       unsigned int y);
extern __DPCPP_SYCL_EXTERNAL unsigned int
__imf_viaddmax_s16x2(unsigned int x, unsigned int y, unsigned int z);
extern __DPCPP_SYCL_EXTERNAL unsigned int
__imf_viaddmax_s16x2_relu(unsigned int x, unsigned int y, unsigned int z);
extern __DPCPP_SYCL_EXTERNAL int __imf_viaddmax_s32(int x, int y, int z);
extern __DPCPP_SYCL_EXTERNAL int __imf_viaddmax_s32_relu(int x, int y, int z);
extern __DPCPP_SYCL_EXTERNAL unsigned int
__imf_viaddmax_u16x2(unsigned int x, unsigned int y, unsigned int z);
extern __DPCPP_SYCL_EXTERNAL unsigned int
__imf_viaddmax_u32(unsigned int x, unsigned int y, unsigned int z);
extern __DPCPP_SYCL_EXTERNAL unsigned int
__imf_viaddmin_s16x2(unsigned int x, unsigned int y, unsigned int z);
extern __DPCPP_SYCL_EXTERNAL unsigned int
__imf_viaddmin_s16x2_relu(unsigned int x, unsigned int y, unsigned int z);
extern __DPCPP_SYCL_EXTERNAL int __imf_viaddmin_s32(int x, int y, int z);
extern __DPCPP_SYCL_EXTERNAL int __imf_viaddmin_s32_relu(int x, int y, int z);
extern __DPCPP_SYCL_EXTERNAL unsigned int
__imf_viaddmin_u16x2(unsigned int x, unsigned int y, unsigned int z);
extern __DPCPP_SYCL_EXTERNAL unsigned int
__imf_viaddmin_u32(unsigned int x, unsigned int y, unsigned int z);
extern __DPCPP_SYCL_EXTERNAL unsigned int __imf_vibmax_s16x2(unsigned int x,
                                                             unsigned int y,
                                                             bool *pred_hi,
                                                             bool *pred_lo);
extern __DPCPP_SYCL_EXTERNAL int __imf_vibmax_s32(int x, int y, bool *pred);
extern __DPCPP_SYCL_EXTERNAL unsigned int __imf_vibmax_u16x2(unsigned int x,
                                                             unsigned int y,
                                                             bool *pred_hi,
                                                             bool *pred_lo);
extern __DPCPP_SYCL_EXTERNAL unsigned int
__imf_vibmax_u32(unsigned int x, unsigned int y, bool *pred);
extern __DPCPP_SYCL_EXTERNAL unsigned int __imf_vibmin_s16x2(unsigned int x,
                                                             unsigned int y,
                                                             bool *pred_hi,
                                                             bool *pred_lo);
extern __DPCPP_SYCL_EXTERNAL int __imf_vibmin_s32(int x, int y, bool *pred);
extern __DPCPP_SYCL_EXTERNAL unsigned int __imf_vibmin_u16x2(unsigned int x,
                                                             unsigned int y,
                                                             bool *pred_hi,
                                                             bool *pred_lo);
extern __DPCPP_SYCL_EXTERNAL unsigned int
__imf_vibmin_u32(unsigned int x, unsigned int y, bool *pred);
extern __DPCPP_SYCL_EXTERNAL unsigned int
__imf_vimax3_s16x2(unsigned int x, unsigned int y, unsigned int z);
extern __DPCPP_SYCL_EXTERNAL unsigned int
__imf_vimax3_s16x2_relu(unsigned int x, unsigned int y, unsigned int z);
extern __DPCPP_SYCL_EXTERNAL unsigned int
__imf_vimin3_s16x2(unsigned int x, unsigned int y, unsigned int z);
extern __DPCPP_SYCL_EXTERNAL unsigned int
__imf_vimin3_s16x2_relu(unsigned int x, unsigned int y, unsigned int z);
extern __DPCPP_SYCL_EXTERNAL int __imf_vimax3_s32(int x, int y, int z);
extern __DPCPP_SYCL_EXTERNAL int __imf_vimax3_s32_relu(int x, int y, int z);
extern __DPCPP_SYCL_EXTERNAL int __imf_vimin3_s32(int x, int y, int z);
extern __DPCPP_SYCL_EXTERNAL int __imf_vimin3_s32_relu(int x, int y, int z);
extern __DPCPP_SYCL_EXTERNAL unsigned int
__imf_vimax3_u16x2(unsigned int x, unsigned int y, unsigned int z);
extern __DPCPP_SYCL_EXTERNAL unsigned int
__imf_vimax3_u32(unsigned int x, unsigned int y, unsigned int z);
extern __DPCPP_SYCL_EXTERNAL unsigned int
__imf_vimin3_u16x2(unsigned int x, unsigned int y, unsigned int z);
extern __DPCPP_SYCL_EXTERNAL unsigned int
__imf_vimin3_u32(unsigned int x, unsigned int y, unsigned int z);
extern __DPCPP_SYCL_EXTERNAL unsigned int
__imf_vimax_s16x2_relu(unsigned int x, unsigned int y);
extern __DPCPP_SYCL_EXTERNAL int __imf_vimax_s32_relu(int x, int y);
extern __DPCPP_SYCL_EXTERNAL unsigned int
__imf_vimin_s16x2_relu(unsigned int x, unsigned int y);
extern __DPCPP_SYCL_EXTERNAL int __imf_vimin_s32_relu(int x, int y);
}
#ifdef __GLIBC__
namespace std {
extern __DPCPP_SYCL_EXTERNAL_LIBC void
__glibcxx_assert_fail(const char *file, int line, const char *func,
                      const char *cond) noexcept;
} // namespace std
extern "C" {
extern __DPCPP_SYCL_EXTERNAL_LIBC void __assert_fail(const char *expr,
                                                     const char *file,
                                                     unsigned int line,
                                                     const char *func);
}
#elif defined(_WIN32)
extern "C" {
// TODO: documented C runtime library APIs must be recognized as
//       builtins by FE. This includes _dpcomp, _dsign, _dtest,
//       _fdpcomp, _fdsign, _fdtest, _hypotf, _wassert.
//       APIs used by STL, such as _Cosh, are undocumented, even though
//       they are open-sourced. Recognizing them as builtins is not
//       straightforward currently.
extern __DPCPP_SYCL_EXTERNAL_LIBC void
_wassert(const wchar_t *wexpr, const wchar_t *wfile, unsigned line);
}
#endif
#endif // __SYCL_DEVICE_ONLY__<|MERGE_RESOLUTION|>--- conflicted
+++ resolved
@@ -15,30 +15,20 @@
 #ifdef __SYCL_DEVICE_ONLY__
 extern "C" {
 
-<<<<<<< HEAD
-extern __DPCPP_SYCL_EXTERNAL void *memcpy(void *dest, const void *src,
-                                          size_t n);
-extern __DPCPP_SYCL_EXTERNAL void *memset(void *dest, int c, size_t n);
-extern __DPCPP_SYCL_EXTERNAL int memcmp(const void *s1, const void *s2,
-                                        size_t n);
-extern __DPCPP_SYCL_EXTERNAL size_t strlen(const char *s);
-extern __DPCPP_SYCL_EXTERNAL char *strcpy(char *dest, const char *src);
-extern __DPCPP_SYCL_EXTERNAL char *strncpy(char *dest, const char *src,
-                                           size_t n);
-extern __DPCPP_SYCL_EXTERNAL int strcmp(const char *s1, const char *s2);
-extern __DPCPP_SYCL_EXTERNAL int strncmp(const char *s1, const char *s2,
-                                         size_t n);
-extern __DPCPP_SYCL_EXTERNAL int rand();
-extern __DPCPP_SYCL_EXTERNAL void srand(unsigned int seed);
-=======
 extern __DPCPP_SYCL_EXTERNAL_LIBC void *memcpy(void *dest, const void *src,
                                                size_t n);
 extern __DPCPP_SYCL_EXTERNAL_LIBC void *memset(void *dest, int c, size_t n);
 extern __DPCPP_SYCL_EXTERNAL_LIBC int memcmp(const void *s1, const void *s2,
                                              size_t n);
+extern __DPCPP_SYCL_EXTERNAL_LIBC size_t strlen(const char *s);
+extern __DPCPP_SYCL_EXTERNAL_LIBC char *strcpy(char *dest, const char *src);
+extern __DPCPP_SYCL_EXTERNAL_LIBC char *strncpy(char *dest, const char *src,
+                                                size_t n);
+extern __DPCPP_SYCL_EXTERNAL_LIBC int strcmp(const char *s1, const char *s2);
+extern __DPCPP_SYCL_EXTERNAL_LIBC int strncmp(const char *s1, const char *s2,
+                                              size_t n);
 extern __DPCPP_SYCL_EXTERNAL_LIBC int rand();
 extern __DPCPP_SYCL_EXTERNAL_LIBC void srand(unsigned int seed);
->>>>>>> 4f92029c
 extern __DPCPP_SYCL_EXTERNAL long long int __imf_llmax(long long int x,
                                                        long long int y);
 extern __DPCPP_SYCL_EXTERNAL long long int __imf_llmin(long long int x,
