//==----------- builtins.hpp - SYCL built-in functions ---------------------==//
//
// Part of the LLVM Project, under the Apache License v2.0 with LLVM Exceptions.
// See https://llvm.org/LICENSE.txt for license information.
// SPDX-License-Identifier: Apache-2.0 WITH LLVM-exception
//
//===----------------------------------------------------------------------===//

#pragma once

#include <sycl/detail/boolean.hpp>
#include <sycl/detail/builtins.hpp>
#include <sycl/detail/common.hpp>
#include <sycl/detail/generic_type_traits.hpp>
#include <sycl/pointers.hpp>
#include <sycl/types.hpp>

#include <algorithm>

// TODO Decide whether to mark functions with this attribute.
#define __NOEXC /*noexcept*/

namespace sycl {

__SYCL_INLINE_VER_NAMESPACE(_V1) {

namespace detail {
template <class T, size_t N> vec<T, 2> to_vec2(marray<T, N> x, size_t start) {
  return {x[start], x[start + 1]};
}
template <class T, size_t N> vec<T, N> to_vec(marray<T, N> x) {
  vec<T, N> vec;
  for (size_t i = 0; i < N; i++)
    vec[i] = x[i];
  return vec;
}
template <class T, int N> marray<T, N> to_marray(vec<T, N> x) {
  marray<T, N> marray;
  for (size_t i = 0; i < N; i++)
    marray[i] = x[i];
  return marray;
}
} // namespace detail

#ifdef __SYCL_DEVICE_ONLY__
#define __sycl_std
#else
namespace __sycl_std = __host_std;
#endif

#define __SYCL_DEF_BUILTIN_VEC(TYPE)                                           \
  __SYCL_BUILTIN_DEF(TYPE##2)                                                  \
  __SYCL_BUILTIN_DEF(TYPE##3)                                                  \
  __SYCL_BUILTIN_DEF(TYPE##4)                                                  \
  __SYCL_BUILTIN_DEF(TYPE##8)                                                  \
  __SYCL_BUILTIN_DEF(TYPE##16)

#define __SYCL_DEF_BUILTIN_GEOVEC(TYPE)                                        \
  __SYCL_BUILTIN_DEF(TYPE##2)                                                  \
  __SYCL_BUILTIN_DEF(TYPE##3)                                                  \
  __SYCL_BUILTIN_DEF(TYPE##4)

<<<<<<< HEAD
#define __SYCL_DEF_BUILTIN_GEOCROSSVEC(TYPE)                                   \
  __SYCL_BUILTIN_DEF(TYPE##3)                                                  \
  __SYCL_BUILTIN_DEF(TYPE##4)

=======
>>>>>>> fe61b999
#define __SYCL_DEF_BUILTIN_MARRAY(TYPE)

#define __SYCL_DEF_BUILTIN_CHAR_SCALAR __SYCL_BUILTIN_DEF(char)
#define __SYCL_DEF_BUILTIN_CHAR_VEC __SYCL_DEF_BUILTIN_VEC(char)
#define __SYCL_DEF_BUILTIN_CHAR_MARRAY __SYCL_DEF_BUILTIN_MARRAY(char)
#define __SYCL_DEF_BUILTIN_CHARN                                               \
  __SYCL_DEF_BUILTIN_CHAR_VEC                                                  \
  __SYCL_DEF_BUILTIN_CHAR_MARRAY
#define __SYCL_DEF_BUILTIN_SCHAR_SCALAR __SYCL_BUILTIN_DEF(signed char)
#define __SYCL_DEF_BUILTIN_SCHAR_VEC __SYCL_DEF_BUILTIN_VEC(schar)
#define __SYCL_DEF_BUILTIN_SCHAR_MARRAY __SYCL_DEF_BUILTIN_MARRAY(signed char)
#define __SYCL_DEF_BUILTIN_SCHARN                                              \
  __SYCL_DEF_BUILTIN_SCHAR_VEC                                                 \
  __SYCL_DEF_BUILTIN_SCHAR_MARRAY
#define __SYCL_DEF_BUILTIN_IGENCHAR                                            \
  __SYCL_DEF_BUILTIN_SCHAR_SCALAR                                              \
  __SYCL_DEF_BUILTIN_SCHARN
#define __SYCL_DEF_BUILTIN_UCHAR_SCALAR __SYCL_BUILTIN_DEF(unsigned char)
#define __SYCL_DEF_BUILTIN_UCHAR_VEC __SYCL_DEF_BUILTIN_VEC(uchar)
#define __SYCL_DEF_BUILTIN_UCHAR_MARRAY __SYCL_DEF_BUILTIN_MARRAY(unsigned char)
#define __SYCL_DEF_BUILTIN_UCHARN                                              \
  __SYCL_DEF_BUILTIN_UCHAR_VEC                                                 \
  __SYCL_DEF_BUILTIN_UCHAR_MARRAY
#define __SYCL_DEF_BUILTIN_UGENCHAR                                            \
  __SYCL_DEF_BUILTIN_UCHAR_SCALAR                                              \
  __SYCL_DEF_BUILTIN_UCHARN
// schar{n} and char{n} have the same type, so we skip the char{n} variants.
#define __SYCL_DEF_BUILTIN_GENCHAR                                             \
  __SYCL_DEF_BUILTIN_CHAR_SCALAR                                               \
  __SYCL_DEF_BUILTIN_CHAR_MARRAY                                               \
  __SYCL_DEF_BUILTIN_IGENCHAR                                                  \
  __SYCL_DEF_BUILTIN_UGENCHAR

#define __SYCL_DEF_BUILTIN_SHORT_SCALAR __SYCL_BUILTIN_DEF(short)
#define __SYCL_DEF_BUILTIN_SHORT_VEC __SYCL_DEF_BUILTIN_VEC(short)
#define __SYCL_DEF_BUILTIN_SHORT_MARRAY __SYCL_DEF_BUILTIN_MARRAY(short)
#define __SYCL_DEF_BUILTIN_SHORTN                                              \
  __SYCL_DEF_BUILTIN_SHORT_VEC                                                 \
  __SYCL_DEF_BUILTIN_SHORT_MARRAY
#define __SYCL_DEF_BUILTIN_GENSHORT                                            \
  __SYCL_DEF_BUILTIN_SHORT_SCALAR                                              \
  __SYCL_DEF_BUILTIN_SHORTN
#define __SYCL_DEF_BUILTIN_USHORT_SCALAR __SYCL_BUILTIN_DEF(unsigned short)
#define __SYCL_DEF_BUILTIN_USHORT_VEC __SYCL_DEF_BUILTIN_VEC(ushort)
#define __SYCL_DEF_BUILTIN_USHORT_MARRAY                                       \
  __SYCL_DEF_BUILTIN_MARRAY(unsigned short)
#define __SYCL_DEF_BUILTIN_USHORTN                                             \
  __SYCL_DEF_BUILTIN_USHORT_VEC                                                \
  __SYCL_DEF_BUILTIN_USHORT_MARRAY
#define __SYCL_DEF_BUILTIN_UGENSHORT                                           \
  __SYCL_DEF_BUILTIN_USHORT_SCALAR                                             \
  __SYCL_DEF_BUILTIN_USHORTN

#define __SYCL_DEF_BUILTIN_INT_SCALAR __SYCL_BUILTIN_DEF(int)
#define __SYCL_DEF_BUILTIN_INT_VEC __SYCL_DEF_BUILTIN_VEC(int)
#define __SYCL_DEF_BUILTIN_INT_MARRAY __SYCL_DEF_BUILTIN_MARRAY(int)
#define __SYCL_DEF_BUILTIN_INTN                                                \
  __SYCL_DEF_BUILTIN_INT_VEC                                                   \
  __SYCL_DEF_BUILTIN_INT_MARRAY
#define __SYCL_DEF_BUILTIN_GENINT                                              \
  __SYCL_DEF_BUILTIN_INT_SCALAR                                                \
  __SYCL_DEF_BUILTIN_INTN
#define __SYCL_DEF_BUILTIN_UINT_SCALAR __SYCL_BUILTIN_DEF(unsigned int)
#define __SYCL_DEF_BUILTIN_UINT_VEC __SYCL_DEF_BUILTIN_VEC(uint)
#define __SYCL_DEF_BUILTIN_UINT_MARRAY __SYCL_DEF_BUILTIN_MARRAY(unsigned int)
#define __SYCL_DEF_BUILTIN_UINTN                                               \
  __SYCL_DEF_BUILTIN_UINT_VEC                                                  \
  __SYCL_DEF_BUILTIN_UINT_MARRAY
#define __SYCL_DEF_BUILTIN_UGENINT                                             \
  __SYCL_DEF_BUILTIN_UINT_SCALAR                                               \
  __SYCL_DEF_BUILTIN_UINTN

#define __SYCL_DEF_BUILTIN_LONG_SCALAR __SYCL_BUILTIN_DEF(long)
#define __SYCL_DEF_BUILTIN_LONG_VEC __SYCL_DEF_BUILTIN_VEC(long)
#define __SYCL_DEF_BUILTIN_LONG_MARRAY __SYCL_DEF_BUILTIN_MARRAY(long)
#define __SYCL_DEF_BUILTIN_LONGN                                               \
  __SYCL_DEF_BUILTIN_LONG_VEC                                                  \
  __SYCL_DEF_BUILTIN_LONG_MARRAY
#define __SYCL_DEF_BUILTIN_GENLONG                                             \
  __SYCL_DEF_BUILTIN_LONG_SCALAR                                               \
  __SYCL_DEF_BUILTIN_LONGN
#define __SYCL_DEF_BUILTIN_ULONG_SCALAR __SYCL_BUILTIN_DEF(unsigned long)
#define __SYCL_DEF_BUILTIN_ULONG_VEC __SYCL_DEF_BUILTIN_VEC(ulong)
#define __SYCL_DEF_BUILTIN_ULONG_MARRAY __SYCL_DEF_BUILTIN_MARRAY(unsigned long)
#define __SYCL_DEF_BUILTIN_ULONGN                                              \
  __SYCL_DEF_BUILTIN_ULONG_VEC                                                 \
  __SYCL_DEF_BUILTIN_ULONG_MARRAY
#define __SYCL_DEF_BUILTIN_UGENLONG                                            \
  __SYCL_DEF_BUILTIN_ULONG_SCALAR                                              \
  __SYCL_DEF_BUILTIN_ULONGN

#define __SYCL_DEF_BUILTIN_LONGLONG_SCALAR __SYCL_BUILTIN_DEF(long long)
#define __SYCL_DEF_BUILTIN_LONGLONG_VEC __SYCL_DEF_BUILTIN_VEC(longlong)
#define __SYCL_DEF_BUILTIN_LONGLONG_MARRAY __SYCL_DEF_BUILTIN_MARRAY(long long)
#define __SYCL_DEF_BUILTIN_LONGLONGN                                           \
  __SYCL_DEF_BUILTIN_LONGLONG_VEC                                              \
  __SYCL_DEF_BUILTIN_LONGLONG_MARRAY
#define __SYCL_DEF_BUILTIN_GENLONGLONG                                         \
  __SYCL_DEF_BUILTIN_LONGLONG_SCALAR                                           \
  __SYCL_DEF_BUILTIN_LONGLONGN
#define __SYCL_DEF_BUILTIN_ULONGLONG_SCALAR                                    \
  __SYCL_BUILTIN_DEF(unsigned long long)
#define __SYCL_DEF_BUILTIN_ULONGLONG_VEC __SYCL_DEF_BUILTIN_VEC(ulonglong)
#define __SYCL_DEF_BUILTIN_ULONGLONG_MARRAY                                    \
  __SYCL_DEF_BUILTIN_MARRAY(unsigned long long)
#define __SYCL_DEF_BUILTIN_ULONGLONGN                                          \
  __SYCL_DEF_BUILTIN_ULONGLONG_VEC                                             \
  __SYCL_DEF_BUILTIN_ULONGLONG_MARRAY
#define __SYCL_DEF_BUILTIN_UGENLONGLONG                                        \
  __SYCL_DEF_BUILTIN_ULONGLONG_SCALAR                                          \
  __SYCL_DEF_BUILTIN_ULONGLONGN

// longlongn and long{n} have the same types, so we only include one here.
#define __SYCL_DEF_BUILTIN_IGENLONGINTEGER                                     \
  __SYCL_DEF_BUILTIN_LONG_SCALAR                                               \
  __SYCL_DEF_BUILTIN_LONG_MARRAY                                               \
  __SYCL_DEF_BUILTIN_LONGLONG_SCALAR                                           \
  __SYCL_DEF_BUILTIN_LONGLONG_MARRAY                                           \
  __SYCL_DEF_BUILTIN_LONG_VEC

// longlong{n} and long{n} have the same types, so we only include one here.
#define __SYCL_DEF_BUILTIN_UGENLONGINTEGER                                     \
  __SYCL_DEF_BUILTIN_ULONG_SCALAR                                              \
  __SYCL_DEF_BUILTIN_ULONG_MARRAY                                              \
  __SYCL_DEF_BUILTIN_ULONGLONG_SCALAR                                          \
  __SYCL_DEF_BUILTIN_ULONGLONG_MARRAY                                          \
  __SYCL_DEF_BUILTIN_ULONG_VEC

#define __SYCL_DEF_BUILTIN_SIGENINTEGER                                        \
  __SYCL_DEF_BUILTIN_SCHAR_SCALAR                                              \
  __SYCL_DEF_BUILTIN_SHORT_SCALAR                                              \
  __SYCL_DEF_BUILTIN_INT_SCALAR                                                \
  __SYCL_DEF_BUILTIN_LONG_SCALAR                                               \
  __SYCL_DEF_BUILTIN_LONGLONG_SCALAR

// longlongn and longn have the same types, so we only include one here.
#define __SYCL_DEF_BUILTIN_VIGENINTEGER                                        \
  __SYCL_DEF_BUILTIN_CHAR_VEC                                                  \
  __SYCL_DEF_BUILTIN_SHORT_VEC                                                 \
  __SYCL_DEF_BUILTIN_INT_VEC                                                   \
  __SYCL_DEF_BUILTIN_LONG_VEC

#define __SYCL_DEF_BUILTIN_IGENINTEGER                                         \
  __SYCL_DEF_BUILTIN_IGENCHAR                                                  \
  __SYCL_DEF_BUILTIN_GENSHORT                                                  \
  __SYCL_DEF_BUILTIN_GENINT                                                    \
  __SYCL_DEF_BUILTIN_IGENLONGINTEGER

#define __SYCL_DEF_BUILTIN_SUGENINTEGER                                        \
  __SYCL_DEF_BUILTIN_UCHAR_SCALAR                                              \
  __SYCL_DEF_BUILTIN_USHORT_SCALAR                                             \
  __SYCL_DEF_BUILTIN_UINT_SCALAR                                               \
  __SYCL_DEF_BUILTIN_ULONG_SCALAR                                              \
  __SYCL_DEF_BUILTIN_ULONGLONG_SCALAR

// longlongn and longn have the same types, so we only include one here.
#define __SYCL_DEF_BUILTIN_VUGENINTEGER                                        \
  __SYCL_DEF_BUILTIN_UCHAR_VEC                                                 \
  __SYCL_DEF_BUILTIN_USHORT_VEC                                                \
  __SYCL_DEF_BUILTIN_UINT_VEC                                                  \
  __SYCL_DEF_BUILTIN_ULONG_VEC

#define __SYCL_DEF_BUILTIN_UGENINTEGER                                         \
  __SYCL_DEF_BUILTIN_UGENCHAR                                                  \
  __SYCL_DEF_BUILTIN_UGENSHORT                                                 \
  __SYCL_DEF_BUILTIN_UGENINT                                                   \
  __SYCL_DEF_BUILTIN_UGENLONGINTEGER

#define __SYCL_DEF_BUILTIN_SGENINTEGER                                         \
  __SYCL_DEF_BUILTIN_CHAR_SCALAR                                               \
  __SYCL_DEF_BUILTIN_SIGENINTEGER                                              \
  __SYCL_DEF_BUILTIN_SUGENINTEGER

// longlongn and long{n} have the same types, so we only include one here.
#define __SYCL_DEF_BUILTIN_VGENINTEGER                                         \
  __SYCL_DEF_BUILTIN_CHAR_VEC                                                  \
  __SYCL_DEF_BUILTIN_SHORT_VEC                                                 \
  __SYCL_DEF_BUILTIN_USHORT_VEC                                                \
  __SYCL_DEF_BUILTIN_INT_VEC                                                   \
  __SYCL_DEF_BUILTIN_UINT_VEC                                                  \
  __SYCL_DEF_BUILTIN_LONG_VEC                                                  \
  __SYCL_DEF_BUILTIN_ULONG_VEC

#define __SYCL_DEF_BUILTIN_GENINTEGER                                          \
  __SYCL_DEF_BUILTIN_GENCHAR                                                   \
  __SYCL_DEF_BUILTIN_GENSHORT                                                  \
  __SYCL_DEF_BUILTIN_UGENSHORT                                                 \
  __SYCL_DEF_BUILTIN_GENINT                                                    \
  __SYCL_DEF_BUILTIN_UGENINT                                                   \
  __SYCL_DEF_BUILTIN_UGENLONGINTEGER                                           \
  __SYCL_DEF_BUILTIN_IGENLONGINTEGER

#define __SYCL_DEF_BUILTIN_FLOAT_SCALAR __SYCL_BUILTIN_DEF(float)
#define __SYCL_DEF_BUILTIN_FLOAT_VEC __SYCL_DEF_BUILTIN_VEC(float)
#define __SYCL_DEF_BUILTIN_FLOAT_GEOVEC __SYCL_DEF_BUILTIN_GEOVEC(float)
<<<<<<< HEAD
#define __SYCL_DEF_BUILTIN_FLOAT_GEOCROSSVEC                                   \
  __SYCL_DEF_BUILTIN_GEOCROSSVEC(float)
=======
>>>>>>> fe61b999
#define __SYCL_DEF_BUILTIN_FLOAT_MARRAY __SYCL_DEF_BUILTIN_MARRAY(float)
#define __SYCL_DEF_BUILTIN_FLOATN                                              \
  __SYCL_DEF_BUILTIN_FLOAT_VEC                                                 \
  __SYCL_DEF_BUILTIN_FLOAT_MARRAY
#define __SYCL_DEF_BUILTIN_GENFLOATF                                           \
  __SYCL_DEF_BUILTIN_FLOAT_SCALAR                                              \
  __SYCL_DEF_BUILTIN_FLOATN
#define __SYCL_DEF_BUILTIN_GENGEOFLOATF                                        \
  __SYCL_DEF_BUILTIN_FLOAT_SCALAR                                              \
  __SYCL_DEF_BUILTIN_FLOAT_GEOVEC

#define __SYCL_DEF_BUILTIN_DOUBLE_SCALAR __SYCL_BUILTIN_DEF(double)
#define __SYCL_DEF_BUILTIN_DOUBLE_VEC __SYCL_DEF_BUILTIN_VEC(double)
#define __SYCL_DEF_BUILTIN_DOUBLE_GEOVEC __SYCL_DEF_BUILTIN_GEOVEC(double)
<<<<<<< HEAD
#define __SYCL_DEF_BUILTIN_DOUBLE_GEOCROSSVEC                                  \
  __SYCL_DEF_BUILTIN_GEOCROSSVEC(double)
=======
>>>>>>> fe61b999
#define __SYCL_DEF_BUILTIN_DOUBLE_MARRAY __SYCL_DEF_BUILTIN_MARRAY(double)
#define __SYCL_DEF_BUILTIN_DOUBLEN                                             \
  __SYCL_DEF_BUILTIN_DOUBLE_VEC                                                \
  __SYCL_DEF_BUILTIN_DOUBLE_MARRAY
#define __SYCL_DEF_BUILTIN_GENFLOATD                                           \
  __SYCL_DEF_BUILTIN_DOUBLE_SCALAR                                             \
  __SYCL_DEF_BUILTIN_DOUBLEN
#define __SYCL_DEF_BUILTIN_GENGEOFLOATD                                        \
  __SYCL_DEF_BUILTIN_DOUBLE_SCALAR                                             \
  __SYCL_DEF_BUILTIN_DOUBLE_GEOVEC

#define __SYCL_DEF_BUILTIN_HALF_SCALAR __SYCL_BUILTIN_DEF(half)
#define __SYCL_DEF_BUILTIN_HALF_VEC __SYCL_DEF_BUILTIN_VEC(half)
#define __SYCL_DEF_BUILTIN_HALF_GEOVEC __SYCL_DEF_BUILTIN_GEOVEC(half)
<<<<<<< HEAD
#define __SYCL_DEF_BUILTIN_HALF_GEOCROSSVEC __SYCL_DEF_BUILTIN_GEOCROSSVEC(half)
=======
>>>>>>> fe61b999
#define __SYCL_DEF_BUILTIN_HALF_MARRAY __SYCL_DEF_BUILTIN_MARRAY(half)
#define __SYCL_DEF_BUILTIN_HALFN                                               \
  __SYCL_DEF_BUILTIN_HALF_VEC                                                  \
  __SYCL_DEF_BUILTIN_HALF_MARRAY
#define __SYCL_DEF_BUILTIN_GENFLOATH                                           \
  __SYCL_DEF_BUILTIN_HALF_SCALAR                                               \
  __SYCL_DEF_BUILTIN_HALFN
#define __SYCL_DEF_BUILTIN_GENGEOFLOATH                                        \
  __SYCL_DEF_BUILTIN_HALF_SCALAR                                               \
  __SYCL_DEF_BUILTIN_HALF_GEOVEC

#define __SYCL_DEF_BUILTIN_SGENFLOAT                                           \
  __SYCL_DEF_BUILTIN_FLOAT_SCALAR                                              \
  __SYCL_DEF_BUILTIN_DOUBLE_SCALAR                                             \
  __SYCL_DEF_BUILTIN_HALF_SCALAR

#define __SYCL_DEF_BUILTIN_VGENFLOAT                                           \
  __SYCL_DEF_BUILTIN_FLOAT_VEC                                                 \
  __SYCL_DEF_BUILTIN_DOUBLE_VEC                                                \
  __SYCL_DEF_BUILTIN_HALF_VEC

#define __SYCL_DEF_BUILTIN_GENFLOAT                                            \
  __SYCL_DEF_BUILTIN_GENFLOATF                                                 \
  __SYCL_DEF_BUILTIN_GENFLOATD                                                 \
  __SYCL_DEF_BUILTIN_GENFLOATH

#define __SYCL_DEF_BUILTIN_GENGEOFLOAT                                         \
  __SYCL_DEF_BUILTIN_GENGEOFLOATF                                              \
  __SYCL_DEF_BUILTIN_GENGEOFLOATD                                              \
  __SYCL_DEF_BUILTIN_GENGEOFLOATH

<<<<<<< HEAD
#define __SYCL_DEF_BUILTIN_VGENGEOCROSSFLOAT                                   \
  __SYCL_DEF_BUILTIN_FLOAT_GEOCROSSVEC                                         \
  __SYCL_DEF_BUILTIN_DOUBLE_GEOCROSSVEC                                        \
  __SYCL_DEF_BUILTIN_HALF_GEOCROSSVEC
=======
>>>>>>> fe61b999
// TODO: Replace with overloads.

#ifdef __FAST_MATH__
#define __FAST_MATH_GENFLOAT(T)                                                \
  (detail::is_svgenfloatd<T>::value || detail::is_svgenfloath<T>::value)
#define __FAST_MATH_SGENFLOAT(T)                                               \
  (std::is_same_v<T, double> || std::is_same_v<T, half>)
#else
#define __FAST_MATH_GENFLOAT(T) (detail::is_svgenfloat<T>::value)
#define __FAST_MATH_SGENFLOAT(T) (detail::is_sgenfloat<T>::value)
#endif

#ifdef __FAST_MATH__
#define __SYCL_DEF_BUILTIN_FAST_MATH_GENFLOAT                                  \
  __SYCL_DEF_BUILTIN_GENFLOATD                                                 \
  __SYCL_DEF_BUILTIN_GENFLOATH
#else
#define __SYCL_DEF_BUILTIN_FAST_MATH_GENFLOAT __SYCL_DEF_BUILTIN_GENFLOAT
#endif

#define __SYCL_DEF_BUILTIN_SGENTYPE                                            \
  __SYCL_DEF_BUILTIN_SGENINTEGER                                               \
  __SYCL_DEF_BUILTIN_SGENFLOAT

#define __SYCL_DEF_BUILTIN_GENTYPE                                             \
  __SYCL_DEF_BUILTIN_GENINTEGER                                                \
  __SYCL_DEF_BUILTIN_GENFLOAT

/* ----------------- 4.13.3 Math functions. ---------------------------------*/

// These macros for marray math function implementations use vectorizations of
// size two as a simple general optimization. A more complex implementation
// using larger vectorizations for large marray sizes is possible; however more
// testing is required in order to ascertain the performance implications for
// all backends.
#define __SYCL_MATH_FUNCTION_OVERLOAD_IMPL(NAME)                               \
  marray<T, N> res;                                                            \
  for (size_t i = 0; i < N / 2; i++) {                                         \
    vec<T, 2> partial_res =                                                    \
        __sycl_std::__invoke_##NAME<vec<T, 2>>(detail::to_vec2(x, i * 2));     \
    std::memcpy(&res[i * 2], &partial_res, sizeof(vec<T, 2>));                 \
  }                                                                            \
  if (N % 2) {                                                                 \
    res[N - 1] = __sycl_std::__invoke_##NAME<T>(x[N - 1]);                     \
  }                                                                            \
  return res;

#define __SYCL_MATH_FUNCTION_OVERLOAD(NAME)                                    \
  template <typename T, size_t N>                                              \
  inline __SYCL_ALWAYS_INLINE                                                  \
      std::enable_if_t<detail::is_sgenfloat<T>::value, marray<T, N>>           \
      NAME(marray<T, N> x) __NOEXC {                                           \
    __SYCL_MATH_FUNCTION_OVERLOAD_IMPL(NAME)                                   \
  }

__SYCL_MATH_FUNCTION_OVERLOAD(cospi)
__SYCL_MATH_FUNCTION_OVERLOAD(sinpi)
__SYCL_MATH_FUNCTION_OVERLOAD(tanpi)
__SYCL_MATH_FUNCTION_OVERLOAD(sinh)
__SYCL_MATH_FUNCTION_OVERLOAD(cosh)
__SYCL_MATH_FUNCTION_OVERLOAD(tanh)
__SYCL_MATH_FUNCTION_OVERLOAD(asin)
__SYCL_MATH_FUNCTION_OVERLOAD(acos)
__SYCL_MATH_FUNCTION_OVERLOAD(atan)
__SYCL_MATH_FUNCTION_OVERLOAD(asinpi)
__SYCL_MATH_FUNCTION_OVERLOAD(acospi)
__SYCL_MATH_FUNCTION_OVERLOAD(atanpi)
__SYCL_MATH_FUNCTION_OVERLOAD(asinh)
__SYCL_MATH_FUNCTION_OVERLOAD(acosh)
__SYCL_MATH_FUNCTION_OVERLOAD(atanh)
__SYCL_MATH_FUNCTION_OVERLOAD(cbrt)
__SYCL_MATH_FUNCTION_OVERLOAD(ceil)
__SYCL_MATH_FUNCTION_OVERLOAD(floor)
__SYCL_MATH_FUNCTION_OVERLOAD(erfc)
__SYCL_MATH_FUNCTION_OVERLOAD(erf)
__SYCL_MATH_FUNCTION_OVERLOAD(expm1)
__SYCL_MATH_FUNCTION_OVERLOAD(tgamma)
__SYCL_MATH_FUNCTION_OVERLOAD(lgamma)
__SYCL_MATH_FUNCTION_OVERLOAD(log1p)
__SYCL_MATH_FUNCTION_OVERLOAD(logb)
__SYCL_MATH_FUNCTION_OVERLOAD(rint)
__SYCL_MATH_FUNCTION_OVERLOAD(round)
__SYCL_MATH_FUNCTION_OVERLOAD(trunc)
__SYCL_MATH_FUNCTION_OVERLOAD(fabs)

#undef __SYCL_MATH_FUNCTION_OVERLOAD

// __SYCL_MATH_FUNCTION_OVERLOAD_FM cases are replaced by corresponding native
// implementations when the -ffast-math flag is used with float.
#define __SYCL_MATH_FUNCTION_OVERLOAD_FM(NAME)                                 \
  template <typename T, size_t N>                                              \
  inline __SYCL_ALWAYS_INLINE                                                  \
      std::enable_if_t<__FAST_MATH_SGENFLOAT(T), marray<T, N>>                 \
      NAME(marray<T, N> x) __NOEXC {                                           \
    __SYCL_MATH_FUNCTION_OVERLOAD_IMPL(NAME)                                   \
  }

__SYCL_MATH_FUNCTION_OVERLOAD_FM(sin)
__SYCL_MATH_FUNCTION_OVERLOAD_FM(cos)
__SYCL_MATH_FUNCTION_OVERLOAD_FM(tan)
__SYCL_MATH_FUNCTION_OVERLOAD_FM(exp)
__SYCL_MATH_FUNCTION_OVERLOAD_FM(exp2)
__SYCL_MATH_FUNCTION_OVERLOAD_FM(exp10)
__SYCL_MATH_FUNCTION_OVERLOAD_FM(log)
__SYCL_MATH_FUNCTION_OVERLOAD_FM(log2)
__SYCL_MATH_FUNCTION_OVERLOAD_FM(log10)
__SYCL_MATH_FUNCTION_OVERLOAD_FM(sqrt)
__SYCL_MATH_FUNCTION_OVERLOAD_FM(rsqrt)

#undef __SYCL_MATH_FUNCTION_OVERLOAD_FM
#undef __SYCL_MATH_FUNCTION_OVERLOAD_IMPL

template <typename T, size_t N>
inline __SYCL_ALWAYS_INLINE
    std::enable_if_t<detail::is_sgenfloat<T>::value, marray<int, N>>
    ilogb(marray<T, N> x) __NOEXC {
  marray<int, N> res;
  for (size_t i = 0; i < N / 2; i++) {
    vec<int, 2> partial_res =
        __sycl_std::__invoke_ilogb<vec<int, 2>>(detail::to_vec2(x, i * 2));
    std::memcpy(&res[i * 2], &partial_res, sizeof(vec<int, 2>));
  }
  if (N % 2) {
    res[N - 1] = __sycl_std::__invoke_ilogb<int>(x[N - 1]);
  }
  return res;
}

#define __SYCL_MATH_FUNCTION_2_OVERLOAD_IMPL(NAME)                             \
  marray<T, N> res;                                                            \
  for (size_t i = 0; i < N / 2; i++) {                                         \
    auto partial_res = __sycl_std::__invoke_##NAME<vec<T, 2>>(                 \
        detail::to_vec2(x, i * 2), detail::to_vec2(y, i * 2));                 \
    std::memcpy(&res[i * 2], &partial_res, sizeof(vec<T, 2>));                 \
  }                                                                            \
  if (N % 2) {                                                                 \
    res[N - 1] = __sycl_std::__invoke_##NAME<T>(x[N - 1], y[N - 1]);           \
  }                                                                            \
  return res;

#define __SYCL_MATH_FUNCTION_2_OVERLOAD(NAME)                                  \
  template <typename T, size_t N>                                              \
  inline __SYCL_ALWAYS_INLINE                                                  \
      std::enable_if_t<detail::is_sgenfloat<T>::value, marray<T, N>>           \
      NAME(marray<T, N> x, marray<T, N> y) __NOEXC {                           \
    __SYCL_MATH_FUNCTION_2_OVERLOAD_IMPL(NAME)                                 \
  }

__SYCL_MATH_FUNCTION_2_OVERLOAD(atan2)
__SYCL_MATH_FUNCTION_2_OVERLOAD(atan2pi)
__SYCL_MATH_FUNCTION_2_OVERLOAD(copysign)
__SYCL_MATH_FUNCTION_2_OVERLOAD(fdim)
__SYCL_MATH_FUNCTION_2_OVERLOAD(fmin)
__SYCL_MATH_FUNCTION_2_OVERLOAD(fmax)
__SYCL_MATH_FUNCTION_2_OVERLOAD(fmod)
__SYCL_MATH_FUNCTION_2_OVERLOAD(hypot)
__SYCL_MATH_FUNCTION_2_OVERLOAD(maxmag)
__SYCL_MATH_FUNCTION_2_OVERLOAD(minmag)
__SYCL_MATH_FUNCTION_2_OVERLOAD(nextafter)
__SYCL_MATH_FUNCTION_2_OVERLOAD(pow)
__SYCL_MATH_FUNCTION_2_OVERLOAD(remainder)

#undef __SYCL_MATH_FUNCTION_2_OVERLOAD

template <typename T, size_t N>
inline __SYCL_ALWAYS_INLINE
    std::enable_if_t<__FAST_MATH_SGENFLOAT(T), marray<T, N>>
    powr(marray<T, N> x,
         marray<T, N> y) __NOEXC{__SYCL_MATH_FUNCTION_2_OVERLOAD_IMPL(powr)}

#undef __SYCL_MATH_FUNCTION_2_OVERLOAD_IMPL

#define __SYCL_MATH_FUNCTION_2_SGENFLOAT_Y_OVERLOAD(NAME)                      \
  template <typename T, size_t N>                                              \
  inline __SYCL_ALWAYS_INLINE                                                  \
      std::enable_if_t<detail::is_sgenfloat<T>::value, marray<T, N>>           \
      NAME(marray<T, N> x, T y) __NOEXC {                                      \
    marray<T, N> res;                                                          \
    sycl::vec<T, 2> y_vec{y, y};                                               \
    for (size_t i = 0; i < N / 2; i++) {                                       \
      auto partial_res = __sycl_std::__invoke_##NAME<vec<T, 2>>(               \
          detail::to_vec2(x, i * 2), y_vec);                                   \
      std::memcpy(&res[i * 2], &partial_res, sizeof(vec<T, 2>));               \
    }                                                                          \
    if (N % 2) {                                                               \
      res[N - 1] = __sycl_std::__invoke_##NAME<T>(x[N - 1], y_vec[0]);         \
    }                                                                          \
    return res;                                                                \
  }

__SYCL_MATH_FUNCTION_2_SGENFLOAT_Y_OVERLOAD(fmax)
    // clang-format off
__SYCL_MATH_FUNCTION_2_SGENFLOAT_Y_OVERLOAD(fmin)

#undef __SYCL_MATH_FUNCTION_2_SGENFLOAT_Y_OVERLOAD

template <typename T, size_t N>
inline __SYCL_ALWAYS_INLINE
    std::enable_if_t<detail::is_sgenfloat<T>::value, marray<T, N>>
    ldexp(marray<T, N> x, marray<int, N> k) __NOEXC {
  // clang-format on
  marray<T, N> res;
  for (size_t i = 0; i < N; i++) {
    res[i] = __sycl_std::__invoke_ldexp<T>(x[i], k[i]);
  }
  return res;
}

template <typename T, size_t N>
inline __SYCL_ALWAYS_INLINE
    std::enable_if_t<detail::is_sgenfloat<T>::value, marray<T, N>>
    ldexp(marray<T, N> x, int k) __NOEXC {
  marray<T, N> res;
  for (size_t i = 0; i < N; i++) {
    res[i] = __sycl_std::__invoke_ldexp<T>(x[i], k);
  }
  return res;
}

#define __SYCL_MATH_FUNCTION_2_GENINT_Y_OVERLOAD_IMPL(NAME)                    \
  marray<T, N> res;                                                            \
  for (size_t i = 0; i < N; i++) {                                             \
    res[i] = __sycl_std::__invoke_##NAME<T>(x[i], y[i]);                       \
  }                                                                            \
  return res;

template <typename T, size_t N>
inline __SYCL_ALWAYS_INLINE
    std::enable_if_t<detail::is_sgenfloat<T>::value, marray<T, N>>
    pown(marray<T, N> x, marray<int, N> y) __NOEXC {
  __SYCL_MATH_FUNCTION_2_GENINT_Y_OVERLOAD_IMPL(pown)
}

template <typename T, size_t N>
inline __SYCL_ALWAYS_INLINE
    std::enable_if_t<detail::is_sgenfloat<T>::value, marray<T, N>>
    rootn(marray<T, N> x, marray<int, N> y) __NOEXC {
  __SYCL_MATH_FUNCTION_2_GENINT_Y_OVERLOAD_IMPL(rootn)
}

#undef __SYCL_MATH_FUNCTION_2_GENINT_Y_OVERLOAD_IMPL

#define __SYCL_MATH_FUNCTION_2_INT_Y_OVERLOAD_IMPL(NAME)                       \
  marray<T, N> res;                                                            \
  for (size_t i = 0; i < N; i++) {                                             \
    res[i] = __sycl_std::__invoke_##NAME<T>(x[i], y);                          \
  }                                                                            \
  return res;

template <typename T, size_t N>
inline __SYCL_ALWAYS_INLINE
    std::enable_if_t<detail::is_sgenfloat<T>::value, marray<T, N>>
    pown(marray<T, N> x, int y) __NOEXC {
  __SYCL_MATH_FUNCTION_2_INT_Y_OVERLOAD_IMPL(pown)
}

template <typename T, size_t N>
inline __SYCL_ALWAYS_INLINE
    std::enable_if_t<detail::is_sgenfloat<T>::value, marray<T, N>>
    rootn(marray<T, N> x,
          int y) __NOEXC{__SYCL_MATH_FUNCTION_2_INT_Y_OVERLOAD_IMPL(rootn)}

#undef __SYCL_MATH_FUNCTION_2_INT_Y_OVERLOAD_IMPL

#define __SYCL_MATH_FUNCTION_3_OVERLOAD(NAME)                                  \
  template <typename T, size_t N>                                              \
  inline __SYCL_ALWAYS_INLINE                                                  \
      std::enable_if_t<detail::is_sgenfloat<T>::value, marray<T, N>>           \
      NAME(marray<T, N> x, marray<T, N> y, marray<T, N> z) __NOEXC {           \
    marray<T, N> res;                                                          \
    for (size_t i = 0; i < N / 2; i++) {                                       \
      auto partial_res = __sycl_std::__invoke_##NAME<vec<T, 2>>(               \
          detail::to_vec2(x, i * 2), detail::to_vec2(y, i * 2),                \
          detail::to_vec2(z, i * 2));                                          \
      std::memcpy(&res[i * 2], &partial_res, sizeof(vec<T, 2>));               \
    }                                                                          \
    if (N % 2) {                                                               \
      res[N - 1] =                                                             \
          __sycl_std::__invoke_##NAME<T>(x[N - 1], y[N - 1], z[N - 1]);        \
    }                                                                          \
    return res;                                                                \
  }

__SYCL_MATH_FUNCTION_3_OVERLOAD(mad) __SYCL_MATH_FUNCTION_3_OVERLOAD(mix)
    __SYCL_MATH_FUNCTION_3_OVERLOAD(fma)

#undef __SYCL_MATH_FUNCTION_3_OVERLOAD

    // svgenfloat acos (svgenfloat x)
    template <typename T>
    std::enable_if_t<detail::is_svgenfloat<T>::value, T> acos(T x) __NOEXC {
  return __sycl_std::__invoke_acos<T>(x);
}

// svgenfloat acosh (svgenfloat x)
template <typename T>
std::enable_if_t<detail::is_svgenfloat<T>::value, T> acosh(T x) __NOEXC {
  return __sycl_std::__invoke_acosh<T>(x);
}

// svgenfloat acospi (svgenfloat x)
template <typename T>
std::enable_if_t<detail::is_svgenfloat<T>::value, T> acospi(T x) __NOEXC {
  return __sycl_std::__invoke_acospi<T>(x);
}

// svgenfloat asin (svgenfloat x)
template <typename T>
std::enable_if_t<detail::is_svgenfloat<T>::value, T> asin(T x) __NOEXC {
  return __sycl_std::__invoke_asin<T>(x);
}

// svgenfloat asinh (svgenfloat x)
template <typename T>
std::enable_if_t<detail::is_svgenfloat<T>::value, T> asinh(T x) __NOEXC {
  return __sycl_std::__invoke_asinh<T>(x);
}

// svgenfloat asinpi (svgenfloat x)
template <typename T>
std::enable_if_t<detail::is_svgenfloat<T>::value, T> asinpi(T x) __NOEXC {
  return __sycl_std::__invoke_asinpi<T>(x);
}

// svgenfloat atan (svgenfloat y_over_x)
template <typename T>
std::enable_if_t<detail::is_svgenfloat<T>::value, T> atan(T y_over_x) __NOEXC {
  return __sycl_std::__invoke_atan<T>(y_over_x);
}

// svgenfloat atan2 (svgenfloat y, svgenfloat x)
template <typename T>
std::enable_if_t<detail::is_svgenfloat<T>::value, T> atan2(T y, T x) __NOEXC {
  return __sycl_std::__invoke_atan2<T>(y, x);
}

// svgenfloat atanh (svgenfloat x)
template <typename T>
std::enable_if_t<detail::is_svgenfloat<T>::value, T> atanh(T x) __NOEXC {
  return __sycl_std::__invoke_atanh<T>(x);
}

// svgenfloat atanpi (svgenfloat x)
template <typename T>
std::enable_if_t<detail::is_svgenfloat<T>::value, T> atanpi(T x) __NOEXC {
  return __sycl_std::__invoke_atanpi<T>(x);
}

// svgenfloat atan2pi (svgenfloat y, svgenfloat x)
template <typename T>
std::enable_if_t<detail::is_svgenfloat<T>::value, T> atan2pi(T y, T x) __NOEXC {
  return __sycl_std::__invoke_atan2pi<T>(y, x);
}

// svgenfloat cbrt (svgenfloat x)
template <typename T>
std::enable_if_t<detail::is_svgenfloat<T>::value, T> cbrt(T x) __NOEXC {
  return __sycl_std::__invoke_cbrt<T>(x);
}

// svgenfloat ceil (svgenfloat x)
template <typename T>
std::enable_if_t<detail::is_svgenfloat<T>::value, T> ceil(T x) __NOEXC {
  return __sycl_std::__invoke_ceil<T>(x);
}

// svgenfloat copysign (svgenfloat x, svgenfloat y)
template <typename T>
std::enable_if_t<detail::is_svgenfloat<T>::value, T> copysign(T x,
                                                              T y) __NOEXC {
  return __sycl_std::__invoke_copysign<T>(x, y);
}

// svgenfloat cos (svgenfloat x)
template <typename T>
std::enable_if_t<__FAST_MATH_GENFLOAT(T), T> cos(T x) __NOEXC {
  return __sycl_std::__invoke_cos<T>(x);
}

// svgenfloat cosh (svgenfloat x)
template <typename T>
std::enable_if_t<detail::is_svgenfloat<T>::value, T> cosh(T x) __NOEXC {
  return __sycl_std::__invoke_cosh<T>(x);
}

// svgenfloat cospi (svgenfloat x)
template <typename T>
std::enable_if_t<detail::is_svgenfloat<T>::value, T> cospi(T x) __NOEXC {
  return __sycl_std::__invoke_cospi<T>(x);
}

// svgenfloat erfc (svgenfloat x)
template <typename T>
std::enable_if_t<detail::is_svgenfloat<T>::value, T> erfc(T x) __NOEXC {
  return __sycl_std::__invoke_erfc<T>(x);
}

// svgenfloat erf (svgenfloat x)
template <typename T>
std::enable_if_t<detail::is_svgenfloat<T>::value, T> erf(T x) __NOEXC {
  return __sycl_std::__invoke_erf<T>(x);
}

// svgenfloat exp (svgenfloat x )
template <typename T>
std::enable_if_t<__FAST_MATH_GENFLOAT(T), T> exp(T x) __NOEXC {
  return __sycl_std::__invoke_exp<T>(x);
}

// svgenfloat exp2 (svgenfloat x)
template <typename T>
std::enable_if_t<__FAST_MATH_GENFLOAT(T), T> exp2(T x) __NOEXC {
  return __sycl_std::__invoke_exp2<T>(x);
}

// svgenfloat exp10 (svgenfloat x)
template <typename T>
std::enable_if_t<__FAST_MATH_GENFLOAT(T), T> exp10(T x) __NOEXC {
  return __sycl_std::__invoke_exp10<T>(x);
}

// svgenfloat expm1 (svgenfloat x)
template <typename T>
std::enable_if_t<detail::is_svgenfloat<T>::value, T> expm1(T x) __NOEXC {
  return __sycl_std::__invoke_expm1<T>(x);
}

// svgenfloat fabs (svgenfloat x)
template <typename T>
std::enable_if_t<detail::is_svgenfloat<T>::value, T> fabs(T x) __NOEXC {
  return __sycl_std::__invoke_fabs<T>(x);
}

// svgenfloat fdim (svgenfloat x, svgenfloat y)
template <typename T>
std::enable_if_t<detail::is_svgenfloat<T>::value, T> fdim(T x, T y) __NOEXC {
  return __sycl_std::__invoke_fdim<T>(x, y);
}

// svgenfloat floor (svgenfloat x)
template <typename T>
std::enable_if_t<detail::is_svgenfloat<T>::value, T> floor(T x) __NOEXC {
  return __sycl_std::__invoke_floor<T>(x);
}

// svgenfloat fma (svgenfloat a, svgenfloat b, svgenfloat c)
template <typename T>
std::enable_if_t<detail::is_svgenfloat<T>::value, T> fma(T a, T b,
                                                         T c) __NOEXC {
  return __sycl_std::__invoke_fma<T>(a, b, c);
}

// svgenfloat fmax (svgenfloat x, svgenfloat y)
template <typename T>
std::enable_if_t<detail::is_svgenfloat<T>::value, T> fmax(T x, T y) __NOEXC {
  return __sycl_std::__invoke_fmax<T>(x, y);
}

// svgenfloat fmax (svgenfloat x, sgenfloat y)
template <typename T>
std::enable_if_t<detail::is_vgenfloat<T>::value, T>
fmax(T x, typename T::element_type y) __NOEXC {
  return __sycl_std::__invoke_fmax<T>(x, T(y));
}

// svgenfloat fmin (svgenfloat x, svgenfloat y)
template <typename T>
std::enable_if_t<detail::is_svgenfloat<T>::value, T> fmin(T x, T y) __NOEXC {
  return __sycl_std::__invoke_fmin<T>(x, y);
}

// svgenfloat fmin (svgenfloat x, sgenfloat y)
template <typename T>
std::enable_if_t<detail::is_vgenfloat<T>::value, T>
fmin(T x, typename T::element_type y) __NOEXC {
  return __sycl_std::__invoke_fmin<T>(x, T(y));
}

// svgenfloat fmod (svgenfloat x, svgenfloat y)
template <typename T>
std::enable_if_t<detail::is_svgenfloat<T>::value, T> fmod(T x, T y) __NOEXC {
  return __sycl_std::__invoke_fmod<T>(x, y);
}

// svgenfloat fract (svgenfloat x, genfloatptr iptr)
template <typename T, typename T2>
std::enable_if_t<
    detail::is_svgenfloat<T>::value && detail::is_genfloatptr<T2>::value, T>
fract(T x, T2 iptr) __NOEXC {
  detail::check_vector_size<T, T2>();
  return __sycl_std::__invoke_fract<T>(x, iptr);
}

// svgenfloat frexp (svgenfloat x, genintptr exp)
template <typename T, typename T2>
std::enable_if_t<
    detail::is_svgenfloat<T>::value && detail::is_genintptr<T2>::value, T>
frexp(T x, T2 exp) __NOEXC {
  detail::check_vector_size<T, T2>();
  return __sycl_std::__invoke_frexp<T>(x, exp);
}

// svgenfloat hypot (svgenfloat x, svgenfloat y)
template <typename T>
std::enable_if_t<detail::is_svgenfloat<T>::value, T> hypot(T x, T y) __NOEXC {
  return __sycl_std::__invoke_hypot<T>(x, y);
}

// genint ilogb (svgenfloat x)
template <typename T,
          typename = std::enable_if_t<detail::is_svgenfloat<T>::value, T>>
detail::change_base_type_t<T, int> ilogb(T x) __NOEXC {
  return __sycl_std::__invoke_ilogb<detail::change_base_type_t<T, int>>(x);
}

// float ldexp (float x, int k)
// double ldexp (double x, int k)
// half ldexp (half x, int k)
template <typename T>
std::enable_if_t<detail::is_sgenfloat<T>::value, T> ldexp(T x, int k) __NOEXC {
  return __sycl_std::__invoke_ldexp<T>(x, k);
}

// vgenfloat ldexp (vgenfloat x, int k)
template <typename T>
std::enable_if_t<detail::is_vgenfloat<T>::value, T> ldexp(T x, int k) __NOEXC {
  return __sycl_std::__invoke_ldexp<T>(x, vec<int, T::size()>(k));
}

// vgenfloat ldexp (vgenfloat x, genint k)
template <typename T, typename T2>
std::enable_if_t<detail::is_vgenfloat<T>::value && detail::is_intn<T2>::value,
                 T>
ldexp(T x, T2 k) __NOEXC {
  detail::check_vector_size<T, T2>();
  return __sycl_std::__invoke_ldexp<T>(x, k);
}

// svgenfloat lgamma (svgenfloat x)
template <typename T>
std::enable_if_t<detail::is_svgenfloat<T>::value, T> lgamma(T x) __NOEXC {
  return __sycl_std::__invoke_lgamma<T>(x);
}

// svgenfloat lgamma_r (svgenfloat x, genintptr signp)
template <typename T, typename T2>
std::enable_if_t<
    detail::is_svgenfloat<T>::value && detail::is_genintptr<T2>::value, T>
lgamma_r(T x, T2 signp) __NOEXC {
  detail::check_vector_size<T, T2>();
  return __sycl_std::__invoke_lgamma_r<T>(x, signp);
}

// svgenfloat log (svgenfloat x)
template <typename T>
std::enable_if_t<__FAST_MATH_GENFLOAT(T), T> log(T x) __NOEXC {
  return __sycl_std::__invoke_log<T>(x);
}

// svgenfloat log2 (svgenfloat x)
template <typename T>
std::enable_if_t<__FAST_MATH_GENFLOAT(T), T> log2(T x) __NOEXC {
  return __sycl_std::__invoke_log2<T>(x);
}

// svgenfloat log10 (svgenfloat x)
template <typename T>
std::enable_if_t<__FAST_MATH_GENFLOAT(T), T> log10(T x) __NOEXC {
  return __sycl_std::__invoke_log10<T>(x);
}

// svgenfloat log1p (svgenfloat x)
template <typename T>
std::enable_if_t<detail::is_svgenfloat<T>::value, T> log1p(T x) __NOEXC {
  return __sycl_std::__invoke_log1p<T>(x);
}

// svgenfloat logb (svgenfloat x)
template <typename T>
std::enable_if_t<detail::is_svgenfloat<T>::value, T> logb(T x) __NOEXC {
  return __sycl_std::__invoke_logb<T>(x);
}

// svgenfloat mad (svgenfloat a, svgenfloat b, svgenfloat c)
template <typename T>
std::enable_if_t<detail::is_svgenfloat<T>::value, T> mad(T a, T b,
                                                         T c) __NOEXC {
  return __sycl_std::__invoke_mad<T>(a, b, c);
}

// svgenfloat maxmag (svgenfloat x, svgenfloat y)
template <typename T>
std::enable_if_t<detail::is_svgenfloat<T>::value, T> maxmag(T x, T y) __NOEXC {
  return __sycl_std::__invoke_maxmag<T>(x, y);
}

// svgenfloat minmag (svgenfloat x, svgenfloat y)
template <typename T>
std::enable_if_t<detail::is_svgenfloat<T>::value, T> minmag(T x, T y) __NOEXC {
  return __sycl_std::__invoke_minmag<T>(x, y);
}

// svgenfloat modf (svgenfloat x, genfloatptr iptr)
template <typename T, typename T2>
std::enable_if_t<
    detail::is_svgenfloat<T>::value && detail::is_genfloatptr<T2>::value, T>
modf(T x, T2 iptr) __NOEXC {
  detail::check_vector_size<T, T2>();
  return __sycl_std::__invoke_modf<T>(x, iptr);
}

template <typename T,
          typename = std::enable_if_t<detail::is_nan_type<T>::value, T>>
detail::nan_return_t<T> nan(T nancode) __NOEXC {
  return __sycl_std::__invoke_nan<detail::nan_return_t<T>>(
      detail::convert_data_type<T, detail::nan_argument_base_t<T>>()(nancode));
}

// svgenfloat nextafter (svgenfloat x, svgenfloat y)
template <typename T>
std::enable_if_t<detail::is_svgenfloat<T>::value, T> nextafter(T x,
                                                               T y) __NOEXC {
  return __sycl_std::__invoke_nextafter<T>(x, y);
}

// svgenfloat pow (svgenfloat x, svgenfloat y)
template <typename T>
std::enable_if_t<detail::is_svgenfloat<T>::value, T> pow(T x, T y) __NOEXC {
  return __sycl_std::__invoke_pow<T>(x, y);
}

// svgenfloat pown (svgenfloat x, genint y)
template <typename T, typename T2>
std::enable_if_t<
    detail::is_svgenfloat<T>::value && detail::is_genint<T2>::value, T>
pown(T x, T2 y) __NOEXC {
  detail::check_vector_size<T, T2>();
  return __sycl_std::__invoke_pown<T>(x, y);
}

// svgenfloat powr (svgenfloat x, svgenfloat y)
template <typename T>
std::enable_if_t<__FAST_MATH_GENFLOAT(T), T> powr(T x, T y) __NOEXC {
  return __sycl_std::__invoke_powr<T>(x, y);
}

// svgenfloat remainder (svgenfloat x, svgenfloat y)
template <typename T>
std::enable_if_t<detail::is_svgenfloat<T>::value, T> remainder(T x,
                                                               T y) __NOEXC {
  return __sycl_std::__invoke_remainder<T>(x, y);
}

// svgenfloat remquo (svgenfloat x, svgenfloat y, genintptr quo)
template <typename T, typename T2>
std::enable_if_t<
    detail::is_svgenfloat<T>::value && detail::is_genintptr<T2>::value, T>
remquo(T x, T y, T2 quo) __NOEXC {
  detail::check_vector_size<T, T2>();
  return __sycl_std::__invoke_remquo<T>(x, y, quo);
}

// svgenfloat rint (svgenfloat x)
template <typename T>
std::enable_if_t<detail::is_svgenfloat<T>::value, T> rint(T x) __NOEXC {
  return __sycl_std::__invoke_rint<T>(x);
}

// svgenfloat rootn (svgenfloat x, genint y)
template <typename T, typename T2>
std::enable_if_t<
    detail::is_svgenfloat<T>::value && detail::is_genint<T2>::value, T>
rootn(T x, T2 y) __NOEXC {
  detail::check_vector_size<T, T2>();
  return __sycl_std::__invoke_rootn<T>(x, y);
}

// svgenfloat round (svgenfloat x)
template <typename T>
std::enable_if_t<detail::is_svgenfloat<T>::value, T> round(T x) __NOEXC {
  return __sycl_std::__invoke_round<T>(x);
}

// svgenfloat rsqrt (svgenfloat x)
template <typename T>
std::enable_if_t<__FAST_MATH_GENFLOAT(T), T> rsqrt(T x) __NOEXC {
  return __sycl_std::__invoke_rsqrt<T>(x);
}

// svgenfloat sin (svgenfloat x)
template <typename T>
std::enable_if_t<__FAST_MATH_GENFLOAT(T), T> sin(T x) __NOEXC {
  return __sycl_std::__invoke_sin<T>(x);
}

// svgenfloat sincos (svgenfloat x, genfloatptr cosval)
template <typename T, typename T2>
std::enable_if_t<
    detail::is_svgenfloat<T>::value && detail::is_genfloatptr<T2>::value, T>
sincos(T x, T2 cosval) __NOEXC {
  detail::check_vector_size<T, T2>();
  return __sycl_std::__invoke_sincos<T>(x, cosval);
}

// svgenfloat sinh (svgenfloat x)
template <typename T>
std::enable_if_t<detail::is_svgenfloat<T>::value, T> sinh(T x) __NOEXC {
  return __sycl_std::__invoke_sinh<T>(x);
}

// svgenfloat sinpi (svgenfloat x)
template <typename T>
std::enable_if_t<detail::is_svgenfloat<T>::value, T> sinpi(T x) __NOEXC {
  return __sycl_std::__invoke_sinpi<T>(x);
}

// svgenfloat sqrt (svgenfloat x)
template <typename T>
std::enable_if_t<__FAST_MATH_GENFLOAT(T), T> sqrt(T x) __NOEXC {
  return __sycl_std::__invoke_sqrt<T>(x);
}

// svgenfloat tan (svgenfloat x)
template <typename T>
std::enable_if_t<__FAST_MATH_GENFLOAT(T), T> tan(T x) __NOEXC {
  return __sycl_std::__invoke_tan<T>(x);
}

// svgenfloat tanh (svgenfloat x)
template <typename T>
std::enable_if_t<detail::is_svgenfloat<T>::value, T> tanh(T x) __NOEXC {
  return __sycl_std::__invoke_tanh<T>(x);
}

// svgenfloat tanpi (svgenfloat x)
template <typename T>
std::enable_if_t<detail::is_svgenfloat<T>::value, T> tanpi(T x) __NOEXC {
  return __sycl_std::__invoke_tanpi<T>(x);
}

// svgenfloat tgamma (svgenfloat x)
template <typename T>
std::enable_if_t<detail::is_svgenfloat<T>::value, T> tgamma(T x) __NOEXC {
  return __sycl_std::__invoke_tgamma<T>(x);
}

// svgenfloat trunc (svgenfloat x)
template <typename T>
std::enable_if_t<detail::is_svgenfloat<T>::value, T> trunc(T x) __NOEXC {
  return __sycl_std::__invoke_trunc<T>(x);
}

// other marray math functions

// TODO: can be optimized in the way marray math functions above are optimized
// (usage of vec<T, 2>)
#define __SYCL_MARRAY_MATH_FUNCTION_W_GENPTR_ARG_OVERLOAD_IMPL(NAME, ARGPTR,   \
                                                               ...)            \
  marray<T, N> res;                                                            \
  for (int j = 0; j < N; j++) {                                                \
    res[j] =                                                                   \
        NAME(__VA_ARGS__,                                                      \
             address_space_cast<AddressSpace, IsDecorated,                     \
                                detail::marray_element_t<T2>>(&(*ARGPTR)[j])); \
  }                                                                            \
  return res;

#define __SYCL_MARRAY_MATH_FUNCTION_BINOP_2ND_ARG_GENFLOATPTR_OVERLOAD(        \
    NAME, ARG1, ARG2, ...)                                                     \
  template <typename T, size_t N, typename T2,                                 \
            access::address_space AddressSpace, access::decorated IsDecorated> \
  std::enable_if_t<                                                            \
      detail::is_svgenfloat<T>::value &&                                       \
          detail::is_genfloatptr_marray<T2, AddressSpace, IsDecorated>::value, \
      marray<T, N>>                                                            \
  NAME(marray<T, N> ARG1, multi_ptr<T2, AddressSpace, IsDecorated> ARG2)       \
      __NOEXC {                                                                \
    __SYCL_MARRAY_MATH_FUNCTION_W_GENPTR_ARG_OVERLOAD_IMPL(NAME, ARG2,         \
                                                           __VA_ARGS__)        \
  }

__SYCL_MARRAY_MATH_FUNCTION_BINOP_2ND_ARG_GENFLOATPTR_OVERLOAD(fract, x, iptr,
                                                               x[j])
__SYCL_MARRAY_MATH_FUNCTION_BINOP_2ND_ARG_GENFLOATPTR_OVERLOAD(modf, x, iptr,
                                                               x[j])
__SYCL_MARRAY_MATH_FUNCTION_BINOP_2ND_ARG_GENFLOATPTR_OVERLOAD(sincos, x,
                                                               cosval, x[j])

#undef __SYCL_MARRAY_MATH_FUNCTION_BINOP_2ND_GENFLOATPTR_OVERLOAD

#define __SYCL_MARRAY_MATH_FUNCTION_BINOP_2ND_ARG_GENINTPTR_OVERLOAD(          \
    NAME, ARG1, ARG2, ...)                                                     \
  template <typename T, size_t N, typename T2,                                 \
            access::address_space AddressSpace, access::decorated IsDecorated> \
  std::enable_if_t<                                                            \
      detail::is_svgenfloat<T>::value &&                                       \
          detail::is_genintptr_marray<T2, AddressSpace, IsDecorated>::value,   \
      marray<T, N>>                                                            \
  NAME(marray<T, N> ARG1, multi_ptr<T2, AddressSpace, IsDecorated> ARG2)       \
      __NOEXC {                                                                \
    __SYCL_MARRAY_MATH_FUNCTION_W_GENPTR_ARG_OVERLOAD_IMPL(NAME, ARG2,         \
                                                           __VA_ARGS__)        \
  }

__SYCL_MARRAY_MATH_FUNCTION_BINOP_2ND_ARG_GENINTPTR_OVERLOAD(frexp, x, exp,
                                                             x[j])
__SYCL_MARRAY_MATH_FUNCTION_BINOP_2ND_ARG_GENINTPTR_OVERLOAD(lgamma_r, x, signp,
                                                             x[j])

#undef __SYCL_MARRAY_MATH_FUNCTION_BINOP_2ND_GENINTPTR_OVERLOAD

#define __SYCL_MARRAY_MATH_FUNCTION_REMQUO_OVERLOAD(NAME, ...)                 \
  template <typename T, size_t N, typename T2,                                 \
            access::address_space AddressSpace, access::decorated IsDecorated> \
  std::enable_if_t<                                                            \
      detail::is_svgenfloat<T>::value &&                                       \
          detail::is_genintptr_marray<T2, AddressSpace, IsDecorated>::value,   \
      marray<T, N>>                                                            \
  NAME(marray<T, N> x, marray<T, N> y,                                         \
       multi_ptr<T2, AddressSpace, IsDecorated> quo) __NOEXC {                 \
    __SYCL_MARRAY_MATH_FUNCTION_W_GENPTR_ARG_OVERLOAD_IMPL(NAME, quo,          \
                                                           __VA_ARGS__)        \
  }

__SYCL_MARRAY_MATH_FUNCTION_REMQUO_OVERLOAD(remquo, x[j], y[j])

#undef __SYCL_MARRAY_MATH_FUNCTION_REMQUO_OVERLOAD

#undef __SYCL_MARRAY_MATH_FUNCTION_W_GENPTR_ARG_OVERLOAD_IMPL

template <typename T, size_t N>
std::enable_if_t<detail::is_nan_type<T>::value,
                 marray<detail::nan_return_t<T>, N>>
nan(marray<T, N> nancode) __NOEXC {
  marray<detail::nan_return_t<T>, N> res;
  for (int j = 0; j < N; j++) {
    res[j] = nan(nancode[j]);
  }
  return res;
}

/* --------------- 4.13.5 Common functions. ---------------------------------*/
// svgenfloat clamp (svgenfloat x, svgenfloat minval, svgenfloat maxval)
template <typename T>
std::enable_if_t<detail::is_svgenfloat<T>::value, T> clamp(T x, T minval,
                                                           T maxval) __NOEXC {
  return __sycl_std::__invoke_fclamp<T>(x, minval, maxval);
}

// vgenfloath clamp (vgenfloath x, half minval, half maxval)
// vgenfloatf clamp (vgenfloatf x, float minval, float maxval)
// vgenfloatd clamp (vgenfloatd x, double minval, double maxval)
template <typename T>
std::enable_if_t<detail::is_vgenfloat<T>::value, T>
clamp(T x, typename T::element_type minval,
      typename T::element_type maxval) __NOEXC {
  return __sycl_std::__invoke_fclamp<T>(x, T(minval), T(maxval));
}

// svgenfloat degrees (svgenfloat radians)
template <typename T>
std::enable_if_t<detail::is_svgenfloat<T>::value, T>
degrees(T radians) __NOEXC {
  return __sycl_std::__invoke_degrees<T>(radians);
}

// svgenfloat abs (svgenfloat x)
template <typename T>
std::enable_if_t<detail::is_svgenfloat<T>::value, T> abs(T x) __NOEXC {
  return __sycl_std::__invoke_fabs<T>(x);
}

// svgenfloat max (svgenfloat x, svgenfloat y)
template <typename T>
std::enable_if_t<detail::is_svgenfloat<T>::value, T>(max)(T x, T y) __NOEXC {
  return __sycl_std::__invoke_fmax_common<T>(x, y);
}

// vgenfloatf max (vgenfloatf x, float y)
// vgenfloatd max (vgenfloatd x, double y)
// vgenfloath max (vgenfloath x, half y)
template <typename T>
std::enable_if_t<detail::is_vgenfloat<T>::value, T>(max)(
    T x, typename T::element_type y) __NOEXC {
  return __sycl_std::__invoke_fmax_common<T>(x, T(y));
}

// svgenfloat min (svgenfloat x, svgenfloat y)
template <typename T>
std::enable_if_t<detail::is_svgenfloat<T>::value, T>(min)(T x, T y) __NOEXC {
  return __sycl_std::__invoke_fmin_common<T>(x, y);
}

// vgenfloatf min (vgenfloatf x, float y)
// vgenfloatd min (vgenfloatd x, double y)
// vgenfloath min (vgenfloath x, half y)
template <typename T>
std::enable_if_t<detail::is_vgenfloat<T>::value, T>(min)(
    T x, typename T::element_type y) __NOEXC {
  return __sycl_std::__invoke_fmin_common<T>(x, T(y));
}

// svgenfloat mix (svgenfloat x, svgenfloat y, svgenfloat a)
template <typename T>
std::enable_if_t<detail::is_svgenfloat<T>::value, T> mix(T x, T y,
                                                         T a) __NOEXC {
  return __sycl_std::__invoke_mix<T>(x, y, a);
}

// vgenfloatf mix (vgenfloatf x, vgenfloatf y, float a)
// vgenfloatd mix (vgenfloatd x, vgenfloatd y, double a)
// vgenfloatd mix (vgenfloath x, vgenfloath y, half a)
template <typename T>
std::enable_if_t<detail::is_vgenfloat<T>::value, T>
mix(T x, T y, typename T::element_type a) __NOEXC {
  return __sycl_std::__invoke_mix<T>(x, y, T(a));
}

// svgenfloat radians (svgenfloat degrees)
template <typename T>
std::enable_if_t<detail::is_svgenfloat<T>::value, T>
radians(T degrees) __NOEXC {
  return __sycl_std::__invoke_radians<T>(degrees);
}

// svgenfloat step (svgenfloat edge, svgenfloat x)
template <typename T>
std::enable_if_t<detail::is_svgenfloat<T>::value, T> step(T edge, T x) __NOEXC {
  return __sycl_std::__invoke_step<T>(edge, x);
}

// vgenfloatf step (float edge, vgenfloatf x)
// vgenfloatd step (double edge, vgenfloatd x)
// vgenfloatd step (half edge, vgenfloath x)
template <typename T>
std::enable_if_t<detail::is_vgenfloat<T>::value, T>
step(typename T::element_type edge, T x) __NOEXC {
  return __sycl_std::__invoke_step<T>(T(edge), x);
}

// svgenfloat smoothstep (svgenfloat edge0, svgenfloat edge1, svgenfloat x)
template <typename T>
std::enable_if_t<detail::is_svgenfloat<T>::value, T>
smoothstep(T edge0, T edge1, T x) __NOEXC {
  return __sycl_std::__invoke_smoothstep<T>(edge0, edge1, x);
}

// vgenfloatf smoothstep (float edge0, float edge1, vgenfloatf x)
// vgenfloatd smoothstep (double edge0, double edge1, vgenfloatd x)
// vgenfloath smoothstep (half edge0, half edge1, vgenfloath x)
template <typename T>
std::enable_if_t<detail::is_vgenfloat<T>::value, T>
smoothstep(typename T::element_type edge0, typename T::element_type edge1,
           T x) __NOEXC {
  return __sycl_std::__invoke_smoothstep<T>(T(edge0), T(edge1), x);
}

// svgenfloat sign (svgenfloat x)
template <typename T>
std::enable_if_t<detail::is_svgenfloat<T>::value, T> sign(T x) __NOEXC {
  return __sycl_std::__invoke_sign<T>(x);
}

// marray common functions

// TODO: can be optimized in the way math functions are optimized (usage of
// vec<T, 2>)
#define __SYCL_MARRAY_COMMON_FUNCTION_OVERLOAD_IMPL(NAME, ...)                 \
  T res;                                                                       \
  for (int i = 0; i < T::size(); i++) {                                        \
    res[i] = NAME(__VA_ARGS__);                                                \
  }                                                                            \
  return res;

#define __SYCL_MARRAY_COMMON_FUNCTION_UNOP_OVERLOAD(NAME, ARG, ...)            \
  template <typename T,                                                        \
            typename = std::enable_if_t<detail::is_mgenfloat<T>::value>>       \
  T NAME(ARG) __NOEXC {                                                        \
    __SYCL_MARRAY_COMMON_FUNCTION_OVERLOAD_IMPL(NAME, __VA_ARGS__)             \
  }

__SYCL_MARRAY_COMMON_FUNCTION_UNOP_OVERLOAD(degrees, T radians, radians[i])
__SYCL_MARRAY_COMMON_FUNCTION_UNOP_OVERLOAD(radians, T degrees, degrees[i])
__SYCL_MARRAY_COMMON_FUNCTION_UNOP_OVERLOAD(sign, T x, x[i])

#undef __SYCL_MARRAY_COMMON_FUNCTION_UNOP_OVERLOAD

#define __SYCL_MARRAY_COMMON_FUNCTION_BINOP_OVERLOAD(NAME, ARG1, ARG2, ...)    \
  template <typename T,                                                        \
            typename = std::enable_if_t<detail::is_mgenfloat<T>::value>>       \
  T NAME(ARG1, ARG2) __NOEXC {                                                 \
    __SYCL_MARRAY_COMMON_FUNCTION_OVERLOAD_IMPL(NAME, __VA_ARGS__)             \
  }

// min and max may be defined as macros, so we wrap them in parentheses to avoid
// errors.
__SYCL_MARRAY_COMMON_FUNCTION_BINOP_OVERLOAD((min), T x, T y, x[i], y[i])
__SYCL_MARRAY_COMMON_FUNCTION_BINOP_OVERLOAD((min), T x,
                                             detail::marray_element_t<T> y,
                                             x[i], y)
__SYCL_MARRAY_COMMON_FUNCTION_BINOP_OVERLOAD((max), T x, T y, x[i], y[i])
__SYCL_MARRAY_COMMON_FUNCTION_BINOP_OVERLOAD((max), T x,
                                             detail::marray_element_t<T> y,
                                             x[i], y)
__SYCL_MARRAY_COMMON_FUNCTION_BINOP_OVERLOAD(step, T edge, T x, edge[i], x[i])
__SYCL_MARRAY_COMMON_FUNCTION_BINOP_OVERLOAD(step,
                                             detail::marray_element_t<T> edge,
                                             T x, edge, x[i])

#undef __SYCL_MARRAY_COMMON_FUNCTION_BINOP_OVERLOAD

#define __SYCL_MARRAY_COMMON_FUNCTION_TEROP_OVERLOAD(NAME, ARG1, ARG2, ARG3,   \
                                                     ...)                      \
  template <typename T,                                                        \
            typename = std::enable_if_t<detail::is_mgenfloat<T>::value>>       \
  T NAME(ARG1, ARG2, ARG3) __NOEXC {                                           \
    __SYCL_MARRAY_COMMON_FUNCTION_OVERLOAD_IMPL(NAME, __VA_ARGS__)             \
  }

__SYCL_MARRAY_COMMON_FUNCTION_TEROP_OVERLOAD(clamp, T x, T minval, T maxval,
                                             x[i], minval[i], maxval[i])
__SYCL_MARRAY_COMMON_FUNCTION_TEROP_OVERLOAD(
    clamp, T x, detail::marray_element_t<T> minval,
    detail::marray_element_t<T> maxval, x[i], minval, maxval)
__SYCL_MARRAY_COMMON_FUNCTION_TEROP_OVERLOAD(mix, T x, T y, T a, x[i], y[i],
                                             a[i])
__SYCL_MARRAY_COMMON_FUNCTION_TEROP_OVERLOAD(mix, T x, T y,
                                             detail::marray_element_t<T> a,
                                             x[i], y[i], a)
__SYCL_MARRAY_COMMON_FUNCTION_TEROP_OVERLOAD(smoothstep, T edge0, T edge1, T x,
                                             edge0[i], edge1[i], x[i])
__SYCL_MARRAY_COMMON_FUNCTION_TEROP_OVERLOAD(
    smoothstep, detail::marray_element_t<T> edge0,
    detail::marray_element_t<T> edge1, T x, edge0, edge1, x[i])

#undef __SYCL_MARRAY_COMMON_FUNCTION_TEROP_OVERLOAD
#undef __SYCL_MARRAY_COMMON_FUNCTION_OVERLOAD_IMPL

/* --------------- 4.13.4 Integer functions. --------------------------------*/
// ugeninteger abs (geninteger x)
template <typename T>
std::enable_if_t<detail::is_ugeninteger<T>::value, T> abs(T x) __NOEXC {
  return __sycl_std::__invoke_u_abs<T>(x);
}

// igeninteger abs (geninteger x)
template <typename T>
std::enable_if_t<detail::is_igeninteger<T>::value, T> abs(T x) __NOEXC {
  auto res = __sycl_std::__invoke_s_abs<detail::make_unsigned_t<T>>(x);
  if constexpr (detail::is_vigeninteger<T>::value) {
    return res.template convert<detail::vector_element_t<T>>();
  } else
    return detail::make_signed_t<decltype(res)>(res);
}

// ugeninteger abs_diff (geninteger x, geninteger y)
template <typename T>
std::enable_if_t<detail::is_ugeninteger<T>::value, T> abs_diff(T x,
                                                               T y) __NOEXC {
  return __sycl_std::__invoke_u_abs_diff<T>(x, y);
}

// ugeninteger abs_diff (geninteger x, geninteger y)
template <typename T>
std::enable_if_t<detail::is_igeninteger<T>::value, detail::make_unsigned_t<T>>
abs_diff(T x, T y) __NOEXC {
  return __sycl_std::__invoke_s_abs_diff<detail::make_unsigned_t<T>>(x, y);
}

// geninteger add_sat (geninteger x, geninteger y)
template <typename T>
std::enable_if_t<detail::is_igeninteger<T>::value, T> add_sat(T x,
                                                              T y) __NOEXC {
  return __sycl_std::__invoke_s_add_sat<T>(x, y);
}

// geninteger add_sat (geninteger x, geninteger y)
template <typename T>
std::enable_if_t<detail::is_ugeninteger<T>::value, T> add_sat(T x,
                                                              T y) __NOEXC {
  return __sycl_std::__invoke_u_add_sat<T>(x, y);
}

// geninteger hadd (geninteger x, geninteger y)
template <typename T>
std::enable_if_t<detail::is_igeninteger<T>::value, T> hadd(T x, T y) __NOEXC {
  return __sycl_std::__invoke_s_hadd<T>(x, y);
}

// geninteger hadd (geninteger x, geninteger y)
template <typename T>
std::enable_if_t<detail::is_ugeninteger<T>::value, T> hadd(T x, T y) __NOEXC {
  return __sycl_std::__invoke_u_hadd<T>(x, y);
}

// geninteger rhadd (geninteger x, geninteger y)
template <typename T>
std::enable_if_t<detail::is_igeninteger<T>::value, T> rhadd(T x, T y) __NOEXC {
  return __sycl_std::__invoke_s_rhadd<T>(x, y);
}

// geninteger rhadd (geninteger x, geninteger y)
template <typename T>
std::enable_if_t<detail::is_ugeninteger<T>::value, T> rhadd(T x, T y) __NOEXC {
  return __sycl_std::__invoke_u_rhadd<T>(x, y);
}

// geninteger clamp (geninteger x, geninteger minval, geninteger maxval)
template <typename T>
std::enable_if_t<detail::is_igeninteger<T>::value, T> clamp(T x, T minval,
                                                            T maxval) __NOEXC {
  return __sycl_std::__invoke_s_clamp<T>(x, minval, maxval);
}

// geninteger clamp (geninteger x, geninteger minval, geninteger maxval)
template <typename T>
std::enable_if_t<detail::is_ugeninteger<T>::value, T> clamp(T x, T minval,
                                                            T maxval) __NOEXC {
  return __sycl_std::__invoke_u_clamp<T>(x, minval, maxval);
}

// geninteger clamp (geninteger x, sgeninteger minval, sgeninteger maxval)
template <typename T>
std::enable_if_t<detail::is_vigeninteger<T>::value, T>
clamp(T x, typename T::element_type minval,
      typename T::element_type maxval) __NOEXC {
  return __sycl_std::__invoke_s_clamp<T>(x, T(minval), T(maxval));
}

// geninteger clamp (geninteger x, sgeninteger minval, sgeninteger maxval)
template <typename T>
std::enable_if_t<detail::is_vugeninteger<T>::value, T>
clamp(T x, typename T::element_type minval,
      typename T::element_type maxval) __NOEXC {
  return __sycl_std::__invoke_u_clamp<T>(x, T(minval), T(maxval));
}

// geninteger clz (geninteger x)
template <typename T>
std::enable_if_t<detail::is_geninteger<T>::value, T> clz(T x) __NOEXC {
  return __sycl_std::__invoke_clz<T>(x);
}

// geninteger ctz (geninteger x)
template <typename T>
std::enable_if_t<detail::is_geninteger<T>::value, T> ctz(T x) __NOEXC {
  return __sycl_std::__invoke_ctz<T>(x);
}

// geninteger ctz (geninteger x) for calls with deprecated namespace
namespace ext::intel {
template <typename T>
__SYCL_DEPRECATED(
    "'sycl::ext::intel::ctz' is deprecated, use 'sycl::ctz' instead")
std::enable_if_t<sycl::detail::is_geninteger<T>::value, T> ctz(T x) __NOEXC {
  return sycl::ctz(x);
}
} // namespace ext::intel

namespace __SYCL2020_DEPRECATED("use 'ext::intel' instead") intel {
using namespace ext::intel;
}

// geninteger mad_hi (geninteger a, geninteger b, geninteger c)
template <typename T>
std::enable_if_t<detail::is_igeninteger<T>::value, T> mad_hi(T x, T y,
                                                             T z) __NOEXC {
  return __sycl_std::__invoke_s_mad_hi<T>(x, y, z);
}

// geninteger mad_hi (geninteger a, geninteger b, geninteger c)
template <typename T>
std::enable_if_t<detail::is_ugeninteger<T>::value, T> mad_hi(T x, T y,
                                                             T z) __NOEXC {
  return __sycl_std::__invoke_u_mad_hi<T>(x, y, z);
}

// geninteger mad_sat (geninteger a, geninteger b, geninteger c)
template <typename T>
std::enable_if_t<detail::is_igeninteger<T>::value, T> mad_sat(T a, T b,
                                                              T c) __NOEXC {
  return __sycl_std::__invoke_s_mad_sat<T>(a, b, c);
}

// geninteger mad_sat (geninteger a, geninteger b, geninteger c)
template <typename T>
std::enable_if_t<detail::is_ugeninteger<T>::value, T> mad_sat(T a, T b,
                                                              T c) __NOEXC {
  return __sycl_std::__invoke_u_mad_sat<T>(a, b, c);
}

// igeninteger max (igeninteger x, igeninteger y)
template <typename T>
std::enable_if_t<detail::is_igeninteger<T>::value, T>(max)(T x, T y) __NOEXC {
  return __sycl_std::__invoke_s_max<T>(x, y);
}

// ugeninteger max (ugeninteger x, ugeninteger y)
template <typename T>
std::enable_if_t<detail::is_ugeninteger<T>::value, T>(max)(T x, T y) __NOEXC {
  return __sycl_std::__invoke_u_max<T>(x, y);
}

// igeninteger max (vigeninteger x, sigeninteger y)
template <typename T>
std::enable_if_t<detail::is_vigeninteger<T>::value, T>(max)(
    T x, typename T::element_type y) __NOEXC {
  return __sycl_std::__invoke_s_max<T>(x, T(y));
}

// vugeninteger max (vugeninteger x, sugeninteger y)
template <typename T>
std::enable_if_t<detail::is_vugeninteger<T>::value, T>(max)(
    T x, typename T::element_type y) __NOEXC {
  return __sycl_std::__invoke_u_max<T>(x, T(y));
}

// igeninteger min (igeninteger x, igeninteger y)
template <typename T>
std::enable_if_t<detail::is_igeninteger<T>::value, T>(min)(T x, T y) __NOEXC {
  return __sycl_std::__invoke_s_min<T>(x, y);
}

// ugeninteger min (ugeninteger x, ugeninteger y)
template <typename T>
std::enable_if_t<detail::is_ugeninteger<T>::value, T>(min)(T x, T y) __NOEXC {
  return __sycl_std::__invoke_u_min<T>(x, y);
}

// vigeninteger min (vigeninteger x, sigeninteger y)
template <typename T>
std::enable_if_t<detail::is_vigeninteger<T>::value, T>(min)(
    T x, typename T::element_type y) __NOEXC {
  return __sycl_std::__invoke_s_min<T>(x, T(y));
}

// vugeninteger min (vugeninteger x, sugeninteger y)
template <typename T>
std::enable_if_t<detail::is_vugeninteger<T>::value, T>(min)(
    T x, typename T::element_type y) __NOEXC {
  return __sycl_std::__invoke_u_min<T>(x, T(y));
}

// geninteger mul_hi (geninteger x, geninteger y)
template <typename T>
std::enable_if_t<detail::is_igeninteger<T>::value, T> mul_hi(T x, T y) __NOEXC {
  return __sycl_std::__invoke_s_mul_hi<T>(x, y);
}

// geninteger mul_hi (geninteger x, geninteger y)
template <typename T>
std::enable_if_t<detail::is_ugeninteger<T>::value, T> mul_hi(T x, T y) __NOEXC {
  return __sycl_std::__invoke_u_mul_hi<T>(x, y);
}

// geninteger rotate (geninteger v, geninteger i)
template <typename T>
std::enable_if_t<detail::is_geninteger<T>::value, T> rotate(T v, T i) __NOEXC {
  return __sycl_std::__invoke_rotate<T>(v, i);
}

// geninteger sub_sat (geninteger x, geninteger y)
template <typename T>
std::enable_if_t<detail::is_igeninteger<T>::value, T> sub_sat(T x,
                                                              T y) __NOEXC {
  return __sycl_std::__invoke_s_sub_sat<T>(x, y);
}

// geninteger sub_sat (geninteger x, geninteger y)
template <typename T>
std::enable_if_t<detail::is_ugeninteger<T>::value, T> sub_sat(T x,
                                                              T y) __NOEXC {
  return __sycl_std::__invoke_u_sub_sat<T>(x, y);
}

// ugeninteger16bit upsample (ugeninteger8bit hi, ugeninteger8bit lo)
template <typename T>
std::enable_if_t<detail::is_ugeninteger8bit<T>::value, detail::make_larger_t<T>>
upsample(T hi, T lo) __NOEXC {
  return __sycl_std::__invoke_u_upsample<detail::make_larger_t<T>>(hi, lo);
}

// igeninteger16bit upsample (igeninteger8bit hi, ugeninteger8bit lo)
template <typename T, typename T2>
std::enable_if_t<detail::is_igeninteger8bit<T>::value &&
                     detail::is_ugeninteger8bit<T2>::value,
                 detail::make_larger_t<T>>
upsample(T hi, T2 lo) __NOEXC {
  detail::check_vector_size<T, T2>();
  return __sycl_std::__invoke_s_upsample<detail::make_larger_t<T>>(hi, lo);
}

// ugeninteger32bit upsample (ugeninteger16bit hi, ugeninteger16bit lo)
template <typename T>
std::enable_if_t<detail::is_ugeninteger16bit<T>::value,
                 detail::make_larger_t<T>>
upsample(T hi, T lo) __NOEXC {
  return __sycl_std::__invoke_u_upsample<detail::make_larger_t<T>>(hi, lo);
}

// igeninteger32bit upsample (igeninteger16bit hi, ugeninteger16bit lo)
template <typename T, typename T2>
std::enable_if_t<detail::is_igeninteger16bit<T>::value &&
                     detail::is_ugeninteger16bit<T2>::value,
                 detail::make_larger_t<T>>
upsample(T hi, T2 lo) __NOEXC {
  detail::check_vector_size<T, T2>();
  return __sycl_std::__invoke_s_upsample<detail::make_larger_t<T>>(hi, lo);
}

// ugeninteger64bit upsample (ugeninteger32bit hi, ugeninteger32bit lo)
template <typename T>
std::enable_if_t<detail::is_ugeninteger32bit<T>::value,
                 detail::make_larger_t<T>>
upsample(T hi, T lo) __NOEXC {
  return __sycl_std::__invoke_u_upsample<detail::make_larger_t<T>>(hi, lo);
}

// igeninteger64bit upsample (igeninteger32bit hi, ugeninteger32bit lo)
template <typename T, typename T2>
std::enable_if_t<detail::is_igeninteger32bit<T>::value &&
                     detail::is_ugeninteger32bit<T2>::value,
                 detail::make_larger_t<T>>
upsample(T hi, T2 lo) __NOEXC {
  detail::check_vector_size<T, T2>();
  return __sycl_std::__invoke_s_upsample<detail::make_larger_t<T>>(hi, lo);
}

// geninteger popcount (geninteger x)
template <typename T>
std::enable_if_t<detail::is_geninteger<T>::value, T> popcount(T x) __NOEXC {
  return __sycl_std::__invoke_popcount<T>(x);
}

// geninteger32bit mad24 (geninteger32bit x, geninteger32bit y,
// geninteger32bit z)
template <typename T>
std::enable_if_t<detail::is_igeninteger32bit<T>::value, T> mad24(T x, T y,
                                                                 T z) __NOEXC {
  return __sycl_std::__invoke_s_mad24<T>(x, y, z);
}

// geninteger32bit mad24 (geninteger32bit x, geninteger32bit y,
// geninteger32bit z)
template <typename T>
std::enable_if_t<detail::is_ugeninteger32bit<T>::value, T> mad24(T x, T y,
                                                                 T z) __NOEXC {
  return __sycl_std::__invoke_u_mad24<T>(x, y, z);
}

// geninteger32bit mul24 (geninteger32bit x, geninteger32bit y)
template <typename T>
std::enable_if_t<detail::is_igeninteger32bit<T>::value, T> mul24(T x,
                                                                 T y) __NOEXC {
  return __sycl_std::__invoke_s_mul24<T>(x, y);
}

// geninteger32bit mul24 (geninteger32bit x, geninteger32bit y)
template <typename T>
std::enable_if_t<detail::is_ugeninteger32bit<T>::value, T> mul24(T x,
                                                                 T y) __NOEXC {
  return __sycl_std::__invoke_u_mul24<T>(x, y);
}

// marray integer functions

// TODO: can be optimized in the way math functions are optimized (usage of
// vec<T, 2>)
#define __SYCL_MARRAY_INTEGER_FUNCTION_OVERLOAD_IMPL(NAME, ...)                \
  marray<T, N> res;                                                            \
  for (int j = 0; j < N; j++) {                                                \
    res[j] = NAME(__VA_ARGS__);                                                \
  }                                                                            \
  return res;

// Keep NAME for readability
#define __SYCL_MARRAY_INTEGER_FUNCTION_ABS_U_OVERLOAD(NAME, ARG, ...)          \
  template <typename T, size_t N>                                              \
  std::enable_if_t<detail::is_ugeninteger<T>::value, marray<T, N>> NAME(       \
      marray<T, N> ARG) __NOEXC {                                              \
    __SYCL_MARRAY_INTEGER_FUNCTION_OVERLOAD_IMPL(NAME, __VA_ARGS__)            \
  }

#define __SYCL_MARRAY_INTEGER_FUNCTION_ABS_I_OVERLOAD(NAME, ARG, ...)          \
  template <typename T, size_t N>                                              \
  std::enable_if_t<detail::is_igeninteger<T>::value, marray<T, N>> NAME(       \
      marray<T, N> ARG) __NOEXC {                                              \
    __SYCL_MARRAY_INTEGER_FUNCTION_OVERLOAD_IMPL(NAME, __VA_ARGS__)            \
  }

__SYCL_MARRAY_INTEGER_FUNCTION_ABS_U_OVERLOAD(abs, x, x[j])
__SYCL_MARRAY_INTEGER_FUNCTION_ABS_I_OVERLOAD(abs, x, x[j])

#undef __SYCL_MARRAY_INTEGER_FUNCTION_ABS_I_OVERLOAD
#undef __SYCL_MARRAY_INTEGER_FUNCTION_ABS_U_OVERLOAD

#define __SYCL_MARRAY_INTEGER_FUNCTION_UNOP_OVERLOAD(NAME, ARG, ...)           \
  template <typename T, size_t N>                                              \
  std::enable_if_t<detail::is_geninteger<T>::value, marray<T, N>> NAME(        \
      marray<T, N> ARG) __NOEXC {                                              \
    __SYCL_MARRAY_INTEGER_FUNCTION_OVERLOAD_IMPL(NAME, __VA_ARGS__)            \
  }

__SYCL_MARRAY_INTEGER_FUNCTION_UNOP_OVERLOAD(clz, x, x[j])
__SYCL_MARRAY_INTEGER_FUNCTION_UNOP_OVERLOAD(ctz, x, x[j])
__SYCL_MARRAY_INTEGER_FUNCTION_UNOP_OVERLOAD(popcount, x, x[j])

#undef __SYCL_MARRAY_INTEGER_FUNCTION_UNOP_OVERLOAD

#define __SYCL_MARRAY_INTEGER_FUNCTION_BINOP_U_OVERLOAD(NAME, ARG1, ARG2, ...) \
  template <typename T, size_t N>                                              \
  std::enable_if_t<detail::is_ugeninteger<T>::value, marray<T, N>> NAME(       \
      marray<T, N> ARG1, marray<T, N> ARG2) __NOEXC {                          \
    __SYCL_MARRAY_INTEGER_FUNCTION_OVERLOAD_IMPL(NAME, __VA_ARGS__)            \
  }

#define __SYCL_MARRAY_INTEGER_FUNCTION_BINOP_I_RET_U_OVERLOAD(NAME, ARG1,      \
                                                              ARG2, ...)       \
  template <typename T, size_t N>                                              \
  std::enable_if_t<detail::is_igeninteger<T>::value,                           \
                   marray<detail::make_unsigned_t<T>, N>>                      \
  NAME(marray<T, N> ARG1, marray<T, N> ARG2) __NOEXC {                         \
    __SYCL_MARRAY_INTEGER_FUNCTION_OVERLOAD_IMPL(NAME, __VA_ARGS__)            \
  }

#define __SYCL_MARRAY_INTEGER_FUNCTION_BINOP_I_OVERLOAD(NAME, ARG1, ARG2, ...) \
  template <typename T, size_t N>                                              \
  std::enable_if_t<detail::is_igeninteger<T>::value, marray<T, N>> NAME(       \
      marray<T, N> ARG1, marray<T, N> ARG2) __NOEXC {                          \
    __SYCL_MARRAY_INTEGER_FUNCTION_OVERLOAD_IMPL(NAME, __VA_ARGS__)            \
  }

#define __SYCL_MARRAY_INTEGER_FUNCTION_BINOP_U_2ND_ARG_SCALAR_OVERLOAD(        \
    NAME, ARG1, ARG2, ...)                                                     \
  template <typename T, size_t N>                                              \
  std::enable_if_t<detail::is_ugeninteger<T>::value, marray<T, N>> NAME(       \
      marray<T, N> ARG1, T ARG2) __NOEXC {                                     \
    __SYCL_MARRAY_INTEGER_FUNCTION_OVERLOAD_IMPL(NAME, __VA_ARGS__)            \
  }

#define __SYCL_MARRAY_INTEGER_FUNCTION_BINOP_I_2ND_ARG_SCALAR_OVERLOAD(        \
    NAME, ARG1, ARG2, ...)                                                     \
  template <typename T, size_t N>                                              \
  std::enable_if_t<detail::is_igeninteger<T>::value, marray<T, N>> NAME(       \
      marray<T, N> ARG1, T ARG2) __NOEXC {                                     \
    __SYCL_MARRAY_INTEGER_FUNCTION_OVERLOAD_IMPL(NAME, __VA_ARGS__)            \
  }

__SYCL_MARRAY_INTEGER_FUNCTION_BINOP_U_OVERLOAD(abs_diff, x, y, x[j], y[j])
__SYCL_MARRAY_INTEGER_FUNCTION_BINOP_I_RET_U_OVERLOAD(abs_diff, x, y, x[j],
                                                      y[j])
__SYCL_MARRAY_INTEGER_FUNCTION_BINOP_U_OVERLOAD(add_sat, x, y, x[j], y[j])
__SYCL_MARRAY_INTEGER_FUNCTION_BINOP_I_OVERLOAD(add_sat, x, y, x[j], y[j])
__SYCL_MARRAY_INTEGER_FUNCTION_BINOP_U_OVERLOAD(hadd, x, y, x[j], y[j])
__SYCL_MARRAY_INTEGER_FUNCTION_BINOP_I_OVERLOAD(hadd, x, y, x[j], y[j])
__SYCL_MARRAY_INTEGER_FUNCTION_BINOP_U_OVERLOAD(rhadd, x, y, x[j], y[j])
__SYCL_MARRAY_INTEGER_FUNCTION_BINOP_I_OVERLOAD(rhadd, x, y, x[j], y[j])
__SYCL_MARRAY_INTEGER_FUNCTION_BINOP_U_OVERLOAD((max), x, y, x[j], y[j])
__SYCL_MARRAY_INTEGER_FUNCTION_BINOP_I_OVERLOAD((max), x, y, x[j], y[j])
__SYCL_MARRAY_INTEGER_FUNCTION_BINOP_U_2ND_ARG_SCALAR_OVERLOAD((max), x, y,
                                                               x[j], y)
__SYCL_MARRAY_INTEGER_FUNCTION_BINOP_I_2ND_ARG_SCALAR_OVERLOAD((max), x, y,
                                                               x[j], y)
__SYCL_MARRAY_INTEGER_FUNCTION_BINOP_U_OVERLOAD((min), x, y, x[j], y[j])
__SYCL_MARRAY_INTEGER_FUNCTION_BINOP_I_OVERLOAD((min), x, y, x[j], y[j])
__SYCL_MARRAY_INTEGER_FUNCTION_BINOP_U_2ND_ARG_SCALAR_OVERLOAD((min), x, y,
                                                               x[j], y)
__SYCL_MARRAY_INTEGER_FUNCTION_BINOP_I_2ND_ARG_SCALAR_OVERLOAD((min), x, y,
                                                               x[j], y)
__SYCL_MARRAY_INTEGER_FUNCTION_BINOP_U_OVERLOAD(mul_hi, x, y, x[j], y[j])
__SYCL_MARRAY_INTEGER_FUNCTION_BINOP_I_OVERLOAD(mul_hi, x, y, x[j], y[j])
__SYCL_MARRAY_INTEGER_FUNCTION_BINOP_U_OVERLOAD(rotate, v, i, v[j], i[j])
__SYCL_MARRAY_INTEGER_FUNCTION_BINOP_I_OVERLOAD(rotate, v, i, v[j], i[j])
__SYCL_MARRAY_INTEGER_FUNCTION_BINOP_U_OVERLOAD(sub_sat, x, y, x[j], y[j])
__SYCL_MARRAY_INTEGER_FUNCTION_BINOP_I_OVERLOAD(sub_sat, x, y, x[j], y[j])

#undef __SYCL_MARRAY_INTEGER_FUNCTION_BINOP_U_2ND_ARG_SCALAR_OVERLOAD
#undef __SYCL_MARRAY_INTEGER_FUNCTION_BINOP_I_2ND_ARG_SCALAR_OVERLOAD
#undef __SYCL_MARRAY_INTEGER_FUNCTION_BINOP_I_OVERLOAD
#undef __SYCL_MARRAY_INTEGER_FUNCTION_BINOP_I_RET_U_OVERLOAD
#undef __SYCL_MARRAY_INTEGER_FUNCTION_BINOP_U_OVERLOAD

#define __SYCL_MARRAY_INTEGER_FUNCTION_TEROP_U_OVERLOAD(NAME, ARG1, ARG2,      \
                                                        ARG3, ...)             \
  template <typename T, size_t N>                                              \
  std::enable_if_t<detail::is_ugeninteger<T>::value, marray<T, N>> NAME(       \
      marray<T, N> ARG1, marray<T, N> ARG2, marray<T, N> ARG3) __NOEXC {       \
    __SYCL_MARRAY_INTEGER_FUNCTION_OVERLOAD_IMPL(NAME, __VA_ARGS__)            \
  }

#define __SYCL_MARRAY_INTEGER_FUNCTION_TEROP_I_OVERLOAD(NAME, ARG1, ARG2,      \
                                                        ARG3, ...)             \
  template <typename T, size_t N>                                              \
  std::enable_if_t<detail::is_igeninteger<T>::value, marray<T, N>> NAME(       \
      marray<T, N> ARG1, marray<T, N> ARG2, marray<T, N> ARG3) __NOEXC {       \
    __SYCL_MARRAY_INTEGER_FUNCTION_OVERLOAD_IMPL(NAME, __VA_ARGS__)            \
  }

#define __SYCL_MARRAY_INTEGER_FUNCTION_TEROP_U_2ND_3RD_ARGS_SCALAR_OVERLOAD(   \
    NAME, ARG1, ARG2, ARG3, ...)                                               \
  template <typename T, size_t N>                                              \
  std::enable_if_t<detail::is_ugeninteger<T>::value, marray<T, N>> NAME(       \
      marray<T, N> ARG1, T ARG2, T ARG3) __NOEXC {                             \
    __SYCL_MARRAY_INTEGER_FUNCTION_OVERLOAD_IMPL(NAME, __VA_ARGS__)            \
  }

#define __SYCL_MARRAY_INTEGER_FUNCTION_TEROP_I_2ND_3RD_ARGS_SCALAR_OVERLOAD(   \
    NAME, ARG1, ARG2, ARG3, ...)                                               \
  template <typename T, size_t N>                                              \
  std::enable_if_t<detail::is_igeninteger<T>::value, marray<T, N>> NAME(       \
      marray<T, N> ARG1, T ARG2, T ARG3) __NOEXC {                             \
    __SYCL_MARRAY_INTEGER_FUNCTION_OVERLOAD_IMPL(NAME, __VA_ARGS__)            \
  }

__SYCL_MARRAY_INTEGER_FUNCTION_TEROP_U_OVERLOAD(clamp, x, minval, maxval, x[j],
                                                minval[j], maxval[j])
__SYCL_MARRAY_INTEGER_FUNCTION_TEROP_I_OVERLOAD(clamp, x, minval, maxval, x[j],
                                                minval[j], maxval[j])
__SYCL_MARRAY_INTEGER_FUNCTION_TEROP_U_2ND_3RD_ARGS_SCALAR_OVERLOAD(
    clamp, x, minval, maxval, x[j], minval, maxval)
__SYCL_MARRAY_INTEGER_FUNCTION_TEROP_I_2ND_3RD_ARGS_SCALAR_OVERLOAD(
    clamp, x, minval, maxval, x[j], minval, maxval)
__SYCL_MARRAY_INTEGER_FUNCTION_TEROP_U_OVERLOAD(mad_hi, a, b, c, a[j], b[j],
                                                c[j])
__SYCL_MARRAY_INTEGER_FUNCTION_TEROP_I_OVERLOAD(mad_hi, a, b, c, a[j], b[j],
                                                c[j])
__SYCL_MARRAY_INTEGER_FUNCTION_TEROP_U_OVERLOAD(mad_sat, a, b, c, a[j], b[j],
                                                c[j])
__SYCL_MARRAY_INTEGER_FUNCTION_TEROP_I_OVERLOAD(mad_sat, a, b, c, a[j], b[j],
                                                c[j])

#undef __SYCL_MARRAY_INTEGER_FUNCTION_TEROP_U_2ND_3RD_ARGS_SCALAR_OVERLOAD
#undef __SYCL_MARRAY_INTEGER_FUNCTION_TEROP_I_2ND_3RD_ARGS_SCALAR_OVERLOAD
#undef __SYCL_MARRAY_INTEGER_FUNCTION_TEROP_I_OVERLOAD
#undef __SYCL_MARRAY_INTEGER_FUNCTION_TEROP_U_OVERLOAD

// Keep NAME for readability
#define __SYCL_MARRAY_INTEGER_FUNCTION_MAD24_U_OVERLOAD(NAME, ARG1, ARG2,      \
                                                        ARG3, ...)             \
  template <typename T, size_t N>                                              \
  std::enable_if_t<detail::is_ugeninteger32bit<T>::value, marray<T, N>> NAME(  \
      marray<T, N> ARG1, marray<T, N> ARG2, marray<T, N> ARG3) __NOEXC {       \
    __SYCL_MARRAY_INTEGER_FUNCTION_OVERLOAD_IMPL(NAME, __VA_ARGS__)            \
  }

#define __SYCL_MARRAY_INTEGER_FUNCTION_MAD24_I_OVERLOAD(NAME, ARG1, ARG2,      \
                                                        ARG3, ...)             \
  template <typename T, size_t N>                                              \
  std::enable_if_t<detail::is_igeninteger32bit<T>::value, marray<T, N>> NAME(  \
      marray<T, N> ARG1, marray<T, N> ARG2, marray<T, N> ARG3) __NOEXC {       \
    __SYCL_MARRAY_INTEGER_FUNCTION_OVERLOAD_IMPL(NAME, __VA_ARGS__)            \
  }

__SYCL_MARRAY_INTEGER_FUNCTION_MAD24_U_OVERLOAD(mad24, x, y, z, x[j], y[j],
                                                z[j])
__SYCL_MARRAY_INTEGER_FUNCTION_MAD24_I_OVERLOAD(mad24, x, y, z, x[j], y[j],
                                                z[j])

#undef __SYCL_MARRAY_INTEGER_FUNCTION_MAD24_I_OVERLOAD
#undef __SYCL_MARRAY_INTEGER_FUNCTION_MAD24_U_OVERLOAD

// Keep NAME for readability
#define __SYCL_MARRAY_INTEGER_FUNCTION_MUL24_U_OVERLOAD(NAME, ARG1, ARG2, ...) \
  template <typename T, size_t N>                                              \
  std::enable_if_t<detail::is_ugeninteger32bit<T>::value, marray<T, N>> NAME(  \
      marray<T, N> ARG1, marray<T, N> ARG2) __NOEXC {                          \
    __SYCL_MARRAY_INTEGER_FUNCTION_OVERLOAD_IMPL(NAME, __VA_ARGS__)            \
  }

#define __SYCL_MARRAY_INTEGER_FUNCTION_MUL24_I_OVERLOAD(NAME, ARG1, ARG2, ...) \
  template <typename T, size_t N>                                              \
  std::enable_if_t<detail::is_igeninteger32bit<T>::value, marray<T, N>> NAME(  \
      marray<T, N> ARG1, marray<T, N> ARG2) __NOEXC {                          \
    __SYCL_MARRAY_INTEGER_FUNCTION_OVERLOAD_IMPL(NAME, __VA_ARGS__)            \
  }

__SYCL_MARRAY_INTEGER_FUNCTION_MUL24_U_OVERLOAD(mul24, x, y, x[j], y[j])
__SYCL_MARRAY_INTEGER_FUNCTION_MUL24_I_OVERLOAD(mul24, x, y, x[j], y[j])

#undef __SYCL_MARRAY_INTEGER_FUNCTION_MUL24_I_OVERLOAD
#undef __SYCL_MARRAY_INTEGER_FUNCTION_MUL24_U_OVERLOAD
#undef __SYCL_MARRAY_INTEGER_FUNCTION_OVERLOAD_IMPL

// TODO: can be optimized in the way math functions are optimized (usage of
// vec<T, 2>)
#define __SYCL_MARRAY_INTEGER_FUNCTION_UPSAMPLE_OVERLOAD_IMPL(NAME)            \
  detail::make_larger_t<marray<T, N>> res;                                     \
  for (int j = 0; j < N; j++) {                                                \
    res[j] = NAME(hi[j], lo[j]);                                               \
  }                                                                            \
  return res;

// Keep NAME for readability
#define __SYCL_MARRAY_INTEGER_FUNCTION_UPSAMPLE_UU_OVERLOAD(NAME, KBIT)        \
  template <typename T, size_t N>                                              \
  std::enable_if_t<detail::is_ugeninteger##KBIT<T>::value,                     \
                   detail::make_larger_t<marray<T, N>>>                        \
  NAME(marray<T, N> hi, marray<T, N> lo) __NOEXC {                             \
    __SYCL_MARRAY_INTEGER_FUNCTION_UPSAMPLE_OVERLOAD_IMPL(NAME)                \
  }

#define __SYCL_MARRAY_INTEGER_FUNCTION_UPSAMPLE_IU_OVERLOAD(NAME, KBIT)        \
  template <typename T, typename T2, size_t N>                                 \
  std::enable_if_t<detail::is_igeninteger##KBIT<T>::value &&                   \
                       detail::is_ugeninteger##KBIT<T2>::value,                \
                   detail::make_larger_t<marray<T, N>>>                        \
  NAME(marray<T, N> hi, marray<T2, N> lo) __NOEXC {                            \
    __SYCL_MARRAY_INTEGER_FUNCTION_UPSAMPLE_OVERLOAD_IMPL(NAME)                \
  }

__SYCL_MARRAY_INTEGER_FUNCTION_UPSAMPLE_UU_OVERLOAD(upsample, 8bit)
__SYCL_MARRAY_INTEGER_FUNCTION_UPSAMPLE_IU_OVERLOAD(upsample, 8bit)
__SYCL_MARRAY_INTEGER_FUNCTION_UPSAMPLE_UU_OVERLOAD(upsample, 16bit)
__SYCL_MARRAY_INTEGER_FUNCTION_UPSAMPLE_IU_OVERLOAD(upsample, 16bit)
__SYCL_MARRAY_INTEGER_FUNCTION_UPSAMPLE_UU_OVERLOAD(upsample, 32bit)
__SYCL_MARRAY_INTEGER_FUNCTION_UPSAMPLE_IU_OVERLOAD(upsample, 32bit)

#undef __SYCL_MARRAY_INTEGER_FUNCTION_UPSAMPLE_IU_OVERLOAD
#undef __SYCL_MARRAY_INTEGER_FUNCTION_UPSAMPLE_UU_OVERLOAD
#undef __SYCL_MARRAY_INTEGER_FUNCTION_UPSAMPLE_OVERLOAD_IMPL

/* --------------- 4.13.6 Geometric Functions. ------------------------------*/
// float3 cross (float3 p0, float3 p1)
// float4 cross (float4 p0, float4 p1)
// double3 cross (double3 p0, double3 p1)
// double4 cross (double4 p0, double4 p1)
// half3 cross (half3 p0, half3 p1)
// half4 cross (half4 p0, half4 p1)
#define __SYCL_BUILTIN_DEF(TYPE)                                               \
  inline TYPE cross(TYPE p0, TYPE p1) __NOEXC {                                \
    return __sycl_std::__invoke_cross<TYPE>(p0, p1);                           \
  }
__SYCL_DEF_BUILTIN_VGENGEOCROSSFLOAT
#undef __SYCL_BUILTIN_DEF

// float dot (float p0, float p1)
// double dot (double p0, double p1)
// half dot (half p0, half p1)
#define __SYCL_BUILTIN_DEF(TYPE)                                               \
  inline TYPE dot(TYPE p0, TYPE p1) __NOEXC { return p0 * p1; }
__SYCL_DEF_BUILTIN_SGENFLOAT
#undef __SYCL_BUILTIN_DEF

// float dot (vgengeofloat p0, vgengeofloat p1)
#define __SYCL_BUILTIN_DEF(TYPE)                                               \
  inline float dot(TYPE p0, TYPE p1) __NOEXC {                                 \
    return __sycl_std::__invoke_Dot<float>(p0, p1);                            \
  }
__SYCL_DEF_BUILTIN_FLOAT_GEOVEC
#undef __SYCL_BUILTIN_DEF

// double dot (vgengeodouble p0, vgengeodouble p1)
#define __SYCL_BUILTIN_DEF(TYPE)                                               \
  inline double dot(TYPE p0, TYPE p1) __NOEXC {                                \
    return __sycl_std::__invoke_Dot<double>(p0, p1);                           \
  }
__SYCL_DEF_BUILTIN_DOUBLE_GEOVEC
#undef __SYCL_BUILTIN_DEF

// half dot (vgengeohalf p0, vgengeohalf p1)
#define __SYCL_BUILTIN_DEF(TYPE)                                               \
  inline half dot(TYPE p0, TYPE p1) __NOEXC {                                  \
    return __sycl_std::__invoke_Dot<half>(p0, p1);                             \
  }
__SYCL_DEF_BUILTIN_HALF_GEOVEC
#undef __SYCL_BUILTIN_DEF

// float distance (gengeofloat p0, gengeofloat p1)
#define __SYCL_BUILTIN_DEF(TYPE)                                               \
  inline float distance(TYPE p0, TYPE p1) __NOEXC {                            \
    return __sycl_std::__invoke_distance<float>(p0, p1);                       \
  }
__SYCL_DEF_BUILTIN_GENGEOFLOATF
#undef __SYCL_BUILTIN_DEF

// double distance (gengeodouble p0, gengeodouble p1)
#define __SYCL_BUILTIN_DEF(TYPE)                                               \
  inline double distance(TYPE p0, TYPE p1) __NOEXC {                           \
    return __sycl_std::__invoke_distance<double>(p0, p1);                      \
  }
__SYCL_DEF_BUILTIN_GENGEOFLOATD
#undef __SYCL_BUILTIN_DEF

// half distance (gengeohalf p0, gengeohalf p1)
#define __SYCL_BUILTIN_DEF(TYPE)                                               \
  inline half distance(TYPE p0, TYPE p1) __NOEXC {                             \
    return __sycl_std::__invoke_distance<half>(p0, p1);                        \
  }
__SYCL_DEF_BUILTIN_GENGEOFLOATH
#undef __SYCL_BUILTIN_DEF

// float length (gengeofloat p)
#define __SYCL_BUILTIN_DEF(TYPE)                                               \
  inline float length(TYPE p) __NOEXC {                                        \
    return __sycl_std::__invoke_length<float>(p);                              \
  }
__SYCL_DEF_BUILTIN_GENGEOFLOATF
#undef __SYCL_BUILTIN_DEF

// double length (gengeodouble p)
#define __SYCL_BUILTIN_DEF(TYPE)                                               \
  inline double length(TYPE p) __NOEXC {                                       \
    return __sycl_std::__invoke_length<double>(p);                             \
  }
__SYCL_DEF_BUILTIN_GENGEOFLOATD
#undef __SYCL_BUILTIN_DEF

// half length (gengeohalf p)
#define __SYCL_BUILTIN_DEF(TYPE)                                               \
  inline half length(TYPE p) __NOEXC {                                         \
    return __sycl_std::__invoke_length<half>(p);                               \
  }
__SYCL_DEF_BUILTIN_GENGEOFLOATH
#undef __SYCL_BUILTIN_DEF

// gengeofloat normalize (gengeofloat p)
// gengeodouble normalize (gengeodouble p)
// gengeohalf normalize (gengeohalf p)
#define __SYCL_BUILTIN_DEF(TYPE)                                               \
  inline TYPE normalize(TYPE p) __NOEXC {                                      \
    return __sycl_std::__invoke_normalize<TYPE>(p);                            \
  }
__SYCL_DEF_BUILTIN_GENGEOFLOAT
#undef __SYCL_BUILTIN_DEF

// float fast_distance (gengeofloat p0, gengeofloat p1)
#define __SYCL_BUILTIN_DEF(TYPE)                                               \
  inline float fast_distance(TYPE p0, TYPE p1) __NOEXC {                       \
    return __sycl_std::__invoke_fast_distance<float>(p0, p1);                  \
  }
__SYCL_DEF_BUILTIN_GENGEOFLOATF
#undef __SYCL_BUILTIN_DEF

// float fast_length (gengeofloat p)
#define __SYCL_BUILTIN_DEF(TYPE)                                               \
  inline float fast_length(TYPE p) __NOEXC {                                   \
    return __sycl_std::__invoke_fast_length<float>(p);                         \
  }
__SYCL_DEF_BUILTIN_GENGEOFLOATF
#undef __SYCL_BUILTIN_DEF

// gengeofloat fast_normalize (gengeofloat p)
#define __SYCL_BUILTIN_DEF(TYPE)                                               \
  inline TYPE fast_normalize(TYPE p) __NOEXC {                                 \
    return __sycl_std::__invoke_fast_normalize<TYPE>(p);                       \
  }
__SYCL_DEF_BUILTIN_GENGEOFLOATF
#undef __SYCL_BUILTIN_DEF

// marray geometric functions

#define __SYCL_MARRAY_GEOMETRIC_FUNCTION_OVERLOAD_IMPL(NAME, ...)              \
  vec<detail::marray_element_t<T>, T::size()> result_v;                        \
  result_v = NAME(__VA_ARGS__);                                                \
  return detail::to_marray(result_v);

template <typename T>
std::enable_if_t<detail::is_gencrossmarray<T>::value, T> cross(T p0,
                                                               T p1) __NOEXC {
  __SYCL_MARRAY_GEOMETRIC_FUNCTION_OVERLOAD_IMPL(cross, detail::to_vec(p0),
                                                 detail::to_vec(p1))
}

template <typename T>
std::enable_if_t<detail::is_gengeomarray<T>::value, T> normalize(T p) __NOEXC {
  __SYCL_MARRAY_GEOMETRIC_FUNCTION_OVERLOAD_IMPL(normalize, detail::to_vec(p))
}

template <typename T>
std::enable_if_t<detail::is_gengeomarrayfloat<T>::value, T>
fast_normalize(T p) __NOEXC {
  __SYCL_MARRAY_GEOMETRIC_FUNCTION_OVERLOAD_IMPL(fast_normalize,
                                                 detail::to_vec(p))
}

#undef __SYCL_MARRAY_GEOMETRIC_FUNCTION_OVERLOAD_IMPL

#define __SYCL_MARRAY_GEOMETRIC_FUNCTION_IS_GENGEOMARRAY_BINOP_OVERLOAD(NAME)  \
  template <typename T>                                                        \
  std::enable_if_t<detail::is_gengeomarray<T>::value,                          \
                   detail::marray_element_t<T>>                                \
  NAME(T p0, T p1) __NOEXC {                                                   \
    return NAME(detail::to_vec(p0), detail::to_vec(p1));                       \
  }

// clang-format off
__SYCL_MARRAY_GEOMETRIC_FUNCTION_IS_GENGEOMARRAY_BINOP_OVERLOAD(dot)
__SYCL_MARRAY_GEOMETRIC_FUNCTION_IS_GENGEOMARRAY_BINOP_OVERLOAD(distance)
// clang-format on

#undef __SYCL_MARRAY_GEOMETRIC_FUNCTION_IS_GENGEOMARRAY_BINOP_OVERLOAD

template <typename T>
std::enable_if_t<detail::is_gengeomarray<T>::value, detail::marray_element_t<T>>
length(T p) __NOEXC {
  return __sycl_std::__invoke_length<detail::marray_element_t<T>>(
      detail::to_vec(p));
}

template <typename T>
std::enable_if_t<detail::is_gengeomarrayfloat<T>::value,
                 detail::marray_element_t<T>>
fast_distance(T p0, T p1) __NOEXC {
  return fast_distance(detail::to_vec(p0), detail::to_vec(p1));
}

template <typename T>
std::enable_if_t<detail::is_gengeomarrayfloat<T>::value,
                 detail::marray_element_t<T>>
fast_length(T p) __NOEXC {
  return fast_length(detail::to_vec(p));
}

/* SYCL 1.2.1 ---- 4.13.7 Relational functions. -----------------------------*/
/* SYCL 2020  ---- 4.17.9 Relational functions. -----------------------------*/

template <typename T,
          typename = std::enable_if_t<detail::is_svgenfloat<T>::value, T>>
detail::common_rel_ret_t<T> isequal(T x, T y) __NOEXC {
  return detail::RelConverter<T>::apply(
      __sycl_std::__invoke_FOrdEqual<detail::internal_rel_ret_t<T>>(x, y));
}

template <typename T,
          typename = std::enable_if_t<detail::is_svgenfloat<T>::value, T>>
detail::common_rel_ret_t<T> isnotequal(T x, T y) __NOEXC {
  return detail::RelConverter<T>::apply(
      __sycl_std::__invoke_FUnordNotEqual<detail::internal_rel_ret_t<T>>(x, y));
}

template <typename T,
          typename = std::enable_if_t<detail::is_svgenfloat<T>::value, T>>
detail::common_rel_ret_t<T> isgreater(T x, T y) __NOEXC {
  return detail::RelConverter<T>::apply(
      __sycl_std::__invoke_FOrdGreaterThan<detail::internal_rel_ret_t<T>>(x,
                                                                          y));
}

template <typename T,
          typename = std::enable_if_t<detail::is_svgenfloat<T>::value, T>>
detail::common_rel_ret_t<T> isgreaterequal(T x, T y) __NOEXC {
  return detail::RelConverter<T>::apply(
      __sycl_std::__invoke_FOrdGreaterThanEqual<detail::internal_rel_ret_t<T>>(
          x, y));
}

template <typename T,
          typename = std::enable_if_t<detail::is_svgenfloat<T>::value, T>>
detail::common_rel_ret_t<T> isless(T x, T y) __NOEXC {
  return detail::RelConverter<T>::apply(
      __sycl_std::__invoke_FOrdLessThan<detail::internal_rel_ret_t<T>>(x, y));
}

template <typename T,
          typename = std::enable_if_t<detail::is_svgenfloat<T>::value, T>>
detail::common_rel_ret_t<T> islessequal(T x, T y) __NOEXC {
  return detail::RelConverter<T>::apply(
      __sycl_std::__invoke_FOrdLessThanEqual<detail::internal_rel_ret_t<T>>(x,
                                                                            y));
}

template <typename T,
          typename = std::enable_if_t<detail::is_svgenfloat<T>::value, T>>
detail::common_rel_ret_t<T> islessgreater(T x, T y) __NOEXC {
  return detail::RelConverter<T>::apply(
      __sycl_std::__invoke_FOrdNotEqual<detail::internal_rel_ret_t<T>>(x, y));
}

template <typename T,
          typename = std::enable_if_t<detail::is_svgenfloat<T>::value, T>>
detail::common_rel_ret_t<T> isfinite(T x) __NOEXC {
  return detail::RelConverter<T>::apply(
      __sycl_std::__invoke_IsFinite<detail::internal_rel_ret_t<T>>(x));
}

template <typename T,
          typename = std::enable_if_t<detail::is_svgenfloat<T>::value, T>>
detail::common_rel_ret_t<T> isinf(T x) __NOEXC {
  return detail::RelConverter<T>::apply(
      __sycl_std::__invoke_IsInf<detail::internal_rel_ret_t<T>>(x));
}

template <typename T,
          typename = std::enable_if_t<detail::is_svgenfloat<T>::value, T>>
detail::common_rel_ret_t<T> isnan(T x) __NOEXC {
  return detail::RelConverter<T>::apply(
      __sycl_std::__invoke_IsNan<detail::internal_rel_ret_t<T>>(x));
}

template <typename T,
          typename = std::enable_if_t<detail::is_svgenfloat<T>::value, T>>
detail::common_rel_ret_t<T> isnormal(T x) __NOEXC {
  return detail::RelConverter<T>::apply(
      __sycl_std::__invoke_IsNormal<detail::internal_rel_ret_t<T>>(x));
}

template <typename T,
          typename = std::enable_if_t<detail::is_svgenfloat<T>::value, T>>
detail::common_rel_ret_t<T> isordered(T x, T y) __NOEXC {
  return detail::RelConverter<T>::apply(
      __sycl_std::__invoke_Ordered<detail::internal_rel_ret_t<T>>(x, y));
}

template <typename T,
          typename = std::enable_if_t<detail::is_svgenfloat<T>::value, T>>
detail::common_rel_ret_t<T> isunordered(T x, T y) __NOEXC {
  return detail::RelConverter<T>::apply(
      __sycl_std::__invoke_Unordered<detail::internal_rel_ret_t<T>>(x, y));
}

template <typename T,
          typename = std::enable_if_t<detail::is_svgenfloat<T>::value, T>>
detail::common_rel_ret_t<T> signbit(T x) __NOEXC {
  return detail::RelConverter<T>::apply(
      __sycl_std::__invoke_SignBitSet<detail::internal_rel_ret_t<T>>(x));
}

// marray relational functions

#define __SYCL_MARRAY_RELATIONAL_FUNCTION_BINOP_OVERLOAD(NAME)                 \
  template <typename T,                                                        \
            typename = std::enable_if_t<detail::is_mgenfloat<T>::value>>       \
  sycl::marray<bool, T::size()> NAME(T x, T y) __NOEXC {                       \
    sycl::marray<bool, T::size()> res;                                         \
    for (int i = 0; i < x.size(); i++) {                                       \
      res[i] = NAME(x[i], y[i]);                                               \
    }                                                                          \
    return res;                                                                \
  }

#define __SYCL_MARRAY_RELATIONAL_FUNCTION_UNOP_OVERLOAD(NAME)                  \
  template <typename T,                                                        \
            typename = std::enable_if_t<detail::is_mgenfloat<T>::value>>       \
  sycl::marray<bool, T::size()> NAME(T x) __NOEXC {                            \
    sycl::marray<bool, T::size()> res;                                         \
    for (int i = 0; i < x.size(); i++) {                                       \
      res[i] = NAME(x[i]);                                                     \
    }                                                                          \
    return res;                                                                \
  }

__SYCL_MARRAY_RELATIONAL_FUNCTION_BINOP_OVERLOAD(isequal)
__SYCL_MARRAY_RELATIONAL_FUNCTION_BINOP_OVERLOAD(isnotequal)
__SYCL_MARRAY_RELATIONAL_FUNCTION_BINOP_OVERLOAD(isgreater)
__SYCL_MARRAY_RELATIONAL_FUNCTION_BINOP_OVERLOAD(isgreaterequal)
__SYCL_MARRAY_RELATIONAL_FUNCTION_BINOP_OVERLOAD(isless)
__SYCL_MARRAY_RELATIONAL_FUNCTION_BINOP_OVERLOAD(islessequal)
__SYCL_MARRAY_RELATIONAL_FUNCTION_BINOP_OVERLOAD(islessgreater)
__SYCL_MARRAY_RELATIONAL_FUNCTION_UNOP_OVERLOAD(isfinite)
__SYCL_MARRAY_RELATIONAL_FUNCTION_UNOP_OVERLOAD(isinf)
__SYCL_MARRAY_RELATIONAL_FUNCTION_UNOP_OVERLOAD(isnan)
__SYCL_MARRAY_RELATIONAL_FUNCTION_UNOP_OVERLOAD(isnormal)
__SYCL_MARRAY_RELATIONAL_FUNCTION_BINOP_OVERLOAD(isordered)
__SYCL_MARRAY_RELATIONAL_FUNCTION_BINOP_OVERLOAD(isunordered)
__SYCL_MARRAY_RELATIONAL_FUNCTION_UNOP_OVERLOAD(signbit)

// bool any (sigeninteger x)
template <typename T>
std::enable_if_t<detail::is_sigeninteger<T>::value, bool> any(T x) __NOEXC {
  return detail::Boolean<1>(int(detail::msbIsSet(x)));
}

// int any (vigeninteger x)
template <typename T>
std::enable_if_t<detail::is_vigeninteger<T>::value, int> any(T x) __NOEXC {
  return detail::rel_sign_bit_test_ret_t<T>(
      __sycl_std::__invoke_Any<detail::rel_sign_bit_test_ret_t<T>>(
          detail::rel_sign_bit_test_arg_t<T>(x)));
}

// bool all (sigeninteger x)
template <typename T>
std::enable_if_t<detail::is_sigeninteger<T>::value, bool> all(T x) __NOEXC {
  return detail::Boolean<1>(int(detail::msbIsSet(x)));
}

// int all (vigeninteger x)
template <typename T>
std::enable_if_t<detail::is_vigeninteger<T>::value, int> all(T x) __NOEXC {
  return detail::rel_sign_bit_test_ret_t<T>(
      __sycl_std::__invoke_All<detail::rel_sign_bit_test_ret_t<T>>(
          detail::rel_sign_bit_test_arg_t<T>(x)));
}

// gentype bitselect (gentype a, gentype b, gentype c)
template <typename T>
std::enable_if_t<detail::is_gentype<T>::value, T> bitselect(T a, T b,
                                                            T c) __NOEXC {
  return __sycl_std::__invoke_bitselect<T>(a, b, c);
}

// sgentype select (sgentype a, sgentype b, bool c)
template <typename T>
std::enable_if_t<detail::is_sgentype<T>::value, T> select(T a, T b,
                                                          bool c) __NOEXC {
  constexpr size_t SizeT = sizeof(T);

  // sycl::select(sgentype a, sgentype b, bool c) calls OpenCL built-in
  // select(sgentype a, sgentype b, igentype c). This type trait makes the
  // proper conversion for argument c from bool to igentype, based on sgentype
  // == T.
  using get_select_opencl_builtin_c_arg_type = typename std::conditional_t<
      SizeT == 1, char,
      std::conditional_t<
          SizeT == 2, short,
          std::conditional_t<
              (detail::is_contained<
                   T, detail::type_list<long, unsigned long>>::value &&
               (SizeT == 4 || SizeT == 8)),
              long, // long and ulong are 32-bit on
                    // Windows and 64-bit on Linux
              std::conditional_t<
                  SizeT == 4, int,
                  std::conditional_t<SizeT == 8, long long, void>>>>>;

  return __sycl_std::__invoke_select<T>(
      a, b, static_cast<get_select_opencl_builtin_c_arg_type>(c));
}

// geninteger select (geninteger a, geninteger b, igeninteger c)
template <typename T, typename T2>
std::enable_if_t<
    detail::is_geninteger<T>::value && detail::is_igeninteger<T2>::value, T>
select(T a, T b, T2 c) __NOEXC {
  detail::check_vector_size<T, T2>();
  return __sycl_std::__invoke_select<T>(a, b, c);
}

// geninteger select (geninteger a, geninteger b, ugeninteger c)
template <typename T, typename T2>
std::enable_if_t<
    detail::is_geninteger<T>::value && detail::is_ugeninteger<T2>::value, T>
select(T a, T b, T2 c) __NOEXC {
  detail::check_vector_size<T, T2>();
  return __sycl_std::__invoke_select<T>(a, b, c);
}

// svgenfloatf select (svgenfloatf a, svgenfloatf b, genint c)
template <typename T, typename T2>
std::enable_if_t<
    detail::is_svgenfloatf<T>::value && detail::is_genint<T2>::value, T>
select(T a, T b, T2 c) __NOEXC {
  detail::check_vector_size<T, T2>();
  return __sycl_std::__invoke_select<T>(a, b, c);
}

// svgenfloatf select (svgenfloatf a, svgenfloatf b, ugenint c)
template <typename T, typename T2>
std::enable_if_t<
    detail::is_svgenfloatf<T>::value && detail::is_ugenint<T2>::value, T>
select(T a, T b, T2 c) __NOEXC {
  detail::check_vector_size<T, T2>();
  return __sycl_std::__invoke_select<T>(a, b, c);
}

// svgenfloatd select (svgenfloatd a, svgenfloatd b, igeninteger64 c)
template <typename T, typename T2>
std::enable_if_t<detail::is_svgenfloatd<T>::value &&
                     detail::is_igeninteger64bit<T2>::value,
                 T>
select(T a, T b, T2 c) __NOEXC {
  detail::check_vector_size<T, T2>();
  return __sycl_std::__invoke_select<T>(a, b, c);
}

// svgenfloatd select (svgenfloatd a, svgenfloatd b, ugeninteger64 c)
template <typename T, typename T2>
std::enable_if_t<detail::is_svgenfloatd<T>::value &&
                     detail::is_ugeninteger64bit<T2>::value,
                 T>
select(T a, T b, T2 c) __NOEXC {
  detail::check_vector_size<T, T2>();
  return __sycl_std::__invoke_select<T>(a, b, c);
}

// svgenfloath select (svgenfloath a, svgenfloath b, igeninteger16 c)
template <typename T, typename T2>
std::enable_if_t<detail::is_svgenfloath<T>::value &&
                     detail::is_igeninteger16bit<T2>::value,
                 T>
select(T a, T b, T2 c) __NOEXC {
  detail::check_vector_size<T, T2>();
  return __sycl_std::__invoke_select<T>(a, b, c);
}

// svgenfloath select (svgenfloath a, svgenfloath b, ugeninteger16 c)
template <typename T, typename T2>
std::enable_if_t<detail::is_svgenfloath<T>::value &&
                     detail::is_ugeninteger16bit<T2>::value,
                 T>
select(T a, T b, T2 c) __NOEXC {
  detail::check_vector_size<T, T2>();
  return __sycl_std::__invoke_select<T>(a, b, c);
}

// other marray relational functions

template <typename T, size_t N>
std::enable_if_t<detail::is_sigeninteger<T>::value, bool>
any(marray<T, N> x) __NOEXC {
  return std::any_of(x.begin(), x.end(), [](T i) { return any(i); });
}

template <typename T, size_t N>
std::enable_if_t<detail::is_sigeninteger<T>::value, bool>
all(marray<T, N> x) __NOEXC {
  return std::all_of(x.begin(), x.end(), [](T i) { return all(i); });
}

template <typename T, size_t N>
std::enable_if_t<detail::is_gentype<T>::value, marray<T, N>>
bitselect(marray<T, N> a, marray<T, N> b, marray<T, N> c) __NOEXC {
  marray<T, N> res;
  for (int i = 0; i < N; i++) {
    res[i] = bitselect(a[i], b[i], c[i]);
  }
  return res;
}

template <typename T, size_t N>
std::enable_if_t<detail::is_gentype<T>::value, marray<T, N>>
select(marray<T, N> a, marray<T, N> b, marray<bool, N> c) __NOEXC {
  marray<T, N> res;
  for (int i = 0; i < N; i++) {
    res[i] = select(a[i], b[i], c[i]);
  }
  return res;
}

namespace native {
/* ----------------- 4.13.3 Math functions. ---------------------------------*/

#define __SYCL_NATIVE_MATH_FUNCTION_OVERLOAD(NAME)                             \
  template <size_t N>                                                          \
  inline __SYCL_ALWAYS_INLINE marray<float, N> NAME(marray<float, N> x)        \
      __NOEXC {                                                                \
    marray<float, N> res;                                                      \
    for (size_t i = 0; i < N / 2; i++) {                                       \
      auto partial_res = __sycl_std::__invoke_native_##NAME<vec<float, 2>>(    \
          detail::to_vec2(x, i * 2));                                          \
      std::memcpy(&res[i * 2], &partial_res, sizeof(vec<float, 2>));           \
    }                                                                          \
    if (N % 2) {                                                               \
      res[N - 1] = __sycl_std::__invoke_native_##NAME<float>(x[N - 1]);        \
    }                                                                          \
    return res;                                                                \
  }

__SYCL_NATIVE_MATH_FUNCTION_OVERLOAD(sin)
__SYCL_NATIVE_MATH_FUNCTION_OVERLOAD(cos)
__SYCL_NATIVE_MATH_FUNCTION_OVERLOAD(tan)
__SYCL_NATIVE_MATH_FUNCTION_OVERLOAD(exp)
__SYCL_NATIVE_MATH_FUNCTION_OVERLOAD(exp2)
__SYCL_NATIVE_MATH_FUNCTION_OVERLOAD(exp10)
__SYCL_NATIVE_MATH_FUNCTION_OVERLOAD(log)
__SYCL_NATIVE_MATH_FUNCTION_OVERLOAD(log2)
__SYCL_NATIVE_MATH_FUNCTION_OVERLOAD(log10)
__SYCL_NATIVE_MATH_FUNCTION_OVERLOAD(sqrt)
__SYCL_NATIVE_MATH_FUNCTION_OVERLOAD(rsqrt)
__SYCL_NATIVE_MATH_FUNCTION_OVERLOAD(recip)

#undef __SYCL_NATIVE_MATH_FUNCTION_OVERLOAD

#define __SYCL_NATIVE_MATH_FUNCTION_2_OVERLOAD(NAME)                           \
  template <size_t N>                                                          \
  inline __SYCL_ALWAYS_INLINE marray<float, N> NAME(                           \
      marray<float, N> x, marray<float, N> y) __NOEXC {                        \
    marray<float, N> res;                                                      \
    for (size_t i = 0; i < N / 2; i++) {                                       \
      auto partial_res = __sycl_std::__invoke_native_##NAME<vec<float, 2>>(    \
          detail::to_vec2(x, i * 2), detail::to_vec2(y, i * 2));               \
      std::memcpy(&res[i * 2], &partial_res, sizeof(vec<float, 2>));           \
    }                                                                          \
    if (N % 2) {                                                               \
      res[N - 1] =                                                             \
          __sycl_std::__invoke_native_##NAME<float>(x[N - 1], y[N - 1]);       \
    }                                                                          \
    return res;                                                                \
  }

__SYCL_NATIVE_MATH_FUNCTION_2_OVERLOAD(divide)
__SYCL_NATIVE_MATH_FUNCTION_2_OVERLOAD(powr)

#undef __SYCL_NATIVE_MATH_FUNCTION_2_OVERLOAD

// svgenfloatf cos (svgenfloatf x)
template <typename T>
std::enable_if_t<detail::is_svgenfloatf<T>::value, T> cos(T x) __NOEXC {
  return __sycl_std::__invoke_native_cos<T>(x);
}

// svgenfloatf divide (svgenfloatf x, svgenfloatf y)
template <typename T>
std::enable_if_t<detail::is_svgenfloatf<T>::value, T> divide(T x, T y) __NOEXC {
  return __sycl_std::__invoke_native_divide<T>(x, y);
}

// svgenfloatf exp (svgenfloatf x)
template <typename T>
std::enable_if_t<detail::is_svgenfloatf<T>::value, T> exp(T x) __NOEXC {
  return __sycl_std::__invoke_native_exp<T>(x);
}

// svgenfloatf exp2 (svgenfloatf x)
template <typename T>
std::enable_if_t<detail::is_svgenfloatf<T>::value, T> exp2(T x) __NOEXC {
  return __sycl_std::__invoke_native_exp2<T>(x);
}

// svgenfloatf exp10 (svgenfloatf x)
template <typename T>
std::enable_if_t<detail::is_svgenfloatf<T>::value, T> exp10(T x) __NOEXC {
  return __sycl_std::__invoke_native_exp10<T>(x);
}

// svgenfloatf log (svgenfloatf x)
template <typename T>
std::enable_if_t<detail::is_svgenfloatf<T>::value, T> log(T x) __NOEXC {
  return __sycl_std::__invoke_native_log<T>(x);
}

// svgenfloatf log2 (svgenfloatf x)
template <typename T>
std::enable_if_t<detail::is_svgenfloatf<T>::value, T> log2(T x) __NOEXC {
  return __sycl_std::__invoke_native_log2<T>(x);
}

// svgenfloatf log10 (svgenfloatf x)
template <typename T>
std::enable_if_t<detail::is_svgenfloatf<T>::value, T> log10(T x) __NOEXC {
  return __sycl_std::__invoke_native_log10<T>(x);
}

// svgenfloatf powr (svgenfloatf x, svgenfloatf y)
template <typename T>
std::enable_if_t<detail::is_svgenfloatf<T>::value, T> powr(T x, T y) __NOEXC {
  return __sycl_std::__invoke_native_powr<T>(x, y);
}

// svgenfloatf recip (svgenfloatf x)
template <typename T>
std::enable_if_t<detail::is_svgenfloatf<T>::value, T> recip(T x) __NOEXC {
  return __sycl_std::__invoke_native_recip<T>(x);
}

// svgenfloatf rsqrt (svgenfloatf x)
template <typename T>
std::enable_if_t<detail::is_svgenfloatf<T>::value, T> rsqrt(T x) __NOEXC {
  return __sycl_std::__invoke_native_rsqrt<T>(x);
}

// svgenfloatf sin (svgenfloatf x)
template <typename T>
std::enable_if_t<detail::is_svgenfloatf<T>::value, T> sin(T x) __NOEXC {
  return __sycl_std::__invoke_native_sin<T>(x);
}

// svgenfloatf sqrt (svgenfloatf x)
template <typename T>
std::enable_if_t<detail::is_svgenfloatf<T>::value, T> sqrt(T x) __NOEXC {
  return __sycl_std::__invoke_native_sqrt<T>(x);
}

// svgenfloatf tan (svgenfloatf x)
template <typename T>
std::enable_if_t<detail::is_svgenfloatf<T>::value, T> tan(T x) __NOEXC {
  return __sycl_std::__invoke_native_tan<T>(x);
}

} // namespace native
namespace half_precision {
/* ----------------- 4.13.3 Math functions. ---------------------------------*/
#define __SYCL_HALF_PRECISION_MATH_FUNCTION_OVERLOAD(NAME)                     \
  template <size_t N>                                                          \
  inline __SYCL_ALWAYS_INLINE marray<float, N> NAME(marray<float, N> x)        \
      __NOEXC {                                                                \
    marray<float, N> res;                                                      \
    for (size_t i = 0; i < N / 2; i++) {                                       \
      auto partial_res = __sycl_std::__invoke_half_##NAME<vec<float, 2>>(      \
          detail::to_vec2(x, i * 2));                                          \
      std::memcpy(&res[i * 2], &partial_res, sizeof(vec<float, 2>));           \
    }                                                                          \
    if (N % 2) {                                                               \
      res[N - 1] = __sycl_std::__invoke_half_##NAME<float>(x[N - 1]);          \
    }                                                                          \
    return res;                                                                \
  }

__SYCL_HALF_PRECISION_MATH_FUNCTION_OVERLOAD(sin)
__SYCL_HALF_PRECISION_MATH_FUNCTION_OVERLOAD(cos)
__SYCL_HALF_PRECISION_MATH_FUNCTION_OVERLOAD(tan)
__SYCL_HALF_PRECISION_MATH_FUNCTION_OVERLOAD(exp)
__SYCL_HALF_PRECISION_MATH_FUNCTION_OVERLOAD(exp2)
__SYCL_HALF_PRECISION_MATH_FUNCTION_OVERLOAD(exp10)
__SYCL_HALF_PRECISION_MATH_FUNCTION_OVERLOAD(log)
__SYCL_HALF_PRECISION_MATH_FUNCTION_OVERLOAD(log2)
__SYCL_HALF_PRECISION_MATH_FUNCTION_OVERLOAD(log10)
__SYCL_HALF_PRECISION_MATH_FUNCTION_OVERLOAD(sqrt)
__SYCL_HALF_PRECISION_MATH_FUNCTION_OVERLOAD(rsqrt)
__SYCL_HALF_PRECISION_MATH_FUNCTION_OVERLOAD(recip)

#undef __SYCL_HALF_PRECISION_MATH_FUNCTION_OVERLOAD

#define __SYCL_HALF_PRECISION_MATH_FUNCTION_2_OVERLOAD(NAME)                   \
  template <size_t N>                                                          \
  inline __SYCL_ALWAYS_INLINE marray<float, N> NAME(                           \
      marray<float, N> x, marray<float, N> y) __NOEXC {                        \
    marray<float, N> res;                                                      \
    for (size_t i = 0; i < N / 2; i++) {                                       \
      auto partial_res = __sycl_std::__invoke_half_##NAME<vec<float, 2>>(      \
          detail::to_vec2(x, i * 2), detail::to_vec2(y, i * 2));               \
      std::memcpy(&res[i * 2], &partial_res, sizeof(vec<float, 2>));           \
    }                                                                          \
    if (N % 2) {                                                               \
      res[N - 1] =                                                             \
          __sycl_std::__invoke_half_##NAME<float>(x[N - 1], y[N - 1]);         \
    }                                                                          \
    return res;                                                                \
  }

__SYCL_HALF_PRECISION_MATH_FUNCTION_2_OVERLOAD(divide)
__SYCL_HALF_PRECISION_MATH_FUNCTION_2_OVERLOAD(powr)

#undef __SYCL_HALF_PRECISION_MATH_FUNCTION_2_OVERLOAD

// svgenfloatf cos (svgenfloatf x)
template <typename T>
std::enable_if_t<detail::is_svgenfloatf<T>::value, T> cos(T x) __NOEXC {
  return __sycl_std::__invoke_half_cos<T>(x);
}

// svgenfloatf divide (svgenfloatf x, svgenfloatf y)
template <typename T>
std::enable_if_t<detail::is_svgenfloatf<T>::value, T> divide(T x, T y) __NOEXC {
  return __sycl_std::__invoke_half_divide<T>(x, y);
}

// svgenfloatf exp (svgenfloatf x)
template <typename T>
std::enable_if_t<detail::is_svgenfloatf<T>::value, T> exp(T x) __NOEXC {
  return __sycl_std::__invoke_half_exp<T>(x);
}

// svgenfloatf exp2 (svgenfloatf x)
template <typename T>
std::enable_if_t<detail::is_svgenfloatf<T>::value, T> exp2(T x) __NOEXC {
  return __sycl_std::__invoke_half_exp2<T>(x);
}

// svgenfloatf exp10 (svgenfloatf x)
template <typename T>
std::enable_if_t<detail::is_svgenfloatf<T>::value, T> exp10(T x) __NOEXC {
  return __sycl_std::__invoke_half_exp10<T>(x);
}

// svgenfloatf log (svgenfloatf x)
template <typename T>
std::enable_if_t<detail::is_svgenfloatf<T>::value, T> log(T x) __NOEXC {
  return __sycl_std::__invoke_half_log<T>(x);
}

// svgenfloatf log2 (svgenfloatf x)
template <typename T>
std::enable_if_t<detail::is_svgenfloatf<T>::value, T> log2(T x) __NOEXC {
  return __sycl_std::__invoke_half_log2<T>(x);
}

// svgenfloatf log10 (svgenfloatf x)
template <typename T>
std::enable_if_t<detail::is_svgenfloatf<T>::value, T> log10(T x) __NOEXC {
  return __sycl_std::__invoke_half_log10<T>(x);
}

// svgenfloatf powr (svgenfloatf x, svgenfloatf y)
template <typename T>
std::enable_if_t<detail::is_svgenfloatf<T>::value, T> powr(T x, T y) __NOEXC {
  return __sycl_std::__invoke_half_powr<T>(x, y);
}

// svgenfloatf recip (svgenfloatf x)
template <typename T>
std::enable_if_t<detail::is_svgenfloatf<T>::value, T> recip(T x) __NOEXC {
  return __sycl_std::__invoke_half_recip<T>(x);
}

// svgenfloatf rsqrt (svgenfloatf x)
template <typename T>
std::enable_if_t<detail::is_svgenfloatf<T>::value, T> rsqrt(T x) __NOEXC {
  return __sycl_std::__invoke_half_rsqrt<T>(x);
}

// svgenfloatf sin (svgenfloatf x)
template <typename T>
std::enable_if_t<detail::is_svgenfloatf<T>::value, T> sin(T x) __NOEXC {
  return __sycl_std::__invoke_half_sin<T>(x);
}

// svgenfloatf sqrt (svgenfloatf x)
template <typename T>
std::enable_if_t<detail::is_svgenfloatf<T>::value, T> sqrt(T x) __NOEXC {
  return __sycl_std::__invoke_half_sqrt<T>(x);
}

// svgenfloatf tan (svgenfloatf x)
template <typename T>
std::enable_if_t<detail::is_svgenfloatf<T>::value, T> tan(T x) __NOEXC {
  return __sycl_std::__invoke_half_tan<T>(x);
}

} // namespace half_precision

#ifdef __FAST_MATH__
/* ----------------- -ffast-math functions. ---------------------------------*/

#define __SYCL_MATH_FUNCTION_OVERLOAD_FM(NAME)                                 \
  template <typename T, size_t N>                                              \
  inline __SYCL_ALWAYS_INLINE                                                  \
      std::enable_if_t<std::is_same_v<T, float>, marray<T, N>>                 \
      NAME(marray<T, N> x) __NOEXC {                                           \
    return native::NAME(x);                                                    \
  }

__SYCL_MATH_FUNCTION_OVERLOAD_FM(sin)
__SYCL_MATH_FUNCTION_OVERLOAD_FM(cos)
__SYCL_MATH_FUNCTION_OVERLOAD_FM(tan)
__SYCL_MATH_FUNCTION_OVERLOAD_FM(exp)
__SYCL_MATH_FUNCTION_OVERLOAD_FM(exp2)
__SYCL_MATH_FUNCTION_OVERLOAD_FM(exp10)
__SYCL_MATH_FUNCTION_OVERLOAD_FM(log)
__SYCL_MATH_FUNCTION_OVERLOAD_FM(log2)
__SYCL_MATH_FUNCTION_OVERLOAD_FM(log10)
__SYCL_MATH_FUNCTION_OVERLOAD_FM(sqrt)
__SYCL_MATH_FUNCTION_OVERLOAD_FM(rsqrt)
#undef __SYCL_MATH_FUNCTION_OVERLOAD_FM

template <typename T, size_t N>
inline __SYCL_ALWAYS_INLINE
    std::enable_if_t<std::is_same_v<T, float>, marray<T, N>>
    powr(marray<T, N> x, marray<T, N> y) __NOEXC {
  return native::powr(x, y);
}

// svgenfloatf cos (svgenfloatf x)
template <typename T>
std::enable_if_t<detail::is_svgenfloatf<T>::value, T> cos(T x) __NOEXC {
  return native::cos(x);
}

// svgenfloatf exp (svgenfloatf x)
template <typename T>
std::enable_if_t<detail::is_svgenfloatf<T>::value, T> exp(T x) __NOEXC {
  return native::exp(x);
}

// svgenfloatf exp2 (svgenfloatf x)
template <typename T>
std::enable_if_t<detail::is_svgenfloatf<T>::value, T> exp2(T x) __NOEXC {
  return native::exp2(x);
}

// svgenfloatf exp10 (svgenfloatf x)
template <typename T>
std::enable_if_t<detail::is_svgenfloatf<T>::value, T> exp10(T x) __NOEXC {
  return native::exp10(x);
}

// svgenfloatf log(svgenfloatf x)
template <typename T>
std::enable_if_t<detail::is_svgenfloatf<T>::value, T> log(T x) __NOEXC {
  return native::log(x);
}

// svgenfloatf log2 (svgenfloatf x)
template <typename T>
std::enable_if_t<detail::is_svgenfloatf<T>::value, T> log2(T x) __NOEXC {
  return native::log2(x);
}

// svgenfloatf log10 (svgenfloatf x)
template <typename T>
std::enable_if_t<detail::is_svgenfloatf<T>::value, T> log10(T x) __NOEXC {
  return native::log10(x);
}

// svgenfloatf powr (svgenfloatf x)
template <typename T>
std::enable_if_t<detail::is_svgenfloatf<T>::value, T> powr(T x, T y) __NOEXC {
  return native::powr(x, y);
}

// svgenfloatf rsqrt (svgenfloatf x)
template <typename T>
std::enable_if_t<detail::is_svgenfloatf<T>::value, T> rsqrt(T x) __NOEXC {
  return native::rsqrt(x);
}

// svgenfloatf sin (svgenfloatf x)
template <typename T>
std::enable_if_t<detail::is_svgenfloatf<T>::value, T> sin(T x) __NOEXC {
  return native::sin(x);
}

// svgenfloatf sqrt (svgenfloatf x)
template <typename T>
std::enable_if_t<detail::is_svgenfloatf<T>::value, T> sqrt(T x) __NOEXC {
  return native::sqrt(x);
}

// svgenfloatf tan (svgenfloatf x)
template <typename T>
std::enable_if_t<detail::is_svgenfloatf<T>::value, T> tan(T x) __NOEXC {
  return native::tan(x);
}

#endif // __FAST_MATH__

#undef __SYCL_DEF_BUILTIN_VEC
#undef __SYCL_DEF_BUILTIN_GEOVEC
#undef __SYCL_DEF_BUILTIN_MARRAY
#undef __SYCL_DEF_BUILTIN_CHAR_SCALAR
#undef __SYCL_DEF_BUILTIN_CHAR_VEC
#undef __SYCL_DEF_BUILTIN_CHAR_MARRAY
#undef __SYCL_DEF_BUILTIN_CHARN
#undef __SYCL_DEF_BUILTIN_SCHAR_SCALAR
#undef __SYCL_DEF_BUILTIN_SCHAR_VEC
#undef __SYCL_DEF_BUILTIN_SCHAR_MARRAY
#undef __SYCL_DEF_BUILTIN_SCHARN
#undef __SYCL_DEF_BUILTIN_IGENCHAR
#undef __SYCL_DEF_BUILTIN_UCHAR_SCALAR
#undef __SYCL_DEF_BUILTIN_UCHAR_VEC
#undef __SYCL_DEF_BUILTIN_UCHAR_MARRAY
#undef __SYCL_DEF_BUILTIN_UCHARN
#undef __SYCL_DEF_BUILTIN_UGENCHAR
#undef __SYCL_DEF_BUILTIN_GENCHAR
#undef __SYCL_DEF_BUILTIN_SHORT_SCALAR
#undef __SYCL_DEF_BUILTIN_SHORT_VEC
#undef __SYCL_DEF_BUILTIN_SHORT_MARRAY
#undef __SYCL_DEF_BUILTIN_SHORTN
#undef __SYCL_DEF_BUILTIN_GENSHORT
#undef __SYCL_DEF_BUILTIN_USHORT_SCALAR
#undef __SYCL_DEF_BUILTIN_USHORT_MARRAY
#undef __SYCL_DEF_BUILTIN_USHORTN
#undef __SYCL_DEF_BUILTIN_UGENSHORT
#undef __SYCL_DEF_BUILTIN_INT_SCALAR
#undef __SYCL_DEF_BUILTIN_INT_VEC
#undef __SYCL_DEF_BUILTIN_INT_MARRAY
#undef __SYCL_DEF_BUILTIN_INTN
#undef __SYCL_DEF_BUILTIN_GENINT
#undef __SYCL_DEF_BUILTIN_UINT_SCALAR
#undef __SYCL_DEF_BUILTIN_UINT_VEC
#undef __SYCL_DEF_BUILTIN_UINT_MARRAY
#undef __SYCL_DEF_BUILTIN_UINTN
#undef __SYCL_DEF_BUILTIN_UGENINT
#undef __SYCL_DEF_BUILTIN_LONG_SCALAR
#undef __SYCL_DEF_BUILTIN_LONG_VEC
#undef __SYCL_DEF_BUILTIN_LONG_MARRAY
#undef __SYCL_DEF_BUILTIN_LONGN
#undef __SYCL_DEF_BUILTIN_GENLONG
#undef __SYCL_DEF_BUILTIN_ULONG_SCALAR
#undef __SYCL_DEF_BUILTIN_ULONG_VEC
#undef __SYCL_DEF_BUILTIN_ULONG_MARRAY
#undef __SYCL_DEF_BUILTIN_ULONGN
#undef __SYCL_DEF_BUILTIN_UGENLONG
#undef __SYCL_DEF_BUILTIN_LONGLONG_SCALAR
#undef __SYCL_DEF_BUILTIN_LONGLONG_VEC
#undef __SYCL_DEF_BUILTIN_LONGLONG_MARRAY
#undef __SYCL_DEF_BUILTIN_LONGLONGN
#undef __SYCL_DEF_BUILTIN_GENLONGLONG
#undef __SYCL_DEF_BUILTIN_ULONGLONG_SCALAR
#undef __SYCL_DEF_BUILTIN_ULONGLONG_VEC
#undef __SYCL_DEF_BUILTIN_ULONGLONG_MARRAY
#undef __SYCL_DEF_BUILTIN_ULONGLONGN
#undef __SYCL_DEF_BUILTIN_UGENLONGLONG
#undef __SYCL_DEF_BUILTIN_IGENLONGINTEGER
#undef __SYCL_DEF_BUILTIN_UGENLONGINTEGER
#undef __SYCL_DEF_BUILTIN_SIGENINTEGER
#undef __SYCL_DEF_BUILTIN_VIGENINTEGER
#undef __SYCL_DEF_BUILTIN_IGENINTEGER
#undef __SYCL_DEF_BUILTIN_SUGENINTEGER
#undef __SYCL_DEF_BUILTIN_VUGENINTEGER
#undef __SYCL_DEF_BUILTIN_UGENINTEGER
#undef __SYCL_DEF_BUILTIN_SGENINTEGER
#undef __SYCL_DEF_BUILTIN_VGENINTEGER
#undef __SYCL_DEF_BUILTIN_GENINTEGER
#undef __SYCL_DEF_BUILTIN_FLOAT_SCALAR
#undef __SYCL_DEF_BUILTIN_FLOAT_VEC
#undef __SYCL_DEF_BUILTIN_FLOAT_GEOVEC
#undef __SYCL_DEF_BUILTIN_FLOAT_MARRAY
#undef __SYCL_DEF_BUILTIN_FLOATN
#undef __SYCL_DEF_BUILTIN_GENFLOATF
#undef __SYCL_DEF_BUILTIN_GENGEOFLOATF
#undef __SYCL_DEF_BUILTIN_DOUBLE_SCALAR
#undef __SYCL_DEF_BUILTIN_DOUBLE_VEC
#undef __SYCL_DEF_BUILTIN_DOUBLE_GEOVEC
#undef __SYCL_DEF_BUILTIN_DOUBLE_MARRAY
#undef __SYCL_DEF_BUILTIN_DOUBLEN
#undef __SYCL_DEF_BUILTIN_GENFLOATD
#undef __SYCL_DEF_BUILTIN_GENGEOFLOATD
#undef __SYCL_DEF_BUILTIN_HALF_SCALAR
#undef __SYCL_DEF_BUILTIN_HALF_VEC
#undef __SYCL_DEF_BUILTIN_HALF_GEOVEC
#undef __SYCL_DEF_BUILTIN_HALF_MARRAY
#undef __SYCL_DEF_BUILTIN_HALFN
#undef __SYCL_DEF_BUILTIN_GENFLOATH
#undef __SYCL_DEF_BUILTIN_GENGEOFLOATH
#undef __SYCL_DEF_BUILTIN_SGENFLOAT
#undef __SYCL_DEF_BUILTIN_VGENFLOAT
#undef __SYCL_DEF_BUILTIN_GENFLOAT
#undef __SYCL_DEF_BUILTIN_GENGEOFLOAT
#undef __SYCL_DEF_BUILTIN_FAST_MATH_GENFLOAT
#undef __SYCL_DEF_BUILTIN_SGENTYPE
#undef __SYCL_DEF_BUILTIN_GENTYPE
} // __SYCL_INLINE_VER_NAMESPACE(_V1)
} // namespace sycl

#ifdef __SYCL_DEVICE_ONLY__
extern "C" {
extern __DPCPP_SYCL_EXTERNAL int abs(int x);
extern __DPCPP_SYCL_EXTERNAL long int labs(long int x);
extern __DPCPP_SYCL_EXTERNAL long long int llabs(long long int x);

extern __DPCPP_SYCL_EXTERNAL div_t div(int x, int y);
extern __DPCPP_SYCL_EXTERNAL ldiv_t ldiv(long int x, long int y);
extern __DPCPP_SYCL_EXTERNAL lldiv_t lldiv(long long int x, long long int y);
extern __DPCPP_SYCL_EXTERNAL float scalbnf(float x, int n);
extern __DPCPP_SYCL_EXTERNAL double scalbn(double x, int n);
extern __DPCPP_SYCL_EXTERNAL float logf(float x);
extern __DPCPP_SYCL_EXTERNAL double log(double x);
extern __DPCPP_SYCL_EXTERNAL float expf(float x);
extern __DPCPP_SYCL_EXTERNAL double exp(double x);
extern __DPCPP_SYCL_EXTERNAL float log10f(float x);
extern __DPCPP_SYCL_EXTERNAL double log10(double x);
extern __DPCPP_SYCL_EXTERNAL float modff(float x, float *intpart);
extern __DPCPP_SYCL_EXTERNAL double modf(double x, double *intpart);
extern __DPCPP_SYCL_EXTERNAL float exp2f(float x);
extern __DPCPP_SYCL_EXTERNAL double exp2(double x);
extern __DPCPP_SYCL_EXTERNAL float expm1f(float x);
extern __DPCPP_SYCL_EXTERNAL double expm1(double x);
extern __DPCPP_SYCL_EXTERNAL int ilogbf(float x);
extern __DPCPP_SYCL_EXTERNAL int ilogb(double x);
extern __DPCPP_SYCL_EXTERNAL float log1pf(float x);
extern __DPCPP_SYCL_EXTERNAL double log1p(double x);
extern __DPCPP_SYCL_EXTERNAL float log2f(float x);
extern __DPCPP_SYCL_EXTERNAL double log2(double x);
extern __DPCPP_SYCL_EXTERNAL float logbf(float x);
extern __DPCPP_SYCL_EXTERNAL double logb(double x);
extern __DPCPP_SYCL_EXTERNAL float sqrtf(float x);
extern __DPCPP_SYCL_EXTERNAL double sqrt(double x);
extern __DPCPP_SYCL_EXTERNAL float cbrtf(float x);
extern __DPCPP_SYCL_EXTERNAL double cbrt(double x);
extern __DPCPP_SYCL_EXTERNAL float erff(float x);
extern __DPCPP_SYCL_EXTERNAL double erf(double x);
extern __DPCPP_SYCL_EXTERNAL float erfcf(float x);
extern __DPCPP_SYCL_EXTERNAL double erfc(double x);
extern __DPCPP_SYCL_EXTERNAL float tgammaf(float x);
extern __DPCPP_SYCL_EXTERNAL double tgamma(double x);
extern __DPCPP_SYCL_EXTERNAL float lgammaf(float x);
extern __DPCPP_SYCL_EXTERNAL double lgamma(double x);
extern __DPCPP_SYCL_EXTERNAL float fmodf(float x, float y);
extern __DPCPP_SYCL_EXTERNAL double fmod(double x, double y);
extern __DPCPP_SYCL_EXTERNAL float remainderf(float x, float y);
extern __DPCPP_SYCL_EXTERNAL double remainder(double x, double y);
extern __DPCPP_SYCL_EXTERNAL float remquof(float x, float y, int *q);
extern __DPCPP_SYCL_EXTERNAL double remquo(double x, double y, int *q);
extern __DPCPP_SYCL_EXTERNAL float nextafterf(float x, float y);
extern __DPCPP_SYCL_EXTERNAL double nextafter(double x, double y);
extern __DPCPP_SYCL_EXTERNAL float fdimf(float x, float y);
extern __DPCPP_SYCL_EXTERNAL double fdim(double x, double y);
extern __DPCPP_SYCL_EXTERNAL float fmaf(float x, float y, float z);
extern __DPCPP_SYCL_EXTERNAL double fma(double x, double y, double z);
extern __DPCPP_SYCL_EXTERNAL float sinf(float x);
extern __DPCPP_SYCL_EXTERNAL double sin(double x);
extern __DPCPP_SYCL_EXTERNAL float cosf(float x);
extern __DPCPP_SYCL_EXTERNAL double cos(double x);
extern __DPCPP_SYCL_EXTERNAL float tanf(float x);
extern __DPCPP_SYCL_EXTERNAL double tan(double x);
extern __DPCPP_SYCL_EXTERNAL float asinf(float x);
extern __DPCPP_SYCL_EXTERNAL double asin(double x);
extern __DPCPP_SYCL_EXTERNAL float acosf(float x);
extern __DPCPP_SYCL_EXTERNAL double acos(double x);
extern __DPCPP_SYCL_EXTERNAL float atanf(float x);
extern __DPCPP_SYCL_EXTERNAL double atan(double x);
extern __DPCPP_SYCL_EXTERNAL float powf(float x, float y);
extern __DPCPP_SYCL_EXTERNAL double pow(double x, double y);
extern __DPCPP_SYCL_EXTERNAL float atan2f(float x, float y);
extern __DPCPP_SYCL_EXTERNAL double atan2(double x, double y);

extern __DPCPP_SYCL_EXTERNAL float sinhf(float x);
extern __DPCPP_SYCL_EXTERNAL double sinh(double x);
extern __DPCPP_SYCL_EXTERNAL float coshf(float x);
extern __DPCPP_SYCL_EXTERNAL double cosh(double x);
extern __DPCPP_SYCL_EXTERNAL float tanhf(float x);
extern __DPCPP_SYCL_EXTERNAL double tanh(double x);
extern __DPCPP_SYCL_EXTERNAL float asinhf(float x);
extern __DPCPP_SYCL_EXTERNAL double asinh(double x);
extern __DPCPP_SYCL_EXTERNAL float acoshf(float x);
extern __DPCPP_SYCL_EXTERNAL double acosh(double x);
extern __DPCPP_SYCL_EXTERNAL float atanhf(float x);
extern __DPCPP_SYCL_EXTERNAL double atanh(double x);
extern __DPCPP_SYCL_EXTERNAL double frexp(double x, int *exp);
extern __DPCPP_SYCL_EXTERNAL double ldexp(double x, int exp);
extern __DPCPP_SYCL_EXTERNAL double hypot(double x, double y);

extern __DPCPP_SYCL_EXTERNAL void *memcpy(void *dest, const void *src,
                                          size_t n);
extern __DPCPP_SYCL_EXTERNAL void *memset(void *dest, int c, size_t n);
extern __DPCPP_SYCL_EXTERNAL int memcmp(const void *s1, const void *s2,
                                        size_t n);
extern __DPCPP_SYCL_EXTERNAL long long int __imf_llmax(long long int x,
                                                       long long int y);
extern __DPCPP_SYCL_EXTERNAL long long int __imf_llmin(long long int x,
                                                       long long int y);
extern __DPCPP_SYCL_EXTERNAL unsigned long long int
__imf_ullmax(unsigned long long int x, unsigned long long int y);
extern __DPCPP_SYCL_EXTERNAL unsigned long long int
__imf_ullmin(unsigned long long int x, unsigned long long int y);
extern __DPCPP_SYCL_EXTERNAL unsigned int __imf_umax(unsigned int x,
                                                     unsigned int y);
extern __DPCPP_SYCL_EXTERNAL unsigned int __imf_umin(unsigned int x,
                                                     unsigned int y);
extern __DPCPP_SYCL_EXTERNAL unsigned int __imf_brev(unsigned int x);
extern __DPCPP_SYCL_EXTERNAL unsigned long long int
__imf_brevll(unsigned long long int x);
extern __DPCPP_SYCL_EXTERNAL unsigned int
__imf_byte_perm(unsigned int x, unsigned int y, unsigned int s);
extern __DPCPP_SYCL_EXTERNAL int __imf_ffs(int x);
extern __DPCPP_SYCL_EXTERNAL int __imf_ffsll(long long int x);
extern __DPCPP_SYCL_EXTERNAL int __imf_clz(int x);
extern __DPCPP_SYCL_EXTERNAL int __imf_clzll(long long int x);
extern __DPCPP_SYCL_EXTERNAL int __imf_popc(unsigned int x);
extern __DPCPP_SYCL_EXTERNAL int __imf_popcll(unsigned long long int x);
extern __DPCPP_SYCL_EXTERNAL unsigned int __imf_sad(int x, int y,
                                                    unsigned int z);
extern __DPCPP_SYCL_EXTERNAL unsigned int
__imf_usad(unsigned int x, unsigned int y, unsigned int z);
extern __DPCPP_SYCL_EXTERNAL int __imf_rhadd(int x, int y);
extern __DPCPP_SYCL_EXTERNAL unsigned int __imf_urhadd(unsigned int x,
                                                       unsigned int y);
extern __DPCPP_SYCL_EXTERNAL unsigned int __imf_uhadd(unsigned int x,
                                                      unsigned int y);
extern __DPCPP_SYCL_EXTERNAL int __imf_mul24(int x, int y);
extern __DPCPP_SYCL_EXTERNAL unsigned int __imf_umul24(unsigned int x,
                                                       unsigned int y);
extern __DPCPP_SYCL_EXTERNAL int __imf_mulhi(int x, int y);
extern __DPCPP_SYCL_EXTERNAL unsigned int __imf_umulhi(unsigned int x,
                                                       unsigned int y);
extern __DPCPP_SYCL_EXTERNAL long long int __imf_mul64hi(long long int x,
                                                         long long int y);
extern __DPCPP_SYCL_EXTERNAL unsigned long long int
__imf_umul64hi(unsigned long long int x, unsigned long long int y);
extern __DPCPP_SYCL_EXTERNAL int __imf_abs(int x);
extern __DPCPP_SYCL_EXTERNAL long long int __imf_llabs(long long int x);
extern __DPCPP_SYCL_EXTERNAL float __imf_saturatef(float x);
extern __DPCPP_SYCL_EXTERNAL float __imf_fmaf(float x, float y, float z);
extern __DPCPP_SYCL_EXTERNAL float __imf_fabsf(float x);
extern __DPCPP_SYCL_EXTERNAL float __imf_floorf(float x);
extern __DPCPP_SYCL_EXTERNAL float __imf_ceilf(float x);
extern __DPCPP_SYCL_EXTERNAL float __imf_truncf(float x);
extern __DPCPP_SYCL_EXTERNAL float __imf_rintf(float x);
extern __DPCPP_SYCL_EXTERNAL float __imf_nearbyintf(float x);
extern __DPCPP_SYCL_EXTERNAL float __imf_sqrtf(float x);
extern __DPCPP_SYCL_EXTERNAL float __imf_rsqrtf(float x);
extern __DPCPP_SYCL_EXTERNAL float __imf_invf(float x);
extern __DPCPP_SYCL_EXTERNAL float __imf_fmaxf(float x, float y);
extern __DPCPP_SYCL_EXTERNAL float __imf_fminf(float x, float y);
extern __DPCPP_SYCL_EXTERNAL float __imf_copysignf(float x, float y);
extern __DPCPP_SYCL_EXTERNAL int __imf_float2int_rd(float x);
extern __DPCPP_SYCL_EXTERNAL int __imf_float2int_rn(float x);
extern __DPCPP_SYCL_EXTERNAL int __imf_float2int_ru(float x);
extern __DPCPP_SYCL_EXTERNAL int __imf_float2int_rz(float x);
extern __DPCPP_SYCL_EXTERNAL unsigned int __imf_float2uint_rd(float x);
extern __DPCPP_SYCL_EXTERNAL unsigned int __imf_float2uint_rn(float x);
extern __DPCPP_SYCL_EXTERNAL unsigned int __imf_float2uint_ru(float x);
extern __DPCPP_SYCL_EXTERNAL unsigned int __imf_float2uint_rz(float x);
extern __DPCPP_SYCL_EXTERNAL long long int __imf_float2ll_rd(float x);
extern __DPCPP_SYCL_EXTERNAL long long int __imf_float2ll_rn(float x);
extern __DPCPP_SYCL_EXTERNAL long long int __imf_float2ll_ru(float x);
extern __DPCPP_SYCL_EXTERNAL long long int __imf_float2ll_rz(float x);
extern __DPCPP_SYCL_EXTERNAL unsigned long long int __imf_float2ull_rd(float x);
extern __DPCPP_SYCL_EXTERNAL unsigned long long int __imf_float2ull_rn(float x);
extern __DPCPP_SYCL_EXTERNAL unsigned long long int __imf_float2ull_ru(float x);
extern __DPCPP_SYCL_EXTERNAL unsigned long long int __imf_float2ull_rz(float x);
extern __DPCPP_SYCL_EXTERNAL int __imf_float_as_int(float x);
extern __DPCPP_SYCL_EXTERNAL unsigned int __imf_float_as_uint(float x);
extern __DPCPP_SYCL_EXTERNAL float __imf_int2float_rd(int x);
extern __DPCPP_SYCL_EXTERNAL float __imf_int2float_rn(int x);
extern __DPCPP_SYCL_EXTERNAL float __imf_int2float_ru(int x);
extern __DPCPP_SYCL_EXTERNAL float __imf_int2float_rz(int x);
extern __DPCPP_SYCL_EXTERNAL float __imf_int_as_float(int x);
extern __DPCPP_SYCL_EXTERNAL float __imf_ll2float_rd(long long int x);
extern __DPCPP_SYCL_EXTERNAL float __imf_ll2float_rn(long long int x);
extern __DPCPP_SYCL_EXTERNAL float __imf_ll2float_ru(long long int x);
extern __DPCPP_SYCL_EXTERNAL float __imf_ll2float_rz(long long int x);
extern __DPCPP_SYCL_EXTERNAL float __imf_uint2float_rd(unsigned int x);
extern __DPCPP_SYCL_EXTERNAL float __imf_uint2float_rn(unsigned int x);
extern __DPCPP_SYCL_EXTERNAL float __imf_uint2float_ru(unsigned int x);
extern __DPCPP_SYCL_EXTERNAL float __imf_uint2float_rz(unsigned int x);
extern __DPCPP_SYCL_EXTERNAL float __imf_uint_as_float(unsigned int x);
extern __DPCPP_SYCL_EXTERNAL float __imf_ull2float_rd(unsigned long long int x);
extern __DPCPP_SYCL_EXTERNAL float __imf_ull2float_rn(unsigned long long int x);
extern __DPCPP_SYCL_EXTERNAL float __imf_ull2float_ru(unsigned long long int x);
extern __DPCPP_SYCL_EXTERNAL float __imf_ull2float_rz(unsigned long long int x);
extern __DPCPP_SYCL_EXTERNAL float __imf_half2float(_Float16 x);
extern __DPCPP_SYCL_EXTERNAL _Float16 __imf_float2half_rd(float x);
extern __DPCPP_SYCL_EXTERNAL _Float16 __imf_float2half_rn(float x);
extern __DPCPP_SYCL_EXTERNAL _Float16 __imf_float2half_ru(float x);
extern __DPCPP_SYCL_EXTERNAL _Float16 __imf_float2half_rz(float x);
extern __DPCPP_SYCL_EXTERNAL int __imf_half2int_rd(_Float16 x);
extern __DPCPP_SYCL_EXTERNAL int __imf_half2int_rn(_Float16 x);
extern __DPCPP_SYCL_EXTERNAL int __imf_half2int_ru(_Float16 x);
extern __DPCPP_SYCL_EXTERNAL int __imf_half2int_rz(_Float16 x);
extern __DPCPP_SYCL_EXTERNAL long long __imf_half2ll_rd(_Float16 x);
extern __DPCPP_SYCL_EXTERNAL long long __imf_half2ll_rn(_Float16 x);
extern __DPCPP_SYCL_EXTERNAL long long __imf_half2ll_ru(_Float16 x);
extern __DPCPP_SYCL_EXTERNAL long long __imf_half2ll_rz(_Float16 x);
extern __DPCPP_SYCL_EXTERNAL short __imf_half2short_rd(_Float16 x);
extern __DPCPP_SYCL_EXTERNAL short __imf_half2short_rn(_Float16 x);
extern __DPCPP_SYCL_EXTERNAL short __imf_half2short_ru(_Float16 x);
extern __DPCPP_SYCL_EXTERNAL short __imf_half2short_rz(_Float16 x);
extern __DPCPP_SYCL_EXTERNAL unsigned int __imf_half2uint_rd(_Float16 x);
extern __DPCPP_SYCL_EXTERNAL unsigned int __imf_half2uint_rn(_Float16 x);
extern __DPCPP_SYCL_EXTERNAL unsigned int __imf_half2uint_ru(_Float16 x);
extern __DPCPP_SYCL_EXTERNAL unsigned int __imf_half2uint_rz(_Float16 x);
extern __DPCPP_SYCL_EXTERNAL unsigned long long __imf_half2ull_rd(_Float16 x);
extern __DPCPP_SYCL_EXTERNAL unsigned long long __imf_half2ull_rn(_Float16 x);
extern __DPCPP_SYCL_EXTERNAL unsigned long long __imf_half2ull_ru(_Float16 x);
extern __DPCPP_SYCL_EXTERNAL unsigned long long __imf_half2ull_rz(_Float16 x);
extern __DPCPP_SYCL_EXTERNAL unsigned short __imf_half2ushort_rd(_Float16 x);
extern __DPCPP_SYCL_EXTERNAL unsigned short __imf_half2ushort_rn(_Float16 x);
extern __DPCPP_SYCL_EXTERNAL unsigned short __imf_half2ushort_ru(_Float16 x);
extern __DPCPP_SYCL_EXTERNAL unsigned short __imf_half2ushort_rz(_Float16 x);
extern __DPCPP_SYCL_EXTERNAL short __imf_half_as_short(_Float16 x);
extern __DPCPP_SYCL_EXTERNAL unsigned short __imf_half_as_ushort(_Float16 x);
extern __DPCPP_SYCL_EXTERNAL _Float16 __imf_int2half_rd(int x);
extern __DPCPP_SYCL_EXTERNAL _Float16 __imf_int2half_rn(int x);
extern __DPCPP_SYCL_EXTERNAL _Float16 __imf_int2half_ru(int x);
extern __DPCPP_SYCL_EXTERNAL _Float16 __imf_int2half_rz(int x);
extern __DPCPP_SYCL_EXTERNAL _Float16 __imf_ll2half_rd(long long x);
extern __DPCPP_SYCL_EXTERNAL _Float16 __imf_ll2half_rn(long long x);
extern __DPCPP_SYCL_EXTERNAL _Float16 __imf_ll2half_ru(long long x);
extern __DPCPP_SYCL_EXTERNAL _Float16 __imf_ll2half_rz(long long x);
extern __DPCPP_SYCL_EXTERNAL _Float16 __imf_short2half_rd(short x);
extern __DPCPP_SYCL_EXTERNAL _Float16 __imf_short2half_rn(short x);
extern __DPCPP_SYCL_EXTERNAL _Float16 __imf_short2half_ru(short x);
extern __DPCPP_SYCL_EXTERNAL _Float16 __imf_short2half_rz(short x);
extern __DPCPP_SYCL_EXTERNAL _Float16 __imf_short_as_half(short x);
extern __DPCPP_SYCL_EXTERNAL _Float16 __imf_uint2half_rd(unsigned int x);
extern __DPCPP_SYCL_EXTERNAL _Float16 __imf_uint2half_rn(unsigned int x);
extern __DPCPP_SYCL_EXTERNAL _Float16 __imf_uint2half_ru(unsigned int x);
extern __DPCPP_SYCL_EXTERNAL _Float16 __imf_uint2half_rz(unsigned int x);
extern __DPCPP_SYCL_EXTERNAL _Float16 __imf_ull2half_rd(unsigned long long x);
extern __DPCPP_SYCL_EXTERNAL _Float16 __imf_ull2half_rn(unsigned long long x);
extern __DPCPP_SYCL_EXTERNAL _Float16 __imf_ull2half_ru(unsigned long long x);
extern __DPCPP_SYCL_EXTERNAL _Float16 __imf_ull2half_rz(unsigned long long x);
extern __DPCPP_SYCL_EXTERNAL _Float16 __imf_ushort2half_rd(unsigned short x);
extern __DPCPP_SYCL_EXTERNAL _Float16 __imf_ushort2half_rn(unsigned short x);
extern __DPCPP_SYCL_EXTERNAL _Float16 __imf_ushort2half_ru(unsigned short x);
extern __DPCPP_SYCL_EXTERNAL _Float16 __imf_ushort2half_rz(unsigned short x);
extern __DPCPP_SYCL_EXTERNAL _Float16 __imf_ushort_as_half(unsigned short x);
extern __DPCPP_SYCL_EXTERNAL _Float16 __imf_double2half(double x);

extern __DPCPP_SYCL_EXTERNAL _Float16 __imf_fmaf16(_Float16 x, _Float16 y,
                                                   _Float16 z);
extern __DPCPP_SYCL_EXTERNAL _Float16 __imf_fabsf16(_Float16 x);
extern __DPCPP_SYCL_EXTERNAL _Float16 __imf_floorf16(_Float16 x);
extern __DPCPP_SYCL_EXTERNAL _Float16 __imf_ceilf16(_Float16 x);
extern __DPCPP_SYCL_EXTERNAL _Float16 __imf_truncf16(_Float16 x);
extern __DPCPP_SYCL_EXTERNAL _Float16 __imf_rintf16(_Float16 x);
extern __DPCPP_SYCL_EXTERNAL _Float16 __imf_nearbyintf16(_Float16 x);
extern __DPCPP_SYCL_EXTERNAL _Float16 __imf_sqrtf16(_Float16 x);
extern __DPCPP_SYCL_EXTERNAL _Float16 __imf_rsqrtf16(_Float16 x);
extern __DPCPP_SYCL_EXTERNAL _Float16 __imf_invf16(_Float16 x);
extern __DPCPP_SYCL_EXTERNAL _Float16 __imf_fmaxf16(_Float16 x, _Float16 y);
extern __DPCPP_SYCL_EXTERNAL _Float16 __imf_fminf16(_Float16 x, _Float16 y);
extern __DPCPP_SYCL_EXTERNAL _Float16 __imf_copysignf16(_Float16 x, _Float16 y);
extern __DPCPP_SYCL_EXTERNAL float __imf_half2float(_Float16 x);
extern __DPCPP_SYCL_EXTERNAL float __imf_bfloat162float(uint16_t x);
extern __DPCPP_SYCL_EXTERNAL unsigned int __imf_bfloat162uint_rd(uint16_t x);
extern __DPCPP_SYCL_EXTERNAL unsigned int __imf_bfloat162uint_rn(uint16_t x);
extern __DPCPP_SYCL_EXTERNAL unsigned int __imf_bfloat162uint_ru(uint16_t x);
extern __DPCPP_SYCL_EXTERNAL unsigned int __imf_bfloat162uint_rz(uint16_t x);
extern __DPCPP_SYCL_EXTERNAL unsigned short
__imf_bfloat162ushort_rd(uint16_t x);
extern __DPCPP_SYCL_EXTERNAL unsigned short
__imf_bfloat162ushort_rn(uint16_t x);
extern __DPCPP_SYCL_EXTERNAL unsigned short
__imf_bfloat162ushort_ru(uint16_t x);
extern __DPCPP_SYCL_EXTERNAL unsigned short
__imf_bfloat162ushort_rz(uint16_t x);
extern __DPCPP_SYCL_EXTERNAL unsigned long long
__imf_bfloat162ull_rd(uint16_t x);
extern __DPCPP_SYCL_EXTERNAL unsigned long long
__imf_bfloat162ull_rn(uint16_t x);
extern __DPCPP_SYCL_EXTERNAL unsigned long long
__imf_bfloat162ull_ru(uint16_t x);
extern __DPCPP_SYCL_EXTERNAL unsigned long long
__imf_bfloat162ull_rz(uint16_t x);
extern __DPCPP_SYCL_EXTERNAL int __imf_bfloat162int_rd(uint16_t x);
extern __DPCPP_SYCL_EXTERNAL int __imf_bfloat162int_rn(uint16_t x);
extern __DPCPP_SYCL_EXTERNAL int __imf_bfloat162int_ru(uint16_t x);
extern __DPCPP_SYCL_EXTERNAL int __imf_bfloat162int_rz(uint16_t x);
extern __DPCPP_SYCL_EXTERNAL short __imf_bfloat162short_rd(uint16_t x);
extern __DPCPP_SYCL_EXTERNAL short __imf_bfloat162short_rn(uint16_t x);
extern __DPCPP_SYCL_EXTERNAL short __imf_bfloat162short_ru(uint16_t x);
extern __DPCPP_SYCL_EXTERNAL short __imf_bfloat162short_rz(uint16_t x);
extern __DPCPP_SYCL_EXTERNAL long long __imf_bfloat162ll_rd(uint16_t x);
extern __DPCPP_SYCL_EXTERNAL long long __imf_bfloat162ll_rn(uint16_t x);
extern __DPCPP_SYCL_EXTERNAL long long __imf_bfloat162ll_ru(uint16_t x);
extern __DPCPP_SYCL_EXTERNAL long long __imf_bfloat162ll_rz(uint16_t x);
extern __DPCPP_SYCL_EXTERNAL uint16_t __imf_float2bfloat16(float x);
extern __DPCPP_SYCL_EXTERNAL uint16_t __imf_float2bfloat16_rd(float x);
extern __DPCPP_SYCL_EXTERNAL uint16_t __imf_float2bfloat16_rn(float x);
extern __DPCPP_SYCL_EXTERNAL uint16_t __imf_float2bfloat16_ru(float x);
extern __DPCPP_SYCL_EXTERNAL uint16_t __imf_float2bfloat16_rz(float x);
extern __DPCPP_SYCL_EXTERNAL uint16_t
__imf_ushort2bfloat16_rd(unsigned short x);
extern __DPCPP_SYCL_EXTERNAL uint16_t
__imf_ushort2bfloat16_rn(unsigned short x);
extern __DPCPP_SYCL_EXTERNAL uint16_t
__imf_ushort2bfloat16_ru(unsigned short x);
extern __DPCPP_SYCL_EXTERNAL uint16_t
__imf_ushort2bfloat16_rz(unsigned short x);
extern __DPCPP_SYCL_EXTERNAL uint16_t __imf_uint2bfloat16_rd(unsigned int x);
extern __DPCPP_SYCL_EXTERNAL uint16_t __imf_uint2bfloat16_rn(unsigned int x);
extern __DPCPP_SYCL_EXTERNAL uint16_t __imf_uint2bfloat16_ru(unsigned int x);
extern __DPCPP_SYCL_EXTERNAL uint16_t __imf_uint2bfloat16_rz(unsigned int x);
extern __DPCPP_SYCL_EXTERNAL uint16_t
__imf_ull2bfloat16_rd(unsigned long long x);
extern __DPCPP_SYCL_EXTERNAL uint16_t
__imf_ull2bfloat16_rn(unsigned long long x);
extern __DPCPP_SYCL_EXTERNAL uint16_t
__imf_ull2bfloat16_ru(unsigned long long x);
extern __DPCPP_SYCL_EXTERNAL uint16_t
__imf_ull2bfloat16_rz(unsigned long long x);
extern __DPCPP_SYCL_EXTERNAL uint16_t __imf_short2bfloat16_rd(short x);
extern __DPCPP_SYCL_EXTERNAL uint16_t __imf_short2bfloat16_rn(short x);
extern __DPCPP_SYCL_EXTERNAL uint16_t __imf_short2bfloat16_ru(short x);
extern __DPCPP_SYCL_EXTERNAL uint16_t __imf_short2bfloat16_rz(short x);
extern __DPCPP_SYCL_EXTERNAL uint16_t __imf_int2bfloat16_rd(int x);
extern __DPCPP_SYCL_EXTERNAL uint16_t __imf_int2bfloat16_rn(int x);
extern __DPCPP_SYCL_EXTERNAL uint16_t __imf_int2bfloat16_ru(int x);
extern __DPCPP_SYCL_EXTERNAL uint16_t __imf_int2bfloat16_rz(int x);
extern __DPCPP_SYCL_EXTERNAL uint16_t __imf_ll2bfloat16_rd(long long x);
extern __DPCPP_SYCL_EXTERNAL uint16_t __imf_ll2bfloat16_rn(long long x);
extern __DPCPP_SYCL_EXTERNAL uint16_t __imf_ll2bfloat16_ru(long long x);
extern __DPCPP_SYCL_EXTERNAL uint16_t __imf_ll2bfloat16_rz(long long x);
extern __DPCPP_SYCL_EXTERNAL uint16_t __imf_double2bfloat16(double x);
extern __DPCPP_SYCL_EXTERNAL short __imf_bfloat16_as_short(uint16_t x);
extern __DPCPP_SYCL_EXTERNAL unsigned short
__imf_bfloat16_as_ushort(uint16_t x);
extern __DPCPP_SYCL_EXTERNAL uint16_t __imf_short_as_bfloat16(short x);
extern __DPCPP_SYCL_EXTERNAL uint16_t
__imf_ushort_as_bfloat16(unsigned short x);
extern __DPCPP_SYCL_EXTERNAL uint16_t __imf_fmabf16(uint16_t x, uint16_t y,
                                                    uint16_t z);
extern __DPCPP_SYCL_EXTERNAL uint16_t __imf_fmaxbf16(uint16_t x, uint16_t y);
extern __DPCPP_SYCL_EXTERNAL uint16_t __imf_fminbf16(uint16_t x, uint16_t y);
extern __DPCPP_SYCL_EXTERNAL uint16_t __imf_fabsbf16(uint16_t x);
extern __DPCPP_SYCL_EXTERNAL uint16_t __imf_rintbf16(uint16_t x);
extern __DPCPP_SYCL_EXTERNAL uint16_t __imf_floorbf16(uint16_t x);
extern __DPCPP_SYCL_EXTERNAL uint16_t __imf_ceilbf16(uint16_t x);
extern __DPCPP_SYCL_EXTERNAL uint16_t __imf_truncbf16(uint16_t x);
extern __DPCPP_SYCL_EXTERNAL uint16_t __imf_copysignbf16(uint16_t x,
                                                         uint16_t y);
extern __DPCPP_SYCL_EXTERNAL uint16_t __imf_sqrtbf16(uint16_t x);
extern __DPCPP_SYCL_EXTERNAL uint16_t __imf_rsqrtbf16(uint16_t x);
extern __DPCPP_SYCL_EXTERNAL double __imf_fma(double x, double y, double z);
extern __DPCPP_SYCL_EXTERNAL double __imf_fabs(double x);
extern __DPCPP_SYCL_EXTERNAL double __imf_floor(double x);
extern __DPCPP_SYCL_EXTERNAL double __imf_ceil(double x);
extern __DPCPP_SYCL_EXTERNAL double __imf_trunc(double x);
extern __DPCPP_SYCL_EXTERNAL double __imf_rint(double x);
extern __DPCPP_SYCL_EXTERNAL double __imf_nearbyint(double x);
extern __DPCPP_SYCL_EXTERNAL double __imf_sqrt(double x);
extern __DPCPP_SYCL_EXTERNAL double __imf_rsqrt(double x);
extern __DPCPP_SYCL_EXTERNAL double __imf_inv(double x);
extern __DPCPP_SYCL_EXTERNAL double __imf_fmax(double x, double y);
extern __DPCPP_SYCL_EXTERNAL double __imf_fmin(double x, double y);
extern __DPCPP_SYCL_EXTERNAL double __imf_copysign(double x, double y);
extern __DPCPP_SYCL_EXTERNAL float __imf_double2float_rd(double x);
extern __DPCPP_SYCL_EXTERNAL float __imf_double2float_rn(double x);
extern __DPCPP_SYCL_EXTERNAL float __imf_double2float_ru(double x);
extern __DPCPP_SYCL_EXTERNAL float __imf_double2float_rz(double x);
extern __DPCPP_SYCL_EXTERNAL int __imf_double2hiint(double x);
extern __DPCPP_SYCL_EXTERNAL int __imf_double2loint(double x);
extern __DPCPP_SYCL_EXTERNAL int __imf_double2int_rd(double x);
extern __DPCPP_SYCL_EXTERNAL int __imf_double2int_rn(double x);
extern __DPCPP_SYCL_EXTERNAL int __imf_double2int_ru(double x);
extern __DPCPP_SYCL_EXTERNAL int __imf_double2int_rz(double x);
extern __DPCPP_SYCL_EXTERNAL double __imf_int2double_rn(int x);
extern __DPCPP_SYCL_EXTERNAL unsigned int __imf_double2uint_rd(double x);
extern __DPCPP_SYCL_EXTERNAL unsigned int __imf_double2uint_rn(double x);
extern __DPCPP_SYCL_EXTERNAL unsigned int __imf_double2uint_ru(double x);
extern __DPCPP_SYCL_EXTERNAL unsigned int __imf_double2uint_rz(double x);
extern __DPCPP_SYCL_EXTERNAL long long int __imf_double2ll_rd(double x);
extern __DPCPP_SYCL_EXTERNAL long long int __imf_double2ll_rn(double x);
extern __DPCPP_SYCL_EXTERNAL long long int __imf_double2ll_ru(double x);
extern __DPCPP_SYCL_EXTERNAL long long int __imf_double2ll_rz(double x);
extern __DPCPP_SYCL_EXTERNAL double __imf_ll2double_rd(long long int x);
extern __DPCPP_SYCL_EXTERNAL double __imf_ll2double_rn(long long int x);
extern __DPCPP_SYCL_EXTERNAL double __imf_ll2double_ru(long long int x);
extern __DPCPP_SYCL_EXTERNAL double __imf_ll2double_rz(long long int x);
extern __DPCPP_SYCL_EXTERNAL double
__imf_ull2double_rd(unsigned long long int x);
extern __DPCPP_SYCL_EXTERNAL double
__imf_ull2double_rn(unsigned long long int x);
extern __DPCPP_SYCL_EXTERNAL double
__imf_ull2double_ru(unsigned long long int x);
extern __DPCPP_SYCL_EXTERNAL double
__imf_ull2double_rz(unsigned long long int x);
extern __DPCPP_SYCL_EXTERNAL unsigned long long int
__imf_double2ull_rd(double x);
extern __DPCPP_SYCL_EXTERNAL unsigned long long int
__imf_double2ull_rn(double x);
extern __DPCPP_SYCL_EXTERNAL unsigned long long int
__imf_double2ull_ru(double x);
extern __DPCPP_SYCL_EXTERNAL unsigned long long int
__imf_double2ull_rz(double x);
extern __DPCPP_SYCL_EXTERNAL long long int __imf_double_as_longlong(double x);
extern __DPCPP_SYCL_EXTERNAL double __imf_longlong_as_double(long long int x);
extern __DPCPP_SYCL_EXTERNAL double __imf_uint2double_rd(unsigned int x);
extern __DPCPP_SYCL_EXTERNAL double __imf_uint2double_rn(unsigned int x);
extern __DPCPP_SYCL_EXTERNAL double __imf_uint2double_ru(unsigned int x);
extern __DPCPP_SYCL_EXTERNAL double __imf_uint2double_rz(unsigned int x);
extern __DPCPP_SYCL_EXTERNAL double __imf_hiloint2double(int hi, int lo);

extern __DPCPP_SYCL_EXTERNAL unsigned int __imf_vabs2(unsigned int x);
extern __DPCPP_SYCL_EXTERNAL unsigned int __imf_vabs4(unsigned int x);
extern __DPCPP_SYCL_EXTERNAL unsigned int __imf_vabsss2(unsigned int x);
extern __DPCPP_SYCL_EXTERNAL unsigned int __imf_vabsss4(unsigned int x);
extern __DPCPP_SYCL_EXTERNAL unsigned int __imf_vneg2(unsigned int x);
extern __DPCPP_SYCL_EXTERNAL unsigned int __imf_vneg4(unsigned int x);
extern __DPCPP_SYCL_EXTERNAL unsigned int __imf_vnegss2(unsigned int x);
extern __DPCPP_SYCL_EXTERNAL unsigned int __imf_vnegss4(unsigned int x);
extern __DPCPP_SYCL_EXTERNAL unsigned int __imf_vabsdiffs2(unsigned int x,
                                                           unsigned int y);
extern __DPCPP_SYCL_EXTERNAL unsigned int __imf_vabsdiffs4(unsigned int x,
                                                           unsigned int y);
extern __DPCPP_SYCL_EXTERNAL unsigned int __imf_vabsdiffu2(unsigned int x,
                                                           unsigned int y);
extern __DPCPP_SYCL_EXTERNAL unsigned int __imf_vabsdiffu4(unsigned int x,
                                                           unsigned int y);
extern __DPCPP_SYCL_EXTERNAL unsigned int __imf_vadd2(unsigned int x,
                                                      unsigned int y);
extern __DPCPP_SYCL_EXTERNAL unsigned int __imf_vadd4(unsigned int x,
                                                      unsigned int y);
extern __DPCPP_SYCL_EXTERNAL unsigned int __imf_vaddss2(unsigned int x,
                                                        unsigned int y);
extern __DPCPP_SYCL_EXTERNAL unsigned int __imf_vaddss4(unsigned int x,
                                                        unsigned int y);
extern __DPCPP_SYCL_EXTERNAL unsigned int __imf_vaddus2(unsigned int x,
                                                        unsigned int y);
extern __DPCPP_SYCL_EXTERNAL unsigned int __imf_vaddus4(unsigned int x,
                                                        unsigned int y);
extern __DPCPP_SYCL_EXTERNAL unsigned int __imf_vsub2(unsigned int x,
                                                      unsigned int y);
extern __DPCPP_SYCL_EXTERNAL unsigned int __imf_vsub4(unsigned int x,
                                                      unsigned int y);
extern __DPCPP_SYCL_EXTERNAL unsigned int __imf_vsubss2(unsigned int x,
                                                        unsigned int y);
extern __DPCPP_SYCL_EXTERNAL unsigned int __imf_vsubss4(unsigned int x,
                                                        unsigned int y);
extern __DPCPP_SYCL_EXTERNAL unsigned int __imf_vsubus2(unsigned int x,
                                                        unsigned int y);
extern __DPCPP_SYCL_EXTERNAL unsigned int __imf_vsubus4(unsigned int x,
                                                        unsigned int y);
extern __DPCPP_SYCL_EXTERNAL unsigned int __imf_vavgs2(unsigned int x,
                                                       unsigned int y);
extern __DPCPP_SYCL_EXTERNAL unsigned int __imf_vavgs4(unsigned int x,
                                                       unsigned int y);
extern __DPCPP_SYCL_EXTERNAL unsigned int __imf_vavgu2(unsigned int x,
                                                       unsigned int y);
extern __DPCPP_SYCL_EXTERNAL unsigned int __imf_vavgu4(unsigned int x,
                                                       unsigned int y);
extern __DPCPP_SYCL_EXTERNAL unsigned int __imf_vhaddu2(unsigned int x,
                                                        unsigned int y);
extern __DPCPP_SYCL_EXTERNAL unsigned int __imf_vhaddu4(unsigned int x,
                                                        unsigned int y);
extern __DPCPP_SYCL_EXTERNAL unsigned int __imf_vcmpeq2(unsigned int x,
                                                        unsigned int y);
extern __DPCPP_SYCL_EXTERNAL unsigned int __imf_vcmpeq4(unsigned int x,
                                                        unsigned int y);
extern __DPCPP_SYCL_EXTERNAL unsigned int __imf_vcmpne2(unsigned int x,
                                                        unsigned int y);
extern __DPCPP_SYCL_EXTERNAL unsigned int __imf_vcmpne4(unsigned int x,
                                                        unsigned int y);
extern __DPCPP_SYCL_EXTERNAL unsigned int __imf_vcmpges2(unsigned int x,
                                                         unsigned int y);
extern __DPCPP_SYCL_EXTERNAL unsigned int __imf_vcmpges4(unsigned int x,
                                                         unsigned int y);
extern __DPCPP_SYCL_EXTERNAL unsigned int __imf_vcmpgeu2(unsigned int x,
                                                         unsigned int y);
extern __DPCPP_SYCL_EXTERNAL unsigned int __imf_vcmpgeu4(unsigned int x,
                                                         unsigned int y);
extern __DPCPP_SYCL_EXTERNAL unsigned int __imf_vcmpgts2(unsigned int x,
                                                         unsigned int y);
extern __DPCPP_SYCL_EXTERNAL unsigned int __imf_vcmpgts4(unsigned int x,
                                                         unsigned int y);
extern __DPCPP_SYCL_EXTERNAL unsigned int __imf_vcmpgtu2(unsigned int x,
                                                         unsigned int y);
extern __DPCPP_SYCL_EXTERNAL unsigned int __imf_vcmpgtu4(unsigned int x,
                                                         unsigned int y);
extern __DPCPP_SYCL_EXTERNAL unsigned int __imf_vcmples2(unsigned int x,
                                                         unsigned int y);
extern __DPCPP_SYCL_EXTERNAL unsigned int __imf_vcmples4(unsigned int x,
                                                         unsigned int y);
extern __DPCPP_SYCL_EXTERNAL unsigned int __imf_vcmpleu2(unsigned int x,
                                                         unsigned int y);
extern __DPCPP_SYCL_EXTERNAL unsigned int __imf_vcmpleu4(unsigned int x,
                                                         unsigned int y);
extern __DPCPP_SYCL_EXTERNAL unsigned int __imf_vcmplts2(unsigned int x,
                                                         unsigned int y);
extern __DPCPP_SYCL_EXTERNAL unsigned int __imf_vcmplts4(unsigned int x,
                                                         unsigned int y);
extern __DPCPP_SYCL_EXTERNAL unsigned int __imf_vcmpltu2(unsigned int x,
                                                         unsigned int y);
extern __DPCPP_SYCL_EXTERNAL unsigned int __imf_vcmpltu4(unsigned int x,
                                                         unsigned int y);
extern __DPCPP_SYCL_EXTERNAL unsigned int __imf_vmaxs2(unsigned int x,
                                                       unsigned int y);
extern __DPCPP_SYCL_EXTERNAL unsigned int __imf_vmaxs4(unsigned int x,
                                                       unsigned int y);
extern __DPCPP_SYCL_EXTERNAL unsigned int __imf_vmaxu2(unsigned int x,
                                                       unsigned int y);
extern __DPCPP_SYCL_EXTERNAL unsigned int __imf_vmaxu4(unsigned int x,
                                                       unsigned int y);
extern __DPCPP_SYCL_EXTERNAL unsigned int __imf_vmins2(unsigned int x,
                                                       unsigned int y);
extern __DPCPP_SYCL_EXTERNAL unsigned int __imf_vmins4(unsigned int x,
                                                       unsigned int y);
extern __DPCPP_SYCL_EXTERNAL unsigned int __imf_vminu2(unsigned int x,
                                                       unsigned int y);
extern __DPCPP_SYCL_EXTERNAL unsigned int __imf_vminu4(unsigned int x,
                                                       unsigned int y);
extern __DPCPP_SYCL_EXTERNAL unsigned int __imf_vseteq2(unsigned int x,
                                                        unsigned int y);
extern __DPCPP_SYCL_EXTERNAL unsigned int __imf_vseteq4(unsigned int x,
                                                        unsigned int y);
extern __DPCPP_SYCL_EXTERNAL unsigned int __imf_vsetne2(unsigned int x,
                                                        unsigned int y);
extern __DPCPP_SYCL_EXTERNAL unsigned int __imf_vsetne4(unsigned int x,
                                                        unsigned int y);
extern __DPCPP_SYCL_EXTERNAL unsigned int __imf_vsetges2(unsigned int x,
                                                         unsigned int y);
extern __DPCPP_SYCL_EXTERNAL unsigned int __imf_vsetges4(unsigned int x,
                                                         unsigned int y);
extern __DPCPP_SYCL_EXTERNAL unsigned int __imf_vsetgeu2(unsigned int x,
                                                         unsigned int y);
extern __DPCPP_SYCL_EXTERNAL unsigned int __imf_vsetgeu4(unsigned int x,
                                                         unsigned int y);
extern __DPCPP_SYCL_EXTERNAL unsigned int __imf_vsetgts2(unsigned int x,
                                                         unsigned int y);
extern __DPCPP_SYCL_EXTERNAL unsigned int __imf_vsetgts4(unsigned int x,
                                                         unsigned int y);
extern __DPCPP_SYCL_EXTERNAL unsigned int __imf_vsetgtu2(unsigned int x,
                                                         unsigned int y);
extern __DPCPP_SYCL_EXTERNAL unsigned int __imf_vsetgtu4(unsigned int x,
                                                         unsigned int y);
extern __DPCPP_SYCL_EXTERNAL unsigned int __imf_vsetles2(unsigned int x,
                                                         unsigned int y);
extern __DPCPP_SYCL_EXTERNAL unsigned int __imf_vsetles4(unsigned int x,
                                                         unsigned int y);
extern __DPCPP_SYCL_EXTERNAL unsigned int __imf_vsetleu2(unsigned int x,
                                                         unsigned int y);
extern __DPCPP_SYCL_EXTERNAL unsigned int __imf_vsetleu4(unsigned int x,
                                                         unsigned int y);
extern __DPCPP_SYCL_EXTERNAL unsigned int __imf_vsetlts2(unsigned int x,
                                                         unsigned int y);
extern __DPCPP_SYCL_EXTERNAL unsigned int __imf_vsetlts4(unsigned int x,
                                                         unsigned int y);
extern __DPCPP_SYCL_EXTERNAL unsigned int __imf_vsetltu2(unsigned int x,
                                                         unsigned int y);
extern __DPCPP_SYCL_EXTERNAL unsigned int __imf_vsetltu4(unsigned int x,
                                                         unsigned int y);
extern __DPCPP_SYCL_EXTERNAL unsigned int __imf_vsads2(unsigned int x,
                                                       unsigned int y);
extern __DPCPP_SYCL_EXTERNAL unsigned int __imf_vsads4(unsigned int x,
                                                       unsigned int y);
extern __DPCPP_SYCL_EXTERNAL unsigned int __imf_vsadu2(unsigned int x,
                                                       unsigned int y);
extern __DPCPP_SYCL_EXTERNAL unsigned int __imf_vsadu4(unsigned int x,
                                                       unsigned int y);
}
#ifdef __GLIBC__
extern "C" {
extern __DPCPP_SYCL_EXTERNAL void __assert_fail(const char *expr,
                                                const char *file,
                                                unsigned int line,
                                                const char *func);
extern __DPCPP_SYCL_EXTERNAL float frexpf(float x, int *exp);
extern __DPCPP_SYCL_EXTERNAL float ldexpf(float x, int exp);
extern __DPCPP_SYCL_EXTERNAL float hypotf(float x, float y);

// MS UCRT supports most of the C standard library but <complex.h> is
// an exception.
extern __DPCPP_SYCL_EXTERNAL float cimagf(float __complex__ z);
extern __DPCPP_SYCL_EXTERNAL double cimag(double __complex__ z);
extern __DPCPP_SYCL_EXTERNAL float crealf(float __complex__ z);
extern __DPCPP_SYCL_EXTERNAL double creal(double __complex__ z);
extern __DPCPP_SYCL_EXTERNAL float cargf(float __complex__ z);
extern __DPCPP_SYCL_EXTERNAL double carg(double __complex__ z);
extern __DPCPP_SYCL_EXTERNAL float cabsf(float __complex__ z);
extern __DPCPP_SYCL_EXTERNAL double cabs(double __complex__ z);
extern __DPCPP_SYCL_EXTERNAL float __complex__ cprojf(float __complex__ z);
extern __DPCPP_SYCL_EXTERNAL double __complex__ cproj(double __complex__ z);
extern __DPCPP_SYCL_EXTERNAL float __complex__ cexpf(float __complex__ z);
extern __DPCPP_SYCL_EXTERNAL double __complex__ cexp(double __complex__ z);
extern __DPCPP_SYCL_EXTERNAL float __complex__ clogf(float __complex__ z);
extern __DPCPP_SYCL_EXTERNAL double __complex__ clog(double __complex__ z);
extern __DPCPP_SYCL_EXTERNAL float __complex__ cpowf(float __complex__ z);
extern __DPCPP_SYCL_EXTERNAL double __complex__ cpow(double __complex__ z);
extern __DPCPP_SYCL_EXTERNAL float __complex__ csqrtf(float __complex__ z);
extern __DPCPP_SYCL_EXTERNAL double __complex__ csqrt(double __complex__ z);
extern __DPCPP_SYCL_EXTERNAL float __complex__ csinhf(float __complex__ z);
extern __DPCPP_SYCL_EXTERNAL double __complex__ csinh(double __complex__ z);
extern __DPCPP_SYCL_EXTERNAL float __complex__ ccoshf(float __complex__ z);
extern __DPCPP_SYCL_EXTERNAL double __complex__ ccosh(double __complex__ z);
extern __DPCPP_SYCL_EXTERNAL float __complex__ ctanhf(float __complex__ z);
extern __DPCPP_SYCL_EXTERNAL double __complex__ ctanh(double __complex__ z);
extern __DPCPP_SYCL_EXTERNAL float __complex__ csinf(float __complex__ z);
extern __DPCPP_SYCL_EXTERNAL double __complex__ csin(double __complex__ z);
extern __DPCPP_SYCL_EXTERNAL float __complex__ ccosf(float __complex__ z);
extern __DPCPP_SYCL_EXTERNAL double __complex__ ccos(double __complex__ z);
extern __DPCPP_SYCL_EXTERNAL float __complex__ ctanf(float __complex__ z);
extern __DPCPP_SYCL_EXTERNAL double __complex__ ctan(double __complex__ z);
extern __DPCPP_SYCL_EXTERNAL float __complex__ cacosf(float __complex__ z);
extern __DPCPP_SYCL_EXTERNAL double __complex__ cacos(double __complex__ z);
extern __DPCPP_SYCL_EXTERNAL float __complex__ cacoshf(float __complex__ z);
extern __DPCPP_SYCL_EXTERNAL double __complex__ cacosh(double __complex__ z);
extern __DPCPP_SYCL_EXTERNAL float __complex__ casinf(float __complex__ z);
extern __DPCPP_SYCL_EXTERNAL double __complex__ casin(double __complex__ z);
extern __DPCPP_SYCL_EXTERNAL float __complex__ casinhf(float __complex__ z);
extern __DPCPP_SYCL_EXTERNAL double __complex__ casinh(double __complex__ z);
extern __DPCPP_SYCL_EXTERNAL float __complex__ catanf(float __complex__ z);
extern __DPCPP_SYCL_EXTERNAL double __complex__ catan(double __complex__ z);
extern __DPCPP_SYCL_EXTERNAL float __complex__ catanhf(float __complex__ z);
extern __DPCPP_SYCL_EXTERNAL double __complex__ catanh(double __complex__ z);
extern __DPCPP_SYCL_EXTERNAL float __complex__ cpolarf(float rho, float theta);
extern __DPCPP_SYCL_EXTERNAL double __complex__ cpolar(double rho,
                                                       double theta);
extern __DPCPP_SYCL_EXTERNAL float __complex__ __mulsc3(float a, float b,
                                                        float c, float d);
extern __DPCPP_SYCL_EXTERNAL double __complex__ __muldc3(double a, double b,
                                                         double c, double d);
extern __DPCPP_SYCL_EXTERNAL float __complex__ __divsc3(float a, float b,
                                                        float c, float d);
extern __DPCPP_SYCL_EXTERNAL double __complex__ __divdc3(float a, float b,
                                                         float c, float d);
}
#elif defined(_WIN32)
extern "C" {
// TODO: documented C runtime library APIs must be recognized as
//       builtins by FE. This includes _dpcomp, _dsign, _dtest,
//       _fdpcomp, _fdsign, _fdtest, _hypotf, _wassert.
//       APIs used by STL, such as _Cosh, are undocumented, even though
//       they are open-sourced. Recognizing them as builtins is not
//       straightforward currently.
extern __DPCPP_SYCL_EXTERNAL double _Cosh(double x, double y);
extern __DPCPP_SYCL_EXTERNAL int _dpcomp(double x, double y);
extern __DPCPP_SYCL_EXTERNAL int _dsign(double x);
extern __DPCPP_SYCL_EXTERNAL short _Dtest(double *px);
extern __DPCPP_SYCL_EXTERNAL short _dtest(double *px);
extern __DPCPP_SYCL_EXTERNAL short _Exp(double *px, double y, short eoff);
extern __DPCPP_SYCL_EXTERNAL float _FCosh(float x, float y);
extern __DPCPP_SYCL_EXTERNAL int _fdpcomp(float x, float y);
extern __DPCPP_SYCL_EXTERNAL int _fdsign(float x);
extern __DPCPP_SYCL_EXTERNAL short _FDtest(float *px);
extern __DPCPP_SYCL_EXTERNAL short _fdtest(float *px);
extern __DPCPP_SYCL_EXTERNAL short _FExp(float *px, float y, short eoff);
extern __DPCPP_SYCL_EXTERNAL float _FSinh(float x, float y);
extern __DPCPP_SYCL_EXTERNAL double _Sinh(double x, double y);
extern __DPCPP_SYCL_EXTERNAL float _hypotf(float x, float y);
extern __DPCPP_SYCL_EXTERNAL void _wassert(const wchar_t *wexpr,
                                           const wchar_t *wfile, unsigned line);
}
#endif
#endif // __SYCL_DEVICE_ONLY__

#undef __NOEXC<|MERGE_RESOLUTION|>--- conflicted
+++ resolved
@@ -60,13 +60,10 @@
   __SYCL_BUILTIN_DEF(TYPE##3)                                                  \
   __SYCL_BUILTIN_DEF(TYPE##4)
 
-<<<<<<< HEAD
 #define __SYCL_DEF_BUILTIN_GEOCROSSVEC(TYPE)                                   \
   __SYCL_BUILTIN_DEF(TYPE##3)                                                  \
   __SYCL_BUILTIN_DEF(TYPE##4)
 
-=======
->>>>>>> fe61b999
 #define __SYCL_DEF_BUILTIN_MARRAY(TYPE)
 
 #define __SYCL_DEF_BUILTIN_CHAR_SCALAR __SYCL_BUILTIN_DEF(char)
@@ -262,11 +259,8 @@
 #define __SYCL_DEF_BUILTIN_FLOAT_SCALAR __SYCL_BUILTIN_DEF(float)
 #define __SYCL_DEF_BUILTIN_FLOAT_VEC __SYCL_DEF_BUILTIN_VEC(float)
 #define __SYCL_DEF_BUILTIN_FLOAT_GEOVEC __SYCL_DEF_BUILTIN_GEOVEC(float)
-<<<<<<< HEAD
 #define __SYCL_DEF_BUILTIN_FLOAT_GEOCROSSVEC                                   \
   __SYCL_DEF_BUILTIN_GEOCROSSVEC(float)
-=======
->>>>>>> fe61b999
 #define __SYCL_DEF_BUILTIN_FLOAT_MARRAY __SYCL_DEF_BUILTIN_MARRAY(float)
 #define __SYCL_DEF_BUILTIN_FLOATN                                              \
   __SYCL_DEF_BUILTIN_FLOAT_VEC                                                 \
@@ -281,11 +275,8 @@
 #define __SYCL_DEF_BUILTIN_DOUBLE_SCALAR __SYCL_BUILTIN_DEF(double)
 #define __SYCL_DEF_BUILTIN_DOUBLE_VEC __SYCL_DEF_BUILTIN_VEC(double)
 #define __SYCL_DEF_BUILTIN_DOUBLE_GEOVEC __SYCL_DEF_BUILTIN_GEOVEC(double)
-<<<<<<< HEAD
 #define __SYCL_DEF_BUILTIN_DOUBLE_GEOCROSSVEC                                  \
   __SYCL_DEF_BUILTIN_GEOCROSSVEC(double)
-=======
->>>>>>> fe61b999
 #define __SYCL_DEF_BUILTIN_DOUBLE_MARRAY __SYCL_DEF_BUILTIN_MARRAY(double)
 #define __SYCL_DEF_BUILTIN_DOUBLEN                                             \
   __SYCL_DEF_BUILTIN_DOUBLE_VEC                                                \
@@ -300,10 +291,7 @@
 #define __SYCL_DEF_BUILTIN_HALF_SCALAR __SYCL_BUILTIN_DEF(half)
 #define __SYCL_DEF_BUILTIN_HALF_VEC __SYCL_DEF_BUILTIN_VEC(half)
 #define __SYCL_DEF_BUILTIN_HALF_GEOVEC __SYCL_DEF_BUILTIN_GEOVEC(half)
-<<<<<<< HEAD
 #define __SYCL_DEF_BUILTIN_HALF_GEOCROSSVEC __SYCL_DEF_BUILTIN_GEOCROSSVEC(half)
-=======
->>>>>>> fe61b999
 #define __SYCL_DEF_BUILTIN_HALF_MARRAY __SYCL_DEF_BUILTIN_MARRAY(half)
 #define __SYCL_DEF_BUILTIN_HALFN                                               \
   __SYCL_DEF_BUILTIN_HALF_VEC                                                  \
@@ -335,13 +323,10 @@
   __SYCL_DEF_BUILTIN_GENGEOFLOATD                                              \
   __SYCL_DEF_BUILTIN_GENGEOFLOATH
 
-<<<<<<< HEAD
 #define __SYCL_DEF_BUILTIN_VGENGEOCROSSFLOAT                                   \
   __SYCL_DEF_BUILTIN_FLOAT_GEOCROSSVEC                                         \
   __SYCL_DEF_BUILTIN_DOUBLE_GEOCROSSVEC                                        \
   __SYCL_DEF_BUILTIN_HALF_GEOCROSSVEC
-=======
->>>>>>> fe61b999
 // TODO: Replace with overloads.
 
 #ifdef __FAST_MATH__
