--- conflicted
+++ resolved
@@ -62,20 +62,18 @@
   __SYCL_BUILTIN_DEF(TYPE##3)                                                  \
   __SYCL_BUILTIN_DEF(TYPE##4)
 
-<<<<<<< HEAD
-#define __SYCL_DEF_BUILTIN_GEOCROSSMARRAY(TYPE)                                \
-  __SYCL_BUILTIN_DEF(marray<TYPE __SYCL_COMMA 3>)                              \
-  __SYCL_BUILTIN_DEF(marray<TYPE __SYCL_COMMA 4>)
+#define __SYCL_DEF_BUILTIN_GEOCROSSVEC(TYPE)                                   \
+  __SYCL_BUILTIN_DEF(TYPE##3)                                                  \
+  __SYCL_BUILTIN_DEF(TYPE##4)
 
 #define __SYCL_DEF_BUILTIN_GEOMARRAY(TYPE)                                     \
   __SYCL_BUILTIN_DEF(marray<TYPE __SYCL_COMMA 2>)                              \
   __SYCL_BUILTIN_DEF(marray<TYPE __SYCL_COMMA 3>)                              \
   __SYCL_BUILTIN_DEF(marray<TYPE __SYCL_COMMA 4>)
-=======
-#define __SYCL_DEF_BUILTIN_GEOCROSSVEC(TYPE)                                   \
-  __SYCL_BUILTIN_DEF(TYPE##3)                                                  \
-  __SYCL_BUILTIN_DEF(TYPE##4)
->>>>>>> d812d1e1
+
+#define __SYCL_DEF_BUILTIN_GEOCROSSMARRAY(TYPE)                                \
+  __SYCL_BUILTIN_DEF(marray<TYPE __SYCL_COMMA 3>)                              \
+  __SYCL_BUILTIN_DEF(marray<TYPE __SYCL_COMMA 4>)
 
 #define __SYCL_DEF_BUILTIN_MARRAY(TYPE)
 
@@ -272,14 +270,11 @@
 #define __SYCL_DEF_BUILTIN_FLOAT_SCALAR __SYCL_BUILTIN_DEF(float)
 #define __SYCL_DEF_BUILTIN_FLOAT_VEC __SYCL_DEF_BUILTIN_VEC(float)
 #define __SYCL_DEF_BUILTIN_FLOAT_GEOVEC __SYCL_DEF_BUILTIN_GEOVEC(float)
-<<<<<<< HEAD
 #define __SYCL_DEF_BUILTIN_FLOAT_GEOCROSSMARRAY                                \
   __SYCL_DEF_BUILTIN_GEOCROSSMARRAY(float)
 #define __SYCL_DEF_BUILTIN_FLOAT_GEOMARRAY __SYCL_DEF_BUILTIN_GEOMARRAY(float)
-=======
 #define __SYCL_DEF_BUILTIN_FLOAT_GEOCROSSVEC                                   \
   __SYCL_DEF_BUILTIN_GEOCROSSVEC(float)
->>>>>>> d812d1e1
 #define __SYCL_DEF_BUILTIN_FLOAT_MARRAY __SYCL_DEF_BUILTIN_MARRAY(float)
 #define __SYCL_DEF_BUILTIN_FLOATN                                              \
   __SYCL_DEF_BUILTIN_FLOAT_VEC                                                 \
@@ -294,14 +289,11 @@
 #define __SYCL_DEF_BUILTIN_DOUBLE_SCALAR __SYCL_BUILTIN_DEF(double)
 #define __SYCL_DEF_BUILTIN_DOUBLE_VEC __SYCL_DEF_BUILTIN_VEC(double)
 #define __SYCL_DEF_BUILTIN_DOUBLE_GEOVEC __SYCL_DEF_BUILTIN_GEOVEC(double)
-<<<<<<< HEAD
 #define __SYCL_DEF_BUILTIN_DOUBLE_GEOCROSSMARRAY                               \
   __SYCL_DEF_BUILTIN_GEOCROSSMARRAY(double)
 #define __SYCL_DEF_BUILTIN_DOUBLE_GEOMARRAY __SYCL_DEF_BUILTIN_GEOMARRAY(double)
-=======
 #define __SYCL_DEF_BUILTIN_DOUBLE_GEOCROSSVEC                                  \
   __SYCL_DEF_BUILTIN_GEOCROSSVEC(double)
->>>>>>> d812d1e1
 #define __SYCL_DEF_BUILTIN_DOUBLE_MARRAY __SYCL_DEF_BUILTIN_MARRAY(double)
 #define __SYCL_DEF_BUILTIN_DOUBLEN                                             \
   __SYCL_DEF_BUILTIN_DOUBLE_VEC                                                \
@@ -316,13 +308,10 @@
 #define __SYCL_DEF_BUILTIN_HALF_SCALAR __SYCL_BUILTIN_DEF(half)
 #define __SYCL_DEF_BUILTIN_HALF_VEC __SYCL_DEF_BUILTIN_VEC(half)
 #define __SYCL_DEF_BUILTIN_HALF_GEOVEC __SYCL_DEF_BUILTIN_GEOVEC(half)
-<<<<<<< HEAD
 #define __SYCL_DEF_BUILTIN_HALF_GEOCROSSMARRAY                                 \
   __SYCL_DEF_BUILTIN_GEOCROSSMARRAY(half)
 #define __SYCL_DEF_BUILTIN_HALF_GEOMARRAY __SYCL_DEF_BUILTIN_GEOMARRAY(half)
-=======
 #define __SYCL_DEF_BUILTIN_HALF_GEOCROSSVEC __SYCL_DEF_BUILTIN_GEOCROSSVEC(half)
->>>>>>> d812d1e1
 #define __SYCL_DEF_BUILTIN_HALF_MARRAY __SYCL_DEF_BUILTIN_MARRAY(half)
 #define __SYCL_DEF_BUILTIN_HALFN                                               \
   __SYCL_DEF_BUILTIN_HALF_VEC                                                  \
@@ -354,7 +343,6 @@
   __SYCL_DEF_BUILTIN_GENGEOFLOATD                                              \
   __SYCL_DEF_BUILTIN_GENGEOFLOATH
 
-<<<<<<< HEAD
 #define __SYCL_DEF_BUILTIN_GENGEOCROSSMARRAY                                   \
   __SYCL_DEF_BUILTIN_FLOAT_GEOCROSSMARRAY                                      \
   __SYCL_DEF_BUILTIN_DOUBLE_GEOCROSSMARRAY                                     \
@@ -366,7 +354,6 @@
   __SYCL_DEF_BUILTIN_HALF_GEOMARRAY
 
 // TODO: Replace with overloads.
-=======
 #define __SYCL_DEF_BUILTIN_VGENGEOCROSSFLOAT                                   \
   __SYCL_DEF_BUILTIN_FLOAT_GEOCROSSVEC                                         \
   __SYCL_DEF_BUILTIN_DOUBLE_GEOCROSSVEC                                        \
@@ -376,7 +363,6 @@
   __SYCL_DEF_BUILTIN_FLOAT_GEOVEC                                              \
   __SYCL_DEF_BUILTIN_DOUBLE_GEOVEC                                             \
   __SYCL_DEF_BUILTIN_HALF_GEOVEC
->>>>>>> d812d1e1
 
 // TODO: Replace with overloads.
 #ifdef __FAST_MATH__
