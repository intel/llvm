//==----------- builtins.hpp - SYCL built-in functions ---------------------==//
//
// Part of the LLVM Project, under the Apache License v2.0 with LLVM Exceptions.
// See https://llvm.org/LICENSE.txt for license information.
// SPDX-License-Identifier: Apache-2.0 WITH LLVM-exception
//
//===----------------------------------------------------------------------===//

#pragma once

#include <sycl/detail/boolean.hpp>
#include <sycl/detail/builtins.hpp>
#include <sycl/detail/common.hpp>
#include <sycl/detail/generic_type_traits.hpp>
#include <sycl/pointers.hpp>
#include <sycl/types.hpp>

#include <algorithm>

// TODO Decide whether to mark functions with this attribute.
#define __NOEXC /*noexcept*/

namespace sycl {

__SYCL_INLINE_VER_NAMESPACE(_V1) {

namespace detail {
template <class T, size_t N> vec<T, 2> to_vec2(marray<T, N> x, size_t start) {
  return {x[start], x[start + 1]};
}
template <class T, size_t N> vec<T, N> to_vec(marray<T, N> x) {
  vec<T, N> vec;
  for (size_t i = 0; i < N; i++)
    vec[i] = x[i];
  return vec;
}
template <class T, int N> marray<T, N> to_marray(vec<T, N> x) {
  marray<T, N> marray;
  for (size_t i = 0; i < N; i++)
    marray[i] = x[i];
  return marray;
}
} // namespace detail

#ifdef __SYCL_DEVICE_ONLY__
#define __sycl_std
#else
namespace __sycl_std = __host_std;
#endif

#define __SYCL_DEF_BUILTIN_VEC(TYPE)                                           \
  __SYCL_BUILTIN_DEF(TYPE##2)                                                  \
  __SYCL_BUILTIN_DEF(TYPE##3)                                                  \
  __SYCL_BUILTIN_DEF(TYPE##4)                                                  \
  __SYCL_BUILTIN_DEF(TYPE##8)                                                  \
  __SYCL_BUILTIN_DEF(TYPE##16)

#define __SYCL_DEF_BUILTIN_GEOVEC(TYPE)                                        \
  __SYCL_BUILTIN_DEF(TYPE##2)                                                  \
  __SYCL_BUILTIN_DEF(TYPE##3)                                                  \
  __SYCL_BUILTIN_DEF(TYPE##4)

#define __SYCL_DEF_BUILTIN_MARRAY(TYPE)

#define __SYCL_DEF_BUILTIN_CHAR_SCALAR __SYCL_BUILTIN_DEF(char)
#define __SYCL_DEF_BUILTIN_CHAR_VEC __SYCL_DEF_BUILTIN_VEC(char)
#define __SYCL_DEF_BUILTIN_CHAR_MARRAY __SYCL_DEF_BUILTIN_MARRAY(char)
#define __SYCL_DEF_BUILTIN_CHARN                                               \
  __SYCL_DEF_BUILTIN_CHAR_VEC                                                  \
  __SYCL_DEF_BUILTIN_CHAR_MARRAY
#define __SYCL_DEF_BUILTIN_SCHAR_SCALAR __SYCL_BUILTIN_DEF(signed char)
#define __SYCL_DEF_BUILTIN_SCHAR_VEC __SYCL_DEF_BUILTIN_VEC(schar)
#define __SYCL_DEF_BUILTIN_SCHAR_MARRAY __SYCL_DEF_BUILTIN_MARRAY(signed char)
#define __SYCL_DEF_BUILTIN_SCHARN                                              \
  __SYCL_DEF_BUILTIN_SCHAR_VEC                                                 \
  __SYCL_DEF_BUILTIN_SCHAR_MARRAY
#define __SYCL_DEF_BUILTIN_IGENCHAR                                            \
  __SYCL_DEF_BUILTIN_SCHAR_SCALAR                                              \
  __SYCL_DEF_BUILTIN_SCHARN
#define __SYCL_DEF_BUILTIN_UCHAR_SCALAR __SYCL_BUILTIN_DEF(unsigned char)
#define __SYCL_DEF_BUILTIN_UCHAR_VEC __SYCL_DEF_BUILTIN_VEC(uchar)
#define __SYCL_DEF_BUILTIN_UCHAR_MARRAY __SYCL_DEF_BUILTIN_MARRAY(unsigned char)
#define __SYCL_DEF_BUILTIN_UCHARN                                              \
  __SYCL_DEF_BUILTIN_UCHAR_VEC                                                 \
  __SYCL_DEF_BUILTIN_UCHAR_MARRAY
#define __SYCL_DEF_BUILTIN_UGENCHAR                                            \
  __SYCL_DEF_BUILTIN_UCHAR_SCALAR                                              \
  __SYCL_DEF_BUILTIN_UCHARN
// schar{n} and char{n} have the same type, so we skip the char{n} variants.
#define __SYCL_DEF_BUILTIN_GENCHAR                                             \
  __SYCL_DEF_BUILTIN_CHAR_SCALAR                                               \
  __SYCL_DEF_BUILTIN_CHAR_MARRAY                                               \
  __SYCL_DEF_BUILTIN_IGENCHAR                                                  \
  __SYCL_DEF_BUILTIN_UGENCHAR

#define __SYCL_DEF_BUILTIN_SHORT_SCALAR __SYCL_BUILTIN_DEF(short)
#define __SYCL_DEF_BUILTIN_SHORT_VEC __SYCL_DEF_BUILTIN_VEC(short)
#define __SYCL_DEF_BUILTIN_SHORT_MARRAY __SYCL_DEF_BUILTIN_MARRAY(short)
#define __SYCL_DEF_BUILTIN_SHORTN                                              \
  __SYCL_DEF_BUILTIN_SHORT_VEC                                                 \
  __SYCL_DEF_BUILTIN_SHORT_MARRAY
#define __SYCL_DEF_BUILTIN_GENSHORT                                            \
  __SYCL_DEF_BUILTIN_SHORT_SCALAR                                              \
  __SYCL_DEF_BUILTIN_SHORTN
#define __SYCL_DEF_BUILTIN_USHORT_SCALAR __SYCL_BUILTIN_DEF(unsigned short)
#define __SYCL_DEF_BUILTIN_USHORT_VEC __SYCL_DEF_BUILTIN_VEC(ushort)
#define __SYCL_DEF_BUILTIN_USHORT_MARRAY                                       \
  __SYCL_DEF_BUILTIN_MARRAY(unsigned short)
#define __SYCL_DEF_BUILTIN_USHORTN                                             \
  __SYCL_DEF_BUILTIN_USHORT_VEC                                                \
  __SYCL_DEF_BUILTIN_USHORT_MARRAY
#define __SYCL_DEF_BUILTIN_UGENSHORT                                           \
  __SYCL_DEF_BUILTIN_USHORT_SCALAR                                             \
  __SYCL_DEF_BUILTIN_USHORTN

#define __SYCL_DEF_BUILTIN_INT_SCALAR __SYCL_BUILTIN_DEF(int)
#define __SYCL_DEF_BUILTIN_INT_VEC __SYCL_DEF_BUILTIN_VEC(int)
#define __SYCL_DEF_BUILTIN_INT_MARRAY __SYCL_DEF_BUILTIN_MARRAY(int)
#define __SYCL_DEF_BUILTIN_INTN                                                \
  __SYCL_DEF_BUILTIN_INT_VEC                                                   \
  __SYCL_DEF_BUILTIN_INT_MARRAY
#define __SYCL_DEF_BUILTIN_GENINT                                              \
  __SYCL_DEF_BUILTIN_INT_SCALAR                                                \
  __SYCL_DEF_BUILTIN_INTN
#define __SYCL_DEF_BUILTIN_UINT_SCALAR __SYCL_BUILTIN_DEF(unsigned int)
#define __SYCL_DEF_BUILTIN_UINT_VEC __SYCL_DEF_BUILTIN_VEC(uint)
#define __SYCL_DEF_BUILTIN_UINT_MARRAY __SYCL_DEF_BUILTIN_MARRAY(unsigned int)
#define __SYCL_DEF_BUILTIN_UINTN                                               \
  __SYCL_DEF_BUILTIN_UINT_VEC                                                  \
  __SYCL_DEF_BUILTIN_UINT_MARRAY
#define __SYCL_DEF_BUILTIN_UGENINT                                             \
  __SYCL_DEF_BUILTIN_UINT_SCALAR                                               \
  __SYCL_DEF_BUILTIN_UINTN

#define __SYCL_DEF_BUILTIN_LONG_SCALAR __SYCL_BUILTIN_DEF(long)
#define __SYCL_DEF_BUILTIN_LONG_VEC __SYCL_DEF_BUILTIN_VEC(long)
#define __SYCL_DEF_BUILTIN_LONG_MARRAY __SYCL_DEF_BUILTIN_MARRAY(long)
#define __SYCL_DEF_BUILTIN_LONGN                                               \
  __SYCL_DEF_BUILTIN_LONG_VEC                                                  \
  __SYCL_DEF_BUILTIN_LONG_MARRAY
#define __SYCL_DEF_BUILTIN_GENLONG                                             \
  __SYCL_DEF_BUILTIN_LONG_SCALAR                                               \
  __SYCL_DEF_BUILTIN_LONGN
#define __SYCL_DEF_BUILTIN_ULONG_SCALAR __SYCL_BUILTIN_DEF(unsigned long)
#define __SYCL_DEF_BUILTIN_ULONG_VEC __SYCL_DEF_BUILTIN_VEC(ulong)
#define __SYCL_DEF_BUILTIN_ULONG_MARRAY __SYCL_DEF_BUILTIN_MARRAY(unsigned long)
#define __SYCL_DEF_BUILTIN_ULONGN                                              \
  __SYCL_DEF_BUILTIN_ULONG_VEC                                                 \
  __SYCL_DEF_BUILTIN_ULONG_MARRAY
#define __SYCL_DEF_BUILTIN_UGENLONG                                            \
  __SYCL_DEF_BUILTIN_ULONG_SCALAR                                              \
  __SYCL_DEF_BUILTIN_ULONGN

#define __SYCL_DEF_BUILTIN_LONGLONG_SCALAR __SYCL_BUILTIN_DEF(long long)
#define __SYCL_DEF_BUILTIN_LONGLONG_VEC __SYCL_DEF_BUILTIN_VEC(longlong)
#define __SYCL_DEF_BUILTIN_LONGLONG_MARRAY __SYCL_DEF_BUILTIN_MARRAY(long long)
#define __SYCL_DEF_BUILTIN_LONGLONGN                                           \
  __SYCL_DEF_BUILTIN_LONGLONG_VEC                                              \
  __SYCL_DEF_BUILTIN_LONGLONG_MARRAY
#define __SYCL_DEF_BUILTIN_GENLONGLONG                                         \
  __SYCL_DEF_BUILTIN_LONGLONG_SCALAR                                           \
  __SYCL_DEF_BUILTIN_LONGLONGN
#define __SYCL_DEF_BUILTIN_ULONGLONG_SCALAR                                    \
  __SYCL_BUILTIN_DEF(unsigned long long)
#define __SYCL_DEF_BUILTIN_ULONGLONG_VEC __SYCL_DEF_BUILTIN_VEC(ulonglong)
#define __SYCL_DEF_BUILTIN_ULONGLONG_MARRAY                                    \
  __SYCL_DEF_BUILTIN_MARRAY(unsigned long long)
#define __SYCL_DEF_BUILTIN_ULONGLONGN                                          \
  __SYCL_DEF_BUILTIN_ULONGLONG_VEC                                             \
  __SYCL_DEF_BUILTIN_ULONGLONG_MARRAY
#define __SYCL_DEF_BUILTIN_UGENLONGLONG                                        \
  __SYCL_DEF_BUILTIN_ULONGLONG_SCALAR                                          \
  __SYCL_DEF_BUILTIN_ULONGLONGN

// longlongn and long{n} have the same types, so we only include one here.
#define __SYCL_DEF_BUILTIN_IGENLONGINTEGER                                     \
  __SYCL_DEF_BUILTIN_LONG_SCALAR                                               \
  __SYCL_DEF_BUILTIN_LONG_MARRAY                                               \
  __SYCL_DEF_BUILTIN_LONGLONG_SCALAR                                           \
  __SYCL_DEF_BUILTIN_LONGLONG_MARRAY                                           \
  __SYCL_DEF_BUILTIN_LONG_VEC

// longlong{n} and long{n} have the same types, so we only include one here.
#define __SYCL_DEF_BUILTIN_UGENLONGINTEGER                                     \
  __SYCL_DEF_BUILTIN_ULONG_SCALAR                                              \
  __SYCL_DEF_BUILTIN_ULONG_MARRAY                                              \
  __SYCL_DEF_BUILTIN_ULONGLONG_SCALAR                                          \
  __SYCL_DEF_BUILTIN_ULONGLONG_MARRAY                                          \
  __SYCL_DEF_BUILTIN_ULONG_VEC

#define __SYCL_DEF_BUILTIN_SIGENINTEGER                                        \
  __SYCL_DEF_BUILTIN_SCHAR_SCALAR                                              \
  __SYCL_DEF_BUILTIN_SHORT_SCALAR                                              \
  __SYCL_DEF_BUILTIN_INT_SCALAR                                                \
  __SYCL_DEF_BUILTIN_LONG_SCALAR                                               \
  __SYCL_DEF_BUILTIN_LONGLONG_SCALAR

// longlongn and longn have the same types, so we only include one here.
#define __SYCL_DEF_BUILTIN_VIGENINTEGER                                        \
  __SYCL_DEF_BUILTIN_CHAR_VEC                                                  \
  __SYCL_DEF_BUILTIN_SHORT_VEC                                                 \
  __SYCL_DEF_BUILTIN_INT_VEC                                                   \
  __SYCL_DEF_BUILTIN_LONG_VEC

#define __SYCL_DEF_BUILTIN_IGENINTEGER                                         \
  __SYCL_DEF_BUILTIN_IGENCHAR                                                  \
  __SYCL_DEF_BUILTIN_GENSHORT                                                  \
  __SYCL_DEF_BUILTIN_GENINT                                                    \
  __SYCL_DEF_BUILTIN_IGENLONGINTEGER

#define __SYCL_DEF_BUILTIN_SUGENINTEGER                                        \
  __SYCL_DEF_BUILTIN_UCHAR_SCALAR                                              \
  __SYCL_DEF_BUILTIN_USHORT_SCALAR                                             \
  __SYCL_DEF_BUILTIN_UINT_SCALAR                                               \
  __SYCL_DEF_BUILTIN_ULONG_SCALAR                                              \
  __SYCL_DEF_BUILTIN_ULONGLONG_SCALAR

// longlongn and longn have the same types, so we only include one here.
#define __SYCL_DEF_BUILTIN_VUGENINTEGER                                        \
  __SYCL_DEF_BUILTIN_UCHAR_VEC                                                 \
  __SYCL_DEF_BUILTIN_USHORT_VEC                                                \
  __SYCL_DEF_BUILTIN_UINT_VEC                                                  \
  __SYCL_DEF_BUILTIN_ULONG_VEC

#define __SYCL_DEF_BUILTIN_UGENINTEGER                                         \
  __SYCL_DEF_BUILTIN_UGENCHAR                                                  \
  __SYCL_DEF_BUILTIN_UGENSHORT                                                 \
  __SYCL_DEF_BUILTIN_UGENINT                                                   \
  __SYCL_DEF_BUILTIN_UGENLONGINTEGER

#define __SYCL_DEF_BUILTIN_SGENINTEGER                                         \
  __SYCL_DEF_BUILTIN_CHAR_SCALAR                                               \
  __SYCL_DEF_BUILTIN_SIGENINTEGER                                              \
  __SYCL_DEF_BUILTIN_SUGENINTEGER

// longlongn and long{n} have the same types, so we only include one here.
#define __SYCL_DEF_BUILTIN_VGENINTEGER                                         \
  __SYCL_DEF_BUILTIN_CHAR_VEC                                                  \
  __SYCL_DEF_BUILTIN_SHORT_VEC                                                 \
  __SYCL_DEF_BUILTIN_USHORT_VEC                                                \
  __SYCL_DEF_BUILTIN_INT_VEC                                                   \
  __SYCL_DEF_BUILTIN_UINT_VEC                                                  \
  __SYCL_DEF_BUILTIN_LONG_VEC                                                  \
  __SYCL_DEF_BUILTIN_ULONG_VEC

#define __SYCL_DEF_BUILTIN_GENINTEGER                                          \
  __SYCL_DEF_BUILTIN_GENCHAR                                                   \
  __SYCL_DEF_BUILTIN_GENSHORT                                                  \
  __SYCL_DEF_BUILTIN_UGENSHORT                                                 \
  __SYCL_DEF_BUILTIN_GENINT                                                    \
  __SYCL_DEF_BUILTIN_UGENINT                                                   \
  __SYCL_DEF_BUILTIN_UGENLONGINTEGER                                           \
  __SYCL_DEF_BUILTIN_IGENLONGINTEGER

#define __SYCL_DEF_BUILTIN_FLOAT_SCALAR __SYCL_BUILTIN_DEF(float)
#define __SYCL_DEF_BUILTIN_FLOAT_VEC __SYCL_DEF_BUILTIN_VEC(float)
#define __SYCL_DEF_BUILTIN_FLOAT_GEOVEC __SYCL_DEF_BUILTIN_GEOVEC(float)
#define __SYCL_DEF_BUILTIN_FLOAT_MARRAY __SYCL_DEF_BUILTIN_MARRAY(float)
#define __SYCL_DEF_BUILTIN_FLOATN                                              \
  __SYCL_DEF_BUILTIN_FLOAT_VEC                                                 \
  __SYCL_DEF_BUILTIN_FLOAT_MARRAY
#define __SYCL_DEF_BUILTIN_GENFLOATF                                           \
  __SYCL_DEF_BUILTIN_FLOAT_SCALAR                                              \
  __SYCL_DEF_BUILTIN_FLOATN
#define __SYCL_DEF_BUILTIN_GENGEOFLOATF                                        \
  __SYCL_DEF_BUILTIN_FLOAT_SCALAR                                              \
  __SYCL_DEF_BUILTIN_FLOAT_GEOVEC

#define __SYCL_DEF_BUILTIN_DOUBLE_SCALAR __SYCL_BUILTIN_DEF(double)
#define __SYCL_DEF_BUILTIN_DOUBLE_VEC __SYCL_DEF_BUILTIN_VEC(double)
#define __SYCL_DEF_BUILTIN_DOUBLE_GEOVEC __SYCL_DEF_BUILTIN_GEOVEC(double)
#define __SYCL_DEF_BUILTIN_DOUBLE_MARRAY __SYCL_DEF_BUILTIN_MARRAY(double)
#define __SYCL_DEF_BUILTIN_DOUBLEN                                             \
  __SYCL_DEF_BUILTIN_DOUBLE_VEC                                                \
  __SYCL_DEF_BUILTIN_DOUBLE_MARRAY
#define __SYCL_DEF_BUILTIN_GENFLOATD                                           \
  __SYCL_DEF_BUILTIN_DOUBLE_SCALAR                                             \
  __SYCL_DEF_BUILTIN_DOUBLEN
#define __SYCL_DEF_BUILTIN_GENGEOFLOATD                                        \
  __SYCL_DEF_BUILTIN_DOUBLE_SCALAR                                             \
  __SYCL_DEF_BUILTIN_DOUBLE_GEOVEC

#define __SYCL_DEF_BUILTIN_HALF_SCALAR __SYCL_BUILTIN_DEF(half)
#define __SYCL_DEF_BUILTIN_HALF_VEC __SYCL_DEF_BUILTIN_VEC(half)
#define __SYCL_DEF_BUILTIN_HALF_GEOVEC __SYCL_DEF_BUILTIN_GEOVEC(half)
#define __SYCL_DEF_BUILTIN_HALF_MARRAY __SYCL_DEF_BUILTIN_MARRAY(half)
#define __SYCL_DEF_BUILTIN_HALFN                                               \
  __SYCL_DEF_BUILTIN_HALF_VEC                                                  \
  __SYCL_DEF_BUILTIN_HALF_MARRAY
#define __SYCL_DEF_BUILTIN_GENFLOATH                                           \
  __SYCL_DEF_BUILTIN_HALF_SCALAR                                               \
  __SYCL_DEF_BUILTIN_HALFN
#define __SYCL_DEF_BUILTIN_GENGEOFLOATH                                        \
  __SYCL_DEF_BUILTIN_HALF_SCALAR                                               \
  __SYCL_DEF_BUILTIN_HALF_GEOVEC

#define __SYCL_DEF_BUILTIN_SGENFLOAT                                           \
  __SYCL_DEF_BUILTIN_FLOAT_SCALAR                                              \
  __SYCL_DEF_BUILTIN_DOUBLE_SCALAR                                             \
  __SYCL_DEF_BUILTIN_HALF_SCALAR

#define __SYCL_DEF_BUILTIN_VGENFLOAT                                           \
  __SYCL_DEF_BUILTIN_FLOAT_VEC                                                 \
  __SYCL_DEF_BUILTIN_DOUBLE_VEC                                                \
  __SYCL_DEF_BUILTIN_HALF_VEC

#define __SYCL_DEF_BUILTIN_GENFLOAT                                            \
  __SYCL_DEF_BUILTIN_GENFLOATF                                                 \
  __SYCL_DEF_BUILTIN_GENFLOATD                                                 \
  __SYCL_DEF_BUILTIN_GENFLOATH

#define __SYCL_DEF_BUILTIN_GENGEOFLOAT                                         \
  __SYCL_DEF_BUILTIN_GENGEOFLOATF                                              \
  __SYCL_DEF_BUILTIN_GENGEOFLOATD                                              \
  __SYCL_DEF_BUILTIN_GENGEOFLOATH

// TODO: Replace with overloads.
<<<<<<< HEAD
=======

>>>>>>> fe61b999
#ifdef __FAST_MATH__
#define __FAST_MATH_SGENFLOAT(T)                                               \
  (std::is_same_v<T, double> || std::is_same_v<T, half>)
#else
#define __FAST_MATH_SGENFLOAT(T) (detail::is_sgenfloat<T>::value)
#endif

#ifdef __FAST_MATH__
#define __SYCL_DEF_BUILTIN_FAST_MATH_GENFLOAT                                  \
  __SYCL_DEF_BUILTIN_GENFLOATD                                                 \
  __SYCL_DEF_BUILTIN_GENFLOATH
#else
#define __SYCL_DEF_BUILTIN_FAST_MATH_GENFLOAT __SYCL_DEF_BUILTIN_GENFLOAT
#endif

#define __SYCL_DEF_BUILTIN_SGENTYPE                                            \
  __SYCL_DEF_BUILTIN_SGENINTEGER                                               \
  __SYCL_DEF_BUILTIN_SGENFLOAT

#define __SYCL_DEF_BUILTIN_GENTYPE                                             \
  __SYCL_DEF_BUILTIN_GENINTEGER                                                \
  __SYCL_DEF_BUILTIN_GENFLOAT

/* ----------------- 4.13.3 Math functions. ---------------------------------*/

// TODO: Replace with overloads.
// These macros for marray math function implementations use vectorizations of
// size two as a simple general optimization. A more complex implementation
// using larger vectorizations for large marray sizes is possible; however more
// testing is required in order to ascertain the performance implications for
// all backends.
#define __SYCL_MATH_FUNCTION_OVERLOAD_IMPL(NAME)                               \
  marray<T, N> res;                                                            \
  for (size_t i = 0; i < N / 2; i++) {                                         \
    vec<T, 2> partial_res =                                                    \
        __sycl_std::__invoke_##NAME<vec<T, 2>>(detail::to_vec2(x, i * 2));     \
    std::memcpy(&res[i * 2], &partial_res, sizeof(vec<T, 2>));                 \
  }                                                                            \
  if (N % 2) {                                                                 \
    res[N - 1] = __sycl_std::__invoke_##NAME<T>(x[N - 1]);                     \
  }                                                                            \
  return res;

#define __SYCL_MATH_FUNCTION_OVERLOAD(NAME)                                    \
  template <typename T, size_t N>                                              \
  inline __SYCL_ALWAYS_INLINE                                                  \
      std::enable_if_t<detail::is_sgenfloat<T>::value, marray<T, N>>           \
      NAME(marray<T, N> x) __NOEXC {                                           \
    __SYCL_MATH_FUNCTION_OVERLOAD_IMPL(NAME)                                   \
  }

__SYCL_MATH_FUNCTION_OVERLOAD(cospi)
__SYCL_MATH_FUNCTION_OVERLOAD(sinpi)
__SYCL_MATH_FUNCTION_OVERLOAD(tanpi)
__SYCL_MATH_FUNCTION_OVERLOAD(sinh)
__SYCL_MATH_FUNCTION_OVERLOAD(cosh)
__SYCL_MATH_FUNCTION_OVERLOAD(tanh)
__SYCL_MATH_FUNCTION_OVERLOAD(asin)
__SYCL_MATH_FUNCTION_OVERLOAD(acos)
__SYCL_MATH_FUNCTION_OVERLOAD(atan)
__SYCL_MATH_FUNCTION_OVERLOAD(asinpi)
__SYCL_MATH_FUNCTION_OVERLOAD(acospi)
__SYCL_MATH_FUNCTION_OVERLOAD(atanpi)
__SYCL_MATH_FUNCTION_OVERLOAD(asinh)
__SYCL_MATH_FUNCTION_OVERLOAD(acosh)
__SYCL_MATH_FUNCTION_OVERLOAD(atanh)
__SYCL_MATH_FUNCTION_OVERLOAD(cbrt)
__SYCL_MATH_FUNCTION_OVERLOAD(ceil)
__SYCL_MATH_FUNCTION_OVERLOAD(floor)
__SYCL_MATH_FUNCTION_OVERLOAD(erfc)
__SYCL_MATH_FUNCTION_OVERLOAD(erf)
__SYCL_MATH_FUNCTION_OVERLOAD(expm1)
__SYCL_MATH_FUNCTION_OVERLOAD(tgamma)
__SYCL_MATH_FUNCTION_OVERLOAD(lgamma)
__SYCL_MATH_FUNCTION_OVERLOAD(log1p)
__SYCL_MATH_FUNCTION_OVERLOAD(logb)
__SYCL_MATH_FUNCTION_OVERLOAD(rint)
__SYCL_MATH_FUNCTION_OVERLOAD(round)
__SYCL_MATH_FUNCTION_OVERLOAD(trunc)
__SYCL_MATH_FUNCTION_OVERLOAD(fabs)

#undef __SYCL_MATH_FUNCTION_OVERLOAD

// __SYCL_MATH_FUNCTION_OVERLOAD_FM cases are replaced by corresponding native
// implementations when the -ffast-math flag is used with float.
#define __SYCL_MATH_FUNCTION_OVERLOAD_FM(NAME)                                 \
  template <typename T, size_t N>                                              \
  inline __SYCL_ALWAYS_INLINE                                                  \
      std::enable_if_t<__FAST_MATH_SGENFLOAT(T), marray<T, N>>                 \
      NAME(marray<T, N> x) __NOEXC {                                           \
    __SYCL_MATH_FUNCTION_OVERLOAD_IMPL(NAME)                                   \
  }

__SYCL_MATH_FUNCTION_OVERLOAD_FM(sin)
__SYCL_MATH_FUNCTION_OVERLOAD_FM(cos)
__SYCL_MATH_FUNCTION_OVERLOAD_FM(tan)
__SYCL_MATH_FUNCTION_OVERLOAD_FM(exp)
__SYCL_MATH_FUNCTION_OVERLOAD_FM(exp2)
__SYCL_MATH_FUNCTION_OVERLOAD_FM(exp10)
__SYCL_MATH_FUNCTION_OVERLOAD_FM(log)
__SYCL_MATH_FUNCTION_OVERLOAD_FM(log2)
__SYCL_MATH_FUNCTION_OVERLOAD_FM(log10)
__SYCL_MATH_FUNCTION_OVERLOAD_FM(sqrt)
__SYCL_MATH_FUNCTION_OVERLOAD_FM(rsqrt)

#undef __SYCL_MATH_FUNCTION_OVERLOAD_FM
#undef __SYCL_MATH_FUNCTION_OVERLOAD_IMPL

template <typename T, size_t N>
inline __SYCL_ALWAYS_INLINE
    std::enable_if_t<detail::is_sgenfloat<T>::value, marray<int, N>>
    ilogb(marray<T, N> x) __NOEXC {
  marray<int, N> res;
  for (size_t i = 0; i < N / 2; i++) {
    vec<int, 2> partial_res =
        __sycl_std::__invoke_ilogb<vec<int, 2>>(detail::to_vec2(x, i * 2));
    std::memcpy(&res[i * 2], &partial_res, sizeof(vec<int, 2>));
  }
  if (N % 2) {
    res[N - 1] = __sycl_std::__invoke_ilogb<int>(x[N - 1]);
  }
  return res;
}

#define __SYCL_MATH_FUNCTION_2_OVERLOAD_IMPL(NAME)                             \
  marray<T, N> res;                                                            \
  for (size_t i = 0; i < N / 2; i++) {                                         \
    auto partial_res = __sycl_std::__invoke_##NAME<vec<T, 2>>(                 \
        detail::to_vec2(x, i * 2), detail::to_vec2(y, i * 2));                 \
    std::memcpy(&res[i * 2], &partial_res, sizeof(vec<T, 2>));                 \
  }                                                                            \
  if (N % 2) {                                                                 \
    res[N - 1] = __sycl_std::__invoke_##NAME<T>(x[N - 1], y[N - 1]);           \
  }                                                                            \
  return res;

#define __SYCL_MATH_FUNCTION_2_OVERLOAD(NAME)                                  \
  template <typename T, size_t N>                                              \
  inline __SYCL_ALWAYS_INLINE                                                  \
      std::enable_if_t<detail::is_sgenfloat<T>::value, marray<T, N>>           \
      NAME(marray<T, N> x, marray<T, N> y) __NOEXC {                           \
    __SYCL_MATH_FUNCTION_2_OVERLOAD_IMPL(NAME)                                 \
  }

__SYCL_MATH_FUNCTION_2_OVERLOAD(atan2)
__SYCL_MATH_FUNCTION_2_OVERLOAD(atan2pi)
__SYCL_MATH_FUNCTION_2_OVERLOAD(copysign)
__SYCL_MATH_FUNCTION_2_OVERLOAD(fdim)
__SYCL_MATH_FUNCTION_2_OVERLOAD(fmin)
__SYCL_MATH_FUNCTION_2_OVERLOAD(fmax)
__SYCL_MATH_FUNCTION_2_OVERLOAD(fmod)
__SYCL_MATH_FUNCTION_2_OVERLOAD(hypot)
__SYCL_MATH_FUNCTION_2_OVERLOAD(maxmag)
__SYCL_MATH_FUNCTION_2_OVERLOAD(minmag)
__SYCL_MATH_FUNCTION_2_OVERLOAD(nextafter)
__SYCL_MATH_FUNCTION_2_OVERLOAD(pow)
__SYCL_MATH_FUNCTION_2_OVERLOAD(remainder)

#undef __SYCL_MATH_FUNCTION_2_OVERLOAD

template <typename T, size_t N>
inline __SYCL_ALWAYS_INLINE
    std::enable_if_t<__FAST_MATH_SGENFLOAT(T), marray<T, N>>
    powr(marray<T, N> x,
         marray<T, N> y) __NOEXC{__SYCL_MATH_FUNCTION_2_OVERLOAD_IMPL(powr)}

#undef __SYCL_MATH_FUNCTION_2_OVERLOAD_IMPL

#define __SYCL_MATH_FUNCTION_2_SGENFLOAT_Y_OVERLOAD(NAME)                      \
  template <typename T, size_t N>                                              \
  inline __SYCL_ALWAYS_INLINE                                                  \
      std::enable_if_t<detail::is_sgenfloat<T>::value, marray<T, N>>           \
      NAME(marray<T, N> x, T y) __NOEXC {                                      \
    marray<T, N> res;                                                          \
    sycl::vec<T, 2> y_vec{y, y};                                               \
    for (size_t i = 0; i < N / 2; i++) {                                       \
      auto partial_res = __sycl_std::__invoke_##NAME<vec<T, 2>>(               \
          detail::to_vec2(x, i * 2), y_vec);                                   \
      std::memcpy(&res[i * 2], &partial_res, sizeof(vec<T, 2>));               \
    }                                                                          \
    if (N % 2) {                                                               \
      res[N - 1] = __sycl_std::__invoke_##NAME<T>(x[N - 1], y_vec[0]);         \
    }                                                                          \
    return res;                                                                \
  }

__SYCL_MATH_FUNCTION_2_SGENFLOAT_Y_OVERLOAD(fmax)
    // clang-format off
__SYCL_MATH_FUNCTION_2_SGENFLOAT_Y_OVERLOAD(fmin)

#undef __SYCL_MATH_FUNCTION_2_SGENFLOAT_Y_OVERLOAD

template <typename T, size_t N>
inline __SYCL_ALWAYS_INLINE
    std::enable_if_t<detail::is_sgenfloat<T>::value, marray<T, N>>
    ldexp(marray<T, N> x, marray<int, N> k) __NOEXC {
  // clang-format on
  marray<T, N> res;
  for (size_t i = 0; i < N; i++) {
    res[i] = __sycl_std::__invoke_ldexp<T>(x[i], k[i]);
  }
  return res;
}

template <typename T, size_t N>
inline __SYCL_ALWAYS_INLINE
    std::enable_if_t<detail::is_sgenfloat<T>::value, marray<T, N>>
    ldexp(marray<T, N> x, int k) __NOEXC {
  marray<T, N> res;
  for (size_t i = 0; i < N; i++) {
    res[i] = __sycl_std::__invoke_ldexp<T>(x[i], k);
  }
  return res;
}

#define __SYCL_MATH_FUNCTION_2_GENINT_Y_OVERLOAD_IMPL(NAME)                    \
  marray<T, N> res;                                                            \
  for (size_t i = 0; i < N; i++) {                                             \
    res[i] = __sycl_std::__invoke_##NAME<T>(x[i], y[i]);                       \
  }                                                                            \
  return res;

template <typename T, size_t N>
inline __SYCL_ALWAYS_INLINE
    std::enable_if_t<detail::is_sgenfloat<T>::value, marray<T, N>>
    pown(marray<T, N> x, marray<int, N> y) __NOEXC {
  __SYCL_MATH_FUNCTION_2_GENINT_Y_OVERLOAD_IMPL(pown)
}

template <typename T, size_t N>
inline __SYCL_ALWAYS_INLINE
    std::enable_if_t<detail::is_sgenfloat<T>::value, marray<T, N>>
    rootn(marray<T, N> x, marray<int, N> y) __NOEXC {
  __SYCL_MATH_FUNCTION_2_GENINT_Y_OVERLOAD_IMPL(rootn)
}

#undef __SYCL_MATH_FUNCTION_2_GENINT_Y_OVERLOAD_IMPL

#define __SYCL_MATH_FUNCTION_2_INT_Y_OVERLOAD_IMPL(NAME)                       \
  marray<T, N> res;                                                            \
  for (size_t i = 0; i < N; i++) {                                             \
    res[i] = __sycl_std::__invoke_##NAME<T>(x[i], y);                          \
  }                                                                            \
  return res;

template <typename T, size_t N>
inline __SYCL_ALWAYS_INLINE
    std::enable_if_t<detail::is_sgenfloat<T>::value, marray<T, N>>
    pown(marray<T, N> x, int y) __NOEXC {
  __SYCL_MATH_FUNCTION_2_INT_Y_OVERLOAD_IMPL(pown)
}

template <typename T, size_t N>
inline __SYCL_ALWAYS_INLINE
    std::enable_if_t<detail::is_sgenfloat<T>::value, marray<T, N>>
    rootn(marray<T, N> x,
          int y) __NOEXC{__SYCL_MATH_FUNCTION_2_INT_Y_OVERLOAD_IMPL(rootn)}

#undef __SYCL_MATH_FUNCTION_2_INT_Y_OVERLOAD_IMPL

#define __SYCL_MATH_FUNCTION_3_OVERLOAD(NAME)                                  \
  template <typename T, size_t N>                                              \
  inline __SYCL_ALWAYS_INLINE                                                  \
      std::enable_if_t<detail::is_sgenfloat<T>::value, marray<T, N>>           \
      NAME(marray<T, N> x, marray<T, N> y, marray<T, N> z) __NOEXC {           \
    marray<T, N> res;                                                          \
    for (size_t i = 0; i < N / 2; i++) {                                       \
      auto partial_res = __sycl_std::__invoke_##NAME<vec<T, 2>>(               \
          detail::to_vec2(x, i * 2), detail::to_vec2(y, i * 2),                \
          detail::to_vec2(z, i * 2));                                          \
      std::memcpy(&res[i * 2], &partial_res, sizeof(vec<T, 2>));               \
    }                                                                          \
    if (N % 2) {                                                               \
      res[N - 1] =                                                             \
          __sycl_std::__invoke_##NAME<T>(x[N - 1], y[N - 1], z[N - 1]);        \
    }                                                                          \
    return res;                                                                \
  }

__SYCL_MATH_FUNCTION_3_OVERLOAD(mad) __SYCL_MATH_FUNCTION_3_OVERLOAD(mix)
    __SYCL_MATH_FUNCTION_3_OVERLOAD(fma)

#undef __SYCL_MATH_FUNCTION_3_OVERLOAD

// genfloat acos (genfloat x)
#define __SYCL_BUILTIN_DEF(TYPE)                                               \
  inline TYPE acos(TYPE x) __NOEXC {                                           \
    return __sycl_std::__invoke_acos<TYPE>(x);                                 \
  }
        __SYCL_DEF_BUILTIN_GENFLOAT
#undef __SYCL_BUILTIN_DEF

// genfloat acosh (genfloat x)
#define __SYCL_BUILTIN_DEF(TYPE)                                               \
  inline TYPE acosh(TYPE x) __NOEXC {                                          \
    return __sycl_std::__invoke_acosh<TYPE>(x);                                \
  }
    __SYCL_DEF_BUILTIN_GENFLOAT
#undef __SYCL_BUILTIN_DEF

// genfloat acospi (genfloat x)
#define __SYCL_BUILTIN_DEF(TYPE)                                               \
  inline TYPE acospi(TYPE x) __NOEXC {                                         \
    return __sycl_std::__invoke_acospi<TYPE>(x);                               \
  }
    __SYCL_DEF_BUILTIN_GENFLOAT
#undef __SYCL_BUILTIN_DEF

// genfloat asin (genfloat x)
#define __SYCL_BUILTIN_DEF(TYPE)                                               \
  inline TYPE asin(TYPE x) __NOEXC {                                           \
    return __sycl_std::__invoke_asin<TYPE>(x);                                 \
  }
    __SYCL_DEF_BUILTIN_GENFLOAT
#undef __SYCL_BUILTIN_DEF

// genfloat asinh (genfloat x)
#define __SYCL_BUILTIN_DEF(TYPE)                                               \
  inline TYPE asinh(TYPE x) __NOEXC {                                          \
    return __sycl_std::__invoke_asinh<TYPE>(x);                                \
  }
    __SYCL_DEF_BUILTIN_GENFLOAT
#undef __SYCL_BUILTIN_DEF

// genfloat asinpi (genfloat x)
#define __SYCL_BUILTIN_DEF(TYPE)                                               \
  inline TYPE asinpi(TYPE x) __NOEXC {                                         \
    return __sycl_std::__invoke_asinpi<TYPE>(x);                               \
  }
    __SYCL_DEF_BUILTIN_GENFLOAT
#undef __SYCL_BUILTIN_DEF

// genfloat atan (genfloat y_over_x)
#define __SYCL_BUILTIN_DEF(TYPE)                                               \
  inline TYPE atan(TYPE y_over_x) __NOEXC {                                    \
    return __sycl_std::__invoke_atan<TYPE>(y_over_x);                          \
  }
    __SYCL_DEF_BUILTIN_GENFLOAT
#undef __SYCL_BUILTIN_DEF

// genfloat atan2 (genfloat y, genfloat x)
#define __SYCL_BUILTIN_DEF(TYPE)                                               \
  inline TYPE atan2(TYPE y, TYPE x) __NOEXC {                                  \
    return __sycl_std::__invoke_atan2<TYPE>(y, x);                             \
  }
    __SYCL_DEF_BUILTIN_GENFLOAT
#undef __SYCL_BUILTIN_DEF

// genfloat atanh (genfloat x)
#define __SYCL_BUILTIN_DEF(TYPE)                                               \
  inline TYPE atanh(TYPE x) __NOEXC {                                          \
    return __sycl_std::__invoke_atanh<TYPE>(x);                                \
  }
    __SYCL_DEF_BUILTIN_GENFLOAT
#undef __SYCL_BUILTIN_DEF

// genfloat atanpi (genfloat x)
#define __SYCL_BUILTIN_DEF(TYPE)                                               \
  inline TYPE atanpi(TYPE x) __NOEXC {                                         \
    return __sycl_std::__invoke_atanpi<TYPE>(x);                               \
  }
    __SYCL_DEF_BUILTIN_GENFLOAT
#undef __SYCL_BUILTIN_DEF

// genfloat atan2pi (genfloat y, genfloat x)
#define __SYCL_BUILTIN_DEF(TYPE)                                               \
  inline TYPE atan2pi(TYPE y, TYPE x) __NOEXC {                                \
    return __sycl_std::__invoke_atan2pi<TYPE>(y, x);                           \
  }
    __SYCL_DEF_BUILTIN_GENFLOAT
#undef __SYCL_BUILTIN_DEF

// genfloat cbrt (genfloat x)
#define __SYCL_BUILTIN_DEF(TYPE)                                               \
  inline TYPE cbrt(TYPE x) __NOEXC {                                           \
    return __sycl_std::__invoke_cbrt<TYPE>(x);                                 \
  }
    __SYCL_DEF_BUILTIN_GENFLOAT
#undef __SYCL_BUILTIN_DEF

// genfloat ceil (genfloat x)
#define __SYCL_BUILTIN_DEF(TYPE)                                               \
  inline TYPE ceil(TYPE x) __NOEXC {                                           \
    return __sycl_std::__invoke_ceil<TYPE>(x);                                 \
  }
    __SYCL_DEF_BUILTIN_GENFLOAT
#undef __SYCL_BUILTIN_DEF

// genfloat copysign (genfloat x, genfloat y)
#define __SYCL_BUILTIN_DEF(TYPE)                                               \
  inline TYPE copysign(TYPE y, TYPE x) __NOEXC {                               \
    return __sycl_std::__invoke_copysign<TYPE>(y, x);                          \
  }
    __SYCL_DEF_BUILTIN_GENFLOAT
#undef __SYCL_BUILTIN_DEF

// genfloat cos (genfloat x)
#define __SYCL_BUILTIN_DEF(TYPE)                                               \
  inline TYPE cos(TYPE x) __NOEXC { return __sycl_std::__invoke_cos<TYPE>(x); }
    __SYCL_DEF_BUILTIN_FAST_MATH_GENFLOAT
#undef __SYCL_BUILTIN_DEF

// genfloat cosh (genfloat x)
#define __SYCL_BUILTIN_DEF(TYPE)                                               \
  inline TYPE cosh(TYPE x) __NOEXC {                                           \
    return __sycl_std::__invoke_cosh<TYPE>(x);                                 \
  }
    __SYCL_DEF_BUILTIN_GENFLOAT
#undef __SYCL_BUILTIN_DEF

// genfloat cospi (genfloat x)
#define __SYCL_BUILTIN_DEF(TYPE)                                               \
  inline TYPE cospi(TYPE x) __NOEXC {                                          \
    return __sycl_std::__invoke_cospi<TYPE>(x);                                \
  }
    __SYCL_DEF_BUILTIN_GENFLOAT
#undef __SYCL_BUILTIN_DEF

// genfloat erfc (genfloat x)
#define __SYCL_BUILTIN_DEF(TYPE)                                               \
  inline TYPE erfc(TYPE x) __NOEXC {                                           \
    return __sycl_std::__invoke_erfc<TYPE>(x);                                 \
  }
    __SYCL_DEF_BUILTIN_GENFLOAT
#undef __SYCL_BUILTIN_DEF

// genfloat erf (genfloat x)
#define __SYCL_BUILTIN_DEF(TYPE)                                               \
  inline TYPE erf(TYPE x) __NOEXC { return __sycl_std::__invoke_erf<TYPE>(x); }
    __SYCL_DEF_BUILTIN_GENFLOAT
#undef __SYCL_BUILTIN_DEF

// genfloat exp (genfloat x )
#define __SYCL_BUILTIN_DEF(TYPE)                                               \
  inline TYPE exp(TYPE x) __NOEXC { return __sycl_std::__invoke_exp<TYPE>(x); }
    __SYCL_DEF_BUILTIN_FAST_MATH_GENFLOAT
#undef __SYCL_BUILTIN_DEF

// genfloat exp2 (genfloat x)
#define __SYCL_BUILTIN_DEF(TYPE)                                               \
  inline TYPE exp2(TYPE x) __NOEXC {                                           \
    return __sycl_std::__invoke_exp2<TYPE>(x);                                 \
  }
    __SYCL_DEF_BUILTIN_FAST_MATH_GENFLOAT
#undef __SYCL_BUILTIN_DEF

// genfloat exp10 (genfloat x)
#define __SYCL_BUILTIN_DEF(TYPE)                                               \
  inline TYPE exp10(TYPE x) __NOEXC {                                          \
    return __sycl_std::__invoke_exp10<TYPE>(x);                                \
  }
    __SYCL_DEF_BUILTIN_FAST_MATH_GENFLOAT
#undef __SYCL_BUILTIN_DEF

// genfloat expm1 (genfloat x)
#define __SYCL_BUILTIN_DEF(TYPE)                                               \
  inline TYPE expm1(TYPE x) __NOEXC {                                          \
    return __sycl_std::__invoke_expm1<TYPE>(x);                                \
  }
    __SYCL_DEF_BUILTIN_GENFLOAT
#undef __SYCL_BUILTIN_DEF

// genfloat fabs (genfloat x)
#define __SYCL_BUILTIN_DEF(TYPE)                                               \
  inline TYPE fabs(TYPE x) __NOEXC {                                           \
    return __sycl_std::__invoke_fabs<TYPE>(x);                                 \
  }
    __SYCL_DEF_BUILTIN_GENFLOAT
#undef __SYCL_BUILTIN_DEF

// genfloat fdim (genfloat x, genfloat y)
#define __SYCL_BUILTIN_DEF(TYPE)                                               \
  inline TYPE fdim(TYPE x, TYPE y) __NOEXC {                                   \
    return __sycl_std::__invoke_fdim<TYPE>(x, y);                              \
  }
    __SYCL_DEF_BUILTIN_GENFLOAT
#undef __SYCL_BUILTIN_DEF

// genfloat floor (genfloat x)
#define __SYCL_BUILTIN_DEF(TYPE)                                               \
  inline TYPE floor(TYPE x) __NOEXC {                                          \
    return __sycl_std::__invoke_floor<TYPE>(x);                                \
  }
    __SYCL_DEF_BUILTIN_GENFLOAT
#undef __SYCL_BUILTIN_DEF

// genfloat fma (genfloat a, genfloat b, genfloat c)
#define __SYCL_BUILTIN_DEF(TYPE)                                               \
  inline TYPE fma(TYPE a, TYPE b, TYPE c) __NOEXC {                            \
    return __sycl_std::__invoke_fma<TYPE>(a, b, c);                            \
  }
    __SYCL_DEF_BUILTIN_GENFLOAT
#undef __SYCL_BUILTIN_DEF

// genfloat fmax (genfloat x, genfloat y)
#define __SYCL_BUILTIN_DEF(TYPE)                                               \
  inline TYPE fmax(TYPE x, TYPE y) __NOEXC {                                   \
    return __sycl_std::__invoke_fmax<TYPE>(x, y);                              \
  }
    __SYCL_DEF_BUILTIN_GENFLOAT
#undef __SYCL_BUILTIN_DEF

// genfloat fmax (genfloat x, sgenfloat y)
#define __SYCL_BUILTIN_DEF(TYPE)                                               \
  inline TYPE fmax(TYPE x, TYPE::element_type y) __NOEXC {                     \
    return __sycl_std::__invoke_fmax<TYPE>(x, TYPE(y));                        \
  }
    __SYCL_DEF_BUILTIN_VGENFLOAT
#undef __SYCL_BUILTIN_DEF

// genfloat fmin (genfloat x, genfloat y)
#define __SYCL_BUILTIN_DEF(TYPE)                                               \
  inline TYPE fmin(TYPE x, TYPE y) __NOEXC {                                   \
    return __sycl_std::__invoke_fmin<TYPE>(x, y);                              \
  }
    __SYCL_DEF_BUILTIN_GENFLOAT
#undef __SYCL_BUILTIN_DEF

// genfloat fmin (genfloat x, sgenfloat y)
#define __SYCL_BUILTIN_DEF(TYPE)                                               \
  inline TYPE fmin(TYPE x, TYPE::element_type y) __NOEXC {                     \
    return __sycl_std::__invoke_fmin<TYPE>(x, TYPE(y));                        \
  }
    __SYCL_DEF_BUILTIN_VGENFLOAT
#undef __SYCL_BUILTIN_DEF

// genfloat fmod (genfloat x, genfloat y)
#define __SYCL_BUILTIN_DEF(TYPE)                                               \
  inline TYPE fmod(TYPE x, TYPE y) __NOEXC {                                   \
    return __sycl_std::__invoke_fmod<TYPE>(x, y);                              \
  }
    __SYCL_DEF_BUILTIN_GENFLOAT
#undef __SYCL_BUILTIN_DEF

    // svgenfloat fract (svgenfloat x, genfloatptr iptr)
    template <typename T, typename T2>
    std::enable_if_t<detail::is_svgenfloat<T>::value &&
                         detail::is_genfloatptr<T2>::value,
                     T> fract(T x, T2 iptr) __NOEXC {
  detail::check_vector_size<T, T2>();
  return __sycl_std::__invoke_fract<T>(x, iptr);
}

// svgenfloat frexp (svgenfloat x, genintptr exp)
template <typename T, typename T2>
std::enable_if_t<
    detail::is_svgenfloat<T>::value && detail::is_genintptr<T2>::value, T>
frexp(T x, T2 exp) __NOEXC {
  detail::check_vector_size<T, T2>();
  return __sycl_std::__invoke_frexp<T>(x, exp);
}

// genfloat hypot (genfloat x, genfloat y)
#define __SYCL_BUILTIN_DEF(TYPE)                                               \
  inline TYPE hypot(TYPE x, TYPE y) __NOEXC {                                  \
    return __sycl_std::__invoke_hypot<TYPE>(x, y);                             \
  }
__SYCL_DEF_BUILTIN_GENFLOAT
#undef __SYCL_BUILTIN_DEF

// genint ilogb (genfloat x)
#define __SYCL_BUILTIN_DEF(TYPE)                                               \
  inline detail::change_base_type_t<TYPE, int> ilogb(TYPE x) __NOEXC {         \
    return __sycl_std::__invoke_ilogb<detail::change_base_type_t<TYPE, int>>(  \
        x);                                                                    \
  }
__SYCL_DEF_BUILTIN_GENFLOAT
#undef __SYCL_BUILTIN_DEF

// float ldexp (float x, int k)
// double ldexp (double x, int k)
// half ldexp (half x, int k)
#define __SYCL_BUILTIN_DEF(TYPE)                                               \
  inline TYPE ldexp(TYPE x, int k) __NOEXC {                                   \
    return __sycl_std::__invoke_ldexp<TYPE>(x, k);                             \
  }
__SYCL_DEF_BUILTIN_SGENFLOAT
#undef __SYCL_BUILTIN_DEF

// vgenfloat ldexp (vgenfloat x, int k)
#define __SYCL_BUILTIN_DEF(TYPE)                                               \
  inline TYPE ldexp(TYPE x, int k) __NOEXC {                                   \
    return __sycl_std::__invoke_ldexp<TYPE>(x, vec<int, TYPE::size()>(k));     \
  }
__SYCL_DEF_BUILTIN_VGENFLOAT
#undef __SYCL_BUILTIN_DEF

// vgenfloat ldexp (vgenfloat x, genint k)
template <typename T, typename T2>
std::enable_if_t<detail::is_vgenfloat<T>::value && detail::is_intn<T2>::value,
                 T>
ldexp(T x, T2 k) __NOEXC {
  detail::check_vector_size<T, T2>();
  return __sycl_std::__invoke_ldexp<T>(x, k);
}

// genfloat lgamma (genfloat x)
#define __SYCL_BUILTIN_DEF(TYPE)                                               \
  inline TYPE lgamma(TYPE x) __NOEXC {                                         \
    return __sycl_std::__invoke_lgamma<TYPE>(x);                               \
  }
__SYCL_DEF_BUILTIN_GENFLOAT
#undef __SYCL_BUILTIN_DEF

// svgenfloat lgamma_r (svgenfloat x, genintptr signp)
template <typename T, typename T2>
std::enable_if_t<
    detail::is_svgenfloat<T>::value && detail::is_genintptr<T2>::value, T>
lgamma_r(T x, T2 signp) __NOEXC {
  detail::check_vector_size<T, T2>();
  return __sycl_std::__invoke_lgamma_r<T>(x, signp);
}

// genfloat log (genfloat x)
#define __SYCL_BUILTIN_DEF(TYPE)                                               \
  inline TYPE log(TYPE x) __NOEXC { return __sycl_std::__invoke_log<TYPE>(x); }
__SYCL_DEF_BUILTIN_FAST_MATH_GENFLOAT
#undef __SYCL_BUILTIN_DEF

// genfloat log2 (genfloat x)
#define __SYCL_BUILTIN_DEF(TYPE)                                               \
  inline TYPE log2(TYPE x) __NOEXC {                                           \
    return __sycl_std::__invoke_log2<TYPE>(x);                                 \
  }
__SYCL_DEF_BUILTIN_FAST_MATH_GENFLOAT
#undef __SYCL_BUILTIN_DEF

// genfloat log10 (genfloat x)
#define __SYCL_BUILTIN_DEF(TYPE)                                               \
  inline TYPE log10(TYPE x) __NOEXC {                                          \
    return __sycl_std::__invoke_log10<TYPE>(x);                                \
  }
__SYCL_DEF_BUILTIN_FAST_MATH_GENFLOAT
#undef __SYCL_BUILTIN_DEF

// genfloat log1p (genfloat x)
#define __SYCL_BUILTIN_DEF(TYPE)                                               \
  inline TYPE log1p(TYPE x) __NOEXC {                                          \
    return __sycl_std::__invoke_log1p<TYPE>(x);                                \
  }
__SYCL_DEF_BUILTIN_GENFLOAT
#undef __SYCL_BUILTIN_DEF

// genfloat logb (genfloat x)
#define __SYCL_BUILTIN_DEF(TYPE)                                               \
  inline TYPE logb(TYPE x) __NOEXC {                                           \
    return __sycl_std::__invoke_logb<TYPE>(x);                                 \
  }
__SYCL_DEF_BUILTIN_GENFLOAT
#undef __SYCL_BUILTIN_DEF

// genfloat mad (genfloat a, genfloat b, genfloat c)
#define __SYCL_BUILTIN_DEF(TYPE)                                               \
  inline TYPE mad(TYPE a, TYPE b, TYPE c) __NOEXC {                            \
    return __sycl_std::__invoke_mad<TYPE>(a, b, c);                            \
  }
__SYCL_DEF_BUILTIN_GENFLOAT
#undef __SYCL_BUILTIN_DEF

// genfloat maxmag (genfloat x, genfloat y)
#define __SYCL_BUILTIN_DEF(TYPE)                                               \
  inline TYPE maxmag(TYPE x, TYPE y) __NOEXC {                                 \
    return __sycl_std::__invoke_maxmag<TYPE>(x, y);                            \
  }
__SYCL_DEF_BUILTIN_GENFLOAT
#undef __SYCL_BUILTIN_DEF

// genfloat minmag (genfloat x, genfloat y)
#define __SYCL_BUILTIN_DEF(TYPE)                                               \
  inline TYPE minmag(TYPE x, TYPE y) __NOEXC {                                 \
    return __sycl_std::__invoke_minmag<TYPE>(x, y);                            \
  }
__SYCL_DEF_BUILTIN_GENFLOAT
#undef __SYCL_BUILTIN_DEF

// svgenfloat modf (svgenfloat x, genfloatptr iptr)
template <typename T, typename T2>
std::enable_if_t<
    detail::is_svgenfloat<T>::value && detail::is_genfloatptr<T2>::value, T>
modf(T x, T2 iptr) __NOEXC {
  detail::check_vector_size<T, T2>();
  return __sycl_std::__invoke_modf<T>(x, iptr);
}

template <typename T,
          typename = std::enable_if_t<detail::is_nan_type<T>::value, T>>
detail::nan_return_t<T> nan(T nancode) __NOEXC {
  return __sycl_std::__invoke_nan<detail::nan_return_t<T>>(
      detail::convert_data_type<T, detail::nan_argument_base_t<T>>()(nancode));
}

// genfloat nextafter (genfloat x, genfloat y)
#define __SYCL_BUILTIN_DEF(TYPE)                                               \
  inline TYPE nextafter(TYPE x, TYPE y) __NOEXC {                              \
    return __sycl_std::__invoke_nextafter<TYPE>(x, y);                         \
  }
__SYCL_DEF_BUILTIN_GENFLOAT
#undef __SYCL_BUILTIN_DEF

// genfloat pow (genfloat x, genfloat y)
#define __SYCL_BUILTIN_DEF(TYPE)                                               \
  inline TYPE pow(TYPE x, TYPE y) __NOEXC {                                    \
    return __sycl_std::__invoke_pow<TYPE>(x, y);                               \
  }
__SYCL_DEF_BUILTIN_GENFLOAT
#undef __SYCL_BUILTIN_DEF

// svgenfloat pown (svgenfloat x, genint y)
template <typename T, typename T2>
std::enable_if_t<
    detail::is_svgenfloat<T>::value && detail::is_genint<T2>::value, T>
pown(T x, T2 y) __NOEXC {
  detail::check_vector_size<T, T2>();
  return __sycl_std::__invoke_pown<T>(x, y);
}

// genfloat powr (genfloat x, genfloat y)
#define __SYCL_BUILTIN_DEF(TYPE)                                               \
  inline TYPE powr(TYPE x, TYPE y) __NOEXC {                                   \
    return __sycl_std::__invoke_powr<TYPE>(x, y);                              \
  }
__SYCL_DEF_BUILTIN_FAST_MATH_GENFLOAT
#undef __SYCL_BUILTIN_DEF

// genfloat remainder (genfloat x, genfloat y)
#define __SYCL_BUILTIN_DEF(TYPE)                                               \
  inline TYPE remainder(TYPE x, TYPE y) __NOEXC {                              \
    return __sycl_std::__invoke_remainder<TYPE>(x, y);                         \
  }
__SYCL_DEF_BUILTIN_GENFLOAT
#undef __SYCL_BUILTIN_DEF

// svgenfloat remquo (svgenfloat x, svgenfloat y, genintptr quo)
template <typename T, typename T2>
std::enable_if_t<
    detail::is_svgenfloat<T>::value && detail::is_genintptr<T2>::value, T>
remquo(T x, T y, T2 quo) __NOEXC {
  detail::check_vector_size<T, T2>();
  return __sycl_std::__invoke_remquo<T>(x, y, quo);
}

// genfloat rint (genfloat x)
#define __SYCL_BUILTIN_DEF(TYPE)                                               \
  inline TYPE rint(TYPE x) __NOEXC {                                           \
    return __sycl_std::__invoke_rint<TYPE>(x);                                 \
  }
__SYCL_DEF_BUILTIN_GENFLOAT
#undef __SYCL_BUILTIN_DEF

// svgenfloat rootn (svgenfloat x, genint y)
template <typename T, typename T2>
std::enable_if_t<
    detail::is_svgenfloat<T>::value && detail::is_genint<T2>::value, T>
rootn(T x, T2 y) __NOEXC {
  detail::check_vector_size<T, T2>();
  return __sycl_std::__invoke_rootn<T>(x, y);
}

// genfloat round (genfloat x)
#define __SYCL_BUILTIN_DEF(TYPE)                                               \
  inline TYPE round(TYPE x) __NOEXC {                                          \
    return __sycl_std::__invoke_round<TYPE>(x);                                \
  }
__SYCL_DEF_BUILTIN_GENFLOAT
#undef __SYCL_BUILTIN_DEF

// genfloat rsqrt (genfloat x)
#define __SYCL_BUILTIN_DEF(TYPE)                                               \
  inline TYPE rsqrt(TYPE x) __NOEXC {                                          \
    return __sycl_std::__invoke_rsqrt<TYPE>(x);                                \
  }
__SYCL_DEF_BUILTIN_FAST_MATH_GENFLOAT
#undef __SYCL_BUILTIN_DEF

// genfloat sin (genfloat x)
#define __SYCL_BUILTIN_DEF(TYPE)                                               \
  inline TYPE sin(TYPE x) __NOEXC { return __sycl_std::__invoke_sin<TYPE>(x); }
__SYCL_DEF_BUILTIN_FAST_MATH_GENFLOAT
#undef __SYCL_BUILTIN_DEF

// svgenfloat sincos (svgenfloat x, genfloatptr cosval)
template <typename T, typename T2>
std::enable_if_t<
    detail::is_svgenfloat<T>::value && detail::is_genfloatptr<T2>::value, T>
sincos(T x, T2 cosval) __NOEXC {
  detail::check_vector_size<T, T2>();
  return __sycl_std::__invoke_sincos<T>(x, cosval);
}

// genfloat sinh (genfloat x)
#define __SYCL_BUILTIN_DEF(TYPE)                                               \
  inline TYPE sinh(TYPE x) __NOEXC {                                           \
    return __sycl_std::__invoke_sinh<TYPE>(x);                                 \
  }
__SYCL_DEF_BUILTIN_GENFLOAT
#undef __SYCL_BUILTIN_DEF

// genfloat sinpi (genfloat x)
#define __SYCL_BUILTIN_DEF(TYPE)                                               \
  inline TYPE sinpi(TYPE x) __NOEXC {                                          \
    return __sycl_std::__invoke_sinpi<TYPE>(x);                                \
  }
__SYCL_DEF_BUILTIN_GENFLOAT
#undef __SYCL_BUILTIN_DEF

// genfloat sqrt (genfloat x)
#define __SYCL_BUILTIN_DEF(TYPE)                                               \
  inline TYPE sqrt(TYPE x) __NOEXC {                                           \
    return __sycl_std::__invoke_sqrt<TYPE>(x);                                 \
  }
__SYCL_DEF_BUILTIN_FAST_MATH_GENFLOAT
#undef __SYCL_BUILTIN_DEF

// genfloat tan (genfloat x)
#define __SYCL_BUILTIN_DEF(TYPE)                                               \
  inline TYPE tan(TYPE x) __NOEXC { return __sycl_std::__invoke_tan<TYPE>(x); }
__SYCL_DEF_BUILTIN_FAST_MATH_GENFLOAT
#undef __SYCL_BUILTIN_DEF

// genfloat tanh (genfloat x)
#define __SYCL_BUILTIN_DEF(TYPE)                                               \
  inline TYPE tanh(TYPE x) __NOEXC {                                           \
    return __sycl_std::__invoke_tanh<TYPE>(x);                                 \
  }
__SYCL_DEF_BUILTIN_GENFLOAT
#undef __SYCL_BUILTIN_DEF

// genfloat tanpi (genfloat x)
#define __SYCL_BUILTIN_DEF(TYPE)                                               \
  inline TYPE tanpi(TYPE x) __NOEXC {                                          \
    return __sycl_std::__invoke_tanpi<TYPE>(x);                                \
  }
__SYCL_DEF_BUILTIN_GENFLOAT
#undef __SYCL_BUILTIN_DEF

// genfloat tgamma (genfloat x)
#define __SYCL_BUILTIN_DEF(TYPE)                                               \
  inline TYPE tgamma(TYPE x) __NOEXC {                                         \
    return __sycl_std::__invoke_tgamma<TYPE>(x);                               \
  }
__SYCL_DEF_BUILTIN_GENFLOAT
#undef __SYCL_BUILTIN_DEF

// genfloat trunc (genfloat x)
#define __SYCL_BUILTIN_DEF(TYPE)                                               \
  inline TYPE trunc(TYPE x) __NOEXC {                                          \
    return __sycl_std::__invoke_trunc<TYPE>(x);                                \
  }
__SYCL_DEF_BUILTIN_GENFLOAT
#undef __SYCL_BUILTIN_DEF

// other marray math functions

// TODO: can be optimized in the way marray math functions above are optimized
// (usage of vec<T, 2>)
#define __SYCL_MARRAY_MATH_FUNCTION_W_GENPTR_ARG_OVERLOAD_IMPL(NAME, ARGPTR,   \
                                                               ...)            \
  marray<T, N> res;                                                            \
  for (int j = 0; j < N; j++) {                                                \
    res[j] =                                                                   \
        NAME(__VA_ARGS__,                                                      \
             address_space_cast<AddressSpace, IsDecorated,                     \
                                detail::marray_element_t<T2>>(&(*ARGPTR)[j])); \
  }                                                                            \
  return res;

#define __SYCL_MARRAY_MATH_FUNCTION_BINOP_2ND_ARG_GENFLOATPTR_OVERLOAD(        \
    NAME, ARG1, ARG2, ...)                                                     \
  template <typename T, size_t N, typename T2,                                 \
            access::address_space AddressSpace, access::decorated IsDecorated> \
  std::enable_if_t<                                                            \
      detail::is_svgenfloat<T>::value &&                                       \
          detail::is_genfloatptr_marray<T2, AddressSpace, IsDecorated>::value, \
      marray<T, N>>                                                            \
  NAME(marray<T, N> ARG1, multi_ptr<T2, AddressSpace, IsDecorated> ARG2)       \
      __NOEXC {                                                                \
    __SYCL_MARRAY_MATH_FUNCTION_W_GENPTR_ARG_OVERLOAD_IMPL(NAME, ARG2,         \
                                                           __VA_ARGS__)        \
  }

__SYCL_MARRAY_MATH_FUNCTION_BINOP_2ND_ARG_GENFLOATPTR_OVERLOAD(fract, x, iptr,
                                                               x[j])
__SYCL_MARRAY_MATH_FUNCTION_BINOP_2ND_ARG_GENFLOATPTR_OVERLOAD(modf, x, iptr,
                                                               x[j])
__SYCL_MARRAY_MATH_FUNCTION_BINOP_2ND_ARG_GENFLOATPTR_OVERLOAD(sincos, x,
                                                               cosval, x[j])

#undef __SYCL_MARRAY_MATH_FUNCTION_BINOP_2ND_GENFLOATPTR_OVERLOAD

#define __SYCL_MARRAY_MATH_FUNCTION_BINOP_2ND_ARG_GENINTPTR_OVERLOAD(          \
    NAME, ARG1, ARG2, ...)                                                     \
  template <typename T, size_t N, typename T2,                                 \
            access::address_space AddressSpace, access::decorated IsDecorated> \
  std::enable_if_t<                                                            \
      detail::is_svgenfloat<T>::value &&                                       \
          detail::is_genintptr_marray<T2, AddressSpace, IsDecorated>::value,   \
      marray<T, N>>                                                            \
  NAME(marray<T, N> ARG1, multi_ptr<T2, AddressSpace, IsDecorated> ARG2)       \
      __NOEXC {                                                                \
    __SYCL_MARRAY_MATH_FUNCTION_W_GENPTR_ARG_OVERLOAD_IMPL(NAME, ARG2,         \
                                                           __VA_ARGS__)        \
  }

__SYCL_MARRAY_MATH_FUNCTION_BINOP_2ND_ARG_GENINTPTR_OVERLOAD(frexp, x, exp,
                                                             x[j])
__SYCL_MARRAY_MATH_FUNCTION_BINOP_2ND_ARG_GENINTPTR_OVERLOAD(lgamma_r, x, signp,
                                                             x[j])

#undef __SYCL_MARRAY_MATH_FUNCTION_BINOP_2ND_GENINTPTR_OVERLOAD

#define __SYCL_MARRAY_MATH_FUNCTION_REMQUO_OVERLOAD(NAME, ...)                 \
  template <typename T, size_t N, typename T2,                                 \
            access::address_space AddressSpace, access::decorated IsDecorated> \
  std::enable_if_t<                                                            \
      detail::is_svgenfloat<T>::value &&                                       \
          detail::is_genintptr_marray<T2, AddressSpace, IsDecorated>::value,   \
      marray<T, N>>                                                            \
  NAME(marray<T, N> x, marray<T, N> y,                                         \
       multi_ptr<T2, AddressSpace, IsDecorated> quo) __NOEXC {                 \
    __SYCL_MARRAY_MATH_FUNCTION_W_GENPTR_ARG_OVERLOAD_IMPL(NAME, quo,          \
                                                           __VA_ARGS__)        \
  }

__SYCL_MARRAY_MATH_FUNCTION_REMQUO_OVERLOAD(remquo, x[j], y[j])

#undef __SYCL_MARRAY_MATH_FUNCTION_REMQUO_OVERLOAD

#undef __SYCL_MARRAY_MATH_FUNCTION_W_GENPTR_ARG_OVERLOAD_IMPL

template <typename T, size_t N>
std::enable_if_t<detail::is_nan_type<T>::value,
                 marray<detail::nan_return_t<T>, N>>
nan(marray<T, N> nancode) __NOEXC {
  marray<detail::nan_return_t<T>, N> res;
  for (int j = 0; j < N; j++) {
    res[j] = nan(nancode[j]);
  }
  return res;
}

/* --------------- 4.13.5 Common functions. ---------------------------------*/
// svgenfloat clamp (svgenfloat x, svgenfloat minval, svgenfloat maxval)
template <typename T>
std::enable_if_t<detail::is_svgenfloat<T>::value, T> clamp(T x, T minval,
                                                           T maxval) __NOEXC {
  return __sycl_std::__invoke_fclamp<T>(x, minval, maxval);
}

// vgenfloath clamp (vgenfloath x, half minval, half maxval)
// vgenfloatf clamp (vgenfloatf x, float minval, float maxval)
// vgenfloatd clamp (vgenfloatd x, double minval, double maxval)
template <typename T>
std::enable_if_t<detail::is_vgenfloat<T>::value, T>
clamp(T x, typename T::element_type minval,
      typename T::element_type maxval) __NOEXC {
  return __sycl_std::__invoke_fclamp<T>(x, T(minval), T(maxval));
}

// svgenfloat degrees (svgenfloat radians)
template <typename T>
std::enable_if_t<detail::is_svgenfloat<T>::value, T>
degrees(T radians) __NOEXC {
  return __sycl_std::__invoke_degrees<T>(radians);
}

// svgenfloat abs (svgenfloat x)
template <typename T>
std::enable_if_t<detail::is_svgenfloat<T>::value, T> abs(T x) __NOEXC {
  return __sycl_std::__invoke_fabs<T>(x);
}

// svgenfloat max (svgenfloat x, svgenfloat y)
template <typename T>
std::enable_if_t<detail::is_svgenfloat<T>::value, T>(max)(T x, T y) __NOEXC {
  return __sycl_std::__invoke_fmax_common<T>(x, y);
}

// vgenfloatf max (vgenfloatf x, float y)
// vgenfloatd max (vgenfloatd x, double y)
// vgenfloath max (vgenfloath x, half y)
template <typename T>
std::enable_if_t<detail::is_vgenfloat<T>::value, T>(max)(
    T x, typename T::element_type y) __NOEXC {
  return __sycl_std::__invoke_fmax_common<T>(x, T(y));
}

// svgenfloat min (svgenfloat x, svgenfloat y)
template <typename T>
std::enable_if_t<detail::is_svgenfloat<T>::value, T>(min)(T x, T y) __NOEXC {
  return __sycl_std::__invoke_fmin_common<T>(x, y);
}

// vgenfloatf min (vgenfloatf x, float y)
// vgenfloatd min (vgenfloatd x, double y)
// vgenfloath min (vgenfloath x, half y)
template <typename T>
std::enable_if_t<detail::is_vgenfloat<T>::value, T>(min)(
    T x, typename T::element_type y) __NOEXC {
  return __sycl_std::__invoke_fmin_common<T>(x, T(y));
}

// svgenfloat mix (svgenfloat x, svgenfloat y, svgenfloat a)
template <typename T>
std::enable_if_t<detail::is_svgenfloat<T>::value, T> mix(T x, T y,
                                                         T a) __NOEXC {
  return __sycl_std::__invoke_mix<T>(x, y, a);
}

// vgenfloatf mix (vgenfloatf x, vgenfloatf y, float a)
// vgenfloatd mix (vgenfloatd x, vgenfloatd y, double a)
// vgenfloatd mix (vgenfloath x, vgenfloath y, half a)
template <typename T>
std::enable_if_t<detail::is_vgenfloat<T>::value, T>
mix(T x, T y, typename T::element_type a) __NOEXC {
  return __sycl_std::__invoke_mix<T>(x, y, T(a));
}

// svgenfloat radians (svgenfloat degrees)
template <typename T>
std::enable_if_t<detail::is_svgenfloat<T>::value, T>
radians(T degrees) __NOEXC {
  return __sycl_std::__invoke_radians<T>(degrees);
}

// svgenfloat step (svgenfloat edge, svgenfloat x)
template <typename T>
std::enable_if_t<detail::is_svgenfloat<T>::value, T> step(T edge, T x) __NOEXC {
  return __sycl_std::__invoke_step<T>(edge, x);
}

// vgenfloatf step (float edge, vgenfloatf x)
// vgenfloatd step (double edge, vgenfloatd x)
// vgenfloatd step (half edge, vgenfloath x)
template <typename T>
std::enable_if_t<detail::is_vgenfloat<T>::value, T>
step(typename T::element_type edge, T x) __NOEXC {
  return __sycl_std::__invoke_step<T>(T(edge), x);
}

// svgenfloat smoothstep (svgenfloat edge0, svgenfloat edge1, svgenfloat x)
template <typename T>
std::enable_if_t<detail::is_svgenfloat<T>::value, T>
smoothstep(T edge0, T edge1, T x) __NOEXC {
  return __sycl_std::__invoke_smoothstep<T>(edge0, edge1, x);
}

// vgenfloatf smoothstep (float edge0, float edge1, vgenfloatf x)
// vgenfloatd smoothstep (double edge0, double edge1, vgenfloatd x)
// vgenfloath smoothstep (half edge0, half edge1, vgenfloath x)
template <typename T>
std::enable_if_t<detail::is_vgenfloat<T>::value, T>
smoothstep(typename T::element_type edge0, typename T::element_type edge1,
           T x) __NOEXC {
  return __sycl_std::__invoke_smoothstep<T>(T(edge0), T(edge1), x);
}

// svgenfloat sign (svgenfloat x)
template <typename T>
std::enable_if_t<detail::is_svgenfloat<T>::value, T> sign(T x) __NOEXC {
  return __sycl_std::__invoke_sign<T>(x);
}

// marray common functions

// TODO: can be optimized in the way math functions are optimized (usage of
// vec<T, 2>)
#define __SYCL_MARRAY_COMMON_FUNCTION_OVERLOAD_IMPL(NAME, ...)                 \
  T res;                                                                       \
  for (int i = 0; i < T::size(); i++) {                                        \
    res[i] = NAME(__VA_ARGS__);                                                \
  }                                                                            \
  return res;

#define __SYCL_MARRAY_COMMON_FUNCTION_UNOP_OVERLOAD(NAME, ARG, ...)            \
  template <typename T,                                                        \
            typename = std::enable_if_t<detail::is_mgenfloat<T>::value>>       \
  T NAME(ARG) __NOEXC {                                                        \
    __SYCL_MARRAY_COMMON_FUNCTION_OVERLOAD_IMPL(NAME, __VA_ARGS__)             \
  }

__SYCL_MARRAY_COMMON_FUNCTION_UNOP_OVERLOAD(degrees, T radians, radians[i])
__SYCL_MARRAY_COMMON_FUNCTION_UNOP_OVERLOAD(radians, T degrees, degrees[i])
__SYCL_MARRAY_COMMON_FUNCTION_UNOP_OVERLOAD(sign, T x, x[i])

#undef __SYCL_MARRAY_COMMON_FUNCTION_UNOP_OVERLOAD

#define __SYCL_MARRAY_COMMON_FUNCTION_BINOP_OVERLOAD(NAME, ARG1, ARG2, ...)    \
  template <typename T,                                                        \
            typename = std::enable_if_t<detail::is_mgenfloat<T>::value>>       \
  T NAME(ARG1, ARG2) __NOEXC {                                                 \
    __SYCL_MARRAY_COMMON_FUNCTION_OVERLOAD_IMPL(NAME, __VA_ARGS__)             \
  }

// min and max may be defined as macros, so we wrap them in parentheses to avoid
// errors.
__SYCL_MARRAY_COMMON_FUNCTION_BINOP_OVERLOAD((min), T x, T y, x[i], y[i])
__SYCL_MARRAY_COMMON_FUNCTION_BINOP_OVERLOAD((min), T x,
                                             detail::marray_element_t<T> y,
                                             x[i], y)
__SYCL_MARRAY_COMMON_FUNCTION_BINOP_OVERLOAD((max), T x, T y, x[i], y[i])
__SYCL_MARRAY_COMMON_FUNCTION_BINOP_OVERLOAD((max), T x,
                                             detail::marray_element_t<T> y,
                                             x[i], y)
__SYCL_MARRAY_COMMON_FUNCTION_BINOP_OVERLOAD(step, T edge, T x, edge[i], x[i])
__SYCL_MARRAY_COMMON_FUNCTION_BINOP_OVERLOAD(step,
                                             detail::marray_element_t<T> edge,
                                             T x, edge, x[i])

#undef __SYCL_MARRAY_COMMON_FUNCTION_BINOP_OVERLOAD

#define __SYCL_MARRAY_COMMON_FUNCTION_TEROP_OVERLOAD(NAME, ARG1, ARG2, ARG3,   \
                                                     ...)                      \
  template <typename T,                                                        \
            typename = std::enable_if_t<detail::is_mgenfloat<T>::value>>       \
  T NAME(ARG1, ARG2, ARG3) __NOEXC {                                           \
    __SYCL_MARRAY_COMMON_FUNCTION_OVERLOAD_IMPL(NAME, __VA_ARGS__)             \
  }

__SYCL_MARRAY_COMMON_FUNCTION_TEROP_OVERLOAD(clamp, T x, T minval, T maxval,
                                             x[i], minval[i], maxval[i])
__SYCL_MARRAY_COMMON_FUNCTION_TEROP_OVERLOAD(
    clamp, T x, detail::marray_element_t<T> minval,
    detail::marray_element_t<T> maxval, x[i], minval, maxval)
__SYCL_MARRAY_COMMON_FUNCTION_TEROP_OVERLOAD(mix, T x, T y, T a, x[i], y[i],
                                             a[i])
__SYCL_MARRAY_COMMON_FUNCTION_TEROP_OVERLOAD(mix, T x, T y,
                                             detail::marray_element_t<T> a,
                                             x[i], y[i], a)
__SYCL_MARRAY_COMMON_FUNCTION_TEROP_OVERLOAD(smoothstep, T edge0, T edge1, T x,
                                             edge0[i], edge1[i], x[i])
__SYCL_MARRAY_COMMON_FUNCTION_TEROP_OVERLOAD(
    smoothstep, detail::marray_element_t<T> edge0,
    detail::marray_element_t<T> edge1, T x, edge0, edge1, x[i])

#undef __SYCL_MARRAY_COMMON_FUNCTION_TEROP_OVERLOAD
#undef __SYCL_MARRAY_COMMON_FUNCTION_OVERLOAD_IMPL

/* --------------- 4.13.4 Integer functions. --------------------------------*/
// ugeninteger abs (geninteger x)
template <typename T>
std::enable_if_t<detail::is_ugeninteger<T>::value, T> abs(T x) __NOEXC {
  return __sycl_std::__invoke_u_abs<T>(x);
}

// igeninteger abs (geninteger x)
template <typename T>
std::enable_if_t<detail::is_igeninteger<T>::value, T> abs(T x) __NOEXC {
  auto res = __sycl_std::__invoke_s_abs<detail::make_unsigned_t<T>>(x);
  if constexpr (detail::is_vigeninteger<T>::value) {
    return res.template convert<detail::vector_element_t<T>>();
  } else
    return detail::make_signed_t<decltype(res)>(res);
}

// ugeninteger abs_diff (geninteger x, geninteger y)
template <typename T>
std::enable_if_t<detail::is_ugeninteger<T>::value, T> abs_diff(T x,
                                                               T y) __NOEXC {
  return __sycl_std::__invoke_u_abs_diff<T>(x, y);
}

// ugeninteger abs_diff (geninteger x, geninteger y)
template <typename T>
std::enable_if_t<detail::is_igeninteger<T>::value, detail::make_unsigned_t<T>>
abs_diff(T x, T y) __NOEXC {
  return __sycl_std::__invoke_s_abs_diff<detail::make_unsigned_t<T>>(x, y);
}

// geninteger add_sat (geninteger x, geninteger y)
template <typename T>
std::enable_if_t<detail::is_igeninteger<T>::value, T> add_sat(T x,
                                                              T y) __NOEXC {
  return __sycl_std::__invoke_s_add_sat<T>(x, y);
}

// geninteger add_sat (geninteger x, geninteger y)
template <typename T>
std::enable_if_t<detail::is_ugeninteger<T>::value, T> add_sat(T x,
                                                              T y) __NOEXC {
  return __sycl_std::__invoke_u_add_sat<T>(x, y);
}

// geninteger hadd (geninteger x, geninteger y)
template <typename T>
std::enable_if_t<detail::is_igeninteger<T>::value, T> hadd(T x, T y) __NOEXC {
  return __sycl_std::__invoke_s_hadd<T>(x, y);
}

// geninteger hadd (geninteger x, geninteger y)
template <typename T>
std::enable_if_t<detail::is_ugeninteger<T>::value, T> hadd(T x, T y) __NOEXC {
  return __sycl_std::__invoke_u_hadd<T>(x, y);
}

// geninteger rhadd (geninteger x, geninteger y)
template <typename T>
std::enable_if_t<detail::is_igeninteger<T>::value, T> rhadd(T x, T y) __NOEXC {
  return __sycl_std::__invoke_s_rhadd<T>(x, y);
}

// geninteger rhadd (geninteger x, geninteger y)
template <typename T>
std::enable_if_t<detail::is_ugeninteger<T>::value, T> rhadd(T x, T y) __NOEXC {
  return __sycl_std::__invoke_u_rhadd<T>(x, y);
}

// geninteger clamp (geninteger x, geninteger minval, geninteger maxval)
template <typename T>
std::enable_if_t<detail::is_igeninteger<T>::value, T> clamp(T x, T minval,
                                                            T maxval) __NOEXC {
  return __sycl_std::__invoke_s_clamp<T>(x, minval, maxval);
}

// geninteger clamp (geninteger x, geninteger minval, geninteger maxval)
template <typename T>
std::enable_if_t<detail::is_ugeninteger<T>::value, T> clamp(T x, T minval,
                                                            T maxval) __NOEXC {
  return __sycl_std::__invoke_u_clamp<T>(x, minval, maxval);
}

// geninteger clamp (geninteger x, sgeninteger minval, sgeninteger maxval)
template <typename T>
std::enable_if_t<detail::is_vigeninteger<T>::value, T>
clamp(T x, typename T::element_type minval,
      typename T::element_type maxval) __NOEXC {
  return __sycl_std::__invoke_s_clamp<T>(x, T(minval), T(maxval));
}

// geninteger clamp (geninteger x, sgeninteger minval, sgeninteger maxval)
template <typename T>
std::enable_if_t<detail::is_vugeninteger<T>::value, T>
clamp(T x, typename T::element_type minval,
      typename T::element_type maxval) __NOEXC {
  return __sycl_std::__invoke_u_clamp<T>(x, T(minval), T(maxval));
}

// geninteger clz (geninteger x)
template <typename T>
std::enable_if_t<detail::is_geninteger<T>::value, T> clz(T x) __NOEXC {
  return __sycl_std::__invoke_clz<T>(x);
}

// geninteger ctz (geninteger x)
template <typename T>
std::enable_if_t<detail::is_geninteger<T>::value, T> ctz(T x) __NOEXC {
  return __sycl_std::__invoke_ctz<T>(x);
}

// geninteger ctz (geninteger x) for calls with deprecated namespace
namespace ext::intel {
template <typename T>
__SYCL_DEPRECATED(
    "'sycl::ext::intel::ctz' is deprecated, use 'sycl::ctz' instead")
std::enable_if_t<sycl::detail::is_geninteger<T>::value, T> ctz(T x) __NOEXC {
  return sycl::ctz(x);
}
} // namespace ext::intel

namespace __SYCL2020_DEPRECATED("use 'ext::intel' instead") intel {
using namespace ext::intel;
}

// geninteger mad_hi (geninteger a, geninteger b, geninteger c)
template <typename T>
std::enable_if_t<detail::is_igeninteger<T>::value, T> mad_hi(T x, T y,
                                                             T z) __NOEXC {
  return __sycl_std::__invoke_s_mad_hi<T>(x, y, z);
}

// geninteger mad_hi (geninteger a, geninteger b, geninteger c)
template <typename T>
std::enable_if_t<detail::is_ugeninteger<T>::value, T> mad_hi(T x, T y,
                                                             T z) __NOEXC {
  return __sycl_std::__invoke_u_mad_hi<T>(x, y, z);
}

// geninteger mad_sat (geninteger a, geninteger b, geninteger c)
template <typename T>
std::enable_if_t<detail::is_igeninteger<T>::value, T> mad_sat(T a, T b,
                                                              T c) __NOEXC {
  return __sycl_std::__invoke_s_mad_sat<T>(a, b, c);
}

// geninteger mad_sat (geninteger a, geninteger b, geninteger c)
template <typename T>
std::enable_if_t<detail::is_ugeninteger<T>::value, T> mad_sat(T a, T b,
                                                              T c) __NOEXC {
  return __sycl_std::__invoke_u_mad_sat<T>(a, b, c);
}

// igeninteger max (igeninteger x, igeninteger y)
template <typename T>
std::enable_if_t<detail::is_igeninteger<T>::value, T>(max)(T x, T y) __NOEXC {
  return __sycl_std::__invoke_s_max<T>(x, y);
}

// ugeninteger max (ugeninteger x, ugeninteger y)
template <typename T>
std::enable_if_t<detail::is_ugeninteger<T>::value, T>(max)(T x, T y) __NOEXC {
  return __sycl_std::__invoke_u_max<T>(x, y);
}

// igeninteger max (vigeninteger x, sigeninteger y)
template <typename T>
std::enable_if_t<detail::is_vigeninteger<T>::value, T>(max)(
    T x, typename T::element_type y) __NOEXC {
  return __sycl_std::__invoke_s_max<T>(x, T(y));
}

// vugeninteger max (vugeninteger x, sugeninteger y)
template <typename T>
std::enable_if_t<detail::is_vugeninteger<T>::value, T>(max)(
    T x, typename T::element_type y) __NOEXC {
  return __sycl_std::__invoke_u_max<T>(x, T(y));
}

// igeninteger min (igeninteger x, igeninteger y)
template <typename T>
std::enable_if_t<detail::is_igeninteger<T>::value, T>(min)(T x, T y) __NOEXC {
  return __sycl_std::__invoke_s_min<T>(x, y);
}

// ugeninteger min (ugeninteger x, ugeninteger y)
template <typename T>
std::enable_if_t<detail::is_ugeninteger<T>::value, T>(min)(T x, T y) __NOEXC {
  return __sycl_std::__invoke_u_min<T>(x, y);
}

// vigeninteger min (vigeninteger x, sigeninteger y)
template <typename T>
std::enable_if_t<detail::is_vigeninteger<T>::value, T>(min)(
    T x, typename T::element_type y) __NOEXC {
  return __sycl_std::__invoke_s_min<T>(x, T(y));
}

// vugeninteger min (vugeninteger x, sugeninteger y)
template <typename T>
std::enable_if_t<detail::is_vugeninteger<T>::value, T>(min)(
    T x, typename T::element_type y) __NOEXC {
  return __sycl_std::__invoke_u_min<T>(x, T(y));
}

// geninteger mul_hi (geninteger x, geninteger y)
template <typename T>
std::enable_if_t<detail::is_igeninteger<T>::value, T> mul_hi(T x, T y) __NOEXC {
  return __sycl_std::__invoke_s_mul_hi<T>(x, y);
}

// geninteger mul_hi (geninteger x, geninteger y)
template <typename T>
std::enable_if_t<detail::is_ugeninteger<T>::value, T> mul_hi(T x, T y) __NOEXC {
  return __sycl_std::__invoke_u_mul_hi<T>(x, y);
}

// geninteger rotate (geninteger v, geninteger i)
template <typename T>
std::enable_if_t<detail::is_geninteger<T>::value, T> rotate(T v, T i) __NOEXC {
  return __sycl_std::__invoke_rotate<T>(v, i);
}

// geninteger sub_sat (geninteger x, geninteger y)
template <typename T>
std::enable_if_t<detail::is_igeninteger<T>::value, T> sub_sat(T x,
                                                              T y) __NOEXC {
  return __sycl_std::__invoke_s_sub_sat<T>(x, y);
}

// geninteger sub_sat (geninteger x, geninteger y)
template <typename T>
std::enable_if_t<detail::is_ugeninteger<T>::value, T> sub_sat(T x,
                                                              T y) __NOEXC {
  return __sycl_std::__invoke_u_sub_sat<T>(x, y);
}

// ugeninteger16bit upsample (ugeninteger8bit hi, ugeninteger8bit lo)
template <typename T>
std::enable_if_t<detail::is_ugeninteger8bit<T>::value, detail::make_larger_t<T>>
upsample(T hi, T lo) __NOEXC {
  return __sycl_std::__invoke_u_upsample<detail::make_larger_t<T>>(hi, lo);
}

// igeninteger16bit upsample (igeninteger8bit hi, ugeninteger8bit lo)
template <typename T, typename T2>
std::enable_if_t<detail::is_igeninteger8bit<T>::value &&
                     detail::is_ugeninteger8bit<T2>::value,
                 detail::make_larger_t<T>>
upsample(T hi, T2 lo) __NOEXC {
  detail::check_vector_size<T, T2>();
  return __sycl_std::__invoke_s_upsample<detail::make_larger_t<T>>(hi, lo);
}

// ugeninteger32bit upsample (ugeninteger16bit hi, ugeninteger16bit lo)
template <typename T>
std::enable_if_t<detail::is_ugeninteger16bit<T>::value,
                 detail::make_larger_t<T>>
upsample(T hi, T lo) __NOEXC {
  return __sycl_std::__invoke_u_upsample<detail::make_larger_t<T>>(hi, lo);
}

// igeninteger32bit upsample (igeninteger16bit hi, ugeninteger16bit lo)
template <typename T, typename T2>
std::enable_if_t<detail::is_igeninteger16bit<T>::value &&
                     detail::is_ugeninteger16bit<T2>::value,
                 detail::make_larger_t<T>>
upsample(T hi, T2 lo) __NOEXC {
  detail::check_vector_size<T, T2>();
  return __sycl_std::__invoke_s_upsample<detail::make_larger_t<T>>(hi, lo);
}

// ugeninteger64bit upsample (ugeninteger32bit hi, ugeninteger32bit lo)
template <typename T>
std::enable_if_t<detail::is_ugeninteger32bit<T>::value,
                 detail::make_larger_t<T>>
upsample(T hi, T lo) __NOEXC {
  return __sycl_std::__invoke_u_upsample<detail::make_larger_t<T>>(hi, lo);
}

// igeninteger64bit upsample (igeninteger32bit hi, ugeninteger32bit lo)
template <typename T, typename T2>
std::enable_if_t<detail::is_igeninteger32bit<T>::value &&
                     detail::is_ugeninteger32bit<T2>::value,
                 detail::make_larger_t<T>>
upsample(T hi, T2 lo) __NOEXC {
  detail::check_vector_size<T, T2>();
  return __sycl_std::__invoke_s_upsample<detail::make_larger_t<T>>(hi, lo);
}

// geninteger popcount (geninteger x)
template <typename T>
std::enable_if_t<detail::is_geninteger<T>::value, T> popcount(T x) __NOEXC {
  return __sycl_std::__invoke_popcount<T>(x);
}

// geninteger32bit mad24 (geninteger32bit x, geninteger32bit y,
// geninteger32bit z)
template <typename T>
std::enable_if_t<detail::is_igeninteger32bit<T>::value, T> mad24(T x, T y,
                                                                 T z) __NOEXC {
  return __sycl_std::__invoke_s_mad24<T>(x, y, z);
}

// geninteger32bit mad24 (geninteger32bit x, geninteger32bit y,
// geninteger32bit z)
template <typename T>
std::enable_if_t<detail::is_ugeninteger32bit<T>::value, T> mad24(T x, T y,
                                                                 T z) __NOEXC {
  return __sycl_std::__invoke_u_mad24<T>(x, y, z);
}

// geninteger32bit mul24 (geninteger32bit x, geninteger32bit y)
template <typename T>
std::enable_if_t<detail::is_igeninteger32bit<T>::value, T> mul24(T x,
                                                                 T y) __NOEXC {
  return __sycl_std::__invoke_s_mul24<T>(x, y);
}

// geninteger32bit mul24 (geninteger32bit x, geninteger32bit y)
template <typename T>
std::enable_if_t<detail::is_ugeninteger32bit<T>::value, T> mul24(T x,
                                                                 T y) __NOEXC {
  return __sycl_std::__invoke_u_mul24<T>(x, y);
}

// marray integer functions

// TODO: can be optimized in the way math functions are optimized (usage of
// vec<T, 2>)
#define __SYCL_MARRAY_INTEGER_FUNCTION_OVERLOAD_IMPL(NAME, ...)                \
  marray<T, N> res;                                                            \
  for (int j = 0; j < N; j++) {                                                \
    res[j] = NAME(__VA_ARGS__);                                                \
  }                                                                            \
  return res;

// Keep NAME for readability
#define __SYCL_MARRAY_INTEGER_FUNCTION_ABS_U_OVERLOAD(NAME, ARG, ...)          \
  template <typename T, size_t N>                                              \
  std::enable_if_t<detail::is_ugeninteger<T>::value, marray<T, N>> NAME(       \
      marray<T, N> ARG) __NOEXC {                                              \
    __SYCL_MARRAY_INTEGER_FUNCTION_OVERLOAD_IMPL(NAME, __VA_ARGS__)            \
  }

#define __SYCL_MARRAY_INTEGER_FUNCTION_ABS_I_OVERLOAD(NAME, ARG, ...)          \
  template <typename T, size_t N>                                              \
  std::enable_if_t<detail::is_igeninteger<T>::value, marray<T, N>> NAME(       \
      marray<T, N> ARG) __NOEXC {                                              \
    __SYCL_MARRAY_INTEGER_FUNCTION_OVERLOAD_IMPL(NAME, __VA_ARGS__)            \
  }

__SYCL_MARRAY_INTEGER_FUNCTION_ABS_U_OVERLOAD(abs, x, x[j])
__SYCL_MARRAY_INTEGER_FUNCTION_ABS_I_OVERLOAD(abs, x, x[j])

#undef __SYCL_MARRAY_INTEGER_FUNCTION_ABS_I_OVERLOAD
#undef __SYCL_MARRAY_INTEGER_FUNCTION_ABS_U_OVERLOAD

#define __SYCL_MARRAY_INTEGER_FUNCTION_UNOP_OVERLOAD(NAME, ARG, ...)           \
  template <typename T, size_t N>                                              \
  std::enable_if_t<detail::is_geninteger<T>::value, marray<T, N>> NAME(        \
      marray<T, N> ARG) __NOEXC {                                              \
    __SYCL_MARRAY_INTEGER_FUNCTION_OVERLOAD_IMPL(NAME, __VA_ARGS__)            \
  }

__SYCL_MARRAY_INTEGER_FUNCTION_UNOP_OVERLOAD(clz, x, x[j])
__SYCL_MARRAY_INTEGER_FUNCTION_UNOP_OVERLOAD(ctz, x, x[j])
__SYCL_MARRAY_INTEGER_FUNCTION_UNOP_OVERLOAD(popcount, x, x[j])

#undef __SYCL_MARRAY_INTEGER_FUNCTION_UNOP_OVERLOAD

#define __SYCL_MARRAY_INTEGER_FUNCTION_BINOP_U_OVERLOAD(NAME, ARG1, ARG2, ...) \
  template <typename T, size_t N>                                              \
  std::enable_if_t<detail::is_ugeninteger<T>::value, marray<T, N>> NAME(       \
      marray<T, N> ARG1, marray<T, N> ARG2) __NOEXC {                          \
    __SYCL_MARRAY_INTEGER_FUNCTION_OVERLOAD_IMPL(NAME, __VA_ARGS__)            \
  }

#define __SYCL_MARRAY_INTEGER_FUNCTION_BINOP_I_RET_U_OVERLOAD(NAME, ARG1,      \
                                                              ARG2, ...)       \
  template <typename T, size_t N>                                              \
  std::enable_if_t<detail::is_igeninteger<T>::value,                           \
                   marray<detail::make_unsigned_t<T>, N>>                      \
  NAME(marray<T, N> ARG1, marray<T, N> ARG2) __NOEXC {                         \
    __SYCL_MARRAY_INTEGER_FUNCTION_OVERLOAD_IMPL(NAME, __VA_ARGS__)            \
  }

#define __SYCL_MARRAY_INTEGER_FUNCTION_BINOP_I_OVERLOAD(NAME, ARG1, ARG2, ...) \
  template <typename T, size_t N>                                              \
  std::enable_if_t<detail::is_igeninteger<T>::value, marray<T, N>> NAME(       \
      marray<T, N> ARG1, marray<T, N> ARG2) __NOEXC {                          \
    __SYCL_MARRAY_INTEGER_FUNCTION_OVERLOAD_IMPL(NAME, __VA_ARGS__)            \
  }

#define __SYCL_MARRAY_INTEGER_FUNCTION_BINOP_U_2ND_ARG_SCALAR_OVERLOAD(        \
    NAME, ARG1, ARG2, ...)                                                     \
  template <typename T, size_t N>                                              \
  std::enable_if_t<detail::is_ugeninteger<T>::value, marray<T, N>> NAME(       \
      marray<T, N> ARG1, T ARG2) __NOEXC {                                     \
    __SYCL_MARRAY_INTEGER_FUNCTION_OVERLOAD_IMPL(NAME, __VA_ARGS__)            \
  }

#define __SYCL_MARRAY_INTEGER_FUNCTION_BINOP_I_2ND_ARG_SCALAR_OVERLOAD(        \
    NAME, ARG1, ARG2, ...)                                                     \
  template <typename T, size_t N>                                              \
  std::enable_if_t<detail::is_igeninteger<T>::value, marray<T, N>> NAME(       \
      marray<T, N> ARG1, T ARG2) __NOEXC {                                     \
    __SYCL_MARRAY_INTEGER_FUNCTION_OVERLOAD_IMPL(NAME, __VA_ARGS__)            \
  }

__SYCL_MARRAY_INTEGER_FUNCTION_BINOP_U_OVERLOAD(abs_diff, x, y, x[j], y[j])
__SYCL_MARRAY_INTEGER_FUNCTION_BINOP_I_RET_U_OVERLOAD(abs_diff, x, y, x[j],
                                                      y[j])
__SYCL_MARRAY_INTEGER_FUNCTION_BINOP_U_OVERLOAD(add_sat, x, y, x[j], y[j])
__SYCL_MARRAY_INTEGER_FUNCTION_BINOP_I_OVERLOAD(add_sat, x, y, x[j], y[j])
__SYCL_MARRAY_INTEGER_FUNCTION_BINOP_U_OVERLOAD(hadd, x, y, x[j], y[j])
__SYCL_MARRAY_INTEGER_FUNCTION_BINOP_I_OVERLOAD(hadd, x, y, x[j], y[j])
__SYCL_MARRAY_INTEGER_FUNCTION_BINOP_U_OVERLOAD(rhadd, x, y, x[j], y[j])
__SYCL_MARRAY_INTEGER_FUNCTION_BINOP_I_OVERLOAD(rhadd, x, y, x[j], y[j])
__SYCL_MARRAY_INTEGER_FUNCTION_BINOP_U_OVERLOAD((max), x, y, x[j], y[j])
__SYCL_MARRAY_INTEGER_FUNCTION_BINOP_I_OVERLOAD((max), x, y, x[j], y[j])
__SYCL_MARRAY_INTEGER_FUNCTION_BINOP_U_2ND_ARG_SCALAR_OVERLOAD((max), x, y,
                                                               x[j], y)
__SYCL_MARRAY_INTEGER_FUNCTION_BINOP_I_2ND_ARG_SCALAR_OVERLOAD((max), x, y,
                                                               x[j], y)
__SYCL_MARRAY_INTEGER_FUNCTION_BINOP_U_OVERLOAD((min), x, y, x[j], y[j])
__SYCL_MARRAY_INTEGER_FUNCTION_BINOP_I_OVERLOAD((min), x, y, x[j], y[j])
__SYCL_MARRAY_INTEGER_FUNCTION_BINOP_U_2ND_ARG_SCALAR_OVERLOAD((min), x, y,
                                                               x[j], y)
__SYCL_MARRAY_INTEGER_FUNCTION_BINOP_I_2ND_ARG_SCALAR_OVERLOAD((min), x, y,
                                                               x[j], y)
__SYCL_MARRAY_INTEGER_FUNCTION_BINOP_U_OVERLOAD(mul_hi, x, y, x[j], y[j])
__SYCL_MARRAY_INTEGER_FUNCTION_BINOP_I_OVERLOAD(mul_hi, x, y, x[j], y[j])
__SYCL_MARRAY_INTEGER_FUNCTION_BINOP_U_OVERLOAD(rotate, v, i, v[j], i[j])
__SYCL_MARRAY_INTEGER_FUNCTION_BINOP_I_OVERLOAD(rotate, v, i, v[j], i[j])
__SYCL_MARRAY_INTEGER_FUNCTION_BINOP_U_OVERLOAD(sub_sat, x, y, x[j], y[j])
__SYCL_MARRAY_INTEGER_FUNCTION_BINOP_I_OVERLOAD(sub_sat, x, y, x[j], y[j])

#undef __SYCL_MARRAY_INTEGER_FUNCTION_BINOP_U_2ND_ARG_SCALAR_OVERLOAD
#undef __SYCL_MARRAY_INTEGER_FUNCTION_BINOP_I_2ND_ARG_SCALAR_OVERLOAD
#undef __SYCL_MARRAY_INTEGER_FUNCTION_BINOP_I_OVERLOAD
#undef __SYCL_MARRAY_INTEGER_FUNCTION_BINOP_I_RET_U_OVERLOAD
#undef __SYCL_MARRAY_INTEGER_FUNCTION_BINOP_U_OVERLOAD

#define __SYCL_MARRAY_INTEGER_FUNCTION_TEROP_U_OVERLOAD(NAME, ARG1, ARG2,      \
                                                        ARG3, ...)             \
  template <typename T, size_t N>                                              \
  std::enable_if_t<detail::is_ugeninteger<T>::value, marray<T, N>> NAME(       \
      marray<T, N> ARG1, marray<T, N> ARG2, marray<T, N> ARG3) __NOEXC {       \
    __SYCL_MARRAY_INTEGER_FUNCTION_OVERLOAD_IMPL(NAME, __VA_ARGS__)            \
  }

#define __SYCL_MARRAY_INTEGER_FUNCTION_TEROP_I_OVERLOAD(NAME, ARG1, ARG2,      \
                                                        ARG3, ...)             \
  template <typename T, size_t N>                                              \
  std::enable_if_t<detail::is_igeninteger<T>::value, marray<T, N>> NAME(       \
      marray<T, N> ARG1, marray<T, N> ARG2, marray<T, N> ARG3) __NOEXC {       \
    __SYCL_MARRAY_INTEGER_FUNCTION_OVERLOAD_IMPL(NAME, __VA_ARGS__)            \
  }

#define __SYCL_MARRAY_INTEGER_FUNCTION_TEROP_U_2ND_3RD_ARGS_SCALAR_OVERLOAD(   \
    NAME, ARG1, ARG2, ARG3, ...)                                               \
  template <typename T, size_t N>                                              \
  std::enable_if_t<detail::is_ugeninteger<T>::value, marray<T, N>> NAME(       \
      marray<T, N> ARG1, T ARG2, T ARG3) __NOEXC {                             \
    __SYCL_MARRAY_INTEGER_FUNCTION_OVERLOAD_IMPL(NAME, __VA_ARGS__)            \
  }

#define __SYCL_MARRAY_INTEGER_FUNCTION_TEROP_I_2ND_3RD_ARGS_SCALAR_OVERLOAD(   \
    NAME, ARG1, ARG2, ARG3, ...)                                               \
  template <typename T, size_t N>                                              \
  std::enable_if_t<detail::is_igeninteger<T>::value, marray<T, N>> NAME(       \
      marray<T, N> ARG1, T ARG2, T ARG3) __NOEXC {                             \
    __SYCL_MARRAY_INTEGER_FUNCTION_OVERLOAD_IMPL(NAME, __VA_ARGS__)            \
  }

__SYCL_MARRAY_INTEGER_FUNCTION_TEROP_U_OVERLOAD(clamp, x, minval, maxval, x[j],
                                                minval[j], maxval[j])
__SYCL_MARRAY_INTEGER_FUNCTION_TEROP_I_OVERLOAD(clamp, x, minval, maxval, x[j],
                                                minval[j], maxval[j])
__SYCL_MARRAY_INTEGER_FUNCTION_TEROP_U_2ND_3RD_ARGS_SCALAR_OVERLOAD(
    clamp, x, minval, maxval, x[j], minval, maxval)
__SYCL_MARRAY_INTEGER_FUNCTION_TEROP_I_2ND_3RD_ARGS_SCALAR_OVERLOAD(
    clamp, x, minval, maxval, x[j], minval, maxval)
__SYCL_MARRAY_INTEGER_FUNCTION_TEROP_U_OVERLOAD(mad_hi, a, b, c, a[j], b[j],
                                                c[j])
__SYCL_MARRAY_INTEGER_FUNCTION_TEROP_I_OVERLOAD(mad_hi, a, b, c, a[j], b[j],
                                                c[j])
__SYCL_MARRAY_INTEGER_FUNCTION_TEROP_U_OVERLOAD(mad_sat, a, b, c, a[j], b[j],
                                                c[j])
__SYCL_MARRAY_INTEGER_FUNCTION_TEROP_I_OVERLOAD(mad_sat, a, b, c, a[j], b[j],
                                                c[j])

#undef __SYCL_MARRAY_INTEGER_FUNCTION_TEROP_U_2ND_3RD_ARGS_SCALAR_OVERLOAD
#undef __SYCL_MARRAY_INTEGER_FUNCTION_TEROP_I_2ND_3RD_ARGS_SCALAR_OVERLOAD
#undef __SYCL_MARRAY_INTEGER_FUNCTION_TEROP_I_OVERLOAD
#undef __SYCL_MARRAY_INTEGER_FUNCTION_TEROP_U_OVERLOAD

// Keep NAME for readability
#define __SYCL_MARRAY_INTEGER_FUNCTION_MAD24_U_OVERLOAD(NAME, ARG1, ARG2,      \
                                                        ARG3, ...)             \
  template <typename T, size_t N>                                              \
  std::enable_if_t<detail::is_ugeninteger32bit<T>::value, marray<T, N>> NAME(  \
      marray<T, N> ARG1, marray<T, N> ARG2, marray<T, N> ARG3) __NOEXC {       \
    __SYCL_MARRAY_INTEGER_FUNCTION_OVERLOAD_IMPL(NAME, __VA_ARGS__)            \
  }

#define __SYCL_MARRAY_INTEGER_FUNCTION_MAD24_I_OVERLOAD(NAME, ARG1, ARG2,      \
                                                        ARG3, ...)             \
  template <typename T, size_t N>                                              \
  std::enable_if_t<detail::is_igeninteger32bit<T>::value, marray<T, N>> NAME(  \
      marray<T, N> ARG1, marray<T, N> ARG2, marray<T, N> ARG3) __NOEXC {       \
    __SYCL_MARRAY_INTEGER_FUNCTION_OVERLOAD_IMPL(NAME, __VA_ARGS__)            \
  }

__SYCL_MARRAY_INTEGER_FUNCTION_MAD24_U_OVERLOAD(mad24, x, y, z, x[j], y[j],
                                                z[j])
__SYCL_MARRAY_INTEGER_FUNCTION_MAD24_I_OVERLOAD(mad24, x, y, z, x[j], y[j],
                                                z[j])

#undef __SYCL_MARRAY_INTEGER_FUNCTION_MAD24_I_OVERLOAD
#undef __SYCL_MARRAY_INTEGER_FUNCTION_MAD24_U_OVERLOAD

// Keep NAME for readability
#define __SYCL_MARRAY_INTEGER_FUNCTION_MUL24_U_OVERLOAD(NAME, ARG1, ARG2, ...) \
  template <typename T, size_t N>                                              \
  std::enable_if_t<detail::is_ugeninteger32bit<T>::value, marray<T, N>> NAME(  \
      marray<T, N> ARG1, marray<T, N> ARG2) __NOEXC {                          \
    __SYCL_MARRAY_INTEGER_FUNCTION_OVERLOAD_IMPL(NAME, __VA_ARGS__)            \
  }

#define __SYCL_MARRAY_INTEGER_FUNCTION_MUL24_I_OVERLOAD(NAME, ARG1, ARG2, ...) \
  template <typename T, size_t N>                                              \
  std::enable_if_t<detail::is_igeninteger32bit<T>::value, marray<T, N>> NAME(  \
      marray<T, N> ARG1, marray<T, N> ARG2) __NOEXC {                          \
    __SYCL_MARRAY_INTEGER_FUNCTION_OVERLOAD_IMPL(NAME, __VA_ARGS__)            \
  }

__SYCL_MARRAY_INTEGER_FUNCTION_MUL24_U_OVERLOAD(mul24, x, y, x[j], y[j])
__SYCL_MARRAY_INTEGER_FUNCTION_MUL24_I_OVERLOAD(mul24, x, y, x[j], y[j])

#undef __SYCL_MARRAY_INTEGER_FUNCTION_MUL24_I_OVERLOAD
#undef __SYCL_MARRAY_INTEGER_FUNCTION_MUL24_U_OVERLOAD
#undef __SYCL_MARRAY_INTEGER_FUNCTION_OVERLOAD_IMPL

// TODO: can be optimized in the way math functions are optimized (usage of
// vec<T, 2>)
#define __SYCL_MARRAY_INTEGER_FUNCTION_UPSAMPLE_OVERLOAD_IMPL(NAME)            \
  detail::make_larger_t<marray<T, N>> res;                                     \
  for (int j = 0; j < N; j++) {                                                \
    res[j] = NAME(hi[j], lo[j]);                                               \
  }                                                                            \
  return res;

// Keep NAME for readability
#define __SYCL_MARRAY_INTEGER_FUNCTION_UPSAMPLE_UU_OVERLOAD(NAME, KBIT)        \
  template <typename T, size_t N>                                              \
  std::enable_if_t<detail::is_ugeninteger##KBIT<T>::value,                     \
                   detail::make_larger_t<marray<T, N>>>                        \
  NAME(marray<T, N> hi, marray<T, N> lo) __NOEXC {                             \
    __SYCL_MARRAY_INTEGER_FUNCTION_UPSAMPLE_OVERLOAD_IMPL(NAME)                \
  }

#define __SYCL_MARRAY_INTEGER_FUNCTION_UPSAMPLE_IU_OVERLOAD(NAME, KBIT)        \
  template <typename T, typename T2, size_t N>                                 \
  std::enable_if_t<detail::is_igeninteger##KBIT<T>::value &&                   \
                       detail::is_ugeninteger##KBIT<T2>::value,                \
                   detail::make_larger_t<marray<T, N>>>                        \
  NAME(marray<T, N> hi, marray<T2, N> lo) __NOEXC {                            \
    __SYCL_MARRAY_INTEGER_FUNCTION_UPSAMPLE_OVERLOAD_IMPL(NAME)                \
  }

__SYCL_MARRAY_INTEGER_FUNCTION_UPSAMPLE_UU_OVERLOAD(upsample, 8bit)
__SYCL_MARRAY_INTEGER_FUNCTION_UPSAMPLE_IU_OVERLOAD(upsample, 8bit)
__SYCL_MARRAY_INTEGER_FUNCTION_UPSAMPLE_UU_OVERLOAD(upsample, 16bit)
__SYCL_MARRAY_INTEGER_FUNCTION_UPSAMPLE_IU_OVERLOAD(upsample, 16bit)
__SYCL_MARRAY_INTEGER_FUNCTION_UPSAMPLE_UU_OVERLOAD(upsample, 32bit)
__SYCL_MARRAY_INTEGER_FUNCTION_UPSAMPLE_IU_OVERLOAD(upsample, 32bit)

#undef __SYCL_MARRAY_INTEGER_FUNCTION_UPSAMPLE_IU_OVERLOAD
#undef __SYCL_MARRAY_INTEGER_FUNCTION_UPSAMPLE_UU_OVERLOAD
#undef __SYCL_MARRAY_INTEGER_FUNCTION_UPSAMPLE_OVERLOAD_IMPL

/* --------------- 4.13.6 Geometric Functions. ------------------------------*/
// float3 cross (float3 p0, float3 p1)
// float4 cross (float4 p0, float4 p1)
// double3 cross (double3 p0, double3 p1)
// double4 cross (double4 p0, double4 p1)
// half3 cross (half3 p0, half3 p1)
// half4 cross (half4 p0, half4 p1)
template <typename T>
std::enable_if_t<detail::is_gencross<T>::value, T> cross(T p0, T p1) __NOEXC {
  return __sycl_std::__invoke_cross<T>(p0, p1);
}

// float dot (float p0, float p1)
// double dot (double p0, double p1)
// half dot (half p0, half p1)
template <typename T>
std::enable_if_t<detail::is_sgenfloat<T>::value, T> dot(T p0, T p1) __NOEXC {
  return p0 * p1;
}

// float dot (vgengeofloat p0, vgengeofloat p1)
template <typename T>
std::enable_if_t<detail::is_vgengeofloat<T>::value, float> dot(T p0,
                                                               T p1) __NOEXC {
  return __sycl_std::__invoke_Dot<float>(p0, p1);
}

// double dot (vgengeodouble p0, vgengeodouble p1)
template <typename T>
std::enable_if_t<detail::is_vgengeodouble<T>::value, double> dot(T p0,
                                                                 T p1) __NOEXC {
  return __sycl_std::__invoke_Dot<double>(p0, p1);
}

// half dot (vgengeohalf p0, vgengeohalf p1)
template <typename T>
std::enable_if_t<detail::is_vgengeohalf<T>::value, half> dot(T p0,
                                                             T p1) __NOEXC {
  return __sycl_std::__invoke_Dot<half>(p0, p1);
}

// float distance (gengeofloat p0, gengeofloat p1)
template <typename T,
          typename = std::enable_if_t<detail::is_gengeofloat<T>::value, T>>
float distance(T p0, T p1) __NOEXC {
  return __sycl_std::__invoke_distance<float>(p0, p1);
}

// double distance (gengeodouble p0, gengeodouble p1)
template <typename T,
          typename = std::enable_if_t<detail::is_gengeodouble<T>::value, T>>
double distance(T p0, T p1) __NOEXC {
  return __sycl_std::__invoke_distance<double>(p0, p1);
}

// half distance (gengeohalf p0, gengeohalf p1)
template <typename T,
          typename = std::enable_if_t<detail::is_gengeohalf<T>::value, T>>
half distance(T p0, T p1) __NOEXC {
  return __sycl_std::__invoke_distance<half>(p0, p1);
}

// float length (gengeofloat p)
template <typename T,
          typename = std::enable_if_t<detail::is_gengeofloat<T>::value, T>>
float length(T p) __NOEXC {
  return __sycl_std::__invoke_length<float>(p);
}

// double length (gengeodouble p)
template <typename T,
          typename = std::enable_if_t<detail::is_gengeodouble<T>::value, T>>
double length(T p) __NOEXC {
  return __sycl_std::__invoke_length<double>(p);
}

// half length (gengeohalf p)
template <typename T,
          typename = std::enable_if_t<detail::is_gengeohalf<T>::value, T>>
half length(T p) __NOEXC {
  return __sycl_std::__invoke_length<half>(p);
}

// gengeofloat normalize (gengeofloat p)
template <typename T>
std::enable_if_t<detail::is_gengeofloat<T>::value, T> normalize(T p) __NOEXC {
  return __sycl_std::__invoke_normalize<T>(p);
}

// gengeodouble normalize (gengeodouble p)
template <typename T>
std::enable_if_t<detail::is_gengeodouble<T>::value, T> normalize(T p) __NOEXC {
  return __sycl_std::__invoke_normalize<T>(p);
}

// gengeohalf normalize (gengeohalf p)
template <typename T>
std::enable_if_t<detail::is_gengeohalf<T>::value, T> normalize(T p) __NOEXC {
  return __sycl_std::__invoke_normalize<T>(p);
}

// float fast_distance (gengeofloat p0, gengeofloat p1)
template <typename T,
          typename = std::enable_if_t<detail::is_gengeofloat<T>::value, T>>
float fast_distance(T p0, T p1) __NOEXC {
  return __sycl_std::__invoke_fast_distance<float>(p0, p1);
}

// double fast_distance (gengeodouble p0, gengeodouble p1)
template <typename T,
          typename = std::enable_if_t<detail::is_gengeodouble<T>::value, T>>
double fast_distance(T p0, T p1) __NOEXC {
  return __sycl_std::__invoke_fast_distance<double>(p0, p1);
}

// float fast_length (gengeofloat p)
template <typename T,
          typename = std::enable_if_t<detail::is_gengeofloat<T>::value, T>>
float fast_length(T p) __NOEXC {
  return __sycl_std::__invoke_fast_length<float>(p);
}

// double fast_length (gengeodouble p)
template <typename T,
          typename = std::enable_if_t<detail::is_gengeodouble<T>::value, T>>
double fast_length(T p) __NOEXC {
  return __sycl_std::__invoke_fast_length<double>(p);
}

// gengeofloat fast_normalize (gengeofloat p)
template <typename T>
std::enable_if_t<detail::is_gengeofloat<T>::value, T>
fast_normalize(T p) __NOEXC {
  return __sycl_std::__invoke_fast_normalize<T>(p);
}

// gengeodouble fast_normalize (gengeodouble p)
template <typename T>
std::enable_if_t<detail::is_gengeodouble<T>::value, T>
fast_normalize(T p) __NOEXC {
  return __sycl_std::__invoke_fast_normalize<T>(p);
}

// marray geometric functions

#define __SYCL_MARRAY_GEOMETRIC_FUNCTION_OVERLOAD_IMPL(NAME, ...)              \
  vec<detail::marray_element_t<T>, T::size()> result_v;                        \
  result_v = NAME(__VA_ARGS__);                                                \
  return detail::to_marray(result_v);

template <typename T>
std::enable_if_t<detail::is_gencrossmarray<T>::value, T> cross(T p0,
                                                               T p1) __NOEXC {
  __SYCL_MARRAY_GEOMETRIC_FUNCTION_OVERLOAD_IMPL(cross, detail::to_vec(p0),
                                                 detail::to_vec(p1))
}

template <typename T>
std::enable_if_t<detail::is_gengeomarray<T>::value, T> normalize(T p) __NOEXC {
  __SYCL_MARRAY_GEOMETRIC_FUNCTION_OVERLOAD_IMPL(normalize, detail::to_vec(p))
}

template <typename T>
std::enable_if_t<detail::is_gengeomarrayfloat<T>::value, T>
fast_normalize(T p) __NOEXC {
  __SYCL_MARRAY_GEOMETRIC_FUNCTION_OVERLOAD_IMPL(fast_normalize,
                                                 detail::to_vec(p))
}

#undef __SYCL_MARRAY_GEOMETRIC_FUNCTION_OVERLOAD_IMPL

#define __SYCL_MARRAY_GEOMETRIC_FUNCTION_IS_GENGEOMARRAY_BINOP_OVERLOAD(NAME)  \
  template <typename T>                                                        \
  std::enable_if_t<detail::is_gengeomarray<T>::value,                          \
                   detail::marray_element_t<T>>                                \
  NAME(T p0, T p1) __NOEXC {                                                   \
    return NAME(detail::to_vec(p0), detail::to_vec(p1));                       \
  }

// clang-format off
__SYCL_MARRAY_GEOMETRIC_FUNCTION_IS_GENGEOMARRAY_BINOP_OVERLOAD(dot)
__SYCL_MARRAY_GEOMETRIC_FUNCTION_IS_GENGEOMARRAY_BINOP_OVERLOAD(distance)
// clang-format on

#undef __SYCL_MARRAY_GEOMETRIC_FUNCTION_IS_GENGEOMARRAY_BINOP_OVERLOAD

template <typename T>
std::enable_if_t<detail::is_gengeomarray<T>::value, detail::marray_element_t<T>>
length(T p) __NOEXC {
  return __sycl_std::__invoke_length<detail::marray_element_t<T>>(
      detail::to_vec(p));
}

template <typename T>
std::enable_if_t<detail::is_gengeomarrayfloat<T>::value,
                 detail::marray_element_t<T>>
fast_distance(T p0, T p1) __NOEXC {
  return fast_distance(detail::to_vec(p0), detail::to_vec(p1));
}

template <typename T>
std::enable_if_t<detail::is_gengeomarrayfloat<T>::value,
                 detail::marray_element_t<T>>
fast_length(T p) __NOEXC {
  return fast_length(detail::to_vec(p));
}

/* SYCL 1.2.1 ---- 4.13.7 Relational functions. -----------------------------*/
/* SYCL 2020  ---- 4.17.9 Relational functions. -----------------------------*/

template <typename T,
          typename = std::enable_if_t<detail::is_svgenfloat<T>::value, T>>
detail::common_rel_ret_t<T> isequal(T x, T y) __NOEXC {
  return detail::RelConverter<T>::apply(
      __sycl_std::__invoke_FOrdEqual<detail::internal_rel_ret_t<T>>(x, y));
}

template <typename T,
          typename = std::enable_if_t<detail::is_svgenfloat<T>::value, T>>
detail::common_rel_ret_t<T> isnotequal(T x, T y) __NOEXC {
  return detail::RelConverter<T>::apply(
      __sycl_std::__invoke_FUnordNotEqual<detail::internal_rel_ret_t<T>>(x, y));
}

template <typename T,
          typename = std::enable_if_t<detail::is_svgenfloat<T>::value, T>>
detail::common_rel_ret_t<T> isgreater(T x, T y) __NOEXC {
  return detail::RelConverter<T>::apply(
      __sycl_std::__invoke_FOrdGreaterThan<detail::internal_rel_ret_t<T>>(x,
                                                                          y));
}

template <typename T,
          typename = std::enable_if_t<detail::is_svgenfloat<T>::value, T>>
detail::common_rel_ret_t<T> isgreaterequal(T x, T y) __NOEXC {
  return detail::RelConverter<T>::apply(
      __sycl_std::__invoke_FOrdGreaterThanEqual<detail::internal_rel_ret_t<T>>(
          x, y));
}

template <typename T,
          typename = std::enable_if_t<detail::is_svgenfloat<T>::value, T>>
detail::common_rel_ret_t<T> isless(T x, T y) __NOEXC {
  return detail::RelConverter<T>::apply(
      __sycl_std::__invoke_FOrdLessThan<detail::internal_rel_ret_t<T>>(x, y));
}

template <typename T,
          typename = std::enable_if_t<detail::is_svgenfloat<T>::value, T>>
detail::common_rel_ret_t<T> islessequal(T x, T y) __NOEXC {
  return detail::RelConverter<T>::apply(
      __sycl_std::__invoke_FOrdLessThanEqual<detail::internal_rel_ret_t<T>>(x,
                                                                            y));
}

template <typename T,
          typename = std::enable_if_t<detail::is_svgenfloat<T>::value, T>>
detail::common_rel_ret_t<T> islessgreater(T x, T y) __NOEXC {
  return detail::RelConverter<T>::apply(
      __sycl_std::__invoke_FOrdNotEqual<detail::internal_rel_ret_t<T>>(x, y));
}

template <typename T,
          typename = std::enable_if_t<detail::is_svgenfloat<T>::value, T>>
detail::common_rel_ret_t<T> isfinite(T x) __NOEXC {
  return detail::RelConverter<T>::apply(
      __sycl_std::__invoke_IsFinite<detail::internal_rel_ret_t<T>>(x));
}

template <typename T,
          typename = std::enable_if_t<detail::is_svgenfloat<T>::value, T>>
detail::common_rel_ret_t<T> isinf(T x) __NOEXC {
  return detail::RelConverter<T>::apply(
      __sycl_std::__invoke_IsInf<detail::internal_rel_ret_t<T>>(x));
}

template <typename T,
          typename = std::enable_if_t<detail::is_svgenfloat<T>::value, T>>
detail::common_rel_ret_t<T> isnan(T x) __NOEXC {
  return detail::RelConverter<T>::apply(
      __sycl_std::__invoke_IsNan<detail::internal_rel_ret_t<T>>(x));
}

template <typename T,
          typename = std::enable_if_t<detail::is_svgenfloat<T>::value, T>>
detail::common_rel_ret_t<T> isnormal(T x) __NOEXC {
  return detail::RelConverter<T>::apply(
      __sycl_std::__invoke_IsNormal<detail::internal_rel_ret_t<T>>(x));
}

template <typename T,
          typename = std::enable_if_t<detail::is_svgenfloat<T>::value, T>>
detail::common_rel_ret_t<T> isordered(T x, T y) __NOEXC {
  return detail::RelConverter<T>::apply(
      __sycl_std::__invoke_Ordered<detail::internal_rel_ret_t<T>>(x, y));
}

template <typename T,
          typename = std::enable_if_t<detail::is_svgenfloat<T>::value, T>>
detail::common_rel_ret_t<T> isunordered(T x, T y) __NOEXC {
  return detail::RelConverter<T>::apply(
      __sycl_std::__invoke_Unordered<detail::internal_rel_ret_t<T>>(x, y));
}

template <typename T,
          typename = std::enable_if_t<detail::is_svgenfloat<T>::value, T>>
detail::common_rel_ret_t<T> signbit(T x) __NOEXC {
  return detail::RelConverter<T>::apply(
      __sycl_std::__invoke_SignBitSet<detail::internal_rel_ret_t<T>>(x));
}

// marray relational functions

#define __SYCL_MARRAY_RELATIONAL_FUNCTION_BINOP_OVERLOAD(NAME)                 \
  template <typename T,                                                        \
            typename = std::enable_if_t<detail::is_mgenfloat<T>::value>>       \
  sycl::marray<bool, T::size()> NAME(T x, T y) __NOEXC {                       \
    sycl::marray<bool, T::size()> res;                                         \
    for (int i = 0; i < x.size(); i++) {                                       \
      res[i] = NAME(x[i], y[i]);                                               \
    }                                                                          \
    return res;                                                                \
  }

#define __SYCL_MARRAY_RELATIONAL_FUNCTION_UNOP_OVERLOAD(NAME)                  \
  template <typename T,                                                        \
            typename = std::enable_if_t<detail::is_mgenfloat<T>::value>>       \
  sycl::marray<bool, T::size()> NAME(T x) __NOEXC {                            \
    sycl::marray<bool, T::size()> res;                                         \
    for (int i = 0; i < x.size(); i++) {                                       \
      res[i] = NAME(x[i]);                                                     \
    }                                                                          \
    return res;                                                                \
  }

__SYCL_MARRAY_RELATIONAL_FUNCTION_BINOP_OVERLOAD(isequal)
__SYCL_MARRAY_RELATIONAL_FUNCTION_BINOP_OVERLOAD(isnotequal)
__SYCL_MARRAY_RELATIONAL_FUNCTION_BINOP_OVERLOAD(isgreater)
__SYCL_MARRAY_RELATIONAL_FUNCTION_BINOP_OVERLOAD(isgreaterequal)
__SYCL_MARRAY_RELATIONAL_FUNCTION_BINOP_OVERLOAD(isless)
__SYCL_MARRAY_RELATIONAL_FUNCTION_BINOP_OVERLOAD(islessequal)
__SYCL_MARRAY_RELATIONAL_FUNCTION_BINOP_OVERLOAD(islessgreater)
__SYCL_MARRAY_RELATIONAL_FUNCTION_UNOP_OVERLOAD(isfinite)
__SYCL_MARRAY_RELATIONAL_FUNCTION_UNOP_OVERLOAD(isinf)
__SYCL_MARRAY_RELATIONAL_FUNCTION_UNOP_OVERLOAD(isnan)
__SYCL_MARRAY_RELATIONAL_FUNCTION_UNOP_OVERLOAD(isnormal)
__SYCL_MARRAY_RELATIONAL_FUNCTION_BINOP_OVERLOAD(isordered)
__SYCL_MARRAY_RELATIONAL_FUNCTION_BINOP_OVERLOAD(isunordered)
__SYCL_MARRAY_RELATIONAL_FUNCTION_UNOP_OVERLOAD(signbit)

// bool any (sigeninteger x)
template <typename T>
std::enable_if_t<detail::is_sigeninteger<T>::value, bool> any(T x) __NOEXC {
  return detail::Boolean<1>(int(detail::msbIsSet(x)));
}

// int any (vigeninteger x)
template <typename T>
std::enable_if_t<detail::is_vigeninteger<T>::value, int> any(T x) __NOEXC {
  return detail::rel_sign_bit_test_ret_t<T>(
      __sycl_std::__invoke_Any<detail::rel_sign_bit_test_ret_t<T>>(
          detail::rel_sign_bit_test_arg_t<T>(x)));
}

// bool all (sigeninteger x)
template <typename T>
std::enable_if_t<detail::is_sigeninteger<T>::value, bool> all(T x) __NOEXC {
  return detail::Boolean<1>(int(detail::msbIsSet(x)));
}

// int all (vigeninteger x)
template <typename T>
std::enable_if_t<detail::is_vigeninteger<T>::value, int> all(T x) __NOEXC {
  return detail::rel_sign_bit_test_ret_t<T>(
      __sycl_std::__invoke_All<detail::rel_sign_bit_test_ret_t<T>>(
          detail::rel_sign_bit_test_arg_t<T>(x)));
}

// gentype bitselect (gentype a, gentype b, gentype c)
template <typename T>
std::enable_if_t<detail::is_gentype<T>::value, T> bitselect(T a, T b,
                                                            T c) __NOEXC {
  return __sycl_std::__invoke_bitselect<T>(a, b, c);
}

// sgentype select (sgentype a, sgentype b, bool c)
template <typename T>
std::enable_if_t<detail::is_sgentype<T>::value, T> select(T a, T b,
                                                          bool c) __NOEXC {
  constexpr size_t SizeT = sizeof(T);

  // sycl::select(sgentype a, sgentype b, bool c) calls OpenCL built-in
  // select(sgentype a, sgentype b, igentype c). This type trait makes the
  // proper conversion for argument c from bool to igentype, based on sgentype
  // == T.
  using get_select_opencl_builtin_c_arg_type = typename std::conditional_t<
      SizeT == 1, char,
      std::conditional_t<
          SizeT == 2, short,
          std::conditional_t<
              (detail::is_contained<
                   T, detail::type_list<long, unsigned long>>::value &&
               (SizeT == 4 || SizeT == 8)),
              long, // long and ulong are 32-bit on
                    // Windows and 64-bit on Linux
              std::conditional_t<
                  SizeT == 4, int,
                  std::conditional_t<SizeT == 8, long long, void>>>>>;

  return __sycl_std::__invoke_select<T>(
      a, b, static_cast<get_select_opencl_builtin_c_arg_type>(c));
}

// geninteger select (geninteger a, geninteger b, igeninteger c)
template <typename T, typename T2>
std::enable_if_t<
    detail::is_geninteger<T>::value && detail::is_igeninteger<T2>::value, T>
select(T a, T b, T2 c) __NOEXC {
  detail::check_vector_size<T, T2>();
  return __sycl_std::__invoke_select<T>(a, b, c);
}

// geninteger select (geninteger a, geninteger b, ugeninteger c)
template <typename T, typename T2>
std::enable_if_t<
    detail::is_geninteger<T>::value && detail::is_ugeninteger<T2>::value, T>
select(T a, T b, T2 c) __NOEXC {
  detail::check_vector_size<T, T2>();
  return __sycl_std::__invoke_select<T>(a, b, c);
}

// svgenfloatf select (svgenfloatf a, svgenfloatf b, genint c)
template <typename T, typename T2>
std::enable_if_t<
    detail::is_svgenfloatf<T>::value && detail::is_genint<T2>::value, T>
select(T a, T b, T2 c) __NOEXC {
  detail::check_vector_size<T, T2>();
  return __sycl_std::__invoke_select<T>(a, b, c);
}

// svgenfloatf select (svgenfloatf a, svgenfloatf b, ugenint c)
template <typename T, typename T2>
std::enable_if_t<
    detail::is_svgenfloatf<T>::value && detail::is_ugenint<T2>::value, T>
select(T a, T b, T2 c) __NOEXC {
  detail::check_vector_size<T, T2>();
  return __sycl_std::__invoke_select<T>(a, b, c);
}

// svgenfloatd select (svgenfloatd a, svgenfloatd b, igeninteger64 c)
template <typename T, typename T2>
std::enable_if_t<detail::is_svgenfloatd<T>::value &&
                     detail::is_igeninteger64bit<T2>::value,
                 T>
select(T a, T b, T2 c) __NOEXC {
  detail::check_vector_size<T, T2>();
  return __sycl_std::__invoke_select<T>(a, b, c);
}

// svgenfloatd select (svgenfloatd a, svgenfloatd b, ugeninteger64 c)
template <typename T, typename T2>
std::enable_if_t<detail::is_svgenfloatd<T>::value &&
                     detail::is_ugeninteger64bit<T2>::value,
                 T>
select(T a, T b, T2 c) __NOEXC {
  detail::check_vector_size<T, T2>();
  return __sycl_std::__invoke_select<T>(a, b, c);
}

// svgenfloath select (svgenfloath a, svgenfloath b, igeninteger16 c)
template <typename T, typename T2>
std::enable_if_t<detail::is_svgenfloath<T>::value &&
                     detail::is_igeninteger16bit<T2>::value,
                 T>
select(T a, T b, T2 c) __NOEXC {
  detail::check_vector_size<T, T2>();
  return __sycl_std::__invoke_select<T>(a, b, c);
}

// svgenfloath select (svgenfloath a, svgenfloath b, ugeninteger16 c)
template <typename T, typename T2>
std::enable_if_t<detail::is_svgenfloath<T>::value &&
                     detail::is_ugeninteger16bit<T2>::value,
                 T>
select(T a, T b, T2 c) __NOEXC {
  detail::check_vector_size<T, T2>();
  return __sycl_std::__invoke_select<T>(a, b, c);
}

// other marray relational functions

template <typename T, size_t N>
std::enable_if_t<detail::is_sigeninteger<T>::value, bool>
any(marray<T, N> x) __NOEXC {
  return std::any_of(x.begin(), x.end(), [](T i) { return any(i); });
}

template <typename T, size_t N>
std::enable_if_t<detail::is_sigeninteger<T>::value, bool>
all(marray<T, N> x) __NOEXC {
  return std::all_of(x.begin(), x.end(), [](T i) { return all(i); });
}

template <typename T, size_t N>
std::enable_if_t<detail::is_gentype<T>::value, marray<T, N>>
bitselect(marray<T, N> a, marray<T, N> b, marray<T, N> c) __NOEXC {
  marray<T, N> res;
  for (int i = 0; i < N; i++) {
    res[i] = bitselect(a[i], b[i], c[i]);
  }
  return res;
}

template <typename T, size_t N>
std::enable_if_t<detail::is_gentype<T>::value, marray<T, N>>
select(marray<T, N> a, marray<T, N> b, marray<bool, N> c) __NOEXC {
  marray<T, N> res;
  for (int i = 0; i < N; i++) {
    res[i] = select(a[i], b[i], c[i]);
  }
  return res;
}

namespace native {
/* ----------------- 4.13.3 Math functions. ---------------------------------*/

#define __SYCL_NATIVE_MATH_FUNCTION_OVERLOAD(NAME)                             \
  template <size_t N>                                                          \
  inline __SYCL_ALWAYS_INLINE marray<float, N> NAME(marray<float, N> x)        \
      __NOEXC {                                                                \
    marray<float, N> res;                                                      \
    for (size_t i = 0; i < N / 2; i++) {                                       \
      auto partial_res = __sycl_std::__invoke_native_##NAME<vec<float, 2>>(    \
          detail::to_vec2(x, i * 2));                                          \
      std::memcpy(&res[i * 2], &partial_res, sizeof(vec<float, 2>));           \
    }                                                                          \
    if (N % 2) {                                                               \
      res[N - 1] = __sycl_std::__invoke_native_##NAME<float>(x[N - 1]);        \
    }                                                                          \
    return res;                                                                \
  }

__SYCL_NATIVE_MATH_FUNCTION_OVERLOAD(sin)
__SYCL_NATIVE_MATH_FUNCTION_OVERLOAD(cos)
__SYCL_NATIVE_MATH_FUNCTION_OVERLOAD(tan)
__SYCL_NATIVE_MATH_FUNCTION_OVERLOAD(exp)
__SYCL_NATIVE_MATH_FUNCTION_OVERLOAD(exp2)
__SYCL_NATIVE_MATH_FUNCTION_OVERLOAD(exp10)
__SYCL_NATIVE_MATH_FUNCTION_OVERLOAD(log)
__SYCL_NATIVE_MATH_FUNCTION_OVERLOAD(log2)
__SYCL_NATIVE_MATH_FUNCTION_OVERLOAD(log10)
__SYCL_NATIVE_MATH_FUNCTION_OVERLOAD(sqrt)
__SYCL_NATIVE_MATH_FUNCTION_OVERLOAD(rsqrt)
__SYCL_NATIVE_MATH_FUNCTION_OVERLOAD(recip)

#undef __SYCL_NATIVE_MATH_FUNCTION_OVERLOAD

#define __SYCL_NATIVE_MATH_FUNCTION_2_OVERLOAD(NAME)                           \
  template <size_t N>                                                          \
  inline __SYCL_ALWAYS_INLINE marray<float, N> NAME(                           \
      marray<float, N> x, marray<float, N> y) __NOEXC {                        \
    marray<float, N> res;                                                      \
    for (size_t i = 0; i < N / 2; i++) {                                       \
      auto partial_res = __sycl_std::__invoke_native_##NAME<vec<float, 2>>(    \
          detail::to_vec2(x, i * 2), detail::to_vec2(y, i * 2));               \
      std::memcpy(&res[i * 2], &partial_res, sizeof(vec<float, 2>));           \
    }                                                                          \
    if (N % 2) {                                                               \
      res[N - 1] =                                                             \
          __sycl_std::__invoke_native_##NAME<float>(x[N - 1], y[N - 1]);       \
    }                                                                          \
    return res;                                                                \
  }

__SYCL_NATIVE_MATH_FUNCTION_2_OVERLOAD(divide)
__SYCL_NATIVE_MATH_FUNCTION_2_OVERLOAD(powr)

#undef __SYCL_NATIVE_MATH_FUNCTION_2_OVERLOAD

// genfloatf cos (genfloatf x)
#define __SYCL_BUILTIN_DEF(TYPE)                                               \
  inline TYPE cos(TYPE x) __NOEXC {                                            \
    return __sycl_std::__invoke_native_cos<TYPE>(x);                           \
  }
// TODO: Replace with __SYCL_DEF_BUILTIN_GENFLOAT when merged with above
// definition.
__SYCL_DEF_BUILTIN_FLOAT_SCALAR
__SYCL_DEF_BUILTIN_FLOAT_VEC
#undef __SYCL_BUILTIN_DEF

// genfloatf divide (genfloatf x, genfloatf y)
#define __SYCL_BUILTIN_DEF(TYPE)                                               \
  inline TYPE divide(TYPE x, TYPE y) __NOEXC {                                 \
    return __sycl_std::__invoke_native_divide<TYPE>(x, y);                     \
  }
// TODO: Replace with __SYCL_DEF_BUILTIN_GENFLOAT when merged with above
// definition.
__SYCL_DEF_BUILTIN_FLOAT_SCALAR
__SYCL_DEF_BUILTIN_FLOAT_VEC
#undef __SYCL_BUILTIN_DEF

// genfloatf exp (genfloatf x)
#define __SYCL_BUILTIN_DEF(TYPE)                                               \
  inline TYPE exp(TYPE x) __NOEXC {                                            \
    return __sycl_std::__invoke_native_exp<TYPE>(x);                           \
  }
// TODO: Replace with __SYCL_DEF_BUILTIN_GENFLOAT when merged with above
// definition.
__SYCL_DEF_BUILTIN_FLOAT_SCALAR
__SYCL_DEF_BUILTIN_FLOAT_VEC
#undef __SYCL_BUILTIN_DEF

// genfloatf exp2 (genfloatf x)
#define __SYCL_BUILTIN_DEF(TYPE)                                               \
  inline TYPE exp2(TYPE x) __NOEXC {                                           \
    return __sycl_std::__invoke_native_exp2<TYPE>(x);                          \
  }
// TODO: Replace with __SYCL_DEF_BUILTIN_GENFLOAT when merged with above
// definition.
__SYCL_DEF_BUILTIN_FLOAT_SCALAR
__SYCL_DEF_BUILTIN_FLOAT_VEC
#undef __SYCL_BUILTIN_DEF

// genfloatf exp10 (genfloatf x)
#define __SYCL_BUILTIN_DEF(TYPE)                                               \
  inline TYPE exp10(TYPE x) __NOEXC {                                          \
    return __sycl_std::__invoke_native_exp10<TYPE>(x);                         \
  }
// TODO: Replace with __SYCL_DEF_BUILTIN_GENFLOAT when merged with above
// definition.
__SYCL_DEF_BUILTIN_FLOAT_SCALAR
__SYCL_DEF_BUILTIN_FLOAT_VEC
#undef __SYCL_BUILTIN_DEF

// genfloatf log (genfloatf x)
#define __SYCL_BUILTIN_DEF(TYPE)                                               \
  inline TYPE log(TYPE x) __NOEXC {                                            \
    return __sycl_std::__invoke_native_log<TYPE>(x);                           \
  }
// TODO: Replace with __SYCL_DEF_BUILTIN_GENFLOAT when merged with above
// definition.
__SYCL_DEF_BUILTIN_FLOAT_SCALAR
__SYCL_DEF_BUILTIN_FLOAT_VEC
#undef __SYCL_BUILTIN_DEF

// genfloatf log2 (genfloatf x)
#define __SYCL_BUILTIN_DEF(TYPE)                                               \
  inline TYPE log2(TYPE x) __NOEXC {                                           \
    return __sycl_std::__invoke_native_log2<TYPE>(x);                          \
  }
// TODO: Replace with __SYCL_DEF_BUILTIN_GENFLOAT when merged with above
// definition.
__SYCL_DEF_BUILTIN_FLOAT_SCALAR
__SYCL_DEF_BUILTIN_FLOAT_VEC
#undef __SYCL_BUILTIN_DEF

// genfloatf log10 (genfloatf x)
#define __SYCL_BUILTIN_DEF(TYPE)                                               \
  inline TYPE log10(TYPE x) __NOEXC {                                          \
    return __sycl_std::__invoke_native_log10<TYPE>(x);                         \
  }
// TODO: Replace with __SYCL_DEF_BUILTIN_GENFLOAT when merged with above
// definition.
__SYCL_DEF_BUILTIN_FLOAT_SCALAR
__SYCL_DEF_BUILTIN_FLOAT_VEC
#undef __SYCL_BUILTIN_DEF

// genfloatf powr (genfloatf x, genfloatf y)
#define __SYCL_BUILTIN_DEF(TYPE)                                               \
  inline TYPE powr(TYPE x, TYPE y) __NOEXC {                                   \
    return __sycl_std::__invoke_native_powr<TYPE>(x, y);                       \
  }
// TODO: Replace with __SYCL_DEF_BUILTIN_GENFLOAT when merged with above
// definition.
__SYCL_DEF_BUILTIN_FLOAT_SCALAR
__SYCL_DEF_BUILTIN_FLOAT_VEC
#undef __SYCL_BUILTIN_DEF

// genfloatf recip (genfloatf x)
#define __SYCL_BUILTIN_DEF(TYPE)                                               \
  inline TYPE recip(TYPE x) __NOEXC {                                          \
    return __sycl_std::__invoke_native_recip<TYPE>(x);                         \
  }
// TODO: Replace with __SYCL_DEF_BUILTIN_GENFLOAT when merged with above
// definition.
__SYCL_DEF_BUILTIN_FLOAT_SCALAR
__SYCL_DEF_BUILTIN_FLOAT_VEC
#undef __SYCL_BUILTIN_DEF

// genfloatf rsqrt (genfloatf x)
#define __SYCL_BUILTIN_DEF(TYPE)                                               \
  inline TYPE rsqrt(TYPE x) __NOEXC {                                          \
    return __sycl_std::__invoke_native_rsqrt<TYPE>(x);                         \
  }
// TODO: Replace with __SYCL_DEF_BUILTIN_GENFLOAT when merged with above
// definition.
__SYCL_DEF_BUILTIN_FLOAT_SCALAR
__SYCL_DEF_BUILTIN_FLOAT_VEC
#undef __SYCL_BUILTIN_DEF

// genfloatf sin (genfloatf x)
#define __SYCL_BUILTIN_DEF(TYPE)                                               \
  inline TYPE sin(TYPE x) __NOEXC {                                            \
    return __sycl_std::__invoke_native_sin<TYPE>(x);                           \
  }
// TODO: Replace with __SYCL_DEF_BUILTIN_GENFLOAT when merged with above
// definition.
__SYCL_DEF_BUILTIN_FLOAT_SCALAR
__SYCL_DEF_BUILTIN_FLOAT_VEC
#undef __SYCL_BUILTIN_DEF

// genfloatf sqrt (genfloatf x)
#define __SYCL_BUILTIN_DEF(TYPE)                                               \
  inline TYPE sqrt(TYPE x) __NOEXC {                                           \
    return __sycl_std::__invoke_native_sqrt<TYPE>(x);                          \
  }
// TODO: Replace with __SYCL_DEF_BUILTIN_GENFLOAT when merged with above
// definition.
__SYCL_DEF_BUILTIN_FLOAT_SCALAR
__SYCL_DEF_BUILTIN_FLOAT_VEC
#undef __SYCL_BUILTIN_DEF

// genfloatf tan (genfloatf x)
#define __SYCL_BUILTIN_DEF(TYPE)                                               \
  inline TYPE tan(TYPE x) __NOEXC {                                            \
    return __sycl_std::__invoke_native_tan<TYPE>(x);                           \
  }
// TODO: Replace with __SYCL_DEF_BUILTIN_GENFLOAT when merged with above
// definition.
__SYCL_DEF_BUILTIN_FLOAT_SCALAR
__SYCL_DEF_BUILTIN_FLOAT_VEC
#undef __SYCL_BUILTIN_DEF

} // namespace native
namespace half_precision {
/* ----------------- 4.13.3 Math functions. ---------------------------------*/
#define __SYCL_HALF_PRECISION_MATH_FUNCTION_OVERLOAD(NAME)                     \
  template <size_t N>                                                          \
  inline __SYCL_ALWAYS_INLINE marray<float, N> NAME(marray<float, N> x)        \
      __NOEXC {                                                                \
    marray<float, N> res;                                                      \
    for (size_t i = 0; i < N / 2; i++) {                                       \
      auto partial_res = __sycl_std::__invoke_half_##NAME<vec<float, 2>>(      \
          detail::to_vec2(x, i * 2));                                          \
      std::memcpy(&res[i * 2], &partial_res, sizeof(vec<float, 2>));           \
    }                                                                          \
    if (N % 2) {                                                               \
      res[N - 1] = __sycl_std::__invoke_half_##NAME<float>(x[N - 1]);          \
    }                                                                          \
    return res;                                                                \
  }

__SYCL_HALF_PRECISION_MATH_FUNCTION_OVERLOAD(sin)
__SYCL_HALF_PRECISION_MATH_FUNCTION_OVERLOAD(cos)
__SYCL_HALF_PRECISION_MATH_FUNCTION_OVERLOAD(tan)
__SYCL_HALF_PRECISION_MATH_FUNCTION_OVERLOAD(exp)
__SYCL_HALF_PRECISION_MATH_FUNCTION_OVERLOAD(exp2)
__SYCL_HALF_PRECISION_MATH_FUNCTION_OVERLOAD(exp10)
__SYCL_HALF_PRECISION_MATH_FUNCTION_OVERLOAD(log)
__SYCL_HALF_PRECISION_MATH_FUNCTION_OVERLOAD(log2)
__SYCL_HALF_PRECISION_MATH_FUNCTION_OVERLOAD(log10)
__SYCL_HALF_PRECISION_MATH_FUNCTION_OVERLOAD(sqrt)
__SYCL_HALF_PRECISION_MATH_FUNCTION_OVERLOAD(rsqrt)
__SYCL_HALF_PRECISION_MATH_FUNCTION_OVERLOAD(recip)

#undef __SYCL_HALF_PRECISION_MATH_FUNCTION_OVERLOAD

#define __SYCL_HALF_PRECISION_MATH_FUNCTION_2_OVERLOAD(NAME)                   \
  template <size_t N>                                                          \
  inline __SYCL_ALWAYS_INLINE marray<float, N> NAME(                           \
      marray<float, N> x, marray<float, N> y) __NOEXC {                        \
    marray<float, N> res;                                                      \
    for (size_t i = 0; i < N / 2; i++) {                                       \
      auto partial_res = __sycl_std::__invoke_half_##NAME<vec<float, 2>>(      \
          detail::to_vec2(x, i * 2), detail::to_vec2(y, i * 2));               \
      std::memcpy(&res[i * 2], &partial_res, sizeof(vec<float, 2>));           \
    }                                                                          \
    if (N % 2) {                                                               \
      res[N - 1] =                                                             \
          __sycl_std::__invoke_half_##NAME<float>(x[N - 1], y[N - 1]);         \
    }                                                                          \
    return res;                                                                \
  }

__SYCL_HALF_PRECISION_MATH_FUNCTION_2_OVERLOAD(divide)
__SYCL_HALF_PRECISION_MATH_FUNCTION_2_OVERLOAD(powr)

#undef __SYCL_HALF_PRECISION_MATH_FUNCTION_2_OVERLOAD

// genfloatf cos (genfloatf x)
#define __SYCL_BUILTIN_DEF(TYPE)                                               \
  inline TYPE cos(TYPE x) __NOEXC {                                            \
    return __sycl_std::__invoke_half_cos<TYPE>(x);                             \
  }
__SYCL_DEF_BUILTIN_FLOAT_SCALAR
__SYCL_DEF_BUILTIN_FLOAT_VEC
#undef __SYCL_BUILTIN_DEF

// genfloatf divide (genfloatf x, genfloatf y)
#define __SYCL_BUILTIN_DEF(TYPE)                                               \
  inline TYPE divide(TYPE x, TYPE y) __NOEXC {                                 \
    return __sycl_std::__invoke_half_divide<TYPE>(x, y);                       \
  }
__SYCL_DEF_BUILTIN_FLOAT_SCALAR
__SYCL_DEF_BUILTIN_FLOAT_VEC
#undef __SYCL_BUILTIN_DEF

// genfloatf exp (genfloatf x)
#define __SYCL_BUILTIN_DEF(TYPE)                                               \
  inline TYPE exp(TYPE x) __NOEXC {                                            \
    return __sycl_std::__invoke_half_exp<TYPE>(x);                             \
  }
__SYCL_DEF_BUILTIN_FLOAT_SCALAR
__SYCL_DEF_BUILTIN_FLOAT_VEC
#undef __SYCL_BUILTIN_DEF

// genfloatf exp2 (genfloatf x)
#define __SYCL_BUILTIN_DEF(TYPE)                                               \
  inline TYPE exp2(TYPE x) __NOEXC {                                           \
    return __sycl_std::__invoke_half_exp2<TYPE>(x);                            \
  }
__SYCL_DEF_BUILTIN_FLOAT_SCALAR
__SYCL_DEF_BUILTIN_FLOAT_VEC
#undef __SYCL_BUILTIN_DEF

// genfloatf exp10 (genfloatf x)
#define __SYCL_BUILTIN_DEF(TYPE)                                               \
  inline TYPE exp10(TYPE x) __NOEXC {                                          \
    return __sycl_std::__invoke_half_exp10<TYPE>(x);                           \
  }
__SYCL_DEF_BUILTIN_FLOAT_SCALAR
__SYCL_DEF_BUILTIN_FLOAT_VEC
#undef __SYCL_BUILTIN_DEF

// genfloatf log (genfloatf x)
#define __SYCL_BUILTIN_DEF(TYPE)                                               \
  inline TYPE log(TYPE x) __NOEXC {                                            \
    return __sycl_std::__invoke_half_log<TYPE>(x);                             \
  }
__SYCL_DEF_BUILTIN_FLOAT_SCALAR
__SYCL_DEF_BUILTIN_FLOAT_VEC
#undef __SYCL_BUILTIN_DEF

// genfloatf log2 (genfloatf x)
#define __SYCL_BUILTIN_DEF(TYPE)                                               \
  inline TYPE log2(TYPE x) __NOEXC {                                           \
    return __sycl_std::__invoke_half_log2<TYPE>(x);                            \
  }
__SYCL_DEF_BUILTIN_FLOAT_SCALAR
__SYCL_DEF_BUILTIN_FLOAT_VEC
#undef __SYCL_BUILTIN_DEF

// genfloatf log10 (genfloatf x)
#define __SYCL_BUILTIN_DEF(TYPE)                                               \
  inline TYPE log10(TYPE x) __NOEXC {                                          \
    return __sycl_std::__invoke_half_log10<TYPE>(x);                           \
  }
__SYCL_DEF_BUILTIN_FLOAT_SCALAR
__SYCL_DEF_BUILTIN_FLOAT_VEC
#undef __SYCL_BUILTIN_DEF

// genfloatf powr (genfloatf x, genfloatf y)
#define __SYCL_BUILTIN_DEF(TYPE)                                               \
  inline TYPE powr(TYPE x, TYPE y) __NOEXC {                                   \
    return __sycl_std::__invoke_half_powr<TYPE>(x, y);                         \
  }
__SYCL_DEF_BUILTIN_FLOAT_SCALAR
__SYCL_DEF_BUILTIN_FLOAT_VEC
#undef __SYCL_BUILTIN_DEF

// genfloatf recip (genfloatf x)
#define __SYCL_BUILTIN_DEF(TYPE)                                               \
  inline TYPE recip(TYPE x) __NOEXC {                                          \
    return __sycl_std::__invoke_half_recip<TYPE>(x);                           \
  }
__SYCL_DEF_BUILTIN_FLOAT_SCALAR
__SYCL_DEF_BUILTIN_FLOAT_VEC
#undef __SYCL_BUILTIN_DEF

// genfloatf rsqrt (genfloatf x)
#define __SYCL_BUILTIN_DEF(TYPE)                                               \
  inline TYPE rsqrt(TYPE x) __NOEXC {                                          \
    return __sycl_std::__invoke_half_rsqrt<TYPE>(x);                           \
  }
__SYCL_DEF_BUILTIN_FLOAT_SCALAR
__SYCL_DEF_BUILTIN_FLOAT_VEC
#undef __SYCL_BUILTIN_DEF

// genfloatf sin (genfloatf x)
#define __SYCL_BUILTIN_DEF(TYPE)                                               \
  inline TYPE sin(TYPE x) __NOEXC {                                            \
    return __sycl_std::__invoke_half_sin<TYPE>(x);                             \
  }
__SYCL_DEF_BUILTIN_FLOAT_SCALAR
__SYCL_DEF_BUILTIN_FLOAT_VEC
#undef __SYCL_BUILTIN_DEF

// genfloatf sqrt (genfloatf x)
#define __SYCL_BUILTIN_DEF(TYPE)                                               \
  inline TYPE sqrt(TYPE x) __NOEXC {                                           \
    return __sycl_std::__invoke_half_sqrt<TYPE>(x);                            \
  }
__SYCL_DEF_BUILTIN_FLOAT_SCALAR
__SYCL_DEF_BUILTIN_FLOAT_VEC
#undef __SYCL_BUILTIN_DEF

// genfloatf tan (genfloatf x)
#define __SYCL_BUILTIN_DEF(TYPE)                                               \
  inline TYPE tan(TYPE x) __NOEXC {                                            \
    return __sycl_std::__invoke_half_tan<TYPE>(x);                             \
  }
__SYCL_DEF_BUILTIN_FLOAT_SCALAR
__SYCL_DEF_BUILTIN_FLOAT_VEC
#undef __SYCL_BUILTIN_DEF

} // namespace half_precision

#ifdef __FAST_MATH__
/* ----------------- -ffast-math functions. ---------------------------------*/

#define __SYCL_MATH_FUNCTION_OVERLOAD_FM(NAME)                                 \
  template <typename T, size_t N>                                              \
  inline __SYCL_ALWAYS_INLINE                                                  \
      std::enable_if_t<std::is_same_v<T, float>, marray<T, N>>                 \
      NAME(marray<T, N> x) __NOEXC {                                           \
    return native::NAME(x);                                                    \
  }

__SYCL_MATH_FUNCTION_OVERLOAD_FM(sin)
__SYCL_MATH_FUNCTION_OVERLOAD_FM(cos)
__SYCL_MATH_FUNCTION_OVERLOAD_FM(tan)
__SYCL_MATH_FUNCTION_OVERLOAD_FM(exp)
__SYCL_MATH_FUNCTION_OVERLOAD_FM(exp2)
__SYCL_MATH_FUNCTION_OVERLOAD_FM(exp10)
__SYCL_MATH_FUNCTION_OVERLOAD_FM(log)
__SYCL_MATH_FUNCTION_OVERLOAD_FM(log2)
__SYCL_MATH_FUNCTION_OVERLOAD_FM(log10)
__SYCL_MATH_FUNCTION_OVERLOAD_FM(sqrt)
__SYCL_MATH_FUNCTION_OVERLOAD_FM(rsqrt)
#undef __SYCL_MATH_FUNCTION_OVERLOAD_FM

// genfloatf cos (genfloatf x)
#define __SYCL_BUILTIN_DEF(TYPE)                                               \
  inline TYPE cos(TYPE x) __NOEXC { return native::cos(x); }
__SYCL_DEF_BUILTIN_GENFLOATF
#undef __SYCL_BUILTIN_DEF

// genfloatf exp (genfloatf x)
#define __SYCL_BUILTIN_DEF(TYPE)                                               \
  inline TYPE exp(TYPE x) __NOEXC { return native::exp(x); }
__SYCL_DEF_BUILTIN_GENFLOATF
#undef __SYCL_BUILTIN_DEF

// genfloatf exp2 (genfloatf x)
#define __SYCL_BUILTIN_DEF(TYPE)                                               \
  inline TYPE exp2(TYPE x) __NOEXC { return native::exp2(x); }
__SYCL_DEF_BUILTIN_GENFLOATF
#undef __SYCL_BUILTIN_DEF

// genfloatf exp10 (genfloatf x)
#define __SYCL_BUILTIN_DEF(TYPE)                                               \
  inline TYPE exp10(TYPE x) __NOEXC { return native::exp10(x); }
__SYCL_DEF_BUILTIN_GENFLOATF
#undef __SYCL_BUILTIN_DEF

// genfloatf log(genfloatf x)
#define __SYCL_BUILTIN_DEF(TYPE)                                               \
  inline TYPE log(TYPE x) __NOEXC { return native::log(x); }
__SYCL_DEF_BUILTIN_GENFLOATF
#undef __SYCL_BUILTIN_DEF

// genfloatf log2 (genfloatf x)
#define __SYCL_BUILTIN_DEF(TYPE)                                               \
  inline TYPE log2(TYPE x) __NOEXC { return native::log2(x); }
__SYCL_DEF_BUILTIN_GENFLOATF
#undef __SYCL_BUILTIN_DEF

// genfloatf log10 (genfloatf x)
#define __SYCL_BUILTIN_DEF(TYPE)                                               \
  inline TYPE log10(TYPE x) __NOEXC { return native::log10(x); }
__SYCL_DEF_BUILTIN_GENFLOATF
#undef __SYCL_BUILTIN_DEF

// genfloatf powr (genfloatf x, genfloatf y)
// TODO: remove when __SYCL_DEF_BUILTIN_MARRAY is defined
template <typename T, size_t N>
inline __SYCL_ALWAYS_INLINE
    std::enable_if_t<std::is_same_v<T, float>, marray<T, N>>
    powr(marray<T, N> x, marray<T, N> y) __NOEXC {
  return native::powr(x, y);
}

#define __SYCL_BUILTIN_DEF(TYPE)                                               \
  inline TYPE powr(TYPE x, TYPE y) __NOEXC { return native::powr(x, y); }
__SYCL_DEF_BUILTIN_GENFLOATF
#undef __SYCL_BUILTIN_DEF

// genfloatf rsqrt (genfloatf x)
#define __SYCL_BUILTIN_DEF(TYPE)                                               \
  inline TYPE rsqrt(TYPE x) __NOEXC { return native::rsqrt(x); }
__SYCL_DEF_BUILTIN_GENFLOATF
#undef __SYCL_BUILTIN_DEF

// genfloatf sin (genfloatf x)
#define __SYCL_BUILTIN_DEF(TYPE)                                               \
  inline TYPE sin(TYPE x) __NOEXC { return native::sin(x); }
__SYCL_DEF_BUILTIN_GENFLOATF
#undef __SYCL_BUILTIN_DEF

// genfloatf sqrt (genfloatf x)
#define __SYCL_BUILTIN_DEF(TYPE)                                               \
  inline TYPE sqrt(TYPE x) __NOEXC { return native::sqrt(x); }
__SYCL_DEF_BUILTIN_GENFLOATF
#undef __SYCL_BUILTIN_DEF

// genfloatf tan (genfloatf x)
#define __SYCL_BUILTIN_DEF(TYPE)                                               \
  inline TYPE tan(TYPE x) __NOEXC { return native::tan(x); }
__SYCL_DEF_BUILTIN_GENFLOATF
#undef __SYCL_BUILTIN_DEF

#endif // __FAST_MATH__

#undef __SYCL_DEF_BUILTIN_VEC
#undef __SYCL_DEF_BUILTIN_GEOVEC
#undef __SYCL_DEF_BUILTIN_MARRAY
#undef __SYCL_DEF_BUILTIN_CHAR_SCALAR
#undef __SYCL_DEF_BUILTIN_CHAR_VEC
#undef __SYCL_DEF_BUILTIN_CHAR_MARRAY
#undef __SYCL_DEF_BUILTIN_CHARN
#undef __SYCL_DEF_BUILTIN_SCHAR_SCALAR
#undef __SYCL_DEF_BUILTIN_SCHAR_VEC
#undef __SYCL_DEF_BUILTIN_SCHAR_MARRAY
#undef __SYCL_DEF_BUILTIN_SCHARN
#undef __SYCL_DEF_BUILTIN_IGENCHAR
#undef __SYCL_DEF_BUILTIN_UCHAR_SCALAR
#undef __SYCL_DEF_BUILTIN_UCHAR_VEC
#undef __SYCL_DEF_BUILTIN_UCHAR_MARRAY
#undef __SYCL_DEF_BUILTIN_UCHARN
#undef __SYCL_DEF_BUILTIN_UGENCHAR
#undef __SYCL_DEF_BUILTIN_GENCHAR
#undef __SYCL_DEF_BUILTIN_SHORT_SCALAR
#undef __SYCL_DEF_BUILTIN_SHORT_VEC
#undef __SYCL_DEF_BUILTIN_SHORT_MARRAY
#undef __SYCL_DEF_BUILTIN_SHORTN
#undef __SYCL_DEF_BUILTIN_GENSHORT
#undef __SYCL_DEF_BUILTIN_USHORT_SCALAR
#undef __SYCL_DEF_BUILTIN_USHORT_MARRAY
#undef __SYCL_DEF_BUILTIN_USHORTN
#undef __SYCL_DEF_BUILTIN_UGENSHORT
#undef __SYCL_DEF_BUILTIN_INT_SCALAR
#undef __SYCL_DEF_BUILTIN_INT_VEC
#undef __SYCL_DEF_BUILTIN_INT_MARRAY
#undef __SYCL_DEF_BUILTIN_INTN
#undef __SYCL_DEF_BUILTIN_GENINT
#undef __SYCL_DEF_BUILTIN_UINT_SCALAR
#undef __SYCL_DEF_BUILTIN_UINT_VEC
#undef __SYCL_DEF_BUILTIN_UINT_MARRAY
#undef __SYCL_DEF_BUILTIN_UINTN
#undef __SYCL_DEF_BUILTIN_UGENINT
#undef __SYCL_DEF_BUILTIN_LONG_SCALAR
#undef __SYCL_DEF_BUILTIN_LONG_VEC
#undef __SYCL_DEF_BUILTIN_LONG_MARRAY
#undef __SYCL_DEF_BUILTIN_LONGN
#undef __SYCL_DEF_BUILTIN_GENLONG
#undef __SYCL_DEF_BUILTIN_ULONG_SCALAR
#undef __SYCL_DEF_BUILTIN_ULONG_VEC
#undef __SYCL_DEF_BUILTIN_ULONG_MARRAY
#undef __SYCL_DEF_BUILTIN_ULONGN
#undef __SYCL_DEF_BUILTIN_UGENLONG
#undef __SYCL_DEF_BUILTIN_LONGLONG_SCALAR
#undef __SYCL_DEF_BUILTIN_LONGLONG_VEC
#undef __SYCL_DEF_BUILTIN_LONGLONG_MARRAY
#undef __SYCL_DEF_BUILTIN_LONGLONGN
#undef __SYCL_DEF_BUILTIN_GENLONGLONG
#undef __SYCL_DEF_BUILTIN_ULONGLONG_SCALAR
#undef __SYCL_DEF_BUILTIN_ULONGLONG_VEC
#undef __SYCL_DEF_BUILTIN_ULONGLONG_MARRAY
#undef __SYCL_DEF_BUILTIN_ULONGLONGN
#undef __SYCL_DEF_BUILTIN_UGENLONGLONG
#undef __SYCL_DEF_BUILTIN_IGENLONGINTEGER
#undef __SYCL_DEF_BUILTIN_UGENLONGINTEGER
#undef __SYCL_DEF_BUILTIN_SIGENINTEGER
#undef __SYCL_DEF_BUILTIN_VIGENINTEGER
#undef __SYCL_DEF_BUILTIN_IGENINTEGER
#undef __SYCL_DEF_BUILTIN_SUGENINTEGER
#undef __SYCL_DEF_BUILTIN_VUGENINTEGER
#undef __SYCL_DEF_BUILTIN_UGENINTEGER
#undef __SYCL_DEF_BUILTIN_SGENINTEGER
#undef __SYCL_DEF_BUILTIN_VGENINTEGER
#undef __SYCL_DEF_BUILTIN_GENINTEGER
#undef __SYCL_DEF_BUILTIN_FLOAT_SCALAR
#undef __SYCL_DEF_BUILTIN_FLOAT_VEC
#undef __SYCL_DEF_BUILTIN_FLOAT_GEOVEC
#undef __SYCL_DEF_BUILTIN_FLOAT_MARRAY
#undef __SYCL_DEF_BUILTIN_FLOATN
#undef __SYCL_DEF_BUILTIN_GENFLOATF
#undef __SYCL_DEF_BUILTIN_GENGEOFLOATF
#undef __SYCL_DEF_BUILTIN_DOUBLE_SCALAR
#undef __SYCL_DEF_BUILTIN_DOUBLE_VEC
#undef __SYCL_DEF_BUILTIN_DOUBLE_GEOVEC
#undef __SYCL_DEF_BUILTIN_DOUBLE_MARRAY
#undef __SYCL_DEF_BUILTIN_DOUBLEN
#undef __SYCL_DEF_BUILTIN_GENFLOATD
#undef __SYCL_DEF_BUILTIN_GENGEOFLOATD
#undef __SYCL_DEF_BUILTIN_HALF_SCALAR
#undef __SYCL_DEF_BUILTIN_HALF_VEC
#undef __SYCL_DEF_BUILTIN_HALF_GEOVEC
#undef __SYCL_DEF_BUILTIN_HALF_MARRAY
#undef __SYCL_DEF_BUILTIN_HALFN
#undef __SYCL_DEF_BUILTIN_GENFLOATH
#undef __SYCL_DEF_BUILTIN_GENGEOFLOATH
#undef __SYCL_DEF_BUILTIN_SGENFLOAT
#undef __SYCL_DEF_BUILTIN_VGENFLOAT
#undef __SYCL_DEF_BUILTIN_GENFLOAT
#undef __SYCL_DEF_BUILTIN_GENGEOFLOAT
#undef __SYCL_DEF_BUILTIN_FAST_MATH_GENFLOAT
#undef __SYCL_DEF_BUILTIN_SGENTYPE
#undef __SYCL_DEF_BUILTIN_GENTYPE
} // __SYCL_INLINE_VER_NAMESPACE(_V1)
} // namespace sycl

#ifdef __SYCL_DEVICE_ONLY__
extern "C" {
extern __DPCPP_SYCL_EXTERNAL int abs(int x);
extern __DPCPP_SYCL_EXTERNAL long int labs(long int x);
extern __DPCPP_SYCL_EXTERNAL long long int llabs(long long int x);

extern __DPCPP_SYCL_EXTERNAL div_t div(int x, int y);
extern __DPCPP_SYCL_EXTERNAL ldiv_t ldiv(long int x, long int y);
extern __DPCPP_SYCL_EXTERNAL lldiv_t lldiv(long long int x, long long int y);
extern __DPCPP_SYCL_EXTERNAL float scalbnf(float x, int n);
extern __DPCPP_SYCL_EXTERNAL double scalbn(double x, int n);
extern __DPCPP_SYCL_EXTERNAL float logf(float x);
extern __DPCPP_SYCL_EXTERNAL double log(double x);
extern __DPCPP_SYCL_EXTERNAL float expf(float x);
extern __DPCPP_SYCL_EXTERNAL double exp(double x);
extern __DPCPP_SYCL_EXTERNAL float log10f(float x);
extern __DPCPP_SYCL_EXTERNAL double log10(double x);
extern __DPCPP_SYCL_EXTERNAL float modff(float x, float *intpart);
extern __DPCPP_SYCL_EXTERNAL double modf(double x, double *intpart);
extern __DPCPP_SYCL_EXTERNAL float exp2f(float x);
extern __DPCPP_SYCL_EXTERNAL double exp2(double x);
extern __DPCPP_SYCL_EXTERNAL float expm1f(float x);
extern __DPCPP_SYCL_EXTERNAL double expm1(double x);
extern __DPCPP_SYCL_EXTERNAL int ilogbf(float x);
extern __DPCPP_SYCL_EXTERNAL int ilogb(double x);
extern __DPCPP_SYCL_EXTERNAL float log1pf(float x);
extern __DPCPP_SYCL_EXTERNAL double log1p(double x);
extern __DPCPP_SYCL_EXTERNAL float log2f(float x);
extern __DPCPP_SYCL_EXTERNAL double log2(double x);
extern __DPCPP_SYCL_EXTERNAL float logbf(float x);
extern __DPCPP_SYCL_EXTERNAL double logb(double x);
extern __DPCPP_SYCL_EXTERNAL float sqrtf(float x);
extern __DPCPP_SYCL_EXTERNAL double sqrt(double x);
extern __DPCPP_SYCL_EXTERNAL float cbrtf(float x);
extern __DPCPP_SYCL_EXTERNAL double cbrt(double x);
extern __DPCPP_SYCL_EXTERNAL float erff(float x);
extern __DPCPP_SYCL_EXTERNAL double erf(double x);
extern __DPCPP_SYCL_EXTERNAL float erfcf(float x);
extern __DPCPP_SYCL_EXTERNAL double erfc(double x);
extern __DPCPP_SYCL_EXTERNAL float tgammaf(float x);
extern __DPCPP_SYCL_EXTERNAL double tgamma(double x);
extern __DPCPP_SYCL_EXTERNAL float lgammaf(float x);
extern __DPCPP_SYCL_EXTERNAL double lgamma(double x);
extern __DPCPP_SYCL_EXTERNAL float fmodf(float x, float y);
extern __DPCPP_SYCL_EXTERNAL double fmod(double x, double y);
extern __DPCPP_SYCL_EXTERNAL float remainderf(float x, float y);
extern __DPCPP_SYCL_EXTERNAL double remainder(double x, double y);
extern __DPCPP_SYCL_EXTERNAL float remquof(float x, float y, int *q);
extern __DPCPP_SYCL_EXTERNAL double remquo(double x, double y, int *q);
extern __DPCPP_SYCL_EXTERNAL float nextafterf(float x, float y);
extern __DPCPP_SYCL_EXTERNAL double nextafter(double x, double y);
extern __DPCPP_SYCL_EXTERNAL float fdimf(float x, float y);
extern __DPCPP_SYCL_EXTERNAL double fdim(double x, double y);
extern __DPCPP_SYCL_EXTERNAL float fmaf(float x, float y, float z);
extern __DPCPP_SYCL_EXTERNAL double fma(double x, double y, double z);
extern __DPCPP_SYCL_EXTERNAL float sinf(float x);
extern __DPCPP_SYCL_EXTERNAL double sin(double x);
extern __DPCPP_SYCL_EXTERNAL float cosf(float x);
extern __DPCPP_SYCL_EXTERNAL double cos(double x);
extern __DPCPP_SYCL_EXTERNAL float tanf(float x);
extern __DPCPP_SYCL_EXTERNAL double tan(double x);
extern __DPCPP_SYCL_EXTERNAL float asinf(float x);
extern __DPCPP_SYCL_EXTERNAL double asin(double x);
extern __DPCPP_SYCL_EXTERNAL float acosf(float x);
extern __DPCPP_SYCL_EXTERNAL double acos(double x);
extern __DPCPP_SYCL_EXTERNAL float atanf(float x);
extern __DPCPP_SYCL_EXTERNAL double atan(double x);
extern __DPCPP_SYCL_EXTERNAL float powf(float x, float y);
extern __DPCPP_SYCL_EXTERNAL double pow(double x, double y);
extern __DPCPP_SYCL_EXTERNAL float atan2f(float x, float y);
extern __DPCPP_SYCL_EXTERNAL double atan2(double x, double y);

extern __DPCPP_SYCL_EXTERNAL float sinhf(float x);
extern __DPCPP_SYCL_EXTERNAL double sinh(double x);
extern __DPCPP_SYCL_EXTERNAL float coshf(float x);
extern __DPCPP_SYCL_EXTERNAL double cosh(double x);
extern __DPCPP_SYCL_EXTERNAL float tanhf(float x);
extern __DPCPP_SYCL_EXTERNAL double tanh(double x);
extern __DPCPP_SYCL_EXTERNAL float asinhf(float x);
extern __DPCPP_SYCL_EXTERNAL double asinh(double x);
extern __DPCPP_SYCL_EXTERNAL float acoshf(float x);
extern __DPCPP_SYCL_EXTERNAL double acosh(double x);
extern __DPCPP_SYCL_EXTERNAL float atanhf(float x);
extern __DPCPP_SYCL_EXTERNAL double atanh(double x);
extern __DPCPP_SYCL_EXTERNAL double frexp(double x, int *exp);
extern __DPCPP_SYCL_EXTERNAL double ldexp(double x, int exp);
extern __DPCPP_SYCL_EXTERNAL double hypot(double x, double y);

extern __DPCPP_SYCL_EXTERNAL void *memcpy(void *dest, const void *src,
                                          size_t n);
extern __DPCPP_SYCL_EXTERNAL void *memset(void *dest, int c, size_t n);
extern __DPCPP_SYCL_EXTERNAL int memcmp(const void *s1, const void *s2,
                                        size_t n);
extern __DPCPP_SYCL_EXTERNAL long long int __imf_llmax(long long int x,
                                                       long long int y);
extern __DPCPP_SYCL_EXTERNAL long long int __imf_llmin(long long int x,
                                                       long long int y);
extern __DPCPP_SYCL_EXTERNAL unsigned long long int
__imf_ullmax(unsigned long long int x, unsigned long long int y);
extern __DPCPP_SYCL_EXTERNAL unsigned long long int
__imf_ullmin(unsigned long long int x, unsigned long long int y);
extern __DPCPP_SYCL_EXTERNAL unsigned int __imf_umax(unsigned int x,
                                                     unsigned int y);
extern __DPCPP_SYCL_EXTERNAL unsigned int __imf_umin(unsigned int x,
                                                     unsigned int y);
extern __DPCPP_SYCL_EXTERNAL unsigned int __imf_brev(unsigned int x);
extern __DPCPP_SYCL_EXTERNAL unsigned long long int
__imf_brevll(unsigned long long int x);
extern __DPCPP_SYCL_EXTERNAL unsigned int
__imf_byte_perm(unsigned int x, unsigned int y, unsigned int s);
extern __DPCPP_SYCL_EXTERNAL int __imf_ffs(int x);
extern __DPCPP_SYCL_EXTERNAL int __imf_ffsll(long long int x);
extern __DPCPP_SYCL_EXTERNAL int __imf_clz(int x);
extern __DPCPP_SYCL_EXTERNAL int __imf_clzll(long long int x);
extern __DPCPP_SYCL_EXTERNAL int __imf_popc(unsigned int x);
extern __DPCPP_SYCL_EXTERNAL int __imf_popcll(unsigned long long int x);
extern __DPCPP_SYCL_EXTERNAL unsigned int __imf_sad(int x, int y,
                                                    unsigned int z);
extern __DPCPP_SYCL_EXTERNAL unsigned int
__imf_usad(unsigned int x, unsigned int y, unsigned int z);
extern __DPCPP_SYCL_EXTERNAL int __imf_rhadd(int x, int y);
extern __DPCPP_SYCL_EXTERNAL unsigned int __imf_urhadd(unsigned int x,
                                                       unsigned int y);
extern __DPCPP_SYCL_EXTERNAL unsigned int __imf_uhadd(unsigned int x,
                                                      unsigned int y);
extern __DPCPP_SYCL_EXTERNAL int __imf_mul24(int x, int y);
extern __DPCPP_SYCL_EXTERNAL unsigned int __imf_umul24(unsigned int x,
                                                       unsigned int y);
extern __DPCPP_SYCL_EXTERNAL int __imf_mulhi(int x, int y);
extern __DPCPP_SYCL_EXTERNAL unsigned int __imf_umulhi(unsigned int x,
                                                       unsigned int y);
extern __DPCPP_SYCL_EXTERNAL long long int __imf_mul64hi(long long int x,
                                                         long long int y);
extern __DPCPP_SYCL_EXTERNAL unsigned long long int
__imf_umul64hi(unsigned long long int x, unsigned long long int y);
extern __DPCPP_SYCL_EXTERNAL int __imf_abs(int x);
extern __DPCPP_SYCL_EXTERNAL long long int __imf_llabs(long long int x);
extern __DPCPP_SYCL_EXTERNAL float __imf_saturatef(float x);
extern __DPCPP_SYCL_EXTERNAL float __imf_fmaf(float x, float y, float z);
extern __DPCPP_SYCL_EXTERNAL float __imf_fabsf(float x);
extern __DPCPP_SYCL_EXTERNAL float __imf_floorf(float x);
extern __DPCPP_SYCL_EXTERNAL float __imf_ceilf(float x);
extern __DPCPP_SYCL_EXTERNAL float __imf_truncf(float x);
extern __DPCPP_SYCL_EXTERNAL float __imf_rintf(float x);
extern __DPCPP_SYCL_EXTERNAL float __imf_nearbyintf(float x);
extern __DPCPP_SYCL_EXTERNAL float __imf_sqrtf(float x);
extern __DPCPP_SYCL_EXTERNAL float __imf_rsqrtf(float x);
extern __DPCPP_SYCL_EXTERNAL float __imf_invf(float x);
extern __DPCPP_SYCL_EXTERNAL float __imf_fmaxf(float x, float y);
extern __DPCPP_SYCL_EXTERNAL float __imf_fminf(float x, float y);
extern __DPCPP_SYCL_EXTERNAL float __imf_copysignf(float x, float y);
extern __DPCPP_SYCL_EXTERNAL int __imf_float2int_rd(float x);
extern __DPCPP_SYCL_EXTERNAL int __imf_float2int_rn(float x);
extern __DPCPP_SYCL_EXTERNAL int __imf_float2int_ru(float x);
extern __DPCPP_SYCL_EXTERNAL int __imf_float2int_rz(float x);
extern __DPCPP_SYCL_EXTERNAL unsigned int __imf_float2uint_rd(float x);
extern __DPCPP_SYCL_EXTERNAL unsigned int __imf_float2uint_rn(float x);
extern __DPCPP_SYCL_EXTERNAL unsigned int __imf_float2uint_ru(float x);
extern __DPCPP_SYCL_EXTERNAL unsigned int __imf_float2uint_rz(float x);
extern __DPCPP_SYCL_EXTERNAL long long int __imf_float2ll_rd(float x);
extern __DPCPP_SYCL_EXTERNAL long long int __imf_float2ll_rn(float x);
extern __DPCPP_SYCL_EXTERNAL long long int __imf_float2ll_ru(float x);
extern __DPCPP_SYCL_EXTERNAL long long int __imf_float2ll_rz(float x);
extern __DPCPP_SYCL_EXTERNAL unsigned long long int __imf_float2ull_rd(float x);
extern __DPCPP_SYCL_EXTERNAL unsigned long long int __imf_float2ull_rn(float x);
extern __DPCPP_SYCL_EXTERNAL unsigned long long int __imf_float2ull_ru(float x);
extern __DPCPP_SYCL_EXTERNAL unsigned long long int __imf_float2ull_rz(float x);
extern __DPCPP_SYCL_EXTERNAL int __imf_float_as_int(float x);
extern __DPCPP_SYCL_EXTERNAL unsigned int __imf_float_as_uint(float x);
extern __DPCPP_SYCL_EXTERNAL float __imf_int2float_rd(int x);
extern __DPCPP_SYCL_EXTERNAL float __imf_int2float_rn(int x);
extern __DPCPP_SYCL_EXTERNAL float __imf_int2float_ru(int x);
extern __DPCPP_SYCL_EXTERNAL float __imf_int2float_rz(int x);
extern __DPCPP_SYCL_EXTERNAL float __imf_int_as_float(int x);
extern __DPCPP_SYCL_EXTERNAL float __imf_ll2float_rd(long long int x);
extern __DPCPP_SYCL_EXTERNAL float __imf_ll2float_rn(long long int x);
extern __DPCPP_SYCL_EXTERNAL float __imf_ll2float_ru(long long int x);
extern __DPCPP_SYCL_EXTERNAL float __imf_ll2float_rz(long long int x);
extern __DPCPP_SYCL_EXTERNAL float __imf_uint2float_rd(unsigned int x);
extern __DPCPP_SYCL_EXTERNAL float __imf_uint2float_rn(unsigned int x);
extern __DPCPP_SYCL_EXTERNAL float __imf_uint2float_ru(unsigned int x);
extern __DPCPP_SYCL_EXTERNAL float __imf_uint2float_rz(unsigned int x);
extern __DPCPP_SYCL_EXTERNAL float __imf_uint_as_float(unsigned int x);
extern __DPCPP_SYCL_EXTERNAL float __imf_ull2float_rd(unsigned long long int x);
extern __DPCPP_SYCL_EXTERNAL float __imf_ull2float_rn(unsigned long long int x);
extern __DPCPP_SYCL_EXTERNAL float __imf_ull2float_ru(unsigned long long int x);
extern __DPCPP_SYCL_EXTERNAL float __imf_ull2float_rz(unsigned long long int x);
extern __DPCPP_SYCL_EXTERNAL float __imf_half2float(_Float16 x);
extern __DPCPP_SYCL_EXTERNAL _Float16 __imf_float2half_rd(float x);
extern __DPCPP_SYCL_EXTERNAL _Float16 __imf_float2half_rn(float x);
extern __DPCPP_SYCL_EXTERNAL _Float16 __imf_float2half_ru(float x);
extern __DPCPP_SYCL_EXTERNAL _Float16 __imf_float2half_rz(float x);
extern __DPCPP_SYCL_EXTERNAL int __imf_half2int_rd(_Float16 x);
extern __DPCPP_SYCL_EXTERNAL int __imf_half2int_rn(_Float16 x);
extern __DPCPP_SYCL_EXTERNAL int __imf_half2int_ru(_Float16 x);
extern __DPCPP_SYCL_EXTERNAL int __imf_half2int_rz(_Float16 x);
extern __DPCPP_SYCL_EXTERNAL long long __imf_half2ll_rd(_Float16 x);
extern __DPCPP_SYCL_EXTERNAL long long __imf_half2ll_rn(_Float16 x);
extern __DPCPP_SYCL_EXTERNAL long long __imf_half2ll_ru(_Float16 x);
extern __DPCPP_SYCL_EXTERNAL long long __imf_half2ll_rz(_Float16 x);
extern __DPCPP_SYCL_EXTERNAL short __imf_half2short_rd(_Float16 x);
extern __DPCPP_SYCL_EXTERNAL short __imf_half2short_rn(_Float16 x);
extern __DPCPP_SYCL_EXTERNAL short __imf_half2short_ru(_Float16 x);
extern __DPCPP_SYCL_EXTERNAL short __imf_half2short_rz(_Float16 x);
extern __DPCPP_SYCL_EXTERNAL unsigned int __imf_half2uint_rd(_Float16 x);
extern __DPCPP_SYCL_EXTERNAL unsigned int __imf_half2uint_rn(_Float16 x);
extern __DPCPP_SYCL_EXTERNAL unsigned int __imf_half2uint_ru(_Float16 x);
extern __DPCPP_SYCL_EXTERNAL unsigned int __imf_half2uint_rz(_Float16 x);
extern __DPCPP_SYCL_EXTERNAL unsigned long long __imf_half2ull_rd(_Float16 x);
extern __DPCPP_SYCL_EXTERNAL unsigned long long __imf_half2ull_rn(_Float16 x);
extern __DPCPP_SYCL_EXTERNAL unsigned long long __imf_half2ull_ru(_Float16 x);
extern __DPCPP_SYCL_EXTERNAL unsigned long long __imf_half2ull_rz(_Float16 x);
extern __DPCPP_SYCL_EXTERNAL unsigned short __imf_half2ushort_rd(_Float16 x);
extern __DPCPP_SYCL_EXTERNAL unsigned short __imf_half2ushort_rn(_Float16 x);
extern __DPCPP_SYCL_EXTERNAL unsigned short __imf_half2ushort_ru(_Float16 x);
extern __DPCPP_SYCL_EXTERNAL unsigned short __imf_half2ushort_rz(_Float16 x);
extern __DPCPP_SYCL_EXTERNAL short __imf_half_as_short(_Float16 x);
extern __DPCPP_SYCL_EXTERNAL unsigned short __imf_half_as_ushort(_Float16 x);
extern __DPCPP_SYCL_EXTERNAL _Float16 __imf_int2half_rd(int x);
extern __DPCPP_SYCL_EXTERNAL _Float16 __imf_int2half_rn(int x);
extern __DPCPP_SYCL_EXTERNAL _Float16 __imf_int2half_ru(int x);
extern __DPCPP_SYCL_EXTERNAL _Float16 __imf_int2half_rz(int x);
extern __DPCPP_SYCL_EXTERNAL _Float16 __imf_ll2half_rd(long long x);
extern __DPCPP_SYCL_EXTERNAL _Float16 __imf_ll2half_rn(long long x);
extern __DPCPP_SYCL_EXTERNAL _Float16 __imf_ll2half_ru(long long x);
extern __DPCPP_SYCL_EXTERNAL _Float16 __imf_ll2half_rz(long long x);
extern __DPCPP_SYCL_EXTERNAL _Float16 __imf_short2half_rd(short x);
extern __DPCPP_SYCL_EXTERNAL _Float16 __imf_short2half_rn(short x);
extern __DPCPP_SYCL_EXTERNAL _Float16 __imf_short2half_ru(short x);
extern __DPCPP_SYCL_EXTERNAL _Float16 __imf_short2half_rz(short x);
extern __DPCPP_SYCL_EXTERNAL _Float16 __imf_short_as_half(short x);
extern __DPCPP_SYCL_EXTERNAL _Float16 __imf_uint2half_rd(unsigned int x);
extern __DPCPP_SYCL_EXTERNAL _Float16 __imf_uint2half_rn(unsigned int x);
extern __DPCPP_SYCL_EXTERNAL _Float16 __imf_uint2half_ru(unsigned int x);
extern __DPCPP_SYCL_EXTERNAL _Float16 __imf_uint2half_rz(unsigned int x);
extern __DPCPP_SYCL_EXTERNAL _Float16 __imf_ull2half_rd(unsigned long long x);
extern __DPCPP_SYCL_EXTERNAL _Float16 __imf_ull2half_rn(unsigned long long x);
extern __DPCPP_SYCL_EXTERNAL _Float16 __imf_ull2half_ru(unsigned long long x);
extern __DPCPP_SYCL_EXTERNAL _Float16 __imf_ull2half_rz(unsigned long long x);
extern __DPCPP_SYCL_EXTERNAL _Float16 __imf_ushort2half_rd(unsigned short x);
extern __DPCPP_SYCL_EXTERNAL _Float16 __imf_ushort2half_rn(unsigned short x);
extern __DPCPP_SYCL_EXTERNAL _Float16 __imf_ushort2half_ru(unsigned short x);
extern __DPCPP_SYCL_EXTERNAL _Float16 __imf_ushort2half_rz(unsigned short x);
extern __DPCPP_SYCL_EXTERNAL _Float16 __imf_ushort_as_half(unsigned short x);
extern __DPCPP_SYCL_EXTERNAL _Float16 __imf_double2half(double x);

extern __DPCPP_SYCL_EXTERNAL _Float16 __imf_fmaf16(_Float16 x, _Float16 y,
                                                   _Float16 z);
extern __DPCPP_SYCL_EXTERNAL _Float16 __imf_fabsf16(_Float16 x);
extern __DPCPP_SYCL_EXTERNAL _Float16 __imf_floorf16(_Float16 x);
extern __DPCPP_SYCL_EXTERNAL _Float16 __imf_ceilf16(_Float16 x);
extern __DPCPP_SYCL_EXTERNAL _Float16 __imf_truncf16(_Float16 x);
extern __DPCPP_SYCL_EXTERNAL _Float16 __imf_rintf16(_Float16 x);
extern __DPCPP_SYCL_EXTERNAL _Float16 __imf_nearbyintf16(_Float16 x);
extern __DPCPP_SYCL_EXTERNAL _Float16 __imf_sqrtf16(_Float16 x);
extern __DPCPP_SYCL_EXTERNAL _Float16 __imf_rsqrtf16(_Float16 x);
extern __DPCPP_SYCL_EXTERNAL _Float16 __imf_invf16(_Float16 x);
extern __DPCPP_SYCL_EXTERNAL _Float16 __imf_fmaxf16(_Float16 x, _Float16 y);
extern __DPCPP_SYCL_EXTERNAL _Float16 __imf_fminf16(_Float16 x, _Float16 y);
extern __DPCPP_SYCL_EXTERNAL _Float16 __imf_copysignf16(_Float16 x, _Float16 y);
extern __DPCPP_SYCL_EXTERNAL float __imf_half2float(_Float16 x);
extern __DPCPP_SYCL_EXTERNAL float __imf_bfloat162float(uint16_t x);
extern __DPCPP_SYCL_EXTERNAL unsigned int __imf_bfloat162uint_rd(uint16_t x);
extern __DPCPP_SYCL_EXTERNAL unsigned int __imf_bfloat162uint_rn(uint16_t x);
extern __DPCPP_SYCL_EXTERNAL unsigned int __imf_bfloat162uint_ru(uint16_t x);
extern __DPCPP_SYCL_EXTERNAL unsigned int __imf_bfloat162uint_rz(uint16_t x);
extern __DPCPP_SYCL_EXTERNAL unsigned short
__imf_bfloat162ushort_rd(uint16_t x);
extern __DPCPP_SYCL_EXTERNAL unsigned short
__imf_bfloat162ushort_rn(uint16_t x);
extern __DPCPP_SYCL_EXTERNAL unsigned short
__imf_bfloat162ushort_ru(uint16_t x);
extern __DPCPP_SYCL_EXTERNAL unsigned short
__imf_bfloat162ushort_rz(uint16_t x);
extern __DPCPP_SYCL_EXTERNAL unsigned long long
__imf_bfloat162ull_rd(uint16_t x);
extern __DPCPP_SYCL_EXTERNAL unsigned long long
__imf_bfloat162ull_rn(uint16_t x);
extern __DPCPP_SYCL_EXTERNAL unsigned long long
__imf_bfloat162ull_ru(uint16_t x);
extern __DPCPP_SYCL_EXTERNAL unsigned long long
__imf_bfloat162ull_rz(uint16_t x);
extern __DPCPP_SYCL_EXTERNAL int __imf_bfloat162int_rd(uint16_t x);
extern __DPCPP_SYCL_EXTERNAL int __imf_bfloat162int_rn(uint16_t x);
extern __DPCPP_SYCL_EXTERNAL int __imf_bfloat162int_ru(uint16_t x);
extern __DPCPP_SYCL_EXTERNAL int __imf_bfloat162int_rz(uint16_t x);
extern __DPCPP_SYCL_EXTERNAL short __imf_bfloat162short_rd(uint16_t x);
extern __DPCPP_SYCL_EXTERNAL short __imf_bfloat162short_rn(uint16_t x);
extern __DPCPP_SYCL_EXTERNAL short __imf_bfloat162short_ru(uint16_t x);
extern __DPCPP_SYCL_EXTERNAL short __imf_bfloat162short_rz(uint16_t x);
extern __DPCPP_SYCL_EXTERNAL long long __imf_bfloat162ll_rd(uint16_t x);
extern __DPCPP_SYCL_EXTERNAL long long __imf_bfloat162ll_rn(uint16_t x);
extern __DPCPP_SYCL_EXTERNAL long long __imf_bfloat162ll_ru(uint16_t x);
extern __DPCPP_SYCL_EXTERNAL long long __imf_bfloat162ll_rz(uint16_t x);
extern __DPCPP_SYCL_EXTERNAL uint16_t __imf_float2bfloat16(float x);
extern __DPCPP_SYCL_EXTERNAL uint16_t __imf_float2bfloat16_rd(float x);
extern __DPCPP_SYCL_EXTERNAL uint16_t __imf_float2bfloat16_rn(float x);
extern __DPCPP_SYCL_EXTERNAL uint16_t __imf_float2bfloat16_ru(float x);
extern __DPCPP_SYCL_EXTERNAL uint16_t __imf_float2bfloat16_rz(float x);
extern __DPCPP_SYCL_EXTERNAL uint16_t
__imf_ushort2bfloat16_rd(unsigned short x);
extern __DPCPP_SYCL_EXTERNAL uint16_t
__imf_ushort2bfloat16_rn(unsigned short x);
extern __DPCPP_SYCL_EXTERNAL uint16_t
__imf_ushort2bfloat16_ru(unsigned short x);
extern __DPCPP_SYCL_EXTERNAL uint16_t
__imf_ushort2bfloat16_rz(unsigned short x);
extern __DPCPP_SYCL_EXTERNAL uint16_t __imf_uint2bfloat16_rd(unsigned int x);
extern __DPCPP_SYCL_EXTERNAL uint16_t __imf_uint2bfloat16_rn(unsigned int x);
extern __DPCPP_SYCL_EXTERNAL uint16_t __imf_uint2bfloat16_ru(unsigned int x);
extern __DPCPP_SYCL_EXTERNAL uint16_t __imf_uint2bfloat16_rz(unsigned int x);
extern __DPCPP_SYCL_EXTERNAL uint16_t
__imf_ull2bfloat16_rd(unsigned long long x);
extern __DPCPP_SYCL_EXTERNAL uint16_t
__imf_ull2bfloat16_rn(unsigned long long x);
extern __DPCPP_SYCL_EXTERNAL uint16_t
__imf_ull2bfloat16_ru(unsigned long long x);
extern __DPCPP_SYCL_EXTERNAL uint16_t
__imf_ull2bfloat16_rz(unsigned long long x);
extern __DPCPP_SYCL_EXTERNAL uint16_t __imf_short2bfloat16_rd(short x);
extern __DPCPP_SYCL_EXTERNAL uint16_t __imf_short2bfloat16_rn(short x);
extern __DPCPP_SYCL_EXTERNAL uint16_t __imf_short2bfloat16_ru(short x);
extern __DPCPP_SYCL_EXTERNAL uint16_t __imf_short2bfloat16_rz(short x);
extern __DPCPP_SYCL_EXTERNAL uint16_t __imf_int2bfloat16_rd(int x);
extern __DPCPP_SYCL_EXTERNAL uint16_t __imf_int2bfloat16_rn(int x);
extern __DPCPP_SYCL_EXTERNAL uint16_t __imf_int2bfloat16_ru(int x);
extern __DPCPP_SYCL_EXTERNAL uint16_t __imf_int2bfloat16_rz(int x);
extern __DPCPP_SYCL_EXTERNAL uint16_t __imf_ll2bfloat16_rd(long long x);
extern __DPCPP_SYCL_EXTERNAL uint16_t __imf_ll2bfloat16_rn(long long x);
extern __DPCPP_SYCL_EXTERNAL uint16_t __imf_ll2bfloat16_ru(long long x);
extern __DPCPP_SYCL_EXTERNAL uint16_t __imf_ll2bfloat16_rz(long long x);
extern __DPCPP_SYCL_EXTERNAL uint16_t __imf_double2bfloat16(double x);
extern __DPCPP_SYCL_EXTERNAL short __imf_bfloat16_as_short(uint16_t x);
extern __DPCPP_SYCL_EXTERNAL unsigned short
__imf_bfloat16_as_ushort(uint16_t x);
extern __DPCPP_SYCL_EXTERNAL uint16_t __imf_short_as_bfloat16(short x);
extern __DPCPP_SYCL_EXTERNAL uint16_t
__imf_ushort_as_bfloat16(unsigned short x);
extern __DPCPP_SYCL_EXTERNAL uint16_t __imf_fmabf16(uint16_t x, uint16_t y,
                                                    uint16_t z);
extern __DPCPP_SYCL_EXTERNAL uint16_t __imf_fmaxbf16(uint16_t x, uint16_t y);
extern __DPCPP_SYCL_EXTERNAL uint16_t __imf_fminbf16(uint16_t x, uint16_t y);
extern __DPCPP_SYCL_EXTERNAL uint16_t __imf_fabsbf16(uint16_t x);
extern __DPCPP_SYCL_EXTERNAL uint16_t __imf_rintbf16(uint16_t x);
extern __DPCPP_SYCL_EXTERNAL uint16_t __imf_floorbf16(uint16_t x);
extern __DPCPP_SYCL_EXTERNAL uint16_t __imf_ceilbf16(uint16_t x);
extern __DPCPP_SYCL_EXTERNAL uint16_t __imf_truncbf16(uint16_t x);
extern __DPCPP_SYCL_EXTERNAL uint16_t __imf_copysignbf16(uint16_t x,
                                                         uint16_t y);
extern __DPCPP_SYCL_EXTERNAL uint16_t __imf_sqrtbf16(uint16_t x);
extern __DPCPP_SYCL_EXTERNAL uint16_t __imf_rsqrtbf16(uint16_t x);
extern __DPCPP_SYCL_EXTERNAL double __imf_fma(double x, double y, double z);
extern __DPCPP_SYCL_EXTERNAL double __imf_fabs(double x);
extern __DPCPP_SYCL_EXTERNAL double __imf_floor(double x);
extern __DPCPP_SYCL_EXTERNAL double __imf_ceil(double x);
extern __DPCPP_SYCL_EXTERNAL double __imf_trunc(double x);
extern __DPCPP_SYCL_EXTERNAL double __imf_rint(double x);
extern __DPCPP_SYCL_EXTERNAL double __imf_nearbyint(double x);
extern __DPCPP_SYCL_EXTERNAL double __imf_sqrt(double x);
extern __DPCPP_SYCL_EXTERNAL double __imf_rsqrt(double x);
extern __DPCPP_SYCL_EXTERNAL double __imf_inv(double x);
extern __DPCPP_SYCL_EXTERNAL double __imf_fmax(double x, double y);
extern __DPCPP_SYCL_EXTERNAL double __imf_fmin(double x, double y);
extern __DPCPP_SYCL_EXTERNAL double __imf_copysign(double x, double y);
extern __DPCPP_SYCL_EXTERNAL float __imf_double2float_rd(double x);
extern __DPCPP_SYCL_EXTERNAL float __imf_double2float_rn(double x);
extern __DPCPP_SYCL_EXTERNAL float __imf_double2float_ru(double x);
extern __DPCPP_SYCL_EXTERNAL float __imf_double2float_rz(double x);
extern __DPCPP_SYCL_EXTERNAL int __imf_double2hiint(double x);
extern __DPCPP_SYCL_EXTERNAL int __imf_double2loint(double x);
extern __DPCPP_SYCL_EXTERNAL int __imf_double2int_rd(double x);
extern __DPCPP_SYCL_EXTERNAL int __imf_double2int_rn(double x);
extern __DPCPP_SYCL_EXTERNAL int __imf_double2int_ru(double x);
extern __DPCPP_SYCL_EXTERNAL int __imf_double2int_rz(double x);
extern __DPCPP_SYCL_EXTERNAL double __imf_int2double_rn(int x);
extern __DPCPP_SYCL_EXTERNAL unsigned int __imf_double2uint_rd(double x);
extern __DPCPP_SYCL_EXTERNAL unsigned int __imf_double2uint_rn(double x);
extern __DPCPP_SYCL_EXTERNAL unsigned int __imf_double2uint_ru(double x);
extern __DPCPP_SYCL_EXTERNAL unsigned int __imf_double2uint_rz(double x);
extern __DPCPP_SYCL_EXTERNAL long long int __imf_double2ll_rd(double x);
extern __DPCPP_SYCL_EXTERNAL long long int __imf_double2ll_rn(double x);
extern __DPCPP_SYCL_EXTERNAL long long int __imf_double2ll_ru(double x);
extern __DPCPP_SYCL_EXTERNAL long long int __imf_double2ll_rz(double x);
extern __DPCPP_SYCL_EXTERNAL double __imf_ll2double_rd(long long int x);
extern __DPCPP_SYCL_EXTERNAL double __imf_ll2double_rn(long long int x);
extern __DPCPP_SYCL_EXTERNAL double __imf_ll2double_ru(long long int x);
extern __DPCPP_SYCL_EXTERNAL double __imf_ll2double_rz(long long int x);
extern __DPCPP_SYCL_EXTERNAL double
__imf_ull2double_rd(unsigned long long int x);
extern __DPCPP_SYCL_EXTERNAL double
__imf_ull2double_rn(unsigned long long int x);
extern __DPCPP_SYCL_EXTERNAL double
__imf_ull2double_ru(unsigned long long int x);
extern __DPCPP_SYCL_EXTERNAL double
__imf_ull2double_rz(unsigned long long int x);
extern __DPCPP_SYCL_EXTERNAL unsigned long long int
__imf_double2ull_rd(double x);
extern __DPCPP_SYCL_EXTERNAL unsigned long long int
__imf_double2ull_rn(double x);
extern __DPCPP_SYCL_EXTERNAL unsigned long long int
__imf_double2ull_ru(double x);
extern __DPCPP_SYCL_EXTERNAL unsigned long long int
__imf_double2ull_rz(double x);
extern __DPCPP_SYCL_EXTERNAL long long int __imf_double_as_longlong(double x);
extern __DPCPP_SYCL_EXTERNAL double __imf_longlong_as_double(long long int x);
extern __DPCPP_SYCL_EXTERNAL double __imf_uint2double_rd(unsigned int x);
extern __DPCPP_SYCL_EXTERNAL double __imf_uint2double_rn(unsigned int x);
extern __DPCPP_SYCL_EXTERNAL double __imf_uint2double_ru(unsigned int x);
extern __DPCPP_SYCL_EXTERNAL double __imf_uint2double_rz(unsigned int x);
extern __DPCPP_SYCL_EXTERNAL double __imf_hiloint2double(int hi, int lo);

extern __DPCPP_SYCL_EXTERNAL unsigned int __imf_vabs2(unsigned int x);
extern __DPCPP_SYCL_EXTERNAL unsigned int __imf_vabs4(unsigned int x);
extern __DPCPP_SYCL_EXTERNAL unsigned int __imf_vabsss2(unsigned int x);
extern __DPCPP_SYCL_EXTERNAL unsigned int __imf_vabsss4(unsigned int x);
extern __DPCPP_SYCL_EXTERNAL unsigned int __imf_vneg2(unsigned int x);
extern __DPCPP_SYCL_EXTERNAL unsigned int __imf_vneg4(unsigned int x);
extern __DPCPP_SYCL_EXTERNAL unsigned int __imf_vnegss2(unsigned int x);
extern __DPCPP_SYCL_EXTERNAL unsigned int __imf_vnegss4(unsigned int x);
extern __DPCPP_SYCL_EXTERNAL unsigned int __imf_vabsdiffs2(unsigned int x,
                                                           unsigned int y);
extern __DPCPP_SYCL_EXTERNAL unsigned int __imf_vabsdiffs4(unsigned int x,
                                                           unsigned int y);
extern __DPCPP_SYCL_EXTERNAL unsigned int __imf_vabsdiffu2(unsigned int x,
                                                           unsigned int y);
extern __DPCPP_SYCL_EXTERNAL unsigned int __imf_vabsdiffu4(unsigned int x,
                                                           unsigned int y);
extern __DPCPP_SYCL_EXTERNAL unsigned int __imf_vadd2(unsigned int x,
                                                      unsigned int y);
extern __DPCPP_SYCL_EXTERNAL unsigned int __imf_vadd4(unsigned int x,
                                                      unsigned int y);
extern __DPCPP_SYCL_EXTERNAL unsigned int __imf_vaddss2(unsigned int x,
                                                        unsigned int y);
extern __DPCPP_SYCL_EXTERNAL unsigned int __imf_vaddss4(unsigned int x,
                                                        unsigned int y);
extern __DPCPP_SYCL_EXTERNAL unsigned int __imf_vaddus2(unsigned int x,
                                                        unsigned int y);
extern __DPCPP_SYCL_EXTERNAL unsigned int __imf_vaddus4(unsigned int x,
                                                        unsigned int y);
extern __DPCPP_SYCL_EXTERNAL unsigned int __imf_vsub2(unsigned int x,
                                                      unsigned int y);
extern __DPCPP_SYCL_EXTERNAL unsigned int __imf_vsub4(unsigned int x,
                                                      unsigned int y);
extern __DPCPP_SYCL_EXTERNAL unsigned int __imf_vsubss2(unsigned int x,
                                                        unsigned int y);
extern __DPCPP_SYCL_EXTERNAL unsigned int __imf_vsubss4(unsigned int x,
                                                        unsigned int y);
extern __DPCPP_SYCL_EXTERNAL unsigned int __imf_vsubus2(unsigned int x,
                                                        unsigned int y);
extern __DPCPP_SYCL_EXTERNAL unsigned int __imf_vsubus4(unsigned int x,
                                                        unsigned int y);
extern __DPCPP_SYCL_EXTERNAL unsigned int __imf_vavgs2(unsigned int x,
                                                       unsigned int y);
extern __DPCPP_SYCL_EXTERNAL unsigned int __imf_vavgs4(unsigned int x,
                                                       unsigned int y);
extern __DPCPP_SYCL_EXTERNAL unsigned int __imf_vavgu2(unsigned int x,
                                                       unsigned int y);
extern __DPCPP_SYCL_EXTERNAL unsigned int __imf_vavgu4(unsigned int x,
                                                       unsigned int y);
extern __DPCPP_SYCL_EXTERNAL unsigned int __imf_vhaddu2(unsigned int x,
                                                        unsigned int y);
extern __DPCPP_SYCL_EXTERNAL unsigned int __imf_vhaddu4(unsigned int x,
                                                        unsigned int y);
extern __DPCPP_SYCL_EXTERNAL unsigned int __imf_vcmpeq2(unsigned int x,
                                                        unsigned int y);
extern __DPCPP_SYCL_EXTERNAL unsigned int __imf_vcmpeq4(unsigned int x,
                                                        unsigned int y);
extern __DPCPP_SYCL_EXTERNAL unsigned int __imf_vcmpne2(unsigned int x,
                                                        unsigned int y);
extern __DPCPP_SYCL_EXTERNAL unsigned int __imf_vcmpne4(unsigned int x,
                                                        unsigned int y);
extern __DPCPP_SYCL_EXTERNAL unsigned int __imf_vcmpges2(unsigned int x,
                                                         unsigned int y);
extern __DPCPP_SYCL_EXTERNAL unsigned int __imf_vcmpges4(unsigned int x,
                                                         unsigned int y);
extern __DPCPP_SYCL_EXTERNAL unsigned int __imf_vcmpgeu2(unsigned int x,
                                                         unsigned int y);
extern __DPCPP_SYCL_EXTERNAL unsigned int __imf_vcmpgeu4(unsigned int x,
                                                         unsigned int y);
extern __DPCPP_SYCL_EXTERNAL unsigned int __imf_vcmpgts2(unsigned int x,
                                                         unsigned int y);
extern __DPCPP_SYCL_EXTERNAL unsigned int __imf_vcmpgts4(unsigned int x,
                                                         unsigned int y);
extern __DPCPP_SYCL_EXTERNAL unsigned int __imf_vcmpgtu2(unsigned int x,
                                                         unsigned int y);
extern __DPCPP_SYCL_EXTERNAL unsigned int __imf_vcmpgtu4(unsigned int x,
                                                         unsigned int y);
extern __DPCPP_SYCL_EXTERNAL unsigned int __imf_vcmples2(unsigned int x,
                                                         unsigned int y);
extern __DPCPP_SYCL_EXTERNAL unsigned int __imf_vcmples4(unsigned int x,
                                                         unsigned int y);
extern __DPCPP_SYCL_EXTERNAL unsigned int __imf_vcmpleu2(unsigned int x,
                                                         unsigned int y);
extern __DPCPP_SYCL_EXTERNAL unsigned int __imf_vcmpleu4(unsigned int x,
                                                         unsigned int y);
extern __DPCPP_SYCL_EXTERNAL unsigned int __imf_vcmplts2(unsigned int x,
                                                         unsigned int y);
extern __DPCPP_SYCL_EXTERNAL unsigned int __imf_vcmplts4(unsigned int x,
                                                         unsigned int y);
extern __DPCPP_SYCL_EXTERNAL unsigned int __imf_vcmpltu2(unsigned int x,
                                                         unsigned int y);
extern __DPCPP_SYCL_EXTERNAL unsigned int __imf_vcmpltu4(unsigned int x,
                                                         unsigned int y);
extern __DPCPP_SYCL_EXTERNAL unsigned int __imf_vmaxs2(unsigned int x,
                                                       unsigned int y);
extern __DPCPP_SYCL_EXTERNAL unsigned int __imf_vmaxs4(unsigned int x,
                                                       unsigned int y);
extern __DPCPP_SYCL_EXTERNAL unsigned int __imf_vmaxu2(unsigned int x,
                                                       unsigned int y);
extern __DPCPP_SYCL_EXTERNAL unsigned int __imf_vmaxu4(unsigned int x,
                                                       unsigned int y);
extern __DPCPP_SYCL_EXTERNAL unsigned int __imf_vmins2(unsigned int x,
                                                       unsigned int y);
extern __DPCPP_SYCL_EXTERNAL unsigned int __imf_vmins4(unsigned int x,
                                                       unsigned int y);
extern __DPCPP_SYCL_EXTERNAL unsigned int __imf_vminu2(unsigned int x,
                                                       unsigned int y);
extern __DPCPP_SYCL_EXTERNAL unsigned int __imf_vminu4(unsigned int x,
                                                       unsigned int y);
extern __DPCPP_SYCL_EXTERNAL unsigned int __imf_vseteq2(unsigned int x,
                                                        unsigned int y);
extern __DPCPP_SYCL_EXTERNAL unsigned int __imf_vseteq4(unsigned int x,
                                                        unsigned int y);
extern __DPCPP_SYCL_EXTERNAL unsigned int __imf_vsetne2(unsigned int x,
                                                        unsigned int y);
extern __DPCPP_SYCL_EXTERNAL unsigned int __imf_vsetne4(unsigned int x,
                                                        unsigned int y);
extern __DPCPP_SYCL_EXTERNAL unsigned int __imf_vsetges2(unsigned int x,
                                                         unsigned int y);
extern __DPCPP_SYCL_EXTERNAL unsigned int __imf_vsetges4(unsigned int x,
                                                         unsigned int y);
extern __DPCPP_SYCL_EXTERNAL unsigned int __imf_vsetgeu2(unsigned int x,
                                                         unsigned int y);
extern __DPCPP_SYCL_EXTERNAL unsigned int __imf_vsetgeu4(unsigned int x,
                                                         unsigned int y);
extern __DPCPP_SYCL_EXTERNAL unsigned int __imf_vsetgts2(unsigned int x,
                                                         unsigned int y);
extern __DPCPP_SYCL_EXTERNAL unsigned int __imf_vsetgts4(unsigned int x,
                                                         unsigned int y);
extern __DPCPP_SYCL_EXTERNAL unsigned int __imf_vsetgtu2(unsigned int x,
                                                         unsigned int y);
extern __DPCPP_SYCL_EXTERNAL unsigned int __imf_vsetgtu4(unsigned int x,
                                                         unsigned int y);
extern __DPCPP_SYCL_EXTERNAL unsigned int __imf_vsetles2(unsigned int x,
                                                         unsigned int y);
extern __DPCPP_SYCL_EXTERNAL unsigned int __imf_vsetles4(unsigned int x,
                                                         unsigned int y);
extern __DPCPP_SYCL_EXTERNAL unsigned int __imf_vsetleu2(unsigned int x,
                                                         unsigned int y);
extern __DPCPP_SYCL_EXTERNAL unsigned int __imf_vsetleu4(unsigned int x,
                                                         unsigned int y);
extern __DPCPP_SYCL_EXTERNAL unsigned int __imf_vsetlts2(unsigned int x,
                                                         unsigned int y);
extern __DPCPP_SYCL_EXTERNAL unsigned int __imf_vsetlts4(unsigned int x,
                                                         unsigned int y);
extern __DPCPP_SYCL_EXTERNAL unsigned int __imf_vsetltu2(unsigned int x,
                                                         unsigned int y);
extern __DPCPP_SYCL_EXTERNAL unsigned int __imf_vsetltu4(unsigned int x,
                                                         unsigned int y);
extern __DPCPP_SYCL_EXTERNAL unsigned int __imf_vsads2(unsigned int x,
                                                       unsigned int y);
extern __DPCPP_SYCL_EXTERNAL unsigned int __imf_vsads4(unsigned int x,
                                                       unsigned int y);
extern __DPCPP_SYCL_EXTERNAL unsigned int __imf_vsadu2(unsigned int x,
                                                       unsigned int y);
extern __DPCPP_SYCL_EXTERNAL unsigned int __imf_vsadu4(unsigned int x,
                                                       unsigned int y);
}
#ifdef __GLIBC__
extern "C" {
extern __DPCPP_SYCL_EXTERNAL void __assert_fail(const char *expr,
                                                const char *file,
                                                unsigned int line,
                                                const char *func);
extern __DPCPP_SYCL_EXTERNAL float frexpf(float x, int *exp);
extern __DPCPP_SYCL_EXTERNAL float ldexpf(float x, int exp);
extern __DPCPP_SYCL_EXTERNAL float hypotf(float x, float y);

// MS UCRT supports most of the C standard library but <complex.h> is
// an exception.
extern __DPCPP_SYCL_EXTERNAL float cimagf(float __complex__ z);
extern __DPCPP_SYCL_EXTERNAL double cimag(double __complex__ z);
extern __DPCPP_SYCL_EXTERNAL float crealf(float __complex__ z);
extern __DPCPP_SYCL_EXTERNAL double creal(double __complex__ z);
extern __DPCPP_SYCL_EXTERNAL float cargf(float __complex__ z);
extern __DPCPP_SYCL_EXTERNAL double carg(double __complex__ z);
extern __DPCPP_SYCL_EXTERNAL float cabsf(float __complex__ z);
extern __DPCPP_SYCL_EXTERNAL double cabs(double __complex__ z);
extern __DPCPP_SYCL_EXTERNAL float __complex__ cprojf(float __complex__ z);
extern __DPCPP_SYCL_EXTERNAL double __complex__ cproj(double __complex__ z);
extern __DPCPP_SYCL_EXTERNAL float __complex__ cexpf(float __complex__ z);
extern __DPCPP_SYCL_EXTERNAL double __complex__ cexp(double __complex__ z);
extern __DPCPP_SYCL_EXTERNAL float __complex__ clogf(float __complex__ z);
extern __DPCPP_SYCL_EXTERNAL double __complex__ clog(double __complex__ z);
extern __DPCPP_SYCL_EXTERNAL float __complex__ cpowf(float __complex__ z);
extern __DPCPP_SYCL_EXTERNAL double __complex__ cpow(double __complex__ z);
extern __DPCPP_SYCL_EXTERNAL float __complex__ csqrtf(float __complex__ z);
extern __DPCPP_SYCL_EXTERNAL double __complex__ csqrt(double __complex__ z);
extern __DPCPP_SYCL_EXTERNAL float __complex__ csinhf(float __complex__ z);
extern __DPCPP_SYCL_EXTERNAL double __complex__ csinh(double __complex__ z);
extern __DPCPP_SYCL_EXTERNAL float __complex__ ccoshf(float __complex__ z);
extern __DPCPP_SYCL_EXTERNAL double __complex__ ccosh(double __complex__ z);
extern __DPCPP_SYCL_EXTERNAL float __complex__ ctanhf(float __complex__ z);
extern __DPCPP_SYCL_EXTERNAL double __complex__ ctanh(double __complex__ z);
extern __DPCPP_SYCL_EXTERNAL float __complex__ csinf(float __complex__ z);
extern __DPCPP_SYCL_EXTERNAL double __complex__ csin(double __complex__ z);
extern __DPCPP_SYCL_EXTERNAL float __complex__ ccosf(float __complex__ z);
extern __DPCPP_SYCL_EXTERNAL double __complex__ ccos(double __complex__ z);
extern __DPCPP_SYCL_EXTERNAL float __complex__ ctanf(float __complex__ z);
extern __DPCPP_SYCL_EXTERNAL double __complex__ ctan(double __complex__ z);
extern __DPCPP_SYCL_EXTERNAL float __complex__ cacosf(float __complex__ z);
extern __DPCPP_SYCL_EXTERNAL double __complex__ cacos(double __complex__ z);
extern __DPCPP_SYCL_EXTERNAL float __complex__ cacoshf(float __complex__ z);
extern __DPCPP_SYCL_EXTERNAL double __complex__ cacosh(double __complex__ z);
extern __DPCPP_SYCL_EXTERNAL float __complex__ casinf(float __complex__ z);
extern __DPCPP_SYCL_EXTERNAL double __complex__ casin(double __complex__ z);
extern __DPCPP_SYCL_EXTERNAL float __complex__ casinhf(float __complex__ z);
extern __DPCPP_SYCL_EXTERNAL double __complex__ casinh(double __complex__ z);
extern __DPCPP_SYCL_EXTERNAL float __complex__ catanf(float __complex__ z);
extern __DPCPP_SYCL_EXTERNAL double __complex__ catan(double __complex__ z);
extern __DPCPP_SYCL_EXTERNAL float __complex__ catanhf(float __complex__ z);
extern __DPCPP_SYCL_EXTERNAL double __complex__ catanh(double __complex__ z);
extern __DPCPP_SYCL_EXTERNAL float __complex__ cpolarf(float rho, float theta);
extern __DPCPP_SYCL_EXTERNAL double __complex__ cpolar(double rho,
                                                       double theta);
extern __DPCPP_SYCL_EXTERNAL float __complex__ __mulsc3(float a, float b,
                                                        float c, float d);
extern __DPCPP_SYCL_EXTERNAL double __complex__ __muldc3(double a, double b,
                                                         double c, double d);
extern __DPCPP_SYCL_EXTERNAL float __complex__ __divsc3(float a, float b,
                                                        float c, float d);
extern __DPCPP_SYCL_EXTERNAL double __complex__ __divdc3(float a, float b,
                                                         float c, float d);
}
#elif defined(_WIN32)
extern "C" {
// TODO: documented C runtime library APIs must be recognized as
//       builtins by FE. This includes _dpcomp, _dsign, _dtest,
//       _fdpcomp, _fdsign, _fdtest, _hypotf, _wassert.
//       APIs used by STL, such as _Cosh, are undocumented, even though
//       they are open-sourced. Recognizing them as builtins is not
//       straightforward currently.
extern __DPCPP_SYCL_EXTERNAL double _Cosh(double x, double y);
extern __DPCPP_SYCL_EXTERNAL int _dpcomp(double x, double y);
extern __DPCPP_SYCL_EXTERNAL int _dsign(double x);
extern __DPCPP_SYCL_EXTERNAL short _Dtest(double *px);
extern __DPCPP_SYCL_EXTERNAL short _dtest(double *px);
extern __DPCPP_SYCL_EXTERNAL short _Exp(double *px, double y, short eoff);
extern __DPCPP_SYCL_EXTERNAL float _FCosh(float x, float y);
extern __DPCPP_SYCL_EXTERNAL int _fdpcomp(float x, float y);
extern __DPCPP_SYCL_EXTERNAL int _fdsign(float x);
extern __DPCPP_SYCL_EXTERNAL short _FDtest(float *px);
extern __DPCPP_SYCL_EXTERNAL short _fdtest(float *px);
extern __DPCPP_SYCL_EXTERNAL short _FExp(float *px, float y, short eoff);
extern __DPCPP_SYCL_EXTERNAL float _FSinh(float x, float y);
extern __DPCPP_SYCL_EXTERNAL double _Sinh(double x, double y);
extern __DPCPP_SYCL_EXTERNAL float _hypotf(float x, float y);
extern __DPCPP_SYCL_EXTERNAL void _wassert(const wchar_t *wexpr,
                                           const wchar_t *wfile, unsigned line);
}
#endif
#endif // __SYCL_DEVICE_ONLY__

#undef __NOEXC<|MERGE_RESOLUTION|>--- conflicted
+++ resolved
@@ -315,10 +315,6 @@
   __SYCL_DEF_BUILTIN_GENGEOFLOATH
 
 // TODO: Replace with overloads.
-<<<<<<< HEAD
-=======
-
->>>>>>> fe61b999
 #ifdef __FAST_MATH__
 #define __FAST_MATH_SGENFLOAT(T)                                               \
   (std::is_same_v<T, double> || std::is_same_v<T, half>)
