--- conflicted
+++ resolved
@@ -351,12 +351,11 @@
   __SYCL_DEF_BUILTIN_GENGEOFLOATD                                              \
   __SYCL_DEF_BUILTIN_GENGEOFLOATH
 
-<<<<<<< HEAD
 #define __SYCL_DEF_BUILTIN_GENFLOAT_MARRAY                                     \
   __SYCL_BUILTIN_DEF(float)                                                    \
   __SYCL_BUILTIN_DEF(double)                                                   \
   __SYCL_BUILTIN_DEF(half)
-=======
+
 #define __SYCL_DEF_BUILTIN_GENGEOCROSSMARRAY                                   \
   __SYCL_DEF_BUILTIN_FLOAT_GEOCROSSMARRAY                                      \
   __SYCL_DEF_BUILTIN_DOUBLE_GEOCROSSMARRAY                                     \
@@ -366,7 +365,6 @@
   __SYCL_DEF_BUILTIN_FLOAT_GEOMARRAY                                           \
   __SYCL_DEF_BUILTIN_DOUBLE_GEOMARRAY                                          \
   __SYCL_DEF_BUILTIN_HALF_GEOMARRAY
->>>>>>> 3c95fc49
 
 // TODO: Replace with overloads.
 #define __SYCL_DEF_BUILTIN_VGENGEOCROSSFLOAT                                   \
