--- conflicted
+++ resolved
@@ -1041,7 +1041,6 @@
     __SYCL_DEF_BUILTIN_GENFLOAT
 #undef __SYCL_BUILTIN_DEF
 
-<<<<<<< HEAD
 #define __SYCL_MATH_FUNCTION_BINOP_2ND_ARG_GENPTR_OVERLOAD(                    \
     NAME, TYPE, ARGPTR_TYPE, ARGPTR)                                           \
   template <access::address_space AddressSpace, access::decorated IsDecorated> \
@@ -1058,16 +1057,6 @@
   __SYCL_MATH_FUNCTION_BINOP_2ND_ARG_GENPTR_OVERLOAD(fract, TYPE, TYPE, iptr)
 __SYCL_DEF_BUILTIN_GENFLOAT
 #undef __SYCL_BUILTIN_DEF
-=======
-    // svgenfloat fract (svgenfloat x, genfloatptr iptr)
-    template <typename T, typename T2>
-    std::enable_if_t<detail::is_svgenfloat<T>::value &&
-                         detail::is_genfloatptr<T2>::value,
-                     T> fract(T x, T2 iptr) __NOEXC {
-  detail::check_vector_size<T, T2>();
-  return __sycl_std::__invoke_fract<T>(x, iptr);
-}
->>>>>>> d8024f65
 
 // svgenfloat frexp (svgenfloat x, genintptr exp)
 #define __SYCL_BUILTIN_DEF(TYPE1, TYPE2)                                       \
