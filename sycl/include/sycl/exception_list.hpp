//==---------------- exception_list.hpp - SYCL exception_list --------------==//
//
// Part of the LLVM Project, under the Apache License v2.0 with LLVM Exceptions.
// See https://llvm.org/LICENSE.txt for license information.
// SPDX-License-Identifier: Apache-2.0 WITH LLVM-exception
//
//===----------------------------------------------------------------------===//

#pragma once

// 4.9.2 Exception Class Interface

#include <sycl/detail/export.hpp>         // for __SYCL_EXPORT
#include <sycl/detail/iostream_proxy.hpp> // for cerr

#include <cstddef>   // for size_t
#include <exception> // for exception_ptr, exception
#include <ostream>   // for operator<<, basic_ostream
#include <vector>    // for vector

namespace sycl {
inline namespace _V1 {

// Forward declaration
namespace detail {
<<<<<<< HEAD
class queue_impl;
class device_impl;
=======
class Scheduler;
>>>>>>> e1962d2e
}

/// A list of asynchronous exceptions.
///
/// \ingroup sycl_api
class __SYCL_EXPORT exception_list {
public:
  using value_type = std::exception_ptr;
  using reference = value_type &;
  using const_reference = const value_type &;
  using size_type = std::size_t;
  using iterator = std::vector<std::exception_ptr>::const_iterator;
  using const_iterator = std::vector<std::exception_ptr>::const_iterator;

  size_type size() const;
  // first asynchronous exception
  iterator begin() const;
  // refer to past-the-end last asynchronous exception
  iterator end() const;

private:
<<<<<<< HEAD
  friend class detail::queue_impl;
  friend class detail::device_impl;
=======
  friend class detail::Scheduler;
>>>>>>> e1962d2e
  void PushBack(const_reference Value);
  void PushBack(value_type &&Value);
  void Clear() noexcept;
  std::vector<std::exception_ptr> MList;
};

namespace detail {
// Default implementation of async_handler used by queue and context when no
// user-defined async_handler is specified.
inline void defaultAsyncHandler(exception_list Exceptions) {
  std::cerr << "Default async_handler caught exceptions:";
  for (auto &EIt : Exceptions) {
    try {
      if (EIt) {
        std::rethrow_exception(EIt);
      }
    } catch (const std::exception &E) {
      std::cerr << "\n\t" << E.what();
    }
  }
  std::cerr << std::endl;
  std::terminate();
}
} // namespace detail
} // namespace _V1
} // namespace sycl<|MERGE_RESOLUTION|>--- conflicted
+++ resolved
@@ -23,12 +23,7 @@
 
 // Forward declaration
 namespace detail {
-<<<<<<< HEAD
-class queue_impl;
-class device_impl;
-=======
 class Scheduler;
->>>>>>> e1962d2e
 }
 
 /// A list of asynchronous exceptions.
@@ -50,12 +45,7 @@
   iterator end() const;
 
 private:
-<<<<<<< HEAD
-  friend class detail::queue_impl;
-  friend class detail::device_impl;
-=======
   friend class detail::Scheduler;
->>>>>>> e1962d2e
   void PushBack(const_reference Value);
   void PushBack(value_type &&Value);
   void Clear() noexcept;
