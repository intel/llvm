//==------------- __sycl_cmath_wrapper_impl.hpp ----------------------------==//
//
// Part of the LLVM Project, under the Apache License v2.0 with LLVM Exceptions.
// See https://llvm.org/LICENSE.txt for license information.
// SPDX-License-Identifier: Apache-2.0 WITH LLVM-exception
//
//===----------------------------------------------------------------------===//

#ifndef __SYCL_CMATH_WRAPPER_IMPL_HPP__
#define __SYCL_CMATH_WRAPPER_IMPL_HPP__

// This header defines device-side overloads of <cmath> functions based on
// their equivalent __spirv_ built-ins.

#ifdef __SYCL_DEVICE_ONLY__

// The 'sycl_device_only' attribute enables device-side overloading.
#define __SYCL_DEVICE __attribute__((sycl_device_only, always_inline))
#define __SYCL_DEVICE_C                                                        \
  extern "C" __attribute__((sycl_device_only, always_inline))

#include <type_traits>

// Promotion templates: the C++ standard library provides overloads that allow
// arguments of math functions to be promoted. Any floating-point argument is
// allowed to accept any integer type, which should then be promoted to double.
// When multiple floating point arguments are available passing arguments with
// different precision should promote to the larger type. The template helpers
// below provide the machinery to define these promoting overloads.
template <typename T, bool = std::is_integral_v<T>> struct __sycl_promote {
  using type = double;
};

// Variant without ::type to allow SFINAE for non-promotable types.
template <typename T> struct __sycl_promote<T, false> {};

// float and double are left as is
template <> struct __sycl_promote<float> {
  using type = float;
};
template <> struct __sycl_promote<double> {
  using type = double;
};
// long double is not supported yet, so we don't define it,
// letting it SFINAE away too.
// We don't provide these overloads to makes sure that
// mixed precision calls that include long double are
// resolved to the "host" overload (defined by the real <cmath>),
// matching the behavior without promotion.
// Our long double overloads would fail to compile because
// we'd be trying to call SPIR-V built-ins that don't support long double.

// With two or three parameters we need to promote integers and possibly
// floating point types. We rely on operator+ with decltype to deduce the
// overall promotion type. This is only needed if at least one of the parameter
// is an integer, or if there's multiple different floating point types.
template <typename T, typename... Ts>
using __sycl_promote_t =
    std::enable_if_t<!std::conjunction_v<std::is_same<T, Ts>...> ||
                         std::is_integral_v<T> ||
                         (std::is_integral_v<Ts> || ...),
                     decltype((typename __sycl_promote<Ts>::type(0) + ... +
                               typename __sycl_promote<T>::type(0)))>;

// For each math built-in we need to define float and double overloads, an
// extern "C" float variant with the 'f' suffix, and a version that promotes
// integers or mixed precision floating-point parameters.
//
// TODO: Consider targets that don't have double support.
// TODO: Enable long double support where possible.
// TODO: float16_t and bfloat16_t support if the standard library
//       supports C++23.
// TODO: constexpr support for these functions (C++23, C++26)
//
// The following 4 macros provide an easy way to define these overloads for
// basic built-ins with one or two floating-point parameters.
//
// The double and the f suffixed versions must be defined in the global
// namespace, while the other overloads and templates should only be defined in
// the std namespace. Use __SYCL_SPIRV_MAP_UNARY_C, __SYCL_SPIRV_MAP_BINARY_C in
// the global namespace and __SYCL_SPIRV_MAP_UNARY_CXX,
// __SYCL_SPIRV_MAP_BINARY_CXX in the std namespace.
#define __SYCL_SPIRV_MAP_UNARY_C(NAME)                                         \
  __SYCL_DEVICE_C float NAME##f(float x) { return __spirv_ocl_##NAME(x); }     \
  __SYCL_DEVICE_C double NAME(double x) { return __spirv_ocl_##NAME(x); }

#define __SYCL_SPIRV_MAP_UNARY_CXX(NAME)                                       \
  using ::NAME;                                                                \
  using ::NAME##f;                                                             \
  __SYCL_DEVICE float NAME(float x) { return __spirv_ocl_##NAME(x); }          \
  template <typename T> __SYCL_DEVICE __sycl_promote_t<T> NAME(T x) {          \
    return __spirv_ocl_##NAME((double)x);                                      \
  }

#define __SYCL_SPIRV_MAP_BINARY_C(NAME)                                        \
  __SYCL_DEVICE_C float NAME##f(float x, float y) {                            \
    return __spirv_ocl_##NAME(x, y);                                           \
  }                                                                            \
  __SYCL_DEVICE_C double NAME(double x, double y) {                            \
    return __spirv_ocl_##NAME(x, y);                                           \
  }

#define __SYCL_SPIRV_MAP_BINARY_CXX(NAME)                                      \
  using ::NAME;                                                                \
  using ::NAME##f;                                                             \
  __SYCL_DEVICE float NAME(float x, float y) {                                 \
    return __spirv_ocl_##NAME(x, y);                                           \
  }                                                                            \
  template <typename T, typename U>                                            \
  __SYCL_DEVICE __sycl_promote_t<T, U> NAME(T x, U y) {                        \
    using type = __sycl_promote_t<T, U>;                                       \
    return __spirv_ocl_##NAME((type)x, (type)y);                               \
  }

<<<<<<< HEAD
=======
/// <cstdlib>
// FIXME: Move this to a cstdlib fallback header.

__SYCL_DEVICE_C div_t div(int x, int y) { return {x / y, x % y}; }
__SYCL_DEVICE_C ldiv_t ldiv(long x, long y) { return {x / y, x % y}; }
__SYCL_DEVICE_C lldiv_t lldiv(long long x, long long y) {
  return {x / y, x % y};
}

__SYCL_DEVICE int abs(int n) { return n < 0 ? -n : n; }
__SYCL_DEVICE_C long labs(long n) { return n < 0 ? -n : n; }
__SYCL_DEVICE_C long long llabs(long long n) { return n < 0 ? -n : n; }

>>>>>>> 521114d2
/// Basic operations
//

__SYCL_DEVICE_C float fabsf(float x) { return x < 0 ? -x : x; }
__SYCL_DEVICE_C double fabs(double x) { return x < 0 ? -x : x; }

__SYCL_SPIRV_MAP_BINARY_C(fmod);
__SYCL_SPIRV_MAP_BINARY_C(remainder);

__SYCL_DEVICE_C float remquof(float x, float y, int *q) {
  return __spirv_ocl_remquo(x, y, q);
}
__SYCL_DEVICE_C double remquo(double x, double y, int *q) {
  return __spirv_ocl_remquo(x, y, q);
}

__SYCL_DEVICE_C float fmaf(float x, float y, float z) {
  return __spirv_ocl_fma(x, y, z);
}
__SYCL_DEVICE_C double fma(double x, double y, double z) {
  return __spirv_ocl_fma(x, y, z);
}

__SYCL_SPIRV_MAP_BINARY_C(fmax);
__SYCL_SPIRV_MAP_BINARY_C(fmin);
__SYCL_SPIRV_MAP_BINARY_C(fdim);
// unsupported: nan

/// Exponential functions
//

__SYCL_SPIRV_MAP_UNARY_C(exp);
__SYCL_SPIRV_MAP_UNARY_C(exp2);
__SYCL_SPIRV_MAP_UNARY_C(expm1);
__SYCL_SPIRV_MAP_UNARY_C(log);
__SYCL_SPIRV_MAP_UNARY_C(log10);
__SYCL_SPIRV_MAP_UNARY_C(log2);
__SYCL_SPIRV_MAP_UNARY_C(log1p);

/// Power functions
//

__SYCL_SPIRV_MAP_BINARY_C(pow);
__SYCL_SPIRV_MAP_UNARY_C(sqrt);
__SYCL_SPIRV_MAP_UNARY_C(cbrt);
__SYCL_SPIRV_MAP_BINARY_C(hypot);

/// Trigonometric functions
//

__SYCL_SPIRV_MAP_UNARY_C(sin);
__SYCL_SPIRV_MAP_UNARY_C(cos);
__SYCL_SPIRV_MAP_UNARY_C(tan);
__SYCL_SPIRV_MAP_UNARY_C(asin);
__SYCL_SPIRV_MAP_UNARY_C(acos);
__SYCL_SPIRV_MAP_UNARY_C(atan);
__SYCL_SPIRV_MAP_BINARY_C(atan2);

/// Hyperbolic functions
//

__SYCL_SPIRV_MAP_UNARY_C(sinh);
__SYCL_SPIRV_MAP_UNARY_C(cosh);
__SYCL_SPIRV_MAP_UNARY_C(tanh);
__SYCL_SPIRV_MAP_UNARY_C(asinh);
__SYCL_SPIRV_MAP_UNARY_C(acosh);
__SYCL_SPIRV_MAP_UNARY_C(atanh);

/// Error and gamma functions
//

__SYCL_SPIRV_MAP_UNARY_C(erf);
__SYCL_SPIRV_MAP_UNARY_C(erfc);
__SYCL_SPIRV_MAP_UNARY_C(tgamma);
__SYCL_SPIRV_MAP_UNARY_C(lgamma);

/// Nearest integer floating-point operations
//

__SYCL_SPIRV_MAP_UNARY_C(ceil);
__SYCL_SPIRV_MAP_UNARY_C(floor);
__SYCL_SPIRV_MAP_UNARY_C(trunc);
__SYCL_SPIRV_MAP_UNARY_C(round);
// unsupported: lround, llround (no spirv mapping)
__SYCL_SPIRV_MAP_UNARY_C(rint);
// unsupported: lrint, llrint (no spirv mapping)

// unsupported (partially, no spirv mapping): nearbyint
#if defined(__NVPTX__)
extern "C" SYCL_EXTERNAL float __nv_nearbyintf(float);
extern "C" SYCL_EXTERNAL double __nv_nearbyint(double);
__SYCL_DEVICE_C float nearbyintf(float x) { return __nv_nearbyintf(x); }
__SYCL_DEVICE_C double nearbyint(double x) { return __nv_nearbyintf(x); }
#elif defined(__AMDGCN__)
extern "C" SYCL_EXTERNAL float __ocml_nearbyint_f32(float);
extern "C" SYCL_EXTERNAL double __ocml_nearbyint_f64(double);
__SYCL_DEVICE_C float nearbyintf(float x) { return __ocml_nearbyint_f32(x); }
__SYCL_DEVICE_C double nearbyint(double x) { return __ocml_nearbyint_f64(x); }
#endif

/// Floating-point manipulation functions
//

__SYCL_DEVICE_C float frexpf(float x, int *exp) {
  return __spirv_ocl_frexp(x, exp);
}
__SYCL_DEVICE_C double frexp(double x, int *exp) {
  return __spirv_ocl_frexp(x, exp);
}

__SYCL_DEVICE_C float ldexpf(float x, int exp) {
  return __spirv_ocl_ldexp(x, exp);
}
__SYCL_DEVICE_C double ldexp(double x, int exp) {
  return __spirv_ocl_ldexp(x, exp);
}

__SYCL_DEVICE_C float modff(float x, float *intpart) {
  return __spirv_ocl_modf(x, intpart);
}
__SYCL_DEVICE_C double modf(double x, double *intpart) {
  return __spirv_ocl_modf(x, intpart);
}

__SYCL_DEVICE_C float scalbnf(float x, int exp) {
  return __spirv_ocl_ldexp(x, exp);
}
__SYCL_DEVICE_C double scalbn(double x, int exp) {
  return __spirv_ocl_ldexp(x, exp);
}

__SYCL_DEVICE_C float scalblnf(float x, long exp) {
  return __spirv_ocl_ldexp(x, (int)exp);
}
__SYCL_DEVICE_C double scalbln(double x, long exp) {
  return __spirv_ocl_ldexp(x, (int)exp);
}

__SYCL_DEVICE_C int ilogbf(float x) { return __spirv_ocl_ilogb(x); }
__SYCL_DEVICE_C int ilogb(double x) { return __spirv_ocl_ilogb(x); }

__SYCL_SPIRV_MAP_UNARY_C(logb);
__SYCL_SPIRV_MAP_BINARY_C(nextafter);
// unsupported: nextforward
__SYCL_SPIRV_MAP_BINARY_C(copysign);

/// Classification and comparison
//

// unsupported: fpclassify
// unsupported: isfinite
// unsupported: isinf
// unsupported: isnan
// unsupported: isnormal
// unsupported: signbit
// unsupported: isgreater
// unsupported: isgreaterequal
// unsupported: isless
// unsupported: islessequal
// unsupported: islessgreated
// unsupported: isunordered

// Now drag all of the overloads we've just defined in the std namespace. For
// the overloads to work properly we need to ensure our namespace matches
// exactly the one of the system C++ library.
#ifdef _LIBCPP_BEGIN_NAMESPACE_STD
_LIBCPP_BEGIN_NAMESPACE_STD
#else
namespace std {
#ifdef _GLIBCXX_BEGIN_NAMESPACE_VERSION
_GLIBCXX_BEGIN_NAMESPACE_VERSION
#endif
#endif

<<<<<<< HEAD
=======
// <cstdlib>
using ::abs;
__SYCL_DEVICE long abs(long n) { return n < 0 ? -n : n; }
__SYCL_DEVICE long long abs(long long n) { return n < 0 ? -n : n; }

using ::div;
__SYCL_DEVICE ldiv_t div(long x, long y) { return {x / y, x % y}; }
__SYCL_DEVICE lldiv_t div(long long x, long long y) { return {x / y, x % y}; }

using ::labs;
using ::ldiv;
using ::llabs;
using ::lldiv;

>>>>>>> 521114d2
// Basic operations
// using ::abs is already pulled in above
__SYCL_DEVICE float abs(float x) { return x < 0 ? -x : x; }
__SYCL_DEVICE double abs(double x) { return x < 0 ? -x : x; }

using ::fabs;
using ::fabsf;
__SYCL_DEVICE float fabs(float x) { return x < 0 ? -x : x; }
template <typename T> __SYCL_DEVICE __sycl_promote_t<T> fabs(T x) {
  return x < 0 ? -x : x;
}

using ::fdim;
using ::fdimf;
__SYCL_SPIRV_MAP_BINARY_CXX(fdim);

using ::fma;
using ::fmaf;
__SYCL_DEVICE float fma(float x, float y, float z) {
  return __spirv_ocl_fma(x, y, z);
}
template <typename T, typename U, typename V>
__SYCL_DEVICE __sycl_promote_t<T, U, V> fma(T x, U y, V z) {
  using type = __sycl_promote_t<T, U, V>;
  return __spirv_ocl_fma((type)x, (type)y, (type)z);
}

__SYCL_SPIRV_MAP_BINARY_CXX(fmax);
__SYCL_SPIRV_MAP_BINARY_CXX(fmin);
__SYCL_SPIRV_MAP_BINARY_CXX(fmod);
__SYCL_SPIRV_MAP_BINARY_CXX(remainder);

using ::remquo;
using ::remquof;
__SYCL_DEVICE float remquo(float x, float y, int *q) {
  return __spirv_ocl_remquo(x, y, q);
}
template <typename T, typename U>
__SYCL_DEVICE __sycl_promote_t<T, U> remquo(T x, U y, int *q) {
  using type = __sycl_promote_t<T, U>;
  return __spirv_ocl_remquo((type)x, (type)y, q);
}
// using ::nan;
// using ::nanf;

// Exponential functions
__SYCL_SPIRV_MAP_UNARY_CXX(exp);
__SYCL_SPIRV_MAP_UNARY_CXX(exp2);
__SYCL_SPIRV_MAP_UNARY_CXX(expm1);
__SYCL_SPIRV_MAP_UNARY_CXX(log);
__SYCL_SPIRV_MAP_UNARY_CXX(log10);
__SYCL_SPIRV_MAP_UNARY_CXX(log1p);
__SYCL_SPIRV_MAP_UNARY_CXX(log2);

// Power functions
__SYCL_SPIRV_MAP_BINARY_CXX(pow);
__SYCL_SPIRV_MAP_UNARY_CXX(sqrt);
__SYCL_SPIRV_MAP_UNARY_CXX(cbrt);
__SYCL_SPIRV_MAP_BINARY_CXX(hypot);

// Trigonometric functions
__SYCL_SPIRV_MAP_UNARY_CXX(sin);
__SYCL_SPIRV_MAP_UNARY_CXX(cos);
__SYCL_SPIRV_MAP_UNARY_CXX(tan);
__SYCL_SPIRV_MAP_UNARY_CXX(asin);
__SYCL_SPIRV_MAP_UNARY_CXX(acos);
__SYCL_SPIRV_MAP_UNARY_CXX(atan);
__SYCL_SPIRV_MAP_BINARY_CXX(atan2);

// Hyperbloic functions
__SYCL_SPIRV_MAP_UNARY_CXX(sinh);
__SYCL_SPIRV_MAP_UNARY_CXX(cosh);
__SYCL_SPIRV_MAP_UNARY_CXX(tanh);
__SYCL_SPIRV_MAP_UNARY_CXX(asinh);
__SYCL_SPIRV_MAP_UNARY_CXX(acosh);
__SYCL_SPIRV_MAP_UNARY_CXX(atanh);

// Error and gamma functions
__SYCL_SPIRV_MAP_UNARY_CXX(erf);
__SYCL_SPIRV_MAP_UNARY_CXX(erfc);
__SYCL_SPIRV_MAP_UNARY_CXX(tgamma);
__SYCL_SPIRV_MAP_UNARY_CXX(lgamma);

// Nearest integer floating-point operations
__SYCL_SPIRV_MAP_UNARY_CXX(ceil);
__SYCL_SPIRV_MAP_UNARY_CXX(floor);
__SYCL_SPIRV_MAP_UNARY_CXX(trunc);
__SYCL_SPIRV_MAP_UNARY_CXX(round);
// using ::lround;
// using ::llround;
__SYCL_SPIRV_MAP_UNARY_CXX(rint);
// using ::lrint;
// using ::llrint;

#if defined(__NVPTX__) || defined(__AMDGCN__)
using ::nearbyint;
using ::nearbyintf;
#endif

#if defined(__NVPTX__)
__SYCL_DEVICE float nearbyint(float x) { return __nv_nearbyintf(x); }
#endif

#if defined(__AMDGCN__)
__SYCL_DEVICE float nearbyint(float x) { return __ocml_nearbyint_f32(x); }
#endif

// Floating-point manipulation functions
using ::frexp;
using ::frexpf;
__SYCL_DEVICE double frexp(float x, int *exp) {
  return __spirv_ocl_frexp(x, exp);
}
template <typename T> __SYCL_DEVICE __sycl_promote_t<T> frexp(T x, int *exp) {
  return __spirv_ocl_frexp((double)x, exp);
}

using ::ilogb;
using ::ilogbf;
__SYCL_DEVICE int ilogb(float x) { return __spirv_ocl_ilogb(x); }
// ilogb needs a special template since its signature doesn't include the
// promoted type anywhere, so it needs to be specialized differently.
template <typename T, std::enable_if_t<std::is_integral_v<T>, bool> = true>
__SYCL_DEVICE int ilogb(T x) {
  return __spirv_ocl_ilogb((double)x);
}

using ::ldexp;
using ::ldexpf;
__SYCL_DEVICE float ldexp(float x, int exp) {
  return __spirv_ocl_ldexp(x, exp);
}
template <typename T> __SYCL_DEVICE __sycl_promote_t<T> ldexp(T x, int exp) {
  return __spirv_ocl_ldexp((double)x, exp);
}

__SYCL_SPIRV_MAP_UNARY_CXX(logb);

using ::modf;
using ::modff;
__SYCL_DEVICE float modf(float x, float *intpart) {
  return __spirv_ocl_modf(x, intpart);
}
// modf only supports integer x when the intpart is double.
template <typename T>
__SYCL_DEVICE __sycl_promote_t<T> modf(T x, double *intpart) {
  return __spirv_ocl_modf((double)x, intpart);
}

__SYCL_SPIRV_MAP_BINARY_CXX(nextafter);

using ::scalbln;
using ::scalblnf;
__SYCL_DEVICE float scalbln(float x, long exp) {
  return __spirv_ocl_ldexp(x, (int)exp);
}
template <typename T> __SYCL_DEVICE __sycl_promote_t<T> scalbln(T x, long exp) {
  return __spirv_ocl_ldexp((double)x, (int)exp);
}

using ::scalbn;
using ::scalbnf;
__SYCL_DEVICE float scalbn(float x, int exp) {
  return __spirv_ocl_ldexp(x, exp);
}
template <typename T> __SYCL_DEVICE __sycl_promote_t<T> scalbn(T x, int exp) {
  return __spirv_ocl_ldexp((double)x, exp);
}

// using ::nextforward
// using ::nextforwardf
__SYCL_SPIRV_MAP_BINARY_CXX(copysign);

// Classification and comparison
// using ::fpclassify;
// using ::isfinite;
// using ::isgreater;
// using ::isgreaterequal;
// using ::isinf;
// using ::isless;
// using ::islessequal;
// using ::islessgreater;
// using ::isnan;
// using ::isnormal;
// using ::isunordered;
// using ::signbit;

#ifdef _LIBCPP_END_NAMESPACE_STD
_LIBCPP_END_NAMESPACE_STD
#else
#ifdef _GLIBCXX_BEGIN_NAMESPACE_VERSION
_GLIBCXX_END_NAMESPACE_VERSION
#endif
} // namespace std
#endif

#undef __SYCL_SPIRV_MAP_BINARY_C
#undef __SYCL_SPIRV_MAP_BINARY_CXX
#undef __SYCL_SPIRV_MAP_UNARY_C
#undef __SYCL_SPIRV_MAP_UNARY_CXX
#undef __SYCL_DEVICE_C
#undef __SYCL_DEVICE
#endif
#endif<|MERGE_RESOLUTION|>--- conflicted
+++ resolved
@@ -112,22 +112,6 @@
     return __spirv_ocl_##NAME((type)x, (type)y);                               \
   }
 
-<<<<<<< HEAD
-=======
-/// <cstdlib>
-// FIXME: Move this to a cstdlib fallback header.
-
-__SYCL_DEVICE_C div_t div(int x, int y) { return {x / y, x % y}; }
-__SYCL_DEVICE_C ldiv_t ldiv(long x, long y) { return {x / y, x % y}; }
-__SYCL_DEVICE_C lldiv_t lldiv(long long x, long long y) {
-  return {x / y, x % y};
-}
-
-__SYCL_DEVICE int abs(int n) { return n < 0 ? -n : n; }
-__SYCL_DEVICE_C long labs(long n) { return n < 0 ? -n : n; }
-__SYCL_DEVICE_C long long llabs(long long n) { return n < 0 ? -n : n; }
-
->>>>>>> 521114d2
 /// Basic operations
 //
 
@@ -302,23 +286,6 @@
 #endif
 #endif
 
-<<<<<<< HEAD
-=======
-// <cstdlib>
-using ::abs;
-__SYCL_DEVICE long abs(long n) { return n < 0 ? -n : n; }
-__SYCL_DEVICE long long abs(long long n) { return n < 0 ? -n : n; }
-
-using ::div;
-__SYCL_DEVICE ldiv_t div(long x, long y) { return {x / y, x % y}; }
-__SYCL_DEVICE lldiv_t div(long long x, long long y) { return {x / y, x % y}; }
-
-using ::labs;
-using ::ldiv;
-using ::llabs;
-using ::lldiv;
-
->>>>>>> 521114d2
 // Basic operations
 // using ::abs is already pulled in above
 __SYCL_DEVICE float abs(float x) { return x < 0 ? -x : x; }
