--- conflicted
+++ resolved
@@ -36,11 +36,9 @@
 extern __DPCPP_SYCL_EXTERNAL_LIBC long int labs(long int x);
 extern __DPCPP_SYCL_EXTERNAL_LIBC long long int llabs(long long int x);
 
-<<<<<<< HEAD
 extern __DPCPP_SYCL_EXTERNAL_LIBC div_t div(int x, int y);
 extern __DPCPP_SYCL_EXTERNAL_LIBC ldiv_t ldiv(long int x, long int y);
-extern __DPCPP_SYCL_EXTERNAL_LIBC lldiv_t lldiv(long long int x,
-                                                long long int y);
+extern __DPCPP_SYCL_EXTERNAL_LIBC lldiv_t lldiv(long long int x, long long int y);
 extern __DPCPP_SYCL_EXTERNAL_LIBC float scalbnf(float x, int n);
 extern __DPCPP_SYCL_EXTERNAL_LIBC double scalbn(double x, int n);
 extern __DPCPP_SYCL_EXTERNAL_LIBC float logf(float x);
@@ -103,91 +101,24 @@
 extern __DPCPP_SYCL_EXTERNAL_LIBC double pow(double x, double y);
 extern __DPCPP_SYCL_EXTERNAL_LIBC float atan2f(float x, float y);
 extern __DPCPP_SYCL_EXTERNAL_LIBC double atan2(double x, double y);
-=======
-extern __DPCPP_SYCL_EXTERNAL div_t div(int x, int y);
-extern __DPCPP_SYCL_EXTERNAL ldiv_t ldiv(long int x, long int y);
-extern __DPCPP_SYCL_EXTERNAL lldiv_t lldiv(long long int x, long long int y);
-extern __DPCPP_SYCL_EXTERNAL float scalbnf(float x, int n);
-extern __DPCPP_SYCL_EXTERNAL double scalbn(double x, int n);
-extern __DPCPP_SYCL_EXTERNAL float logf(float x);
-extern __DPCPP_SYCL_EXTERNAL double log(double x);
-extern __DPCPP_SYCL_EXTERNAL float expf(float x);
-extern __DPCPP_SYCL_EXTERNAL double exp(double x);
-extern __DPCPP_SYCL_EXTERNAL float log10f(float x);
-extern __DPCPP_SYCL_EXTERNAL double log10(double x);
-extern __DPCPP_SYCL_EXTERNAL float modff(float x, float *intpart);
-extern __DPCPP_SYCL_EXTERNAL double modf(double x, double *intpart);
-extern __DPCPP_SYCL_EXTERNAL float exp2f(float x);
-extern __DPCPP_SYCL_EXTERNAL double exp2(double x);
-extern __DPCPP_SYCL_EXTERNAL float expm1f(float x);
-extern __DPCPP_SYCL_EXTERNAL double expm1(double x);
-extern __DPCPP_SYCL_EXTERNAL int ilogbf(float x);
-extern __DPCPP_SYCL_EXTERNAL int ilogb(double x);
-extern __DPCPP_SYCL_EXTERNAL float log1pf(float x);
-extern __DPCPP_SYCL_EXTERNAL double log1p(double x);
-extern __DPCPP_SYCL_EXTERNAL float log2f(float x);
-extern __DPCPP_SYCL_EXTERNAL double log2(double x);
-extern __DPCPP_SYCL_EXTERNAL float logbf(float x);
-extern __DPCPP_SYCL_EXTERNAL double logb(double x);
-extern __DPCPP_SYCL_EXTERNAL float sqrtf(float x);
-extern __DPCPP_SYCL_EXTERNAL double sqrt(double x);
-extern __DPCPP_SYCL_EXTERNAL float cbrtf(float x);
-extern __DPCPP_SYCL_EXTERNAL double cbrt(double x);
-extern __DPCPP_SYCL_EXTERNAL float erff(float x);
-extern __DPCPP_SYCL_EXTERNAL double erf(double x);
-extern __DPCPP_SYCL_EXTERNAL float erfcf(float x);
-extern __DPCPP_SYCL_EXTERNAL double erfc(double x);
-extern __DPCPP_SYCL_EXTERNAL float tgammaf(float x);
-extern __DPCPP_SYCL_EXTERNAL double tgamma(double x);
-extern __DPCPP_SYCL_EXTERNAL float lgammaf(float x);
-extern __DPCPP_SYCL_EXTERNAL double lgamma(double x);
-extern __DPCPP_SYCL_EXTERNAL float fmodf(float x, float y);
-extern __DPCPP_SYCL_EXTERNAL double fmod(double x, double y);
-extern __DPCPP_SYCL_EXTERNAL float remainderf(float x, float y);
-extern __DPCPP_SYCL_EXTERNAL double remainder(double x, double y);
-extern __DPCPP_SYCL_EXTERNAL float remquof(float x, float y, int *q);
-extern __DPCPP_SYCL_EXTERNAL double remquo(double x, double y, int *q);
-extern __DPCPP_SYCL_EXTERNAL float nextafterf(float x, float y);
-extern __DPCPP_SYCL_EXTERNAL double nextafter(double x, double y);
-extern __DPCPP_SYCL_EXTERNAL float fdimf(float x, float y);
-extern __DPCPP_SYCL_EXTERNAL double fdim(double x, double y);
-extern __DPCPP_SYCL_EXTERNAL float fmaf(float x, float y, float z);
-extern __DPCPP_SYCL_EXTERNAL double fma(double x, double y, double z);
-extern __DPCPP_SYCL_EXTERNAL float sinf(float x);
-extern __DPCPP_SYCL_EXTERNAL double sin(double x);
-extern __DPCPP_SYCL_EXTERNAL float cosf(float x);
-extern __DPCPP_SYCL_EXTERNAL double cos(double x);
-extern __DPCPP_SYCL_EXTERNAL float tanf(float x);
-extern __DPCPP_SYCL_EXTERNAL double tan(double x);
-extern __DPCPP_SYCL_EXTERNAL float asinf(float x);
-extern __DPCPP_SYCL_EXTERNAL double asin(double x);
-extern __DPCPP_SYCL_EXTERNAL float acosf(float x);
-extern __DPCPP_SYCL_EXTERNAL double acos(double x);
-extern __DPCPP_SYCL_EXTERNAL float atanf(float x);
-extern __DPCPP_SYCL_EXTERNAL double atan(double x);
-extern __DPCPP_SYCL_EXTERNAL float powf(float x, float y);
-extern __DPCPP_SYCL_EXTERNAL double pow(double x, double y);
-extern __DPCPP_SYCL_EXTERNAL float atan2f(float x, float y);
-extern __DPCPP_SYCL_EXTERNAL double atan2(double x, double y);
-
-extern __DPCPP_SYCL_EXTERNAL float sinhf(float x);
-extern __DPCPP_SYCL_EXTERNAL double sinh(double x);
-extern __DPCPP_SYCL_EXTERNAL float coshf(float x);
-extern __DPCPP_SYCL_EXTERNAL double cosh(double x);
-extern __DPCPP_SYCL_EXTERNAL float tanhf(float x);
-extern __DPCPP_SYCL_EXTERNAL double tanh(double x);
-extern __DPCPP_SYCL_EXTERNAL float asinhf(float x);
-extern __DPCPP_SYCL_EXTERNAL double asinh(double x);
-extern __DPCPP_SYCL_EXTERNAL float acoshf(float x);
-extern __DPCPP_SYCL_EXTERNAL double acosh(double x);
-extern __DPCPP_SYCL_EXTERNAL float atanhf(float x);
-extern __DPCPP_SYCL_EXTERNAL double atanh(double x);
-extern __DPCPP_SYCL_EXTERNAL double frexp(double x, int *exp);
-extern __DPCPP_SYCL_EXTERNAL double ldexp(double x, int exp);
-extern __DPCPP_SYCL_EXTERNAL double hypot(double x, double y);
-extern __DPCPP_SYCL_EXTERNAL float rintf(float x);
-extern __DPCPP_SYCL_EXTERNAL double rint(double x);
->>>>>>> dde33593
+
+extern __DPCPP_SYCL_EXTERNAL_LIBC float sinhf(float x);
+extern __DPCPP_SYCL_EXTERNAL_LIBC double sinh(double x);
+extern __DPCPP_SYCL_EXTERNAL_LIBC float coshf(float x);
+extern __DPCPP_SYCL_EXTERNAL_LIBC double cosh(double x);
+extern __DPCPP_SYCL_EXTERNAL_LIBC float tanhf(float x);
+extern __DPCPP_SYCL_EXTERNAL_LIBC double tanh(double x);
+extern __DPCPP_SYCL_EXTERNAL_LIBC float asinhf(float x);
+extern __DPCPP_SYCL_EXTERNAL_LIBC double asinh(double x);
+extern __DPCPP_SYCL_EXTERNAL_LIBC float acoshf(float x);
+extern __DPCPP_SYCL_EXTERNAL_LIBC double acosh(double x);
+extern __DPCPP_SYCL_EXTERNAL_LIBC float atanhf(float x);
+extern __DPCPP_SYCL_EXTERNAL_LIBC double atanh(double x);
+extern __DPCPP_SYCL_EXTERNAL_LIBC double frexp(double x, int *exp);
+extern __DPCPP_SYCL_EXTERNAL_LIBC double ldexp(double x, int exp);
+extern __DPCPP_SYCL_EXTERNAL_LIBC double hypot(double x, double y);
+extern __DPCPP_SYCL_EXTERNAL_LIBC float rintf(float x);
+extern __DPCPP_SYCL_EXTERNAL_LIBC double rint(double x);
 
 extern __DPCPP_SYCL_EXTERNAL_LIBC float sinhf(float x);
 extern __DPCPP_SYCL_EXTERNAL_LIBC double sinh(double x);
