//==----------- aliases.hpp --- SYCL type aliases --------------------------==//
//
// Part of the LLVM Project, under the Apache License v2.0 with LLVM Exceptions.
// See https://llvm.org/LICENSE.txt for license information.
// SPDX-License-Identifier: Apache-2.0 WITH LLVM-exception
//
//===----------------------------------------------------------------------===//

#pragma once

#include <sycl/detail/cl.h>
#include <sycl/detail/common.hpp>
#include <sycl/detail/defines_elementary.hpp>

#include <cstddef>
#include <cstdint>

namespace sycl {
__SYCL_INLINE_VER_NAMESPACE(_V1) {
template <typename T, int N> class vec;
namespace detail::half_impl {
class half;
} // namespace detail::half_impl
} // __SYCL_INLINE_VER_NAMESPACE(_V1)
} // namespace sycl

#define __SYCL_MAKE_VECTOR_ALIAS(ALIAS, TYPE, N)                               \
  using ALIAS##N = sycl::vec<TYPE, N>;

#define __SYCL_MAKE_VECTOR_ALIASES_FOR_VECTOR_LENGTH(N)                        \
  __SYCL_MAKE_VECTOR_ALIAS(char, char, N)                                      \
  __SYCL_MAKE_VECTOR_ALIAS(short, short, N)                                    \
  __SYCL_MAKE_VECTOR_ALIAS(int, int, N)                                        \
  __SYCL_MAKE_VECTOR_ALIAS(long, long, N)                                      \
  __SYCL_MAKE_VECTOR_ALIAS(float, float, N)                                    \
  __SYCL_MAKE_VECTOR_ALIAS(double, double, N)                                  \
  __SYCL_MAKE_VECTOR_ALIAS(half, half, N)                                      \
  __SYCL_MAKE_VECTOR_ALIAS(schar, signed char, N)                              \
  __SYCL_MAKE_VECTOR_ALIAS(uchar, unsigned char, N)                            \
  __SYCL_MAKE_VECTOR_ALIAS(ushort, unsigned short, N)                          \
  __SYCL_MAKE_VECTOR_ALIAS(uint, unsigned int, N)                              \
  __SYCL_MAKE_VECTOR_ALIAS(ulong, unsigned long, N)                            \
  __SYCL_MAKE_VECTOR_ALIAS(longlong, long long, N)                             \
  __SYCL_MAKE_VECTOR_ALIAS(ulonglong, unsigned long long, N)

#define __SYCL_MAKE_VECTOR_ALIASES_FOR_OPENCL_TYPES(N)                         \
  __SYCL_MAKE_VECTOR_ALIAS(cl_char, sycl::cl_char, N)                          \
  __SYCL_MAKE_VECTOR_ALIAS(cl_uchar, sycl::cl_uchar, N)                        \
  __SYCL_MAKE_VECTOR_ALIAS(cl_short, sycl::cl_short, N)                        \
  __SYCL_MAKE_VECTOR_ALIAS(cl_ushort, sycl::cl_ushort, N)                      \
  __SYCL_MAKE_VECTOR_ALIAS(cl_int, sycl::cl_int, N)                            \
  __SYCL_MAKE_VECTOR_ALIAS(cl_uint, sycl::cl_uint, N)                          \
  __SYCL_MAKE_VECTOR_ALIAS(cl_long, sycl::cl_long, N)                          \
  __SYCL_MAKE_VECTOR_ALIAS(cl_ulong, sycl::cl_ulong, N)                        \
  __SYCL_MAKE_VECTOR_ALIAS(cl_float, sycl::cl_float, N)                        \
  __SYCL_MAKE_VECTOR_ALIAS(cl_double, sycl::cl_double, N)                      \
  __SYCL_MAKE_VECTOR_ALIAS(cl_half, sycl::cl_half, N)

<<<<<<< HEAD
#define __SYCL_2020_MAKE_VECTOR_ALIASES_FOR_VECTOR_LENGTH(N)                   \
=======
#define __SYCL_MAKE_VECTOR_ALIASES_FOR_SIGNED_AND_UNSIGNED_TYPES(N)            \
  __SYCL_MAKE_VECTOR_ALIAS(schar, signed char, N)                              \
  __SYCL_MAKE_VECTOR_ALIAS(uchar, unsigned char, N)                            \
  __SYCL_MAKE_VECTOR_ALIAS(ushort, unsigned short, N)                          \
  __SYCL_MAKE_VECTOR_ALIAS(uint, unsigned int, N)                              \
  __SYCL_MAKE_VECTOR_ALIAS(ulong, unsigned long, N)                            \
  __SYCL_MAKE_VECTOR_ALIAS(longlong, long long, N)                             \
  __SYCL_MAKE_VECTOR_ALIAS(ulonglong, unsigned long long, N)

#define __SYCL_MAKE_VECTOR_ALIASES_FOR_VECTOR_LENGTH(N)                        \
  __SYCL_MAKE_VECTOR_ALIASES_FOR_ARITHMETIC_TYPES(N)                           \
  __SYCL_MAKE_VECTOR_ALIASES_FOR_OPENCL_TYPES(N)                               \
  __SYCL_MAKE_VECTOR_ALIASES_FOR_SIGNED_AND_UNSIGNED_TYPES(N)

// FIXME: OpenCL vector aliases are not defined by SYCL 2020 spec and should be
//        removed from here. See intel/llvm#7888
// FIXME: schar, longlong and ulonglong aliases are not defined by SYCL 2020
//        spec, but they are preserved in SYCL 2020 mode, because SYCL-CTS is
//        still using them.
//        See KhronosGroup/SYCL-CTS#446 and KhronosGroup/SYCL-Docs#335
#define __SYCL_2020_MAKE_VECTOR_ALIASES_FOR_VECTOR_LENGTH(N)                   \
  __SYCL_MAKE_VECTOR_ALIASES_FOR_OPENCL_TYPES(N)                               \
  __SYCL_MAKE_VECTOR_ALIAS(schar, std::int8_t, N)                              \
  __SYCL_MAKE_VECTOR_ALIAS(longlong, std::int64_t, N)                          \
  __SYCL_MAKE_VECTOR_ALIAS(ulonglong, std::uint64_t, N)                        \
>>>>>>> 64647858
  __SYCL_MAKE_VECTOR_ALIAS(char, std::int8_t, N)                               \
  __SYCL_MAKE_VECTOR_ALIAS(uchar, std::uint8_t, N)                             \
  __SYCL_MAKE_VECTOR_ALIAS(short, std::int16_t, N)                             \
  __SYCL_MAKE_VECTOR_ALIAS(ushort, std::uint16_t, N)                           \
  __SYCL_MAKE_VECTOR_ALIAS(int, std::int32_t, N)                               \
  __SYCL_MAKE_VECTOR_ALIAS(uint, std::uint32_t, N)                             \
  __SYCL_MAKE_VECTOR_ALIAS(long, std::int64_t, N)                              \
  __SYCL_MAKE_VECTOR_ALIAS(ulong, std::uint64_t, N)                            \
  __SYCL_MAKE_VECTOR_ALIAS(float, float, N)                                    \
  __SYCL_MAKE_VECTOR_ALIAS(double, double, N)                                  \
  __SYCL_MAKE_VECTOR_ALIAS(half, half, N)

namespace sycl {
__SYCL_INLINE_VER_NAMESPACE(_V1) {
using byte __SYCL2020_DEPRECATED("use std::byte instead") = std::uint8_t;
using half = sycl::detail::half_impl::half;

namespace opencl {
// Strictly speaking, those alases do not exist in this namespace in SYCL 1.2.1,
// but we still provide them for the sake of implmentation simplicity
using cl_bool = bool;
using cl_char = std::int8_t;
using cl_uchar = std::uint8_t;
using cl_short = std::int16_t;
using cl_ushort = std::uint16_t;
using cl_int = std::int32_t;
using cl_uint = std::uint32_t;
using cl_long = std::int64_t;
using cl_ulong = std::uint64_t;
using cl_half = half;
using cl_float = float;
using cl_double = double;
} // namespace opencl

#if SYCL_LANGUAGE_VERSION < 202001
// These aliases in sycl namespace are provided with compatibility with
// SYCL 1.2.1

using schar = signed char;
using uchar = unsigned char;
using ushort = unsigned short;
using uint = unsigned int;
using ulong = unsigned long;
using longlong = long long;
using ulonglong = unsigned long long;

using cl_bool = bool;
using cl_char = std::int8_t;
using cl_uchar = std::uint8_t;
using cl_short = std::int16_t;
using cl_ushort = std::uint16_t;
using cl_int = std::int32_t;
using cl_uint = std::uint32_t;
using cl_long = std::int64_t;
using cl_ulong = std::uint64_t;
using cl_half = half;
using cl_float = float;
using cl_double = double;
#endif

namespace opencl {
// Strictly speaking, cl_* aliases should not be defined in opencl namespace in
// SYCL 1.2.1 mode, but we do so to simplify our implementation
using cl_bool = bool;
using cl_char = std::int8_t;
using cl_uchar = std::uint8_t;
using cl_short = std::int16_t;
using cl_ushort = std::uint16_t;
using cl_int = std::int32_t;
using cl_uint = std::uint32_t;
using cl_long = std::int64_t;
using cl_ulong = std::uint64_t;
using cl_half = half;
using cl_float = float;
using cl_double = double;
} // namespace opencl

// Vector aliases are different between SYCL 1.2.1 and SYCL 2020
#if !defined(SYCL_LANGUAGE_VERSION) || SYCL_LANGUAGE_VERSION >= 202001
__SYCL_2020_MAKE_VECTOR_ALIASES_FOR_VECTOR_LENGTH(2)
__SYCL_2020_MAKE_VECTOR_ALIASES_FOR_VECTOR_LENGTH(3)
__SYCL_2020_MAKE_VECTOR_ALIASES_FOR_VECTOR_LENGTH(4)
__SYCL_2020_MAKE_VECTOR_ALIASES_FOR_VECTOR_LENGTH(8)
__SYCL_2020_MAKE_VECTOR_ALIASES_FOR_VECTOR_LENGTH(16)
#else
__SYCL_MAKE_VECTOR_ALIASES_FOR_VECTOR_LENGTH(2)
__SYCL_MAKE_VECTOR_ALIASES_FOR_VECTOR_LENGTH(3)
__SYCL_MAKE_VECTOR_ALIASES_FOR_VECTOR_LENGTH(4)
__SYCL_MAKE_VECTOR_ALIASES_FOR_VECTOR_LENGTH(8)
__SYCL_MAKE_VECTOR_ALIASES_FOR_VECTOR_LENGTH(16)

__SYCL_MAKE_VECTOR_ALIASES_FOR_OPENCL_TYPES(2)
__SYCL_MAKE_VECTOR_ALIASES_FOR_OPENCL_TYPES(3)
__SYCL_MAKE_VECTOR_ALIASES_FOR_OPENCL_TYPES(4)
__SYCL_MAKE_VECTOR_ALIASES_FOR_OPENCL_TYPES(8)
__SYCL_MAKE_VECTOR_ALIASES_FOR_OPENCL_TYPES(16)
#endif

} // __SYCL_INLINE_VER_NAMESPACE(_V1)
} // namespace sycl

#undef __SYCL_MAKE_VECTOR_ALIAS
#undef __SYCL_MAKE_VECTOR_ALIASES_FOR_OPENCL_TYPES
#undef __SYCL_MAKE_VECTOR_ALIASES_FOR_VECTOR_LENGTH
#undef __SYCL_2020_MAKE_VECTOR_ALIASES_FOR_VECTOR_LENGTH<|MERGE_RESOLUTION|>--- conflicted
+++ resolved
@@ -56,35 +56,16 @@
   __SYCL_MAKE_VECTOR_ALIAS(cl_double, sycl::cl_double, N)                      \
   __SYCL_MAKE_VECTOR_ALIAS(cl_half, sycl::cl_half, N)
 
-<<<<<<< HEAD
+
 #define __SYCL_2020_MAKE_VECTOR_ALIASES_FOR_VECTOR_LENGTH(N)                   \
-=======
-#define __SYCL_MAKE_VECTOR_ALIASES_FOR_SIGNED_AND_UNSIGNED_TYPES(N)            \
-  __SYCL_MAKE_VECTOR_ALIAS(schar, signed char, N)                              \
-  __SYCL_MAKE_VECTOR_ALIAS(uchar, unsigned char, N)                            \
-  __SYCL_MAKE_VECTOR_ALIAS(ushort, unsigned short, N)                          \
-  __SYCL_MAKE_VECTOR_ALIAS(uint, unsigned int, N)                              \
-  __SYCL_MAKE_VECTOR_ALIAS(ulong, unsigned long, N)                            \
-  __SYCL_MAKE_VECTOR_ALIAS(longlong, long long, N)                             \
-  __SYCL_MAKE_VECTOR_ALIAS(ulonglong, unsigned long long, N)
-
-#define __SYCL_MAKE_VECTOR_ALIASES_FOR_VECTOR_LENGTH(N)                        \
-  __SYCL_MAKE_VECTOR_ALIASES_FOR_ARITHMETIC_TYPES(N)                           \
-  __SYCL_MAKE_VECTOR_ALIASES_FOR_OPENCL_TYPES(N)                               \
-  __SYCL_MAKE_VECTOR_ALIASES_FOR_SIGNED_AND_UNSIGNED_TYPES(N)
-
-// FIXME: OpenCL vector aliases are not defined by SYCL 2020 spec and should be
-//        removed from here. See intel/llvm#7888
 // FIXME: schar, longlong and ulonglong aliases are not defined by SYCL 2020
 //        spec, but they are preserved in SYCL 2020 mode, because SYCL-CTS is
 //        still using them.
 //        See KhronosGroup/SYCL-CTS#446 and KhronosGroup/SYCL-Docs#335
 #define __SYCL_2020_MAKE_VECTOR_ALIASES_FOR_VECTOR_LENGTH(N)                   \
-  __SYCL_MAKE_VECTOR_ALIASES_FOR_OPENCL_TYPES(N)                               \
   __SYCL_MAKE_VECTOR_ALIAS(schar, std::int8_t, N)                              \
   __SYCL_MAKE_VECTOR_ALIAS(longlong, std::int64_t, N)                          \
   __SYCL_MAKE_VECTOR_ALIAS(ulonglong, std::uint64_t, N)                        \
->>>>>>> 64647858
   __SYCL_MAKE_VECTOR_ALIAS(char, std::int8_t, N)                               \
   __SYCL_MAKE_VECTOR_ALIAS(uchar, std::uint8_t, N)                             \
   __SYCL_MAKE_VECTOR_ALIAS(short, std::int16_t, N)                             \
