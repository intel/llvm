//==------------------------ group_algorithm.hpp ---------------------------==//
//
// Part of the LLVM Project, under the Apache License v2.0 with LLVM Exceptions.
// See https://llvm.org/LICENSE.txt for license information.
// SPDX-License-Identifier: Apache-2.0 WITH LLVM-exception
//
//===----------------------------------------------------------------------===//

#pragma once
#include <complex>

#include <CL/__spirv/spirv_ops.hpp>
#include <CL/__spirv/spirv_types.hpp>
#include <CL/__spirv/spirv_vars.hpp>
#include <sycl/builtins.hpp>
#include <sycl/detail/spirv.hpp>
#include <sycl/detail/type_traits.hpp>
#include <sycl/ext/oneapi/functional.hpp>
#include <sycl/functional.hpp>
#include <sycl/group.hpp>
#include <sycl/group_barrier.hpp>
#include <sycl/known_identity.hpp>
#include <sycl/nd_item.hpp>
#include <sycl/sub_group.hpp>
#include <sycl/detail/cuda/masked_redux.hpp>

namespace sycl {
__SYCL_INLINE_VER_NAMESPACE(_V1) {
namespace detail {

// ---- linear_id_to_id
template <int Dimensions>
id<Dimensions> linear_id_to_id(range<Dimensions>, size_t linear_id);
template <> inline id<1> linear_id_to_id(range<1>, size_t linear_id) {
  return id<1>(linear_id);
}
template <> inline id<2> linear_id_to_id(range<2> r, size_t linear_id) {
  id<2> result;
  result[0] = linear_id / r[1];
  result[1] = linear_id % r[1];
  return result;
}
template <> inline id<3> linear_id_to_id(range<3> r, size_t linear_id) {
  id<3> result;
  result[0] = linear_id / (r[1] * r[2]);
  result[1] = (linear_id % (r[1] * r[2])) / r[2];
  result[2] = linear_id % r[2];
  return result;
}

// ---- get_local_linear_range
template <typename Group> size_t get_local_linear_range(Group g);
template <> inline size_t get_local_linear_range<group<1>>(group<1> g) {
  return g.get_local_range(0);
}
template <> inline size_t get_local_linear_range<group<2>>(group<2> g) {
  return g.get_local_range(0) * g.get_local_range(1);
}
template <> inline size_t get_local_linear_range<group<3>>(group<3> g) {
  return g.get_local_range(0) * g.get_local_range(1) * g.get_local_range(2);
}
template <>
inline size_t
get_local_linear_range<ext::oneapi::sub_group>(ext::oneapi::sub_group g) {
  return g.get_local_range()[0];
}

// ---- get_local_linear_id
template <typename Group>
inline typename Group::linear_id_type get_local_linear_id(Group g);

#ifdef __SYCL_DEVICE_ONLY__
#define __SYCL_GROUP_GET_LOCAL_LINEAR_ID(D)                                    \
  template <>                                                                  \
  inline group<D>::linear_id_type get_local_linear_id<group<D>>(group<D>) {    \
    nd_item<D> it = sycl::detail::Builder::getNDItem<D>();                     \
    return it.get_local_linear_id();                                           \
  }
__SYCL_GROUP_GET_LOCAL_LINEAR_ID(1);
__SYCL_GROUP_GET_LOCAL_LINEAR_ID(2);
__SYCL_GROUP_GET_LOCAL_LINEAR_ID(3);
#undef __SYCL_GROUP_GET_LOCAL_LINEAR_ID
#endif // __SYCL_DEVICE_ONLY__

template <>
inline ext::oneapi::sub_group::linear_id_type
get_local_linear_id<ext::oneapi::sub_group>(ext::oneapi::sub_group g) {
  return g.get_local_id()[0];
}

// ---- is_native_op
template <typename T>
using native_op_list =
    type_list<sycl::plus<T>, sycl::bit_or<T>, sycl::bit_xor<T>,
              sycl::bit_and<T>, sycl::maximum<T>, sycl::minimum<T>,
              sycl::multiplies<T>>;

template <typename T, typename BinaryOperation> struct is_native_op {
  static constexpr bool value =
      is_contained<BinaryOperation, native_op_list<T>>::value ||
      is_contained<BinaryOperation, native_op_list<void>>::value;
};

// ---- is_plus
template <typename T, typename BinaryOperation>
using is_plus = std::integral_constant<
    bool, std::is_same_v<BinaryOperation, sycl::plus<T>> ||
              std::is_same_v<BinaryOperation, sycl::plus<void>>>;

// ---- is_multiplies
template <typename T, typename BinaryOperation>
using is_multiplies = std::integral_constant<
    bool, std::is_same_v<BinaryOperation, sycl::multiplies<T>> ||
              std::is_same_v<BinaryOperation, sycl::multiplies<void>>>;

// ---- is_complex
// NOTE: std::complex<long double> not yet supported by group algorithms.
template <typename T>
struct is_complex
    : std::integral_constant<bool,
                             std::is_same_v<T, std::complex<half>> ||
                                 std::is_same_v<T, std::complex<float>> ||
                                 std::is_same_v<T, std::complex<double>>> {};

// ---- is_arithmetic_or_complex
template <typename T>
using is_arithmetic_or_complex =
    std::integral_constant<bool, sycl::detail::is_complex<T>::value ||
                                     sycl::detail::is_arithmetic<T>::value>;

template <typename T>
struct is_vector_arithmetic_or_complex
    : std::bool_constant<is_vec<T>::value &&
                         (is_arithmetic<T>::value ||
                          is_complex<vector_element_t<T>>::value)> {};

// ---- is_plus_or_multiplies_if_complex
template <typename T, typename BinaryOperation>
using is_plus_or_multiplies_if_complex = std::integral_constant<
    bool, (is_complex<T>::value ? (is_plus<T, BinaryOperation>::value ||
                                   is_multiplies<T, BinaryOperation>::value)
                                : std::true_type::value)>;

// ---- identity_for_ga_op
//   the group algorithms support std::complex, limited to sycl::plus operation
//   get the correct identity for group algorithm operation.
// TODO: identiy_for_ga_op should be replaced with known_identity once the other
// callers of known_identity support complex numbers.
template <typename T, class BinaryOperation>
constexpr std::enable_if_t<
    (is_complex<T>::value && is_plus<T, BinaryOperation>::value), T>
identity_for_ga_op() {
  return {0, 0};
}

template <typename T, class BinaryOperation>
constexpr std::enable_if_t<
    (is_complex<T>::value && is_multiplies<T, BinaryOperation>::value), T>
identity_for_ga_op() {
  return {1, 0};
}

template <typename T, class BinaryOperation>
constexpr std::enable_if_t<!is_complex<T>::value, T> identity_for_ga_op() {
  return sycl::known_identity_v<BinaryOperation, T>;
}

// ---- for_each
template <typename Group, typename Ptr, class Function>
Function for_each(Group g, Ptr first, Ptr last, Function f) {
#ifdef __SYCL_DEVICE_ONLY__
  ptrdiff_t offset = sycl::detail::get_local_linear_id(g);
  ptrdiff_t stride = sycl::detail::get_local_linear_range(g);
  for (Ptr p = first + offset; p < last; p += stride) {
    f(*p);
  }
  return f;
#else
  (void)g;
  (void)first;
  (void)last;
  (void)f;
  throw runtime_error("Group algorithms are not supported on host.",
                      PI_ERROR_INVALID_DEVICE);
#endif
}
} // namespace detail

// ---- reduce_over_group
//        three argument variant is specialized thrice:
//        scalar arithmetic, complex (plus only), and vector arithmetic

template <typename Group, typename T, class BinaryOperation>
<<<<<<< HEAD
detail::enable_if_t<(is_group_v<std::decay_t<Group>> || ext::oneapi::experimental::is_user_constructed_group_v<Group> &&
                     (detail::is_scalar_arithmetic<T>::value ||
                      (detail::is_complex<T>::value &&
                       detail::is_multiplies<T, BinaryOperation>::value)) &&
                     detail::is_native_op<T, BinaryOperation>::value),
                    T>
=======
std::enable_if_t<(is_group_v<std::decay_t<Group>> &&
                  (detail::is_scalar_arithmetic<T>::value ||
                   (detail::is_complex<T>::value &&
                    detail::is_multiplies<T, BinaryOperation>::value)) &&
                  detail::is_native_op<T, BinaryOperation>::value),
                 T>
>>>>>>> 29e629e0
reduce_over_group(Group g, T x, BinaryOperation binary_op) {
  // FIXME: Do not special-case for half precision
  static_assert(
      std::is_same_v<decltype(binary_op(x, x)), T> ||
          (std::is_same_v<T, half> &&
           std::is_same_v<decltype(binary_op(x, x)), float>),
      "Result type of binary_op must match reduction accumulation type.");
#ifdef __SYCL_DEVICE_ONLY__
#if defined(__NVPTX__)
  sycl::vec<unsigned, 4> MemberMask =
      sycl::detail::ExtractMask(sycl::detail::GetMask(g));
  if constexpr (ext::oneapi::experimental::is_user_constructed_group_v<Group>) {
#if (__SYCL_CUDA_ARCH__ >= 800)
    return detail::masked_reduction_cuda_sm80(g, x, binary_op, MemberMask[0]);
#else
    return detail::masked_reduction_cuda_shfls(g, x, binary_op, MemberMask[0]);
#endif
  } else {
    return sycl::detail::calc<__spv::GroupOperation::Reduce>(
        g, typename sycl::detail::GroupOpTag<T>::type(), x, binary_op);
  }
#else
  return sycl::detail::calc<__spv::GroupOperation::Reduce>(
      g, typename sycl::detail::GroupOpTag<T>::type(), x, binary_op);
#endif
#else
  (void)g;
  throw runtime_error("Group algorithms are not supported on host.",
                      PI_ERROR_INVALID_DEVICE);
#endif
}

// complex specialization. T is std::complex<float> or similar.
//   binary op is  sycl::plus<std::complex<float>>
template <typename Group, typename T, class BinaryOperation>
std::enable_if_t<(is_group_v<std::decay_t<Group>> &&
                  detail::is_complex<T>::value &&
                  detail::is_native_op<T, sycl::plus<T>>::value &&
                  detail::is_plus<T, BinaryOperation>::value),
                 T>
reduce_over_group(Group g, T x, BinaryOperation binary_op) {
#ifdef __SYCL_DEVICE_ONLY__
  T result;
  result.real(reduce_over_group(g, x.real(), sycl::plus<>()));
  result.imag(reduce_over_group(g, x.imag(), sycl::plus<>()));
  return result;
#else
  (void)g;
  (void)x;
  (void)binary_op;
  throw runtime_error("Group algorithms are not supported on host.",
                      PI_ERROR_INVALID_DEVICE);
#endif
}

template <typename Group, typename T, int N, class BinaryOperation>
std::enable_if_t<
    (is_group_v<std::decay_t<Group>> &&
     detail::is_vector_arithmetic_or_complex<sycl::vec<T, N>>::value &&
     detail::is_native_op<sycl::vec<T, N>, BinaryOperation>::value),
    sycl::vec<T, N>>
reduce_over_group(Group g, sycl::vec<T, N> x, BinaryOperation binary_op) {
  // FIXME: Do not special-case for half precision
  static_assert(
      std::is_same_v<decltype(binary_op(x[0], x[0])),
                     typename sycl::vec<T, N>::element_type> ||
          (std::is_same_v<sycl::vec<T, N>, half> &&
           std::is_same_v<decltype(binary_op(x[0], x[0])), float>),
      "Result type of binary_op must match reduction accumulation type.");
  sycl::vec<T, N> result;

  detail::loop<N>(
      [&](size_t s) { result[s] = reduce_over_group(g, x[s], binary_op); });
  return result;
}

//   four argument variant of reduce_over_group specialized twice
//       (scalar arithmetic || complex), and vector_arithmetic
template <typename Group, typename V, typename T, class BinaryOperation>
std::enable_if_t<
    (is_group_v<std::decay_t<Group>> &&
     (detail::is_scalar_arithmetic<V>::value || detail::is_complex<V>::value) &&
     (detail::is_scalar_arithmetic<T>::value || detail::is_complex<T>::value) &&
     detail::is_native_op<V, BinaryOperation>::value &&
     detail::is_native_op<T, BinaryOperation>::value &&
     detail::is_plus_or_multiplies_if_complex<T, BinaryOperation>::value &&
     detail::is_plus_or_multiplies_if_complex<V, BinaryOperation>::value),
    T>
reduce_over_group(Group g, V x, T init, BinaryOperation binary_op) {
  // FIXME: Do not special-case for half precision
  static_assert(
      std::is_same_v<decltype(binary_op(init, x)), T> ||
          (std::is_same_v<T, half> &&
           std::is_same_v<decltype(binary_op(init, x)), float>),
      "Result type of binary_op must match reduction accumulation type.");
#ifdef __SYCL_DEVICE_ONLY__
  return binary_op(init, reduce_over_group(g, x, binary_op));
#else
  (void)g;
  throw runtime_error("Group algorithms are not supported on host.",
                      PI_ERROR_INVALID_DEVICE);
#endif
}

template <typename Group, typename V, typename T, class BinaryOperation>
std::enable_if_t<(is_group_v<std::decay_t<Group>> &&
                  detail::is_vector_arithmetic_or_complex<V>::value &&
                  detail::is_vector_arithmetic_or_complex<T>::value &&
                  detail::is_native_op<V, BinaryOperation>::value &&
                  detail::is_native_op<T, BinaryOperation>::value),
                 T>
reduce_over_group(Group g, V x, T init, BinaryOperation binary_op) {
  // FIXME: Do not special-case for half precision
  static_assert(
      std::is_same_v<decltype(binary_op(init[0], x[0])),
                     typename T::element_type> ||
          (std::is_same_v<T, half> &&
           std::is_same_v<decltype(binary_op(init[0], x[0])), float>),
      "Result type of binary_op must match reduction accumulation type.");
#ifdef __SYCL_DEVICE_ONLY__
  T result = init;
  for (int s = 0; s < x.size(); ++s) {
    result[s] = binary_op(init[s], reduce_over_group(g, x[s], binary_op));
  }
  return result;
#else
  (void)g;
  throw runtime_error("Group algorithms are not supported on host.",
                      PI_ERROR_INVALID_DEVICE);
#endif
}

// ---- joint_reduce
template <typename Group, typename Ptr, typename T, class BinaryOperation>
std::enable_if_t<
    (is_group_v<std::decay_t<Group>> && detail::is_pointer<Ptr>::value &&
     detail::is_arithmetic_or_complex<
         typename detail::remove_pointer<Ptr>::type>::value &&
     detail::is_arithmetic_or_complex<T>::value &&
     detail::is_native_op<typename detail::remove_pointer<Ptr>::type,
                          BinaryOperation>::value &&
     detail::is_plus_or_multiplies_if_complex<
         typename detail::remove_pointer<Ptr>::type, BinaryOperation>::value &&
     detail::is_plus_or_multiplies_if_complex<T, BinaryOperation>::value &&
     detail::is_native_op<T, BinaryOperation>::value),
    T>
joint_reduce(Group g, Ptr first, Ptr last, T init, BinaryOperation binary_op) {
  // FIXME: Do not special-case for half precision
  static_assert(
      std::is_same_v<decltype(binary_op(init, *first)), T> ||
          (std::is_same_v<T, half> &&
           std::is_same_v<decltype(binary_op(init, *first)), float>),
      "Result type of binary_op must match reduction accumulation type.");
#ifdef __SYCL_DEVICE_ONLY__
  T partial = detail::identity_for_ga_op<T, BinaryOperation>();
  sycl::detail::for_each(
      g, first, last, [&](const typename detail::remove_pointer<Ptr>::type &x) {
        partial = binary_op(partial, x);
      });
  return reduce_over_group(g, partial, init, binary_op);
#else
  (void)g;
  (void)last;
  throw runtime_error("Group algorithms are not supported on host.",
                      PI_ERROR_INVALID_DEVICE);
#endif
}

template <typename Group, typename Ptr, class BinaryOperation>
std::enable_if_t<
    (is_group_v<std::decay_t<Group>> && detail::is_pointer<Ptr>::value &&
     detail::is_arithmetic_or_complex<
         typename detail::remove_pointer<Ptr>::type>::value &&
     detail::is_plus_or_multiplies_if_complex<
         typename detail::remove_pointer<Ptr>::type, BinaryOperation>::value),
    typename detail::remove_pointer<Ptr>::type>
joint_reduce(Group g, Ptr first, Ptr last, BinaryOperation binary_op) {
#ifdef __SYCL_DEVICE_ONLY__
  using T = typename detail::remove_pointer<Ptr>::type;
  T init = detail::identity_for_ga_op<T, BinaryOperation>();
  return joint_reduce(g, first, last, init, binary_op);
#else
  (void)g;
  (void)first;
  (void)last;
  (void)binary_op;
  throw runtime_error("Group algorithms are not supported on host.",
                      PI_ERROR_INVALID_DEVICE);
#endif
}

// ---- any_of_group
template <typename Group>
std::enable_if_t<is_group_v<std::decay_t<Group>>, bool>
any_of_group(Group g, bool pred) {
#ifdef __SYCL_DEVICE_ONLY__
  return sycl::detail::spirv::GroupAny(g, pred);
#else
  (void)g;
  (void)pred;
  throw runtime_error("Group algorithms are not supported on host.",
                      PI_ERROR_INVALID_DEVICE);
#endif
}

template <typename Group, typename T, class Predicate>
std::enable_if_t<is_group_v<Group>, bool> any_of_group(Group g, T x,
                                                       Predicate pred) {
  return any_of_group(g, pred(x));
}

// ---- joint_any_of
template <typename Group, typename Ptr, class Predicate>
std::enable_if_t<
    (is_group_v<std::decay_t<Group>> && detail::is_pointer<Ptr>::value), bool>
joint_any_of(Group g, Ptr first, Ptr last, Predicate pred) {
#ifdef __SYCL_DEVICE_ONLY__
  using T = typename detail::remove_pointer<Ptr>::type;
  bool partial = false;
  sycl::detail::for_each(g, first, last, [&](T &x) { partial |= pred(x); });
  return any_of_group(g, partial);
#else
  (void)g;
  (void)first;
  (void)last;
  (void)pred;
  throw runtime_error("Group algorithms are not supported on host.",
                      PI_ERROR_INVALID_DEVICE);
#endif
}

// ---- all_of_group
template <typename Group>
std::enable_if_t<is_group_v<std::decay_t<Group>>, bool>
all_of_group(Group g, bool pred) {
#ifdef __SYCL_DEVICE_ONLY__
  return sycl::detail::spirv::GroupAll(g, pred);
#else
  (void)g;
  (void)pred;
  throw runtime_error("Group algorithms are not supported on host.",
                      PI_ERROR_INVALID_DEVICE);
#endif
}

template <typename Group, typename T, class Predicate>
std::enable_if_t<is_group_v<std::decay_t<Group>>, bool>
all_of_group(Group g, T x, Predicate pred) {
  return all_of_group(g, pred(x));
}

// ---- joint_all_of
template <typename Group, typename Ptr, class Predicate>
std::enable_if_t<
    (is_group_v<std::decay_t<Group>> && detail::is_pointer<Ptr>::value), bool>
joint_all_of(Group g, Ptr first, Ptr last, Predicate pred) {
#ifdef __SYCL_DEVICE_ONLY__
  using T = typename detail::remove_pointer<Ptr>::type;
  bool partial = true;
  sycl::detail::for_each(g, first, last, [&](T &x) { partial &= pred(x); });
  return all_of_group(g, partial);
#else
  (void)g;
  (void)first;
  (void)last;
  (void)pred;
  throw runtime_error("Group algorithms are not supported on host.",
                      PI_ERROR_INVALID_DEVICE);
#endif
}

// ---- none_of_group
template <typename Group>
std::enable_if_t<is_group_v<std::decay_t<Group>>, bool>
none_of_group(Group g, bool pred) {
#ifdef __SYCL_DEVICE_ONLY__
  return sycl::detail::spirv::GroupAll(g, !pred);
#else
  (void)g;
  (void)pred;
  throw runtime_error("Group algorithms are not supported on host.",
                      PI_ERROR_INVALID_DEVICE);
#endif
}

template <typename Group, typename T, class Predicate>
std::enable_if_t<is_group_v<std::decay_t<Group>>, bool>
none_of_group(Group g, T x, Predicate pred) {
  return none_of_group(g, pred(x));
}

// ---- joint_none_of
template <typename Group, typename Ptr, class Predicate>
std::enable_if_t<
    (is_group_v<std::decay_t<Group>> && detail::is_pointer<Ptr>::value), bool>
joint_none_of(Group g, Ptr first, Ptr last, Predicate pred) {
#ifdef __SYCL_DEVICE_ONLY__
  return !joint_any_of(g, first, last, pred);
#else
  (void)g;
  (void)first;
  (void)last;
  (void)pred;
  throw runtime_error("Group algorithms are not supported on host.",
                      PI_ERROR_INVALID_DEVICE);
#endif
}

// ---- shift_group_left
// TODO: remove check for detail::is_vec<T> once sycl::vec is trivially
// copyable.
template <typename Group, typename T>
std::enable_if_t<(std::is_same_v<std::decay_t<Group>, sub_group> &&
                  (std::is_trivially_copyable_v<T> ||
                   detail::is_vec<T>::value)),
                 T>
shift_group_left(Group, T x, typename Group::linear_id_type delta = 1) {
#ifdef __SYCL_DEVICE_ONLY__
  return sycl::detail::spirv::SubgroupShuffleDown(x, delta);
#else
  (void)x;
  (void)delta;
  throw runtime_error("Sub-groups are not supported on host.",
                      PI_ERROR_INVALID_DEVICE);
#endif
}

// ---- shift_group_right
// TODO: remove check for detail::is_vec<T> once sycl::vec is trivially
// copyable.
template <typename Group, typename T>
std::enable_if_t<(std::is_same_v<std::decay_t<Group>, sub_group> &&
                  (std::is_trivially_copyable_v<T> ||
                   detail::is_vec<T>::value)),
                 T>
shift_group_right(Group, T x, typename Group::linear_id_type delta = 1) {
#ifdef __SYCL_DEVICE_ONLY__
  return sycl::detail::spirv::SubgroupShuffleUp(x, delta);
#else
  (void)x;
  (void)delta;
  throw runtime_error("Sub-groups are not supported on host.",
                      PI_ERROR_INVALID_DEVICE);
#endif
}

// ---- permute_group_by_xor
// TODO: remove check for detail::is_vec<T> once sycl::vec is trivially
// copyable.
template <typename Group, typename T>
std::enable_if_t<(std::is_same_v<std::decay_t<Group>, sub_group> &&
                  (std::is_trivially_copyable_v<T> ||
                   detail::is_vec<T>::value)),
                 T>
permute_group_by_xor(Group, T x, typename Group::linear_id_type mask) {
#ifdef __SYCL_DEVICE_ONLY__
  return sycl::detail::spirv::SubgroupShuffleXor(x, mask);
#else
  (void)x;
  (void)mask;
  throw runtime_error("Sub-groups are not supported on host.",
                      PI_ERROR_INVALID_DEVICE);
#endif
}

// ---- select_from_group
// TODO: remove check for detail::is_vec<T> once sycl::vec is trivially
// copyable.
template <typename Group, typename T>
std::enable_if_t<(std::is_same_v<std::decay_t<Group>, sub_group> &&
                  (std::is_trivially_copyable_v<T> ||
                   detail::is_vec<T>::value)),
                 T>
select_from_group(Group, T x, typename Group::id_type local_id) {
#ifdef __SYCL_DEVICE_ONLY__
  return sycl::detail::spirv::SubgroupShuffle(x, local_id);
#else
  (void)x;
  (void)local_id;
  throw runtime_error("Sub-groups are not supported on host.",
                      PI_ERROR_INVALID_DEVICE);
#endif
}

// ---- group_broadcast
// TODO: remove check for detail::is_vec<T> once sycl::vec is trivially
// copyable.
template <typename Group, typename T>
std::enable_if_t<(is_group_v<std::decay_t<Group>> &&
                  (std::is_trivially_copyable_v<T> ||
                   detail::is_vec<T>::value)),
                 T>
group_broadcast(Group g, T x, typename Group::id_type local_id) {
#ifdef __SYCL_DEVICE_ONLY__
  return sycl::detail::spirv::GroupBroadcast(g, x, local_id);
#else
  (void)g;
  (void)x;
  (void)local_id;
  throw runtime_error("Group algorithms are not supported on host.",
                      PI_ERROR_INVALID_DEVICE);
#endif
}

template <typename Group, typename T>
std::enable_if_t<(is_group_v<std::decay_t<Group>> &&
                  (std::is_trivially_copyable_v<T> ||
                   detail::is_vec<T>::value)),
                 T>
group_broadcast(Group g, T x, typename Group::linear_id_type linear_local_id) {
#ifdef __SYCL_DEVICE_ONLY__
  return group_broadcast(
      g, x,
      sycl::detail::linear_id_to_id(g.get_local_range(), linear_local_id));
#else
  (void)g;
  (void)x;
  (void)linear_local_id;
  throw runtime_error("Group algorithms are not supported on host.",
                      PI_ERROR_INVALID_DEVICE);
#endif
}

template <typename Group, typename T>
std::enable_if_t<(is_group_v<std::decay_t<Group>> &&
                  (std::is_trivially_copyable_v<T> ||
                   detail::is_vec<T>::value)),
                 T>
group_broadcast(Group g, T x) {
#ifdef __SYCL_DEVICE_ONLY__
  return group_broadcast(g, x, 0);
#else
  (void)g;
  (void)x;
  throw runtime_error("Group algorithms are not supported on host.",
                      PI_ERROR_INVALID_DEVICE);
#endif
}

// ---- exclusive_scan_over_group
//   this function has two overloads, one with three arguments and one with four
//   the three argument version is specialized thrice: scalar, complex, and
//   vector
template <typename Group, typename T, class BinaryOperation>
<<<<<<< HEAD
detail::enable_if_t<(is_group_v<std::decay_t<Group>> || ext::oneapi::experimental::is_user_constructed_group_v<Group> &&
                     (detail::is_scalar_arithmetic<T>::value ||
                      (detail::is_complex<T>::value &&
                       detail::is_multiplies<T, BinaryOperation>::value)) &&
                     detail::is_native_op<T, BinaryOperation>::value),
                    T>
=======
std::enable_if_t<(is_group_v<std::decay_t<Group>> &&
                  (detail::is_scalar_arithmetic<T>::value ||
                   (detail::is_complex<T>::value &&
                    detail::is_multiplies<T, BinaryOperation>::value)) &&
                  detail::is_native_op<T, BinaryOperation>::value),
                 T>
>>>>>>> 29e629e0
exclusive_scan_over_group(Group g, T x, BinaryOperation binary_op) {
  // FIXME: Do not special-case for half precision
  static_assert(std::is_same_v<decltype(binary_op(x, x)), T> ||
                    (std::is_same_v<T, half> &&
                     std::is_same_v<decltype(binary_op(x, x)), float>),
                "Result type of binary_op must match scan accumulation type.");

#ifdef __SYCL_DEVICE_ONLY__
#if defined(__NVPTX__)
  sycl::vec<unsigned, 4> MemberMask =
      sycl::detail::ExtractMask(sycl::detail::GetMask(g));
  if constexpr (ext::oneapi::experimental::is_user_constructed_group_v<Group>) {
    return detail::masked_exscan_cuda_shfls(g, x, binary_op, MemberMask[0]);
  } else {
    return sycl::detail::calc<__spv::GroupOperation::ExclusiveScan>(
        g, typename sycl::detail::GroupOpTag<T>::type(), x, binary_op);
  }
#else
  return sycl::detail::calc<__spv::GroupOperation::ExclusiveScan>(
      g, typename sycl::detail::GroupOpTag<T>::type(), x, binary_op);
#endif
#else
  (void)g;
  throw runtime_error("Group algorithms are not supported on host.",
                      PI_ERROR_INVALID_DEVICE);
#endif
}

// complex specialization. T is std::complex<float> or similar.
//   binary op is  sycl::plus<std::complex<float>>
template <typename Group, typename T, class BinaryOperation>
std::enable_if_t<(is_group_v<std::decay_t<Group>> &&
                  detail::is_complex<T>::value &&
                  detail::is_native_op<T, sycl::plus<T>>::value &&
                  detail::is_plus<T, BinaryOperation>::value),
                 T>
exclusive_scan_over_group(Group g, T x, BinaryOperation binary_op) {
#ifdef __SYCL_DEVICE_ONLY__
  T result;
  result.real(exclusive_scan_over_group(g, x.real(), sycl::plus<>()));
  result.imag(exclusive_scan_over_group(g, x.imag(), sycl::plus<>()));
  return result;
#else
  (void)g;
  (void)x;
  (void)binary_op;
  throw runtime_error("Group algorithms are not supported on host.",
                      PI_ERROR_INVALID_DEVICE);
#endif
}

template <typename Group, typename T, class BinaryOperation>
std::enable_if_t<(is_group_v<std::decay_t<Group>> &&
                  detail::is_vector_arithmetic_or_complex<T>::value &&
                  detail::is_native_op<T, BinaryOperation>::value),
                 T>
exclusive_scan_over_group(Group g, T x, BinaryOperation binary_op) {
  // FIXME: Do not special-case for half precision
  static_assert(std::is_same_v<decltype(binary_op(x[0], x[0])),
                               typename T::element_type> ||
                    (std::is_same_v<T, half> &&
                     std::is_same_v<decltype(binary_op(x[0], x[0])), float>),
                "Result type of binary_op must match scan accumulation type.");
  T result;
  for (int s = 0; s < x.size(); ++s) {
    result[s] = exclusive_scan_over_group(g, x[s], binary_op);
  }
  return result;
}

// four argument version of exclusive_scan_over_group is specialized twice
// once for vector_arithmetic, once for (scalar_arithmetic || complex)
template <typename Group, typename V, typename T, class BinaryOperation>
std::enable_if_t<(is_group_v<std::decay_t<Group>> &&
                  detail::is_vector_arithmetic_or_complex<V>::value &&
                  detail::is_vector_arithmetic_or_complex<T>::value &&
                  detail::is_native_op<V, BinaryOperation>::value &&
                  detail::is_native_op<T, BinaryOperation>::value),
                 T>
exclusive_scan_over_group(Group g, V x, T init, BinaryOperation binary_op) {
  // FIXME: Do not special-case for half precision
  static_assert(std::is_same_v<decltype(binary_op(init[0], x[0])),
                               typename T::element_type> ||
                    (std::is_same_v<T, half> &&
                     std::is_same_v<decltype(binary_op(init[0], x[0])), float>),
                "Result type of binary_op must match scan accumulation type.");
  T result;
  for (int s = 0; s < x.size(); ++s) {
    result[s] = exclusive_scan_over_group(g, x[s], init[s], binary_op);
  }
  return result;
}

template <typename Group, typename V, typename T, class BinaryOperation>
std::enable_if_t<
    (is_group_v<std::decay_t<Group>> &&
     (detail::is_scalar_arithmetic<V>::value || detail::is_complex<V>::value) &&
     (detail::is_scalar_arithmetic<T>::value || detail::is_complex<T>::value) &&
     detail::is_native_op<V, BinaryOperation>::value &&
     detail::is_native_op<T, BinaryOperation>::value &&
     detail::is_plus_or_multiplies_if_complex<V, BinaryOperation>::value &&
     detail::is_plus_or_multiplies_if_complex<T, BinaryOperation>::value),
    T>
exclusive_scan_over_group(Group g, V x, T init, BinaryOperation binary_op) {
  // FIXME: Do not special-case for half precision
  static_assert(std::is_same_v<decltype(binary_op(init, x)), T> ||
                    (std::is_same_v<T, half> &&
                     std::is_same_v<decltype(binary_op(init, x)), float>),
                "Result type of binary_op must match scan accumulation type.");
#ifdef __SYCL_DEVICE_ONLY__
  typename Group::linear_id_type local_linear_id =
      sycl::detail::get_local_linear_id(g);
  if (local_linear_id == 0) {
    x = binary_op(init, x);
  }
  T scan = exclusive_scan_over_group(g, x, binary_op);
  if (local_linear_id == 0) {
    scan = init;
  }
  return scan;
#else
  (void)g;
  throw runtime_error("Group algorithms are not supported on host.",
                      PI_ERROR_INVALID_DEVICE);
#endif
}

// ---- joint_exclusive_scan
template <typename Group, typename InPtr, typename OutPtr, typename T,
          class BinaryOperation>
std::enable_if_t<
    (is_group_v<std::decay_t<Group>> && detail::is_pointer<InPtr>::value &&
     detail::is_pointer<OutPtr>::value &&
     detail::is_arithmetic_or_complex<
         typename detail::remove_pointer<InPtr>::type>::value &&
     detail::is_arithmetic_or_complex<T>::value &&
     detail::is_native_op<typename detail::remove_pointer<InPtr>::type,
                          BinaryOperation>::value &&
     detail::is_native_op<T, BinaryOperation>::value &&
     detail::is_plus_or_multiplies_if_complex<
         typename detail::remove_pointer<InPtr>::type,
         BinaryOperation>::value &&
     detail::is_plus_or_multiplies_if_complex<T, BinaryOperation>::value),
    OutPtr>
joint_exclusive_scan(Group g, InPtr first, InPtr last, OutPtr result, T init,
                     BinaryOperation binary_op) {
  // FIXME: Do not special-case for half precision
  static_assert(
      std::is_same_v<decltype(binary_op(*first, *first)), T> ||
          (std::is_same_v<T, half> &&
           std::is_same_v<decltype(binary_op(*first, *first)), float>),
      "Result type of binary_op must match scan accumulation type.");
#ifdef __SYCL_DEVICE_ONLY__
  ptrdiff_t offset = sycl::detail::get_local_linear_id(g);
  ptrdiff_t stride = sycl::detail::get_local_linear_range(g);
  ptrdiff_t N = last - first;
  auto roundup = [=](const ptrdiff_t &v,
                     const ptrdiff_t &divisor) -> ptrdiff_t {
    return ((v + divisor - 1) / divisor) * divisor;
  };
  typename std::remove_const<typename detail::remove_pointer<InPtr>::type>::type
      x;
  typename detail::remove_pointer<OutPtr>::type carry = init;
  for (ptrdiff_t chunk = 0; chunk < roundup(N, stride); chunk += stride) {
    ptrdiff_t i = chunk + offset;
    if (i < N) {
      x = first[i];
    }
    typename detail::remove_pointer<OutPtr>::type out =
        exclusive_scan_over_group(g, x, carry, binary_op);
    if (i < N) {
      result[i] = out;
    }
    carry = group_broadcast(g, binary_op(out, x), stride - 1);
  }
  return result + N;
#else
  (void)g;
  (void)last;
  (void)result;
  (void)init;
  throw runtime_error("Group algorithms are not supported on host.",
                      PI_ERROR_INVALID_DEVICE);
#endif
}

template <typename Group, typename InPtr, typename OutPtr,
          class BinaryOperation>
std::enable_if_t<
    (is_group_v<std::decay_t<Group>> && detail::is_pointer<InPtr>::value &&
     detail::is_pointer<OutPtr>::value &&
     detail::is_arithmetic_or_complex<
         typename detail::remove_pointer<InPtr>::type>::value &&
     detail::is_native_op<typename detail::remove_pointer<InPtr>::type,
                          BinaryOperation>::value &&
     detail::is_plus_or_multiplies_if_complex<
         typename detail::remove_pointer<InPtr>::type, BinaryOperation>::value),
    OutPtr>
joint_exclusive_scan(Group g, InPtr first, InPtr last, OutPtr result,
                     BinaryOperation binary_op) {
  // FIXME: Do not special-case for half precision
  static_assert(
      std::is_same_v<decltype(binary_op(*first, *first)),
                     typename detail::remove_pointer<OutPtr>::type> ||
          (std::is_same_v<typename detail::remove_pointer<OutPtr>::type,
                          half> &&
           std::is_same_v<decltype(binary_op(*first, *first)), float>),
      "Result type of binary_op must match scan accumulation type.");
  using T = typename detail::remove_pointer<InPtr>::type;
  T init = detail::identity_for_ga_op<T, BinaryOperation>();
  return joint_exclusive_scan(g, first, last, result, init, binary_op);
}

// ---- inclusive_scan_over_group
//   this function has two overloads, one with three arguments and one with four
//   the three argument version is specialized thrice: vector, scalar, and
//   complex
template <typename Group, typename T, class BinaryOperation>
std::enable_if_t<(is_group_v<std::decay_t<Group>> &&
                  detail::is_vector_arithmetic_or_complex<T>::value &&
                  detail::is_native_op<T, BinaryOperation>::value),
                 T>
inclusive_scan_over_group(Group g, T x, BinaryOperation binary_op) {
  // FIXME: Do not special-case for half precision
  static_assert(std::is_same_v<decltype(binary_op(x[0], x[0])),
                               typename T::element_type> ||
                    (std::is_same_v<T, half> &&
                     std::is_same_v<decltype(binary_op(x[0], x[0])), float>),
                "Result type of binary_op must match scan accumulation type.");
  T result;
  for (int s = 0; s < x.size(); ++s) {
    result[s] = inclusive_scan_over_group(g, x[s], binary_op);
  }
  return result;
}

template <typename Group, typename T, class BinaryOperation>
std::enable_if_t<(is_group_v<std::decay_t<Group>> &&
                  (detail::is_scalar_arithmetic<T>::value ||
                   (detail::is_complex<T>::value &&
                    detail::is_multiplies<T, BinaryOperation>::value)) &&
                  detail::is_native_op<T, BinaryOperation>::value),
                 T>
inclusive_scan_over_group(Group g, T x, BinaryOperation binary_op) {
  // FIXME: Do not special-case for half precision
  static_assert(std::is_same_v<decltype(binary_op(x, x)), T> ||
                    (std::is_same_v<T, half> &&
                     std::is_same_v<decltype(binary_op(x, x)), float>),
                "Result type of binary_op must match scan accumulation type.");
#ifdef __SYCL_DEVICE_ONLY__
  return sycl::detail::calc<__spv::GroupOperation::InclusiveScan>(
      g, typename sycl::detail::GroupOpTag<T>::type(), x, binary_op);
#else
  (void)g;
  throw runtime_error("Group algorithms are not supported on host.",
                      PI_ERROR_INVALID_DEVICE);
#endif
}

// complex specializaiton
template <typename Group, typename T, class BinaryOperation>
std::enable_if_t<(is_group_v<std::decay_t<Group>> &&
                  detail::is_complex<T>::value &&
                  detail::is_native_op<T, sycl::plus<T>>::value &&
                  detail::is_plus<T, BinaryOperation>::value),
                 T>
inclusive_scan_over_group(Group g, T x, BinaryOperation binary_op) {
#ifdef __SYCL_DEVICE_ONLY__
  T result;
  result.real(inclusive_scan_over_group(g, x.real(), sycl::plus<>()));
  result.imag(inclusive_scan_over_group(g, x.imag(), sycl::plus<>()));
  return result;
#else
  (void)g;
  (void)x;
  (void)binary_op;
  throw runtime_error("Group algorithms are not supported on host.",
                      PI_ERROR_INVALID_DEVICE);
#endif
}

// four argument version of inclusive_scan_over_group is specialized twice
// once for (scalar_arithmetic || complex) and once for vector_arithmetic
template <typename Group, typename V, class BinaryOperation, typename T>
std::enable_if_t<
    (is_group_v<std::decay_t<Group>> &&
     (detail::is_scalar_arithmetic<V>::value || detail::is_complex<V>::value) &&
     (detail::is_scalar_arithmetic<T>::value || detail::is_complex<T>::value) &&
     detail::is_native_op<V, BinaryOperation>::value &&
     detail::is_native_op<T, BinaryOperation>::value &&
     detail::is_plus_or_multiplies_if_complex<T, BinaryOperation>::value &&
     detail::is_plus_or_multiplies_if_complex<V, BinaryOperation>::value),
    T>
inclusive_scan_over_group(Group g, V x, BinaryOperation binary_op, T init) {
  // FIXME: Do not special-case for half precision
  static_assert(std::is_same_v<decltype(binary_op(init, x)), T> ||
                    (std::is_same_v<T, half> &&
                     std::is_same_v<decltype(binary_op(init, x)), float>),
                "Result type of binary_op must match scan accumulation type.");
#ifdef __SYCL_DEVICE_ONLY__
  if (sycl::detail::get_local_linear_id(g) == 0) {
    x = binary_op(init, x);
  }
  return inclusive_scan_over_group(g, x, binary_op);
#else
  (void)g;
  throw runtime_error("Group algorithms are not supported on host.",
                      PI_ERROR_INVALID_DEVICE);
#endif
}

template <typename Group, typename V, class BinaryOperation, typename T>
std::enable_if_t<(is_group_v<std::decay_t<Group>> &&
                  detail::is_vector_arithmetic_or_complex<V>::value &&
                  detail::is_vector_arithmetic_or_complex<T>::value &&
                  detail::is_native_op<V, BinaryOperation>::value &&
                  detail::is_native_op<T, BinaryOperation>::value),
                 T>
inclusive_scan_over_group(Group g, V x, BinaryOperation binary_op, T init) {
  // FIXME: Do not special-case for half precision
  static_assert(std::is_same_v<decltype(binary_op(init[0], x[0])), T> ||
                    (std::is_same_v<T, half> &&
                     std::is_same_v<decltype(binary_op(init[0], x[0])), float>),
                "Result type of binary_op must match scan accumulation type.");
  T result;
  for (int s = 0; s < x.size(); ++s) {
    result[s] = inclusive_scan_over_group(g, x[s], binary_op, init[s]);
  }
  return result;
}

// ---- joint_inclusive_scan
template <typename Group, typename InPtr, typename OutPtr,
          class BinaryOperation, typename T>
std::enable_if_t<
    (is_group_v<std::decay_t<Group>> && detail::is_pointer<InPtr>::value &&
     detail::is_pointer<OutPtr>::value &&
     detail::is_arithmetic_or_complex<
         typename detail::remove_pointer<InPtr>::type>::value &&
     detail::is_arithmetic_or_complex<T>::value &&
     detail::is_native_op<typename detail::remove_pointer<InPtr>::type,
                          BinaryOperation>::value &&
     detail::is_native_op<T, BinaryOperation>::value &&
     detail::is_plus_or_multiplies_if_complex<
         typename detail::remove_pointer<InPtr>::type,
         BinaryOperation>::value &&
     detail::is_plus_or_multiplies_if_complex<T, BinaryOperation>::value),
    OutPtr>
joint_inclusive_scan(Group g, InPtr first, InPtr last, OutPtr result,
                     BinaryOperation binary_op, T init) {
  // FIXME: Do not special-case for half precision
  static_assert(std::is_same_v<decltype(binary_op(init, *first)), T> ||
                    (std::is_same_v<T, half> &&
                     std::is_same_v<decltype(binary_op(init, *first)), float>),
                "Result type of binary_op must match scan accumulation type.");
#ifdef __SYCL_DEVICE_ONLY__
  ptrdiff_t offset = sycl::detail::get_local_linear_id(g);
  ptrdiff_t stride = sycl::detail::get_local_linear_range(g);
  ptrdiff_t N = last - first;
  auto roundup = [=](const ptrdiff_t &v,
                     const ptrdiff_t &divisor) -> ptrdiff_t {
    return ((v + divisor - 1) / divisor) * divisor;
  };
  typename std::remove_const<typename detail::remove_pointer<InPtr>::type>::type
      x;
  typename detail::remove_pointer<OutPtr>::type carry = init;
  for (ptrdiff_t chunk = 0; chunk < roundup(N, stride); chunk += stride) {
    ptrdiff_t i = chunk + offset;
    if (i < N) {
      x = first[i];
    }
    typename detail::remove_pointer<OutPtr>::type out =
        inclusive_scan_over_group(g, x, binary_op, carry);
    if (i < N) {
      result[i] = out;
    }
    carry = group_broadcast(g, out, stride - 1);
  }
  return result + N;
#else
  (void)g;
  (void)last;
  (void)result;
  throw runtime_error("Group algorithms are not supported on host.",
                      PI_ERROR_INVALID_DEVICE);
#endif
}

template <typename Group, typename InPtr, typename OutPtr,
          class BinaryOperation>
std::enable_if_t<
    (is_group_v<std::decay_t<Group>> && detail::is_pointer<InPtr>::value &&
     detail::is_pointer<OutPtr>::value &&
     detail::is_arithmetic_or_complex<
         typename detail::remove_pointer<InPtr>::type>::value &&
     detail::is_native_op<typename detail::remove_pointer<InPtr>::type,
                          BinaryOperation>::value &&
     detail::is_plus_or_multiplies_if_complex<
         typename detail::remove_pointer<InPtr>::type, BinaryOperation>::value),
    OutPtr>
joint_inclusive_scan(Group g, InPtr first, InPtr last, OutPtr result,
                     BinaryOperation binary_op) {
  // FIXME: Do not special-case for half precision
  static_assert(
      std::is_same_v<decltype(binary_op(*first, *first)),
                     typename detail::remove_pointer<OutPtr>::type> ||
          (std::is_same_v<typename detail::remove_pointer<OutPtr>::type,
                          half> &&
           std::is_same_v<decltype(binary_op(*first, *first)), float>),
      "Result type of binary_op must match scan accumulation type.");

  using T = typename detail::remove_pointer<InPtr>::type;
  T init = detail::identity_for_ga_op<T, BinaryOperation>();
  return joint_inclusive_scan(g, first, last, result, binary_op, init);
}

} // __SYCL_INLINE_VER_NAMESPACE(_V1)
} // namespace sycl<|MERGE_RESOLUTION|>--- conflicted
+++ resolved
@@ -191,21 +191,12 @@
 //        scalar arithmetic, complex (plus only), and vector arithmetic
 
 template <typename Group, typename T, class BinaryOperation>
-<<<<<<< HEAD
 detail::enable_if_t<(is_group_v<std::decay_t<Group>> || ext::oneapi::experimental::is_user_constructed_group_v<Group> &&
                      (detail::is_scalar_arithmetic<T>::value ||
                       (detail::is_complex<T>::value &&
                        detail::is_multiplies<T, BinaryOperation>::value)) &&
                      detail::is_native_op<T, BinaryOperation>::value),
                     T>
-=======
-std::enable_if_t<(is_group_v<std::decay_t<Group>> &&
-                  (detail::is_scalar_arithmetic<T>::value ||
-                   (detail::is_complex<T>::value &&
-                    detail::is_multiplies<T, BinaryOperation>::value)) &&
-                  detail::is_native_op<T, BinaryOperation>::value),
-                 T>
->>>>>>> 29e629e0
 reduce_over_group(Group g, T x, BinaryOperation binary_op) {
   // FIXME: Do not special-case for half precision
   static_assert(
@@ -650,21 +641,12 @@
 //   the three argument version is specialized thrice: scalar, complex, and
 //   vector
 template <typename Group, typename T, class BinaryOperation>
-<<<<<<< HEAD
 detail::enable_if_t<(is_group_v<std::decay_t<Group>> || ext::oneapi::experimental::is_user_constructed_group_v<Group> &&
                      (detail::is_scalar_arithmetic<T>::value ||
                       (detail::is_complex<T>::value &&
                        detail::is_multiplies<T, BinaryOperation>::value)) &&
                      detail::is_native_op<T, BinaryOperation>::value),
                     T>
-=======
-std::enable_if_t<(is_group_v<std::decay_t<Group>> &&
-                  (detail::is_scalar_arithmetic<T>::value ||
-                   (detail::is_complex<T>::value &&
-                    detail::is_multiplies<T, BinaryOperation>::value)) &&
-                  detail::is_native_op<T, BinaryOperation>::value),
-                 T>
->>>>>>> 29e629e0
 exclusive_scan_over_group(Group g, T x, BinaryOperation binary_op) {
   // FIXME: Do not special-case for half precision
   static_assert(std::is_same_v<decltype(binary_op(x, x)), T> ||
