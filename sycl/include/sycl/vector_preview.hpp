--- conflicted
+++ resolved
@@ -1436,13 +1436,8 @@
   }
 
   template <template <typename> class Operation, typename RhsOperation>
-<<<<<<< HEAD
   void operatorHelper(const RhsOperation &Rhs) const {
-    Operation<vec_data_t<DataT>> Op;
-=======
-  void operatorHelper(const RhsOperation &Rhs) {
     Operation<DataT> Op;
->>>>>>> abc5edf2
     std::array<int, getNumElements()> Idxs{Indexes...};
     for (size_t I = 0; I < Idxs.size(); ++I) {
       DataT Res = Op(m_Vector->getValue(Idxs[I]), Rhs.getValue(I));
