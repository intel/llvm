//==---------------- vector.hpp --- Implements sycl::vec -------------------==//
//
// Part of the LLVM Project, under the Apache License v2.0 with LLVM Exceptions.
// See https://llvm.org/LICENSE.txt for license information.
// SPDX-License-Identifier: Apache-2.0 WITH LLVM-exception
//
//===----------------------------------------------------------------------===//

#pragma once

// Check if Clang's ext_vector_type attribute is available. Host compiler
// may not be Clang, and Clang may not be built with the extension.
#ifdef __clang__
#ifndef __has_extension
#define __has_extension(x) 0
#endif
#ifdef __HAS_EXT_VECTOR_TYPE__
#error "Undefine __HAS_EXT_VECTOR_TYPE__ macro"
#endif
#if __has_extension(attribute_ext_vector_type)
#define __HAS_EXT_VECTOR_TYPE__
#endif
#endif // __clang__

#if !defined(__HAS_EXT_VECTOR_TYPE__) && defined(__SYCL_DEVICE_ONLY__)
#error "SYCL device compiler is built without ext_vector_type support"
#endif

#include <sycl/access/access.hpp>              // for decorated, address_space
#include <sycl/aliases.hpp>                    // for half, cl_char, cl_int
#include <sycl/detail/common.hpp>              // for ArrayCreator, RepeatV...
#include <sycl/detail/defines_elementary.hpp>  // for __SYCL2020_DEPRECATED
#include <sycl/detail/generic_type_lists.hpp>  // for vector_basic_list
#include <sycl/detail/generic_type_traits.hpp> // for is_sigeninteger, is_s...
#include <sycl/detail/memcpy.hpp>              // for memcpy
#include <sycl/detail/type_list.hpp>           // for is_contained
#include <sycl/detail/type_traits.hpp>         // for is_floating_point
#include <sycl/detail/vector_arith.hpp>
#include <sycl/detail/vector_convert.hpp>      // for convertImpl
#include <sycl/detail/vector_traits.hpp>       // for vector_alignment
#include <sycl/half_type.hpp>                  // for StorageT, half, Vec16...

#include <sycl/ext/oneapi/bfloat16.hpp> // bfloat16

#include <algorithm>   // for std::min
#include <array>       // for array
#include <cassert>     // for assert
#include <cstddef>     // for size_t, NULL, byte
#include <cstdint>     // for uint8_t, int16_t, int...
#include <functional>  // for divides, multiplies
#include <iterator>    // for pair
#include <ostream>     // for operator<<, basic_ost...
#include <type_traits> // for enable_if_t, is_same
#include <utility>     // for index_sequence, make_...

namespace sycl {
inline namespace _V1 {

struct elem {
  static constexpr int x = 0;
  static constexpr int y = 1;
  static constexpr int z = 2;
  static constexpr int w = 3;
  static constexpr int r = 0;
  static constexpr int g = 1;
  static constexpr int b = 2;
  static constexpr int a = 3;
  static constexpr int s0 = 0;
  static constexpr int s1 = 1;
  static constexpr int s2 = 2;
  static constexpr int s3 = 3;
  static constexpr int s4 = 4;
  static constexpr int s5 = 5;
  static constexpr int s6 = 6;
  static constexpr int s7 = 7;
  static constexpr int s8 = 8;
  static constexpr int s9 = 9;
  static constexpr int sA = 10;
  static constexpr int sB = 11;
  static constexpr int sC = 12;
  static constexpr int sD = 13;
  static constexpr int sE = 14;
  static constexpr int sF = 15;
};

namespace detail {
template <typename VecT, typename OperationLeftT, typename OperationRightT,
          template <typename> class OperationCurrentT, int... Indexes>
class SwizzleOp;

// Special type indicating that SwizzleOp should just read value from vector -
// not trying to perform any operations. Should not be called.
template <typename T> class GetOp {
public:
  using DataT = T;
<<<<<<< HEAD
  DataT getValue(size_t) const { return (DataT)0; }
  DataT operator()(DataT, DataT) { return (DataT)0; }
};

// Forward declarations
template <typename TransformedArgType, int Dims, typename KernelType>
class RoundedRangeKernel;
template <typename TransformedArgType, int Dims, typename KernelType>
class RoundedRangeKernelWithKH;

// Vectors of size 1 are handled separately and therefore 1 is not included in
// the check below.
constexpr bool isValidVectorSize(int N) {
  return N == 2 || N == 3 || N == 4 || N == 8 || N == 16;
}
template <typename T, int N, typename V> struct VecStorage {
  static_assert(
      isValidVectorSize(N) || N == 1,
      "Incorrect number of elements for sycl::vec: only 1, 2, 3, 4, 8 "
      "or 16 are supported");
  static_assert(!std::is_same_v<V, void>, "Incorrect data type for sycl::vec");
};

#ifdef __SYCL_DEVICE_ONLY__
// device always has ext vector support, but for huge vectors
// we switch to std::array, so that we can use a smaller alignment (64)
// this is to support MSVC, which has a max of 64 for direct params.
template <typename T, int N> struct VecStorageImpl {
  static constexpr size_t Num = (N == 3) ? 4 : N;
  static constexpr size_t Sz = Num * sizeof(T);
  using DataType =
      typename std::conditional<Sz <= 64, T __attribute__((ext_vector_type(N))),
                                std::array<T, Num>>::type;
  using VectorDataType = T __attribute__((ext_vector_type(N)));
};
#else  // __SYCL_DEVICE_ONLY__
template <typename T, int N> struct VecStorageImpl {
  using DataType = std::array<T, (N == 3) ? 4 : N>;
};
#endif // __SYCL_DEVICE_ONLY__

// Single element bool
template <> struct VecStorage<bool, 1, void> {
  using DataType = bool;
#ifdef __SYCL_DEVICE_ONLY__
  using VectorDataType = bool;
#endif // __SYCL_DEVICE_ONLY__
};

// Multiple element bool
template <int N>
struct VecStorage<bool, N, typename std::enable_if_t<isValidVectorSize(N)>> {
  using DataType =
      typename VecStorageImpl<select_apply_cl_t<bool, std::int8_t, std::int16_t,
                                                std::int32_t, std::int64_t>,
                              N>::DataType;
#ifdef __SYCL_DEVICE_ONLY__
  using VectorDataType =
      typename VecStorageImpl<select_apply_cl_t<bool, std::int8_t, std::int16_t,
                                                std::int32_t, std::int64_t>,
                              N>::VectorDataType;
#endif // __SYCL_DEVICE_ONLY__
};

#if (!defined(_HAS_STD_BYTE) || _HAS_STD_BYTE != 0)
// Single element byte. Multiple elements will propagate through a later
// specialization.
template <> struct VecStorage<std::byte, 1, void> {
  using DataType = std::int8_t;
#ifdef __SYCL_DEVICE_ONLY__
  using VectorDataType = std::int8_t;
#endif // __SYCL_DEVICE_ONLY__
};
#endif // (!defined(_HAS_STD_BYTE) || _HAS_STD_BYTE != 0)

// Single element signed integers
template <typename T>
struct VecStorage<T, 1, typename std::enable_if_t<is_sigeninteger_v<T>>> {
  using DataType = T;
#ifdef __SYCL_DEVICE_ONLY__
  using VectorDataType = DataType;
#endif // __SYCL_DEVICE_ONLY__
};

// Single element unsigned integers
template <typename T>
struct VecStorage<T, 1, typename std::enable_if_t<is_sugeninteger_v<T>>> {
  using DataType = T;
#ifdef __SYCL_DEVICE_ONLY__
  using VectorDataType = DataType;
#endif // __SYCL_DEVICE_ONLY__
};

// Single element floating-point (except half/bfloat16)
template <typename T>
struct VecStorage<
    T, 1,
    typename std::enable_if_t<!is_half_or_bf16_v<T> && is_sgenfloat_v<T>>> {
  using DataType = T;
#ifdef __SYCL_DEVICE_ONLY__
  using VectorDataType = DataType;
#endif // __SYCL_DEVICE_ONLY__
};
// Multiple elements signed/unsigned integers and floating-point (except
// half/bfloat16)
template <typename T, int N>
struct VecStorage<
    T, N,
    typename std::enable_if_t<isValidVectorSize(N) &&
                              (is_sgeninteger_v<T> ||
                               (is_sgenfloat_v<T> && !is_half_or_bf16_v<T>))>> {
  using DataType =
      typename VecStorageImpl<typename VecStorage<T, 1>::DataType, N>::DataType;
#ifdef __SYCL_DEVICE_ONLY__
  using VectorDataType =
      typename VecStorageImpl<typename VecStorage<T, 1>::DataType,
                              N>::VectorDataType;
#endif // __SYCL_DEVICE_ONLY__
};

// Single element half
template <> struct VecStorage<half, 1, void> {
  using DataType = sycl::detail::half_impl::VecElemT;
#ifdef __SYCL_DEVICE_ONLY__
  using VectorDataType = sycl::detail::half_impl::VecElemT;
#endif // __SYCL_DEVICE_ONLY__
=======
  DataT getValue(size_t) const {
    if constexpr (std::is_same_v<DataT, sycl::detail::host_half_impl::half>)
      return DataT{0.0f};
    else
      return (DataT)0;
  }
  DataT operator()(DataT, DataT) {
    if constexpr (std::is_same_v<DataT, sycl::detail::host_half_impl::half>)
      return DataT{0.0f};
    else
      return (DataT)0;
  }
>>>>>>> 7193c262
};

} // namespace detail

///////////////////////// class sycl::vec /////////////////////////
// Provides a cross-platform vector class template that works efficiently on
// SYCL devices as well as in host C++ code.
template <typename DataT, int NumElements>
class vec : public detail::vec_arith<DataT, NumElements> {

  static_assert(NumElements == 1 || NumElements == 2 || NumElements == 3 ||
                    NumElements == 4 || NumElements == 8 || NumElements == 16,
                "Invalid number of elements for sycl::vec: only 1, 2, 3, 4, 8 "
                "or 16 are supported");
  static_assert(sizeof(bool) == sizeof(int8_t), "bool size is not 1 byte");

  // https://registry.khronos.org/SYCL/specs/sycl-2020/html/sycl-2020.html#memory-layout-and-alignment
  // It is required by the SPEC to align vec<DataT, 3> with vec<DataT, 4>.
  static constexpr size_t AdjustedNum = (NumElements == 3) ? 4 : NumElements;

  // This represent type of underlying value. There should be only one field
  // in the class, so vec<float, 16> should be equal to float16 in memory.
  using DataType = std::array<DataT, AdjustedNum>;

#ifdef __SYCL_DEVICE_ONLY__
<<<<<<< HEAD
  static constexpr bool IsHostHalf = false;
#else
  static constexpr bool IsHostHalf =
      std::is_same_v<DataT, sycl::detail::half_impl::half>;
#endif
=======
  using element_type_for_vector_t = typename detail::map_type<
      DataT,
#if (!defined(_HAS_STD_BYTE) || _HAS_STD_BYTE != 0)
      std::byte, /*->*/ std::uint8_t, //
#endif
      bool, /*->*/ std::int8_t,                             //
      sycl::half, /*->*/ sycl::detail::half_impl::StorageT, //
      sycl::ext::oneapi::bfloat16,
      /*->*/ sycl::ext::oneapi::detail::Bfloat16StorageT, //
      DataT, /*->*/ DataT                                 //
      >::type;
>>>>>>> 7193c262

public:
  // Type used for passing sycl::vec to SPIRV builtins.
  // We can not use ext_vector_type(1) as it's not supported by SPIRV
  // plugins (CTS fails).
  using vector_t =
      typename std::conditional_t<NumElements == 1, element_type_for_vector_t,
                                  element_type_for_vector_t __attribute__((
                                      ext_vector_type(NumElements)))>;

private:
#endif // __SYCL_DEVICE_ONLY__

  static constexpr int getNumElements() { return NumElements; }

  // SizeChecker is needed for vec(const argTN &... args) ctor to validate args.
  template <int Counter, int MaxValue, class...>
  struct SizeChecker : std::conditional_t<Counter == MaxValue, std::true_type,
                                          std::false_type> {};

  template <int Counter, int MaxValue, typename DataT_, class... tail>
  struct SizeChecker<Counter, MaxValue, DataT_, tail...>
      : std::conditional_t<Counter + 1 <= MaxValue,
                           SizeChecker<Counter + 1, MaxValue, tail...>,
                           std::false_type> {};

  // Utility trait for creating an std::array from an vector argument.
  template <typename DataT_, typename T, std::size_t... Is>
  static constexpr std::array<DataT_, sizeof...(Is)>
  VecToArray(const vec<T, sizeof...(Is)> &V, std::index_sequence<Is...>) {
    return {static_cast<DataT_>(V[Is])...};
  }
  template <typename DataT_, typename T, int N, typename T2, typename T3,
            template <typename> class T4, int... T5, std::size_t... Is>
  static constexpr std::array<DataT_, sizeof...(Is)>
  VecToArray(const detail::SwizzleOp<vec<T, N>, T2, T3, T4, T5...> &V,
             std::index_sequence<Is...>) {
    return {static_cast<DataT_>(V.getValue(Is))...};
  }
  template <typename DataT_, typename T, int N, typename T2, typename T3,
            template <typename> class T4, int... T5, std::size_t... Is>
  static constexpr std::array<DataT_, sizeof...(Is)>
  VecToArray(const detail::SwizzleOp<const vec<T, N>, T2, T3, T4, T5...> &V,
             std::index_sequence<Is...>) {
    return {static_cast<DataT_>(V.getValue(Is))...};
  }
  template <typename DataT_, typename T, int N>
  static constexpr std::array<DataT_, N>
  FlattenVecArgHelper(const vec<T, N> &A) {
    return VecToArray<DataT_>(A, std::make_index_sequence<N>());
  }
  template <typename DataT_, typename T, int N, typename T2, typename T3,
            template <typename> class T4, int... T5>
  static constexpr std::array<DataT_, sizeof...(T5)> FlattenVecArgHelper(
      const detail::SwizzleOp<vec<T, N>, T2, T3, T4, T5...> &A) {
    return VecToArray<DataT_>(A, std::make_index_sequence<sizeof...(T5)>());
  }
  template <typename DataT_, typename T, int N, typename T2, typename T3,
            template <typename> class T4, int... T5>
  static constexpr std::array<DataT_, sizeof...(T5)> FlattenVecArgHelper(
      const detail::SwizzleOp<const vec<T, N>, T2, T3, T4, T5...> &A) {
    return VecToArray<DataT_>(A, std::make_index_sequence<sizeof...(T5)>());
  }
  template <typename DataT_, typename T>
  static constexpr auto FlattenVecArgHelper(const T &A) {
    // static_cast required to avoid narrowing conversion warning
    // when T = unsigned long int and DataT_ = int.
    return std::array<DataT_, 1>{static_cast<DataT_>(A)};
  }
  template <typename DataT_, typename T> struct FlattenVecArg {
    constexpr auto operator()(const T &A) const {
      return FlattenVecArgHelper<DataT_>(A);
    }
  };

  // Alias for shortening the vec arguments to array converter.
  template <typename DataT_, typename... ArgTN>
  using VecArgArrayCreator =
      detail::ArrayCreator<DataT_, FlattenVecArg, ArgTN...>;

#define __SYCL_ALLOW_VECTOR_SIZES(num_elements)                                \
  template <int Counter, int MaxValue, typename DataT_, class... tail>         \
  struct SizeChecker<Counter, MaxValue, vec<DataT_, num_elements>, tail...>    \
      : std::conditional_t<                                                    \
            Counter + (num_elements) <= MaxValue,                              \
            SizeChecker<Counter + (num_elements), MaxValue, tail...>,          \
            std::false_type> {};                                               \
  template <int Counter, int MaxValue, typename DataT_, typename T2,           \
            typename T3, template <typename> class T4, int... T5,              \
            class... tail>                                                     \
  struct SizeChecker<                                                          \
      Counter, MaxValue,                                                       \
      detail::SwizzleOp<vec<DataT_, num_elements>, T2, T3, T4, T5...>,         \
      tail...>                                                                 \
      : std::conditional_t<                                                    \
            Counter + sizeof...(T5) <= MaxValue,                               \
            SizeChecker<Counter + sizeof...(T5), MaxValue, tail...>,           \
            std::false_type> {};                                               \
  template <int Counter, int MaxValue, typename DataT_, typename T2,           \
            typename T3, template <typename> class T4, int... T5,              \
            class... tail>                                                     \
  struct SizeChecker<                                                          \
      Counter, MaxValue,                                                       \
      detail::SwizzleOp<const vec<DataT_, num_elements>, T2, T3, T4, T5...>,   \
      tail...>                                                                 \
      : std::conditional_t<                                                    \
            Counter + sizeof...(T5) <= MaxValue,                               \
            SizeChecker<Counter + sizeof...(T5), MaxValue, tail...>,           \
            std::false_type> {};

  __SYCL_ALLOW_VECTOR_SIZES(1)
  __SYCL_ALLOW_VECTOR_SIZES(2)
  __SYCL_ALLOW_VECTOR_SIZES(3)
  __SYCL_ALLOW_VECTOR_SIZES(4)
  __SYCL_ALLOW_VECTOR_SIZES(8)
  __SYCL_ALLOW_VECTOR_SIZES(16)
#undef __SYCL_ALLOW_VECTOR_SIZES

  // TypeChecker is needed for vec(const argTN &... args) ctor to validate args.
  template <typename T, typename DataT_>
  struct TypeChecker : std::is_convertible<T, DataT_> {};
#define __SYCL_ALLOW_VECTOR_TYPES(num_elements)                                \
  template <typename DataT_>                                                   \
  struct TypeChecker<vec<DataT_, num_elements>, DataT_> : std::true_type {};   \
  template <typename DataT_, typename T2, typename T3,                         \
            template <typename> class T4, int... T5>                           \
  struct TypeChecker<                                                          \
      detail::SwizzleOp<vec<DataT_, num_elements>, T2, T3, T4, T5...>, DataT_> \
      : std::true_type {};                                                     \
  template <typename DataT_, typename T2, typename T3,                         \
            template <typename> class T4, int... T5>                           \
  struct TypeChecker<                                                          \
      detail::SwizzleOp<const vec<DataT_, num_elements>, T2, T3, T4, T5...>,   \
      DataT_> : std::true_type {};

  __SYCL_ALLOW_VECTOR_TYPES(1)
  __SYCL_ALLOW_VECTOR_TYPES(2)
  __SYCL_ALLOW_VECTOR_TYPES(3)
  __SYCL_ALLOW_VECTOR_TYPES(4)
  __SYCL_ALLOW_VECTOR_TYPES(8)
  __SYCL_ALLOW_VECTOR_TYPES(16)
#undef __SYCL_ALLOW_VECTOR_TYPES

  template <int... Indexes>
  using Swizzle =
      detail::SwizzleOp<vec, detail::GetOp<DataT>, detail::GetOp<DataT>,
                        detail::GetOp, Indexes...>;

  template <int... Indexes>
  using ConstSwizzle =
      detail::SwizzleOp<const vec, detail::GetOp<DataT>, detail::GetOp<DataT>,
                        detail::GetOp, Indexes...>;

  // Shortcuts for args validation in vec(const argTN &... args) ctor.
  template <typename... argTN>
  using EnableIfSuitableTypes = typename std::enable_if_t<
      std::conjunction_v<TypeChecker<argTN, DataT>...>>;

  template <typename... argTN>
  using EnableIfSuitableNumElements =
      typename std::enable_if_t<SizeChecker<0, NumElements, argTN...>::value>;

  // Element type for relational operator return value.
  using rel_t = detail::select_cl_scalar_integral_signed_t<DataT>;

public:
  // Aliases required by SYCL 2020 to make sycl::vec consistent
  // with that of marray and buffer.
  using element_type = DataT;
  using value_type = DataT;

  /****************** Constructors **************/
  vec() = default;
  constexpr vec(const vec &Rhs) = default;
  constexpr vec(vec &&Rhs) = default;

private:
  // Implementation detail for the next public ctor.
  template <size_t... Is>
  constexpr vec(const std::array<DataT, NumElements> &Arr,
                std::index_sequence<Is...>)
      : m_Data{Arr[Is]...} {}

public:
  explicit constexpr vec(const DataT &arg)
      : vec{detail::RepeatValue<NumElements>(arg),
            std::make_index_sequence<NumElements>()} {}

  // Constructor from values of base type or vec of base type. Checks that
  // base types are match and that the NumElements == sum of lengths of args.
  template <typename... argTN, typename = EnableIfSuitableTypes<argTN...>,
            typename = EnableIfSuitableNumElements<argTN...>>
  constexpr vec(const argTN &...args)
      : vec{VecArgArrayCreator<DataT, argTN...>::Create(args...),
            std::make_index_sequence<NumElements>()} {}

  /****************** Assignment Operators **************/
  constexpr vec &operator=(const vec &Rhs) = default;

  // Template required to prevent ambiguous overload with the copy assignment
  // when NumElements == 1. The template prevents implicit conversion from
  // vec<_, 1> to DataT.
  template <typename Ty = DataT>
  typename std::enable_if_t<
      std::is_fundamental_v<Ty> ||
          detail::is_half_or_bf16_v<typename std::remove_const_t<Ty>>,
      vec &>
  operator=(const DataT &Rhs) {
    *this = vec{Rhs};
    return *this;
  }

  // W/o this, things like "vec<char,*> = vec<signed char, *>" doesn't work.
  template <typename Ty = DataT>
  typename std::enable_if_t<
      !std::is_same_v<Ty, rel_t> && std::is_convertible_v<Ty, rel_t>, vec &>
  operator=(const vec<rel_t, NumElements> &Rhs) {
    *this = Rhs.template as<vec>();
    return *this;
  }

#ifdef __SYCL_DEVICE_ONLY__
  // Make it a template to avoid ambiguity with `vec(const DataT &)` when
  // `vector_t` is the same as `DataT`. Not that the other ctor isn't a template
  // so we don't even need a smart `enable_if` condition here, the mere fact of
  // this being a template makes the other ctor preferred.
  template <
      typename vector_t_ = vector_t,
      typename = typename std::enable_if_t<std::is_same_v<vector_t_, vector_t>>>
  constexpr vec(vector_t_ openclVector) {
    m_Data = sycl::bit_cast<DataType>(openclVector);
  }

  /* @SYCL2020
   * Available only when: compiled for the device.
   * Converts this SYCL vec instance to the underlying backend-native vector
   * type defined by vector_t.
   */
  operator vector_t() const { return sycl::bit_cast<vector_t>(m_Data); }
#endif // __SYCL_DEVICE_ONLY__

  // Available only when: NumElements == 1
  template <int N = NumElements>
  operator typename std::enable_if_t<N == 1, DataT>() const {
    return m_Data[0];
  }

  __SYCL2020_DEPRECATED("get_count() is deprecated, please use size() instead")
  static constexpr size_t get_count() { return size(); }
  static constexpr size_t size() noexcept { return NumElements; }
  __SYCL2020_DEPRECATED(
      "get_size() is deprecated, please use byte_size() instead")
  static constexpr size_t get_size() { return byte_size(); }
  static constexpr size_t byte_size() noexcept { return sizeof(m_Data); }

private:
  // We interpret bool as int8_t, std::byte as uint8_t for conversion to other
  // types.
  template <typename T>
  using ConvertBoolAndByteT =
      typename detail::map_type<T,
#if (!defined(_HAS_STD_BYTE) || _HAS_STD_BYTE != 0)
                                std::byte, /*->*/ std::uint8_t, //
#endif
                                bool, /*->*/ std::int8_t, //
                                T, /*->*/ T               //
                                >::type;

  // getValue should be able to operate on different underlying
  // types: enum cl_float#N , builtin vector float#N, builtin type float.
  constexpr auto getValue(int Index) const {
    using RetType =
        typename std::conditional_t<detail::is_byte_v<DataT>, int8_t,
#ifdef __SYCL_DEVICE_ONLY__
                                    element_type_for_vector_t
#else
                                    DataT
#endif
                                    >;

#ifdef __SYCL_DEVICE_ONLY__
    if constexpr (std::is_same_v<DataT, sycl::ext::oneapi::bfloat16>)
      return sycl::bit_cast<RetType>(m_Data[Index]);
    else
#endif
      return static_cast<RetType>(m_Data[Index]);
  }

public:
  template <typename convertT,
            rounding_mode roundingMode = rounding_mode::automatic>
  vec<convertT, NumElements> convert() const {

    using T = ConvertBoolAndByteT<DataT>;
    using R = ConvertBoolAndByteT<convertT>;
    using bfloat16 = sycl::ext::oneapi::bfloat16;
    static_assert(std::is_integral_v<R> ||
                      detail::is_floating_point<R>::value ||
                      std::is_same_v<R, bfloat16>,
                  "Unsupported convertT");

    using OpenCLT = detail::ConvertToOpenCLType_t<T>;
    using OpenCLR = detail::ConvertToOpenCLType_t<R>;
    vec<convertT, NumElements> Result;

    // convertImpl can't be called with the same From and To types and therefore
    // we need some special processing in a few cases.
    if constexpr (std::is_same_v<DataT, convertT>) {
      return *this;
    } else if constexpr (std::is_same_v<OpenCLT, OpenCLR> ||
                         std::is_same_v<T, R>) {
      for (size_t I = 0; I < NumElements; ++I)
        Result[I] = static_cast<convertT>(getValue(I));
      return Result;
    } else {

#ifdef __SYCL_DEVICE_ONLY__
      using OpenCLVecT = OpenCLT __attribute__((ext_vector_type(NumElements)));
      using OpenCLVecR = OpenCLR __attribute__((ext_vector_type(NumElements)));

      auto NativeVector = sycl::bit_cast<vector_t>(*this);
      using ConvertTVecType = typename vec<convertT, NumElements>::vector_t;

      // Whole vector conversion can only be done, if:
      constexpr bool canUseNativeVectorConvert =
#ifdef __NVPTX__
          //  TODO: Likely unnecessary as
          //  https://github.com/intel/llvm/issues/11840 has been closed
          //  already.
          false &&
#endif
          NumElements > 1 &&
          // - vec storage has an equivalent OpenCL native vector it is
          //   implicitly convertible to. There are some corner cases where it
          //   is not the case with char, long and long long types.
          std::is_convertible_v<vector_t, OpenCLVecT> &&
          std::is_convertible_v<ConvertTVecType, OpenCLVecR> &&
          // - it is not a signed to unsigned (or vice versa) conversion
          //   see comments within 'convertImpl' for more details;
          !detail::is_sint_to_from_uint<T, R>::value &&
          // - destination type is not bool. bool is stored as integer under the
          //   hood and therefore conversion to bool looks like conversion
          //   between two integer types. Since bit pattern for true and false
          //   is not defined, there is no guarantee that integer conversion
          //   yields right results here;
          !std::is_same_v<convertT, bool>;

      if constexpr (canUseNativeVectorConvert) {
        Result.m_Data = sycl::bit_cast<decltype(Result.m_Data)>(
            detail::convertImpl<T, R, roundingMode, NumElements, OpenCLVecT,
                                OpenCLVecR>(NativeVector));
      } else
#endif // __SYCL_DEVICE_ONLY__
      {
        // Otherwise, we fallback to per-element conversion:
        for (size_t I = 0; I < NumElements; ++I) {
          auto val =
              detail::convertImpl<T, R, roundingMode, 1, OpenCLT, OpenCLR>(
                  getValue(I));
#ifdef __SYCL_DEVICE_ONLY__
          // On device, we interpret BF16 as uint16.
          if constexpr (std::is_same_v<convertT, bfloat16>)
            Result[I] = sycl::bit_cast<convertT>(val);
          else
#endif
            Result[I] = static_cast<convertT>(val);
        }
      }
    }
    return Result;
  }

  template <typename asT> asT as() const { return sycl::bit_cast<asT>(*this); }

  template <int... SwizzleIndexes> Swizzle<SwizzleIndexes...> swizzle() {
    return this;
  }

  template <int... SwizzleIndexes>
  ConstSwizzle<SwizzleIndexes...> swizzle() const {
    return this;
  }

  const DataT &operator[](int i) const { return m_Data[i]; }

  DataT &operator[](int i) { return m_Data[i]; }

  // Begin hi/lo, even/odd, xyzw, and rgba swizzles. @{
private:
  // Indexer used in the swizzles.def
  // Currently it is defined as a template struct. Replacing it with a constexpr
  // function would activate a bug in MSVC that is fixed only in v19.20.
  // Until then MSVC does not recognize such constexpr functions as const and
  // thus does not let using them in template parameters inside swizzle.def.
  template <int Index> struct Indexer {
    static constexpr int value = Index;
  };

public:
#ifdef __SYCL_ACCESS_RETURN
#error "Undefine __SYCL_ACCESS_RETURN macro"
#endif
#define __SYCL_ACCESS_RETURN this
#include "swizzles.def"
#undef __SYCL_ACCESS_RETURN
  // }@ End of hi/lo, even/odd, xyzw, and rgba swizzles.

  template <access::address_space Space, access::decorated DecorateAddress>
  void load(size_t Offset, multi_ptr<const DataT, Space, DecorateAddress> Ptr) {
    for (int I = 0; I < NumElements; I++) {
      m_Data[I] = *multi_ptr<const DataT, Space, DecorateAddress>(
          Ptr + Offset * NumElements + I);
    }
  }
  template <access::address_space Space, access::decorated DecorateAddress>
  void load(size_t Offset, multi_ptr<DataT, Space, DecorateAddress> Ptr) {
    multi_ptr<const DataT, Space, DecorateAddress> ConstPtr(Ptr);
    load(Offset, ConstPtr);
  }
  template <int Dimensions, access::mode Mode,
            access::placeholder IsPlaceholder, access::target Target,
            typename PropertyListT>
  void
  load(size_t Offset,
       accessor<DataT, Dimensions, Mode, Target, IsPlaceholder, PropertyListT>
           Acc) {
    multi_ptr<const DataT, detail::TargetToAS<Target>::AS,
              access::decorated::yes>
        MultiPtr(Acc);
    load(Offset, MultiPtr);
  }
  void load(size_t Offset, const DataT *Ptr) {
    for (int I = 0; I < NumElements; ++I)
      m_Data[I] = Ptr[Offset * NumElements + I];
  }

  template <access::address_space Space, access::decorated DecorateAddress>
  void store(size_t Offset,
             multi_ptr<DataT, Space, DecorateAddress> Ptr) const {
    for (int I = 0; I < NumElements; I++) {
      *multi_ptr<DataT, Space, DecorateAddress>(Ptr + Offset * NumElements +
                                                I) = m_Data[I];
    }
  }
  template <int Dimensions, access::mode Mode,
            access::placeholder IsPlaceholder, access::target Target,
            typename PropertyListT>
  void
  store(size_t Offset,
        accessor<DataT, Dimensions, Mode, Target, IsPlaceholder, PropertyListT>
            Acc) {
    multi_ptr<DataT, detail::TargetToAS<Target>::AS, access::decorated::yes>
        MultiPtr(Acc);
    store(Offset, MultiPtr);
  }
  void store(size_t Offset, DataT *Ptr) const {
    for (int I = 0; I < NumElements; ++I)
      Ptr[Offset * NumElements + I] = m_Data[I];
  }

private:
  // fields
  // Alignment is the same as size, to a maximum size of 64. SPEC requires
  // "The elements of an instance of the SYCL vec class template are stored
  // in memory sequentially and contiguously and are aligned to the size of
  // the element type in bytes multiplied by the number of elements."
  static constexpr int alignment = (std::min)((size_t)64, sizeof(DataType));
  alignas(alignment) DataType m_Data;

  // friends
  template <typename T1, typename T2, typename T3, template <typename> class T4,
            int... T5>
  friend class detail::SwizzleOp;
  template <typename T1, int T2> friend class vec;
  // To allow arithmetic operators access private members of vec.
  template <typename T1, int T2> friend class detail::vec_arith;
  template <typename T1, int T2> friend class detail::vec_arith_common;
};
///////////////////////// class sycl::vec /////////////////////////

#ifdef __cpp_deduction_guides
// all compilers supporting deduction guides also support fold expressions
template <class T, class... U,
          class = std::enable_if_t<(std::is_same_v<T, U> && ...)>>
vec(T, U...) -> vec<T, sizeof...(U) + 1>;
#endif

namespace detail {

// Special type for working SwizzleOp with scalars, stores a scalar and gives
// the scalar at any index. Provides interface is compatible with SwizzleOp
// operations
template <typename T> class GetScalarOp {
public:
  using DataT = T;
  GetScalarOp(DataT Data) : m_Data(Data) {}
  DataT getValue(size_t) const { return m_Data; }

private:
  DataT m_Data;
};
template <typename T>
using rel_t = detail::select_cl_scalar_integral_signed_t<T>;

template <typename T> struct EqualTo {
  constexpr rel_t<T> operator()(const T &Lhs, const T &Rhs) const {
    return (Lhs == Rhs) ? -1 : 0;
  }
};

template <typename T> struct NotEqualTo {
  constexpr rel_t<T> operator()(const T &Lhs, const T &Rhs) const {
    return (Lhs != Rhs) ? -1 : 0;
  }
};

template <typename T> struct GreaterEqualTo {
  constexpr rel_t<T> operator()(const T &Lhs, const T &Rhs) const {
    return (Lhs >= Rhs) ? -1 : 0;
  }
};

template <typename T> struct LessEqualTo {
  constexpr rel_t<T> operator()(const T &Lhs, const T &Rhs) const {
    return (Lhs <= Rhs) ? -1 : 0;
  }
};

template <typename T> struct GreaterThan {
  constexpr rel_t<T> operator()(const T &Lhs, const T &Rhs) const {
    return (Lhs > Rhs) ? -1 : 0;
  }
};

template <typename T> struct LessThan {
  constexpr rel_t<T> operator()(const T &Lhs, const T &Rhs) const {
    return (Lhs < Rhs) ? -1 : 0;
  }
};

template <typename T> struct LogicalAnd {
  constexpr rel_t<T> operator()(const T &Lhs, const T &Rhs) const {
    return (Lhs && Rhs) ? -1 : 0;
  }
};

template <typename T> struct LogicalOr {
  constexpr rel_t<T> operator()(const T &Lhs, const T &Rhs) const {
    return (Lhs || Rhs) ? -1 : 0;
  }
};

template <typename T> struct RShift {
  constexpr T operator()(const T &Lhs, const T &Rhs) const {
    return Lhs >> Rhs;
  }
};

template <typename T> struct LShift {
  constexpr T operator()(const T &Lhs, const T &Rhs) const {
    return Lhs << Rhs;
  }
};

///////////////////////// class SwizzleOp /////////////////////////
// SwizzleOP represents expression templates that operate on vec.
// Actual computation performed on conversion or assignment operators.
template <typename VecT, typename OperationLeftT, typename OperationRightT,
          template <typename> class OperationCurrentT, int... Indexes>
class SwizzleOp {
  using DataT = typename VecT::element_type;
  // Certain operators return a vector with a different element type. Also, the
  // left and right operand types may differ. CommonDataT selects a result type
  // based on these types to ensure that the result value can be represented.
  //
  // Example 1:
  //   sycl::vec<unsigned char, 4> vec{...};
  //   auto result = 300u + vec.x();
  //
  // CommonDataT is std::common_type_t<OperationLeftT, OperationRightT> since
  // it's larger than unsigned char.
  //
  // Example 2:
  //   sycl::vec<bool, 1> vec{...};
  //   auto result = vec.template swizzle<sycl::elem::s0>() && vec;
  //
  // CommonDataT is DataT since operator&& returns a vector with element type
  // int8_t, which is larger than bool.
  //
  // Example 3:
  //   sycl::vec<std::byte, 4> vec{...}; auto swlo = vec.lo();
  //   auto result = swlo == swlo;
  //
  // CommonDataT is DataT since operator== returns a vector with element type
  // int8_t, which is the same size as std::byte. std::common_type_t<DataT, ...>
  // can't be used here since there's no type that int8_t and std::byte can both
  // be implicitly converted to.
  using OpLeftDataT = typename OperationLeftT::DataT;
  using OpRightDataT = typename OperationRightT::DataT;
  using CommonDataT = std::conditional_t<
      sizeof(DataT) >= sizeof(std::common_type_t<OpLeftDataT, OpRightDataT>),
      DataT, std::common_type_t<OpLeftDataT, OpRightDataT>>;
  static constexpr int getNumElements() { return sizeof...(Indexes); }

  using rel_t = detail::rel_t<DataT>;
  using vec_t = vec<DataT, sizeof...(Indexes)>;
  using vec_rel_t = vec<rel_t, sizeof...(Indexes)>;

  template <typename OperationRightT_,
            template <typename> class OperationCurrentT_, int... Idx_>
  using NewLHOp = SwizzleOp<VecT,
                            SwizzleOp<VecT, OperationLeftT, OperationRightT,
                                      OperationCurrentT, Indexes...>,
                            OperationRightT_, OperationCurrentT_, Idx_...>;

  template <typename OperationRightT_,
            template <typename> class OperationCurrentT_, int... Idx_>
  using NewRelOp = SwizzleOp<vec<rel_t, VecT::getNumElements()>,
                             SwizzleOp<VecT, OperationLeftT, OperationRightT,
                                       OperationCurrentT, Indexes...>,
                             OperationRightT_, OperationCurrentT_, Idx_...>;

  template <typename OperationLeftT_,
            template <typename> class OperationCurrentT_, int... Idx_>
  using NewRHOp = SwizzleOp<VecT, OperationLeftT_,
                            SwizzleOp<VecT, OperationLeftT, OperationRightT,
                                      OperationCurrentT, Indexes...>,
                            OperationCurrentT_, Idx_...>;

  template <int IdxNum, typename T = void>
  using EnableIfOneIndex = typename std::enable_if_t<
      1 == IdxNum && SwizzleOp::getNumElements() == IdxNum, T>;

  template <int IdxNum, typename T = void>
  using EnableIfMultipleIndexes = typename std::enable_if_t<
      1 != IdxNum && SwizzleOp::getNumElements() == IdxNum, T>;

  template <typename T>
  using EnableIfScalarType = typename std::enable_if_t<
      std::is_convertible_v<DataT, T> &&
      (std::is_fundamental_v<T> ||
       detail::is_half_or_bf16_v<typename std::remove_const_t<T>>)>;

  template <typename T>
  using EnableIfNoScalarType = typename std::enable_if_t<
      !std::is_convertible_v<DataT, T> ||
      !(std::is_fundamental_v<T> ||
        detail::is_half_or_bf16_v<typename std::remove_const_t<T>>)>;

  template <int... Indices>
  using Swizzle =
      SwizzleOp<VecT, GetOp<DataT>, GetOp<DataT>, GetOp, Indices...>;

  template <int... Indices>
  using ConstSwizzle =
      SwizzleOp<const VecT, GetOp<DataT>, GetOp<DataT>, GetOp, Indices...>;

public:
  using element_type = DataT;
  using value_type = DataT;

#ifdef __SYCL_DEVICE_ONLY__
  using vector_t = typename vec_t::vector_t;
#endif // __SYCL_DEVICE_ONLY__

  const DataT &operator[](int i) const {
    std::array<int, getNumElements()> Idxs{Indexes...};
    return (*m_Vector)[Idxs[i]];
  }

  template <typename _T = VecT>
  std::enable_if_t<!std::is_const_v<_T>, DataT> &operator[](int i) {
    std::array<int, getNumElements()> Idxs{Indexes...};
    return (*m_Vector)[Idxs[i]];
  }

  __SYCL2020_DEPRECATED("get_count() is deprecated, please use size() instead")
  size_t get_count() const { return size(); }
  static constexpr size_t size() noexcept { return getNumElements(); }

  template <int Num = getNumElements()>
  __SYCL2020_DEPRECATED(
      "get_size() is deprecated, please use byte_size() instead")
  size_t get_size() const {
    return byte_size<Num>();
  }

  template <int Num = getNumElements()> size_t byte_size() const noexcept {
    return sizeof(DataT) * (Num == 3 ? 4 : Num);
  }

  template <typename T, int IdxNum = getNumElements(),
            typename = EnableIfOneIndex<IdxNum>,
            typename = EnableIfScalarType<T>>
  operator T() const {
    return getValue(0);
  }

  template <typename T, typename = EnableIfScalarType<T>>
  friend NewRHOp<GetScalarOp<T>, std::multiplies, Indexes...>
  operator*(const T &Lhs, const SwizzleOp &Rhs) {
    return NewRHOp<GetScalarOp<T>, std::multiplies, Indexes...>(
        Rhs.m_Vector, GetScalarOp<T>(Lhs), Rhs);
  }

  template <typename T, typename = EnableIfScalarType<T>>
  friend NewRHOp<GetScalarOp<T>, std::plus, Indexes...>
  operator+(const T &Lhs, const SwizzleOp &Rhs) {
    return NewRHOp<GetScalarOp<T>, std::plus, Indexes...>(
        Rhs.m_Vector, GetScalarOp<T>(Lhs), Rhs);
  }

  template <typename T, typename = EnableIfScalarType<T>>
  friend NewRHOp<GetScalarOp<T>, std::divides, Indexes...>
  operator/(const T &Lhs, const SwizzleOp &Rhs) {
    return NewRHOp<GetScalarOp<T>, std::divides, Indexes...>(
        Rhs.m_Vector, GetScalarOp<T>(Lhs), Rhs);
  }

  // TODO: Check that Rhs arg is suitable.
#ifdef __SYCL_OPASSIGN
#error "Undefine __SYCL_OPASSIGN macro."
#endif
#define __SYCL_OPASSIGN(OPASSIGN, OP)                                          \
  SwizzleOp &operator OPASSIGN(const DataT & Rhs) {                            \
    operatorHelper<OP>(vec_t(Rhs));                                            \
    return *this;                                                              \
  }                                                                            \
  template <typename RhsOperation>                                             \
  SwizzleOp &operator OPASSIGN(const RhsOperation & Rhs) {                     \
    operatorHelper<OP>(Rhs);                                                   \
    return *this;                                                              \
  }

  __SYCL_OPASSIGN(+=, std::plus)
  __SYCL_OPASSIGN(-=, std::minus)
  __SYCL_OPASSIGN(*=, std::multiplies)
  __SYCL_OPASSIGN(/=, std::divides)
  __SYCL_OPASSIGN(%=, std::modulus)
  __SYCL_OPASSIGN(&=, std::bit_and)
  __SYCL_OPASSIGN(|=, std::bit_or)
  __SYCL_OPASSIGN(^=, std::bit_xor)
  __SYCL_OPASSIGN(>>=, RShift)
  __SYCL_OPASSIGN(<<=, LShift)
#undef __SYCL_OPASSIGN

#ifdef __SYCL_UOP
#error "Undefine __SYCL_UOP macro"
#endif
#define __SYCL_UOP(UOP, OPASSIGN)                                              \
  SwizzleOp &operator UOP() {                                                  \
    *this OPASSIGN static_cast<DataT>(1);                                      \
    return *this;                                                              \
  }                                                                            \
  vec_t operator UOP(int) {                                                    \
    vec_t Ret = *this;                                                         \
    *this OPASSIGN static_cast<DataT>(1);                                      \
    return Ret;                                                                \
  }

  __SYCL_UOP(++, +=)
  __SYCL_UOP(--, -=)
#undef __SYCL_UOP

  template <typename T = DataT>
  friend typename std::enable_if_t<
      std::is_same_v<T, DataT> && !detail::is_vgenfloat_v<T>, vec_t>
  operator~(const SwizzleOp &Rhs) {
    vec_t Tmp = Rhs;
    return ~Tmp;
  }

  friend vec_rel_t operator!(const SwizzleOp &Rhs) {
    vec_t Tmp = Rhs;
    return !Tmp;
  }

  friend vec_t operator+(const SwizzleOp &Rhs) {
    vec_t Tmp = Rhs;
    return +Tmp;
  }

  friend vec_t operator-(const SwizzleOp &Rhs) {
    vec_t Tmp = Rhs;
    return -Tmp;
  }

// scalar BINOP vec<>
// scalar BINOP SwizzleOp
// vec<> BINOP SwizzleOp
#ifdef __SYCL_BINOP
#error "Undefine __SYCL_BINOP macro"
#endif
#define __SYCL_BINOP(BINOP, COND)                                              \
  template <typename T = DataT>                                                \
  friend std::enable_if_t<(COND), vec_t> operator BINOP(                       \
      const DataT & Lhs, const SwizzleOp & Rhs) {                              \
    vec_t Tmp = Rhs;                                                           \
    return Lhs BINOP Tmp;                                                      \
  }                                                                            \
  template <typename T = DataT>                                                \
  friend std::enable_if_t<(COND), vec_t> operator BINOP(const SwizzleOp & Lhs, \
                                                        const DataT & Rhs) {   \
    vec_t Tmp = Lhs;                                                           \
    return Tmp BINOP Rhs;                                                      \
  }                                                                            \
  template <typename T = DataT>                                                \
  friend std::enable_if_t<(COND), vec_t> operator BINOP(                       \
      const vec_t & Lhs, const SwizzleOp & Rhs) {                              \
    vec_t Tmp = Rhs;                                                           \
    return Lhs BINOP Tmp;                                                      \
  }                                                                            \
  template <typename T = DataT>                                                \
  friend std::enable_if_t<(COND), vec_t> operator BINOP(const SwizzleOp & Lhs, \
                                                        const vec_t & Rhs) {   \
    vec_t Tmp = Lhs;                                                           \
    return Tmp BINOP Rhs;                                                      \
  }

  __SYCL_BINOP(+, (!detail::is_byte_v<T>))
  __SYCL_BINOP(-, (!detail::is_byte_v<T>))
  __SYCL_BINOP(*, (!detail::is_byte_v<T>))
  __SYCL_BINOP(/, (!detail::is_byte_v<T>))
  __SYCL_BINOP(%, (!detail::is_byte_v<T>))
  __SYCL_BINOP(&, true)
  __SYCL_BINOP(|, true)
  __SYCL_BINOP(^, true)
  // We have special <<, >> operators for std::byte.
  __SYCL_BINOP(>>, (!detail::is_byte_v<T>))
  __SYCL_BINOP(<<, (!detail::is_byte_v<T>))

  template <typename T = DataT>
  friend std::enable_if_t<detail::is_byte_v<T>, vec_t>
  operator>>(const SwizzleOp &Lhs, const int shift) {
    vec_t Tmp = Lhs;
    return Tmp >> shift;
  }

  template <typename T = DataT>
  friend std::enable_if_t<detail::is_byte_v<T>, vec_t>
  operator<<(const SwizzleOp &Lhs, const int shift) {
    vec_t Tmp = Lhs;
    return Tmp << shift;
  }
#undef __SYCL_BINOP

// scalar RELLOGOP vec<>
// scalar RELLOGOP SwizzleOp
// vec<> RELLOGOP SwizzleOp
#ifdef __SYCL_RELLOGOP
#error "Undefine __SYCL_RELLOGOP macro"
#endif
#define __SYCL_RELLOGOP(RELLOGOP, COND)                                        \
  template <typename T = DataT>                                                \
  friend std::enable_if_t<(COND), vec_rel_t> operator RELLOGOP(                \
      const DataT & Lhs, const SwizzleOp & Rhs) {                              \
    vec_t Tmp = Rhs;                                                           \
    return Lhs RELLOGOP Tmp;                                                   \
  }                                                                            \
  template <typename T = DataT>                                                \
  friend std::enable_if_t<(COND), vec_rel_t> operator RELLOGOP(                \
      const SwizzleOp & Lhs, const DataT & Rhs) {                              \
    vec_t Tmp = Lhs;                                                           \
    return Tmp RELLOGOP Rhs;                                                   \
  }                                                                            \
  template <typename T = DataT>                                                \
  friend std::enable_if_t<(COND), vec_rel_t> operator RELLOGOP(                \
      const vec_t & Lhs, const SwizzleOp & Rhs) {                              \
    vec_t Tmp = Rhs;                                                           \
    return Lhs RELLOGOP Tmp;                                                   \
  }                                                                            \
  template <typename T = DataT>                                                \
  friend std::enable_if_t<(COND), vec_rel_t> operator RELLOGOP(                \
      const SwizzleOp & Lhs, const vec_t & Rhs) {                              \
    vec_t Tmp = Lhs;                                                           \
    return Tmp RELLOGOP Rhs;                                                   \
  }

  __SYCL_RELLOGOP(==, (!detail::is_byte_v<T>))
  __SYCL_RELLOGOP(!=, (!detail::is_byte_v<T>))
  __SYCL_RELLOGOP(>, (!detail::is_byte_v<T>))
  __SYCL_RELLOGOP(<, (!detail::is_byte_v<T>))
  __SYCL_RELLOGOP(>=, (!detail::is_byte_v<T>))
  __SYCL_RELLOGOP(<=, (!detail::is_byte_v<T>))
  __SYCL_RELLOGOP(&&, (!detail::is_byte_v<T> && !detail::is_vgenfloat_v<T>))
  __SYCL_RELLOGOP(||, (!detail::is_byte_v<T> && !detail::is_vgenfloat_v<T>))
#undef __SYCL_RELLOGOP

  template <int IdxNum = getNumElements(),
            typename = EnableIfMultipleIndexes<IdxNum>>
  SwizzleOp &operator=(const vec<DataT, IdxNum> &Rhs) {
    std::array<int, IdxNum> Idxs{Indexes...};
    for (size_t I = 0; I < Idxs.size(); ++I) {
      (*m_Vector)[Idxs[I]] = Rhs.getValue(I);
    }
    return *this;
  }

  template <int IdxNum = getNumElements(), typename = EnableIfOneIndex<IdxNum>>
  SwizzleOp &operator=(const DataT &Rhs) {
    std::array<int, IdxNum> Idxs{Indexes...};
    (*m_Vector)[Idxs[0]] = Rhs;
    return *this;
  }

  template <int IdxNum = getNumElements(),
            EnableIfMultipleIndexes<IdxNum, bool> = true>
  SwizzleOp &operator=(const DataT &Rhs) {
    std::array<int, IdxNum> Idxs{Indexes...};
    for (auto Idx : Idxs) {
      (*m_Vector)[Idx] = Rhs;
    }
    return *this;
  }

  template <int IdxNum = getNumElements(), typename = EnableIfOneIndex<IdxNum>>
  SwizzleOp &operator=(DataT &&Rhs) {
    std::array<int, IdxNum> Idxs{Indexes...};
    (*m_Vector)[Idxs[0]] = Rhs;
    return *this;
  }

  template <typename T, typename = EnableIfScalarType<T>>
  NewLHOp<GetScalarOp<T>, std::multiplies, Indexes...>
  operator*(const T &Rhs) const {
    return NewLHOp<GetScalarOp<T>, std::multiplies, Indexes...>(
        m_Vector, *this, GetScalarOp<T>(Rhs));
  }

  template <typename RhsOperation,
            typename = EnableIfNoScalarType<RhsOperation>>
  NewLHOp<RhsOperation, std::multiplies, Indexes...>
  operator*(const RhsOperation &Rhs) const {
    return NewLHOp<RhsOperation, std::multiplies, Indexes...>(m_Vector, *this,
                                                              Rhs);
  }

  template <typename T, typename = EnableIfScalarType<T>>
  NewLHOp<GetScalarOp<T>, std::plus, Indexes...> operator+(const T &Rhs) const {
    return NewLHOp<GetScalarOp<T>, std::plus, Indexes...>(m_Vector, *this,
                                                          GetScalarOp<T>(Rhs));
  }

  template <typename RhsOperation,
            typename = EnableIfNoScalarType<RhsOperation>>
  NewLHOp<RhsOperation, std::plus, Indexes...>
  operator+(const RhsOperation &Rhs) const {
    return NewLHOp<RhsOperation, std::plus, Indexes...>(m_Vector, *this, Rhs);
  }

  template <typename T, typename = EnableIfScalarType<T>>
  NewLHOp<GetScalarOp<T>, std::minus, Indexes...>
  operator-(const T &Rhs) const {
    return NewLHOp<GetScalarOp<T>, std::minus, Indexes...>(m_Vector, *this,
                                                           GetScalarOp<T>(Rhs));
  }

  template <typename RhsOperation,
            typename = EnableIfNoScalarType<RhsOperation>>
  NewLHOp<RhsOperation, std::minus, Indexes...>
  operator-(const RhsOperation &Rhs) const {
    return NewLHOp<RhsOperation, std::minus, Indexes...>(m_Vector, *this, Rhs);
  }

  template <typename T, typename = EnableIfScalarType<T>>
  NewLHOp<GetScalarOp<T>, std::divides, Indexes...>
  operator/(const T &Rhs) const {
    return NewLHOp<GetScalarOp<T>, std::divides, Indexes...>(
        m_Vector, *this, GetScalarOp<T>(Rhs));
  }

  template <typename RhsOperation,
            typename = EnableIfNoScalarType<RhsOperation>>
  NewLHOp<RhsOperation, std::divides, Indexes...>
  operator/(const RhsOperation &Rhs) const {
    return NewLHOp<RhsOperation, std::divides, Indexes...>(m_Vector, *this,
                                                           Rhs);
  }

  template <typename T, typename = EnableIfScalarType<T>>
  NewLHOp<GetScalarOp<T>, std::modulus, Indexes...>
  operator%(const T &Rhs) const {
    return NewLHOp<GetScalarOp<T>, std::modulus, Indexes...>(
        m_Vector, *this, GetScalarOp<T>(Rhs));
  }

  template <typename RhsOperation,
            typename = EnableIfNoScalarType<RhsOperation>>
  NewLHOp<RhsOperation, std::modulus, Indexes...>
  operator%(const RhsOperation &Rhs) const {
    return NewLHOp<RhsOperation, std::modulus, Indexes...>(m_Vector, *this,
                                                           Rhs);
  }

  template <typename T, typename = EnableIfScalarType<T>>
  NewLHOp<GetScalarOp<T>, std::bit_and, Indexes...>
  operator&(const T &Rhs) const {
    return NewLHOp<GetScalarOp<T>, std::bit_and, Indexes...>(
        m_Vector, *this, GetScalarOp<T>(Rhs));
  }

  template <typename RhsOperation,
            typename = EnableIfNoScalarType<RhsOperation>>
  NewLHOp<RhsOperation, std::bit_and, Indexes...>
  operator&(const RhsOperation &Rhs) const {
    return NewLHOp<RhsOperation, std::bit_and, Indexes...>(m_Vector, *this,
                                                           Rhs);
  }

  template <typename T, typename = EnableIfScalarType<T>>
  NewLHOp<GetScalarOp<T>, std::bit_or, Indexes...>
  operator|(const T &Rhs) const {
    return NewLHOp<GetScalarOp<T>, std::bit_or, Indexes...>(
        m_Vector, *this, GetScalarOp<T>(Rhs));
  }

  template <typename RhsOperation,
            typename = EnableIfNoScalarType<RhsOperation>>
  NewLHOp<RhsOperation, std::bit_or, Indexes...>
  operator|(const RhsOperation &Rhs) const {
    return NewLHOp<RhsOperation, std::bit_or, Indexes...>(m_Vector, *this, Rhs);
  }

  template <typename T, typename = EnableIfScalarType<T>>
  NewLHOp<GetScalarOp<T>, std::bit_xor, Indexes...>
  operator^(const T &Rhs) const {
    return NewLHOp<GetScalarOp<T>, std::bit_xor, Indexes...>(
        m_Vector, *this, GetScalarOp<T>(Rhs));
  }

  template <typename RhsOperation,
            typename = EnableIfNoScalarType<RhsOperation>>
  NewLHOp<RhsOperation, std::bit_xor, Indexes...>
  operator^(const RhsOperation &Rhs) const {
    return NewLHOp<RhsOperation, std::bit_xor, Indexes...>(m_Vector, *this,
                                                           Rhs);
  }

  template <typename T, typename = EnableIfScalarType<T>>
  NewLHOp<GetScalarOp<T>, RShift, Indexes...> operator>>(const T &Rhs) const {
    return NewLHOp<GetScalarOp<T>, RShift, Indexes...>(m_Vector, *this,
                                                       GetScalarOp<T>(Rhs));
  }

  template <typename RhsOperation,
            typename = EnableIfNoScalarType<RhsOperation>>
  NewLHOp<RhsOperation, RShift, Indexes...>
  operator>>(const RhsOperation &Rhs) const {
    return NewLHOp<RhsOperation, RShift, Indexes...>(m_Vector, *this, Rhs);
  }

  template <typename T, typename = EnableIfScalarType<T>>
  NewLHOp<GetScalarOp<T>, LShift, Indexes...> operator<<(const T &Rhs) const {
    return NewLHOp<GetScalarOp<T>, LShift, Indexes...>(m_Vector, *this,
                                                       GetScalarOp<T>(Rhs));
  }

  template <typename RhsOperation,
            typename = EnableIfNoScalarType<RhsOperation>>
  NewLHOp<RhsOperation, LShift, Indexes...>
  operator<<(const RhsOperation &Rhs) const {
    return NewLHOp<RhsOperation, LShift, Indexes...>(m_Vector, *this, Rhs);
  }

  template <
      typename T1, typename T2, typename T3, template <typename> class T4,
      int... T5,
      typename = typename std::enable_if_t<sizeof...(T5) == getNumElements()>>
  SwizzleOp &operator=(const SwizzleOp<T1, T2, T3, T4, T5...> &Rhs) {
    std::array<int, getNumElements()> Idxs{Indexes...};
    for (size_t I = 0; I < Idxs.size(); ++I) {
      (*m_Vector)[Idxs[I]] = Rhs.getValue(I);
    }
    return *this;
  }

  template <
      typename T1, typename T2, typename T3, template <typename> class T4,
      int... T5,
      typename = typename std::enable_if_t<sizeof...(T5) == getNumElements()>>
  SwizzleOp &operator=(SwizzleOp<T1, T2, T3, T4, T5...> &&Rhs) {
    std::array<int, getNumElements()> Idxs{Indexes...};
    for (size_t I = 0; I < Idxs.size(); ++I) {
      (*m_Vector)[Idxs[I]] = Rhs.getValue(I);
    }
    return *this;
  }

  template <typename T, typename = EnableIfScalarType<T>>
  NewRelOp<GetScalarOp<T>, EqualTo, Indexes...> operator==(const T &Rhs) const {
    return NewRelOp<GetScalarOp<T>, EqualTo, Indexes...>(NULL, *this,
                                                         GetScalarOp<T>(Rhs));
  }

  template <typename RhsOperation,
            typename = EnableIfNoScalarType<RhsOperation>>
  NewRelOp<RhsOperation, EqualTo, Indexes...>
  operator==(const RhsOperation &Rhs) const {
    return NewRelOp<RhsOperation, EqualTo, Indexes...>(NULL, *this, Rhs);
  }

  template <typename T, typename = EnableIfScalarType<T>>
  NewRelOp<GetScalarOp<T>, NotEqualTo, Indexes...>
  operator!=(const T &Rhs) const {
    return NewRelOp<GetScalarOp<T>, NotEqualTo, Indexes...>(
        NULL, *this, GetScalarOp<T>(Rhs));
  }

  template <typename RhsOperation,
            typename = EnableIfNoScalarType<RhsOperation>>
  NewRelOp<RhsOperation, NotEqualTo, Indexes...>
  operator!=(const RhsOperation &Rhs) const {
    return NewRelOp<RhsOperation, NotEqualTo, Indexes...>(NULL, *this, Rhs);
  }

  template <typename T, typename = EnableIfScalarType<T>>
  NewRelOp<GetScalarOp<T>, GreaterEqualTo, Indexes...>
  operator>=(const T &Rhs) const {
    return NewRelOp<GetScalarOp<T>, GreaterEqualTo, Indexes...>(
        NULL, *this, GetScalarOp<T>(Rhs));
  }

  template <typename RhsOperation,
            typename = EnableIfNoScalarType<RhsOperation>>
  NewRelOp<RhsOperation, GreaterEqualTo, Indexes...>
  operator>=(const RhsOperation &Rhs) const {
    return NewRelOp<RhsOperation, GreaterEqualTo, Indexes...>(NULL, *this, Rhs);
  }

  template <typename T, typename = EnableIfScalarType<T>>
  NewRelOp<GetScalarOp<T>, LessEqualTo, Indexes...>
  operator<=(const T &Rhs) const {
    return NewRelOp<GetScalarOp<T>, LessEqualTo, Indexes...>(
        NULL, *this, GetScalarOp<T>(Rhs));
  }

  template <typename RhsOperation,
            typename = EnableIfNoScalarType<RhsOperation>>
  NewRelOp<RhsOperation, LessEqualTo, Indexes...>
  operator<=(const RhsOperation &Rhs) const {
    return NewRelOp<RhsOperation, LessEqualTo, Indexes...>(NULL, *this, Rhs);
  }

  template <typename T, typename = EnableIfScalarType<T>>
  NewRelOp<GetScalarOp<T>, GreaterThan, Indexes...>
  operator>(const T &Rhs) const {
    return NewRelOp<GetScalarOp<T>, GreaterThan, Indexes...>(
        NULL, *this, GetScalarOp<T>(Rhs));
  }

  template <typename RhsOperation,
            typename = EnableIfNoScalarType<RhsOperation>>
  NewRelOp<RhsOperation, GreaterThan, Indexes...>
  operator>(const RhsOperation &Rhs) const {
    return NewRelOp<RhsOperation, GreaterThan, Indexes...>(NULL, *this, Rhs);
  }

  template <typename T, typename = EnableIfScalarType<T>>
  NewRelOp<GetScalarOp<T>, LessThan, Indexes...> operator<(const T &Rhs) const {
    return NewRelOp<GetScalarOp<T>, LessThan, Indexes...>(NULL, *this,
                                                          GetScalarOp<T>(Rhs));
  }

  template <typename RhsOperation,
            typename = EnableIfNoScalarType<RhsOperation>>
  NewRelOp<RhsOperation, LessThan, Indexes...>
  operator<(const RhsOperation &Rhs) const {
    return NewRelOp<RhsOperation, LessThan, Indexes...>(NULL, *this, Rhs);
  }

  template <typename T, typename = EnableIfScalarType<T>>
  NewRelOp<GetScalarOp<T>, LogicalAnd, Indexes...>
  operator&&(const T &Rhs) const {
    return NewRelOp<GetScalarOp<T>, LogicalAnd, Indexes...>(
        NULL, *this, GetScalarOp<T>(Rhs));
  }

  template <typename RhsOperation,
            typename = EnableIfNoScalarType<RhsOperation>>
  NewRelOp<RhsOperation, LogicalAnd, Indexes...>
  operator&&(const RhsOperation &Rhs) const {
    return NewRelOp<RhsOperation, LogicalAnd, Indexes...>(NULL, *this, Rhs);
  }

  template <typename T, typename = EnableIfScalarType<T>>
  NewRelOp<GetScalarOp<T>, LogicalOr, Indexes...>
  operator||(const T &Rhs) const {
    return NewRelOp<GetScalarOp<T>, LogicalOr, Indexes...>(NULL, *this,
                                                           GetScalarOp<T>(Rhs));
  }

  template <typename RhsOperation,
            typename = EnableIfNoScalarType<RhsOperation>>
  NewRelOp<RhsOperation, LogicalOr, Indexes...>
  operator||(const RhsOperation &Rhs) const {
    return NewRelOp<RhsOperation, LogicalOr, Indexes...>(NULL, *this, Rhs);
  }

  // Begin hi/lo, even/odd, xyzw, and rgba swizzles.
private:
  // Indexer used in the swizzles.def.
  // Currently it is defined as a template struct. Replacing it with a constexpr
  // function would activate a bug in MSVC that is fixed only in v19.20.
  // Until then MSVC does not recognize such constexpr functions as const and
  // thus does not let using them in template parameters inside swizzle.def.
  template <int Index> struct Indexer {
    static constexpr int IDXs[sizeof...(Indexes)] = {Indexes...};
    static constexpr int value = IDXs[Index >= getNumElements() ? 0 : Index];
  };

public:
#ifdef __SYCL_ACCESS_RETURN
#error "Undefine __SYCL_ACCESS_RETURN macro"
#endif
#define __SYCL_ACCESS_RETURN m_Vector
#include "swizzles.def"
#undef __SYCL_ACCESS_RETURN
  // End of hi/lo, even/odd, xyzw, and rgba swizzles.

  // Leave store() interface to automatic conversion to vec<>.
  // Load to vec_t and then assign to swizzle.
  template <access::address_space Space, access::decorated DecorateAddress>
  void load(size_t offset, multi_ptr<DataT, Space, DecorateAddress> ptr) {
    vec_t Tmp;
    Tmp.template load(offset, ptr);
    *this = Tmp;
  }

  template <typename convertT, rounding_mode roundingMode>
  vec<convertT, sizeof...(Indexes)> convert() const {
    // First materialize the swizzle to vec_t and then apply convert() to it.
    vec_t Tmp;
    std::array<int, getNumElements()> Idxs{Indexes...};
    for (size_t I = 0; I < Idxs.size(); ++I) {
      Tmp[I] = (*m_Vector)[Idxs[I]];
    }
    return Tmp.template convert<convertT, roundingMode>();
  }

  template <typename asT> asT as() const {
    // First materialize the swizzle to vec_t and then apply as() to it.
    vec_t Tmp = *this;
    static_assert((sizeof(Tmp) == sizeof(asT)),
                  "The new SYCL vec type must have the same storage size in "
                  "bytes as this SYCL swizzled vec");
    static_assert(
        detail::is_contained<asT, detail::gtl::vector_basic_list>::value ||
            detail::is_contained<asT, detail::gtl::vector_bool_list>::value,
        "asT must be SYCL vec of a different element type and "
        "number of elements specified by asT");
    return Tmp.template as<asT>();
  }

private:
  SwizzleOp(const SwizzleOp &Rhs)
      : m_Vector(Rhs.m_Vector), m_LeftOperation(Rhs.m_LeftOperation),
        m_RightOperation(Rhs.m_RightOperation) {}

  SwizzleOp(VecT *Vector, OperationLeftT LeftOperation,
            OperationRightT RightOperation)
      : m_Vector(Vector), m_LeftOperation(LeftOperation),
        m_RightOperation(RightOperation) {}

  SwizzleOp(VecT *Vector) : m_Vector(Vector) {}

  SwizzleOp(SwizzleOp &&Rhs)
      : m_Vector(Rhs.m_Vector), m_LeftOperation(std::move(Rhs.m_LeftOperation)),
        m_RightOperation(std::move(Rhs.m_RightOperation)) {}

  // Either performing CurrentOperation on results of left and right operands
  // or reading values from actual vector. Perform implicit type conversion when
  // the number of elements == 1

  template <int IdxNum = getNumElements()>
  CommonDataT getValue(EnableIfOneIndex<IdxNum, size_t> Index) const {
    if (std::is_same_v<OperationCurrentT<DataT>, GetOp<DataT>>) {
      std::array<int, getNumElements()> Idxs{Indexes...};
      return m_Vector->getValue(Idxs[Index]);
    }
    auto Op = OperationCurrentT<CommonDataT>();
    return Op(m_LeftOperation.getValue(Index),
              m_RightOperation.getValue(Index));
  }

  template <int IdxNum = getNumElements()>
  DataT getValue(EnableIfMultipleIndexes<IdxNum, size_t> Index) const {
    if (std::is_same_v<OperationCurrentT<DataT>, GetOp<DataT>>) {
      std::array<int, getNumElements()> Idxs{Indexes...};
      // Cast required for int8_t -> std::byte
      return static_cast<DataT>(m_Vector->getValue(Idxs[Index]));
    }
    auto Op = OperationCurrentT<DataT>();
    return Op(m_LeftOperation.getValue(Index),
              m_RightOperation.getValue(Index));
  }

  template <template <typename> class Operation, typename RhsOperation>
  void operatorHelper(const RhsOperation &Rhs) {
    Operation<DataT> Op;
    std::array<int, getNumElements()> Idxs{Indexes...};
    for (size_t I = 0; I < Idxs.size(); ++I) {
      DataT Res = Op(m_Vector->getValue(Idxs[I]), Rhs.getValue(I));
      (*m_Vector)[Idxs[I]] = Res;
    }
  }

  // fields
  VecT *m_Vector;

  OperationLeftT m_LeftOperation;
  OperationRightT m_RightOperation;

  // friends
  template <typename T1, int T2> friend class sycl::vec;

  template <typename T1, typename T2, typename T3, template <typename> class T4,
            int... T5>
  friend class SwizzleOp;
};
///////////////////////// class SwizzleOp /////////////////////////
} // namespace detail
} // namespace _V1
} // namespace sycl<|MERGE_RESOLUTION|>--- conflicted
+++ resolved
@@ -93,147 +93,12 @@
 template <typename T> class GetOp {
 public:
   using DataT = T;
-<<<<<<< HEAD
-  DataT getValue(size_t) const { return (DataT)0; }
-  DataT operator()(DataT, DataT) { return (DataT)0; }
-};
-
-// Forward declarations
-template <typename TransformedArgType, int Dims, typename KernelType>
-class RoundedRangeKernel;
-template <typename TransformedArgType, int Dims, typename KernelType>
-class RoundedRangeKernelWithKH;
-
-// Vectors of size 1 are handled separately and therefore 1 is not included in
-// the check below.
-constexpr bool isValidVectorSize(int N) {
-  return N == 2 || N == 3 || N == 4 || N == 8 || N == 16;
-}
-template <typename T, int N, typename V> struct VecStorage {
-  static_assert(
-      isValidVectorSize(N) || N == 1,
-      "Incorrect number of elements for sycl::vec: only 1, 2, 3, 4, 8 "
-      "or 16 are supported");
-  static_assert(!std::is_same_v<V, void>, "Incorrect data type for sycl::vec");
-};
-
-#ifdef __SYCL_DEVICE_ONLY__
-// device always has ext vector support, but for huge vectors
-// we switch to std::array, so that we can use a smaller alignment (64)
-// this is to support MSVC, which has a max of 64 for direct params.
-template <typename T, int N> struct VecStorageImpl {
-  static constexpr size_t Num = (N == 3) ? 4 : N;
-  static constexpr size_t Sz = Num * sizeof(T);
-  using DataType =
-      typename std::conditional<Sz <= 64, T __attribute__((ext_vector_type(N))),
-                                std::array<T, Num>>::type;
-  using VectorDataType = T __attribute__((ext_vector_type(N)));
-};
-#else  // __SYCL_DEVICE_ONLY__
-template <typename T, int N> struct VecStorageImpl {
-  using DataType = std::array<T, (N == 3) ? 4 : N>;
-};
-#endif // __SYCL_DEVICE_ONLY__
-
-// Single element bool
-template <> struct VecStorage<bool, 1, void> {
-  using DataType = bool;
-#ifdef __SYCL_DEVICE_ONLY__
-  using VectorDataType = bool;
-#endif // __SYCL_DEVICE_ONLY__
-};
-
-// Multiple element bool
-template <int N>
-struct VecStorage<bool, N, typename std::enable_if_t<isValidVectorSize(N)>> {
-  using DataType =
-      typename VecStorageImpl<select_apply_cl_t<bool, std::int8_t, std::int16_t,
-                                                std::int32_t, std::int64_t>,
-                              N>::DataType;
-#ifdef __SYCL_DEVICE_ONLY__
-  using VectorDataType =
-      typename VecStorageImpl<select_apply_cl_t<bool, std::int8_t, std::int16_t,
-                                                std::int32_t, std::int64_t>,
-                              N>::VectorDataType;
-#endif // __SYCL_DEVICE_ONLY__
-};
-
-#if (!defined(_HAS_STD_BYTE) || _HAS_STD_BYTE != 0)
-// Single element byte. Multiple elements will propagate through a later
-// specialization.
-template <> struct VecStorage<std::byte, 1, void> {
-  using DataType = std::int8_t;
-#ifdef __SYCL_DEVICE_ONLY__
-  using VectorDataType = std::int8_t;
-#endif // __SYCL_DEVICE_ONLY__
-};
-#endif // (!defined(_HAS_STD_BYTE) || _HAS_STD_BYTE != 0)
-
-// Single element signed integers
-template <typename T>
-struct VecStorage<T, 1, typename std::enable_if_t<is_sigeninteger_v<T>>> {
-  using DataType = T;
-#ifdef __SYCL_DEVICE_ONLY__
-  using VectorDataType = DataType;
-#endif // __SYCL_DEVICE_ONLY__
-};
-
-// Single element unsigned integers
-template <typename T>
-struct VecStorage<T, 1, typename std::enable_if_t<is_sugeninteger_v<T>>> {
-  using DataType = T;
-#ifdef __SYCL_DEVICE_ONLY__
-  using VectorDataType = DataType;
-#endif // __SYCL_DEVICE_ONLY__
-};
-
-// Single element floating-point (except half/bfloat16)
-template <typename T>
-struct VecStorage<
-    T, 1,
-    typename std::enable_if_t<!is_half_or_bf16_v<T> && is_sgenfloat_v<T>>> {
-  using DataType = T;
-#ifdef __SYCL_DEVICE_ONLY__
-  using VectorDataType = DataType;
-#endif // __SYCL_DEVICE_ONLY__
-};
-// Multiple elements signed/unsigned integers and floating-point (except
-// half/bfloat16)
-template <typename T, int N>
-struct VecStorage<
-    T, N,
-    typename std::enable_if_t<isValidVectorSize(N) &&
-                              (is_sgeninteger_v<T> ||
-                               (is_sgenfloat_v<T> && !is_half_or_bf16_v<T>))>> {
-  using DataType =
-      typename VecStorageImpl<typename VecStorage<T, 1>::DataType, N>::DataType;
-#ifdef __SYCL_DEVICE_ONLY__
-  using VectorDataType =
-      typename VecStorageImpl<typename VecStorage<T, 1>::DataType,
-                              N>::VectorDataType;
-#endif // __SYCL_DEVICE_ONLY__
-};
-
-// Single element half
-template <> struct VecStorage<half, 1, void> {
-  using DataType = sycl::detail::half_impl::VecElemT;
-#ifdef __SYCL_DEVICE_ONLY__
-  using VectorDataType = sycl::detail::half_impl::VecElemT;
-#endif // __SYCL_DEVICE_ONLY__
-=======
   DataT getValue(size_t) const {
-    if constexpr (std::is_same_v<DataT, sycl::detail::host_half_impl::half>)
-      return DataT{0.0f};
-    else
-      return (DataT)0;
+    return (DataT)0;
   }
   DataT operator()(DataT, DataT) {
-    if constexpr (std::is_same_v<DataT, sycl::detail::host_half_impl::half>)
-      return DataT{0.0f};
-    else
-      return (DataT)0;
-  }
->>>>>>> 7193c262
+    return (DataT)0;
+  }
 };
 
 } // namespace detail
@@ -259,13 +124,6 @@
   using DataType = std::array<DataT, AdjustedNum>;
 
 #ifdef __SYCL_DEVICE_ONLY__
-<<<<<<< HEAD
-  static constexpr bool IsHostHalf = false;
-#else
-  static constexpr bool IsHostHalf =
-      std::is_same_v<DataT, sycl::detail::half_impl::half>;
-#endif
-=======
   using element_type_for_vector_t = typename detail::map_type<
       DataT,
 #if (!defined(_HAS_STD_BYTE) || _HAS_STD_BYTE != 0)
@@ -277,7 +135,6 @@
       /*->*/ sycl::ext::oneapi::detail::Bfloat16StorageT, //
       DataT, /*->*/ DataT                                 //
       >::type;
->>>>>>> 7193c262
 
 public:
   // Type used for passing sycl::vec to SPIRV builtins.
