--- conflicted
+++ resolved
@@ -696,12 +696,191 @@
   }
 };
 
+// Some assignment operators on swizzle are dependent on how many indices are
+// present. This base class represents the two variants: one index and multiple
+// indices.
+template <typename SwizzleOpParentT>
+class SwizzleOpDependentAssignmentOperatorBase;
+
+// Specialization for a swizzles with a single index.
+template <typename VecT, typename OperationLeftT, typename OperationRightT,
+          template <typename> class OperationCurrentT, int Index>
+class SwizzleOpDependentAssignmentOperatorBase<SwizzleOp<
+    VecT, OperationLeftT, OperationRightT, OperationCurrentT, Index>> {
+  using SwizzleOpParentT = SwizzleOp<VecT, OperationLeftT, OperationRightT,
+                                     OperationCurrentT, Index>;
+
+  using DataT = typename VecT::element_type;
+
+public:
+  const SwizzleOpDependentAssignmentOperatorBase &operator=(DataT &&Rhs) const {
+    const SwizzleOpParentT &Self = *static_cast<const SwizzleOpParentT *>(this);
+    (*Self.m_Vector)[Index] = Rhs;
+    return *this;
+  }
+};
+
+// Specialization for a swizzles with multiple indices index.
+template <typename VecT, typename OperationLeftT, typename OperationRightT,
+          template <typename> class OperationCurrentT, int Index0,
+          int... IndexRest>
+class SwizzleOpDependentAssignmentOperatorBase<
+    SwizzleOp<VecT, OperationLeftT, OperationRightT, OperationCurrentT, Index0,
+              IndexRest...>> {
+  using SwizzleOpParentT = SwizzleOp<VecT, OperationLeftT, OperationRightT,
+                                     OperationCurrentT, Index0, IndexRest...>;
+
+  using DataT = typename VecT::element_type;
+
+public:
+  const SwizzleOpDependentAssignmentOperatorBase &
+  operator=(const vec<DataT, sizeof...(IndexRest) + 1> &Rhs) const {
+    const SwizzleOpParentT &Self = *static_cast<const SwizzleOpParentT *>(this);
+    for (size_t I = 0; I < Self.Idxs.size(); ++I) {
+      (*Self.m_Vector)[Self.Idxs[I]] = Rhs[I];
+    }
+    return *this;
+  }
+};
+
+// Base class for mutable swizzles to mask out mutating operators.
+template <typename SwizzleOpParentT, typename = void>
+class SwizzleOpMutatingOperatorBase {
+public:
+  SwizzleOpMutatingOperatorBase &
+  operator=(const SwizzleOpMutatingOperatorBase &) = delete;
+};
+
+// Specialization for mutable swizzles.
+template <typename VecT, typename OperationLeftT, typename OperationRightT,
+          template <typename> class OperationCurrentT, int... Indexes>
+class SwizzleOpMutatingOperatorBase<
+    SwizzleOp<VecT, OperationLeftT, OperationRightT, OperationCurrentT,
+              Indexes...>,
+    std::enable_if_t<!std::is_const_v<VecT>>>
+    : public SwizzleOpDependentAssignmentOperatorBase<
+          SwizzleOp<VecT, OperationLeftT, OperationRightT, OperationCurrentT,
+                    Indexes...>> {
+  using SwizzleOpParentT = SwizzleOp<VecT, OperationLeftT, OperationRightT,
+                                     OperationCurrentT, Indexes...>;
+
+  static constexpr int getNumElements() { return sizeof...(Indexes); }
+  static constexpr std::array<int, getNumElements()> Idxs{Indexes...};
+
+  using DataT = typename VecT::element_type;
+  using vec_t = vec<DataT, sizeof...(Indexes)>;
+
+public:
+  // TODO: Check that Rhs arg is suitable.
+#ifdef __SYCL_OPASSIGN
+#error "Undefine __SYCL_OPASSIGN macro."
+#endif
+#define __SYCL_OPASSIGN(OPASSIGN, OP)                                          \
+  friend const SwizzleOpParentT &operator OPASSIGN(                            \
+      const SwizzleOpParentT & Lhs, const DataT & Rhs) {                       \
+    Lhs.template operatorHelper<OP>(vec_t(Rhs));                               \
+    return Lhs;                                                                \
+  }                                                                            \
+  template <typename RhsOperation>                                             \
+  friend const SwizzleOpParentT &operator OPASSIGN(                            \
+      const SwizzleOpParentT & Lhs, const RhsOperation & Rhs) {                \
+    Lhs.template operatorHelper<OP>(Rhs);                                      \
+    return Lhs;                                                                \
+  }                                                                            \
+  friend const SwizzleOpParentT &operator OPASSIGN(                            \
+      const SwizzleOpParentT & Lhs, const vec_t & Rhs) {                       \
+    Lhs.template operatorHelper<OP>(Rhs);                                      \
+    return Lhs;                                                                \
+  }
+
+  __SYCL_OPASSIGN(+=, std::plus)
+  __SYCL_OPASSIGN(-=, std::minus)
+  __SYCL_OPASSIGN(*=, std::multiplies)
+  __SYCL_OPASSIGN(/=, std::divides)
+  __SYCL_OPASSIGN(%=, std::modulus)
+  __SYCL_OPASSIGN(&=, std::bit_and)
+  __SYCL_OPASSIGN(|=, std::bit_or)
+  __SYCL_OPASSIGN(^=, std::bit_xor)
+  __SYCL_OPASSIGN(>>=, RShift)
+  __SYCL_OPASSIGN(<<=, LShift)
+#undef __SYCL_OPASSIGN
+
+#ifdef __SYCL_UOP
+#error "Undefine __SYCL_UOP macro"
+#endif
+#define __SYCL_UOP(UOP, OPASSIGN)                                              \
+  friend const SwizzleOpParentT &operator UOP(const SwizzleOpParentT & sv) {   \
+    sv OPASSIGN static_cast<DataT>(1);                                         \
+    return sv;                                                                 \
+  }                                                                            \
+  friend vec_t operator UOP(const SwizzleOpParentT &sv, int) {                 \
+    vec_t Ret = sv;                                                            \
+    sv OPASSIGN static_cast<DataT>(1);                                         \
+    return Ret;                                                                \
+  }
+
+  __SYCL_UOP(++, +=)
+  __SYCL_UOP(--, -=)
+#undef __SYCL_UOP
+
+  using SwizzleOpDependentAssignmentOperatorBase<SwizzleOpParentT>::operator=;
+
+  const SwizzleOpMutatingOperatorBase &operator=(const DataT &Rhs) const {
+    const SwizzleOpParentT &Self = *static_cast<const SwizzleOpParentT *>(this);
+    if constexpr (SwizzleOpParentT::getNumElements() == 1) {
+      (*Self.m_Vector)[Self.Idxs[0]] = Rhs;
+    } else {
+      for (auto Idx : Self.Idxs)
+        (*Self.m_Vector)[Idx] = Rhs;
+    }
+    return *this;
+  }
+
+  template <
+      typename T1, typename T2, typename T3, template <typename> class T4,
+      int... T5,
+      typename = typename std::enable_if_t<sizeof...(T5) == getNumElements()>>
+  const SwizzleOpMutatingOperatorBase &
+  operator=(const SwizzleOp<T1, T2, T3, T4, T5...> &Rhs) const {
+    const SwizzleOpParentT &Self = *static_cast<const SwizzleOpParentT *>(this);
+    for (size_t I = 0; I < Self.Idxs.size(); ++I) {
+      (*Self.m_Vector)[Self.Idxs[I]] = Rhs.getValue(I);
+    }
+    return *this;
+  }
+
+  template <
+      typename T1, typename T2, typename T3, template <typename> class T4,
+      int... T5,
+      typename = typename std::enable_if_t<sizeof...(T5) == getNumElements()>>
+  const SwizzleOpMutatingOperatorBase &
+  operator=(SwizzleOp<T1, T2, T3, T4, T5...> &&Rhs) const {
+    const SwizzleOpParentT &Self = *static_cast<const SwizzleOpParentT *>(this);
+    for (size_t I = 0; I < Self.Idxs.size(); ++I) {
+      (*Self.m_Vector)[Self.Idxs[I]] = Rhs.getValue(I);
+    }
+    return *this;
+  }
+
+  // Leave store() interface to automatic conversion to vec<>.
+  // Load to vec_t and then assign to swizzle.
+  template <access::address_space Space, access::decorated DecorateAddress>
+  void load(size_t offset, multi_ptr<DataT, Space, DecorateAddress> ptr) const {
+    const SwizzleOpParentT &Self = *static_cast<const SwizzleOpParentT *>(this);
+    vec_t Tmp;
+    Tmp.load(offset, ptr);
+    Self = Tmp;
+  }
+};
+
 ///////////////////////// class SwizzleOp /////////////////////////
 // SwizzleOP represents expression templates that operate on vec.
 // Actual computation performed on conversion or assignment operators.
 template <typename VecT, typename OperationLeftT, typename OperationRightT,
           template <typename> class OperationCurrentT, int... Indexes>
-class SwizzleOp {
+class SwizzleOp : public SwizzleOpMutatingOperatorBase<
+                      SwizzleOp<VecT, OperationLeftT, OperationRightT,
+                                OperationCurrentT, Indexes...>> {
   using DataT = typename VecT::element_type;
   // Certain operators return a vector with a different element type. Also, the
   // left and right operand types may differ. CommonDataT selects a result type
@@ -736,9 +915,7 @@
       DataT, std::common_type_t<OpLeftDataT, OpRightDataT>>;
   static constexpr int getNumElements() { return sizeof...(Indexes); }
 
-  template <typename RelayVecT = VecT>
-  static constexpr bool VecIsMutable =
-      !std::is_const_v<RelayVecT> && std::is_same_v<RelayVecT, VecT>;
+  static constexpr std::array<int, getNumElements()> Idxs{Indexes...};
 
   using rel_t = detail::rel_t<DataT>;
   using vec_t = vec<DataT, sizeof...(Indexes)>;
@@ -807,14 +984,16 @@
   using vector_t = typename vec_t::vector_t;
 #endif // __SYCL_DEVICE_ONLY__
 
+  using SwizzleOpMutatingOperatorBase<
+      SwizzleOp<VecT, OperationLeftT, OperationRightT, OperationCurrentT,
+                Indexes...>>::operator=;
+
   const DataT &operator[](int i) const {
-    std::array<int, getNumElements()> Idxs{Indexes...};
     return (*m_Vector)[Idxs[i]];
   }
 
   template <typename _T = VecT>
   std::enable_if_t<!std::is_const_v<_T>, DataT> &operator[](int i) {
-    std::array<int, getNumElements()> Idxs{Indexes...};
     return (*m_Vector)[Idxs[i]];
   }
 
@@ -860,88 +1039,6 @@
     return NewRHOp<GetScalarOp<T>, std::divides, Indexes...>(
         Rhs.m_Vector, GetScalarOp<T>(Lhs), Rhs);
   }
-
-  // TODO: Check that Rhs arg is suitable.
-#ifdef __SYCL_OPASSIGN
-#error "Undefine __SYCL_OPASSIGN macro."
-#endif
-#define __SYCL_OPASSIGN(OPASSIGN, OP)                                          \
-<<<<<<< HEAD
-  template <typename RelayVecT = VecT>                                         \
-  friend const std::enable_if_t<VecIsMutable<RelayVecT>, SwizzleOp>            \
-      &operator OPASSIGN(const SwizzleOp & Lhs, const DataT & Rhs) {           \
-    Lhs.operatorHelper<OP>(vec_t(Rhs));                                        \
-    return Lhs;                                                                \
-  }                                                                            \
-  template <typename RhsOperation, typename RelayVecT = VecT>                  \
-  friend const std::enable_if_t<VecIsMutable<RelayVecT>, SwizzleOp>            \
-      &operator OPASSIGN(const SwizzleOp & Lhs, const RhsOperation & Rhs) {    \
-    Lhs.operatorHelper<OP>(Rhs);                                               \
-    return Lhs;                                                                \
-  }                                                                            \
-  template <typename RelayVecT = VecT>                                         \
-  friend const std::enable_if_t<VecIsMutable<RelayVecT>, SwizzleOp>            \
-      &operator OPASSIGN(const SwizzleOp & Lhs, const vec_t & Rhs) {           \
-=======
-  friend const SwizzleOp &operator OPASSIGN(const SwizzleOp & Lhs,             \
-                                            const DataT & Rhs) {               \
-    Lhs.operatorHelper<OP>(vec_t(Rhs));                                        \
-    return Lhs;                                                                \
-  }                                                                            \
-  template <typename RhsOperation>                                             \
-  friend const SwizzleOp &operator OPASSIGN(const SwizzleOp & Lhs,             \
-                                            const RhsOperation & Rhs) {        \
-    Lhs.operatorHelper<OP>(Rhs);                                               \
-    return Lhs;                                                                \
-  }                                                                            \
-  friend const SwizzleOp &operator OPASSIGN(const SwizzleOp & Lhs,             \
-                                            const vec_t & Rhs) {               \
->>>>>>> d4085bd4
-    Lhs.operatorHelper<OP>(Rhs);                                               \
-    return Lhs;                                                                \
-  }
-
-  __SYCL_OPASSIGN(+=, std::plus)
-  __SYCL_OPASSIGN(-=, std::minus)
-  __SYCL_OPASSIGN(*=, std::multiplies)
-  __SYCL_OPASSIGN(/=, std::divides)
-  __SYCL_OPASSIGN(%=, std::modulus)
-  __SYCL_OPASSIGN(&=, std::bit_and)
-  __SYCL_OPASSIGN(|=, std::bit_or)
-  __SYCL_OPASSIGN(^=, std::bit_xor)
-  __SYCL_OPASSIGN(>>=, RShift)
-  __SYCL_OPASSIGN(<<=, LShift)
-#undef __SYCL_OPASSIGN
-
-#ifdef __SYCL_UOP
-#error "Undefine __SYCL_UOP macro"
-#endif
-#define __SYCL_UOP(UOP, OPASSIGN)                                              \
-<<<<<<< HEAD
-  template <typename RelayVecT = VecT>                                         \
-  friend const std::enable_if_t<VecIsMutable<RelayVecT>, SwizzleOp>            \
-      &operator UOP(const SwizzleOp & sv) {                                    \
-    sv OPASSIGN static_cast<DataT>(1);                                         \
-    return sv;                                                                 \
-  }                                                                            \
-  template <typename RelayVecT = VecT>                                         \
-  friend std::enable_if_t<VecIsMutable<RelayVecT>, vec_t> operator UOP(        \
-      const SwizzleOp & sv, int) {                                             \
-=======
-  friend const SwizzleOp &operator UOP(const SwizzleOp & sv) {                 \
-    sv OPASSIGN static_cast<DataT>(1);                                         \
-    return sv;                                                                 \
-  }                                                                            \
-  friend vec_t operator UOP(const SwizzleOp &sv, int) {                        \
->>>>>>> d4085bd4
-    vec_t Ret = sv;                                                            \
-    sv OPASSIGN static_cast<DataT>(1);                                         \
-    return Ret;                                                                \
-  }
-
-  __SYCL_UOP(++, +=)
-  __SYCL_UOP(--, -=)
-#undef __SYCL_UOP
 
   template <typename T = DataT>
   friend typename std::enable_if_t<
@@ -1067,38 +1164,6 @@
   __SYCL_RELLOGOP(||, (!detail::is_byte_v<T> && !detail::is_vgenfloat_v<T>))
 #undef __SYCL_RELLOGOP
 
-  template <int IdxNum = getNumElements(), typename RelayVecT = VecT>
-  std::enable_if_t<HasMultipleIndices<IdxNum> && VecIsMutable<RelayVecT>,
-                   SwizzleOp> &
-  operator=(const vec<DataT, IdxNum> &Rhs) {
-    std::array<int, IdxNum> Idxs{Indexes...};
-    for (size_t I = 0; I < Idxs.size(); ++I) {
-      (*m_Vector)[Idxs[I]] = Rhs[I];
-    }
-    return *this;
-  }
-
-  template <typename RelayVecT = VecT>
-  std::enable_if_t<VecIsMutable<RelayVecT>, SwizzleOp> &
-  operator=(const DataT &Rhs) {
-    std::array<int, getNumElements()> Idxs{Indexes...};
-    if constexpr (getNumElements() == 1) {
-      (*m_Vector)[Idxs[0]] = Rhs;
-    } else {
-      for (auto Idx : Idxs)
-        (*m_Vector)[Idx] = Rhs;
-    }
-    return *this;
-  }
-
-  template <int IdxNum = getNumElements(), typename RelayVecT = VecT>
-  std::enable_if_t<HasOneIndex<IdxNum> && VecIsMutable<RelayVecT>, SwizzleOp> &
-  operator=(DataT &&Rhs) {
-    std::array<int, IdxNum> Idxs{Indexes...};
-    (*m_Vector)[Idxs[0]] = Rhs;
-    return *this;
-  }
-
   template <typename T, typename = EnableIfScalarType<T>>
   NewLHOp<GetScalarOp<T>, std::multiplies, Indexes...>
   operator*(const T &Rhs) const {
@@ -1239,30 +1304,6 @@
   NewLHOp<RhsOperation, LShift, Indexes...>
   operator<<(const RhsOperation &Rhs) const {
     return NewLHOp<RhsOperation, LShift, Indexes...>(m_Vector, *this, Rhs);
-  }
-
-  template <typename T1, typename T2, typename T3, template <typename> class T4,
-            int... T5,
-            typename = typename std::enable_if_t<
-                sizeof...(T5) == getNumElements() && VecIsMutable<>>>
-  SwizzleOp &operator=(const SwizzleOp<T1, T2, T3, T4, T5...> &Rhs) {
-    std::array<int, getNumElements()> Idxs{Indexes...};
-    for (size_t I = 0; I < Idxs.size(); ++I) {
-      (*m_Vector)[Idxs[I]] = Rhs.getValue(I);
-    }
-    return *this;
-  }
-
-  template <typename T1, typename T2, typename T3, template <typename> class T4,
-            int... T5,
-            typename = typename std::enable_if_t<
-                sizeof...(T5) == getNumElements() && VecIsMutable<>>>
-  SwizzleOp &operator=(SwizzleOp<T1, T2, T3, T4, T5...> &&Rhs) {
-    std::array<int, getNumElements()> Idxs{Indexes...};
-    for (size_t I = 0; I < Idxs.size(); ++I) {
-      (*m_Vector)[Idxs[I]] = Rhs.getValue(I);
-    }
-    return *this;
   }
 
   template <typename T, typename = EnableIfScalarType<T>>
@@ -1396,22 +1437,10 @@
 #undef __SYCL_ACCESS_RETURN
   // End of hi/lo, even/odd, xyzw, and rgba swizzles.
 
-  // Leave store() interface to automatic conversion to vec<>.
-  // Load to vec_t and then assign to swizzle.
-  template <access::address_space Space, access::decorated DecorateAddress,
-            typename RelayVecT = VecT>
-  std::enable_if_t<VecIsMutable<RelayVecT>, void>
-  load(size_t offset, multi_ptr<DataT, Space, DecorateAddress> ptr) const {
-    vec_t Tmp;
-    Tmp.load(offset, ptr);
-    *this = Tmp;
-  }
-
   template <typename convertT, rounding_mode roundingMode>
   vec<convertT, sizeof...(Indexes)> convert() const {
     // First materialize the swizzle to vec_t and then apply convert() to it.
     vec_t Tmp;
-    std::array<int, getNumElements()> Idxs{Indexes...};
     for (size_t I = 0; I < Idxs.size(); ++I) {
       Tmp[I] = (*m_Vector)[Idxs[I]];
     }
@@ -1455,7 +1484,6 @@
   template <int IdxNum = getNumElements()>
   CommonDataT getValue(EnableIfOneIndex<IdxNum, size_t> Index) const {
     if (std::is_same_v<OperationCurrentT<DataT>, GetOp<DataT>>) {
-      std::array<int, getNumElements()> Idxs{Indexes...};
       return (*m_Vector)[Idxs[Index]];
     }
     auto Op = OperationCurrentT<CommonDataT>();
@@ -1466,7 +1494,6 @@
   template <int IdxNum = getNumElements()>
   DataT getValue(EnableIfMultipleIndexes<IdxNum, size_t> Index) const {
     if (std::is_same_v<OperationCurrentT<DataT>, GetOp<DataT>>) {
-      std::array<int, getNumElements()> Idxs{Indexes...};
       return (*m_Vector)[Idxs[Index]];
     }
     auto Op = OperationCurrentT<DataT>();
@@ -1477,7 +1504,6 @@
   template <template <typename> class Operation, typename RhsOperation>
   void operatorHelper(const RhsOperation &Rhs) const {
     Operation<DataT> Op;
-    std::array<int, getNumElements()> Idxs{Indexes...};
     for (size_t I = 0; I < Idxs.size(); ++I) {
       DataT Res = Op((*m_Vector)[Idxs[I]], Rhs.getValue(I));
       (*m_Vector)[Idxs[I]] = Res;
@@ -1496,6 +1522,12 @@
   template <typename T1, typename T2, typename T3, template <typename> class T4,
             int... T5>
   friend class SwizzleOp;
+
+  template <typename SwizzleOpParentT, typename>
+  friend class sycl::detail::SwizzleOpMutatingOperatorBase;
+
+  template <typename SwizzleOpParentT>
+  friend class SwizzleOpDependentAssignmentOperatorBase;
 };
 ///////////////////////// class SwizzleOp /////////////////////////
 } // namespace detail
