--- conflicted
+++ resolved
@@ -35,11 +35,7 @@
 #include <sycl/detail/memcpy.hpp>              // for memcpy
 #include <sycl/detail/type_list.hpp>           // for is_contained
 #include <sycl/detail/type_traits.hpp>         // for is_floating_point
-<<<<<<< HEAD
-#include <sycl/detail/vector_arith.hpp>        // for vec_arith_common and vec_arith
-=======
 #include <sycl/detail/vector_arith.hpp>
->>>>>>> 4222b4cc
 #include <sycl/detail/vector_convert.hpp>      // for convertImpl
 #include <sycl/detail/vector_traits.hpp>       // for vector_alignment
 #include <sycl/half_type.hpp>                  // for StorageT, half, Vec16...
@@ -363,15 +359,8 @@
 using vec_data_t = typename detail::vec_helper<T>::RetType;
 
 ///////////////////////// class sycl::vec /////////////////////////
-<<<<<<< HEAD
 // Provides a cross-patform vector class template that works efficiently on
 // SYCL devices as well as in host C++ code.
-=======
-/// Provides a cross-patform vector class template that works efficiently on
-/// SYCL devices as well as in host C++ code.
-///
-/// \ingroup sycl_api
->>>>>>> 4222b4cc
 template <typename Type, int NumElements>
 class vec : public detail::vec_arith<Type, NumElements> {
   using DataT = Type;
@@ -1013,16 +1002,6 @@
     store(Offset, MultiPtr);
   }
 
-<<<<<<< HEAD
-=======
-  void ConvertToDataT() {
-    for (size_t i = 0; i < NumElements; ++i) {
-      DataT tmp = getValue(i);
-      setValue(i, tmp);
-    }
-  }
-
->>>>>>> 4222b4cc
 private:
   // Generic method that execute "Operation" on underlying values.
 #ifdef __SYCL_DEVICE_ONLY__
