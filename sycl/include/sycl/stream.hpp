//==----------------- stream.hpp - SYCL standard header file ---------------==//
//
// Part of the LLVM Project, under the Apache License v2.0 with LLVM Exceptions.
// See https://llvm.org/LICENSE.txt for license information.
// SPDX-License-Identifier: Apache-2.0 WITH LLVM-exception
//
//===----------------------------------------------------------------------===//

#pragma once

#include <sycl/access/access.hpp>  // for target, mode, address_space
#include <sycl/accessor.hpp>       // for accessor
#include <sycl/aliases.hpp>        // for half
#include <sycl/atomic.hpp>         // for atomic
#include <sycl/builtins.hpp>       // for isinf, isnan, signbit
#include <sycl/detail/array.hpp>   // for array
#include <sycl/detail/defines.hpp> // for __SYCL_SPECIAL_CLASS, __S...
#include <sycl/detail/defines_elementary.hpp> // for __SYCL2020_DEPRECATED
#include <sycl/detail/export.hpp>             // for __SYCL_EXPORT
#include <sycl/detail/owner_less_base.hpp>    // for OwnerLessBase
#include <sycl/ext/oneapi/bfloat16.hpp>       // for bfloat16
#include <sycl/group.hpp>                     // for group
#include <sycl/h_item.hpp>                    // for h_item
#include <sycl/half_type.hpp>                 // for half, operator-, operator<
#include <sycl/handler.hpp>                   // for handler
#include <sycl/item.hpp>                      // for item
<<<<<<< HEAD
#include <sycl/nd_item.hpp>                   // for nd_item
#include <sycl/nd_range.hpp>                  // for nd_range
#include <sycl/property_list.hpp>             // for property_list
#include <sycl/range.hpp>                     // for range
#include <sycl/sub_group.hpp>                 // for multi_ptr
#include <sycl/vector.hpp>                    // for vec, SwizzleOp
=======
#include <sycl/multi_ptr.hpp>
#include <sycl/nd_item.hpp>       // for nd_item
#include <sycl/nd_range.hpp>      // for nd_range
#include <sycl/property_list.hpp> // for property_list
#include <sycl/range.hpp>         // for range
#include <sycl/types.hpp>         // for vec, SwizzleOp
>>>>>>> f9c4aafc

#include <cstddef>     // for size_t, byte
#include <memory>      // for hash, shared_ptr
#include <stdint.h>    // for uint16_t, uint8_t
#include <type_traits> // for enable_if_t, is_same, fal...
#include <variant>     // for hash

namespace sycl {
inline namespace _V1 {

namespace detail {

class stream_impl;

using FmtFlags = unsigned int;

// Mapping from stream_manipulator to FmtFlags. Each manipulator corresponds
// to the bit in FmtFlags.
static constexpr FmtFlags Dec = 0x0001;
static constexpr FmtFlags Hex = 0x0002;
static constexpr FmtFlags Oct = 0x0004;
static constexpr FmtFlags ShowBase = 0x0008;
static constexpr FmtFlags ShowPos = 0x0010;
static constexpr FmtFlags Fixed = 0x0020;
static constexpr FmtFlags Scientific = 0x0040;

// Bitmask made of the combination of the base flags. Base flags are mutually
// exclusive, this mask is used to clean base field before setting the new
// base flag.
static constexpr FmtFlags BaseField = Dec | Hex | Oct;

// Bitmask made of the combination of the floating point value format flags.
// Thease flags are mutually exclusive, this mask is used to clean float field
// before setting the new float flag.
static constexpr FmtFlags FloatField = Scientific | Fixed;

constexpr size_t MAX_FLOATING_POINT_DIGITS = 24;
constexpr size_t MAX_INTEGRAL_DIGITS = 23;
constexpr const char *VEC_ELEMENT_DELIMITER = ", ";
constexpr char VEC_OPEN_BRACE = '{';
constexpr char VEC_CLOSE_BRACE = '}';

constexpr size_t MAX_DIMENSIONS = 3;

// Space for integrals (up to 3), comma and space between the
// integrals and enclosing braces.
constexpr size_t MAX_ARRAY_SIZE =
    MAX_INTEGRAL_DIGITS * MAX_DIMENSIONS + 2 * (MAX_DIMENSIONS - 1) + 2;

// First 2 bytes in each work item's flush buffer are reserved for saving
// statement offset.
constexpr unsigned FLUSH_BUF_OFFSET_SIZE = 2;

template <class F, class T = void>
using EnableIfFP = typename std::enable_if_t<
    detail::check_type_in_v<F, float, double, half, ext::oneapi::bfloat16>, T>;

using GlobalBufAccessorT = accessor<char, 1, sycl::access::mode::read_write,
                                    sycl::access::target::device>;

constexpr static access::address_space GlobalBufAS =
    TargetToAS<sycl::access::target::device>::AS;
using GlobalBufPtrType =
    typename detail::DecoratedType<char, GlobalBufAS>::type *;
constexpr static int GlobalBufDim = 1;

using GlobalOffsetAccessorT = accessor<unsigned, 1, sycl::access::mode::atomic,
                                       sycl::access::target::device>;

constexpr static access::address_space GlobalOffsetAS =
    TargetToAS<sycl::access::target::device>::AS;
using GlobalOffsetPtrType =
    typename detail::DecoratedType<unsigned, GlobalBufAS>::type *;
constexpr static int GlobalOffsetDim = 1;

// Read first 2 bytes of flush buffer to get buffer offset.
// TODO: Should be optimized to the following:
//   return *reinterpret_cast<uint16_t *>(&GlobalFlushBuf[WIOffset]);
// when an issue with device code compilation using this optimization is fixed.
inline unsigned GetFlushBufOffset(const GlobalBufAccessorT &GlobalFlushBuf,
                                  unsigned WIOffset) {
  return ((static_cast<unsigned>(static_cast<uint8_t>(GlobalFlushBuf[WIOffset]))
           << 8) +
          static_cast<uint8_t>(GlobalFlushBuf[WIOffset + 1]));
}

// Write flush buffer's offset into first 2 bytes of that buffer.
// TODO: Should be optimized to the following:
//   *reinterpret_cast<uint16_t *>(&GlobalFlushBuf[WIOffset]) =
//       static_cast<uint16_t>(Offset);
// when an issue with device code compilation using this optimization is fixed.
inline void SetFlushBufOffset(GlobalBufAccessorT &GlobalFlushBuf,
                              unsigned WIOffset, unsigned Offset) {
  GlobalFlushBuf[WIOffset] = static_cast<char>((Offset >> 8) & 0xff);
  GlobalFlushBuf[WIOffset + 1] = static_cast<char>(Offset & 0xff);
}

inline void write(GlobalBufAccessorT &GlobalFlushBuf, size_t FlushBufferSize,
                  unsigned WIOffset, const char *Str, unsigned Len,
                  unsigned Padding = 0) {
  unsigned Offset =
      GetFlushBufOffset(GlobalFlushBuf, WIOffset) + FLUSH_BUF_OFFSET_SIZE;

  if ((Offset + Len + Padding > FlushBufferSize) ||
      (WIOffset + Offset + Len + Padding > GlobalFlushBuf.size()))
    // TODO: flush here
    return;

  // Write padding
  for (size_t I = 0; I < Padding; ++I, ++Offset)
    GlobalFlushBuf[WIOffset + Offset] = ' ';

  for (size_t I = 0; I < Len; ++I, ++Offset) {
    GlobalFlushBuf[WIOffset + Offset] = Str[I];
  }

  SetFlushBufOffset(GlobalFlushBuf, WIOffset, Offset - FLUSH_BUF_OFFSET_SIZE);
}

inline void reverseBuf(char *Buf, unsigned Len) {
  int I = Len - 1;
  int J = 0;
  while (I > J) {
    int Temp = Buf[I];
    Buf[I] = Buf[J];
    Buf[J] = Temp;
    I--;
    J++;
  }
}

template <typename T>
inline std::make_unsigned_t<T> getAbsVal(const T Val, const int Base) {
  return ((Base == 10) && (Val < 0)) ? -Val : Val;
}

inline char digitToChar(const int Digit) {
  if (Digit < 10) {
    return '0' + Digit;
  } else {
    return 'a' + Digit - 10;
  }
}

template <typename T>
inline typename std::enable_if_t<std::is_integral_v<T>, unsigned>
integralToBase(T Val, int Base, char *Digits) {
  unsigned NumDigits = 0;

  do {
    Digits[NumDigits++] = digitToChar(Val % Base);
    Val /= Base;
  } while (Val);

  return NumDigits;
}

// Returns number of symbols written to the buffer
template <typename T>
inline typename std::enable_if_t<std::is_integral_v<T>, unsigned>
ScalarToStr(const T &Val, char *Buf, unsigned Flags, int, int Precision = -1) {
  (void)Precision;
  int Base = 10;

  // append base manipulator
  switch (Flags & BaseField) {
  case Dec:
    Base = 10;
    break;
  case Hex:
    Base = 16;
    break;
  case Oct:
    Base = 8;
    break;
  default:
    // default value is 10
    break;
  }

  unsigned Offset = 0;

  // write '+' to the stream if the base is 10 and the value is non-negative
  // or write '-' to stream if base is 10 and the value is negative
  if (Base == 10) {
    if ((Flags & ShowPos) && Val >= 0)
      Buf[Offset++] = '+';
    else if (Val < 0)
      Buf[Offset++] = '-';
  }

  // write 0 or 0x to the stream if base is not 10 and the manipulator is set
  if (Base != 10 && (Flags & ShowBase)) {
    Buf[Offset++] = '0';
    if (Base == 16)
      Buf[Offset++] = 'x';
  }

  auto AbsVal = getAbsVal(Val, Base);

  const unsigned NumBuf = integralToBase(AbsVal, Base, Buf + Offset);

  reverseBuf(Buf + Offset, NumBuf);
  return Offset + NumBuf;
}

inline unsigned append(char *Dst, const char *Src) {
  unsigned Len = 0;
  for (; Src[Len] != '\0'; ++Len)
    ;

  for (unsigned I = 0; I < Len; ++I)
    Dst[I] = Src[I];
  return Len;
}

inline unsigned F2I32(float Val) {
  union {
    float FVal;
    unsigned I32Val;
  } Internal;
  Internal.FVal = Val;
  return Internal.I32Val;
}

inline unsigned long long D2I64(double Val) {
  union {
    double DVal;
    unsigned long long I64Val;
  } Internal;
  Internal.DVal = Val;
  return Internal.I64Val;
}

template <typename T>
inline typename detail::enable_if_t<
    std::is_same<T, float>::value || std::is_same<T, double>::value, bool>
isFastMathInf(T Val) {
  if constexpr (sizeof(Val) == 4) {
    return (F2I32(Val) & 0x7fffffff) == 0x7f800000;
  } else if constexpr (sizeof(Val) == 8) {
    return (D2I64(Val) & -1ULL >> 1) == 0x7ffULL << 52;
  }

  return false;
}

template <typename T>
inline typename detail::enable_if_t<
    std::is_same<T, float>::value || std::is_same<T, double>::value, bool>
isFastMathNan(T Val) {
  if constexpr (sizeof(Val) == 4) {
    return (F2I32(Val) & 0x7fffffff) > 0x7f800000;
  } else if constexpr (sizeof(Val) == 8) {
    return (D2I64(Val) & -1ULL >> 1) > 0x7ffULL << 52;
  }

  return false;
}

template <typename T>
inline typename detail::enable_if_t<
    std::is_same<T, float>::value || std::is_same<T, double>::value, bool>
isFastMathSignBit(T Val) {
  if constexpr (sizeof(Val) == 4) {
    return F2I32(Val) >> 31;
  } else if constexpr (sizeof(Val) == 8) {
    return D2I64(Val) >> 63;
  }

  return false;
}

template <typename T>
typename detail::enable_if_t<
    std::is_same<T, float>::value || std::is_same<T, double>::value, unsigned>
checkForInfNan(char *Buf, T Val) {
#ifdef __FAST_MATH__
  if (isFastMathNan(Val))
#else
  if (isnan(Val))
#endif
    return append(Buf, "nan");
#ifdef __FAST_MATH__
  if (isFastMathInf(Val)) {
    if (isFastMathSignBit(Val))
#else
  if (isinf(Val)) {
    if (signbit(Val))
#endif
      return append(Buf, "-inf");
    return append(Buf, "inf");
  }
  return 0;
}

template <typename T>
inline typename std::enable_if_t<std::is_same_v<T, half>, unsigned>
checkForInfNan(char *Buf, T Val) {
  if (Val != Val)
    return append(Buf, "nan");

  // Extract the sign from the bits
  const uint16_t Sign = sycl::bit_cast<uint16_t>(Val) & 0x8000;
  // Extract the exponent from the bits
  const uint16_t Exp16 = (sycl::bit_cast<uint16_t>(Val) & 0x7c00) >> 10;

  if (Exp16 == 0x1f) {
    if (Sign)
      return append(Buf, "-inf");
    return append(Buf, "inf");
  }
  return 0;
}

template <typename T>
inline typename std::enable_if_t<std::is_same_v<T, ext::oneapi::bfloat16>,
                                 unsigned>
checkForInfNan(char *Buf, T Val) {
  if (Val != Val)
    return append(Buf, "nan");

  // Extract the sign from the bits
  const uint16_t Sign = sycl::bit_cast<uint16_t>(Val) & 0x8000;
  // Extract the exponent from the bits
  const uint16_t Exp16 = (sycl::bit_cast<uint16_t>(Val) & 0x7f80) >> 7;

  if (Exp16 == 0x7f) {
    if (Sign)
      return append(Buf, "-inf");
    return append(Buf, "inf");
  }
  return 0;
}

template <typename T>
EnableIfFP<T, unsigned> floatingPointToDecStr(T AbsVal, char *Digits,
                                              int Precision, bool IsSci) {
  int Exp = 0;

  // For the case that the value is larger than 10.0
  while (AbsVal >= T{10.0}) {
    ++Exp;
    AbsVal /= T{10.0};
  }
  // For the case that the value is less than 1.0
  while (AbsVal > T{0.0} && AbsVal < T{1.0}) {
    --Exp;
    AbsVal *= T{10.0};
  }

  auto IntegralPart = static_cast<int>(AbsVal);
  auto FractionPart = AbsVal - IntegralPart;

  int FractionDigits[MAX_FLOATING_POINT_DIGITS] = {0};

  // Exponent
  int P = Precision > 0 ? Precision : 4;
  size_t FractionLength = Exp + P;

  // After normalization integral part contains 1 symbol, also there could be
  // '.', 'e', sign of the exponent and sign of the number, overall 5 symbols.
  // So, clamp fraction length if required according to maximum size of the
  // buffer for floating point number.
  if (FractionLength > MAX_FLOATING_POINT_DIGITS - 5)
    FractionLength = MAX_FLOATING_POINT_DIGITS - 5;

  for (unsigned I = 0; I < FractionLength; ++I) {
    FractionPart *= T{10.0};
    FractionDigits[I] = static_cast<int>(FractionPart);
    FractionPart -= static_cast<int>(FractionPart);
  }

  int Carry = FractionPart > static_cast<T>(0.5) ? 1 : 0;

  // Propagate the Carry
  for (int I = FractionLength - 1; I >= 0 && Carry; --I) {
    auto Digit = FractionDigits[I] + Carry;
    FractionDigits[I] = Digit % 10;
    Carry = Digit / 10;
  }

  // Carry from the fraction part is propagated to integral part
  IntegralPart += Carry;
  if (IntegralPart == 10) {
    IntegralPart = 1;
    ++Exp;
  }

  unsigned Offset = 0;

  // Assemble the final string correspondingly
  if (IsSci) { // scientific mode
    // Append the integral part
    Digits[Offset++] = digitToChar(IntegralPart);
    Digits[Offset++] = '.';

    // Append all fraction
    for (unsigned I = 0; I < FractionLength; ++I)
      Digits[Offset++] = digitToChar(FractionDigits[I]);

    auto AbsExp = Exp < 0 ? -Exp : Exp;
    // Exponent part
    Digits[Offset++] = 'e';
    Digits[Offset++] = Exp >= 0 ? '+' : '-';
    Digits[Offset++] = digitToChar(AbsExp / 10);
    Digits[Offset++] = digitToChar(AbsExp % 10);
  } else { // normal mode
    if (Exp < 0) {
      Digits[Offset++] = '0';
      Digits[Offset++] = '.';
      while (++Exp)
        Digits[Offset++] = '0';

      // Append the integral part
      Digits[Offset++] = digitToChar(IntegralPart);

      // Append all fraction
      for (unsigned I = 0; I < FractionLength; ++I)
        Digits[Offset++] = digitToChar(FractionDigits[I]);
    } else {
      // Append the integral part
      Digits[Offset++] = digitToChar(IntegralPart);
      unsigned I = 0;
      // Append the integral part first
      for (; I < FractionLength && Exp--; ++I)
        Digits[Offset++] = digitToChar(FractionDigits[I]);

      // Put the dot
      Digits[Offset++] = '.';

      // Append the rest of fraction part, or the real fraction part
      for (; I < FractionLength; ++I)
        Digits[Offset++] = digitToChar(FractionDigits[I]);
    }
    // The normal mode requires no tailing zero digit, then we need to first
    // find the first non-zero digit
    while (Digits[Offset - 1] == '0')
      Offset--;

    // If dot is the last digit, it should be stripped off as well
    if (Digits[Offset - 1] == '.')
      Offset--;
  }
  return Offset;
}

// Returns number of symbols written to the buffer
template <typename T>
inline EnableIfFP<T, unsigned>
ScalarToStr(const T &Val, char *Buf, unsigned Flags, int, int Precision = -1) {
  unsigned Offset = checkForInfNan(Buf, Val);
  if (Offset)
    return Offset;

  T Neg = -Val;
  auto AbsVal = Val < 0 ? Neg : Val;

  if (Val < 0) {
    Buf[Offset++] = '-';
  } else if (Flags & ShowPos) {
    Buf[Offset++] = '+';
  }

  bool IsSci = false;
  if (Flags & detail::Scientific)
    IsSci = true;

  // TODO: manipulators for floating-point output - hexfloat, fixed
  Offset += floatingPointToDecStr(AbsVal, Buf + Offset, Precision, IsSci);

  return Offset;
}

template <typename T>
inline typename std::enable_if_t<std::is_integral_v<T>>
writeIntegral(GlobalBufAccessorT &GlobalFlushBuf, size_t FlushBufferSize,
              unsigned WIOffset, unsigned Flags, int Width, const T &Val) {
  char Digits[MAX_INTEGRAL_DIGITS] = {0};
  unsigned Len = ScalarToStr(Val, Digits, Flags, Width);
  write(GlobalFlushBuf, FlushBufferSize, WIOffset, Digits, Len,
        (Width > 0 && static_cast<unsigned>(Width) > Len)
            ? static_cast<unsigned>(Width) - Len
            : 0);
}

template <typename T>
inline EnableIfFP<T>
writeFloatingPoint(GlobalBufAccessorT &GlobalFlushBuf, size_t FlushBufferSize,
                   unsigned WIOffset, unsigned Flags, int Width, int Precision,
                   const T &Val) {
  char Digits[MAX_FLOATING_POINT_DIGITS] = {0};
  unsigned Len = ScalarToStr(Val, Digits, Flags, Width, Precision);
  write(GlobalFlushBuf, FlushBufferSize, WIOffset, Digits, Len,
        (Width > 0 && static_cast<unsigned>(Width) > Len)
            ? static_cast<unsigned>(Width) - Len
            : 0);
}

// Helper method to update offset in the global buffer atomically according to
// the provided size of the data in the flush buffer. Return true if offset is
// updated and false in case of overflow.
inline bool updateOffset(GlobalOffsetAccessorT &GlobalOffset,
                         GlobalBufAccessorT &GlobalBuf, unsigned Size,
                         unsigned &Cur) {
  unsigned New;
  Cur = GlobalOffset[0].load();
  do {
    if (GlobalBuf.get_range().size() - Cur < Size)
      // Overflow
      return false;
    New = Cur + Size;
  } while (!GlobalOffset[0].compare_exchange_strong(Cur, New));
  return true;
}

inline void flushBuffer(GlobalOffsetAccessorT &GlobalOffset,
                        GlobalBufAccessorT &GlobalBuf,
                        GlobalBufAccessorT &GlobalFlushBuf, unsigned WIOffset) {
  unsigned Offset = GetFlushBufOffset(GlobalFlushBuf, WIOffset);
  if (Offset == 0)
    return;

  unsigned Cur = 0;
  if (!updateOffset(GlobalOffset, GlobalBuf, Offset, Cur))
    return;

  unsigned StmtOffset = WIOffset + FLUSH_BUF_OFFSET_SIZE;
  for (unsigned I = StmtOffset; I < StmtOffset + Offset; I++) {
    GlobalBuf[Cur++] = GlobalFlushBuf[I];
  }
  // Reset the offset in the flush buffer
  SetFlushBufOffset(GlobalFlushBuf, WIOffset, 0);
}

template <typename T, int VecLength>
typename std::enable_if_t<(VecLength == 1), unsigned>
VecToStr(const vec<T, VecLength> &Vec, char *VecStr, unsigned Flags, int Width,
         int Precision) {
  return ScalarToStr(static_cast<T>(Vec.x()), VecStr, Flags, Width, Precision);
}

template <typename T, int VecLength>
typename std::enable_if_t<(VecLength == 2 || VecLength == 4 || VecLength == 8 ||
                           VecLength == 16),
                          unsigned>
VecToStr(const vec<T, VecLength> &Vec, char *VecStr, unsigned Flags, int Width,
         int Precision) {
  unsigned Len =
      VecToStr<T, VecLength / 2>(Vec.lo(), VecStr, Flags, Width, Precision);
  Len += append(VecStr + Len, VEC_ELEMENT_DELIMITER);
  Len += VecToStr<T, VecLength / 2>(Vec.hi(), VecStr + Len, Flags, Width,
                                    Precision);
  return Len;
}

template <typename T, int VecLength>
typename std::enable_if_t<(VecLength == 3), unsigned>
VecToStr(const vec<T, VecLength> &Vec, char *VecStr, unsigned Flags, int Width,
         int Precision) {
  unsigned Len = VecToStr<T, 2>(Vec.lo(), VecStr, Flags, Width, Precision);
  Len += append(VecStr + Len, VEC_ELEMENT_DELIMITER);
  Len += VecToStr<T, 1>(Vec.z(), VecStr + Len, Flags, Width, Precision);
  return Len;
}

template <typename T, int VecLength>
inline void writeVec(GlobalBufAccessorT &GlobalFlushBuf, size_t FlushBufferSize,
                     unsigned WIOffset, unsigned Flags, int Width,
                     int Precision, const vec<T, VecLength> &Vec) {
  // Reserve space for vector elements and delimiters
  constexpr size_t MAX_VEC_SIZE =
      MAX_FLOATING_POINT_DIGITS * VecLength + (VecLength - 1) * 2;
  char VecStr[MAX_VEC_SIZE] = {0};
  unsigned Len = VecToStr<T, VecLength>(Vec, VecStr, Flags, Width, Precision);
  write(GlobalFlushBuf, FlushBufferSize, WIOffset, VecStr, Len,
        (Width > 0 && Width > Len) ? Width - Len : 0);
}

template <int ArrayLength>
inline unsigned ArrayToStr(char *Buf, const array<ArrayLength> &Arr) {
  unsigned Len = 0;
  Buf[Len++] = VEC_OPEN_BRACE;

  for (int I = 0; I < ArrayLength; ++I) {
    Len += ScalarToStr(Arr[I], Buf + Len, 0 /* No flags */, -1, -1);
    if (I != ArrayLength - 1)
      Len += append(Buf + Len, VEC_ELEMENT_DELIMITER);
  }

  Buf[Len++] = VEC_CLOSE_BRACE;

  return Len;
}

template <int ArrayLength>
inline void writeArray(GlobalBufAccessorT &GlobalFlushBuf,
                       size_t FlushBufferSize, unsigned WIOffset,
                       const array<ArrayLength> &Arr) {
  char Buf[MAX_ARRAY_SIZE];
  unsigned Len = ArrayToStr(Buf, Arr);
  write(GlobalFlushBuf, FlushBufferSize, WIOffset, Buf, Len);
}

template <int Dimensions>
inline void writeItem(GlobalBufAccessorT &GlobalFlushBuf,
                      size_t FlushBufferSize, unsigned WIOffset,
                      const item<Dimensions> &Item) {
  // Reserve space for 3 arrays and additional place (40 symbols) for printing
  // the text
  char Buf[3 * MAX_ARRAY_SIZE + 40];
  unsigned Len = 0;
  Len += append(Buf, "item(");
  Len += append(Buf + Len, "range: ");
  Len += ArrayToStr(Buf + Len, Item.get_range());
  Len += append(Buf + Len, ", id: ");
  Len += ArrayToStr(Buf + Len, Item.get_id());
  Len += append(Buf + Len, ", offset: ");
  Len += ArrayToStr(Buf + Len, Item.get_offset());
  Buf[Len++] = ')';
  write(GlobalFlushBuf, FlushBufferSize, WIOffset, Buf, Len);
}

template <int Dimensions>
inline void writeNDRange(GlobalBufAccessorT &GlobalFlushBuf,
                         size_t FlushBufferSize, unsigned WIOffset,
                         const nd_range<Dimensions> &ND_Range) {
  // Reserve space for 3 arrays and additional place (50 symbols) for printing
  // the text
  char Buf[3 * MAX_ARRAY_SIZE + 50];
  unsigned Len = 0;
  Len += append(Buf, "nd_range(");
  Len += append(Buf + Len, "global_range: ");
  Len += ArrayToStr(Buf + Len, ND_Range.get_global_range());
  Len += append(Buf + Len, ", local_range: ");
  Len += ArrayToStr(Buf + Len, ND_Range.get_local_range());
  Len += append(Buf + Len, ", offset: ");
  Len += ArrayToStr(Buf + Len, ND_Range.get_offset());
  Buf[Len++] = ')';
  write(GlobalFlushBuf, FlushBufferSize, WIOffset, Buf, Len);
}

template <int Dimensions>
inline void writeNDItem(GlobalBufAccessorT &GlobalFlushBuf,
                        size_t FlushBufferSize, unsigned WIOffset,
                        const nd_item<Dimensions> &ND_Item) {
  // Reserve space for 2 arrays and additional place (40 symbols) for printing
  // the text
  char Buf[2 * MAX_ARRAY_SIZE + 40];
  unsigned Len = 0;
  Len += append(Buf, "nd_item(");
  Len += append(Buf + Len, "global_id: ");
  Len += ArrayToStr(Buf + Len, ND_Item.get_global_id());
  Len += append(Buf + Len, ", local_id: ");
  Len += ArrayToStr(Buf + Len, ND_Item.get_local_id());
  Buf[Len++] = ')';
  write(GlobalFlushBuf, FlushBufferSize, WIOffset, Buf, Len);
}

template <int Dimensions>
inline void writeGroup(GlobalBufAccessorT &GlobalFlushBuf,
                       size_t FlushBufferSize, unsigned WIOffset,
                       const group<Dimensions> &Group) {
  // Reserve space for 4 arrays and additional place (60 symbols) for printing
  // the text
  char Buf[4 * MAX_ARRAY_SIZE + 60];
  unsigned Len = 0;
  Len += append(Buf, "group(");
  Len += append(Buf + Len, "id: ");
  Len += ArrayToStr(Buf + Len, Group.get_id());
  Len += append(Buf + Len, ", global_range: ");
  Len += ArrayToStr(Buf + Len, Group.get_global_range());
  Len += append(Buf + Len, ", local_range: ");
  Len += ArrayToStr(Buf + Len, Group.get_local_range());
  Len += append(Buf + Len, ", group_range: ");
  Len += ArrayToStr(Buf + Len, Group.get_group_range());
  Buf[Len++] = ')';
  write(GlobalFlushBuf, FlushBufferSize, WIOffset, Buf, Len);
}

// Space for 2 arrays and additional place (20 symbols) for printing
// the text
constexpr size_t MAX_ITEM_SIZE = 2 * MAX_ARRAY_SIZE + 20;

template <int Dimensions>
inline unsigned ItemToStr(char *Buf, const item<Dimensions, false> &Item) {
  unsigned Len = 0;
  Len += append(Buf, "item(");
  for (int I = 0; I < 2; ++I) {
    Len += append(Buf + Len, I == 0 ? "range: " : ", id: ");
    Len += ArrayToStr(Buf + Len, I == 0 ? Item.get_range() : Item.get_id());
  }
  Buf[Len++] = ')';
  return Len;
}

template <int Dimensions>
inline void writeHItem(GlobalBufAccessorT &GlobalFlushBuf,
                       size_t FlushBufferSize, unsigned WIOffset,
                       const h_item<Dimensions> &HItem) {
  // Reserve space for 3 items and additional place (60 symbols) for printing
  // the text
  char Buf[3 * MAX_ITEM_SIZE + 60];
  unsigned Len = 0;
  Len += append(Buf, "h_item(");
  for (int I = 0; I < 3; ++I) {
    Len += append(Buf + Len, I == 0   ? "\n  global "
                             : I == 1 ? "\n  logical local "
                                      : "\n  physical local ");
    Len += ItemToStr(Buf + Len, I == 0   ? HItem.get_global()
                                : I == 1 ? HItem.get_logical_local()
                                         : HItem.get_physical_local());
  }
  Len += append(Buf + Len, "\n)");
  write(GlobalFlushBuf, FlushBufferSize, WIOffset, Buf, Len);
}

template <typename> struct IsSwizzleOp : std::false_type {};

template <typename VecT, typename OperationLeftT, typename OperationRightT,
          template <typename> class OperationCurrentT, int... Indexes>
struct IsSwizzleOp<sycl::detail::SwizzleOp<
    VecT, OperationLeftT, OperationRightT, OperationCurrentT, Indexes...>>
    : std::true_type {
  using T = typename VecT::element_type;
  using Type = typename sycl::vec<T, (sizeof...(Indexes))>;
};

template <typename T>
using EnableIfSwizzleVec =
    typename std::enable_if_t<IsSwizzleOp<T>::value,
                              typename IsSwizzleOp<T>::Type>;

} // namespace detail

enum class stream_manipulator {
  dec = 0,
  hex = 1,
  oct = 2,
  noshowbase = 3,
  showbase = 4,
  noshowpos = 5,
  showpos = 6,
  endl = 7,
  flush = 8,
  fixed = 9,
  scientific = 10,
  hexfloat = 11,
  defaultfloat = 12
};

constexpr stream_manipulator dec = stream_manipulator::dec;

constexpr stream_manipulator hex = stream_manipulator::hex;

constexpr stream_manipulator oct = stream_manipulator::oct;

constexpr stream_manipulator noshowbase = stream_manipulator::noshowbase;

constexpr stream_manipulator showbase = stream_manipulator::showbase;

constexpr stream_manipulator noshowpos = stream_manipulator::noshowpos;

constexpr stream_manipulator showpos = stream_manipulator::showpos;

constexpr stream_manipulator endl = stream_manipulator::endl;

constexpr stream_manipulator flush = stream_manipulator::flush;

constexpr stream_manipulator fixed = stream_manipulator::fixed;

constexpr stream_manipulator scientific = stream_manipulator::scientific;

constexpr stream_manipulator hexfloat = stream_manipulator::hexfloat;

constexpr stream_manipulator defaultfloat = stream_manipulator::defaultfloat;

class stream;

class __precision_manipulator__ {
  int Precision_;

public:
  __precision_manipulator__(int Precision) : Precision_(Precision) {}

  int precision() const { return Precision_; }

  friend const stream &operator<<(const stream &,
                                  const __precision_manipulator__ &);
};

class __width_manipulator__ {
  int Width_;

public:
  __width_manipulator__(int Width) : Width_(Width) {}

  int width() const { return Width_; }

  friend const stream &operator<<(const stream &,
                                  const __width_manipulator__ &);
};

inline __precision_manipulator__ setprecision(int Precision) {
  return __precision_manipulator__(Precision);
}

inline __width_manipulator__ setw(int Width) {
  return __width_manipulator__(Width);
}

/// A buffered output stream that allows outputting the values of built-in,
/// vector and SYCL types to the console.
///
/// \ingroup sycl_api
class __SYCL_EXPORT __SYCL_SPECIAL_CLASS __SYCL_TYPE(stream) stream
    : public detail::OwnerLessBase<stream> {
private:
#ifndef __SYCL_DEVICE_ONLY__
  // Constructor for recreating a stream.
  stream(std::shared_ptr<detail::stream_impl> Impl,
         detail::GlobalBufAccessorT GlobalBuf,
         detail::GlobalOffsetAccessorT GlobalOffset,
         detail::GlobalBufAccessorT GlobalFlushBuf)
      : impl{Impl}, GlobalBuf{GlobalBuf}, GlobalOffset{GlobalOffset},
        GlobalFlushBuf{GlobalFlushBuf} {}
#endif

public:
#ifdef __SYCL_DEVICE_ONLY__
  // Default constructor for objects later initialized with __init member.
  stream() = default;
#endif

  // Throws exception in case of invalid input parameters
  stream(size_t BufferSize, size_t MaxStatementSize, handler &CGH);

  // Property-list constructor variant.
  // TODO: Merge with other stream constructor and give PropList default value.
  stream(size_t BufferSize, size_t MaxStatementSize, handler &CGH,
         const property_list &PropList);

#ifdef __SYCL_DEVICE_ONLY__
  // We need the definitions of these functions in the header for device,
  // otherwise they are not visible. Also, we cannot use `impl` because it's not
  // there on the device, so we rely on GlobalBuf/GlobalFlushBuf.
  size_t size() const noexcept { return GlobalBuf.size(); }

  size_t get_work_item_buffer_size() const {
    return GlobalFlushBuf.size() - detail::FLUSH_BUF_OFFSET_SIZE;
  }

  __SYCL2020_DEPRECATED(
      "get_size() is deprecated since SYCL 2020. Please use size() instead.")
  size_t get_size() const { return size(); }

  __SYCL2020_DEPRECATED("get_max_statement_size() is deprecated since SYCL "
                        "2020. Please use get_work_item_buffer_size() instead.")
  size_t get_max_statement_size() const { return get_work_item_buffer_size(); }
#else
  size_t size() const noexcept;

  size_t get_work_item_buffer_size() const;

  __SYCL2020_DEPRECATED(
      "get_size() is deprecated since SYCL 2020. Please use size() instead.")
  size_t get_size() const;

  __SYCL2020_DEPRECATED("get_max_statement_size() is deprecated since SYCL "
                        "2020. Please use get_work_item_buffer_size() instead.")
  size_t get_max_statement_size() const;
#endif

  size_t get_precision() const { return Precision; }

  size_t get_width() const { return Width; }

  stream_manipulator get_stream_mode() const { return Manipulator; }

  bool operator==(const stream &RHS) const;

  bool operator!=(const stream &LHS) const;

  template <typename propertyT> bool has_property() const noexcept {
    return getPropList().template has_property<propertyT>();
  }

  template <typename propertyT> propertyT get_property() const {
    return getPropList().template get_property<propertyT>();
  }

private:
#ifdef __SYCL_DEVICE_ONLY__
  char padding[sizeof(std::shared_ptr<detail::stream_impl>)];
#else
  std::shared_ptr<detail::stream_impl> impl;
  template <class Obj>
  friend const decltype(Obj::impl) &
  detail::getSyclObjImpl(const Obj &SyclObject);
#endif

  // NOTE: Some members are required for reconstructing the stream, but are not
  // part of the implementation class. If more members are added, they should
  // also be added to the weak_object specialization for streams.

  // Accessor to the global stream buffer. Global buffer contains all output
  // from the kernel.
  mutable detail::GlobalBufAccessorT GlobalBuf;

  // Atomic accessor to the global offset variable. It represents an offset in
  // the global stream buffer. Since work items will flush data to global buffer
  // in parallel we need atomic access to this offset.
  mutable detail::GlobalOffsetAccessorT GlobalOffset;

  // Accessor to the flush buffer. Each work item writes its
  // output to a designated section of the flush buffer.
  mutable detail::GlobalBufAccessorT GlobalFlushBuf;

  // Offset of the WI's flush buffer in the pool.
  mutable unsigned WIOffset = 0;

  mutable size_t FlushBufferSize;

  // Fields and methods to work with manipulators
  mutable stream_manipulator Manipulator = defaultfloat;

  // Type used for format flags
  using FmtFlags = unsigned int;

  mutable int Precision = -1;
  mutable int Width = -1;
  mutable FmtFlags Flags = 0x0;

  void set_flag(FmtFlags FormatFlag) const { Flags |= FormatFlag; }

  void unset_flag(FmtFlags FormatFlag) const { Flags &= ~FormatFlag; }

  FmtFlags get_flags() const { return Flags; }

  // This method is used to set the flag for base and float manipulators. These
  // flags are mutually exclusive and base/float field needs to be cleared
  // before the setting new flag.
  void set_flag(FmtFlags FormatFlag, FmtFlags Mask) const {
    unset_flag(Mask);
    Flags |= FormatFlag & Mask;
  }

  // Set the flags which correspond to the input stream manipulator.
  void set_manipulator(const stream_manipulator SM) const {
    switch (SM) {
    case stream_manipulator::dec:
      set_flag(detail::Dec, detail::BaseField);
      break;
    case stream_manipulator::hex:
      set_flag(detail::Hex, detail::BaseField);
      break;
    case stream_manipulator::oct:
      set_flag(detail::Oct, detail::BaseField);
      break;
    case stream_manipulator::noshowbase:
      unset_flag(detail::ShowBase);
      break;
    case stream_manipulator::showbase:
      set_flag(detail::ShowBase);
      break;
    case stream_manipulator::noshowpos:
      unset_flag(detail::ShowPos);
      break;
    case stream_manipulator::showpos:
      set_flag(detail::ShowPos);
      break;
    case stream_manipulator::fixed:
      set_flag(detail::Fixed, detail::FloatField);
      break;
    case stream_manipulator::scientific:
      set_flag(detail::Scientific, detail::FloatField);
      break;
    case stream_manipulator::hexfloat:
      set_flag(detail::Fixed | detail::Scientific, detail::FloatField);
      break;
    case stream_manipulator::defaultfloat:
      unset_flag(detail::FloatField);
      break;
    default:
      // Unknown manipulator
      break;
    }
  }

#ifdef __SYCL_DEVICE_ONLY__
  void __init(detail::GlobalBufPtrType GlobalBufPtr,
              range<detail::GlobalBufDim> GlobalBufAccRange,
              range<detail::GlobalBufDim> GlobalBufMemRange,
              id<detail::GlobalBufDim> GlobalBufId,
              detail::GlobalOffsetPtrType GlobalOffsetPtr,
              range<detail::GlobalOffsetDim> GlobalOffsetAccRange,
              range<detail::GlobalOffsetDim> GlobalOffsetMemRange,
              id<detail::GlobalOffsetDim> GlobalOffsetId,
              detail::GlobalBufPtrType GlobalFlushPtr,
              range<detail::GlobalBufDim> GlobalFlushAccRange,
              range<detail::GlobalBufDim> GlobalFlushMemRange,
              id<detail::GlobalBufDim> GlobalFlushId, size_t _FlushBufferSize) {
    GlobalBuf.__init(GlobalBufPtr, GlobalBufAccRange, GlobalBufMemRange,
                     GlobalBufId);
    GlobalOffset.__init(GlobalOffsetPtr, GlobalOffsetAccRange,
                        GlobalOffsetMemRange, GlobalOffsetId);
    GlobalFlushBuf.__init(GlobalFlushPtr, GlobalFlushAccRange,
                          GlobalFlushMemRange, GlobalFlushId);
    FlushBufferSize = _FlushBufferSize;
    // Calculate offset in the flush buffer for each work item in the global
    // work space. We need to avoid calling intrinsics to get global id because
    // when stream is used in a single_task kernel this could cause some
    // overhead on FPGA target. That is why use global atomic variable to
    // calculate offsets.
    WIOffset = GlobalOffset[1].fetch_add(FlushBufferSize);

    // Initialize flush subbuffer's offset for each work item on device.
    SetFlushBufOffset(GlobalFlushBuf, WIOffset, 0);
  }

  void __finalize() {
    // Flush data to global buffer if flush buffer is not empty. This could be
    // necessary if user hasn't yet flushed data on its own and kernel execution
    // is finished
    // NOTE: A call to this function will be generated by compiler
    flushBuffer(GlobalOffset, GlobalBuf, GlobalFlushBuf, WIOffset);
  }
#endif

  friend class handler;

  template <typename SYCLObjT> friend class ext::oneapi::weak_object;

  friend const stream &operator<<(const stream &, const char);
  friend const stream &operator<<(const stream &, const char *);
  template <typename ValueType>
  friend
      typename std::enable_if_t<std::is_integral_v<ValueType>, const stream &>
      operator<<(const stream &, const ValueType &);
  friend const stream &operator<<(const stream &, const float &);
  friend const stream &operator<<(const stream &, const double &);
  friend const stream &operator<<(const stream &, const half &);
  friend const stream &operator<<(const stream &,
                                  const ext::oneapi::bfloat16 &);

  friend const stream &operator<<(const stream &, const stream_manipulator);

  friend const stream &operator<<(const stream &Out,
                                  const __precision_manipulator__ &RHS);

  friend const stream &operator<<(const stream &Out,
                                  const __width_manipulator__ &RHS);
  template <typename T, int Dimensions>
  friend const stream &operator<<(const stream &Out,
                                  const vec<T, Dimensions> &RHS);
  template <typename T>
  friend const stream &operator<<(const stream &Out, const T *RHS);
  template <int Dimensions>
  friend const stream &operator<<(const stream &Out, const id<Dimensions> &RHS);

  template <int Dimensions>
  friend const stream &operator<<(const stream &Out,
                                  const range<Dimensions> &RHS);

  template <int Dimensions>
  friend const stream &operator<<(const stream &Out,
                                  const item<Dimensions> &RHS);

  template <int Dimensions>
  friend const stream &operator<<(const stream &Out,
                                  const nd_range<Dimensions> &RHS);

  template <int Dimensions>
  friend const stream &operator<<(const stream &Out,
                                  const nd_item<Dimensions> &RHS);

  template <int Dimensions>
  friend const stream &operator<<(const stream &Out,
                                  const group<Dimensions> &RHS);

  template <int Dimensions>
  friend const stream &operator<<(const stream &Out,
                                  const h_item<Dimensions> &RHS);

  const property_list &getPropList() const;
};

#if (!defined(_HAS_STD_BYTE) || _HAS_STD_BYTE != 0)
// Byte (has to be converted to a numeric value)
template <typename T>
inline std::enable_if_t<std::is_same_v<T, std::byte>, const stream &>
operator<<(const stream &, const T &) {
  static_assert(std::is_integral<T>(),
                "Convert the byte to a numeric value using std::to_integer");
}
#endif

// Character
inline const stream &operator<<(const stream &Out, const char C) {
  detail::write(Out.GlobalFlushBuf, Out.FlushBufferSize, Out.WIOffset, &C, 1);
  return Out;
}

// String
inline const stream &operator<<(const stream &Out, const char *Str) {
  unsigned Len = 0;
  for (; Str[Len] != '\0'; Len++)
    ;

  detail::write(Out.GlobalFlushBuf, Out.FlushBufferSize, Out.WIOffset, Str,
                Len);
  return Out;
}

// Boolean
inline const stream &operator<<(const stream &Out, const bool &RHS) {
  Out << (RHS ? "true" : "false");
  return Out;
}

// Integral
template <typename ValueType>
inline typename std::enable_if_t<std::is_integral_v<ValueType>, const stream &>
operator<<(const stream &Out, const ValueType &RHS) {
  detail::writeIntegral(Out.GlobalFlushBuf, Out.FlushBufferSize, Out.WIOffset,
                        Out.get_flags(), Out.get_width(), RHS);
  return Out;
}

// Floating points

inline const stream &operator<<(const stream &Out, const float &RHS) {
  detail::writeFloatingPoint<float>(Out.GlobalFlushBuf, Out.FlushBufferSize,
                                    Out.WIOffset, Out.get_flags(),
                                    Out.get_width(), Out.get_precision(), RHS);
  return Out;
}

inline const stream &operator<<(const stream &Out, const double &RHS) {
  detail::writeFloatingPoint<double>(Out.GlobalFlushBuf, Out.FlushBufferSize,
                                     Out.WIOffset, Out.get_flags(),
                                     Out.get_width(), Out.get_precision(), RHS);
  return Out;
}

inline const stream &operator<<(const stream &Out, const half &RHS) {
  detail::writeFloatingPoint<half>(Out.GlobalFlushBuf, Out.FlushBufferSize,
                                   Out.WIOffset, Out.get_flags(),
                                   Out.get_width(), Out.get_precision(), RHS);
  return Out;
}

inline const stream &operator<<(const stream &Out,
                                const ext::oneapi::bfloat16 &RHS) {
  detail::writeFloatingPoint<ext::oneapi::bfloat16>(
      Out.GlobalFlushBuf, Out.FlushBufferSize, Out.WIOffset, Out.get_flags(),
      Out.get_width(), Out.get_precision(), RHS);
  return Out;
}

// Pointer

template <typename ElementType, access::address_space Space,
          access::decorated IsDecorated>
inline const stream &
operator<<(const stream &Out,
           const multi_ptr<ElementType, Space, IsDecorated> &RHS) {
  Out << RHS.get();
  return Out;
}

template <typename T>
const stream &operator<<(const stream &Out, const T *RHS) {
  detail::FmtFlags Flags = Out.get_flags();
  Flags &= ~detail::BaseField;
  Flags |= detail::Hex | detail::ShowBase;
  detail::writeIntegral(Out.GlobalFlushBuf, Out.FlushBufferSize, Out.WIOffset,
                        Flags, Out.get_width(), reinterpret_cast<size_t>(RHS));
  return Out;
}

// Manipulators

inline const stream &operator<<(const stream &Out,
                                const __precision_manipulator__ &RHS) {
  Out.Precision = RHS.precision();
  return Out;
}

inline const stream &operator<<(const stream &Out,
                                const __width_manipulator__ &RHS) {
  Out.Width = RHS.width();
  return Out;
}

inline const stream &operator<<(const stream &Out,
                                const stream_manipulator RHS) {
  switch (RHS) {
  case stream_manipulator::endl:
    Out << '\n';
    flushBuffer(Out.GlobalOffset, Out.GlobalBuf, Out.GlobalFlushBuf,
                Out.WIOffset);
    break;
  case stream_manipulator::flush:
    flushBuffer(Out.GlobalOffset, Out.GlobalBuf, Out.GlobalFlushBuf,
                Out.WIOffset);
    break;
  default:
    Out.set_manipulator(RHS);
    break;
  }
  return Out;
}

// Vec

template <typename T, int VectorLength>
const stream &operator<<(const stream &Out, const vec<T, VectorLength> &RHS) {
  detail::writeVec<T, VectorLength>(Out.GlobalFlushBuf, Out.FlushBufferSize,
                                    Out.WIOffset, Out.get_flags(),
                                    Out.get_width(), Out.get_precision(), RHS);
  return Out;
}

// SYCL types

template <int Dimensions>
inline const stream &operator<<(const stream &Out, const id<Dimensions> &RHS) {
  detail::writeArray<Dimensions>(Out.GlobalFlushBuf, Out.FlushBufferSize,
                                 Out.WIOffset, RHS);
  return Out;
}

template <int Dimensions>
inline const stream &operator<<(const stream &Out,
                                const range<Dimensions> &RHS) {
  detail::writeArray<Dimensions>(Out.GlobalFlushBuf, Out.FlushBufferSize,
                                 Out.WIOffset, RHS);
  return Out;
}

template <int Dimensions>
inline const stream &operator<<(const stream &Out,
                                const item<Dimensions> &RHS) {
  detail::writeItem<Dimensions>(Out.GlobalFlushBuf, Out.FlushBufferSize,
                                Out.WIOffset, RHS);
  return Out;
}

template <int Dimensions>
inline const stream &operator<<(const stream &Out,
                                const nd_range<Dimensions> &RHS) {
  detail::writeNDRange<Dimensions>(Out.GlobalFlushBuf, Out.FlushBufferSize,
                                   Out.WIOffset, RHS);
  return Out;
}

template <int Dimensions>
inline const stream &operator<<(const stream &Out,
                                const nd_item<Dimensions> &RHS) {
  detail::writeNDItem<Dimensions>(Out.GlobalFlushBuf, Out.FlushBufferSize,
                                  Out.WIOffset, RHS);
  return Out;
}

template <int Dimensions>
inline const stream &operator<<(const stream &Out,
                                const group<Dimensions> &RHS) {
  detail::writeGroup<Dimensions>(Out.GlobalFlushBuf, Out.FlushBufferSize,
                                 Out.WIOffset, RHS);
  return Out;
}

template <int Dimensions>
inline const stream &operator<<(const stream &Out,
                                const h_item<Dimensions> &RHS) {
  detail::writeHItem<Dimensions>(Out.GlobalFlushBuf, Out.FlushBufferSize,
                                 Out.WIOffset, RHS);
  return Out;
}

template <typename T, typename RT = detail::EnableIfSwizzleVec<T>>
inline const stream &operator<<(const stream &Out, const T &RHS) {
  RT V = RHS;
  Out << V;
  return Out;
}

} // namespace _V1
} // namespace sycl
namespace std {
template <> struct hash<sycl::stream> {
  size_t operator()(const sycl::stream &S) const {
#ifdef __SYCL_DEVICE_ONLY__
    (void)S;
    return 0;
#else
    return hash<std::shared_ptr<sycl::detail::stream_impl>>()(
        sycl::detail::getSyclObjImpl(S));
#endif
  }
};
} // namespace std<|MERGE_RESOLUTION|>--- conflicted
+++ resolved
@@ -24,21 +24,11 @@
 #include <sycl/half_type.hpp>                 // for half, operator-, operator<
 #include <sycl/handler.hpp>                   // for handler
 #include <sycl/item.hpp>                      // for item
-<<<<<<< HEAD
 #include <sycl/nd_item.hpp>                   // for nd_item
 #include <sycl/nd_range.hpp>                  // for nd_range
 #include <sycl/property_list.hpp>             // for property_list
 #include <sycl/range.hpp>                     // for range
-#include <sycl/sub_group.hpp>                 // for multi_ptr
 #include <sycl/vector.hpp>                    // for vec, SwizzleOp
-=======
-#include <sycl/multi_ptr.hpp>
-#include <sycl/nd_item.hpp>       // for nd_item
-#include <sycl/nd_range.hpp>      // for nd_range
-#include <sycl/property_list.hpp> // for property_list
-#include <sycl/range.hpp>         // for range
-#include <sycl/types.hpp>         // for vec, SwizzleOp
->>>>>>> f9c4aafc
 
 #include <cstddef>     // for size_t, byte
 #include <memory>      // for hash, shared_ptr
