--- conflicted
+++ resolved
@@ -90,21 +90,18 @@
   int operator()(const device &dev) const override;
 };
 
-<<<<<<< HEAD
-=======
 /// Selects SYCL host device.
 ///
 /// \sa device
 ///
 /// \ingroup sycl_api_dev_sel
 class __SYCL_EXPORT
-__SYCL2020_DEPRECATED("Use a callable function instead.") host_selector
+__SYCL2020_DEPRECATED("Host device is no longer supported.") host_selector
     : public device_selector {
 public:
   int operator()(const device &dev) const override;
 };
 
->>>>>>> 2086035f
 // -------------- SYCL 2020
 
 // SYCL 2020 standalone selectors
