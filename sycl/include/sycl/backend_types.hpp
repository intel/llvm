//==-------------- backend_types.hpp - SYCL backend types ------------------==//
//
// Part of the LLVM Project, under the Apache License v2.0 with LLVM Exceptions.
// See https://llvm.org/LICENSE.txt for license information.
// SPDX-License-Identifier: Apache-2.0 WITH LLVM-exception
//
//===----------------------------------------------------------------------===//

#pragma once

#include <sycl/detail/defines.hpp>
#include <sycl/detail/iostream_proxy.hpp>

#include <fstream>
#include <istream>
#include <string>

namespace sycl {
__SYCL_INLINE_VER_NAMESPACE(_V1) {

enum class backend : char {
  host __SYCL2020_DEPRECATED("'host' backend is no longer supported") = 0,
  opencl = 1,
  ext_oneapi_level_zero = 2,
  ext_oneapi_cuda = 3,
  all = 4,
  ext_intel_esimd_emulator = 5,
  ext_oneapi_hip = 6,
<<<<<<< HEAD
=======
  hip __SYCL2020_DEPRECATED("use 'ext_oneapi_hip' instead") = ext_oneapi_hip,
  ext_native_cpu = 7,
>>>>>>> f59490d6
};

template <backend Backend> class backend_traits;

template <backend Backend, typename SYCLObjectT>
using backend_input_t =
    typename backend_traits<Backend>::template input_type<SYCLObjectT>;
template <backend Backend, typename SYCLObjectT>
using backend_return_t =
    typename backend_traits<Backend>::template return_type<SYCLObjectT>;

inline std::ostream &operator<<(std::ostream &Out, backend be) {
  switch (be) {
  case backend::host:
    Out << "host";
    break;
  case backend::opencl:
    Out << "opencl";
    break;
  case backend::ext_oneapi_level_zero:
    Out << "ext_oneapi_level_zero";
    break;
  case backend::ext_oneapi_cuda:
    Out << "ext_oneapi_cuda";
    break;
  case backend::ext_intel_esimd_emulator:
    Out << "ext_intel_esimd_emulator";
    break;
  case backend::ext_oneapi_hip:
    Out << "ext_oneapi_hip";
    break;
  case backend::ext_native_cpu:
    Out << "ext_native_cpu";
    break;
  case backend::all:
    Out << "all";
  }
  return Out;
}

} // __SYCL_INLINE_VER_NAMESPACE(_V1)
} // namespace sycl<|MERGE_RESOLUTION|>--- conflicted
+++ resolved
@@ -26,11 +26,7 @@
   all = 4,
   ext_intel_esimd_emulator = 5,
   ext_oneapi_hip = 6,
-<<<<<<< HEAD
-=======
-  hip __SYCL2020_DEPRECATED("use 'ext_oneapi_hip' instead") = ext_oneapi_hip,
   ext_native_cpu = 7,
->>>>>>> f59490d6
 };
 
 template <backend Backend> class backend_traits;
