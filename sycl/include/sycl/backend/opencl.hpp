//==---------------- opencl.hpp - SYCL OpenCL backend ----------------------==//
//
// Part of the LLVM Project, under the Apache License v2.0 with LLVM Exceptions.
// See https://llvm.org/LICENSE.txt for license information.
// SPDX-License-Identifier: Apache-2.0 WITH LLVM-exception
//
//===----------------------------------------------------------------------===//

#pragma once

#include <sycl/backend_types.hpp>             // for backend
#include <sycl/context.hpp>                   // for context
#include <sycl/detail/backend_traits.hpp>     // for interop
#include <sycl/detail/defines_elementary.hpp> // for __SYCL_DEPRECATED
#include <sycl/detail/export.hpp>             // for __SYCL_EXPORT
#include <sycl/detail/ur.hpp>                 // for cast
#include <sycl/device.hpp>                    // for device
#include <sycl/platform.hpp>                  // for platform
#include <sycl/queue.hpp>                     // for queue

#include <string>      // for string
#include <type_traits> // for enable_if_t

namespace sycl {
inline namespace _V1 {
namespace opencl {
<<<<<<< HEAD
// Implementation of various "make" functions resides in SYCL RT because
// creating SYCL objects requires knowing details not accessible here.
// Note that they take opaque ur_native_handle_t that real OpenCL handles
// are casted to.
//
__SYCL_EXPORT platform make_platform(ur_native_handle_t NativeHandle);
__SYCL_EXPORT device make_device(ur_native_handle_t NativeHandle);
__SYCL_EXPORT context make_context(ur_native_handle_t NativeHandle);
__SYCL_EXPORT queue make_queue(const context &Context,
                               ur_native_handle_t InteropHandle);

=======
>>>>>>> 4ae7cad6
__SYCL_EXPORT bool has_extension(const sycl::platform &SyclPlatform,
                                 const std::string &Extension);
__SYCL_EXPORT bool has_extension(const sycl::device &SyclDevice,
                                 const std::string &Extension);
<<<<<<< HEAD

// Construction of SYCL platform.
template <typename T,
          typename std::enable_if_t<std::is_same_v<T, platform>> * = nullptr>
__SYCL_DEPRECATED("Use SYCL 2020 sycl::make_platform free function")
T make(typename detail::interop<backend::opencl, T>::type Interop) {
  return make_platform(detail::ur::cast<ur_native_handle_t>(Interop));
}

// Construction of SYCL device.
template <typename T,
          typename std::enable_if_t<std::is_same_v<T, device>> * = nullptr>
__SYCL_DEPRECATED("Use SYCL 2020 sycl::make_device free function")
T make(typename detail::interop<backend::opencl, T>::type Interop) {
  return make_device(detail::ur::cast<ur_native_handle_t>(Interop));
}

// Construction of SYCL context.
template <typename T,
          typename std::enable_if_t<std::is_same_v<T, context>> * = nullptr>
__SYCL_DEPRECATED("Use SYCL 2020 sycl::make_context free function")
T make(typename detail::interop<backend::opencl, T>::type Interop) {
  return make_context(detail::ur::cast<ur_native_handle_t>(Interop));
}

// Construction of SYCL queue.
template <typename T,
          typename std::enable_if_t<std::is_same_v<T, queue>> * = nullptr>
__SYCL_DEPRECATED("Use SYCL 2020 sycl::make_queue free function")
T make(const context &Context,
       typename detail::interop<backend::opencl, T>::type Interop) {
  return make_queue(Context, detail::ur::cast<ur_native_handle_t>(Interop));
}
=======
>>>>>>> 4ae7cad6
} // namespace opencl
} // namespace _V1
} // namespace sycl<|MERGE_RESOLUTION|>--- conflicted
+++ resolved
@@ -24,60 +24,10 @@
 namespace sycl {
 inline namespace _V1 {
 namespace opencl {
-<<<<<<< HEAD
-// Implementation of various "make" functions resides in SYCL RT because
-// creating SYCL objects requires knowing details not accessible here.
-// Note that they take opaque ur_native_handle_t that real OpenCL handles
-// are casted to.
-//
-__SYCL_EXPORT platform make_platform(ur_native_handle_t NativeHandle);
-__SYCL_EXPORT device make_device(ur_native_handle_t NativeHandle);
-__SYCL_EXPORT context make_context(ur_native_handle_t NativeHandle);
-__SYCL_EXPORT queue make_queue(const context &Context,
-                               ur_native_handle_t InteropHandle);
-
-=======
->>>>>>> 4ae7cad6
 __SYCL_EXPORT bool has_extension(const sycl::platform &SyclPlatform,
                                  const std::string &Extension);
 __SYCL_EXPORT bool has_extension(const sycl::device &SyclDevice,
                                  const std::string &Extension);
-<<<<<<< HEAD
-
-// Construction of SYCL platform.
-template <typename T,
-          typename std::enable_if_t<std::is_same_v<T, platform>> * = nullptr>
-__SYCL_DEPRECATED("Use SYCL 2020 sycl::make_platform free function")
-T make(typename detail::interop<backend::opencl, T>::type Interop) {
-  return make_platform(detail::ur::cast<ur_native_handle_t>(Interop));
-}
-
-// Construction of SYCL device.
-template <typename T,
-          typename std::enable_if_t<std::is_same_v<T, device>> * = nullptr>
-__SYCL_DEPRECATED("Use SYCL 2020 sycl::make_device free function")
-T make(typename detail::interop<backend::opencl, T>::type Interop) {
-  return make_device(detail::ur::cast<ur_native_handle_t>(Interop));
-}
-
-// Construction of SYCL context.
-template <typename T,
-          typename std::enable_if_t<std::is_same_v<T, context>> * = nullptr>
-__SYCL_DEPRECATED("Use SYCL 2020 sycl::make_context free function")
-T make(typename detail::interop<backend::opencl, T>::type Interop) {
-  return make_context(detail::ur::cast<ur_native_handle_t>(Interop));
-}
-
-// Construction of SYCL queue.
-template <typename T,
-          typename std::enable_if_t<std::is_same_v<T, queue>> * = nullptr>
-__SYCL_DEPRECATED("Use SYCL 2020 sycl::make_queue free function")
-T make(const context &Context,
-       typename detail::interop<backend::opencl, T>::type Interop) {
-  return make_queue(Context, detail::ur::cast<ur_native_handle_t>(Interop));
-}
-=======
->>>>>>> 4ae7cad6
 } // namespace opencl
 } // namespace _V1
 } // namespace sycl