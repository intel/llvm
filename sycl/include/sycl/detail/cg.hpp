//==-------------- CG.hpp - SYCL standard header file ----------------------==//
//
// Part of the LLVM Project, under the Apache License v2.0 with LLVM Exceptions.
// See https://llvm.org/LICENSE.txt for license information.
// SPDX-License-Identifier: Apache-2.0 WITH LLVM-exception
//
//===----------------------------------------------------------------------===//

#pragma once

#include <sycl/accessor.hpp>        // for AccessorImplHost, AccessorImplPtr
#include <sycl/detail/cg_types.hpp> // for ArgDesc, HostTask, HostKernelBase
#include <sycl/detail/common.hpp>   // for code_location
#include <sycl/detail/helpers.hpp>  // for context_impl
#include <sycl/detail/pi.hpp>       // for PiImageOffset, PiImageRegion
#include <sycl/event.hpp>           // for event_impl
#include <sycl/exception_list.hpp>  // for queue_impl
#include <sycl/kernel.hpp>          // for kernel_impl
#include <sycl/kernel_bundle.hpp>   // for kernel_bundle_impl

#include <assert.h> // for assert
#include <memory>   // for shared_ptr, unique_ptr
#include <stddef.h> // for size_t
#include <stdint.h> // for int32_t
#include <string>   // for string
#include <utility>  // for move
#include <vector>   // for vector

namespace sycl {
inline namespace _V1 {

// Forward declarations
class queue;

namespace ext::oneapi::experimental::detail {
class exec_graph_impl;
}

namespace detail {

class event_impl;
using EventImplPtr = std::shared_ptr<event_impl>;

class stream_impl;
class queue_impl;
class kernel_bundle_impl;

// If there's a need to add new members to CG classes without breaking ABI
// compatibility, we can bring back the extended members mechanism. See
// https://github.com/intel/llvm/pull/6759
/// Base class for all types of command groups.
class CG {
public:
  /// Type of the command group.
  enum CGTYPE : unsigned int {
    None = 0,
    Kernel = 1,
    CopyAccToPtr = 2,
    CopyPtrToAcc = 3,
    CopyAccToAcc = 4,
    Barrier = 5,
    BarrierWaitlist = 6,
    Fill = 7,
    UpdateHost = 8,
    CopyUSM = 10,
    FillUSM = 11,
    PrefetchUSM = 12,
    CodeplayHostTask = 14,
    AdviseUSM = 15,
    Copy2DUSM = 16,
    Fill2DUSM = 17,
    Memset2DUSM = 18,
    CopyToDeviceGlobal = 19,
    CopyFromDeviceGlobal = 20,
    ReadWriteHostPipe = 21,
    ExecCommandBuffer = 22,
    CopyImage = 23,
    SemaphoreWait = 24,
    SemaphoreSignal = 25,
    ProfilingTag = 26,
  };

  struct StorageInitHelper {
    StorageInitHelper() = default;
    StorageInitHelper(std::vector<std::vector<char>> ArgsStorage,
                      std::vector<detail::AccessorImplPtr> AccStorage,
                      std::vector<std::shared_ptr<const void>> SharedPtrStorage,
                      std::vector<AccessorImplHost *> Requirements,
                      std::vector<detail::EventImplPtr> Events)
        : MArgsStorage(std::move(ArgsStorage)),
          MAccStorage(std::move(AccStorage)),
          MSharedPtrStorage(std::move(SharedPtrStorage)),
          MRequirements(std::move(Requirements)), MEvents(std::move(Events)) {}
    StorageInitHelper(StorageInitHelper &&) = default;
    StorageInitHelper(const StorageInitHelper &) = default;
    // The following storages are needed to ensure that arguments won't die
    // while we are using them.
    /// Storage for standard layout arguments.
    std::vector<std::vector<char>> MArgsStorage;
    /// Storage for accessors.
    std::vector<detail::AccessorImplPtr> MAccStorage;
    /// Storage for shared_ptrs.
    std::vector<std::shared_ptr<const void>> MSharedPtrStorage;

    /// List of requirements that specify which memory is needed for the command
    /// group to be executed.
    std::vector<AccessorImplHost *> MRequirements;
    /// List of events that order the execution of this CG
    std::vector<detail::EventImplPtr> MEvents;
  };

  CG(CGTYPE Type, StorageInitHelper D, detail::code_location loc = {})
      : MType(Type), MData(std::move(D)) {
    // Capture the user code-location from Q.submit(), Q.parallel_for()
    // etc for later use; if code location information is not available,
    // the file name and function name members will be empty strings
    if (loc.functionName())
      MFunctionName = loc.functionName();
    if (loc.fileName())
      MFileName = loc.fileName();
    MLine = loc.lineNumber();
    MColumn = loc.columnNumber();
  }

  CG(CG &&CommandGroup) = default;
  CG(const CG &CommandGroup) = default;

  CGTYPE getType() const { return MType; }

  std::vector<std::vector<char>> &getArgsStorage() {
    return MData.MArgsStorage;
  }
  std::vector<detail::AccessorImplPtr> &getAccStorage() {
    return MData.MAccStorage;
  }
  std::vector<std::shared_ptr<const void>> &getSharedPtrStorage() {
    return MData.MSharedPtrStorage;
  }

  std::vector<AccessorImplHost *> &getRequirements() {
    return MData.MRequirements;
  }
  std::vector<detail::EventImplPtr> &getEvents() { return MData.MEvents; }

  virtual std::vector<std::shared_ptr<const void>>
  getAuxiliaryResources() const {
    return {};
  }
  virtual void clearAuxiliaryResources() {};

  virtual ~CG() = default;

private:
  CGTYPE MType;
  StorageInitHelper MData;

public:
  // Member variables to capture the user code-location
  // information from Q.submit(), Q.parallel_for() etc
  // Storage for function name and source file name
  std::string MFunctionName, MFileName;
  // Storage for line and column of code location
  int32_t MLine, MColumn;
};

/// "Execute kernel" command group class.
class CGExecKernel : public CG {
public:
  /// Stores ND-range description.
  NDRDescT MNDRDesc;
  std::shared_ptr<HostKernelBase> MHostKernel;
  std::shared_ptr<detail::kernel_impl> MSyclKernel;
  std::shared_ptr<detail::kernel_bundle_impl> MKernelBundle;
  std::vector<ArgDesc> MArgs;
  std::string MKernelName;
  std::vector<std::shared_ptr<detail::stream_impl>> MStreams;
  std::vector<std::shared_ptr<const void>> MAuxiliaryResources;
  ur_kernel_cache_config_t MKernelCacheConfig;
  bool MKernelIsCooperative = false;
  bool MKernelUsesClusterLaunch = false;

  CGExecKernel(NDRDescT NDRDesc, std::shared_ptr<HostKernelBase> HKernel,
               std::shared_ptr<detail::kernel_impl> SyclKernel,
               std::shared_ptr<detail::kernel_bundle_impl> KernelBundle,
               CG::StorageInitHelper CGData, std::vector<ArgDesc> Args,
               std::string KernelName,
               std::vector<std::shared_ptr<detail::stream_impl>> Streams,
               std::vector<std::shared_ptr<const void>> AuxiliaryResources,
<<<<<<< HEAD
               CGTYPE Type, ur_kernel_cache_config_t KernelCacheConfig,
               bool KernelIsCooperative, detail::code_location loc = {})
=======
               CGTYPE Type,
               sycl::detail::pi::PiKernelCacheConfig KernelCacheConfig,
               bool KernelIsCooperative, bool MKernelUsesClusterLaunch,
               detail::code_location loc = {})
>>>>>>> 19e471fd
      : CG(Type, std::move(CGData), std::move(loc)),
        MNDRDesc(std::move(NDRDesc)), MHostKernel(std::move(HKernel)),
        MSyclKernel(std::move(SyclKernel)),
        MKernelBundle(std::move(KernelBundle)), MArgs(std::move(Args)),
        MKernelName(std::move(KernelName)), MStreams(std::move(Streams)),
        MAuxiliaryResources(std::move(AuxiliaryResources)),
        MKernelCacheConfig(std::move(KernelCacheConfig)),
        MKernelIsCooperative(KernelIsCooperative),
        MKernelUsesClusterLaunch(MKernelUsesClusterLaunch) {
    assert(getType() == Kernel && "Wrong type of exec kernel CG.");
  }

  CGExecKernel(const CGExecKernel &CGExec) = default;

  std::vector<ArgDesc> getArguments() const { return MArgs; }
  std::string getKernelName() const { return MKernelName; }
  std::vector<std::shared_ptr<detail::stream_impl>> getStreams() const {
    return MStreams;
  }

  std::vector<std::shared_ptr<const void>>
  getAuxiliaryResources() const override {
    return MAuxiliaryResources;
  }
  void clearAuxiliaryResources() override { MAuxiliaryResources.clear(); }

  std::shared_ptr<detail::kernel_bundle_impl> getKernelBundle() {
    return MKernelBundle;
  }

  void clearStreams() { MStreams.clear(); }
  bool hasStreams() { return !MStreams.empty(); }
};

/// "Copy memory" command group class.
class CGCopy : public CG {
  void *MSrc;
  void *MDst;
  std::vector<std::shared_ptr<const void>> MAuxiliaryResources;

public:
  CGCopy(CGTYPE CopyType, void *Src, void *Dst, CG::StorageInitHelper CGData,
         std::vector<std::shared_ptr<const void>> AuxiliaryResources,
         detail::code_location loc = {})
      : CG(CopyType, std::move(CGData), std::move(loc)), MSrc(Src), MDst(Dst),
        MAuxiliaryResources{AuxiliaryResources} {}
  void *getSrc() { return MSrc; }
  void *getDst() { return MDst; }

  std::vector<std::shared_ptr<const void>>
  getAuxiliaryResources() const override {
    return MAuxiliaryResources;
  }
  void clearAuxiliaryResources() override { MAuxiliaryResources.clear(); }
};

/// "Fill memory" command group class.
class CGFill : public CG {
public:
  std::vector<unsigned char> MPattern;
  AccessorImplHost *MPtr;

  CGFill(std::vector<unsigned char> Pattern, void *Ptr,
         CG::StorageInitHelper CGData, detail::code_location loc = {})
      : CG(Fill, std::move(CGData), std::move(loc)),
        MPattern(std::move(Pattern)), MPtr((AccessorImplHost *)Ptr) {}
  AccessorImplHost *getReqToFill() { return MPtr; }
};

/// "Update host" command group class.
class CGUpdateHost : public CG {
  AccessorImplHost *MPtr;

public:
  CGUpdateHost(void *Ptr, CG::StorageInitHelper CGData,
               detail::code_location loc = {})
      : CG(UpdateHost, std::move(CGData), std::move(loc)),
        MPtr((AccessorImplHost *)Ptr) {}

  AccessorImplHost *getReqToUpdate() { return MPtr; }
};

/// "Copy USM" command group class.
class CGCopyUSM : public CG {
  void *MSrc;
  void *MDst;
  size_t MLength;

public:
  CGCopyUSM(void *Src, void *Dst, size_t Length, CG::StorageInitHelper CGData,
            detail::code_location loc = {})
      : CG(CopyUSM, std::move(CGData), std::move(loc)), MSrc(Src), MDst(Dst),
        MLength(Length) {}

  void *getSrc() { return MSrc; }
  void *getDst() { return MDst; }
  size_t getLength() { return MLength; }
};

/// "Fill USM" command group class.
class CGFillUSM : public CG {
  std::vector<unsigned char> MPattern;
  void *MDst;
  size_t MLength;

public:
  CGFillUSM(std::vector<unsigned char> Pattern, void *DstPtr, size_t Length,
            CG::StorageInitHelper CGData, detail::code_location loc = {})
      : CG(FillUSM, std::move(CGData), std::move(loc)),
        MPattern(std::move(Pattern)), MDst(DstPtr), MLength(Length) {}
  void *getDst() { return MDst; }
  size_t getLength() { return MLength; }
  const std::vector<unsigned char> &getPattern() { return MPattern; }
};

/// "Prefetch USM" command group class.
class CGPrefetchUSM : public CG {
  void *MDst;
  size_t MLength;

public:
  CGPrefetchUSM(void *DstPtr, size_t Length, CG::StorageInitHelper CGData,
                detail::code_location loc = {})
      : CG(PrefetchUSM, std::move(CGData), std::move(loc)), MDst(DstPtr),
        MLength(Length) {}
  void *getDst() { return MDst; }
  size_t getLength() { return MLength; }
};

/// "Advise USM" command group class.
class CGAdviseUSM : public CG {
  void *MDst;
  size_t MLength;
  ur_usm_advice_flags_t MAdvice;

public:
  CGAdviseUSM(void *DstPtr, size_t Length, ur_usm_advice_flags_t Advice,
              CG::StorageInitHelper CGData, CGTYPE Type,
              detail::code_location loc = {})
      : CG(Type, std::move(CGData), std::move(loc)), MDst(DstPtr),
        MLength(Length), MAdvice(Advice) {}
  void *getDst() { return MDst; }
  size_t getLength() { return MLength; }
  ur_usm_advice_flags_t getAdvice() { return MAdvice; }
};

class CGBarrier : public CG {
public:
  std::vector<detail::EventImplPtr> MEventsWaitWithBarrier;

  CGBarrier(std::vector<detail::EventImplPtr> EventsWaitWithBarrier,
            CG::StorageInitHelper CGData, CGTYPE Type,
            detail::code_location loc = {})
      : CG(Type, std::move(CGData), std::move(loc)),
        MEventsWaitWithBarrier(std::move(EventsWaitWithBarrier)) {}
};

class CGProfilingTag : public CG {
public:
  CGProfilingTag(CG::StorageInitHelper CGData, detail::code_location loc = {})
      : CG(CG::ProfilingTag, std::move(CGData), std::move(loc)) {}
};

/// "Copy 2D USM" command group class.
class CGCopy2DUSM : public CG {
  void *MSrc;
  void *MDst;
  size_t MSrcPitch;
  size_t MDstPitch;
  size_t MWidth;
  size_t MHeight;

public:
  CGCopy2DUSM(void *Src, void *Dst, size_t SrcPitch, size_t DstPitch,
              size_t Width, size_t Height, CG::StorageInitHelper CGData,
              detail::code_location loc = {})
      : CG(Copy2DUSM, std::move(CGData), std::move(loc)), MSrc(Src), MDst(Dst),
        MSrcPitch(SrcPitch), MDstPitch(DstPitch), MWidth(Width),
        MHeight(Height) {}

  void *getSrc() const { return MSrc; }
  void *getDst() const { return MDst; }
  size_t getSrcPitch() const { return MSrcPitch; }
  size_t getDstPitch() const { return MDstPitch; }
  size_t getWidth() const { return MWidth; }
  size_t getHeight() const { return MHeight; }
};

/// "Fill 2D USM" command group class.
class CGFill2DUSM : public CG {
  std::vector<unsigned char> MPattern;
  void *MDst;
  size_t MPitch;
  size_t MWidth;
  size_t MHeight;

public:
  CGFill2DUSM(std::vector<unsigned char> Pattern, void *DstPtr, size_t Pitch,
              size_t Width, size_t Height, CG::StorageInitHelper CGData,
              detail::code_location loc = {})
      : CG(Fill2DUSM, std::move(CGData), std::move(loc)),
        MPattern(std::move(Pattern)), MDst(DstPtr), MPitch(Pitch),
        MWidth(Width), MHeight(Height) {}
  void *getDst() const { return MDst; }
  size_t getPitch() const { return MPitch; }
  size_t getWidth() const { return MWidth; }
  size_t getHeight() const { return MHeight; }
  const std::vector<unsigned char> &getPattern() const { return MPattern; }
};

/// "Memset 2D USM" command group class.
class CGMemset2DUSM : public CG {
  char MValue;
  void *MDst;
  size_t MPitch;
  size_t MWidth;
  size_t MHeight;

public:
  CGMemset2DUSM(char Value, void *DstPtr, size_t Pitch, size_t Width,
                size_t Height, CG::StorageInitHelper CGData,
                detail::code_location loc = {})
      : CG(Memset2DUSM, std::move(CGData), std::move(loc)), MValue(Value),
        MDst(DstPtr), MPitch(Pitch), MWidth(Width), MHeight(Height) {}
  void *getDst() const { return MDst; }
  size_t getPitch() const { return MPitch; }
  size_t getWidth() const { return MWidth; }
  size_t getHeight() const { return MHeight; }
  char getValue() const { return MValue; }
};

/// "ReadWriteHostPipe" command group class.
class CGReadWriteHostPipe : public CG {
  std::string PipeName;
  bool Blocking;
  void *HostPtr;
  size_t TypeSize;
  bool IsReadOp;

public:
  CGReadWriteHostPipe(const std::string &Name, bool Block, void *Ptr,
                      size_t Size, bool Read, CG::StorageInitHelper CGData,
                      detail::code_location loc = {})
      : CG(ReadWriteHostPipe, std::move(CGData), std::move(loc)),
        PipeName(Name), Blocking(Block), HostPtr(Ptr), TypeSize(Size),
        IsReadOp(Read) {}

  std::string getPipeName() { return PipeName; }
  void *getHostPtr() { return HostPtr; }
  size_t getTypeSize() { return TypeSize; }
  bool isBlocking() { return Blocking; }
  bool isReadHostPipe() { return IsReadOp; }
};

/// "Copy to device_global" command group class.
class CGCopyToDeviceGlobal : public CG {
  void *MSrc;
  void *MDeviceGlobalPtr;
  bool MIsDeviceImageScoped;
  size_t MNumBytes;
  size_t MOffset;

public:
  CGCopyToDeviceGlobal(void *Src, void *DeviceGlobalPtr,
                       bool IsDeviceImageScoped, size_t NumBytes, size_t Offset,
                       CG::StorageInitHelper CGData,
                       detail::code_location loc = {})
      : CG(CopyToDeviceGlobal, std::move(CGData), std::move(loc)), MSrc(Src),
        MDeviceGlobalPtr(DeviceGlobalPtr),
        MIsDeviceImageScoped(IsDeviceImageScoped), MNumBytes(NumBytes),
        MOffset(Offset) {}

  void *getSrc() { return MSrc; }
  void *getDeviceGlobalPtr() { return MDeviceGlobalPtr; }
  bool isDeviceImageScoped() { return MIsDeviceImageScoped; }
  size_t getNumBytes() { return MNumBytes; }
  size_t getOffset() { return MOffset; }
};

/// "Copy to device_global" command group class.
class CGCopyFromDeviceGlobal : public CG {
  void *MDeviceGlobalPtr;
  void *MDest;
  bool MIsDeviceImageScoped;
  size_t MNumBytes;
  size_t MOffset;

public:
  CGCopyFromDeviceGlobal(void *DeviceGlobalPtr, void *Dest,
                         bool IsDeviceImageScoped, size_t NumBytes,
                         size_t Offset, CG::StorageInitHelper CGData,
                         detail::code_location loc = {})
      : CG(CopyFromDeviceGlobal, std::move(CGData), std::move(loc)),
        MDeviceGlobalPtr(DeviceGlobalPtr), MDest(Dest),
        MIsDeviceImageScoped(IsDeviceImageScoped), MNumBytes(NumBytes),
        MOffset(Offset) {}

  void *getDeviceGlobalPtr() { return MDeviceGlobalPtr; }
  void *getDest() { return MDest; }
  bool isDeviceImageScoped() { return MIsDeviceImageScoped; }
  size_t getNumBytes() { return MNumBytes; }
  size_t getOffset() { return MOffset; }
};
/// "Copy Image" command group class.
class CGCopyImage : public CG {
  void *MSrc;
  void *MDst;
  ur_image_desc_t MImageDesc;
  ur_image_format_t MImageFormat;
  ur_exp_image_copy_flags_t MImageCopyFlags;
  ur_rect_offset_t MSrcOffset;
  ur_rect_offset_t MDstOffset;
  ur_rect_region_t MHostExtent;
  ur_rect_region_t MCopyExtent;

public:
  CGCopyImage(void *Src, void *Dst, ur_image_desc_t ImageDesc,
              ur_image_format_t ImageFormat,
              ur_exp_image_copy_flags_t ImageCopyFlags,
              ur_rect_offset_t SrcOffset, ur_rect_offset_t DstOffset,
              ur_rect_region_t HostExtent, ur_rect_region_t CopyExtent,
              CG::StorageInitHelper CGData, detail::code_location loc = {})
      : CG(CopyImage, std::move(CGData), std::move(loc)), MSrc(Src), MDst(Dst),
        MImageDesc(ImageDesc), MImageFormat(ImageFormat),
        MImageCopyFlags(ImageCopyFlags), MSrcOffset(SrcOffset),
        MDstOffset(DstOffset), MHostExtent(HostExtent),
        MCopyExtent(CopyExtent) {}

  void *getSrc() const { return MSrc; }
  void *getDst() const { return MDst; }
  ur_image_desc_t getDesc() const { return MImageDesc; }
  ur_image_format_t getFormat() const { return MImageFormat; }
  ur_exp_image_copy_flags_t getCopyFlags() const { return MImageCopyFlags; }
  ur_rect_offset_t getSrcOffset() const { return MSrcOffset; }
  ur_rect_offset_t getDstOffset() const { return MDstOffset; }
  ur_rect_region_t getHostExtent() const { return MHostExtent; }
  ur_rect_region_t getCopyExtent() const { return MCopyExtent; }
};

/// "Semaphore Wait" command group class.
class CGSemaphoreWait : public CG {
  ur_exp_interop_semaphore_handle_t MInteropSemaphoreHandle;
  std::optional<uint64_t> MWaitValue;

public:
  CGSemaphoreWait(
      ur_exp_interop_semaphore_handle_t InteropSemaphoreHandle,
      std::optional<uint64_t> WaitValue, CG::StorageInitHelper CGData,
      detail::code_location loc = {})
      : CG(SemaphoreWait, std::move(CGData), std::move(loc)),
        MInteropSemaphoreHandle(InteropSemaphoreHandle), MWaitValue(WaitValue) {
  }

  ur_exp_interop_semaphore_handle_t getInteropSemaphoreHandle() const {
    return MInteropSemaphoreHandle;
  }
  std::optional<uint64_t> getWaitValue() const { return MWaitValue; }
};

/// "Semaphore Signal" command group class.
class CGSemaphoreSignal : public CG {
  ur_exp_interop_semaphore_handle_t MInteropSemaphoreHandle;
  std::optional<uint64_t> MSignalValue;

public:
  CGSemaphoreSignal(
      ur_exp_interop_semaphore_handle_t InteropSemaphoreHandle,
      std::optional<uint64_t> SignalValue, CG::StorageInitHelper CGData,
      detail::code_location loc = {})
      : CG(SemaphoreSignal, std::move(CGData), std::move(loc)),
        MInteropSemaphoreHandle(InteropSemaphoreHandle),
        MSignalValue(SignalValue) {}

  ur_exp_interop_semaphore_handle_t getInteropSemaphoreHandle() const {
    return MInteropSemaphoreHandle;
  }
  std::optional<uint64_t> getSignalValue() const { return MSignalValue; }
};

/// "Execute command-buffer" command group class.
class CGExecCommandBuffer : public CG {
public:
  ur_exp_command_buffer_handle_t MCommandBuffer;
  std::shared_ptr<sycl::ext::oneapi::experimental::detail::exec_graph_impl>
      MExecGraph;

  CGExecCommandBuffer(
      const ur_exp_command_buffer_handle_t &CommandBuffer,
      const std::shared_ptr<
          sycl::ext::oneapi::experimental::detail::exec_graph_impl> &ExecGraph,
      CG::StorageInitHelper CGData)
      : CG(CGTYPE::ExecCommandBuffer, std::move(CGData)),
        MCommandBuffer(CommandBuffer), MExecGraph(ExecGraph) {}
};

} // namespace detail
} // namespace _V1
} // namespace sycl<|MERGE_RESOLUTION|>--- conflicted
+++ resolved
@@ -186,15 +186,9 @@
                std::string KernelName,
                std::vector<std::shared_ptr<detail::stream_impl>> Streams,
                std::vector<std::shared_ptr<const void>> AuxiliaryResources,
-<<<<<<< HEAD
                CGTYPE Type, ur_kernel_cache_config_t KernelCacheConfig,
-               bool KernelIsCooperative, detail::code_location loc = {})
-=======
-               CGTYPE Type,
-               sycl::detail::pi::PiKernelCacheConfig KernelCacheConfig,
                bool KernelIsCooperative, bool MKernelUsesClusterLaunch,
                detail::code_location loc = {})
->>>>>>> 19e471fd
       : CG(Type, std::move(CGData), std::move(loc)),
         MNDRDesc(std::move(NDRDesc)), MHostKernel(std::move(HKernel)),
         MSyclKernel(std::move(SyclKernel)),
