--- conflicted
+++ resolved
@@ -170,183 +170,9 @@
 
 public:
   HostKernel(KernelType Kernel) : MKernel(Kernel) {}
-<<<<<<< HEAD
 
   char *getPtr() override { return reinterpret_cast<char *>(&MKernel); }
 
-=======
-  void call(const NDRDescT &NDRDesc, HostProfilingInfo *HPI) override {
-    // adjust ND range for serial host:
-    NDRDescT AdjustedRange = NDRDesc;
-
-    if (NDRDesc.GlobalSize[0] == 0 && NDRDesc.NumWorkGroups[0] != 0) {
-      // This is a special case - NDRange information is not complete, only the
-      // desired number of work groups is set by the user. Choose work group
-      // size (LocalSize), calculate the missing NDRange characteristics
-      // needed to invoke the kernel and adjust the NDRange descriptor
-      // accordingly. For some devices the work group size selection requires
-      // access to the device's properties, hence such late "adjustment".
-      range<3> WGsize{1, 1, 1}; // no better alternative for serial host?
-      AdjustedRange.set(NDRDesc.Dims,
-                        nd_range<3>(NDRDesc.NumWorkGroups * WGsize, WGsize));
-    }
-    // If local size for host is not set explicitly, let's adjust it to 1,
-    // so an exception for zero local size is not thrown.
-    if (AdjustedRange.LocalSize[0] == 0)
-      for (size_t I = 0; I < AdjustedRange.Dims; ++I)
-        AdjustedRange.LocalSize[I] = 1;
-    if (HPI)
-      HPI->start();
-    runOnHost(AdjustedRange);
-    if (HPI)
-      HPI->end();
-  }
-
-  char *getPtr() override { return reinterpret_cast<char *>(&MKernel); }
-
-  template <class ArgT = KernelArgType>
-  typename std::enable_if_t<std::is_same_v<ArgT, void>>
-  runOnHost(const NDRDescT &) {
-    runKernelWithoutArg(MKernel);
-  }
-
-  template <class ArgT = KernelArgType>
-  typename std::enable_if_t<std::is_same_v<ArgT, sycl::id<Dims>>>
-  runOnHost(const NDRDescT &NDRDesc) {
-    sycl::range<Dims> Range(InitializedVal<Dims, range>::template get<0>());
-    sycl::id<Dims> Offset;
-    sycl::range<Dims> Stride(
-        InitializedVal<Dims, range>::template get<1>()); // initialized to 1
-    sycl::range<Dims> UpperBound(
-        InitializedVal<Dims, range>::template get<0>());
-    for (int I = 0; I < Dims; ++I) {
-      Range[I] = NDRDesc.GlobalSize[I];
-      Offset[I] = NDRDesc.GlobalOffset[I];
-      UpperBound[I] = Range[I] + Offset[I];
-    }
-
-    detail::NDLoop<Dims>::iterate(
-        /*LowerBound=*/Offset, Stride, UpperBound,
-        [&](const sycl::id<Dims> &ID) {
-          sycl::item<Dims, /*Offset=*/true> Item =
-              IDBuilder::createItem<Dims, true>(Range, ID, Offset);
-
-          runKernelWithArg<const sycl::id<Dims> &>(MKernel, ID);
-        });
-  }
-
-  template <class ArgT = KernelArgType>
-  typename std::enable_if_t<std::is_same_v<ArgT, item<Dims, /*Offset=*/false>>>
-  runOnHost(const NDRDescT &NDRDesc) {
-    sycl::id<Dims> ID;
-    sycl::range<Dims> Range(InitializedVal<Dims, range>::template get<0>());
-    for (int I = 0; I < Dims; ++I)
-      Range[I] = NDRDesc.GlobalSize[I];
-
-    detail::NDLoop<Dims>::iterate(Range, [&](const sycl::id<Dims> ID) {
-      sycl::item<Dims, /*Offset=*/false> Item =
-          IDBuilder::createItem<Dims, false>(Range, ID);
-      sycl::item<Dims, /*Offset=*/true> ItemWithOffset = Item;
-
-      runKernelWithArg<sycl::item<Dims, /*Offset=*/false>>(MKernel, Item);
-    });
-  }
-
-  template <class ArgT = KernelArgType>
-  typename std::enable_if_t<std::is_same_v<ArgT, item<Dims, /*Offset=*/true>>>
-  runOnHost(const NDRDescT &NDRDesc) {
-    sycl::range<Dims> Range(InitializedVal<Dims, range>::template get<0>());
-    sycl::id<Dims> Offset;
-    sycl::range<Dims> Stride(
-        InitializedVal<Dims, range>::template get<1>()); // initialized to 1
-    sycl::range<Dims> UpperBound(
-        InitializedVal<Dims, range>::template get<0>());
-    for (int I = 0; I < Dims; ++I) {
-      Range[I] = NDRDesc.GlobalSize[I];
-      Offset[I] = NDRDesc.GlobalOffset[I];
-      UpperBound[I] = Range[I] + Offset[I];
-    }
-
-    detail::NDLoop<Dims>::iterate(
-        /*LowerBound=*/Offset, Stride, UpperBound,
-        [&](const sycl::id<Dims> &ID) {
-          sycl::item<Dims, /*Offset=*/true> Item =
-              IDBuilder::createItem<Dims, true>(Range, ID, Offset);
-
-          runKernelWithArg<sycl::item<Dims, /*Offset=*/true>>(MKernel, Item);
-        });
-  }
-
-  template <class ArgT = KernelArgType>
-  typename std::enable_if_t<std::is_same_v<ArgT, nd_item<Dims>>>
-  runOnHost(const NDRDescT &NDRDesc) {
-    sycl::range<Dims> GroupSize(InitializedVal<Dims, range>::template get<0>());
-    for (int I = 0; I < Dims; ++I) {
-      if (NDRDesc.LocalSize[I] == 0 ||
-          NDRDesc.GlobalSize[I] % NDRDesc.LocalSize[I] != 0)
-        throw sycl::exception(make_error_code(errc::nd_range),
-                              "Invalid local size for global size");
-      GroupSize[I] = NDRDesc.GlobalSize[I] / NDRDesc.LocalSize[I];
-    }
-
-    sycl::range<Dims> LocalSize(InitializedVal<Dims, range>::template get<0>());
-    sycl::range<Dims> GlobalSize(
-        InitializedVal<Dims, range>::template get<0>());
-    sycl::id<Dims> GlobalOffset;
-    for (int I = 0; I < Dims; ++I) {
-      GlobalOffset[I] = NDRDesc.GlobalOffset[I];
-      LocalSize[I] = NDRDesc.LocalSize[I];
-      GlobalSize[I] = NDRDesc.GlobalSize[I];
-    }
-
-    detail::NDLoop<Dims>::iterate(GroupSize, [&](const id<Dims> &GroupID) {
-      sycl::group<Dims> Group = IDBuilder::createGroup<Dims>(
-          GlobalSize, LocalSize, GroupSize, GroupID);
-
-      detail::NDLoop<Dims>::iterate(LocalSize, [&](const id<Dims> &LocalID) {
-        id<Dims> GlobalID =
-            GroupID * id<Dims>{LocalSize} + LocalID + GlobalOffset;
-        const sycl::item<Dims, /*Offset=*/true> GlobalItem =
-            IDBuilder::createItem<Dims, true>(GlobalSize, GlobalID,
-                                              GlobalOffset);
-        const sycl::item<Dims, /*Offset=*/false> LocalItem =
-            IDBuilder::createItem<Dims, false>(LocalSize, LocalID);
-        const sycl::nd_item<Dims> NDItem =
-            IDBuilder::createNDItem<Dims>(GlobalItem, LocalItem, Group);
-
-        runKernelWithArg<const sycl::nd_item<Dims>>(MKernel, NDItem);
-      });
-    });
-  }
-
-  template <typename ArgT = KernelArgType>
-  std::enable_if_t<std::is_same_v<ArgT, sycl::group<Dims>>>
-  runOnHost(const NDRDescT &NDRDesc) {
-    sycl::range<Dims> NGroups(InitializedVal<Dims, range>::template get<0>());
-
-    for (int I = 0; I < Dims; ++I) {
-      if (NDRDesc.LocalSize[I] == 0 ||
-          NDRDesc.GlobalSize[I] % NDRDesc.LocalSize[I] != 0)
-        throw sycl::exception(make_error_code(errc::nd_range),
-                              "Invalid local size for global size");
-      NGroups[I] = NDRDesc.GlobalSize[I] / NDRDesc.LocalSize[I];
-    }
-
-    sycl::range<Dims> LocalSize(InitializedVal<Dims, range>::template get<0>());
-    sycl::range<Dims> GlobalSize(
-        InitializedVal<Dims, range>::template get<0>());
-    for (int I = 0; I < Dims; ++I) {
-      LocalSize[I] = NDRDesc.LocalSize[I];
-      GlobalSize[I] = NDRDesc.GlobalSize[I];
-    }
-    detail::NDLoop<Dims>::iterate(NGroups, [&](const id<Dims> &GroupID) {
-      sycl::group<Dims> Group =
-          IDBuilder::createGroup<Dims>(GlobalSize, LocalSize, NGroups, GroupID);
-      runKernelWithArg<sycl::group<Dims>>(MKernel, Group);
-    });
-  }
-
->>>>>>> 78ae397a
   ~HostKernel() = default;
 };
 
