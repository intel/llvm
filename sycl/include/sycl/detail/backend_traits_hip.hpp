--- conflicted
+++ resolved
@@ -54,19 +54,10 @@
   using type = HIPstream;
 };
 
-<<<<<<< HEAD
 template <> struct interop<backend::ext_oneapi_hip, platform> {
   using type = std::vector<HIPdevice>;
 };
 
-#ifdef __SYCL_INTERNAL_API
-template <> struct interop<backend::ext_oneapi_hip, program> {
-  using type = HIPmodule;
-};
-#endif
-
-=======
->>>>>>> 9bef890d
 // TODO the interops for accessor is used in the already deprecated class
 // interop_handler and can be removed after API cleanup.
 template <typename DataT, int Dimensions, access::mode AccessMode>
@@ -128,17 +119,6 @@
   using type = HIPstream;
 };
 
-<<<<<<< HEAD
-#ifdef __SYCL_INTERNAL_API
-template <> struct BackendInput<backend::ext_oneapi_hip, program> {
-  using type = HIPmodule;
-};
-
-template <> struct BackendReturn<backend::ext_oneapi_hip, program> {
-  using type = HIPmodule;
-};
-#endif
-
 template <> struct InteropFeatureSupportMap<backend::ext_oneapi_hip> {
   static constexpr bool MakePlatform = false;
   static constexpr bool MakeDevice = false;
@@ -150,8 +130,6 @@
   static constexpr bool MakeKernelBundle = false;
 };
 
-=======
->>>>>>> 9bef890d
 } // namespace detail
 } // __SYCL_INLINE_VER_NAMESPACE(_V1)
 } // namespace sycl