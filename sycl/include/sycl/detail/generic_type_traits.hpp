--- conflicted
+++ resolved
@@ -498,7 +498,6 @@
 // select_cl_scalar_t picks corresponding cl_* type for input
 // scalar T or returns T if T is not scalar.
 template <typename T>
-<<<<<<< HEAD
 using select_cl_scalar_t = conditional_t<
     std::is_integral<T>::value, select_cl_scalar_integral_t<T>,
     conditional_t<std::is_floating_point<T>::value, select_cl_scalar_float_t<T>,
@@ -508,18 +507,6 @@
                   conditional_t<std::is_same<std::remove_cv_t<T>, half>::value,
                                 sycl::detail::half_impl::BIsRepresentationT,
                                 select_cl_scalar_complex_or_T_t<T>>>>;
-=======
-using select_cl_scalar_t = std::conditional_t<
-    std::is_integral_v<T>, select_cl_scalar_integral_t<T>,
-    std::conditional_t<
-        std::is_floating_point_v<T>, select_cl_scalar_float_t<T>,
-        // half is a special case: it is implemented differently on
-        // host and device and therefore, might lower to different
-        // types
-        std::conditional_t<std::is_same_v<T, half>,
-                           sycl::detail::half_impl::BIsRepresentationT,
-                           select_cl_scalar_complex_or_T_t<T>>>>;
->>>>>>> 637d3d5b
 
 // select_cl_vector_or_scalar_or_ptr does cl_* type selection for element type
 // of a vector type T, pointer type substitution, and scalar type substitution.
