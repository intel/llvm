--- conflicted
+++ resolved
@@ -74,81 +74,43 @@
   [[intel::device_indirectly_callable]]
 #define __NCPU_ATTRS extern "C" __SYCL_HC_ATTRS
 
-<<<<<<< HEAD
-extern "C" __SYCL_HC_ATTRS __SYCL_NCPU_GLOBAL_AS size_t *
-__dpcpp_nativecpu_global_id(__SYCL_NCPU_GLOBAL_AS __nativecpu_state *s) {
-  return &(s->MGlobal_id[0]);
-}
-
-extern "C" __SYCL_HC_ATTRS __SYCL_NCPU_GLOBAL_AS size_t *
-__dpcpp_nativecpu_global_range(__SYCL_NCPU_GLOBAL_AS __nativecpu_state *s) {
-  return &(s->MGlobal_range[0]);
-}
-
-extern "C" __SYCL_HC_ATTRS __SYCL_NCPU_GLOBAL_AS size_t *
-__dpcpp_nativecpu_get_wg_size(__SYCL_NCPU_GLOBAL_AS __nativecpu_state *s) {
-  return &(s->MWorkGroup_size[0]);
-}
-
-extern "C" __SYCL_HC_ATTRS __SYCL_NCPU_GLOBAL_AS size_t *
-__dpcpp_nativecpu_get_wg_id(__SYCL_NCPU_GLOBAL_AS __nativecpu_state *s) {
-  return &(s->MWorkGroup_id[0]);
-}
-
-extern "C" __SYCL_HC_ATTRS __SYCL_NCPU_GLOBAL_AS size_t *
-__dpcpp_nativecpu_get_local_id(__SYCL_NCPU_GLOBAL_AS __nativecpu_state *s) {
-  return &(s->MLocal_id[0]);
-}
-
-extern "C" __SYCL_HC_ATTRS __SYCL_NCPU_GLOBAL_AS size_t *
-__dpcpp_nativecpu_get_num_groups(__SYCL_NCPU_GLOBAL_AS __nativecpu_state *s) {
-  return &(s->MNumGroups[0]);
-}
-
-extern "C" __SYCL_HC_ATTRS __SYCL_NCPU_GLOBAL_AS size_t *
-__dpcpp_nativecpu_get_global_offset(
-    __SYCL_NCPU_GLOBAL_AS __nativecpu_state *s) {
-  return &(s->MGlobalOffset[0]);
-}
-#undef __SYCL_HC_ATTRS
-#undef __SYCL_NCPU_GLOBAL_AS
-=======
 __NCPU_ATTRS size_t __dpcpp_nativecpu_global_id(unsigned dim,
-                                                __attribute((address_space(0)))
+                                                __SYCL_NCPU_GLOBAL_AS
                                                 __nativecpu_state *s) {
   return s->MGlobal_id[dim];
 }
 
 __NCPU_ATTRS size_t __dpcpp_nativecpu_global_range(
-    unsigned dim, __attribute((address_space(0))) __nativecpu_state *s) {
+    unsigned dim, __SYCL_NCPU_GLOBAL_AS __nativecpu_state *s) {
   return s->MGlobal_range[dim];
 }
 
 __NCPU_ATTRS size_t __dpcpp_nativecpu_get_wg_size(
-    unsigned dim, __attribute((address_space(0))) __nativecpu_state *s) {
+    unsigned dim, __SYCL_NCPU_GLOBAL_AS __nativecpu_state *s) {
   return s->MWorkGroup_size[dim];
 }
 
 __NCPU_ATTRS size_t __dpcpp_nativecpu_get_wg_id(unsigned dim,
-                                                __attribute((address_space(0)))
+                                                __SYCL_NCPU_GLOBAL_AS
                                                 __nativecpu_state *s) {
   return s->MWorkGroup_id[dim];
 }
 
 __NCPU_ATTRS size_t __dpcpp_nativecpu_get_local_id(
-    unsigned dim, __attribute((address_space(0))) __nativecpu_state *s) {
+    unsigned dim, __SYCL_NCPU_GLOBAL_AS __nativecpu_state *s) {
   return s->MLocal_id[dim];
 }
 
 __NCPU_ATTRS size_t __dpcpp_nativecpu_get_num_groups(
-    unsigned dim, __attribute((address_space(0))) __nativecpu_state *s) {
+    unsigned dim, __SYCL_NCPU_GLOBAL_AS __nativecpu_state *s) {
   return s->MNumGroups[dim];
 }
 
 __NCPU_ATTRS size_t __dpcpp_nativecpu_get_global_offset(
-    unsigned dim, __attribute((address_space(0))) __nativecpu_state *s) {
+    unsigned dim, __SYCL_NCPU_GLOBAL_AS __nativecpu_state *s) {
   return s->MGlobalOffset[dim];
 }
+#undef __SYCL_NCPU_GLOBAL_AS
+#undef __SYCL_HC_ATTRS
 #undef __NCPU_ATTRS
->>>>>>> dc24a474
 #endif