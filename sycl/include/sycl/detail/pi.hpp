//==---------- pi.hpp - Plugin Interface for SYCL RT -----------------------==//
//
// Part of the LLVM Project, under the Apache License v2.0 with LLVM Exceptions.
// See https://llvm.org/LICENSE.txt for license information.
// SPDX-License-Identifier: Apache-2.0 WITH LLVM-exception
//
//===----------------------------------------------------------------------===//

/// \file pi.hpp
/// C++ wrapper of extern "C" PI interfaces
///
/// \ingroup sycl_pi

#pragma once

#include <sycl/backend_types.hpp>
#include <sycl/detail/export.hpp>
#include <sycl/detail/os_util.hpp>
#include <sycl/detail/pi.h>

#include <cassert>
#include <cstdint>
#include <memory>
#include <sstream>
#include <string>
#include <vector>

#ifdef XPTI_ENABLE_INSTRUMENTATION
// Forward declarations
namespace xpti {
struct trace_event_data_t;
}
#endif

namespace sycl {
__SYCL_INLINE_VER_NAMESPACE(_V1) {

class context;

namespace detail {

enum class PiApiKind {
#define _PI_API(api) api,
#include <sycl/detail/pi.def>
};
class plugin;
using PluginPtr = std::shared_ptr<plugin>;

template <sycl::backend BE>
__SYCL_EXPORT void *getPluginOpaqueData(void *opaquedata_arg);

namespace pi {

// The SYCL_PI_TRACE sets what we will trace.
// This is a bit-mask of various things we'd want to trace.
enum TraceLevel {
  PI_TRACE_BASIC = 0x1,
  PI_TRACE_CALLS = 0x2,
  PI_TRACE_ALL = -1
};

// Return true if we want to trace PI related activities.
bool trace(TraceLevel level);

#ifdef __SYCL_RT_OS_WINDOWS
// these same constants are used by win_proxy_loader.dll
// if a plugin is added here, add it there as well.
#ifdef _MSC_VER
#define __SYCL_OPENCL_PLUGIN_NAME "pi_opencl.dll"
#define __SYCL_LEVEL_ZERO_PLUGIN_NAME "pi_level_zero.dll"
#define __SYCL_CUDA_PLUGIN_NAME "pi_cuda.dll"
#define __SYCL_ESIMD_EMULATOR_PLUGIN_NAME "pi_esimd_emulator.dll"
#define __SYCL_HIP_PLUGIN_NAME "libpi_hip.dll"
#define __SYCL_UR_PLUGIN_NAME "pi_unified_runtime.dll"
#else
#define __SYCL_OPENCL_PLUGIN_NAME "libpi_opencl.dll"
#define __SYCL_LEVEL_ZERO_PLUGIN_NAME "libpi_level_zero.dll"
#define __SYCL_CUDA_PLUGIN_NAME "libpi_cuda.dll"
#define __SYCL_ESIMD_EMULATOR_PLUGIN_NAME "libpi_esimd_emulator.dll"
#define __SYCL_HIP_PLUGIN_NAME "libpi_hip.dll"
#define __SYCL_UR_PLUGIN_NAME "libpi_unified_runtime.dll"
#endif
#elif defined(__SYCL_RT_OS_LINUX)
#define __SYCL_OPENCL_PLUGIN_NAME "libpi_opencl.so"
#define __SYCL_LEVEL_ZERO_PLUGIN_NAME "libpi_level_zero.so"
#define __SYCL_CUDA_PLUGIN_NAME "libpi_cuda.so"
#define __SYCL_ESIMD_EMULATOR_PLUGIN_NAME "libpi_esimd_emulator.so"
#define __SYCL_HIP_PLUGIN_NAME "libpi_hip.so"
#define __SYCL_UR_PLUGIN_NAME "libpi_unified_runtime.so"
#elif defined(__SYCL_RT_OS_DARWIN)
#define __SYCL_OPENCL_PLUGIN_NAME "libpi_opencl.dylib"
#define __SYCL_LEVEL_ZERO_PLUGIN_NAME "libpi_level_zero.dylib"
#define __SYCL_CUDA_PLUGIN_NAME "libpi_cuda.dylib"
#define __SYCL_ESIMD_EMULATOR_PLUGIN_NAME "libpi_esimd_emulator.dylib"
#define __SYCL_HIP_PLUGIN_NAME "libpi_hip.dylib"
#define __SYCL_UR_PLUGIN_NAME "libpi_unified_runtime.dylib"
#else
#error "Unsupported OS"
#endif

// Report error and no return (keeps compiler happy about no return statements).
[[noreturn]] __SYCL_EXPORT void die(const char *Message);

__SYCL_EXPORT void assertion(bool Condition, const char *Message = nullptr);

template <typename T>
void handleUnknownParamName(const char *functionName, T parameter) {
  std::stringstream stream;
  stream << "Unknown parameter " << parameter << " passed to " << functionName
         << "\n";
  auto str = stream.str();
  auto msg = str.c_str();
  die(msg);
}

// This macro is used to report invalid enumerators being passed to PI API
// GetInfo functions. It will print the name of the function that invoked it
// and the value of the unknown enumerator.
#define __SYCL_PI_HANDLE_UNKNOWN_PARAM_NAME(parameter)                         \
  { sycl::detail::pi::handleUnknownParamName(__func__, parameter); }

using PiPlugin = ::pi_plugin;
using PiResult = ::pi_result;
using PiPlatform = ::pi_platform;
using PiPlatformBackend = ::pi_platform_backend;
using PiDevice = ::pi_device;
using PiDeviceType = ::pi_device_type;
using PiDeviceInfo = ::pi_device_info;
using PiDeviceBinaryType = ::pi_device_binary_type;
using PiContext = ::pi_context;
using PiContextInfo = ::pi_context_info;
using PiProgram = ::pi_program;
using PiKernel = ::pi_kernel;
using PiQueue = ::pi_queue;
using PiQueueProperties = ::pi_queue_properties;
using PiMem = ::pi_mem;
using PiMemFlags = ::pi_mem_flags;
using PiEvent = ::pi_event;
using PiSampler = ::pi_sampler;
using PiSamplerInfo = ::pi_sampler_info;
using PiSamplerProperties = ::pi_sampler_properties;
using PiSamplerAddressingMode = ::pi_sampler_addressing_mode;
using PiSamplerFilterMode = ::pi_sampler_filter_mode;
using PiMemImageFormat = ::pi_image_format;
using PiMemImageDesc = ::pi_image_desc;
using PiMemImageInfo = ::pi_image_info;
using PiMemObjectType = ::pi_mem_type;
using PiMemImageChannelOrder = ::pi_image_channel_order;
using PiMemImageChannelType = ::pi_image_channel_type;
<<<<<<< HEAD
using PiPeerAttr = ::pi_peer_attr;
=======
using PiKernelCacheConfig = ::pi_kernel_cache_config;
>>>>>>> c7759bb8

__SYCL_EXPORT void contextSetExtendedDeleter(const sycl::context &constext,
                                             pi_context_extended_deleter func,
                                             void *user_data);

// Function to load the shared library
// Implementation is OS dependent.
void *loadOsPluginLibrary(const std::string &Library);

// Function to unload the shared library
// Implementation is OS dependent (see posix-pi.cpp and windows-pi.cpp)
int unloadOsPluginLibrary(void *Library);

// OS agnostic function to unload the shared library
int unloadPlugin(void *Library);

// Function to get Address of a symbol defined in the shared
// library, implementation is OS dependent.
void *getOsLibraryFuncAddress(void *Library, const std::string &FunctionName);

// Get a string representing a _pi_platform_info enum
std::string platformInfoToString(pi_platform_info info);

// Want all the needed casts be explicit, do not define conversion operators.
template <class To, class From> To cast(From value);

// Holds the PluginInformation for the plugin that is bound.
// Currently a global variable is used to store OpenCL plugin information to be
// used with SYCL Interoperability Constructors.
// TODO: GlobalPlugin does not seem to be needed anymore. Consider removing it!
extern std::shared_ptr<plugin> GlobalPlugin;

// Performs PI one-time initialization.
std::vector<PluginPtr> &initialize();

// Get the plugin serving given backend.
template <backend BE> __SYCL_EXPORT const PluginPtr &getPlugin();

// Utility Functions to get Function Name for a PI Api.
template <PiApiKind PiApiOffset> struct PiFuncInfo {};

#define _PI_API(api)                                                           \
  template <> struct PiFuncInfo<PiApiKind::api> {                              \
    using FuncPtrT = decltype(&::api);                                         \
    inline const char *getFuncName() { return #api; }                          \
    inline FuncPtrT getFuncPtr(PiPlugin MPlugin) {                             \
      return MPlugin.PiFunctionTable.api;                                      \
    }                                                                          \
  };
#include <sycl/detail/pi.def>

/// Emits an XPTI trace before a PI API call is made
/// \param FName The name of the PI API call
/// \return The correlation ID for the API call that is to be used by the
/// emitFunctionEndTrace() call
uint64_t emitFunctionBeginTrace(const char *FName);

/// Emits an XPTI trace after the PI API call has been made
/// \param CorrelationID The correlation ID for the API call generated by the
/// emitFunctionBeginTrace() call.
/// \param FName The name of the PI API call
void emitFunctionEndTrace(uint64_t CorrelationID, const char *FName);

/// Notifies XPTI subscribers about PI function calls and packs call arguments.
///
/// \param FuncID is the API hash ID from PiApiID type trait.
/// \param FName The name of the PI API call.
/// \param ArgsData is a pointer to packed function call arguments.
/// \param Plugin is the plugin, which is used to make call.
uint64_t emitFunctionWithArgsBeginTrace(uint32_t FuncID, const char *FName,
                                        unsigned char *ArgsData,
                                        pi_plugin Plugin);

/// Notifies XPTI subscribers about PI function call result.
///
/// \param CorrelationID The correlation ID for the API call generated by the
/// emitFunctionWithArgsBeginTrace() call.
/// \param FuncID is the API hash ID from PiApiID type trait.
/// \param FName The name of the PI API call.
/// \param ArgsData is a pointer to packed function call arguments.
/// \param Result is function call result value.
/// \param Plugin is the plugin, which is used to make call.
void emitFunctionWithArgsEndTrace(uint64_t CorrelationID, uint32_t FuncID,
                                  const char *FName, unsigned char *ArgsData,
                                  pi_result Result, pi_plugin Plugin);

/// Tries to determine the device binary image foramat. Returns
/// PI_DEVICE_BINARY_TYPE_NONE if unsuccessful.
PiDeviceBinaryType getBinaryImageFormat(const unsigned char *ImgData,
                                        size_t ImgSize);

} // namespace pi

namespace RT = sycl::detail::pi;

// Workaround for build with GCC 5.x
// An explicit specialization shall be declared in the namespace block.
// Having namespace as part of template name is not supported by GCC
// older than 7.x.
// https://gcc.gnu.org/bugzilla/show_bug.cgi?id=56480
namespace pi {
// Want all the needed casts be explicit, do not define conversion
// operators.
template <class To, class From> inline To cast(From value) {
  // TODO: see if more sanity checks are possible.
  RT::assertion((sizeof(From) == sizeof(To)), "assert: cast failed size check");
  return (To)(value);
}

// Helper traits for identifying std::vector with arbitrary element type.
template <typename T> struct IsStdVector : std::false_type {};
template <typename T> struct IsStdVector<std::vector<T>> : std::true_type {};

// Overload for vectors that applies the cast to all elements. This
// creates a new vector.
template <class To, class FromE> To cast(std::vector<FromE> Values) {
  static_assert(IsStdVector<To>::value, "Return type must be a vector.");
  To ResultVec;
  ResultVec.reserve(Values.size());
  for (FromE &Val : Values)
    ResultVec.push_back(cast<typename To::value_type>(Val));
  return ResultVec;
}

} // namespace pi
} // namespace detail

// For shortness of using PI from the top-level sycl files.
namespace RT = sycl::detail::pi;

} // __SYCL_INLINE_VER_NAMESPACE(_V1)
} // namespace sycl

#undef _PI_API<|MERGE_RESOLUTION|>--- conflicted
+++ resolved
@@ -147,11 +147,8 @@
 using PiMemObjectType = ::pi_mem_type;
 using PiMemImageChannelOrder = ::pi_image_channel_order;
 using PiMemImageChannelType = ::pi_image_channel_type;
-<<<<<<< HEAD
+using PiKernelCacheConfig = ::pi_kernel_cache_config;
 using PiPeerAttr = ::pi_peer_attr;
-=======
-using PiKernelCacheConfig = ::pi_kernel_cache_config;
->>>>>>> c7759bb8
 
 __SYCL_EXPORT void contextSetExtendedDeleter(const sycl::context &constext,
                                              pi_context_extended_deleter func,
