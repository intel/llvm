//==---------- pi.hpp - Plugin Interface for SYCL RT -----------------------==//
//
// Part of the LLVM Project, under the Apache License v2.0 with LLVM Exceptions.
// See https://llvm.org/LICENSE.txt for license information.
// SPDX-License-Identifier: Apache-2.0 WITH LLVM-exception
//
//===----------------------------------------------------------------------===//

/// \file pi.hpp
/// C++ wrapper of extern "C" PI interfaces
///
/// \ingroup sycl_pi

#pragma once

#include <sycl/backend_types.hpp>  // for backend
#include <sycl/detail/export.hpp>  // for __SYCL_EXPORT
#include <sycl/detail/os_util.hpp> // for __SYCL_RT_OS_LINUX
#include <sycl/detail/pi.h>        // for piContextCreate, piContextGetInfo

#include <cstdint>     // for uint64_t, uint32_t
#include <memory>      // for shared_ptr
#include <stddef.h>    // for size_t
#include <string>      // for char_traits, string
#include <type_traits> // for false_type, true_type
#include <vector>      // for vector

#ifdef XPTI_ENABLE_INSTRUMENTATION
// Forward declarations
namespace xpti {
struct trace_event_data_t;
}
#endif

namespace sycl {
inline namespace _V1 {

class context;

namespace detail {

enum class PiApiKind {
#define _PI_API(api) api,
#include <sycl/detail/pi.def>
};
class plugin;
using PluginPtr = std::shared_ptr<plugin>;

template <sycl::backend BE>
__SYCL_EXPORT void *getPluginOpaqueData(void *opaquedata_arg);

namespace pi {

// The SYCL_PI_TRACE sets what we will trace.
// This is a bit-mask of various things we'd want to trace.
enum TraceLevel {
  PI_TRACE_BASIC = 0x1,
  PI_TRACE_CALLS = 0x2,
  PI_TRACE_ALL = -1
};

// Return true if we want to trace PI related activities.
bool trace(TraceLevel level);

#ifdef __SYCL_RT_OS_WINDOWS
// these same constants are used by pi_win_proxy_loader.dll
// if a plugin is added here, add it there as well.
#ifdef _MSC_VER
#define __SYCL_OPENCL_PLUGIN_NAME "pi_opencl.dll"
#define __SYCL_LEVEL_ZERO_PLUGIN_NAME "pi_level_zero.dll"
#define __SYCL_CUDA_PLUGIN_NAME "pi_cuda.dll"
#define __SYCL_HIP_PLUGIN_NAME "pi_hip.dll"
#define __SYCL_UR_PLUGIN_NAME "pi_unified_runtime.dll"
#define __SYCL_NATIVE_CPU_PLUGIN_NAME "pi_native_cpu.dll"
#else
#define __SYCL_OPENCL_PLUGIN_NAME "libpi_opencl.dll"
#define __SYCL_LEVEL_ZERO_PLUGIN_NAME "libpi_level_zero.dll"
#define __SYCL_CUDA_PLUGIN_NAME "libpi_cuda.dll"
#define __SYCL_HIP_PLUGIN_NAME "libpi_hip.dll"
#define __SYCL_UR_PLUGIN_NAME "libpi_unified_runtime.dll"
#define __SYCL_NATIVE_CPU_PLUGIN_NAME "libpi_native_cpu.dll"
#endif
#elif defined(__SYCL_RT_OS_LINUX)
#define __SYCL_OPENCL_PLUGIN_NAME "libpi_opencl.so"
#define __SYCL_LEVEL_ZERO_PLUGIN_NAME "libpi_level_zero.so"
#define __SYCL_CUDA_PLUGIN_NAME "libpi_cuda.so"
#define __SYCL_HIP_PLUGIN_NAME "libpi_hip.so"
#define __SYCL_UR_PLUGIN_NAME "libpi_unified_runtime.so"
#define __SYCL_NATIVE_CPU_PLUGIN_NAME "libpi_native_cpu.so"
#elif defined(__SYCL_RT_OS_DARWIN)
#define __SYCL_OPENCL_PLUGIN_NAME "libpi_opencl.dylib"
#define __SYCL_LEVEL_ZERO_PLUGIN_NAME "libpi_level_zero.dylib"
#define __SYCL_CUDA_PLUGIN_NAME "libpi_cuda.dylib"
#define __SYCL_HIP_PLUGIN_NAME "libpi_hip.dylib"
#define __SYCL_UR_PLUGIN_NAME "libpi_unified_runtime.dylib"
#define __SYCL_NATIVE_CPU_PLUGIN_NAME "libpi_native_cpu.dylib"
#else
#error "Unsupported OS"
#endif

// Report error and no return (keeps compiler happy about no return statements).
[[noreturn]] __SYCL_EXPORT void die(const char *Message);

__SYCL_EXPORT void assertion(bool Condition, const char *Message = nullptr);

using PiPlugin = ::pi_plugin;
using PiResult = ::pi_result;
using PiPlatform = ::pi_platform;
using PiPlatformBackend = ::pi_platform_backend;
using PiDevice = ::pi_device;
using PiDeviceType = ::pi_device_type;
using PiDeviceInfo = ::pi_device_info;
using PiDeviceBinaryType = ::pi_device_binary_type;
using PiContext = ::pi_context;
using PiContextInfo = ::pi_context_info;
using PiProgram = ::pi_program;
using PiKernel = ::pi_kernel;
using PiQueue = ::pi_queue;
using PiQueueProperties = ::pi_queue_properties;
using PiMem = ::pi_mem;
using PiMemFlags = ::pi_mem_flags;
using PiEvent = ::pi_event;
using PiSampler = ::pi_sampler;
using PiSamplerInfo = ::pi_sampler_info;
using PiSamplerProperties = ::pi_sampler_properties;
using PiSamplerAddressingMode = ::pi_sampler_addressing_mode;
using PiSamplerFilterMode = ::pi_sampler_filter_mode;
using PiMemImageFormat = ::pi_image_format;
using PiMemImageDesc = ::pi_image_desc;
using PiMemImageInfo = ::pi_image_info;
using PiMemObjectType = ::pi_mem_type;
using PiMemImageChannelOrder = ::pi_image_channel_order;
using PiMemImageChannelType = ::pi_image_channel_type;
using PiKernelCacheConfig = ::pi_kernel_cache_config;
using PiExtSyncPoint = ::pi_ext_sync_point;
using PiExtCommandBuffer = ::pi_ext_command_buffer;
using PiExtCommandBufferDesc = ::pi_ext_command_buffer_desc;
using PiExtCommandBufferCommand = ::pi_ext_command_buffer_command;
using PiPeerAttr = ::pi_peer_attr;
using PiImageHandle = ::pi_image_handle;
using PiImageMemHandle = ::pi_image_mem_handle;
using PiImageCopyFlags = ::pi_image_copy_flags;
using PiInteropMemHandle = ::pi_interop_mem_handle;
using PiInteropSemaphoreHandle = ::pi_interop_semaphore_handle;
using PiExternalMemDescriptor = ::pi_external_mem_descriptor;
using PiExternalSemaphoreDescriptor = ::pi_external_semaphore_descriptor;
using PiImageOffset = ::pi_image_offset_struct;
using PiImageRegion = ::pi_image_region_struct;
<<<<<<< HEAD
using PiLaunchProperty = ::pi_launch_property;
=======
using PiPhysicalMem = ::pi_physical_mem;
using PiVirtualAccessFlags = ::pi_virtual_access_flags;
>>>>>>> 3040061e

__SYCL_EXPORT void contextSetExtendedDeleter(const sycl::context &constext,
                                             pi_context_extended_deleter func,
                                             void *user_data);

// Function to load a shared library
// Implementation is OS dependent
void *loadOsLibrary(const std::string &Library);

// Function to unload a shared library
// Implementation is OS dependent (see posix-pi.cpp and windows-pi.cpp)
int unloadOsLibrary(void *Library);

// Function to load the shared plugin library
// On Windows, this will have been pre-loaded by proxy loader.
// Implementation is OS dependent.
void *loadOsPluginLibrary(const std::string &Library);

// Function to unload the shared plugin library
// Implementation is OS dependent (see posix-pi.cpp and windows-pi.cpp)
int unloadOsPluginLibrary(void *Library);

// OS agnostic function to unload the shared library
int unloadPlugin(void *Library);

// Function to get Address of a symbol defined in the shared
// library, implementation is OS dependent.
void *getOsLibraryFuncAddress(void *Library, const std::string &FunctionName);

// Get a string representing a _pi_platform_info enum
std::string platformInfoToString(pi_platform_info info);

// Want all the needed casts be explicit, do not define conversion operators.
template <class To, class From> To cast(From value);

// Holds the PluginInformation for the plugin that is bound.
// Currently a global variable is used to store OpenCL plugin information to be
// used with SYCL Interoperability Constructors.
// TODO: GlobalPlugin does not seem to be needed anymore. Consider removing it!
extern std::shared_ptr<plugin> GlobalPlugin;

// Performs PI one-time initialization.
std::vector<PluginPtr> &initialize();

// Get the plugin serving given backend.
template <backend BE> __SYCL_EXPORT const PluginPtr &getPlugin();

// Utility Functions to get Function Name for a PI Api.
template <PiApiKind PiApiOffset> struct PiFuncInfo {};

#define _PI_API(api)                                                           \
  template <> struct PiFuncInfo<PiApiKind::api> {                              \
    using FuncPtrT = decltype(&::api);                                         \
    inline const char *getFuncName() { return #api; }                          \
    inline FuncPtrT getFuncPtr(PiPlugin MPlugin) {                             \
      return MPlugin.PiFunctionTable.api;                                      \
    }                                                                          \
  };
#include <sycl/detail/pi.def>

/// Emits an XPTI trace before a PI API call is made
/// \param FName The name of the PI API call
/// \return The correlation ID for the API call that is to be used by the
/// emitFunctionEndTrace() call
uint64_t emitFunctionBeginTrace(const char *FName);

/// Emits an XPTI trace after the PI API call has been made
/// \param CorrelationID The correlation ID for the API call generated by the
/// emitFunctionBeginTrace() call.
/// \param FName The name of the PI API call
void emitFunctionEndTrace(uint64_t CorrelationID, const char *FName);

/// Notifies XPTI subscribers about PI function calls and packs call arguments.
///
/// \param FuncID is the API hash ID from PiApiID type trait.
/// \param FName The name of the PI API call.
/// \param ArgsData is a pointer to packed function call arguments.
/// \param Plugin is the plugin, which is used to make call.
uint64_t emitFunctionWithArgsBeginTrace(uint32_t FuncID, const char *FName,
                                        unsigned char *ArgsData,
                                        pi_plugin Plugin);

/// Notifies XPTI subscribers about PI function call result.
///
/// \param CorrelationID The correlation ID for the API call generated by the
/// emitFunctionWithArgsBeginTrace() call.
/// \param FuncID is the API hash ID from PiApiID type trait.
/// \param FName The name of the PI API call.
/// \param ArgsData is a pointer to packed function call arguments.
/// \param Result is function call result value.
/// \param Plugin is the plugin, which is used to make call.
void emitFunctionWithArgsEndTrace(uint64_t CorrelationID, uint32_t FuncID,
                                  const char *FName, unsigned char *ArgsData,
                                  pi_result Result, pi_plugin Plugin);

/// Tries to determine the device binary image foramat. Returns
/// PI_DEVICE_BINARY_TYPE_NONE if unsuccessful.
PiDeviceBinaryType getBinaryImageFormat(const unsigned char *ImgData,
                                        size_t ImgSize);

} // namespace pi

// Workaround for build with GCC 5.x
// An explicit specialization shall be declared in the namespace block.
// Having namespace as part of template name is not supported by GCC
// older than 7.x.
// https://gcc.gnu.org/bugzilla/show_bug.cgi?id=56480
namespace pi {
// Want all the needed casts be explicit, do not define conversion
// operators.
template <class To, class From> inline To cast(From value) {
  // TODO: see if more sanity checks are possible.
  sycl::detail::pi::assertion((sizeof(From) == sizeof(To)),
                              "assert: cast failed size check");
  return (To)(value);
}

// Helper traits for identifying std::vector with arbitrary element type.
template <typename T> struct IsStdVector : std::false_type {};
template <typename T> struct IsStdVector<std::vector<T>> : std::true_type {};

// Overload for vectors that applies the cast to all elements. This
// creates a new vector.
template <class To, class FromE> To cast(std::vector<FromE> Values) {
  static_assert(IsStdVector<To>::value, "Return type must be a vector.");
  To ResultVec;
  ResultVec.reserve(Values.size());
  for (FromE &Val : Values)
    ResultVec.push_back(cast<typename To::value_type>(Val));
  return ResultVec;
}

} // namespace pi
} // namespace detail

} // namespace _V1
} // namespace sycl

#undef _PI_API<|MERGE_RESOLUTION|>--- conflicted
+++ resolved
@@ -146,12 +146,9 @@
 using PiExternalSemaphoreDescriptor = ::pi_external_semaphore_descriptor;
 using PiImageOffset = ::pi_image_offset_struct;
 using PiImageRegion = ::pi_image_region_struct;
-<<<<<<< HEAD
-using PiLaunchProperty = ::pi_launch_property;
-=======
 using PiPhysicalMem = ::pi_physical_mem;
 using PiVirtualAccessFlags = ::pi_virtual_access_flags;
->>>>>>> 3040061e
+using PiLaunchProperty = ::pi_launch_property;
 
 __SYCL_EXPORT void contextSetExtendedDeleter(const sycl::context &constext,
                                              pi_context_extended_deleter func,
