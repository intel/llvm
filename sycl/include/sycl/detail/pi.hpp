--- conflicted
+++ resolved
@@ -62,12 +62,9 @@
 bool trace(TraceLevel level);
 
 #ifdef __SYCL_RT_OS_WINDOWS
-<<<<<<< HEAD
 // these same constants are used by win_proxy_loader.dll
 // if a plugin is added here, add it there as well.
-=======
 #ifdef _MSC_VER
->>>>>>> 035ef2b2
 #define __SYCL_OPENCL_PLUGIN_NAME "pi_opencl.dll"
 #define __SYCL_LEVEL_ZERO_PLUGIN_NAME "pi_level_zero.dll"
 #define __SYCL_CUDA_PLUGIN_NAME "pi_cuda.dll"
