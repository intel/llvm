--- conflicted
+++ resolved
@@ -103,20 +103,13 @@
   }
 }
 
-<<<<<<< HEAD
 template <typename Group> bool GroupAll(Group g, bool pred) {
-=======
-template <typename Group> bool GroupAll(Group, bool pred) {
->>>>>>> 5bd42eb6
   return __spirv_GroupAll(group_scope<Group>::value, pred);
 }
 template <typename ParentGroup>
 bool GroupAll(ext::oneapi::experimental::ballot_group<ParentGroup> g,
               bool pred) {
-<<<<<<< HEAD
 #if defined (__SPIR__)
-=======
->>>>>>> 5bd42eb6
   // ballot_group partitions its parent into two groups (0 and 1)
   // We have to force each group down different control flow
   // Work-items in the "false" group (0) may still be active
@@ -125,7 +118,6 @@
   } else {
     return __spirv_GroupNonUniformAll(group_scope<ParentGroup>::value, pred);
   }
-<<<<<<< HEAD
 #elif defined (__NVPTX__)
   sycl::vec<unsigned, 4> MemberMask = detail::ExtractMask(detail::GetMask(g));
   return __nvvm_vote_all_sync(MemberMask[0], pred);
@@ -133,20 +125,12 @@
 }
 
 template <typename Group> bool GroupAny(Group g, bool pred) {
-=======
-}
-
-template <typename Group> bool GroupAny(Group, bool pred) {
->>>>>>> 5bd42eb6
   return __spirv_GroupAny(group_scope<Group>::value, pred);
 }
 template <typename ParentGroup>
 bool GroupAny(ext::oneapi::experimental::ballot_group<ParentGroup> g,
               bool pred) {
-<<<<<<< HEAD
 #if defined (__SPIR__)
-=======
->>>>>>> 5bd42eb6
   // ballot_group partitions its parent into two groups (0 and 1)
   // We have to force each group down different control flow
   // Work-items in the "false" group (0) may still be active
@@ -155,13 +139,10 @@
   } else {
     return __spirv_GroupNonUniformAny(group_scope<ParentGroup>::value, pred);
   }
-<<<<<<< HEAD
 #elif defined (__NVPTX__)
   sycl::vec<unsigned, 4> MemberMask = detail::ExtractMask(detail::GetMask(g));
   return __nvvm_vote_any_sync(MemberMask[0], pred);
 #endif
-=======
->>>>>>> 5bd42eb6
 }
 
 // Native broadcasts map directly to a SPIR-V GroupBroadcast intrinsic
@@ -235,17 +216,10 @@
 EnableIfNativeBroadcast<T, IdT>
 GroupBroadcast(sycl::ext::oneapi::experimental::ballot_group<ParentGroup> g,
                T x, IdT local_id) {
-<<<<<<< HEAD
-  // Remap local_id to its original numbering in ParentGroup
-  auto LocalId = detail::IdToMaskPosition(g, local_id);
-
-  // TODO: Refactor to avoid duplication after design settles
-=======
   // Remap local_id to its original numbering in ParentGroup.
   auto LocalId = detail::IdToMaskPosition(g, local_id);
 
   // TODO: Refactor to avoid duplication after design settles.
->>>>>>> 5bd42eb6
   using GroupIdT = typename GroupId<ParentGroup>::type;
   GroupIdT GroupLocalId = static_cast<GroupIdT>(LocalId);
   using OCLT = detail::ConvertToOpenCLType_t<T>;
@@ -257,10 +231,7 @@
   // ballot_group partitions its parent into two groups (0 and 1)
   // We have to force each group down different control flow
   // Work-items in the "false" group (0) may still be active
-<<<<<<< HEAD
 #if defined(__SPIR__)
-=======
->>>>>>> 5bd42eb6
   if (g.get_group_id() == 1) {
     return __spirv_GroupNonUniformBroadcast(group_scope<ParentGroup>::value,
                                             OCLX, OCLId);
@@ -268,13 +239,10 @@
     return __spirv_GroupNonUniformBroadcast(group_scope<ParentGroup>::value,
                                             OCLX, OCLId);
   }
-<<<<<<< HEAD
 #elif defined(__NVPTX__)
     sycl::vec<unsigned, 4> MemberMask = detail::ExtractMask(detail::GetMask(g));
     return __nvvm_shfl_sync_idx_i32(MemberMask[0], x, LocalId, 31); //31 not 32 as docs suggest.
 #endif
-=======
->>>>>>> 5bd42eb6
 }
 
 template <typename Group, typename T, typename IdT>
@@ -323,11 +291,7 @@
 EnableIfNativeBroadcast<T>
 GroupBroadcast(sycl::ext::oneapi::experimental::ballot_group<ParentGroup> g,
                T x, id<1> local_id) {
-<<<<<<< HEAD
-  // Limited to 1D indices for now because ParentGroup must be sub-group
-=======
   // Limited to 1D indices for now because ParentGroup must be sub-group.
->>>>>>> 5bd42eb6
   return GroupBroadcast(g, x, local_id[0]);
 }
 template <typename Group, typename T, int Dimensions>
@@ -939,11 +903,7 @@
 template <typename Group>
 typename std::enable_if_t<
     ext::oneapi::experimental::is_user_constructed_group_v<Group>>
-<<<<<<< HEAD
 ControlBarrier(Group g, memory_scope FenceScope, memory_order Order) {
-=======
-ControlBarrier(Group, memory_scope FenceScope, memory_order Order) {
->>>>>>> 5bd42eb6
 #if defined(__SPIR__)
   // SPIR-V does not define an instruction to synchronize partial groups.
   // However, most (possibly all?) of the current SPIR-V targets execute
@@ -955,11 +915,7 @@
                             __spv::MemorySemanticsMask::WorkgroupMemory |
                             __spv::MemorySemanticsMask::CrossWorkgroupMemory);
 #elif defined(__NVPTX__)
-  // TODO: Call syncwarp with appropriate mask extracted from the group
-<<<<<<< HEAD
   __nvvm_bar_warp_sync(detail::ExtractMask(detail::GetMask(g))[0]);
-=======
->>>>>>> 5bd42eb6
 #endif
 }
 
