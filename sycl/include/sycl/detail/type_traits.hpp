--- conflicted
+++ resolved
@@ -46,11 +46,8 @@
 
 template <class T> struct is_user_constructed_group : std::false_type {};
 
-<<<<<<< HEAD
 template <class T> struct is_cluster_group : std::false_type {};
 
-=======
->>>>>>> 5bd42eb6
 template <class T>
 inline constexpr bool is_user_constructed_group_v =
     is_user_constructed_group<T>::value;
