--- conflicted
+++ resolved
@@ -8,12 +8,8 @@
 
 #pragma once
 
-<<<<<<< HEAD
-=======
 #include <sycl/detail/aligned_allocator.hpp>
 
-__SYCL_INLINE_NAMESPACE(cl) {
->>>>>>> 03655949
 namespace sycl {
 __SYCL_INLINE_VER_NAMESPACE(_V1) {
 namespace detail {
