//==---------- pi.h - Plugin Interface -------------------------------------==//
//
// Part of the LLVM Project, under the Apache License v2.0 with LLVM Exceptions.
// See https://llvm.org/LICENSE.txt for license information.
// SPDX-License-Identifier: Apache-2.0 WITH LLVM-exception
//
//===----------------------------------------------------------------------===//

/// \defgroup sycl_pi The Plugin Interface
// TODO: link to sphinx page

/// \file Main Plugin Interface header file.
///
/// This is the definition of a generic offload Plugin Interface (PI), which is
/// used by the SYCL implementation to connect to multiple device back-ends,
/// e.g. to OpenCL. The interface is intentionally kept C-only for the
/// purpose of having full flexibility and interoperability with different
/// environments.
///
/// \ingroup sycl_pi

#ifndef _PI_H_
#define _PI_H_

// Every single change in PI API should be accompanied with the minor
// version increase (+1). In the cases where backward compatibility is not
// maintained there should be a (+1) change to the major version in
// addition to the increase of the minor.
//
// PI version changes log:
// -- Version 1.2:
// 1. (Binary backward compatibility breaks) Two fields added to the
// pi_device_binary_struct structure:
//   pi_device_binary_property_set PropertySetsBegin;
//   pi_device_binary_property_set PropertySetsEnd;
// 2. A number of types needed to define pi_device_binary_property_set added.
// 3. Added new ownership argument to piextContextCreateWithNativeHandle.
// 4. Add interoperability interfaces for kernel.
// 4.6 Added new ownership argument to piextQueueCreateWithNativeHandle which
// changes the API version from 3.5 to 4.6.
// 5.7 Added new context and ownership arguments to
//   piextEventCreateWithNativeHandle
// 6.8 Added new ownership argument to piextProgramCreateWithNativeHandle. Added
// piQueueFlush function.
// 7.9 Added new context and ownership arguments to
// piextMemCreateWithNativeHandle.
// 8.10 Added new optional device argument to piextQueueCreateWithNativeHandle
// 9.11 Use values of OpenCL enums directly, rather than including `<CL/cl.h>`;
// NOTE that this results in a changed API for `piProgramGetBuildInfo`.
// 10.12 Change enum value PI_MEM_ADVICE_UNKNOWN from 0 to 999, and set enum
// PI_MEM_ADVISE_RESET to 0.
// 10.13 Added new PI_EXT_ONEAPI_QUEUE_DISCARD_EVENTS queue property.
// 10.14 Add PI_EXT_INTEL_DEVICE_INFO_FREE_MEMORY as an extension for
// piDeviceGetInfo.
<<<<<<< HEAD
// 10.15 Added new bool argument to piextQueueCreateWithNativeHandle to select
// between standard and immediate commandlists

#define _PI_H_VERSION_MAJOR 10
=======
// 11.15 piEventCreate creates even in the signalled state now.

#define _PI_H_VERSION_MAJOR 11
>>>>>>> 430c7221
#define _PI_H_VERSION_MINOR 15

#define _PI_STRING_HELPER(a) #a
#define _PI_CONCAT(a, b) _PI_STRING_HELPER(a.b)
#define _PI_TRIPLE_CONCAT(a, b, c) _PI_STRING_HELPER(a.b.c)

// This is the macro that plugins should all use to define their version.
// _PI_PLUGIN_VERSION_STRING will be printed when environment variable
// SYCL_PI_TRACE is set to 1. PluginVersion should be defined for each plugin
// in plugins/*/pi_*.hpp. PluginVersion should be incremented with each change
// to the plugin.
#define _PI_PLUGIN_VERSION_STRING(PluginVersion)                               \
  _PI_TRIPLE_CONCAT(_PI_H_VERSION_MAJOR, _PI_H_VERSION_MINOR, PluginVersion)

#define _PI_H_VERSION_STRING                                                   \
  _PI_CONCAT(_PI_H_VERSION_MAJOR, _PI_H_VERSION_MINOR)

// This will be used to check the major versions of plugins versus the major
// versions of PI.
#define _PI_STRING_SUBSTITUTE(X) _PI_STRING_HELPER(X)
#define _PI_PLUGIN_VERSION_CHECK(PI_API_VERSION, PI_PLUGIN_VERSION)            \
  if (strncmp(PI_API_VERSION, PI_PLUGIN_VERSION,                               \
              sizeof(_PI_STRING_SUBSTITUTE(_PI_H_VERSION_MAJOR))) < 0) {       \
    return PI_ERROR_INVALID_OPERATION;                                         \
  }

// NOTE: This file presents a maping of OpenCL to PI enums, constants and
// typedefs. The general approach taken was to replace `CL_` prefix with `PI_`.
// Please consider this when adding or modifying values, as the strict value
// match is required.
// TODO: We should consider re-implementing PI enums and constants and only
// perform a mapping of PI to OpenCL in the pi_opencl backend.
#include <sycl/detail/export.hpp>

#include <cstddef>
#include <cstdint>

#ifdef __cplusplus
extern "C" {
#endif // __cplusplus

using pi_int32 = int32_t;
using pi_uint32 = uint32_t;
using pi_uint64 = uint64_t;
using pi_bool = pi_uint32;
using pi_bitfield = pi_uint64;
using pi_native_handle = uintptr_t;

//
// NOTE: prefer to map 1:1 to OpenCL so that no translation is needed
// for PI <-> OpenCL ways. The PI <-> to other BE translation is almost
// always needed anyway.
//
typedef enum {
#define _PI_ERRC(NAME, VAL) NAME = VAL,
#define _PI_ERRC_WITH_MSG(NAME, VAL, MSG) NAME = VAL,
#include <sycl/detail/pi_error.def>
#undef _PI_ERRC
#undef _PI_ERRC_WITH_MSG
} _pi_result;

typedef enum {
  PI_EVENT_COMPLETE = 0x0,
  PI_EVENT_RUNNING = 0x1,
  PI_EVENT_SUBMITTED = 0x2,
  PI_EVENT_QUEUED = 0x3
} _pi_event_status;

typedef enum {
  PI_PLATFORM_INFO_EXTENSIONS = 0x0904,
  PI_PLATFORM_INFO_NAME = 0x0902,
  PI_PLATFORM_INFO_PROFILE = 0x0900,
  PI_PLATFORM_INFO_VENDOR = 0x0903,
  PI_PLATFORM_INFO_VERSION = 0x0901
} _pi_platform_info;

typedef enum {
  PI_PROGRAM_BUILD_INFO_STATUS = 0x1181,
  PI_PROGRAM_BUILD_INFO_OPTIONS = 0x1182,
  PI_PROGRAM_BUILD_INFO_LOG = 0x1183,
  PI_PROGRAM_BUILD_INFO_BINARY_TYPE = 0x1184
} _pi_program_build_info;

typedef enum {
  PI_PROGRAM_BUILD_STATUS_NONE = -1,
  PI_PROGRAM_BUILD_STATUS_ERROR = -2,
  PI_PROGRAM_BUILD_STATUS_SUCCESS = 0,
  PI_PROGRAM_BUILD_STATUS_IN_PROGRESS = -3
} _pi_program_build_status;

typedef enum {
  PI_PROGRAM_BINARY_TYPE_NONE = 0x0,
  PI_PROGRAM_BINARY_TYPE_COMPILED_OBJECT = 0x1,
  PI_PROGRAM_BINARY_TYPE_LIBRARY = 0x2,
  PI_PROGRAM_BINARY_TYPE_EXECUTABLE = 0x4
} _pi_program_binary_type;

// NOTE: this is made 64-bit to match the size of cl_device_type to
// make the translation to OpenCL transparent.
//
typedef enum : pi_uint64 {
  PI_DEVICE_TYPE_DEFAULT =
      (1 << 0), ///< The default device available in the PI plugin.
  PI_DEVICE_TYPE_ALL = 0xFFFFFFFF, ///< All devices available in the PI plugin.
  PI_DEVICE_TYPE_CPU = (1 << 1),   ///< A PI device that is the host processor.
  PI_DEVICE_TYPE_GPU = (1 << 2),   ///< A PI device that is a GPU.
  PI_DEVICE_TYPE_ACC = (1 << 3),   ///< A PI device that is a
                                   ///< dedicated accelerator.
  PI_DEVICE_TYPE_CUSTOM = (1 << 4) ///< A PI device that is a custom device.
} _pi_device_type;

typedef enum {
  PI_DEVICE_MEM_CACHE_TYPE_NONE = 0x0,
  PI_DEVICE_MEM_CACHE_TYPE_READ_ONLY_CACHE = 0x1,
  PI_DEVICE_MEM_CACHE_TYPE_READ_WRITE_CACHE = 0x2
} _pi_device_mem_cache_type;

typedef enum {
  PI_DEVICE_LOCAL_MEM_TYPE_LOCAL = 0x1,
  PI_DEVICE_LOCAL_MEM_TYPE_GLOBAL = 0x2
} _pi_device_local_mem_type;

typedef enum {
  PI_DEVICE_INFO_TYPE = 0x1000,
  PI_DEVICE_INFO_VENDOR_ID = 0x1001,
  PI_DEVICE_INFO_MAX_COMPUTE_UNITS = 0x1002,
  PI_DEVICE_INFO_MAX_WORK_ITEM_DIMENSIONS = 0x1003,
  PI_DEVICE_INFO_MAX_WORK_ITEM_SIZES = 0x1005,
  PI_DEVICE_INFO_MAX_WORK_GROUP_SIZE = 0x1004,
  PI_DEVICE_INFO_SINGLE_FP_CONFIG = 0x101B,
  PI_DEVICE_INFO_HALF_FP_CONFIG = 0x1033,
  PI_DEVICE_INFO_DOUBLE_FP_CONFIG = 0x1032,
  PI_DEVICE_INFO_QUEUE_PROPERTIES = 0x102A,
  PI_DEVICE_INFO_PREFERRED_VECTOR_WIDTH_CHAR = 0x1006,
  PI_DEVICE_INFO_PREFERRED_VECTOR_WIDTH_SHORT = 0x1007,
  PI_DEVICE_INFO_PREFERRED_VECTOR_WIDTH_INT = 0x1008,
  PI_DEVICE_INFO_PREFERRED_VECTOR_WIDTH_LONG = 0x1009,
  PI_DEVICE_INFO_PREFERRED_VECTOR_WIDTH_FLOAT = 0x100A,
  PI_DEVICE_INFO_PREFERRED_VECTOR_WIDTH_DOUBLE = 0x100B,
  PI_DEVICE_INFO_PREFERRED_VECTOR_WIDTH_HALF = 0x1034,
  PI_DEVICE_INFO_NATIVE_VECTOR_WIDTH_CHAR = 0x1036,
  PI_DEVICE_INFO_NATIVE_VECTOR_WIDTH_SHORT = 0x1037,
  PI_DEVICE_INFO_NATIVE_VECTOR_WIDTH_INT = 0x1038,
  PI_DEVICE_INFO_NATIVE_VECTOR_WIDTH_LONG = 0x1039,
  PI_DEVICE_INFO_NATIVE_VECTOR_WIDTH_FLOAT = 0x103A,
  PI_DEVICE_INFO_NATIVE_VECTOR_WIDTH_DOUBLE = 0x103B,
  PI_DEVICE_INFO_NATIVE_VECTOR_WIDTH_HALF = 0x103C,
  PI_DEVICE_INFO_MAX_CLOCK_FREQUENCY = 0x100C,
  PI_DEVICE_INFO_ADDRESS_BITS = 0x100D,
  PI_DEVICE_INFO_MAX_MEM_ALLOC_SIZE = 0x1010,
  PI_DEVICE_INFO_IMAGE_SUPPORT = 0x1016,
  PI_DEVICE_INFO_MAX_READ_IMAGE_ARGS = 0x100E,
  PI_DEVICE_INFO_MAX_WRITE_IMAGE_ARGS = 0x100F,
  PI_DEVICE_INFO_IMAGE2D_MAX_WIDTH = 0x1011,
  PI_DEVICE_INFO_IMAGE2D_MAX_HEIGHT = 0x1012,
  PI_DEVICE_INFO_IMAGE3D_MAX_WIDTH = 0x1013,
  PI_DEVICE_INFO_IMAGE3D_MAX_HEIGHT = 0x1014,
  PI_DEVICE_INFO_IMAGE3D_MAX_DEPTH = 0x1015,
  PI_DEVICE_INFO_IMAGE_MAX_BUFFER_SIZE = 0x1040,
  PI_DEVICE_INFO_IMAGE_MAX_ARRAY_SIZE = 0x1041,
  PI_DEVICE_INFO_MAX_SAMPLERS = 0x1018,
  PI_DEVICE_INFO_MAX_PARAMETER_SIZE = 0x1017,
  PI_DEVICE_INFO_MEM_BASE_ADDR_ALIGN = 0x1019,
  PI_DEVICE_INFO_GLOBAL_MEM_CACHE_TYPE = 0x101C,
  PI_DEVICE_INFO_GLOBAL_MEM_CACHELINE_SIZE = 0x101D,
  PI_DEVICE_INFO_GLOBAL_MEM_CACHE_SIZE = 0x101E,
  PI_DEVICE_INFO_GLOBAL_MEM_SIZE = 0x101F,
  PI_DEVICE_INFO_MAX_CONSTANT_BUFFER_SIZE = 0x1020,
  PI_DEVICE_INFO_MAX_CONSTANT_ARGS = 0x1021,
  PI_DEVICE_INFO_LOCAL_MEM_TYPE = 0x1022,
  PI_DEVICE_INFO_LOCAL_MEM_SIZE = 0x1023,
  PI_DEVICE_INFO_ERROR_CORRECTION_SUPPORT = 0x1024,
  PI_DEVICE_INFO_HOST_UNIFIED_MEMORY = 0x1035,
  PI_DEVICE_INFO_PROFILING_TIMER_RESOLUTION = 0x1025,
  PI_DEVICE_INFO_ENDIAN_LITTLE = 0x1026,
  PI_DEVICE_INFO_AVAILABLE = 0x1027,
  PI_DEVICE_INFO_COMPILER_AVAILABLE = 0x1028,
  PI_DEVICE_INFO_LINKER_AVAILABLE = 0x103E,
  PI_DEVICE_INFO_EXECUTION_CAPABILITIES = 0x1029,
  PI_DEVICE_INFO_QUEUE_ON_DEVICE_PROPERTIES = 0x104E,
  PI_DEVICE_INFO_QUEUE_ON_HOST_PROPERTIES = 0x102A,
  PI_DEVICE_INFO_BUILT_IN_KERNELS = 0x103F,
  PI_DEVICE_INFO_PLATFORM = 0x1031,
  PI_DEVICE_INFO_REFERENCE_COUNT = 0x1047,
  PI_DEVICE_INFO_IL_VERSION = 0x105B,
  PI_DEVICE_INFO_NAME = 0x102B,
  PI_DEVICE_INFO_VENDOR = 0x102C,
  PI_DEVICE_INFO_DRIVER_VERSION = 0x102D,
  PI_DEVICE_INFO_PROFILE = 0x102E,
  PI_DEVICE_INFO_VERSION = 0x102F,
  PI_DEVICE_INFO_OPENCL_C_VERSION = 0x103D,
  PI_DEVICE_INFO_EXTENSIONS = 0x1030,
  PI_DEVICE_INFO_PRINTF_BUFFER_SIZE = 0x1049,
  PI_DEVICE_INFO_PREFERRED_INTEROP_USER_SYNC = 0x1048,
  PI_DEVICE_INFO_PARENT_DEVICE = 0x1042,
  PI_DEVICE_INFO_PARTITION_PROPERTIES = 0x1044,
  PI_DEVICE_INFO_PARTITION_MAX_SUB_DEVICES = 0x1043,
  PI_DEVICE_INFO_PARTITION_AFFINITY_DOMAIN = 0x1045,
  PI_DEVICE_INFO_PARTITION_TYPE = 0x1046,
  PI_DEVICE_INFO_MAX_NUM_SUB_GROUPS = 0x105C,
  PI_DEVICE_INFO_SUB_GROUP_INDEPENDENT_FORWARD_PROGRESS = 0x105D,
  PI_DEVICE_INFO_SUB_GROUP_SIZES_INTEL = 0x4108,
  PI_DEVICE_INFO_USM_HOST_SUPPORT = 0x4190,
  PI_DEVICE_INFO_USM_DEVICE_SUPPORT = 0x4191,
  PI_DEVICE_INFO_USM_SINGLE_SHARED_SUPPORT = 0x4192,
  PI_DEVICE_INFO_USM_CROSS_SHARED_SUPPORT = 0x4193,
  PI_DEVICE_INFO_USM_SYSTEM_SHARED_SUPPORT = 0x4194,
  // Intel UUID extension.
  PI_DEVICE_INFO_UUID = 0x106A,
  // These are Intel-specific extensions.
  PI_DEVICE_INFO_DEVICE_ID = 0x4251,
  PI_DEVICE_INFO_PCI_ADDRESS = 0x10020,
  PI_DEVICE_INFO_GPU_EU_COUNT = 0x10021,
  PI_DEVICE_INFO_GPU_EU_SIMD_WIDTH = 0x10022,
  PI_DEVICE_INFO_GPU_SLICES = 0x10023,
  PI_DEVICE_INFO_GPU_SUBSLICES_PER_SLICE = 0x10024,
  PI_DEVICE_INFO_GPU_EU_COUNT_PER_SUBSLICE = 0x10025,
  PI_DEVICE_INFO_MAX_MEM_BANDWIDTH = 0x10026,
  PI_DEVICE_INFO_IMAGE_SRGB = 0x10027,
  // Return true if sub-device should do its own program build
  PI_DEVICE_INFO_BUILD_ON_SUBDEVICE = 0x10028,
  PI_EXT_INTEL_DEVICE_INFO_FREE_MEMORY = 0x10029,
  PI_DEVICE_INFO_ATOMIC_64 = 0x10110,
  PI_DEVICE_INFO_ATOMIC_MEMORY_ORDER_CAPABILITIES = 0x10111,
  PI_DEVICE_INFO_ATOMIC_MEMORY_SCOPE_CAPABILITIES = 0x11000,
  PI_DEVICE_INFO_GPU_HW_THREADS_PER_EU = 0x10112,
  PI_DEVICE_INFO_BACKEND_VERSION = 0x10113,
  // Return true if bfloat16 data type is supported by device
  PI_EXT_ONEAPI_DEVICE_INFO_BFLOAT16 = 0x1FFFF,
  PI_EXT_ONEAPI_DEVICE_INFO_MAX_GLOBAL_WORK_GROUPS = 0x20000,
  PI_EXT_ONEAPI_DEVICE_INFO_MAX_WORK_GROUPS_1D = 0x20001,
  PI_EXT_ONEAPI_DEVICE_INFO_MAX_WORK_GROUPS_2D = 0x20002,
  PI_EXT_ONEAPI_DEVICE_INFO_MAX_WORK_GROUPS_3D = 0x20003,
  PI_EXT_ONEAPI_DEVICE_INFO_CUDA_ASYNC_BARRIER = 0x20004,
} _pi_device_info;

typedef enum {
  PI_PROGRAM_INFO_REFERENCE_COUNT = 0x1160,
  PI_PROGRAM_INFO_CONTEXT = 0x1161,
  PI_PROGRAM_INFO_NUM_DEVICES = 0x1162,
  PI_PROGRAM_INFO_DEVICES = 0x1163,
  PI_PROGRAM_INFO_SOURCE = 0x1164,
  PI_PROGRAM_INFO_BINARY_SIZES = 0x1165,
  PI_PROGRAM_INFO_BINARIES = 0x1166,
  PI_PROGRAM_INFO_NUM_KERNELS = 0x1167,
  PI_PROGRAM_INFO_KERNEL_NAMES = 0x1168
} _pi_program_info;

typedef enum {
  PI_CONTEXT_INFO_DEVICES = 0x1081,
  PI_CONTEXT_INFO_PLATFORM = 0x1084,
  PI_CONTEXT_INFO_NUM_DEVICES = 0x1083,
  PI_CONTEXT_INFO_PROPERTIES = 0x1082,
  PI_CONTEXT_INFO_REFERENCE_COUNT = 0x1080,
  // Atomics capabilities extensions
  PI_CONTEXT_INFO_ATOMIC_MEMORY_ORDER_CAPABILITIES = 0x10010,
  PI_CONTEXT_INFO_ATOMIC_MEMORY_SCOPE_CAPABILITIES = 0x10011
} _pi_context_info;

typedef enum {
  PI_QUEUE_INFO_CONTEXT = 0x1090,
  PI_QUEUE_INFO_DEVICE = 0x1091,
  PI_QUEUE_INFO_DEVICE_DEFAULT = 0x1095,
  PI_QUEUE_INFO_PROPERTIES = 0x1093,
  PI_QUEUE_INFO_REFERENCE_COUNT = 0x1092,
  PI_QUEUE_INFO_SIZE = 0x1094
} _pi_queue_info;

typedef enum {
  PI_KERNEL_INFO_FUNCTION_NAME = 0x1190,
  PI_KERNEL_INFO_NUM_ARGS = 0x1191,
  PI_KERNEL_INFO_REFERENCE_COUNT = 0x1192,
  PI_KERNEL_INFO_CONTEXT = 0x1193,
  PI_KERNEL_INFO_PROGRAM = 0x1194,
  PI_KERNEL_INFO_ATTRIBUTES = 0x1195
} _pi_kernel_info;

typedef enum {
  PI_KERNEL_GROUP_INFO_GLOBAL_WORK_SIZE = 0x11B5,
  PI_KERNEL_GROUP_INFO_WORK_GROUP_SIZE = 0x11B0,
  PI_KERNEL_GROUP_INFO_COMPILE_WORK_GROUP_SIZE = 0x11B1,
  PI_KERNEL_GROUP_INFO_LOCAL_MEM_SIZE = 0x11B2,
  PI_KERNEL_GROUP_INFO_PREFERRED_WORK_GROUP_SIZE_MULTIPLE = 0x11B3,
  PI_KERNEL_GROUP_INFO_PRIVATE_MEM_SIZE = 0x11B4,
  // The number of registers used by the compiled kernel (device specific)
  PI_KERNEL_GROUP_INFO_NUM_REGS = 0x10112
} _pi_kernel_group_info;

typedef enum {
  PI_IMAGE_INFO_FORMAT = 0x1110,
  PI_IMAGE_INFO_ELEMENT_SIZE = 0x1111,
  PI_IMAGE_INFO_ROW_PITCH = 0x1112,
  PI_IMAGE_INFO_SLICE_PITCH = 0x1113,
  PI_IMAGE_INFO_WIDTH = 0x1114,
  PI_IMAGE_INFO_HEIGHT = 0x1115,
  PI_IMAGE_INFO_DEPTH = 0x1116
} _pi_image_info;

typedef enum {
  PI_KERNEL_MAX_SUB_GROUP_SIZE = 0x2033,
  PI_KERNEL_MAX_NUM_SUB_GROUPS = 0x11B9,
  PI_KERNEL_COMPILE_NUM_SUB_GROUPS = 0x11BA,
  PI_KERNEL_COMPILE_SUB_GROUP_SIZE_INTEL = 0x410A
} _pi_kernel_sub_group_info;

typedef enum {
  PI_EVENT_INFO_COMMAND_QUEUE = 0x11D0,
  PI_EVENT_INFO_CONTEXT = 0x11D4,
  PI_EVENT_INFO_COMMAND_TYPE = 0x11D1,
  PI_EVENT_INFO_COMMAND_EXECUTION_STATUS = 0x11D3,
  PI_EVENT_INFO_REFERENCE_COUNT = 0x11D2
} _pi_event_info;

typedef enum {
  PI_COMMAND_TYPE_NDRANGE_KERNEL = 0x11F0,
  PI_COMMAND_TYPE_MEM_BUFFER_READ = 0x11F3,
  PI_COMMAND_TYPE_MEM_BUFFER_WRITE = 0x11F4,
  PI_COMMAND_TYPE_MEM_BUFFER_COPY = 0x11F5,
  PI_COMMAND_TYPE_MEM_BUFFER_MAP = 0x11FB,
  PI_COMMAND_TYPE_MEM_BUFFER_UNMAP = 0x11FD,
  PI_COMMAND_TYPE_MEM_BUFFER_READ_RECT = 0x1201,
  PI_COMMAND_TYPE_MEM_BUFFER_WRITE_RECT = 0x1202,
  PI_COMMAND_TYPE_MEM_BUFFER_COPY_RECT = 0x1203,
  PI_COMMAND_TYPE_USER = 0x1204,
  PI_COMMAND_TYPE_MEM_BUFFER_FILL = 0x1207,
  PI_COMMAND_TYPE_IMAGE_READ = 0x11F6,
  PI_COMMAND_TYPE_IMAGE_WRITE = 0x11F7,
  PI_COMMAND_TYPE_IMAGE_COPY = 0x11F8,
  PI_COMMAND_TYPE_NATIVE_KERNEL = 0x11F2,
  PI_COMMAND_TYPE_COPY_BUFFER_TO_IMAGE = 0x11FA,
  PI_COMMAND_TYPE_COPY_IMAGE_TO_BUFFER = 0x11F9,
  PI_COMMAND_TYPE_MAP_IMAGE = 0x11FC,
  PI_COMMAND_TYPE_MARKER = 0x11FE,
  PI_COMMAND_TYPE_ACQUIRE_GL_OBJECTS = 0x11FF,
  PI_COMMAND_TYPE_RELEASE_GL_OBJECTS = 0x1200,
  PI_COMMAND_TYPE_BARRIER = 0x1205,
  PI_COMMAND_TYPE_MIGRATE_MEM_OBJECTS = 0x1206,
  PI_COMMAND_TYPE_FILL_IMAGE = 0x1208,
  PI_COMMAND_TYPE_SVM_FREE = 0x1209,
  PI_COMMAND_TYPE_SVM_MEMCPY = 0x120A,
  PI_COMMAND_TYPE_SVM_MEMFILL = 0x120B,
  PI_COMMAND_TYPE_SVM_MAP = 0x120C,
  PI_COMMAND_TYPE_SVM_UNMAP = 0x120D
} _pi_command_type;

typedef enum {
  PI_MEM_TYPE_BUFFER = 0x10F0,
  PI_MEM_TYPE_IMAGE2D = 0x10F1,
  PI_MEM_TYPE_IMAGE3D = 0x10F2,
  PI_MEM_TYPE_IMAGE2D_ARRAY = 0x10F3,
  PI_MEM_TYPE_IMAGE1D = 0x10F4,
  PI_MEM_TYPE_IMAGE1D_ARRAY = 0x10F5,
  PI_MEM_TYPE_IMAGE1D_BUFFER = 0x10F6
} _pi_mem_type;

typedef enum {
  // Device-specific value opaque in PI API.
  PI_MEM_ADVICE_RESET = 0,
  PI_MEM_ADVICE_CUDA_SET_READ_MOSTLY = 101,
  PI_MEM_ADVICE_CUDA_UNSET_READ_MOSTLY = 102,
  PI_MEM_ADVICE_CUDA_SET_PREFERRED_LOCATION = 103,
  PI_MEM_ADVICE_CUDA_UNSET_PREFERRED_LOCATION = 104,
  PI_MEM_ADVICE_CUDA_SET_ACCESSED_BY = 105,
  PI_MEM_ADVICE_CUDA_UNSET_ACCESSED_BY = 106,
  PI_MEM_ADVICE_CUDA_SET_PREFERRED_LOCATION_HOST = 107,
  PI_MEM_ADVICE_CUDA_UNSET_PREFERRED_LOCATION_HOST = 108,
  PI_MEM_ADVICE_CUDA_SET_ACCESSED_BY_HOST = 109,
  PI_MEM_ADVICE_CUDA_UNSET_ACCESSED_BY_HOST = 110,
  PI_MEM_ADVICE_UNKNOWN = 999,
} _pi_mem_advice;

typedef enum {
  PI_IMAGE_CHANNEL_ORDER_A = 0x10B1,
  PI_IMAGE_CHANNEL_ORDER_R = 0x10B0,
  PI_IMAGE_CHANNEL_ORDER_RG = 0x10B2,
  PI_IMAGE_CHANNEL_ORDER_RA = 0x10B3,
  PI_IMAGE_CHANNEL_ORDER_RGB = 0x10B4,
  PI_IMAGE_CHANNEL_ORDER_RGBA = 0x10B5,
  PI_IMAGE_CHANNEL_ORDER_BGRA = 0x10B6,
  PI_IMAGE_CHANNEL_ORDER_ARGB = 0x10B7,
  PI_IMAGE_CHANNEL_ORDER_ABGR = 0x10C3,
  PI_IMAGE_CHANNEL_ORDER_INTENSITY = 0x10B8,
  PI_IMAGE_CHANNEL_ORDER_LUMINANCE = 0x10B9,
  PI_IMAGE_CHANNEL_ORDER_Rx = 0x10BA,
  PI_IMAGE_CHANNEL_ORDER_RGx = 0x10BB,
  PI_IMAGE_CHANNEL_ORDER_RGBx = 0x10BC,
  PI_IMAGE_CHANNEL_ORDER_sRGBA = 0x10C1
} _pi_image_channel_order;

typedef enum {
  PI_IMAGE_CHANNEL_TYPE_SNORM_INT8 = 0x10D0,
  PI_IMAGE_CHANNEL_TYPE_SNORM_INT16 = 0x10D1,
  PI_IMAGE_CHANNEL_TYPE_UNORM_INT8 = 0x10D2,
  PI_IMAGE_CHANNEL_TYPE_UNORM_INT16 = 0x10D3,
  PI_IMAGE_CHANNEL_TYPE_UNORM_SHORT_565 = 0x10D4,
  PI_IMAGE_CHANNEL_TYPE_UNORM_SHORT_555 = 0x10D5,
  PI_IMAGE_CHANNEL_TYPE_UNORM_INT_101010 = 0x10D6,
  PI_IMAGE_CHANNEL_TYPE_SIGNED_INT8 = 0x10D7,
  PI_IMAGE_CHANNEL_TYPE_SIGNED_INT16 = 0x10D8,
  PI_IMAGE_CHANNEL_TYPE_SIGNED_INT32 = 0x10D9,
  PI_IMAGE_CHANNEL_TYPE_UNSIGNED_INT8 = 0x10DA,
  PI_IMAGE_CHANNEL_TYPE_UNSIGNED_INT16 = 0x10DB,
  PI_IMAGE_CHANNEL_TYPE_UNSIGNED_INT32 = 0x10DC,
  PI_IMAGE_CHANNEL_TYPE_HALF_FLOAT = 0x10DD,
  PI_IMAGE_CHANNEL_TYPE_FLOAT = 0x10DE
} _pi_image_channel_type;

typedef enum { PI_BUFFER_CREATE_TYPE_REGION = 0x1220 } _pi_buffer_create_type;

const pi_bool PI_TRUE = 1;
const pi_bool PI_FALSE = 0;

typedef enum {
  PI_SAMPLER_INFO_REFERENCE_COUNT = 0x1150,
  PI_SAMPLER_INFO_CONTEXT = 0x1151,
  PI_SAMPLER_INFO_NORMALIZED_COORDS = 0x1152,
  PI_SAMPLER_INFO_ADDRESSING_MODE = 0x1153,
  PI_SAMPLER_INFO_FILTER_MODE = 0x1154,
  PI_SAMPLER_INFO_MIP_FILTER_MODE = 0x1155,
  PI_SAMPLER_INFO_LOD_MIN = 0x1156,
  PI_SAMPLER_INFO_LOD_MAX = 0x1157
} _pi_sampler_info;

typedef enum {
  PI_SAMPLER_ADDRESSING_MODE_MIRRORED_REPEAT = 0x1134,
  PI_SAMPLER_ADDRESSING_MODE_REPEAT = 0x1133,
  PI_SAMPLER_ADDRESSING_MODE_CLAMP_TO_EDGE = 0x1131,
  PI_SAMPLER_ADDRESSING_MODE_CLAMP = 0x1132,
  PI_SAMPLER_ADDRESSING_MODE_NONE = 0x1130
} _pi_sampler_addressing_mode;

typedef enum {
  PI_SAMPLER_FILTER_MODE_NEAREST = 0x1140,
  PI_SAMPLER_FILTER_MODE_LINEAR = 0x1141,
} _pi_sampler_filter_mode;

using pi_context_properties = intptr_t;

using pi_device_exec_capabilities = pi_bitfield;
constexpr pi_device_exec_capabilities PI_DEVICE_EXEC_CAPABILITIES_KERNEL =
    (1 << 0);
constexpr pi_device_exec_capabilities
    PI_DEVICE_EXEC_CAPABILITIES_NATIVE_KERNEL = (1 << 1);

using pi_sampler_properties = pi_bitfield;
constexpr pi_sampler_properties PI_SAMPLER_PROPERTIES_NORMALIZED_COORDS =
    0x1152;
constexpr pi_sampler_properties PI_SAMPLER_PROPERTIES_ADDRESSING_MODE = 0x1153;
constexpr pi_sampler_properties PI_SAMPLER_PROPERTIES_FILTER_MODE = 0x1154;

using pi_memory_order_capabilities = pi_bitfield;
constexpr pi_memory_order_capabilities PI_MEMORY_ORDER_RELAXED = 0x01;
constexpr pi_memory_order_capabilities PI_MEMORY_ORDER_ACQUIRE = 0x02;
constexpr pi_memory_order_capabilities PI_MEMORY_ORDER_RELEASE = 0x04;
constexpr pi_memory_order_capabilities PI_MEMORY_ORDER_ACQ_REL = 0x08;
constexpr pi_memory_order_capabilities PI_MEMORY_ORDER_SEQ_CST = 0x10;

using pi_memory_scope_capabilities = pi_bitfield;
constexpr pi_memory_scope_capabilities PI_MEMORY_SCOPE_WORK_ITEM = 0x01;
constexpr pi_memory_scope_capabilities PI_MEMORY_SCOPE_SUB_GROUP = 0x02;
constexpr pi_memory_scope_capabilities PI_MEMORY_SCOPE_WORK_GROUP = 0x04;
constexpr pi_memory_scope_capabilities PI_MEMORY_SCOPE_DEVICE = 0x08;
constexpr pi_memory_scope_capabilities PI_MEMORY_SCOPE_SYSTEM = 0x10;

typedef enum {
  PI_PROFILING_INFO_COMMAND_QUEUED = 0x1280,
  PI_PROFILING_INFO_COMMAND_SUBMIT = 0x1281,
  PI_PROFILING_INFO_COMMAND_START = 0x1282,
  PI_PROFILING_INFO_COMMAND_END = 0x1283
} _pi_profiling_info;

// NOTE: this is made 64-bit to match the size of cl_mem_flags to
// make the translation to OpenCL transparent.
// TODO: populate
//
using pi_mem_flags = pi_bitfield;
// Access
constexpr pi_mem_flags PI_MEM_FLAGS_ACCESS_RW = (1 << 0);
constexpr pi_mem_flags PI_MEM_ACCESS_READ_ONLY = (1 << 2);
// Host pointer
constexpr pi_mem_flags PI_MEM_FLAGS_HOST_PTR_USE = (1 << 3);
constexpr pi_mem_flags PI_MEM_FLAGS_HOST_PTR_COPY = (1 << 5);
constexpr pi_mem_flags PI_MEM_FLAGS_HOST_PTR_ALLOC = (1 << 4);

// flags passed to Map operations
using pi_map_flags = pi_bitfield;
constexpr pi_map_flags PI_MAP_READ = (1 << 0);
constexpr pi_map_flags PI_MAP_WRITE = (1 << 1);
constexpr pi_map_flags PI_MAP_WRITE_INVALIDATE_REGION = (1 << 2);
// NOTE: this is made 64-bit to match the size of cl_mem_properties_intel to
// make the translation to OpenCL transparent.
using pi_mem_properties = pi_bitfield;
constexpr pi_mem_properties PI_MEM_PROPERTIES_CHANNEL = 0x4213;
constexpr pi_mem_properties PI_MEM_PROPERTIES_ALLOC_BUFFER_LOCATION = 0x419E;

// NOTE: this is made 64-bit to match the size of cl_mem_properties_intel to
// make the translation to OpenCL transparent.
using pi_usm_mem_properties = pi_bitfield;
constexpr pi_usm_mem_properties PI_MEM_ALLOC_FLAGS = 0x4195;
constexpr pi_usm_mem_properties PI_MEM_ALLOC_WRTITE_COMBINED = (1 << 0);
constexpr pi_usm_mem_properties PI_MEM_ALLOC_INITIAL_PLACEMENT_DEVICE =
    (1 << 1);
constexpr pi_usm_mem_properties PI_MEM_ALLOC_INITIAL_PLACEMENT_HOST = (1 << 2);
// Hints that the device/shared allocation will not be written on device.
constexpr pi_usm_mem_properties PI_MEM_ALLOC_DEVICE_READ_ONLY = (1 << 3);

constexpr pi_usm_mem_properties PI_MEM_USM_ALLOC_BUFFER_LOCATION = 0x419E;

// NOTE: queue properties are implemented this way to better support bit
// manipulations
using pi_queue_properties = pi_bitfield;
constexpr pi_queue_properties PI_QUEUE_OUT_OF_ORDER_EXEC_MODE_ENABLE = (1 << 0);
constexpr pi_queue_properties PI_QUEUE_PROFILING_ENABLE = (1 << 1);
constexpr pi_queue_properties PI_QUEUE_ON_DEVICE = (1 << 2);
constexpr pi_queue_properties PI_QUEUE_ON_DEVICE_DEFAULT = (1 << 3);
constexpr pi_queue_properties PI_EXT_ONEAPI_QUEUE_DISCARD_EVENTS = (1 << 4);

using pi_result = _pi_result;
using pi_platform_info = _pi_platform_info;
using pi_device_type = _pi_device_type;
using pi_device_mem_cache_type = _pi_device_mem_cache_type;
using pi_device_local_mem_type = _pi_device_local_mem_type;
using pi_device_info = _pi_device_info;
using pi_program_info = _pi_program_info;
using pi_context_info = _pi_context_info;
using pi_queue_info = _pi_queue_info;
using pi_image_info = _pi_image_info;
using pi_kernel_info = _pi_kernel_info;
using pi_kernel_group_info = _pi_kernel_group_info;
using pi_kernel_sub_group_info = _pi_kernel_sub_group_info;
using pi_event_info = _pi_event_info;
using pi_command_type = _pi_command_type;
using pi_mem_type = _pi_mem_type;
using pi_mem_advice = _pi_mem_advice;
using pi_image_channel_order = _pi_image_channel_order;
using pi_image_channel_type = _pi_image_channel_type;
using pi_buffer_create_type = _pi_buffer_create_type;
using pi_sampler_addressing_mode = _pi_sampler_addressing_mode;
using pi_sampler_filter_mode = _pi_sampler_filter_mode;
using pi_sampler_info = _pi_sampler_info;
using pi_event_status = _pi_event_status;
using pi_program_build_info = _pi_program_build_info;
using pi_program_build_status = _pi_program_build_status;
using pi_program_binary_type = _pi_program_binary_type;
using pi_kernel_info = _pi_kernel_info;
using pi_profiling_info = _pi_profiling_info;

// For compatibility with OpenCL define this not as enum.
using pi_device_partition_property = intptr_t;
static constexpr pi_device_partition_property PI_DEVICE_PARTITION_EQUALLY =
    0x1086;
static constexpr pi_device_partition_property PI_DEVICE_PARTITION_BY_COUNTS =
    0x1087;
static constexpr pi_device_partition_property
    PI_DEVICE_PARTITION_BY_COUNTS_LIST_END = 0x0;
static constexpr pi_device_partition_property
    PI_DEVICE_PARTITION_BY_AFFINITY_DOMAIN = 0x1088;

// For compatibility with OpenCL define this not as enum.
using pi_device_affinity_domain = pi_bitfield;
static constexpr pi_device_affinity_domain PI_DEVICE_AFFINITY_DOMAIN_NUMA =
    (1 << 0);
static constexpr pi_device_affinity_domain PI_DEVICE_AFFINITY_DOMAIN_L4_CACHE =
    (1 << 1);
static constexpr pi_device_affinity_domain PI_DEVICE_AFFINITY_DOMAIN_L3_CACHE =
    (1 << 2);
static constexpr pi_device_affinity_domain PI_DEVICE_AFFINITY_DOMAIN_L2_CACHE =
    (1 << 3);
static constexpr pi_device_affinity_domain PI_DEVICE_AFFINITY_DOMAIN_L1_CACHE =
    (1 << 4);
static constexpr pi_device_affinity_domain
    PI_DEVICE_AFFINITY_DOMAIN_NEXT_PARTITIONABLE = (1 << 5);

// For compatibility with OpenCL define this not as enum.
using pi_device_fp_config = pi_bitfield;
static constexpr pi_device_fp_config PI_FP_DENORM = (1 << 0);
static constexpr pi_device_fp_config PI_FP_INF_NAN = (1 << 1);
static constexpr pi_device_fp_config PI_FP_ROUND_TO_NEAREST = (1 << 2);
static constexpr pi_device_fp_config PI_FP_ROUND_TO_ZERO = (1 << 3);
static constexpr pi_device_fp_config PI_FP_ROUND_TO_INF = (1 << 4);
static constexpr pi_device_fp_config PI_FP_FMA = (1 << 5);
static constexpr pi_device_fp_config PI_FP_SOFT_FLOAT = (1 << 6);
static constexpr pi_device_fp_config PI_FP_CORRECTLY_ROUNDED_DIVIDE_SQRT =
    (1 << 7);

// For compatibility with OpenCL define this not as enum.
using pi_device_exec_capabilities = pi_bitfield;
static constexpr pi_device_exec_capabilities PI_EXEC_KERNEL = (1 << 0);
static constexpr pi_device_exec_capabilities PI_EXEC_NATIVE_KERNEL = (1 << 1);

// Entry type, matches OpenMP for compatibility
struct _pi_offload_entry_struct {
  void *addr;
  char *name;
  size_t size;
  int32_t flags;
  int32_t reserved;
};

using _pi_offload_entry = _pi_offload_entry_struct *;

// A type of a binary image property.
typedef enum {
  PI_PROPERTY_TYPE_UNKNOWN,
  PI_PROPERTY_TYPE_UINT32,     // 32-bit integer
  PI_PROPERTY_TYPE_BYTE_ARRAY, // byte array
  PI_PROPERTY_TYPE_STRING      // null-terminated string
} pi_property_type;

// Device binary image property.
// If the type size of the property value is fixed and is no greater than
// 64 bits, then ValAddr is 0 and the value is stored in the ValSize field.
// Example - PI_PROPERTY_TYPE_UINT32, which is 32-bit
struct _pi_device_binary_property_struct {
  char *Name;       // null-terminated property name
  void *ValAddr;    // address of property value
  uint32_t Type;    // _pi_property_type
  uint64_t ValSize; // size of property value in bytes
};

typedef _pi_device_binary_property_struct *pi_device_binary_property;

// Named array of properties.
struct _pi_device_binary_property_set_struct {
  char *Name;                                // the name
  pi_device_binary_property PropertiesBegin; // array start
  pi_device_binary_property PropertiesEnd;   // array end
};

typedef _pi_device_binary_property_set_struct *pi_device_binary_property_set;

/// Types of device binary.
using pi_device_binary_type = uint8_t;
// format is not determined
static constexpr pi_device_binary_type PI_DEVICE_BINARY_TYPE_NONE = 0;
// specific to a device
static constexpr pi_device_binary_type PI_DEVICE_BINARY_TYPE_NATIVE = 1;
// portable binary types go next
// SPIR-V
static constexpr pi_device_binary_type PI_DEVICE_BINARY_TYPE_SPIRV = 2;
// LLVM bitcode
static constexpr pi_device_binary_type PI_DEVICE_BINARY_TYPE_LLVMIR_BITCODE = 3;

// Device binary descriptor version supported by this library.
static const uint16_t PI_DEVICE_BINARY_VERSION = 1;

// The kind of offload model the binary employs; must be 4 for SYCL
static const uint8_t PI_DEVICE_BINARY_OFFLOAD_KIND_SYCL = 4;

/// Target identification strings for
/// pi_device_binary_struct.DeviceTargetSpec
///
/// A device type represented by a particular target
/// triple requires specific binary images. We need
/// to map the image type onto the device target triple
///
#define __SYCL_PI_DEVICE_BINARY_TARGET_UNKNOWN "<unknown>"
/// SPIR-V 32-bit image <-> "spir", 32-bit OpenCL device
#define __SYCL_PI_DEVICE_BINARY_TARGET_SPIRV32 "spir"
/// SPIR-V 64-bit image <-> "spir64", 64-bit OpenCL device
#define __SYCL_PI_DEVICE_BINARY_TARGET_SPIRV64 "spir64"
/// Device-specific binary images produced from SPIR-V 64-bit <->
/// various "spir64_*" triples for specific 64-bit OpenCL devices
#define __SYCL_PI_DEVICE_BINARY_TARGET_SPIRV64_X86_64 "spir64_x86_64"
#define __SYCL_PI_DEVICE_BINARY_TARGET_SPIRV64_GEN "spir64_gen"
#define __SYCL_PI_DEVICE_BINARY_TARGET_SPIRV64_FPGA "spir64_fpga"
/// PTX 64-bit image <-> "nvptx64", 64-bit NVIDIA PTX device
#define __SYCL_PI_DEVICE_BINARY_TARGET_NVPTX64 "nvptx64"
#define __SYCL_PI_DEVICE_BINARY_TARGET_AMDGCN "amdgcn"

/// Extension to denote native support of assert feature by an arbitrary device
/// piDeviceGetInfo call should return this extension when the device supports
/// native asserts if supported extensions' names are requested
#define PI_DEVICE_INFO_EXTENSION_DEVICELIB_ASSERT                              \
  "pi_ext_intel_devicelib_assert"

/// Device binary image property set names recognized by the SYCL runtime.
/// Name must be consistent with
/// PropertySetRegistry::SYCL_SPECIALIZATION_CONSTANTS defined in
/// PropertySetIO.h
#define __SYCL_PI_PROPERTY_SET_SPEC_CONST_MAP "SYCL/specialization constants"
/// PropertySetRegistry::SYCL_SPEC_CONSTANTS_DEFAULT_VALUES defined in
/// PropertySetIO.h
#define __SYCL_PI_PROPERTY_SET_SPEC_CONST_DEFAULT_VALUES_MAP                   \
  "SYCL/specialization constants default values"
/// PropertySetRegistry::SYCL_DEVICELIB_REQ_MASK defined in PropertySetIO.h
#define __SYCL_PI_PROPERTY_SET_DEVICELIB_REQ_MASK "SYCL/devicelib req mask"
/// PropertySetRegistry::SYCL_KERNEL_PARAM_OPT_INFO defined in PropertySetIO.h
#define __SYCL_PI_PROPERTY_SET_KERNEL_PARAM_OPT_INFO "SYCL/kernel param opt"
/// PropertySetRegistry::SYCL_KERNEL_PROGRAM_METADATA defined in PropertySetIO.h
#define __SYCL_PI_PROPERTY_SET_PROGRAM_METADATA "SYCL/program metadata"
/// PropertySetRegistry::SYCL_MISC_PROP defined in PropertySetIO.h
#define __SYCL_PI_PROPERTY_SET_SYCL_MISC_PROP "SYCL/misc properties"
/// PropertySetRegistry::SYCL_ASSERT_USED defined in PropertySetIO.h
#define __SYCL_PI_PROPERTY_SET_SYCL_ASSERT_USED "SYCL/assert used"
/// PropertySetRegistry::SYCL_EXPORTED_SYMBOLS defined in PropertySetIO.h
#define __SYCL_PI_PROPERTY_SET_SYCL_EXPORTED_SYMBOLS "SYCL/exported symbols"
/// PropertySetRegistry::SYCL_DEVICE_GLOBALS defined in PropertySetIO.h
#define __SYCL_PI_PROPERTY_SET_SYCL_DEVICE_GLOBALS "SYCL/device globals"
/// PropertySetRegistry::SYCL_DEVICE_REQUIREMENTS defined in PropertySetIO.h
#define __SYCL_PI_PROPERTY_SET_SYCL_DEVICE_REQUIREMENTS                        \
  "SYCL/device requirements"

/// Program metadata tags recognized by the PI backends. For kernels the tag
/// must appear after the kernel name.
#define __SYCL_PI_PROGRAM_METADATA_TAG_REQD_WORK_GROUP_SIZE                    \
  "@reqd_work_group_size"

/// This struct is a record of the device binary information. If the Kind field
/// denotes a portable binary type (SPIR-V or LLVM IR), the DeviceTargetSpec
/// field can still be specific and denote e.g. FPGA target. It must match the
/// __tgt_device_image structure generated by the clang-offload-wrapper tool
/// when their Version field match.
struct pi_device_binary_struct {
  /// version of this structure - for backward compatibility;
  /// all modifications which change order/type/offsets of existing fields
  /// should increment the version.
  uint16_t Version;
  /// the type of offload model the binary employs; must be 4 for SYCL
  uint8_t Kind;
  /// format of the binary data - SPIR-V, LLVM IR bitcode,...
  uint8_t Format;
  /// null-terminated string representation of the device's target architecture
  /// which holds one of:
  /// __SYCL_PI_DEVICE_BINARY_TARGET_UNKNOWN - unknown
  /// __SYCL_PI_DEVICE_BINARY_TARGET_SPIRV32 - general value for 32-bit OpenCL
  /// devices
  /// __SYCL_PI_DEVICE_BINARY_TARGET_SPIRV64 - general value for 64-bit OpenCL
  /// devices
  /// __SYCL_PI_DEVICE_BINARY_TARGET_SPIRV64_X86_64 - 64-bit OpenCL CPU device
  /// __SYCL_PI_DEVICE_BINARY_TARGET_SPIRV64_GEN - GEN GPU device (64-bit
  /// OpenCL)
  /// __SYCL_PI_DEVICE_BINARY_TARGET_SPIRV64_FPGA - 64-bit OpenCL FPGA device
  const char *DeviceTargetSpec;
  /// a null-terminated string; target- and compiler-specific options
  /// which are suggested to use to "compile" program at runtime
  const char *CompileOptions;
  /// a null-terminated string; target- and compiler-specific options
  /// which are suggested to use to "link" program at runtime
  const char *LinkOptions;
  /// Pointer to the manifest data start
  const char *ManifestStart;
  /// Pointer to the manifest data end
  const char *ManifestEnd;
  /// Pointer to the target code start
  const unsigned char *BinaryStart;
  /// Pointer to the target code end
  const unsigned char *BinaryEnd;
  /// the offload entry table
  _pi_offload_entry EntriesBegin;
  _pi_offload_entry EntriesEnd;
  // Array of preperty sets; e.g. specialization constants symbol-int ID map is
  // propagated to runtime with this mechanism.
  pi_device_binary_property_set PropertySetsBegin;
  pi_device_binary_property_set PropertySetsEnd;
  // TODO Other fields like entries, link options can be propagated using
  // the property set infrastructure. This will improve binary compatibility and
  // add flexibility.
};
using pi_device_binary = pi_device_binary_struct *;

// pi_buffer_region structure repeats cl_buffer_region, used for sub buffers.
struct pi_buffer_region_struct {
  size_t origin;
  size_t size;
};
using pi_buffer_region = pi_buffer_region_struct *;

// pi_buff_rect_offset structure is 3D offset argument passed to buffer rect
// operations (piEnqueueMemBufferCopyRect, etc).
struct pi_buff_rect_offset_struct {
  size_t x_bytes;
  size_t y_scalar;
  size_t z_scalar;
};
using pi_buff_rect_offset = pi_buff_rect_offset_struct *;

// pi_buff_rect_region structure represents size of 3D region passed to buffer
// rect operations (piEnqueueMemBufferCopyRect, etc).
struct pi_buff_rect_region_struct {
  size_t width_bytes;
  size_t height_scalar;
  size_t depth_scalar;
};
using pi_buff_rect_region = pi_buff_rect_region_struct *;

// pi_image_offset structure is 3D offset argument passed to image operations
// (piEnqueueMemImageRead, etc).
struct pi_image_offset_struct {
  size_t x;
  size_t y;
  size_t z;
};
using pi_image_offset = pi_image_offset_struct *;

// pi_image_region structure represents size of 3D region passed to image
// operations (piEnqueueMemImageRead, etc).
struct pi_image_region_struct {
  size_t width;
  size_t height;
  size_t depth;
};
using pi_image_region = pi_image_region_struct *;

// Offload binaries descriptor version supported by this library.
static const uint16_t PI_DEVICE_BINARIES_VERSION = 1;

/// This struct is a record of all the device code that may be offloaded.
/// It must match the __tgt_bin_desc structure generated by
/// the clang-offload-wrapper tool when their Version field match.
struct pi_device_binaries_struct {
  /// version of this structure - for backward compatibility;
  /// all modifications which change order/type/offsets of existing fields
  /// should increment the version.
  uint16_t Version;
  /// Number of device binaries in this descriptor
  uint16_t NumDeviceBinaries;
  /// Device binaries data
  pi_device_binary DeviceBinaries;
  /// the offload entry table (not used, for compatibility with OpenMP)
  _pi_offload_entry *HostEntriesBegin;
  _pi_offload_entry *HostEntriesEnd;
};
using pi_device_binaries = pi_device_binaries_struct *;

// Opaque types that make reading build log errors easier.
struct _pi_platform;
struct _pi_device;
struct _pi_context;
struct _pi_queue;
struct _pi_mem;
struct _pi_program;
struct _pi_kernel;
struct _pi_event;
struct _pi_sampler;

using pi_platform = _pi_platform *;
using pi_device = _pi_device *;
using pi_context = _pi_context *;
using pi_queue = _pi_queue *;
using pi_mem = _pi_mem *;
using pi_program = _pi_program *;
using pi_kernel = _pi_kernel *;
using pi_event = _pi_event *;
using pi_sampler = _pi_sampler *;

typedef struct {
  pi_image_channel_order image_channel_order;
  pi_image_channel_type image_channel_data_type;
} _pi_image_format;

typedef struct {
  pi_mem_type image_type;
  size_t image_width;
  size_t image_height;
  size_t image_depth;
  size_t image_array_size;
  size_t image_row_pitch;
  size_t image_slice_pitch;
  pi_uint32 num_mip_levels;
  pi_uint32 num_samples;
  pi_mem buffer;
} _pi_image_desc;

using pi_image_format = _pi_image_format;
using pi_image_desc = _pi_image_desc;

typedef enum { PI_MEM_CONTEXT = 0x1106, PI_MEM_SIZE = 0x1102 } _pi_mem_info;

using pi_mem_info = _pi_mem_info;

//
// Following section contains SYCL RT Plugin Interface (PI) functions.
// They are 3 distinct categories:
//
// 1) Ones having direct analogy in OpenCL and needed for the core SYCL
//    functionality are started with just "pi" prefix in their names.
// 2) Those having direct analogy in OpenCL but only needed for SYCL
//    interoperability with OpenCL are started with "picl" prefix.
// 3) Functions having no direct analogy in OpenCL, started with "piext".
//
// TODO: describe interfaces in Doxygen format
//

struct _pi_plugin;
using pi_plugin = _pi_plugin;

// PI Plugin Initialise.
// Plugin will check the PI version of Plugin Interface,
// populate the PI Version it supports, update targets field and populate
// PiFunctionTable with Supported APIs. The pointers are in a predetermined
// order in pi.def file.
__SYCL_EXPORT pi_result piPluginInit(pi_plugin *plugin_info);

//
// Platform
//
__SYCL_EXPORT pi_result piPlatformsGet(pi_uint32 num_entries,
                                       pi_platform *platforms,
                                       pi_uint32 *num_platforms);

__SYCL_EXPORT pi_result piPlatformGetInfo(pi_platform platform,
                                          pi_platform_info param_name,
                                          size_t param_value_size,
                                          void *param_value,
                                          size_t *param_value_size_ret);

/// Gets the native handle of a PI platform object.
///
/// \param platform is the PI platform to get the native handle of.
/// \param nativeHandle is the native handle of platform.
__SYCL_EXPORT pi_result piextPlatformGetNativeHandle(
    pi_platform platform, pi_native_handle *nativeHandle);

/// Creates PI platform object from a native handle.
/// NOTE: The created PI object takes ownership of the native handle.
///
/// \param nativeHandle is the native handle to create PI device from.
/// \param platform is the PI platform created from the native handle.
__SYCL_EXPORT pi_result piextPlatformCreateWithNativeHandle(
    pi_native_handle nativeHandle, pi_platform *platform);

__SYCL_EXPORT pi_result piDevicesGet(pi_platform platform,
                                     pi_device_type device_type,
                                     pi_uint32 num_entries, pi_device *devices,
                                     pi_uint32 *num_devices);

/// Returns requested info for provided native device
/// Return PI_DEVICE_INFO_EXTENSION_DEVICELIB_ASSERT for
/// PI_DEVICE_INFO_EXTENSIONS query when the device supports native asserts
__SYCL_EXPORT pi_result piDeviceGetInfo(pi_device device,
                                        pi_device_info param_name,
                                        size_t param_value_size,
                                        void *param_value,
                                        size_t *param_value_size_ret);

__SYCL_EXPORT pi_result piDeviceRetain(pi_device device);

__SYCL_EXPORT pi_result piDeviceRelease(pi_device device);

__SYCL_EXPORT pi_result piDevicePartition(
    pi_device device, const pi_device_partition_property *properties,
    pi_uint32 num_devices, pi_device *out_devices, pi_uint32 *out_num_devices);

/// Gets the native handle of a PI device object.
///
/// \param device is the PI device to get the native handle of.
/// \param nativeHandle is the native handle of device.
__SYCL_EXPORT pi_result
piextDeviceGetNativeHandle(pi_device device, pi_native_handle *nativeHandle);

/// Creates PI device object from a native handle.
/// NOTE: The created PI object takes ownership of the native handle.
///
/// \param nativeHandle is the native handle to create PI device from.
/// \param platform is the platform of the device (optional).
/// \param device is the PI device created from the native handle.
__SYCL_EXPORT pi_result piextDeviceCreateWithNativeHandle(
    pi_native_handle nativeHandle, pi_platform platform, pi_device *device);

/// Selects the most appropriate device binary based on runtime information
/// and the IR characteristics.
///
__SYCL_EXPORT pi_result piextDeviceSelectBinary(pi_device device,
                                                pi_device_binary *binaries,
                                                pi_uint32 num_binaries,
                                                pi_uint32 *selected_binary_ind);

/// Retrieves a device function pointer to a user-defined function
/// \arg \c function_name. \arg \c function_pointer_ret is set to 0 if query
/// failed.
///
/// \arg \c program must be built before calling this API. \arg \c device
/// must present in the list of devices returned by \c get_device method for
/// \arg \c program.
///
/// If a fallback method determines the function exists but the address is
/// not available PI_ERROR_FUNCTION_ADDRESS_IS_NOT_AVAILABLE is returned. If the
/// address does not exist PI_ERROR_INVALID_KERNEL_NAME is returned.
__SYCL_EXPORT pi_result piextGetDeviceFunctionPointer(
    pi_device device, pi_program program, const char *function_name,
    pi_uint64 *function_pointer_ret);

//
// Context
//
__SYCL_EXPORT pi_result piContextCreate(
    const pi_context_properties *properties, pi_uint32 num_devices,
    const pi_device *devices,
    void (*pfn_notify)(const char *errinfo, const void *private_info, size_t cb,
                       void *user_data),
    void *user_data, pi_context *ret_context);

__SYCL_EXPORT pi_result piContextGetInfo(pi_context context,
                                         pi_context_info param_name,
                                         size_t param_value_size,
                                         void *param_value,
                                         size_t *param_value_size_ret);

__SYCL_EXPORT pi_result piContextRetain(pi_context context);

__SYCL_EXPORT pi_result piContextRelease(pi_context context);

typedef void (*pi_context_extended_deleter)(void *user_data);

__SYCL_EXPORT pi_result piextContextSetExtendedDeleter(
    pi_context context, pi_context_extended_deleter func, void *user_data);

/// Gets the native handle of a PI context object.
///
/// \param context is the PI context to get the native handle of.
/// \param nativeHandle is the native handle of context.
__SYCL_EXPORT pi_result
piextContextGetNativeHandle(pi_context context, pi_native_handle *nativeHandle);

/// Creates PI context object from a native handle.
/// NOTE: The created PI object takes ownership of the native handle.
/// NOTE: The number of devices and the list of devices is needed for Level Zero
/// backend because there is no possilibity to query this information from
/// context handle for Level Zero. If backend has API to query a list of devices
/// from the context native handle then these parameters are ignored.
///
/// \param nativeHandle is the native handle to create PI context from.
/// \param numDevices is the number of devices in the context. Parameter is
///        ignored if number of devices can be queried from the context native
///        handle for a backend.
/// \param devices is the list of devices in the context. Parameter is ignored
///        if devices can be queried from the context native handle for a
///        backend.
/// \param pluginOwnsNativeHandle Indicates whether the created PI object
///        should take ownership of the native handle.
/// \param context is the PI context created from the native handle.
/// \return PI_SUCCESS if successfully created pi_context from the handle.
///         PI_ERROR_OUT_OF_HOST_MEMORY if can't allocate memory for the
///         pi_context object. PI_ERROR_INVALID_VALUE if numDevices == 0 or
///         devices is NULL but backend doesn't have API to query a list of
///         devices from the context native handle. PI_UNKNOWN_ERROR in case of
///         another error.
__SYCL_EXPORT pi_result piextContextCreateWithNativeHandle(
    pi_native_handle nativeHandle, pi_uint32 numDevices,
    const pi_device *devices, bool pluginOwnsNativeHandle, pi_context *context);

//
// Queue
//
__SYCL_EXPORT pi_result piQueueCreate(pi_context context, pi_device device,
                                      pi_queue_properties properties,
                                      pi_queue *queue);

__SYCL_EXPORT pi_result piQueueGetInfo(pi_queue command_queue,
                                       pi_queue_info param_name,
                                       size_t param_value_size,
                                       void *param_value,
                                       size_t *param_value_size_ret);

__SYCL_EXPORT pi_result piQueueRetain(pi_queue command_queue);

__SYCL_EXPORT pi_result piQueueRelease(pi_queue command_queue);

__SYCL_EXPORT pi_result piQueueFinish(pi_queue command_queue);

__SYCL_EXPORT pi_result piQueueFlush(pi_queue command_queue);

/// Gets the native handle of a PI queue object.
///
/// \param queue is the PI queue to get the native handle of.
/// \param nativeHandle is the native handle of queue.
__SYCL_EXPORT pi_result
piextQueueGetNativeHandle(pi_queue queue, pi_native_handle *nativeHandle);

/// Creates PI queue object from a native handle.
/// NOTE: The created PI object takes ownership of the native handle.
///
/// \param nativeHandle is the native handle to create PI queue from.
/// \param context is the PI context of the queue.
/// \param device is the PI device associated with the native device used when
///   creating the native queue. This parameter is optional but some backends
///   may fail to create the right PI queue if omitted.
/// \param UseImmCmdList indicates whether the created queue should use a
///        level_zero immediate commandlist.
/// \param pluginOwnsNativeHandle Indicates whether the created PI object
///        should take ownership of the native handle.
/// \param queue is the PI queue created from the native handle.
__SYCL_EXPORT pi_result piextQueueCreateWithNativeHandle(
    pi_native_handle nativeHandle, pi_context context, pi_device device,
    bool UseImmCmdList, bool pluginOwnsNativeHandle, pi_queue *queue);

//
// Memory
//
__SYCL_EXPORT pi_result piMemBufferCreate(
    pi_context context, pi_mem_flags flags, size_t size, void *host_ptr,
    pi_mem *ret_mem, const pi_mem_properties *properties = nullptr);

__SYCL_EXPORT pi_result piMemImageCreate(pi_context context, pi_mem_flags flags,
                                         const pi_image_format *image_format,
                                         const pi_image_desc *image_desc,
                                         void *host_ptr, pi_mem *ret_mem);

__SYCL_EXPORT pi_result piMemGetInfo(pi_mem mem, pi_mem_info param_name,
                                     size_t param_value_size, void *param_value,
                                     size_t *param_value_size_ret);

__SYCL_EXPORT pi_result piMemImageGetInfo(pi_mem image,
                                          pi_image_info param_name,
                                          size_t param_value_size,
                                          void *param_value,
                                          size_t *param_value_size_ret);

__SYCL_EXPORT pi_result piMemRetain(pi_mem mem);

__SYCL_EXPORT pi_result piMemRelease(pi_mem mem);

__SYCL_EXPORT pi_result piMemBufferPartition(
    pi_mem buffer, pi_mem_flags flags, pi_buffer_create_type buffer_create_type,
    void *buffer_create_info, pi_mem *ret_mem);

/// Gets the native handle of a PI mem object.
///
/// \param mem is the PI mem to get the native handle of.
/// \param nativeHandle is the native handle of mem.
__SYCL_EXPORT pi_result piextMemGetNativeHandle(pi_mem mem,
                                                pi_native_handle *nativeHandle);

/// Creates PI mem object from a native handle.
/// NOTE: The created PI object takes ownership of the native handle.
///
/// \param nativeHandle is the native handle to create PI mem from.
/// \param context The PI context of the memory allocation.
/// \param ownNativeHandle Indicates if we own the native memory handle or it
/// came from interop that asked to not transfer the ownership to SYCL RT.
/// \param mem is the PI mem created from the native handle.
__SYCL_EXPORT pi_result piextMemCreateWithNativeHandle(
    pi_native_handle nativeHandle, pi_context context, bool ownNativeHandle,
    pi_mem *mem);

//
// Program
//

__SYCL_EXPORT pi_result piProgramCreate(pi_context context, const void *il,
                                        size_t length, pi_program *res_program);

__SYCL_EXPORT pi_result piclProgramCreateWithSource(pi_context context,
                                                    pi_uint32 count,
                                                    const char **strings,
                                                    const size_t *lengths,
                                                    pi_program *ret_program);

/// Creates a PI program for a context and loads the given binary into it.
///
/// \param context is the PI context to associate the program with.
/// \param num_devices is the number of devices in device_list.
/// \param device_list is a pointer to a list of devices. These devices must all
///                    be in context.
/// \param lengths is an array of sizes in bytes of the binary in binaries.
/// \param binaries is a pointer to a list of program binaries.
/// \param num_metadata_entries is the number of metadata entries in metadata.
/// \param metadata is a pointer to a list of program metadata entries. The
///                 use of metadata entries is backend-defined.
/// \param binary_status returns whether the program binary was loaded
///                      succesfully or not, for each device in device_list.
///                      binary_status is ignored if it is null and otherwise
///                      it must be an array of num_devices elements.
/// \param ret_program is the PI program created from the program binaries.
__SYCL_EXPORT pi_result piProgramCreateWithBinary(
    pi_context context, pi_uint32 num_devices, const pi_device *device_list,
    const size_t *lengths, const unsigned char **binaries,
    size_t num_metadata_entries, const pi_device_binary_property *metadata,
    pi_int32 *binary_status, pi_program *ret_program);

__SYCL_EXPORT pi_result piProgramGetInfo(pi_program program,
                                         pi_program_info param_name,
                                         size_t param_value_size,
                                         void *param_value,
                                         size_t *param_value_size_ret);

__SYCL_EXPORT pi_result
piProgramLink(pi_context context, pi_uint32 num_devices,
              const pi_device *device_list, const char *options,
              pi_uint32 num_input_programs, const pi_program *input_programs,
              void (*pfn_notify)(pi_program program, void *user_data),
              void *user_data, pi_program *ret_program);

__SYCL_EXPORT pi_result piProgramCompile(
    pi_program program, pi_uint32 num_devices, const pi_device *device_list,
    const char *options, pi_uint32 num_input_headers,
    const pi_program *input_headers, const char **header_include_names,
    void (*pfn_notify)(pi_program program, void *user_data), void *user_data);

__SYCL_EXPORT pi_result piProgramBuild(
    pi_program program, pi_uint32 num_devices, const pi_device *device_list,
    const char *options,
    void (*pfn_notify)(pi_program program, void *user_data), void *user_data);

__SYCL_EXPORT pi_result piProgramGetBuildInfo(
    pi_program program, pi_device device, _pi_program_build_info param_name,
    size_t param_value_size, void *param_value, size_t *param_value_size_ret);

__SYCL_EXPORT pi_result piProgramRetain(pi_program program);

__SYCL_EXPORT pi_result piProgramRelease(pi_program program);

/// Sets a specialization constant to a specific value.
///
/// Note: Only used when specialization constants are natively supported (SPIR-V
/// binaries), and not when they are emulated (AOT binaries).
///
/// \param prog the program object which will use the value
/// \param spec_id integer ID of the constant
/// \param spec_size size of the value
/// \param spec_value bytes of the value
__SYCL_EXPORT pi_result
piextProgramSetSpecializationConstant(pi_program prog, pi_uint32 spec_id,
                                      size_t spec_size, const void *spec_value);

/// Gets the native handle of a PI program object.
///
/// \param program is the PI program to get the native handle of.
/// \param nativeHandle is the native handle of program.
__SYCL_EXPORT pi_result
piextProgramGetNativeHandle(pi_program program, pi_native_handle *nativeHandle);

/// Creates PI program object from a native handle.
/// NOTE: The created PI object takes ownership of the native handle.
///
/// \param nativeHandle is the native handle to create PI program from.
/// \param context is the PI context of the program.
/// \param pluginOwnsNativeHandle Indicates whether the created PI object
///        should take ownership of the native handle.
/// \param program is the PI program created from the native handle.
__SYCL_EXPORT pi_result piextProgramCreateWithNativeHandle(
    pi_native_handle nativeHandle, pi_context context,
    bool pluginOwnsNativeHandle, pi_program *program);

//
// Kernel
//

typedef enum {
  /// indicates that the kernel might access data through USM ptrs
  PI_USM_INDIRECT_ACCESS,
  /// provides an explicit list of pointers that the kernel will access
  PI_USM_PTRS = 0x4203
} _pi_kernel_exec_info;

using pi_kernel_exec_info = _pi_kernel_exec_info;

__SYCL_EXPORT pi_result piKernelCreate(pi_program program,
                                       const char *kernel_name,
                                       pi_kernel *ret_kernel);

__SYCL_EXPORT pi_result piKernelSetArg(pi_kernel kernel, pi_uint32 arg_index,
                                       size_t arg_size, const void *arg_value);

__SYCL_EXPORT pi_result piKernelGetInfo(pi_kernel kernel,
                                        pi_kernel_info param_name,
                                        size_t param_value_size,
                                        void *param_value,
                                        size_t *param_value_size_ret);

__SYCL_EXPORT pi_result piKernelGetGroupInfo(pi_kernel kernel, pi_device device,
                                             pi_kernel_group_info param_name,
                                             size_t param_value_size,
                                             void *param_value,
                                             size_t *param_value_size_ret);

/// API to query information from the sub-group from a kernel
///
/// \param kernel is the pi_kernel to query
/// \param device is the device the kernel is executed on
/// \param param_name is a pi_kernel_sub_group_info enum value that
///        specifies the informtation queried for.
/// \param input_value_size is the size of input value passed in
///        ptr input_value param
/// \param input_value is the ptr to the input value passed.
/// \param param_value_size is the size of the value in bytes.
/// \param param_value is a pointer to the value to set.
/// \param param_value_size_ret is a pointer to return the size of data in
///        param_value ptr.
///
/// All queries expect a return of 4 bytes in param_value_size,
/// param_value_size_ret, and a uint32_t value should to be written in
/// param_value ptr.
/// Note: This behaviour differs from OpenCL. OpenCL returns size_t.
__SYCL_EXPORT pi_result piKernelGetSubGroupInfo(
    pi_kernel kernel, pi_device device, pi_kernel_sub_group_info param_name,
    size_t input_value_size, const void *input_value, size_t param_value_size,
    void *param_value, size_t *param_value_size_ret);

__SYCL_EXPORT pi_result piKernelRetain(pi_kernel kernel);

__SYCL_EXPORT pi_result piKernelRelease(pi_kernel kernel);

/// Sets up pointer arguments for CL kernels. An extra indirection
/// is required due to CL argument conventions.
///
/// \param kernel is the kernel to be launched
/// \param arg_index is the index of the kernel argument
/// \param arg_size is the size in bytes of the argument (ignored in CL)
/// \param arg_value is the pointer argument
__SYCL_EXPORT pi_result piextKernelSetArgPointer(pi_kernel kernel,
                                                 pi_uint32 arg_index,
                                                 size_t arg_size,
                                                 const void *arg_value);

/// API to set attributes controlling kernel execution
///
/// \param kernel is the pi kernel to execute
/// \param param_name is a pi_kernel_exec_info value that specifies the info
///        passed to the kernel
/// \param param_value_size is the size of the value in bytes
/// \param param_value is a pointer to the value to set for the kernel
///
/// If param_name is PI_USM_INDIRECT_ACCESS, the value will be a ptr to
///    the pi_bool value PI_TRUE
/// If param_name is PI_USM_PTRS, the value will be an array of ptrs
__SYCL_EXPORT pi_result piKernelSetExecInfo(pi_kernel kernel,
                                            pi_kernel_exec_info value_name,
                                            size_t param_value_size,
                                            const void *param_value);

/// Creates PI kernel object from a native handle.
/// NOTE: The created PI object takes ownership of the native handle.
///
/// \param nativeHandle is the native handle to create PI kernel from.
/// \param context is the PI context of the kernel.
/// \param program is the PI program of the kernel.
/// \param pluginOwnsNativeHandle Indicates whether the created PI object
///        should take ownership of the native handle.
/// \param kernel is the PI kernel created from the native handle.
__SYCL_EXPORT pi_result piextKernelCreateWithNativeHandle(
    pi_native_handle nativeHandle, pi_context context, pi_program program,
    bool pluginOwnsNativeHandle, pi_kernel *kernel);

/// Gets the native handle of a PI kernel object.
///
/// \param kernel is the PI kernel to get the native handle of.
/// \param nativeHandle is the native handle of kernel.
__SYCL_EXPORT pi_result
piextKernelGetNativeHandle(pi_kernel kernel, pi_native_handle *nativeHandle);

//
// Events
//

/// Create PI event object in a signalled/completed state.
///
/// \param context is the PI context of the event.
/// \param ret_event is the PI even created.
__SYCL_EXPORT pi_result piEventCreate(pi_context context, pi_event *ret_event);

__SYCL_EXPORT pi_result piEventGetInfo(pi_event event, pi_event_info param_name,
                                       size_t param_value_size,
                                       void *param_value,
                                       size_t *param_value_size_ret);

__SYCL_EXPORT pi_result piEventGetProfilingInfo(pi_event event,
                                                pi_profiling_info param_name,
                                                size_t param_value_size,
                                                void *param_value,
                                                size_t *param_value_size_ret);

__SYCL_EXPORT pi_result piEventsWait(pi_uint32 num_events,
                                     const pi_event *event_list);

__SYCL_EXPORT pi_result piEventSetCallback(
    pi_event event, pi_int32 command_exec_callback_type,
    void (*pfn_notify)(pi_event event, pi_int32 event_command_status,
                       void *user_data),
    void *user_data);

__SYCL_EXPORT pi_result piEventSetStatus(pi_event event,
                                         pi_int32 execution_status);

__SYCL_EXPORT pi_result piEventRetain(pi_event event);

__SYCL_EXPORT pi_result piEventRelease(pi_event event);

/// Gets the native handle of a PI event object.
///
/// \param event is the PI event to get the native handle of.
/// \param nativeHandle is the native handle of event.
__SYCL_EXPORT pi_result
piextEventGetNativeHandle(pi_event event, pi_native_handle *nativeHandle);

/// Creates PI event object from a native handle.
/// NOTE: The created PI object takes ownership of the native handle.
///
/// \param nativeHandle is the native handle to create PI event from.
/// \param context is the corresponding PI context
/// \param pluginOwnsNativeHandle Indicates whether the created PI object
///        should take ownership of the native handle.
/// \param event is the PI event created from the native handle.
__SYCL_EXPORT pi_result piextEventCreateWithNativeHandle(
    pi_native_handle nativeHandle, pi_context context, bool ownNativeHandle,
    pi_event *event);

//
// Sampler
//
__SYCL_EXPORT pi_result piSamplerCreate(
    pi_context context, const pi_sampler_properties *sampler_properties,
    pi_sampler *result_sampler);

__SYCL_EXPORT pi_result piSamplerGetInfo(pi_sampler sampler,
                                         pi_sampler_info param_name,
                                         size_t param_value_size,
                                         void *param_value,
                                         size_t *param_value_size_ret);

__SYCL_EXPORT pi_result piSamplerRetain(pi_sampler sampler);

__SYCL_EXPORT pi_result piSamplerRelease(pi_sampler sampler);

//
// Queue Commands
//
__SYCL_EXPORT pi_result piEnqueueKernelLaunch(
    pi_queue queue, pi_kernel kernel, pi_uint32 work_dim,
    const size_t *global_work_offset, const size_t *global_work_size,
    const size_t *local_work_size, pi_uint32 num_events_in_wait_list,
    const pi_event *event_wait_list, pi_event *event);

__SYCL_EXPORT pi_result piEnqueueNativeKernel(
    pi_queue queue, void (*user_func)(void *), void *args, size_t cb_args,
    pi_uint32 num_mem_objects, const pi_mem *mem_list,
    const void **args_mem_loc, pi_uint32 num_events_in_wait_list,
    const pi_event *event_wait_list, pi_event *event);

__SYCL_EXPORT pi_result piEnqueueEventsWait(pi_queue command_queue,
                                            pi_uint32 num_events_in_wait_list,
                                            const pi_event *event_wait_list,
                                            pi_event *event);

__SYCL_EXPORT pi_result piEnqueueEventsWaitWithBarrier(
    pi_queue command_queue, pi_uint32 num_events_in_wait_list,
    const pi_event *event_wait_list, pi_event *event);

__SYCL_EXPORT pi_result piEnqueueMemBufferRead(
    pi_queue queue, pi_mem buffer, pi_bool blocking_read, size_t offset,
    size_t size, void *ptr, pi_uint32 num_events_in_wait_list,
    const pi_event *event_wait_list, pi_event *event);

__SYCL_EXPORT pi_result piEnqueueMemBufferReadRect(
    pi_queue command_queue, pi_mem buffer, pi_bool blocking_read,
    pi_buff_rect_offset buffer_offset, pi_buff_rect_offset host_offset,
    pi_buff_rect_region region, size_t buffer_row_pitch,
    size_t buffer_slice_pitch, size_t host_row_pitch, size_t host_slice_pitch,
    void *ptr, pi_uint32 num_events_in_wait_list,
    const pi_event *event_wait_list, pi_event *event);

__SYCL_EXPORT pi_result
piEnqueueMemBufferWrite(pi_queue command_queue, pi_mem buffer,
                        pi_bool blocking_write, size_t offset, size_t size,
                        const void *ptr, pi_uint32 num_events_in_wait_list,
                        const pi_event *event_wait_list, pi_event *event);

__SYCL_EXPORT pi_result piEnqueueMemBufferWriteRect(
    pi_queue command_queue, pi_mem buffer, pi_bool blocking_write,
    pi_buff_rect_offset buffer_offset, pi_buff_rect_offset host_offset,
    pi_buff_rect_region region, size_t buffer_row_pitch,
    size_t buffer_slice_pitch, size_t host_row_pitch, size_t host_slice_pitch,
    const void *ptr, pi_uint32 num_events_in_wait_list,
    const pi_event *event_wait_list, pi_event *event);

__SYCL_EXPORT pi_result
piEnqueueMemBufferCopy(pi_queue command_queue, pi_mem src_buffer,
                       pi_mem dst_buffer, size_t src_offset, size_t dst_offset,
                       size_t size, pi_uint32 num_events_in_wait_list,
                       const pi_event *event_wait_list, pi_event *event);

__SYCL_EXPORT pi_result piEnqueueMemBufferCopyRect(
    pi_queue command_queue, pi_mem src_buffer, pi_mem dst_buffer,
    pi_buff_rect_offset src_origin, pi_buff_rect_offset dst_origin,
    pi_buff_rect_region region, size_t src_row_pitch, size_t src_slice_pitch,
    size_t dst_row_pitch, size_t dst_slice_pitch,
    pi_uint32 num_events_in_wait_list, const pi_event *event_wait_list,
    pi_event *event);

__SYCL_EXPORT pi_result
piEnqueueMemBufferFill(pi_queue command_queue, pi_mem buffer,
                       const void *pattern, size_t pattern_size, size_t offset,
                       size_t size, pi_uint32 num_events_in_wait_list,
                       const pi_event *event_wait_list, pi_event *event);

__SYCL_EXPORT pi_result piEnqueueMemImageRead(
    pi_queue command_queue, pi_mem image, pi_bool blocking_read,
    pi_image_offset origin, pi_image_region region, size_t row_pitch,
    size_t slice_pitch, void *ptr, pi_uint32 num_events_in_wait_list,
    const pi_event *event_wait_list, pi_event *event);

__SYCL_EXPORT pi_result piEnqueueMemImageWrite(
    pi_queue command_queue, pi_mem image, pi_bool blocking_write,
    pi_image_offset origin, pi_image_region region, size_t input_row_pitch,
    size_t input_slice_pitch, const void *ptr,
    pi_uint32 num_events_in_wait_list, const pi_event *event_wait_list,
    pi_event *event);

__SYCL_EXPORT pi_result piEnqueueMemImageCopy(
    pi_queue command_queue, pi_mem src_image, pi_mem dst_image,
    pi_image_offset src_origin, pi_image_offset dst_origin,
    pi_image_region region, pi_uint32 num_events_in_wait_list,
    const pi_event *event_wait_list, pi_event *event);

__SYCL_EXPORT pi_result
piEnqueueMemImageFill(pi_queue command_queue, pi_mem image,
                      const void *fill_color, const size_t *origin,
                      const size_t *region, pi_uint32 num_events_in_wait_list,
                      const pi_event *event_wait_list, pi_event *event);

__SYCL_EXPORT pi_result piEnqueueMemBufferMap(
    pi_queue command_queue, pi_mem buffer, pi_bool blocking_map,
    pi_map_flags map_flags, size_t offset, size_t size,
    pi_uint32 num_events_in_wait_list, const pi_event *event_wait_list,
    pi_event *event, void **ret_map);

__SYCL_EXPORT pi_result piEnqueueMemUnmap(pi_queue command_queue, pi_mem memobj,
                                          void *mapped_ptr,
                                          pi_uint32 num_events_in_wait_list,
                                          const pi_event *event_wait_list,
                                          pi_event *event);

// Extension to allow backends to process a PI memory object before adding it
// as an argument for a kernel.
// Note: This is needed by the CUDA backend to extract the device pointer to
// the memory as the kernels uses it rather than the PI object itself.
__SYCL_EXPORT pi_result piextKernelSetArgMemObj(pi_kernel kernel,
                                                pi_uint32 arg_index,
                                                const pi_mem *arg_value);

// Extension to allow backends to process a PI sampler object before adding it
// as an argument for a kernel.
// Note: This is needed by the CUDA backend to extract the properties of the
// sampler as the kernels uses it rather than the PI object itself.
__SYCL_EXPORT pi_result piextKernelSetArgSampler(pi_kernel kernel,
                                                 pi_uint32 arg_index,
                                                 const pi_sampler *arg_value);

///
// USM
///
typedef enum {
  PI_USM_HOST_SUPPORT = 0x4190,
  PI_USM_DEVICE_SUPPORT = 0x4191,
  PI_USM_SINGLE_SHARED_SUPPORT = 0x4192,
  PI_USM_CROSS_SHARED_SUPPORT = 0x4193,
  PI_USM_SYSTEM_SHARED_SUPPORT = 0x4194
} _pi_usm_capability_query;

typedef enum : pi_bitfield {
  PI_USM_ACCESS = (1 << 0),
  PI_USM_ATOMIC_ACCESS = (1 << 1),
  PI_USM_CONCURRENT_ACCESS = (1 << 2),
  PI_USM_CONCURRENT_ATOMIC_ACCESS = (1 << 3)
} _pi_usm_capabilities;

typedef enum {
  PI_MEM_ALLOC_TYPE = 0x419A,
  PI_MEM_ALLOC_BASE_PTR = 0x419B,
  PI_MEM_ALLOC_SIZE = 0x419C,
  PI_MEM_ALLOC_DEVICE = 0x419D,
} _pi_mem_alloc_info;

typedef enum {
  PI_MEM_TYPE_UNKNOWN = 0x4196,
  PI_MEM_TYPE_HOST = 0x4197,
  PI_MEM_TYPE_DEVICE = 0x4198,
  PI_MEM_TYPE_SHARED = 0x4199
} _pi_usm_type;

// Flag is used for piProgramUSMEnqueuePrefetch. PI_USM_MIGRATION_TBD0 is a
// placeholder for future developments and should not change the behaviour of
// piProgramUSMEnqueuePrefetch
typedef enum : pi_bitfield {
  PI_USM_MIGRATION_TBD0 = (1 << 0)
} _pi_usm_migration_flags;

using pi_usm_capability_query = _pi_usm_capability_query;
using pi_usm_capabilities = _pi_usm_capabilities;
using pi_mem_alloc_info = _pi_mem_alloc_info;
using pi_usm_type = _pi_usm_type;
using pi_usm_migration_flags = _pi_usm_migration_flags;

/// Allocates host memory accessible by the device.
///
/// \param result_ptr contains the allocated memory
/// \param context is the pi_context
/// \param properties are optional allocation properties
/// \param size is the size of the allocation
/// \param alignment is the desired alignment of the allocation
__SYCL_EXPORT pi_result piextUSMHostAlloc(void **result_ptr, pi_context context,
                                          pi_usm_mem_properties *properties,
                                          size_t size, pi_uint32 alignment);

/// Allocates device memory
///
/// \param result_ptr contains the allocated memory
/// \param context is the pi_context
/// \param device is the device the memory will be allocated on
/// \param properties are optional allocation properties
/// \param size is the size of the allocation
/// \param alignment is the desired alignment of the allocation
__SYCL_EXPORT pi_result piextUSMDeviceAlloc(void **result_ptr,
                                            pi_context context,
                                            pi_device device,
                                            pi_usm_mem_properties *properties,
                                            size_t size, pi_uint32 alignment);

/// Allocates memory accessible on both host and device
///
/// \param result_ptr contains the allocated memory
/// \param context is the pi_context
/// \param device is the device the memory will be allocated on
/// \param properties are optional allocation properties
/// \param size is the size of the allocation
/// \param alignment is the desired alignment of the allocation
__SYCL_EXPORT pi_result piextUSMSharedAlloc(void **result_ptr,
                                            pi_context context,
                                            pi_device device,
                                            pi_usm_mem_properties *properties,
                                            size_t size, pi_uint32 alignment);

/// Indicates that the allocated USM memory is no longer needed on the runtime
/// side. The actual freeing of the memory may be done in a blocking or deferred
/// manner, e.g. to avoid issues with indirect memory access from kernels.
///
/// \param context is the pi_context of the allocation
/// \param ptr is the memory to be freed
__SYCL_EXPORT pi_result piextUSMFree(pi_context context, void *ptr);

/// USM Memset API
///
/// \param queue is the queue to submit to
/// \param ptr is the ptr to memset
/// \param value is value to set.  It is interpreted as an 8-bit value and the
/// upper
///        24 bits are ignored
/// \param count is the size in bytes to memset
/// \param num_events_in_waitlist is the number of events to wait on
/// \param events_waitlist is an array of events to wait on
/// \param event is the event that represents this operation
__SYCL_EXPORT pi_result piextUSMEnqueueMemset(pi_queue queue, void *ptr,
                                              pi_int32 value, size_t count,
                                              pi_uint32 num_events_in_waitlist,
                                              const pi_event *events_waitlist,
                                              pi_event *event);

/// USM Memcpy API
///
/// \param queue is the queue to submit to
/// \param blocking is whether this operation should block the host
/// \param src_ptr is the data to be copied
/// \param dst_ptr is the location the data will be copied
/// \param size is number of bytes to copy
/// \param num_events_in_waitlist is the number of events to wait on
/// \param events_waitlist is an array of events to wait on
/// \param event is the event that represents this operation
__SYCL_EXPORT pi_result piextUSMEnqueueMemcpy(pi_queue queue, pi_bool blocking,
                                              void *dst_ptr,
                                              const void *src_ptr, size_t size,
                                              pi_uint32 num_events_in_waitlist,
                                              const pi_event *events_waitlist,
                                              pi_event *event);

/// Hint to migrate memory to the device
///
/// \param queue is the queue to submit to
/// \param ptr points to the memory to migrate
/// \param size is the number of bytes to migrate
/// \param flags is a bitfield used to specify memory migration options
/// \param num_events_in_waitlist is the number of events to wait on
/// \param events_waitlist is an array of events to wait on
/// \param event is the event that represents this operation
__SYCL_EXPORT pi_result piextUSMEnqueuePrefetch(
    pi_queue queue, const void *ptr, size_t size, pi_usm_migration_flags flags,
    pi_uint32 num_events_in_waitlist, const pi_event *events_waitlist,
    pi_event *event);

/// USM Memadvise API
///
/// \param queue is the queue to submit to
/// \param ptr is the data to be advised
/// \param length is the size in bytes of the memory to advise
/// \param advice is device specific advice
/// \param event is the event that represents this operation
// USM memadvise API to govern behavior of automatic migration mechanisms
__SYCL_EXPORT pi_result piextUSMEnqueueMemAdvise(pi_queue queue,
                                                 const void *ptr, size_t length,
                                                 pi_mem_advice advice,
                                                 pi_event *event);

/// API to query information about USM allocated pointers
/// Valid Queries:
///   PI_MEM_ALLOC_TYPE returns host/device/shared pi_host_usm value
///   PI_MEM_ALLOC_BASE_PTR returns the base ptr of an allocation if
///                         the queried pointer fell inside an allocation.
///                         Result must fit in void *
///   PI_MEM_ALLOC_SIZE returns how big the queried pointer's
///                     allocation is in bytes. Result is a size_t.
///   PI_MEM_ALLOC_DEVICE returns the pi_device this was allocated against
///
/// \param context is the pi_context
/// \param ptr is the pointer to query
/// \param param_name is the type of query to perform
/// \param param_value_size is the size of the result in bytes
/// \param param_value is the result
/// \param param_value_size_ret is how many bytes were written
__SYCL_EXPORT pi_result piextUSMGetMemAllocInfo(
    pi_context context, const void *ptr, pi_mem_alloc_info param_name,
    size_t param_value_size, void *param_value, size_t *param_value_size_ret);

/// API to get Plugin internal data, opaque to SYCL RT. Some devices whose
/// device code is compiled by the host compiler (e.g. CPU emulators) may use it
/// to access some device code functionality implemented in/behind the plugin.
/// \param opaque_data_param - unspecified argument, interpretation is specific
/// to a plugin \param opaque_data_return - placeholder for the returned opaque
/// data.
__SYCL_EXPORT pi_result piextPluginGetOpaqueData(void *opaque_data_param,
                                                 void **opaque_data_return);

/// API to notify that the plugin should clean up its resources.
/// No PI calls should be made until the next piPluginInit call.
/// \param PluginParameter placeholder for future use, currenly not used.
__SYCL_EXPORT pi_result piTearDown(void *PluginParameter);

/// API to get Plugin specific warning and error messages.
/// \param message is a returned address to the first element in the message the
/// plugin owns the error message string. The string is thread-local. As a
/// result, different threads may return different errors. A message is
/// overwritten by the following error or warning that is produced within the
/// given thread. The memory is cleaned up at the end of the thread's lifetime.
///
/// \return PI_SUCCESS if plugin is indicating non-fatal warning. Any other
/// error code indicates that plugin considers this to be a fatal error and the
/// runtime must handle it or end the application.
__SYCL_EXPORT pi_result piPluginGetLastError(char **message);

struct _pi_plugin {
  // PI version supported by host passed to the plugin. The Plugin
  // checks and writes the appropriate Function Pointers in
  // PiFunctionTable.
  // TODO: Work on version fields and their handshaking mechanism.
  // Some choices are:
  // - Use of integers to keep major and minor version.
  // - Keeping char* Versions.
  char PiVersion[20];
  // Plugin edits this.
  char PluginVersion[20];
  char *Targets;
  struct FunctionPointers {
#define _PI_API(api) decltype(::api) *api;
#include <sycl/detail/pi.def>
  } PiFunctionTable;
};

#ifdef __cplusplus
} // extern "C"
#endif // __cplusplus

#endif // _PI_H_<|MERGE_RESOLUTION|>--- conflicted
+++ resolved
@@ -52,17 +52,12 @@
 // 10.13 Added new PI_EXT_ONEAPI_QUEUE_DISCARD_EVENTS queue property.
 // 10.14 Add PI_EXT_INTEL_DEVICE_INFO_FREE_MEMORY as an extension for
 // piDeviceGetInfo.
-<<<<<<< HEAD
-// 10.15 Added new bool argument to piextQueueCreateWithNativeHandle to select
+// 11.15 piEventCreate creates even in the signalled state now.
+// 11.16 Added new bool argument to piextQueueCreateWithNativeHandle to select
 // between standard and immediate commandlists
 
-#define _PI_H_VERSION_MAJOR 10
-=======
-// 11.15 piEventCreate creates even in the signalled state now.
-
 #define _PI_H_VERSION_MAJOR 11
->>>>>>> 430c7221
-#define _PI_H_VERSION_MINOR 15
+#define _PI_H_VERSION_MINOR 16
 
 #define _PI_STRING_HELPER(a) #a
 #define _PI_CONCAT(a, b) _PI_STRING_HELPER(a.b)
