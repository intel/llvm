--- conflicted
+++ resolved
@@ -149,17 +149,12 @@
 // 14.40 Add HIP _pi_mem_advice alises to match the PI_MEM_ADVICE_CUDA* ones.
 // 14.41 Added piextCommandBufferMemBufferFill & piextCommandBufferFillUSM
 // 14.42 Added piextCommandBufferPrefetchUSM and piextCommandBufferAdviseUSM
-<<<<<<< HEAD
-// 14.43 Added piextSyncPointGetProfilingInfo
-
-#define _PI_H_VERSION_MAJOR 14
-=======
 // 15.43 Changed the signature of piextMemGetNativeHandle to also take a
 // pi_device
+// 15.44 Added piextSyncPointGetProfilingInfo
 
 #define _PI_H_VERSION_MAJOR 15
->>>>>>> 71eee2ce
-#define _PI_H_VERSION_MINOR 43
+#define _PI_H_VERSION_MINOR 44
 
 #define _PI_STRING_HELPER(a) #a
 #define _PI_CONCAT(a, b) _PI_STRING_HELPER(a.b)
