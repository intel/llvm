//==---------- pi.h - Plugin Interface -------------------------------------==//
//
// Part of the LLVM Project, under the Apache License v2.0 with LLVM Exceptions.
// See https://llvm.org/LICENSE.txt for license information.
// SPDX-License-Identifier: Apache-2.0 WITH LLVM-exception
//
//===----------------------------------------------------------------------===//

/// \defgroup sycl_pi The Plugin Interface
// TODO: link to sphinx page

/// \file Main Plugin Interface header file.
///
/// This is the definition of a generic offload Plugin Interface (PI), which is
/// used by the SYCL implementation to connect to multiple device back-ends,
/// e.g. to OpenCL. The interface is intentionally kept C-only for the
/// purpose of having full flexibility and interoperability with different
/// environments.
///
/// \ingroup sycl_pi

#ifndef _PI_H_
#define _PI_H_

// Every single change in PI API should be accompanied with the minor
// version increase (+1). In the cases where backward compatibility is not
// maintained there should be a (+1) change to the major version in
// addition to the increase of the minor.
//
// PI version changes log:
// -- Version 1.2:
// 1. (Binary backward compatibility breaks) Two fields added to the
// pi_device_binary_struct structure:
//   pi_device_binary_property_set PropertySetsBegin;
//   pi_device_binary_property_set PropertySetsEnd;
// 2. A number of types needed to define pi_device_binary_property_set added.
// 3. Added new ownership argument to piextContextCreateWithNativeHandle.
// 4. Add interoperability interfaces for kernel.
// 4.6 Added new ownership argument to piextQueueCreateWithNativeHandle which
// changes the API version from 3.5 to 4.6.
// 5.7 Added new context and ownership arguments to
//   piextEventCreateWithNativeHandle
// 6.8 Added new ownership argument to piextProgramCreateWithNativeHandle. Added
// piQueueFlush function.
// 7.9 Added new context and ownership arguments to
// piextMemCreateWithNativeHandle.
// 8.10 Added new optional device argument to piextQueueCreateWithNativeHandle
// 9.11 Use values of OpenCL enums directly, rather than including `<CL/cl.h>`;
// NOTE that this results in a changed API for `piProgramGetBuildInfo`.
// 10.12 Change enum value PI_MEM_ADVICE_UNKNOWN from 0 to 999, and set enum
// PI_MEM_ADVISE_RESET to 0.
// 10.13 Added new PI_EXT_ONEAPI_QUEUE_DISCARD_EVENTS queue property.
// 10.14 Add PI_EXT_INTEL_DEVICE_INFO_FREE_MEMORY as an extension for
// piDeviceGetInfo.
// 11.15 piEventCreate creates even in the signalled state now.
// 11.16 Add PI_EXT_INTEL_DEVICE_INFO_MEMORY_CLOCK_RATE and
// PI_EXT_INTEL_DEVICE_INFO_MEMORY_BUS_WIDTH as an extension for
// piDeviceGetInfo.
// 11.17 Added new PI_EXT_ONEAPI_QUEUE_PRIORITY_LOW and
// PI_EXT_ONEAPI_QUEUE_PRIORITY_HIGH queue properties.
// 11.18 Add new parameter name PI_EXT_ONEAPI_QUEUE_INFO_EMPTY to
// _pi_queue_info.
// 12.19 Add new PI_EXT_INTEL_DEVICE_PARTITION_BY_CSLICE piDevicePartition
// scheme. Sub-sub-devices (representing compute slice) creation via
// partitioning by affinity domain is disabled by default and can be temporarily
// restored via SYCL_PI_LEVEL_ZERO_EXPOSE_CSLICE_IN_AFFINITY_PARTITIONING
// environment variable.
// 12.20 Added piextQueueCreate API to be used instead of piQueueCreate, also
// added PI_EXT_INTEL_DEVICE_INFO_MAX_COMPUTE_QUEUE_INDICES for piDeviceGetInfo.
// Both are needed to support sycl_ext_intel_queue_index extension.
// 12.21 Added new piextUSMEnqueueFill2D, piextUSMEnqueueMemset2D, and
// piextUSMEnqueueMemcpy2D functions. Added new
// PI_EXT_ONEAPI_CONTEXT_INFO_USM_FILL2D_SUPPORT,
// PI_EXT_ONEAPI_CONTEXT_INFO_USM_MEMSET2D_SUPPORT, and
// PI_EXT_ONEAPI_CONTEXT_INFO_USM_MEMCPY2D_SUPPORT context info query
// descriptors.
// 12.22 Add piGetDeviceAndHostTimer to query device wall-clock timestamp
// 12.23 Added new piextEnqueueDeviceGlobalVariableWrite and
// piextEnqueueDeviceGlobalVariableRead functions.
// 12.24 Added new PI_EXT_KERNEL_EXEC_INFO_CACHE_CONFIG property to the
// _pi_kernel_exec_info. Defined _pi_kernel_cache_config enum with values of
// the new PI_EXT_KERNEL_EXEC_INFO_CACHE_CONFIG property.
// 12.25 Added PI_EXT_DEVICE_INFO_ATOMIC_FENCE_ORDER_CAPABILITIES and
// PI_EXT_DEVICE_INFO_ATOMIC_FENCE_SCOPE_CAPABILITIES for piDeviceGetInfo.
// 12.26 Added piextEnqueueReadHostPipe and piextEnqueueWriteHostPipe functions.
// 12.27 Added properties parameter to piextQueueCreateWithNativeHandle and
// changed native handle type of piextQueueCreateWithNativeHandle and
// piextQueueGetNativeHandle
// 12.28 Added piextMemImageCreateWithNativeHandle for creating images from
// native handles.
// 12.29 Support PI_EXT_PLATFORM_INFO_BACKEND query in piPlatformGetInfo
// 12.30 Added PI_EXT_INTEL_DEVICE_INFO_MEM_CHANNEL_SUPPORT device info query.
// 12.31 Added PI_EXT_CODEPLAY_DEVICE_INFO_MAX_REGISTERS_PER_WORK_GROUP device
// info query.
// 13.32 Removed backwards compatibility of piextQueueCreateWithNativeHandle and
// piextQueueGetNativeHandle
// 14.33 Added new parameter (memory object properties) to
// piextKernelSetArgMemObj
// 14.34 Added command-buffer extension methods
// 14.35 Added piextEnablePeerAccess, piextDisablePeerAccess,
// piextPeerAccessGetInfo, and pi_peer_attr enum.
// 14.36 Adding support for experimental bindless images. This includes:
//       - Added device info queries
//         - Device queries for bindless image support
//           - PI_EXT_ONEAPI_DEVICE_INFO_BINDLESS_IMAGES_SUPPORT
//           - PI_EXT_ONEAPI_DEVICE_INFO_BINDLESS_IMAGES_SHARED_USM_SUPPORT
//           - PI_EXT_ONEAPI_DEVICE_INFO_BINDLESS_IMAGES_1D_USM_SUPPORT
//           - PI_EXT_ONEAPI_DEVICE_INFO_BINDLESS_IMAGES_2D_USM_SUPPORT
//         - Device queries for pitched USM allocations
//           - PI_EXT_ONEAPI_DEVICE_INFO_IMAGE_PITCH_ALIGN
//           - PI_EXT_ONEAPI_DEVICE_INFO_MAX_IMAGE_LINEAR_WIDTH
//           - PI_EXT_ONEAPI_DEVICE_INFO_MAX_IMAGE_LINEAR_HEIGHT
//           - PI_EXT_ONEAPI_DEVICE_INFO_MAX_IMAGE_LINEAR_PITCH
//         - Device queries for mipmap image support
//           - PI_EXT_ONEAPI_DEVICE_INFO_MIPMAP_SUPPORT
//           - PI_EXT_ONEAPI_DEVICE_INFO_MIPMAP_ANISOTROPY_SUPPORT
//           - PI_EXT_ONEAPI_DEVICE_INFO_MIPMAP_MAX_ANISOTROPY
//           - PI_EXT_ONEAPI_DEVICE_INFO_MIPMAP_LEVEL_REFERENCE_SUPPORT
//         - Device queries for interop memory support
//           - PI_EXT_ONEAPI_DEVICE_INFO_INTEROP_MEMORY_IMPORT_SUPPORT
//           - PI_EXT_ONEAPI_DEVICE_INFO_INTEROP_MEMORY_EXPORT_SUPPORT
//           - PI_EXT_ONEAPI_DEVICE_INFO_INTEROP_SEMAPHORE_IMPORT_SUPPORT
//           - PI_EXT_ONEAPI_DEVICE_INFO_INTEROP_SEMAPHORE_EXPORT_SUPPORT
//       - Added PI_IMAGE_INFO_DEPTH to _pi_image_info
//       - Added _pi_image_copy_flags enum to determine direction of copy
//       - Added new extension functions
//         - piextBindlessImageSamplerCreate
//         - piextUSMPitchedAlloc
//         - piextMemUnsampledImageHandleDestroy
//         - piextMemSampledImageHandleDestroy
//         - piextMemImageAllocate
//         - piextMemImageFree
//         - piextMemUnsampledImageCreate
//         - piextMemSampledImageCreate
//         - piextMemImageCopy
//         - piextMemImageGetInfo
//         - piextMemMipmapGetLevel
//         - piextMemMipmapFree
//         - piextMemImportOpaqueFD
//         - piextMemMapExternalArray
//         - piextMemReleaseInterop
//         - piextImportExternalSemaphoreOpaqueFD
//         - piextDestroyExternalSemaphore
//         - piextWaitExternalSemaphore
//         - piextSignalExternalSemaphore
// 14.37 Added piextUSMImportExternalPointer and piextUSMReleaseImportedPointer.
// 14.38 Change PI_MEM_ADVICE_* values to flags for use in bitwise operations.
<<<<<<< HEAD
// 14.39 Add HIP _pi_mem_advice alises to match the PI_MEM_ADVICE_CUDA* ones.
=======
// 14.39 Added PI_EXT_INTEL_DEVICE_INFO_ESIMD_SUPPORT device info query.
>>>>>>> 7e4cc111

#define _PI_H_VERSION_MAJOR 14
#define _PI_H_VERSION_MINOR 39

#define _PI_STRING_HELPER(a) #a
#define _PI_CONCAT(a, b) _PI_STRING_HELPER(a.b)
#define _PI_TRIPLE_CONCAT(a, b, c) _PI_STRING_HELPER(a.b.c)

// This is the macro that plugins should all use to define their version.
// _PI_PLUGIN_VERSION_STRING will be printed when environment variable
// SYCL_PI_TRACE is set to 1. PluginVersion should be defined for each plugin
// in plugins/*/pi_*.hpp. PluginVersion should be incremented with each change
// to the plugin.
#define _PI_PLUGIN_VERSION_STRING(PluginVersion)                               \
  _PI_TRIPLE_CONCAT(_PI_H_VERSION_MAJOR, _PI_H_VERSION_MINOR, PluginVersion)

#define _PI_H_VERSION_STRING                                                   \
  _PI_CONCAT(_PI_H_VERSION_MAJOR, _PI_H_VERSION_MINOR)

// This will be used to check the major versions of plugins versus the major
// versions of PI.
#define _PI_STRING_SUBSTITUTE(X) _PI_STRING_HELPER(X)
#define _PI_PLUGIN_VERSION_CHECK(PI_API_VERSION, PI_PLUGIN_VERSION)            \
  if (strncmp(PI_API_VERSION, PI_PLUGIN_VERSION,                               \
              sizeof(_PI_STRING_SUBSTITUTE(_PI_H_VERSION_MAJOR))) < 0) {       \
    return PI_ERROR_INVALID_OPERATION;                                         \
  }

// NOTE: This file presents a maping of OpenCL to PI enums, constants and
// typedefs. The general approach taken was to replace `CL_` prefix with `PI_`.
// Please consider this when adding or modifying values, as the strict value
// match is required.
// TODO: We should consider re-implementing PI enums and constants and only
// perform a mapping of PI to OpenCL in the pi_opencl backend.
#include <sycl/detail/export.hpp>

#include <cstddef>
#include <cstdint>
#include <variant>

#ifdef __cplusplus
extern "C" {
#endif // __cplusplus

using pi_int32 = int32_t;
using pi_uint32 = uint32_t;
using pi_uint64 = uint64_t;
using pi_bool = pi_uint32;
using pi_bitfield = pi_uint64;
using pi_native_handle = uintptr_t;

//
// NOTE: prefer to map 1:1 to OpenCL so that no translation is needed
// for PI <-> OpenCL ways. The PI <-> to other BE translation is almost
// always needed anyway.
//
typedef enum {
#define _PI_ERRC(NAME, VAL) NAME = VAL,
#define _PI_ERRC_WITH_MSG(NAME, VAL, MSG) NAME = VAL,
#include <sycl/detail/pi_error.def>
#undef _PI_ERRC
#undef _PI_ERRC_WITH_MSG
} _pi_result;

typedef enum {
  PI_EVENT_COMPLETE = 0x0,
  PI_EVENT_RUNNING = 0x1,
  PI_EVENT_SUBMITTED = 0x2,
  PI_EVENT_QUEUED = 0x3
} _pi_event_status;

typedef enum {
  PI_PLATFORM_INFO_EXTENSIONS = 0x0904,
  PI_PLATFORM_INFO_NAME = 0x0902,
  PI_PLATFORM_INFO_PROFILE = 0x0900,
  PI_PLATFORM_INFO_VENDOR = 0x0903,
  PI_PLATFORM_INFO_VERSION = 0x0901,
  PI_EXT_PLATFORM_INFO_BACKEND = 0x21000 // returns pi_platform_backend
} _pi_platform_info;

typedef enum {
  PI_PROGRAM_BUILD_INFO_STATUS = 0x1181,
  PI_PROGRAM_BUILD_INFO_OPTIONS = 0x1182,
  PI_PROGRAM_BUILD_INFO_LOG = 0x1183,
  PI_PROGRAM_BUILD_INFO_BINARY_TYPE = 0x1184
} _pi_program_build_info;

typedef enum {
  PI_PROGRAM_BUILD_STATUS_NONE = -1,
  PI_PROGRAM_BUILD_STATUS_ERROR = -2,
  PI_PROGRAM_BUILD_STATUS_SUCCESS = 0,
  PI_PROGRAM_BUILD_STATUS_IN_PROGRESS = -3
} _pi_program_build_status;

typedef enum {
  PI_PROGRAM_BINARY_TYPE_NONE = 0x0,
  PI_PROGRAM_BINARY_TYPE_COMPILED_OBJECT = 0x1,
  PI_PROGRAM_BINARY_TYPE_LIBRARY = 0x2,
  PI_PROGRAM_BINARY_TYPE_EXECUTABLE = 0x4
} _pi_program_binary_type;

// NOTE: this is made 64-bit to match the size of cl_device_type to
// make the translation to OpenCL transparent.
//
typedef enum : pi_uint64 {
  PI_DEVICE_TYPE_DEFAULT =
      (1 << 0), ///< The default device available in the PI plugin.
  PI_DEVICE_TYPE_ALL = 0xFFFFFFFF, ///< All devices available in the PI plugin.
  PI_DEVICE_TYPE_CPU = (1 << 1),   ///< A PI device that is the host processor.
  PI_DEVICE_TYPE_GPU = (1 << 2),   ///< A PI device that is a GPU.
  PI_DEVICE_TYPE_ACC = (1 << 3),   ///< A PI device that is a
                                   ///< dedicated accelerator.
  PI_DEVICE_TYPE_CUSTOM = (1 << 4) ///< A PI device that is a custom device.
} _pi_device_type;

typedef enum {
  PI_EXT_PLATFORM_BACKEND_UNKNOWN = 0, ///< The backend is not a recognized one
  PI_EXT_PLATFORM_BACKEND_LEVEL_ZERO = 1, ///< The backend is Level Zero
  PI_EXT_PLATFORM_BACKEND_OPENCL = 2,     ///< The backend is OpenCL
  PI_EXT_PLATFORM_BACKEND_CUDA = 3,       ///< The backend is CUDA
  PI_EXT_PLATFORM_BACKEND_HIP = 4,        ///< The backend is HIP
  PI_EXT_PLATFORM_BACKEND_ESIMD = 5,      ///< The backend is ESIMD
  PI_EXT_PLATFORM_BACKEND_NATIVE_CPU = 6, ///< The backend is NATIVE_CPU
} _pi_platform_backend;

typedef enum {
  PI_DEVICE_MEM_CACHE_TYPE_NONE = 0x0,
  PI_DEVICE_MEM_CACHE_TYPE_READ_ONLY_CACHE = 0x1,
  PI_DEVICE_MEM_CACHE_TYPE_READ_WRITE_CACHE = 0x2
} _pi_device_mem_cache_type;

typedef enum {
  PI_DEVICE_LOCAL_MEM_TYPE_LOCAL = 0x1,
  PI_DEVICE_LOCAL_MEM_TYPE_GLOBAL = 0x2
} _pi_device_local_mem_type;

typedef enum {
  PI_DEVICE_INFO_TYPE = 0x1000,
  PI_DEVICE_INFO_VENDOR_ID = 0x1001,
  PI_DEVICE_INFO_MAX_COMPUTE_UNITS = 0x1002,
  PI_DEVICE_INFO_MAX_WORK_ITEM_DIMENSIONS = 0x1003,
  PI_DEVICE_INFO_MAX_WORK_ITEM_SIZES = 0x1005,
  PI_DEVICE_INFO_MAX_WORK_GROUP_SIZE = 0x1004,
  PI_DEVICE_INFO_SINGLE_FP_CONFIG = 0x101B,
  PI_DEVICE_INFO_HALF_FP_CONFIG = 0x1033,
  PI_DEVICE_INFO_DOUBLE_FP_CONFIG = 0x1032,
  PI_DEVICE_INFO_QUEUE_PROPERTIES = 0x102A,
  PI_DEVICE_INFO_PREFERRED_VECTOR_WIDTH_CHAR = 0x1006,
  PI_DEVICE_INFO_PREFERRED_VECTOR_WIDTH_SHORT = 0x1007,
  PI_DEVICE_INFO_PREFERRED_VECTOR_WIDTH_INT = 0x1008,
  PI_DEVICE_INFO_PREFERRED_VECTOR_WIDTH_LONG = 0x1009,
  PI_DEVICE_INFO_PREFERRED_VECTOR_WIDTH_FLOAT = 0x100A,
  PI_DEVICE_INFO_PREFERRED_VECTOR_WIDTH_DOUBLE = 0x100B,
  PI_DEVICE_INFO_PREFERRED_VECTOR_WIDTH_HALF = 0x1034,
  PI_DEVICE_INFO_NATIVE_VECTOR_WIDTH_CHAR = 0x1036,
  PI_DEVICE_INFO_NATIVE_VECTOR_WIDTH_SHORT = 0x1037,
  PI_DEVICE_INFO_NATIVE_VECTOR_WIDTH_INT = 0x1038,
  PI_DEVICE_INFO_NATIVE_VECTOR_WIDTH_LONG = 0x1039,
  PI_DEVICE_INFO_NATIVE_VECTOR_WIDTH_FLOAT = 0x103A,
  PI_DEVICE_INFO_NATIVE_VECTOR_WIDTH_DOUBLE = 0x103B,
  PI_DEVICE_INFO_NATIVE_VECTOR_WIDTH_HALF = 0x103C,
  PI_DEVICE_INFO_MAX_CLOCK_FREQUENCY = 0x100C,
  PI_DEVICE_INFO_ADDRESS_BITS = 0x100D,
  PI_DEVICE_INFO_MAX_MEM_ALLOC_SIZE = 0x1010,
  PI_DEVICE_INFO_IMAGE_SUPPORT = 0x1016,
  PI_DEVICE_INFO_MAX_READ_IMAGE_ARGS = 0x100E,
  PI_DEVICE_INFO_MAX_WRITE_IMAGE_ARGS = 0x100F,
  PI_DEVICE_INFO_IMAGE2D_MAX_WIDTH = 0x1011,
  PI_DEVICE_INFO_IMAGE2D_MAX_HEIGHT = 0x1012,
  PI_DEVICE_INFO_IMAGE3D_MAX_WIDTH = 0x1013,
  PI_DEVICE_INFO_IMAGE3D_MAX_HEIGHT = 0x1014,
  PI_DEVICE_INFO_IMAGE3D_MAX_DEPTH = 0x1015,
  PI_DEVICE_INFO_IMAGE_MAX_BUFFER_SIZE = 0x1040,
  PI_DEVICE_INFO_IMAGE_MAX_ARRAY_SIZE = 0x1041,
  PI_DEVICE_INFO_MAX_SAMPLERS = 0x1018,
  PI_DEVICE_INFO_MAX_PARAMETER_SIZE = 0x1017,
  PI_DEVICE_INFO_MEM_BASE_ADDR_ALIGN = 0x1019,
  PI_DEVICE_INFO_GLOBAL_MEM_CACHE_TYPE = 0x101C,
  PI_DEVICE_INFO_GLOBAL_MEM_CACHELINE_SIZE = 0x101D,
  PI_DEVICE_INFO_GLOBAL_MEM_CACHE_SIZE = 0x101E,
  PI_DEVICE_INFO_GLOBAL_MEM_SIZE = 0x101F,
  PI_DEVICE_INFO_MAX_CONSTANT_BUFFER_SIZE = 0x1020,
  PI_DEVICE_INFO_MAX_CONSTANT_ARGS = 0x1021,
  PI_DEVICE_INFO_LOCAL_MEM_TYPE = 0x1022,
  PI_DEVICE_INFO_LOCAL_MEM_SIZE = 0x1023,
  PI_DEVICE_INFO_ERROR_CORRECTION_SUPPORT = 0x1024,
  PI_DEVICE_INFO_HOST_UNIFIED_MEMORY = 0x1035,
  PI_DEVICE_INFO_PROFILING_TIMER_RESOLUTION = 0x1025,
  PI_DEVICE_INFO_ENDIAN_LITTLE = 0x1026,
  PI_DEVICE_INFO_AVAILABLE = 0x1027,
  PI_DEVICE_INFO_COMPILER_AVAILABLE = 0x1028,
  PI_DEVICE_INFO_LINKER_AVAILABLE = 0x103E,
  PI_DEVICE_INFO_EXECUTION_CAPABILITIES = 0x1029,
  PI_DEVICE_INFO_QUEUE_ON_DEVICE_PROPERTIES = 0x104E,
  PI_DEVICE_INFO_QUEUE_ON_HOST_PROPERTIES = 0x102A,
  PI_DEVICE_INFO_BUILT_IN_KERNELS = 0x103F,
  PI_DEVICE_INFO_PLATFORM = 0x1031,
  PI_DEVICE_INFO_REFERENCE_COUNT = 0x1047,
  PI_DEVICE_INFO_IL_VERSION = 0x105B,
  PI_DEVICE_INFO_NAME = 0x102B,
  PI_DEVICE_INFO_VENDOR = 0x102C,
  PI_DEVICE_INFO_DRIVER_VERSION = 0x102D,
  PI_DEVICE_INFO_PROFILE = 0x102E,
  PI_DEVICE_INFO_VERSION = 0x102F,
  PI_DEVICE_INFO_OPENCL_C_VERSION = 0x103D,
  PI_DEVICE_INFO_EXTENSIONS = 0x1030,
  PI_DEVICE_INFO_PRINTF_BUFFER_SIZE = 0x1049,
  PI_DEVICE_INFO_PREFERRED_INTEROP_USER_SYNC = 0x1048,
  PI_DEVICE_INFO_PARENT_DEVICE = 0x1042,
  PI_DEVICE_INFO_PARTITION_PROPERTIES = 0x1044,
  PI_DEVICE_INFO_PARTITION_MAX_SUB_DEVICES = 0x1043,
  PI_DEVICE_INFO_PARTITION_AFFINITY_DOMAIN = 0x1045,
  PI_DEVICE_INFO_PARTITION_TYPE = 0x1046,
  PI_DEVICE_INFO_MAX_NUM_SUB_GROUPS = 0x105C,
  PI_DEVICE_INFO_SUB_GROUP_INDEPENDENT_FORWARD_PROGRESS = 0x105D,
  PI_DEVICE_INFO_SUB_GROUP_SIZES_INTEL = 0x4108,
  PI_DEVICE_INFO_USM_HOST_SUPPORT = 0x4190,
  PI_DEVICE_INFO_USM_DEVICE_SUPPORT = 0x4191,
  PI_DEVICE_INFO_USM_SINGLE_SHARED_SUPPORT = 0x4192,
  PI_DEVICE_INFO_USM_CROSS_SHARED_SUPPORT = 0x4193,
  PI_DEVICE_INFO_USM_SYSTEM_SHARED_SUPPORT = 0x4194,
  // Intel UUID extension.
  PI_DEVICE_INFO_UUID = 0x106A,
  // These are Intel-specific extensions.
  PI_EXT_ONEAPI_DEVICE_INFO_IP_VERSION = 0x4250,
  PI_DEVICE_INFO_DEVICE_ID = 0x4251,
  PI_DEVICE_INFO_PCI_ADDRESS = 0x10020,
  PI_DEVICE_INFO_GPU_EU_COUNT = 0x10021,
  PI_DEVICE_INFO_GPU_EU_SIMD_WIDTH = 0x10022,
  PI_DEVICE_INFO_GPU_SLICES = 0x10023,
  PI_DEVICE_INFO_GPU_SUBSLICES_PER_SLICE = 0x10024,
  PI_DEVICE_INFO_GPU_EU_COUNT_PER_SUBSLICE = 0x10025,
  PI_DEVICE_INFO_MAX_MEM_BANDWIDTH = 0x10026,
  PI_DEVICE_INFO_IMAGE_SRGB = 0x10027,
  // Return true if sub-device should do its own program build
  PI_DEVICE_INFO_BUILD_ON_SUBDEVICE = 0x10028,
  PI_EXT_INTEL_DEVICE_INFO_FREE_MEMORY = 0x10029,
  // Return 0 if device doesn't have any memory modules. Return the minimum of
  // the clock rate values if there are several memory modules on the device.
  PI_EXT_INTEL_DEVICE_INFO_MEMORY_CLOCK_RATE = 0x10030,
  // Return 0 if device doesn't have any memory modules. Return the minimum of
  // the bus width values if there are several memory modules on the device.
  PI_EXT_INTEL_DEVICE_INFO_MEMORY_BUS_WIDTH = 0x10031,
  // Return 1 if the device doesn't have a notion of a "queue index". Otherwise,
  // return the number of queue indices that are available for this device.
  PI_EXT_INTEL_DEVICE_INFO_MAX_COMPUTE_QUEUE_INDICES = 0x10032,
  PI_DEVICE_INFO_ATOMIC_64 = 0x10110,
  PI_EXT_DEVICE_INFO_ATOMIC_MEMORY_ORDER_CAPABILITIES = 0x10111,
  PI_EXT_DEVICE_INFO_ATOMIC_MEMORY_SCOPE_CAPABILITIES = 0x11000,
  PI_DEVICE_INFO_GPU_HW_THREADS_PER_EU = 0x10112,
  PI_DEVICE_INFO_BACKEND_VERSION = 0x10113,
  // Return whether bfloat16 math functions are supported by device
  PI_EXT_ONEAPI_DEVICE_INFO_BFLOAT16_MATH_FUNCTIONS = 0x1FFFF,
  PI_EXT_ONEAPI_DEVICE_INFO_MAX_GLOBAL_WORK_GROUPS = 0x20000,
  PI_EXT_ONEAPI_DEVICE_INFO_MAX_WORK_GROUPS_1D = 0x20001,
  PI_EXT_ONEAPI_DEVICE_INFO_MAX_WORK_GROUPS_2D = 0x20002,
  PI_EXT_ONEAPI_DEVICE_INFO_MAX_WORK_GROUPS_3D = 0x20003,
  PI_EXT_ONEAPI_DEVICE_INFO_CUDA_ASYNC_BARRIER = 0x20004,
  PI_EXT_CODEPLAY_DEVICE_INFO_SUPPORTS_FUSION = 0x20005,
  PI_EXT_DEVICE_INFO_ATOMIC_FENCE_ORDER_CAPABILITIES = 0x20006,
  PI_EXT_DEVICE_INFO_ATOMIC_FENCE_SCOPE_CAPABILITIES = 0x20007,
  PI_EXT_INTEL_DEVICE_INFO_MEM_CHANNEL_SUPPORT = 0x20008,
  // The number of max registers per block (device specific)
  PI_EXT_CODEPLAY_DEVICE_INFO_MAX_REGISTERS_PER_WORK_GROUP = 0x20009,
  PI_EXT_INTEL_DEVICE_INFO_ESIMD_SUPPORT = 0x2000A,

  // Bindless images, mipmaps, interop
  PI_EXT_ONEAPI_DEVICE_INFO_BINDLESS_IMAGES_SUPPORT = 0x20100,
  PI_EXT_ONEAPI_DEVICE_INFO_BINDLESS_IMAGES_SHARED_USM_SUPPORT = 0x20101,
  PI_EXT_ONEAPI_DEVICE_INFO_BINDLESS_IMAGES_1D_USM_SUPPORT = 0x20102,
  PI_EXT_ONEAPI_DEVICE_INFO_BINDLESS_IMAGES_2D_USM_SUPPORT = 0x20103,
  PI_EXT_ONEAPI_DEVICE_INFO_IMAGE_PITCH_ALIGN = 0x20104,
  PI_EXT_ONEAPI_DEVICE_INFO_MAX_IMAGE_LINEAR_WIDTH = 0x20105,
  PI_EXT_ONEAPI_DEVICE_INFO_MAX_IMAGE_LINEAR_HEIGHT = 0x20106,
  PI_EXT_ONEAPI_DEVICE_INFO_MAX_IMAGE_LINEAR_PITCH = 0x20107,
  PI_EXT_ONEAPI_DEVICE_INFO_MIPMAP_SUPPORT = 0x20108,
  PI_EXT_ONEAPI_DEVICE_INFO_MIPMAP_ANISOTROPY_SUPPORT = 0x20109,
  PI_EXT_ONEAPI_DEVICE_INFO_MIPMAP_MAX_ANISOTROPY = 0x2010A,
  PI_EXT_ONEAPI_DEVICE_INFO_MIPMAP_LEVEL_REFERENCE_SUPPORT = 0x2010B,
  PI_EXT_ONEAPI_DEVICE_INFO_INTEROP_MEMORY_IMPORT_SUPPORT = 0x2010C,
  PI_EXT_ONEAPI_DEVICE_INFO_INTEROP_MEMORY_EXPORT_SUPPORT = 0x2010D,
  PI_EXT_ONEAPI_DEVICE_INFO_INTEROP_SEMAPHORE_IMPORT_SUPPORT = 0x2010E,
  PI_EXT_ONEAPI_DEVICE_INFO_INTEROP_SEMAPHORE_EXPORT_SUPPORT = 0x2010F,

} _pi_device_info;

typedef enum {
  PI_PROGRAM_INFO_REFERENCE_COUNT = 0x1160,
  PI_PROGRAM_INFO_CONTEXT = 0x1161,
  PI_PROGRAM_INFO_NUM_DEVICES = 0x1162,
  PI_PROGRAM_INFO_DEVICES = 0x1163,
  PI_PROGRAM_INFO_SOURCE = 0x1164,
  PI_PROGRAM_INFO_BINARY_SIZES = 0x1165,
  PI_PROGRAM_INFO_BINARIES = 0x1166,
  PI_PROGRAM_INFO_NUM_KERNELS = 0x1167,
  PI_PROGRAM_INFO_KERNEL_NAMES = 0x1168
} _pi_program_info;

typedef enum {
  PI_CONTEXT_INFO_DEVICES = 0x1081,
  PI_CONTEXT_INFO_PLATFORM = 0x1084,
  PI_CONTEXT_INFO_NUM_DEVICES = 0x1083,
  PI_CONTEXT_INFO_PROPERTIES = 0x1082,
  PI_CONTEXT_INFO_REFERENCE_COUNT = 0x1080,
  // Atomics capabilities extensions
  PI_EXT_CONTEXT_INFO_ATOMIC_MEMORY_ORDER_CAPABILITIES = 0x10010,
  PI_EXT_CONTEXT_INFO_ATOMIC_MEMORY_SCOPE_CAPABILITIES = 0x10011,
  PI_EXT_CONTEXT_INFO_ATOMIC_FENCE_ORDER_CAPABILITIES = 0x10012,
  PI_EXT_CONTEXT_INFO_ATOMIC_FENCE_SCOPE_CAPABILITIES = 0x10013,
  // Native 2D USM memory operation support
  PI_EXT_ONEAPI_CONTEXT_INFO_USM_FILL2D_SUPPORT = 0x30000,
  PI_EXT_ONEAPI_CONTEXT_INFO_USM_MEMSET2D_SUPPORT = 0x30001,
  PI_EXT_ONEAPI_CONTEXT_INFO_USM_MEMCPY2D_SUPPORT = 0x30002
} _pi_context_info;

typedef enum {
  PI_QUEUE_INFO_CONTEXT = 0x1090,
  PI_QUEUE_INFO_DEVICE = 0x1091,
  PI_QUEUE_INFO_DEVICE_DEFAULT = 0x1095,
  PI_QUEUE_INFO_PROPERTIES = 0x1093,
  PI_QUEUE_INFO_REFERENCE_COUNT = 0x1092,
  PI_QUEUE_INFO_SIZE = 0x1094,
  // Return 'true' if all commands previously submitted to the queue have
  // completed, otherwise return 'false'.
  PI_EXT_ONEAPI_QUEUE_INFO_EMPTY = 0x2096
} _pi_queue_info;

typedef enum {
  PI_KERNEL_INFO_FUNCTION_NAME = 0x1190,
  PI_KERNEL_INFO_NUM_ARGS = 0x1191,
  PI_KERNEL_INFO_REFERENCE_COUNT = 0x1192,
  PI_KERNEL_INFO_CONTEXT = 0x1193,
  PI_KERNEL_INFO_PROGRAM = 0x1194,
  PI_KERNEL_INFO_ATTRIBUTES = 0x1195
} _pi_kernel_info;

typedef enum {
  PI_KERNEL_GROUP_INFO_GLOBAL_WORK_SIZE = 0x11B5,
  PI_KERNEL_GROUP_INFO_WORK_GROUP_SIZE = 0x11B0,
  PI_KERNEL_GROUP_INFO_COMPILE_WORK_GROUP_SIZE = 0x11B1,
  PI_KERNEL_GROUP_INFO_LOCAL_MEM_SIZE = 0x11B2,
  PI_KERNEL_GROUP_INFO_PREFERRED_WORK_GROUP_SIZE_MULTIPLE = 0x11B3,
  PI_KERNEL_GROUP_INFO_PRIVATE_MEM_SIZE = 0x11B4,
  // The number of registers used by the compiled kernel (device specific)
  PI_KERNEL_GROUP_INFO_NUM_REGS = 0x10112
} _pi_kernel_group_info;

typedef enum {
  PI_IMAGE_INFO_FORMAT = 0x1110,
  PI_IMAGE_INFO_ELEMENT_SIZE = 0x1111,
  PI_IMAGE_INFO_ROW_PITCH = 0x1112,
  PI_IMAGE_INFO_SLICE_PITCH = 0x1113,
  PI_IMAGE_INFO_WIDTH = 0x1114,
  PI_IMAGE_INFO_HEIGHT = 0x1115,
  PI_IMAGE_INFO_DEPTH = 0x1116
} _pi_image_info;

typedef enum {
  PI_KERNEL_MAX_SUB_GROUP_SIZE = 0x2033,
  PI_KERNEL_MAX_NUM_SUB_GROUPS = 0x11B9,
  PI_KERNEL_COMPILE_NUM_SUB_GROUPS = 0x11BA,
  PI_KERNEL_COMPILE_SUB_GROUP_SIZE_INTEL = 0x410A
} _pi_kernel_sub_group_info;

typedef enum {
  PI_EVENT_INFO_COMMAND_QUEUE = 0x11D0,
  PI_EVENT_INFO_CONTEXT = 0x11D4,
  PI_EVENT_INFO_COMMAND_TYPE = 0x11D1,
  PI_EVENT_INFO_COMMAND_EXECUTION_STATUS = 0x11D3,
  PI_EVENT_INFO_REFERENCE_COUNT = 0x11D2
} _pi_event_info;

typedef enum {
  PI_COMMAND_TYPE_NDRANGE_KERNEL = 0x11F0,
  PI_COMMAND_TYPE_MEM_BUFFER_READ = 0x11F3,
  PI_COMMAND_TYPE_MEM_BUFFER_WRITE = 0x11F4,
  PI_COMMAND_TYPE_MEM_BUFFER_COPY = 0x11F5,
  PI_COMMAND_TYPE_MEM_BUFFER_MAP = 0x11FB,
  PI_COMMAND_TYPE_MEM_BUFFER_UNMAP = 0x11FD,
  PI_COMMAND_TYPE_MEM_BUFFER_READ_RECT = 0x1201,
  PI_COMMAND_TYPE_MEM_BUFFER_WRITE_RECT = 0x1202,
  PI_COMMAND_TYPE_MEM_BUFFER_COPY_RECT = 0x1203,
  PI_COMMAND_TYPE_USER = 0x1204,
  PI_COMMAND_TYPE_MEM_BUFFER_FILL = 0x1207,
  PI_COMMAND_TYPE_IMAGE_READ = 0x11F6,
  PI_COMMAND_TYPE_IMAGE_WRITE = 0x11F7,
  PI_COMMAND_TYPE_IMAGE_COPY = 0x11F8,
  PI_COMMAND_TYPE_NATIVE_KERNEL = 0x11F2,
  PI_COMMAND_TYPE_COPY_BUFFER_TO_IMAGE = 0x11FA,
  PI_COMMAND_TYPE_COPY_IMAGE_TO_BUFFER = 0x11F9,
  PI_COMMAND_TYPE_MAP_IMAGE = 0x11FC,
  PI_COMMAND_TYPE_MARKER = 0x11FE,
  PI_COMMAND_TYPE_ACQUIRE_GL_OBJECTS = 0x11FF,
  PI_COMMAND_TYPE_RELEASE_GL_OBJECTS = 0x1200,
  PI_COMMAND_TYPE_BARRIER = 0x1205,
  PI_COMMAND_TYPE_MIGRATE_MEM_OBJECTS = 0x1206,
  PI_COMMAND_TYPE_FILL_IMAGE = 0x1208,
  PI_COMMAND_TYPE_SVM_FREE = 0x1209,
  PI_COMMAND_TYPE_SVM_MEMCPY = 0x120A,
  PI_COMMAND_TYPE_SVM_MEMFILL = 0x120B,
  PI_COMMAND_TYPE_SVM_MAP = 0x120C,
  PI_COMMAND_TYPE_SVM_UNMAP = 0x120D,
  PI_COMMAND_TYPE_EXT_COMMAND_BUFFER = 0x12A8,
  PI_COMMAND_TYPE_DEVICE_GLOBAL_VARIABLE_READ = 0x418E,
  PI_COMMAND_TYPE_DEVICE_GLOBAL_VARIABLE_WRITE = 0x418F
} _pi_command_type;

typedef enum {
  PI_MEM_TYPE_BUFFER = 0x10F0,
  PI_MEM_TYPE_IMAGE2D = 0x10F1,
  PI_MEM_TYPE_IMAGE3D = 0x10F2,
  PI_MEM_TYPE_IMAGE2D_ARRAY = 0x10F3,
  PI_MEM_TYPE_IMAGE1D = 0x10F4,
  PI_MEM_TYPE_IMAGE1D_ARRAY = 0x10F5,
  PI_MEM_TYPE_IMAGE1D_BUFFER = 0x10F6
} _pi_mem_type;

typedef enum {
  // Device-specific value opaque in PI API.
  PI_MEM_ADVICE_RESET = 0,
  PI_MEM_ADVICE_CUDA_SET_READ_MOSTLY = 1 << 0,
  PI_MEM_ADVICE_CUDA_UNSET_READ_MOSTLY = 1 << 1,
  PI_MEM_ADVICE_CUDA_SET_PREFERRED_LOCATION = 1 << 2,
  PI_MEM_ADVICE_CUDA_UNSET_PREFERRED_LOCATION = 1 << 3,
  PI_MEM_ADVICE_CUDA_SET_ACCESSED_BY = 1 << 4,
  PI_MEM_ADVICE_CUDA_UNSET_ACCESSED_BY = 1 << 5,
  PI_MEM_ADVICE_CUDA_SET_PREFERRED_LOCATION_HOST = 1 << 6,
  PI_MEM_ADVICE_CUDA_UNSET_PREFERRED_LOCATION_HOST = 1 << 7,
  PI_MEM_ADVICE_CUDA_SET_ACCESSED_BY_HOST = 1 << 8,
  PI_MEM_ADVICE_CUDA_UNSET_ACCESSED_BY_HOST = 1 << 9,
  PI_MEM_ADVICE_UNKNOWN = 0x7FFFFFFF,
} _pi_mem_advice;

// HIP _pi_mem_advice aliases
static constexpr _pi_mem_advice PI_MEM_ADVICE_HIP_SET_READ_MOSTLY =
    PI_MEM_ADVICE_CUDA_SET_READ_MOSTLY;
static constexpr _pi_mem_advice PI_MEM_ADVICE_HIP_UNSET_READ_MOSTLY =
    PI_MEM_ADVICE_CUDA_UNSET_READ_MOSTLY;
static constexpr _pi_mem_advice PI_MEM_ADVICE_HIP_SET_PREFERRED_LOCATION =
    PI_MEM_ADVICE_CUDA_SET_PREFERRED_LOCATION;
static constexpr _pi_mem_advice PI_MEM_ADVICE_HIP_UNSET_PREFERRED_LOCATION =
    PI_MEM_ADVICE_CUDA_UNSET_PREFERRED_LOCATION;
static constexpr _pi_mem_advice PI_MEM_ADVICE_HIP_SET_ACCESSED_BY =
    PI_MEM_ADVICE_CUDA_SET_ACCESSED_BY;
static constexpr _pi_mem_advice PI_MEM_ADVICE_HIP_UNSET_ACCESSED_BY =
    PI_MEM_ADVICE_CUDA_UNSET_ACCESSED_BY;
static constexpr _pi_mem_advice PI_MEM_ADVICE_HIP_SET_PREFERRED_LOCATION_HOST =
    PI_MEM_ADVICE_CUDA_SET_PREFERRED_LOCATION_HOST;
static constexpr _pi_mem_advice
    PI_MEM_ADVICE_HIP_UNSET_PREFERRED_LOCATION_HOST =
        PI_MEM_ADVICE_CUDA_UNSET_PREFERRED_LOCATION_HOST;
static constexpr _pi_mem_advice PI_MEM_ADVICE_HIP_SET_ACCESSED_BY_HOST =
    PI_MEM_ADVICE_CUDA_SET_ACCESSED_BY_HOST;
static constexpr _pi_mem_advice PI_MEM_ADVICE_HIP_UNSET_ACCESSED_BY_HOST =
    PI_MEM_ADVICE_CUDA_UNSET_ACCESSED_BY_HOST;

typedef enum {
  PI_IMAGE_CHANNEL_ORDER_A = 0x10B1,
  PI_IMAGE_CHANNEL_ORDER_R = 0x10B0,
  PI_IMAGE_CHANNEL_ORDER_RG = 0x10B2,
  PI_IMAGE_CHANNEL_ORDER_RA = 0x10B3,
  PI_IMAGE_CHANNEL_ORDER_RGB = 0x10B4,
  PI_IMAGE_CHANNEL_ORDER_RGBA = 0x10B5,
  PI_IMAGE_CHANNEL_ORDER_BGRA = 0x10B6,
  PI_IMAGE_CHANNEL_ORDER_ARGB = 0x10B7,
  PI_IMAGE_CHANNEL_ORDER_ABGR = 0x10C3,
  PI_IMAGE_CHANNEL_ORDER_INTENSITY = 0x10B8,
  PI_IMAGE_CHANNEL_ORDER_LUMINANCE = 0x10B9,
  PI_IMAGE_CHANNEL_ORDER_Rx = 0x10BA,
  PI_IMAGE_CHANNEL_ORDER_RGx = 0x10BB,
  PI_IMAGE_CHANNEL_ORDER_RGBx = 0x10BC,
  PI_IMAGE_CHANNEL_ORDER_sRGBA = 0x10C1
} _pi_image_channel_order;

typedef enum {
  PI_IMAGE_CHANNEL_TYPE_SNORM_INT8 = 0x10D0,
  PI_IMAGE_CHANNEL_TYPE_SNORM_INT16 = 0x10D1,
  PI_IMAGE_CHANNEL_TYPE_UNORM_INT8 = 0x10D2,
  PI_IMAGE_CHANNEL_TYPE_UNORM_INT16 = 0x10D3,
  PI_IMAGE_CHANNEL_TYPE_UNORM_SHORT_565 = 0x10D4,
  PI_IMAGE_CHANNEL_TYPE_UNORM_SHORT_555 = 0x10D5,
  PI_IMAGE_CHANNEL_TYPE_UNORM_INT_101010 = 0x10D6,
  PI_IMAGE_CHANNEL_TYPE_SIGNED_INT8 = 0x10D7,
  PI_IMAGE_CHANNEL_TYPE_SIGNED_INT16 = 0x10D8,
  PI_IMAGE_CHANNEL_TYPE_SIGNED_INT32 = 0x10D9,
  PI_IMAGE_CHANNEL_TYPE_UNSIGNED_INT8 = 0x10DA,
  PI_IMAGE_CHANNEL_TYPE_UNSIGNED_INT16 = 0x10DB,
  PI_IMAGE_CHANNEL_TYPE_UNSIGNED_INT32 = 0x10DC,
  PI_IMAGE_CHANNEL_TYPE_HALF_FLOAT = 0x10DD,
  PI_IMAGE_CHANNEL_TYPE_FLOAT = 0x10DE
} _pi_image_channel_type;

typedef enum {
  PI_IMAGE_COPY_HOST_TO_DEVICE = 0,
  PI_IMAGE_COPY_DEVICE_TO_HOST = 1,
  PI_IMAGE_COPY_DEVICE_TO_DEVICE = 2
} _pi_image_copy_flags;

typedef enum { PI_BUFFER_CREATE_TYPE_REGION = 0x1220 } _pi_buffer_create_type;

const pi_bool PI_TRUE = 1;
const pi_bool PI_FALSE = 0;

typedef enum {
  PI_SAMPLER_INFO_REFERENCE_COUNT = 0x1150,
  PI_SAMPLER_INFO_CONTEXT = 0x1151,
  PI_SAMPLER_INFO_NORMALIZED_COORDS = 0x1152,
  PI_SAMPLER_INFO_ADDRESSING_MODE = 0x1153,
  PI_SAMPLER_INFO_FILTER_MODE = 0x1154,
  PI_SAMPLER_INFO_MIP_FILTER_MODE = 0x1155,
  PI_SAMPLER_INFO_LOD_MIN = 0x1156,
  PI_SAMPLER_INFO_LOD_MAX = 0x1157
} _pi_sampler_info;

typedef enum {
  PI_SAMPLER_ADDRESSING_MODE_MIRRORED_REPEAT = 0x1134,
  PI_SAMPLER_ADDRESSING_MODE_REPEAT = 0x1133,
  PI_SAMPLER_ADDRESSING_MODE_CLAMP_TO_EDGE = 0x1131,
  PI_SAMPLER_ADDRESSING_MODE_CLAMP = 0x1132,
  PI_SAMPLER_ADDRESSING_MODE_NONE = 0x1130
} _pi_sampler_addressing_mode;

typedef enum {
  PI_SAMPLER_FILTER_MODE_NEAREST = 0x1140,
  PI_SAMPLER_FILTER_MODE_LINEAR = 0x1141,
} _pi_sampler_filter_mode;

using pi_context_properties = intptr_t;

using pi_device_exec_capabilities = pi_bitfield;
constexpr pi_device_exec_capabilities PI_DEVICE_EXEC_CAPABILITIES_KERNEL =
    (1 << 0);
constexpr pi_device_exec_capabilities
    PI_DEVICE_EXEC_CAPABILITIES_NATIVE_KERNEL = (1 << 1);

using pi_sampler_properties = pi_bitfield;
constexpr pi_sampler_properties PI_SAMPLER_PROPERTIES_NORMALIZED_COORDS =
    0x1152;
constexpr pi_sampler_properties PI_SAMPLER_PROPERTIES_ADDRESSING_MODE = 0x1153;
constexpr pi_sampler_properties PI_SAMPLER_PROPERTIES_FILTER_MODE = 0x1154;
constexpr pi_sampler_properties PI_SAMPLER_PROPERTIES_MIP_FILTER_MODE = 0x1155;

using pi_memory_order_capabilities = pi_bitfield;
constexpr pi_memory_order_capabilities PI_MEMORY_ORDER_RELAXED = 0x01;
constexpr pi_memory_order_capabilities PI_MEMORY_ORDER_ACQUIRE = 0x02;
constexpr pi_memory_order_capabilities PI_MEMORY_ORDER_RELEASE = 0x04;
constexpr pi_memory_order_capabilities PI_MEMORY_ORDER_ACQ_REL = 0x08;
constexpr pi_memory_order_capabilities PI_MEMORY_ORDER_SEQ_CST = 0x10;

using pi_memory_scope_capabilities = pi_bitfield;
constexpr pi_memory_scope_capabilities PI_MEMORY_SCOPE_WORK_ITEM = 0x01;
constexpr pi_memory_scope_capabilities PI_MEMORY_SCOPE_SUB_GROUP = 0x02;
constexpr pi_memory_scope_capabilities PI_MEMORY_SCOPE_WORK_GROUP = 0x04;
constexpr pi_memory_scope_capabilities PI_MEMORY_SCOPE_DEVICE = 0x08;
constexpr pi_memory_scope_capabilities PI_MEMORY_SCOPE_SYSTEM = 0x10;

typedef enum {
  PI_PROFILING_INFO_COMMAND_QUEUED = 0x1280,
  PI_PROFILING_INFO_COMMAND_SUBMIT = 0x1281,
  PI_PROFILING_INFO_COMMAND_START = 0x1282,
  PI_PROFILING_INFO_COMMAND_END = 0x1283
} _pi_profiling_info;

// NOTE: this is made 64-bit to match the size of cl_mem_flags to
// make the translation to OpenCL transparent.
// TODO: populate
//
using pi_mem_flags = pi_bitfield;
// Access
constexpr pi_mem_flags PI_MEM_FLAGS_ACCESS_RW = (1 << 0);
constexpr pi_mem_flags PI_MEM_ACCESS_READ_ONLY = (1 << 2);
// Host pointer
constexpr pi_mem_flags PI_MEM_FLAGS_HOST_PTR_USE = (1 << 3);
constexpr pi_mem_flags PI_MEM_FLAGS_HOST_PTR_COPY = (1 << 5);
constexpr pi_mem_flags PI_MEM_FLAGS_HOST_PTR_ALLOC = (1 << 4);

// flags passed to Map operations
using pi_map_flags = pi_bitfield;
constexpr pi_map_flags PI_MAP_READ = (1 << 0);
constexpr pi_map_flags PI_MAP_WRITE = (1 << 1);
constexpr pi_map_flags PI_MAP_WRITE_INVALIDATE_REGION = (1 << 2);
// NOTE: this is made 64-bit to match the size of cl_mem_properties_intel to
// make the translation to OpenCL transparent.
using pi_mem_properties = pi_bitfield;
constexpr pi_mem_properties PI_MEM_PROPERTIES_CHANNEL = 0x4213;
constexpr pi_mem_properties PI_MEM_PROPERTIES_ALLOC_BUFFER_LOCATION = 0x419E;

// NOTE: this is made 64-bit to match the size of cl_mem_properties_intel to
// make the translation to OpenCL transparent.
using pi_usm_mem_properties = pi_bitfield;
constexpr pi_usm_mem_properties PI_MEM_ALLOC_FLAGS = 0x4195;
constexpr pi_usm_mem_properties PI_MEM_ALLOC_WRTITE_COMBINED = (1 << 0);
constexpr pi_usm_mem_properties PI_MEM_ALLOC_INITIAL_PLACEMENT_DEVICE =
    (1 << 1);
constexpr pi_usm_mem_properties PI_MEM_ALLOC_INITIAL_PLACEMENT_HOST = (1 << 2);
// Hints that the device/shared allocation will not be written on device.
constexpr pi_usm_mem_properties PI_MEM_ALLOC_DEVICE_READ_ONLY = (1 << 3);

constexpr pi_usm_mem_properties PI_MEM_USM_ALLOC_BUFFER_LOCATION = 0x419E;

// NOTE: queue properties are implemented this way to better support bit
// manipulations
using pi_queue_properties = pi_bitfield;
constexpr pi_queue_properties PI_QUEUE_FLAGS = -1;
constexpr pi_queue_properties PI_QUEUE_COMPUTE_INDEX = -2;
// clang-format off
constexpr pi_queue_properties PI_QUEUE_FLAG_OUT_OF_ORDER_EXEC_MODE_ENABLE = (1 << 0);
constexpr pi_queue_properties PI_QUEUE_FLAG_PROFILING_ENABLE = (1 << 1);
constexpr pi_queue_properties PI_QUEUE_FLAG_ON_DEVICE = (1 << 2);
constexpr pi_queue_properties PI_QUEUE_FLAG_ON_DEVICE_DEFAULT = (1 << 3);
constexpr pi_queue_properties PI_EXT_ONEAPI_QUEUE_FLAG_DISCARD_EVENTS = (1 << 4);
constexpr pi_queue_properties PI_EXT_ONEAPI_QUEUE_FLAG_PRIORITY_LOW = (1 << 5);
constexpr pi_queue_properties PI_EXT_ONEAPI_QUEUE_FLAG_PRIORITY_HIGH = (1 << 6);
constexpr pi_queue_properties PI_EXT_QUEUE_FLAG_SUBMISSION_NO_IMMEDIATE = (1 << 7);
constexpr pi_queue_properties PI_EXT_QUEUE_FLAG_SUBMISSION_IMMEDIATE = (1 << 8);
// clang-format on

typedef enum {
  // No preference for SLM or data cache.
  PI_EXT_KERNEL_EXEC_INFO_CACHE_DEFAULT = 0x0,
  // Large SLM size.
  PI_EXT_KERNEL_EXEC_INFO_CACHE_LARGE_SLM = 0x1,
  // Large General Data size.
  PI_EXT_KERNEL_EXEC_INFO_CACHE_LARGE_DATA = 0x2
} _pi_kernel_cache_config;

using pi_result = _pi_result;
using pi_platform_info = _pi_platform_info;
using pi_platform_backend = _pi_platform_backend;
using pi_device_type = _pi_device_type;
using pi_device_mem_cache_type = _pi_device_mem_cache_type;
using pi_device_local_mem_type = _pi_device_local_mem_type;
using pi_device_info = _pi_device_info;
using pi_program_info = _pi_program_info;
using pi_context_info = _pi_context_info;
using pi_queue_info = _pi_queue_info;
using pi_image_info = _pi_image_info;
using pi_kernel_info = _pi_kernel_info;
using pi_kernel_group_info = _pi_kernel_group_info;
using pi_kernel_sub_group_info = _pi_kernel_sub_group_info;
using pi_event_info = _pi_event_info;
using pi_command_type = _pi_command_type;
using pi_mem_type = _pi_mem_type;
using pi_mem_advice = _pi_mem_advice;
using pi_image_channel_order = _pi_image_channel_order;
using pi_image_channel_type = _pi_image_channel_type;
using pi_buffer_create_type = _pi_buffer_create_type;
using pi_sampler_addressing_mode = _pi_sampler_addressing_mode;
using pi_sampler_filter_mode = _pi_sampler_filter_mode;
using pi_sampler_info = _pi_sampler_info;
using pi_event_status = _pi_event_status;
using pi_program_build_info = _pi_program_build_info;
using pi_program_build_status = _pi_program_build_status;
using pi_program_binary_type = _pi_program_binary_type;
using pi_kernel_info = _pi_kernel_info;
using pi_profiling_info = _pi_profiling_info;
using pi_kernel_cache_config = _pi_kernel_cache_config;

using pi_image_copy_flags = _pi_image_copy_flags;

// For compatibility with OpenCL define this not as enum.
using pi_device_partition_property = intptr_t;
static constexpr pi_device_partition_property PI_DEVICE_PARTITION_EQUALLY =
    0x1086;
static constexpr pi_device_partition_property PI_DEVICE_PARTITION_BY_COUNTS =
    0x1087;
static constexpr pi_device_partition_property
    PI_DEVICE_PARTITION_BY_COUNTS_LIST_END = 0x0;
static constexpr pi_device_partition_property
    PI_DEVICE_PARTITION_BY_AFFINITY_DOMAIN = 0x1088;
static constexpr pi_device_partition_property
    PI_EXT_INTEL_DEVICE_PARTITION_BY_CSLICE = 0x1089;

// For compatibility with OpenCL define this not as enum.
using pi_device_affinity_domain = pi_bitfield;
static constexpr pi_device_affinity_domain PI_DEVICE_AFFINITY_DOMAIN_NUMA =
    (1 << 0);
static constexpr pi_device_affinity_domain PI_DEVICE_AFFINITY_DOMAIN_L4_CACHE =
    (1 << 1);
static constexpr pi_device_affinity_domain PI_DEVICE_AFFINITY_DOMAIN_L3_CACHE =
    (1 << 2);
static constexpr pi_device_affinity_domain PI_DEVICE_AFFINITY_DOMAIN_L2_CACHE =
    (1 << 3);
static constexpr pi_device_affinity_domain PI_DEVICE_AFFINITY_DOMAIN_L1_CACHE =
    (1 << 4);
static constexpr pi_device_affinity_domain
    PI_DEVICE_AFFINITY_DOMAIN_NEXT_PARTITIONABLE = (1 << 5);

// For compatibility with OpenCL define this not as enum.
using pi_device_fp_config = pi_bitfield;
static constexpr pi_device_fp_config PI_FP_DENORM = (1 << 0);
static constexpr pi_device_fp_config PI_FP_INF_NAN = (1 << 1);
static constexpr pi_device_fp_config PI_FP_ROUND_TO_NEAREST = (1 << 2);
static constexpr pi_device_fp_config PI_FP_ROUND_TO_ZERO = (1 << 3);
static constexpr pi_device_fp_config PI_FP_ROUND_TO_INF = (1 << 4);
static constexpr pi_device_fp_config PI_FP_FMA = (1 << 5);
static constexpr pi_device_fp_config PI_FP_SOFT_FLOAT = (1 << 6);
static constexpr pi_device_fp_config PI_FP_CORRECTLY_ROUNDED_DIVIDE_SQRT =
    (1 << 7);

// For compatibility with OpenCL define this not as enum.
using pi_device_exec_capabilities = pi_bitfield;
static constexpr pi_device_exec_capabilities PI_EXEC_KERNEL = (1 << 0);
static constexpr pi_device_exec_capabilities PI_EXEC_NATIVE_KERNEL = (1 << 1);

// Entry type, matches OpenMP for compatibility
struct _pi_offload_entry_struct {
  void *addr;
  char *name;
  size_t size;
  int32_t flags;
  int32_t reserved;
};

using _pi_offload_entry = _pi_offload_entry_struct *;

// A type of a binary image property.
typedef enum {
  PI_PROPERTY_TYPE_UNKNOWN,
  PI_PROPERTY_TYPE_UINT32,     // 32-bit integer
  PI_PROPERTY_TYPE_BYTE_ARRAY, // byte array
  PI_PROPERTY_TYPE_STRING      // null-terminated string
} pi_property_type;

// Device binary image property.
// If the type size of the property value is fixed and is no greater than
// 64 bits, then ValAddr is 0 and the value is stored in the ValSize field.
// Example - PI_PROPERTY_TYPE_UINT32, which is 32-bit
struct _pi_device_binary_property_struct {
  char *Name;       // null-terminated property name
  void *ValAddr;    // address of property value
  uint32_t Type;    // _pi_property_type
  uint64_t ValSize; // size of property value in bytes
};

typedef _pi_device_binary_property_struct *pi_device_binary_property;

// Named array of properties.
struct _pi_device_binary_property_set_struct {
  char *Name;                                // the name
  pi_device_binary_property PropertiesBegin; // array start
  pi_device_binary_property PropertiesEnd;   // array end
};

typedef _pi_device_binary_property_set_struct *pi_device_binary_property_set;

/// Types of device binary.
using pi_device_binary_type = uint8_t;
// format is not determined
static constexpr pi_device_binary_type PI_DEVICE_BINARY_TYPE_NONE = 0;
// specific to a device
static constexpr pi_device_binary_type PI_DEVICE_BINARY_TYPE_NATIVE = 1;
// portable binary types go next
// SPIR-V
static constexpr pi_device_binary_type PI_DEVICE_BINARY_TYPE_SPIRV = 2;
// LLVM bitcode
static constexpr pi_device_binary_type PI_DEVICE_BINARY_TYPE_LLVMIR_BITCODE = 3;

// Device binary descriptor version supported by this library.
static const uint16_t PI_DEVICE_BINARY_VERSION = 1;

// The kind of offload model the binary employs; must be 4 for SYCL
static const uint8_t PI_DEVICE_BINARY_OFFLOAD_KIND_SYCL = 4;

/// Target identification strings for
/// pi_device_binary_struct.DeviceTargetSpec
///
/// A device type represented by a particular target
/// triple requires specific binary images. We need
/// to map the image type onto the device target triple
///
#define __SYCL_PI_DEVICE_BINARY_TARGET_UNKNOWN "<unknown>"
/// SPIR-V 32-bit image <-> "spir", 32-bit OpenCL device
#define __SYCL_PI_DEVICE_BINARY_TARGET_SPIRV32 "spir"
/// SPIR-V 64-bit image <-> "spir64", 64-bit OpenCL device
#define __SYCL_PI_DEVICE_BINARY_TARGET_SPIRV64 "spir64"
/// Device-specific binary images produced from SPIR-V 64-bit <->
/// various "spir64_*" triples for specific 64-bit OpenCL devices
#define __SYCL_PI_DEVICE_BINARY_TARGET_SPIRV64_X86_64 "spir64_x86_64"
#define __SYCL_PI_DEVICE_BINARY_TARGET_SPIRV64_GEN "spir64_gen"
#define __SYCL_PI_DEVICE_BINARY_TARGET_SPIRV64_FPGA "spir64_fpga"
/// PTX 64-bit image <-> "nvptx64", 64-bit NVIDIA PTX device
#define __SYCL_PI_DEVICE_BINARY_TARGET_NVPTX64 "nvptx64"
#define __SYCL_PI_DEVICE_BINARY_TARGET_AMDGCN "amdgcn"
#define __SYCL_PI_DEVICE_BINARY_TARGET_NATIVE_CPU "native_cpu"

/// Extension to denote native support of assert feature by an arbitrary device
/// piDeviceGetInfo call should return this extension when the device supports
/// native asserts if supported extensions' names are requested
#define PI_DEVICE_INFO_EXTENSION_DEVICELIB_ASSERT                              \
  "pi_ext_intel_devicelib_assert"

/// Device binary image property set names recognized by the SYCL runtime.
/// Name must be consistent with
/// PropertySetRegistry::SYCL_SPECIALIZATION_CONSTANTS defined in
/// PropertySetIO.h
#define __SYCL_PI_PROPERTY_SET_SPEC_CONST_MAP "SYCL/specialization constants"
/// PropertySetRegistry::SYCL_SPEC_CONSTANTS_DEFAULT_VALUES defined in
/// PropertySetIO.h
#define __SYCL_PI_PROPERTY_SET_SPEC_CONST_DEFAULT_VALUES_MAP                   \
  "SYCL/specialization constants default values"
/// PropertySetRegistry::SYCL_DEVICELIB_REQ_MASK defined in PropertySetIO.h
#define __SYCL_PI_PROPERTY_SET_DEVICELIB_REQ_MASK "SYCL/devicelib req mask"
/// PropertySetRegistry::SYCL_KERNEL_PARAM_OPT_INFO defined in PropertySetIO.h
#define __SYCL_PI_PROPERTY_SET_KERNEL_PARAM_OPT_INFO "SYCL/kernel param opt"
/// PropertySetRegistry::SYCL_KERNEL_PROGRAM_METADATA defined in PropertySetIO.h
#define __SYCL_PI_PROPERTY_SET_PROGRAM_METADATA "SYCL/program metadata"
/// PropertySetRegistry::SYCL_MISC_PROP defined in PropertySetIO.h
#define __SYCL_PI_PROPERTY_SET_SYCL_MISC_PROP "SYCL/misc properties"
/// PropertySetRegistry::SYCL_ASSERT_USED defined in PropertySetIO.h
#define __SYCL_PI_PROPERTY_SET_SYCL_ASSERT_USED "SYCL/assert used"
/// PropertySetRegistry::SYCL_EXPORTED_SYMBOLS defined in PropertySetIO.h
#define __SYCL_PI_PROPERTY_SET_SYCL_EXPORTED_SYMBOLS "SYCL/exported symbols"
/// PropertySetRegistry::SYCL_DEVICE_GLOBALS defined in PropertySetIO.h
#define __SYCL_PI_PROPERTY_SET_SYCL_DEVICE_GLOBALS "SYCL/device globals"
/// PropertySetRegistry::SYCL_DEVICE_REQUIREMENTS defined in PropertySetIO.h
#define __SYCL_PI_PROPERTY_SET_SYCL_DEVICE_REQUIREMENTS                        \
  "SYCL/device requirements"
/// PropertySetRegistry::SYCL_HOST_PIPES defined in PropertySetIO.h
#define __SYCL_PI_PROPERTY_SET_SYCL_HOST_PIPES "SYCL/host pipes"

/// Program metadata tags recognized by the PI backends. For kernels the tag
/// must appear after the kernel name.
#define __SYCL_PI_PROGRAM_METADATA_TAG_REQD_WORK_GROUP_SIZE                    \
  "@reqd_work_group_size"
#define __SYCL_PI_PROGRAM_METADATA_GLOBAL_ID_MAPPING "@global_id_mapping"

/// This struct is a record of the device binary information. If the Kind field
/// denotes a portable binary type (SPIR-V or LLVM IR), the DeviceTargetSpec
/// field can still be specific and denote e.g. FPGA target. It must match the
/// __tgt_device_image structure generated by the clang-offload-wrapper tool
/// when their Version field match.
struct pi_device_binary_struct {
  /// version of this structure - for backward compatibility;
  /// all modifications which change order/type/offsets of existing fields
  /// should increment the version.
  uint16_t Version;
  /// the type of offload model the binary employs; must be 4 for SYCL
  uint8_t Kind;
  /// format of the binary data - SPIR-V, LLVM IR bitcode,...
  uint8_t Format;
  /// null-terminated string representation of the device's target architecture
  /// which holds one of:
  /// __SYCL_PI_DEVICE_BINARY_TARGET_UNKNOWN - unknown
  /// __SYCL_PI_DEVICE_BINARY_TARGET_SPIRV32 - general value for 32-bit OpenCL
  /// devices
  /// __SYCL_PI_DEVICE_BINARY_TARGET_SPIRV64 - general value for 64-bit OpenCL
  /// devices
  /// __SYCL_PI_DEVICE_BINARY_TARGET_SPIRV64_X86_64 - 64-bit OpenCL CPU device
  /// __SYCL_PI_DEVICE_BINARY_TARGET_SPIRV64_GEN - GEN GPU device (64-bit
  /// OpenCL)
  /// __SYCL_PI_DEVICE_BINARY_TARGET_SPIRV64_FPGA - 64-bit OpenCL FPGA device
  const char *DeviceTargetSpec;
  /// a null-terminated string; target- and compiler-specific options
  /// which are suggested to use to "compile" program at runtime
  const char *CompileOptions;
  /// a null-terminated string; target- and compiler-specific options
  /// which are suggested to use to "link" program at runtime
  const char *LinkOptions;
  /// Pointer to the manifest data start
  const char *ManifestStart;
  /// Pointer to the manifest data end
  const char *ManifestEnd;
  /// Pointer to the target code start
  const unsigned char *BinaryStart;
  /// Pointer to the target code end
  const unsigned char *BinaryEnd;
  /// the offload entry table
  _pi_offload_entry EntriesBegin;
  _pi_offload_entry EntriesEnd;
  // Array of preperty sets; e.g. specialization constants symbol-int ID map is
  // propagated to runtime with this mechanism.
  pi_device_binary_property_set PropertySetsBegin;
  pi_device_binary_property_set PropertySetsEnd;
  // TODO Other fields like entries, link options can be propagated using
  // the property set infrastructure. This will improve binary compatibility and
  // add flexibility.
};
using pi_device_binary = pi_device_binary_struct *;

// pi_buffer_region structure repeats cl_buffer_region, used for sub buffers.
struct pi_buffer_region_struct {
  size_t origin;
  size_t size;
};
using pi_buffer_region = pi_buffer_region_struct *;

// pi_buff_rect_offset structure is 3D offset argument passed to buffer rect
// operations (piEnqueueMemBufferCopyRect, etc).
struct pi_buff_rect_offset_struct {
  size_t x_bytes;
  size_t y_scalar;
  size_t z_scalar;
};
using pi_buff_rect_offset = pi_buff_rect_offset_struct *;

// pi_buff_rect_region structure represents size of 3D region passed to buffer
// rect operations (piEnqueueMemBufferCopyRect, etc).
struct pi_buff_rect_region_struct {
  size_t width_bytes;
  size_t height_scalar;
  size_t depth_scalar;
};
using pi_buff_rect_region = pi_buff_rect_region_struct *;

// pi_image_offset structure is 3D offset argument passed to image operations
// (piEnqueueMemImageRead, etc).
struct pi_image_offset_struct {
  size_t x;
  size_t y;
  size_t z;
};
using pi_image_offset = pi_image_offset_struct *;

// pi_image_region structure represents size of 3D region passed to image
// operations (piEnqueueMemImageRead, etc).
struct pi_image_region_struct {
  size_t width;
  size_t height;
  size_t depth;
};
using pi_image_region = pi_image_region_struct *;

// Offload binaries descriptor version supported by this library.
static const uint16_t PI_DEVICE_BINARIES_VERSION = 1;

/// This struct is a record of all the device code that may be offloaded.
/// It must match the __tgt_bin_desc structure generated by
/// the clang-offload-wrapper tool when their Version field match.
struct pi_device_binaries_struct {
  /// version of this structure - for backward compatibility;
  /// all modifications which change order/type/offsets of existing fields
  /// should increment the version.
  uint16_t Version;
  /// Number of device binaries in this descriptor
  uint16_t NumDeviceBinaries;
  /// Device binaries data
  pi_device_binary DeviceBinaries;
  /// the offload entry table (not used, for compatibility with OpenMP)
  _pi_offload_entry *HostEntriesBegin;
  _pi_offload_entry *HostEntriesEnd;
};
using pi_device_binaries = pi_device_binaries_struct *;

// Opaque types that make reading build log errors easier.
struct _pi_platform;
struct _pi_device;
struct _pi_context;
struct _pi_queue;
struct _pi_mem;
struct _pi_program;
struct _pi_kernel;
struct _pi_event;
struct _pi_sampler;

using pi_platform = _pi_platform *;
using pi_device = _pi_device *;
using pi_context = _pi_context *;
using pi_queue = _pi_queue *;
using pi_mem = _pi_mem *;
using pi_program = _pi_program *;
using pi_kernel = _pi_kernel *;
using pi_event = _pi_event *;
using pi_sampler = _pi_sampler *;
using pi_image_handle = pi_uint64;
using pi_image_mem_handle = void *;
using pi_interop_mem_handle = pi_uint64;
using pi_interop_semaphore_handle = pi_uint64;

typedef struct {
  pi_image_channel_order image_channel_order;
  pi_image_channel_type image_channel_data_type;
} _pi_image_format;

typedef struct {
  pi_mem_type image_type;
  size_t image_width;
  size_t image_height;
  size_t image_depth;
  size_t image_array_size;
  size_t image_row_pitch;
  size_t image_slice_pitch;
  pi_uint32 num_mip_levels;
  pi_uint32 num_samples;
  pi_mem buffer;
} _pi_image_desc;

using pi_image_format = _pi_image_format;
using pi_image_desc = _pi_image_desc;

typedef enum { PI_MEM_CONTEXT = 0x1106, PI_MEM_SIZE = 0x1102 } _pi_mem_info;

typedef enum {
  PI_PEER_ACCESS_SUPPORTED =
      0x0, ///< returns a uint32_t: 1 if P2P Access is supported
           ///< otherwise P2P Access is not supported.
  PI_PEER_ATOMICS_SUPPORTED =
      0x1 ///< returns a uint32_t: 1 if Atomic operations are supported over the
          ///< P2P link, otherwise such operations are not supported.
} _pi_peer_attr;

using pi_mem_info = _pi_mem_info;
using pi_peer_attr = _pi_peer_attr;

//
// Following section contains SYCL RT Plugin Interface (PI) functions.
// They are 3 distinct categories:
//
// 1) Ones having direct analogy in OpenCL and needed for the core SYCL
//    functionality are started with just "pi" prefix in their names.
// 2) Those having direct analogy in OpenCL but only needed for SYCL
//    interoperability with OpenCL are started with "picl" prefix.
// 3) Functions having no direct analogy in OpenCL, started with "piext".
//
// TODO: describe interfaces in Doxygen format
//

struct _pi_plugin;
using pi_plugin = _pi_plugin;

// PI Plugin Initialise.
// Plugin will check the PI version of Plugin Interface,
// populate the PI Version it supports, update targets field and populate
// PiFunctionTable with Supported APIs. The pointers are in a predetermined
// order in pi.def file.
__SYCL_EXPORT pi_result piPluginInit(pi_plugin *plugin_info);

//
// Platform
//
__SYCL_EXPORT pi_result piPlatformsGet(pi_uint32 num_entries,
                                       pi_platform *platforms,
                                       pi_uint32 *num_platforms);

__SYCL_EXPORT pi_result piPlatformGetInfo(pi_platform platform,
                                          pi_platform_info param_name,
                                          size_t param_value_size,
                                          void *param_value,
                                          size_t *param_value_size_ret);

/// Gets the native handle of a PI platform object.
///
/// \param platform is the PI platform to get the native handle of.
/// \param nativeHandle is the native handle of platform.
__SYCL_EXPORT pi_result piextPlatformGetNativeHandle(
    pi_platform platform, pi_native_handle *nativeHandle);

/// Creates PI platform object from a native handle.
/// NOTE: The created PI object takes ownership of the native handle.
///
/// \param nativeHandle is the native handle to create PI device from.
/// \param platform is the PI platform created from the native handle.
__SYCL_EXPORT pi_result piextPlatformCreateWithNativeHandle(
    pi_native_handle nativeHandle, pi_platform *platform);

__SYCL_EXPORT pi_result piDevicesGet(pi_platform platform,
                                     pi_device_type device_type,
                                     pi_uint32 num_entries, pi_device *devices,
                                     pi_uint32 *num_devices);

__SYCL_EXPORT pi_result piextEnablePeerAccess(pi_device command_device,
                                              pi_device peer_device);
__SYCL_EXPORT pi_result piextDisablePeerAccess(pi_device command_device,
                                               pi_device peer_device);
__SYCL_EXPORT pi_result piextPeerAccessGetInfo(
    pi_device command_device, pi_device peer_device, pi_peer_attr attr,
    size_t param_value_size, void *param_value, size_t *param_value_size_ret);

/// Returns requested info for provided native device
/// Return PI_DEVICE_INFO_EXTENSION_DEVICELIB_ASSERT for
/// PI_DEVICE_INFO_EXTENSIONS query when the device supports native asserts
__SYCL_EXPORT pi_result piDeviceGetInfo(pi_device device,
                                        pi_device_info param_name,
                                        size_t param_value_size,
                                        void *param_value,
                                        size_t *param_value_size_ret);

__SYCL_EXPORT pi_result piDeviceRetain(pi_device device);

__SYCL_EXPORT pi_result piDeviceRelease(pi_device device);

__SYCL_EXPORT pi_result piDevicePartition(
    pi_device device, const pi_device_partition_property *properties,
    pi_uint32 num_devices, pi_device *out_devices, pi_uint32 *out_num_devices);

/// Gets the native handle of a PI device object.
///
/// \param device is the PI device to get the native handle of.
/// \param nativeHandle is the native handle of device.
__SYCL_EXPORT pi_result
piextDeviceGetNativeHandle(pi_device device, pi_native_handle *nativeHandle);

/// Creates PI device object from a native handle.
/// NOTE: The created PI object takes ownership of the native handle.
///
/// \param nativeHandle is the native handle to create PI device from.
/// \param platform is the platform of the device (optional).
/// \param device is the PI device created from the native handle.
__SYCL_EXPORT pi_result piextDeviceCreateWithNativeHandle(
    pi_native_handle nativeHandle, pi_platform platform, pi_device *device);

/// Selects the most appropriate device binary based on runtime information
/// and the IR characteristics.
///
__SYCL_EXPORT pi_result piextDeviceSelectBinary(pi_device device,
                                                pi_device_binary *binaries,
                                                pi_uint32 num_binaries,
                                                pi_uint32 *selected_binary_ind);

/// Retrieves a device function pointer to a user-defined function
/// \arg \c function_name. \arg \c function_pointer_ret is set to 0 if query
/// failed.
///
/// \arg \c program must be built before calling this API. \arg \c device
/// must present in the list of devices returned by \c get_device method for
/// \arg \c program.
///
/// If a fallback method determines the function exists but the address is
/// not available PI_ERROR_FUNCTION_ADDRESS_IS_NOT_AVAILABLE is returned. If the
/// address does not exist PI_ERROR_INVALID_KERNEL_NAME is returned.
__SYCL_EXPORT pi_result piextGetDeviceFunctionPointer(
    pi_device device, pi_program program, const char *function_name,
    pi_uint64 *function_pointer_ret);

//
// Context
//
__SYCL_EXPORT pi_result piContextCreate(
    const pi_context_properties *properties, pi_uint32 num_devices,
    const pi_device *devices,
    void (*pfn_notify)(const char *errinfo, const void *private_info, size_t cb,
                       void *user_data),
    void *user_data, pi_context *ret_context);

__SYCL_EXPORT pi_result piContextGetInfo(pi_context context,
                                         pi_context_info param_name,
                                         size_t param_value_size,
                                         void *param_value,
                                         size_t *param_value_size_ret);

__SYCL_EXPORT pi_result piContextRetain(pi_context context);

__SYCL_EXPORT pi_result piContextRelease(pi_context context);

typedef void (*pi_context_extended_deleter)(void *user_data);

__SYCL_EXPORT pi_result piextContextSetExtendedDeleter(
    pi_context context, pi_context_extended_deleter func, void *user_data);

/// Gets the native handle of a PI context object.
///
/// \param context is the PI context to get the native handle of.
/// \param nativeHandle is the native handle of context.
__SYCL_EXPORT pi_result
piextContextGetNativeHandle(pi_context context, pi_native_handle *nativeHandle);

/// Creates PI context object from a native handle.
/// NOTE: The created PI object takes ownership of the native handle.
/// NOTE: The number of devices and the list of devices is needed for Level Zero
/// backend because there is no possilibity to query this information from
/// context handle for Level Zero. If backend has API to query a list of devices
/// from the context native handle then these parameters are ignored.
///
/// \param nativeHandle is the native handle to create PI context from.
/// \param numDevices is the number of devices in the context. Parameter is
///        ignored if number of devices can be queried from the context native
///        handle for a backend.
/// \param devices is the list of devices in the context. Parameter is ignored
///        if devices can be queried from the context native handle for a
///        backend.
/// \param pluginOwnsNativeHandle Indicates whether the created PI object
///        should take ownership of the native handle.
/// \param context is the PI context created from the native handle.
/// \return PI_SUCCESS if successfully created pi_context from the handle.
///         PI_ERROR_OUT_OF_HOST_MEMORY if can't allocate memory for the
///         pi_context object. PI_ERROR_INVALID_VALUE if numDevices == 0 or
///         devices is NULL but backend doesn't have API to query a list of
///         devices from the context native handle. PI_UNKNOWN_ERROR in case of
///         another error.
__SYCL_EXPORT pi_result piextContextCreateWithNativeHandle(
    pi_native_handle nativeHandle, pi_uint32 numDevices,
    const pi_device *devices, bool pluginOwnsNativeHandle, pi_context *context);

//
// Queue
//

// TODO: Remove during next ABI break and rename piextQueueCreate to
// piQueueCreate.
__SYCL_EXPORT pi_result piQueueCreate(pi_context context, pi_device device,
                                      pi_queue_properties properties,
                                      pi_queue *queue);
/// \param properties points to a zero-terminated array of extra data describing
/// desired queue properties. Format is
///  {[PROPERTY[, property-specific elements of data]*,]* 0}
__SYCL_EXPORT pi_result piextQueueCreate(pi_context context, pi_device device,
                                         pi_queue_properties *properties,
                                         pi_queue *queue);

__SYCL_EXPORT pi_result piQueueGetInfo(pi_queue command_queue,
                                       pi_queue_info param_name,
                                       size_t param_value_size,
                                       void *param_value,
                                       size_t *param_value_size_ret);

__SYCL_EXPORT pi_result piQueueRetain(pi_queue command_queue);

__SYCL_EXPORT pi_result piQueueRelease(pi_queue command_queue);

__SYCL_EXPORT pi_result piQueueFinish(pi_queue command_queue);

__SYCL_EXPORT pi_result piQueueFlush(pi_queue command_queue);

/// Gets the native handle of a PI queue object.
///
/// \param queue is the PI queue to get the native handle of.
/// \param nativeHandle is the native handle of queue or commandlist.
/// \param nativeHandleDesc provides additional properties of the native handle.
__SYCL_EXPORT pi_result piextQueueGetNativeHandle(
    pi_queue queue, pi_native_handle *nativeHandle, int32_t *nativeHandleDesc);

/// Creates PI queue object from a native handle.
/// NOTE: The created PI object takes ownership of the native handle.
///
/// \param nativeHandle is the native handle to create PI queue from.
/// \param nativeHandleDesc provides additional properties of the native handle.
/// \param context is the PI context of the queue.
/// \param device is the PI device associated with the native device used when
///   creating the native queue. This parameter is optional but some backends
///   may fail to create the right PI queue if omitted.
/// \param pluginOwnsNativeHandle Indicates whether the created PI object
///        should take ownership of the native handle.
/// \param Properties holds queue properties.
/// \param queue is the PI queue created from the native handle.
__SYCL_EXPORT pi_result piextQueueCreateWithNativeHandle(
    pi_native_handle nativeHandle, int32_t nativeHandleDesc, pi_context context,
    pi_device device, bool pluginOwnsNativeHandle,
    pi_queue_properties *Properties, pi_queue *queue);

//
// Memory
//
__SYCL_EXPORT pi_result piMemBufferCreate(
    pi_context context, pi_mem_flags flags, size_t size, void *host_ptr,
    pi_mem *ret_mem, const pi_mem_properties *properties = nullptr);

__SYCL_EXPORT pi_result piMemImageCreate(pi_context context, pi_mem_flags flags,
                                         const pi_image_format *image_format,
                                         const pi_image_desc *image_desc,
                                         void *host_ptr, pi_mem *ret_mem);

__SYCL_EXPORT pi_result piMemGetInfo(pi_mem mem, pi_mem_info param_name,
                                     size_t param_value_size, void *param_value,
                                     size_t *param_value_size_ret);

__SYCL_EXPORT pi_result piMemImageGetInfo(pi_mem image,
                                          pi_image_info param_name,
                                          size_t param_value_size,
                                          void *param_value,
                                          size_t *param_value_size_ret);

__SYCL_EXPORT pi_result piMemRetain(pi_mem mem);

__SYCL_EXPORT pi_result piMemRelease(pi_mem mem);

__SYCL_EXPORT pi_result piMemBufferPartition(
    pi_mem buffer, pi_mem_flags flags, pi_buffer_create_type buffer_create_type,
    void *buffer_create_info, pi_mem *ret_mem);

/// Gets the native handle of a PI mem object.
///
/// \param mem is the PI mem to get the native handle of.
/// \param nativeHandle is the native handle of mem.
__SYCL_EXPORT pi_result piextMemGetNativeHandle(pi_mem mem,
                                                pi_native_handle *nativeHandle);

/// Creates PI mem object from a native handle.
/// NOTE: The created PI object takes ownership of the native handle.
///
/// \param nativeHandle is the native handle to create PI mem from.
/// \param context The PI context of the memory allocation.
/// \param ownNativeHandle Indicates if we own the native memory handle or it
/// came from interop that asked to not transfer the ownership to SYCL RT.
/// \param mem is the PI mem created from the native handle.
__SYCL_EXPORT pi_result piextMemCreateWithNativeHandle(
    pi_native_handle nativeHandle, pi_context context, bool ownNativeHandle,
    pi_mem *mem);

/// Creates PI image object from a native handle.
///
/// \param nativeHandle is the native handle to create PI image from.
/// \param context The PI context of the memory allocation.
/// \param ownNativeHandle Indicates if we own the native memory handle or it
/// came from interop that asked to not transfer the ownership to SYCL RT.
/// \param ImageFormat is the pi_image_format struct that
/// specifies the image channnel order and channel data type that
/// match what the nativeHandle uses
/// \param ImageDesc is the pi_image_desc struct that specifies
/// the image dimension, pitch, slice and other information about
/// the nativeHandle
/// \param img is the PI img created from the native handle.
__SYCL_EXPORT pi_result piextMemImageCreateWithNativeHandle(
    pi_native_handle nativeHandle, pi_context context, bool ownNativeHandle,
    const pi_image_format *ImageFormat, const pi_image_desc *ImageDesc,
    pi_mem *img);

//
// Program
//

__SYCL_EXPORT pi_result piProgramCreate(pi_context context, const void *il,
                                        size_t length, pi_program *res_program);

/// Creates a PI program for a context and loads the given binary into it.
///
/// \param context is the PI context to associate the program with.
/// \param num_devices is the number of devices in device_list.
/// \param device_list is a pointer to a list of devices. These devices must all
///                    be in context.
/// \param lengths is an array of sizes in bytes of the binary in binaries.
/// \param binaries is a pointer to a list of program binaries.
/// \param num_metadata_entries is the number of metadata entries in metadata.
/// \param metadata is a pointer to a list of program metadata entries. The
///                 use of metadata entries is backend-defined.
/// \param binary_status returns whether the program binary was loaded
///                      succesfully or not, for each device in device_list.
///                      binary_status is ignored if it is null and otherwise
///                      it must be an array of num_devices elements.
/// \param ret_program is the PI program created from the program binaries.
__SYCL_EXPORT pi_result piProgramCreateWithBinary(
    pi_context context, pi_uint32 num_devices, const pi_device *device_list,
    const size_t *lengths, const unsigned char **binaries,
    size_t num_metadata_entries, const pi_device_binary_property *metadata,
    pi_int32 *binary_status, pi_program *ret_program);

__SYCL_EXPORT pi_result piProgramGetInfo(pi_program program,
                                         pi_program_info param_name,
                                         size_t param_value_size,
                                         void *param_value,
                                         size_t *param_value_size_ret);

__SYCL_EXPORT pi_result
piProgramLink(pi_context context, pi_uint32 num_devices,
              const pi_device *device_list, const char *options,
              pi_uint32 num_input_programs, const pi_program *input_programs,
              void (*pfn_notify)(pi_program program, void *user_data),
              void *user_data, pi_program *ret_program);

__SYCL_EXPORT pi_result piProgramCompile(
    pi_program program, pi_uint32 num_devices, const pi_device *device_list,
    const char *options, pi_uint32 num_input_headers,
    const pi_program *input_headers, const char **header_include_names,
    void (*pfn_notify)(pi_program program, void *user_data), void *user_data);

__SYCL_EXPORT pi_result piProgramBuild(
    pi_program program, pi_uint32 num_devices, const pi_device *device_list,
    const char *options,
    void (*pfn_notify)(pi_program program, void *user_data), void *user_data);

__SYCL_EXPORT pi_result piProgramGetBuildInfo(
    pi_program program, pi_device device, _pi_program_build_info param_name,
    size_t param_value_size, void *param_value, size_t *param_value_size_ret);

__SYCL_EXPORT pi_result piProgramRetain(pi_program program);

__SYCL_EXPORT pi_result piProgramRelease(pi_program program);

/// Sets a specialization constant to a specific value.
///
/// Note: Only used when specialization constants are natively supported (SPIR-V
/// binaries), and not when they are emulated (AOT binaries).
///
/// \param prog the program object which will use the value
/// \param spec_id integer ID of the constant
/// \param spec_size size of the value
/// \param spec_value bytes of the value
__SYCL_EXPORT pi_result
piextProgramSetSpecializationConstant(pi_program prog, pi_uint32 spec_id,
                                      size_t spec_size, const void *spec_value);

/// Gets the native handle of a PI program object.
///
/// \param program is the PI program to get the native handle of.
/// \param nativeHandle is the native handle of program.
__SYCL_EXPORT pi_result
piextProgramGetNativeHandle(pi_program program, pi_native_handle *nativeHandle);

/// Creates PI program object from a native handle.
/// NOTE: The created PI object takes ownership of the native handle.
///
/// \param nativeHandle is the native handle to create PI program from.
/// \param context is the PI context of the program.
/// \param pluginOwnsNativeHandle Indicates whether the created PI object
///        should take ownership of the native handle.
/// \param program is the PI program created from the native handle.
__SYCL_EXPORT pi_result piextProgramCreateWithNativeHandle(
    pi_native_handle nativeHandle, pi_context context,
    bool pluginOwnsNativeHandle, pi_program *program);

//
// Kernel
//

typedef enum {
  /// indicates that the kernel might access data through USM ptrs
  PI_USM_INDIRECT_ACCESS,
  /// provides an explicit list of pointers that the kernel will access
  PI_USM_PTRS = 0x4203,
  /// provides the preferred cache configuration (large slm or large data)
  PI_EXT_KERNEL_EXEC_INFO_CACHE_CONFIG = 0x4204
} _pi_kernel_exec_info;

using pi_kernel_exec_info = _pi_kernel_exec_info;

__SYCL_EXPORT pi_result piKernelCreate(pi_program program,
                                       const char *kernel_name,
                                       pi_kernel *ret_kernel);

__SYCL_EXPORT pi_result piKernelSetArg(pi_kernel kernel, pi_uint32 arg_index,
                                       size_t arg_size, const void *arg_value);

__SYCL_EXPORT pi_result piKernelGetInfo(pi_kernel kernel,
                                        pi_kernel_info param_name,
                                        size_t param_value_size,
                                        void *param_value,
                                        size_t *param_value_size_ret);

__SYCL_EXPORT pi_result piKernelGetGroupInfo(pi_kernel kernel, pi_device device,
                                             pi_kernel_group_info param_name,
                                             size_t param_value_size,
                                             void *param_value,
                                             size_t *param_value_size_ret);

/// API to query information from the sub-group from a kernel
///
/// \param kernel is the pi_kernel to query
/// \param device is the device the kernel is executed on
/// \param param_name is a pi_kernel_sub_group_info enum value that
///        specifies the informtation queried for.
/// \param input_value_size is the size of input value passed in
///        ptr input_value param
/// \param input_value is the ptr to the input value passed.
/// \param param_value_size is the size of the value in bytes.
/// \param param_value is a pointer to the value to set.
/// \param param_value_size_ret is a pointer to return the size of data in
///        param_value ptr.
///
/// All queries expect a return of 4 bytes in param_value_size,
/// param_value_size_ret, and a uint32_t value should to be written in
/// param_value ptr.
/// Note: This behaviour differs from OpenCL. OpenCL returns size_t.
__SYCL_EXPORT pi_result piKernelGetSubGroupInfo(
    pi_kernel kernel, pi_device device, pi_kernel_sub_group_info param_name,
    size_t input_value_size, const void *input_value, size_t param_value_size,
    void *param_value, size_t *param_value_size_ret);

__SYCL_EXPORT pi_result piKernelRetain(pi_kernel kernel);

__SYCL_EXPORT pi_result piKernelRelease(pi_kernel kernel);

/// Sets up pointer arguments for CL kernels. An extra indirection
/// is required due to CL argument conventions.
///
/// \param kernel is the kernel to be launched
/// \param arg_index is the index of the kernel argument
/// \param arg_size is the size in bytes of the argument (ignored in CL)
/// \param arg_value is the pointer argument
__SYCL_EXPORT pi_result piextKernelSetArgPointer(pi_kernel kernel,
                                                 pi_uint32 arg_index,
                                                 size_t arg_size,
                                                 const void *arg_value);

/// API to set attributes controlling kernel execution
///
/// \param kernel is the pi kernel to execute
/// \param param_name is a pi_kernel_exec_info value that specifies the info
///        passed to the kernel
/// \param param_value_size is the size of the value in bytes
/// \param param_value is a pointer to the value to set for the kernel
///
/// If param_name is PI_USM_INDIRECT_ACCESS, the value will be a ptr to
///    the pi_bool value PI_TRUE
/// If param_name is PI_USM_PTRS, the value will be an array of ptrs
__SYCL_EXPORT pi_result piKernelSetExecInfo(pi_kernel kernel,
                                            pi_kernel_exec_info value_name,
                                            size_t param_value_size,
                                            const void *param_value);

/// Creates PI kernel object from a native handle.
/// NOTE: The created PI object takes ownership of the native handle.
///
/// \param nativeHandle is the native handle to create PI kernel from.
/// \param context is the PI context of the kernel.
/// \param program is the PI program of the kernel.
/// \param pluginOwnsNativeHandle Indicates whether the created PI object
///        should take ownership of the native handle.
/// \param kernel is the PI kernel created from the native handle.
__SYCL_EXPORT pi_result piextKernelCreateWithNativeHandle(
    pi_native_handle nativeHandle, pi_context context, pi_program program,
    bool pluginOwnsNativeHandle, pi_kernel *kernel);

/// Gets the native handle of a PI kernel object.
///
/// \param kernel is the PI kernel to get the native handle of.
/// \param nativeHandle is the native handle of kernel.
__SYCL_EXPORT pi_result
piextKernelGetNativeHandle(pi_kernel kernel, pi_native_handle *nativeHandle);

//
// Events
//

/// Create PI event object in a signalled/completed state.
///
/// \param context is the PI context of the event.
/// \param ret_event is the PI even created.
__SYCL_EXPORT pi_result piEventCreate(pi_context context, pi_event *ret_event);

__SYCL_EXPORT pi_result piEventGetInfo(pi_event event, pi_event_info param_name,
                                       size_t param_value_size,
                                       void *param_value,
                                       size_t *param_value_size_ret);

__SYCL_EXPORT pi_result piEventGetProfilingInfo(pi_event event,
                                                pi_profiling_info param_name,
                                                size_t param_value_size,
                                                void *param_value,
                                                size_t *param_value_size_ret);

__SYCL_EXPORT pi_result piEventsWait(pi_uint32 num_events,
                                     const pi_event *event_list);

__SYCL_EXPORT pi_result piEventSetCallback(
    pi_event event, pi_int32 command_exec_callback_type,
    void (*pfn_notify)(pi_event event, pi_int32 event_command_status,
                       void *user_data),
    void *user_data);

__SYCL_EXPORT pi_result piEventSetStatus(pi_event event,
                                         pi_int32 execution_status);

__SYCL_EXPORT pi_result piEventRetain(pi_event event);

__SYCL_EXPORT pi_result piEventRelease(pi_event event);

/// Gets the native handle of a PI event object.
///
/// \param event is the PI event to get the native handle of.
/// \param nativeHandle is the native handle of event.
__SYCL_EXPORT pi_result
piextEventGetNativeHandle(pi_event event, pi_native_handle *nativeHandle);

/// Creates PI event object from a native handle.
/// NOTE: The created PI object takes ownership of the native handle.
///
/// \param nativeHandle is the native handle to create PI event from.
/// \param context is the corresponding PI context
/// \param pluginOwnsNativeHandle Indicates whether the created PI object
///        should take ownership of the native handle.
/// \param event is the PI event created from the native handle.
__SYCL_EXPORT pi_result piextEventCreateWithNativeHandle(
    pi_native_handle nativeHandle, pi_context context, bool ownNativeHandle,
    pi_event *event);

//
// Sampler
//
__SYCL_EXPORT pi_result piSamplerCreate(
    pi_context context, const pi_sampler_properties *sampler_properties,
    pi_sampler *result_sampler);

__SYCL_EXPORT pi_result piSamplerGetInfo(pi_sampler sampler,
                                         pi_sampler_info param_name,
                                         size_t param_value_size,
                                         void *param_value,
                                         size_t *param_value_size_ret);

__SYCL_EXPORT pi_result piSamplerRetain(pi_sampler sampler);

__SYCL_EXPORT pi_result piSamplerRelease(pi_sampler sampler);

//
// Queue Commands
//
__SYCL_EXPORT pi_result piEnqueueKernelLaunch(
    pi_queue queue, pi_kernel kernel, pi_uint32 work_dim,
    const size_t *global_work_offset, const size_t *global_work_size,
    const size_t *local_work_size, pi_uint32 num_events_in_wait_list,
    const pi_event *event_wait_list, pi_event *event);

__SYCL_EXPORT pi_result piEnqueueEventsWait(pi_queue command_queue,
                                            pi_uint32 num_events_in_wait_list,
                                            const pi_event *event_wait_list,
                                            pi_event *event);

__SYCL_EXPORT pi_result piEnqueueEventsWaitWithBarrier(
    pi_queue command_queue, pi_uint32 num_events_in_wait_list,
    const pi_event *event_wait_list, pi_event *event);

__SYCL_EXPORT pi_result piEnqueueMemBufferRead(
    pi_queue queue, pi_mem buffer, pi_bool blocking_read, size_t offset,
    size_t size, void *ptr, pi_uint32 num_events_in_wait_list,
    const pi_event *event_wait_list, pi_event *event);

__SYCL_EXPORT pi_result piEnqueueMemBufferReadRect(
    pi_queue command_queue, pi_mem buffer, pi_bool blocking_read,
    pi_buff_rect_offset buffer_offset, pi_buff_rect_offset host_offset,
    pi_buff_rect_region region, size_t buffer_row_pitch,
    size_t buffer_slice_pitch, size_t host_row_pitch, size_t host_slice_pitch,
    void *ptr, pi_uint32 num_events_in_wait_list,
    const pi_event *event_wait_list, pi_event *event);

__SYCL_EXPORT pi_result
piEnqueueMemBufferWrite(pi_queue command_queue, pi_mem buffer,
                        pi_bool blocking_write, size_t offset, size_t size,
                        const void *ptr, pi_uint32 num_events_in_wait_list,
                        const pi_event *event_wait_list, pi_event *event);

__SYCL_EXPORT pi_result piEnqueueMemBufferWriteRect(
    pi_queue command_queue, pi_mem buffer, pi_bool blocking_write,
    pi_buff_rect_offset buffer_offset, pi_buff_rect_offset host_offset,
    pi_buff_rect_region region, size_t buffer_row_pitch,
    size_t buffer_slice_pitch, size_t host_row_pitch, size_t host_slice_pitch,
    const void *ptr, pi_uint32 num_events_in_wait_list,
    const pi_event *event_wait_list, pi_event *event);

__SYCL_EXPORT pi_result
piEnqueueMemBufferCopy(pi_queue command_queue, pi_mem src_buffer,
                       pi_mem dst_buffer, size_t src_offset, size_t dst_offset,
                       size_t size, pi_uint32 num_events_in_wait_list,
                       const pi_event *event_wait_list, pi_event *event);

__SYCL_EXPORT pi_result piEnqueueMemBufferCopyRect(
    pi_queue command_queue, pi_mem src_buffer, pi_mem dst_buffer,
    pi_buff_rect_offset src_origin, pi_buff_rect_offset dst_origin,
    pi_buff_rect_region region, size_t src_row_pitch, size_t src_slice_pitch,
    size_t dst_row_pitch, size_t dst_slice_pitch,
    pi_uint32 num_events_in_wait_list, const pi_event *event_wait_list,
    pi_event *event);

__SYCL_EXPORT pi_result
piEnqueueMemBufferFill(pi_queue command_queue, pi_mem buffer,
                       const void *pattern, size_t pattern_size, size_t offset,
                       size_t size, pi_uint32 num_events_in_wait_list,
                       const pi_event *event_wait_list, pi_event *event);

__SYCL_EXPORT pi_result piEnqueueMemImageRead(
    pi_queue command_queue, pi_mem image, pi_bool blocking_read,
    pi_image_offset origin, pi_image_region region, size_t row_pitch,
    size_t slice_pitch, void *ptr, pi_uint32 num_events_in_wait_list,
    const pi_event *event_wait_list, pi_event *event);

__SYCL_EXPORT pi_result piEnqueueMemImageWrite(
    pi_queue command_queue, pi_mem image, pi_bool blocking_write,
    pi_image_offset origin, pi_image_region region, size_t input_row_pitch,
    size_t input_slice_pitch, const void *ptr,
    pi_uint32 num_events_in_wait_list, const pi_event *event_wait_list,
    pi_event *event);

__SYCL_EXPORT pi_result piEnqueueMemImageCopy(
    pi_queue command_queue, pi_mem src_image, pi_mem dst_image,
    pi_image_offset src_origin, pi_image_offset dst_origin,
    pi_image_region region, pi_uint32 num_events_in_wait_list,
    const pi_event *event_wait_list, pi_event *event);

__SYCL_EXPORT pi_result
piEnqueueMemImageFill(pi_queue command_queue, pi_mem image,
                      const void *fill_color, const size_t *origin,
                      const size_t *region, pi_uint32 num_events_in_wait_list,
                      const pi_event *event_wait_list, pi_event *event);

__SYCL_EXPORT pi_result piEnqueueMemBufferMap(
    pi_queue command_queue, pi_mem buffer, pi_bool blocking_map,
    pi_map_flags map_flags, size_t offset, size_t size,
    pi_uint32 num_events_in_wait_list, const pi_event *event_wait_list,
    pi_event *event, void **ret_map);

__SYCL_EXPORT pi_result piEnqueueMemUnmap(pi_queue command_queue, pi_mem memobj,
                                          void *mapped_ptr,
                                          pi_uint32 num_events_in_wait_list,
                                          const pi_event *event_wait_list,
                                          pi_event *event);

#ifndef PI_BIT
#define PI_BIT(_i) (1 << _i)
#endif // PI_BIT

typedef enum {
  PI_ACCESS_READ_WRITE = PI_BIT(0),
  PI_ACCESS_WRITE_ONLY = PI_BIT(1),
  PI_ACCESS_READ_ONLY = PI_BIT(2)
} _pi_mem_obj_access;
using pi_mem_obj_access = _pi_mem_obj_access;
typedef uint32_t pi_mem_access_flag;

typedef enum {
  PI_KERNEL_ARG_MEM_OBJ_ACCESS = 27,
  PI_ENUM_FORCE_UINT32 = 0x7fffffff
} _pi_mem_obj_property_type;
using pi_mem_obj_property_type = _pi_mem_obj_property_type;

typedef struct {
  pi_mem_obj_property_type type;
  void *pNext;
  pi_mem_access_flag mem_access;
} _pi_mem_obj_property;
using pi_mem_obj_property = _pi_mem_obj_property;

// Extension to allow backends to process a PI memory object before adding it
// as an argument for a kernel.
// Note: This is needed by the CUDA backend to extract the device pointer to
// the memory as the kernels uses it rather than the PI object itself.
__SYCL_EXPORT pi_result piextKernelSetArgMemObj(
    pi_kernel kernel, pi_uint32 arg_index,
    const pi_mem_obj_property *arg_properties, const pi_mem *arg_value);

// Extension to allow backends to process a PI sampler object before adding it
// as an argument for a kernel.
// Note: This is needed by the CUDA backend to extract the properties of the
// sampler as the kernels uses it rather than the PI object itself.
__SYCL_EXPORT pi_result piextKernelSetArgSampler(pi_kernel kernel,
                                                 pi_uint32 arg_index,
                                                 const pi_sampler *arg_value);

///
// USM
///
typedef enum {
  PI_USM_HOST_SUPPORT = 0x4190,
  PI_USM_DEVICE_SUPPORT = 0x4191,
  PI_USM_SINGLE_SHARED_SUPPORT = 0x4192,
  PI_USM_CROSS_SHARED_SUPPORT = 0x4193,
  PI_USM_SYSTEM_SHARED_SUPPORT = 0x4194
} _pi_usm_capability_query;

typedef enum : pi_bitfield {
  PI_USM_ACCESS = (1 << 0),
  PI_USM_ATOMIC_ACCESS = (1 << 1),
  PI_USM_CONCURRENT_ACCESS = (1 << 2),
  PI_USM_CONCURRENT_ATOMIC_ACCESS = (1 << 3)
} _pi_usm_capabilities;

typedef enum {
  PI_MEM_ALLOC_TYPE = 0x419A,
  PI_MEM_ALLOC_BASE_PTR = 0x419B,
  PI_MEM_ALLOC_SIZE = 0x419C,
  PI_MEM_ALLOC_DEVICE = 0x419D,
} _pi_mem_alloc_info;

typedef enum {
  PI_MEM_TYPE_UNKNOWN = 0x4196,
  PI_MEM_TYPE_HOST = 0x4197,
  PI_MEM_TYPE_DEVICE = 0x4198,
  PI_MEM_TYPE_SHARED = 0x4199
} _pi_usm_type;

// Flag is used for piProgramUSMEnqueuePrefetch. PI_USM_MIGRATION_TBD0 is a
// placeholder for future developments and should not change the behaviour of
// piProgramUSMEnqueuePrefetch
typedef enum : pi_bitfield {
  PI_USM_MIGRATION_TBD0 = (1 << 0)
} _pi_usm_migration_flags;

using pi_usm_capability_query = _pi_usm_capability_query;
using pi_usm_capabilities = _pi_usm_capabilities;
using pi_mem_alloc_info = _pi_mem_alloc_info;
using pi_usm_type = _pi_usm_type;
using pi_usm_migration_flags = _pi_usm_migration_flags;

/// Allocates host memory accessible by the device.
///
/// \param result_ptr contains the allocated memory
/// \param context is the pi_context
/// \param properties are optional allocation properties
/// \param size is the size of the allocation
/// \param alignment is the desired alignment of the allocation
__SYCL_EXPORT pi_result piextUSMHostAlloc(void **result_ptr, pi_context context,
                                          pi_usm_mem_properties *properties,
                                          size_t size, pi_uint32 alignment);

/// Allocates device memory
///
/// \param result_ptr contains the allocated memory
/// \param context is the pi_context
/// \param device is the device the memory will be allocated on
/// \param properties are optional allocation properties
/// \param size is the size of the allocation
/// \param alignment is the desired alignment of the allocation
__SYCL_EXPORT pi_result piextUSMDeviceAlloc(void **result_ptr,
                                            pi_context context,
                                            pi_device device,
                                            pi_usm_mem_properties *properties,
                                            size_t size, pi_uint32 alignment);

/// Allocates memory accessible on both host and device
///
/// \param result_ptr contains the allocated memory
/// \param context is the pi_context
/// \param device is the device the memory will be allocated on
/// \param properties are optional allocation properties
/// \param size is the size of the allocation
/// \param alignment is the desired alignment of the allocation
__SYCL_EXPORT pi_result piextUSMSharedAlloc(void **result_ptr,
                                            pi_context context,
                                            pi_device device,
                                            pi_usm_mem_properties *properties,
                                            size_t size, pi_uint32 alignment);

/// Allocates memory accessible on device
///
/// \param result_ptr contains the allocated memory
/// \param result_pitch contains the returned memory pitch
/// \param context is the pi_context
/// \param device is the device the memory will be allocated on
/// \param properties are optional allocation properties
/// \param width_in_bytes is the width of the allocation in bytes
/// \param height is the height of the allocation in rows
/// \param element_size_bytes is the size in bytes of an element in the
/// allocation
__SYCL_EXPORT pi_result piextUSMPitchedAlloc(
    void **result_ptr, size_t *result_pitch, pi_context context,
    pi_device device, pi_usm_mem_properties *properties, size_t width_in_bytes,
    size_t height, unsigned int element_size_bytes);

/// Indicates that the allocated USM memory is no longer needed on the runtime
/// side. The actual freeing of the memory may be done in a blocking or deferred
/// manner, e.g. to avoid issues with indirect memory access from kernels.
///
/// \param context is the pi_context of the allocation
/// \param ptr is the memory to be freed
__SYCL_EXPORT pi_result piextUSMFree(pi_context context, void *ptr);

/// USM Memset API
///
/// \param queue is the queue to submit to
/// \param ptr is the ptr to memset
/// \param value is value to set.  It is interpreted as an 8-bit value and the
/// upper
///        24 bits are ignored
/// \param count is the size in bytes to memset
/// \param num_events_in_waitlist is the number of events to wait on
/// \param events_waitlist is an array of events to wait on
/// \param event is the event that represents this operation
__SYCL_EXPORT pi_result piextUSMEnqueueMemset(pi_queue queue, void *ptr,
                                              pi_int32 value, size_t count,
                                              pi_uint32 num_events_in_waitlist,
                                              const pi_event *events_waitlist,
                                              pi_event *event);

/// USM Memcpy API
///
/// \param queue is the queue to submit to
/// \param blocking is whether this operation should block the host
/// \param src_ptr is the data to be copied
/// \param dst_ptr is the location the data will be copied
/// \param size is number of bytes to copy
/// \param num_events_in_waitlist is the number of events to wait on
/// \param events_waitlist is an array of events to wait on
/// \param event is the event that represents this operation
__SYCL_EXPORT pi_result piextUSMEnqueueMemcpy(pi_queue queue, pi_bool blocking,
                                              void *dst_ptr,
                                              const void *src_ptr, size_t size,
                                              pi_uint32 num_events_in_waitlist,
                                              const pi_event *events_waitlist,
                                              pi_event *event);

/// Hint to migrate memory to the device
///
/// \param queue is the queue to submit to
/// \param ptr points to the memory to migrate
/// \param size is the number of bytes to migrate
/// \param flags is a bitfield used to specify memory migration options
/// \param num_events_in_waitlist is the number of events to wait on
/// \param events_waitlist is an array of events to wait on
/// \param event is the event that represents this operation
__SYCL_EXPORT pi_result piextUSMEnqueuePrefetch(
    pi_queue queue, const void *ptr, size_t size, pi_usm_migration_flags flags,
    pi_uint32 num_events_in_waitlist, const pi_event *events_waitlist,
    pi_event *event);

/// USM Memadvise API
///
/// \param queue is the queue to submit to
/// \param ptr is the data to be advised
/// \param length is the size in bytes of the memory to advise
/// \param advice is device specific advice
/// \param event is the event that represents this operation
// USM memadvise API to govern behavior of automatic migration mechanisms
__SYCL_EXPORT pi_result piextUSMEnqueueMemAdvise(pi_queue queue,
                                                 const void *ptr, size_t length,
                                                 pi_mem_advice advice,
                                                 pi_event *event);

/// API to query information about USM allocated pointers
/// Valid Queries:
///   PI_MEM_ALLOC_TYPE returns host/device/shared pi_host_usm value
///   PI_MEM_ALLOC_BASE_PTR returns the base ptr of an allocation if
///                         the queried pointer fell inside an allocation.
///                         Result must fit in void *
///   PI_MEM_ALLOC_SIZE returns how big the queried pointer's
///                     allocation is in bytes. Result is a size_t.
///   PI_MEM_ALLOC_DEVICE returns the pi_device this was allocated against
///
/// \param context is the pi_context
/// \param ptr is the pointer to query
/// \param param_name is the type of query to perform
/// \param param_value_size is the size of the result in bytes
/// \param param_value is the result
/// \param param_value_size_ret is how many bytes were written
__SYCL_EXPORT pi_result piextUSMGetMemAllocInfo(
    pi_context context, const void *ptr, pi_mem_alloc_info param_name,
    size_t param_value_size, void *param_value, size_t *param_value_size_ret);

/// USM 2D fill API
///
/// \param queue is the queue to submit to
/// \param ptr is the ptr to fill
/// \param pitch is the total width of the destination memory including padding
/// \param pattern is a pointer with the bytes of the pattern to set
/// \param pattern_size is the size in bytes of the pattern
/// \param width is width in bytes of each row to fill
/// \param height is height the columns to fill
/// \param num_events_in_waitlist is the number of events to wait on
/// \param events_waitlist is an array of events to wait on
/// \param event is the event that represents this operation
__SYCL_EXPORT pi_result piextUSMEnqueueFill2D(pi_queue queue, void *ptr,
                                              size_t pitch, size_t pattern_size,
                                              const void *pattern, size_t width,
                                              size_t height,
                                              pi_uint32 num_events_in_waitlist,
                                              const pi_event *events_waitlist,
                                              pi_event *event);

/// USM 2D Memset API
///
/// \param queue is the queue to submit to
/// \param ptr is the ptr to fill
/// \param pitch is the total width of the destination memory including padding
/// \param value the value to fill into the region in \param ptr
/// \param width is width in bytes of each row to fill
/// \param height is height the columns to fill
/// \param num_events_in_waitlist is the number of events to wait on
/// \param events_waitlist is an array of events to wait on
/// \param event is the event that represents this operation
__SYCL_EXPORT pi_result piextUSMEnqueueMemset2D(
    pi_queue queue, void *ptr, size_t pitch, int value, size_t width,
    size_t height, pi_uint32 num_events_in_waitlist,
    const pi_event *events_waitlist, pi_event *event);

/// USM 2D Memcpy API
///
/// \param queue is the queue to submit to
/// \param blocking is whether this operation should block the host
/// \param dst_ptr is the location the data will be copied
/// \param dst_pitch is the total width of the destination memory including
/// padding
/// \param src_ptr is the data to be copied
/// \param src_pitch is the total width of the source memory including padding
/// \param width is width in bytes of each row to be copied
/// \param height is height the columns to be copied
/// \param num_events_in_waitlist is the number of events to wait on
/// \param events_waitlist is an array of events to wait on
/// \param event is the event that represents this operation
__SYCL_EXPORT pi_result piextUSMEnqueueMemcpy2D(
    pi_queue queue, pi_bool blocking, void *dst_ptr, size_t dst_pitch,
    const void *src_ptr, size_t src_pitch, size_t width, size_t height,
    pi_uint32 num_events_in_waitlist, const pi_event *events_waitlist,
    pi_event *event);

/// Import host system memory into USM.
///
/// \param ptr start address of memory range to import
/// \param size is the number of bytes to import
/// \param context is the pi_context
__SYCL_EXPORT pi_result piextUSMImport(const void *ptr, size_t size,
                                       pi_context context);

/// Release host system memory from USM.
///
/// \param ptr start address of imported memory range
/// \param context is the pi_context
__SYCL_EXPORT pi_result piextUSMRelease(const void *ptr, pi_context context);

///
/// Device global variable
///

/// API for writing data from host to a device global variable.
///
/// \param queue is the queue
/// \param program is the program containing the device global variable
/// \param blocking_write is true if the write should block
/// \param name is the unique identifier for the device global variable
/// \param count is the number of bytes to copy
/// \param offset is the byte offset into the device global variable to start
/// copying
/// \param src is a pointer to where the data must be copied from
/// \param num_events_in_wait_list is a number of events in the wait list
/// \param event_wait_list is the wait list
/// \param event is the resulting event
pi_result piextEnqueueDeviceGlobalVariableWrite(
    pi_queue queue, pi_program program, const char *name,
    pi_bool blocking_write, size_t count, size_t offset, const void *src,
    pi_uint32 num_events_in_wait_list, const pi_event *event_wait_list,
    pi_event *event);

/// API reading data from a device global variable to host.
///
/// \param queue is the queue
/// \param program is the program containing the device global variable
/// \param blocking_read is true if the read should block
/// \param name is the unique identifier for the device global variable
/// \param count is the number of bytes to copy
/// \param offset is the byte offset into the device global variable to start
/// copying
/// \param dst is a pointer to where the data must be copied to
/// \param num_events_in_wait_list is a number of events in the wait list
/// \param event_wait_list is the wait list
/// \param event is the resulting event
pi_result piextEnqueueDeviceGlobalVariableRead(
    pi_queue queue, pi_program program, const char *name, pi_bool blocking_read,
    size_t count, size_t offset, void *dst, pi_uint32 num_events_in_wait_list,
    const pi_event *event_wait_list, pi_event *event);

///
/// Plugin
///
///
// Host Pipes
///

/// Read from pipe of a given name
///
/// @param queue a valid host command-queue in which the read / write command
/// will be queued. command_queue and program must be created with the same
/// OpenCL context.
/// @param program a program object with a successfully built executable.
/// @param pipe_symbol the name of the program scope pipe global variable.
/// @param blocking indicate if the read and write operations are blocking or
/// non-blocking
/// @param ptr a pointer to buffer in host memory that will hold resulting data
/// from pipe
/// @param size size of the memory region to read or write, in bytes.
/// @param num_events_in_waitlist number of events in the wait list.
/// @param events_waitlist specify events that need to complete before this
/// particular command can be executed.
/// @param event returns an event object that identifies this read / write
/// command and can be used to query or queue a wait for this command to
/// complete.
__SYCL_EXPORT pi_result piextEnqueueReadHostPipe(
    pi_queue queue, pi_program program, const char *pipe_symbol,
    pi_bool blocking, void *ptr, size_t size, pi_uint32 num_events_in_waitlist,
    const pi_event *events_waitlist, pi_event *event);

/// Write to pipe of a given name
///
/// @param queue a valid host command-queue in which the read / write command
/// will be queued. command_queue and program must be created with the same
/// OpenCL context.
/// @param program a program object with a successfully built executable.
/// @param pipe_symbol the name of the program scope pipe global variable.
/// @param blocking indicate if the read and write operations are blocking or
/// non-blocking
/// @param ptr a pointer to buffer in host memory that holds data to be written
/// to host pipe.
/// @param size size of the memory region to read or write, in bytes.
/// @param num_events_in_waitlist number of events in the wait list.
/// @param events_waitlist specify events that need to complete before this
/// particular command can be executed.
/// @param event returns an event object that identifies this read / write
/// command and can be used to query or queue a wait for this command to
/// complete.
__SYCL_EXPORT pi_result piextEnqueueWriteHostPipe(
    pi_queue queue, pi_program program, const char *pipe_symbol,
    pi_bool blocking, void *ptr, size_t size, pi_uint32 num_events_in_waitlist,
    const pi_event *events_waitlist, pi_event *event);

/// API to get Plugin internal data, opaque to SYCL RT. Some devices whose
/// device code is compiled by the host compiler (e.g. CPU emulators) may use it
/// to access some device code functionality implemented in/behind the plugin.
/// \param opaque_data_param - unspecified argument, interpretation is specific
/// to a plugin \param opaque_data_return - placeholder for the returned opaque
/// data.
__SYCL_EXPORT pi_result piextPluginGetOpaqueData(void *opaque_data_param,
                                                 void **opaque_data_return);

/// API to notify that the plugin should clean up its resources.
/// No PI calls should be made until the next piPluginInit call.
/// \param PluginParameter placeholder for future use, currenly not used.
__SYCL_EXPORT pi_result piTearDown(void *PluginParameter);

/// API to get Plugin specific warning and error messages.
/// \param message is a returned address to the first element in the message the
/// plugin owns the error message string. The string is thread-local. As a
/// result, different threads may return different errors. A message is
/// overwritten by the following error or warning that is produced within the
/// given thread. The memory is cleaned up at the end of the thread's lifetime.
///
/// \return PI_SUCCESS if plugin is indicating non-fatal warning. Any other
/// error code indicates that plugin considers this to be a fatal error and the
/// Returns the global timestamp from \param device , and syncronized host
/// timestamp
__SYCL_EXPORT pi_result piPluginGetLastError(char **message);

/// API to get backend specific option.
/// \param frontend_option is a string that contains frontend option.
/// \param backend_option is used to return the backend option corresponding to
/// frontend option.
///
/// \return PI_SUCCESS is returned for valid frontend_option. If a valid backend
/// option is not available, an empty string is returned.
__SYCL_EXPORT pi_result piPluginGetBackendOption(pi_platform platform,
                                                 const char *frontend_option,
                                                 const char **backend_option);

/// Queries  device for it's global timestamp in nanoseconds, and updates
/// HostTime  with the value of the host timer at the closest possible point in
/// time to that at which DeviceTime was returned.
///
/// \param Device device to query for timestamp
/// \param DeviceTime pointer to store device timestamp in nanoseconds. Optional
/// argument, can be nullptr
/// \param HostTime  pointer to store host timestamp in
/// nanoseconds. Optional argurment, can be nullptr in which case timestamp will
/// not be written
__SYCL_EXPORT pi_result piGetDeviceAndHostTimer(pi_device Device,
                                                uint64_t *DeviceTime,
                                                uint64_t *HostTime);

/// Command buffer extension
struct _pi_ext_command_buffer;
struct _pi_ext_sync_point;
using pi_ext_command_buffer = _pi_ext_command_buffer *;
using pi_ext_sync_point = pi_uint32;

typedef enum {
  PI_EXT_STRUCTURE_TYPE_COMMAND_BUFFER_DESC = 0
} pi_ext_structure_type;

struct pi_ext_command_buffer_desc final {
  pi_ext_structure_type stype;
  const void *pNext;
  pi_queue_properties *properties;
};

/// API to create a command-buffer.
/// \param context The context to associate the command-buffer with.
/// \param device The device to associate the command-buffer with.
/// \param desc Descriptor for the new command-buffer.
/// \param ret_command_buffer Pointer to fill with the address of the new
/// command-buffer.
__SYCL_EXPORT pi_result
piextCommandBufferCreate(pi_context context, pi_device device,
                         const pi_ext_command_buffer_desc *desc,
                         pi_ext_command_buffer *ret_command_buffer);

/// API to increment the reference count of the command-buffer
/// \param command_buffer The command_buffer to retain.
__SYCL_EXPORT pi_result
piextCommandBufferRetain(pi_ext_command_buffer command_buffer);

/// API to decrement the reference count of the command-buffer. After the
/// command_buffer reference count becomes zero and has finished execution, the
/// command-buffer is deleted.
/// \param command_buffer The command_buffer to release.
__SYCL_EXPORT pi_result
piextCommandBufferRelease(pi_ext_command_buffer command_buffer);

/// API to stop command-buffer recording such that no more commands can be
/// appended, and makes the command-buffer ready to enqueue on a command-queue.
/// \param command_buffer The command_buffer to finalize.
__SYCL_EXPORT pi_result
piextCommandBufferFinalize(pi_ext_command_buffer command_buffer);

/// API to append a kernel execution command to the command-buffer.
/// \param command_buffer The command-buffer to append onto.
/// \param kernel The kernel to append.
/// \param work_dim Dimension of the kernel execution.
/// \param global_work_offset Offset to use when executing kernel.
/// \param global_work_size Global work size to use when executing kernel.
/// \param local_work_size Local work size to use when executing kernel.
/// \param num_sync_points_in_wait_list The number of sync points in the
/// provided wait list.
/// \param sync_point_wait_list A list of sync points that this command must
/// wait on.
/// \param sync_point The sync_point associated with this kernel execution.
__SYCL_EXPORT pi_result piextCommandBufferNDRangeKernel(
    pi_ext_command_buffer command_buffer, pi_kernel kernel, pi_uint32 work_dim,
    const size_t *global_work_offset, const size_t *global_work_size,
    const size_t *local_work_size, pi_uint32 num_sync_points_in_wait_list,
    const pi_ext_sync_point *sync_point_wait_list,
    pi_ext_sync_point *sync_point);

/// API to append a USM memcpy command to the command-buffer.
/// \param command_buffer The command-buffer to append onto.
/// \param dst_ptr is the location the data will be copied
/// \param src_ptr is the data to be copied
/// \param size is number of bytes to copy
/// \param num_sync_points_in_wait_list The number of sync points in the
/// provided wait list.
/// \param sync_point_wait_list A list of sync points that this command must
/// wait on.
/// \param sync_point The sync_point associated with this memory operation.
__SYCL_EXPORT pi_result piextCommandBufferMemcpyUSM(
    pi_ext_command_buffer command_buffer, void *dst_ptr, const void *src_ptr,
    size_t size, pi_uint32 num_sync_points_in_wait_list,
    const pi_ext_sync_point *sync_point_wait_list,
    pi_ext_sync_point *sync_point);

/// API to append a mem buffer copy command to the command-buffer.
/// \param command_buffer The command-buffer to append onto.
/// \param src_buffer is the data to be copied
/// \param dst_buffer is the location the data will be copied
/// \param src_offset offset into \p src_buffer
/// \param dst_offset offset into \p dst_buffer
/// \param size is number of bytes to copy
/// \param num_sync_points_in_wait_list The number of sync points in the
/// provided wait list.
/// \param sync_point_wait_list A list of sync points that this command must
/// wait on.
/// \param sync_point The sync_point associated with this memory operation.
__SYCL_EXPORT pi_result piextCommandBufferMemBufferCopy(
    pi_ext_command_buffer command_buffer, pi_mem src_buffer, pi_mem dst_buffer,
    size_t src_offset, size_t dst_offset, size_t size,
    pi_uint32 num_sync_points_in_wait_list,
    const pi_ext_sync_point *sync_point_wait_list,
    pi_ext_sync_point *sync_point);

/// API to append a rectangular mem buffer copy command to the command-buffer.
/// \param command_buffer The command-buffer to append onto.
/// \param src_buffer is the data to be copied
/// \param dst_buffer is the location the data will be copied
/// \param src_origin offset for the start of the region to copy in src_buffer
/// \param dst_origin offset for the start of the region to copy in dst_buffer
/// \param region The size of the region to be copied
/// \param src_row_pitch Row pitch for the src data
/// \param src_slice_pitch Slice pitch for the src data
/// \param dst_row_pitch Row pitch for the dst data
/// \param dst_slice_pitch Slice pitch for the dst data
/// \param num_sync_points_in_wait_list The number of sync points in the
/// provided wait list.
/// \param sync_point_wait_list A list of sync points that this command must
/// wait on.
/// \param sync_point The sync_point associated with this memory operation.
__SYCL_EXPORT pi_result piextCommandBufferMemBufferCopyRect(
    pi_ext_command_buffer command_buffer, pi_mem src_buffer, pi_mem dst_buffer,
    pi_buff_rect_offset src_origin, pi_buff_rect_offset dst_origin,
    pi_buff_rect_region region, size_t src_row_pitch, size_t src_slice_pitch,
    size_t dst_row_pitch, size_t dst_slice_pitch,
    pi_uint32 num_sync_points_in_wait_list,
    const pi_ext_sync_point *sync_point_wait_list,
    pi_ext_sync_point *sync_point);

/// API to append a mem buffer read command to the command-buffer.
/// \param command_buffer The command-buffer to append onto.
/// \param buffer is the data to be read
/// \param offset offset into \p buffer
/// \param size is number of bytes to read
/// \param dst is the pointer to the destination
/// \param num_sync_points_in_wait_list The number of sync points in the
/// provided wait list.
/// \param sync_point_wait_list A list of sync points that this command must
/// wait on.
/// \param sync_point The sync_point associated with this memory operation.
__SYCL_EXPORT pi_result piextCommandBufferMemBufferRead(
    pi_ext_command_buffer command_buffer, pi_mem buffer, size_t offset,
    size_t size, void *dst, pi_uint32 num_sync_points_in_wait_list,
    const pi_ext_sync_point *sync_point_wait_list,
    pi_ext_sync_point *sync_point);

/// API to append a rectangular mem buffer read command to the command-buffer.
/// \param command_buffer The command-buffer to append onto.
/// \param buffer is the data to be read
/// \param buffer_offset offset for the start of the region to read in buffer
/// \param host_offset offset for the start of the region to be written from ptr
/// \param region The size of the region to read
/// \param buffer_row_pitch Row pitch for the source buffer data
/// \param buffer_slice_pitch Slice pitch for the source buffer data
/// \param host_row_pitch Row pitch for the destination data ptr
/// \param host_slice_pitch Slice pitch for the destination data ptr
/// \param ptr is the location the data will be written
/// \param num_sync_points_in_wait_list The number of sync points in the
/// provided wait list.
/// \param sync_point_wait_list A list of sync points that this command must
/// wait on.
/// \param sync_point The sync_point associated with this memory operation.
__SYCL_EXPORT pi_result piextCommandBufferMemBufferReadRect(
    pi_ext_command_buffer command_buffer, pi_mem buffer,
    pi_buff_rect_offset buffer_offset, pi_buff_rect_offset host_offset,
    pi_buff_rect_region region, size_t buffer_row_pitch,
    size_t buffer_slice_pitch, size_t host_row_pitch, size_t host_slice_pitch,
    void *ptr, pi_uint32 num_events_in_wait_list,
    const pi_ext_sync_point *sync_point_wait_list,
    pi_ext_sync_point *sync_point);

/// API to append a mem buffer write command to the command-buffer.
/// \param command_buffer The command-buffer to append onto.
/// \param buffer is the location to write the data
/// \param offset offset into \p buffer
/// \param size is number of bytes to write
/// \param ptr is the pointer to the source
/// \param num_sync_points_in_wait_list The number of sync points in the
/// provided wait list.
/// \param sync_point_wait_list A list of sync points that this command must
/// wait on.
/// \param sync_point The sync_point associated with this memory operation.
__SYCL_EXPORT pi_result piextCommandBufferMemBufferWrite(
    pi_ext_command_buffer command_buffer, pi_mem buffer, size_t offset,
    size_t size, const void *ptr, pi_uint32 num_events_in_wait_list,
    const pi_ext_sync_point *sync_point_wait_list,
    pi_ext_sync_point *sync_point);

/// API to append a rectangular mem buffer write command to the command-buffer.
/// \param command_buffer The command-buffer to append onto.
/// \param buffer is the location to write the data
/// \param buffer_offset offset for the start of the region to write in buffer
/// \param host_offset offset for the start of the region to be read from ptr
/// \param region The size of the region to write
/// \param buffer_row_pitch Row pitch for the buffer data
/// \param buffer_slice_pitch Slice pitch for the buffer data
/// \param host_row_pitch Row pitch for the source data ptr
/// \param host_slice_pitch Slice pitch for the source data ptr
/// \param ptr is the pointer to the source
/// \param num_sync_points_in_wait_list The number of sync points in the
/// provided wait list.
/// \param sync_point_wait_list A list of sync points that this command must
/// wait on.
/// \param sync_point The sync_point associated with this memory operation.
__SYCL_EXPORT pi_result piextCommandBufferMemBufferWriteRect(
    pi_ext_command_buffer command_buffer, pi_mem buffer,
    pi_buff_rect_offset buffer_offset, pi_buff_rect_offset host_offset,
    pi_buff_rect_region region, size_t buffer_row_pitch,
    size_t buffer_slice_pitch, size_t host_row_pitch, size_t host_slice_pitch,
    const void *ptr, pi_uint32 num_events_in_wait_list,
    const pi_ext_sync_point *sync_point_wait_list,
    pi_ext_sync_point *sync_point);

/// API to submit the command-buffer to queue for execution, returns an error if
/// the command-buffer is not finalized or another instance of the same
/// command-buffer is currently executing.
/// \param command_buffer The command-buffer to be submitted.
/// \param queue The PI queue to submit on.
/// \param num_events_in_wait_list The number of events that this execution
/// depends on.
/// \param event_wait_list List of pi_events to wait on.
/// \param event The pi_event associated with this enqueue.
__SYCL_EXPORT pi_result
piextEnqueueCommandBuffer(pi_ext_command_buffer command_buffer, pi_queue queue,
                          pi_uint32 num_events_in_wait_list,
                          const pi_event *event_wait_list, pi_event *event);

/// API to destroy bindless unsampled image handles.
///
/// \param context is the pi_context
/// \param device is the pi_device
/// \param handle is the image handle
__SYCL_EXPORT pi_result piextMemUnsampledImageHandleDestroy(
    pi_context context, pi_device device, pi_image_handle handle);

/// API to destroy bindless sampled image handles.
///
/// \param context is the pi_context
/// \param handle is the image handle
__SYCL_EXPORT pi_result piextMemSampledImageHandleDestroy(
    pi_context context, pi_device device, pi_image_handle handle);

/// API to allocate memory for bindless images.
///
/// \param context is the pi_context
/// \param device is the pi_device
/// \param flags are extra flags to pass (currently unused)
/// \param image_format format of the image (channel order and data type)
/// \param image_desc image descriptor
/// \param ret_mem is the returning memory handle to newly allocated memory
__SYCL_EXPORT pi_result piextMemImageAllocate(pi_context context,
                                              pi_device device,
                                              pi_image_format *image_format,
                                              pi_image_desc *image_desc,
                                              pi_image_mem_handle *ret_mem);

/// API to retrieve individual image from mipmap.
///
/// \param context is the pi_context
/// \param device is the pi_device
/// \param mip_mem is the memory handle to the mipmap
/// \param level is the requested level of the mipmap
/// \param ret_mem is the returning memory handle to the individual image
__SYCL_EXPORT pi_result piextMemMipmapGetLevel(pi_context context,
                                               pi_device device,
                                               pi_image_mem_handle mip_mem,
                                               unsigned int level,
                                               pi_image_mem_handle *ret_mem);

/// API to free memory for bindless images.
///
/// \param context is the pi_context
/// \param device is the pi_device
/// \param memory_handle is the handle to image memory to be freed
__SYCL_EXPORT pi_result piextMemImageFree(pi_context context, pi_device device,
                                          pi_image_mem_handle memory_handle);

/// API to free mipmap memory for bindless images.
///
/// \param context is the pi_context
/// \param device is the pi_device
/// \param memory_handle is the handle to image memory to be freed
__SYCL_EXPORT pi_result piextMemMipmapFree(pi_context context, pi_device device,
                                           pi_image_mem_handle memory_handle);

/// API to create bindless image handles.
///
/// \param context is the pi_context
/// \param device is the pi_device
/// \param img_mem is the handle to memory from which to create the image
/// \param image_format format of the image (channel order and data type)
/// \param image_desc image descriptor
/// \param ret_mem is the returning pi_mem image object
/// \param ret_handle is the returning memory handle to newly allocated memory
__SYCL_EXPORT pi_result piextMemUnsampledImageCreate(
    pi_context context, pi_device device, pi_image_mem_handle img_mem,
    pi_image_format *image_format, pi_image_desc *image_desc, pi_mem *ret_mem,
    pi_image_handle *ret_handle);

/// API to create sampled bindless image handles.
///
/// \param context is the pi_context
/// \param device is the pi_device
/// \param img_mem is the handle to memory from which to create the image
/// \param image_format format of the image (channel order and data type)
/// \param image_desc image descriptor
/// \param sampler is the pi_sampler
/// \param ret_mem is the returning pi_mem image object
/// \param ret_handle is the returning memory handle to newly allocated memory
__SYCL_EXPORT pi_result piextMemSampledImageCreate(
    pi_context context, pi_device device, pi_image_mem_handle img_mem,
    pi_image_format *image_format, pi_image_desc *image_desc,
    pi_sampler sampler, pi_mem *ret_mem, pi_image_handle *ret_handle);

/// API to create samplers for bindless images.
///
/// \param context is the pi_context
/// \param device is the pi_device
/// \param sampler_properties is the pointer to the sampler properties bitfield
/// \param min_mipmap_level_clamp is the minimum mipmap level to sample from
/// \param max_mipmap_level_clamp is the maximum mipmap level to sample from
/// \param max_anisotropy is the maximum anisotropic ratio
/// \param result_sampler is the returned sampler
__SYCL_EXPORT pi_result piextBindlessImageSamplerCreate(
    pi_context context, const pi_sampler_properties *sampler_properties,
    float min_mipmap_level_clamp, float max_mipmap_level_clamp,
    float max_anisotropy, pi_sampler *result_sampler);

/// API to copy image data Host to Device or Device to Host.
///
/// \param queue is the queue to submit to
/// \param dst_ptr is the location the data will be copied to
/// \param src_ptr is the data to be copied
/// \param image_format format of the image (channel order and data type)
/// \param image_desc image descriptor
/// \param flags flags describing copy direction (H2D or D2H)
/// \param src_offset is the offset into the source image/memory
/// \param dst_offset is the offset into the destination image/memory
/// \param copy_extent is the extent (region) of the image/memory to copy
/// \param host_extent is the extent (region) of the memory on the host
/// \param num_events_in_wait_list is the number of events in the wait list
/// \param event_wait_list is the list of events to wait on before copying
/// \param event is the returned event representing this operation
__SYCL_EXPORT pi_result piextMemImageCopy(
    pi_queue command_queue, void *dst_ptr, void *src_ptr,
    const pi_image_format *image_format, const pi_image_desc *image_desc,
    const pi_image_copy_flags flags, pi_image_offset src_offset,
    pi_image_offset dst_offset, pi_image_region copy_extent,
    pi_image_region host_extent, pi_uint32 num_events_in_wait_list,
    const pi_event *event_wait_list, pi_event *event);

/// API to query an image memory handle for specific properties.
///
/// \param mem_handle is the handle to the image memory
/// \param param_name is the queried info name
/// \param param_value is the returned query value
/// \param param_value_size_ret is the returned query value size
__SYCL_EXPORT pi_result piextMemImageGetInfo(
    const pi_image_mem_handle mem_handle, pi_image_info param_name,
    void *param_value, size_t *param_value_size_ret);

/// API to import external memory in the form of a file descriptor.
///
/// \param context is the pi_context
/// \param device is the pi_device
/// \param size is the size of the external memory
/// \param file_descriptor is the file descriptor
/// \param ret_handle is the returned interop memory handle to the external
/// memory
__SYCL_EXPORT pi_result
piextMemImportOpaqueFD(pi_context context, pi_device device, size_t size,
                       int file_descriptor, pi_interop_mem_handle *ret_handle);

/// API to map an interop memory handle to an image memory handle.
///
/// \param context is the pi_context
/// \param device is the pi_device
/// \param image_format format of the image (channel order and data type)
/// \param image_desc image descriptor
/// \param mem_handle is the interop memory handle to the external memory
/// \param ret_mem is the returned image memory handle to the externally
/// allocated memory
__SYCL_EXPORT pi_result piextMemMapExternalArray(
    pi_context context, pi_device device, pi_image_format *image_format,
    pi_image_desc *image_desc, pi_interop_mem_handle mem_handle,
    pi_image_mem_handle *ret_mem);

/// API to destroy interop memory.
///
/// \param context is the pi_context
/// \param device is the pi_device
/// \param memory_handle is the handle to interop memory to be freed
__SYCL_EXPORT pi_result piextMemReleaseInterop(
    pi_context context, pi_device device, pi_interop_mem_handle memory_handle);

/// API to import an external semaphore in the form of a file descriptor.
///
/// \param context is the pi_context
/// \param device is the pi_device
/// \param file_descriptor is the file descriptor
/// \param ret_handle is the returned interop semaphore handle to the external
/// semaphore
__SYCL_EXPORT pi_result piextImportExternalSemaphoreOpaqueFD(
    pi_context context, pi_device device, int file_descriptor,
    pi_interop_semaphore_handle *ret_handle);

/// API to destroy the external semaphore handle.
///
/// \param context is the pi_context
/// \param device is the pi_device
/// \param sem_handle is the interop semaphore handle to the external semaphore
/// to be destroyed
__SYCL_EXPORT pi_result
piextDestroyExternalSemaphore(pi_context context, pi_device device,
                              pi_interop_semaphore_handle sem_handle);

/// API to instruct the queue with a non-blocking wait on an external semaphore.
///
/// \param command_queue is the queue instructed to wait
/// \param sem_handle is the interop semaphore handle
/// \param num_events_in_wait_list is the number of events in the wait list
/// \param event_wait_list is the list of events to wait on before this
/// operation
/// \param event is the returned event representing this operation
__SYCL_EXPORT pi_result piextWaitExternalSemaphore(
    pi_queue command_queue, pi_interop_semaphore_handle sem_handle,
    pi_uint32 num_events_in_wait_list, const pi_event *event_wait_list,
    pi_event *event);

/// API to instruct the queue to signal the external semaphore handle once all
/// previous commands have completed execution.
///
/// \param command_queue is the queue instructed to signal
/// \param sem_handle is the interop semaphore handle to signal
/// \param num_events_in_wait_list is the number of events in the wait list
/// \param event_wait_list is the list of events to wait on before this
/// operation
/// \param event is the returned event representing this operation
__SYCL_EXPORT pi_result piextSignalExternalSemaphore(
    pi_queue command_queue, pi_interop_semaphore_handle sem_handle,
    pi_uint32 num_events_in_wait_list, const pi_event *event_wait_list,
    pi_event *event);

struct _pi_plugin {
  // PI version supported by host passed to the plugin. The Plugin
  // checks and writes the appropriate Function Pointers in
  // PiFunctionTable.
  // TODO: Work on version fields and their handshaking mechanism.
  // Some choices are:
  // - Use of integers to keep major and minor version.
  // - Keeping char* Versions.
  char PiVersion[20];
  // Plugin edits this.
  char PluginVersion[20];
  char *Targets;
  struct FunctionPointers {
#define _PI_API(api) decltype(::api) *api;
#include <sycl/detail/pi.def>
  } PiFunctionTable;
};

#ifdef __cplusplus
} // extern "C"
#endif // __cplusplus

#endif // _PI_H_<|MERGE_RESOLUTION|>--- conflicted
+++ resolved
@@ -145,11 +145,8 @@
 //         - piextSignalExternalSemaphore
 // 14.37 Added piextUSMImportExternalPointer and piextUSMReleaseImportedPointer.
 // 14.38 Change PI_MEM_ADVICE_* values to flags for use in bitwise operations.
-<<<<<<< HEAD
-// 14.39 Add HIP _pi_mem_advice alises to match the PI_MEM_ADVICE_CUDA* ones.
-=======
 // 14.39 Added PI_EXT_INTEL_DEVICE_INFO_ESIMD_SUPPORT device info query.
->>>>>>> 7e4cc111
+// 14.40 Add HIP _pi_mem_advice alises to match the PI_MEM_ADVICE_CUDA* ones.
 
 #define _PI_H_VERSION_MAJOR 14
 #define _PI_H_VERSION_MINOR 39
