--- conflicted
+++ resolved
@@ -94,8 +94,9 @@
 // info query.
 // 13.32 Removed backwards compatibility of piextQueueCreateWithNativeHandle and
 // piextQueueGetNativeHandle
-<<<<<<< HEAD
-// 13.33 Adding support for experimental bindless images. This includes
+// 14.33 Added new parameter (memory object properties) to
+// piextKernelSetArgMemObj
+// 14.34 Adding support for experimental bindless images. This includes
 //       - Added device info queries
 //         - Device queries for bindless image support
 //           - PI_EXT_ONEAPI_DEVICE_INFO_BINDLESS_IMAGES_SUPPORT
@@ -140,14 +141,8 @@
 //         - piextWaitExternalSemaphore
 //         - piextSignalExternalSemaphore
 
-#define _PI_H_VERSION_MAJOR 13
-=======
-// 14.33 Added new parameter (memory object properties) to
-// piextKernelSetArgMemObj
-
 #define _PI_H_VERSION_MAJOR 14
->>>>>>> a54d2a2c
-#define _PI_H_VERSION_MINOR 33
+#define _PI_H_VERSION_MINOR 34
 
 #define _PI_STRING_HELPER(a) #a
 #define _PI_CONCAT(a, b) _PI_STRING_HELPER(a.b)
