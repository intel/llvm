--- conflicted
+++ resolved
@@ -157,15 +157,6 @@
 // 15.46 Add piextGetGlobalVariablePointer
 // 15.47 Added PI_ERROR_FEATURE_UNSUPPORTED.
 // 15.48 Add CommandBuffer update definitions
-<<<<<<< HEAD
-// 15.49 Added device queries for sampled image fetch support
-//         - PI_EXT_ONEAPI_DEVICE_INFO_BINDLESS_SAMPLED_IMAGE_FETCH_1D_USM
-//         - PI_EXT_ONEAPI_DEVICE_INFO_BINDLESS_SAMPLED_IMAGE_FETCH_1D
-//         - PI_EXT_ONEAPI_DEVICE_INFO_BINDLESS_SAMPLED_IMAGE_FETCH_2D_USM
-//         - PI_EXT_ONEAPI_DEVICE_INFO_BINDLESS_SAMPLED_IMAGE_FETCH_2D
-//         - PI_EXT_ONEAPI_DEVICE_INFO_BINDLESS_SAMPLED_IMAGE_FETCH_3D_USM
-//         - PI_EXT_ONEAPI_DEVICE_INFO_BINDLESS_SAMPLED_IMAGE_FETCH_3D
-=======
 // 15.49 Added cubemap support:
 //        - Added cubemap image type, PI_MEM_TYPE_IMAGE_CUBEMAP, to _pi_mem_type
 //        - Added cubemap sampling capabilities
@@ -174,10 +165,16 @@
 //        - Added device queries for cubemap support
 //          - PI_EXT_ONEAPI_DEVICE_INFO_CUBEMAP_SUPPORT
 //          - PI_EXT_ONEAPI_DEVICE_INFO_CUBEMAP_SEAMLESS_FILTERING_SUPPORT
->>>>>>> cb28e094
+// 15.50 Added device queries for sampled image fetch support
+//         - PI_EXT_ONEAPI_DEVICE_INFO_BINDLESS_SAMPLED_IMAGE_FETCH_1D_USM
+//         - PI_EXT_ONEAPI_DEVICE_INFO_BINDLESS_SAMPLED_IMAGE_FETCH_1D
+//         - PI_EXT_ONEAPI_DEVICE_INFO_BINDLESS_SAMPLED_IMAGE_FETCH_2D_USM
+//         - PI_EXT_ONEAPI_DEVICE_INFO_BINDLESS_SAMPLED_IMAGE_FETCH_2D
+//         - PI_EXT_ONEAPI_DEVICE_INFO_BINDLESS_SAMPLED_IMAGE_FETCH_3D_USM
+//         - PI_EXT_ONEAPI_DEVICE_INFO_BINDLESS_SAMPLED_IMAGE_FETCH_3D
 
 #define _PI_H_VERSION_MAJOR 15
-#define _PI_H_VERSION_MINOR 49
+#define _PI_H_VERSION_MINOR 50
 
 #define _PI_STRING_HELPER(a) #a
 #define _PI_CONCAT(a, b) _PI_STRING_HELPER(a.b)
@@ -469,19 +466,17 @@
   PI_EXT_ONEAPI_DEVICE_INFO_COMMAND_BUFFER_SUPPORT = 0x20113,
   PI_EXT_ONEAPI_DEVICE_INFO_COMMAND_BUFFER_UPDATE_SUPPORT = 0x20114,
 
-<<<<<<< HEAD
-  // Bindless images sampled image fetch
-  PI_EXT_ONEAPI_DEVICE_INFO_BINDLESS_SAMPLED_IMAGE_FETCH_1D_USM = 0x20115,
-  PI_EXT_ONEAPI_DEVICE_INFO_BINDLESS_SAMPLED_IMAGE_FETCH_1D = 0x20116,
-  PI_EXT_ONEAPI_DEVICE_INFO_BINDLESS_SAMPLED_IMAGE_FETCH_2D_USM = 0x20117,
-  PI_EXT_ONEAPI_DEVICE_INFO_BINDLESS_SAMPLED_IMAGE_FETCH_2D = 0x20118,
-  PI_EXT_ONEAPI_DEVICE_INFO_BINDLESS_SAMPLED_IMAGE_FETCH_3D_USM = 0x20119,
-  PI_EXT_ONEAPI_DEVICE_INFO_BINDLESS_SAMPLED_IMAGE_FETCH_3D = 0x2011A,
-=======
   // Bindless images cubemaps
   PI_EXT_ONEAPI_DEVICE_INFO_CUBEMAP_SUPPORT = 0x20115,
   PI_EXT_ONEAPI_DEVICE_INFO_CUBEMAP_SEAMLESS_FILTERING_SUPPORT = 0x20116,
->>>>>>> cb28e094
+
+  // Bindless images sampled image fetch
+  PI_EXT_ONEAPI_DEVICE_INFO_BINDLESS_SAMPLED_IMAGE_FETCH_1D_USM = 0x20117,
+  PI_EXT_ONEAPI_DEVICE_INFO_BINDLESS_SAMPLED_IMAGE_FETCH_1D = 0x20118,
+  PI_EXT_ONEAPI_DEVICE_INFO_BINDLESS_SAMPLED_IMAGE_FETCH_2D_USM = 0x20119,
+  PI_EXT_ONEAPI_DEVICE_INFO_BINDLESS_SAMPLED_IMAGE_FETCH_2D = 0x2011A,
+  PI_EXT_ONEAPI_DEVICE_INFO_BINDLESS_SAMPLED_IMAGE_FETCH_3D_USM = 0x2011B,
+  PI_EXT_ONEAPI_DEVICE_INFO_BINDLESS_SAMPLED_IMAGE_FETCH_3D = 0x2011C,
 } _pi_device_info;
 
 typedef enum {
