//==---------- pi.h - Plugin Interface -------------------------------------==//
//
// Part of the LLVM Project, under the Apache License v2.0 with LLVM Exceptions.
// See https://llvm.org/LICENSE.txt for license information.
// SPDX-License-Identifier: Apache-2.0 WITH LLVM-exception
//
//===----------------------------------------------------------------------===//

/// \defgroup sycl_pi The Plugin Interface
// TODO: link to sphinx page

/// \file Main Plugin Interface header file.
///
/// This is the definition of a generic offload Plugin Interface (PI), which is
/// used by the SYCL implementation to connect to multiple device back-ends,
/// e.g. to OpenCL. The interface is intentionally kept C-only for the
/// purpose of having full flexibility and interoperability with different
/// environments.
///
/// \ingroup sycl_pi

#ifndef _PI_H_
#define _PI_H_

// Every single change in PI API should be accompanied with the minor
// version increase (+1). In the cases where backward compatibility is not
// maintained there should be a (+1) change to the major version in
// addition to the increase of the minor.
//
// PI version changes log:
// -- Version 1.2:
// 1. (Binary backward compatibility breaks) Two fields added to the
// pi_device_binary_struct structure:
//   pi_device_binary_property_set PropertySetsBegin;
//   pi_device_binary_property_set PropertySetsEnd;
// 2. A number of types needed to define pi_device_binary_property_set added.
// 3. Added new ownership argument to piextContextCreateWithNativeHandle.
// 4. Add interoperability interfaces for kernel.
// 4.6 Added new ownership argument to piextQueueCreateWithNativeHandle which
// changes the API version from 3.5 to 4.6.
// 5.7 Added new context and ownership arguments to
//   piextEventCreateWithNativeHandle
// 6.8 Added new ownership argument to piextProgramCreateWithNativeHandle. Added
// piQueueFlush function.
// 7.9 Added new context and ownership arguments to
// piextMemCreateWithNativeHandle.
// 8.10 Added new optional device argument to piextQueueCreateWithNativeHandle
// 9.11 Use values of OpenCL enums directly, rather than including `<CL/cl.h>`;
// NOTE that this results in a changed API for `piProgramGetBuildInfo`.
// 10.12 Change enum value PI_MEM_ADVICE_UNKNOWN from 0 to 999, and set enum
// PI_MEM_ADVISE_RESET to 0.
// 10.13 Added new PI_EXT_ONEAPI_QUEUE_DISCARD_EVENTS queue property.
// 10.14 Add PI_EXT_INTEL_DEVICE_INFO_FREE_MEMORY as an extension for
// piDeviceGetInfo.
// 11.15 piEventCreate creates even in the signalled state now.
// 11.16 Add PI_EXT_INTEL_DEVICE_INFO_MEMORY_CLOCK_RATE and
// PI_EXT_INTEL_DEVICE_INFO_MEMORY_BUS_WIDTH as an extension for
// piDeviceGetInfo.
// 11.17 Added new PI_EXT_ONEAPI_QUEUE_PRIORITY_LOW and
// PI_EXT_ONEAPI_QUEUE_PRIORITY_HIGH queue properties.
// 11.18 Add new parameter name PI_EXT_ONEAPI_QUEUE_INFO_EMPTY to
// _pi_queue_info.
// 12.19 Add new PI_EXT_INTEL_DEVICE_PARTITION_BY_CSLICE piDevicePartition
// scheme. Sub-sub-devices (representing compute slice) creation via
// partitioning by affinity domain is disabled by default and can be temporarily
// restored via SYCL_PI_LEVEL_ZERO_EXPOSE_CSLICE_IN_AFFINITY_PARTITIONING
// environment variable.
// 12.20 Added piextQueueCreate API to be used instead of piQueueCreate, also
// added PI_EXT_INTEL_DEVICE_INFO_MAX_COMPUTE_QUEUE_INDICES for piDeviceGetInfo.
// Both are needed to support sycl_ext_intel_queue_index extension.
// 12.21 Added new piextUSMEnqueueFill2D, piextUSMEnqueueMemset2D, and
// piextUSMEnqueueMemcpy2D functions. Added new
// PI_EXT_ONEAPI_CONTEXT_INFO_USM_FILL2D_SUPPORT,
// PI_EXT_ONEAPI_CONTEXT_INFO_USM_MEMSET2D_SUPPORT, and
// PI_EXT_ONEAPI_CONTEXT_INFO_USM_MEMCPY2D_SUPPORT context info query
// descriptors.
// 12.22 Add piGetDeviceAndHostTimer to query device wall-clock timestamp
// 12.23 Added new piextEnqueueDeviceGlobalVariableWrite and
// piextEnqueueDeviceGlobalVariableRead functions.
// 12.24 Added new PI_EXT_KERNEL_EXEC_INFO_CACHE_CONFIG property to the
// _pi_kernel_exec_info. Defined _pi_kernel_cache_config enum with values of
// the new PI_EXT_KERNEL_EXEC_INFO_CACHE_CONFIG property.
// 12.25 Added PI_EXT_DEVICE_INFO_ATOMIC_FENCE_ORDER_CAPABILITIES and
// PI_EXT_DEVICE_INFO_ATOMIC_FENCE_SCOPE_CAPABILITIES for piDeviceGetInfo.
// 12.26 Added piextEnqueueReadHostPipe and piextEnqueueWriteHostPipe functions.
// 12.27 Added properties parameter to piextQueueCreateWithNativeHandle and
// changed native handle type of piextQueueCreateWithNativeHandle and
// piextQueueGetNativeHandle
// 12.28 Added piextMemImageCreateWithNativeHandle for creating images from
// native handles.
// 12.29 Support PI_EXT_PLATFORM_INFO_BACKEND query in piPlatformGetInfo
// 12.30 Added PI_EXT_INTEL_DEVICE_INFO_MEM_CHANNEL_SUPPORT device info query.
<<<<<<< HEAD
// 12.31 Added command-buffer extension methods

#define _PI_H_VERSION_MAJOR 12
#define _PI_H_VERSION_MINOR 31
=======
// 12.31 Added PI_EXT_CODEPLAY_DEVICE_INFO_MAX_REGISTERS_PER_WORK_GROUP device
// info query.
// 12.32 Removed backwards compatibility of piextQueueCreateWithNativeHandle and
// piextQueueGetNativeHandle

#define _PI_H_VERSION_MAJOR 13
#define _PI_H_VERSION_MINOR 32
>>>>>>> 546bcb9c

#define _PI_STRING_HELPER(a) #a
#define _PI_CONCAT(a, b) _PI_STRING_HELPER(a.b)
#define _PI_TRIPLE_CONCAT(a, b, c) _PI_STRING_HELPER(a.b.c)

// This is the macro that plugins should all use to define their version.
// _PI_PLUGIN_VERSION_STRING will be printed when environment variable
// SYCL_PI_TRACE is set to 1. PluginVersion should be defined for each plugin
// in plugins/*/pi_*.hpp. PluginVersion should be incremented with each change
// to the plugin.
#define _PI_PLUGIN_VERSION_STRING(PluginVersion)                               \
  _PI_TRIPLE_CONCAT(_PI_H_VERSION_MAJOR, _PI_H_VERSION_MINOR, PluginVersion)

#define _PI_H_VERSION_STRING                                                   \
  _PI_CONCAT(_PI_H_VERSION_MAJOR, _PI_H_VERSION_MINOR)

// This will be used to check the major versions of plugins versus the major
// versions of PI.
#define _PI_STRING_SUBSTITUTE(X) _PI_STRING_HELPER(X)
#define _PI_PLUGIN_VERSION_CHECK(PI_API_VERSION, PI_PLUGIN_VERSION)            \
  if (strncmp(PI_API_VERSION, PI_PLUGIN_VERSION,                               \
              sizeof(_PI_STRING_SUBSTITUTE(_PI_H_VERSION_MAJOR))) < 0) {       \
    return PI_ERROR_INVALID_OPERATION;                                         \
  }

// NOTE: This file presents a maping of OpenCL to PI enums, constants and
// typedefs. The general approach taken was to replace `CL_` prefix with `PI_`.
// Please consider this when adding or modifying values, as the strict value
// match is required.
// TODO: We should consider re-implementing PI enums and constants and only
// perform a mapping of PI to OpenCL in the pi_opencl backend.
#include <sycl/detail/export.hpp>

#include <cstddef>
#include <cstdint>
#include <variant>

#ifdef __cplusplus
extern "C" {
#endif // __cplusplus

using pi_int32 = int32_t;
using pi_uint32 = uint32_t;
using pi_uint64 = uint64_t;
using pi_bool = pi_uint32;
using pi_bitfield = pi_uint64;
using pi_native_handle = uintptr_t;

//
// NOTE: prefer to map 1:1 to OpenCL so that no translation is needed
// for PI <-> OpenCL ways. The PI <-> to other BE translation is almost
// always needed anyway.
//
typedef enum {
#define _PI_ERRC(NAME, VAL) NAME = VAL,
#define _PI_ERRC_WITH_MSG(NAME, VAL, MSG) NAME = VAL,
#include <sycl/detail/pi_error.def>
#undef _PI_ERRC
#undef _PI_ERRC_WITH_MSG
} _pi_result;

typedef enum {
  PI_EVENT_COMPLETE = 0x0,
  PI_EVENT_RUNNING = 0x1,
  PI_EVENT_SUBMITTED = 0x2,
  PI_EVENT_QUEUED = 0x3
} _pi_event_status;

typedef enum {
  PI_PLATFORM_INFO_EXTENSIONS = 0x0904,
  PI_PLATFORM_INFO_NAME = 0x0902,
  PI_PLATFORM_INFO_PROFILE = 0x0900,
  PI_PLATFORM_INFO_VENDOR = 0x0903,
  PI_PLATFORM_INFO_VERSION = 0x0901,
  PI_EXT_PLATFORM_INFO_BACKEND = 0x21000 // returns pi_platform_backend
} _pi_platform_info;

typedef enum {
  PI_PROGRAM_BUILD_INFO_STATUS = 0x1181,
  PI_PROGRAM_BUILD_INFO_OPTIONS = 0x1182,
  PI_PROGRAM_BUILD_INFO_LOG = 0x1183,
  PI_PROGRAM_BUILD_INFO_BINARY_TYPE = 0x1184
} _pi_program_build_info;

typedef enum {
  PI_PROGRAM_BUILD_STATUS_NONE = -1,
  PI_PROGRAM_BUILD_STATUS_ERROR = -2,
  PI_PROGRAM_BUILD_STATUS_SUCCESS = 0,
  PI_PROGRAM_BUILD_STATUS_IN_PROGRESS = -3
} _pi_program_build_status;

typedef enum {
  PI_PROGRAM_BINARY_TYPE_NONE = 0x0,
  PI_PROGRAM_BINARY_TYPE_COMPILED_OBJECT = 0x1,
  PI_PROGRAM_BINARY_TYPE_LIBRARY = 0x2,
  PI_PROGRAM_BINARY_TYPE_EXECUTABLE = 0x4
} _pi_program_binary_type;

// NOTE: this is made 64-bit to match the size of cl_device_type to
// make the translation to OpenCL transparent.
//
typedef enum : pi_uint64 {
  PI_DEVICE_TYPE_DEFAULT =
      (1 << 0), ///< The default device available in the PI plugin.
  PI_DEVICE_TYPE_ALL = 0xFFFFFFFF, ///< All devices available in the PI plugin.
  PI_DEVICE_TYPE_CPU = (1 << 1),   ///< A PI device that is the host processor.
  PI_DEVICE_TYPE_GPU = (1 << 2),   ///< A PI device that is a GPU.
  PI_DEVICE_TYPE_ACC = (1 << 3),   ///< A PI device that is a
                                   ///< dedicated accelerator.
  PI_DEVICE_TYPE_CUSTOM = (1 << 4) ///< A PI device that is a custom device.
} _pi_device_type;

typedef enum {
  PI_EXT_PLATFORM_BACKEND_UNKNOWN = 0, ///< The backend is not a recognized one
  PI_EXT_PLATFORM_BACKEND_LEVEL_ZERO = 1, ///< The backend is Level Zero
  PI_EXT_PLATFORM_BACKEND_OPENCL = 2,     ///< The backend is OpenCL
  PI_EXT_PLATFORM_BACKEND_CUDA = 3,       ///< The backend is CUDA
  PI_EXT_PLATFORM_BACKEND_HIP = 4,        ///< The backend is HIP
  PI_EXT_PLATFORM_BACKEND_ESIMD = 5,      ///< The backend is ESIMD
} _pi_platform_backend;

typedef enum {
  PI_DEVICE_MEM_CACHE_TYPE_NONE = 0x0,
  PI_DEVICE_MEM_CACHE_TYPE_READ_ONLY_CACHE = 0x1,
  PI_DEVICE_MEM_CACHE_TYPE_READ_WRITE_CACHE = 0x2
} _pi_device_mem_cache_type;

typedef enum {
  PI_DEVICE_LOCAL_MEM_TYPE_LOCAL = 0x1,
  PI_DEVICE_LOCAL_MEM_TYPE_GLOBAL = 0x2
} _pi_device_local_mem_type;

typedef enum {
  PI_DEVICE_INFO_TYPE = 0x1000,
  PI_DEVICE_INFO_VENDOR_ID = 0x1001,
  PI_DEVICE_INFO_MAX_COMPUTE_UNITS = 0x1002,
  PI_DEVICE_INFO_MAX_WORK_ITEM_DIMENSIONS = 0x1003,
  PI_DEVICE_INFO_MAX_WORK_ITEM_SIZES = 0x1005,
  PI_DEVICE_INFO_MAX_WORK_GROUP_SIZE = 0x1004,
  PI_DEVICE_INFO_SINGLE_FP_CONFIG = 0x101B,
  PI_DEVICE_INFO_HALF_FP_CONFIG = 0x1033,
  PI_DEVICE_INFO_DOUBLE_FP_CONFIG = 0x1032,
  PI_DEVICE_INFO_QUEUE_PROPERTIES = 0x102A,
  PI_DEVICE_INFO_PREFERRED_VECTOR_WIDTH_CHAR = 0x1006,
  PI_DEVICE_INFO_PREFERRED_VECTOR_WIDTH_SHORT = 0x1007,
  PI_DEVICE_INFO_PREFERRED_VECTOR_WIDTH_INT = 0x1008,
  PI_DEVICE_INFO_PREFERRED_VECTOR_WIDTH_LONG = 0x1009,
  PI_DEVICE_INFO_PREFERRED_VECTOR_WIDTH_FLOAT = 0x100A,
  PI_DEVICE_INFO_PREFERRED_VECTOR_WIDTH_DOUBLE = 0x100B,
  PI_DEVICE_INFO_PREFERRED_VECTOR_WIDTH_HALF = 0x1034,
  PI_DEVICE_INFO_NATIVE_VECTOR_WIDTH_CHAR = 0x1036,
  PI_DEVICE_INFO_NATIVE_VECTOR_WIDTH_SHORT = 0x1037,
  PI_DEVICE_INFO_NATIVE_VECTOR_WIDTH_INT = 0x1038,
  PI_DEVICE_INFO_NATIVE_VECTOR_WIDTH_LONG = 0x1039,
  PI_DEVICE_INFO_NATIVE_VECTOR_WIDTH_FLOAT = 0x103A,
  PI_DEVICE_INFO_NATIVE_VECTOR_WIDTH_DOUBLE = 0x103B,
  PI_DEVICE_INFO_NATIVE_VECTOR_WIDTH_HALF = 0x103C,
  PI_DEVICE_INFO_MAX_CLOCK_FREQUENCY = 0x100C,
  PI_DEVICE_INFO_ADDRESS_BITS = 0x100D,
  PI_DEVICE_INFO_MAX_MEM_ALLOC_SIZE = 0x1010,
  PI_DEVICE_INFO_IMAGE_SUPPORT = 0x1016,
  PI_DEVICE_INFO_MAX_READ_IMAGE_ARGS = 0x100E,
  PI_DEVICE_INFO_MAX_WRITE_IMAGE_ARGS = 0x100F,
  PI_DEVICE_INFO_IMAGE2D_MAX_WIDTH = 0x1011,
  PI_DEVICE_INFO_IMAGE2D_MAX_HEIGHT = 0x1012,
  PI_DEVICE_INFO_IMAGE3D_MAX_WIDTH = 0x1013,
  PI_DEVICE_INFO_IMAGE3D_MAX_HEIGHT = 0x1014,
  PI_DEVICE_INFO_IMAGE3D_MAX_DEPTH = 0x1015,
  PI_DEVICE_INFO_IMAGE_MAX_BUFFER_SIZE = 0x1040,
  PI_DEVICE_INFO_IMAGE_MAX_ARRAY_SIZE = 0x1041,
  PI_DEVICE_INFO_MAX_SAMPLERS = 0x1018,
  PI_DEVICE_INFO_MAX_PARAMETER_SIZE = 0x1017,
  PI_DEVICE_INFO_MEM_BASE_ADDR_ALIGN = 0x1019,
  PI_DEVICE_INFO_GLOBAL_MEM_CACHE_TYPE = 0x101C,
  PI_DEVICE_INFO_GLOBAL_MEM_CACHELINE_SIZE = 0x101D,
  PI_DEVICE_INFO_GLOBAL_MEM_CACHE_SIZE = 0x101E,
  PI_DEVICE_INFO_GLOBAL_MEM_SIZE = 0x101F,
  PI_DEVICE_INFO_MAX_CONSTANT_BUFFER_SIZE = 0x1020,
  PI_DEVICE_INFO_MAX_CONSTANT_ARGS = 0x1021,
  PI_DEVICE_INFO_LOCAL_MEM_TYPE = 0x1022,
  PI_DEVICE_INFO_LOCAL_MEM_SIZE = 0x1023,
  PI_DEVICE_INFO_ERROR_CORRECTION_SUPPORT = 0x1024,
  PI_DEVICE_INFO_HOST_UNIFIED_MEMORY = 0x1035,
  PI_DEVICE_INFO_PROFILING_TIMER_RESOLUTION = 0x1025,
  PI_DEVICE_INFO_ENDIAN_LITTLE = 0x1026,
  PI_DEVICE_INFO_AVAILABLE = 0x1027,
  PI_DEVICE_INFO_COMPILER_AVAILABLE = 0x1028,
  PI_DEVICE_INFO_LINKER_AVAILABLE = 0x103E,
  PI_DEVICE_INFO_EXECUTION_CAPABILITIES = 0x1029,
  PI_DEVICE_INFO_QUEUE_ON_DEVICE_PROPERTIES = 0x104E,
  PI_DEVICE_INFO_QUEUE_ON_HOST_PROPERTIES = 0x102A,
  PI_DEVICE_INFO_BUILT_IN_KERNELS = 0x103F,
  PI_DEVICE_INFO_PLATFORM = 0x1031,
  PI_DEVICE_INFO_REFERENCE_COUNT = 0x1047,
  PI_DEVICE_INFO_IL_VERSION = 0x105B,
  PI_DEVICE_INFO_NAME = 0x102B,
  PI_DEVICE_INFO_VENDOR = 0x102C,
  PI_DEVICE_INFO_DRIVER_VERSION = 0x102D,
  PI_DEVICE_INFO_PROFILE = 0x102E,
  PI_DEVICE_INFO_VERSION = 0x102F,
  PI_DEVICE_INFO_OPENCL_C_VERSION = 0x103D,
  PI_DEVICE_INFO_EXTENSIONS = 0x1030,
  PI_DEVICE_INFO_PRINTF_BUFFER_SIZE = 0x1049,
  PI_DEVICE_INFO_PREFERRED_INTEROP_USER_SYNC = 0x1048,
  PI_DEVICE_INFO_PARENT_DEVICE = 0x1042,
  PI_DEVICE_INFO_PARTITION_PROPERTIES = 0x1044,
  PI_DEVICE_INFO_PARTITION_MAX_SUB_DEVICES = 0x1043,
  PI_DEVICE_INFO_PARTITION_AFFINITY_DOMAIN = 0x1045,
  PI_DEVICE_INFO_PARTITION_TYPE = 0x1046,
  PI_DEVICE_INFO_MAX_NUM_SUB_GROUPS = 0x105C,
  PI_DEVICE_INFO_SUB_GROUP_INDEPENDENT_FORWARD_PROGRESS = 0x105D,
  PI_DEVICE_INFO_SUB_GROUP_SIZES_INTEL = 0x4108,
  PI_DEVICE_INFO_USM_HOST_SUPPORT = 0x4190,
  PI_DEVICE_INFO_USM_DEVICE_SUPPORT = 0x4191,
  PI_DEVICE_INFO_USM_SINGLE_SHARED_SUPPORT = 0x4192,
  PI_DEVICE_INFO_USM_CROSS_SHARED_SUPPORT = 0x4193,
  PI_DEVICE_INFO_USM_SYSTEM_SHARED_SUPPORT = 0x4194,
  // Intel UUID extension.
  PI_DEVICE_INFO_UUID = 0x106A,
  // These are Intel-specific extensions.
  PI_DEVICE_INFO_DEVICE_ID = 0x4251,
  PI_DEVICE_INFO_PCI_ADDRESS = 0x10020,
  PI_DEVICE_INFO_GPU_EU_COUNT = 0x10021,
  PI_DEVICE_INFO_GPU_EU_SIMD_WIDTH = 0x10022,
  PI_DEVICE_INFO_GPU_SLICES = 0x10023,
  PI_DEVICE_INFO_GPU_SUBSLICES_PER_SLICE = 0x10024,
  PI_DEVICE_INFO_GPU_EU_COUNT_PER_SUBSLICE = 0x10025,
  PI_DEVICE_INFO_MAX_MEM_BANDWIDTH = 0x10026,
  PI_DEVICE_INFO_IMAGE_SRGB = 0x10027,
  // Return true if sub-device should do its own program build
  PI_DEVICE_INFO_BUILD_ON_SUBDEVICE = 0x10028,
  PI_EXT_INTEL_DEVICE_INFO_FREE_MEMORY = 0x10029,
  // Return 0 if device doesn't have any memory modules. Return the minimum of
  // the clock rate values if there are several memory modules on the device.
  PI_EXT_INTEL_DEVICE_INFO_MEMORY_CLOCK_RATE = 0x10030,
  // Return 0 if device doesn't have any memory modules. Return the minimum of
  // the bus width values if there are several memory modules on the device.
  PI_EXT_INTEL_DEVICE_INFO_MEMORY_BUS_WIDTH = 0x10031,
  // Return 1 if the device doesn't have a notion of a "queue index". Otherwise,
  // return the number of queue indices that are available for this device.
  PI_EXT_INTEL_DEVICE_INFO_MAX_COMPUTE_QUEUE_INDICES = 0x10032,
  PI_DEVICE_INFO_ATOMIC_64 = 0x10110,
  PI_EXT_DEVICE_INFO_ATOMIC_MEMORY_ORDER_CAPABILITIES = 0x10111,
  PI_EXT_DEVICE_INFO_ATOMIC_MEMORY_SCOPE_CAPABILITIES = 0x11000,
  PI_DEVICE_INFO_GPU_HW_THREADS_PER_EU = 0x10112,
  PI_DEVICE_INFO_BACKEND_VERSION = 0x10113,
  // Return whether bfloat16 math functions are supported by device
  PI_EXT_ONEAPI_DEVICE_INFO_BFLOAT16_MATH_FUNCTIONS = 0x1FFFF,
  PI_EXT_ONEAPI_DEVICE_INFO_MAX_GLOBAL_WORK_GROUPS = 0x20000,
  PI_EXT_ONEAPI_DEVICE_INFO_MAX_WORK_GROUPS_1D = 0x20001,
  PI_EXT_ONEAPI_DEVICE_INFO_MAX_WORK_GROUPS_2D = 0x20002,
  PI_EXT_ONEAPI_DEVICE_INFO_MAX_WORK_GROUPS_3D = 0x20003,
  PI_EXT_ONEAPI_DEVICE_INFO_CUDA_ASYNC_BARRIER = 0x20004,
  PI_EXT_CODEPLAY_DEVICE_INFO_SUPPORTS_FUSION = 0x20005,
  PI_EXT_DEVICE_INFO_ATOMIC_FENCE_ORDER_CAPABILITIES = 0x20006,
  PI_EXT_DEVICE_INFO_ATOMIC_FENCE_SCOPE_CAPABILITIES = 0x20007,
  PI_EXT_INTEL_DEVICE_INFO_MEM_CHANNEL_SUPPORT = 0x20008,
<<<<<<< HEAD
  // Supports command-buffer extension entry-points
  PI_EXT_ONEAPI_DEVICE_INFO_COMMAND_BUFFER_SUPPORT = 0x20009,
=======
  // The number of max registers per block (device specific)
  PI_EXT_CODEPLAY_DEVICE_INFO_MAX_REGISTERS_PER_WORK_GROUP = 0x20009,
>>>>>>> 546bcb9c
} _pi_device_info;

typedef enum {
  PI_PROGRAM_INFO_REFERENCE_COUNT = 0x1160,
  PI_PROGRAM_INFO_CONTEXT = 0x1161,
  PI_PROGRAM_INFO_NUM_DEVICES = 0x1162,
  PI_PROGRAM_INFO_DEVICES = 0x1163,
  PI_PROGRAM_INFO_SOURCE = 0x1164,
  PI_PROGRAM_INFO_BINARY_SIZES = 0x1165,
  PI_PROGRAM_INFO_BINARIES = 0x1166,
  PI_PROGRAM_INFO_NUM_KERNELS = 0x1167,
  PI_PROGRAM_INFO_KERNEL_NAMES = 0x1168
} _pi_program_info;

typedef enum {
  PI_CONTEXT_INFO_DEVICES = 0x1081,
  PI_CONTEXT_INFO_PLATFORM = 0x1084,
  PI_CONTEXT_INFO_NUM_DEVICES = 0x1083,
  PI_CONTEXT_INFO_PROPERTIES = 0x1082,
  PI_CONTEXT_INFO_REFERENCE_COUNT = 0x1080,
  // Atomics capabilities extensions
  PI_EXT_CONTEXT_INFO_ATOMIC_MEMORY_ORDER_CAPABILITIES = 0x10010,
  PI_EXT_CONTEXT_INFO_ATOMIC_MEMORY_SCOPE_CAPABILITIES = 0x10011,
  PI_EXT_CONTEXT_INFO_ATOMIC_FENCE_ORDER_CAPABILITIES = 0x10012,
  PI_EXT_CONTEXT_INFO_ATOMIC_FENCE_SCOPE_CAPABILITIES = 0x10013,
  // Native 2D USM memory operation support
  PI_EXT_ONEAPI_CONTEXT_INFO_USM_FILL2D_SUPPORT = 0x30000,
  PI_EXT_ONEAPI_CONTEXT_INFO_USM_MEMSET2D_SUPPORT = 0x30001,
  PI_EXT_ONEAPI_CONTEXT_INFO_USM_MEMCPY2D_SUPPORT = 0x30002
} _pi_context_info;

typedef enum {
  PI_QUEUE_INFO_CONTEXT = 0x1090,
  PI_QUEUE_INFO_DEVICE = 0x1091,
  PI_QUEUE_INFO_DEVICE_DEFAULT = 0x1095,
  PI_QUEUE_INFO_PROPERTIES = 0x1093,
  PI_QUEUE_INFO_REFERENCE_COUNT = 0x1092,
  PI_QUEUE_INFO_SIZE = 0x1094,
  // Return 'true' if all commands previously submitted to the queue have
  // completed, otherwise return 'false'.
  PI_EXT_ONEAPI_QUEUE_INFO_EMPTY = 0x2096
} _pi_queue_info;

typedef enum {
  PI_KERNEL_INFO_FUNCTION_NAME = 0x1190,
  PI_KERNEL_INFO_NUM_ARGS = 0x1191,
  PI_KERNEL_INFO_REFERENCE_COUNT = 0x1192,
  PI_KERNEL_INFO_CONTEXT = 0x1193,
  PI_KERNEL_INFO_PROGRAM = 0x1194,
  PI_KERNEL_INFO_ATTRIBUTES = 0x1195
} _pi_kernel_info;

typedef enum {
  PI_KERNEL_GROUP_INFO_GLOBAL_WORK_SIZE = 0x11B5,
  PI_KERNEL_GROUP_INFO_WORK_GROUP_SIZE = 0x11B0,
  PI_KERNEL_GROUP_INFO_COMPILE_WORK_GROUP_SIZE = 0x11B1,
  PI_KERNEL_GROUP_INFO_LOCAL_MEM_SIZE = 0x11B2,
  PI_KERNEL_GROUP_INFO_PREFERRED_WORK_GROUP_SIZE_MULTIPLE = 0x11B3,
  PI_KERNEL_GROUP_INFO_PRIVATE_MEM_SIZE = 0x11B4,
  // The number of registers used by the compiled kernel (device specific)
  PI_KERNEL_GROUP_INFO_NUM_REGS = 0x10112
} _pi_kernel_group_info;

typedef enum {
  PI_IMAGE_INFO_FORMAT = 0x1110,
  PI_IMAGE_INFO_ELEMENT_SIZE = 0x1111,
  PI_IMAGE_INFO_ROW_PITCH = 0x1112,
  PI_IMAGE_INFO_SLICE_PITCH = 0x1113,
  PI_IMAGE_INFO_WIDTH = 0x1114,
  PI_IMAGE_INFO_HEIGHT = 0x1115,
  PI_IMAGE_INFO_DEPTH = 0x1116
} _pi_image_info;

typedef enum {
  PI_KERNEL_MAX_SUB_GROUP_SIZE = 0x2033,
  PI_KERNEL_MAX_NUM_SUB_GROUPS = 0x11B9,
  PI_KERNEL_COMPILE_NUM_SUB_GROUPS = 0x11BA,
  PI_KERNEL_COMPILE_SUB_GROUP_SIZE_INTEL = 0x410A
} _pi_kernel_sub_group_info;

typedef enum {
  PI_EVENT_INFO_COMMAND_QUEUE = 0x11D0,
  PI_EVENT_INFO_CONTEXT = 0x11D4,
  PI_EVENT_INFO_COMMAND_TYPE = 0x11D1,
  PI_EVENT_INFO_COMMAND_EXECUTION_STATUS = 0x11D3,
  PI_EVENT_INFO_REFERENCE_COUNT = 0x11D2
} _pi_event_info;

typedef enum {
  PI_COMMAND_TYPE_NDRANGE_KERNEL = 0x11F0,
  PI_COMMAND_TYPE_MEM_BUFFER_READ = 0x11F3,
  PI_COMMAND_TYPE_MEM_BUFFER_WRITE = 0x11F4,
  PI_COMMAND_TYPE_MEM_BUFFER_COPY = 0x11F5,
  PI_COMMAND_TYPE_MEM_BUFFER_MAP = 0x11FB,
  PI_COMMAND_TYPE_MEM_BUFFER_UNMAP = 0x11FD,
  PI_COMMAND_TYPE_MEM_BUFFER_READ_RECT = 0x1201,
  PI_COMMAND_TYPE_MEM_BUFFER_WRITE_RECT = 0x1202,
  PI_COMMAND_TYPE_MEM_BUFFER_COPY_RECT = 0x1203,
  PI_COMMAND_TYPE_USER = 0x1204,
  PI_COMMAND_TYPE_MEM_BUFFER_FILL = 0x1207,
  PI_COMMAND_TYPE_IMAGE_READ = 0x11F6,
  PI_COMMAND_TYPE_IMAGE_WRITE = 0x11F7,
  PI_COMMAND_TYPE_IMAGE_COPY = 0x11F8,
  PI_COMMAND_TYPE_NATIVE_KERNEL = 0x11F2,
  PI_COMMAND_TYPE_COPY_BUFFER_TO_IMAGE = 0x11FA,
  PI_COMMAND_TYPE_COPY_IMAGE_TO_BUFFER = 0x11F9,
  PI_COMMAND_TYPE_MAP_IMAGE = 0x11FC,
  PI_COMMAND_TYPE_MARKER = 0x11FE,
  PI_COMMAND_TYPE_ACQUIRE_GL_OBJECTS = 0x11FF,
  PI_COMMAND_TYPE_RELEASE_GL_OBJECTS = 0x1200,
  PI_COMMAND_TYPE_BARRIER = 0x1205,
  PI_COMMAND_TYPE_MIGRATE_MEM_OBJECTS = 0x1206,
  PI_COMMAND_TYPE_FILL_IMAGE = 0x1208,
  PI_COMMAND_TYPE_SVM_FREE = 0x1209,
  PI_COMMAND_TYPE_SVM_MEMCPY = 0x120A,
  PI_COMMAND_TYPE_SVM_MEMFILL = 0x120B,
  PI_COMMAND_TYPE_SVM_MAP = 0x120C,
  PI_COMMAND_TYPE_SVM_UNMAP = 0x120D,
  PI_COMMAND_TYPE_EXT_COMMAND_BUFFER = 0x12A8,
  PI_COMMAND_TYPE_DEVICE_GLOBAL_VARIABLE_READ = 0x418E,
  PI_COMMAND_TYPE_DEVICE_GLOBAL_VARIABLE_WRITE = 0x418F
} _pi_command_type;

typedef enum {
  PI_MEM_TYPE_BUFFER = 0x10F0,
  PI_MEM_TYPE_IMAGE2D = 0x10F1,
  PI_MEM_TYPE_IMAGE3D = 0x10F2,
  PI_MEM_TYPE_IMAGE2D_ARRAY = 0x10F3,
  PI_MEM_TYPE_IMAGE1D = 0x10F4,
  PI_MEM_TYPE_IMAGE1D_ARRAY = 0x10F5,
  PI_MEM_TYPE_IMAGE1D_BUFFER = 0x10F6
} _pi_mem_type;

typedef enum {
  // Device-specific value opaque in PI API.
  PI_MEM_ADVICE_RESET = 0,
  PI_MEM_ADVICE_CUDA_SET_READ_MOSTLY = 101,
  PI_MEM_ADVICE_CUDA_UNSET_READ_MOSTLY = 102,
  PI_MEM_ADVICE_CUDA_SET_PREFERRED_LOCATION = 103,
  PI_MEM_ADVICE_CUDA_UNSET_PREFERRED_LOCATION = 104,
  PI_MEM_ADVICE_CUDA_SET_ACCESSED_BY = 105,
  PI_MEM_ADVICE_CUDA_UNSET_ACCESSED_BY = 106,
  PI_MEM_ADVICE_CUDA_SET_PREFERRED_LOCATION_HOST = 107,
  PI_MEM_ADVICE_CUDA_UNSET_PREFERRED_LOCATION_HOST = 108,
  PI_MEM_ADVICE_CUDA_SET_ACCESSED_BY_HOST = 109,
  PI_MEM_ADVICE_CUDA_UNSET_ACCESSED_BY_HOST = 110,
  PI_MEM_ADVICE_UNKNOWN = 999,
} _pi_mem_advice;

typedef enum {
  PI_IMAGE_CHANNEL_ORDER_A = 0x10B1,
  PI_IMAGE_CHANNEL_ORDER_R = 0x10B0,
  PI_IMAGE_CHANNEL_ORDER_RG = 0x10B2,
  PI_IMAGE_CHANNEL_ORDER_RA = 0x10B3,
  PI_IMAGE_CHANNEL_ORDER_RGB = 0x10B4,
  PI_IMAGE_CHANNEL_ORDER_RGBA = 0x10B5,
  PI_IMAGE_CHANNEL_ORDER_BGRA = 0x10B6,
  PI_IMAGE_CHANNEL_ORDER_ARGB = 0x10B7,
  PI_IMAGE_CHANNEL_ORDER_ABGR = 0x10C3,
  PI_IMAGE_CHANNEL_ORDER_INTENSITY = 0x10B8,
  PI_IMAGE_CHANNEL_ORDER_LUMINANCE = 0x10B9,
  PI_IMAGE_CHANNEL_ORDER_Rx = 0x10BA,
  PI_IMAGE_CHANNEL_ORDER_RGx = 0x10BB,
  PI_IMAGE_CHANNEL_ORDER_RGBx = 0x10BC,
  PI_IMAGE_CHANNEL_ORDER_sRGBA = 0x10C1
} _pi_image_channel_order;

typedef enum {
  PI_IMAGE_CHANNEL_TYPE_SNORM_INT8 = 0x10D0,
  PI_IMAGE_CHANNEL_TYPE_SNORM_INT16 = 0x10D1,
  PI_IMAGE_CHANNEL_TYPE_UNORM_INT8 = 0x10D2,
  PI_IMAGE_CHANNEL_TYPE_UNORM_INT16 = 0x10D3,
  PI_IMAGE_CHANNEL_TYPE_UNORM_SHORT_565 = 0x10D4,
  PI_IMAGE_CHANNEL_TYPE_UNORM_SHORT_555 = 0x10D5,
  PI_IMAGE_CHANNEL_TYPE_UNORM_INT_101010 = 0x10D6,
  PI_IMAGE_CHANNEL_TYPE_SIGNED_INT8 = 0x10D7,
  PI_IMAGE_CHANNEL_TYPE_SIGNED_INT16 = 0x10D8,
  PI_IMAGE_CHANNEL_TYPE_SIGNED_INT32 = 0x10D9,
  PI_IMAGE_CHANNEL_TYPE_UNSIGNED_INT8 = 0x10DA,
  PI_IMAGE_CHANNEL_TYPE_UNSIGNED_INT16 = 0x10DB,
  PI_IMAGE_CHANNEL_TYPE_UNSIGNED_INT32 = 0x10DC,
  PI_IMAGE_CHANNEL_TYPE_HALF_FLOAT = 0x10DD,
  PI_IMAGE_CHANNEL_TYPE_FLOAT = 0x10DE
} _pi_image_channel_type;

typedef enum { PI_BUFFER_CREATE_TYPE_REGION = 0x1220 } _pi_buffer_create_type;

const pi_bool PI_TRUE = 1;
const pi_bool PI_FALSE = 0;

typedef enum {
  PI_SAMPLER_INFO_REFERENCE_COUNT = 0x1150,
  PI_SAMPLER_INFO_CONTEXT = 0x1151,
  PI_SAMPLER_INFO_NORMALIZED_COORDS = 0x1152,
  PI_SAMPLER_INFO_ADDRESSING_MODE = 0x1153,
  PI_SAMPLER_INFO_FILTER_MODE = 0x1154,
  PI_SAMPLER_INFO_MIP_FILTER_MODE = 0x1155,
  PI_SAMPLER_INFO_LOD_MIN = 0x1156,
  PI_SAMPLER_INFO_LOD_MAX = 0x1157
} _pi_sampler_info;

typedef enum {
  PI_SAMPLER_ADDRESSING_MODE_MIRRORED_REPEAT = 0x1134,
  PI_SAMPLER_ADDRESSING_MODE_REPEAT = 0x1133,
  PI_SAMPLER_ADDRESSING_MODE_CLAMP_TO_EDGE = 0x1131,
  PI_SAMPLER_ADDRESSING_MODE_CLAMP = 0x1132,
  PI_SAMPLER_ADDRESSING_MODE_NONE = 0x1130
} _pi_sampler_addressing_mode;

typedef enum {
  PI_SAMPLER_FILTER_MODE_NEAREST = 0x1140,
  PI_SAMPLER_FILTER_MODE_LINEAR = 0x1141,
} _pi_sampler_filter_mode;

using pi_context_properties = intptr_t;

using pi_device_exec_capabilities = pi_bitfield;
constexpr pi_device_exec_capabilities PI_DEVICE_EXEC_CAPABILITIES_KERNEL =
    (1 << 0);
constexpr pi_device_exec_capabilities
    PI_DEVICE_EXEC_CAPABILITIES_NATIVE_KERNEL = (1 << 1);

using pi_sampler_properties = pi_bitfield;
constexpr pi_sampler_properties PI_SAMPLER_PROPERTIES_NORMALIZED_COORDS =
    0x1152;
constexpr pi_sampler_properties PI_SAMPLER_PROPERTIES_ADDRESSING_MODE = 0x1153;
constexpr pi_sampler_properties PI_SAMPLER_PROPERTIES_FILTER_MODE = 0x1154;

using pi_memory_order_capabilities = pi_bitfield;
constexpr pi_memory_order_capabilities PI_MEMORY_ORDER_RELAXED = 0x01;
constexpr pi_memory_order_capabilities PI_MEMORY_ORDER_ACQUIRE = 0x02;
constexpr pi_memory_order_capabilities PI_MEMORY_ORDER_RELEASE = 0x04;
constexpr pi_memory_order_capabilities PI_MEMORY_ORDER_ACQ_REL = 0x08;
constexpr pi_memory_order_capabilities PI_MEMORY_ORDER_SEQ_CST = 0x10;

using pi_memory_scope_capabilities = pi_bitfield;
constexpr pi_memory_scope_capabilities PI_MEMORY_SCOPE_WORK_ITEM = 0x01;
constexpr pi_memory_scope_capabilities PI_MEMORY_SCOPE_SUB_GROUP = 0x02;
constexpr pi_memory_scope_capabilities PI_MEMORY_SCOPE_WORK_GROUP = 0x04;
constexpr pi_memory_scope_capabilities PI_MEMORY_SCOPE_DEVICE = 0x08;
constexpr pi_memory_scope_capabilities PI_MEMORY_SCOPE_SYSTEM = 0x10;

typedef enum {
  PI_PROFILING_INFO_COMMAND_QUEUED = 0x1280,
  PI_PROFILING_INFO_COMMAND_SUBMIT = 0x1281,
  PI_PROFILING_INFO_COMMAND_START = 0x1282,
  PI_PROFILING_INFO_COMMAND_END = 0x1283
} _pi_profiling_info;

// NOTE: this is made 64-bit to match the size of cl_mem_flags to
// make the translation to OpenCL transparent.
// TODO: populate
//
using pi_mem_flags = pi_bitfield;
// Access
constexpr pi_mem_flags PI_MEM_FLAGS_ACCESS_RW = (1 << 0);
constexpr pi_mem_flags PI_MEM_ACCESS_READ_ONLY = (1 << 2);
// Host pointer
constexpr pi_mem_flags PI_MEM_FLAGS_HOST_PTR_USE = (1 << 3);
constexpr pi_mem_flags PI_MEM_FLAGS_HOST_PTR_COPY = (1 << 5);
constexpr pi_mem_flags PI_MEM_FLAGS_HOST_PTR_ALLOC = (1 << 4);

// flags passed to Map operations
using pi_map_flags = pi_bitfield;
constexpr pi_map_flags PI_MAP_READ = (1 << 0);
constexpr pi_map_flags PI_MAP_WRITE = (1 << 1);
constexpr pi_map_flags PI_MAP_WRITE_INVALIDATE_REGION = (1 << 2);
// NOTE: this is made 64-bit to match the size of cl_mem_properties_intel to
// make the translation to OpenCL transparent.
using pi_mem_properties = pi_bitfield;
constexpr pi_mem_properties PI_MEM_PROPERTIES_CHANNEL = 0x4213;
constexpr pi_mem_properties PI_MEM_PROPERTIES_ALLOC_BUFFER_LOCATION = 0x419E;

// NOTE: this is made 64-bit to match the size of cl_mem_properties_intel to
// make the translation to OpenCL transparent.
using pi_usm_mem_properties = pi_bitfield;
constexpr pi_usm_mem_properties PI_MEM_ALLOC_FLAGS = 0x4195;
constexpr pi_usm_mem_properties PI_MEM_ALLOC_WRTITE_COMBINED = (1 << 0);
constexpr pi_usm_mem_properties PI_MEM_ALLOC_INITIAL_PLACEMENT_DEVICE =
    (1 << 1);
constexpr pi_usm_mem_properties PI_MEM_ALLOC_INITIAL_PLACEMENT_HOST = (1 << 2);
// Hints that the device/shared allocation will not be written on device.
constexpr pi_usm_mem_properties PI_MEM_ALLOC_DEVICE_READ_ONLY = (1 << 3);

constexpr pi_usm_mem_properties PI_MEM_USM_ALLOC_BUFFER_LOCATION = 0x419E;

// NOTE: queue properties are implemented this way to better support bit
// manipulations
using pi_queue_properties = pi_bitfield;
constexpr pi_queue_properties PI_QUEUE_FLAGS = -1;
constexpr pi_queue_properties PI_QUEUE_COMPUTE_INDEX = -2;
// clang-format off
constexpr pi_queue_properties PI_QUEUE_FLAG_OUT_OF_ORDER_EXEC_MODE_ENABLE = (1 << 0);
constexpr pi_queue_properties PI_QUEUE_FLAG_PROFILING_ENABLE = (1 << 1);
constexpr pi_queue_properties PI_QUEUE_FLAG_ON_DEVICE = (1 << 2);
constexpr pi_queue_properties PI_QUEUE_FLAG_ON_DEVICE_DEFAULT = (1 << 3);
constexpr pi_queue_properties PI_EXT_ONEAPI_QUEUE_FLAG_DISCARD_EVENTS = (1 << 4);
constexpr pi_queue_properties PI_EXT_ONEAPI_QUEUE_FLAG_PRIORITY_LOW = (1 << 5);
constexpr pi_queue_properties PI_EXT_ONEAPI_QUEUE_FLAG_PRIORITY_HIGH = (1 << 6);
// clang-format on

typedef enum {
  // No preference for SLM or data cache.
  PI_EXT_KERNEL_EXEC_INFO_CACHE_DEFAULT = 0x0,
  // Large SLM size.
  PI_EXT_KERNEL_EXEC_INFO_CACHE_LARGE_SLM = 0x1,
  // Large General Data size.
  PI_EXT_KERNEL_EXEC_INFO_CACHE_LARGE_DATA = 0x2
} _pi_kernel_cache_config;

using pi_result = _pi_result;
using pi_platform_info = _pi_platform_info;
using pi_platform_backend = _pi_platform_backend;
using pi_device_type = _pi_device_type;
using pi_device_mem_cache_type = _pi_device_mem_cache_type;
using pi_device_local_mem_type = _pi_device_local_mem_type;
using pi_device_info = _pi_device_info;
using pi_program_info = _pi_program_info;
using pi_context_info = _pi_context_info;
using pi_queue_info = _pi_queue_info;
using pi_image_info = _pi_image_info;
using pi_kernel_info = _pi_kernel_info;
using pi_kernel_group_info = _pi_kernel_group_info;
using pi_kernel_sub_group_info = _pi_kernel_sub_group_info;
using pi_event_info = _pi_event_info;
using pi_command_type = _pi_command_type;
using pi_mem_type = _pi_mem_type;
using pi_mem_advice = _pi_mem_advice;
using pi_image_channel_order = _pi_image_channel_order;
using pi_image_channel_type = _pi_image_channel_type;
using pi_buffer_create_type = _pi_buffer_create_type;
using pi_sampler_addressing_mode = _pi_sampler_addressing_mode;
using pi_sampler_filter_mode = _pi_sampler_filter_mode;
using pi_sampler_info = _pi_sampler_info;
using pi_event_status = _pi_event_status;
using pi_program_build_info = _pi_program_build_info;
using pi_program_build_status = _pi_program_build_status;
using pi_program_binary_type = _pi_program_binary_type;
using pi_kernel_info = _pi_kernel_info;
using pi_profiling_info = _pi_profiling_info;
using pi_kernel_cache_config = _pi_kernel_cache_config;

// For compatibility with OpenCL define this not as enum.
using pi_device_partition_property = intptr_t;
static constexpr pi_device_partition_property PI_DEVICE_PARTITION_EQUALLY =
    0x1086;
static constexpr pi_device_partition_property PI_DEVICE_PARTITION_BY_COUNTS =
    0x1087;
static constexpr pi_device_partition_property
    PI_DEVICE_PARTITION_BY_COUNTS_LIST_END = 0x0;
static constexpr pi_device_partition_property
    PI_DEVICE_PARTITION_BY_AFFINITY_DOMAIN = 0x1088;
static constexpr pi_device_partition_property
    PI_EXT_INTEL_DEVICE_PARTITION_BY_CSLICE = 0x1089;

// For compatibility with OpenCL define this not as enum.
using pi_device_affinity_domain = pi_bitfield;
static constexpr pi_device_affinity_domain PI_DEVICE_AFFINITY_DOMAIN_NUMA =
    (1 << 0);
static constexpr pi_device_affinity_domain PI_DEVICE_AFFINITY_DOMAIN_L4_CACHE =
    (1 << 1);
static constexpr pi_device_affinity_domain PI_DEVICE_AFFINITY_DOMAIN_L3_CACHE =
    (1 << 2);
static constexpr pi_device_affinity_domain PI_DEVICE_AFFINITY_DOMAIN_L2_CACHE =
    (1 << 3);
static constexpr pi_device_affinity_domain PI_DEVICE_AFFINITY_DOMAIN_L1_CACHE =
    (1 << 4);
static constexpr pi_device_affinity_domain
    PI_DEVICE_AFFINITY_DOMAIN_NEXT_PARTITIONABLE = (1 << 5);

// For compatibility with OpenCL define this not as enum.
using pi_device_fp_config = pi_bitfield;
static constexpr pi_device_fp_config PI_FP_DENORM = (1 << 0);
static constexpr pi_device_fp_config PI_FP_INF_NAN = (1 << 1);
static constexpr pi_device_fp_config PI_FP_ROUND_TO_NEAREST = (1 << 2);
static constexpr pi_device_fp_config PI_FP_ROUND_TO_ZERO = (1 << 3);
static constexpr pi_device_fp_config PI_FP_ROUND_TO_INF = (1 << 4);
static constexpr pi_device_fp_config PI_FP_FMA = (1 << 5);
static constexpr pi_device_fp_config PI_FP_SOFT_FLOAT = (1 << 6);
static constexpr pi_device_fp_config PI_FP_CORRECTLY_ROUNDED_DIVIDE_SQRT =
    (1 << 7);

// For compatibility with OpenCL define this not as enum.
using pi_device_exec_capabilities = pi_bitfield;
static constexpr pi_device_exec_capabilities PI_EXEC_KERNEL = (1 << 0);
static constexpr pi_device_exec_capabilities PI_EXEC_NATIVE_KERNEL = (1 << 1);

// Entry type, matches OpenMP for compatibility
struct _pi_offload_entry_struct {
  void *addr;
  char *name;
  size_t size;
  int32_t flags;
  int32_t reserved;
};

using _pi_offload_entry = _pi_offload_entry_struct *;

// A type of a binary image property.
typedef enum {
  PI_PROPERTY_TYPE_UNKNOWN,
  PI_PROPERTY_TYPE_UINT32,     // 32-bit integer
  PI_PROPERTY_TYPE_BYTE_ARRAY, // byte array
  PI_PROPERTY_TYPE_STRING      // null-terminated string
} pi_property_type;

// Device binary image property.
// If the type size of the property value is fixed and is no greater than
// 64 bits, then ValAddr is 0 and the value is stored in the ValSize field.
// Example - PI_PROPERTY_TYPE_UINT32, which is 32-bit
struct _pi_device_binary_property_struct {
  char *Name;       // null-terminated property name
  void *ValAddr;    // address of property value
  uint32_t Type;    // _pi_property_type
  uint64_t ValSize; // size of property value in bytes
};

typedef _pi_device_binary_property_struct *pi_device_binary_property;

// Named array of properties.
struct _pi_device_binary_property_set_struct {
  char *Name;                                // the name
  pi_device_binary_property PropertiesBegin; // array start
  pi_device_binary_property PropertiesEnd;   // array end
};

typedef _pi_device_binary_property_set_struct *pi_device_binary_property_set;

/// Types of device binary.
using pi_device_binary_type = uint8_t;
// format is not determined
static constexpr pi_device_binary_type PI_DEVICE_BINARY_TYPE_NONE = 0;
// specific to a device
static constexpr pi_device_binary_type PI_DEVICE_BINARY_TYPE_NATIVE = 1;
// portable binary types go next
// SPIR-V
static constexpr pi_device_binary_type PI_DEVICE_BINARY_TYPE_SPIRV = 2;
// LLVM bitcode
static constexpr pi_device_binary_type PI_DEVICE_BINARY_TYPE_LLVMIR_BITCODE = 3;

// Device binary descriptor version supported by this library.
static const uint16_t PI_DEVICE_BINARY_VERSION = 1;

// The kind of offload model the binary employs; must be 4 for SYCL
static const uint8_t PI_DEVICE_BINARY_OFFLOAD_KIND_SYCL = 4;

/// Target identification strings for
/// pi_device_binary_struct.DeviceTargetSpec
///
/// A device type represented by a particular target
/// triple requires specific binary images. We need
/// to map the image type onto the device target triple
///
#define __SYCL_PI_DEVICE_BINARY_TARGET_UNKNOWN "<unknown>"
/// SPIR-V 32-bit image <-> "spir", 32-bit OpenCL device
#define __SYCL_PI_DEVICE_BINARY_TARGET_SPIRV32 "spir"
/// SPIR-V 64-bit image <-> "spir64", 64-bit OpenCL device
#define __SYCL_PI_DEVICE_BINARY_TARGET_SPIRV64 "spir64"
/// Device-specific binary images produced from SPIR-V 64-bit <->
/// various "spir64_*" triples for specific 64-bit OpenCL devices
#define __SYCL_PI_DEVICE_BINARY_TARGET_SPIRV64_X86_64 "spir64_x86_64"
#define __SYCL_PI_DEVICE_BINARY_TARGET_SPIRV64_GEN "spir64_gen"
#define __SYCL_PI_DEVICE_BINARY_TARGET_SPIRV64_FPGA "spir64_fpga"
/// PTX 64-bit image <-> "nvptx64", 64-bit NVIDIA PTX device
#define __SYCL_PI_DEVICE_BINARY_TARGET_NVPTX64 "nvptx64"
#define __SYCL_PI_DEVICE_BINARY_TARGET_AMDGCN "amdgcn"

/// Extension to denote native support of assert feature by an arbitrary device
/// piDeviceGetInfo call should return this extension when the device supports
/// native asserts if supported extensions' names are requested
#define PI_DEVICE_INFO_EXTENSION_DEVICELIB_ASSERT                              \
  "pi_ext_intel_devicelib_assert"

/// Device binary image property set names recognized by the SYCL runtime.
/// Name must be consistent with
/// PropertySetRegistry::SYCL_SPECIALIZATION_CONSTANTS defined in
/// PropertySetIO.h
#define __SYCL_PI_PROPERTY_SET_SPEC_CONST_MAP "SYCL/specialization constants"
/// PropertySetRegistry::SYCL_SPEC_CONSTANTS_DEFAULT_VALUES defined in
/// PropertySetIO.h
#define __SYCL_PI_PROPERTY_SET_SPEC_CONST_DEFAULT_VALUES_MAP                   \
  "SYCL/specialization constants default values"
/// PropertySetRegistry::SYCL_DEVICELIB_REQ_MASK defined in PropertySetIO.h
#define __SYCL_PI_PROPERTY_SET_DEVICELIB_REQ_MASK "SYCL/devicelib req mask"
/// PropertySetRegistry::SYCL_KERNEL_PARAM_OPT_INFO defined in PropertySetIO.h
#define __SYCL_PI_PROPERTY_SET_KERNEL_PARAM_OPT_INFO "SYCL/kernel param opt"
/// PropertySetRegistry::SYCL_KERNEL_PROGRAM_METADATA defined in PropertySetIO.h
#define __SYCL_PI_PROPERTY_SET_PROGRAM_METADATA "SYCL/program metadata"
/// PropertySetRegistry::SYCL_MISC_PROP defined in PropertySetIO.h
#define __SYCL_PI_PROPERTY_SET_SYCL_MISC_PROP "SYCL/misc properties"
/// PropertySetRegistry::SYCL_ASSERT_USED defined in PropertySetIO.h
#define __SYCL_PI_PROPERTY_SET_SYCL_ASSERT_USED "SYCL/assert used"
/// PropertySetRegistry::SYCL_EXPORTED_SYMBOLS defined in PropertySetIO.h
#define __SYCL_PI_PROPERTY_SET_SYCL_EXPORTED_SYMBOLS "SYCL/exported symbols"
/// PropertySetRegistry::SYCL_DEVICE_GLOBALS defined in PropertySetIO.h
#define __SYCL_PI_PROPERTY_SET_SYCL_DEVICE_GLOBALS "SYCL/device globals"
/// PropertySetRegistry::SYCL_DEVICE_REQUIREMENTS defined in PropertySetIO.h
#define __SYCL_PI_PROPERTY_SET_SYCL_DEVICE_REQUIREMENTS                        \
  "SYCL/device requirements"
/// PropertySetRegistry::SYCL_HOST_PIPES defined in PropertySetIO.h
#define __SYCL_PI_PROPERTY_SET_SYCL_HOST_PIPES "SYCL/host pipes"

/// Program metadata tags recognized by the PI backends. For kernels the tag
/// must appear after the kernel name.
#define __SYCL_PI_PROGRAM_METADATA_TAG_REQD_WORK_GROUP_SIZE                    \
  "@reqd_work_group_size"
#define __SYCL_PI_PROGRAM_METADATA_GLOBAL_ID_MAPPING "@global_id_mapping"

/// This struct is a record of the device binary information. If the Kind field
/// denotes a portable binary type (SPIR-V or LLVM IR), the DeviceTargetSpec
/// field can still be specific and denote e.g. FPGA target. It must match the
/// __tgt_device_image structure generated by the clang-offload-wrapper tool
/// when their Version field match.
struct pi_device_binary_struct {
  /// version of this structure - for backward compatibility;
  /// all modifications which change order/type/offsets of existing fields
  /// should increment the version.
  uint16_t Version;
  /// the type of offload model the binary employs; must be 4 for SYCL
  uint8_t Kind;
  /// format of the binary data - SPIR-V, LLVM IR bitcode,...
  uint8_t Format;
  /// null-terminated string representation of the device's target architecture
  /// which holds one of:
  /// __SYCL_PI_DEVICE_BINARY_TARGET_UNKNOWN - unknown
  /// __SYCL_PI_DEVICE_BINARY_TARGET_SPIRV32 - general value for 32-bit OpenCL
  /// devices
  /// __SYCL_PI_DEVICE_BINARY_TARGET_SPIRV64 - general value for 64-bit OpenCL
  /// devices
  /// __SYCL_PI_DEVICE_BINARY_TARGET_SPIRV64_X86_64 - 64-bit OpenCL CPU device
  /// __SYCL_PI_DEVICE_BINARY_TARGET_SPIRV64_GEN - GEN GPU device (64-bit
  /// OpenCL)
  /// __SYCL_PI_DEVICE_BINARY_TARGET_SPIRV64_FPGA - 64-bit OpenCL FPGA device
  const char *DeviceTargetSpec;
  /// a null-terminated string; target- and compiler-specific options
  /// which are suggested to use to "compile" program at runtime
  const char *CompileOptions;
  /// a null-terminated string; target- and compiler-specific options
  /// which are suggested to use to "link" program at runtime
  const char *LinkOptions;
  /// Pointer to the manifest data start
  const char *ManifestStart;
  /// Pointer to the manifest data end
  const char *ManifestEnd;
  /// Pointer to the target code start
  const unsigned char *BinaryStart;
  /// Pointer to the target code end
  const unsigned char *BinaryEnd;
  /// the offload entry table
  _pi_offload_entry EntriesBegin;
  _pi_offload_entry EntriesEnd;
  // Array of preperty sets; e.g. specialization constants symbol-int ID map is
  // propagated to runtime with this mechanism.
  pi_device_binary_property_set PropertySetsBegin;
  pi_device_binary_property_set PropertySetsEnd;
  // TODO Other fields like entries, link options can be propagated using
  // the property set infrastructure. This will improve binary compatibility and
  // add flexibility.
};
using pi_device_binary = pi_device_binary_struct *;

// pi_buffer_region structure repeats cl_buffer_region, used for sub buffers.
struct pi_buffer_region_struct {
  size_t origin;
  size_t size;
};
using pi_buffer_region = pi_buffer_region_struct *;

// pi_buff_rect_offset structure is 3D offset argument passed to buffer rect
// operations (piEnqueueMemBufferCopyRect, etc).
struct pi_buff_rect_offset_struct {
  size_t x_bytes;
  size_t y_scalar;
  size_t z_scalar;
};
using pi_buff_rect_offset = pi_buff_rect_offset_struct *;

// pi_buff_rect_region structure represents size of 3D region passed to buffer
// rect operations (piEnqueueMemBufferCopyRect, etc).
struct pi_buff_rect_region_struct {
  size_t width_bytes;
  size_t height_scalar;
  size_t depth_scalar;
};
using pi_buff_rect_region = pi_buff_rect_region_struct *;

// pi_image_offset structure is 3D offset argument passed to image operations
// (piEnqueueMemImageRead, etc).
struct pi_image_offset_struct {
  size_t x;
  size_t y;
  size_t z;
};
using pi_image_offset = pi_image_offset_struct *;

// pi_image_region structure represents size of 3D region passed to image
// operations (piEnqueueMemImageRead, etc).
struct pi_image_region_struct {
  size_t width;
  size_t height;
  size_t depth;
};
using pi_image_region = pi_image_region_struct *;

// Offload binaries descriptor version supported by this library.
static const uint16_t PI_DEVICE_BINARIES_VERSION = 1;

/// This struct is a record of all the device code that may be offloaded.
/// It must match the __tgt_bin_desc structure generated by
/// the clang-offload-wrapper tool when their Version field match.
struct pi_device_binaries_struct {
  /// version of this structure - for backward compatibility;
  /// all modifications which change order/type/offsets of existing fields
  /// should increment the version.
  uint16_t Version;
  /// Number of device binaries in this descriptor
  uint16_t NumDeviceBinaries;
  /// Device binaries data
  pi_device_binary DeviceBinaries;
  /// the offload entry table (not used, for compatibility with OpenMP)
  _pi_offload_entry *HostEntriesBegin;
  _pi_offload_entry *HostEntriesEnd;
};
using pi_device_binaries = pi_device_binaries_struct *;

// Opaque types that make reading build log errors easier.
struct _pi_platform;
struct _pi_device;
struct _pi_context;
struct _pi_queue;
struct _pi_mem;
struct _pi_program;
struct _pi_kernel;
struct _pi_event;
struct _pi_sampler;

using pi_platform = _pi_platform *;
using pi_device = _pi_device *;
using pi_context = _pi_context *;
using pi_queue = _pi_queue *;
using pi_mem = _pi_mem *;
using pi_program = _pi_program *;
using pi_kernel = _pi_kernel *;
using pi_event = _pi_event *;
using pi_sampler = _pi_sampler *;

typedef struct {
  pi_image_channel_order image_channel_order;
  pi_image_channel_type image_channel_data_type;
} _pi_image_format;

typedef struct {
  pi_mem_type image_type;
  size_t image_width;
  size_t image_height;
  size_t image_depth;
  size_t image_array_size;
  size_t image_row_pitch;
  size_t image_slice_pitch;
  pi_uint32 num_mip_levels;
  pi_uint32 num_samples;
  pi_mem buffer;
} _pi_image_desc;

using pi_image_format = _pi_image_format;
using pi_image_desc = _pi_image_desc;

typedef enum { PI_MEM_CONTEXT = 0x1106, PI_MEM_SIZE = 0x1102 } _pi_mem_info;

using pi_mem_info = _pi_mem_info;

//
// Following section contains SYCL RT Plugin Interface (PI) functions.
// They are 3 distinct categories:
//
// 1) Ones having direct analogy in OpenCL and needed for the core SYCL
//    functionality are started with just "pi" prefix in their names.
// 2) Those having direct analogy in OpenCL but only needed for SYCL
//    interoperability with OpenCL are started with "picl" prefix.
// 3) Functions having no direct analogy in OpenCL, started with "piext".
//
// TODO: describe interfaces in Doxygen format
//

struct _pi_plugin;
using pi_plugin = _pi_plugin;

// PI Plugin Initialise.
// Plugin will check the PI version of Plugin Interface,
// populate the PI Version it supports, update targets field and populate
// PiFunctionTable with Supported APIs. The pointers are in a predetermined
// order in pi.def file.
__SYCL_EXPORT pi_result piPluginInit(pi_plugin *plugin_info);

//
// Platform
//
__SYCL_EXPORT pi_result piPlatformsGet(pi_uint32 num_entries,
                                       pi_platform *platforms,
                                       pi_uint32 *num_platforms);

__SYCL_EXPORT pi_result piPlatformGetInfo(pi_platform platform,
                                          pi_platform_info param_name,
                                          size_t param_value_size,
                                          void *param_value,
                                          size_t *param_value_size_ret);

/// Gets the native handle of a PI platform object.
///
/// \param platform is the PI platform to get the native handle of.
/// \param nativeHandle is the native handle of platform.
__SYCL_EXPORT pi_result piextPlatformGetNativeHandle(
    pi_platform platform, pi_native_handle *nativeHandle);

/// Creates PI platform object from a native handle.
/// NOTE: The created PI object takes ownership of the native handle.
///
/// \param nativeHandle is the native handle to create PI device from.
/// \param platform is the PI platform created from the native handle.
__SYCL_EXPORT pi_result piextPlatformCreateWithNativeHandle(
    pi_native_handle nativeHandle, pi_platform *platform);

__SYCL_EXPORT pi_result piDevicesGet(pi_platform platform,
                                     pi_device_type device_type,
                                     pi_uint32 num_entries, pi_device *devices,
                                     pi_uint32 *num_devices);

/// Returns requested info for provided native device
/// Return PI_DEVICE_INFO_EXTENSION_DEVICELIB_ASSERT for
/// PI_DEVICE_INFO_EXTENSIONS query when the device supports native asserts
__SYCL_EXPORT pi_result piDeviceGetInfo(pi_device device,
                                        pi_device_info param_name,
                                        size_t param_value_size,
                                        void *param_value,
                                        size_t *param_value_size_ret);

__SYCL_EXPORT pi_result piDeviceRetain(pi_device device);

__SYCL_EXPORT pi_result piDeviceRelease(pi_device device);

__SYCL_EXPORT pi_result piDevicePartition(
    pi_device device, const pi_device_partition_property *properties,
    pi_uint32 num_devices, pi_device *out_devices, pi_uint32 *out_num_devices);

/// Gets the native handle of a PI device object.
///
/// \param device is the PI device to get the native handle of.
/// \param nativeHandle is the native handle of device.
__SYCL_EXPORT pi_result
piextDeviceGetNativeHandle(pi_device device, pi_native_handle *nativeHandle);

/// Creates PI device object from a native handle.
/// NOTE: The created PI object takes ownership of the native handle.
///
/// \param nativeHandle is the native handle to create PI device from.
/// \param platform is the platform of the device (optional).
/// \param device is the PI device created from the native handle.
__SYCL_EXPORT pi_result piextDeviceCreateWithNativeHandle(
    pi_native_handle nativeHandle, pi_platform platform, pi_device *device);

/// Selects the most appropriate device binary based on runtime information
/// and the IR characteristics.
///
__SYCL_EXPORT pi_result piextDeviceSelectBinary(pi_device device,
                                                pi_device_binary *binaries,
                                                pi_uint32 num_binaries,
                                                pi_uint32 *selected_binary_ind);

/// Retrieves a device function pointer to a user-defined function
/// \arg \c function_name. \arg \c function_pointer_ret is set to 0 if query
/// failed.
///
/// \arg \c program must be built before calling this API. \arg \c device
/// must present in the list of devices returned by \c get_device method for
/// \arg \c program.
///
/// If a fallback method determines the function exists but the address is
/// not available PI_ERROR_FUNCTION_ADDRESS_IS_NOT_AVAILABLE is returned. If the
/// address does not exist PI_ERROR_INVALID_KERNEL_NAME is returned.
__SYCL_EXPORT pi_result piextGetDeviceFunctionPointer(
    pi_device device, pi_program program, const char *function_name,
    pi_uint64 *function_pointer_ret);

//
// Context
//
__SYCL_EXPORT pi_result piContextCreate(
    const pi_context_properties *properties, pi_uint32 num_devices,
    const pi_device *devices,
    void (*pfn_notify)(const char *errinfo, const void *private_info, size_t cb,
                       void *user_data),
    void *user_data, pi_context *ret_context);

__SYCL_EXPORT pi_result piContextGetInfo(pi_context context,
                                         pi_context_info param_name,
                                         size_t param_value_size,
                                         void *param_value,
                                         size_t *param_value_size_ret);

__SYCL_EXPORT pi_result piContextRetain(pi_context context);

__SYCL_EXPORT pi_result piContextRelease(pi_context context);

typedef void (*pi_context_extended_deleter)(void *user_data);

__SYCL_EXPORT pi_result piextContextSetExtendedDeleter(
    pi_context context, pi_context_extended_deleter func, void *user_data);

/// Gets the native handle of a PI context object.
///
/// \param context is the PI context to get the native handle of.
/// \param nativeHandle is the native handle of context.
__SYCL_EXPORT pi_result
piextContextGetNativeHandle(pi_context context, pi_native_handle *nativeHandle);

/// Creates PI context object from a native handle.
/// NOTE: The created PI object takes ownership of the native handle.
/// NOTE: The number of devices and the list of devices is needed for Level Zero
/// backend because there is no possilibity to query this information from
/// context handle for Level Zero. If backend has API to query a list of devices
/// from the context native handle then these parameters are ignored.
///
/// \param nativeHandle is the native handle to create PI context from.
/// \param numDevices is the number of devices in the context. Parameter is
///        ignored if number of devices can be queried from the context native
///        handle for a backend.
/// \param devices is the list of devices in the context. Parameter is ignored
///        if devices can be queried from the context native handle for a
///        backend.
/// \param pluginOwnsNativeHandle Indicates whether the created PI object
///        should take ownership of the native handle.
/// \param context is the PI context created from the native handle.
/// \return PI_SUCCESS if successfully created pi_context from the handle.
///         PI_ERROR_OUT_OF_HOST_MEMORY if can't allocate memory for the
///         pi_context object. PI_ERROR_INVALID_VALUE if numDevices == 0 or
///         devices is NULL but backend doesn't have API to query a list of
///         devices from the context native handle. PI_UNKNOWN_ERROR in case of
///         another error.
__SYCL_EXPORT pi_result piextContextCreateWithNativeHandle(
    pi_native_handle nativeHandle, pi_uint32 numDevices,
    const pi_device *devices, bool pluginOwnsNativeHandle, pi_context *context);

//
// Queue
//

// TODO: Remove during next ABI break and rename piextQueueCreate to
// piQueueCreate.
__SYCL_EXPORT pi_result piQueueCreate(pi_context context, pi_device device,
                                      pi_queue_properties properties,
                                      pi_queue *queue);
/// \param properties points to a zero-terminated array of extra data describing
/// desired queue properties. Format is
///  {[PROPERTY[, property-specific elements of data]*,]* 0}
__SYCL_EXPORT pi_result piextQueueCreate(pi_context context, pi_device device,
                                         pi_queue_properties *properties,
                                         pi_queue *queue);

__SYCL_EXPORT pi_result piQueueGetInfo(pi_queue command_queue,
                                       pi_queue_info param_name,
                                       size_t param_value_size,
                                       void *param_value,
                                       size_t *param_value_size_ret);

__SYCL_EXPORT pi_result piQueueRetain(pi_queue command_queue);

__SYCL_EXPORT pi_result piQueueRelease(pi_queue command_queue);

__SYCL_EXPORT pi_result piQueueFinish(pi_queue command_queue);

__SYCL_EXPORT pi_result piQueueFlush(pi_queue command_queue);

/// Gets the native handle of a PI queue object.
///
/// \param queue is the PI queue to get the native handle of.
/// \param nativeHandle is the native handle of queue or commandlist.
/// \param nativeHandleDesc provides additional properties of the native handle.
__SYCL_EXPORT pi_result piextQueueGetNativeHandle(
    pi_queue queue, pi_native_handle *nativeHandle, int32_t *nativeHandleDesc);

/// Creates PI queue object from a native handle.
/// NOTE: The created PI object takes ownership of the native handle.
///
/// \param nativeHandle is the native handle to create PI queue from.
/// \param nativeHandleDesc provides additional properties of the native handle.
/// \param context is the PI context of the queue.
/// \param device is the PI device associated with the native device used when
///   creating the native queue. This parameter is optional but some backends
///   may fail to create the right PI queue if omitted.
/// \param pluginOwnsNativeHandle Indicates whether the created PI object
///        should take ownership of the native handle.
/// \param Properties holds queue properties.
/// \param queue is the PI queue created from the native handle.
__SYCL_EXPORT pi_result piextQueueCreateWithNativeHandle(
    pi_native_handle nativeHandle, int32_t nativeHandleDesc, pi_context context,
    pi_device device, bool pluginOwnsNativeHandle,
    pi_queue_properties *Properties, pi_queue *queue);

//
// Memory
//
__SYCL_EXPORT pi_result piMemBufferCreate(
    pi_context context, pi_mem_flags flags, size_t size, void *host_ptr,
    pi_mem *ret_mem, const pi_mem_properties *properties = nullptr);

__SYCL_EXPORT pi_result piMemImageCreate(pi_context context, pi_mem_flags flags,
                                         const pi_image_format *image_format,
                                         const pi_image_desc *image_desc,
                                         void *host_ptr, pi_mem *ret_mem);

__SYCL_EXPORT pi_result piMemGetInfo(pi_mem mem, pi_mem_info param_name,
                                     size_t param_value_size, void *param_value,
                                     size_t *param_value_size_ret);

__SYCL_EXPORT pi_result piMemImageGetInfo(pi_mem image,
                                          pi_image_info param_name,
                                          size_t param_value_size,
                                          void *param_value,
                                          size_t *param_value_size_ret);

__SYCL_EXPORT pi_result piMemRetain(pi_mem mem);

__SYCL_EXPORT pi_result piMemRelease(pi_mem mem);

__SYCL_EXPORT pi_result piMemBufferPartition(
    pi_mem buffer, pi_mem_flags flags, pi_buffer_create_type buffer_create_type,
    void *buffer_create_info, pi_mem *ret_mem);

/// Gets the native handle of a PI mem object.
///
/// \param mem is the PI mem to get the native handle of.
/// \param nativeHandle is the native handle of mem.
__SYCL_EXPORT pi_result piextMemGetNativeHandle(pi_mem mem,
                                                pi_native_handle *nativeHandle);

/// Creates PI mem object from a native handle.
/// NOTE: The created PI object takes ownership of the native handle.
///
/// \param nativeHandle is the native handle to create PI mem from.
/// \param context The PI context of the memory allocation.
/// \param ownNativeHandle Indicates if we own the native memory handle or it
/// came from interop that asked to not transfer the ownership to SYCL RT.
/// \param mem is the PI mem created from the native handle.
__SYCL_EXPORT pi_result piextMemCreateWithNativeHandle(
    pi_native_handle nativeHandle, pi_context context, bool ownNativeHandle,
    pi_mem *mem);

/// Creates PI image object from a native handle.
///
/// \param nativeHandle is the native handle to create PI image from.
/// \param context The PI context of the memory allocation.
/// \param ownNativeHandle Indicates if we own the native memory handle or it
/// came from interop that asked to not transfer the ownership to SYCL RT.
/// \param ImageFormat is the pi_image_format struct that
/// specifies the image channnel order and channel data type that
/// match what the nativeHandle uses
/// \param ImageDesc is the pi_image_desc struct that specifies
/// the image dimension, pitch, slice and other information about
/// the nativeHandle
/// \param img is the PI img created from the native handle.
__SYCL_EXPORT pi_result piextMemImageCreateWithNativeHandle(
    pi_native_handle nativeHandle, pi_context context, bool ownNativeHandle,
    const pi_image_format *ImageFormat, const pi_image_desc *ImageDesc,
    pi_mem *img);

//
// Program
//

__SYCL_EXPORT pi_result piProgramCreate(pi_context context, const void *il,
                                        size_t length, pi_program *res_program);

__SYCL_EXPORT pi_result piclProgramCreateWithSource(pi_context context,
                                                    pi_uint32 count,
                                                    const char **strings,
                                                    const size_t *lengths,
                                                    pi_program *ret_program);

/// Creates a PI program for a context and loads the given binary into it.
///
/// \param context is the PI context to associate the program with.
/// \param num_devices is the number of devices in device_list.
/// \param device_list is a pointer to a list of devices. These devices must all
///                    be in context.
/// \param lengths is an array of sizes in bytes of the binary in binaries.
/// \param binaries is a pointer to a list of program binaries.
/// \param num_metadata_entries is the number of metadata entries in metadata.
/// \param metadata is a pointer to a list of program metadata entries. The
///                 use of metadata entries is backend-defined.
/// \param binary_status returns whether the program binary was loaded
///                      succesfully or not, for each device in device_list.
///                      binary_status is ignored if it is null and otherwise
///                      it must be an array of num_devices elements.
/// \param ret_program is the PI program created from the program binaries.
__SYCL_EXPORT pi_result piProgramCreateWithBinary(
    pi_context context, pi_uint32 num_devices, const pi_device *device_list,
    const size_t *lengths, const unsigned char **binaries,
    size_t num_metadata_entries, const pi_device_binary_property *metadata,
    pi_int32 *binary_status, pi_program *ret_program);

__SYCL_EXPORT pi_result piProgramGetInfo(pi_program program,
                                         pi_program_info param_name,
                                         size_t param_value_size,
                                         void *param_value,
                                         size_t *param_value_size_ret);

__SYCL_EXPORT pi_result
piProgramLink(pi_context context, pi_uint32 num_devices,
              const pi_device *device_list, const char *options,
              pi_uint32 num_input_programs, const pi_program *input_programs,
              void (*pfn_notify)(pi_program program, void *user_data),
              void *user_data, pi_program *ret_program);

__SYCL_EXPORT pi_result piProgramCompile(
    pi_program program, pi_uint32 num_devices, const pi_device *device_list,
    const char *options, pi_uint32 num_input_headers,
    const pi_program *input_headers, const char **header_include_names,
    void (*pfn_notify)(pi_program program, void *user_data), void *user_data);

__SYCL_EXPORT pi_result piProgramBuild(
    pi_program program, pi_uint32 num_devices, const pi_device *device_list,
    const char *options,
    void (*pfn_notify)(pi_program program, void *user_data), void *user_data);

__SYCL_EXPORT pi_result piProgramGetBuildInfo(
    pi_program program, pi_device device, _pi_program_build_info param_name,
    size_t param_value_size, void *param_value, size_t *param_value_size_ret);

__SYCL_EXPORT pi_result piProgramRetain(pi_program program);

__SYCL_EXPORT pi_result piProgramRelease(pi_program program);

/// Sets a specialization constant to a specific value.
///
/// Note: Only used when specialization constants are natively supported (SPIR-V
/// binaries), and not when they are emulated (AOT binaries).
///
/// \param prog the program object which will use the value
/// \param spec_id integer ID of the constant
/// \param spec_size size of the value
/// \param spec_value bytes of the value
__SYCL_EXPORT pi_result
piextProgramSetSpecializationConstant(pi_program prog, pi_uint32 spec_id,
                                      size_t spec_size, const void *spec_value);

/// Gets the native handle of a PI program object.
///
/// \param program is the PI program to get the native handle of.
/// \param nativeHandle is the native handle of program.
__SYCL_EXPORT pi_result
piextProgramGetNativeHandle(pi_program program, pi_native_handle *nativeHandle);

/// Creates PI program object from a native handle.
/// NOTE: The created PI object takes ownership of the native handle.
///
/// \param nativeHandle is the native handle to create PI program from.
/// \param context is the PI context of the program.
/// \param pluginOwnsNativeHandle Indicates whether the created PI object
///        should take ownership of the native handle.
/// \param program is the PI program created from the native handle.
__SYCL_EXPORT pi_result piextProgramCreateWithNativeHandle(
    pi_native_handle nativeHandle, pi_context context,
    bool pluginOwnsNativeHandle, pi_program *program);

//
// Kernel
//

typedef enum {
  /// indicates that the kernel might access data through USM ptrs
  PI_USM_INDIRECT_ACCESS,
  /// provides an explicit list of pointers that the kernel will access
  PI_USM_PTRS = 0x4203,
  /// provides the preferred cache configuration (large slm or large data)
  PI_EXT_KERNEL_EXEC_INFO_CACHE_CONFIG = 0x4204
} _pi_kernel_exec_info;

using pi_kernel_exec_info = _pi_kernel_exec_info;

__SYCL_EXPORT pi_result piKernelCreate(pi_program program,
                                       const char *kernel_name,
                                       pi_kernel *ret_kernel);

__SYCL_EXPORT pi_result piKernelSetArg(pi_kernel kernel, pi_uint32 arg_index,
                                       size_t arg_size, const void *arg_value);

__SYCL_EXPORT pi_result piKernelGetInfo(pi_kernel kernel,
                                        pi_kernel_info param_name,
                                        size_t param_value_size,
                                        void *param_value,
                                        size_t *param_value_size_ret);

__SYCL_EXPORT pi_result piKernelGetGroupInfo(pi_kernel kernel, pi_device device,
                                             pi_kernel_group_info param_name,
                                             size_t param_value_size,
                                             void *param_value,
                                             size_t *param_value_size_ret);

/// API to query information from the sub-group from a kernel
///
/// \param kernel is the pi_kernel to query
/// \param device is the device the kernel is executed on
/// \param param_name is a pi_kernel_sub_group_info enum value that
///        specifies the informtation queried for.
/// \param input_value_size is the size of input value passed in
///        ptr input_value param
/// \param input_value is the ptr to the input value passed.
/// \param param_value_size is the size of the value in bytes.
/// \param param_value is a pointer to the value to set.
/// \param param_value_size_ret is a pointer to return the size of data in
///        param_value ptr.
///
/// All queries expect a return of 4 bytes in param_value_size,
/// param_value_size_ret, and a uint32_t value should to be written in
/// param_value ptr.
/// Note: This behaviour differs from OpenCL. OpenCL returns size_t.
__SYCL_EXPORT pi_result piKernelGetSubGroupInfo(
    pi_kernel kernel, pi_device device, pi_kernel_sub_group_info param_name,
    size_t input_value_size, const void *input_value, size_t param_value_size,
    void *param_value, size_t *param_value_size_ret);

__SYCL_EXPORT pi_result piKernelRetain(pi_kernel kernel);

__SYCL_EXPORT pi_result piKernelRelease(pi_kernel kernel);

/// Sets up pointer arguments for CL kernels. An extra indirection
/// is required due to CL argument conventions.
///
/// \param kernel is the kernel to be launched
/// \param arg_index is the index of the kernel argument
/// \param arg_size is the size in bytes of the argument (ignored in CL)
/// \param arg_value is the pointer argument
__SYCL_EXPORT pi_result piextKernelSetArgPointer(pi_kernel kernel,
                                                 pi_uint32 arg_index,
                                                 size_t arg_size,
                                                 const void *arg_value);

/// API to set attributes controlling kernel execution
///
/// \param kernel is the pi kernel to execute
/// \param param_name is a pi_kernel_exec_info value that specifies the info
///        passed to the kernel
/// \param param_value_size is the size of the value in bytes
/// \param param_value is a pointer to the value to set for the kernel
///
/// If param_name is PI_USM_INDIRECT_ACCESS, the value will be a ptr to
///    the pi_bool value PI_TRUE
/// If param_name is PI_USM_PTRS, the value will be an array of ptrs
__SYCL_EXPORT pi_result piKernelSetExecInfo(pi_kernel kernel,
                                            pi_kernel_exec_info value_name,
                                            size_t param_value_size,
                                            const void *param_value);

/// Creates PI kernel object from a native handle.
/// NOTE: The created PI object takes ownership of the native handle.
///
/// \param nativeHandle is the native handle to create PI kernel from.
/// \param context is the PI context of the kernel.
/// \param program is the PI program of the kernel.
/// \param pluginOwnsNativeHandle Indicates whether the created PI object
///        should take ownership of the native handle.
/// \param kernel is the PI kernel created from the native handle.
__SYCL_EXPORT pi_result piextKernelCreateWithNativeHandle(
    pi_native_handle nativeHandle, pi_context context, pi_program program,
    bool pluginOwnsNativeHandle, pi_kernel *kernel);

/// Gets the native handle of a PI kernel object.
///
/// \param kernel is the PI kernel to get the native handle of.
/// \param nativeHandle is the native handle of kernel.
__SYCL_EXPORT pi_result
piextKernelGetNativeHandle(pi_kernel kernel, pi_native_handle *nativeHandle);

//
// Events
//

/// Create PI event object in a signalled/completed state.
///
/// \param context is the PI context of the event.
/// \param ret_event is the PI even created.
__SYCL_EXPORT pi_result piEventCreate(pi_context context, pi_event *ret_event);

__SYCL_EXPORT pi_result piEventGetInfo(pi_event event, pi_event_info param_name,
                                       size_t param_value_size,
                                       void *param_value,
                                       size_t *param_value_size_ret);

__SYCL_EXPORT pi_result piEventGetProfilingInfo(pi_event event,
                                                pi_profiling_info param_name,
                                                size_t param_value_size,
                                                void *param_value,
                                                size_t *param_value_size_ret);

__SYCL_EXPORT pi_result piEventsWait(pi_uint32 num_events,
                                     const pi_event *event_list);

__SYCL_EXPORT pi_result piEventSetCallback(
    pi_event event, pi_int32 command_exec_callback_type,
    void (*pfn_notify)(pi_event event, pi_int32 event_command_status,
                       void *user_data),
    void *user_data);

__SYCL_EXPORT pi_result piEventSetStatus(pi_event event,
                                         pi_int32 execution_status);

__SYCL_EXPORT pi_result piEventRetain(pi_event event);

__SYCL_EXPORT pi_result piEventRelease(pi_event event);

/// Gets the native handle of a PI event object.
///
/// \param event is the PI event to get the native handle of.
/// \param nativeHandle is the native handle of event.
__SYCL_EXPORT pi_result
piextEventGetNativeHandle(pi_event event, pi_native_handle *nativeHandle);

/// Creates PI event object from a native handle.
/// NOTE: The created PI object takes ownership of the native handle.
///
/// \param nativeHandle is the native handle to create PI event from.
/// \param context is the corresponding PI context
/// \param pluginOwnsNativeHandle Indicates whether the created PI object
///        should take ownership of the native handle.
/// \param event is the PI event created from the native handle.
__SYCL_EXPORT pi_result piextEventCreateWithNativeHandle(
    pi_native_handle nativeHandle, pi_context context, bool ownNativeHandle,
    pi_event *event);

//
// Sampler
//
__SYCL_EXPORT pi_result piSamplerCreate(
    pi_context context, const pi_sampler_properties *sampler_properties,
    pi_sampler *result_sampler);

__SYCL_EXPORT pi_result piSamplerGetInfo(pi_sampler sampler,
                                         pi_sampler_info param_name,
                                         size_t param_value_size,
                                         void *param_value,
                                         size_t *param_value_size_ret);

__SYCL_EXPORT pi_result piSamplerRetain(pi_sampler sampler);

__SYCL_EXPORT pi_result piSamplerRelease(pi_sampler sampler);

//
// Queue Commands
//
__SYCL_EXPORT pi_result piEnqueueKernelLaunch(
    pi_queue queue, pi_kernel kernel, pi_uint32 work_dim,
    const size_t *global_work_offset, const size_t *global_work_size,
    const size_t *local_work_size, pi_uint32 num_events_in_wait_list,
    const pi_event *event_wait_list, pi_event *event);

__SYCL_EXPORT pi_result piEnqueueNativeKernel(
    pi_queue queue, void (*user_func)(void *), void *args, size_t cb_args,
    pi_uint32 num_mem_objects, const pi_mem *mem_list,
    const void **args_mem_loc, pi_uint32 num_events_in_wait_list,
    const pi_event *event_wait_list, pi_event *event);

__SYCL_EXPORT pi_result piEnqueueEventsWait(pi_queue command_queue,
                                            pi_uint32 num_events_in_wait_list,
                                            const pi_event *event_wait_list,
                                            pi_event *event);

__SYCL_EXPORT pi_result piEnqueueEventsWaitWithBarrier(
    pi_queue command_queue, pi_uint32 num_events_in_wait_list,
    const pi_event *event_wait_list, pi_event *event);

__SYCL_EXPORT pi_result piEnqueueMemBufferRead(
    pi_queue queue, pi_mem buffer, pi_bool blocking_read, size_t offset,
    size_t size, void *ptr, pi_uint32 num_events_in_wait_list,
    const pi_event *event_wait_list, pi_event *event);

__SYCL_EXPORT pi_result piEnqueueMemBufferReadRect(
    pi_queue command_queue, pi_mem buffer, pi_bool blocking_read,
    pi_buff_rect_offset buffer_offset, pi_buff_rect_offset host_offset,
    pi_buff_rect_region region, size_t buffer_row_pitch,
    size_t buffer_slice_pitch, size_t host_row_pitch, size_t host_slice_pitch,
    void *ptr, pi_uint32 num_events_in_wait_list,
    const pi_event *event_wait_list, pi_event *event);

__SYCL_EXPORT pi_result
piEnqueueMemBufferWrite(pi_queue command_queue, pi_mem buffer,
                        pi_bool blocking_write, size_t offset, size_t size,
                        const void *ptr, pi_uint32 num_events_in_wait_list,
                        const pi_event *event_wait_list, pi_event *event);

__SYCL_EXPORT pi_result piEnqueueMemBufferWriteRect(
    pi_queue command_queue, pi_mem buffer, pi_bool blocking_write,
    pi_buff_rect_offset buffer_offset, pi_buff_rect_offset host_offset,
    pi_buff_rect_region region, size_t buffer_row_pitch,
    size_t buffer_slice_pitch, size_t host_row_pitch, size_t host_slice_pitch,
    const void *ptr, pi_uint32 num_events_in_wait_list,
    const pi_event *event_wait_list, pi_event *event);

__SYCL_EXPORT pi_result
piEnqueueMemBufferCopy(pi_queue command_queue, pi_mem src_buffer,
                       pi_mem dst_buffer, size_t src_offset, size_t dst_offset,
                       size_t size, pi_uint32 num_events_in_wait_list,
                       const pi_event *event_wait_list, pi_event *event);

__SYCL_EXPORT pi_result piEnqueueMemBufferCopyRect(
    pi_queue command_queue, pi_mem src_buffer, pi_mem dst_buffer,
    pi_buff_rect_offset src_origin, pi_buff_rect_offset dst_origin,
    pi_buff_rect_region region, size_t src_row_pitch, size_t src_slice_pitch,
    size_t dst_row_pitch, size_t dst_slice_pitch,
    pi_uint32 num_events_in_wait_list, const pi_event *event_wait_list,
    pi_event *event);

__SYCL_EXPORT pi_result
piEnqueueMemBufferFill(pi_queue command_queue, pi_mem buffer,
                       const void *pattern, size_t pattern_size, size_t offset,
                       size_t size, pi_uint32 num_events_in_wait_list,
                       const pi_event *event_wait_list, pi_event *event);

__SYCL_EXPORT pi_result piEnqueueMemImageRead(
    pi_queue command_queue, pi_mem image, pi_bool blocking_read,
    pi_image_offset origin, pi_image_region region, size_t row_pitch,
    size_t slice_pitch, void *ptr, pi_uint32 num_events_in_wait_list,
    const pi_event *event_wait_list, pi_event *event);

__SYCL_EXPORT pi_result piEnqueueMemImageWrite(
    pi_queue command_queue, pi_mem image, pi_bool blocking_write,
    pi_image_offset origin, pi_image_region region, size_t input_row_pitch,
    size_t input_slice_pitch, const void *ptr,
    pi_uint32 num_events_in_wait_list, const pi_event *event_wait_list,
    pi_event *event);

__SYCL_EXPORT pi_result piEnqueueMemImageCopy(
    pi_queue command_queue, pi_mem src_image, pi_mem dst_image,
    pi_image_offset src_origin, pi_image_offset dst_origin,
    pi_image_region region, pi_uint32 num_events_in_wait_list,
    const pi_event *event_wait_list, pi_event *event);

__SYCL_EXPORT pi_result
piEnqueueMemImageFill(pi_queue command_queue, pi_mem image,
                      const void *fill_color, const size_t *origin,
                      const size_t *region, pi_uint32 num_events_in_wait_list,
                      const pi_event *event_wait_list, pi_event *event);

__SYCL_EXPORT pi_result piEnqueueMemBufferMap(
    pi_queue command_queue, pi_mem buffer, pi_bool blocking_map,
    pi_map_flags map_flags, size_t offset, size_t size,
    pi_uint32 num_events_in_wait_list, const pi_event *event_wait_list,
    pi_event *event, void **ret_map);

__SYCL_EXPORT pi_result piEnqueueMemUnmap(pi_queue command_queue, pi_mem memobj,
                                          void *mapped_ptr,
                                          pi_uint32 num_events_in_wait_list,
                                          const pi_event *event_wait_list,
                                          pi_event *event);

// Extension to allow backends to process a PI memory object before adding it
// as an argument for a kernel.
// Note: This is needed by the CUDA backend to extract the device pointer to
// the memory as the kernels uses it rather than the PI object itself.
__SYCL_EXPORT pi_result piextKernelSetArgMemObj(pi_kernel kernel,
                                                pi_uint32 arg_index,
                                                const pi_mem *arg_value);

// Extension to allow backends to process a PI sampler object before adding it
// as an argument for a kernel.
// Note: This is needed by the CUDA backend to extract the properties of the
// sampler as the kernels uses it rather than the PI object itself.
__SYCL_EXPORT pi_result piextKernelSetArgSampler(pi_kernel kernel,
                                                 pi_uint32 arg_index,
                                                 const pi_sampler *arg_value);

///
// USM
///
typedef enum {
  PI_USM_HOST_SUPPORT = 0x4190,
  PI_USM_DEVICE_SUPPORT = 0x4191,
  PI_USM_SINGLE_SHARED_SUPPORT = 0x4192,
  PI_USM_CROSS_SHARED_SUPPORT = 0x4193,
  PI_USM_SYSTEM_SHARED_SUPPORT = 0x4194
} _pi_usm_capability_query;

typedef enum : pi_bitfield {
  PI_USM_ACCESS = (1 << 0),
  PI_USM_ATOMIC_ACCESS = (1 << 1),
  PI_USM_CONCURRENT_ACCESS = (1 << 2),
  PI_USM_CONCURRENT_ATOMIC_ACCESS = (1 << 3)
} _pi_usm_capabilities;

typedef enum {
  PI_MEM_ALLOC_TYPE = 0x419A,
  PI_MEM_ALLOC_BASE_PTR = 0x419B,
  PI_MEM_ALLOC_SIZE = 0x419C,
  PI_MEM_ALLOC_DEVICE = 0x419D,
} _pi_mem_alloc_info;

typedef enum {
  PI_MEM_TYPE_UNKNOWN = 0x4196,
  PI_MEM_TYPE_HOST = 0x4197,
  PI_MEM_TYPE_DEVICE = 0x4198,
  PI_MEM_TYPE_SHARED = 0x4199
} _pi_usm_type;

// Flag is used for piProgramUSMEnqueuePrefetch. PI_USM_MIGRATION_TBD0 is a
// placeholder for future developments and should not change the behaviour of
// piProgramUSMEnqueuePrefetch
typedef enum : pi_bitfield {
  PI_USM_MIGRATION_TBD0 = (1 << 0)
} _pi_usm_migration_flags;

using pi_usm_capability_query = _pi_usm_capability_query;
using pi_usm_capabilities = _pi_usm_capabilities;
using pi_mem_alloc_info = _pi_mem_alloc_info;
using pi_usm_type = _pi_usm_type;
using pi_usm_migration_flags = _pi_usm_migration_flags;

/// Allocates host memory accessible by the device.
///
/// \param result_ptr contains the allocated memory
/// \param context is the pi_context
/// \param properties are optional allocation properties
/// \param size is the size of the allocation
/// \param alignment is the desired alignment of the allocation
__SYCL_EXPORT pi_result piextUSMHostAlloc(void **result_ptr, pi_context context,
                                          pi_usm_mem_properties *properties,
                                          size_t size, pi_uint32 alignment);

/// Allocates device memory
///
/// \param result_ptr contains the allocated memory
/// \param context is the pi_context
/// \param device is the device the memory will be allocated on
/// \param properties are optional allocation properties
/// \param size is the size of the allocation
/// \param alignment is the desired alignment of the allocation
__SYCL_EXPORT pi_result piextUSMDeviceAlloc(void **result_ptr,
                                            pi_context context,
                                            pi_device device,
                                            pi_usm_mem_properties *properties,
                                            size_t size, pi_uint32 alignment);

/// Allocates memory accessible on both host and device
///
/// \param result_ptr contains the allocated memory
/// \param context is the pi_context
/// \param device is the device the memory will be allocated on
/// \param properties are optional allocation properties
/// \param size is the size of the allocation
/// \param alignment is the desired alignment of the allocation
__SYCL_EXPORT pi_result piextUSMSharedAlloc(void **result_ptr,
                                            pi_context context,
                                            pi_device device,
                                            pi_usm_mem_properties *properties,
                                            size_t size, pi_uint32 alignment);

/// Indicates that the allocated USM memory is no longer needed on the runtime
/// side. The actual freeing of the memory may be done in a blocking or deferred
/// manner, e.g. to avoid issues with indirect memory access from kernels.
///
/// \param context is the pi_context of the allocation
/// \param ptr is the memory to be freed
__SYCL_EXPORT pi_result piextUSMFree(pi_context context, void *ptr);

/// USM Memset API
///
/// \param queue is the queue to submit to
/// \param ptr is the ptr to memset
/// \param value is value to set.  It is interpreted as an 8-bit value and the
/// upper
///        24 bits are ignored
/// \param count is the size in bytes to memset
/// \param num_events_in_waitlist is the number of events to wait on
/// \param events_waitlist is an array of events to wait on
/// \param event is the event that represents this operation
__SYCL_EXPORT pi_result piextUSMEnqueueMemset(pi_queue queue, void *ptr,
                                              pi_int32 value, size_t count,
                                              pi_uint32 num_events_in_waitlist,
                                              const pi_event *events_waitlist,
                                              pi_event *event);

/// USM Memcpy API
///
/// \param queue is the queue to submit to
/// \param blocking is whether this operation should block the host
/// \param src_ptr is the data to be copied
/// \param dst_ptr is the location the data will be copied
/// \param size is number of bytes to copy
/// \param num_events_in_waitlist is the number of events to wait on
/// \param events_waitlist is an array of events to wait on
/// \param event is the event that represents this operation
__SYCL_EXPORT pi_result piextUSMEnqueueMemcpy(pi_queue queue, pi_bool blocking,
                                              void *dst_ptr,
                                              const void *src_ptr, size_t size,
                                              pi_uint32 num_events_in_waitlist,
                                              const pi_event *events_waitlist,
                                              pi_event *event);

/// Hint to migrate memory to the device
///
/// \param queue is the queue to submit to
/// \param ptr points to the memory to migrate
/// \param size is the number of bytes to migrate
/// \param flags is a bitfield used to specify memory migration options
/// \param num_events_in_waitlist is the number of events to wait on
/// \param events_waitlist is an array of events to wait on
/// \param event is the event that represents this operation
__SYCL_EXPORT pi_result piextUSMEnqueuePrefetch(
    pi_queue queue, const void *ptr, size_t size, pi_usm_migration_flags flags,
    pi_uint32 num_events_in_waitlist, const pi_event *events_waitlist,
    pi_event *event);

/// USM Memadvise API
///
/// \param queue is the queue to submit to
/// \param ptr is the data to be advised
/// \param length is the size in bytes of the memory to advise
/// \param advice is device specific advice
/// \param event is the event that represents this operation
// USM memadvise API to govern behavior of automatic migration mechanisms
__SYCL_EXPORT pi_result piextUSMEnqueueMemAdvise(pi_queue queue,
                                                 const void *ptr, size_t length,
                                                 pi_mem_advice advice,
                                                 pi_event *event);

/// API to query information about USM allocated pointers
/// Valid Queries:
///   PI_MEM_ALLOC_TYPE returns host/device/shared pi_host_usm value
///   PI_MEM_ALLOC_BASE_PTR returns the base ptr of an allocation if
///                         the queried pointer fell inside an allocation.
///                         Result must fit in void *
///   PI_MEM_ALLOC_SIZE returns how big the queried pointer's
///                     allocation is in bytes. Result is a size_t.
///   PI_MEM_ALLOC_DEVICE returns the pi_device this was allocated against
///
/// \param context is the pi_context
/// \param ptr is the pointer to query
/// \param param_name is the type of query to perform
/// \param param_value_size is the size of the result in bytes
/// \param param_value is the result
/// \param param_value_size_ret is how many bytes were written
__SYCL_EXPORT pi_result piextUSMGetMemAllocInfo(
    pi_context context, const void *ptr, pi_mem_alloc_info param_name,
    size_t param_value_size, void *param_value, size_t *param_value_size_ret);

/// USM 2D fill API
///
/// \param queue is the queue to submit to
/// \param ptr is the ptr to fill
/// \param pitch is the total width of the destination memory including padding
/// \param pattern is a pointer with the bytes of the pattern to set
/// \param pattern_size is the size in bytes of the pattern
/// \param width is width in bytes of each row to fill
/// \param height is height the columns to fill
/// \param num_events_in_waitlist is the number of events to wait on
/// \param events_waitlist is an array of events to wait on
/// \param event is the event that represents this operation
__SYCL_EXPORT pi_result piextUSMEnqueueFill2D(pi_queue queue, void *ptr,
                                              size_t pitch, size_t pattern_size,
                                              const void *pattern, size_t width,
                                              size_t height,
                                              pi_uint32 num_events_in_waitlist,
                                              const pi_event *events_waitlist,
                                              pi_event *event);

/// USM 2D Memset API
///
/// \param queue is the queue to submit to
/// \param ptr is the ptr to fill
/// \param pitch is the total width of the destination memory including padding
/// \param value the value to fill into the region in \param ptr
/// \param width is width in bytes of each row to fill
/// \param height is height the columns to fill
/// \param num_events_in_waitlist is the number of events to wait on
/// \param events_waitlist is an array of events to wait on
/// \param event is the event that represents this operation
__SYCL_EXPORT pi_result piextUSMEnqueueMemset2D(
    pi_queue queue, void *ptr, size_t pitch, int value, size_t width,
    size_t height, pi_uint32 num_events_in_waitlist,
    const pi_event *events_waitlist, pi_event *event);

/// USM 2D Memcpy API
///
/// \param queue is the queue to submit to
/// \param blocking is whether this operation should block the host
/// \param dst_ptr is the location the data will be copied
/// \param dst_pitch is the total width of the destination memory including
/// padding
/// \param src_ptr is the data to be copied
/// \param src_pitch is the total width of the source memory including padding
/// \param width is width in bytes of each row to be copied
/// \param height is height the columns to be copied
/// \param num_events_in_waitlist is the number of events to wait on
/// \param events_waitlist is an array of events to wait on
/// \param event is the event that represents this operation
__SYCL_EXPORT pi_result piextUSMEnqueueMemcpy2D(
    pi_queue queue, pi_bool blocking, void *dst_ptr, size_t dst_pitch,
    const void *src_ptr, size_t src_pitch, size_t width, size_t height,
    pi_uint32 num_events_in_waitlist, const pi_event *events_waitlist,
    pi_event *event);

///
/// Device global variable
///

/// API for writing data from host to a device global variable.
///
/// \param queue is the queue
/// \param program is the program containing the device global variable
/// \param blocking_write is true if the write should block
/// \param name is the unique identifier for the device global variable
/// \param count is the number of bytes to copy
/// \param offset is the byte offset into the device global variable to start
/// copying
/// \param src is a pointer to where the data must be copied from
/// \param num_events_in_wait_list is a number of events in the wait list
/// \param event_wait_list is the wait list
/// \param event is the resulting event
pi_result piextEnqueueDeviceGlobalVariableWrite(
    pi_queue queue, pi_program program, const char *name,
    pi_bool blocking_write, size_t count, size_t offset, const void *src,
    pi_uint32 num_events_in_wait_list, const pi_event *event_wait_list,
    pi_event *event);

/// API reading data from a device global variable to host.
///
/// \param queue is the queue
/// \param program is the program containing the device global variable
/// \param blocking_read is true if the read should block
/// \param name is the unique identifier for the device global variable
/// \param count is the number of bytes to copy
/// \param offset is the byte offset into the device global variable to start
/// copying
/// \param dst is a pointer to where the data must be copied to
/// \param num_events_in_wait_list is a number of events in the wait list
/// \param event_wait_list is the wait list
/// \param event is the resulting event
pi_result piextEnqueueDeviceGlobalVariableRead(
    pi_queue queue, pi_program program, const char *name, pi_bool blocking_read,
    size_t count, size_t offset, void *dst, pi_uint32 num_events_in_wait_list,
    const pi_event *event_wait_list, pi_event *event);

///
/// Plugin
///
///
// Host Pipes
///

/// Read from pipe of a given name
///
/// @param queue a valid host command-queue in which the read / write command
/// will be queued. command_queue and program must be created with the same
/// OpenCL context.
/// @param program a program object with a successfully built executable.
/// @param pipe_symbol the name of the program scope pipe global variable.
/// @param blocking indicate if the read and write operations are blocking or
/// non-blocking
/// @param ptr a pointer to buffer in host memory that will hold resulting data
/// from pipe
/// @param size size of the memory region to read or write, in bytes.
/// @param num_events_in_waitlist number of events in the wait list.
/// @param events_waitlist specify events that need to complete before this
/// particular command can be executed.
/// @param event returns an event object that identifies this read / write
/// command and can be used to query or queue a wait for this command to
/// complete.
__SYCL_EXPORT pi_result piextEnqueueReadHostPipe(
    pi_queue queue, pi_program program, const char *pipe_symbol,
    pi_bool blocking, void *ptr, size_t size, pi_uint32 num_events_in_waitlist,
    const pi_event *events_waitlist, pi_event *event);

/// Write to pipe of a given name
///
/// @param queue a valid host command-queue in which the read / write command
/// will be queued. command_queue and program must be created with the same
/// OpenCL context.
/// @param program a program object with a successfully built executable.
/// @param pipe_symbol the name of the program scope pipe global variable.
/// @param blocking indicate if the read and write operations are blocking or
/// non-blocking
/// @param ptr a pointer to buffer in host memory that holds data to be written
/// to host pipe.
/// @param size size of the memory region to read or write, in bytes.
/// @param num_events_in_waitlist number of events in the wait list.
/// @param events_waitlist specify events that need to complete before this
/// particular command can be executed.
/// @param event returns an event object that identifies this read / write
/// command and can be used to query or queue a wait for this command to
/// complete.
__SYCL_EXPORT pi_result piextEnqueueWriteHostPipe(
    pi_queue queue, pi_program program, const char *pipe_symbol,
    pi_bool blocking, void *ptr, size_t size, pi_uint32 num_events_in_waitlist,
    const pi_event *events_waitlist, pi_event *event);

/// API to get Plugin internal data, opaque to SYCL RT. Some devices whose
/// device code is compiled by the host compiler (e.g. CPU emulators) may use it
/// to access some device code functionality implemented in/behind the plugin.
/// \param opaque_data_param - unspecified argument, interpretation is specific
/// to a plugin \param opaque_data_return - placeholder for the returned opaque
/// data.
__SYCL_EXPORT pi_result piextPluginGetOpaqueData(void *opaque_data_param,
                                                 void **opaque_data_return);

/// API to notify that the plugin should clean up its resources.
/// No PI calls should be made until the next piPluginInit call.
/// \param PluginParameter placeholder for future use, currenly not used.
__SYCL_EXPORT pi_result piTearDown(void *PluginParameter);

/// API to get Plugin specific warning and error messages.
/// \param message is a returned address to the first element in the message the
/// plugin owns the error message string. The string is thread-local. As a
/// result, different threads may return different errors. A message is
/// overwritten by the following error or warning that is produced within the
/// given thread. The memory is cleaned up at the end of the thread's lifetime.
///
/// \return PI_SUCCESS if plugin is indicating non-fatal warning. Any other
/// error code indicates that plugin considers this to be a fatal error and the
/// Returns the global timestamp from \param device , and syncronized host
/// timestamp
__SYCL_EXPORT pi_result piPluginGetLastError(char **message);

/// API to get backend specific option.
/// \param frontend_option is a string that contains frontend option.
/// \param backend_option is used to return the backend option corresponding to
/// frontend option.
///
/// \return PI_SUCCESS is returned for valid frontend_option. If a valid backend
/// option is not available, an empty string is returned.
__SYCL_EXPORT pi_result piPluginGetBackendOption(pi_platform platform,
                                                 const char *frontend_option,
                                                 const char **backend_option);

/// Queries  device for it's global timestamp in nanoseconds, and updates
/// HostTime  with the value of the host timer at the closest possible point in
/// time to that at which DeviceTime was returned.
///
/// \param Device device to query for timestamp
/// \param DeviceTime pointer to store device timestamp in nanoseconds. Optional
/// argument, can be nullptr
/// \param HostTime  pointer to store host timestamp in
/// nanoseconds. Optional argurment, can be nullptr in which case timestamp will
/// not be written
__SYCL_EXPORT pi_result piGetDeviceAndHostTimer(pi_device Device,
                                                uint64_t *DeviceTime,
                                                uint64_t *HostTime);
                                                
/// Command buffer extension
struct _pi_ext_command_buffer;
struct _pi_ext_sync_point;
using pi_ext_command_buffer = _pi_ext_command_buffer *;
using pi_ext_sync_point = pi_uint32;

typedef enum {
  PI_EXT_STRUCTURE_TYPE_COMMAND_BUFFER_DESC = 0
} pi_ext_structure_type;

struct pi_ext_command_buffer_desc final {
  pi_ext_structure_type stype;
  const void *pNext;
  pi_queue_properties *properties;
};

/// API to create a command-buffer.
/// \param context The context to associate the command-buffer with.
/// \param device The device to associate the command-buffer with.
/// \param desc Descriptor for the new command-buffer.
/// \param ret_command_buffer Pointer to fill with the address of the new
/// command-buffer.
__SYCL_EXPORT pi_result
piextCommandBufferCreate(pi_context context, pi_device device,
                         const pi_ext_command_buffer_desc *desc,
                         pi_ext_command_buffer *ret_command_buffer);

/// API to increment the reference count of the command-buffer
/// \param command_buffer The command_buffer to retain.
__SYCL_EXPORT pi_result
piextCommandBufferRetain(pi_ext_command_buffer command_buffer);

/// API to decrement the reference count of the command-buffer. After the
/// command_buffer reference count becomes zero and has finished execution, the
/// command-buffer is deleted. \param command_buffer The command_buffer to
/// release.
__SYCL_EXPORT pi_result
piextCommandBufferRelease(pi_ext_command_buffer command_buffer);

/// API to stop command-buffer recording such that no more commands can be
/// appended, and makes the command-buffer ready to enqueue on a command-queue.
/// \param command_buffer The command_buffer to finalize.
__SYCL_EXPORT pi_result
piextCommandBufferFinalize(pi_ext_command_buffer command_buffer);

/// API to append a kernel execution command to the command-buffer.
/// \param command_buffer The command-buffer to append onto.
/// \param kernel The kernel to append.
/// \param work_dim Dimension of the kernel execution.
/// \param global_work_offset Offset to use when executing kernel.
/// \param global_work_size Global work size to use when executing kernel.
/// \param local_work_size Local work size to use when executing kernel.
/// \param num_sync_points_in_wait_list The number of sync points in the
/// provided wait list.
/// \param sync_point_wait_list A list of sync points that this executions must
/// wait on.
/// \param sync_point The sync_point associated with this kernel execution.
__SYCL_EXPORT pi_result piextCommandBufferNDRangeKernel(
    pi_ext_command_buffer command_buffer, pi_kernel kernel, pi_uint32 work_dim,
    const size_t *global_work_offset, const size_t *global_work_size,
    const size_t *local_work_size, pi_uint32 num_sync_points_in_wait_list,
    const pi_ext_sync_point *sync_point_wait_list,
    pi_ext_sync_point *sync_point);

/// API to submit the command-buffer to queue for execution, returns an error if
/// command-buffer not finalized or another instance of same command-buffer
/// currently executing.
/// \param command_buffer The command-buffer to be submitted.
/// \param queue The PI queue to submit on.
/// \param num_events_in_wait_list The number of events that this execution
/// depends on.
/// \param event_wait_list List of pi_events to wait on.
/// \param event The pi_event associated with this enqueue.
__SYCL_EXPORT pi_result
piextEnqueueCommandBuffer(pi_ext_command_buffer command_buffer, pi_queue queue,
                          pi_uint32 num_events_in_wait_list,
                          const pi_event *event_wait_list, pi_event *event);

struct _pi_plugin {
  // PI version supported by host passed to the plugin. The Plugin
  // checks and writes the appropriate Function Pointers in
  // PiFunctionTable.
  // TODO: Work on version fields and their handshaking mechanism.
  // Some choices are:
  // - Use of integers to keep major and minor version.
  // - Keeping char* Versions.
  char PiVersion[20];
  // Plugin edits this.
  char PluginVersion[20];
  char *Targets;
  struct FunctionPointers {
#define _PI_API(api) decltype(::api) *api;
#include <sycl/detail/pi.def>
  } PiFunctionTable;
};

#ifdef __cplusplus
} // extern "C"
#endif // __cplusplus

#endif // _PI_H_<|MERGE_RESOLUTION|>--- conflicted
+++ resolved
@@ -90,20 +90,13 @@
 // native handles.
 // 12.29 Support PI_EXT_PLATFORM_INFO_BACKEND query in piPlatformGetInfo
 // 12.30 Added PI_EXT_INTEL_DEVICE_INFO_MEM_CHANNEL_SUPPORT device info query.
-<<<<<<< HEAD
-// 12.31 Added command-buffer extension methods
-
-#define _PI_H_VERSION_MAJOR 12
-#define _PI_H_VERSION_MINOR 31
-=======
 // 12.31 Added PI_EXT_CODEPLAY_DEVICE_INFO_MAX_REGISTERS_PER_WORK_GROUP device
 // info query.
 // 12.32 Removed backwards compatibility of piextQueueCreateWithNativeHandle and
 // piextQueueGetNativeHandle
-
+// 12.33 Added command-buffer extension methods
 #define _PI_H_VERSION_MAJOR 13
-#define _PI_H_VERSION_MINOR 32
->>>>>>> 546bcb9c
+#define _PI_H_VERSION_MINOR 33
 
 #define _PI_STRING_HELPER(a) #a
 #define _PI_CONCAT(a, b) _PI_STRING_HELPER(a.b)
@@ -361,13 +354,10 @@
   PI_EXT_DEVICE_INFO_ATOMIC_FENCE_ORDER_CAPABILITIES = 0x20006,
   PI_EXT_DEVICE_INFO_ATOMIC_FENCE_SCOPE_CAPABILITIES = 0x20007,
   PI_EXT_INTEL_DEVICE_INFO_MEM_CHANNEL_SUPPORT = 0x20008,
-<<<<<<< HEAD
-  // Supports command-buffer extension entry-points
-  PI_EXT_ONEAPI_DEVICE_INFO_COMMAND_BUFFER_SUPPORT = 0x20009,
-=======
   // The number of max registers per block (device specific)
   PI_EXT_CODEPLAY_DEVICE_INFO_MAX_REGISTERS_PER_WORK_GROUP = 0x20009,
->>>>>>> 546bcb9c
+  // Supports command-buffer extension entry-points
+  PI_EXT_ONEAPI_DEVICE_INFO_COMMAND_BUFFER_SUPPORT = 0x2000A,
 } _pi_device_info;
 
 typedef enum {
