//==---------- pi.h - Plugin Interface -------------------------------------==//
//
// Part of the LLVM Project, under the Apache License v2.0 with LLVM Exceptions.
// See https://llvm.org/LICENSE.txt for license information.
// SPDX-License-Identifier: Apache-2.0 WITH LLVM-exception
//
//===----------------------------------------------------------------------===//

/// \defgroup sycl_pi The Plugin Interface
// TODO: link to sphinx page

/// \file Main Plugin Interface header file.
///
/// This is the definition of a generic offload Plugin Interface (PI), which is
/// used by the SYCL implementation to connect to multiple device back-ends,
/// e.g. to OpenCL. The interface is intentionally kept C-only for the
/// purpose of having full flexibility and interoperability with different
/// environments.
///
/// \ingroup sycl_pi

#ifndef _PI_H_
#define _PI_H_

// Every single change in PI API should be accompanied with the minor
// version increase (+1). In the cases where backward compatibility is not
// maintained there should be a (+1) change to the major version in
// addition to the increase of the minor.
//
// PI version changes log:
// -- Version 1.2:
// 1. (Binary backward compatibility breaks) Two fields added to the
// pi_device_binary_struct structure:
//   pi_device_binary_property_set PropertySetsBegin;
//   pi_device_binary_property_set PropertySetsEnd;
// 2. A number of types needed to define pi_device_binary_property_set added.
// 3. Added new ownership argument to piextContextCreateWithNativeHandle.
// 4. Add interoperability interfaces for kernel.
// 4.6 Added new ownership argument to piextQueueCreateWithNativeHandle which
// changes the API version from 3.5 to 4.6.
// 5.7 Added new context and ownership arguments to
//   piextEventCreateWithNativeHandle
// 6.8 Added new ownership argument to piextProgramCreateWithNativeHandle. Added
// piQueueFlush function.
// 7.9 Added new context and ownership arguments to
// piextMemCreateWithNativeHandle.
// 8.10 Added new optional device argument to piextQueueCreateWithNativeHandle
// 9.11 Use values of OpenCL enums directly, rather than including `<CL/cl.h>`;
// NOTE that this results in a changed API for `piProgramGetBuildInfo`.
// 10.12 Change enum value PI_MEM_ADVICE_UNKNOWN from 0 to 999, and set enum
// PI_MEM_ADVISE_RESET to 0.
// 10.13 Added new PI_EXT_ONEAPI_QUEUE_DISCARD_EVENTS queue property.
// 10.14 Add PI_EXT_INTEL_DEVICE_INFO_FREE_MEMORY as an extension for
// piDeviceGetInfo.
// 11.15 piEventCreate creates even in the signalled state now.
// 11.16 Add PI_EXT_INTEL_DEVICE_INFO_MEMORY_CLOCK_RATE and
// PI_EXT_INTEL_DEVICE_INFO_MEMORY_BUS_WIDTH as an extension for
// piDeviceGetInfo.
// 11.17 Added new PI_EXT_ONEAPI_QUEUE_PRIORITY_LOW and
// PI_EXT_ONEAPI_QUEUE_PRIORITY_HIGH queue properties.
// 11.18 Add new parameter name PI_EXT_ONEAPI_QUEUE_INFO_EMPTY to
// _pi_queue_info.
// 12.19 Add new PI_EXT_INTEL_DEVICE_PARTITION_BY_CSLICE piDevicePartition
// scheme. Sub-sub-devices (representing compute slice) creation via
// partitioning by affinity domain is disabled by default and can be temporarily
// restored via SYCL_PI_LEVEL_ZERO_EXPOSE_CSLICE_IN_AFFINITY_PARTITIONING
// environment variable.
// 12.20 Added piextQueueCreate API to be used instead of piQueueCreate, also
// added PI_EXT_INTEL_DEVICE_INFO_MAX_COMPUTE_QUEUE_INDICES for piDeviceGetInfo.
// Both are needed to support sycl_ext_intel_queue_index extension.
// 12.21 Added new piextUSMEnqueueFill2D, piextUSMEnqueueMemset2D, and
// piextUSMEnqueueMemcpy2D functions. Added new
// PI_EXT_ONEAPI_CONTEXT_INFO_USM_FILL2D_SUPPORT,
// PI_EXT_ONEAPI_CONTEXT_INFO_USM_MEMSET2D_SUPPORT, and
// PI_EXT_ONEAPI_CONTEXT_INFO_USM_MEMCPY2D_SUPPORT context info query
// descriptors.
// 12.22 Add piGetDeviceAndHostTimer to query device wall-clock timestamp
// 12.23 Added new piextEnqueueDeviceGlobalVariableWrite and
// piextEnqueueDeviceGlobalVariableRead functions.
// 12.24 Added new PI_EXT_KERNEL_EXEC_INFO_CACHE_CONFIG property to the
// _pi_kernel_exec_info. Defined _pi_kernel_cache_config enum with values of
// the new PI_EXT_KERNEL_EXEC_INFO_CACHE_CONFIG property.
// 12.25 Added PI_EXT_DEVICE_INFO_ATOMIC_FENCE_ORDER_CAPABILITIES and
// PI_EXT_DEVICE_INFO_ATOMIC_FENCE_SCOPE_CAPABILITIES for piDeviceGetInfo.
// 12.26 Added piextEnqueueReadHostPipe and piextEnqueueWriteHostPipe functions.
// 12.27 Added properties parameter to piextQueueCreateWithNativeHandle and
// changed native handle type of piextQueueCreateWithNativeHandle and
// piextQueueGetNativeHandle
// 12.28 Added piextMemImageCreateWithNativeHandle for creating images from
// native handles.
// 12.29 Support PI_EXT_PLATFORM_INFO_BACKEND query in piPlatformGetInfo
// 12.30 Added PI_EXT_INTEL_DEVICE_INFO_MEM_CHANNEL_SUPPORT device info query.
// 12.31 Added PI_EXT_CODEPLAY_DEVICE_INFO_MAX_REGISTERS_PER_WORK_GROUP device
// info query.
// 13.32 Removed backwards compatibility of piextQueueCreateWithNativeHandle and
// piextQueueGetNativeHandle
<<<<<<< HEAD
// 12.33 Added command-buffer extension methods
#define _PI_H_VERSION_MAJOR 13
#define _PI_H_VERSION_MINOR 33
=======
// 14.33 Added new parameter (memory object properties) to
// piextKernelSetArgMemObj
// 14.34 Added command-buffer extension methods

#define _PI_H_VERSION_MAJOR 14
#define _PI_H_VERSION_MINOR 34
>>>>>>> 0603bf6b

#define _PI_STRING_HELPER(a) #a
#define _PI_CONCAT(a, b) _PI_STRING_HELPER(a.b)
#define _PI_TRIPLE_CONCAT(a, b, c) _PI_STRING_HELPER(a.b.c)

// This is the macro that plugins should all use to define their version.
// _PI_PLUGIN_VERSION_STRING will be printed when environment variable
// SYCL_PI_TRACE is set to 1. PluginVersion should be defined for each plugin
// in plugins/*/pi_*.hpp. PluginVersion should be incremented with each change
// to the plugin.
#define _PI_PLUGIN_VERSION_STRING(PluginVersion)                               \
  _PI_TRIPLE_CONCAT(_PI_H_VERSION_MAJOR, _PI_H_VERSION_MINOR, PluginVersion)

#define _PI_H_VERSION_STRING                                                   \
  _PI_CONCAT(_PI_H_VERSION_MAJOR, _PI_H_VERSION_MINOR)

// This will be used to check the major versions of plugins versus the major
// versions of PI.
#define _PI_STRING_SUBSTITUTE(X) _PI_STRING_HELPER(X)
#define _PI_PLUGIN_VERSION_CHECK(PI_API_VERSION, PI_PLUGIN_VERSION)            \
  if (strncmp(PI_API_VERSION, PI_PLUGIN_VERSION,                               \
              sizeof(_PI_STRING_SUBSTITUTE(_PI_H_VERSION_MAJOR))) < 0) {       \
    return PI_ERROR_INVALID_OPERATION;                                         \
  }

// NOTE: This file presents a maping of OpenCL to PI enums, constants and
// typedefs. The general approach taken was to replace `CL_` prefix with `PI_`.
// Please consider this when adding or modifying values, as the strict value
// match is required.
// TODO: We should consider re-implementing PI enums and constants and only
// perform a mapping of PI to OpenCL in the pi_opencl backend.
#include <sycl/detail/export.hpp>

#include <cstddef>
#include <cstdint>
#include <variant>

#ifdef __cplusplus
extern "C" {
#endif // __cplusplus

using pi_int32 = int32_t;
using pi_uint32 = uint32_t;
using pi_uint64 = uint64_t;
using pi_bool = pi_uint32;
using pi_bitfield = pi_uint64;
using pi_native_handle = uintptr_t;

//
// NOTE: prefer to map 1:1 to OpenCL so that no translation is needed
// for PI <-> OpenCL ways. The PI <-> to other BE translation is almost
// always needed anyway.
//
typedef enum {
#define _PI_ERRC(NAME, VAL) NAME = VAL,
#define _PI_ERRC_WITH_MSG(NAME, VAL, MSG) NAME = VAL,
#include <sycl/detail/pi_error.def>
#undef _PI_ERRC
#undef _PI_ERRC_WITH_MSG
} _pi_result;

typedef enum {
  PI_EVENT_COMPLETE = 0x0,
  PI_EVENT_RUNNING = 0x1,
  PI_EVENT_SUBMITTED = 0x2,
  PI_EVENT_QUEUED = 0x3
} _pi_event_status;

typedef enum {
  PI_PLATFORM_INFO_EXTENSIONS = 0x0904,
  PI_PLATFORM_INFO_NAME = 0x0902,
  PI_PLATFORM_INFO_PROFILE = 0x0900,
  PI_PLATFORM_INFO_VENDOR = 0x0903,
  PI_PLATFORM_INFO_VERSION = 0x0901,
  PI_EXT_PLATFORM_INFO_BACKEND = 0x21000 // returns pi_platform_backend
} _pi_platform_info;

typedef enum {
  PI_PROGRAM_BUILD_INFO_STATUS = 0x1181,
  PI_PROGRAM_BUILD_INFO_OPTIONS = 0x1182,
  PI_PROGRAM_BUILD_INFO_LOG = 0x1183,
  PI_PROGRAM_BUILD_INFO_BINARY_TYPE = 0x1184
} _pi_program_build_info;

typedef enum {
  PI_PROGRAM_BUILD_STATUS_NONE = -1,
  PI_PROGRAM_BUILD_STATUS_ERROR = -2,
  PI_PROGRAM_BUILD_STATUS_SUCCESS = 0,
  PI_PROGRAM_BUILD_STATUS_IN_PROGRESS = -3
} _pi_program_build_status;

typedef enum {
  PI_PROGRAM_BINARY_TYPE_NONE = 0x0,
  PI_PROGRAM_BINARY_TYPE_COMPILED_OBJECT = 0x1,
  PI_PROGRAM_BINARY_TYPE_LIBRARY = 0x2,
  PI_PROGRAM_BINARY_TYPE_EXECUTABLE = 0x4
} _pi_program_binary_type;

// NOTE: this is made 64-bit to match the size of cl_device_type to
// make the translation to OpenCL transparent.
//
typedef enum : pi_uint64 {
  PI_DEVICE_TYPE_DEFAULT =
      (1 << 0), ///< The default device available in the PI plugin.
  PI_DEVICE_TYPE_ALL = 0xFFFFFFFF, ///< All devices available in the PI plugin.
  PI_DEVICE_TYPE_CPU = (1 << 1),   ///< A PI device that is the host processor.
  PI_DEVICE_TYPE_GPU = (1 << 2),   ///< A PI device that is a GPU.
  PI_DEVICE_TYPE_ACC = (1 << 3),   ///< A PI device that is a
                                   ///< dedicated accelerator.
  PI_DEVICE_TYPE_CUSTOM = (1 << 4) ///< A PI device that is a custom device.
} _pi_device_type;

typedef enum {
  PI_EXT_PLATFORM_BACKEND_UNKNOWN = 0, ///< The backend is not a recognized one
  PI_EXT_PLATFORM_BACKEND_LEVEL_ZERO = 1, ///< The backend is Level Zero
  PI_EXT_PLATFORM_BACKEND_OPENCL = 2,     ///< The backend is OpenCL
  PI_EXT_PLATFORM_BACKEND_CUDA = 3,       ///< The backend is CUDA
  PI_EXT_PLATFORM_BACKEND_HIP = 4,        ///< The backend is HIP
  PI_EXT_PLATFORM_BACKEND_ESIMD = 5,      ///< The backend is ESIMD
} _pi_platform_backend;

typedef enum {
  PI_DEVICE_MEM_CACHE_TYPE_NONE = 0x0,
  PI_DEVICE_MEM_CACHE_TYPE_READ_ONLY_CACHE = 0x1,
  PI_DEVICE_MEM_CACHE_TYPE_READ_WRITE_CACHE = 0x2
} _pi_device_mem_cache_type;

typedef enum {
  PI_DEVICE_LOCAL_MEM_TYPE_LOCAL = 0x1,
  PI_DEVICE_LOCAL_MEM_TYPE_GLOBAL = 0x2
} _pi_device_local_mem_type;

typedef enum {
  PI_DEVICE_INFO_TYPE = 0x1000,
  PI_DEVICE_INFO_VENDOR_ID = 0x1001,
  PI_DEVICE_INFO_MAX_COMPUTE_UNITS = 0x1002,
  PI_DEVICE_INFO_MAX_WORK_ITEM_DIMENSIONS = 0x1003,
  PI_DEVICE_INFO_MAX_WORK_ITEM_SIZES = 0x1005,
  PI_DEVICE_INFO_MAX_WORK_GROUP_SIZE = 0x1004,
  PI_DEVICE_INFO_SINGLE_FP_CONFIG = 0x101B,
  PI_DEVICE_INFO_HALF_FP_CONFIG = 0x1033,
  PI_DEVICE_INFO_DOUBLE_FP_CONFIG = 0x1032,
  PI_DEVICE_INFO_QUEUE_PROPERTIES = 0x102A,
  PI_DEVICE_INFO_PREFERRED_VECTOR_WIDTH_CHAR = 0x1006,
  PI_DEVICE_INFO_PREFERRED_VECTOR_WIDTH_SHORT = 0x1007,
  PI_DEVICE_INFO_PREFERRED_VECTOR_WIDTH_INT = 0x1008,
  PI_DEVICE_INFO_PREFERRED_VECTOR_WIDTH_LONG = 0x1009,
  PI_DEVICE_INFO_PREFERRED_VECTOR_WIDTH_FLOAT = 0x100A,
  PI_DEVICE_INFO_PREFERRED_VECTOR_WIDTH_DOUBLE = 0x100B,
  PI_DEVICE_INFO_PREFERRED_VECTOR_WIDTH_HALF = 0x1034,
  PI_DEVICE_INFO_NATIVE_VECTOR_WIDTH_CHAR = 0x1036,
  PI_DEVICE_INFO_NATIVE_VECTOR_WIDTH_SHORT = 0x1037,
  PI_DEVICE_INFO_NATIVE_VECTOR_WIDTH_INT = 0x1038,
  PI_DEVICE_INFO_NATIVE_VECTOR_WIDTH_LONG = 0x1039,
  PI_DEVICE_INFO_NATIVE_VECTOR_WIDTH_FLOAT = 0x103A,
  PI_DEVICE_INFO_NATIVE_VECTOR_WIDTH_DOUBLE = 0x103B,
  PI_DEVICE_INFO_NATIVE_VECTOR_WIDTH_HALF = 0x103C,
  PI_DEVICE_INFO_MAX_CLOCK_FREQUENCY = 0x100C,
  PI_DEVICE_INFO_ADDRESS_BITS = 0x100D,
  PI_DEVICE_INFO_MAX_MEM_ALLOC_SIZE = 0x1010,
  PI_DEVICE_INFO_IMAGE_SUPPORT = 0x1016,
  PI_DEVICE_INFO_MAX_READ_IMAGE_ARGS = 0x100E,
  PI_DEVICE_INFO_MAX_WRITE_IMAGE_ARGS = 0x100F,
  PI_DEVICE_INFO_IMAGE2D_MAX_WIDTH = 0x1011,
  PI_DEVICE_INFO_IMAGE2D_MAX_HEIGHT = 0x1012,
  PI_DEVICE_INFO_IMAGE3D_MAX_WIDTH = 0x1013,
  PI_DEVICE_INFO_IMAGE3D_MAX_HEIGHT = 0x1014,
  PI_DEVICE_INFO_IMAGE3D_MAX_DEPTH = 0x1015,
  PI_DEVICE_INFO_IMAGE_MAX_BUFFER_SIZE = 0x1040,
  PI_DEVICE_INFO_IMAGE_MAX_ARRAY_SIZE = 0x1041,
  PI_DEVICE_INFO_MAX_SAMPLERS = 0x1018,
  PI_DEVICE_INFO_MAX_PARAMETER_SIZE = 0x1017,
  PI_DEVICE_INFO_MEM_BASE_ADDR_ALIGN = 0x1019,
  PI_DEVICE_INFO_GLOBAL_MEM_CACHE_TYPE = 0x101C,
  PI_DEVICE_INFO_GLOBAL_MEM_CACHELINE_SIZE = 0x101D,
  PI_DEVICE_INFO_GLOBAL_MEM_CACHE_SIZE = 0x101E,
  PI_DEVICE_INFO_GLOBAL_MEM_SIZE = 0x101F,
  PI_DEVICE_INFO_MAX_CONSTANT_BUFFER_SIZE = 0x1020,
  PI_DEVICE_INFO_MAX_CONSTANT_ARGS = 0x1021,
  PI_DEVICE_INFO_LOCAL_MEM_TYPE = 0x1022,
  PI_DEVICE_INFO_LOCAL_MEM_SIZE = 0x1023,
  PI_DEVICE_INFO_ERROR_CORRECTION_SUPPORT = 0x1024,
  PI_DEVICE_INFO_HOST_UNIFIED_MEMORY = 0x1035,
  PI_DEVICE_INFO_PROFILING_TIMER_RESOLUTION = 0x1025,
  PI_DEVICE_INFO_ENDIAN_LITTLE = 0x1026,
  PI_DEVICE_INFO_AVAILABLE = 0x1027,
  PI_DEVICE_INFO_COMPILER_AVAILABLE = 0x1028,
  PI_DEVICE_INFO_LINKER_AVAILABLE = 0x103E,
  PI_DEVICE_INFO_EXECUTION_CAPABILITIES = 0x1029,
  PI_DEVICE_INFO_QUEUE_ON_DEVICE_PROPERTIES = 0x104E,
  PI_DEVICE_INFO_QUEUE_ON_HOST_PROPERTIES = 0x102A,
  PI_DEVICE_INFO_BUILT_IN_KERNELS = 0x103F,
  PI_DEVICE_INFO_PLATFORM = 0x1031,
  PI_DEVICE_INFO_REFERENCE_COUNT = 0x1047,
  PI_DEVICE_INFO_IL_VERSION = 0x105B,
  PI_DEVICE_INFO_NAME = 0x102B,
  PI_DEVICE_INFO_VENDOR = 0x102C,
  PI_DEVICE_INFO_DRIVER_VERSION = 0x102D,
  PI_DEVICE_INFO_PROFILE = 0x102E,
  PI_DEVICE_INFO_VERSION = 0x102F,
  PI_DEVICE_INFO_OPENCL_C_VERSION = 0x103D,
  PI_DEVICE_INFO_EXTENSIONS = 0x1030,
  PI_DEVICE_INFO_PRINTF_BUFFER_SIZE = 0x1049,
  PI_DEVICE_INFO_PREFERRED_INTEROP_USER_SYNC = 0x1048,
  PI_DEVICE_INFO_PARENT_DEVICE = 0x1042,
  PI_DEVICE_INFO_PARTITION_PROPERTIES = 0x1044,
  PI_DEVICE_INFO_PARTITION_MAX_SUB_DEVICES = 0x1043,
  PI_DEVICE_INFO_PARTITION_AFFINITY_DOMAIN = 0x1045,
  PI_DEVICE_INFO_PARTITION_TYPE = 0x1046,
  PI_DEVICE_INFO_MAX_NUM_SUB_GROUPS = 0x105C,
  PI_DEVICE_INFO_SUB_GROUP_INDEPENDENT_FORWARD_PROGRESS = 0x105D,
  PI_DEVICE_INFO_SUB_GROUP_SIZES_INTEL = 0x4108,
  PI_DEVICE_INFO_USM_HOST_SUPPORT = 0x4190,
  PI_DEVICE_INFO_USM_DEVICE_SUPPORT = 0x4191,
  PI_DEVICE_INFO_USM_SINGLE_SHARED_SUPPORT = 0x4192,
  PI_DEVICE_INFO_USM_CROSS_SHARED_SUPPORT = 0x4193,
  PI_DEVICE_INFO_USM_SYSTEM_SHARED_SUPPORT = 0x4194,
  // Intel UUID extension.
  PI_DEVICE_INFO_UUID = 0x106A,
  // These are Intel-specific extensions.
  PI_EXT_ONEAPI_DEVICE_INFO_IP_VERSION = 0x4250,
  PI_DEVICE_INFO_DEVICE_ID = 0x4251,
  PI_DEVICE_INFO_PCI_ADDRESS = 0x10020,
  PI_DEVICE_INFO_GPU_EU_COUNT = 0x10021,
  PI_DEVICE_INFO_GPU_EU_SIMD_WIDTH = 0x10022,
  PI_DEVICE_INFO_GPU_SLICES = 0x10023,
  PI_DEVICE_INFO_GPU_SUBSLICES_PER_SLICE = 0x10024,
  PI_DEVICE_INFO_GPU_EU_COUNT_PER_SUBSLICE = 0x10025,
  PI_DEVICE_INFO_MAX_MEM_BANDWIDTH = 0x10026,
  PI_DEVICE_INFO_IMAGE_SRGB = 0x10027,
  // Return true if sub-device should do its own program build
  PI_DEVICE_INFO_BUILD_ON_SUBDEVICE = 0x10028,
  PI_EXT_INTEL_DEVICE_INFO_FREE_MEMORY = 0x10029,
  // Return 0 if device doesn't have any memory modules. Return the minimum of
  // the clock rate values if there are several memory modules on the device.
  PI_EXT_INTEL_DEVICE_INFO_MEMORY_CLOCK_RATE = 0x10030,
  // Return 0 if device doesn't have any memory modules. Return the minimum of
  // the bus width values if there are several memory modules on the device.
  PI_EXT_INTEL_DEVICE_INFO_MEMORY_BUS_WIDTH = 0x10031,
  // Return 1 if the device doesn't have a notion of a "queue index". Otherwise,
  // return the number of queue indices that are available for this device.
  PI_EXT_INTEL_DEVICE_INFO_MAX_COMPUTE_QUEUE_INDICES = 0x10032,
  PI_DEVICE_INFO_ATOMIC_64 = 0x10110,
  PI_EXT_DEVICE_INFO_ATOMIC_MEMORY_ORDER_CAPABILITIES = 0x10111,
  PI_EXT_DEVICE_INFO_ATOMIC_MEMORY_SCOPE_CAPABILITIES = 0x11000,
  PI_DEVICE_INFO_GPU_HW_THREADS_PER_EU = 0x10112,
  PI_DEVICE_INFO_BACKEND_VERSION = 0x10113,
  // Return whether bfloat16 math functions are supported by device
  PI_EXT_ONEAPI_DEVICE_INFO_BFLOAT16_MATH_FUNCTIONS = 0x1FFFF,
  PI_EXT_ONEAPI_DEVICE_INFO_MAX_GLOBAL_WORK_GROUPS = 0x20000,
  PI_EXT_ONEAPI_DEVICE_INFO_MAX_WORK_GROUPS_1D = 0x20001,
  PI_EXT_ONEAPI_DEVICE_INFO_MAX_WORK_GROUPS_2D = 0x20002,
  PI_EXT_ONEAPI_DEVICE_INFO_MAX_WORK_GROUPS_3D = 0x20003,
  PI_EXT_ONEAPI_DEVICE_INFO_CUDA_ASYNC_BARRIER = 0x20004,
  PI_EXT_CODEPLAY_DEVICE_INFO_SUPPORTS_FUSION = 0x20005,
  PI_EXT_DEVICE_INFO_ATOMIC_FENCE_ORDER_CAPABILITIES = 0x20006,
  PI_EXT_DEVICE_INFO_ATOMIC_FENCE_SCOPE_CAPABILITIES = 0x20007,
  PI_EXT_INTEL_DEVICE_INFO_MEM_CHANNEL_SUPPORT = 0x20008,
  // The number of max registers per block (device specific)
  PI_EXT_CODEPLAY_DEVICE_INFO_MAX_REGISTERS_PER_WORK_GROUP = 0x20009,
} _pi_device_info;

typedef enum {
  PI_PROGRAM_INFO_REFERENCE_COUNT = 0x1160,
  PI_PROGRAM_INFO_CONTEXT = 0x1161,
  PI_PROGRAM_INFO_NUM_DEVICES = 0x1162,
  PI_PROGRAM_INFO_DEVICES = 0x1163,
  PI_PROGRAM_INFO_SOURCE = 0x1164,
  PI_PROGRAM_INFO_BINARY_SIZES = 0x1165,
  PI_PROGRAM_INFO_BINARIES = 0x1166,
  PI_PROGRAM_INFO_NUM_KERNELS = 0x1167,
  PI_PROGRAM_INFO_KERNEL_NAMES = 0x1168
} _pi_program_info;

typedef enum {
  PI_CONTEXT_INFO_DEVICES = 0x1081,
  PI_CONTEXT_INFO_PLATFORM = 0x1084,
  PI_CONTEXT_INFO_NUM_DEVICES = 0x1083,
  PI_CONTEXT_INFO_PROPERTIES = 0x1082,
  PI_CONTEXT_INFO_REFERENCE_COUNT = 0x1080,
  // Atomics capabilities extensions
  PI_EXT_CONTEXT_INFO_ATOMIC_MEMORY_ORDER_CAPABILITIES = 0x10010,
  PI_EXT_CONTEXT_INFO_ATOMIC_MEMORY_SCOPE_CAPABILITIES = 0x10011,
  PI_EXT_CONTEXT_INFO_ATOMIC_FENCE_ORDER_CAPABILITIES = 0x10012,
  PI_EXT_CONTEXT_INFO_ATOMIC_FENCE_SCOPE_CAPABILITIES = 0x10013,
  // Native 2D USM memory operation support
  PI_EXT_ONEAPI_CONTEXT_INFO_USM_FILL2D_SUPPORT = 0x30000,
  PI_EXT_ONEAPI_CONTEXT_INFO_USM_MEMSET2D_SUPPORT = 0x30001,
  PI_EXT_ONEAPI_CONTEXT_INFO_USM_MEMCPY2D_SUPPORT = 0x30002
} _pi_context_info;

typedef enum {
  PI_QUEUE_INFO_CONTEXT = 0x1090,
  PI_QUEUE_INFO_DEVICE = 0x1091,
  PI_QUEUE_INFO_DEVICE_DEFAULT = 0x1095,
  PI_QUEUE_INFO_PROPERTIES = 0x1093,
  PI_QUEUE_INFO_REFERENCE_COUNT = 0x1092,
  PI_QUEUE_INFO_SIZE = 0x1094,
  // Return 'true' if all commands previously submitted to the queue have
  // completed, otherwise return 'false'.
  PI_EXT_ONEAPI_QUEUE_INFO_EMPTY = 0x2096
} _pi_queue_info;

typedef enum {
  PI_KERNEL_INFO_FUNCTION_NAME = 0x1190,
  PI_KERNEL_INFO_NUM_ARGS = 0x1191,
  PI_KERNEL_INFO_REFERENCE_COUNT = 0x1192,
  PI_KERNEL_INFO_CONTEXT = 0x1193,
  PI_KERNEL_INFO_PROGRAM = 0x1194,
  PI_KERNEL_INFO_ATTRIBUTES = 0x1195
} _pi_kernel_info;

typedef enum {
  PI_KERNEL_GROUP_INFO_GLOBAL_WORK_SIZE = 0x11B5,
  PI_KERNEL_GROUP_INFO_WORK_GROUP_SIZE = 0x11B0,
  PI_KERNEL_GROUP_INFO_COMPILE_WORK_GROUP_SIZE = 0x11B1,
  PI_KERNEL_GROUP_INFO_LOCAL_MEM_SIZE = 0x11B2,
  PI_KERNEL_GROUP_INFO_PREFERRED_WORK_GROUP_SIZE_MULTIPLE = 0x11B3,
  PI_KERNEL_GROUP_INFO_PRIVATE_MEM_SIZE = 0x11B4,
  // The number of registers used by the compiled kernel (device specific)
  PI_KERNEL_GROUP_INFO_NUM_REGS = 0x10112
} _pi_kernel_group_info;

typedef enum {
  PI_IMAGE_INFO_FORMAT = 0x1110,
  PI_IMAGE_INFO_ELEMENT_SIZE = 0x1111,
  PI_IMAGE_INFO_ROW_PITCH = 0x1112,
  PI_IMAGE_INFO_SLICE_PITCH = 0x1113,
  PI_IMAGE_INFO_WIDTH = 0x1114,
  PI_IMAGE_INFO_HEIGHT = 0x1115,
  PI_IMAGE_INFO_DEPTH = 0x1116
} _pi_image_info;

typedef enum {
  PI_KERNEL_MAX_SUB_GROUP_SIZE = 0x2033,
  PI_KERNEL_MAX_NUM_SUB_GROUPS = 0x11B9,
  PI_KERNEL_COMPILE_NUM_SUB_GROUPS = 0x11BA,
  PI_KERNEL_COMPILE_SUB_GROUP_SIZE_INTEL = 0x410A
} _pi_kernel_sub_group_info;

typedef enum {
  PI_EVENT_INFO_COMMAND_QUEUE = 0x11D0,
  PI_EVENT_INFO_CONTEXT = 0x11D4,
  PI_EVENT_INFO_COMMAND_TYPE = 0x11D1,
  PI_EVENT_INFO_COMMAND_EXECUTION_STATUS = 0x11D3,
  PI_EVENT_INFO_REFERENCE_COUNT = 0x11D2
} _pi_event_info;

typedef enum {
  PI_COMMAND_TYPE_NDRANGE_KERNEL = 0x11F0,
  PI_COMMAND_TYPE_MEM_BUFFER_READ = 0x11F3,
  PI_COMMAND_TYPE_MEM_BUFFER_WRITE = 0x11F4,
  PI_COMMAND_TYPE_MEM_BUFFER_COPY = 0x11F5,
  PI_COMMAND_TYPE_MEM_BUFFER_MAP = 0x11FB,
  PI_COMMAND_TYPE_MEM_BUFFER_UNMAP = 0x11FD,
  PI_COMMAND_TYPE_MEM_BUFFER_READ_RECT = 0x1201,
  PI_COMMAND_TYPE_MEM_BUFFER_WRITE_RECT = 0x1202,
  PI_COMMAND_TYPE_MEM_BUFFER_COPY_RECT = 0x1203,
  PI_COMMAND_TYPE_USER = 0x1204,
  PI_COMMAND_TYPE_MEM_BUFFER_FILL = 0x1207,
  PI_COMMAND_TYPE_IMAGE_READ = 0x11F6,
  PI_COMMAND_TYPE_IMAGE_WRITE = 0x11F7,
  PI_COMMAND_TYPE_IMAGE_COPY = 0x11F8,
  PI_COMMAND_TYPE_NATIVE_KERNEL = 0x11F2,
  PI_COMMAND_TYPE_COPY_BUFFER_TO_IMAGE = 0x11FA,
  PI_COMMAND_TYPE_COPY_IMAGE_TO_BUFFER = 0x11F9,
  PI_COMMAND_TYPE_MAP_IMAGE = 0x11FC,
  PI_COMMAND_TYPE_MARKER = 0x11FE,
  PI_COMMAND_TYPE_ACQUIRE_GL_OBJECTS = 0x11FF,
  PI_COMMAND_TYPE_RELEASE_GL_OBJECTS = 0x1200,
  PI_COMMAND_TYPE_BARRIER = 0x1205,
  PI_COMMAND_TYPE_MIGRATE_MEM_OBJECTS = 0x1206,
  PI_COMMAND_TYPE_FILL_IMAGE = 0x1208,
  PI_COMMAND_TYPE_SVM_FREE = 0x1209,
  PI_COMMAND_TYPE_SVM_MEMCPY = 0x120A,
  PI_COMMAND_TYPE_SVM_MEMFILL = 0x120B,
  PI_COMMAND_TYPE_SVM_MAP = 0x120C,
  PI_COMMAND_TYPE_SVM_UNMAP = 0x120D,
  PI_COMMAND_TYPE_EXT_COMMAND_BUFFER = 0x12A8,
  PI_COMMAND_TYPE_DEVICE_GLOBAL_VARIABLE_READ = 0x418E,
  PI_COMMAND_TYPE_DEVICE_GLOBAL_VARIABLE_WRITE = 0x418F
} _pi_command_type;

typedef enum {
  PI_MEM_TYPE_BUFFER = 0x10F0,
  PI_MEM_TYPE_IMAGE2D = 0x10F1,
  PI_MEM_TYPE_IMAGE3D = 0x10F2,
  PI_MEM_TYPE_IMAGE2D_ARRAY = 0x10F3,
  PI_MEM_TYPE_IMAGE1D = 0x10F4,
  PI_MEM_TYPE_IMAGE1D_ARRAY = 0x10F5,
  PI_MEM_TYPE_IMAGE1D_BUFFER = 0x10F6
} _pi_mem_type;

typedef enum {
  // Device-specific value opaque in PI API.
  PI_MEM_ADVICE_RESET = 0,
  PI_MEM_ADVICE_CUDA_SET_READ_MOSTLY = 101,
  PI_MEM_ADVICE_CUDA_UNSET_READ_MOSTLY = 102,
  PI_MEM_ADVICE_CUDA_SET_PREFERRED_LOCATION = 103,
  PI_MEM_ADVICE_CUDA_UNSET_PREFERRED_LOCATION = 104,
  PI_MEM_ADVICE_CUDA_SET_ACCESSED_BY = 105,
  PI_MEM_ADVICE_CUDA_UNSET_ACCESSED_BY = 106,
  PI_MEM_ADVICE_CUDA_SET_PREFERRED_LOCATION_HOST = 107,
  PI_MEM_ADVICE_CUDA_UNSET_PREFERRED_LOCATION_HOST = 108,
  PI_MEM_ADVICE_CUDA_SET_ACCESSED_BY_HOST = 109,
  PI_MEM_ADVICE_CUDA_UNSET_ACCESSED_BY_HOST = 110,
  PI_MEM_ADVICE_UNKNOWN = 999,
} _pi_mem_advice;

typedef enum {
  PI_IMAGE_CHANNEL_ORDER_A = 0x10B1,
  PI_IMAGE_CHANNEL_ORDER_R = 0x10B0,
  PI_IMAGE_CHANNEL_ORDER_RG = 0x10B2,
  PI_IMAGE_CHANNEL_ORDER_RA = 0x10B3,
  PI_IMAGE_CHANNEL_ORDER_RGB = 0x10B4,
  PI_IMAGE_CHANNEL_ORDER_RGBA = 0x10B5,
  PI_IMAGE_CHANNEL_ORDER_BGRA = 0x10B6,
  PI_IMAGE_CHANNEL_ORDER_ARGB = 0x10B7,
  PI_IMAGE_CHANNEL_ORDER_ABGR = 0x10C3,
  PI_IMAGE_CHANNEL_ORDER_INTENSITY = 0x10B8,
  PI_IMAGE_CHANNEL_ORDER_LUMINANCE = 0x10B9,
  PI_IMAGE_CHANNEL_ORDER_Rx = 0x10BA,
  PI_IMAGE_CHANNEL_ORDER_RGx = 0x10BB,
  PI_IMAGE_CHANNEL_ORDER_RGBx = 0x10BC,
  PI_IMAGE_CHANNEL_ORDER_sRGBA = 0x10C1
} _pi_image_channel_order;

typedef enum {
  PI_IMAGE_CHANNEL_TYPE_SNORM_INT8 = 0x10D0,
  PI_IMAGE_CHANNEL_TYPE_SNORM_INT16 = 0x10D1,
  PI_IMAGE_CHANNEL_TYPE_UNORM_INT8 = 0x10D2,
  PI_IMAGE_CHANNEL_TYPE_UNORM_INT16 = 0x10D3,
  PI_IMAGE_CHANNEL_TYPE_UNORM_SHORT_565 = 0x10D4,
  PI_IMAGE_CHANNEL_TYPE_UNORM_SHORT_555 = 0x10D5,
  PI_IMAGE_CHANNEL_TYPE_UNORM_INT_101010 = 0x10D6,
  PI_IMAGE_CHANNEL_TYPE_SIGNED_INT8 = 0x10D7,
  PI_IMAGE_CHANNEL_TYPE_SIGNED_INT16 = 0x10D8,
  PI_IMAGE_CHANNEL_TYPE_SIGNED_INT32 = 0x10D9,
  PI_IMAGE_CHANNEL_TYPE_UNSIGNED_INT8 = 0x10DA,
  PI_IMAGE_CHANNEL_TYPE_UNSIGNED_INT16 = 0x10DB,
  PI_IMAGE_CHANNEL_TYPE_UNSIGNED_INT32 = 0x10DC,
  PI_IMAGE_CHANNEL_TYPE_HALF_FLOAT = 0x10DD,
  PI_IMAGE_CHANNEL_TYPE_FLOAT = 0x10DE
} _pi_image_channel_type;

typedef enum { PI_BUFFER_CREATE_TYPE_REGION = 0x1220 } _pi_buffer_create_type;

const pi_bool PI_TRUE = 1;
const pi_bool PI_FALSE = 0;

typedef enum {
  PI_SAMPLER_INFO_REFERENCE_COUNT = 0x1150,
  PI_SAMPLER_INFO_CONTEXT = 0x1151,
  PI_SAMPLER_INFO_NORMALIZED_COORDS = 0x1152,
  PI_SAMPLER_INFO_ADDRESSING_MODE = 0x1153,
  PI_SAMPLER_INFO_FILTER_MODE = 0x1154,
  PI_SAMPLER_INFO_MIP_FILTER_MODE = 0x1155,
  PI_SAMPLER_INFO_LOD_MIN = 0x1156,
  PI_SAMPLER_INFO_LOD_MAX = 0x1157
} _pi_sampler_info;

typedef enum {
  PI_SAMPLER_ADDRESSING_MODE_MIRRORED_REPEAT = 0x1134,
  PI_SAMPLER_ADDRESSING_MODE_REPEAT = 0x1133,
  PI_SAMPLER_ADDRESSING_MODE_CLAMP_TO_EDGE = 0x1131,
  PI_SAMPLER_ADDRESSING_MODE_CLAMP = 0x1132,
  PI_SAMPLER_ADDRESSING_MODE_NONE = 0x1130
} _pi_sampler_addressing_mode;

typedef enum {
  PI_SAMPLER_FILTER_MODE_NEAREST = 0x1140,
  PI_SAMPLER_FILTER_MODE_LINEAR = 0x1141,
} _pi_sampler_filter_mode;

using pi_context_properties = intptr_t;

using pi_device_exec_capabilities = pi_bitfield;
constexpr pi_device_exec_capabilities PI_DEVICE_EXEC_CAPABILITIES_KERNEL =
    (1 << 0);
constexpr pi_device_exec_capabilities
    PI_DEVICE_EXEC_CAPABILITIES_NATIVE_KERNEL = (1 << 1);

using pi_sampler_properties = pi_bitfield;
constexpr pi_sampler_properties PI_SAMPLER_PROPERTIES_NORMALIZED_COORDS =
    0x1152;
constexpr pi_sampler_properties PI_SAMPLER_PROPERTIES_ADDRESSING_MODE = 0x1153;
constexpr pi_sampler_properties PI_SAMPLER_PROPERTIES_FILTER_MODE = 0x1154;

using pi_memory_order_capabilities = pi_bitfield;
constexpr pi_memory_order_capabilities PI_MEMORY_ORDER_RELAXED = 0x01;
constexpr pi_memory_order_capabilities PI_MEMORY_ORDER_ACQUIRE = 0x02;
constexpr pi_memory_order_capabilities PI_MEMORY_ORDER_RELEASE = 0x04;
constexpr pi_memory_order_capabilities PI_MEMORY_ORDER_ACQ_REL = 0x08;
constexpr pi_memory_order_capabilities PI_MEMORY_ORDER_SEQ_CST = 0x10;

using pi_memory_scope_capabilities = pi_bitfield;
constexpr pi_memory_scope_capabilities PI_MEMORY_SCOPE_WORK_ITEM = 0x01;
constexpr pi_memory_scope_capabilities PI_MEMORY_SCOPE_SUB_GROUP = 0x02;
constexpr pi_memory_scope_capabilities PI_MEMORY_SCOPE_WORK_GROUP = 0x04;
constexpr pi_memory_scope_capabilities PI_MEMORY_SCOPE_DEVICE = 0x08;
constexpr pi_memory_scope_capabilities PI_MEMORY_SCOPE_SYSTEM = 0x10;

typedef enum {
  PI_PROFILING_INFO_COMMAND_QUEUED = 0x1280,
  PI_PROFILING_INFO_COMMAND_SUBMIT = 0x1281,
  PI_PROFILING_INFO_COMMAND_START = 0x1282,
  PI_PROFILING_INFO_COMMAND_END = 0x1283
} _pi_profiling_info;

// NOTE: this is made 64-bit to match the size of cl_mem_flags to
// make the translation to OpenCL transparent.
// TODO: populate
//
using pi_mem_flags = pi_bitfield;
// Access
constexpr pi_mem_flags PI_MEM_FLAGS_ACCESS_RW = (1 << 0);
constexpr pi_mem_flags PI_MEM_ACCESS_READ_ONLY = (1 << 2);
// Host pointer
constexpr pi_mem_flags PI_MEM_FLAGS_HOST_PTR_USE = (1 << 3);
constexpr pi_mem_flags PI_MEM_FLAGS_HOST_PTR_COPY = (1 << 5);
constexpr pi_mem_flags PI_MEM_FLAGS_HOST_PTR_ALLOC = (1 << 4);

// flags passed to Map operations
using pi_map_flags = pi_bitfield;
constexpr pi_map_flags PI_MAP_READ = (1 << 0);
constexpr pi_map_flags PI_MAP_WRITE = (1 << 1);
constexpr pi_map_flags PI_MAP_WRITE_INVALIDATE_REGION = (1 << 2);
// NOTE: this is made 64-bit to match the size of cl_mem_properties_intel to
// make the translation to OpenCL transparent.
using pi_mem_properties = pi_bitfield;
constexpr pi_mem_properties PI_MEM_PROPERTIES_CHANNEL = 0x4213;
constexpr pi_mem_properties PI_MEM_PROPERTIES_ALLOC_BUFFER_LOCATION = 0x419E;

// NOTE: this is made 64-bit to match the size of cl_mem_properties_intel to
// make the translation to OpenCL transparent.
using pi_usm_mem_properties = pi_bitfield;
constexpr pi_usm_mem_properties PI_MEM_ALLOC_FLAGS = 0x4195;
constexpr pi_usm_mem_properties PI_MEM_ALLOC_WRTITE_COMBINED = (1 << 0);
constexpr pi_usm_mem_properties PI_MEM_ALLOC_INITIAL_PLACEMENT_DEVICE =
    (1 << 1);
constexpr pi_usm_mem_properties PI_MEM_ALLOC_INITIAL_PLACEMENT_HOST = (1 << 2);
// Hints that the device/shared allocation will not be written on device.
constexpr pi_usm_mem_properties PI_MEM_ALLOC_DEVICE_READ_ONLY = (1 << 3);

constexpr pi_usm_mem_properties PI_MEM_USM_ALLOC_BUFFER_LOCATION = 0x419E;

// NOTE: queue properties are implemented this way to better support bit
// manipulations
using pi_queue_properties = pi_bitfield;
constexpr pi_queue_properties PI_QUEUE_FLAGS = -1;
constexpr pi_queue_properties PI_QUEUE_COMPUTE_INDEX = -2;
// clang-format off
constexpr pi_queue_properties PI_QUEUE_FLAG_OUT_OF_ORDER_EXEC_MODE_ENABLE = (1 << 0);
constexpr pi_queue_properties PI_QUEUE_FLAG_PROFILING_ENABLE = (1 << 1);
constexpr pi_queue_properties PI_QUEUE_FLAG_ON_DEVICE = (1 << 2);
constexpr pi_queue_properties PI_QUEUE_FLAG_ON_DEVICE_DEFAULT = (1 << 3);
constexpr pi_queue_properties PI_EXT_ONEAPI_QUEUE_FLAG_DISCARD_EVENTS = (1 << 4);
constexpr pi_queue_properties PI_EXT_ONEAPI_QUEUE_FLAG_PRIORITY_LOW = (1 << 5);
constexpr pi_queue_properties PI_EXT_ONEAPI_QUEUE_FLAG_PRIORITY_HIGH = (1 << 6);
// clang-format on

typedef enum {
  // No preference for SLM or data cache.
  PI_EXT_KERNEL_EXEC_INFO_CACHE_DEFAULT = 0x0,
  // Large SLM size.
  PI_EXT_KERNEL_EXEC_INFO_CACHE_LARGE_SLM = 0x1,
  // Large General Data size.
  PI_EXT_KERNEL_EXEC_INFO_CACHE_LARGE_DATA = 0x2
} _pi_kernel_cache_config;

using pi_result = _pi_result;
using pi_platform_info = _pi_platform_info;
using pi_platform_backend = _pi_platform_backend;
using pi_device_type = _pi_device_type;
using pi_device_mem_cache_type = _pi_device_mem_cache_type;
using pi_device_local_mem_type = _pi_device_local_mem_type;
using pi_device_info = _pi_device_info;
using pi_program_info = _pi_program_info;
using pi_context_info = _pi_context_info;
using pi_queue_info = _pi_queue_info;
using pi_image_info = _pi_image_info;
using pi_kernel_info = _pi_kernel_info;
using pi_kernel_group_info = _pi_kernel_group_info;
using pi_kernel_sub_group_info = _pi_kernel_sub_group_info;
using pi_event_info = _pi_event_info;
using pi_command_type = _pi_command_type;
using pi_mem_type = _pi_mem_type;
using pi_mem_advice = _pi_mem_advice;
using pi_image_channel_order = _pi_image_channel_order;
using pi_image_channel_type = _pi_image_channel_type;
using pi_buffer_create_type = _pi_buffer_create_type;
using pi_sampler_addressing_mode = _pi_sampler_addressing_mode;
using pi_sampler_filter_mode = _pi_sampler_filter_mode;
using pi_sampler_info = _pi_sampler_info;
using pi_event_status = _pi_event_status;
using pi_program_build_info = _pi_program_build_info;
using pi_program_build_status = _pi_program_build_status;
using pi_program_binary_type = _pi_program_binary_type;
using pi_kernel_info = _pi_kernel_info;
using pi_profiling_info = _pi_profiling_info;
using pi_kernel_cache_config = _pi_kernel_cache_config;

// For compatibility with OpenCL define this not as enum.
using pi_device_partition_property = intptr_t;
static constexpr pi_device_partition_property PI_DEVICE_PARTITION_EQUALLY =
    0x1086;
static constexpr pi_device_partition_property PI_DEVICE_PARTITION_BY_COUNTS =
    0x1087;
static constexpr pi_device_partition_property
    PI_DEVICE_PARTITION_BY_COUNTS_LIST_END = 0x0;
static constexpr pi_device_partition_property
    PI_DEVICE_PARTITION_BY_AFFINITY_DOMAIN = 0x1088;
static constexpr pi_device_partition_property
    PI_EXT_INTEL_DEVICE_PARTITION_BY_CSLICE = 0x1089;

// For compatibility with OpenCL define this not as enum.
using pi_device_affinity_domain = pi_bitfield;
static constexpr pi_device_affinity_domain PI_DEVICE_AFFINITY_DOMAIN_NUMA =
    (1 << 0);
static constexpr pi_device_affinity_domain PI_DEVICE_AFFINITY_DOMAIN_L4_CACHE =
    (1 << 1);
static constexpr pi_device_affinity_domain PI_DEVICE_AFFINITY_DOMAIN_L3_CACHE =
    (1 << 2);
static constexpr pi_device_affinity_domain PI_DEVICE_AFFINITY_DOMAIN_L2_CACHE =
    (1 << 3);
static constexpr pi_device_affinity_domain PI_DEVICE_AFFINITY_DOMAIN_L1_CACHE =
    (1 << 4);
static constexpr pi_device_affinity_domain
    PI_DEVICE_AFFINITY_DOMAIN_NEXT_PARTITIONABLE = (1 << 5);

// For compatibility with OpenCL define this not as enum.
using pi_device_fp_config = pi_bitfield;
static constexpr pi_device_fp_config PI_FP_DENORM = (1 << 0);
static constexpr pi_device_fp_config PI_FP_INF_NAN = (1 << 1);
static constexpr pi_device_fp_config PI_FP_ROUND_TO_NEAREST = (1 << 2);
static constexpr pi_device_fp_config PI_FP_ROUND_TO_ZERO = (1 << 3);
static constexpr pi_device_fp_config PI_FP_ROUND_TO_INF = (1 << 4);
static constexpr pi_device_fp_config PI_FP_FMA = (1 << 5);
static constexpr pi_device_fp_config PI_FP_SOFT_FLOAT = (1 << 6);
static constexpr pi_device_fp_config PI_FP_CORRECTLY_ROUNDED_DIVIDE_SQRT =
    (1 << 7);

// For compatibility with OpenCL define this not as enum.
using pi_device_exec_capabilities = pi_bitfield;
static constexpr pi_device_exec_capabilities PI_EXEC_KERNEL = (1 << 0);
static constexpr pi_device_exec_capabilities PI_EXEC_NATIVE_KERNEL = (1 << 1);

// Entry type, matches OpenMP for compatibility
struct _pi_offload_entry_struct {
  void *addr;
  char *name;
  size_t size;
  int32_t flags;
  int32_t reserved;
};

using _pi_offload_entry = _pi_offload_entry_struct *;

// A type of a binary image property.
typedef enum {
  PI_PROPERTY_TYPE_UNKNOWN,
  PI_PROPERTY_TYPE_UINT32,     // 32-bit integer
  PI_PROPERTY_TYPE_BYTE_ARRAY, // byte array
  PI_PROPERTY_TYPE_STRING      // null-terminated string
} pi_property_type;

// Device binary image property.
// If the type size of the property value is fixed and is no greater than
// 64 bits, then ValAddr is 0 and the value is stored in the ValSize field.
// Example - PI_PROPERTY_TYPE_UINT32, which is 32-bit
struct _pi_device_binary_property_struct {
  char *Name;       // null-terminated property name
  void *ValAddr;    // address of property value
  uint32_t Type;    // _pi_property_type
  uint64_t ValSize; // size of property value in bytes
};

typedef _pi_device_binary_property_struct *pi_device_binary_property;

// Named array of properties.
struct _pi_device_binary_property_set_struct {
  char *Name;                                // the name
  pi_device_binary_property PropertiesBegin; // array start
  pi_device_binary_property PropertiesEnd;   // array end
};

typedef _pi_device_binary_property_set_struct *pi_device_binary_property_set;

/// Types of device binary.
using pi_device_binary_type = uint8_t;
// format is not determined
static constexpr pi_device_binary_type PI_DEVICE_BINARY_TYPE_NONE = 0;
// specific to a device
static constexpr pi_device_binary_type PI_DEVICE_BINARY_TYPE_NATIVE = 1;
// portable binary types go next
// SPIR-V
static constexpr pi_device_binary_type PI_DEVICE_BINARY_TYPE_SPIRV = 2;
// LLVM bitcode
static constexpr pi_device_binary_type PI_DEVICE_BINARY_TYPE_LLVMIR_BITCODE = 3;

// Device binary descriptor version supported by this library.
static const uint16_t PI_DEVICE_BINARY_VERSION = 1;

// The kind of offload model the binary employs; must be 4 for SYCL
static const uint8_t PI_DEVICE_BINARY_OFFLOAD_KIND_SYCL = 4;

/// Target identification strings for
/// pi_device_binary_struct.DeviceTargetSpec
///
/// A device type represented by a particular target
/// triple requires specific binary images. We need
/// to map the image type onto the device target triple
///
#define __SYCL_PI_DEVICE_BINARY_TARGET_UNKNOWN "<unknown>"
/// SPIR-V 32-bit image <-> "spir", 32-bit OpenCL device
#define __SYCL_PI_DEVICE_BINARY_TARGET_SPIRV32 "spir"
/// SPIR-V 64-bit image <-> "spir64", 64-bit OpenCL device
#define __SYCL_PI_DEVICE_BINARY_TARGET_SPIRV64 "spir64"
/// Device-specific binary images produced from SPIR-V 64-bit <->
/// various "spir64_*" triples for specific 64-bit OpenCL devices
#define __SYCL_PI_DEVICE_BINARY_TARGET_SPIRV64_X86_64 "spir64_x86_64"
#define __SYCL_PI_DEVICE_BINARY_TARGET_SPIRV64_GEN "spir64_gen"
#define __SYCL_PI_DEVICE_BINARY_TARGET_SPIRV64_FPGA "spir64_fpga"
/// PTX 64-bit image <-> "nvptx64", 64-bit NVIDIA PTX device
#define __SYCL_PI_DEVICE_BINARY_TARGET_NVPTX64 "nvptx64"
#define __SYCL_PI_DEVICE_BINARY_TARGET_AMDGCN "amdgcn"

/// Extension to denote native support of assert feature by an arbitrary device
/// piDeviceGetInfo call should return this extension when the device supports
/// native asserts if supported extensions' names are requested
#define PI_DEVICE_INFO_EXTENSION_DEVICELIB_ASSERT                              \
  "pi_ext_intel_devicelib_assert"

/// Device binary image property set names recognized by the SYCL runtime.
/// Name must be consistent with
/// PropertySetRegistry::SYCL_SPECIALIZATION_CONSTANTS defined in
/// PropertySetIO.h
#define __SYCL_PI_PROPERTY_SET_SPEC_CONST_MAP "SYCL/specialization constants"
/// PropertySetRegistry::SYCL_SPEC_CONSTANTS_DEFAULT_VALUES defined in
/// PropertySetIO.h
#define __SYCL_PI_PROPERTY_SET_SPEC_CONST_DEFAULT_VALUES_MAP                   \
  "SYCL/specialization constants default values"
/// PropertySetRegistry::SYCL_DEVICELIB_REQ_MASK defined in PropertySetIO.h
#define __SYCL_PI_PROPERTY_SET_DEVICELIB_REQ_MASK "SYCL/devicelib req mask"
/// PropertySetRegistry::SYCL_KERNEL_PARAM_OPT_INFO defined in PropertySetIO.h
#define __SYCL_PI_PROPERTY_SET_KERNEL_PARAM_OPT_INFO "SYCL/kernel param opt"
/// PropertySetRegistry::SYCL_KERNEL_PROGRAM_METADATA defined in PropertySetIO.h
#define __SYCL_PI_PROPERTY_SET_PROGRAM_METADATA "SYCL/program metadata"
/// PropertySetRegistry::SYCL_MISC_PROP defined in PropertySetIO.h
#define __SYCL_PI_PROPERTY_SET_SYCL_MISC_PROP "SYCL/misc properties"
/// PropertySetRegistry::SYCL_ASSERT_USED defined in PropertySetIO.h
#define __SYCL_PI_PROPERTY_SET_SYCL_ASSERT_USED "SYCL/assert used"
/// PropertySetRegistry::SYCL_EXPORTED_SYMBOLS defined in PropertySetIO.h
#define __SYCL_PI_PROPERTY_SET_SYCL_EXPORTED_SYMBOLS "SYCL/exported symbols"
/// PropertySetRegistry::SYCL_DEVICE_GLOBALS defined in PropertySetIO.h
#define __SYCL_PI_PROPERTY_SET_SYCL_DEVICE_GLOBALS "SYCL/device globals"
/// PropertySetRegistry::SYCL_DEVICE_REQUIREMENTS defined in PropertySetIO.h
#define __SYCL_PI_PROPERTY_SET_SYCL_DEVICE_REQUIREMENTS                        \
  "SYCL/device requirements"
/// PropertySetRegistry::SYCL_HOST_PIPES defined in PropertySetIO.h
#define __SYCL_PI_PROPERTY_SET_SYCL_HOST_PIPES "SYCL/host pipes"

/// Program metadata tags recognized by the PI backends. For kernels the tag
/// must appear after the kernel name.
#define __SYCL_PI_PROGRAM_METADATA_TAG_REQD_WORK_GROUP_SIZE                    \
  "@reqd_work_group_size"
#define __SYCL_PI_PROGRAM_METADATA_GLOBAL_ID_MAPPING "@global_id_mapping"

/// This struct is a record of the device binary information. If the Kind field
/// denotes a portable binary type (SPIR-V or LLVM IR), the DeviceTargetSpec
/// field can still be specific and denote e.g. FPGA target. It must match the
/// __tgt_device_image structure generated by the clang-offload-wrapper tool
/// when their Version field match.
struct pi_device_binary_struct {
  /// version of this structure - for backward compatibility;
  /// all modifications which change order/type/offsets of existing fields
  /// should increment the version.
  uint16_t Version;
  /// the type of offload model the binary employs; must be 4 for SYCL
  uint8_t Kind;
  /// format of the binary data - SPIR-V, LLVM IR bitcode,...
  uint8_t Format;
  /// null-terminated string representation of the device's target architecture
  /// which holds one of:
  /// __SYCL_PI_DEVICE_BINARY_TARGET_UNKNOWN - unknown
  /// __SYCL_PI_DEVICE_BINARY_TARGET_SPIRV32 - general value for 32-bit OpenCL
  /// devices
  /// __SYCL_PI_DEVICE_BINARY_TARGET_SPIRV64 - general value for 64-bit OpenCL
  /// devices
  /// __SYCL_PI_DEVICE_BINARY_TARGET_SPIRV64_X86_64 - 64-bit OpenCL CPU device
  /// __SYCL_PI_DEVICE_BINARY_TARGET_SPIRV64_GEN - GEN GPU device (64-bit
  /// OpenCL)
  /// __SYCL_PI_DEVICE_BINARY_TARGET_SPIRV64_FPGA - 64-bit OpenCL FPGA device
  const char *DeviceTargetSpec;
  /// a null-terminated string; target- and compiler-specific options
  /// which are suggested to use to "compile" program at runtime
  const char *CompileOptions;
  /// a null-terminated string; target- and compiler-specific options
  /// which are suggested to use to "link" program at runtime
  const char *LinkOptions;
  /// Pointer to the manifest data start
  const char *ManifestStart;
  /// Pointer to the manifest data end
  const char *ManifestEnd;
  /// Pointer to the target code start
  const unsigned char *BinaryStart;
  /// Pointer to the target code end
  const unsigned char *BinaryEnd;
  /// the offload entry table
  _pi_offload_entry EntriesBegin;
  _pi_offload_entry EntriesEnd;
  // Array of preperty sets; e.g. specialization constants symbol-int ID map is
  // propagated to runtime with this mechanism.
  pi_device_binary_property_set PropertySetsBegin;
  pi_device_binary_property_set PropertySetsEnd;
  // TODO Other fields like entries, link options can be propagated using
  // the property set infrastructure. This will improve binary compatibility and
  // add flexibility.
};
using pi_device_binary = pi_device_binary_struct *;

// pi_buffer_region structure repeats cl_buffer_region, used for sub buffers.
struct pi_buffer_region_struct {
  size_t origin;
  size_t size;
};
using pi_buffer_region = pi_buffer_region_struct *;

// pi_buff_rect_offset structure is 3D offset argument passed to buffer rect
// operations (piEnqueueMemBufferCopyRect, etc).
struct pi_buff_rect_offset_struct {
  size_t x_bytes;
  size_t y_scalar;
  size_t z_scalar;
};
using pi_buff_rect_offset = pi_buff_rect_offset_struct *;

// pi_buff_rect_region structure represents size of 3D region passed to buffer
// rect operations (piEnqueueMemBufferCopyRect, etc).
struct pi_buff_rect_region_struct {
  size_t width_bytes;
  size_t height_scalar;
  size_t depth_scalar;
};
using pi_buff_rect_region = pi_buff_rect_region_struct *;

// pi_image_offset structure is 3D offset argument passed to image operations
// (piEnqueueMemImageRead, etc).
struct pi_image_offset_struct {
  size_t x;
  size_t y;
  size_t z;
};
using pi_image_offset = pi_image_offset_struct *;

// pi_image_region structure represents size of 3D region passed to image
// operations (piEnqueueMemImageRead, etc).
struct pi_image_region_struct {
  size_t width;
  size_t height;
  size_t depth;
};
using pi_image_region = pi_image_region_struct *;

// Offload binaries descriptor version supported by this library.
static const uint16_t PI_DEVICE_BINARIES_VERSION = 1;

/// This struct is a record of all the device code that may be offloaded.
/// It must match the __tgt_bin_desc structure generated by
/// the clang-offload-wrapper tool when their Version field match.
struct pi_device_binaries_struct {
  /// version of this structure - for backward compatibility;
  /// all modifications which change order/type/offsets of existing fields
  /// should increment the version.
  uint16_t Version;
  /// Number of device binaries in this descriptor
  uint16_t NumDeviceBinaries;
  /// Device binaries data
  pi_device_binary DeviceBinaries;
  /// the offload entry table (not used, for compatibility with OpenMP)
  _pi_offload_entry *HostEntriesBegin;
  _pi_offload_entry *HostEntriesEnd;
};
using pi_device_binaries = pi_device_binaries_struct *;

// Opaque types that make reading build log errors easier.
struct _pi_platform;
struct _pi_device;
struct _pi_context;
struct _pi_queue;
struct _pi_mem;
struct _pi_program;
struct _pi_kernel;
struct _pi_event;
struct _pi_sampler;

using pi_platform = _pi_platform *;
using pi_device = _pi_device *;
using pi_context = _pi_context *;
using pi_queue = _pi_queue *;
using pi_mem = _pi_mem *;
using pi_program = _pi_program *;
using pi_kernel = _pi_kernel *;
using pi_event = _pi_event *;
using pi_sampler = _pi_sampler *;

typedef struct {
  pi_image_channel_order image_channel_order;
  pi_image_channel_type image_channel_data_type;
} _pi_image_format;

typedef struct {
  pi_mem_type image_type;
  size_t image_width;
  size_t image_height;
  size_t image_depth;
  size_t image_array_size;
  size_t image_row_pitch;
  size_t image_slice_pitch;
  pi_uint32 num_mip_levels;
  pi_uint32 num_samples;
  pi_mem buffer;
} _pi_image_desc;

using pi_image_format = _pi_image_format;
using pi_image_desc = _pi_image_desc;

typedef enum { PI_MEM_CONTEXT = 0x1106, PI_MEM_SIZE = 0x1102 } _pi_mem_info;

using pi_mem_info = _pi_mem_info;

//
// Following section contains SYCL RT Plugin Interface (PI) functions.
// They are 3 distinct categories:
//
// 1) Ones having direct analogy in OpenCL and needed for the core SYCL
//    functionality are started with just "pi" prefix in their names.
// 2) Those having direct analogy in OpenCL but only needed for SYCL
//    interoperability with OpenCL are started with "picl" prefix.
// 3) Functions having no direct analogy in OpenCL, started with "piext".
//
// TODO: describe interfaces in Doxygen format
//

struct _pi_plugin;
using pi_plugin = _pi_plugin;

// PI Plugin Initialise.
// Plugin will check the PI version of Plugin Interface,
// populate the PI Version it supports, update targets field and populate
// PiFunctionTable with Supported APIs. The pointers are in a predetermined
// order in pi.def file.
__SYCL_EXPORT pi_result piPluginInit(pi_plugin *plugin_info);

//
// Platform
//
__SYCL_EXPORT pi_result piPlatformsGet(pi_uint32 num_entries,
                                       pi_platform *platforms,
                                       pi_uint32 *num_platforms);

__SYCL_EXPORT pi_result piPlatformGetInfo(pi_platform platform,
                                          pi_platform_info param_name,
                                          size_t param_value_size,
                                          void *param_value,
                                          size_t *param_value_size_ret);

/// Gets the native handle of a PI platform object.
///
/// \param platform is the PI platform to get the native handle of.
/// \param nativeHandle is the native handle of platform.
__SYCL_EXPORT pi_result piextPlatformGetNativeHandle(
    pi_platform platform, pi_native_handle *nativeHandle);

/// Creates PI platform object from a native handle.
/// NOTE: The created PI object takes ownership of the native handle.
///
/// \param nativeHandle is the native handle to create PI device from.
/// \param platform is the PI platform created from the native handle.
__SYCL_EXPORT pi_result piextPlatformCreateWithNativeHandle(
    pi_native_handle nativeHandle, pi_platform *platform);

__SYCL_EXPORT pi_result piDevicesGet(pi_platform platform,
                                     pi_device_type device_type,
                                     pi_uint32 num_entries, pi_device *devices,
                                     pi_uint32 *num_devices);

/// Returns requested info for provided native device
/// Return PI_DEVICE_INFO_EXTENSION_DEVICELIB_ASSERT for
/// PI_DEVICE_INFO_EXTENSIONS query when the device supports native asserts
__SYCL_EXPORT pi_result piDeviceGetInfo(pi_device device,
                                        pi_device_info param_name,
                                        size_t param_value_size,
                                        void *param_value,
                                        size_t *param_value_size_ret);

__SYCL_EXPORT pi_result piDeviceRetain(pi_device device);

__SYCL_EXPORT pi_result piDeviceRelease(pi_device device);

__SYCL_EXPORT pi_result piDevicePartition(
    pi_device device, const pi_device_partition_property *properties,
    pi_uint32 num_devices, pi_device *out_devices, pi_uint32 *out_num_devices);

/// Gets the native handle of a PI device object.
///
/// \param device is the PI device to get the native handle of.
/// \param nativeHandle is the native handle of device.
__SYCL_EXPORT pi_result
piextDeviceGetNativeHandle(pi_device device, pi_native_handle *nativeHandle);

/// Creates PI device object from a native handle.
/// NOTE: The created PI object takes ownership of the native handle.
///
/// \param nativeHandle is the native handle to create PI device from.
/// \param platform is the platform of the device (optional).
/// \param device is the PI device created from the native handle.
__SYCL_EXPORT pi_result piextDeviceCreateWithNativeHandle(
    pi_native_handle nativeHandle, pi_platform platform, pi_device *device);

/// Selects the most appropriate device binary based on runtime information
/// and the IR characteristics.
///
__SYCL_EXPORT pi_result piextDeviceSelectBinary(pi_device device,
                                                pi_device_binary *binaries,
                                                pi_uint32 num_binaries,
                                                pi_uint32 *selected_binary_ind);

/// Retrieves a device function pointer to a user-defined function
/// \arg \c function_name. \arg \c function_pointer_ret is set to 0 if query
/// failed.
///
/// \arg \c program must be built before calling this API. \arg \c device
/// must present in the list of devices returned by \c get_device method for
/// \arg \c program.
///
/// If a fallback method determines the function exists but the address is
/// not available PI_ERROR_FUNCTION_ADDRESS_IS_NOT_AVAILABLE is returned. If the
/// address does not exist PI_ERROR_INVALID_KERNEL_NAME is returned.
__SYCL_EXPORT pi_result piextGetDeviceFunctionPointer(
    pi_device device, pi_program program, const char *function_name,
    pi_uint64 *function_pointer_ret);

//
// Context
//
__SYCL_EXPORT pi_result piContextCreate(
    const pi_context_properties *properties, pi_uint32 num_devices,
    const pi_device *devices,
    void (*pfn_notify)(const char *errinfo, const void *private_info, size_t cb,
                       void *user_data),
    void *user_data, pi_context *ret_context);

__SYCL_EXPORT pi_result piContextGetInfo(pi_context context,
                                         pi_context_info param_name,
                                         size_t param_value_size,
                                         void *param_value,
                                         size_t *param_value_size_ret);

__SYCL_EXPORT pi_result piContextRetain(pi_context context);

__SYCL_EXPORT pi_result piContextRelease(pi_context context);

typedef void (*pi_context_extended_deleter)(void *user_data);

__SYCL_EXPORT pi_result piextContextSetExtendedDeleter(
    pi_context context, pi_context_extended_deleter func, void *user_data);

/// Gets the native handle of a PI context object.
///
/// \param context is the PI context to get the native handle of.
/// \param nativeHandle is the native handle of context.
__SYCL_EXPORT pi_result
piextContextGetNativeHandle(pi_context context, pi_native_handle *nativeHandle);

/// Creates PI context object from a native handle.
/// NOTE: The created PI object takes ownership of the native handle.
/// NOTE: The number of devices and the list of devices is needed for Level Zero
/// backend because there is no possilibity to query this information from
/// context handle for Level Zero. If backend has API to query a list of devices
/// from the context native handle then these parameters are ignored.
///
/// \param nativeHandle is the native handle to create PI context from.
/// \param numDevices is the number of devices in the context. Parameter is
///        ignored if number of devices can be queried from the context native
///        handle for a backend.
/// \param devices is the list of devices in the context. Parameter is ignored
///        if devices can be queried from the context native handle for a
///        backend.
/// \param pluginOwnsNativeHandle Indicates whether the created PI object
///        should take ownership of the native handle.
/// \param context is the PI context created from the native handle.
/// \return PI_SUCCESS if successfully created pi_context from the handle.
///         PI_ERROR_OUT_OF_HOST_MEMORY if can't allocate memory for the
///         pi_context object. PI_ERROR_INVALID_VALUE if numDevices == 0 or
///         devices is NULL but backend doesn't have API to query a list of
///         devices from the context native handle. PI_UNKNOWN_ERROR in case of
///         another error.
__SYCL_EXPORT pi_result piextContextCreateWithNativeHandle(
    pi_native_handle nativeHandle, pi_uint32 numDevices,
    const pi_device *devices, bool pluginOwnsNativeHandle, pi_context *context);

//
// Queue
//

// TODO: Remove during next ABI break and rename piextQueueCreate to
// piQueueCreate.
__SYCL_EXPORT pi_result piQueueCreate(pi_context context, pi_device device,
                                      pi_queue_properties properties,
                                      pi_queue *queue);
/// \param properties points to a zero-terminated array of extra data describing
/// desired queue properties. Format is
///  {[PROPERTY[, property-specific elements of data]*,]* 0}
__SYCL_EXPORT pi_result piextQueueCreate(pi_context context, pi_device device,
                                         pi_queue_properties *properties,
                                         pi_queue *queue);

__SYCL_EXPORT pi_result piQueueGetInfo(pi_queue command_queue,
                                       pi_queue_info param_name,
                                       size_t param_value_size,
                                       void *param_value,
                                       size_t *param_value_size_ret);

__SYCL_EXPORT pi_result piQueueRetain(pi_queue command_queue);

__SYCL_EXPORT pi_result piQueueRelease(pi_queue command_queue);

__SYCL_EXPORT pi_result piQueueFinish(pi_queue command_queue);

__SYCL_EXPORT pi_result piQueueFlush(pi_queue command_queue);

/// Gets the native handle of a PI queue object.
///
/// \param queue is the PI queue to get the native handle of.
/// \param nativeHandle is the native handle of queue or commandlist.
/// \param nativeHandleDesc provides additional properties of the native handle.
__SYCL_EXPORT pi_result piextQueueGetNativeHandle(
    pi_queue queue, pi_native_handle *nativeHandle, int32_t *nativeHandleDesc);

/// Creates PI queue object from a native handle.
/// NOTE: The created PI object takes ownership of the native handle.
///
/// \param nativeHandle is the native handle to create PI queue from.
/// \param nativeHandleDesc provides additional properties of the native handle.
/// \param context is the PI context of the queue.
/// \param device is the PI device associated with the native device used when
///   creating the native queue. This parameter is optional but some backends
///   may fail to create the right PI queue if omitted.
/// \param pluginOwnsNativeHandle Indicates whether the created PI object
///        should take ownership of the native handle.
/// \param Properties holds queue properties.
/// \param queue is the PI queue created from the native handle.
__SYCL_EXPORT pi_result piextQueueCreateWithNativeHandle(
    pi_native_handle nativeHandle, int32_t nativeHandleDesc, pi_context context,
    pi_device device, bool pluginOwnsNativeHandle,
    pi_queue_properties *Properties, pi_queue *queue);

//
// Memory
//
__SYCL_EXPORT pi_result piMemBufferCreate(
    pi_context context, pi_mem_flags flags, size_t size, void *host_ptr,
    pi_mem *ret_mem, const pi_mem_properties *properties = nullptr);

__SYCL_EXPORT pi_result piMemImageCreate(pi_context context, pi_mem_flags flags,
                                         const pi_image_format *image_format,
                                         const pi_image_desc *image_desc,
                                         void *host_ptr, pi_mem *ret_mem);

__SYCL_EXPORT pi_result piMemGetInfo(pi_mem mem, pi_mem_info param_name,
                                     size_t param_value_size, void *param_value,
                                     size_t *param_value_size_ret);

__SYCL_EXPORT pi_result piMemImageGetInfo(pi_mem image,
                                          pi_image_info param_name,
                                          size_t param_value_size,
                                          void *param_value,
                                          size_t *param_value_size_ret);

__SYCL_EXPORT pi_result piMemRetain(pi_mem mem);

__SYCL_EXPORT pi_result piMemRelease(pi_mem mem);

__SYCL_EXPORT pi_result piMemBufferPartition(
    pi_mem buffer, pi_mem_flags flags, pi_buffer_create_type buffer_create_type,
    void *buffer_create_info, pi_mem *ret_mem);

/// Gets the native handle of a PI mem object.
///
/// \param mem is the PI mem to get the native handle of.
/// \param nativeHandle is the native handle of mem.
__SYCL_EXPORT pi_result piextMemGetNativeHandle(pi_mem mem,
                                                pi_native_handle *nativeHandle);

/// Creates PI mem object from a native handle.
/// NOTE: The created PI object takes ownership of the native handle.
///
/// \param nativeHandle is the native handle to create PI mem from.
/// \param context The PI context of the memory allocation.
/// \param ownNativeHandle Indicates if we own the native memory handle or it
/// came from interop that asked to not transfer the ownership to SYCL RT.
/// \param mem is the PI mem created from the native handle.
__SYCL_EXPORT pi_result piextMemCreateWithNativeHandle(
    pi_native_handle nativeHandle, pi_context context, bool ownNativeHandle,
    pi_mem *mem);

/// Creates PI image object from a native handle.
///
/// \param nativeHandle is the native handle to create PI image from.
/// \param context The PI context of the memory allocation.
/// \param ownNativeHandle Indicates if we own the native memory handle or it
/// came from interop that asked to not transfer the ownership to SYCL RT.
/// \param ImageFormat is the pi_image_format struct that
/// specifies the image channnel order and channel data type that
/// match what the nativeHandle uses
/// \param ImageDesc is the pi_image_desc struct that specifies
/// the image dimension, pitch, slice and other information about
/// the nativeHandle
/// \param img is the PI img created from the native handle.
__SYCL_EXPORT pi_result piextMemImageCreateWithNativeHandle(
    pi_native_handle nativeHandle, pi_context context, bool ownNativeHandle,
    const pi_image_format *ImageFormat, const pi_image_desc *ImageDesc,
    pi_mem *img);

//
// Program
//

__SYCL_EXPORT pi_result piProgramCreate(pi_context context, const void *il,
                                        size_t length, pi_program *res_program);

__SYCL_EXPORT pi_result piclProgramCreateWithSource(pi_context context,
                                                    pi_uint32 count,
                                                    const char **strings,
                                                    const size_t *lengths,
                                                    pi_program *ret_program);

/// Creates a PI program for a context and loads the given binary into it.
///
/// \param context is the PI context to associate the program with.
/// \param num_devices is the number of devices in device_list.
/// \param device_list is a pointer to a list of devices. These devices must all
///                    be in context.
/// \param lengths is an array of sizes in bytes of the binary in binaries.
/// \param binaries is a pointer to a list of program binaries.
/// \param num_metadata_entries is the number of metadata entries in metadata.
/// \param metadata is a pointer to a list of program metadata entries. The
///                 use of metadata entries is backend-defined.
/// \param binary_status returns whether the program binary was loaded
///                      succesfully or not, for each device in device_list.
///                      binary_status is ignored if it is null and otherwise
///                      it must be an array of num_devices elements.
/// \param ret_program is the PI program created from the program binaries.
__SYCL_EXPORT pi_result piProgramCreateWithBinary(
    pi_context context, pi_uint32 num_devices, const pi_device *device_list,
    const size_t *lengths, const unsigned char **binaries,
    size_t num_metadata_entries, const pi_device_binary_property *metadata,
    pi_int32 *binary_status, pi_program *ret_program);

__SYCL_EXPORT pi_result piProgramGetInfo(pi_program program,
                                         pi_program_info param_name,
                                         size_t param_value_size,
                                         void *param_value,
                                         size_t *param_value_size_ret);

__SYCL_EXPORT pi_result
piProgramLink(pi_context context, pi_uint32 num_devices,
              const pi_device *device_list, const char *options,
              pi_uint32 num_input_programs, const pi_program *input_programs,
              void (*pfn_notify)(pi_program program, void *user_data),
              void *user_data, pi_program *ret_program);

__SYCL_EXPORT pi_result piProgramCompile(
    pi_program program, pi_uint32 num_devices, const pi_device *device_list,
    const char *options, pi_uint32 num_input_headers,
    const pi_program *input_headers, const char **header_include_names,
    void (*pfn_notify)(pi_program program, void *user_data), void *user_data);

__SYCL_EXPORT pi_result piProgramBuild(
    pi_program program, pi_uint32 num_devices, const pi_device *device_list,
    const char *options,
    void (*pfn_notify)(pi_program program, void *user_data), void *user_data);

__SYCL_EXPORT pi_result piProgramGetBuildInfo(
    pi_program program, pi_device device, _pi_program_build_info param_name,
    size_t param_value_size, void *param_value, size_t *param_value_size_ret);

__SYCL_EXPORT pi_result piProgramRetain(pi_program program);

__SYCL_EXPORT pi_result piProgramRelease(pi_program program);

/// Sets a specialization constant to a specific value.
///
/// Note: Only used when specialization constants are natively supported (SPIR-V
/// binaries), and not when they are emulated (AOT binaries).
///
/// \param prog the program object which will use the value
/// \param spec_id integer ID of the constant
/// \param spec_size size of the value
/// \param spec_value bytes of the value
__SYCL_EXPORT pi_result
piextProgramSetSpecializationConstant(pi_program prog, pi_uint32 spec_id,
                                      size_t spec_size, const void *spec_value);

/// Gets the native handle of a PI program object.
///
/// \param program is the PI program to get the native handle of.
/// \param nativeHandle is the native handle of program.
__SYCL_EXPORT pi_result
piextProgramGetNativeHandle(pi_program program, pi_native_handle *nativeHandle);

/// Creates PI program object from a native handle.
/// NOTE: The created PI object takes ownership of the native handle.
///
/// \param nativeHandle is the native handle to create PI program from.
/// \param context is the PI context of the program.
/// \param pluginOwnsNativeHandle Indicates whether the created PI object
///        should take ownership of the native handle.
/// \param program is the PI program created from the native handle.
__SYCL_EXPORT pi_result piextProgramCreateWithNativeHandle(
    pi_native_handle nativeHandle, pi_context context,
    bool pluginOwnsNativeHandle, pi_program *program);

//
// Kernel
//

typedef enum {
  /// indicates that the kernel might access data through USM ptrs
  PI_USM_INDIRECT_ACCESS,
  /// provides an explicit list of pointers that the kernel will access
  PI_USM_PTRS = 0x4203,
  /// provides the preferred cache configuration (large slm or large data)
  PI_EXT_KERNEL_EXEC_INFO_CACHE_CONFIG = 0x4204
} _pi_kernel_exec_info;

using pi_kernel_exec_info = _pi_kernel_exec_info;

__SYCL_EXPORT pi_result piKernelCreate(pi_program program,
                                       const char *kernel_name,
                                       pi_kernel *ret_kernel);

__SYCL_EXPORT pi_result piKernelSetArg(pi_kernel kernel, pi_uint32 arg_index,
                                       size_t arg_size, const void *arg_value);

__SYCL_EXPORT pi_result piKernelGetInfo(pi_kernel kernel,
                                        pi_kernel_info param_name,
                                        size_t param_value_size,
                                        void *param_value,
                                        size_t *param_value_size_ret);

__SYCL_EXPORT pi_result piKernelGetGroupInfo(pi_kernel kernel, pi_device device,
                                             pi_kernel_group_info param_name,
                                             size_t param_value_size,
                                             void *param_value,
                                             size_t *param_value_size_ret);

/// API to query information from the sub-group from a kernel
///
/// \param kernel is the pi_kernel to query
/// \param device is the device the kernel is executed on
/// \param param_name is a pi_kernel_sub_group_info enum value that
///        specifies the informtation queried for.
/// \param input_value_size is the size of input value passed in
///        ptr input_value param
/// \param input_value is the ptr to the input value passed.
/// \param param_value_size is the size of the value in bytes.
/// \param param_value is a pointer to the value to set.
/// \param param_value_size_ret is a pointer to return the size of data in
///        param_value ptr.
///
/// All queries expect a return of 4 bytes in param_value_size,
/// param_value_size_ret, and a uint32_t value should to be written in
/// param_value ptr.
/// Note: This behaviour differs from OpenCL. OpenCL returns size_t.
__SYCL_EXPORT pi_result piKernelGetSubGroupInfo(
    pi_kernel kernel, pi_device device, pi_kernel_sub_group_info param_name,
    size_t input_value_size, const void *input_value, size_t param_value_size,
    void *param_value, size_t *param_value_size_ret);

__SYCL_EXPORT pi_result piKernelRetain(pi_kernel kernel);

__SYCL_EXPORT pi_result piKernelRelease(pi_kernel kernel);

/// Sets up pointer arguments for CL kernels. An extra indirection
/// is required due to CL argument conventions.
///
/// \param kernel is the kernel to be launched
/// \param arg_index is the index of the kernel argument
/// \param arg_size is the size in bytes of the argument (ignored in CL)
/// \param arg_value is the pointer argument
__SYCL_EXPORT pi_result piextKernelSetArgPointer(pi_kernel kernel,
                                                 pi_uint32 arg_index,
                                                 size_t arg_size,
                                                 const void *arg_value);

/// API to set attributes controlling kernel execution
///
/// \param kernel is the pi kernel to execute
/// \param param_name is a pi_kernel_exec_info value that specifies the info
///        passed to the kernel
/// \param param_value_size is the size of the value in bytes
/// \param param_value is a pointer to the value to set for the kernel
///
/// If param_name is PI_USM_INDIRECT_ACCESS, the value will be a ptr to
///    the pi_bool value PI_TRUE
/// If param_name is PI_USM_PTRS, the value will be an array of ptrs
__SYCL_EXPORT pi_result piKernelSetExecInfo(pi_kernel kernel,
                                            pi_kernel_exec_info value_name,
                                            size_t param_value_size,
                                            const void *param_value);

/// Creates PI kernel object from a native handle.
/// NOTE: The created PI object takes ownership of the native handle.
///
/// \param nativeHandle is the native handle to create PI kernel from.
/// \param context is the PI context of the kernel.
/// \param program is the PI program of the kernel.
/// \param pluginOwnsNativeHandle Indicates whether the created PI object
///        should take ownership of the native handle.
/// \param kernel is the PI kernel created from the native handle.
__SYCL_EXPORT pi_result piextKernelCreateWithNativeHandle(
    pi_native_handle nativeHandle, pi_context context, pi_program program,
    bool pluginOwnsNativeHandle, pi_kernel *kernel);

/// Gets the native handle of a PI kernel object.
///
/// \param kernel is the PI kernel to get the native handle of.
/// \param nativeHandle is the native handle of kernel.
__SYCL_EXPORT pi_result
piextKernelGetNativeHandle(pi_kernel kernel, pi_native_handle *nativeHandle);

//
// Events
//

/// Create PI event object in a signalled/completed state.
///
/// \param context is the PI context of the event.
/// \param ret_event is the PI even created.
__SYCL_EXPORT pi_result piEventCreate(pi_context context, pi_event *ret_event);

__SYCL_EXPORT pi_result piEventGetInfo(pi_event event, pi_event_info param_name,
                                       size_t param_value_size,
                                       void *param_value,
                                       size_t *param_value_size_ret);

__SYCL_EXPORT pi_result piEventGetProfilingInfo(pi_event event,
                                                pi_profiling_info param_name,
                                                size_t param_value_size,
                                                void *param_value,
                                                size_t *param_value_size_ret);

__SYCL_EXPORT pi_result piEventsWait(pi_uint32 num_events,
                                     const pi_event *event_list);

__SYCL_EXPORT pi_result piEventSetCallback(
    pi_event event, pi_int32 command_exec_callback_type,
    void (*pfn_notify)(pi_event event, pi_int32 event_command_status,
                       void *user_data),
    void *user_data);

__SYCL_EXPORT pi_result piEventSetStatus(pi_event event,
                                         pi_int32 execution_status);

__SYCL_EXPORT pi_result piEventRetain(pi_event event);

__SYCL_EXPORT pi_result piEventRelease(pi_event event);

/// Gets the native handle of a PI event object.
///
/// \param event is the PI event to get the native handle of.
/// \param nativeHandle is the native handle of event.
__SYCL_EXPORT pi_result
piextEventGetNativeHandle(pi_event event, pi_native_handle *nativeHandle);

/// Creates PI event object from a native handle.
/// NOTE: The created PI object takes ownership of the native handle.
///
/// \param nativeHandle is the native handle to create PI event from.
/// \param context is the corresponding PI context
/// \param pluginOwnsNativeHandle Indicates whether the created PI object
///        should take ownership of the native handle.
/// \param event is the PI event created from the native handle.
__SYCL_EXPORT pi_result piextEventCreateWithNativeHandle(
    pi_native_handle nativeHandle, pi_context context, bool ownNativeHandle,
    pi_event *event);

//
// Sampler
//
__SYCL_EXPORT pi_result piSamplerCreate(
    pi_context context, const pi_sampler_properties *sampler_properties,
    pi_sampler *result_sampler);

__SYCL_EXPORT pi_result piSamplerGetInfo(pi_sampler sampler,
                                         pi_sampler_info param_name,
                                         size_t param_value_size,
                                         void *param_value,
                                         size_t *param_value_size_ret);

__SYCL_EXPORT pi_result piSamplerRetain(pi_sampler sampler);

__SYCL_EXPORT pi_result piSamplerRelease(pi_sampler sampler);

//
// Queue Commands
//
__SYCL_EXPORT pi_result piEnqueueKernelLaunch(
    pi_queue queue, pi_kernel kernel, pi_uint32 work_dim,
    const size_t *global_work_offset, const size_t *global_work_size,
    const size_t *local_work_size, pi_uint32 num_events_in_wait_list,
    const pi_event *event_wait_list, pi_event *event);

__SYCL_EXPORT pi_result piEnqueueNativeKernel(
    pi_queue queue, void (*user_func)(void *), void *args, size_t cb_args,
    pi_uint32 num_mem_objects, const pi_mem *mem_list,
    const void **args_mem_loc, pi_uint32 num_events_in_wait_list,
    const pi_event *event_wait_list, pi_event *event);

__SYCL_EXPORT pi_result piEnqueueEventsWait(pi_queue command_queue,
                                            pi_uint32 num_events_in_wait_list,
                                            const pi_event *event_wait_list,
                                            pi_event *event);

__SYCL_EXPORT pi_result piEnqueueEventsWaitWithBarrier(
    pi_queue command_queue, pi_uint32 num_events_in_wait_list,
    const pi_event *event_wait_list, pi_event *event);

__SYCL_EXPORT pi_result piEnqueueMemBufferRead(
    pi_queue queue, pi_mem buffer, pi_bool blocking_read, size_t offset,
    size_t size, void *ptr, pi_uint32 num_events_in_wait_list,
    const pi_event *event_wait_list, pi_event *event);

__SYCL_EXPORT pi_result piEnqueueMemBufferReadRect(
    pi_queue command_queue, pi_mem buffer, pi_bool blocking_read,
    pi_buff_rect_offset buffer_offset, pi_buff_rect_offset host_offset,
    pi_buff_rect_region region, size_t buffer_row_pitch,
    size_t buffer_slice_pitch, size_t host_row_pitch, size_t host_slice_pitch,
    void *ptr, pi_uint32 num_events_in_wait_list,
    const pi_event *event_wait_list, pi_event *event);

__SYCL_EXPORT pi_result
piEnqueueMemBufferWrite(pi_queue command_queue, pi_mem buffer,
                        pi_bool blocking_write, size_t offset, size_t size,
                        const void *ptr, pi_uint32 num_events_in_wait_list,
                        const pi_event *event_wait_list, pi_event *event);

__SYCL_EXPORT pi_result piEnqueueMemBufferWriteRect(
    pi_queue command_queue, pi_mem buffer, pi_bool blocking_write,
    pi_buff_rect_offset buffer_offset, pi_buff_rect_offset host_offset,
    pi_buff_rect_region region, size_t buffer_row_pitch,
    size_t buffer_slice_pitch, size_t host_row_pitch, size_t host_slice_pitch,
    const void *ptr, pi_uint32 num_events_in_wait_list,
    const pi_event *event_wait_list, pi_event *event);

__SYCL_EXPORT pi_result
piEnqueueMemBufferCopy(pi_queue command_queue, pi_mem src_buffer,
                       pi_mem dst_buffer, size_t src_offset, size_t dst_offset,
                       size_t size, pi_uint32 num_events_in_wait_list,
                       const pi_event *event_wait_list, pi_event *event);

__SYCL_EXPORT pi_result piEnqueueMemBufferCopyRect(
    pi_queue command_queue, pi_mem src_buffer, pi_mem dst_buffer,
    pi_buff_rect_offset src_origin, pi_buff_rect_offset dst_origin,
    pi_buff_rect_region region, size_t src_row_pitch, size_t src_slice_pitch,
    size_t dst_row_pitch, size_t dst_slice_pitch,
    pi_uint32 num_events_in_wait_list, const pi_event *event_wait_list,
    pi_event *event);

__SYCL_EXPORT pi_result
piEnqueueMemBufferFill(pi_queue command_queue, pi_mem buffer,
                       const void *pattern, size_t pattern_size, size_t offset,
                       size_t size, pi_uint32 num_events_in_wait_list,
                       const pi_event *event_wait_list, pi_event *event);

__SYCL_EXPORT pi_result piEnqueueMemImageRead(
    pi_queue command_queue, pi_mem image, pi_bool blocking_read,
    pi_image_offset origin, pi_image_region region, size_t row_pitch,
    size_t slice_pitch, void *ptr, pi_uint32 num_events_in_wait_list,
    const pi_event *event_wait_list, pi_event *event);

__SYCL_EXPORT pi_result piEnqueueMemImageWrite(
    pi_queue command_queue, pi_mem image, pi_bool blocking_write,
    pi_image_offset origin, pi_image_region region, size_t input_row_pitch,
    size_t input_slice_pitch, const void *ptr,
    pi_uint32 num_events_in_wait_list, const pi_event *event_wait_list,
    pi_event *event);

__SYCL_EXPORT pi_result piEnqueueMemImageCopy(
    pi_queue command_queue, pi_mem src_image, pi_mem dst_image,
    pi_image_offset src_origin, pi_image_offset dst_origin,
    pi_image_region region, pi_uint32 num_events_in_wait_list,
    const pi_event *event_wait_list, pi_event *event);

__SYCL_EXPORT pi_result
piEnqueueMemImageFill(pi_queue command_queue, pi_mem image,
                      const void *fill_color, const size_t *origin,
                      const size_t *region, pi_uint32 num_events_in_wait_list,
                      const pi_event *event_wait_list, pi_event *event);

__SYCL_EXPORT pi_result piEnqueueMemBufferMap(
    pi_queue command_queue, pi_mem buffer, pi_bool blocking_map,
    pi_map_flags map_flags, size_t offset, size_t size,
    pi_uint32 num_events_in_wait_list, const pi_event *event_wait_list,
    pi_event *event, void **ret_map);

__SYCL_EXPORT pi_result piEnqueueMemUnmap(pi_queue command_queue, pi_mem memobj,
                                          void *mapped_ptr,
                                          pi_uint32 num_events_in_wait_list,
                                          const pi_event *event_wait_list,
                                          pi_event *event);

#ifndef PI_BIT
#define PI_BIT(_i) (1 << _i)
#endif // PI_BIT

typedef enum {
  PI_ACCESS_READ_WRITE = PI_BIT(0),
  PI_ACCESS_WRITE_ONLY = PI_BIT(1),
  PI_ACCESS_READ_ONLY = PI_BIT(2)
} _pi_mem_obj_access;
using pi_mem_obj_access = _pi_mem_obj_access;
typedef uint32_t pi_mem_access_flag;

typedef enum {
  PI_KERNEL_ARG_MEM_OBJ_ACCESS = 27,
  PI_ENUM_FORCE_UINT32 = 0x7fffffff
} _pi_mem_obj_property_type;
using pi_mem_obj_property_type = _pi_mem_obj_property_type;

typedef struct {
  pi_mem_obj_property_type type;
  void *pNext;
  pi_mem_access_flag mem_access;
} _pi_mem_obj_property;
using pi_mem_obj_property = _pi_mem_obj_property;

// Extension to allow backends to process a PI memory object before adding it
// as an argument for a kernel.
// Note: This is needed by the CUDA backend to extract the device pointer to
// the memory as the kernels uses it rather than the PI object itself.
__SYCL_EXPORT pi_result piextKernelSetArgMemObj(
    pi_kernel kernel, pi_uint32 arg_index,
    const pi_mem_obj_property *arg_properties, const pi_mem *arg_value);

// Extension to allow backends to process a PI sampler object before adding it
// as an argument for a kernel.
// Note: This is needed by the CUDA backend to extract the properties of the
// sampler as the kernels uses it rather than the PI object itself.
__SYCL_EXPORT pi_result piextKernelSetArgSampler(pi_kernel kernel,
                                                 pi_uint32 arg_index,
                                                 const pi_sampler *arg_value);

///
// USM
///
typedef enum {
  PI_USM_HOST_SUPPORT = 0x4190,
  PI_USM_DEVICE_SUPPORT = 0x4191,
  PI_USM_SINGLE_SHARED_SUPPORT = 0x4192,
  PI_USM_CROSS_SHARED_SUPPORT = 0x4193,
  PI_USM_SYSTEM_SHARED_SUPPORT = 0x4194
} _pi_usm_capability_query;

typedef enum : pi_bitfield {
  PI_USM_ACCESS = (1 << 0),
  PI_USM_ATOMIC_ACCESS = (1 << 1),
  PI_USM_CONCURRENT_ACCESS = (1 << 2),
  PI_USM_CONCURRENT_ATOMIC_ACCESS = (1 << 3)
} _pi_usm_capabilities;

typedef enum {
  PI_MEM_ALLOC_TYPE = 0x419A,
  PI_MEM_ALLOC_BASE_PTR = 0x419B,
  PI_MEM_ALLOC_SIZE = 0x419C,
  PI_MEM_ALLOC_DEVICE = 0x419D,
} _pi_mem_alloc_info;

typedef enum {
  PI_MEM_TYPE_UNKNOWN = 0x4196,
  PI_MEM_TYPE_HOST = 0x4197,
  PI_MEM_TYPE_DEVICE = 0x4198,
  PI_MEM_TYPE_SHARED = 0x4199
} _pi_usm_type;

// Flag is used for piProgramUSMEnqueuePrefetch. PI_USM_MIGRATION_TBD0 is a
// placeholder for future developments and should not change the behaviour of
// piProgramUSMEnqueuePrefetch
typedef enum : pi_bitfield {
  PI_USM_MIGRATION_TBD0 = (1 << 0)
} _pi_usm_migration_flags;

using pi_usm_capability_query = _pi_usm_capability_query;
using pi_usm_capabilities = _pi_usm_capabilities;
using pi_mem_alloc_info = _pi_mem_alloc_info;
using pi_usm_type = _pi_usm_type;
using pi_usm_migration_flags = _pi_usm_migration_flags;

/// Allocates host memory accessible by the device.
///
/// \param result_ptr contains the allocated memory
/// \param context is the pi_context
/// \param properties are optional allocation properties
/// \param size is the size of the allocation
/// \param alignment is the desired alignment of the allocation
__SYCL_EXPORT pi_result piextUSMHostAlloc(void **result_ptr, pi_context context,
                                          pi_usm_mem_properties *properties,
                                          size_t size, pi_uint32 alignment);

/// Allocates device memory
///
/// \param result_ptr contains the allocated memory
/// \param context is the pi_context
/// \param device is the device the memory will be allocated on
/// \param properties are optional allocation properties
/// \param size is the size of the allocation
/// \param alignment is the desired alignment of the allocation
__SYCL_EXPORT pi_result piextUSMDeviceAlloc(void **result_ptr,
                                            pi_context context,
                                            pi_device device,
                                            pi_usm_mem_properties *properties,
                                            size_t size, pi_uint32 alignment);

/// Allocates memory accessible on both host and device
///
/// \param result_ptr contains the allocated memory
/// \param context is the pi_context
/// \param device is the device the memory will be allocated on
/// \param properties are optional allocation properties
/// \param size is the size of the allocation
/// \param alignment is the desired alignment of the allocation
__SYCL_EXPORT pi_result piextUSMSharedAlloc(void **result_ptr,
                                            pi_context context,
                                            pi_device device,
                                            pi_usm_mem_properties *properties,
                                            size_t size, pi_uint32 alignment);

/// Indicates that the allocated USM memory is no longer needed on the runtime
/// side. The actual freeing of the memory may be done in a blocking or deferred
/// manner, e.g. to avoid issues with indirect memory access from kernels.
///
/// \param context is the pi_context of the allocation
/// \param ptr is the memory to be freed
__SYCL_EXPORT pi_result piextUSMFree(pi_context context, void *ptr);

/// USM Memset API
///
/// \param queue is the queue to submit to
/// \param ptr is the ptr to memset
/// \param value is value to set.  It is interpreted as an 8-bit value and the
/// upper
///        24 bits are ignored
/// \param count is the size in bytes to memset
/// \param num_events_in_waitlist is the number of events to wait on
/// \param events_waitlist is an array of events to wait on
/// \param event is the event that represents this operation
__SYCL_EXPORT pi_result piextUSMEnqueueMemset(pi_queue queue, void *ptr,
                                              pi_int32 value, size_t count,
                                              pi_uint32 num_events_in_waitlist,
                                              const pi_event *events_waitlist,
                                              pi_event *event);

/// USM Memcpy API
///
/// \param queue is the queue to submit to
/// \param blocking is whether this operation should block the host
/// \param src_ptr is the data to be copied
/// \param dst_ptr is the location the data will be copied
/// \param size is number of bytes to copy
/// \param num_events_in_waitlist is the number of events to wait on
/// \param events_waitlist is an array of events to wait on
/// \param event is the event that represents this operation
__SYCL_EXPORT pi_result piextUSMEnqueueMemcpy(pi_queue queue, pi_bool blocking,
                                              void *dst_ptr,
                                              const void *src_ptr, size_t size,
                                              pi_uint32 num_events_in_waitlist,
                                              const pi_event *events_waitlist,
                                              pi_event *event);

/// Hint to migrate memory to the device
///
/// \param queue is the queue to submit to
/// \param ptr points to the memory to migrate
/// \param size is the number of bytes to migrate
/// \param flags is a bitfield used to specify memory migration options
/// \param num_events_in_waitlist is the number of events to wait on
/// \param events_waitlist is an array of events to wait on
/// \param event is the event that represents this operation
__SYCL_EXPORT pi_result piextUSMEnqueuePrefetch(
    pi_queue queue, const void *ptr, size_t size, pi_usm_migration_flags flags,
    pi_uint32 num_events_in_waitlist, const pi_event *events_waitlist,
    pi_event *event);

/// USM Memadvise API
///
/// \param queue is the queue to submit to
/// \param ptr is the data to be advised
/// \param length is the size in bytes of the memory to advise
/// \param advice is device specific advice
/// \param event is the event that represents this operation
// USM memadvise API to govern behavior of automatic migration mechanisms
__SYCL_EXPORT pi_result piextUSMEnqueueMemAdvise(pi_queue queue,
                                                 const void *ptr, size_t length,
                                                 pi_mem_advice advice,
                                                 pi_event *event);

/// API to query information about USM allocated pointers
/// Valid Queries:
///   PI_MEM_ALLOC_TYPE returns host/device/shared pi_host_usm value
///   PI_MEM_ALLOC_BASE_PTR returns the base ptr of an allocation if
///                         the queried pointer fell inside an allocation.
///                         Result must fit in void *
///   PI_MEM_ALLOC_SIZE returns how big the queried pointer's
///                     allocation is in bytes. Result is a size_t.
///   PI_MEM_ALLOC_DEVICE returns the pi_device this was allocated against
///
/// \param context is the pi_context
/// \param ptr is the pointer to query
/// \param param_name is the type of query to perform
/// \param param_value_size is the size of the result in bytes
/// \param param_value is the result
/// \param param_value_size_ret is how many bytes were written
__SYCL_EXPORT pi_result piextUSMGetMemAllocInfo(
    pi_context context, const void *ptr, pi_mem_alloc_info param_name,
    size_t param_value_size, void *param_value, size_t *param_value_size_ret);

/// USM 2D fill API
///
/// \param queue is the queue to submit to
/// \param ptr is the ptr to fill
/// \param pitch is the total width of the destination memory including padding
/// \param pattern is a pointer with the bytes of the pattern to set
/// \param pattern_size is the size in bytes of the pattern
/// \param width is width in bytes of each row to fill
/// \param height is height the columns to fill
/// \param num_events_in_waitlist is the number of events to wait on
/// \param events_waitlist is an array of events to wait on
/// \param event is the event that represents this operation
__SYCL_EXPORT pi_result piextUSMEnqueueFill2D(pi_queue queue, void *ptr,
                                              size_t pitch, size_t pattern_size,
                                              const void *pattern, size_t width,
                                              size_t height,
                                              pi_uint32 num_events_in_waitlist,
                                              const pi_event *events_waitlist,
                                              pi_event *event);

/// USM 2D Memset API
///
/// \param queue is the queue to submit to
/// \param ptr is the ptr to fill
/// \param pitch is the total width of the destination memory including padding
/// \param value the value to fill into the region in \param ptr
/// \param width is width in bytes of each row to fill
/// \param height is height the columns to fill
/// \param num_events_in_waitlist is the number of events to wait on
/// \param events_waitlist is an array of events to wait on
/// \param event is the event that represents this operation
__SYCL_EXPORT pi_result piextUSMEnqueueMemset2D(
    pi_queue queue, void *ptr, size_t pitch, int value, size_t width,
    size_t height, pi_uint32 num_events_in_waitlist,
    const pi_event *events_waitlist, pi_event *event);

/// USM 2D Memcpy API
///
/// \param queue is the queue to submit to
/// \param blocking is whether this operation should block the host
/// \param dst_ptr is the location the data will be copied
/// \param dst_pitch is the total width of the destination memory including
/// padding
/// \param src_ptr is the data to be copied
/// \param src_pitch is the total width of the source memory including padding
/// \param width is width in bytes of each row to be copied
/// \param height is height the columns to be copied
/// \param num_events_in_waitlist is the number of events to wait on
/// \param events_waitlist is an array of events to wait on
/// \param event is the event that represents this operation
__SYCL_EXPORT pi_result piextUSMEnqueueMemcpy2D(
    pi_queue queue, pi_bool blocking, void *dst_ptr, size_t dst_pitch,
    const void *src_ptr, size_t src_pitch, size_t width, size_t height,
    pi_uint32 num_events_in_waitlist, const pi_event *events_waitlist,
    pi_event *event);

///
/// Device global variable
///

/// API for writing data from host to a device global variable.
///
/// \param queue is the queue
/// \param program is the program containing the device global variable
/// \param blocking_write is true if the write should block
/// \param name is the unique identifier for the device global variable
/// \param count is the number of bytes to copy
/// \param offset is the byte offset into the device global variable to start
/// copying
/// \param src is a pointer to where the data must be copied from
/// \param num_events_in_wait_list is a number of events in the wait list
/// \param event_wait_list is the wait list
/// \param event is the resulting event
pi_result piextEnqueueDeviceGlobalVariableWrite(
    pi_queue queue, pi_program program, const char *name,
    pi_bool blocking_write, size_t count, size_t offset, const void *src,
    pi_uint32 num_events_in_wait_list, const pi_event *event_wait_list,
    pi_event *event);

/// API reading data from a device global variable to host.
///
/// \param queue is the queue
/// \param program is the program containing the device global variable
/// \param blocking_read is true if the read should block
/// \param name is the unique identifier for the device global variable
/// \param count is the number of bytes to copy
/// \param offset is the byte offset into the device global variable to start
/// copying
/// \param dst is a pointer to where the data must be copied to
/// \param num_events_in_wait_list is a number of events in the wait list
/// \param event_wait_list is the wait list
/// \param event is the resulting event
pi_result piextEnqueueDeviceGlobalVariableRead(
    pi_queue queue, pi_program program, const char *name, pi_bool blocking_read,
    size_t count, size_t offset, void *dst, pi_uint32 num_events_in_wait_list,
    const pi_event *event_wait_list, pi_event *event);

///
/// Plugin
///
///
// Host Pipes
///

/// Read from pipe of a given name
///
/// @param queue a valid host command-queue in which the read / write command
/// will be queued. command_queue and program must be created with the same
/// OpenCL context.
/// @param program a program object with a successfully built executable.
/// @param pipe_symbol the name of the program scope pipe global variable.
/// @param blocking indicate if the read and write operations are blocking or
/// non-blocking
/// @param ptr a pointer to buffer in host memory that will hold resulting data
/// from pipe
/// @param size size of the memory region to read or write, in bytes.
/// @param num_events_in_waitlist number of events in the wait list.
/// @param events_waitlist specify events that need to complete before this
/// particular command can be executed.
/// @param event returns an event object that identifies this read / write
/// command and can be used to query or queue a wait for this command to
/// complete.
__SYCL_EXPORT pi_result piextEnqueueReadHostPipe(
    pi_queue queue, pi_program program, const char *pipe_symbol,
    pi_bool blocking, void *ptr, size_t size, pi_uint32 num_events_in_waitlist,
    const pi_event *events_waitlist, pi_event *event);

/// Write to pipe of a given name
///
/// @param queue a valid host command-queue in which the read / write command
/// will be queued. command_queue and program must be created with the same
/// OpenCL context.
/// @param program a program object with a successfully built executable.
/// @param pipe_symbol the name of the program scope pipe global variable.
/// @param blocking indicate if the read and write operations are blocking or
/// non-blocking
/// @param ptr a pointer to buffer in host memory that holds data to be written
/// to host pipe.
/// @param size size of the memory region to read or write, in bytes.
/// @param num_events_in_waitlist number of events in the wait list.
/// @param events_waitlist specify events that need to complete before this
/// particular command can be executed.
/// @param event returns an event object that identifies this read / write
/// command and can be used to query or queue a wait for this command to
/// complete.
__SYCL_EXPORT pi_result piextEnqueueWriteHostPipe(
    pi_queue queue, pi_program program, const char *pipe_symbol,
    pi_bool blocking, void *ptr, size_t size, pi_uint32 num_events_in_waitlist,
    const pi_event *events_waitlist, pi_event *event);

/// API to get Plugin internal data, opaque to SYCL RT. Some devices whose
/// device code is compiled by the host compiler (e.g. CPU emulators) may use it
/// to access some device code functionality implemented in/behind the plugin.
/// \param opaque_data_param - unspecified argument, interpretation is specific
/// to a plugin \param opaque_data_return - placeholder for the returned opaque
/// data.
__SYCL_EXPORT pi_result piextPluginGetOpaqueData(void *opaque_data_param,
                                                 void **opaque_data_return);

/// API to notify that the plugin should clean up its resources.
/// No PI calls should be made until the next piPluginInit call.
/// \param PluginParameter placeholder for future use, currenly not used.
__SYCL_EXPORT pi_result piTearDown(void *PluginParameter);

/// API to get Plugin specific warning and error messages.
/// \param message is a returned address to the first element in the message the
/// plugin owns the error message string. The string is thread-local. As a
/// result, different threads may return different errors. A message is
/// overwritten by the following error or warning that is produced within the
/// given thread. The memory is cleaned up at the end of the thread's lifetime.
///
/// \return PI_SUCCESS if plugin is indicating non-fatal warning. Any other
/// error code indicates that plugin considers this to be a fatal error and the
/// Returns the global timestamp from \param device , and syncronized host
/// timestamp
__SYCL_EXPORT pi_result piPluginGetLastError(char **message);

/// API to get backend specific option.
/// \param frontend_option is a string that contains frontend option.
/// \param backend_option is used to return the backend option corresponding to
/// frontend option.
///
/// \return PI_SUCCESS is returned for valid frontend_option. If a valid backend
/// option is not available, an empty string is returned.
__SYCL_EXPORT pi_result piPluginGetBackendOption(pi_platform platform,
                                                 const char *frontend_option,
                                                 const char **backend_option);

/// Queries  device for it's global timestamp in nanoseconds, and updates
/// HostTime  with the value of the host timer at the closest possible point in
/// time to that at which DeviceTime was returned.
///
/// \param Device device to query for timestamp
/// \param DeviceTime pointer to store device timestamp in nanoseconds. Optional
/// argument, can be nullptr
/// \param HostTime  pointer to store host timestamp in
/// nanoseconds. Optional argurment, can be nullptr in which case timestamp will
/// not be written
__SYCL_EXPORT pi_result piGetDeviceAndHostTimer(pi_device Device,
                                                uint64_t *DeviceTime,
                                                uint64_t *HostTime);

/// Command buffer extension
struct _pi_ext_command_buffer;
struct _pi_ext_sync_point;
using pi_ext_command_buffer = _pi_ext_command_buffer *;
using pi_ext_sync_point = pi_uint32;

typedef enum {
  PI_EXT_STRUCTURE_TYPE_COMMAND_BUFFER_DESC = 0
} pi_ext_structure_type;

struct pi_ext_command_buffer_desc final {
  pi_ext_structure_type stype;
  const void *pNext;
  pi_queue_properties *properties;
};

/// API to create a command-buffer.
/// \param context The context to associate the command-buffer with.
/// \param device The device to associate the command-buffer with.
/// \param desc Descriptor for the new command-buffer.
/// \param ret_command_buffer Pointer to fill with the address of the new
/// command-buffer.
__SYCL_EXPORT pi_result
piextCommandBufferCreate(pi_context context, pi_device device,
                         const pi_ext_command_buffer_desc *desc,
                         pi_ext_command_buffer *ret_command_buffer);

/// API to increment the reference count of the command-buffer
/// \param command_buffer The command_buffer to retain.
__SYCL_EXPORT pi_result
piextCommandBufferRetain(pi_ext_command_buffer command_buffer);

/// API to decrement the reference count of the command-buffer. After the
/// command_buffer reference count becomes zero and has finished execution, the
<<<<<<< HEAD
/// command-buffer is deleted. \param command_buffer The command_buffer to
/// release.
=======
/// command-buffer is deleted.
/// \param command_buffer The command_buffer to release.
>>>>>>> 0603bf6b
__SYCL_EXPORT pi_result
piextCommandBufferRelease(pi_ext_command_buffer command_buffer);

/// API to stop command-buffer recording such that no more commands can be
/// appended, and makes the command-buffer ready to enqueue on a command-queue.
/// \param command_buffer The command_buffer to finalize.
__SYCL_EXPORT pi_result
piextCommandBufferFinalize(pi_ext_command_buffer command_buffer);

/// API to append a kernel execution command to the command-buffer.
/// \param command_buffer The command-buffer to append onto.
/// \param kernel The kernel to append.
/// \param work_dim Dimension of the kernel execution.
/// \param global_work_offset Offset to use when executing kernel.
/// \param global_work_size Global work size to use when executing kernel.
/// \param local_work_size Local work size to use when executing kernel.
/// \param num_sync_points_in_wait_list The number of sync points in the
/// provided wait list.
/// \param sync_point_wait_list A list of sync points that this command must
/// wait on.
/// \param sync_point The sync_point associated with this kernel execution.
__SYCL_EXPORT pi_result piextCommandBufferNDRangeKernel(
    pi_ext_command_buffer command_buffer, pi_kernel kernel, pi_uint32 work_dim,
    const size_t *global_work_offset, const size_t *global_work_size,
    const size_t *local_work_size, pi_uint32 num_sync_points_in_wait_list,
    const pi_ext_sync_point *sync_point_wait_list,
    pi_ext_sync_point *sync_point);

/// API to append a USM memcpy command to the command-buffer.
/// \param command_buffer The command-buffer to append onto.
/// \param dst_ptr is the location the data will be copied
/// \param src_ptr is the data to be copied
/// \param size is number of bytes to copy
/// \param num_sync_points_in_wait_list The number of sync points in the
/// provided wait list.
/// \param sync_point_wait_list A list of sync points that this command must
/// wait on.
/// \param sync_point The sync_point associated with this memory operation.
__SYCL_EXPORT pi_result piextCommandBufferMemcpyUSM(
    pi_ext_command_buffer command_buffer, void *dst_ptr, const void *src_ptr,
    size_t size, pi_uint32 num_sync_points_in_wait_list,
    const pi_ext_sync_point *sync_point_wait_list,
    pi_ext_sync_point *sync_point);

/// API to append a mem buffer copy command to the command-buffer.
/// \param command_buffer The command-buffer to append onto.
/// \param src_buffer is the data to be copied
/// \param dst_buffer is the location the data will be copied
/// \param src_offset offset into \p src_buffer
/// \param dst_offset offset into \p dst_buffer
/// \param size is number of bytes to copy
/// \param num_sync_points_in_wait_list The number of sync points in the
/// provided wait list.
/// \param sync_point_wait_list A list of sync points that this command must
/// wait on.
/// \param sync_point The sync_point associated with this memory operation.
__SYCL_EXPORT pi_result piextCommandBufferMemBufferCopy(
    pi_ext_command_buffer command_buffer, pi_mem src_buffer, pi_mem dst_buffer,
    size_t src_offset, size_t dst_offset, size_t size,
    pi_uint32 num_sync_points_in_wait_list,
    const pi_ext_sync_point *sync_point_wait_list,
    pi_ext_sync_point *sync_point);

/// API to append a rectangular mem buffer copy command to the command-buffer.
/// \param command_buffer The command-buffer to append onto.
/// \param src_buffer is the data to be copied
/// \param dst_buffer is the location the data will be copied
/// \param src_origin offset for the start of the region to copy in src_buffer
/// \param dst_origin offset for the start of the region to copy in dst_buffer
/// \param region The size of the region to be copied
/// \param src_row_pitch Row pitch for the src data
/// \param src_slice_pitch Slice pitch for the src data
/// \param dst_row_pitch Row pitch for the dst data
/// \param dst_slice_pitch Slice pitch for the dst data
/// \param num_sync_points_in_wait_list The number of sync points in the
/// provided wait list.
/// \param sync_point_wait_list A list of sync points that this command must
/// wait on.
/// \param sync_point The sync_point associated with this memory operation.
__SYCL_EXPORT pi_result piextCommandBufferMemBufferCopyRect(
    pi_ext_command_buffer command_buffer, pi_mem src_buffer, pi_mem dst_buffer,
    pi_buff_rect_offset src_origin, pi_buff_rect_offset dst_origin,
    pi_buff_rect_region region, size_t src_row_pitch, size_t src_slice_pitch,
    size_t dst_row_pitch, size_t dst_slice_pitch,
    pi_uint32 num_sync_points_in_wait_list,
    const pi_ext_sync_point *sync_point_wait_list,
    pi_ext_sync_point *sync_point);

/// API to append a mem buffer read command to the command-buffer.
/// \param command_buffer The command-buffer to append onto.
/// \param buffer is the data to be read
/// \param offset offset into \p buffer
/// \param size is number of bytes to read
/// \param dst is the pointer to the destination
/// \param num_sync_points_in_wait_list The number of sync points in the
/// provided wait list.
/// \param sync_point_wait_list A list of sync points that this command must
/// wait on.
/// \param sync_point The sync_point associated with this memory operation.
__SYCL_EXPORT pi_result piextCommandBufferMemBufferRead(
    pi_ext_command_buffer command_buffer, pi_mem buffer, size_t offset,
<<<<<<< HEAD
    size_t size, void *dst, pi_uint32 num_sync_points_in_wait_list,
=======
    size_t size, void *dst, pi_uint32 num_events_in_wait_list,
>>>>>>> 0603bf6b
    const pi_ext_sync_point *sync_point_wait_list,
    pi_ext_sync_point *sync_point);

/// API to append a rectangular mem buffer read command to the command-buffer.
/// \param command_buffer The command-buffer to append onto.
/// \param buffer is the data to be read
/// \param buffer_offset offset for the start of the region to read in buffer
/// \param host_offset offset for the start of the region to be written from ptr
/// \param region The size of the region to read
/// \param buffer_row_pitch Row pitch for the source buffer data
/// \param buffer_slice_pitch Slice pitch for the source buffer data
/// \param host_row_pitch Row pitch for the destination data ptr
/// \param host_slice_pitch Slice pitch for the destination data ptr
/// \param ptr is the location the data will be written
/// \param num_sync_points_in_wait_list The number of sync points in the
/// provided wait list.
/// \param sync_point_wait_list A list of sync points that this command must
/// wait on.
/// \param sync_point The sync_point associated with this memory operation.
__SYCL_EXPORT pi_result piextCommandBufferMemBufferReadRect(
    pi_ext_command_buffer command_buffer, pi_mem buffer,
    pi_buff_rect_offset buffer_offset, pi_buff_rect_offset host_offset,
    pi_buff_rect_region region, size_t buffer_row_pitch,
    size_t buffer_slice_pitch, size_t host_row_pitch, size_t host_slice_pitch,
    void *ptr, pi_uint32 num_events_in_wait_list,
    const pi_ext_sync_point *sync_point_wait_list,
    pi_ext_sync_point *sync_point);

/// API to append a mem buffer write command to the command-buffer.
/// \param command_buffer The command-buffer to append onto.
/// \param buffer is the location to write the data
/// \param offset offset into \p buffer
/// \param size is number of bytes to write
/// \param ptr is the pointer to the source
/// \param num_sync_points_in_wait_list The number of sync points in the
/// provided wait list.
/// \param sync_point_wait_list A list of sync points that this command must
/// wait on.
/// \param sync_point The sync_point associated with this memory operation.
__SYCL_EXPORT pi_result piextCommandBufferMemBufferWrite(
    pi_ext_command_buffer command_buffer, pi_mem buffer, size_t offset,
    size_t size, const void *ptr, pi_uint32 num_events_in_wait_list,
    const pi_ext_sync_point *sync_point_wait_list,
    pi_ext_sync_point *sync_point);

/// API to append a rectangular mem buffer write command to the command-buffer.
/// \param command_buffer The command-buffer to append onto.
/// \param buffer is the location to write the data
/// \param buffer_offset offset for the start of the region to write in buffer
/// \param host_offset offset for the start of the region to be read from ptr
/// \param region The size of the region to write
/// \param buffer_row_pitch Row pitch for the buffer data
/// \param buffer_slice_pitch Slice pitch for the buffer data
/// \param host_row_pitch Row pitch for the source data ptr
/// \param host_slice_pitch Slice pitch for the source data ptr
/// \param ptr is the pointer to the source
/// \param num_sync_points_in_wait_list The number of sync points in the
/// provided wait list.
/// \param sync_point_wait_list A list of sync points that this command must
/// wait on.
/// \param sync_point The sync_point associated with this memory operation.
__SYCL_EXPORT pi_result piextCommandBufferMemBufferWriteRect(
    pi_ext_command_buffer command_buffer, pi_mem buffer,
    pi_buff_rect_offset buffer_offset, pi_buff_rect_offset host_offset,
    pi_buff_rect_region region, size_t buffer_row_pitch,
    size_t buffer_slice_pitch, size_t host_row_pitch, size_t host_slice_pitch,
    const void *ptr, pi_uint32 num_events_in_wait_list,
    const pi_ext_sync_point *sync_point_wait_list,
    pi_ext_sync_point *sync_point);

/// API to submit the command-buffer to queue for execution, returns an error if
<<<<<<< HEAD
/// command-buffer not finalized or another instance of same command-buffer
/// currently executing.
=======
/// the command-buffer is not finalized or another instance of the same
/// command-buffer is currently executing.
>>>>>>> 0603bf6b
/// \param command_buffer The command-buffer to be submitted.
/// \param queue The PI queue to submit on.
/// \param num_events_in_wait_list The number of events that this execution
/// depends on.
/// \param event_wait_list List of pi_events to wait on.
/// \param event The pi_event associated with this enqueue.
__SYCL_EXPORT pi_result
piextEnqueueCommandBuffer(pi_ext_command_buffer command_buffer, pi_queue queue,
                          pi_uint32 num_events_in_wait_list,
                          const pi_event *event_wait_list, pi_event *event);

struct _pi_plugin {
  // PI version supported by host passed to the plugin. The Plugin
  // checks and writes the appropriate Function Pointers in
  // PiFunctionTable.
  // TODO: Work on version fields and their handshaking mechanism.
  // Some choices are:
  // - Use of integers to keep major and minor version.
  // - Keeping char* Versions.
  char PiVersion[20];
  // Plugin edits this.
  char PluginVersion[20];
  char *Targets;
  struct FunctionPointers {
#define _PI_API(api) decltype(::api) *api;
#include <sycl/detail/pi.def>
  } PiFunctionTable;
};

#ifdef __cplusplus
} // extern "C"
#endif // __cplusplus

#endif // _PI_H_<|MERGE_RESOLUTION|>--- conflicted
+++ resolved
@@ -94,18 +94,12 @@
 // info query.
 // 13.32 Removed backwards compatibility of piextQueueCreateWithNativeHandle and
 // piextQueueGetNativeHandle
-<<<<<<< HEAD
-// 12.33 Added command-buffer extension methods
-#define _PI_H_VERSION_MAJOR 13
-#define _PI_H_VERSION_MINOR 33
-=======
 // 14.33 Added new parameter (memory object properties) to
 // piextKernelSetArgMemObj
 // 14.34 Added command-buffer extension methods
 
 #define _PI_H_VERSION_MAJOR 14
 #define _PI_H_VERSION_MINOR 34
->>>>>>> 0603bf6b
 
 #define _PI_STRING_HELPER(a) #a
 #define _PI_CONCAT(a, b) _PI_STRING_HELPER(a.b)
@@ -2170,13 +2164,8 @@
 
 /// API to decrement the reference count of the command-buffer. After the
 /// command_buffer reference count becomes zero and has finished execution, the
-<<<<<<< HEAD
-/// command-buffer is deleted. \param command_buffer The command_buffer to
-/// release.
-=======
 /// command-buffer is deleted.
 /// \param command_buffer The command_buffer to release.
->>>>>>> 0603bf6b
 __SYCL_EXPORT pi_result
 piextCommandBufferRelease(pi_ext_command_buffer command_buffer);
 
@@ -2278,11 +2267,7 @@
 /// \param sync_point The sync_point associated with this memory operation.
 __SYCL_EXPORT pi_result piextCommandBufferMemBufferRead(
     pi_ext_command_buffer command_buffer, pi_mem buffer, size_t offset,
-<<<<<<< HEAD
     size_t size, void *dst, pi_uint32 num_sync_points_in_wait_list,
-=======
-    size_t size, void *dst, pi_uint32 num_events_in_wait_list,
->>>>>>> 0603bf6b
     const pi_ext_sync_point *sync_point_wait_list,
     pi_ext_sync_point *sync_point);
 
@@ -2354,13 +2339,8 @@
     pi_ext_sync_point *sync_point);
 
 /// API to submit the command-buffer to queue for execution, returns an error if
-<<<<<<< HEAD
-/// command-buffer not finalized or another instance of same command-buffer
-/// currently executing.
-=======
 /// the command-buffer is not finalized or another instance of the same
 /// command-buffer is currently executing.
->>>>>>> 0603bf6b
 /// \param command_buffer The command-buffer to be submitted.
 /// \param queue The PI queue to submit on.
 /// \param num_events_in_wait_list The number of events that this execution
