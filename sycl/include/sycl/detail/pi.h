//==---------- pi.h - Plugin Interface -------------------------------------==//
//
// Part of the LLVM Project, under the Apache License v2.0 with LLVM Exceptions.
// See https://llvm.org/LICENSE.txt for license information.
// SPDX-License-Identifier: Apache-2.0 WITH LLVM-exception
//
//===----------------------------------------------------------------------===//

/// \defgroup sycl_pi The Plugin Interface
// TODO: link to sphinx page

/// \file Main Plugin Interface header file.
///
/// This is the definition of a generic offload Plugin Interface (PI), which is
/// used by the SYCL implementation to connect to multiple device back-ends,
/// e.g. to OpenCL. The interface is intentionally kept C-only for the
/// purpose of having full flexibility and interoperability with different
/// environments.
///
/// \ingroup sycl_pi

#ifndef _PI_H_
#define _PI_H_

// Every single change in PI API should be accompanied with the minor
// version increase (+1). In the cases where backward compatibility is not
// maintained there should be a (+1) change to the major version in
// addition to the increase of the minor.
//
// PI version changes log:
// -- Version 1.2:
// 1. (Binary backward compatibility breaks) Two fields added to the
// pi_device_binary_struct structure:
//   pi_device_binary_property_set PropertySetsBegin;
//   pi_device_binary_property_set PropertySetsEnd;
// 2. A number of types needed to define pi_device_binary_property_set added.
// 3. Added new ownership argument to piextContextCreateWithNativeHandle.
// 4. Add interoperability interfaces for kernel.
// 4.6 Added new ownership argument to piextQueueCreateWithNativeHandle which
// changes the API version from 3.5 to 4.6.
// 5.7 Added new context and ownership arguments to
//   piextEventCreateWithNativeHandle
// 6.8 Added new ownership argument to piextProgramCreateWithNativeHandle. Added
// piQueueFlush function.
// 7.9 Added new context and ownership arguments to
// piextMemCreateWithNativeHandle.
// 8.10 Added new optional device argument to piextQueueCreateWithNativeHandle
// 9.11 Use values of OpenCL enums directly, rather than including `<CL/cl.h>`;
// NOTE that this results in a changed API for `piProgramGetBuildInfo`.
// 10.12 Change enum value PI_MEM_ADVICE_UNKNOWN from 0 to 999, and set enum
// PI_MEM_ADVISE_RESET to 0.
// 10.13 Added new PI_EXT_ONEAPI_QUEUE_DISCARD_EVENTS queue property.
// 10.14 Add PI_EXT_INTEL_DEVICE_INFO_FREE_MEMORY as an extension for
// piDeviceGetInfo.
// 11.15 piEventCreate creates even in the signalled state now.
// 11.16 Add PI_EXT_INTEL_DEVICE_INFO_MEMORY_CLOCK_RATE and
// PI_EXT_INTEL_DEVICE_INFO_MEMORY_BUS_WIDTH as an extension for
// piDeviceGetInfo.
// 11.17 Added new PI_EXT_ONEAPI_QUEUE_PRIORITY_LOW and
// PI_EXT_ONEAPI_QUEUE_PRIORITY_HIGH queue properties.
// 11.18 Add new parameter name PI_EXT_ONEAPI_QUEUE_INFO_EMPTY to
// _pi_queue_info.
// 12.19 Add new PI_EXT_INTEL_DEVICE_PARTITION_BY_CSLICE piDevicePartition
// scheme. Sub-sub-devices (representing compute slice) creation via
// partitioning by affinity domain is disabled by default and can be temporarily
// restored via SYCL_PI_LEVEL_ZERO_EXPOSE_CSLICE_IN_AFFINITY_PARTITIONING
// environment variable.
// 12.20 Added piextQueueCreate API to be used instead of piQueueCreate, also
// added PI_EXT_INTEL_DEVICE_INFO_MAX_COMPUTE_QUEUE_INDICES for piDeviceGetInfo.
// Both are needed to support sycl_ext_intel_queue_index extension.
// 12.21 Added new piextUSMEnqueueFill2D, piextUSMEnqueueMemset2D, and
// piextUSMEnqueueMemcpy2D functions. Added new
// PI_EXT_ONEAPI_CONTEXT_INFO_USM_FILL2D_SUPPORT,
// PI_EXT_ONEAPI_CONTEXT_INFO_USM_MEMSET2D_SUPPORT, and
// PI_EXT_ONEAPI_CONTEXT_INFO_USM_MEMCPY2D_SUPPORT context info query
// descriptors.
// 12.22 Add piGetDeviceAndHostTimer to query device wall-clock timestamp
// 12.23 Added new piextEnqueueDeviceGlobalVariableWrite and
// piextEnqueueDeviceGlobalVariableRead functions.
// 12.24 Added new PI_EXT_KERNEL_EXEC_INFO_CACHE_CONFIG property to the
// _pi_kernel_exec_info. Defined _pi_kernel_cache_config enum with values of
// the new PI_EXT_KERNEL_EXEC_INFO_CACHE_CONFIG property.
// 12.25 Added PI_EXT_DEVICE_INFO_ATOMIC_FENCE_ORDER_CAPABILITIES and
// PI_EXT_DEVICE_INFO_ATOMIC_FENCE_SCOPE_CAPABILITIES for piDeviceGetInfo.
// 12.26 Added piextEnqueueReadHostPipe and piextEnqueueWriteHostPipe functions.
// 12.27 Added properties parameter to piextQueueCreateWithNativeHandle and
// changed native handle type of piextQueueCreateWithNativeHandle and
// piextQueueGetNativeHandle
// 12.28 Added piextMemImageCreateWithNativeHandle for creating images from
// native handles.
// 12.29 Support PI_EXT_PLATFORM_INFO_BACKEND query in piPlatformGetInfo
// 12.30 Added PI_EXT_INTEL_DEVICE_INFO_MEM_CHANNEL_SUPPORT device info query.
// 12.31 Added PI_EXT_CODEPLAY_DEVICE_INFO_MAX_REGISTERS_PER_WORK_GROUP device
// info query.
// 13.32 Removed backwards compatibility of piextQueueCreateWithNativeHandle and
// piextQueueGetNativeHandle
// 14.33 Added new parameter (memory object properties) to
// piextKernelSetArgMemObj
// 14.34 Added command-buffer extension methods
// 14.35 Added piextEnablePeerAccess, piextDisablePeerAccess,
// piextPeerAccessGetInfo, and pi_peer_attr enum.
// 14.36 Adding support for experimental bindless images. This includes:
//       - Added device info queries
//         - Device queries for bindless image support
//           - PI_EXT_ONEAPI_DEVICE_INFO_BINDLESS_IMAGES_SUPPORT
//           - PI_EXT_ONEAPI_DEVICE_INFO_BINDLESS_IMAGES_SHARED_USM_SUPPORT
//           - PI_EXT_ONEAPI_DEVICE_INFO_BINDLESS_IMAGES_1D_USM_SUPPORT
//           - PI_EXT_ONEAPI_DEVICE_INFO_BINDLESS_IMAGES_2D_USM_SUPPORT
//         - Device queries for pitched USM allocations
//           - PI_EXT_ONEAPI_DEVICE_INFO_IMAGE_PITCH_ALIGN
//           - PI_EXT_ONEAPI_DEVICE_INFO_MAX_IMAGE_LINEAR_WIDTH
//           - PI_EXT_ONEAPI_DEVICE_INFO_MAX_IMAGE_LINEAR_HEIGHT
//           - PI_EXT_ONEAPI_DEVICE_INFO_MAX_IMAGE_LINEAR_PITCH
//         - Device queries for mipmap image support
//           - PI_EXT_ONEAPI_DEVICE_INFO_MIPMAP_SUPPORT
//           - PI_EXT_ONEAPI_DEVICE_INFO_MIPMAP_ANISOTROPY_SUPPORT
//           - PI_EXT_ONEAPI_DEVICE_INFO_MIPMAP_MAX_ANISOTROPY
//           - PI_EXT_ONEAPI_DEVICE_INFO_MIPMAP_LEVEL_REFERENCE_SUPPORT
//         - Device queries for interop memory support
//           - PI_EXT_ONEAPI_DEVICE_INFO_INTEROP_MEMORY_IMPORT_SUPPORT
//           - PI_EXT_ONEAPI_DEVICE_INFO_INTEROP_MEMORY_EXPORT_SUPPORT
//           - PI_EXT_ONEAPI_DEVICE_INFO_INTEROP_SEMAPHORE_IMPORT_SUPPORT
//           - PI_EXT_ONEAPI_DEVICE_INFO_INTEROP_SEMAPHORE_EXPORT_SUPPORT
//       - Added PI_IMAGE_INFO_DEPTH to _pi_image_info
//       - Added _pi_image_copy_flags enum to determine direction of copy
//       - Added new extension functions
//         - piextBindlessImageSamplerCreate
//         - piextUSMPitchedAlloc
//         - piextMemUnsampledImageHandleDestroy
//         - piextMemSampledImageHandleDestroy
//         - piextMemImageAllocate
//         - piextMemImageFree
//         - piextMemUnsampledImageCreate
//         - piextMemSampledImageCreate
//         - piextMemImageCopy
//         - piextMemImageGetInfo
//         - piextMemMipmapGetLevel
//         - piextMemMipmapFree
//         - piextMemImportOpaqueFD
//         - piextMemMapExternalArray
//         - piextMemReleaseInterop
//         - piextImportExternalSemaphoreOpaqueFD
//         - piextDestroyExternalSemaphore
//         - piextWaitExternalSemaphore
//         - piextSignalExternalSemaphore
// 14.37 Added piextUSMImportExternalPointer and piextUSMReleaseImportedPointer.
// 14.38 Change PI_MEM_ADVICE_* values to flags for use in bitwise operations.
// 14.39 Added PI_EXT_INTEL_DEVICE_INFO_ESIMD_SUPPORT device info query.
// 14.40 Add HIP _pi_mem_advice alises to match the PI_MEM_ADVICE_CUDA* ones.
// 14.41 Added piextCommandBufferMemBufferFill & piextCommandBufferFillUSM
// 14.42 Added piextCommandBufferPrefetchUSM and piextCommandBufferAdviseUSM
// 15.43 Changed the signature of piextMemGetNativeHandle to also take a
// pi_device
// 15.44 Add coarse-grain memory advice flag for HIP.
// 15.45 Added piextKernelSuggestMaxCooperativeGroupCount and
//       piextEnqueueCooperativeKernelLaunch.
// 15.46 Add piextGetGlobalVariablePointer
// 15.47 Added PI_ERROR_FEATURE_UNSUPPORTED.
// 15.48 Add CommandBuffer update definitions
// 15.49 Added cubemap support:
//        - Added cubemap image type, PI_MEM_TYPE_IMAGE_CUBEMAP, to _pi_mem_type
//        - Added cubemap sampling capabilities
//          - _pi_sampler_cubemap_filter_mode
//          - PI_SAMPLER_PROPERTIES_CUBEMAP_FILTER_MODE
//        - Added device queries for cubemap support
//          - PI_EXT_ONEAPI_DEVICE_INFO_CUBEMAP_SUPPORT
//          - PI_EXT_ONEAPI_DEVICE_INFO_CUBEMAP_SEAMLESS_FILTERING_SUPPORT
// 15.50 Added device queries for sampled image fetch support
//         - PI_EXT_ONEAPI_DEVICE_INFO_BINDLESS_SAMPLED_IMAGE_FETCH_1D_USM
//         - PI_EXT_ONEAPI_DEVICE_INFO_BINDLESS_SAMPLED_IMAGE_FETCH_1D
//         - PI_EXT_ONEAPI_DEVICE_INFO_BINDLESS_SAMPLED_IMAGE_FETCH_2D_USM
//         - PI_EXT_ONEAPI_DEVICE_INFO_BINDLESS_SAMPLED_IMAGE_FETCH_2D
//         - PI_EXT_ONEAPI_DEVICE_INFO_BINDLESS_SAMPLED_IMAGE_FETCH_3D_USM
//         - PI_EXT_ONEAPI_DEVICE_INFO_BINDLESS_SAMPLED_IMAGE_FETCH_3D
// 15.51 Removed ret_mem argument from piextMemUnsampledImageCreate and
// piextMemSampledImageCreate
// 15.52 Added piEnqueueTimestampRecordingExp and
//       PI_EXT_ONEAPI_DEVICE_INFO_TIMESTAMP_RECORDING_SUPPORT.
<<<<<<< HEAD
// 15.53 Added piextVirtualMem* functions, and piextPhysicalMem* functions,
// PI_EXT_ONEAPI_DEVICE_INFO_SUPPORTS_VIRTUAL_MEM device info descriptor,
// _pi_virtual_mem_granularity_info enum, _pi_virtual_mem_info enum and
// pi_virtual_access_flags bit flags.
=======
// 15.53 Added new extension functions that enable importing various external
//       handle types:
//         - piextImportExternalMemory
//         - piextImportExternalSemaphore
//       Deprecated no longer necessary functions:
//         - piextImportExternalSemaphoreOpaqueFD
//         - piextMemImportOpaqueFD
//       The following interop semaphore related functions now take extra
//       `bool` and `pi_uint64` values:
//         - `piextWaitExternalSemaphore`
//         - `piextSignalExternalSemaphore`
//       The `pi_external_mem_handle_type` enum now has a new
//       `win32_nt_dx12_resource` value.
//       the `pi_external_semaphore_handle_type` enum now has a new
//       `win32_nt_dx12_fence` value.
>>>>>>> e22cb798

#define _PI_H_VERSION_MAJOR 15
#define _PI_H_VERSION_MINOR 53

#define _PI_STRING_HELPER(a) #a
#define _PI_CONCAT(a, b) _PI_STRING_HELPER(a.b)
#define _PI_TRIPLE_CONCAT(a, b, c) _PI_STRING_HELPER(a.b.c)

// This is the macro that plugins should all use to define their version.
// _PI_PLUGIN_VERSION_STRING will be printed when environment variable
// SYCL_PI_TRACE is set to 1. PluginVersion should be defined for each plugin
// in plugins/*/pi_*.hpp. PluginVersion should be incremented with each change
// to the plugin.
#define _PI_PLUGIN_VERSION_STRING(PluginVersion)                               \
  _PI_TRIPLE_CONCAT(_PI_H_VERSION_MAJOR, _PI_H_VERSION_MINOR, PluginVersion)

#define _PI_H_VERSION_STRING                                                   \
  _PI_CONCAT(_PI_H_VERSION_MAJOR, _PI_H_VERSION_MINOR)

// This will be used to check the major versions of plugins versus the major
// versions of PI.
#define _PI_STRING_SUBSTITUTE(X) _PI_STRING_HELPER(X)
#define _PI_PLUGIN_VERSION_CHECK(PI_API_VERSION, PI_PLUGIN_VERSION)            \
  if (strncmp(PI_API_VERSION, PI_PLUGIN_VERSION,                               \
              sizeof(_PI_STRING_SUBSTITUTE(_PI_H_VERSION_MAJOR))) < 0) {       \
    return PI_ERROR_INVALID_OPERATION;                                         \
  }

// NOTE: This file presents a maping of OpenCL to PI enums, constants and
// typedefs. The general approach taken was to replace `CL_` prefix with `PI_`.
// Please consider this when adding or modifying values, as the strict value
// match is required.
// TODO: We should consider re-implementing PI enums and constants and only
// perform a mapping of PI to OpenCL in the pi_opencl backend.
#include <sycl/detail/export.hpp>

#include <cstddef>
#include <cstdint>
#include <variant>

#ifdef __cplusplus
extern "C" {
#endif // __cplusplus

using pi_int32 = int32_t;
using pi_uint32 = uint32_t;
using pi_uint64 = uint64_t;
using pi_bool = pi_uint32;
using pi_bitfield = pi_uint64;
using pi_native_handle = uintptr_t;

//
// NOTE: prefer to map 1:1 to OpenCL so that no translation is needed
// for PI <-> OpenCL ways. The PI <-> to other BE translation is almost
// always needed anyway.
//
typedef enum {
#define _PI_ERRC(NAME, VAL) NAME = VAL,
#define _PI_ERRC_WITH_MSG(NAME, VAL, MSG) NAME = VAL,
#include <sycl/detail/pi_error.def>
#undef _PI_ERRC
#undef _PI_ERRC_WITH_MSG
} _pi_result;

typedef enum {
  PI_EVENT_COMPLETE = 0x0,
  PI_EVENT_RUNNING = 0x1,
  PI_EVENT_SUBMITTED = 0x2,
  PI_EVENT_QUEUED = 0x3
} _pi_event_status;

typedef enum {
  PI_PLATFORM_INFO_EXTENSIONS = 0x0904,
  PI_PLATFORM_INFO_NAME = 0x0902,
  PI_PLATFORM_INFO_PROFILE = 0x0900,
  PI_PLATFORM_INFO_VENDOR = 0x0903,
  PI_PLATFORM_INFO_VERSION = 0x0901,
  PI_EXT_PLATFORM_INFO_BACKEND = 0x21000 // returns pi_platform_backend
} _pi_platform_info;

typedef enum {
  PI_PROGRAM_BUILD_INFO_STATUS = 0x1181,
  PI_PROGRAM_BUILD_INFO_OPTIONS = 0x1182,
  PI_PROGRAM_BUILD_INFO_LOG = 0x1183,
  PI_PROGRAM_BUILD_INFO_BINARY_TYPE = 0x1184
} _pi_program_build_info;

typedef enum {
  PI_PROGRAM_BUILD_STATUS_NONE = -1,
  PI_PROGRAM_BUILD_STATUS_ERROR = -2,
  PI_PROGRAM_BUILD_STATUS_SUCCESS = 0,
  PI_PROGRAM_BUILD_STATUS_IN_PROGRESS = -3
} _pi_program_build_status;

typedef enum {
  PI_PROGRAM_BINARY_TYPE_NONE = 0x0,
  PI_PROGRAM_BINARY_TYPE_COMPILED_OBJECT = 0x1,
  PI_PROGRAM_BINARY_TYPE_LIBRARY = 0x2,
  PI_PROGRAM_BINARY_TYPE_EXECUTABLE = 0x4
} _pi_program_binary_type;

// NOTE: this is made 64-bit to match the size of cl_device_type to
// make the translation to OpenCL transparent.
//
typedef enum : pi_uint64 {
  PI_DEVICE_TYPE_DEFAULT =
      (1 << 0), ///< The default device available in the PI plugin.
  PI_DEVICE_TYPE_ALL = 0xFFFFFFFF, ///< All devices available in the PI plugin.
  PI_DEVICE_TYPE_CPU = (1 << 1),   ///< A PI device that is the host processor.
  PI_DEVICE_TYPE_GPU = (1 << 2),   ///< A PI device that is a GPU.
  PI_DEVICE_TYPE_ACC = (1 << 3),   ///< A PI device that is a
                                   ///< dedicated accelerator.
  PI_DEVICE_TYPE_CUSTOM = (1 << 4) ///< A PI device that is a custom device.
} _pi_device_type;

typedef enum {
  PI_EXT_PLATFORM_BACKEND_UNKNOWN = 0, ///< The backend is not a recognized one
  PI_EXT_PLATFORM_BACKEND_LEVEL_ZERO = 1, ///< The backend is Level Zero
  PI_EXT_PLATFORM_BACKEND_OPENCL = 2,     ///< The backend is OpenCL
  PI_EXT_PLATFORM_BACKEND_CUDA = 3,       ///< The backend is CUDA
  PI_EXT_PLATFORM_BACKEND_HIP = 4,        ///< The backend is HIP
  PI_EXT_PLATFORM_BACKEND_ESIMD = 5,      ///< The backend is ESIMD
  PI_EXT_PLATFORM_BACKEND_NATIVE_CPU = 6, ///< The backend is NATIVE_CPU
} _pi_platform_backend;

typedef enum {
  PI_DEVICE_MEM_CACHE_TYPE_NONE = 0x0,
  PI_DEVICE_MEM_CACHE_TYPE_READ_ONLY_CACHE = 0x1,
  PI_DEVICE_MEM_CACHE_TYPE_READ_WRITE_CACHE = 0x2
} _pi_device_mem_cache_type;

typedef enum {
  PI_DEVICE_LOCAL_MEM_TYPE_LOCAL = 0x1,
  PI_DEVICE_LOCAL_MEM_TYPE_GLOBAL = 0x2
} _pi_device_local_mem_type;

typedef enum {
  PI_DEVICE_INFO_TYPE = 0x1000,
  PI_DEVICE_INFO_VENDOR_ID = 0x1001,
  PI_DEVICE_INFO_MAX_COMPUTE_UNITS = 0x1002,
  PI_DEVICE_INFO_MAX_WORK_ITEM_DIMENSIONS = 0x1003,
  PI_DEVICE_INFO_MAX_WORK_ITEM_SIZES = 0x1005,
  PI_DEVICE_INFO_MAX_WORK_GROUP_SIZE = 0x1004,
  PI_DEVICE_INFO_SINGLE_FP_CONFIG = 0x101B,
  PI_DEVICE_INFO_HALF_FP_CONFIG = 0x1033,
  PI_DEVICE_INFO_DOUBLE_FP_CONFIG = 0x1032,
  PI_DEVICE_INFO_QUEUE_PROPERTIES = 0x102A,
  PI_DEVICE_INFO_PREFERRED_VECTOR_WIDTH_CHAR = 0x1006,
  PI_DEVICE_INFO_PREFERRED_VECTOR_WIDTH_SHORT = 0x1007,
  PI_DEVICE_INFO_PREFERRED_VECTOR_WIDTH_INT = 0x1008,
  PI_DEVICE_INFO_PREFERRED_VECTOR_WIDTH_LONG = 0x1009,
  PI_DEVICE_INFO_PREFERRED_VECTOR_WIDTH_FLOAT = 0x100A,
  PI_DEVICE_INFO_PREFERRED_VECTOR_WIDTH_DOUBLE = 0x100B,
  PI_DEVICE_INFO_PREFERRED_VECTOR_WIDTH_HALF = 0x1034,
  PI_DEVICE_INFO_NATIVE_VECTOR_WIDTH_CHAR = 0x1036,
  PI_DEVICE_INFO_NATIVE_VECTOR_WIDTH_SHORT = 0x1037,
  PI_DEVICE_INFO_NATIVE_VECTOR_WIDTH_INT = 0x1038,
  PI_DEVICE_INFO_NATIVE_VECTOR_WIDTH_LONG = 0x1039,
  PI_DEVICE_INFO_NATIVE_VECTOR_WIDTH_FLOAT = 0x103A,
  PI_DEVICE_INFO_NATIVE_VECTOR_WIDTH_DOUBLE = 0x103B,
  PI_DEVICE_INFO_NATIVE_VECTOR_WIDTH_HALF = 0x103C,
  PI_DEVICE_INFO_MAX_CLOCK_FREQUENCY = 0x100C,
  PI_DEVICE_INFO_ADDRESS_BITS = 0x100D,
  PI_DEVICE_INFO_MAX_MEM_ALLOC_SIZE = 0x1010,
  PI_DEVICE_INFO_IMAGE_SUPPORT = 0x1016,
  PI_DEVICE_INFO_MAX_READ_IMAGE_ARGS = 0x100E,
  PI_DEVICE_INFO_MAX_WRITE_IMAGE_ARGS = 0x100F,
  PI_DEVICE_INFO_IMAGE2D_MAX_WIDTH = 0x1011,
  PI_DEVICE_INFO_IMAGE2D_MAX_HEIGHT = 0x1012,
  PI_DEVICE_INFO_IMAGE3D_MAX_WIDTH = 0x1013,
  PI_DEVICE_INFO_IMAGE3D_MAX_HEIGHT = 0x1014,
  PI_DEVICE_INFO_IMAGE3D_MAX_DEPTH = 0x1015,
  PI_DEVICE_INFO_IMAGE_MAX_BUFFER_SIZE = 0x1040,
  PI_DEVICE_INFO_IMAGE_MAX_ARRAY_SIZE = 0x1041,
  PI_DEVICE_INFO_MAX_SAMPLERS = 0x1018,
  PI_DEVICE_INFO_MAX_PARAMETER_SIZE = 0x1017,
  PI_DEVICE_INFO_MEM_BASE_ADDR_ALIGN = 0x1019,
  PI_DEVICE_INFO_GLOBAL_MEM_CACHE_TYPE = 0x101C,
  PI_DEVICE_INFO_GLOBAL_MEM_CACHELINE_SIZE = 0x101D,
  PI_DEVICE_INFO_GLOBAL_MEM_CACHE_SIZE = 0x101E,
  PI_DEVICE_INFO_GLOBAL_MEM_SIZE = 0x101F,
  PI_DEVICE_INFO_MAX_CONSTANT_BUFFER_SIZE = 0x1020,
  PI_DEVICE_INFO_MAX_CONSTANT_ARGS = 0x1021,
  PI_DEVICE_INFO_LOCAL_MEM_TYPE = 0x1022,
  PI_DEVICE_INFO_LOCAL_MEM_SIZE = 0x1023,
  PI_DEVICE_INFO_ERROR_CORRECTION_SUPPORT = 0x1024,
  PI_DEVICE_INFO_HOST_UNIFIED_MEMORY = 0x1035,
  PI_DEVICE_INFO_PROFILING_TIMER_RESOLUTION = 0x1025,
  PI_DEVICE_INFO_ENDIAN_LITTLE = 0x1026,
  PI_DEVICE_INFO_AVAILABLE = 0x1027,
  PI_DEVICE_INFO_COMPILER_AVAILABLE = 0x1028,
  PI_DEVICE_INFO_LINKER_AVAILABLE = 0x103E,
  PI_DEVICE_INFO_EXECUTION_CAPABILITIES = 0x1029,
  PI_DEVICE_INFO_QUEUE_ON_DEVICE_PROPERTIES = 0x104E,
  PI_DEVICE_INFO_QUEUE_ON_HOST_PROPERTIES = 0x102A,
  PI_DEVICE_INFO_BUILT_IN_KERNELS = 0x103F,
  PI_DEVICE_INFO_PLATFORM = 0x1031,
  PI_DEVICE_INFO_REFERENCE_COUNT = 0x1047,
  PI_DEVICE_INFO_IL_VERSION = 0x105B,
  PI_DEVICE_INFO_NAME = 0x102B,
  PI_DEVICE_INFO_VENDOR = 0x102C,
  PI_DEVICE_INFO_DRIVER_VERSION = 0x102D,
  PI_DEVICE_INFO_PROFILE = 0x102E,
  PI_DEVICE_INFO_VERSION = 0x102F,
  PI_DEVICE_INFO_OPENCL_C_VERSION = 0x103D,
  PI_DEVICE_INFO_EXTENSIONS = 0x1030,
  PI_DEVICE_INFO_PRINTF_BUFFER_SIZE = 0x1049,
  PI_DEVICE_INFO_PREFERRED_INTEROP_USER_SYNC = 0x1048,
  PI_DEVICE_INFO_PARENT_DEVICE = 0x1042,
  PI_DEVICE_INFO_PARTITION_PROPERTIES = 0x1044,
  PI_DEVICE_INFO_PARTITION_MAX_SUB_DEVICES = 0x1043,
  PI_DEVICE_INFO_PARTITION_AFFINITY_DOMAIN = 0x1045,
  PI_DEVICE_INFO_PARTITION_TYPE = 0x1046,
  PI_DEVICE_INFO_MAX_NUM_SUB_GROUPS = 0x105C,
  PI_DEVICE_INFO_SUB_GROUP_INDEPENDENT_FORWARD_PROGRESS = 0x105D,
  PI_DEVICE_INFO_SUB_GROUP_SIZES_INTEL = 0x4108,
  PI_DEVICE_INFO_USM_HOST_SUPPORT = 0x4190,
  PI_DEVICE_INFO_USM_DEVICE_SUPPORT = 0x4191,
  PI_DEVICE_INFO_USM_SINGLE_SHARED_SUPPORT = 0x4192,
  PI_DEVICE_INFO_USM_CROSS_SHARED_SUPPORT = 0x4193,
  PI_DEVICE_INFO_USM_SYSTEM_SHARED_SUPPORT = 0x4194,
  // Intel UUID extension.
  PI_DEVICE_INFO_UUID = 0x106A,
  // These are Intel-specific extensions.
  PI_EXT_ONEAPI_DEVICE_INFO_IP_VERSION = 0x4250,
  PI_DEVICE_INFO_DEVICE_ID = 0x4251,
  PI_DEVICE_INFO_PCI_ADDRESS = 0x10020,
  PI_DEVICE_INFO_GPU_EU_COUNT = 0x10021,
  PI_DEVICE_INFO_GPU_EU_SIMD_WIDTH = 0x10022,
  PI_DEVICE_INFO_GPU_SLICES = 0x10023,
  PI_DEVICE_INFO_GPU_SUBSLICES_PER_SLICE = 0x10024,
  PI_DEVICE_INFO_GPU_EU_COUNT_PER_SUBSLICE = 0x10025,
  PI_DEVICE_INFO_MAX_MEM_BANDWIDTH = 0x10026,
  PI_DEVICE_INFO_IMAGE_SRGB = 0x10027,
  // Return true if sub-device should do its own program build
  PI_DEVICE_INFO_BUILD_ON_SUBDEVICE = 0x10028,
  PI_EXT_INTEL_DEVICE_INFO_FREE_MEMORY = 0x10029,
  // Return 0 if device doesn't have any memory modules. Return the minimum of
  // the clock rate values if there are several memory modules on the device.
  PI_EXT_INTEL_DEVICE_INFO_MEMORY_CLOCK_RATE = 0x10030,
  // Return 0 if device doesn't have any memory modules. Return the minimum of
  // the bus width values if there are several memory modules on the device.
  PI_EXT_INTEL_DEVICE_INFO_MEMORY_BUS_WIDTH = 0x10031,
  // Return 1 if the device doesn't have a notion of a "queue index". Otherwise,
  // return the number of queue indices that are available for this device.
  PI_EXT_INTEL_DEVICE_INFO_MAX_COMPUTE_QUEUE_INDICES = 0x10032,
  PI_DEVICE_INFO_ATOMIC_64 = 0x10110,
  PI_EXT_DEVICE_INFO_ATOMIC_MEMORY_ORDER_CAPABILITIES = 0x10111,
  PI_EXT_DEVICE_INFO_ATOMIC_MEMORY_SCOPE_CAPABILITIES = 0x11000,
  PI_DEVICE_INFO_GPU_HW_THREADS_PER_EU = 0x10112,
  PI_DEVICE_INFO_BACKEND_VERSION = 0x10113,
  // Return whether bfloat16 math functions are supported by device
  PI_EXT_ONEAPI_DEVICE_INFO_BFLOAT16_MATH_FUNCTIONS = 0x1FFFF,
  PI_EXT_ONEAPI_DEVICE_INFO_MAX_GLOBAL_WORK_GROUPS = 0x20000,
  PI_EXT_ONEAPI_DEVICE_INFO_MAX_WORK_GROUPS_1D = 0x20001,
  PI_EXT_ONEAPI_DEVICE_INFO_MAX_WORK_GROUPS_2D = 0x20002,
  PI_EXT_ONEAPI_DEVICE_INFO_MAX_WORK_GROUPS_3D = 0x20003,
  PI_EXT_ONEAPI_DEVICE_INFO_CUDA_ASYNC_BARRIER = 0x20004,
  PI_EXT_CODEPLAY_DEVICE_INFO_SUPPORTS_FUSION = 0x20005,
  PI_EXT_DEVICE_INFO_ATOMIC_FENCE_ORDER_CAPABILITIES = 0x20006,
  PI_EXT_DEVICE_INFO_ATOMIC_FENCE_SCOPE_CAPABILITIES = 0x20007,
  PI_EXT_INTEL_DEVICE_INFO_MEM_CHANNEL_SUPPORT = 0x20008,
  // The number of max registers per block (device specific)
  PI_EXT_CODEPLAY_DEVICE_INFO_MAX_REGISTERS_PER_WORK_GROUP = 0x20009,
  PI_EXT_INTEL_DEVICE_INFO_ESIMD_SUPPORT = 0x2000A,
  PI_EXT_ONEAPI_DEVICE_INFO_WORK_GROUP_PROGRESS_AT_ROOT_GROUP_LEVEL = 0x2000B,
  PI_EXT_ONEAPI_DEVICE_INFO_SUB_GROUP_PROGRESS_AT_ROOT_GROUP_LEVEL = 0x2000C,
  PI_EXT_ONEAPI_DEVICE_INFO_SUB_GROUP_PROGRESS_AT_WORK_GROUP_LEVEL = 0x2000D,
  PI_EXT_ONEAPI_DEVICE_INFO_WORK_ITEM_PROGRESS_AT_ROOT_GROUP_LEVEL = 0x2000E,
  PI_EXT_ONEAPI_DEVICE_INFO_WORK_ITEM_PROGRESS_AT_WORK_GROUP_LEVEL = 0x2000F,
  PI_EXT_ONEAPI_DEVICE_INFO_WORK_ITEM_PROGRESS_AT_SUB_GROUP_LEVEL = 0x20010,
  // Bindless images, mipmaps, interop
  PI_EXT_ONEAPI_DEVICE_INFO_BINDLESS_IMAGES_SUPPORT = 0x20100,
  PI_EXT_ONEAPI_DEVICE_INFO_BINDLESS_IMAGES_SHARED_USM_SUPPORT = 0x20101,
  PI_EXT_ONEAPI_DEVICE_INFO_BINDLESS_IMAGES_1D_USM_SUPPORT = 0x20102,
  PI_EXT_ONEAPI_DEVICE_INFO_BINDLESS_IMAGES_2D_USM_SUPPORT = 0x20103,
  PI_EXT_ONEAPI_DEVICE_INFO_IMAGE_PITCH_ALIGN = 0x20104,
  PI_EXT_ONEAPI_DEVICE_INFO_MAX_IMAGE_LINEAR_WIDTH = 0x20105,
  PI_EXT_ONEAPI_DEVICE_INFO_MAX_IMAGE_LINEAR_HEIGHT = 0x20106,
  PI_EXT_ONEAPI_DEVICE_INFO_MAX_IMAGE_LINEAR_PITCH = 0x20107,
  PI_EXT_ONEAPI_DEVICE_INFO_MIPMAP_SUPPORT = 0x20108,
  PI_EXT_ONEAPI_DEVICE_INFO_MIPMAP_ANISOTROPY_SUPPORT = 0x20109,
  PI_EXT_ONEAPI_DEVICE_INFO_MIPMAP_MAX_ANISOTROPY = 0x2010A,
  PI_EXT_ONEAPI_DEVICE_INFO_MIPMAP_LEVEL_REFERENCE_SUPPORT = 0x2010B,
  PI_EXT_ONEAPI_DEVICE_INFO_INTEROP_MEMORY_IMPORT_SUPPORT = 0x2010C,
  PI_EXT_ONEAPI_DEVICE_INFO_INTEROP_MEMORY_EXPORT_SUPPORT = 0x2010D,
  PI_EXT_ONEAPI_DEVICE_INFO_INTEROP_SEMAPHORE_IMPORT_SUPPORT = 0x2010E,
  PI_EXT_ONEAPI_DEVICE_INFO_INTEROP_SEMAPHORE_EXPORT_SUPPORT = 0x2010F,

  PI_EXT_ONEAPI_DEVICE_INFO_MATRIX_COMBINATIONS = 0x20110,

  // Composite device
  PI_EXT_ONEAPI_DEVICE_INFO_COMPONENT_DEVICES = 0x20111,
  PI_EXT_ONEAPI_DEVICE_INFO_COMPOSITE_DEVICE = 0x20112,

  // Command Buffers
  PI_EXT_ONEAPI_DEVICE_INFO_COMMAND_BUFFER_SUPPORT = 0x20113,
  PI_EXT_ONEAPI_DEVICE_INFO_COMMAND_BUFFER_UPDATE_SUPPORT = 0x20114,

  // Bindless images cubemaps
  PI_EXT_ONEAPI_DEVICE_INFO_CUBEMAP_SUPPORT = 0x20115,
  PI_EXT_ONEAPI_DEVICE_INFO_CUBEMAP_SEAMLESS_FILTERING_SUPPORT = 0x20116,

  // Bindless images sampled image fetch
  PI_EXT_ONEAPI_DEVICE_INFO_BINDLESS_SAMPLED_IMAGE_FETCH_1D_USM = 0x20117,
  PI_EXT_ONEAPI_DEVICE_INFO_BINDLESS_SAMPLED_IMAGE_FETCH_1D = 0x20118,
  PI_EXT_ONEAPI_DEVICE_INFO_BINDLESS_SAMPLED_IMAGE_FETCH_2D_USM = 0x20119,
  PI_EXT_ONEAPI_DEVICE_INFO_BINDLESS_SAMPLED_IMAGE_FETCH_2D = 0x2011A,
  PI_EXT_ONEAPI_DEVICE_INFO_BINDLESS_SAMPLED_IMAGE_FETCH_3D_USM = 0x2011B,
  PI_EXT_ONEAPI_DEVICE_INFO_BINDLESS_SAMPLED_IMAGE_FETCH_3D = 0x2011C,

  // Timestamp enqueue
  PI_EXT_ONEAPI_DEVICE_INFO_TIMESTAMP_RECORDING_SUPPORT = 0x2011D,
  
  // Virtual memory support
  PI_EXT_ONEAPI_DEVICE_INFO_SUPPORTS_VIRTUAL_MEM = 0x2011E,
} _pi_device_info;

typedef enum {
  PI_PROGRAM_INFO_REFERENCE_COUNT = 0x1160,
  PI_PROGRAM_INFO_CONTEXT = 0x1161,
  PI_PROGRAM_INFO_NUM_DEVICES = 0x1162,
  PI_PROGRAM_INFO_DEVICES = 0x1163,
  PI_PROGRAM_INFO_SOURCE = 0x1164,
  PI_PROGRAM_INFO_BINARY_SIZES = 0x1165,
  PI_PROGRAM_INFO_BINARIES = 0x1166,
  PI_PROGRAM_INFO_NUM_KERNELS = 0x1167,
  PI_PROGRAM_INFO_KERNEL_NAMES = 0x1168
} _pi_program_info;

typedef enum {
  PI_CONTEXT_INFO_DEVICES = 0x1081,
  PI_CONTEXT_INFO_PLATFORM = 0x1084,
  PI_CONTEXT_INFO_NUM_DEVICES = 0x1083,
  PI_CONTEXT_INFO_PROPERTIES = 0x1082,
  PI_CONTEXT_INFO_REFERENCE_COUNT = 0x1080,
  // Atomics capabilities extensions
  PI_EXT_CONTEXT_INFO_ATOMIC_MEMORY_ORDER_CAPABILITIES = 0x10010,
  PI_EXT_CONTEXT_INFO_ATOMIC_MEMORY_SCOPE_CAPABILITIES = 0x10011,
  PI_EXT_CONTEXT_INFO_ATOMIC_FENCE_ORDER_CAPABILITIES = 0x10012,
  PI_EXT_CONTEXT_INFO_ATOMIC_FENCE_SCOPE_CAPABILITIES = 0x10013,
  // Native 2D USM memory operation support
  PI_EXT_ONEAPI_CONTEXT_INFO_USM_FILL2D_SUPPORT = 0x30000,
  PI_EXT_ONEAPI_CONTEXT_INFO_USM_MEMSET2D_SUPPORT = 0x30001,
  PI_EXT_ONEAPI_CONTEXT_INFO_USM_MEMCPY2D_SUPPORT = 0x30002
} _pi_context_info;

typedef enum {
  PI_QUEUE_INFO_CONTEXT = 0x1090,
  PI_QUEUE_INFO_DEVICE = 0x1091,
  PI_QUEUE_INFO_DEVICE_DEFAULT = 0x1095,
  PI_QUEUE_INFO_PROPERTIES = 0x1093,
  PI_QUEUE_INFO_REFERENCE_COUNT = 0x1092,
  PI_QUEUE_INFO_SIZE = 0x1094,
  // Return 'true' if all commands previously submitted to the queue have
  // completed, otherwise return 'false'.
  PI_EXT_ONEAPI_QUEUE_INFO_EMPTY = 0x2096
} _pi_queue_info;

typedef enum {
  PI_KERNEL_INFO_FUNCTION_NAME = 0x1190,
  PI_KERNEL_INFO_NUM_ARGS = 0x1191,
  PI_KERNEL_INFO_REFERENCE_COUNT = 0x1192,
  PI_KERNEL_INFO_CONTEXT = 0x1193,
  PI_KERNEL_INFO_PROGRAM = 0x1194,
  PI_KERNEL_INFO_ATTRIBUTES = 0x1195
} _pi_kernel_info;

typedef enum {
  PI_KERNEL_GROUP_INFO_GLOBAL_WORK_SIZE = 0x11B5,
  PI_KERNEL_GROUP_INFO_WORK_GROUP_SIZE = 0x11B0,
  PI_KERNEL_GROUP_INFO_COMPILE_WORK_GROUP_SIZE = 0x11B1,
  PI_KERNEL_GROUP_INFO_LOCAL_MEM_SIZE = 0x11B2,
  PI_KERNEL_GROUP_INFO_PREFERRED_WORK_GROUP_SIZE_MULTIPLE = 0x11B3,
  PI_KERNEL_GROUP_INFO_PRIVATE_MEM_SIZE = 0x11B4,
  // The number of registers used by the compiled kernel (device specific)
  PI_KERNEL_GROUP_INFO_NUM_REGS = 0x10112
} _pi_kernel_group_info;

typedef enum {
  PI_IMAGE_INFO_FORMAT = 0x1110,
  PI_IMAGE_INFO_ELEMENT_SIZE = 0x1111,
  PI_IMAGE_INFO_ROW_PITCH = 0x1112,
  PI_IMAGE_INFO_SLICE_PITCH = 0x1113,
  PI_IMAGE_INFO_WIDTH = 0x1114,
  PI_IMAGE_INFO_HEIGHT = 0x1115,
  PI_IMAGE_INFO_DEPTH = 0x1116
} _pi_image_info;

typedef enum {
  PI_KERNEL_MAX_SUB_GROUP_SIZE = 0x2033,
  PI_KERNEL_MAX_NUM_SUB_GROUPS = 0x11B9,
  PI_KERNEL_COMPILE_NUM_SUB_GROUPS = 0x11BA,
  PI_KERNEL_COMPILE_SUB_GROUP_SIZE_INTEL = 0x410A
} _pi_kernel_sub_group_info;

typedef enum {
  PI_EVENT_INFO_COMMAND_QUEUE = 0x11D0,
  PI_EVENT_INFO_CONTEXT = 0x11D4,
  PI_EVENT_INFO_COMMAND_TYPE = 0x11D1,
  PI_EVENT_INFO_COMMAND_EXECUTION_STATUS = 0x11D3,
  PI_EVENT_INFO_REFERENCE_COUNT = 0x11D2
} _pi_event_info;

typedef enum {
  PI_COMMAND_TYPE_NDRANGE_KERNEL = 0x11F0,
  PI_COMMAND_TYPE_MEM_BUFFER_READ = 0x11F3,
  PI_COMMAND_TYPE_MEM_BUFFER_WRITE = 0x11F4,
  PI_COMMAND_TYPE_MEM_BUFFER_COPY = 0x11F5,
  PI_COMMAND_TYPE_MEM_BUFFER_MAP = 0x11FB,
  PI_COMMAND_TYPE_MEM_BUFFER_UNMAP = 0x11FD,
  PI_COMMAND_TYPE_MEM_BUFFER_READ_RECT = 0x1201,
  PI_COMMAND_TYPE_MEM_BUFFER_WRITE_RECT = 0x1202,
  PI_COMMAND_TYPE_MEM_BUFFER_COPY_RECT = 0x1203,
  PI_COMMAND_TYPE_USER = 0x1204,
  PI_COMMAND_TYPE_MEM_BUFFER_FILL = 0x1207,
  PI_COMMAND_TYPE_IMAGE_READ = 0x11F6,
  PI_COMMAND_TYPE_IMAGE_WRITE = 0x11F7,
  PI_COMMAND_TYPE_IMAGE_COPY = 0x11F8,
  PI_COMMAND_TYPE_NATIVE_KERNEL = 0x11F2,
  PI_COMMAND_TYPE_COPY_BUFFER_TO_IMAGE = 0x11FA,
  PI_COMMAND_TYPE_COPY_IMAGE_TO_BUFFER = 0x11F9,
  PI_COMMAND_TYPE_MAP_IMAGE = 0x11FC,
  PI_COMMAND_TYPE_MARKER = 0x11FE,
  PI_COMMAND_TYPE_ACQUIRE_GL_OBJECTS = 0x11FF,
  PI_COMMAND_TYPE_RELEASE_GL_OBJECTS = 0x1200,
  PI_COMMAND_TYPE_BARRIER = 0x1205,
  PI_COMMAND_TYPE_MIGRATE_MEM_OBJECTS = 0x1206,
  PI_COMMAND_TYPE_FILL_IMAGE = 0x1208,
  PI_COMMAND_TYPE_SVM_FREE = 0x1209,
  PI_COMMAND_TYPE_SVM_MEMCPY = 0x120A,
  PI_COMMAND_TYPE_SVM_MEMFILL = 0x120B,
  PI_COMMAND_TYPE_SVM_MAP = 0x120C,
  PI_COMMAND_TYPE_SVM_UNMAP = 0x120D,
  PI_COMMAND_TYPE_EXT_COMMAND_BUFFER = 0x12A8,
  PI_COMMAND_TYPE_DEVICE_GLOBAL_VARIABLE_READ = 0x418E,
  PI_COMMAND_TYPE_DEVICE_GLOBAL_VARIABLE_WRITE = 0x418F
} _pi_command_type;

typedef enum {
  PI_MEM_TYPE_BUFFER = 0x10F0,
  PI_MEM_TYPE_IMAGE2D = 0x10F1,
  PI_MEM_TYPE_IMAGE3D = 0x10F2,
  PI_MEM_TYPE_IMAGE2D_ARRAY = 0x10F3,
  PI_MEM_TYPE_IMAGE1D = 0x10F4,
  PI_MEM_TYPE_IMAGE1D_ARRAY = 0x10F5,
  PI_MEM_TYPE_IMAGE1D_BUFFER = 0x10F6,
  PI_MEM_TYPE_IMAGE_CUBEMAP = 0x10F7,
} _pi_mem_type;

typedef enum {
  // Device-specific value opaque in PI API.
  PI_MEM_ADVICE_RESET = 0,
  PI_MEM_ADVICE_CUDA_SET_READ_MOSTLY = 1 << 0,
  PI_MEM_ADVICE_CUDA_UNSET_READ_MOSTLY = 1 << 1,
  PI_MEM_ADVICE_CUDA_SET_PREFERRED_LOCATION = 1 << 2,
  PI_MEM_ADVICE_CUDA_UNSET_PREFERRED_LOCATION = 1 << 3,
  PI_MEM_ADVICE_CUDA_SET_ACCESSED_BY = 1 << 4,
  PI_MEM_ADVICE_CUDA_UNSET_ACCESSED_BY = 1 << 5,
  PI_MEM_ADVICE_CUDA_SET_PREFERRED_LOCATION_HOST = 1 << 6,
  PI_MEM_ADVICE_CUDA_UNSET_PREFERRED_LOCATION_HOST = 1 << 7,
  PI_MEM_ADVICE_CUDA_SET_ACCESSED_BY_HOST = 1 << 8,
  PI_MEM_ADVICE_CUDA_UNSET_ACCESSED_BY_HOST = 1 << 9,
  PI_MEM_ADVICE_HIP_SET_COARSE_GRAINED = 1 << 10,
  PI_MEM_ADVICE_HIP_UNSET_COARSE_GRAINED = 1 << 11,
  PI_MEM_ADVICE_UNKNOWN = 0x7FFFFFFF,
} _pi_mem_advice;

// HIP _pi_mem_advice aliases
static constexpr _pi_mem_advice PI_MEM_ADVICE_HIP_SET_READ_MOSTLY =
    PI_MEM_ADVICE_CUDA_SET_READ_MOSTLY;
static constexpr _pi_mem_advice PI_MEM_ADVICE_HIP_UNSET_READ_MOSTLY =
    PI_MEM_ADVICE_CUDA_UNSET_READ_MOSTLY;
static constexpr _pi_mem_advice PI_MEM_ADVICE_HIP_SET_PREFERRED_LOCATION =
    PI_MEM_ADVICE_CUDA_SET_PREFERRED_LOCATION;
static constexpr _pi_mem_advice PI_MEM_ADVICE_HIP_UNSET_PREFERRED_LOCATION =
    PI_MEM_ADVICE_CUDA_UNSET_PREFERRED_LOCATION;
static constexpr _pi_mem_advice PI_MEM_ADVICE_HIP_SET_ACCESSED_BY =
    PI_MEM_ADVICE_CUDA_SET_ACCESSED_BY;
static constexpr _pi_mem_advice PI_MEM_ADVICE_HIP_UNSET_ACCESSED_BY =
    PI_MEM_ADVICE_CUDA_UNSET_ACCESSED_BY;
static constexpr _pi_mem_advice PI_MEM_ADVICE_HIP_SET_PREFERRED_LOCATION_HOST =
    PI_MEM_ADVICE_CUDA_SET_PREFERRED_LOCATION_HOST;
static constexpr _pi_mem_advice
    PI_MEM_ADVICE_HIP_UNSET_PREFERRED_LOCATION_HOST =
        PI_MEM_ADVICE_CUDA_UNSET_PREFERRED_LOCATION_HOST;
static constexpr _pi_mem_advice PI_MEM_ADVICE_HIP_SET_ACCESSED_BY_HOST =
    PI_MEM_ADVICE_CUDA_SET_ACCESSED_BY_HOST;
static constexpr _pi_mem_advice PI_MEM_ADVICE_HIP_UNSET_ACCESSED_BY_HOST =
    PI_MEM_ADVICE_CUDA_UNSET_ACCESSED_BY_HOST;

typedef enum {
  PI_IMAGE_CHANNEL_ORDER_A = 0x10B1,
  PI_IMAGE_CHANNEL_ORDER_R = 0x10B0,
  PI_IMAGE_CHANNEL_ORDER_RG = 0x10B2,
  PI_IMAGE_CHANNEL_ORDER_RA = 0x10B3,
  PI_IMAGE_CHANNEL_ORDER_RGB = 0x10B4,
  PI_IMAGE_CHANNEL_ORDER_RGBA = 0x10B5,
  PI_IMAGE_CHANNEL_ORDER_BGRA = 0x10B6,
  PI_IMAGE_CHANNEL_ORDER_ARGB = 0x10B7,
  PI_IMAGE_CHANNEL_ORDER_ABGR = 0x10C3,
  PI_IMAGE_CHANNEL_ORDER_INTENSITY = 0x10B8,
  PI_IMAGE_CHANNEL_ORDER_LUMINANCE = 0x10B9,
  PI_IMAGE_CHANNEL_ORDER_Rx = 0x10BA,
  PI_IMAGE_CHANNEL_ORDER_RGx = 0x10BB,
  PI_IMAGE_CHANNEL_ORDER_RGBx = 0x10BC,
  PI_IMAGE_CHANNEL_ORDER_sRGBA = 0x10C1
} _pi_image_channel_order;

typedef enum {
  PI_IMAGE_CHANNEL_TYPE_SNORM_INT8 = 0x10D0,
  PI_IMAGE_CHANNEL_TYPE_SNORM_INT16 = 0x10D1,
  PI_IMAGE_CHANNEL_TYPE_UNORM_INT8 = 0x10D2,
  PI_IMAGE_CHANNEL_TYPE_UNORM_INT16 = 0x10D3,
  PI_IMAGE_CHANNEL_TYPE_UNORM_SHORT_565 = 0x10D4,
  PI_IMAGE_CHANNEL_TYPE_UNORM_SHORT_555 = 0x10D5,
  PI_IMAGE_CHANNEL_TYPE_UNORM_INT_101010 = 0x10D6,
  PI_IMAGE_CHANNEL_TYPE_SIGNED_INT8 = 0x10D7,
  PI_IMAGE_CHANNEL_TYPE_SIGNED_INT16 = 0x10D8,
  PI_IMAGE_CHANNEL_TYPE_SIGNED_INT32 = 0x10D9,
  PI_IMAGE_CHANNEL_TYPE_UNSIGNED_INT8 = 0x10DA,
  PI_IMAGE_CHANNEL_TYPE_UNSIGNED_INT16 = 0x10DB,
  PI_IMAGE_CHANNEL_TYPE_UNSIGNED_INT32 = 0x10DC,
  PI_IMAGE_CHANNEL_TYPE_HALF_FLOAT = 0x10DD,
  PI_IMAGE_CHANNEL_TYPE_FLOAT = 0x10DE
} _pi_image_channel_type;

typedef enum {
  PI_IMAGE_COPY_HOST_TO_DEVICE = 0,
  PI_IMAGE_COPY_DEVICE_TO_HOST = 1,
  PI_IMAGE_COPY_DEVICE_TO_DEVICE = 2
} _pi_image_copy_flags;

typedef enum { PI_BUFFER_CREATE_TYPE_REGION = 0x1220 } _pi_buffer_create_type;

const pi_bool PI_TRUE = 1;
const pi_bool PI_FALSE = 0;

typedef enum {
  PI_SAMPLER_INFO_REFERENCE_COUNT = 0x1150,
  PI_SAMPLER_INFO_CONTEXT = 0x1151,
  PI_SAMPLER_INFO_NORMALIZED_COORDS = 0x1152,
  PI_SAMPLER_INFO_ADDRESSING_MODE = 0x1153,
  PI_SAMPLER_INFO_FILTER_MODE = 0x1154,
  PI_SAMPLER_INFO_MIP_FILTER_MODE = 0x1155,
  PI_SAMPLER_INFO_LOD_MIN = 0x1156,
  PI_SAMPLER_INFO_LOD_MAX = 0x1157
} _pi_sampler_info;

typedef enum {
  PI_SAMPLER_ADDRESSING_MODE_MIRRORED_REPEAT = 0x1134,
  PI_SAMPLER_ADDRESSING_MODE_REPEAT = 0x1133,
  PI_SAMPLER_ADDRESSING_MODE_CLAMP_TO_EDGE = 0x1131,
  PI_SAMPLER_ADDRESSING_MODE_CLAMP = 0x1132,
  PI_SAMPLER_ADDRESSING_MODE_NONE = 0x1130
} _pi_sampler_addressing_mode;

typedef enum {
  PI_SAMPLER_FILTER_MODE_NEAREST = 0x1140,
  PI_SAMPLER_FILTER_MODE_LINEAR = 0x1141,
} _pi_sampler_filter_mode;

typedef enum {
  PI_SAMPLER_CUBEMAP_FILTER_MODE_DISJOINTED = 0x1142,
  PI_SAMPLER_CUBEMAP_FILTER_MODE_SEAMLESS = 0x1143,
} _pi_sampler_cubemap_filter_mode;

typedef enum {
  PI_EXT_ONEAPI_VIRTUAL_MEM_GRANULARITY_INFO_MINIMUM = 0x30100,
  PI_EXT_ONEAPI_VIRTUAL_MEM_GRANULARITY_INFO_RECOMMENDED = 0x30101,
} _pi_virtual_mem_granularity_info;

typedef enum {
  PI_EXT_ONEAPI_VIRTUAL_MEM_INFO_ACCESS_MODE = 0x30200,
} _pi_virtual_mem_info;

using pi_context_properties = intptr_t;

using pi_device_exec_capabilities = pi_bitfield;
constexpr pi_device_exec_capabilities PI_DEVICE_EXEC_CAPABILITIES_KERNEL =
    (1 << 0);
constexpr pi_device_exec_capabilities
    PI_DEVICE_EXEC_CAPABILITIES_NATIVE_KERNEL = (1 << 1);

using pi_sampler_properties = pi_bitfield;
constexpr pi_sampler_properties PI_SAMPLER_PROPERTIES_NORMALIZED_COORDS =
    0x1152;
constexpr pi_sampler_properties PI_SAMPLER_PROPERTIES_ADDRESSING_MODE = 0x1153;
constexpr pi_sampler_properties PI_SAMPLER_PROPERTIES_FILTER_MODE = 0x1154;
constexpr pi_sampler_properties PI_SAMPLER_PROPERTIES_MIP_FILTER_MODE = 0x1155;
constexpr pi_sampler_properties PI_SAMPLER_PROPERTIES_CUBEMAP_FILTER_MODE =
    0x1156;

using pi_memory_order_capabilities = pi_bitfield;
constexpr pi_memory_order_capabilities PI_MEMORY_ORDER_RELAXED = 0x01;
constexpr pi_memory_order_capabilities PI_MEMORY_ORDER_ACQUIRE = 0x02;
constexpr pi_memory_order_capabilities PI_MEMORY_ORDER_RELEASE = 0x04;
constexpr pi_memory_order_capabilities PI_MEMORY_ORDER_ACQ_REL = 0x08;
constexpr pi_memory_order_capabilities PI_MEMORY_ORDER_SEQ_CST = 0x10;

using pi_memory_scope_capabilities = pi_bitfield;
constexpr pi_memory_scope_capabilities PI_MEMORY_SCOPE_WORK_ITEM = 0x01;
constexpr pi_memory_scope_capabilities PI_MEMORY_SCOPE_SUB_GROUP = 0x02;
constexpr pi_memory_scope_capabilities PI_MEMORY_SCOPE_WORK_GROUP = 0x04;
constexpr pi_memory_scope_capabilities PI_MEMORY_SCOPE_DEVICE = 0x08;
constexpr pi_memory_scope_capabilities PI_MEMORY_SCOPE_SYSTEM = 0x10;

typedef enum {
  PI_PROFILING_INFO_COMMAND_QUEUED = 0x1280,
  PI_PROFILING_INFO_COMMAND_SUBMIT = 0x1281,
  PI_PROFILING_INFO_COMMAND_START = 0x1282,
  PI_PROFILING_INFO_COMMAND_END = 0x1283
} _pi_profiling_info;

// NOTE: this is made 64-bit to match the size of cl_mem_flags to
// make the translation to OpenCL transparent.
// TODO: populate
//
using pi_mem_flags = pi_bitfield;
// Access
constexpr pi_mem_flags PI_MEM_FLAGS_ACCESS_RW = (1 << 0);
constexpr pi_mem_flags PI_MEM_ACCESS_READ_ONLY = (1 << 2);
// Host pointer
constexpr pi_mem_flags PI_MEM_FLAGS_HOST_PTR_USE = (1 << 3);
constexpr pi_mem_flags PI_MEM_FLAGS_HOST_PTR_COPY = (1 << 5);
constexpr pi_mem_flags PI_MEM_FLAGS_HOST_PTR_ALLOC = (1 << 4);

// flags passed to Map operations
using pi_map_flags = pi_bitfield;
constexpr pi_map_flags PI_MAP_READ = (1 << 0);
constexpr pi_map_flags PI_MAP_WRITE = (1 << 1);
constexpr pi_map_flags PI_MAP_WRITE_INVALIDATE_REGION = (1 << 2);
// NOTE: this is made 64-bit to match the size of cl_mem_properties_intel to
// make the translation to OpenCL transparent.
using pi_mem_properties = pi_bitfield;
constexpr pi_mem_properties PI_MEM_PROPERTIES_CHANNEL = 0x4213;
constexpr pi_mem_properties PI_MEM_PROPERTIES_ALLOC_BUFFER_LOCATION = 0x419E;

// NOTE: this is made 64-bit to match the size of cl_mem_properties_intel to
// make the translation to OpenCL transparent.
using pi_usm_mem_properties = pi_bitfield;
constexpr pi_usm_mem_properties PI_MEM_ALLOC_FLAGS = 0x4195;
constexpr pi_usm_mem_properties PI_MEM_ALLOC_WRTITE_COMBINED = (1 << 0);
constexpr pi_usm_mem_properties PI_MEM_ALLOC_INITIAL_PLACEMENT_DEVICE =
    (1 << 1);
constexpr pi_usm_mem_properties PI_MEM_ALLOC_INITIAL_PLACEMENT_HOST = (1 << 2);
// Hints that the device/shared allocation will not be written on device.
constexpr pi_usm_mem_properties PI_MEM_ALLOC_DEVICE_READ_ONLY = (1 << 3);

constexpr pi_usm_mem_properties PI_MEM_USM_ALLOC_BUFFER_LOCATION = 0x419E;

// NOTE: queue properties are implemented this way to better support bit
// manipulations
using pi_queue_properties = pi_bitfield;
constexpr pi_queue_properties PI_QUEUE_FLAGS = -1;
constexpr pi_queue_properties PI_QUEUE_COMPUTE_INDEX = -2;
// clang-format off
constexpr pi_queue_properties PI_QUEUE_FLAG_OUT_OF_ORDER_EXEC_MODE_ENABLE = (1 << 0);
constexpr pi_queue_properties PI_QUEUE_FLAG_PROFILING_ENABLE = (1 << 1);
constexpr pi_queue_properties PI_QUEUE_FLAG_ON_DEVICE = (1 << 2);
constexpr pi_queue_properties PI_QUEUE_FLAG_ON_DEVICE_DEFAULT = (1 << 3);
constexpr pi_queue_properties PI_EXT_ONEAPI_QUEUE_FLAG_DISCARD_EVENTS = (1 << 4);
constexpr pi_queue_properties PI_EXT_ONEAPI_QUEUE_FLAG_PRIORITY_LOW = (1 << 5);
constexpr pi_queue_properties PI_EXT_ONEAPI_QUEUE_FLAG_PRIORITY_HIGH = (1 << 6);
constexpr pi_queue_properties PI_EXT_QUEUE_FLAG_SUBMISSION_NO_IMMEDIATE = (1 << 7);
constexpr pi_queue_properties PI_EXT_QUEUE_FLAG_SUBMISSION_IMMEDIATE = (1 << 8);
// clang-format on

using pi_virtual_access_flags = pi_bitfield;
constexpr pi_virtual_access_flags PI_VIRTUAL_ACCESS_FLAG_RW = (1 << 0);
constexpr pi_virtual_access_flags PI_VIRTUAL_ACCESS_FLAG_READ_ONLY = (1 << 1);

typedef enum {
  // No preference for SLM or data cache.
  PI_EXT_KERNEL_EXEC_INFO_CACHE_DEFAULT = 0x0,
  // Large SLM size.
  PI_EXT_KERNEL_EXEC_INFO_CACHE_LARGE_SLM = 0x1,
  // Large General Data size.
  PI_EXT_KERNEL_EXEC_INFO_CACHE_LARGE_DATA = 0x2
} _pi_kernel_cache_config;

using pi_result = _pi_result;
using pi_platform_info = _pi_platform_info;
using pi_platform_backend = _pi_platform_backend;
using pi_device_type = _pi_device_type;
using pi_device_mem_cache_type = _pi_device_mem_cache_type;
using pi_device_local_mem_type = _pi_device_local_mem_type;
using pi_device_info = _pi_device_info;
using pi_program_info = _pi_program_info;
using pi_context_info = _pi_context_info;
using pi_queue_info = _pi_queue_info;
using pi_image_info = _pi_image_info;
using pi_kernel_info = _pi_kernel_info;
using pi_kernel_group_info = _pi_kernel_group_info;
using pi_kernel_sub_group_info = _pi_kernel_sub_group_info;
using pi_event_info = _pi_event_info;
using pi_command_type = _pi_command_type;
using pi_mem_type = _pi_mem_type;
using pi_mem_advice = _pi_mem_advice;
using pi_image_channel_order = _pi_image_channel_order;
using pi_image_channel_type = _pi_image_channel_type;
using pi_buffer_create_type = _pi_buffer_create_type;
using pi_sampler_addressing_mode = _pi_sampler_addressing_mode;
using pi_sampler_filter_mode = _pi_sampler_filter_mode;
using pi_sampler_cubemap_filter_mode = _pi_sampler_cubemap_filter_mode;
using pi_sampler_info = _pi_sampler_info;
using pi_event_status = _pi_event_status;
using pi_program_build_info = _pi_program_build_info;
using pi_program_build_status = _pi_program_build_status;
using pi_program_binary_type = _pi_program_binary_type;
using pi_kernel_info = _pi_kernel_info;
using pi_profiling_info = _pi_profiling_info;
using pi_kernel_cache_config = _pi_kernel_cache_config;
using pi_virtual_mem_granularity_info = _pi_virtual_mem_granularity_info;
using pi_virtual_mem_info = _pi_virtual_mem_info;

using pi_image_copy_flags = _pi_image_copy_flags;

// For compatibility with OpenCL define this not as enum.
using pi_device_partition_property = intptr_t;
static constexpr pi_device_partition_property PI_DEVICE_PARTITION_EQUALLY =
    0x1086;
static constexpr pi_device_partition_property PI_DEVICE_PARTITION_BY_COUNTS =
    0x1087;
static constexpr pi_device_partition_property
    PI_DEVICE_PARTITION_BY_COUNTS_LIST_END = 0x0;
static constexpr pi_device_partition_property
    PI_DEVICE_PARTITION_BY_AFFINITY_DOMAIN = 0x1088;
static constexpr pi_device_partition_property
    PI_EXT_INTEL_DEVICE_PARTITION_BY_CSLICE = 0x1089;

// For compatibility with OpenCL define this not as enum.
using pi_device_affinity_domain = pi_bitfield;
static constexpr pi_device_affinity_domain PI_DEVICE_AFFINITY_DOMAIN_NUMA =
    (1 << 0);
static constexpr pi_device_affinity_domain PI_DEVICE_AFFINITY_DOMAIN_L4_CACHE =
    (1 << 1);
static constexpr pi_device_affinity_domain PI_DEVICE_AFFINITY_DOMAIN_L3_CACHE =
    (1 << 2);
static constexpr pi_device_affinity_domain PI_DEVICE_AFFINITY_DOMAIN_L2_CACHE =
    (1 << 3);
static constexpr pi_device_affinity_domain PI_DEVICE_AFFINITY_DOMAIN_L1_CACHE =
    (1 << 4);
static constexpr pi_device_affinity_domain
    PI_DEVICE_AFFINITY_DOMAIN_NEXT_PARTITIONABLE = (1 << 5);

// For compatibility with OpenCL define this not as enum.
using pi_device_fp_config = pi_bitfield;
static constexpr pi_device_fp_config PI_FP_DENORM = (1 << 0);
static constexpr pi_device_fp_config PI_FP_INF_NAN = (1 << 1);
static constexpr pi_device_fp_config PI_FP_ROUND_TO_NEAREST = (1 << 2);
static constexpr pi_device_fp_config PI_FP_ROUND_TO_ZERO = (1 << 3);
static constexpr pi_device_fp_config PI_FP_ROUND_TO_INF = (1 << 4);
static constexpr pi_device_fp_config PI_FP_FMA = (1 << 5);
static constexpr pi_device_fp_config PI_FP_SOFT_FLOAT = (1 << 6);
static constexpr pi_device_fp_config PI_FP_CORRECTLY_ROUNDED_DIVIDE_SQRT =
    (1 << 7);

// For compatibility with OpenCL define this not as enum.
using pi_device_exec_capabilities = pi_bitfield;
static constexpr pi_device_exec_capabilities PI_EXEC_KERNEL = (1 << 0);
static constexpr pi_device_exec_capabilities PI_EXEC_NATIVE_KERNEL = (1 << 1);

// Entry type, matches OpenMP for compatibility
struct _pi_offload_entry_struct {
  void *addr;
  char *name;
  size_t size;
  int32_t flags;
  int32_t reserved;
};

using _pi_offload_entry = _pi_offload_entry_struct *;

// A type of a binary image property.
typedef enum {
  PI_PROPERTY_TYPE_UNKNOWN,
  PI_PROPERTY_TYPE_UINT32,     // 32-bit integer
  PI_PROPERTY_TYPE_BYTE_ARRAY, // byte array
  PI_PROPERTY_TYPE_STRING      // null-terminated string
} pi_property_type;

// Device binary image property.
// If the type size of the property value is fixed and is no greater than
// 64 bits, then ValAddr is 0 and the value is stored in the ValSize field.
// Example - PI_PROPERTY_TYPE_UINT32, which is 32-bit
struct _pi_device_binary_property_struct {
  char *Name;       // null-terminated property name
  void *ValAddr;    // address of property value
  uint32_t Type;    // _pi_property_type
  uint64_t ValSize; // size of property value in bytes
};

typedef _pi_device_binary_property_struct *pi_device_binary_property;

// Named array of properties.
struct _pi_device_binary_property_set_struct {
  char *Name;                                // the name
  pi_device_binary_property PropertiesBegin; // array start
  pi_device_binary_property PropertiesEnd;   // array end
};

typedef _pi_device_binary_property_set_struct *pi_device_binary_property_set;

/// Types of device binary.
using pi_device_binary_type = uint8_t;
// format is not determined
static constexpr pi_device_binary_type PI_DEVICE_BINARY_TYPE_NONE = 0;
// specific to a device
static constexpr pi_device_binary_type PI_DEVICE_BINARY_TYPE_NATIVE = 1;
// portable binary types go next
// SPIR-V
static constexpr pi_device_binary_type PI_DEVICE_BINARY_TYPE_SPIRV = 2;
// LLVM bitcode
static constexpr pi_device_binary_type PI_DEVICE_BINARY_TYPE_LLVMIR_BITCODE = 3;

// Device binary descriptor version supported by this library.
static const uint16_t PI_DEVICE_BINARY_VERSION = 1;

// The kind of offload model the binary employs; must be 4 for SYCL
static const uint8_t PI_DEVICE_BINARY_OFFLOAD_KIND_SYCL = 4;

/// Target identification strings for
/// pi_device_binary_struct.DeviceTargetSpec
///
/// A device type represented by a particular target
/// triple requires specific binary images. We need
/// to map the image type onto the device target triple
///
#define __SYCL_PI_DEVICE_BINARY_TARGET_UNKNOWN "<unknown>"
/// SPIR-V 32-bit image <-> "spir", 32-bit OpenCL device
#define __SYCL_PI_DEVICE_BINARY_TARGET_SPIRV32 "spir"
/// SPIR-V 64-bit image <-> "spir64", 64-bit OpenCL device
#define __SYCL_PI_DEVICE_BINARY_TARGET_SPIRV64 "spir64"
/// Device-specific binary images produced from SPIR-V 64-bit <->
/// various "spir64_*" triples for specific 64-bit OpenCL devices
#define __SYCL_PI_DEVICE_BINARY_TARGET_SPIRV64_X86_64 "spir64_x86_64"
#define __SYCL_PI_DEVICE_BINARY_TARGET_SPIRV64_GEN "spir64_gen"
#define __SYCL_PI_DEVICE_BINARY_TARGET_SPIRV64_FPGA "spir64_fpga"
/// PTX 64-bit image <-> "nvptx64", 64-bit NVIDIA PTX device
#define __SYCL_PI_DEVICE_BINARY_TARGET_NVPTX64 "nvptx64"
#define __SYCL_PI_DEVICE_BINARY_TARGET_AMDGCN "amdgcn"
#define __SYCL_PI_DEVICE_BINARY_TARGET_NATIVE_CPU "native_cpu"

/// Extension to denote native support of assert feature by an arbitrary device
/// piDeviceGetInfo call should return this extension when the device supports
/// native asserts if supported extensions' names are requested
#define PI_DEVICE_INFO_EXTENSION_DEVICELIB_ASSERT "cl_intel_devicelib_assert"

/// Device binary image property set names recognized by the SYCL runtime.
/// Name must be consistent with
/// PropertySetRegistry::SYCL_SPECIALIZATION_CONSTANTS defined in
/// PropertySetIO.h
#define __SYCL_PI_PROPERTY_SET_SPEC_CONST_MAP "SYCL/specialization constants"
/// PropertySetRegistry::SYCL_SPEC_CONSTANTS_DEFAULT_VALUES defined in
/// PropertySetIO.h
#define __SYCL_PI_PROPERTY_SET_SPEC_CONST_DEFAULT_VALUES_MAP                   \
  "SYCL/specialization constants default values"
/// PropertySetRegistry::SYCL_DEVICELIB_REQ_MASK defined in PropertySetIO.h
#define __SYCL_PI_PROPERTY_SET_DEVICELIB_REQ_MASK "SYCL/devicelib req mask"
/// PropertySetRegistry::SYCL_KERNEL_PARAM_OPT_INFO defined in PropertySetIO.h
#define __SYCL_PI_PROPERTY_SET_KERNEL_PARAM_OPT_INFO "SYCL/kernel param opt"
/// PropertySetRegistry::SYCL_KERNEL_PROGRAM_METADATA defined in PropertySetIO.h
#define __SYCL_PI_PROPERTY_SET_PROGRAM_METADATA "SYCL/program metadata"
/// PropertySetRegistry::SYCL_MISC_PROP defined in PropertySetIO.h
#define __SYCL_PI_PROPERTY_SET_SYCL_MISC_PROP "SYCL/misc properties"
/// PropertySetRegistry::SYCL_ASSERT_USED defined in PropertySetIO.h
#define __SYCL_PI_PROPERTY_SET_SYCL_ASSERT_USED "SYCL/assert used"
/// PropertySetRegistry::SYCL_EXPORTED_SYMBOLS defined in PropertySetIO.h
#define __SYCL_PI_PROPERTY_SET_SYCL_EXPORTED_SYMBOLS "SYCL/exported symbols"
/// PropertySetRegistry::SYCL_DEVICE_GLOBALS defined in PropertySetIO.h
#define __SYCL_PI_PROPERTY_SET_SYCL_DEVICE_GLOBALS "SYCL/device globals"
/// PropertySetRegistry::SYCL_DEVICE_REQUIREMENTS defined in PropertySetIO.h
#define __SYCL_PI_PROPERTY_SET_SYCL_DEVICE_REQUIREMENTS                        \
  "SYCL/device requirements"
/// PropertySetRegistry::SYCL_HOST_PIPES defined in PropertySetIO.h
#define __SYCL_PI_PROPERTY_SET_SYCL_HOST_PIPES "SYCL/host pipes"

/// Program metadata tags recognized by the PI backends. For kernels the tag
/// must appear after the kernel name.
#define __SYCL_PI_PROGRAM_METADATA_TAG_REQD_WORK_GROUP_SIZE                    \
  "@reqd_work_group_size"
#define __SYCL_PI_PROGRAM_METADATA_GLOBAL_ID_MAPPING "@global_id_mapping"

#define __SYCL_PI_PROGRAM_METADATA_TAG_NEED_FINALIZATION "Requires finalization"

/// This struct is a record of the device binary information. If the Kind field
/// denotes a portable binary type (SPIR-V or LLVM IR), the DeviceTargetSpec
/// field can still be specific and denote e.g. FPGA target. It must match the
/// __tgt_device_image structure generated by the clang-offload-wrapper tool
/// when their Version field match.
struct pi_device_binary_struct {
  /// version of this structure - for backward compatibility;
  /// all modifications which change order/type/offsets of existing fields
  /// should increment the version.
  uint16_t Version;
  /// the type of offload model the binary employs; must be 4 for SYCL
  uint8_t Kind;
  /// format of the binary data - SPIR-V, LLVM IR bitcode,...
  uint8_t Format;
  /// null-terminated string representation of the device's target architecture
  /// which holds one of:
  /// __SYCL_PI_DEVICE_BINARY_TARGET_UNKNOWN - unknown
  /// __SYCL_PI_DEVICE_BINARY_TARGET_SPIRV32 - general value for 32-bit OpenCL
  /// devices
  /// __SYCL_PI_DEVICE_BINARY_TARGET_SPIRV64 - general value for 64-bit OpenCL
  /// devices
  /// __SYCL_PI_DEVICE_BINARY_TARGET_SPIRV64_X86_64 - 64-bit OpenCL CPU device
  /// __SYCL_PI_DEVICE_BINARY_TARGET_SPIRV64_GEN - GEN GPU device (64-bit
  /// OpenCL)
  /// __SYCL_PI_DEVICE_BINARY_TARGET_SPIRV64_FPGA - 64-bit OpenCL FPGA device
  const char *DeviceTargetSpec;
  /// a null-terminated string; target- and compiler-specific options
  /// which are suggested to use to "compile" program at runtime
  const char *CompileOptions;
  /// a null-terminated string; target- and compiler-specific options
  /// which are suggested to use to "link" program at runtime
  const char *LinkOptions;
  /// Pointer to the manifest data start
  const char *ManifestStart;
  /// Pointer to the manifest data end
  const char *ManifestEnd;
  /// Pointer to the target code start
  const unsigned char *BinaryStart;
  /// Pointer to the target code end
  const unsigned char *BinaryEnd;
  /// the offload entry table
  _pi_offload_entry EntriesBegin;
  _pi_offload_entry EntriesEnd;
  // Array of preperty sets; e.g. specialization constants symbol-int ID map is
  // propagated to runtime with this mechanism.
  pi_device_binary_property_set PropertySetsBegin;
  pi_device_binary_property_set PropertySetsEnd;
  // TODO Other fields like entries, link options can be propagated using
  // the property set infrastructure. This will improve binary compatibility and
  // add flexibility.
};
using pi_device_binary = pi_device_binary_struct *;

// pi_buffer_region structure repeats cl_buffer_region, used for sub buffers.
struct pi_buffer_region_struct {
  size_t origin;
  size_t size;
};
using pi_buffer_region = pi_buffer_region_struct *;

// pi_buff_rect_offset structure is 3D offset argument passed to buffer rect
// operations (piEnqueueMemBufferCopyRect, etc).
struct pi_buff_rect_offset_struct {
  size_t x_bytes;
  size_t y_scalar;
  size_t z_scalar;
};
using pi_buff_rect_offset = pi_buff_rect_offset_struct *;

// pi_buff_rect_region structure represents size of 3D region passed to buffer
// rect operations (piEnqueueMemBufferCopyRect, etc).
struct pi_buff_rect_region_struct {
  size_t width_bytes;
  size_t height_scalar;
  size_t depth_scalar;
};
using pi_buff_rect_region = pi_buff_rect_region_struct *;

// pi_image_offset structure is 3D offset argument passed to image operations
// (piEnqueueMemImageRead, etc).
struct pi_image_offset_struct {
  size_t x;
  size_t y;
  size_t z;
};
using pi_image_offset = pi_image_offset_struct *;

// pi_image_region structure represents size of 3D region passed to image
// operations (piEnqueueMemImageRead, etc).
struct pi_image_region_struct {
  size_t width;
  size_t height;
  size_t depth;
};
using pi_image_region = pi_image_region_struct *;

// Offload binaries descriptor version supported by this library.
static const uint16_t PI_DEVICE_BINARIES_VERSION = 1;

/// This struct is a record of all the device code that may be offloaded.
/// It must match the __tgt_bin_desc structure generated by
/// the clang-offload-wrapper tool when their Version field match.
struct pi_device_binaries_struct {
  /// version of this structure - for backward compatibility;
  /// all modifications which change order/type/offsets of existing fields
  /// should increment the version.
  uint16_t Version;
  /// Number of device binaries in this descriptor
  uint16_t NumDeviceBinaries;
  /// Device binaries data
  pi_device_binary DeviceBinaries;
  /// the offload entry table (not used, for compatibility with OpenMP)
  _pi_offload_entry *HostEntriesBegin;
  _pi_offload_entry *HostEntriesEnd;
};
using pi_device_binaries = pi_device_binaries_struct *;

// This union encapsulates the two external handles we currently support.
// When choosing the correct field from the union we need to look at the value
// of the enum `pi_external_mem_handle_type` or
// `pi_external_semaphore_handle_type`.
union pi_external_handle {
  // Used universally for all Linux based interoperability functionality.
  // The associated enum `pi_external_mem_handle_type` in
  // `pi_external_mem_descriptor` should always be set to
  // `pi_external_mem_handle_type::opaque_fd`. Likewise for semaphore handles.
  int file_descriptor;

  // Could be Win32 NT, KMT, or various DX12 handle types.
  // The `void *` type is used for all of these.
  // The exact handle type depends on the enum `pi_external_mem_handle_type`.
  // This enum is found in `pi_external_mem_descriptor`.
  // It could be a regular NT handle type (`win32_nt_handle`) or a DX12 specific
  // resource handle type (`win32_nt_dx12_resource`), etc.
  void *win32_handle;
};

// This enum enumerates the specific external memory handles types that we want
// to import.
enum class pi_external_mem_handle_type {
  opaque_fd = 0,
  win32_nt_handle = 1,
  win32_nt_dx12_resource = 2,
};

// This struct holds all the information required to import external memory.
struct pi_external_mem_descriptor {
  // The type of the external memory handle.
  pi_external_mem_handle_type handleType;
  // Union encapsulates both Opaque FD (linux) and Win32 handles (Windows).
  pi_external_handle handle;
  // Size of the external memory in bytes.
  size_t memorySizeBytes;
};

// This enum enumerates the specific external semaphore handles types that we
// want to import.
enum class pi_external_semaphore_handle_type {
  opaque_fd = 0,
  win32_nt_handle = 1,
  win32_nt_dx12_fence = 2,
};

// This struct holds all the information required to import external semaphores.
struct pi_external_semaphore_descriptor {
  // The type of the external semaphore handle.
  pi_external_semaphore_handle_type handleType;
  // Union encapsulates both Opaque FD (linux) and Win32 handles (Windows).
  pi_external_handle handle;
};

// Opaque types that make reading build log errors easier.
struct _pi_platform;
struct _pi_device;
struct _pi_context;
struct _pi_queue;
struct _pi_mem;
struct _pi_program;
struct _pi_kernel;
struct _pi_event;
struct _pi_sampler;
struct _pi_physical_mem;

using pi_platform = _pi_platform *;
using pi_device = _pi_device *;
using pi_context = _pi_context *;
using pi_queue = _pi_queue *;
using pi_mem = _pi_mem *;
using pi_program = _pi_program *;
using pi_kernel = _pi_kernel *;
using pi_event = _pi_event *;
using pi_sampler = _pi_sampler *;
using pi_image_handle = pi_uint64;
using pi_image_mem_handle = void *;
using pi_interop_mem_handle = pi_uint64;
using pi_interop_semaphore_handle = pi_uint64;
using pi_physical_mem = _pi_physical_mem *;

typedef struct {
  pi_image_channel_order image_channel_order;
  pi_image_channel_type image_channel_data_type;
} _pi_image_format;

typedef struct {
  pi_mem_type image_type;
  size_t image_width;
  size_t image_height;
  size_t image_depth;
  size_t image_array_size;
  size_t image_row_pitch;
  size_t image_slice_pitch;
  pi_uint32 num_mip_levels;
  pi_uint32 num_samples;
  pi_mem buffer;
} _pi_image_desc;

using pi_image_format = _pi_image_format;
using pi_image_desc = _pi_image_desc;

typedef enum { PI_MEM_CONTEXT = 0x1106, PI_MEM_SIZE = 0x1102 } _pi_mem_info;

typedef enum {
  PI_PEER_ACCESS_SUPPORTED =
      0x0, ///< returns a uint32_t: 1 if P2P Access is supported
           ///< otherwise P2P Access is not supported.
  PI_PEER_ATOMICS_SUPPORTED =
      0x1 ///< returns a uint32_t: 1 if Atomic operations are supported over the
          ///< P2P link, otherwise such operations are not supported.
} _pi_peer_attr;

using pi_mem_info = _pi_mem_info;
using pi_peer_attr = _pi_peer_attr;

//
// Following section contains SYCL RT Plugin Interface (PI) functions.
// They are 3 distinct categories:
//
// 1) Ones having direct analogy in OpenCL and needed for the core SYCL
//    functionality are started with just "pi" prefix in their names.
// 2) Those having direct analogy in OpenCL but only needed for SYCL
//    interoperability with OpenCL are started with "picl" prefix.
// 3) Functions having no direct analogy in OpenCL, started with "piext".
//
// TODO: describe interfaces in Doxygen format
//

struct _pi_plugin;
using pi_plugin = _pi_plugin;

// PI Plugin Initialise.
// Plugin will check the PI version of Plugin Interface,
// populate the PI Version it supports, update targets field and populate
// PiFunctionTable with Supported APIs. The pointers are in a predetermined
// order in pi.def file.
__SYCL_EXPORT pi_result piPluginInit(pi_plugin *plugin_info);

//
// Platform
//
__SYCL_EXPORT pi_result piPlatformsGet(pi_uint32 num_entries,
                                       pi_platform *platforms,
                                       pi_uint32 *num_platforms);

__SYCL_EXPORT pi_result piPlatformGetInfo(pi_platform platform,
                                          pi_platform_info param_name,
                                          size_t param_value_size,
                                          void *param_value,
                                          size_t *param_value_size_ret);

/// Gets the native handle of a PI platform object.
///
/// \param platform is the PI platform to get the native handle of.
/// \param nativeHandle is the native handle of platform.
__SYCL_EXPORT pi_result piextPlatformGetNativeHandle(
    pi_platform platform, pi_native_handle *nativeHandle);

/// Creates PI platform object from a native handle.
/// NOTE: The created PI object takes ownership of the native handle.
///
/// \param nativeHandle is the native handle to create PI device from.
/// \param platform is the PI platform created from the native handle.
__SYCL_EXPORT pi_result piextPlatformCreateWithNativeHandle(
    pi_native_handle nativeHandle, pi_platform *platform);

__SYCL_EXPORT pi_result piDevicesGet(pi_platform platform,
                                     pi_device_type device_type,
                                     pi_uint32 num_entries, pi_device *devices,
                                     pi_uint32 *num_devices);

__SYCL_EXPORT pi_result piextEnablePeerAccess(pi_device command_device,
                                              pi_device peer_device);
__SYCL_EXPORT pi_result piextDisablePeerAccess(pi_device command_device,
                                               pi_device peer_device);
__SYCL_EXPORT pi_result piextPeerAccessGetInfo(
    pi_device command_device, pi_device peer_device, pi_peer_attr attr,
    size_t param_value_size, void *param_value, size_t *param_value_size_ret);

/// Returns requested info for provided native device
/// Return PI_DEVICE_INFO_EXTENSION_DEVICELIB_ASSERT for
/// PI_DEVICE_INFO_EXTENSIONS query when the device supports native asserts
__SYCL_EXPORT pi_result piDeviceGetInfo(pi_device device,
                                        pi_device_info param_name,
                                        size_t param_value_size,
                                        void *param_value,
                                        size_t *param_value_size_ret);

__SYCL_EXPORT pi_result piDeviceRetain(pi_device device);

__SYCL_EXPORT pi_result piDeviceRelease(pi_device device);

__SYCL_EXPORT pi_result piDevicePartition(
    pi_device device, const pi_device_partition_property *properties,
    pi_uint32 num_devices, pi_device *out_devices, pi_uint32 *out_num_devices);

/// Gets the native handle of a PI device object.
///
/// \param device is the PI device to get the native handle of.
/// \param nativeHandle is the native handle of device.
__SYCL_EXPORT pi_result
piextDeviceGetNativeHandle(pi_device device, pi_native_handle *nativeHandle);

/// Creates PI device object from a native handle.
/// NOTE: The created PI object takes ownership of the native handle.
///
/// \param nativeHandle is the native handle to create PI device from.
/// \param platform is the platform of the device (optional).
/// \param device is the PI device created from the native handle.
__SYCL_EXPORT pi_result piextDeviceCreateWithNativeHandle(
    pi_native_handle nativeHandle, pi_platform platform, pi_device *device);

/// Selects the most appropriate device binary based on runtime information
/// and the IR characteristics.
///
__SYCL_EXPORT pi_result piextDeviceSelectBinary(pi_device device,
                                                pi_device_binary *binaries,
                                                pi_uint32 num_binaries,
                                                pi_uint32 *selected_binary_ind);

/// Retrieves a device function pointer to a user-defined function
/// \arg \c function_name. \arg \c function_pointer_ret is set to 0 if query
/// failed.
///
/// \arg \c program must be built before calling this API. \arg \c device
/// must present in the list of devices returned by \c get_device method for
/// \arg \c program.
///
/// If a fallback method determines the function exists but the address is
/// not available PI_ERROR_FUNCTION_ADDRESS_IS_NOT_AVAILABLE is returned. If the
/// address does not exist PI_ERROR_INVALID_KERNEL_NAME is returned.
__SYCL_EXPORT pi_result piextGetDeviceFunctionPointer(
    pi_device device, pi_program program, const char *function_name,
    pi_uint64 *function_pointer_ret);

__SYCL_EXPORT pi_result piextGetGlobalVariablePointer(
    pi_device Device, pi_program Program, const char *GlobalVariableName,
    size_t *GlobalVariableSize, void **GlobalVariablePointerRet);

//
// Context
//
__SYCL_EXPORT pi_result piContextCreate(
    const pi_context_properties *properties, pi_uint32 num_devices,
    const pi_device *devices,
    void (*pfn_notify)(const char *errinfo, const void *private_info, size_t cb,
                       void *user_data),
    void *user_data, pi_context *ret_context);

__SYCL_EXPORT pi_result piContextGetInfo(pi_context context,
                                         pi_context_info param_name,
                                         size_t param_value_size,
                                         void *param_value,
                                         size_t *param_value_size_ret);

__SYCL_EXPORT pi_result piContextRetain(pi_context context);

__SYCL_EXPORT pi_result piContextRelease(pi_context context);

typedef void (*pi_context_extended_deleter)(void *user_data);

__SYCL_EXPORT pi_result piextContextSetExtendedDeleter(
    pi_context context, pi_context_extended_deleter func, void *user_data);

/// Gets the native handle of a PI context object.
///
/// \param context is the PI context to get the native handle of.
/// \param nativeHandle is the native handle of context.
__SYCL_EXPORT pi_result
piextContextGetNativeHandle(pi_context context, pi_native_handle *nativeHandle);

/// Creates PI context object from a native handle.
/// NOTE: The created PI object takes ownership of the native handle.
/// NOTE: The number of devices and the list of devices is needed for Level Zero
/// backend because there is no possilibity to query this information from
/// context handle for Level Zero. If backend has API to query a list of devices
/// from the context native handle then these parameters are ignored.
///
/// \param nativeHandle is the native handle to create PI context from.
/// \param numDevices is the number of devices in the context. Parameter is
///        ignored if number of devices can be queried from the context native
///        handle for a backend.
/// \param devices is the list of devices in the context. Parameter is ignored
///        if devices can be queried from the context native handle for a
///        backend.
/// \param pluginOwnsNativeHandle Indicates whether the created PI object
///        should take ownership of the native handle.
/// \param context is the PI context created from the native handle.
/// \return PI_SUCCESS if successfully created pi_context from the handle.
///         PI_ERROR_OUT_OF_HOST_MEMORY if can't allocate memory for the
///         pi_context object. PI_ERROR_INVALID_VALUE if numDevices == 0 or
///         devices is NULL but backend doesn't have API to query a list of
///         devices from the context native handle. PI_UNKNOWN_ERROR in case of
///         another error.
__SYCL_EXPORT pi_result piextContextCreateWithNativeHandle(
    pi_native_handle nativeHandle, pi_uint32 numDevices,
    const pi_device *devices, bool pluginOwnsNativeHandle, pi_context *context);

//
// Queue
//

// TODO: Remove during next ABI break and rename piextQueueCreate to
// piQueueCreate.
__SYCL_EXPORT pi_result piQueueCreate(pi_context context, pi_device device,
                                      pi_queue_properties properties,
                                      pi_queue *queue);
/// \param properties points to a zero-terminated array of extra data describing
/// desired queue properties. Format is
///  {[PROPERTY[, property-specific elements of data]*,]* 0}
__SYCL_EXPORT pi_result piextQueueCreate(pi_context context, pi_device device,
                                         pi_queue_properties *properties,
                                         pi_queue *queue);

__SYCL_EXPORT pi_result piQueueGetInfo(pi_queue command_queue,
                                       pi_queue_info param_name,
                                       size_t param_value_size,
                                       void *param_value,
                                       size_t *param_value_size_ret);

__SYCL_EXPORT pi_result piQueueRetain(pi_queue command_queue);

__SYCL_EXPORT pi_result piQueueRelease(pi_queue command_queue);

__SYCL_EXPORT pi_result piQueueFinish(pi_queue command_queue);

__SYCL_EXPORT pi_result piQueueFlush(pi_queue command_queue);

/// Gets the native handle of a PI queue object.
///
/// \param queue is the PI queue to get the native handle of.
/// \param nativeHandle is the native handle of queue or commandlist.
/// \param nativeHandleDesc provides additional properties of the native handle.
__SYCL_EXPORT pi_result piextQueueGetNativeHandle(
    pi_queue queue, pi_native_handle *nativeHandle, int32_t *nativeHandleDesc);

/// Creates PI queue object from a native handle.
/// NOTE: The created PI object takes ownership of the native handle.
///
/// \param nativeHandle is the native handle to create PI queue from.
/// \param nativeHandleDesc provides additional properties of the native handle.
/// \param context is the PI context of the queue.
/// \param device is the PI device associated with the native device used when
///   creating the native queue. This parameter is optional but some backends
///   may fail to create the right PI queue if omitted.
/// \param pluginOwnsNativeHandle Indicates whether the created PI object
///        should take ownership of the native handle.
/// \param Properties holds queue properties.
/// \param queue is the PI queue created from the native handle.
__SYCL_EXPORT pi_result piextQueueCreateWithNativeHandle(
    pi_native_handle nativeHandle, int32_t nativeHandleDesc, pi_context context,
    pi_device device, bool pluginOwnsNativeHandle,
    pi_queue_properties *Properties, pi_queue *queue);

//
// Memory
//
__SYCL_EXPORT pi_result piMemBufferCreate(
    pi_context context, pi_mem_flags flags, size_t size, void *host_ptr,
    pi_mem *ret_mem, const pi_mem_properties *properties = nullptr);

__SYCL_EXPORT pi_result piMemImageCreate(pi_context context, pi_mem_flags flags,
                                         const pi_image_format *image_format,
                                         const pi_image_desc *image_desc,
                                         void *host_ptr, pi_mem *ret_mem);

__SYCL_EXPORT pi_result piMemGetInfo(pi_mem mem, pi_mem_info param_name,
                                     size_t param_value_size, void *param_value,
                                     size_t *param_value_size_ret);

__SYCL_EXPORT pi_result piMemImageGetInfo(pi_mem image,
                                          pi_image_info param_name,
                                          size_t param_value_size,
                                          void *param_value,
                                          size_t *param_value_size_ret);

__SYCL_EXPORT pi_result piMemRetain(pi_mem mem);

__SYCL_EXPORT pi_result piMemRelease(pi_mem mem);

__SYCL_EXPORT pi_result piMemBufferPartition(
    pi_mem buffer, pi_mem_flags flags, pi_buffer_create_type buffer_create_type,
    void *buffer_create_info, pi_mem *ret_mem);

/// Gets the native handle of a PI mem object.
///
/// \param mem is the PI mem to get the native handle of.
/// \param dev is the PI device that the native allocation will be resident on
/// \param nativeHandle is the native handle of mem.
__SYCL_EXPORT pi_result piextMemGetNativeHandle(pi_mem mem, pi_device dev,
                                                pi_native_handle *nativeHandle);

/// Creates PI mem object from a native handle.
/// NOTE: The created PI object takes ownership of the native handle.
///
/// \param nativeHandle is the native handle to create PI mem from.
/// \param context The PI context of the memory allocation.
/// \param ownNativeHandle Indicates if we own the native memory handle or it
/// came from interop that asked to not transfer the ownership to SYCL RT.
/// \param mem is the PI mem created from the native handle.
__SYCL_EXPORT pi_result piextMemCreateWithNativeHandle(
    pi_native_handle nativeHandle, pi_context context, bool ownNativeHandle,
    pi_mem *mem);

/// Creates PI image object from a native handle.
///
/// \param nativeHandle is the native handle to create PI image from.
/// \param context The PI context of the memory allocation.
/// \param ownNativeHandle Indicates if we own the native memory handle or it
/// came from interop that asked to not transfer the ownership to SYCL RT.
/// \param ImageFormat is the pi_image_format struct that
/// specifies the image channnel order and channel data type that
/// match what the nativeHandle uses
/// \param ImageDesc is the pi_image_desc struct that specifies
/// the image dimension, pitch, slice and other information about
/// the nativeHandle
/// \param img is the PI img created from the native handle.
__SYCL_EXPORT pi_result piextMemImageCreateWithNativeHandle(
    pi_native_handle nativeHandle, pi_context context, bool ownNativeHandle,
    const pi_image_format *ImageFormat, const pi_image_desc *ImageDesc,
    pi_mem *img);

//
// Program
//

__SYCL_EXPORT pi_result piProgramCreate(pi_context context, const void *il,
                                        size_t length, pi_program *res_program);

/// Creates a PI program for a context and loads the given binary into it.
///
/// \param context is the PI context to associate the program with.
/// \param num_devices is the number of devices in device_list.
/// \param device_list is a pointer to a list of devices. These devices must all
///                    be in context.
/// \param lengths is an array of sizes in bytes of the binary in binaries.
/// \param binaries is a pointer to a list of program binaries.
/// \param num_metadata_entries is the number of metadata entries in metadata.
/// \param metadata is a pointer to a list of program metadata entries. The
///                 use of metadata entries is backend-defined.
/// \param binary_status returns whether the program binary was loaded
///                      succesfully or not, for each device in device_list.
///                      binary_status is ignored if it is null and otherwise
///                      it must be an array of num_devices elements.
/// \param ret_program is the PI program created from the program binaries.
__SYCL_EXPORT pi_result piProgramCreateWithBinary(
    pi_context context, pi_uint32 num_devices, const pi_device *device_list,
    const size_t *lengths, const unsigned char **binaries,
    size_t num_metadata_entries, const pi_device_binary_property *metadata,
    pi_int32 *binary_status, pi_program *ret_program);

__SYCL_EXPORT pi_result piProgramGetInfo(pi_program program,
                                         pi_program_info param_name,
                                         size_t param_value_size,
                                         void *param_value,
                                         size_t *param_value_size_ret);

__SYCL_EXPORT pi_result
piProgramLink(pi_context context, pi_uint32 num_devices,
              const pi_device *device_list, const char *options,
              pi_uint32 num_input_programs, const pi_program *input_programs,
              void (*pfn_notify)(pi_program program, void *user_data),
              void *user_data, pi_program *ret_program);

__SYCL_EXPORT pi_result piProgramCompile(
    pi_program program, pi_uint32 num_devices, const pi_device *device_list,
    const char *options, pi_uint32 num_input_headers,
    const pi_program *input_headers, const char **header_include_names,
    void (*pfn_notify)(pi_program program, void *user_data), void *user_data);

__SYCL_EXPORT pi_result piProgramBuild(
    pi_program program, pi_uint32 num_devices, const pi_device *device_list,
    const char *options,
    void (*pfn_notify)(pi_program program, void *user_data), void *user_data);

__SYCL_EXPORT pi_result piProgramGetBuildInfo(
    pi_program program, pi_device device, _pi_program_build_info param_name,
    size_t param_value_size, void *param_value, size_t *param_value_size_ret);

__SYCL_EXPORT pi_result piProgramRetain(pi_program program);

__SYCL_EXPORT pi_result piProgramRelease(pi_program program);

/// Sets a specialization constant to a specific value.
///
/// Note: Only used when specialization constants are natively supported (SPIR-V
/// binaries), and not when they are emulated (AOT binaries).
///
/// \param prog the program object which will use the value
/// \param spec_id integer ID of the constant
/// \param spec_size size of the value
/// \param spec_value bytes of the value
__SYCL_EXPORT pi_result
piextProgramSetSpecializationConstant(pi_program prog, pi_uint32 spec_id,
                                      size_t spec_size, const void *spec_value);

/// Gets the native handle of a PI program object.
///
/// \param program is the PI program to get the native handle of.
/// \param nativeHandle is the native handle of program.
__SYCL_EXPORT pi_result
piextProgramGetNativeHandle(pi_program program, pi_native_handle *nativeHandle);

/// Creates PI program object from a native handle.
/// NOTE: The created PI object takes ownership of the native handle.
///
/// \param nativeHandle is the native handle to create PI program from.
/// \param context is the PI context of the program.
/// \param pluginOwnsNativeHandle Indicates whether the created PI object
///        should take ownership of the native handle.
/// \param program is the PI program created from the native handle.
__SYCL_EXPORT pi_result piextProgramCreateWithNativeHandle(
    pi_native_handle nativeHandle, pi_context context,
    bool pluginOwnsNativeHandle, pi_program *program);

//
// Kernel
//

typedef enum {
  /// indicates that the kernel might access data through USM ptrs
  PI_USM_INDIRECT_ACCESS,
  /// provides an explicit list of pointers that the kernel will access
  PI_USM_PTRS = 0x4203,
  /// provides the preferred cache configuration (large slm or large data)
  PI_EXT_KERNEL_EXEC_INFO_CACHE_CONFIG = 0x4204
} _pi_kernel_exec_info;

using pi_kernel_exec_info = _pi_kernel_exec_info;

__SYCL_EXPORT pi_result piKernelCreate(pi_program program,
                                       const char *kernel_name,
                                       pi_kernel *ret_kernel);

__SYCL_EXPORT pi_result piKernelSetArg(pi_kernel kernel, pi_uint32 arg_index,
                                       size_t arg_size, const void *arg_value);

__SYCL_EXPORT pi_result piKernelGetInfo(pi_kernel kernel,
                                        pi_kernel_info param_name,
                                        size_t param_value_size,
                                        void *param_value,
                                        size_t *param_value_size_ret);

__SYCL_EXPORT pi_result piKernelGetGroupInfo(pi_kernel kernel, pi_device device,
                                             pi_kernel_group_info param_name,
                                             size_t param_value_size,
                                             void *param_value,
                                             size_t *param_value_size_ret);

/// API to query information from the sub-group from a kernel
///
/// \param kernel is the pi_kernel to query
/// \param device is the device the kernel is executed on
/// \param param_name is a pi_kernel_sub_group_info enum value that
///        specifies the informtation queried for.
/// \param input_value_size is the size of input value passed in
///        ptr input_value param
/// \param input_value is the ptr to the input value passed.
/// \param param_value_size is the size of the value in bytes.
/// \param param_value is a pointer to the value to set.
/// \param param_value_size_ret is a pointer to return the size of data in
///        param_value ptr.
///
/// All queries expect a return of 4 bytes in param_value_size,
/// param_value_size_ret, and a uint32_t value should to be written in
/// param_value ptr.
/// Note: This behaviour differs from OpenCL. OpenCL returns size_t.
__SYCL_EXPORT pi_result piKernelGetSubGroupInfo(
    pi_kernel kernel, pi_device device, pi_kernel_sub_group_info param_name,
    size_t input_value_size, const void *input_value, size_t param_value_size,
    void *param_value, size_t *param_value_size_ret);

__SYCL_EXPORT pi_result piKernelRetain(pi_kernel kernel);

__SYCL_EXPORT pi_result piKernelRelease(pi_kernel kernel);

/// Sets up pointer arguments for CL kernels. An extra indirection
/// is required due to CL argument conventions.
///
/// \param kernel is the kernel to be launched
/// \param arg_index is the index of the kernel argument
/// \param arg_size is the size in bytes of the argument (ignored in CL)
/// \param arg_value is the pointer argument
__SYCL_EXPORT pi_result piextKernelSetArgPointer(pi_kernel kernel,
                                                 pi_uint32 arg_index,
                                                 size_t arg_size,
                                                 const void *arg_value);

/// API to set attributes controlling kernel execution
///
/// \param kernel is the pi kernel to execute
/// \param param_name is a pi_kernel_exec_info value that specifies the info
///        passed to the kernel
/// \param param_value_size is the size of the value in bytes
/// \param param_value is a pointer to the value to set for the kernel
///
/// If param_name is PI_USM_INDIRECT_ACCESS, the value will be a ptr to
///    the pi_bool value PI_TRUE
/// If param_name is PI_USM_PTRS, the value will be an array of ptrs
__SYCL_EXPORT pi_result piKernelSetExecInfo(pi_kernel kernel,
                                            pi_kernel_exec_info value_name,
                                            size_t param_value_size,
                                            const void *param_value);

/// Creates PI kernel object from a native handle.
/// NOTE: The created PI object takes ownership of the native handle.
///
/// \param nativeHandle is the native handle to create PI kernel from.
/// \param context is the PI context of the kernel.
/// \param program is the PI program of the kernel.
/// \param pluginOwnsNativeHandle Indicates whether the created PI object
///        should take ownership of the native handle.
/// \param kernel is the PI kernel created from the native handle.
__SYCL_EXPORT pi_result piextKernelCreateWithNativeHandle(
    pi_native_handle nativeHandle, pi_context context, pi_program program,
    bool pluginOwnsNativeHandle, pi_kernel *kernel);

/// Gets the native handle of a PI kernel object.
///
/// \param kernel is the PI kernel to get the native handle of.
/// \param nativeHandle is the native handle of kernel.
__SYCL_EXPORT pi_result
piextKernelGetNativeHandle(pi_kernel kernel, pi_native_handle *nativeHandle);

/// Gets the max work group count for a cooperative kernel.
///
/// \param kernel is the PI kernel being queried.
/// \param local_work_size is the number of work items in a work group that will
/// be used when the kernel is launched. \param dynamic_shared_memory_size is
/// the size of dynamic shared memory, for each work group, in bytes, that will
/// be used when the kernel is launched." \param group_count_ret is a pointer to
/// where the query result will be stored.
__SYCL_EXPORT pi_result piextKernelSuggestMaxCooperativeGroupCount(
    pi_kernel kernel, size_t local_work_size, size_t dynamic_shared_memory_size,
    pi_uint32 *group_count_ret);

//
// Events
//

/// Create PI event object in a signalled/completed state.
///
/// \param context is the PI context of the event.
/// \param ret_event is the PI even created.
__SYCL_EXPORT pi_result piEventCreate(pi_context context, pi_event *ret_event);

__SYCL_EXPORT pi_result piEventGetInfo(pi_event event, pi_event_info param_name,
                                       size_t param_value_size,
                                       void *param_value,
                                       size_t *param_value_size_ret);

__SYCL_EXPORT pi_result piEventGetProfilingInfo(pi_event event,
                                                pi_profiling_info param_name,
                                                size_t param_value_size,
                                                void *param_value,
                                                size_t *param_value_size_ret);

__SYCL_EXPORT pi_result piEventsWait(pi_uint32 num_events,
                                     const pi_event *event_list);

__SYCL_EXPORT pi_result piEventSetCallback(
    pi_event event, pi_int32 command_exec_callback_type,
    void (*pfn_notify)(pi_event event, pi_int32 event_command_status,
                       void *user_data),
    void *user_data);

__SYCL_EXPORT pi_result piEventSetStatus(pi_event event,
                                         pi_int32 execution_status);

__SYCL_EXPORT pi_result piEventRetain(pi_event event);

__SYCL_EXPORT pi_result piEventRelease(pi_event event);

__SYCL_EXPORT pi_result piEnqueueTimestampRecordingExp(
    pi_queue queue, pi_bool blocking, pi_uint32 num_events_in_wait_list,
    const pi_event *event_wait_list, pi_event *event);

/// Gets the native handle of a PI event object.
///
/// \param event is the PI event to get the native handle of.
/// \param nativeHandle is the native handle of event.
__SYCL_EXPORT pi_result
piextEventGetNativeHandle(pi_event event, pi_native_handle *nativeHandle);

/// Creates PI event object from a native handle.
/// NOTE: The created PI object takes ownership of the native handle.
///
/// \param nativeHandle is the native handle to create PI event from.
/// \param context is the corresponding PI context
/// \param pluginOwnsNativeHandle Indicates whether the created PI object
///        should take ownership of the native handle.
/// \param event is the PI event created from the native handle.
__SYCL_EXPORT pi_result piextEventCreateWithNativeHandle(
    pi_native_handle nativeHandle, pi_context context, bool ownNativeHandle,
    pi_event *event);

//
// Sampler
//
__SYCL_EXPORT pi_result piSamplerCreate(
    pi_context context, const pi_sampler_properties *sampler_properties,
    pi_sampler *result_sampler);

__SYCL_EXPORT pi_result piSamplerGetInfo(pi_sampler sampler,
                                         pi_sampler_info param_name,
                                         size_t param_value_size,
                                         void *param_value,
                                         size_t *param_value_size_ret);

__SYCL_EXPORT pi_result piSamplerRetain(pi_sampler sampler);

__SYCL_EXPORT pi_result piSamplerRelease(pi_sampler sampler);

//
// Queue Commands
//
__SYCL_EXPORT pi_result piEnqueueKernelLaunch(
    pi_queue queue, pi_kernel kernel, pi_uint32 work_dim,
    const size_t *global_work_offset, const size_t *global_work_size,
    const size_t *local_work_size, pi_uint32 num_events_in_wait_list,
    const pi_event *event_wait_list, pi_event *event);

__SYCL_EXPORT pi_result piextEnqueueCooperativeKernelLaunch(
    pi_queue queue, pi_kernel kernel, pi_uint32 work_dim,
    const size_t *global_work_offset, const size_t *global_work_size,
    const size_t *local_work_size, pi_uint32 num_events_in_wait_list,
    const pi_event *event_wait_list, pi_event *event);

__SYCL_EXPORT pi_result piEnqueueEventsWait(pi_queue command_queue,
                                            pi_uint32 num_events_in_wait_list,
                                            const pi_event *event_wait_list,
                                            pi_event *event);

__SYCL_EXPORT pi_result piEnqueueEventsWaitWithBarrier(
    pi_queue command_queue, pi_uint32 num_events_in_wait_list,
    const pi_event *event_wait_list, pi_event *event);

__SYCL_EXPORT pi_result piEnqueueMemBufferRead(
    pi_queue queue, pi_mem buffer, pi_bool blocking_read, size_t offset,
    size_t size, void *ptr, pi_uint32 num_events_in_wait_list,
    const pi_event *event_wait_list, pi_event *event);

__SYCL_EXPORT pi_result piEnqueueMemBufferReadRect(
    pi_queue command_queue, pi_mem buffer, pi_bool blocking_read,
    pi_buff_rect_offset buffer_offset, pi_buff_rect_offset host_offset,
    pi_buff_rect_region region, size_t buffer_row_pitch,
    size_t buffer_slice_pitch, size_t host_row_pitch, size_t host_slice_pitch,
    void *ptr, pi_uint32 num_events_in_wait_list,
    const pi_event *event_wait_list, pi_event *event);

__SYCL_EXPORT pi_result
piEnqueueMemBufferWrite(pi_queue command_queue, pi_mem buffer,
                        pi_bool blocking_write, size_t offset, size_t size,
                        const void *ptr, pi_uint32 num_events_in_wait_list,
                        const pi_event *event_wait_list, pi_event *event);

__SYCL_EXPORT pi_result piEnqueueMemBufferWriteRect(
    pi_queue command_queue, pi_mem buffer, pi_bool blocking_write,
    pi_buff_rect_offset buffer_offset, pi_buff_rect_offset host_offset,
    pi_buff_rect_region region, size_t buffer_row_pitch,
    size_t buffer_slice_pitch, size_t host_row_pitch, size_t host_slice_pitch,
    const void *ptr, pi_uint32 num_events_in_wait_list,
    const pi_event *event_wait_list, pi_event *event);

__SYCL_EXPORT pi_result
piEnqueueMemBufferCopy(pi_queue command_queue, pi_mem src_buffer,
                       pi_mem dst_buffer, size_t src_offset, size_t dst_offset,
                       size_t size, pi_uint32 num_events_in_wait_list,
                       const pi_event *event_wait_list, pi_event *event);

__SYCL_EXPORT pi_result piEnqueueMemBufferCopyRect(
    pi_queue command_queue, pi_mem src_buffer, pi_mem dst_buffer,
    pi_buff_rect_offset src_origin, pi_buff_rect_offset dst_origin,
    pi_buff_rect_region region, size_t src_row_pitch, size_t src_slice_pitch,
    size_t dst_row_pitch, size_t dst_slice_pitch,
    pi_uint32 num_events_in_wait_list, const pi_event *event_wait_list,
    pi_event *event);

__SYCL_EXPORT pi_result
piEnqueueMemBufferFill(pi_queue command_queue, pi_mem buffer,
                       const void *pattern, size_t pattern_size, size_t offset,
                       size_t size, pi_uint32 num_events_in_wait_list,
                       const pi_event *event_wait_list, pi_event *event);

__SYCL_EXPORT pi_result piEnqueueMemImageRead(
    pi_queue command_queue, pi_mem image, pi_bool blocking_read,
    pi_image_offset origin, pi_image_region region, size_t row_pitch,
    size_t slice_pitch, void *ptr, pi_uint32 num_events_in_wait_list,
    const pi_event *event_wait_list, pi_event *event);

__SYCL_EXPORT pi_result piEnqueueMemImageWrite(
    pi_queue command_queue, pi_mem image, pi_bool blocking_write,
    pi_image_offset origin, pi_image_region region, size_t input_row_pitch,
    size_t input_slice_pitch, const void *ptr,
    pi_uint32 num_events_in_wait_list, const pi_event *event_wait_list,
    pi_event *event);

__SYCL_EXPORT pi_result piEnqueueMemImageCopy(
    pi_queue command_queue, pi_mem src_image, pi_mem dst_image,
    pi_image_offset src_origin, pi_image_offset dst_origin,
    pi_image_region region, pi_uint32 num_events_in_wait_list,
    const pi_event *event_wait_list, pi_event *event);

__SYCL_EXPORT pi_result
piEnqueueMemImageFill(pi_queue command_queue, pi_mem image,
                      const void *fill_color, const size_t *origin,
                      const size_t *region, pi_uint32 num_events_in_wait_list,
                      const pi_event *event_wait_list, pi_event *event);

__SYCL_EXPORT pi_result piEnqueueMemBufferMap(
    pi_queue command_queue, pi_mem buffer, pi_bool blocking_map,
    pi_map_flags map_flags, size_t offset, size_t size,
    pi_uint32 num_events_in_wait_list, const pi_event *event_wait_list,
    pi_event *event, void **ret_map);

__SYCL_EXPORT pi_result piEnqueueMemUnmap(pi_queue command_queue, pi_mem memobj,
                                          void *mapped_ptr,
                                          pi_uint32 num_events_in_wait_list,
                                          const pi_event *event_wait_list,
                                          pi_event *event);

#ifndef PI_BIT
#define PI_BIT(_i) (1 << _i)
#endif // PI_BIT

typedef enum {
  PI_ACCESS_READ_WRITE = PI_BIT(0),
  PI_ACCESS_WRITE_ONLY = PI_BIT(1),
  PI_ACCESS_READ_ONLY = PI_BIT(2)
} _pi_mem_obj_access;
using pi_mem_obj_access = _pi_mem_obj_access;
typedef uint32_t pi_mem_access_flag;

typedef enum {
  PI_KERNEL_ARG_MEM_OBJ_ACCESS = 27,
  PI_ENUM_FORCE_UINT32 = 0x7fffffff
} _pi_mem_obj_property_type;
using pi_mem_obj_property_type = _pi_mem_obj_property_type;

typedef struct {
  pi_mem_obj_property_type type;
  void *pNext;
  pi_mem_access_flag mem_access;
} _pi_mem_obj_property;
using pi_mem_obj_property = _pi_mem_obj_property;

// Extension to allow backends to process a PI memory object before adding it
// as an argument for a kernel.
// Note: This is needed by the CUDA backend to extract the device pointer to
// the memory as the kernels uses it rather than the PI object itself.
__SYCL_EXPORT pi_result piextKernelSetArgMemObj(
    pi_kernel kernel, pi_uint32 arg_index,
    const pi_mem_obj_property *arg_properties, const pi_mem *arg_value);

// Extension to allow backends to process a PI sampler object before adding it
// as an argument for a kernel.
// Note: This is needed by the CUDA backend to extract the properties of the
// sampler as the kernels uses it rather than the PI object itself.
__SYCL_EXPORT pi_result piextKernelSetArgSampler(pi_kernel kernel,
                                                 pi_uint32 arg_index,
                                                 const pi_sampler *arg_value);

///
// USM
///
typedef enum {
  PI_USM_HOST_SUPPORT = 0x4190,
  PI_USM_DEVICE_SUPPORT = 0x4191,
  PI_USM_SINGLE_SHARED_SUPPORT = 0x4192,
  PI_USM_CROSS_SHARED_SUPPORT = 0x4193,
  PI_USM_SYSTEM_SHARED_SUPPORT = 0x4194
} _pi_usm_capability_query;

typedef enum : pi_bitfield {
  PI_USM_ACCESS = (1 << 0),
  PI_USM_ATOMIC_ACCESS = (1 << 1),
  PI_USM_CONCURRENT_ACCESS = (1 << 2),
  PI_USM_CONCURRENT_ATOMIC_ACCESS = (1 << 3)
} _pi_usm_capabilities;

typedef enum {
  PI_MEM_ALLOC_TYPE = 0x419A,
  PI_MEM_ALLOC_BASE_PTR = 0x419B,
  PI_MEM_ALLOC_SIZE = 0x419C,
  PI_MEM_ALLOC_DEVICE = 0x419D,
} _pi_mem_alloc_info;

typedef enum {
  PI_MEM_TYPE_UNKNOWN = 0x4196,
  PI_MEM_TYPE_HOST = 0x4197,
  PI_MEM_TYPE_DEVICE = 0x4198,
  PI_MEM_TYPE_SHARED = 0x4199
} _pi_usm_type;

// Flag is used for piProgramUSMEnqueuePrefetch. PI_USM_MIGRATION_TBD0 is a
// placeholder for future developments and should not change the behaviour of
// piProgramUSMEnqueuePrefetch
typedef enum : pi_bitfield {
  PI_USM_MIGRATION_TBD0 = (1 << 0)
} _pi_usm_migration_flags;

using pi_usm_capability_query = _pi_usm_capability_query;
using pi_usm_capabilities = _pi_usm_capabilities;
using pi_mem_alloc_info = _pi_mem_alloc_info;
using pi_usm_type = _pi_usm_type;
using pi_usm_migration_flags = _pi_usm_migration_flags;

/// Allocates host memory accessible by the device.
///
/// \param result_ptr contains the allocated memory
/// \param context is the pi_context
/// \param properties are optional allocation properties
/// \param size is the size of the allocation
/// \param alignment is the desired alignment of the allocation
__SYCL_EXPORT pi_result piextUSMHostAlloc(void **result_ptr, pi_context context,
                                          pi_usm_mem_properties *properties,
                                          size_t size, pi_uint32 alignment);

/// Allocates device memory
///
/// \param result_ptr contains the allocated memory
/// \param context is the pi_context
/// \param device is the device the memory will be allocated on
/// \param properties are optional allocation properties
/// \param size is the size of the allocation
/// \param alignment is the desired alignment of the allocation
__SYCL_EXPORT pi_result piextUSMDeviceAlloc(void **result_ptr,
                                            pi_context context,
                                            pi_device device,
                                            pi_usm_mem_properties *properties,
                                            size_t size, pi_uint32 alignment);

/// Allocates memory accessible on both host and device
///
/// \param result_ptr contains the allocated memory
/// \param context is the pi_context
/// \param device is the device the memory will be allocated on
/// \param properties are optional allocation properties
/// \param size is the size of the allocation
/// \param alignment is the desired alignment of the allocation
__SYCL_EXPORT pi_result piextUSMSharedAlloc(void **result_ptr,
                                            pi_context context,
                                            pi_device device,
                                            pi_usm_mem_properties *properties,
                                            size_t size, pi_uint32 alignment);

/// Allocates memory accessible on device
///
/// \param result_ptr contains the allocated memory
/// \param result_pitch contains the returned memory pitch
/// \param context is the pi_context
/// \param device is the device the memory will be allocated on
/// \param properties are optional allocation properties
/// \param width_in_bytes is the width of the allocation in bytes
/// \param height is the height of the allocation in rows
/// \param element_size_bytes is the size in bytes of an element in the
/// allocation
__SYCL_EXPORT pi_result piextUSMPitchedAlloc(
    void **result_ptr, size_t *result_pitch, pi_context context,
    pi_device device, pi_usm_mem_properties *properties, size_t width_in_bytes,
    size_t height, unsigned int element_size_bytes);

/// Indicates that the allocated USM memory is no longer needed on the runtime
/// side. The actual freeing of the memory may be done in a blocking or deferred
/// manner, e.g. to avoid issues with indirect memory access from kernels.
///
/// \param context is the pi_context of the allocation
/// \param ptr is the memory to be freed
__SYCL_EXPORT pi_result piextUSMFree(pi_context context, void *ptr);

/// USM Memset API
///
/// \param queue is the queue to submit to
/// \param ptr is the ptr to memset
/// \param value is value to set.  It is interpreted as an 8-bit value and the
/// upper
///        24 bits are ignored
/// \param count is the size in bytes to memset
/// \param num_events_in_waitlist is the number of events to wait on
/// \param events_waitlist is an array of events to wait on
/// \param event is the event that represents this operation
__SYCL_EXPORT pi_result piextUSMEnqueueMemset(pi_queue queue, void *ptr,
                                              pi_int32 value, size_t count,
                                              pi_uint32 num_events_in_waitlist,
                                              const pi_event *events_waitlist,
                                              pi_event *event);

/// USM Memcpy API
///
/// \param queue is the queue to submit to
/// \param blocking is whether this operation should block the host
/// \param src_ptr is the data to be copied
/// \param dst_ptr is the location the data will be copied
/// \param size is number of bytes to copy
/// \param num_events_in_waitlist is the number of events to wait on
/// \param events_waitlist is an array of events to wait on
/// \param event is the event that represents this operation
__SYCL_EXPORT pi_result piextUSMEnqueueMemcpy(pi_queue queue, pi_bool blocking,
                                              void *dst_ptr,
                                              const void *src_ptr, size_t size,
                                              pi_uint32 num_events_in_waitlist,
                                              const pi_event *events_waitlist,
                                              pi_event *event);

/// Hint to migrate memory to the device
///
/// \param queue is the queue to submit to
/// \param ptr points to the memory to migrate
/// \param size is the number of bytes to migrate
/// \param flags is a bitfield used to specify memory migration options
/// \param num_events_in_waitlist is the number of events to wait on
/// \param events_waitlist is an array of events to wait on
/// \param event is the event that represents this operation
__SYCL_EXPORT pi_result piextUSMEnqueuePrefetch(
    pi_queue queue, const void *ptr, size_t size, pi_usm_migration_flags flags,
    pi_uint32 num_events_in_waitlist, const pi_event *events_waitlist,
    pi_event *event);

/// USM Memadvise API
///
/// \param queue is the queue to submit to
/// \param ptr is the data to be advised
/// \param length is the size in bytes of the memory to advise
/// \param advice is device specific advice
/// \param event is the event that represents this operation
// USM memadvise API to govern behavior of automatic migration mechanisms
__SYCL_EXPORT pi_result piextUSMEnqueueMemAdvise(pi_queue queue,
                                                 const void *ptr, size_t length,
                                                 pi_mem_advice advice,
                                                 pi_event *event);

/// API to query information about USM allocated pointers
/// Valid Queries:
///   PI_MEM_ALLOC_TYPE returns host/device/shared pi_host_usm value
///   PI_MEM_ALLOC_BASE_PTR returns the base ptr of an allocation if
///                         the queried pointer fell inside an allocation.
///                         Result must fit in void *
///   PI_MEM_ALLOC_SIZE returns how big the queried pointer's
///                     allocation is in bytes. Result is a size_t.
///   PI_MEM_ALLOC_DEVICE returns the pi_device this was allocated against
///
/// \param context is the pi_context
/// \param ptr is the pointer to query
/// \param param_name is the type of query to perform
/// \param param_value_size is the size of the result in bytes
/// \param param_value is the result
/// \param param_value_size_ret is how many bytes were written
__SYCL_EXPORT pi_result piextUSMGetMemAllocInfo(
    pi_context context, const void *ptr, pi_mem_alloc_info param_name,
    size_t param_value_size, void *param_value, size_t *param_value_size_ret);

/// USM 2D fill API
///
/// \param queue is the queue to submit to
/// \param ptr is the ptr to fill
/// \param pitch is the total width of the destination memory including padding
/// \param pattern is a pointer with the bytes of the pattern to set
/// \param pattern_size is the size in bytes of the pattern
/// \param width is width in bytes of each row to fill
/// \param height is height the columns to fill
/// \param num_events_in_waitlist is the number of events to wait on
/// \param events_waitlist is an array of events to wait on
/// \param event is the event that represents this operation
__SYCL_EXPORT pi_result piextUSMEnqueueFill2D(pi_queue queue, void *ptr,
                                              size_t pitch, size_t pattern_size,
                                              const void *pattern, size_t width,
                                              size_t height,
                                              pi_uint32 num_events_in_waitlist,
                                              const pi_event *events_waitlist,
                                              pi_event *event);

/// USM 2D Memset API
///
/// \param queue is the queue to submit to
/// \param ptr is the ptr to fill
/// \param pitch is the total width of the destination memory including padding
/// \param value the value to fill into the region in \param ptr
/// \param width is width in bytes of each row to fill
/// \param height is height the columns to fill
/// \param num_events_in_waitlist is the number of events to wait on
/// \param events_waitlist is an array of events to wait on
/// \param event is the event that represents this operation
__SYCL_EXPORT pi_result piextUSMEnqueueMemset2D(
    pi_queue queue, void *ptr, size_t pitch, int value, size_t width,
    size_t height, pi_uint32 num_events_in_waitlist,
    const pi_event *events_waitlist, pi_event *event);

/// USM 2D Memcpy API
///
/// \param queue is the queue to submit to
/// \param blocking is whether this operation should block the host
/// \param dst_ptr is the location the data will be copied
/// \param dst_pitch is the total width of the destination memory including
/// padding
/// \param src_ptr is the data to be copied
/// \param src_pitch is the total width of the source memory including padding
/// \param width is width in bytes of each row to be copied
/// \param height is height the columns to be copied
/// \param num_events_in_waitlist is the number of events to wait on
/// \param events_waitlist is an array of events to wait on
/// \param event is the event that represents this operation
__SYCL_EXPORT pi_result piextUSMEnqueueMemcpy2D(
    pi_queue queue, pi_bool blocking, void *dst_ptr, size_t dst_pitch,
    const void *src_ptr, size_t src_pitch, size_t width, size_t height,
    pi_uint32 num_events_in_waitlist, const pi_event *events_waitlist,
    pi_event *event);

/// Import host system memory into USM.
///
/// \param ptr start address of memory range to import
/// \param size is the number of bytes to import
/// \param context is the pi_context
__SYCL_EXPORT pi_result piextUSMImport(const void *ptr, size_t size,
                                       pi_context context);

/// Release host system memory from USM.
///
/// \param ptr start address of imported memory range
/// \param context is the pi_context
__SYCL_EXPORT pi_result piextUSMRelease(const void *ptr, pi_context context);

///
/// Device global variable
///

/// API for writing data from host to a device global variable.
///
/// \param queue is the queue
/// \param program is the program containing the device global variable
/// \param blocking_write is true if the write should block
/// \param name is the unique identifier for the device global variable
/// \param count is the number of bytes to copy
/// \param offset is the byte offset into the device global variable to start
/// copying
/// \param src is a pointer to where the data must be copied from
/// \param num_events_in_wait_list is a number of events in the wait list
/// \param event_wait_list is the wait list
/// \param event is the resulting event
pi_result piextEnqueueDeviceGlobalVariableWrite(
    pi_queue queue, pi_program program, const char *name,
    pi_bool blocking_write, size_t count, size_t offset, const void *src,
    pi_uint32 num_events_in_wait_list, const pi_event *event_wait_list,
    pi_event *event);

/// API reading data from a device global variable to host.
///
/// \param queue is the queue
/// \param program is the program containing the device global variable
/// \param blocking_read is true if the read should block
/// \param name is the unique identifier for the device global variable
/// \param count is the number of bytes to copy
/// \param offset is the byte offset into the device global variable to start
/// copying
/// \param dst is a pointer to where the data must be copied to
/// \param num_events_in_wait_list is a number of events in the wait list
/// \param event_wait_list is the wait list
/// \param event is the resulting event
pi_result piextEnqueueDeviceGlobalVariableRead(
    pi_queue queue, pi_program program, const char *name, pi_bool blocking_read,
    size_t count, size_t offset, void *dst, pi_uint32 num_events_in_wait_list,
    const pi_event *event_wait_list, pi_event *event);

///
/// Virtual memory
///

/// API for getting information about the minimum and recommended granularity
/// of physical and virtual memory.
///
/// \param context is the context to get the granularity from.
/// \param device is the device to get the granularity from.
/// \param param_name is the type of query to perform.
/// \param param_value_size is the size of the result in bytes.
/// \param param_value is the result.
/// \param param_value_size_ret is how many bytes were written.
__SYCL_EXPORT pi_result piextVirtualMemGranularityGetInfo(
    pi_context context, pi_device device,
    pi_virtual_mem_granularity_info param_name, size_t param_value_size,
    void *param_value, size_t *param_value_size_ret);

/// API for creating a physical memory handle that virtual memory can be mapped
/// to.
///
/// \param context is the context within which the physical memory is allocated.
/// \param device is the device the physical memory is on.
/// \param mem_size is the size of physical memory to allocate. This must be a
///        multiple of the minimum virtual memory granularity.
/// \param ret_physical_mem is the handle for the resulting physical memory.
__SYCL_EXPORT pi_result
piextPhysicalMemCreate(pi_context context, pi_device device, size_t mem_size,
                       pi_physical_mem *ret_physical_mem);

/// API for retaining a physical memory handle.
///
/// \param physical_mem is the handle for the physical memory to retain.
__SYCL_EXPORT pi_result piextPhysicalMemRetain(pi_physical_mem physical_mem);

/// API for releasing a physical memory handle.
///
/// \param physical_mem is the handle for the physical memory to free.
__SYCL_EXPORT pi_result piextPhysicalMemRelease(pi_physical_mem physical_mem);

/// API for reserving a virtual memory range.
///
/// \param context is the context within which the virtual memory range is
///        reserved.
/// \param start is a pointer to the start of the region to reserve. If nullptr
///        the implementation selects a start address.
/// \param range_size is the size of the virtual address range to reserve in
///        bytes.
/// \param ret_ptr is the pointer to the start of the resulting virtual memory
///        range.
__SYCL_EXPORT pi_result piextVirtualMemReserve(pi_context context,
                                               const void *start,
                                               size_t range_size,
                                               void **ret_ptr);

/// API for freeing a virtual memory range.
///
/// \param context is the context within which the virtual memory range is
///        reserved.
/// \param ptr is the pointer to the start of the virtual memory range.
/// \param range_size is the size of the virtual address range.
__SYCL_EXPORT pi_result piextVirtualMemFree(pi_context context, const void *ptr,
                                            size_t range_size);

/// API for mapping a virtual memory range to a a physical memory allocation at
/// a given offset.
///
/// \param context is the context within which both the virtual memory range is
///        reserved and the physical memory is allocated.
/// \param ptr is the pointer to the start of the virtual memory range.
/// \param range_size is the size of the virtual address range.
/// \param physical_mem is the handle for the physical memory to map ptr to.
/// \param offset is the offset into physical_mem in bytes to map ptr to.
/// \param flags is the access flags to set for the mapping.
__SYCL_EXPORT pi_result piextVirtualMemMap(pi_context context, const void *ptr,
                                           size_t range_size,
                                           pi_physical_mem physical_mem,
                                           size_t offset,
                                           pi_virtual_access_flags flags);

/// API for unmapping a virtual memory range previously mapped in a context.
/// After a call to this function, the virtual memory range is left in a state
/// ready to be remapped.
///
/// \param context is the context within which the virtual memory range is
///        currently mapped.
/// \param ptr is the pointer to the start of the virtual memory range.
/// \param range_size is the size of the virtual address range in bytes.
__SYCL_EXPORT pi_result piextVirtualMemUnmap(pi_context context,
                                             const void *ptr,
                                             size_t range_size);

/// API for setting the access mode of a mapped virtual memory range.
///
/// \param context is the context within which the virtual memory range is
///        currently mapped.
/// \param ptr is the pointer to the start of the virtual memory range.
/// \param range_size is the size of the virtual address range in bytes.
/// \param flags is the access flags to set for the mapped virtual access range.
__SYCL_EXPORT pi_result piextVirtualMemSetAccess(pi_context context,
                                                 const void *ptr,
                                                 size_t range_size,
                                                 pi_virtual_access_flags flags);

/// API for getting info about a mapped virtual memory range.
///
/// \param context is the context within which the virtual memory range is
///        currently mapped.
/// \param ptr is the pointer to the start of the virtual memory range.
/// \param range_size is the size of the virtual address range in bytes.
/// \param param_name is the type of query to perform.
/// \param param_value_size is the size of the result in bytes.
/// \param param_value is the result.
/// \param param_value_size_ret is how many bytes were written.
__SYCL_EXPORT pi_result
piextVirtualMemGetInfo(pi_context context, const void *ptr, size_t range_size,
                       pi_virtual_mem_info param_name, size_t param_value_size,
                       void *param_value, size_t *param_value_size_ret);

///
/// Plugin
///
///
// Host Pipes
///

/// Read from pipe of a given name
///
/// @param queue a valid host command-queue in which the read / write command
/// will be queued. command_queue and program must be created with the same
/// OpenCL context.
/// @param program a program object with a successfully built executable.
/// @param pipe_symbol the name of the program scope pipe global variable.
/// @param blocking indicate if the read and write operations are blocking or
/// non-blocking
/// @param ptr a pointer to buffer in host memory that will hold resulting data
/// from pipe
/// @param size size of the memory region to read or write, in bytes.
/// @param num_events_in_waitlist number of events in the wait list.
/// @param events_waitlist specify events that need to complete before this
/// particular command can be executed.
/// @param event returns an event object that identifies this read / write
/// command and can be used to query or queue a wait for this command to
/// complete.
__SYCL_EXPORT pi_result piextEnqueueReadHostPipe(
    pi_queue queue, pi_program program, const char *pipe_symbol,
    pi_bool blocking, void *ptr, size_t size, pi_uint32 num_events_in_waitlist,
    const pi_event *events_waitlist, pi_event *event);

/// Write to pipe of a given name
///
/// @param queue a valid host command-queue in which the read / write command
/// will be queued. command_queue and program must be created with the same
/// OpenCL context.
/// @param program a program object with a successfully built executable.
/// @param pipe_symbol the name of the program scope pipe global variable.
/// @param blocking indicate if the read and write operations are blocking or
/// non-blocking
/// @param ptr a pointer to buffer in host memory that holds data to be written
/// to host pipe.
/// @param size size of the memory region to read or write, in bytes.
/// @param num_events_in_waitlist number of events in the wait list.
/// @param events_waitlist specify events that need to complete before this
/// particular command can be executed.
/// @param event returns an event object that identifies this read / write
/// command and can be used to query or queue a wait for this command to
/// complete.
__SYCL_EXPORT pi_result piextEnqueueWriteHostPipe(
    pi_queue queue, pi_program program, const char *pipe_symbol,
    pi_bool blocking, void *ptr, size_t size, pi_uint32 num_events_in_waitlist,
    const pi_event *events_waitlist, pi_event *event);

/// API to get Plugin internal data, opaque to SYCL RT. Some devices whose
/// device code is compiled by the host compiler (e.g. CPU emulators) may use it
/// to access some device code functionality implemented in/behind the plugin.
/// \param opaque_data_param - unspecified argument, interpretation is specific
/// to a plugin \param opaque_data_return - placeholder for the returned opaque
/// data.
__SYCL_EXPORT pi_result piextPluginGetOpaqueData(void *opaque_data_param,
                                                 void **opaque_data_return);

/// API to notify that the plugin should clean up its resources.
/// No PI calls should be made until the next piPluginInit call.
/// \param PluginParameter placeholder for future use, currenly not used.
__SYCL_EXPORT pi_result piTearDown(void *PluginParameter);

/// API to get Plugin specific warning and error messages.
/// \param message is a returned address to the first element in the message the
/// plugin owns the error message string. The string is thread-local. As a
/// result, different threads may return different errors. A message is
/// overwritten by the following error or warning that is produced within the
/// given thread. The memory is cleaned up at the end of the thread's lifetime.
///
/// \return PI_SUCCESS if plugin is indicating non-fatal warning. Any other
/// error code indicates that plugin considers this to be a fatal error and the
/// Returns the global timestamp from \param device , and syncronized host
/// timestamp
__SYCL_EXPORT pi_result piPluginGetLastError(char **message);

/// API to get backend specific option.
/// \param frontend_option is a string that contains frontend option.
/// \param backend_option is used to return the backend option corresponding to
/// frontend option.
///
/// \return PI_SUCCESS is returned for valid frontend_option. If a valid backend
/// option is not available, an empty string is returned.
__SYCL_EXPORT pi_result piPluginGetBackendOption(pi_platform platform,
                                                 const char *frontend_option,
                                                 const char **backend_option);

/// Queries  device for it's global timestamp in nanoseconds, and updates
/// HostTime  with the value of the host timer at the closest possible point in
/// time to that at which DeviceTime was returned.
///
/// \param Device device to query for timestamp
/// \param DeviceTime pointer to store device timestamp in nanoseconds. Optional
/// argument, can be nullptr
/// \param HostTime  pointer to store host timestamp in
/// nanoseconds. Optional argurment, can be nullptr in which case timestamp will
/// not be written
__SYCL_EXPORT pi_result piGetDeviceAndHostTimer(pi_device Device,
                                                uint64_t *DeviceTime,
                                                uint64_t *HostTime);

/// Command buffer extension
struct _pi_ext_command_buffer;
struct _pi_ext_sync_point;
struct _pi_ext_command_buffer_command;

using pi_ext_command_buffer = _pi_ext_command_buffer *;
using pi_ext_command_buffer_command = _pi_ext_command_buffer_command *;
using pi_ext_sync_point = pi_uint32;

typedef enum {
  PI_EXT_STRUCTURE_TYPE_COMMAND_BUFFER_DESC = 0
} pi_ext_structure_type;

struct pi_ext_command_buffer_desc final {
  pi_ext_structure_type stype;
  const void *pNext;
  pi_bool is_in_order;
  pi_bool enable_profiling;
  pi_bool is_updatable;
};

// Command Buffer Update types
struct pi_ext_command_buffer_update_memobj_arg_desc_t final {
  uint32_t arg_index;
  const pi_mem_obj_property *properties;
  pi_mem new_mem_obj;
};

struct pi_ext_command_buffer_update_pointer_arg_desc_t final {
  uint32_t arg_index;
  void *new_ptr;
};

struct pi_ext_command_buffer_update_value_arg_desc_t final {
  uint32_t arg_index;
  uint32_t arg_size;
  void *new_value;
};

struct pi_ext_command_buffer_update_kernel_launch_desc final {
  uint32_t num_mem_obj_args;
  uint32_t num_ptr_args;
  uint32_t num_value_args;
  uint32_t num_work_dim;

  pi_ext_command_buffer_update_memobj_arg_desc_t *mem_obj_arg_list;
  pi_ext_command_buffer_update_pointer_arg_desc_t *ptr_arg_list;
  pi_ext_command_buffer_update_value_arg_desc_t *value_arg_list;

  size_t *global_work_offset;
  size_t *global_work_size;
  size_t *local_work_size;
};

/// API to create a command-buffer.
/// \param context The context to associate the command-buffer with.
/// \param device The device to associate the command-buffer with.
/// \param desc Descriptor for the new command-buffer.
/// \param ret_command_buffer Pointer to fill with the address of the new
/// command-buffer.
__SYCL_EXPORT pi_result
piextCommandBufferCreate(pi_context context, pi_device device,
                         const pi_ext_command_buffer_desc *desc,
                         pi_ext_command_buffer *ret_command_buffer);

/// API to increment the reference count of the command-buffer
/// \param command_buffer The command_buffer to retain.
__SYCL_EXPORT pi_result
piextCommandBufferRetain(pi_ext_command_buffer command_buffer);

/// API to decrement the reference count of the command-buffer. After the
/// command_buffer reference count becomes zero and has finished execution, the
/// command-buffer is deleted.
/// \param command_buffer The command_buffer to release.
__SYCL_EXPORT pi_result
piextCommandBufferRelease(pi_ext_command_buffer command_buffer);

/// API to stop command-buffer recording such that no more commands can be
/// appended, and makes the command-buffer ready to enqueue on a command-queue.
/// \param command_buffer The command_buffer to finalize.
__SYCL_EXPORT pi_result
piextCommandBufferFinalize(pi_ext_command_buffer command_buffer);

/// API to append a kernel execution command to the command-buffer.
/// \param command_buffer The command-buffer to append onto.
/// \param kernel The kernel to append.
/// \param work_dim Dimension of the kernel execution.
/// \param global_work_offset Offset to use when executing kernel.
/// \param global_work_size Global work size to use when executing kernel.
/// \param local_work_size Local work size to use when executing kernel.
/// \param num_sync_points_in_wait_list The number of sync points in the
/// provided wait list.
/// \param sync_point_wait_list A list of sync points that this command must
/// wait on.
/// \param sync_point The sync_point associated with this kernel execution.
/// \param command Return pointer to the command representing this kernel
/// execution.
__SYCL_EXPORT pi_result piextCommandBufferNDRangeKernel(
    pi_ext_command_buffer command_buffer, pi_kernel kernel, pi_uint32 work_dim,
    const size_t *global_work_offset, const size_t *global_work_size,
    const size_t *local_work_size, pi_uint32 num_sync_points_in_wait_list,
    const pi_ext_sync_point *sync_point_wait_list,
    pi_ext_sync_point *sync_point, pi_ext_command_buffer_command *command);

/// API to append a USM memcpy command to the command-buffer.
/// \param command_buffer The command-buffer to append onto.
/// \param dst_ptr is the location the data will be copied
/// \param src_ptr is the data to be copied
/// \param size is number of bytes to copy
/// \param num_sync_points_in_wait_list The number of sync points in the
/// provided wait list.
/// \param sync_point_wait_list A list of sync points that this command must
/// wait on.
/// \param sync_point The sync_point associated with this memory operation.
__SYCL_EXPORT pi_result piextCommandBufferMemcpyUSM(
    pi_ext_command_buffer command_buffer, void *dst_ptr, const void *src_ptr,
    size_t size, pi_uint32 num_sync_points_in_wait_list,
    const pi_ext_sync_point *sync_point_wait_list,
    pi_ext_sync_point *sync_point);

/// API to append a mem buffer copy command to the command-buffer.
/// \param command_buffer The command-buffer to append onto.
/// \param src_buffer is the data to be copied
/// \param dst_buffer is the location the data will be copied
/// \param src_offset offset into \p src_buffer
/// \param dst_offset offset into \p dst_buffer
/// \param size is number of bytes to copy
/// \param num_sync_points_in_wait_list The number of sync points in the
/// provided wait list.
/// \param sync_point_wait_list A list of sync points that this command must
/// wait on.
/// \param sync_point The sync_point associated with this memory operation.
__SYCL_EXPORT pi_result piextCommandBufferMemBufferCopy(
    pi_ext_command_buffer command_buffer, pi_mem src_buffer, pi_mem dst_buffer,
    size_t src_offset, size_t dst_offset, size_t size,
    pi_uint32 num_sync_points_in_wait_list,
    const pi_ext_sync_point *sync_point_wait_list,
    pi_ext_sync_point *sync_point);

/// API to append a rectangular mem buffer copy command to the command-buffer.
/// \param command_buffer The command-buffer to append onto.
/// \param src_buffer is the data to be copied
/// \param dst_buffer is the location the data will be copied
/// \param src_origin offset for the start of the region to copy in src_buffer
/// \param dst_origin offset for the start of the region to copy in dst_buffer
/// \param region The size of the region to be copied
/// \param src_row_pitch Row pitch for the src data
/// \param src_slice_pitch Slice pitch for the src data
/// \param dst_row_pitch Row pitch for the dst data
/// \param dst_slice_pitch Slice pitch for the dst data
/// \param num_sync_points_in_wait_list The number of sync points in the
/// provided wait list.
/// \param sync_point_wait_list A list of sync points that this command must
/// wait on.
/// \param sync_point The sync_point associated with this memory operation.
__SYCL_EXPORT pi_result piextCommandBufferMemBufferCopyRect(
    pi_ext_command_buffer command_buffer, pi_mem src_buffer, pi_mem dst_buffer,
    pi_buff_rect_offset src_origin, pi_buff_rect_offset dst_origin,
    pi_buff_rect_region region, size_t src_row_pitch, size_t src_slice_pitch,
    size_t dst_row_pitch, size_t dst_slice_pitch,
    pi_uint32 num_sync_points_in_wait_list,
    const pi_ext_sync_point *sync_point_wait_list,
    pi_ext_sync_point *sync_point);

/// API to append a mem buffer read command to the command-buffer.
/// \param command_buffer The command-buffer to append onto.
/// \param buffer is the data to be read
/// \param offset offset into \p buffer
/// \param size is number of bytes to read
/// \param dst is the pointer to the destination
/// \param num_sync_points_in_wait_list The number of sync points in the
/// provided wait list.
/// \param sync_point_wait_list A list of sync points that this command must
/// wait on.
/// \param sync_point The sync_point associated with this memory operation.
__SYCL_EXPORT pi_result piextCommandBufferMemBufferRead(
    pi_ext_command_buffer command_buffer, pi_mem buffer, size_t offset,
    size_t size, void *dst, pi_uint32 num_sync_points_in_wait_list,
    const pi_ext_sync_point *sync_point_wait_list,
    pi_ext_sync_point *sync_point);

/// API to append a rectangular mem buffer read command to the command-buffer.
/// \param command_buffer The command-buffer to append onto.
/// \param buffer is the data to be read
/// \param buffer_offset offset for the start of the region to read in buffer
/// \param host_offset offset for the start of the region to be written from ptr
/// \param region The size of the region to read
/// \param buffer_row_pitch Row pitch for the source buffer data
/// \param buffer_slice_pitch Slice pitch for the source buffer data
/// \param host_row_pitch Row pitch for the destination data ptr
/// \param host_slice_pitch Slice pitch for the destination data ptr
/// \param ptr is the location the data will be written
/// \param num_sync_points_in_wait_list The number of sync points in the
/// provided wait list.
/// \param sync_point_wait_list A list of sync points that this command must
/// wait on.
/// \param sync_point The sync_point associated with this memory operation.
__SYCL_EXPORT pi_result piextCommandBufferMemBufferReadRect(
    pi_ext_command_buffer command_buffer, pi_mem buffer,
    pi_buff_rect_offset buffer_offset, pi_buff_rect_offset host_offset,
    pi_buff_rect_region region, size_t buffer_row_pitch,
    size_t buffer_slice_pitch, size_t host_row_pitch, size_t host_slice_pitch,
    void *ptr, pi_uint32 num_sync_points_in_wait_list,
    const pi_ext_sync_point *sync_point_wait_list,
    pi_ext_sync_point *sync_point);

/// API to append a mem buffer write command to the command-buffer.
/// \param command_buffer The command-buffer to append onto.
/// \param buffer is the location to write the data
/// \param offset offset into \p buffer
/// \param size is number of bytes to write
/// \param ptr is the pointer to the source
/// \param num_sync_points_in_wait_list The number of sync points in the
/// provided wait list.
/// \param sync_point_wait_list A list of sync points that this command must
/// wait on.
/// \param sync_point The sync_point associated with this memory operation.
__SYCL_EXPORT pi_result piextCommandBufferMemBufferWrite(
    pi_ext_command_buffer command_buffer, pi_mem buffer, size_t offset,
    size_t size, const void *ptr, pi_uint32 num_sync_points_in_wait_list,
    const pi_ext_sync_point *sync_point_wait_list,
    pi_ext_sync_point *sync_point);

/// API to append a rectangular mem buffer write command to the command-buffer.
/// \param command_buffer The command-buffer to append onto.
/// \param buffer is the location to write the data
/// \param buffer_offset offset for the start of the region to write in buffer
/// \param host_offset offset for the start of the region to be read from ptr
/// \param region The size of the region to write
/// \param buffer_row_pitch Row pitch for the buffer data
/// \param buffer_slice_pitch Slice pitch for the buffer data
/// \param host_row_pitch Row pitch for the source data ptr
/// \param host_slice_pitch Slice pitch for the source data ptr
/// \param ptr is the pointer to the source
/// \param num_sync_points_in_wait_list The number of sync points in the
/// provided wait list.
/// \param sync_point_wait_list A list of sync points that this command must
/// wait on.
/// \param sync_point The sync_point associated with this memory operation.
__SYCL_EXPORT pi_result piextCommandBufferMemBufferWriteRect(
    pi_ext_command_buffer command_buffer, pi_mem buffer,
    pi_buff_rect_offset buffer_offset, pi_buff_rect_offset host_offset,
    pi_buff_rect_region region, size_t buffer_row_pitch,
    size_t buffer_slice_pitch, size_t host_row_pitch, size_t host_slice_pitch,
    const void *ptr, pi_uint32 num_sync_points_in_wait_list,
    const pi_ext_sync_point *sync_point_wait_list,
    pi_ext_sync_point *sync_point);

/// API to append a mem buffer fill command to the command-buffer.
/// \param command_buffer The command-buffer to append onto.
/// \param buffer is the location to fill the data.
/// \param pattern pointer to the pattern to fill the buffer with.
/// \param pattern_size size of the pattern in bytes.
/// \param offset Offset into the buffer to fill from.
/// \param size fill size in bytes.
/// \param num_sync_points_in_wait_list The number of sync points in the
/// provided wait list.
/// \param sync_point_wait_list A list of sync points that this command must
/// wait on.
/// \param sync_point The sync_point associated with this memory operation.
__SYCL_EXPORT pi_result piextCommandBufferMemBufferFill(
    pi_ext_command_buffer command_buffer, pi_mem buffer, const void *pattern,
    size_t pattern_size, size_t offset, size_t size,
    pi_uint32 num_sync_points_in_wait_list,
    const pi_ext_sync_point *sync_point_wait_list,
    pi_ext_sync_point *sync_point);

/// API to append a USM fill command to the command-buffer.
/// \param command_buffer The command-buffer to append onto.
/// \param ptr pointer to the USM allocation to fill.
/// \param pattern pointer to the pattern to fill ptr with.
/// \param pattern_size size of the pattern in bytes.
/// \param size fill size in bytes.
/// \param num_sync_points_in_wait_list The number of sync points in the
/// provided wait list.
/// \param sync_point_wait_list A list of sync points that this command must
/// wait on.
/// \param sync_point The sync_point associated with this memory operation.
__SYCL_EXPORT pi_result piextCommandBufferFillUSM(
    pi_ext_command_buffer command_buffer, void *ptr, const void *pattern,
    size_t pattern_size, size_t size, pi_uint32 num_sync_points_in_wait_list,
    const pi_ext_sync_point *sync_point_wait_list,
    pi_ext_sync_point *sync_point);

/// API to append a USM Prefetch command to the command-buffer.
/// \param command_buffer The command-buffer to append onto.
/// \param ptr points to the memory to migrate.
/// \param size is the number of bytes to migrate.
/// \param flags is a bitfield used to specify memory migration options.
/// \param num_sync_points_in_wait_list The number of sync points in the
/// provided wait list.
/// \param sync_point_wait_list A list of sync points that this command must
/// wait on.
/// \param sync_point The sync_point associated with this memory operation.
__SYCL_EXPORT pi_result piextCommandBufferPrefetchUSM(
    pi_ext_command_buffer command_buffer, const void *ptr, size_t size,
    pi_usm_migration_flags flags, pi_uint32 num_sync_points_in_wait_list,
    const pi_ext_sync_point *sync_point_wait_list,
    pi_ext_sync_point *sync_point);

/// API to append a USM Advise command to the command-buffer.
/// \param command_buffer The command-buffer to append onto.
/// \param ptr is the data to be advised.
/// \param length is the size in bytes of the memory to advise.
/// \param advice is device specific advice.
/// \param num_sync_points_in_wait_list The number of sync points in the
/// provided wait list.
/// \param sync_point_wait_list A list of sync points that this command must
/// wait on.
/// \param sync_point The sync_point associated with this memory operation.
__SYCL_EXPORT pi_result piextCommandBufferAdviseUSM(
    pi_ext_command_buffer command_buffer, const void *ptr, size_t length,
    pi_mem_advice advice, pi_uint32 num_sync_points_in_wait_list,
    const pi_ext_sync_point *sync_point_wait_list,
    pi_ext_sync_point *sync_point);

/// API to submit the command-buffer to queue for execution, returns an error if
/// the command-buffer is not finalized or another instance of the same
/// command-buffer is currently executing.
/// \param command_buffer The command-buffer to be submitted.
/// \param queue The PI queue to submit on.
/// \param num_events_in_wait_list The number of events that this execution
/// depends on.
/// \param event_wait_list List of pi_events to wait on.
/// \param event The pi_event associated with this enqueue.
__SYCL_EXPORT pi_result
piextEnqueueCommandBuffer(pi_ext_command_buffer command_buffer, pi_queue queue,
                          pi_uint32 num_events_in_wait_list,
                          const pi_event *event_wait_list, pi_event *event);

/// API to update a kernel launch command inside of a command-buffer.
/// @param command The command to be updated.
/// @param desc Descriptor which describes the updated parameters of the kernel
/// launch.
__SYCL_EXPORT pi_result piextCommandBufferUpdateKernelLaunch(
    pi_ext_command_buffer_command command,
    pi_ext_command_buffer_update_kernel_launch_desc *desc);

/// API to increment the reference count of a command-buffer command.
/// \param command The command to release.
__SYCL_EXPORT pi_result
piextCommandBufferRetainCommand(pi_ext_command_buffer_command command);

/// API to decrement the reference count of a command-buffer command. After the
/// command reference count becomes zero, the command is deleted.
/// \param command The command to release.
__SYCL_EXPORT pi_result
piextCommandBufferReleaseCommand(pi_ext_command_buffer_command command);

/// API to destroy bindless unsampled image handles.
///
/// \param context is the pi_context
/// \param device is the pi_device
/// \param handle is the image handle
__SYCL_EXPORT pi_result piextMemUnsampledImageHandleDestroy(
    pi_context context, pi_device device, pi_image_handle handle);

/// API to destroy bindless sampled image handles.
///
/// \param context is the pi_context
/// \param handle is the image handle
__SYCL_EXPORT pi_result piextMemSampledImageHandleDestroy(
    pi_context context, pi_device device, pi_image_handle handle);

/// API to allocate memory for bindless images.
///
/// \param context is the pi_context
/// \param device is the pi_device
/// \param flags are extra flags to pass (currently unused)
/// \param image_format format of the image (channel order and data type)
/// \param image_desc image descriptor
/// \param ret_mem is the returning memory handle to newly allocated memory
__SYCL_EXPORT pi_result piextMemImageAllocate(pi_context context,
                                              pi_device device,
                                              pi_image_format *image_format,
                                              pi_image_desc *image_desc,
                                              pi_image_mem_handle *ret_mem);

/// API to retrieve individual image from mipmap.
///
/// \param context is the pi_context
/// \param device is the pi_device
/// \param mip_mem is the memory handle to the mipmap
/// \param level is the requested level of the mipmap
/// \param ret_mem is the returning memory handle to the individual image
__SYCL_EXPORT pi_result piextMemMipmapGetLevel(pi_context context,
                                               pi_device device,
                                               pi_image_mem_handle mip_mem,
                                               unsigned int level,
                                               pi_image_mem_handle *ret_mem);

/// API to free memory for bindless images.
///
/// \param context is the pi_context
/// \param device is the pi_device
/// \param memory_handle is the handle to image memory to be freed
__SYCL_EXPORT pi_result piextMemImageFree(pi_context context, pi_device device,
                                          pi_image_mem_handle memory_handle);

/// API to free mipmap memory for bindless images.
///
/// \param context is the pi_context
/// \param device is the pi_device
/// \param memory_handle is the handle to image memory to be freed
__SYCL_EXPORT pi_result piextMemMipmapFree(pi_context context, pi_device device,
                                           pi_image_mem_handle memory_handle);

/// API to create bindless image handles.
///
/// \param context is the pi_context
/// \param device is the pi_device
/// \param img_mem is the handle to memory from which to create the image
/// \param image_format format of the image (channel order and data type)
/// \param image_desc image descriptor
/// \param ret_mem is the returning pi_mem image object
/// \param ret_handle is the returning memory handle to newly allocated memory
__SYCL_EXPORT pi_result piextMemUnsampledImageCreate(
    pi_context context, pi_device device, pi_image_mem_handle img_mem,
    pi_image_format *image_format, pi_image_desc *image_desc,
    pi_image_handle *ret_handle);

/// API to create sampled bindless image handles.
///
/// \param context is the pi_context
/// \param device is the pi_device
/// \param img_mem is the handle to memory from which to create the image
/// \param image_format format of the image (channel order and data type)
/// \param image_desc image descriptor
/// \param sampler is the pi_sampler
/// \param ret_mem is the returning pi_mem image object
/// \param ret_handle is the returning memory handle to newly allocated memory
__SYCL_EXPORT pi_result piextMemSampledImageCreate(
    pi_context context, pi_device device, pi_image_mem_handle img_mem,
    pi_image_format *image_format, pi_image_desc *image_desc,
    pi_sampler sampler, pi_image_handle *ret_handle);

/// API to create samplers for bindless images.
///
/// \param context is the pi_context
/// \param device is the pi_device
/// \param sampler_properties is the pointer to the sampler properties bitfield
/// \param min_mipmap_level_clamp is the minimum mipmap level to sample from
/// \param max_mipmap_level_clamp is the maximum mipmap level to sample from
/// \param max_anisotropy is the maximum anisotropic ratio
/// \param result_sampler is the returned sampler
__SYCL_EXPORT pi_result piextBindlessImageSamplerCreate(
    pi_context context, const pi_sampler_properties *sampler_properties,
    float min_mipmap_level_clamp, float max_mipmap_level_clamp,
    float max_anisotropy, pi_sampler *result_sampler);

/// API to copy image data Host to Device or Device to Host.
///
/// \param queue is the queue to submit to
/// \param dst_ptr is the location the data will be copied to
/// \param src_ptr is the data to be copied
/// \param image_format format of the image (channel order and data type)
/// \param image_desc image descriptor
/// \param flags flags describing copy direction (H2D or D2H)
/// \param src_offset is the offset into the source image/memory
/// \param dst_offset is the offset into the destination image/memory
/// \param copy_extent is the extent (region) of the image/memory to copy
/// \param host_extent is the extent (region) of the memory on the host
/// \param num_events_in_wait_list is the number of events in the wait list
/// \param event_wait_list is the list of events to wait on before copying
/// \param event is the returned event representing this operation
__SYCL_EXPORT pi_result piextMemImageCopy(
    pi_queue command_queue, void *dst_ptr, void *src_ptr,
    const pi_image_format *image_format, const pi_image_desc *image_desc,
    const pi_image_copy_flags flags, pi_image_offset src_offset,
    pi_image_offset dst_offset, pi_image_region copy_extent,
    pi_image_region host_extent, pi_uint32 num_events_in_wait_list,
    const pi_event *event_wait_list, pi_event *event);

/// API to query an image memory handle for specific properties.
///
/// \param mem_handle is the handle to the image memory
/// \param param_name is the queried info name
/// \param param_value is the returned query value
/// \param param_value_size_ret is the returned query value size
__SYCL_EXPORT pi_result piextMemImageGetInfo(
    const pi_image_mem_handle mem_handle, pi_image_info param_name,
    void *param_value, size_t *param_value_size_ret);

/// [DEPRECATED] This function is deprecated in favor of
/// `piextImportExternalMemory`
///
/// API to import external memory in the form of a file descriptor.
///
/// \param context is the pi_context
/// \param device is the pi_device
/// \param size is the size of the external memory
/// \param file_descriptor is the file descriptor
/// \param ret_handle is the returned interop memory handle to the external
/// memory
__SYCL_EXPORT_DEPRECATED("This function has been deprecated in favor of "
                         "`piextImportExternalMemory`")
pi_result piextMemImportOpaqueFD(pi_context context, pi_device device,
                                 size_t size, int file_descriptor,
                                 pi_interop_mem_handle *ret_handle);

/// API to import external memory
///
/// \param context is the pi_context
/// \param device is the pi_device
/// \param mem_descriptor is the interop memory descriptor
/// \param ret_handle is the returned interop memory handle to the external
/// memory
__SYCL_EXPORT pi_result
piextImportExternalMemory(pi_context context, pi_device device,
                          pi_external_mem_descriptor *mem_descriptor,
                          pi_interop_mem_handle *ret_handle);

/// API to map an interop memory handle to an image memory handle.
///
/// \param context is the pi_context
/// \param device is the pi_device
/// \param image_format format of the image (channel order and data type)
/// \param image_desc image descriptor
/// \param mem_handle is the interop memory handle to the external memory
/// \param ret_mem is the returned image memory handle to the externally
/// allocated memory
__SYCL_EXPORT pi_result piextMemMapExternalArray(
    pi_context context, pi_device device, pi_image_format *image_format,
    pi_image_desc *image_desc, pi_interop_mem_handle mem_handle,
    pi_image_mem_handle *ret_mem);

/// API to destroy interop memory.
///
/// \param context is the pi_context
/// \param device is the pi_device
/// \param memory_handle is the handle to interop memory to be freed
__SYCL_EXPORT pi_result piextMemReleaseInterop(
    pi_context context, pi_device device, pi_interop_mem_handle memory_handle);

/// [DEPRECATED] This function is deprecated in favor of
/// `piextImportExternalSemaphore`
///
/// API to import an external semaphore in the form of a file descriptor.
///
/// \param context is the pi_context
/// \param device is the pi_device
/// \param file_descriptor is the file descriptor
/// \param ret_handle is the returned interop semaphore handle to the external
/// semaphore
__SYCL_EXPORT_DEPRECATED("This function has been deprecated in favor of "
                         "`piextImportExternalSemaphore`")
pi_result
piextImportExternalSemaphoreOpaqueFD(pi_context context, pi_device device,
                                     int file_descriptor,
                                     pi_interop_semaphore_handle *ret_handle);

/// API to import an external semaphore
///
/// \param context is the pi_context
/// \param device is the pi_device
/// \param sem_descriptor is the interop semaphore descriptor
/// \param ret_handle is the returned interop semaphore handle to the external
/// semaphore
__SYCL_EXPORT pi_result
piextImportExternalSemaphore(pi_context context, pi_device device,
                             pi_external_semaphore_descriptor *sem_descriptor,
                             pi_interop_semaphore_handle *ret_handle);

/// API to destroy the external semaphore handle.
///
/// \param context is the pi_context
/// \param device is the pi_device
/// \param sem_handle is the interop semaphore handle to the external semaphore
/// to be destroyed
__SYCL_EXPORT pi_result
piextDestroyExternalSemaphore(pi_context context, pi_device device,
                              pi_interop_semaphore_handle sem_handle);

/// API to instruct the queue with a non-blocking wait on an external semaphore.
///
/// \param command_queue is the queue instructed to wait
/// \param sem_handle is the interop semaphore handle
/// \param has_wait_value indicates whether the semaphore is capable of setting
///                       user defined state passed through `wait_value`.
///                       Otherwise `wait_value` is ignored.
/// \param wait_value is the user defined value of the semaphore state for
///                   which this operation will wait upon, provided the
///                   semaphore type has this capability, and
///                   `has_wait_value` is `true`.
/// \param num_events_in_wait_list is the number of events in the wait list
/// \param event_wait_list is the list of events to wait on before this
/// operation
/// \param event is the returned event representing this operation
__SYCL_EXPORT pi_result piextWaitExternalSemaphore(
    pi_queue command_queue, pi_interop_semaphore_handle sem_handle,
    bool has_wait_value, pi_uint64 wait_value,
    pi_uint32 num_events_in_wait_list, const pi_event *event_wait_list,
    pi_event *event);

/// API to instruct the queue to signal the external semaphore handle once all
/// previous commands have completed execution.
///
/// \param command_queue is the queue instructed to signal
/// \param sem_handle is the interop semaphore handle to signal
/// \param has_signal_value indicates whether the semaphore is capable of
///                         setting user defined state passed through
///                         `signal_value`. Otherwise `signal_value` is ignored.
/// \param signal_value is the user defined value to which the state of the
///                     semaphore will be set, provided the semaphore type has
///                     this capability, and `has_signal_value` is `true`.
/// \param num_events_in_wait_list is the number of events in the wait list
/// \param event_wait_list is the list of events to wait on before this
/// operation
/// \param event is the returned event representing this operation
__SYCL_EXPORT pi_result piextSignalExternalSemaphore(
    pi_queue command_queue, pi_interop_semaphore_handle sem_handle,
    bool has_signal_value, pi_uint64 signal_value,
    pi_uint32 num_events_in_wait_list, const pi_event *event_wait_list,
    pi_event *event);

typedef enum {
  _PI_SANITIZE_TYPE_NONE = 0x0,
  _PI_SANITIZE_TYPE_ADDRESS = 0x1,
  _PI_SANITIZE_TYPE_MEMORY = 0x2,
  _PI_SANITIZE_TYPE_THREAD = 0x3
} _pi_sanitize_type;

struct _pi_plugin {
  // PI version supported by host passed to the plugin. The Plugin
  // checks and writes the appropriate Function Pointers in
  // PiFunctionTable.
  // TODO: Work on version fields and their handshaking mechanism.
  // Some choices are:
  // - Use of integers to keep major and minor version.
  // - Keeping char* Versions.
  char PiVersion[20];
  // Plugin edits this.
  char PluginVersion[20];
  char *Targets;
  struct FunctionPointers {
#define _PI_API(api) decltype(::api) *api;
#include <sycl/detail/pi.def>
  } PiFunctionTable;

  _pi_sanitize_type SanitizeType;
};

#ifdef __cplusplus
} // extern "C"
#endif // __cplusplus

#endif // _PI_H_<|MERGE_RESOLUTION|>--- conflicted
+++ resolved
@@ -176,12 +176,6 @@
 // piextMemSampledImageCreate
 // 15.52 Added piEnqueueTimestampRecordingExp and
 //       PI_EXT_ONEAPI_DEVICE_INFO_TIMESTAMP_RECORDING_SUPPORT.
-<<<<<<< HEAD
-// 15.53 Added piextVirtualMem* functions, and piextPhysicalMem* functions,
-// PI_EXT_ONEAPI_DEVICE_INFO_SUPPORTS_VIRTUAL_MEM device info descriptor,
-// _pi_virtual_mem_granularity_info enum, _pi_virtual_mem_info enum and
-// pi_virtual_access_flags bit flags.
-=======
 // 15.53 Added new extension functions that enable importing various external
 //       handle types:
 //         - piextImportExternalMemory
@@ -197,10 +191,13 @@
 //       `win32_nt_dx12_resource` value.
 //       the `pi_external_semaphore_handle_type` enum now has a new
 //       `win32_nt_dx12_fence` value.
->>>>>>> e22cb798
+// 15.54 Added piextVirtualMem* functions, and piextPhysicalMem* functions,
+// PI_EXT_ONEAPI_DEVICE_INFO_SUPPORTS_VIRTUAL_MEM device info descriptor,
+// _pi_virtual_mem_granularity_info enum, _pi_virtual_mem_info enum and
+// pi_virtual_access_flags bit flags.
 
 #define _PI_H_VERSION_MAJOR 15
-#define _PI_H_VERSION_MINOR 53
+#define _PI_H_VERSION_MINOR 54
 
 #define _PI_STRING_HELPER(a) #a
 #define _PI_CONCAT(a, b) _PI_STRING_HELPER(a.b)
