--- conflicted
+++ resolved
@@ -201,16 +201,13 @@
 // (piextEnqueueKernelLaunchCustom)
 // 17.58 Added context parameter to piextMemImageGetInfo
 // 17.59 Added const-qualifier to src_ptr in piextMemImageCopy.
-<<<<<<< HEAD
-// 18.60 Changed the signature of piextMemImageCopy to take 2 image and format
-//       descriptors.
-=======
 // 18.60 Remove deprecated functions piextMemImportOpaqueFD and
 //       piextImportExternalSemaphoreOpaqueFD
->>>>>>> b29e416e
-
-#define _PI_H_VERSION_MAJOR 18
-#define _PI_H_VERSION_MINOR 60
+// 19.61 Changed the signature of piextMemImageCopy to take 2 image and format
+//       descriptors.
+
+#define _PI_H_VERSION_MAJOR 19
+#define _PI_H_VERSION_MINOR 61
 
 #define _PI_STRING_HELPER(a) #a
 #define _PI_CONCAT(a, b) _PI_STRING_HELPER(a.b)
