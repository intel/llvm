--- conflicted
+++ resolved
@@ -200,17 +200,12 @@
 // 16.57 Added mappings to UR launch properties extension
 // (piextEnqueueKernelLaunchCustom)
 // 17.58 Added context parameter to piextMemImageGetInfo
-<<<<<<< HEAD
-// 18.59 Remove deprecated functions piextMemImportOpaqueFD and
+// 17.59 Added const-qualifier to src_ptr in piextMemImageCopy.
+// 18.60 Remove deprecated functions piextMemImportOpaqueFD and
 //       piextImportExternalSemaphoreOpaqueFD
 
 #define _PI_H_VERSION_MAJOR 18
-=======
-// 17.59 Added const-qualifier to src_ptr in piextMemImageCopy.
-
-#define _PI_H_VERSION_MAJOR 17
->>>>>>> fb561b9f
-#define _PI_H_VERSION_MINOR 59
+#define _PI_H_VERSION_MINOR 60
 
 #define _PI_STRING_HELPER(a) #a
 #define _PI_CONCAT(a, b) _PI_STRING_HELPER(a.b)
