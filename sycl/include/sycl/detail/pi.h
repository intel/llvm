--- conflicted
+++ resolved
@@ -165,11 +165,6 @@
 //        - Added device queries for cubemap support
 //          - PI_EXT_ONEAPI_DEVICE_INFO_CUBEMAP_SUPPORT
 //          - PI_EXT_ONEAPI_DEVICE_INFO_CUBEMAP_SEAMLESS_FILTERING_SUPPORT
-<<<<<<< HEAD
-// 16.50 Replaced piextUSMEnqueueMemset with piextUSMEnqueueFill
-
-#define _PI_H_VERSION_MAJOR 16
-=======
 // 15.50 Added device queries for sampled image fetch support
 //         - PI_EXT_ONEAPI_DEVICE_INFO_BINDLESS_SAMPLED_IMAGE_FETCH_1D_USM
 //         - PI_EXT_ONEAPI_DEVICE_INFO_BINDLESS_SAMPLED_IMAGE_FETCH_1D
@@ -177,10 +172,10 @@
 //         - PI_EXT_ONEAPI_DEVICE_INFO_BINDLESS_SAMPLED_IMAGE_FETCH_2D
 //         - PI_EXT_ONEAPI_DEVICE_INFO_BINDLESS_SAMPLED_IMAGE_FETCH_3D_USM
 //         - PI_EXT_ONEAPI_DEVICE_INFO_BINDLESS_SAMPLED_IMAGE_FETCH_3D
-
-#define _PI_H_VERSION_MAJOR 15
->>>>>>> d13fdbe4
-#define _PI_H_VERSION_MINOR 50
+// 16.51 Replaced piextUSMEnqueueMemset with piextUSMEnqueueFill
+
+#define _PI_H_VERSION_MAJOR 16
+#define _PI_H_VERSION_MINOR 51
 
 #define _PI_STRING_HELPER(a) #a
 #define _PI_CONCAT(a, b) _PI_STRING_HELPER(a.b)
