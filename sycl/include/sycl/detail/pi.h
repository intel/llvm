//==---------- pi.h - Plugin Interface -------------------------------------==//
//
// Part of the LLVM Project, under the Apache License v2.0 with LLVM Exceptions.
// See https://llvm.org/LICENSE.txt for license information.
// SPDX-License-Identifier: Apache-2.0 WITH LLVM-exception
//
//===----------------------------------------------------------------------===//

/// \defgroup sycl_pi The Plugin Interface
// TODO: link to sphinx page

/// \file Main Plugin Interface header file.
///
/// This is the definition of a generic offload Plugin Interface (PI), which is
/// used by the SYCL implementation to connect to multiple device back-ends,
/// e.g. to OpenCL. The interface is intentionally kept C-only for the
/// purpose of having full flexibility and interoperability with different
/// environments.
///
/// \ingroup sycl_pi

#ifndef _PI_H_
#define _PI_H_

// Every single change in PI API should be accompanied with the minor
// version increase (+1). In the cases where backward compatibility is not
// maintained there should be a (+1) change to the major version in
// addition to the increase of the minor.
//
// PI version changes log:
// -- Version 1.2:
// 1. (Binary backward compatibility breaks) Two fields added to the
// pi_device_binary_struct structure:
//   pi_device_binary_property_set PropertySetsBegin;
//   pi_device_binary_property_set PropertySetsEnd;
// 2. A number of types needed to define pi_device_binary_property_set added.
// 3. Added new ownership argument to piextContextCreateWithNativeHandle.
// 4. Add interoperability interfaces for kernel.
// 4.6 Added new ownership argument to piextQueueCreateWithNativeHandle which
// changes the API version from 3.5 to 4.6.
// 5.7 Added new context and ownership arguments to
//   piextEventCreateWithNativeHandle
// 6.8 Added new ownership argument to piextProgramCreateWithNativeHandle. Added
// piQueueFlush function.
// 7.9 Added new context and ownership arguments to
// piextMemCreateWithNativeHandle.
// 8.10 Added new optional device argument to piextQueueCreateWithNativeHandle
// 9.11 Use values of OpenCL enums directly, rather than including `<CL/cl.h>`;
// NOTE that this results in a changed API for `piProgramGetBuildInfo`.
// 10.12 Change enum value PI_MEM_ADVICE_UNKNOWN from 0 to 999, and set enum
// PI_MEM_ADVISE_RESET to 0.
// 10.13 Added new PI_EXT_ONEAPI_QUEUE_DISCARD_EVENTS queue property.
// 10.14 Add PI_EXT_INTEL_DEVICE_INFO_FREE_MEMORY as an extension for
// piDeviceGetInfo.
// 11.15 piEventCreate creates even in the signalled state now.
<<<<<<< HEAD
// 11.16 Added piGetDeviceAndHostTimer 

#define _PI_H_VERSION_MAJOR 11
#define _PI_H_VERSION_MINOR 16
=======
// 11.16 Add PI_EXT_INTEL_DEVICE_INFO_MEMORY_CLOCK_RATE and
// PI_EXT_INTEL_DEVICE_INFO_MEMORY_BUS_WIDTH as an extension for
// piDeviceGetInfo.
// 11.17 Added new PI_EXT_ONEAPI_QUEUE_PRIORITY_LOW and
// PI_EXT_ONEAPI_QUEUE_PRIORITY_HIGH queue properties.
// 11.18 Add new parameter name PI_EXT_ONEAPI_QUEUE_INFO_EMPTY to
// _pi_queue_info.
// 12.19 Add new PI_EXT_INTEL_DEVICE_PARTITION_BY_CSLICE piDevicePartition
// scheme. Sub-sub-devices (representing compute slice) creation via
// partitioning by affinity domain is disabled by default and can be temporarily
// restored via SYCL_PI_LEVEL_ZERO_EXPOSE_CSLICE_IN_AFFINITY_PARTITIONING
// environment variable.

#define _PI_H_VERSION_MAJOR 12
#define _PI_H_VERSION_MINOR 19
>>>>>>> 29aa7baa

#define _PI_STRING_HELPER(a) #a
#define _PI_CONCAT(a, b) _PI_STRING_HELPER(a.b)
#define _PI_TRIPLE_CONCAT(a, b, c) _PI_STRING_HELPER(a.b.c)

// This is the macro that plugins should all use to define their version.
// _PI_PLUGIN_VERSION_STRING will be printed when environment variable
// SYCL_PI_TRACE is set to 1. PluginVersion should be defined for each plugin
// in plugins/*/pi_*.hpp. PluginVersion should be incremented with each change
// to the plugin.
#define _PI_PLUGIN_VERSION_STRING(PluginVersion)                               \
  _PI_TRIPLE_CONCAT(_PI_H_VERSION_MAJOR, _PI_H_VERSION_MINOR, PluginVersion)

#define _PI_H_VERSION_STRING                                                   \
  _PI_CONCAT(_PI_H_VERSION_MAJOR, _PI_H_VERSION_MINOR)

// This will be used to check the major versions of plugins versus the major
// versions of PI.
#define _PI_STRING_SUBSTITUTE(X) _PI_STRING_HELPER(X)
#define _PI_PLUGIN_VERSION_CHECK(PI_API_VERSION, PI_PLUGIN_VERSION)            \
  if (strncmp(PI_API_VERSION, PI_PLUGIN_VERSION,                               \
              sizeof(_PI_STRING_SUBSTITUTE(_PI_H_VERSION_MAJOR))) < 0) {       \
    return PI_ERROR_INVALID_OPERATION;                                         \
  }

// NOTE: This file presents a maping of OpenCL to PI enums, constants and
// typedefs. The general approach taken was to replace `CL_` prefix with `PI_`.
// Please consider this when adding or modifying values, as the strict value
// match is required.
// TODO: We should consider re-implementing PI enums and constants and only
// perform a mapping of PI to OpenCL in the pi_opencl backend.
#include <sycl/detail/export.hpp>

#include <cstddef>
#include <cstdint>

#ifdef __cplusplus
extern "C" {
#endif // __cplusplus

using pi_int32 = int32_t;
using pi_uint32 = uint32_t;
using pi_uint64 = uint64_t;
using pi_bool = pi_uint32;
using pi_bitfield = pi_uint64;
using pi_native_handle = uintptr_t;

//
// NOTE: prefer to map 1:1 to OpenCL so that no translation is needed
// for PI <-> OpenCL ways. The PI <-> to other BE translation is almost
// always needed anyway.
//
typedef enum {
#define _PI_ERRC(NAME, VAL) NAME = VAL,
#define _PI_ERRC_WITH_MSG(NAME, VAL, MSG) NAME = VAL,
#include <sycl/detail/pi_error.def>
#undef _PI_ERRC
#undef _PI_ERRC_WITH_MSG
} _pi_result;

typedef enum {
  PI_EVENT_COMPLETE = 0x0,
  PI_EVENT_RUNNING = 0x1,
  PI_EVENT_SUBMITTED = 0x2,
  PI_EVENT_QUEUED = 0x3
} _pi_event_status;

typedef enum {
  PI_PLATFORM_INFO_EXTENSIONS = 0x0904,
  PI_PLATFORM_INFO_NAME = 0x0902,
  PI_PLATFORM_INFO_PROFILE = 0x0900,
  PI_PLATFORM_INFO_VENDOR = 0x0903,
  PI_PLATFORM_INFO_VERSION = 0x0901
} _pi_platform_info;

typedef enum {
  PI_PROGRAM_BUILD_INFO_STATUS = 0x1181,
  PI_PROGRAM_BUILD_INFO_OPTIONS = 0x1182,
  PI_PROGRAM_BUILD_INFO_LOG = 0x1183,
  PI_PROGRAM_BUILD_INFO_BINARY_TYPE = 0x1184
} _pi_program_build_info;

typedef enum {
  PI_PROGRAM_BUILD_STATUS_NONE = -1,
  PI_PROGRAM_BUILD_STATUS_ERROR = -2,
  PI_PROGRAM_BUILD_STATUS_SUCCESS = 0,
  PI_PROGRAM_BUILD_STATUS_IN_PROGRESS = -3
} _pi_program_build_status;

typedef enum {
  PI_PROGRAM_BINARY_TYPE_NONE = 0x0,
  PI_PROGRAM_BINARY_TYPE_COMPILED_OBJECT = 0x1,
  PI_PROGRAM_BINARY_TYPE_LIBRARY = 0x2,
  PI_PROGRAM_BINARY_TYPE_EXECUTABLE = 0x4
} _pi_program_binary_type;

// NOTE: this is made 64-bit to match the size of cl_device_type to
// make the translation to OpenCL transparent.
//
typedef enum : pi_uint64 {
  PI_DEVICE_TYPE_DEFAULT =
      (1 << 0), ///< The default device available in the PI plugin.
  PI_DEVICE_TYPE_ALL = 0xFFFFFFFF, ///< All devices available in the PI plugin.
  PI_DEVICE_TYPE_CPU = (1 << 1),   ///< A PI device that is the host processor.
  PI_DEVICE_TYPE_GPU = (1 << 2),   ///< A PI device that is a GPU.
  PI_DEVICE_TYPE_ACC = (1 << 3),   ///< A PI device that is a
                                   ///< dedicated accelerator.
  PI_DEVICE_TYPE_CUSTOM = (1 << 4) ///< A PI device that is a custom device.
} _pi_device_type;

typedef enum {
  PI_DEVICE_MEM_CACHE_TYPE_NONE = 0x0,
  PI_DEVICE_MEM_CACHE_TYPE_READ_ONLY_CACHE = 0x1,
  PI_DEVICE_MEM_CACHE_TYPE_READ_WRITE_CACHE = 0x2
} _pi_device_mem_cache_type;

typedef enum {
  PI_DEVICE_LOCAL_MEM_TYPE_LOCAL = 0x1,
  PI_DEVICE_LOCAL_MEM_TYPE_GLOBAL = 0x2
} _pi_device_local_mem_type;

typedef enum {
  PI_DEVICE_INFO_TYPE = 0x1000,
  PI_DEVICE_INFO_VENDOR_ID = 0x1001,
  PI_DEVICE_INFO_MAX_COMPUTE_UNITS = 0x1002,
  PI_DEVICE_INFO_MAX_WORK_ITEM_DIMENSIONS = 0x1003,
  PI_DEVICE_INFO_MAX_WORK_ITEM_SIZES = 0x1005,
  PI_DEVICE_INFO_MAX_WORK_GROUP_SIZE = 0x1004,
  PI_DEVICE_INFO_SINGLE_FP_CONFIG = 0x101B,
  PI_DEVICE_INFO_HALF_FP_CONFIG = 0x1033,
  PI_DEVICE_INFO_DOUBLE_FP_CONFIG = 0x1032,
  PI_DEVICE_INFO_QUEUE_PROPERTIES = 0x102A,
  PI_DEVICE_INFO_PREFERRED_VECTOR_WIDTH_CHAR = 0x1006,
  PI_DEVICE_INFO_PREFERRED_VECTOR_WIDTH_SHORT = 0x1007,
  PI_DEVICE_INFO_PREFERRED_VECTOR_WIDTH_INT = 0x1008,
  PI_DEVICE_INFO_PREFERRED_VECTOR_WIDTH_LONG = 0x1009,
  PI_DEVICE_INFO_PREFERRED_VECTOR_WIDTH_FLOAT = 0x100A,
  PI_DEVICE_INFO_PREFERRED_VECTOR_WIDTH_DOUBLE = 0x100B,
  PI_DEVICE_INFO_PREFERRED_VECTOR_WIDTH_HALF = 0x1034,
  PI_DEVICE_INFO_NATIVE_VECTOR_WIDTH_CHAR = 0x1036,
  PI_DEVICE_INFO_NATIVE_VECTOR_WIDTH_SHORT = 0x1037,
  PI_DEVICE_INFO_NATIVE_VECTOR_WIDTH_INT = 0x1038,
  PI_DEVICE_INFO_NATIVE_VECTOR_WIDTH_LONG = 0x1039,
  PI_DEVICE_INFO_NATIVE_VECTOR_WIDTH_FLOAT = 0x103A,
  PI_DEVICE_INFO_NATIVE_VECTOR_WIDTH_DOUBLE = 0x103B,
  PI_DEVICE_INFO_NATIVE_VECTOR_WIDTH_HALF = 0x103C,
  PI_DEVICE_INFO_MAX_CLOCK_FREQUENCY = 0x100C,
  PI_DEVICE_INFO_ADDRESS_BITS = 0x100D,
  PI_DEVICE_INFO_MAX_MEM_ALLOC_SIZE = 0x1010,
  PI_DEVICE_INFO_IMAGE_SUPPORT = 0x1016,
  PI_DEVICE_INFO_MAX_READ_IMAGE_ARGS = 0x100E,
  PI_DEVICE_INFO_MAX_WRITE_IMAGE_ARGS = 0x100F,
  PI_DEVICE_INFO_IMAGE2D_MAX_WIDTH = 0x1011,
  PI_DEVICE_INFO_IMAGE2D_MAX_HEIGHT = 0x1012,
  PI_DEVICE_INFO_IMAGE3D_MAX_WIDTH = 0x1013,
  PI_DEVICE_INFO_IMAGE3D_MAX_HEIGHT = 0x1014,
  PI_DEVICE_INFO_IMAGE3D_MAX_DEPTH = 0x1015,
  PI_DEVICE_INFO_IMAGE_MAX_BUFFER_SIZE = 0x1040,
  PI_DEVICE_INFO_IMAGE_MAX_ARRAY_SIZE = 0x1041,
  PI_DEVICE_INFO_MAX_SAMPLERS = 0x1018,
  PI_DEVICE_INFO_MAX_PARAMETER_SIZE = 0x1017,
  PI_DEVICE_INFO_MEM_BASE_ADDR_ALIGN = 0x1019,
  PI_DEVICE_INFO_GLOBAL_MEM_CACHE_TYPE = 0x101C,
  PI_DEVICE_INFO_GLOBAL_MEM_CACHELINE_SIZE = 0x101D,
  PI_DEVICE_INFO_GLOBAL_MEM_CACHE_SIZE = 0x101E,
  PI_DEVICE_INFO_GLOBAL_MEM_SIZE = 0x101F,
  PI_DEVICE_INFO_MAX_CONSTANT_BUFFER_SIZE = 0x1020,
  PI_DEVICE_INFO_MAX_CONSTANT_ARGS = 0x1021,
  PI_DEVICE_INFO_LOCAL_MEM_TYPE = 0x1022,
  PI_DEVICE_INFO_LOCAL_MEM_SIZE = 0x1023,
  PI_DEVICE_INFO_ERROR_CORRECTION_SUPPORT = 0x1024,
  PI_DEVICE_INFO_HOST_UNIFIED_MEMORY = 0x1035,
  PI_DEVICE_INFO_PROFILING_TIMER_RESOLUTION = 0x1025,
  PI_DEVICE_INFO_ENDIAN_LITTLE = 0x1026,
  PI_DEVICE_INFO_AVAILABLE = 0x1027,
  PI_DEVICE_INFO_COMPILER_AVAILABLE = 0x1028,
  PI_DEVICE_INFO_LINKER_AVAILABLE = 0x103E,
  PI_DEVICE_INFO_EXECUTION_CAPABILITIES = 0x1029,
  PI_DEVICE_INFO_QUEUE_ON_DEVICE_PROPERTIES = 0x104E,
  PI_DEVICE_INFO_QUEUE_ON_HOST_PROPERTIES = 0x102A,
  PI_DEVICE_INFO_BUILT_IN_KERNELS = 0x103F,
  PI_DEVICE_INFO_PLATFORM = 0x1031,
  PI_DEVICE_INFO_REFERENCE_COUNT = 0x1047,
  PI_DEVICE_INFO_IL_VERSION = 0x105B,
  PI_DEVICE_INFO_NAME = 0x102B,
  PI_DEVICE_INFO_VENDOR = 0x102C,
  PI_DEVICE_INFO_DRIVER_VERSION = 0x102D,
  PI_DEVICE_INFO_PROFILE = 0x102E,
  PI_DEVICE_INFO_VERSION = 0x102F,
  PI_DEVICE_INFO_OPENCL_C_VERSION = 0x103D,
  PI_DEVICE_INFO_EXTENSIONS = 0x1030,
  PI_DEVICE_INFO_PRINTF_BUFFER_SIZE = 0x1049,
  PI_DEVICE_INFO_PREFERRED_INTEROP_USER_SYNC = 0x1048,
  PI_DEVICE_INFO_PARENT_DEVICE = 0x1042,
  PI_DEVICE_INFO_PARTITION_PROPERTIES = 0x1044,
  PI_DEVICE_INFO_PARTITION_MAX_SUB_DEVICES = 0x1043,
  PI_DEVICE_INFO_PARTITION_AFFINITY_DOMAIN = 0x1045,
  PI_DEVICE_INFO_PARTITION_TYPE = 0x1046,
  PI_DEVICE_INFO_MAX_NUM_SUB_GROUPS = 0x105C,
  PI_DEVICE_INFO_SUB_GROUP_INDEPENDENT_FORWARD_PROGRESS = 0x105D,
  PI_DEVICE_INFO_SUB_GROUP_SIZES_INTEL = 0x4108,
  PI_DEVICE_INFO_USM_HOST_SUPPORT = 0x4190,
  PI_DEVICE_INFO_USM_DEVICE_SUPPORT = 0x4191,
  PI_DEVICE_INFO_USM_SINGLE_SHARED_SUPPORT = 0x4192,
  PI_DEVICE_INFO_USM_CROSS_SHARED_SUPPORT = 0x4193,
  PI_DEVICE_INFO_USM_SYSTEM_SHARED_SUPPORT = 0x4194,
  // Intel UUID extension.
  PI_DEVICE_INFO_UUID = 0x106A,
  // These are Intel-specific extensions.
  PI_DEVICE_INFO_DEVICE_ID = 0x4251,
  PI_DEVICE_INFO_PCI_ADDRESS = 0x10020,
  PI_DEVICE_INFO_GPU_EU_COUNT = 0x10021,
  PI_DEVICE_INFO_GPU_EU_SIMD_WIDTH = 0x10022,
  PI_DEVICE_INFO_GPU_SLICES = 0x10023,
  PI_DEVICE_INFO_GPU_SUBSLICES_PER_SLICE = 0x10024,
  PI_DEVICE_INFO_GPU_EU_COUNT_PER_SUBSLICE = 0x10025,
  PI_DEVICE_INFO_MAX_MEM_BANDWIDTH = 0x10026,
  PI_DEVICE_INFO_IMAGE_SRGB = 0x10027,
  // Return true if sub-device should do its own program build
  PI_DEVICE_INFO_BUILD_ON_SUBDEVICE = 0x10028,
  PI_EXT_INTEL_DEVICE_INFO_FREE_MEMORY = 0x10029,
  // Return 0 if device doesn't have any memory modules. Return the minimum of
  // the clock rate values if there are several memory modules on the device.
  PI_EXT_INTEL_DEVICE_INFO_MEMORY_CLOCK_RATE = 0x10030,
  // Return 0 if device doesn't have any memory modules. Return the minimum of
  // the bus width values if there are several memory modules on the device.
  PI_EXT_INTEL_DEVICE_INFO_MEMORY_BUS_WIDTH = 0x10031,
  PI_DEVICE_INFO_ATOMIC_64 = 0x10110,
  PI_DEVICE_INFO_ATOMIC_MEMORY_ORDER_CAPABILITIES = 0x10111,
  PI_DEVICE_INFO_ATOMIC_MEMORY_SCOPE_CAPABILITIES = 0x11000,
  PI_DEVICE_INFO_GPU_HW_THREADS_PER_EU = 0x10112,
  PI_DEVICE_INFO_BACKEND_VERSION = 0x10113,
  // Return whether bfloat16 math functions are supported by device
  PI_EXT_ONEAPI_DEVICE_INFO_BFLOAT16_MATH_FUNCTIONS = 0x1FFFF,
  PI_EXT_ONEAPI_DEVICE_INFO_MAX_GLOBAL_WORK_GROUPS = 0x20000,
  PI_EXT_ONEAPI_DEVICE_INFO_MAX_WORK_GROUPS_1D = 0x20001,
  PI_EXT_ONEAPI_DEVICE_INFO_MAX_WORK_GROUPS_2D = 0x20002,
  PI_EXT_ONEAPI_DEVICE_INFO_MAX_WORK_GROUPS_3D = 0x20003,
  PI_EXT_ONEAPI_DEVICE_INFO_CUDA_ASYNC_BARRIER = 0x20004,
} _pi_device_info;

typedef enum {
  PI_PROGRAM_INFO_REFERENCE_COUNT = 0x1160,
  PI_PROGRAM_INFO_CONTEXT = 0x1161,
  PI_PROGRAM_INFO_NUM_DEVICES = 0x1162,
  PI_PROGRAM_INFO_DEVICES = 0x1163,
  PI_PROGRAM_INFO_SOURCE = 0x1164,
  PI_PROGRAM_INFO_BINARY_SIZES = 0x1165,
  PI_PROGRAM_INFO_BINARIES = 0x1166,
  PI_PROGRAM_INFO_NUM_KERNELS = 0x1167,
  PI_PROGRAM_INFO_KERNEL_NAMES = 0x1168
} _pi_program_info;

typedef enum {
  PI_CONTEXT_INFO_DEVICES = 0x1081,
  PI_CONTEXT_INFO_PLATFORM = 0x1084,
  PI_CONTEXT_INFO_NUM_DEVICES = 0x1083,
  PI_CONTEXT_INFO_PROPERTIES = 0x1082,
  PI_CONTEXT_INFO_REFERENCE_COUNT = 0x1080,
  // Atomics capabilities extensions
  PI_CONTEXT_INFO_ATOMIC_MEMORY_ORDER_CAPABILITIES = 0x10010,
  PI_CONTEXT_INFO_ATOMIC_MEMORY_SCOPE_CAPABILITIES = 0x10011
} _pi_context_info;

typedef enum {
  PI_QUEUE_INFO_CONTEXT = 0x1090,
  PI_QUEUE_INFO_DEVICE = 0x1091,
  PI_QUEUE_INFO_DEVICE_DEFAULT = 0x1095,
  PI_QUEUE_INFO_PROPERTIES = 0x1093,
  PI_QUEUE_INFO_REFERENCE_COUNT = 0x1092,
  PI_QUEUE_INFO_SIZE = 0x1094,
  // Return 'true' if all commands previously submitted to the queue have
  // completed, otherwise return 'false'.
  PI_EXT_ONEAPI_QUEUE_INFO_EMPTY = 0x2096
} _pi_queue_info;

typedef enum {
  PI_KERNEL_INFO_FUNCTION_NAME = 0x1190,
  PI_KERNEL_INFO_NUM_ARGS = 0x1191,
  PI_KERNEL_INFO_REFERENCE_COUNT = 0x1192,
  PI_KERNEL_INFO_CONTEXT = 0x1193,
  PI_KERNEL_INFO_PROGRAM = 0x1194,
  PI_KERNEL_INFO_ATTRIBUTES = 0x1195
} _pi_kernel_info;

typedef enum {
  PI_KERNEL_GROUP_INFO_GLOBAL_WORK_SIZE = 0x11B5,
  PI_KERNEL_GROUP_INFO_WORK_GROUP_SIZE = 0x11B0,
  PI_KERNEL_GROUP_INFO_COMPILE_WORK_GROUP_SIZE = 0x11B1,
  PI_KERNEL_GROUP_INFO_LOCAL_MEM_SIZE = 0x11B2,
  PI_KERNEL_GROUP_INFO_PREFERRED_WORK_GROUP_SIZE_MULTIPLE = 0x11B3,
  PI_KERNEL_GROUP_INFO_PRIVATE_MEM_SIZE = 0x11B4,
  // The number of registers used by the compiled kernel (device specific)
  PI_KERNEL_GROUP_INFO_NUM_REGS = 0x10112
} _pi_kernel_group_info;

typedef enum {
  PI_IMAGE_INFO_FORMAT = 0x1110,
  PI_IMAGE_INFO_ELEMENT_SIZE = 0x1111,
  PI_IMAGE_INFO_ROW_PITCH = 0x1112,
  PI_IMAGE_INFO_SLICE_PITCH = 0x1113,
  PI_IMAGE_INFO_WIDTH = 0x1114,
  PI_IMAGE_INFO_HEIGHT = 0x1115,
  PI_IMAGE_INFO_DEPTH = 0x1116
} _pi_image_info;

typedef enum {
  PI_KERNEL_MAX_SUB_GROUP_SIZE = 0x2033,
  PI_KERNEL_MAX_NUM_SUB_GROUPS = 0x11B9,
  PI_KERNEL_COMPILE_NUM_SUB_GROUPS = 0x11BA,
  PI_KERNEL_COMPILE_SUB_GROUP_SIZE_INTEL = 0x410A
} _pi_kernel_sub_group_info;

typedef enum {
  PI_EVENT_INFO_COMMAND_QUEUE = 0x11D0,
  PI_EVENT_INFO_CONTEXT = 0x11D4,
  PI_EVENT_INFO_COMMAND_TYPE = 0x11D1,
  PI_EVENT_INFO_COMMAND_EXECUTION_STATUS = 0x11D3,
  PI_EVENT_INFO_REFERENCE_COUNT = 0x11D2
} _pi_event_info;

typedef enum {
  PI_COMMAND_TYPE_NDRANGE_KERNEL = 0x11F0,
  PI_COMMAND_TYPE_MEM_BUFFER_READ = 0x11F3,
  PI_COMMAND_TYPE_MEM_BUFFER_WRITE = 0x11F4,
  PI_COMMAND_TYPE_MEM_BUFFER_COPY = 0x11F5,
  PI_COMMAND_TYPE_MEM_BUFFER_MAP = 0x11FB,
  PI_COMMAND_TYPE_MEM_BUFFER_UNMAP = 0x11FD,
  PI_COMMAND_TYPE_MEM_BUFFER_READ_RECT = 0x1201,
  PI_COMMAND_TYPE_MEM_BUFFER_WRITE_RECT = 0x1202,
  PI_COMMAND_TYPE_MEM_BUFFER_COPY_RECT = 0x1203,
  PI_COMMAND_TYPE_USER = 0x1204,
  PI_COMMAND_TYPE_MEM_BUFFER_FILL = 0x1207,
  PI_COMMAND_TYPE_IMAGE_READ = 0x11F6,
  PI_COMMAND_TYPE_IMAGE_WRITE = 0x11F7,
  PI_COMMAND_TYPE_IMAGE_COPY = 0x11F8,
  PI_COMMAND_TYPE_NATIVE_KERNEL = 0x11F2,
  PI_COMMAND_TYPE_COPY_BUFFER_TO_IMAGE = 0x11FA,
  PI_COMMAND_TYPE_COPY_IMAGE_TO_BUFFER = 0x11F9,
  PI_COMMAND_TYPE_MAP_IMAGE = 0x11FC,
  PI_COMMAND_TYPE_MARKER = 0x11FE,
  PI_COMMAND_TYPE_ACQUIRE_GL_OBJECTS = 0x11FF,
  PI_COMMAND_TYPE_RELEASE_GL_OBJECTS = 0x1200,
  PI_COMMAND_TYPE_BARRIER = 0x1205,
  PI_COMMAND_TYPE_MIGRATE_MEM_OBJECTS = 0x1206,
  PI_COMMAND_TYPE_FILL_IMAGE = 0x1208,
  PI_COMMAND_TYPE_SVM_FREE = 0x1209,
  PI_COMMAND_TYPE_SVM_MEMCPY = 0x120A,
  PI_COMMAND_TYPE_SVM_MEMFILL = 0x120B,
  PI_COMMAND_TYPE_SVM_MAP = 0x120C,
  PI_COMMAND_TYPE_SVM_UNMAP = 0x120D
} _pi_command_type;

typedef enum {
  PI_MEM_TYPE_BUFFER = 0x10F0,
  PI_MEM_TYPE_IMAGE2D = 0x10F1,
  PI_MEM_TYPE_IMAGE3D = 0x10F2,
  PI_MEM_TYPE_IMAGE2D_ARRAY = 0x10F3,
  PI_MEM_TYPE_IMAGE1D = 0x10F4,
  PI_MEM_TYPE_IMAGE1D_ARRAY = 0x10F5,
  PI_MEM_TYPE_IMAGE1D_BUFFER = 0x10F6
} _pi_mem_type;

typedef enum {
  // Device-specific value opaque in PI API.
  PI_MEM_ADVICE_RESET = 0,
  PI_MEM_ADVICE_CUDA_SET_READ_MOSTLY = 101,
  PI_MEM_ADVICE_CUDA_UNSET_READ_MOSTLY = 102,
  PI_MEM_ADVICE_CUDA_SET_PREFERRED_LOCATION = 103,
  PI_MEM_ADVICE_CUDA_UNSET_PREFERRED_LOCATION = 104,
  PI_MEM_ADVICE_CUDA_SET_ACCESSED_BY = 105,
  PI_MEM_ADVICE_CUDA_UNSET_ACCESSED_BY = 106,
  PI_MEM_ADVICE_CUDA_SET_PREFERRED_LOCATION_HOST = 107,
  PI_MEM_ADVICE_CUDA_UNSET_PREFERRED_LOCATION_HOST = 108,
  PI_MEM_ADVICE_CUDA_SET_ACCESSED_BY_HOST = 109,
  PI_MEM_ADVICE_CUDA_UNSET_ACCESSED_BY_HOST = 110,
  PI_MEM_ADVICE_UNKNOWN = 999,
} _pi_mem_advice;

typedef enum {
  PI_IMAGE_CHANNEL_ORDER_A = 0x10B1,
  PI_IMAGE_CHANNEL_ORDER_R = 0x10B0,
  PI_IMAGE_CHANNEL_ORDER_RG = 0x10B2,
  PI_IMAGE_CHANNEL_ORDER_RA = 0x10B3,
  PI_IMAGE_CHANNEL_ORDER_RGB = 0x10B4,
  PI_IMAGE_CHANNEL_ORDER_RGBA = 0x10B5,
  PI_IMAGE_CHANNEL_ORDER_BGRA = 0x10B6,
  PI_IMAGE_CHANNEL_ORDER_ARGB = 0x10B7,
  PI_IMAGE_CHANNEL_ORDER_ABGR = 0x10C3,
  PI_IMAGE_CHANNEL_ORDER_INTENSITY = 0x10B8,
  PI_IMAGE_CHANNEL_ORDER_LUMINANCE = 0x10B9,
  PI_IMAGE_CHANNEL_ORDER_Rx = 0x10BA,
  PI_IMAGE_CHANNEL_ORDER_RGx = 0x10BB,
  PI_IMAGE_CHANNEL_ORDER_RGBx = 0x10BC,
  PI_IMAGE_CHANNEL_ORDER_sRGBA = 0x10C1
} _pi_image_channel_order;

typedef enum {
  PI_IMAGE_CHANNEL_TYPE_SNORM_INT8 = 0x10D0,
  PI_IMAGE_CHANNEL_TYPE_SNORM_INT16 = 0x10D1,
  PI_IMAGE_CHANNEL_TYPE_UNORM_INT8 = 0x10D2,
  PI_IMAGE_CHANNEL_TYPE_UNORM_INT16 = 0x10D3,
  PI_IMAGE_CHANNEL_TYPE_UNORM_SHORT_565 = 0x10D4,
  PI_IMAGE_CHANNEL_TYPE_UNORM_SHORT_555 = 0x10D5,
  PI_IMAGE_CHANNEL_TYPE_UNORM_INT_101010 = 0x10D6,
  PI_IMAGE_CHANNEL_TYPE_SIGNED_INT8 = 0x10D7,
  PI_IMAGE_CHANNEL_TYPE_SIGNED_INT16 = 0x10D8,
  PI_IMAGE_CHANNEL_TYPE_SIGNED_INT32 = 0x10D9,
  PI_IMAGE_CHANNEL_TYPE_UNSIGNED_INT8 = 0x10DA,
  PI_IMAGE_CHANNEL_TYPE_UNSIGNED_INT16 = 0x10DB,
  PI_IMAGE_CHANNEL_TYPE_UNSIGNED_INT32 = 0x10DC,
  PI_IMAGE_CHANNEL_TYPE_HALF_FLOAT = 0x10DD,
  PI_IMAGE_CHANNEL_TYPE_FLOAT = 0x10DE
} _pi_image_channel_type;

typedef enum { PI_BUFFER_CREATE_TYPE_REGION = 0x1220 } _pi_buffer_create_type;

const pi_bool PI_TRUE = 1;
const pi_bool PI_FALSE = 0;

typedef enum {
  PI_SAMPLER_INFO_REFERENCE_COUNT = 0x1150,
  PI_SAMPLER_INFO_CONTEXT = 0x1151,
  PI_SAMPLER_INFO_NORMALIZED_COORDS = 0x1152,
  PI_SAMPLER_INFO_ADDRESSING_MODE = 0x1153,
  PI_SAMPLER_INFO_FILTER_MODE = 0x1154,
  PI_SAMPLER_INFO_MIP_FILTER_MODE = 0x1155,
  PI_SAMPLER_INFO_LOD_MIN = 0x1156,
  PI_SAMPLER_INFO_LOD_MAX = 0x1157
} _pi_sampler_info;

typedef enum {
  PI_SAMPLER_ADDRESSING_MODE_MIRRORED_REPEAT = 0x1134,
  PI_SAMPLER_ADDRESSING_MODE_REPEAT = 0x1133,
  PI_SAMPLER_ADDRESSING_MODE_CLAMP_TO_EDGE = 0x1131,
  PI_SAMPLER_ADDRESSING_MODE_CLAMP = 0x1132,
  PI_SAMPLER_ADDRESSING_MODE_NONE = 0x1130
} _pi_sampler_addressing_mode;

typedef enum {
  PI_SAMPLER_FILTER_MODE_NEAREST = 0x1140,
  PI_SAMPLER_FILTER_MODE_LINEAR = 0x1141,
} _pi_sampler_filter_mode;

using pi_context_properties = intptr_t;

using pi_device_exec_capabilities = pi_bitfield;
constexpr pi_device_exec_capabilities PI_DEVICE_EXEC_CAPABILITIES_KERNEL =
    (1 << 0);
constexpr pi_device_exec_capabilities
    PI_DEVICE_EXEC_CAPABILITIES_NATIVE_KERNEL = (1 << 1);

using pi_sampler_properties = pi_bitfield;
constexpr pi_sampler_properties PI_SAMPLER_PROPERTIES_NORMALIZED_COORDS =
    0x1152;
constexpr pi_sampler_properties PI_SAMPLER_PROPERTIES_ADDRESSING_MODE = 0x1153;
constexpr pi_sampler_properties PI_SAMPLER_PROPERTIES_FILTER_MODE = 0x1154;

using pi_memory_order_capabilities = pi_bitfield;
constexpr pi_memory_order_capabilities PI_MEMORY_ORDER_RELAXED = 0x01;
constexpr pi_memory_order_capabilities PI_MEMORY_ORDER_ACQUIRE = 0x02;
constexpr pi_memory_order_capabilities PI_MEMORY_ORDER_RELEASE = 0x04;
constexpr pi_memory_order_capabilities PI_MEMORY_ORDER_ACQ_REL = 0x08;
constexpr pi_memory_order_capabilities PI_MEMORY_ORDER_SEQ_CST = 0x10;

using pi_memory_scope_capabilities = pi_bitfield;
constexpr pi_memory_scope_capabilities PI_MEMORY_SCOPE_WORK_ITEM = 0x01;
constexpr pi_memory_scope_capabilities PI_MEMORY_SCOPE_SUB_GROUP = 0x02;
constexpr pi_memory_scope_capabilities PI_MEMORY_SCOPE_WORK_GROUP = 0x04;
constexpr pi_memory_scope_capabilities PI_MEMORY_SCOPE_DEVICE = 0x08;
constexpr pi_memory_scope_capabilities PI_MEMORY_SCOPE_SYSTEM = 0x10;

typedef enum {
  PI_PROFILING_INFO_COMMAND_QUEUED = 0x1280,
  PI_PROFILING_INFO_COMMAND_SUBMIT = 0x1281,
  PI_PROFILING_INFO_COMMAND_START = 0x1282,
  PI_PROFILING_INFO_COMMAND_END = 0x1283
} _pi_profiling_info;

// NOTE: this is made 64-bit to match the size of cl_mem_flags to
// make the translation to OpenCL transparent.
// TODO: populate
//
using pi_mem_flags = pi_bitfield;
// Access
constexpr pi_mem_flags PI_MEM_FLAGS_ACCESS_RW = (1 << 0);
constexpr pi_mem_flags PI_MEM_ACCESS_READ_ONLY = (1 << 2);
// Host pointer
constexpr pi_mem_flags PI_MEM_FLAGS_HOST_PTR_USE = (1 << 3);
constexpr pi_mem_flags PI_MEM_FLAGS_HOST_PTR_COPY = (1 << 5);
constexpr pi_mem_flags PI_MEM_FLAGS_HOST_PTR_ALLOC = (1 << 4);

// flags passed to Map operations
using pi_map_flags = pi_bitfield;
constexpr pi_map_flags PI_MAP_READ = (1 << 0);
constexpr pi_map_flags PI_MAP_WRITE = (1 << 1);
constexpr pi_map_flags PI_MAP_WRITE_INVALIDATE_REGION = (1 << 2);
// NOTE: this is made 64-bit to match the size of cl_mem_properties_intel to
// make the translation to OpenCL transparent.
using pi_mem_properties = pi_bitfield;
constexpr pi_mem_properties PI_MEM_PROPERTIES_CHANNEL = 0x4213;
constexpr pi_mem_properties PI_MEM_PROPERTIES_ALLOC_BUFFER_LOCATION = 0x419E;

// NOTE: this is made 64-bit to match the size of cl_mem_properties_intel to
// make the translation to OpenCL transparent.
using pi_usm_mem_properties = pi_bitfield;
constexpr pi_usm_mem_properties PI_MEM_ALLOC_FLAGS = 0x4195;
constexpr pi_usm_mem_properties PI_MEM_ALLOC_WRTITE_COMBINED = (1 << 0);
constexpr pi_usm_mem_properties PI_MEM_ALLOC_INITIAL_PLACEMENT_DEVICE =
    (1 << 1);
constexpr pi_usm_mem_properties PI_MEM_ALLOC_INITIAL_PLACEMENT_HOST = (1 << 2);
// Hints that the device/shared allocation will not be written on device.
constexpr pi_usm_mem_properties PI_MEM_ALLOC_DEVICE_READ_ONLY = (1 << 3);

constexpr pi_usm_mem_properties PI_MEM_USM_ALLOC_BUFFER_LOCATION = 0x419E;

// NOTE: queue properties are implemented this way to better support bit
// manipulations
using pi_queue_properties = pi_bitfield;
constexpr pi_queue_properties PI_QUEUE_OUT_OF_ORDER_EXEC_MODE_ENABLE = (1 << 0);
constexpr pi_queue_properties PI_QUEUE_PROFILING_ENABLE = (1 << 1);
constexpr pi_queue_properties PI_QUEUE_ON_DEVICE = (1 << 2);
constexpr pi_queue_properties PI_QUEUE_ON_DEVICE_DEFAULT = (1 << 3);
constexpr pi_queue_properties PI_EXT_ONEAPI_QUEUE_DISCARD_EVENTS = (1 << 4);
constexpr pi_queue_properties PI_EXT_ONEAPI_QUEUE_PRIORITY_LOW = (1 << 5);
constexpr pi_queue_properties PI_EXT_ONEAPI_QUEUE_PRIORITY_HIGH = (1 << 6);

using pi_result = _pi_result;
using pi_platform_info = _pi_platform_info;
using pi_device_type = _pi_device_type;
using pi_device_mem_cache_type = _pi_device_mem_cache_type;
using pi_device_local_mem_type = _pi_device_local_mem_type;
using pi_device_info = _pi_device_info;
using pi_program_info = _pi_program_info;
using pi_context_info = _pi_context_info;
using pi_queue_info = _pi_queue_info;
using pi_image_info = _pi_image_info;
using pi_kernel_info = _pi_kernel_info;
using pi_kernel_group_info = _pi_kernel_group_info;
using pi_kernel_sub_group_info = _pi_kernel_sub_group_info;
using pi_event_info = _pi_event_info;
using pi_command_type = _pi_command_type;
using pi_mem_type = _pi_mem_type;
using pi_mem_advice = _pi_mem_advice;
using pi_image_channel_order = _pi_image_channel_order;
using pi_image_channel_type = _pi_image_channel_type;
using pi_buffer_create_type = _pi_buffer_create_type;
using pi_sampler_addressing_mode = _pi_sampler_addressing_mode;
using pi_sampler_filter_mode = _pi_sampler_filter_mode;
using pi_sampler_info = _pi_sampler_info;
using pi_event_status = _pi_event_status;
using pi_program_build_info = _pi_program_build_info;
using pi_program_build_status = _pi_program_build_status;
using pi_program_binary_type = _pi_program_binary_type;
using pi_kernel_info = _pi_kernel_info;
using pi_profiling_info = _pi_profiling_info;

// For compatibility with OpenCL define this not as enum.
using pi_device_partition_property = intptr_t;
static constexpr pi_device_partition_property PI_DEVICE_PARTITION_EQUALLY =
    0x1086;
static constexpr pi_device_partition_property PI_DEVICE_PARTITION_BY_COUNTS =
    0x1087;
static constexpr pi_device_partition_property
    PI_DEVICE_PARTITION_BY_COUNTS_LIST_END = 0x0;
static constexpr pi_device_partition_property
    PI_DEVICE_PARTITION_BY_AFFINITY_DOMAIN = 0x1088;
static constexpr pi_device_partition_property
    PI_EXT_INTEL_DEVICE_PARTITION_BY_CSLICE = 0x1089;

// For compatibility with OpenCL define this not as enum.
using pi_device_affinity_domain = pi_bitfield;
static constexpr pi_device_affinity_domain PI_DEVICE_AFFINITY_DOMAIN_NUMA =
    (1 << 0);
static constexpr pi_device_affinity_domain PI_DEVICE_AFFINITY_DOMAIN_L4_CACHE =
    (1 << 1);
static constexpr pi_device_affinity_domain PI_DEVICE_AFFINITY_DOMAIN_L3_CACHE =
    (1 << 2);
static constexpr pi_device_affinity_domain PI_DEVICE_AFFINITY_DOMAIN_L2_CACHE =
    (1 << 3);
static constexpr pi_device_affinity_domain PI_DEVICE_AFFINITY_DOMAIN_L1_CACHE =
    (1 << 4);
static constexpr pi_device_affinity_domain
    PI_DEVICE_AFFINITY_DOMAIN_NEXT_PARTITIONABLE = (1 << 5);

// For compatibility with OpenCL define this not as enum.
using pi_device_fp_config = pi_bitfield;
static constexpr pi_device_fp_config PI_FP_DENORM = (1 << 0);
static constexpr pi_device_fp_config PI_FP_INF_NAN = (1 << 1);
static constexpr pi_device_fp_config PI_FP_ROUND_TO_NEAREST = (1 << 2);
static constexpr pi_device_fp_config PI_FP_ROUND_TO_ZERO = (1 << 3);
static constexpr pi_device_fp_config PI_FP_ROUND_TO_INF = (1 << 4);
static constexpr pi_device_fp_config PI_FP_FMA = (1 << 5);
static constexpr pi_device_fp_config PI_FP_SOFT_FLOAT = (1 << 6);
static constexpr pi_device_fp_config PI_FP_CORRECTLY_ROUNDED_DIVIDE_SQRT =
    (1 << 7);

// For compatibility with OpenCL define this not as enum.
using pi_device_exec_capabilities = pi_bitfield;
static constexpr pi_device_exec_capabilities PI_EXEC_KERNEL = (1 << 0);
static constexpr pi_device_exec_capabilities PI_EXEC_NATIVE_KERNEL = (1 << 1);

// Entry type, matches OpenMP for compatibility
struct _pi_offload_entry_struct {
  void *addr;
  char *name;
  size_t size;
  int32_t flags;
  int32_t reserved;
};

using _pi_offload_entry = _pi_offload_entry_struct *;

// A type of a binary image property.
typedef enum {
  PI_PROPERTY_TYPE_UNKNOWN,
  PI_PROPERTY_TYPE_UINT32,     // 32-bit integer
  PI_PROPERTY_TYPE_BYTE_ARRAY, // byte array
  PI_PROPERTY_TYPE_STRING      // null-terminated string
} pi_property_type;

// Device binary image property.
// If the type size of the property value is fixed and is no greater than
// 64 bits, then ValAddr is 0 and the value is stored in the ValSize field.
// Example - PI_PROPERTY_TYPE_UINT32, which is 32-bit
struct _pi_device_binary_property_struct {
  char *Name;       // null-terminated property name
  void *ValAddr;    // address of property value
  uint32_t Type;    // _pi_property_type
  uint64_t ValSize; // size of property value in bytes
};

typedef _pi_device_binary_property_struct *pi_device_binary_property;

// Named array of properties.
struct _pi_device_binary_property_set_struct {
  char *Name;                                // the name
  pi_device_binary_property PropertiesBegin; // array start
  pi_device_binary_property PropertiesEnd;   // array end
};

typedef _pi_device_binary_property_set_struct *pi_device_binary_property_set;

/// Types of device binary.
using pi_device_binary_type = uint8_t;
// format is not determined
static constexpr pi_device_binary_type PI_DEVICE_BINARY_TYPE_NONE = 0;
// specific to a device
static constexpr pi_device_binary_type PI_DEVICE_BINARY_TYPE_NATIVE = 1;
// portable binary types go next
// SPIR-V
static constexpr pi_device_binary_type PI_DEVICE_BINARY_TYPE_SPIRV = 2;
// LLVM bitcode
static constexpr pi_device_binary_type PI_DEVICE_BINARY_TYPE_LLVMIR_BITCODE = 3;

// Device binary descriptor version supported by this library.
static const uint16_t PI_DEVICE_BINARY_VERSION = 1;

// The kind of offload model the binary employs; must be 4 for SYCL
static const uint8_t PI_DEVICE_BINARY_OFFLOAD_KIND_SYCL = 4;

/// Target identification strings for
/// pi_device_binary_struct.DeviceTargetSpec
///
/// A device type represented by a particular target
/// triple requires specific binary images. We need
/// to map the image type onto the device target triple
///
#define __SYCL_PI_DEVICE_BINARY_TARGET_UNKNOWN "<unknown>"
/// SPIR-V 32-bit image <-> "spir", 32-bit OpenCL device
#define __SYCL_PI_DEVICE_BINARY_TARGET_SPIRV32 "spir"
/// SPIR-V 64-bit image <-> "spir64", 64-bit OpenCL device
#define __SYCL_PI_DEVICE_BINARY_TARGET_SPIRV64 "spir64"
/// Device-specific binary images produced from SPIR-V 64-bit <->
/// various "spir64_*" triples for specific 64-bit OpenCL devices
#define __SYCL_PI_DEVICE_BINARY_TARGET_SPIRV64_X86_64 "spir64_x86_64"
#define __SYCL_PI_DEVICE_BINARY_TARGET_SPIRV64_GEN "spir64_gen"
#define __SYCL_PI_DEVICE_BINARY_TARGET_SPIRV64_FPGA "spir64_fpga"
/// PTX 64-bit image <-> "nvptx64", 64-bit NVIDIA PTX device
#define __SYCL_PI_DEVICE_BINARY_TARGET_NVPTX64 "nvptx64"
#define __SYCL_PI_DEVICE_BINARY_TARGET_AMDGCN "amdgcn"

/// Extension to denote native support of assert feature by an arbitrary device
/// piDeviceGetInfo call should return this extension when the device supports
/// native asserts if supported extensions' names are requested
#define PI_DEVICE_INFO_EXTENSION_DEVICELIB_ASSERT                              \
  "pi_ext_intel_devicelib_assert"

/// Device binary image property set names recognized by the SYCL runtime.
/// Name must be consistent with
/// PropertySetRegistry::SYCL_SPECIALIZATION_CONSTANTS defined in
/// PropertySetIO.h
#define __SYCL_PI_PROPERTY_SET_SPEC_CONST_MAP "SYCL/specialization constants"
/// PropertySetRegistry::SYCL_SPEC_CONSTANTS_DEFAULT_VALUES defined in
/// PropertySetIO.h
#define __SYCL_PI_PROPERTY_SET_SPEC_CONST_DEFAULT_VALUES_MAP                   \
  "SYCL/specialization constants default values"
/// PropertySetRegistry::SYCL_DEVICELIB_REQ_MASK defined in PropertySetIO.h
#define __SYCL_PI_PROPERTY_SET_DEVICELIB_REQ_MASK "SYCL/devicelib req mask"
/// PropertySetRegistry::SYCL_KERNEL_PARAM_OPT_INFO defined in PropertySetIO.h
#define __SYCL_PI_PROPERTY_SET_KERNEL_PARAM_OPT_INFO "SYCL/kernel param opt"
/// PropertySetRegistry::SYCL_KERNEL_PROGRAM_METADATA defined in PropertySetIO.h
#define __SYCL_PI_PROPERTY_SET_PROGRAM_METADATA "SYCL/program metadata"
/// PropertySetRegistry::SYCL_MISC_PROP defined in PropertySetIO.h
#define __SYCL_PI_PROPERTY_SET_SYCL_MISC_PROP "SYCL/misc properties"
/// PropertySetRegistry::SYCL_ASSERT_USED defined in PropertySetIO.h
#define __SYCL_PI_PROPERTY_SET_SYCL_ASSERT_USED "SYCL/assert used"
/// PropertySetRegistry::SYCL_EXPORTED_SYMBOLS defined in PropertySetIO.h
#define __SYCL_PI_PROPERTY_SET_SYCL_EXPORTED_SYMBOLS "SYCL/exported symbols"
/// PropertySetRegistry::SYCL_DEVICE_GLOBALS defined in PropertySetIO.h
#define __SYCL_PI_PROPERTY_SET_SYCL_DEVICE_GLOBALS "SYCL/device globals"
/// PropertySetRegistry::SYCL_DEVICE_REQUIREMENTS defined in PropertySetIO.h
#define __SYCL_PI_PROPERTY_SET_SYCL_DEVICE_REQUIREMENTS                        \
  "SYCL/device requirements"

/// Program metadata tags recognized by the PI backends. For kernels the tag
/// must appear after the kernel name.
#define __SYCL_PI_PROGRAM_METADATA_TAG_REQD_WORK_GROUP_SIZE                    \
  "@reqd_work_group_size"

/// This struct is a record of the device binary information. If the Kind field
/// denotes a portable binary type (SPIR-V or LLVM IR), the DeviceTargetSpec
/// field can still be specific and denote e.g. FPGA target. It must match the
/// __tgt_device_image structure generated by the clang-offload-wrapper tool
/// when their Version field match.
struct pi_device_binary_struct {
  /// version of this structure - for backward compatibility;
  /// all modifications which change order/type/offsets of existing fields
  /// should increment the version.
  uint16_t Version;
  /// the type of offload model the binary employs; must be 4 for SYCL
  uint8_t Kind;
  /// format of the binary data - SPIR-V, LLVM IR bitcode,...
  uint8_t Format;
  /// null-terminated string representation of the device's target architecture
  /// which holds one of:
  /// __SYCL_PI_DEVICE_BINARY_TARGET_UNKNOWN - unknown
  /// __SYCL_PI_DEVICE_BINARY_TARGET_SPIRV32 - general value for 32-bit OpenCL
  /// devices
  /// __SYCL_PI_DEVICE_BINARY_TARGET_SPIRV64 - general value for 64-bit OpenCL
  /// devices
  /// __SYCL_PI_DEVICE_BINARY_TARGET_SPIRV64_X86_64 - 64-bit OpenCL CPU device
  /// __SYCL_PI_DEVICE_BINARY_TARGET_SPIRV64_GEN - GEN GPU device (64-bit
  /// OpenCL)
  /// __SYCL_PI_DEVICE_BINARY_TARGET_SPIRV64_FPGA - 64-bit OpenCL FPGA device
  const char *DeviceTargetSpec;
  /// a null-terminated string; target- and compiler-specific options
  /// which are suggested to use to "compile" program at runtime
  const char *CompileOptions;
  /// a null-terminated string; target- and compiler-specific options
  /// which are suggested to use to "link" program at runtime
  const char *LinkOptions;
  /// Pointer to the manifest data start
  const char *ManifestStart;
  /// Pointer to the manifest data end
  const char *ManifestEnd;
  /// Pointer to the target code start
  const unsigned char *BinaryStart;
  /// Pointer to the target code end
  const unsigned char *BinaryEnd;
  /// the offload entry table
  _pi_offload_entry EntriesBegin;
  _pi_offload_entry EntriesEnd;
  // Array of preperty sets; e.g. specialization constants symbol-int ID map is
  // propagated to runtime with this mechanism.
  pi_device_binary_property_set PropertySetsBegin;
  pi_device_binary_property_set PropertySetsEnd;
  // TODO Other fields like entries, link options can be propagated using
  // the property set infrastructure. This will improve binary compatibility and
  // add flexibility.
};
using pi_device_binary = pi_device_binary_struct *;

// pi_buffer_region structure repeats cl_buffer_region, used for sub buffers.
struct pi_buffer_region_struct {
  size_t origin;
  size_t size;
};
using pi_buffer_region = pi_buffer_region_struct *;

// pi_buff_rect_offset structure is 3D offset argument passed to buffer rect
// operations (piEnqueueMemBufferCopyRect, etc).
struct pi_buff_rect_offset_struct {
  size_t x_bytes;
  size_t y_scalar;
  size_t z_scalar;
};
using pi_buff_rect_offset = pi_buff_rect_offset_struct *;

// pi_buff_rect_region structure represents size of 3D region passed to buffer
// rect operations (piEnqueueMemBufferCopyRect, etc).
struct pi_buff_rect_region_struct {
  size_t width_bytes;
  size_t height_scalar;
  size_t depth_scalar;
};
using pi_buff_rect_region = pi_buff_rect_region_struct *;

// pi_image_offset structure is 3D offset argument passed to image operations
// (piEnqueueMemImageRead, etc).
struct pi_image_offset_struct {
  size_t x;
  size_t y;
  size_t z;
};
using pi_image_offset = pi_image_offset_struct *;

// pi_image_region structure represents size of 3D region passed to image
// operations (piEnqueueMemImageRead, etc).
struct pi_image_region_struct {
  size_t width;
  size_t height;
  size_t depth;
};
using pi_image_region = pi_image_region_struct *;

// Offload binaries descriptor version supported by this library.
static const uint16_t PI_DEVICE_BINARIES_VERSION = 1;

/// This struct is a record of all the device code that may be offloaded.
/// It must match the __tgt_bin_desc structure generated by
/// the clang-offload-wrapper tool when their Version field match.
struct pi_device_binaries_struct {
  /// version of this structure - for backward compatibility;
  /// all modifications which change order/type/offsets of existing fields
  /// should increment the version.
  uint16_t Version;
  /// Number of device binaries in this descriptor
  uint16_t NumDeviceBinaries;
  /// Device binaries data
  pi_device_binary DeviceBinaries;
  /// the offload entry table (not used, for compatibility with OpenMP)
  _pi_offload_entry *HostEntriesBegin;
  _pi_offload_entry *HostEntriesEnd;
};
using pi_device_binaries = pi_device_binaries_struct *;

// Opaque types that make reading build log errors easier.
struct _pi_platform;
struct _pi_device;
struct _pi_context;
struct _pi_queue;
struct _pi_mem;
struct _pi_program;
struct _pi_kernel;
struct _pi_event;
struct _pi_sampler;

using pi_platform = _pi_platform *;
using pi_device = _pi_device *;
using pi_context = _pi_context *;
using pi_queue = _pi_queue *;
using pi_mem = _pi_mem *;
using pi_program = _pi_program *;
using pi_kernel = _pi_kernel *;
using pi_event = _pi_event *;
using pi_sampler = _pi_sampler *;

typedef struct {
  pi_image_channel_order image_channel_order;
  pi_image_channel_type image_channel_data_type;
} _pi_image_format;

typedef struct {
  pi_mem_type image_type;
  size_t image_width;
  size_t image_height;
  size_t image_depth;
  size_t image_array_size;
  size_t image_row_pitch;
  size_t image_slice_pitch;
  pi_uint32 num_mip_levels;
  pi_uint32 num_samples;
  pi_mem buffer;
} _pi_image_desc;

using pi_image_format = _pi_image_format;
using pi_image_desc = _pi_image_desc;

typedef enum { PI_MEM_CONTEXT = 0x1106, PI_MEM_SIZE = 0x1102 } _pi_mem_info;

using pi_mem_info = _pi_mem_info;

//
// Following section contains SYCL RT Plugin Interface (PI) functions.
// They are 3 distinct categories:
//
// 1) Ones having direct analogy in OpenCL and needed for the core SYCL
//    functionality are started with just "pi" prefix in their names.
// 2) Those having direct analogy in OpenCL but only needed for SYCL
//    interoperability with OpenCL are started with "picl" prefix.
// 3) Functions having no direct analogy in OpenCL, started with "piext".
//
// TODO: describe interfaces in Doxygen format
//

struct _pi_plugin;
using pi_plugin = _pi_plugin;

// PI Plugin Initialise.
// Plugin will check the PI version of Plugin Interface,
// populate the PI Version it supports, update targets field and populate
// PiFunctionTable with Supported APIs. The pointers are in a predetermined
// order in pi.def file.
__SYCL_EXPORT pi_result piPluginInit(pi_plugin *plugin_info);

//
// Platform
//
__SYCL_EXPORT pi_result piPlatformsGet(pi_uint32 num_entries,
                                       pi_platform *platforms,
                                       pi_uint32 *num_platforms);

__SYCL_EXPORT pi_result piPlatformGetInfo(pi_platform platform,
                                          pi_platform_info param_name,
                                          size_t param_value_size,
                                          void *param_value,
                                          size_t *param_value_size_ret);

/// Gets the native handle of a PI platform object.
///
/// \param platform is the PI platform to get the native handle of.
/// \param nativeHandle is the native handle of platform.
__SYCL_EXPORT pi_result piextPlatformGetNativeHandle(
    pi_platform platform, pi_native_handle *nativeHandle);

/// Creates PI platform object from a native handle.
/// NOTE: The created PI object takes ownership of the native handle.
///
/// \param nativeHandle is the native handle to create PI device from.
/// \param platform is the PI platform created from the native handle.
__SYCL_EXPORT pi_result piextPlatformCreateWithNativeHandle(
    pi_native_handle nativeHandle, pi_platform *platform);

__SYCL_EXPORT pi_result piDevicesGet(pi_platform platform,
                                     pi_device_type device_type,
                                     pi_uint32 num_entries, pi_device *devices,
                                     pi_uint32 *num_devices);

/// Returns requested info for provided native device
/// Return PI_DEVICE_INFO_EXTENSION_DEVICELIB_ASSERT for
/// PI_DEVICE_INFO_EXTENSIONS query when the device supports native asserts
__SYCL_EXPORT pi_result piDeviceGetInfo(pi_device device,
                                        pi_device_info param_name,
                                        size_t param_value_size,
                                        void *param_value,
                                        size_t *param_value_size_ret);

__SYCL_EXPORT pi_result piDeviceRetain(pi_device device);

__SYCL_EXPORT pi_result piDeviceRelease(pi_device device);

__SYCL_EXPORT pi_result piDevicePartition(
    pi_device device, const pi_device_partition_property *properties,
    pi_uint32 num_devices, pi_device *out_devices, pi_uint32 *out_num_devices);

/// Gets the native handle of a PI device object.
///
/// \param device is the PI device to get the native handle of.
/// \param nativeHandle is the native handle of device.
__SYCL_EXPORT pi_result
piextDeviceGetNativeHandle(pi_device device, pi_native_handle *nativeHandle);

/// Creates PI device object from a native handle.
/// NOTE: The created PI object takes ownership of the native handle.
///
/// \param nativeHandle is the native handle to create PI device from.
/// \param platform is the platform of the device (optional).
/// \param device is the PI device created from the native handle.
__SYCL_EXPORT pi_result piextDeviceCreateWithNativeHandle(
    pi_native_handle nativeHandle, pi_platform platform, pi_device *device);

/// Selects the most appropriate device binary based on runtime information
/// and the IR characteristics.
///
__SYCL_EXPORT pi_result piextDeviceSelectBinary(pi_device device,
                                                pi_device_binary *binaries,
                                                pi_uint32 num_binaries,
                                                pi_uint32 *selected_binary_ind);

/// Retrieves a device function pointer to a user-defined function
/// \arg \c function_name. \arg \c function_pointer_ret is set to 0 if query
/// failed.
///
/// \arg \c program must be built before calling this API. \arg \c device
/// must present in the list of devices returned by \c get_device method for
/// \arg \c program.
///
/// If a fallback method determines the function exists but the address is
/// not available PI_ERROR_FUNCTION_ADDRESS_IS_NOT_AVAILABLE is returned. If the
/// address does not exist PI_ERROR_INVALID_KERNEL_NAME is returned.
__SYCL_EXPORT pi_result piextGetDeviceFunctionPointer(
    pi_device device, pi_program program, const char *function_name,
    pi_uint64 *function_pointer_ret);

//
// Context
//
__SYCL_EXPORT pi_result piContextCreate(
    const pi_context_properties *properties, pi_uint32 num_devices,
    const pi_device *devices,
    void (*pfn_notify)(const char *errinfo, const void *private_info, size_t cb,
                       void *user_data),
    void *user_data, pi_context *ret_context);

__SYCL_EXPORT pi_result piContextGetInfo(pi_context context,
                                         pi_context_info param_name,
                                         size_t param_value_size,
                                         void *param_value,
                                         size_t *param_value_size_ret);

__SYCL_EXPORT pi_result piContextRetain(pi_context context);

__SYCL_EXPORT pi_result piContextRelease(pi_context context);

typedef void (*pi_context_extended_deleter)(void *user_data);

__SYCL_EXPORT pi_result piextContextSetExtendedDeleter(
    pi_context context, pi_context_extended_deleter func, void *user_data);

/// Gets the native handle of a PI context object.
///
/// \param context is the PI context to get the native handle of.
/// \param nativeHandle is the native handle of context.
__SYCL_EXPORT pi_result
piextContextGetNativeHandle(pi_context context, pi_native_handle *nativeHandle);

/// Creates PI context object from a native handle.
/// NOTE: The created PI object takes ownership of the native handle.
/// NOTE: The number of devices and the list of devices is needed for Level Zero
/// backend because there is no possilibity to query this information from
/// context handle for Level Zero. If backend has API to query a list of devices
/// from the context native handle then these parameters are ignored.
///
/// \param nativeHandle is the native handle to create PI context from.
/// \param numDevices is the number of devices in the context. Parameter is
///        ignored if number of devices can be queried from the context native
///        handle for a backend.
/// \param devices is the list of devices in the context. Parameter is ignored
///        if devices can be queried from the context native handle for a
///        backend.
/// \param pluginOwnsNativeHandle Indicates whether the created PI object
///        should take ownership of the native handle.
/// \param context is the PI context created from the native handle.
/// \return PI_SUCCESS if successfully created pi_context from the handle.
///         PI_ERROR_OUT_OF_HOST_MEMORY if can't allocate memory for the
///         pi_context object. PI_ERROR_INVALID_VALUE if numDevices == 0 or
///         devices is NULL but backend doesn't have API to query a list of
///         devices from the context native handle. PI_UNKNOWN_ERROR in case of
///         another error.
__SYCL_EXPORT pi_result piextContextCreateWithNativeHandle(
    pi_native_handle nativeHandle, pi_uint32 numDevices,
    const pi_device *devices, bool pluginOwnsNativeHandle, pi_context *context);

//
// Queue
//
__SYCL_EXPORT pi_result piQueueCreate(pi_context context, pi_device device,
                                      pi_queue_properties properties,
                                      pi_queue *queue);

__SYCL_EXPORT pi_result piQueueGetInfo(pi_queue command_queue,
                                       pi_queue_info param_name,
                                       size_t param_value_size,
                                       void *param_value,
                                       size_t *param_value_size_ret);

__SYCL_EXPORT pi_result piQueueRetain(pi_queue command_queue);

__SYCL_EXPORT pi_result piQueueRelease(pi_queue command_queue);

__SYCL_EXPORT pi_result piQueueFinish(pi_queue command_queue);

__SYCL_EXPORT pi_result piQueueFlush(pi_queue command_queue);

/// Gets the native handle of a PI queue object.
///
/// \param queue is the PI queue to get the native handle of.
/// \param nativeHandle is the native handle of queue.
__SYCL_EXPORT pi_result
piextQueueGetNativeHandle(pi_queue queue, pi_native_handle *nativeHandle);

/// Creates PI queue object from a native handle.
/// NOTE: The created PI object takes ownership of the native handle.
///
/// \param nativeHandle is the native handle to create PI queue from.
/// \param context is the PI context of the queue.
/// \param device is the PI device associated with the native device used when
///   creating the native queue. This parameter is optional but some backends
///   may fail to create the right PI queue if omitted.
/// \param pluginOwnsNativeHandle Indicates whether the created PI object
///        should take ownership of the native handle.
/// \param queue is the PI queue created from the native handle.
__SYCL_EXPORT pi_result piextQueueCreateWithNativeHandle(
    pi_native_handle nativeHandle, pi_context context, pi_device device,
    bool pluginOwnsNativeHandle, pi_queue *queue);

//
// Memory
//
__SYCL_EXPORT pi_result piMemBufferCreate(
    pi_context context, pi_mem_flags flags, size_t size, void *host_ptr,
    pi_mem *ret_mem, const pi_mem_properties *properties = nullptr);

__SYCL_EXPORT pi_result piMemImageCreate(pi_context context, pi_mem_flags flags,
                                         const pi_image_format *image_format,
                                         const pi_image_desc *image_desc,
                                         void *host_ptr, pi_mem *ret_mem);

__SYCL_EXPORT pi_result piMemGetInfo(pi_mem mem, pi_mem_info param_name,
                                     size_t param_value_size, void *param_value,
                                     size_t *param_value_size_ret);

__SYCL_EXPORT pi_result piMemImageGetInfo(pi_mem image,
                                          pi_image_info param_name,
                                          size_t param_value_size,
                                          void *param_value,
                                          size_t *param_value_size_ret);

__SYCL_EXPORT pi_result piMemRetain(pi_mem mem);

__SYCL_EXPORT pi_result piMemRelease(pi_mem mem);

__SYCL_EXPORT pi_result piMemBufferPartition(
    pi_mem buffer, pi_mem_flags flags, pi_buffer_create_type buffer_create_type,
    void *buffer_create_info, pi_mem *ret_mem);

/// Gets the native handle of a PI mem object.
///
/// \param mem is the PI mem to get the native handle of.
/// \param nativeHandle is the native handle of mem.
__SYCL_EXPORT pi_result piextMemGetNativeHandle(pi_mem mem,
                                                pi_native_handle *nativeHandle);

/// Creates PI mem object from a native handle.
/// NOTE: The created PI object takes ownership of the native handle.
///
/// \param nativeHandle is the native handle to create PI mem from.
/// \param context The PI context of the memory allocation.
/// \param ownNativeHandle Indicates if we own the native memory handle or it
/// came from interop that asked to not transfer the ownership to SYCL RT.
/// \param mem is the PI mem created from the native handle.
__SYCL_EXPORT pi_result piextMemCreateWithNativeHandle(
    pi_native_handle nativeHandle, pi_context context, bool ownNativeHandle,
    pi_mem *mem);

//
// Program
//

__SYCL_EXPORT pi_result piProgramCreate(pi_context context, const void *il,
                                        size_t length, pi_program *res_program);

__SYCL_EXPORT pi_result piclProgramCreateWithSource(pi_context context,
                                                    pi_uint32 count,
                                                    const char **strings,
                                                    const size_t *lengths,
                                                    pi_program *ret_program);

/// Creates a PI program for a context and loads the given binary into it.
///
/// \param context is the PI context to associate the program with.
/// \param num_devices is the number of devices in device_list.
/// \param device_list is a pointer to a list of devices. These devices must all
///                    be in context.
/// \param lengths is an array of sizes in bytes of the binary in binaries.
/// \param binaries is a pointer to a list of program binaries.
/// \param num_metadata_entries is the number of metadata entries in metadata.
/// \param metadata is a pointer to a list of program metadata entries. The
///                 use of metadata entries is backend-defined.
/// \param binary_status returns whether the program binary was loaded
///                      succesfully or not, for each device in device_list.
///                      binary_status is ignored if it is null and otherwise
///                      it must be an array of num_devices elements.
/// \param ret_program is the PI program created from the program binaries.
__SYCL_EXPORT pi_result piProgramCreateWithBinary(
    pi_context context, pi_uint32 num_devices, const pi_device *device_list,
    const size_t *lengths, const unsigned char **binaries,
    size_t num_metadata_entries, const pi_device_binary_property *metadata,
    pi_int32 *binary_status, pi_program *ret_program);

__SYCL_EXPORT pi_result piProgramGetInfo(pi_program program,
                                         pi_program_info param_name,
                                         size_t param_value_size,
                                         void *param_value,
                                         size_t *param_value_size_ret);

__SYCL_EXPORT pi_result
piProgramLink(pi_context context, pi_uint32 num_devices,
              const pi_device *device_list, const char *options,
              pi_uint32 num_input_programs, const pi_program *input_programs,
              void (*pfn_notify)(pi_program program, void *user_data),
              void *user_data, pi_program *ret_program);

__SYCL_EXPORT pi_result piProgramCompile(
    pi_program program, pi_uint32 num_devices, const pi_device *device_list,
    const char *options, pi_uint32 num_input_headers,
    const pi_program *input_headers, const char **header_include_names,
    void (*pfn_notify)(pi_program program, void *user_data), void *user_data);

__SYCL_EXPORT pi_result piProgramBuild(
    pi_program program, pi_uint32 num_devices, const pi_device *device_list,
    const char *options,
    void (*pfn_notify)(pi_program program, void *user_data), void *user_data);

__SYCL_EXPORT pi_result piProgramGetBuildInfo(
    pi_program program, pi_device device, _pi_program_build_info param_name,
    size_t param_value_size, void *param_value, size_t *param_value_size_ret);

__SYCL_EXPORT pi_result piProgramRetain(pi_program program);

__SYCL_EXPORT pi_result piProgramRelease(pi_program program);

/// Sets a specialization constant to a specific value.
///
/// Note: Only used when specialization constants are natively supported (SPIR-V
/// binaries), and not when they are emulated (AOT binaries).
///
/// \param prog the program object which will use the value
/// \param spec_id integer ID of the constant
/// \param spec_size size of the value
/// \param spec_value bytes of the value
__SYCL_EXPORT pi_result
piextProgramSetSpecializationConstant(pi_program prog, pi_uint32 spec_id,
                                      size_t spec_size, const void *spec_value);

/// Gets the native handle of a PI program object.
///
/// \param program is the PI program to get the native handle of.
/// \param nativeHandle is the native handle of program.
__SYCL_EXPORT pi_result
piextProgramGetNativeHandle(pi_program program, pi_native_handle *nativeHandle);

/// Creates PI program object from a native handle.
/// NOTE: The created PI object takes ownership of the native handle.
///
/// \param nativeHandle is the native handle to create PI program from.
/// \param context is the PI context of the program.
/// \param pluginOwnsNativeHandle Indicates whether the created PI object
///        should take ownership of the native handle.
/// \param program is the PI program created from the native handle.
__SYCL_EXPORT pi_result piextProgramCreateWithNativeHandle(
    pi_native_handle nativeHandle, pi_context context,
    bool pluginOwnsNativeHandle, pi_program *program);

//
// Kernel
//

typedef enum {
  /// indicates that the kernel might access data through USM ptrs
  PI_USM_INDIRECT_ACCESS,
  /// provides an explicit list of pointers that the kernel will access
  PI_USM_PTRS = 0x4203
} _pi_kernel_exec_info;

using pi_kernel_exec_info = _pi_kernel_exec_info;

__SYCL_EXPORT pi_result piKernelCreate(pi_program program,
                                       const char *kernel_name,
                                       pi_kernel *ret_kernel);

__SYCL_EXPORT pi_result piKernelSetArg(pi_kernel kernel, pi_uint32 arg_index,
                                       size_t arg_size, const void *arg_value);

__SYCL_EXPORT pi_result piKernelGetInfo(pi_kernel kernel,
                                        pi_kernel_info param_name,
                                        size_t param_value_size,
                                        void *param_value,
                                        size_t *param_value_size_ret);

__SYCL_EXPORT pi_result piKernelGetGroupInfo(pi_kernel kernel, pi_device device,
                                             pi_kernel_group_info param_name,
                                             size_t param_value_size,
                                             void *param_value,
                                             size_t *param_value_size_ret);

/// API to query information from the sub-group from a kernel
///
/// \param kernel is the pi_kernel to query
/// \param device is the device the kernel is executed on
/// \param param_name is a pi_kernel_sub_group_info enum value that
///        specifies the informtation queried for.
/// \param input_value_size is the size of input value passed in
///        ptr input_value param
/// \param input_value is the ptr to the input value passed.
/// \param param_value_size is the size of the value in bytes.
/// \param param_value is a pointer to the value to set.
/// \param param_value_size_ret is a pointer to return the size of data in
///        param_value ptr.
///
/// All queries expect a return of 4 bytes in param_value_size,
/// param_value_size_ret, and a uint32_t value should to be written in
/// param_value ptr.
/// Note: This behaviour differs from OpenCL. OpenCL returns size_t.
__SYCL_EXPORT pi_result piKernelGetSubGroupInfo(
    pi_kernel kernel, pi_device device, pi_kernel_sub_group_info param_name,
    size_t input_value_size, const void *input_value, size_t param_value_size,
    void *param_value, size_t *param_value_size_ret);

__SYCL_EXPORT pi_result piKernelRetain(pi_kernel kernel);

__SYCL_EXPORT pi_result piKernelRelease(pi_kernel kernel);

/// Sets up pointer arguments for CL kernels. An extra indirection
/// is required due to CL argument conventions.
///
/// \param kernel is the kernel to be launched
/// \param arg_index is the index of the kernel argument
/// \param arg_size is the size in bytes of the argument (ignored in CL)
/// \param arg_value is the pointer argument
__SYCL_EXPORT pi_result piextKernelSetArgPointer(pi_kernel kernel,
                                                 pi_uint32 arg_index,
                                                 size_t arg_size,
                                                 const void *arg_value);

/// API to set attributes controlling kernel execution
///
/// \param kernel is the pi kernel to execute
/// \param param_name is a pi_kernel_exec_info value that specifies the info
///        passed to the kernel
/// \param param_value_size is the size of the value in bytes
/// \param param_value is a pointer to the value to set for the kernel
///
/// If param_name is PI_USM_INDIRECT_ACCESS, the value will be a ptr to
///    the pi_bool value PI_TRUE
/// If param_name is PI_USM_PTRS, the value will be an array of ptrs
__SYCL_EXPORT pi_result piKernelSetExecInfo(pi_kernel kernel,
                                            pi_kernel_exec_info value_name,
                                            size_t param_value_size,
                                            const void *param_value);

/// Creates PI kernel object from a native handle.
/// NOTE: The created PI object takes ownership of the native handle.
///
/// \param nativeHandle is the native handle to create PI kernel from.
/// \param context is the PI context of the kernel.
/// \param program is the PI program of the kernel.
/// \param pluginOwnsNativeHandle Indicates whether the created PI object
///        should take ownership of the native handle.
/// \param kernel is the PI kernel created from the native handle.
__SYCL_EXPORT pi_result piextKernelCreateWithNativeHandle(
    pi_native_handle nativeHandle, pi_context context, pi_program program,
    bool pluginOwnsNativeHandle, pi_kernel *kernel);

/// Gets the native handle of a PI kernel object.
///
/// \param kernel is the PI kernel to get the native handle of.
/// \param nativeHandle is the native handle of kernel.
__SYCL_EXPORT pi_result
piextKernelGetNativeHandle(pi_kernel kernel, pi_native_handle *nativeHandle);

//
// Events
//

/// Create PI event object in a signalled/completed state.
///
/// \param context is the PI context of the event.
/// \param ret_event is the PI even created.
__SYCL_EXPORT pi_result piEventCreate(pi_context context, pi_event *ret_event);

__SYCL_EXPORT pi_result piEventGetInfo(pi_event event, pi_event_info param_name,
                                       size_t param_value_size,
                                       void *param_value,
                                       size_t *param_value_size_ret);

__SYCL_EXPORT pi_result piEventGetProfilingInfo(pi_event event,
                                                pi_profiling_info param_name,
                                                size_t param_value_size,
                                                void *param_value,
                                                size_t *param_value_size_ret);

__SYCL_EXPORT pi_result piEventsWait(pi_uint32 num_events,
                                     const pi_event *event_list);

__SYCL_EXPORT pi_result piEventSetCallback(
    pi_event event, pi_int32 command_exec_callback_type,
    void (*pfn_notify)(pi_event event, pi_int32 event_command_status,
                       void *user_data),
    void *user_data);

__SYCL_EXPORT pi_result piEventSetStatus(pi_event event,
                                         pi_int32 execution_status);

__SYCL_EXPORT pi_result piEventRetain(pi_event event);

__SYCL_EXPORT pi_result piEventRelease(pi_event event);

/// Gets the native handle of a PI event object.
///
/// \param event is the PI event to get the native handle of.
/// \param nativeHandle is the native handle of event.
__SYCL_EXPORT pi_result
piextEventGetNativeHandle(pi_event event, pi_native_handle *nativeHandle);

/// Creates PI event object from a native handle.
/// NOTE: The created PI object takes ownership of the native handle.
///
/// \param nativeHandle is the native handle to create PI event from.
/// \param context is the corresponding PI context
/// \param pluginOwnsNativeHandle Indicates whether the created PI object
///        should take ownership of the native handle.
/// \param event is the PI event created from the native handle.
__SYCL_EXPORT pi_result piextEventCreateWithNativeHandle(
    pi_native_handle nativeHandle, pi_context context, bool ownNativeHandle,
    pi_event *event);

//
// Sampler
//
__SYCL_EXPORT pi_result piSamplerCreate(
    pi_context context, const pi_sampler_properties *sampler_properties,
    pi_sampler *result_sampler);

__SYCL_EXPORT pi_result piSamplerGetInfo(pi_sampler sampler,
                                         pi_sampler_info param_name,
                                         size_t param_value_size,
                                         void *param_value,
                                         size_t *param_value_size_ret);

__SYCL_EXPORT pi_result piSamplerRetain(pi_sampler sampler);

__SYCL_EXPORT pi_result piSamplerRelease(pi_sampler sampler);

//
// Queue Commands
//
__SYCL_EXPORT pi_result piEnqueueKernelLaunch(
    pi_queue queue, pi_kernel kernel, pi_uint32 work_dim,
    const size_t *global_work_offset, const size_t *global_work_size,
    const size_t *local_work_size, pi_uint32 num_events_in_wait_list,
    const pi_event *event_wait_list, pi_event *event);

__SYCL_EXPORT pi_result piEnqueueNativeKernel(
    pi_queue queue, void (*user_func)(void *), void *args, size_t cb_args,
    pi_uint32 num_mem_objects, const pi_mem *mem_list,
    const void **args_mem_loc, pi_uint32 num_events_in_wait_list,
    const pi_event *event_wait_list, pi_event *event);

__SYCL_EXPORT pi_result piEnqueueEventsWait(pi_queue command_queue,
                                            pi_uint32 num_events_in_wait_list,
                                            const pi_event *event_wait_list,
                                            pi_event *event);

__SYCL_EXPORT pi_result piEnqueueEventsWaitWithBarrier(
    pi_queue command_queue, pi_uint32 num_events_in_wait_list,
    const pi_event *event_wait_list, pi_event *event);

__SYCL_EXPORT pi_result piEnqueueMemBufferRead(
    pi_queue queue, pi_mem buffer, pi_bool blocking_read, size_t offset,
    size_t size, void *ptr, pi_uint32 num_events_in_wait_list,
    const pi_event *event_wait_list, pi_event *event);

__SYCL_EXPORT pi_result piEnqueueMemBufferReadRect(
    pi_queue command_queue, pi_mem buffer, pi_bool blocking_read,
    pi_buff_rect_offset buffer_offset, pi_buff_rect_offset host_offset,
    pi_buff_rect_region region, size_t buffer_row_pitch,
    size_t buffer_slice_pitch, size_t host_row_pitch, size_t host_slice_pitch,
    void *ptr, pi_uint32 num_events_in_wait_list,
    const pi_event *event_wait_list, pi_event *event);

__SYCL_EXPORT pi_result
piEnqueueMemBufferWrite(pi_queue command_queue, pi_mem buffer,
                        pi_bool blocking_write, size_t offset, size_t size,
                        const void *ptr, pi_uint32 num_events_in_wait_list,
                        const pi_event *event_wait_list, pi_event *event);

__SYCL_EXPORT pi_result piEnqueueMemBufferWriteRect(
    pi_queue command_queue, pi_mem buffer, pi_bool blocking_write,
    pi_buff_rect_offset buffer_offset, pi_buff_rect_offset host_offset,
    pi_buff_rect_region region, size_t buffer_row_pitch,
    size_t buffer_slice_pitch, size_t host_row_pitch, size_t host_slice_pitch,
    const void *ptr, pi_uint32 num_events_in_wait_list,
    const pi_event *event_wait_list, pi_event *event);

__SYCL_EXPORT pi_result
piEnqueueMemBufferCopy(pi_queue command_queue, pi_mem src_buffer,
                       pi_mem dst_buffer, size_t src_offset, size_t dst_offset,
                       size_t size, pi_uint32 num_events_in_wait_list,
                       const pi_event *event_wait_list, pi_event *event);

__SYCL_EXPORT pi_result piEnqueueMemBufferCopyRect(
    pi_queue command_queue, pi_mem src_buffer, pi_mem dst_buffer,
    pi_buff_rect_offset src_origin, pi_buff_rect_offset dst_origin,
    pi_buff_rect_region region, size_t src_row_pitch, size_t src_slice_pitch,
    size_t dst_row_pitch, size_t dst_slice_pitch,
    pi_uint32 num_events_in_wait_list, const pi_event *event_wait_list,
    pi_event *event);

__SYCL_EXPORT pi_result
piEnqueueMemBufferFill(pi_queue command_queue, pi_mem buffer,
                       const void *pattern, size_t pattern_size, size_t offset,
                       size_t size, pi_uint32 num_events_in_wait_list,
                       const pi_event *event_wait_list, pi_event *event);

__SYCL_EXPORT pi_result piEnqueueMemImageRead(
    pi_queue command_queue, pi_mem image, pi_bool blocking_read,
    pi_image_offset origin, pi_image_region region, size_t row_pitch,
    size_t slice_pitch, void *ptr, pi_uint32 num_events_in_wait_list,
    const pi_event *event_wait_list, pi_event *event);

__SYCL_EXPORT pi_result piEnqueueMemImageWrite(
    pi_queue command_queue, pi_mem image, pi_bool blocking_write,
    pi_image_offset origin, pi_image_region region, size_t input_row_pitch,
    size_t input_slice_pitch, const void *ptr,
    pi_uint32 num_events_in_wait_list, const pi_event *event_wait_list,
    pi_event *event);

__SYCL_EXPORT pi_result piEnqueueMemImageCopy(
    pi_queue command_queue, pi_mem src_image, pi_mem dst_image,
    pi_image_offset src_origin, pi_image_offset dst_origin,
    pi_image_region region, pi_uint32 num_events_in_wait_list,
    const pi_event *event_wait_list, pi_event *event);

__SYCL_EXPORT pi_result
piEnqueueMemImageFill(pi_queue command_queue, pi_mem image,
                      const void *fill_color, const size_t *origin,
                      const size_t *region, pi_uint32 num_events_in_wait_list,
                      const pi_event *event_wait_list, pi_event *event);

__SYCL_EXPORT pi_result piEnqueueMemBufferMap(
    pi_queue command_queue, pi_mem buffer, pi_bool blocking_map,
    pi_map_flags map_flags, size_t offset, size_t size,
    pi_uint32 num_events_in_wait_list, const pi_event *event_wait_list,
    pi_event *event, void **ret_map);

__SYCL_EXPORT pi_result piEnqueueMemUnmap(pi_queue command_queue, pi_mem memobj,
                                          void *mapped_ptr,
                                          pi_uint32 num_events_in_wait_list,
                                          const pi_event *event_wait_list,
                                          pi_event *event);

// Extension to allow backends to process a PI memory object before adding it
// as an argument for a kernel.
// Note: This is needed by the CUDA backend to extract the device pointer to
// the memory as the kernels uses it rather than the PI object itself.
__SYCL_EXPORT pi_result piextKernelSetArgMemObj(pi_kernel kernel,
                                                pi_uint32 arg_index,
                                                const pi_mem *arg_value);

// Extension to allow backends to process a PI sampler object before adding it
// as an argument for a kernel.
// Note: This is needed by the CUDA backend to extract the properties of the
// sampler as the kernels uses it rather than the PI object itself.
__SYCL_EXPORT pi_result piextKernelSetArgSampler(pi_kernel kernel,
                                                 pi_uint32 arg_index,
                                                 const pi_sampler *arg_value);

///
// USM
///
typedef enum {
  PI_USM_HOST_SUPPORT = 0x4190,
  PI_USM_DEVICE_SUPPORT = 0x4191,
  PI_USM_SINGLE_SHARED_SUPPORT = 0x4192,
  PI_USM_CROSS_SHARED_SUPPORT = 0x4193,
  PI_USM_SYSTEM_SHARED_SUPPORT = 0x4194
} _pi_usm_capability_query;

typedef enum : pi_bitfield {
  PI_USM_ACCESS = (1 << 0),
  PI_USM_ATOMIC_ACCESS = (1 << 1),
  PI_USM_CONCURRENT_ACCESS = (1 << 2),
  PI_USM_CONCURRENT_ATOMIC_ACCESS = (1 << 3)
} _pi_usm_capabilities;

typedef enum {
  PI_MEM_ALLOC_TYPE = 0x419A,
  PI_MEM_ALLOC_BASE_PTR = 0x419B,
  PI_MEM_ALLOC_SIZE = 0x419C,
  PI_MEM_ALLOC_DEVICE = 0x419D,
} _pi_mem_alloc_info;

typedef enum {
  PI_MEM_TYPE_UNKNOWN = 0x4196,
  PI_MEM_TYPE_HOST = 0x4197,
  PI_MEM_TYPE_DEVICE = 0x4198,
  PI_MEM_TYPE_SHARED = 0x4199
} _pi_usm_type;

// Flag is used for piProgramUSMEnqueuePrefetch. PI_USM_MIGRATION_TBD0 is a
// placeholder for future developments and should not change the behaviour of
// piProgramUSMEnqueuePrefetch
typedef enum : pi_bitfield {
  PI_USM_MIGRATION_TBD0 = (1 << 0)
} _pi_usm_migration_flags;

using pi_usm_capability_query = _pi_usm_capability_query;
using pi_usm_capabilities = _pi_usm_capabilities;
using pi_mem_alloc_info = _pi_mem_alloc_info;
using pi_usm_type = _pi_usm_type;
using pi_usm_migration_flags = _pi_usm_migration_flags;

/// Allocates host memory accessible by the device.
///
/// \param result_ptr contains the allocated memory
/// \param context is the pi_context
/// \param properties are optional allocation properties
/// \param size is the size of the allocation
/// \param alignment is the desired alignment of the allocation
__SYCL_EXPORT pi_result piextUSMHostAlloc(void **result_ptr, pi_context context,
                                          pi_usm_mem_properties *properties,
                                          size_t size, pi_uint32 alignment);

/// Allocates device memory
///
/// \param result_ptr contains the allocated memory
/// \param context is the pi_context
/// \param device is the device the memory will be allocated on
/// \param properties are optional allocation properties
/// \param size is the size of the allocation
/// \param alignment is the desired alignment of the allocation
__SYCL_EXPORT pi_result piextUSMDeviceAlloc(void **result_ptr,
                                            pi_context context,
                                            pi_device device,
                                            pi_usm_mem_properties *properties,
                                            size_t size, pi_uint32 alignment);

/// Allocates memory accessible on both host and device
///
/// \param result_ptr contains the allocated memory
/// \param context is the pi_context
/// \param device is the device the memory will be allocated on
/// \param properties are optional allocation properties
/// \param size is the size of the allocation
/// \param alignment is the desired alignment of the allocation
__SYCL_EXPORT pi_result piextUSMSharedAlloc(void **result_ptr,
                                            pi_context context,
                                            pi_device device,
                                            pi_usm_mem_properties *properties,
                                            size_t size, pi_uint32 alignment);

/// Indicates that the allocated USM memory is no longer needed on the runtime
/// side. The actual freeing of the memory may be done in a blocking or deferred
/// manner, e.g. to avoid issues with indirect memory access from kernels.
///
/// \param context is the pi_context of the allocation
/// \param ptr is the memory to be freed
__SYCL_EXPORT pi_result piextUSMFree(pi_context context, void *ptr);

/// USM Memset API
///
/// \param queue is the queue to submit to
/// \param ptr is the ptr to memset
/// \param value is value to set.  It is interpreted as an 8-bit value and the
/// upper
///        24 bits are ignored
/// \param count is the size in bytes to memset
/// \param num_events_in_waitlist is the number of events to wait on
/// \param events_waitlist is an array of events to wait on
/// \param event is the event that represents this operation
__SYCL_EXPORT pi_result piextUSMEnqueueMemset(pi_queue queue, void *ptr,
                                              pi_int32 value, size_t count,
                                              pi_uint32 num_events_in_waitlist,
                                              const pi_event *events_waitlist,
                                              pi_event *event);

/// USM Memcpy API
///
/// \param queue is the queue to submit to
/// \param blocking is whether this operation should block the host
/// \param src_ptr is the data to be copied
/// \param dst_ptr is the location the data will be copied
/// \param size is number of bytes to copy
/// \param num_events_in_waitlist is the number of events to wait on
/// \param events_waitlist is an array of events to wait on
/// \param event is the event that represents this operation
__SYCL_EXPORT pi_result piextUSMEnqueueMemcpy(pi_queue queue, pi_bool blocking,
                                              void *dst_ptr,
                                              const void *src_ptr, size_t size,
                                              pi_uint32 num_events_in_waitlist,
                                              const pi_event *events_waitlist,
                                              pi_event *event);

/// Hint to migrate memory to the device
///
/// \param queue is the queue to submit to
/// \param ptr points to the memory to migrate
/// \param size is the number of bytes to migrate
/// \param flags is a bitfield used to specify memory migration options
/// \param num_events_in_waitlist is the number of events to wait on
/// \param events_waitlist is an array of events to wait on
/// \param event is the event that represents this operation
__SYCL_EXPORT pi_result piextUSMEnqueuePrefetch(
    pi_queue queue, const void *ptr, size_t size, pi_usm_migration_flags flags,
    pi_uint32 num_events_in_waitlist, const pi_event *events_waitlist,
    pi_event *event);

/// USM Memadvise API
///
/// \param queue is the queue to submit to
/// \param ptr is the data to be advised
/// \param length is the size in bytes of the memory to advise
/// \param advice is device specific advice
/// \param event is the event that represents this operation
// USM memadvise API to govern behavior of automatic migration mechanisms
__SYCL_EXPORT pi_result piextUSMEnqueueMemAdvise(pi_queue queue,
                                                 const void *ptr, size_t length,
                                                 pi_mem_advice advice,
                                                 pi_event *event);

/// API to query information about USM allocated pointers
/// Valid Queries:
///   PI_MEM_ALLOC_TYPE returns host/device/shared pi_host_usm value
///   PI_MEM_ALLOC_BASE_PTR returns the base ptr of an allocation if
///                         the queried pointer fell inside an allocation.
///                         Result must fit in void *
///   PI_MEM_ALLOC_SIZE returns how big the queried pointer's
///                     allocation is in bytes. Result is a size_t.
///   PI_MEM_ALLOC_DEVICE returns the pi_device this was allocated against
///
/// \param context is the pi_context
/// \param ptr is the pointer to query
/// \param param_name is the type of query to perform
/// \param param_value_size is the size of the result in bytes
/// \param param_value is the result
/// \param param_value_size_ret is how many bytes were written
__SYCL_EXPORT pi_result piextUSMGetMemAllocInfo(
    pi_context context, const void *ptr, pi_mem_alloc_info param_name,
    size_t param_value_size, void *param_value, size_t *param_value_size_ret);

/// API to get Plugin internal data, opaque to SYCL RT. Some devices whose
/// device code is compiled by the host compiler (e.g. CPU emulators) may use it
/// to access some device code functionality implemented in/behind the plugin.
/// \param opaque_data_param - unspecified argument, interpretation is specific
/// to a plugin \param opaque_data_return - placeholder for the returned opaque
/// data.
__SYCL_EXPORT pi_result piextPluginGetOpaqueData(void *opaque_data_param,
                                                 void **opaque_data_return);

/// API to notify that the plugin should clean up its resources.
/// No PI calls should be made until the next piPluginInit call.
/// \param PluginParameter placeholder for future use, currenly not used.
__SYCL_EXPORT pi_result piTearDown(void *PluginParameter);

/// API to get Plugin specific warning and error messages.
/// \param message is a returned address to the first element in the message the
/// plugin owns the error message string. The string is thread-local. As a
/// result, different threads may return different errors. A message is
/// overwritten by the following error or warning that is produced within the
/// given thread. The memory is cleaned up at the end of the thread's lifetime.
///
/// \return PI_SUCCESS if plugin is indicating non-fatal warning. Any other
/// error code indicates that plugin considers this to be a fatal error and the
/// runtime must handle it or end the application.
__SYCL_EXPORT pi_result piPluginGetLastError(char **message);

/// Returns the global timestamp from \param device , and syncronized host timestamp
///
/// \param device device to query for timestamp
/// \param deviceTime pointer to store device time
/// \param hostTime pointer to store syncronized host time 
__SYCL_EXPORT pi_result piGetDeviceAndHostTimer(pi_device device, uint64_t* deviceTime, uint64_t* hostTime);

struct _pi_plugin {
  // PI version supported by host passed to the plugin. The Plugin
  // checks and writes the appropriate Function Pointers in
  // PiFunctionTable.
  // TODO: Work on version fields and their handshaking mechanism.
  // Some choices are:
  // - Use of integers to keep major and minor version.
  // - Keeping char* Versions.
  char PiVersion[20];
  // Plugin edits this.
  char PluginVersion[20];
  char *Targets;
  struct FunctionPointers {
#define _PI_API(api) decltype(::api) *api;
#include <sycl/detail/pi.def>
  } PiFunctionTable;
};

#ifdef __cplusplus
} // extern "C"
#endif // __cplusplus

#endif // _PI_H_<|MERGE_RESOLUTION|>--- conflicted
+++ resolved
@@ -53,12 +53,6 @@
 // 10.14 Add PI_EXT_INTEL_DEVICE_INFO_FREE_MEMORY as an extension for
 // piDeviceGetInfo.
 // 11.15 piEventCreate creates even in the signalled state now.
-<<<<<<< HEAD
-// 11.16 Added piGetDeviceAndHostTimer 
-
-#define _PI_H_VERSION_MAJOR 11
-#define _PI_H_VERSION_MINOR 16
-=======
 // 11.16 Add PI_EXT_INTEL_DEVICE_INFO_MEMORY_CLOCK_RATE and
 // PI_EXT_INTEL_DEVICE_INFO_MEMORY_BUS_WIDTH as an extension for
 // piDeviceGetInfo.
@@ -71,10 +65,10 @@
 // partitioning by affinity domain is disabled by default and can be temporarily
 // restored via SYCL_PI_LEVEL_ZERO_EXPOSE_CSLICE_IN_AFFINITY_PARTITIONING
 // environment variable.
+// 12.20 Add piGetDeviceAndHostTimer to query device wall-clock timestamp
 
 #define _PI_H_VERSION_MAJOR 12
-#define _PI_H_VERSION_MINOR 19
->>>>>>> 29aa7baa
+#define _PI_H_VERSION_MINOR 20
 
 #define _PI_STRING_HELPER(a) #a
 #define _PI_CONCAT(a, b) _PI_STRING_HELPER(a.b)
