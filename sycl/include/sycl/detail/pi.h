--- conflicted
+++ resolved
@@ -172,17 +172,12 @@
 //         - PI_EXT_ONEAPI_DEVICE_INFO_BINDLESS_SAMPLED_IMAGE_FETCH_2D
 //         - PI_EXT_ONEAPI_DEVICE_INFO_BINDLESS_SAMPLED_IMAGE_FETCH_3D_USM
 //         - PI_EXT_ONEAPI_DEVICE_INFO_BINDLESS_SAMPLED_IMAGE_FETCH_3D
-<<<<<<< HEAD
-// 16.51 Replaced piextUSMEnqueueMemset with piextUSMEnqueueFill
-
-#define _PI_H_VERSION_MAJOR 16
-=======
 // 15.51 Removed ret_mem argument from piextMemUnsampledImageCreate and
 // piextMemSampledImageCreate
-
-#define _PI_H_VERSION_MAJOR 15
->>>>>>> 5baec4d2
-#define _PI_H_VERSION_MINOR 51
+// 16.52 Replaced piextUSMEnqueueMemset with piextUSMEnqueueFill
+
+#define _PI_H_VERSION_MAJOR 16
+#define _PI_H_VERSION_MINOR 52
 
 #define _PI_STRING_HELPER(a) #a
 #define _PI_CONCAT(a, b) _PI_STRING_HELPER(a.b)
