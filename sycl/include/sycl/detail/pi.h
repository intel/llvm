//==---------- pi.h - Plugin Interface -------------------------------------==//
//
// Part of the LLVM Project, under the Apache License v2.0 with LLVM Exceptions.
// See https://llvm.org/LICENSE.txt for license information.
// SPDX-License-Identifier: Apache-2.0 WITH LLVM-exception
//
//===----------------------------------------------------------------------===//

/// \defgroup sycl_pi The Plugin Interface
// TODO: link to sphinx page

/// \file Main Plugin Interface header file.
///
/// This is the definition of a generic offload Plugin Interface (PI), which is
/// used by the SYCL implementation to connect to multiple device back-ends,
/// e.g. to OpenCL. The interface is intentionally kept C-only for the
/// purpose of having full flexibility and interoperability with different
/// environments.
///
/// \ingroup sycl_pi

#ifndef _PI_H_
#define _PI_H_

// Every single change in PI API should be accompanied with the minor
// version increase (+1). In the cases where backward compatibility is not
// maintained there should be a (+1) change to the major version in
// addition to the increase of the minor.
//
// PI version changes log:
// -- Version 1.2:
// 1. (Binary backward compatibility breaks) Two fields added to the
// pi_device_binary_struct structure:
//   pi_device_binary_property_set PropertySetsBegin;
//   pi_device_binary_property_set PropertySetsEnd;
// 2. A number of types needed to define pi_device_binary_property_set added.
// 3. Added new ownership argument to piextContextCreateWithNativeHandle.
// 4. Add interoperability interfaces for kernel.
// 4.6 Added new ownership argument to piextQueueCreateWithNativeHandle which
// changes the API version from 3.5 to 4.6.
// 5.7 Added new context and ownership arguments to
//   piextEventCreateWithNativeHandle
// 6.8 Added new ownership argument to piextProgramCreateWithNativeHandle. Added
// piQueueFlush function.
// 7.9 Added new context and ownership arguments to
// piextMemCreateWithNativeHandle.
// 8.10 Added new optional device argument to piextQueueCreateWithNativeHandle
// 9.11 Use values of OpenCL enums directly, rather than including `<CL/cl.h>`;
// NOTE that this results in a changed API for `piProgramGetBuildInfo`.
// 10.12 Change enum value PI_MEM_ADVICE_UNKNOWN from 0 to 999, and set enum
// PI_MEM_ADVISE_RESET to 0.
// 10.13 Added new PI_EXT_ONEAPI_QUEUE_DISCARD_EVENTS queue property.
// 10.14 Add PI_EXT_INTEL_DEVICE_INFO_FREE_MEMORY as an extension for
// piDeviceGetInfo.
// 11.15 piEventCreate creates even in the signalled state now.
// 11.16 Add PI_EXT_INTEL_DEVICE_INFO_MEMORY_CLOCK_RATE and
// PI_EXT_INTEL_DEVICE_INFO_MEMORY_BUS_WIDTH as an extension for
// piDeviceGetInfo.
// 11.17 Added new PI_EXT_ONEAPI_QUEUE_PRIORITY_LOW and
// PI_EXT_ONEAPI_QUEUE_PRIORITY_HIGH queue properties.
// 11.18 Add new parameter name PI_EXT_ONEAPI_QUEUE_INFO_EMPTY to
// _pi_queue_info.
// 12.19 Add new PI_EXT_INTEL_DEVICE_PARTITION_BY_CSLICE piDevicePartition
// scheme. Sub-sub-devices (representing compute slice) creation via
// partitioning by affinity domain is disabled by default and can be temporarily
// restored via SYCL_PI_LEVEL_ZERO_EXPOSE_CSLICE_IN_AFFINITY_PARTITIONING
// environment variable.
// 12.20 Added piextQueueCreate API to be used instead of piQueueCreate, also
// added PI_EXT_INTEL_DEVICE_INFO_MAX_COMPUTE_QUEUE_INDICES for piDeviceGetInfo.
// Both are needed to support sycl_ext_intel_queue_index extension.
// 12.21 Added new piextUSMEnqueueFill2D, piextUSMEnqueueMemset2D, and
// piextUSMEnqueueMemcpy2D functions. Added new
// PI_EXT_ONEAPI_CONTEXT_INFO_USM_FILL2D_SUPPORT,
// PI_EXT_ONEAPI_CONTEXT_INFO_USM_MEMSET2D_SUPPORT, and
// PI_EXT_ONEAPI_CONTEXT_INFO_USM_MEMCPY2D_SUPPORT context info query
// descriptors.
// 12.22 Add piGetDeviceAndHostTimer to query device wall-clock timestamp
// 12.23 Added new piextEnqueueDeviceGlobalVariableWrite and
// piextEnqueueDeviceGlobalVariableRead functions.
// 12.24 Added new PI_EXT_KERNEL_EXEC_INFO_CACHE_CONFIG property to the
// _pi_kernel_exec_info. Defined _pi_kernel_cache_config enum with values of
// the new PI_EXT_KERNEL_EXEC_INFO_CACHE_CONFIG property.
// 12.25 Added PI_EXT_DEVICE_INFO_ATOMIC_FENCE_ORDER_CAPABILITIES and
// PI_EXT_DEVICE_INFO_ATOMIC_FENCE_SCOPE_CAPABILITIES for piDeviceGetInfo.
// 12.26 Added piextEnqueueReadHostPipe and piextEnqueueWriteHostPipe functions.
// 12.27 Added properties parameter to piextQueueCreateWithNativeHandle and
// changed native handle type of piextQueueCreateWithNativeHandle and
// piextQueueGetNativeHandle
// 12.28 Added piextMemImageCreateWithNativeHandle for creating images from
// native handles.
// 12.29 Support PI_EXT_PLATFORM_INFO_BACKEND query in piPlatformGetInfo
// 12.30 Added PI_EXT_INTEL_DEVICE_INFO_MEM_CHANNEL_SUPPORT device info query.
// 12.31 Added PI_EXT_CODEPLAY_DEVICE_INFO_MAX_REGISTERS_PER_WORK_GROUP device
// info query.
// 13.32 Removed backwards compatibility of piextQueueCreateWithNativeHandle and
// piextQueueGetNativeHandle
// 14.33 Added new parameter (memory object properties) to
// piextKernelSetArgMemObj
// 14.34 Added command-buffer extension methods
// 14.35 Added piextEnablePeerAccess, piextDisablePeerAccess,
// piextPeerAccessGetInfo, and pi_peer_attr enum.
// 14.36 Adding support for experimental bindless images. This includes:
//       - Added device info queries
//         - Device queries for bindless image support
//           - PI_EXT_ONEAPI_DEVICE_INFO_BINDLESS_IMAGES_SUPPORT
//           - PI_EXT_ONEAPI_DEVICE_INFO_BINDLESS_IMAGES_SHARED_USM_SUPPORT
//           - PI_EXT_ONEAPI_DEVICE_INFO_BINDLESS_IMAGES_1D_USM_SUPPORT
//           - PI_EXT_ONEAPI_DEVICE_INFO_BINDLESS_IMAGES_2D_USM_SUPPORT
//         - Device queries for pitched USM allocations
//           - PI_EXT_ONEAPI_DEVICE_INFO_IMAGE_PITCH_ALIGN
//           - PI_EXT_ONEAPI_DEVICE_INFO_MAX_IMAGE_LINEAR_WIDTH
//           - PI_EXT_ONEAPI_DEVICE_INFO_MAX_IMAGE_LINEAR_HEIGHT
//           - PI_EXT_ONEAPI_DEVICE_INFO_MAX_IMAGE_LINEAR_PITCH
//         - Device queries for mipmap image support
//           - PI_EXT_ONEAPI_DEVICE_INFO_MIPMAP_SUPPORT
//           - PI_EXT_ONEAPI_DEVICE_INFO_MIPMAP_ANISOTROPY_SUPPORT
//           - PI_EXT_ONEAPI_DEVICE_INFO_MIPMAP_MAX_ANISOTROPY
//           - PI_EXT_ONEAPI_DEVICE_INFO_MIPMAP_LEVEL_REFERENCE_SUPPORT
//         - Device queries for interop memory support
//           - PI_EXT_ONEAPI_DEVICE_INFO_INTEROP_MEMORY_IMPORT_SUPPORT
//           - PI_EXT_ONEAPI_DEVICE_INFO_INTEROP_MEMORY_EXPORT_SUPPORT
//           - PI_EXT_ONEAPI_DEVICE_INFO_INTEROP_SEMAPHORE_IMPORT_SUPPORT
//           - PI_EXT_ONEAPI_DEVICE_INFO_INTEROP_SEMAPHORE_EXPORT_SUPPORT
//       - Added PI_IMAGE_INFO_DEPTH to _pi_image_info
//       - Added _pi_image_copy_flags enum to determine direction of copy
//       - Added new extension functions
//         - piextBindlessImageSamplerCreate
//         - piextUSMPitchedAlloc
//         - piextMemUnsampledImageHandleDestroy
//         - piextMemSampledImageHandleDestroy
//         - piextMemImageAllocate
//         - piextMemImageFree
//         - piextMemUnsampledImageCreate
//         - piextMemSampledImageCreate
//         - piextMemImageCopy
//         - piextMemImageGetInfo
//         - piextMemMipmapGetLevel
//         - piextMemMipmapFree
//         - piextMemImportOpaqueFD
//         - piextMemMapExternalArray
//         - piextMemReleaseInterop
//         - piextImportExternalSemaphoreOpaqueFD
//         - piextDestroyExternalSemaphore
//         - piextWaitExternalSemaphore
//         - piextSignalExternalSemaphore
// 14.37 Added piextUSMImportExternalPointer and piextUSMReleaseImportedPointer.
// 14.38 Change PI_MEM_ADVICE_* values to flags for use in bitwise operations.
// 14.39 Added PI_EXT_INTEL_DEVICE_INFO_ESIMD_SUPPORT device info query.
// 14.40 Add HIP _pi_mem_advice alises to match the PI_MEM_ADVICE_CUDA* ones.
// 14.41 Added piextCommandBufferMemBufferFill & piextCommandBufferFillUSM
// 14.42 Added piextCommandBufferPrefetchUSM and piextCommandBufferAdviseUSM
<<<<<<< HEAD
// 14.43 Added device queries for sampled image fetch support
//         - PI_EXT_ONEAPI_DEVICE_INFO_BINDLESS_SAMPLED_IMAGE_FETCH_1D_USM
//         - PI_EXT_ONEAPI_DEVICE_INFO_BINDLESS_SAMPLED_IMAGE_FETCH_1D
//         - PI_EXT_ONEAPI_DEVICE_INFO_BINDLESS_SAMPLED_IMAGE_FETCH_2D_USM
//         - PI_EXT_ONEAPI_DEVICE_INFO_BINDLESS_SAMPLED_IMAGE_FETCH_2D
//         - PI_EXT_ONEAPI_DEVICE_INFO_BINDLESS_SAMPLED_IMAGE_FETCH_3D_USM
//         - PI_EXT_ONEAPI_DEVICE_INFO_BINDLESS_SAMPLED_IMAGE_FETCH_3D

#define _PI_H_VERSION_MAJOR 14
#define _PI_H_VERSION_MINOR 43
=======
// 15.43 Changed the signature of piextMemGetNativeHandle to also take a
// pi_device
// 15.44 Add coarse-grain memory advice flag for HIP.

#define _PI_H_VERSION_MAJOR 15
#define _PI_H_VERSION_MINOR 44
>>>>>>> bd86f04d

#define _PI_STRING_HELPER(a) #a
#define _PI_CONCAT(a, b) _PI_STRING_HELPER(a.b)
#define _PI_TRIPLE_CONCAT(a, b, c) _PI_STRING_HELPER(a.b.c)

// This is the macro that plugins should all use to define their version.
// _PI_PLUGIN_VERSION_STRING will be printed when environment variable
// SYCL_PI_TRACE is set to 1. PluginVersion should be defined for each plugin
// in plugins/*/pi_*.hpp. PluginVersion should be incremented with each change
// to the plugin.
#define _PI_PLUGIN_VERSION_STRING(PluginVersion)                               \
  _PI_TRIPLE_CONCAT(_PI_H_VERSION_MAJOR, _PI_H_VERSION_MINOR, PluginVersion)

#define _PI_H_VERSION_STRING                                                   \
  _PI_CONCAT(_PI_H_VERSION_MAJOR, _PI_H_VERSION_MINOR)

// This will be used to check the major versions of plugins versus the major
// versions of PI.
#define _PI_STRING_SUBSTITUTE(X) _PI_STRING_HELPER(X)
#define _PI_PLUGIN_VERSION_CHECK(PI_API_VERSION, PI_PLUGIN_VERSION)            \
  if (strncmp(PI_API_VERSION, PI_PLUGIN_VERSION,                               \
              sizeof(_PI_STRING_SUBSTITUTE(_PI_H_VERSION_MAJOR))) < 0) {       \
    return PI_ERROR_INVALID_OPERATION;                                         \
  }

// NOTE: This file presents a maping of OpenCL to PI enums, constants and
// typedefs. The general approach taken was to replace `CL_` prefix with `PI_`.
// Please consider this when adding or modifying values, as the strict value
// match is required.
// TODO: We should consider re-implementing PI enums and constants and only
// perform a mapping of PI to OpenCL in the pi_opencl backend.
#include <sycl/detail/export.hpp>

#include <cstddef>
#include <cstdint>
#include <variant>

#ifdef __cplusplus
extern "C" {
#endif // __cplusplus

using pi_int32 = int32_t;
using pi_uint32 = uint32_t;
using pi_uint64 = uint64_t;
using pi_bool = pi_uint32;
using pi_bitfield = pi_uint64;
using pi_native_handle = uintptr_t;

//
// NOTE: prefer to map 1:1 to OpenCL so that no translation is needed
// for PI <-> OpenCL ways. The PI <-> to other BE translation is almost
// always needed anyway.
//
typedef enum {
#define _PI_ERRC(NAME, VAL) NAME = VAL,
#define _PI_ERRC_WITH_MSG(NAME, VAL, MSG) NAME = VAL,
#include <sycl/detail/pi_error.def>
#undef _PI_ERRC
#undef _PI_ERRC_WITH_MSG
} _pi_result;

typedef enum {
  PI_EVENT_COMPLETE = 0x0,
  PI_EVENT_RUNNING = 0x1,
  PI_EVENT_SUBMITTED = 0x2,
  PI_EVENT_QUEUED = 0x3
} _pi_event_status;

typedef enum {
  PI_PLATFORM_INFO_EXTENSIONS = 0x0904,
  PI_PLATFORM_INFO_NAME = 0x0902,
  PI_PLATFORM_INFO_PROFILE = 0x0900,
  PI_PLATFORM_INFO_VENDOR = 0x0903,
  PI_PLATFORM_INFO_VERSION = 0x0901,
  PI_EXT_PLATFORM_INFO_BACKEND = 0x21000 // returns pi_platform_backend
} _pi_platform_info;

typedef enum {
  PI_PROGRAM_BUILD_INFO_STATUS = 0x1181,
  PI_PROGRAM_BUILD_INFO_OPTIONS = 0x1182,
  PI_PROGRAM_BUILD_INFO_LOG = 0x1183,
  PI_PROGRAM_BUILD_INFO_BINARY_TYPE = 0x1184
} _pi_program_build_info;

typedef enum {
  PI_PROGRAM_BUILD_STATUS_NONE = -1,
  PI_PROGRAM_BUILD_STATUS_ERROR = -2,
  PI_PROGRAM_BUILD_STATUS_SUCCESS = 0,
  PI_PROGRAM_BUILD_STATUS_IN_PROGRESS = -3
} _pi_program_build_status;

typedef enum {
  PI_PROGRAM_BINARY_TYPE_NONE = 0x0,
  PI_PROGRAM_BINARY_TYPE_COMPILED_OBJECT = 0x1,
  PI_PROGRAM_BINARY_TYPE_LIBRARY = 0x2,
  PI_PROGRAM_BINARY_TYPE_EXECUTABLE = 0x4
} _pi_program_binary_type;

// NOTE: this is made 64-bit to match the size of cl_device_type to
// make the translation to OpenCL transparent.
//
typedef enum : pi_uint64 {
  PI_DEVICE_TYPE_DEFAULT =
      (1 << 0), ///< The default device available in the PI plugin.
  PI_DEVICE_TYPE_ALL = 0xFFFFFFFF, ///< All devices available in the PI plugin.
  PI_DEVICE_TYPE_CPU = (1 << 1),   ///< A PI device that is the host processor.
  PI_DEVICE_TYPE_GPU = (1 << 2),   ///< A PI device that is a GPU.
  PI_DEVICE_TYPE_ACC = (1 << 3),   ///< A PI device that is a
                                   ///< dedicated accelerator.
  PI_DEVICE_TYPE_CUSTOM = (1 << 4) ///< A PI device that is a custom device.
} _pi_device_type;

typedef enum {
  PI_EXT_PLATFORM_BACKEND_UNKNOWN = 0, ///< The backend is not a recognized one
  PI_EXT_PLATFORM_BACKEND_LEVEL_ZERO = 1, ///< The backend is Level Zero
  PI_EXT_PLATFORM_BACKEND_OPENCL = 2,     ///< The backend is OpenCL
  PI_EXT_PLATFORM_BACKEND_CUDA = 3,       ///< The backend is CUDA
  PI_EXT_PLATFORM_BACKEND_HIP = 4,        ///< The backend is HIP
  PI_EXT_PLATFORM_BACKEND_ESIMD = 5,      ///< The backend is ESIMD
  PI_EXT_PLATFORM_BACKEND_NATIVE_CPU = 6, ///< The backend is NATIVE_CPU
} _pi_platform_backend;

typedef enum {
  PI_DEVICE_MEM_CACHE_TYPE_NONE = 0x0,
  PI_DEVICE_MEM_CACHE_TYPE_READ_ONLY_CACHE = 0x1,
  PI_DEVICE_MEM_CACHE_TYPE_READ_WRITE_CACHE = 0x2
} _pi_device_mem_cache_type;

typedef enum {
  PI_DEVICE_LOCAL_MEM_TYPE_LOCAL = 0x1,
  PI_DEVICE_LOCAL_MEM_TYPE_GLOBAL = 0x2
} _pi_device_local_mem_type;

typedef enum {
  PI_DEVICE_INFO_TYPE = 0x1000,
  PI_DEVICE_INFO_VENDOR_ID = 0x1001,
  PI_DEVICE_INFO_MAX_COMPUTE_UNITS = 0x1002,
  PI_DEVICE_INFO_MAX_WORK_ITEM_DIMENSIONS = 0x1003,
  PI_DEVICE_INFO_MAX_WORK_ITEM_SIZES = 0x1005,
  PI_DEVICE_INFO_MAX_WORK_GROUP_SIZE = 0x1004,
  PI_DEVICE_INFO_SINGLE_FP_CONFIG = 0x101B,
  PI_DEVICE_INFO_HALF_FP_CONFIG = 0x1033,
  PI_DEVICE_INFO_DOUBLE_FP_CONFIG = 0x1032,
  PI_DEVICE_INFO_QUEUE_PROPERTIES = 0x102A,
  PI_DEVICE_INFO_PREFERRED_VECTOR_WIDTH_CHAR = 0x1006,
  PI_DEVICE_INFO_PREFERRED_VECTOR_WIDTH_SHORT = 0x1007,
  PI_DEVICE_INFO_PREFERRED_VECTOR_WIDTH_INT = 0x1008,
  PI_DEVICE_INFO_PREFERRED_VECTOR_WIDTH_LONG = 0x1009,
  PI_DEVICE_INFO_PREFERRED_VECTOR_WIDTH_FLOAT = 0x100A,
  PI_DEVICE_INFO_PREFERRED_VECTOR_WIDTH_DOUBLE = 0x100B,
  PI_DEVICE_INFO_PREFERRED_VECTOR_WIDTH_HALF = 0x1034,
  PI_DEVICE_INFO_NATIVE_VECTOR_WIDTH_CHAR = 0x1036,
  PI_DEVICE_INFO_NATIVE_VECTOR_WIDTH_SHORT = 0x1037,
  PI_DEVICE_INFO_NATIVE_VECTOR_WIDTH_INT = 0x1038,
  PI_DEVICE_INFO_NATIVE_VECTOR_WIDTH_LONG = 0x1039,
  PI_DEVICE_INFO_NATIVE_VECTOR_WIDTH_FLOAT = 0x103A,
  PI_DEVICE_INFO_NATIVE_VECTOR_WIDTH_DOUBLE = 0x103B,
  PI_DEVICE_INFO_NATIVE_VECTOR_WIDTH_HALF = 0x103C,
  PI_DEVICE_INFO_MAX_CLOCK_FREQUENCY = 0x100C,
  PI_DEVICE_INFO_ADDRESS_BITS = 0x100D,
  PI_DEVICE_INFO_MAX_MEM_ALLOC_SIZE = 0x1010,
  PI_DEVICE_INFO_IMAGE_SUPPORT = 0x1016,
  PI_DEVICE_INFO_MAX_READ_IMAGE_ARGS = 0x100E,
  PI_DEVICE_INFO_MAX_WRITE_IMAGE_ARGS = 0x100F,
  PI_DEVICE_INFO_IMAGE2D_MAX_WIDTH = 0x1011,
  PI_DEVICE_INFO_IMAGE2D_MAX_HEIGHT = 0x1012,
  PI_DEVICE_INFO_IMAGE3D_MAX_WIDTH = 0x1013,
  PI_DEVICE_INFO_IMAGE3D_MAX_HEIGHT = 0x1014,
  PI_DEVICE_INFO_IMAGE3D_MAX_DEPTH = 0x1015,
  PI_DEVICE_INFO_IMAGE_MAX_BUFFER_SIZE = 0x1040,
  PI_DEVICE_INFO_IMAGE_MAX_ARRAY_SIZE = 0x1041,
  PI_DEVICE_INFO_MAX_SAMPLERS = 0x1018,
  PI_DEVICE_INFO_MAX_PARAMETER_SIZE = 0x1017,
  PI_DEVICE_INFO_MEM_BASE_ADDR_ALIGN = 0x1019,
  PI_DEVICE_INFO_GLOBAL_MEM_CACHE_TYPE = 0x101C,
  PI_DEVICE_INFO_GLOBAL_MEM_CACHELINE_SIZE = 0x101D,
  PI_DEVICE_INFO_GLOBAL_MEM_CACHE_SIZE = 0x101E,
  PI_DEVICE_INFO_GLOBAL_MEM_SIZE = 0x101F,
  PI_DEVICE_INFO_MAX_CONSTANT_BUFFER_SIZE = 0x1020,
  PI_DEVICE_INFO_MAX_CONSTANT_ARGS = 0x1021,
  PI_DEVICE_INFO_LOCAL_MEM_TYPE = 0x1022,
  PI_DEVICE_INFO_LOCAL_MEM_SIZE = 0x1023,
  PI_DEVICE_INFO_ERROR_CORRECTION_SUPPORT = 0x1024,
  PI_DEVICE_INFO_HOST_UNIFIED_MEMORY = 0x1035,
  PI_DEVICE_INFO_PROFILING_TIMER_RESOLUTION = 0x1025,
  PI_DEVICE_INFO_ENDIAN_LITTLE = 0x1026,
  PI_DEVICE_INFO_AVAILABLE = 0x1027,
  PI_DEVICE_INFO_COMPILER_AVAILABLE = 0x1028,
  PI_DEVICE_INFO_LINKER_AVAILABLE = 0x103E,
  PI_DEVICE_INFO_EXECUTION_CAPABILITIES = 0x1029,
  PI_DEVICE_INFO_QUEUE_ON_DEVICE_PROPERTIES = 0x104E,
  PI_DEVICE_INFO_QUEUE_ON_HOST_PROPERTIES = 0x102A,
  PI_DEVICE_INFO_BUILT_IN_KERNELS = 0x103F,
  PI_DEVICE_INFO_PLATFORM = 0x1031,
  PI_DEVICE_INFO_REFERENCE_COUNT = 0x1047,
  PI_DEVICE_INFO_IL_VERSION = 0x105B,
  PI_DEVICE_INFO_NAME = 0x102B,
  PI_DEVICE_INFO_VENDOR = 0x102C,
  PI_DEVICE_INFO_DRIVER_VERSION = 0x102D,
  PI_DEVICE_INFO_PROFILE = 0x102E,
  PI_DEVICE_INFO_VERSION = 0x102F,
  PI_DEVICE_INFO_OPENCL_C_VERSION = 0x103D,
  PI_DEVICE_INFO_EXTENSIONS = 0x1030,
  PI_DEVICE_INFO_PRINTF_BUFFER_SIZE = 0x1049,
  PI_DEVICE_INFO_PREFERRED_INTEROP_USER_SYNC = 0x1048,
  PI_DEVICE_INFO_PARENT_DEVICE = 0x1042,
  PI_DEVICE_INFO_PARTITION_PROPERTIES = 0x1044,
  PI_DEVICE_INFO_PARTITION_MAX_SUB_DEVICES = 0x1043,
  PI_DEVICE_INFO_PARTITION_AFFINITY_DOMAIN = 0x1045,
  PI_DEVICE_INFO_PARTITION_TYPE = 0x1046,
  PI_DEVICE_INFO_MAX_NUM_SUB_GROUPS = 0x105C,
  PI_DEVICE_INFO_SUB_GROUP_INDEPENDENT_FORWARD_PROGRESS = 0x105D,
  PI_DEVICE_INFO_SUB_GROUP_SIZES_INTEL = 0x4108,
  PI_DEVICE_INFO_USM_HOST_SUPPORT = 0x4190,
  PI_DEVICE_INFO_USM_DEVICE_SUPPORT = 0x4191,
  PI_DEVICE_INFO_USM_SINGLE_SHARED_SUPPORT = 0x4192,
  PI_DEVICE_INFO_USM_CROSS_SHARED_SUPPORT = 0x4193,
  PI_DEVICE_INFO_USM_SYSTEM_SHARED_SUPPORT = 0x4194,
  // Intel UUID extension.
  PI_DEVICE_INFO_UUID = 0x106A,
  // These are Intel-specific extensions.
  PI_EXT_ONEAPI_DEVICE_INFO_IP_VERSION = 0x4250,
  PI_DEVICE_INFO_DEVICE_ID = 0x4251,
  PI_DEVICE_INFO_PCI_ADDRESS = 0x10020,
  PI_DEVICE_INFO_GPU_EU_COUNT = 0x10021,
  PI_DEVICE_INFO_GPU_EU_SIMD_WIDTH = 0x10022,
  PI_DEVICE_INFO_GPU_SLICES = 0x10023,
  PI_DEVICE_INFO_GPU_SUBSLICES_PER_SLICE = 0x10024,
  PI_DEVICE_INFO_GPU_EU_COUNT_PER_SUBSLICE = 0x10025,
  PI_DEVICE_INFO_MAX_MEM_BANDWIDTH = 0x10026,
  PI_DEVICE_INFO_IMAGE_SRGB = 0x10027,
  // Return true if sub-device should do its own program build
  PI_DEVICE_INFO_BUILD_ON_SUBDEVICE = 0x10028,
  PI_EXT_INTEL_DEVICE_INFO_FREE_MEMORY = 0x10029,
  // Return 0 if device doesn't have any memory modules. Return the minimum of
  // the clock rate values if there are several memory modules on the device.
  PI_EXT_INTEL_DEVICE_INFO_MEMORY_CLOCK_RATE = 0x10030,
  // Return 0 if device doesn't have any memory modules. Return the minimum of
  // the bus width values if there are several memory modules on the device.
  PI_EXT_INTEL_DEVICE_INFO_MEMORY_BUS_WIDTH = 0x10031,
  // Return 1 if the device doesn't have a notion of a "queue index". Otherwise,
  // return the number of queue indices that are available for this device.
  PI_EXT_INTEL_DEVICE_INFO_MAX_COMPUTE_QUEUE_INDICES = 0x10032,
  PI_DEVICE_INFO_ATOMIC_64 = 0x10110,
  PI_EXT_DEVICE_INFO_ATOMIC_MEMORY_ORDER_CAPABILITIES = 0x10111,
  PI_EXT_DEVICE_INFO_ATOMIC_MEMORY_SCOPE_CAPABILITIES = 0x11000,
  PI_DEVICE_INFO_GPU_HW_THREADS_PER_EU = 0x10112,
  PI_DEVICE_INFO_BACKEND_VERSION = 0x10113,
  // Return whether bfloat16 math functions are supported by device
  PI_EXT_ONEAPI_DEVICE_INFO_BFLOAT16_MATH_FUNCTIONS = 0x1FFFF,
  PI_EXT_ONEAPI_DEVICE_INFO_MAX_GLOBAL_WORK_GROUPS = 0x20000,
  PI_EXT_ONEAPI_DEVICE_INFO_MAX_WORK_GROUPS_1D = 0x20001,
  PI_EXT_ONEAPI_DEVICE_INFO_MAX_WORK_GROUPS_2D = 0x20002,
  PI_EXT_ONEAPI_DEVICE_INFO_MAX_WORK_GROUPS_3D = 0x20003,
  PI_EXT_ONEAPI_DEVICE_INFO_CUDA_ASYNC_BARRIER = 0x20004,
  PI_EXT_CODEPLAY_DEVICE_INFO_SUPPORTS_FUSION = 0x20005,
  PI_EXT_DEVICE_INFO_ATOMIC_FENCE_ORDER_CAPABILITIES = 0x20006,
  PI_EXT_DEVICE_INFO_ATOMIC_FENCE_SCOPE_CAPABILITIES = 0x20007,
  PI_EXT_INTEL_DEVICE_INFO_MEM_CHANNEL_SUPPORT = 0x20008,
  // The number of max registers per block (device specific)
  PI_EXT_CODEPLAY_DEVICE_INFO_MAX_REGISTERS_PER_WORK_GROUP = 0x20009,
  PI_EXT_INTEL_DEVICE_INFO_ESIMD_SUPPORT = 0x2000A,

  // Bindless images, mipmaps, interop
  PI_EXT_ONEAPI_DEVICE_INFO_BINDLESS_IMAGES_SUPPORT = 0x20100,
  PI_EXT_ONEAPI_DEVICE_INFO_BINDLESS_IMAGES_SHARED_USM_SUPPORT = 0x20101,
  PI_EXT_ONEAPI_DEVICE_INFO_BINDLESS_IMAGES_1D_USM_SUPPORT = 0x20102,
  PI_EXT_ONEAPI_DEVICE_INFO_BINDLESS_IMAGES_2D_USM_SUPPORT = 0x20103,
  PI_EXT_ONEAPI_DEVICE_INFO_IMAGE_PITCH_ALIGN = 0x20104,
  PI_EXT_ONEAPI_DEVICE_INFO_MAX_IMAGE_LINEAR_WIDTH = 0x20105,
  PI_EXT_ONEAPI_DEVICE_INFO_MAX_IMAGE_LINEAR_HEIGHT = 0x20106,
  PI_EXT_ONEAPI_DEVICE_INFO_MAX_IMAGE_LINEAR_PITCH = 0x20107,
  PI_EXT_ONEAPI_DEVICE_INFO_MIPMAP_SUPPORT = 0x20108,
  PI_EXT_ONEAPI_DEVICE_INFO_MIPMAP_ANISOTROPY_SUPPORT = 0x20109,
  PI_EXT_ONEAPI_DEVICE_INFO_MIPMAP_MAX_ANISOTROPY = 0x2010A,
  PI_EXT_ONEAPI_DEVICE_INFO_MIPMAP_LEVEL_REFERENCE_SUPPORT = 0x2010B,
  PI_EXT_ONEAPI_DEVICE_INFO_INTEROP_MEMORY_IMPORT_SUPPORT = 0x2010C,
  PI_EXT_ONEAPI_DEVICE_INFO_INTEROP_MEMORY_EXPORT_SUPPORT = 0x2010D,
  PI_EXT_ONEAPI_DEVICE_INFO_INTEROP_SEMAPHORE_IMPORT_SUPPORT = 0x2010E,
  PI_EXT_ONEAPI_DEVICE_INFO_INTEROP_SEMAPHORE_EXPORT_SUPPORT = 0x2010F,

  PI_EXT_ONEAPI_DEVICE_INFO_MATRIX_COMBINATIONS = 0x20110,

  PI_EXT_ONEAPI_DEVICE_INFO_BINDLESS_SAMPLED_IMAGE_FETCH_1D_USM = 0x20111,
  PI_EXT_ONEAPI_DEVICE_INFO_BINDLESS_SAMPLED_IMAGE_FETCH_1D = 0x20112,
  PI_EXT_ONEAPI_DEVICE_INFO_BINDLESS_SAMPLED_IMAGE_FETCH_2D_USM = 0x20113,
  PI_EXT_ONEAPI_DEVICE_INFO_BINDLESS_SAMPLED_IMAGE_FETCH_2D = 0x20114,
  PI_EXT_ONEAPI_DEVICE_INFO_BINDLESS_SAMPLED_IMAGE_FETCH_3D_USM = 0x20115,
  PI_EXT_ONEAPI_DEVICE_INFO_BINDLESS_SAMPLED_IMAGE_FETCH_3D = 0x20116,
} _pi_device_info;

typedef enum {
  PI_PROGRAM_INFO_REFERENCE_COUNT = 0x1160,
  PI_PROGRAM_INFO_CONTEXT = 0x1161,
  PI_PROGRAM_INFO_NUM_DEVICES = 0x1162,
  PI_PROGRAM_INFO_DEVICES = 0x1163,
  PI_PROGRAM_INFO_SOURCE = 0x1164,
  PI_PROGRAM_INFO_BINARY_SIZES = 0x1165,
  PI_PROGRAM_INFO_BINARIES = 0x1166,
  PI_PROGRAM_INFO_NUM_KERNELS = 0x1167,
  PI_PROGRAM_INFO_KERNEL_NAMES = 0x1168
} _pi_program_info;

typedef enum {
  PI_CONTEXT_INFO_DEVICES = 0x1081,
  PI_CONTEXT_INFO_PLATFORM = 0x1084,
  PI_CONTEXT_INFO_NUM_DEVICES = 0x1083,
  PI_CONTEXT_INFO_PROPERTIES = 0x1082,
  PI_CONTEXT_INFO_REFERENCE_COUNT = 0x1080,
  // Atomics capabilities extensions
  PI_EXT_CONTEXT_INFO_ATOMIC_MEMORY_ORDER_CAPABILITIES = 0x10010,
  PI_EXT_CONTEXT_INFO_ATOMIC_MEMORY_SCOPE_CAPABILITIES = 0x10011,
  PI_EXT_CONTEXT_INFO_ATOMIC_FENCE_ORDER_CAPABILITIES = 0x10012,
  PI_EXT_CONTEXT_INFO_ATOMIC_FENCE_SCOPE_CAPABILITIES = 0x10013,
  // Native 2D USM memory operation support
  PI_EXT_ONEAPI_CONTEXT_INFO_USM_FILL2D_SUPPORT = 0x30000,
  PI_EXT_ONEAPI_CONTEXT_INFO_USM_MEMSET2D_SUPPORT = 0x30001,
  PI_EXT_ONEAPI_CONTEXT_INFO_USM_MEMCPY2D_SUPPORT = 0x30002
} _pi_context_info;

typedef enum {
  PI_QUEUE_INFO_CONTEXT = 0x1090,
  PI_QUEUE_INFO_DEVICE = 0x1091,
  PI_QUEUE_INFO_DEVICE_DEFAULT = 0x1095,
  PI_QUEUE_INFO_PROPERTIES = 0x1093,
  PI_QUEUE_INFO_REFERENCE_COUNT = 0x1092,
  PI_QUEUE_INFO_SIZE = 0x1094,
  // Return 'true' if all commands previously submitted to the queue have
  // completed, otherwise return 'false'.
  PI_EXT_ONEAPI_QUEUE_INFO_EMPTY = 0x2096
} _pi_queue_info;

typedef enum {
  PI_KERNEL_INFO_FUNCTION_NAME = 0x1190,
  PI_KERNEL_INFO_NUM_ARGS = 0x1191,
  PI_KERNEL_INFO_REFERENCE_COUNT = 0x1192,
  PI_KERNEL_INFO_CONTEXT = 0x1193,
  PI_KERNEL_INFO_PROGRAM = 0x1194,
  PI_KERNEL_INFO_ATTRIBUTES = 0x1195
} _pi_kernel_info;

typedef enum {
  PI_KERNEL_GROUP_INFO_GLOBAL_WORK_SIZE = 0x11B5,
  PI_KERNEL_GROUP_INFO_WORK_GROUP_SIZE = 0x11B0,
  PI_KERNEL_GROUP_INFO_COMPILE_WORK_GROUP_SIZE = 0x11B1,
  PI_KERNEL_GROUP_INFO_LOCAL_MEM_SIZE = 0x11B2,
  PI_KERNEL_GROUP_INFO_PREFERRED_WORK_GROUP_SIZE_MULTIPLE = 0x11B3,
  PI_KERNEL_GROUP_INFO_PRIVATE_MEM_SIZE = 0x11B4,
  // The number of registers used by the compiled kernel (device specific)
  PI_KERNEL_GROUP_INFO_NUM_REGS = 0x10112
} _pi_kernel_group_info;

typedef enum {
  PI_IMAGE_INFO_FORMAT = 0x1110,
  PI_IMAGE_INFO_ELEMENT_SIZE = 0x1111,
  PI_IMAGE_INFO_ROW_PITCH = 0x1112,
  PI_IMAGE_INFO_SLICE_PITCH = 0x1113,
  PI_IMAGE_INFO_WIDTH = 0x1114,
  PI_IMAGE_INFO_HEIGHT = 0x1115,
  PI_IMAGE_INFO_DEPTH = 0x1116
} _pi_image_info;

typedef enum {
  PI_KERNEL_MAX_SUB_GROUP_SIZE = 0x2033,
  PI_KERNEL_MAX_NUM_SUB_GROUPS = 0x11B9,
  PI_KERNEL_COMPILE_NUM_SUB_GROUPS = 0x11BA,
  PI_KERNEL_COMPILE_SUB_GROUP_SIZE_INTEL = 0x410A
} _pi_kernel_sub_group_info;

typedef enum {
  PI_EVENT_INFO_COMMAND_QUEUE = 0x11D0,
  PI_EVENT_INFO_CONTEXT = 0x11D4,
  PI_EVENT_INFO_COMMAND_TYPE = 0x11D1,
  PI_EVENT_INFO_COMMAND_EXECUTION_STATUS = 0x11D3,
  PI_EVENT_INFO_REFERENCE_COUNT = 0x11D2
} _pi_event_info;

typedef enum {
  PI_COMMAND_TYPE_NDRANGE_KERNEL = 0x11F0,
  PI_COMMAND_TYPE_MEM_BUFFER_READ = 0x11F3,
  PI_COMMAND_TYPE_MEM_BUFFER_WRITE = 0x11F4,
  PI_COMMAND_TYPE_MEM_BUFFER_COPY = 0x11F5,
  PI_COMMAND_TYPE_MEM_BUFFER_MAP = 0x11FB,
  PI_COMMAND_TYPE_MEM_BUFFER_UNMAP = 0x11FD,
  PI_COMMAND_TYPE_MEM_BUFFER_READ_RECT = 0x1201,
  PI_COMMAND_TYPE_MEM_BUFFER_WRITE_RECT = 0x1202,
  PI_COMMAND_TYPE_MEM_BUFFER_COPY_RECT = 0x1203,
  PI_COMMAND_TYPE_USER = 0x1204,
  PI_COMMAND_TYPE_MEM_BUFFER_FILL = 0x1207,
  PI_COMMAND_TYPE_IMAGE_READ = 0x11F6,
  PI_COMMAND_TYPE_IMAGE_WRITE = 0x11F7,
  PI_COMMAND_TYPE_IMAGE_COPY = 0x11F8,
  PI_COMMAND_TYPE_NATIVE_KERNEL = 0x11F2,
  PI_COMMAND_TYPE_COPY_BUFFER_TO_IMAGE = 0x11FA,
  PI_COMMAND_TYPE_COPY_IMAGE_TO_BUFFER = 0x11F9,
  PI_COMMAND_TYPE_MAP_IMAGE = 0x11FC,
  PI_COMMAND_TYPE_MARKER = 0x11FE,
  PI_COMMAND_TYPE_ACQUIRE_GL_OBJECTS = 0x11FF,
  PI_COMMAND_TYPE_RELEASE_GL_OBJECTS = 0x1200,
  PI_COMMAND_TYPE_BARRIER = 0x1205,
  PI_COMMAND_TYPE_MIGRATE_MEM_OBJECTS = 0x1206,
  PI_COMMAND_TYPE_FILL_IMAGE = 0x1208,
  PI_COMMAND_TYPE_SVM_FREE = 0x1209,
  PI_COMMAND_TYPE_SVM_MEMCPY = 0x120A,
  PI_COMMAND_TYPE_SVM_MEMFILL = 0x120B,
  PI_COMMAND_TYPE_SVM_MAP = 0x120C,
  PI_COMMAND_TYPE_SVM_UNMAP = 0x120D,
  PI_COMMAND_TYPE_EXT_COMMAND_BUFFER = 0x12A8,
  PI_COMMAND_TYPE_DEVICE_GLOBAL_VARIABLE_READ = 0x418E,
  PI_COMMAND_TYPE_DEVICE_GLOBAL_VARIABLE_WRITE = 0x418F
} _pi_command_type;

typedef enum {
  PI_MEM_TYPE_BUFFER = 0x10F0,
  PI_MEM_TYPE_IMAGE2D = 0x10F1,
  PI_MEM_TYPE_IMAGE3D = 0x10F2,
  PI_MEM_TYPE_IMAGE2D_ARRAY = 0x10F3,
  PI_MEM_TYPE_IMAGE1D = 0x10F4,
  PI_MEM_TYPE_IMAGE1D_ARRAY = 0x10F5,
  PI_MEM_TYPE_IMAGE1D_BUFFER = 0x10F6
} _pi_mem_type;

typedef enum {
  // Device-specific value opaque in PI API.
  PI_MEM_ADVICE_RESET = 0,
  PI_MEM_ADVICE_CUDA_SET_READ_MOSTLY = 1 << 0,
  PI_MEM_ADVICE_CUDA_UNSET_READ_MOSTLY = 1 << 1,
  PI_MEM_ADVICE_CUDA_SET_PREFERRED_LOCATION = 1 << 2,
  PI_MEM_ADVICE_CUDA_UNSET_PREFERRED_LOCATION = 1 << 3,
  PI_MEM_ADVICE_CUDA_SET_ACCESSED_BY = 1 << 4,
  PI_MEM_ADVICE_CUDA_UNSET_ACCESSED_BY = 1 << 5,
  PI_MEM_ADVICE_CUDA_SET_PREFERRED_LOCATION_HOST = 1 << 6,
  PI_MEM_ADVICE_CUDA_UNSET_PREFERRED_LOCATION_HOST = 1 << 7,
  PI_MEM_ADVICE_CUDA_SET_ACCESSED_BY_HOST = 1 << 8,
  PI_MEM_ADVICE_CUDA_UNSET_ACCESSED_BY_HOST = 1 << 9,
  PI_MEM_ADVICE_HIP_SET_COARSE_GRAINED = 1 << 10,
  PI_MEM_ADVICE_HIP_UNSET_COARSE_GRAINED = 1 << 11,
  PI_MEM_ADVICE_UNKNOWN = 0x7FFFFFFF,
} _pi_mem_advice;

// HIP _pi_mem_advice aliases
static constexpr _pi_mem_advice PI_MEM_ADVICE_HIP_SET_READ_MOSTLY =
    PI_MEM_ADVICE_CUDA_SET_READ_MOSTLY;
static constexpr _pi_mem_advice PI_MEM_ADVICE_HIP_UNSET_READ_MOSTLY =
    PI_MEM_ADVICE_CUDA_UNSET_READ_MOSTLY;
static constexpr _pi_mem_advice PI_MEM_ADVICE_HIP_SET_PREFERRED_LOCATION =
    PI_MEM_ADVICE_CUDA_SET_PREFERRED_LOCATION;
static constexpr _pi_mem_advice PI_MEM_ADVICE_HIP_UNSET_PREFERRED_LOCATION =
    PI_MEM_ADVICE_CUDA_UNSET_PREFERRED_LOCATION;
static constexpr _pi_mem_advice PI_MEM_ADVICE_HIP_SET_ACCESSED_BY =
    PI_MEM_ADVICE_CUDA_SET_ACCESSED_BY;
static constexpr _pi_mem_advice PI_MEM_ADVICE_HIP_UNSET_ACCESSED_BY =
    PI_MEM_ADVICE_CUDA_UNSET_ACCESSED_BY;
static constexpr _pi_mem_advice PI_MEM_ADVICE_HIP_SET_PREFERRED_LOCATION_HOST =
    PI_MEM_ADVICE_CUDA_SET_PREFERRED_LOCATION_HOST;
static constexpr _pi_mem_advice
    PI_MEM_ADVICE_HIP_UNSET_PREFERRED_LOCATION_HOST =
        PI_MEM_ADVICE_CUDA_UNSET_PREFERRED_LOCATION_HOST;
static constexpr _pi_mem_advice PI_MEM_ADVICE_HIP_SET_ACCESSED_BY_HOST =
    PI_MEM_ADVICE_CUDA_SET_ACCESSED_BY_HOST;
static constexpr _pi_mem_advice PI_MEM_ADVICE_HIP_UNSET_ACCESSED_BY_HOST =
    PI_MEM_ADVICE_CUDA_UNSET_ACCESSED_BY_HOST;

typedef enum {
  PI_IMAGE_CHANNEL_ORDER_A = 0x10B1,
  PI_IMAGE_CHANNEL_ORDER_R = 0x10B0,
  PI_IMAGE_CHANNEL_ORDER_RG = 0x10B2,
  PI_IMAGE_CHANNEL_ORDER_RA = 0x10B3,
  PI_IMAGE_CHANNEL_ORDER_RGB = 0x10B4,
  PI_IMAGE_CHANNEL_ORDER_RGBA = 0x10B5,
  PI_IMAGE_CHANNEL_ORDER_BGRA = 0x10B6,
  PI_IMAGE_CHANNEL_ORDER_ARGB = 0x10B7,
  PI_IMAGE_CHANNEL_ORDER_ABGR = 0x10C3,
  PI_IMAGE_CHANNEL_ORDER_INTENSITY = 0x10B8,
  PI_IMAGE_CHANNEL_ORDER_LUMINANCE = 0x10B9,
  PI_IMAGE_CHANNEL_ORDER_Rx = 0x10BA,
  PI_IMAGE_CHANNEL_ORDER_RGx = 0x10BB,
  PI_IMAGE_CHANNEL_ORDER_RGBx = 0x10BC,
  PI_IMAGE_CHANNEL_ORDER_sRGBA = 0x10C1
} _pi_image_channel_order;

typedef enum {
  PI_IMAGE_CHANNEL_TYPE_SNORM_INT8 = 0x10D0,
  PI_IMAGE_CHANNEL_TYPE_SNORM_INT16 = 0x10D1,
  PI_IMAGE_CHANNEL_TYPE_UNORM_INT8 = 0x10D2,
  PI_IMAGE_CHANNEL_TYPE_UNORM_INT16 = 0x10D3,
  PI_IMAGE_CHANNEL_TYPE_UNORM_SHORT_565 = 0x10D4,
  PI_IMAGE_CHANNEL_TYPE_UNORM_SHORT_555 = 0x10D5,
  PI_IMAGE_CHANNEL_TYPE_UNORM_INT_101010 = 0x10D6,
  PI_IMAGE_CHANNEL_TYPE_SIGNED_INT8 = 0x10D7,
  PI_IMAGE_CHANNEL_TYPE_SIGNED_INT16 = 0x10D8,
  PI_IMAGE_CHANNEL_TYPE_SIGNED_INT32 = 0x10D9,
  PI_IMAGE_CHANNEL_TYPE_UNSIGNED_INT8 = 0x10DA,
  PI_IMAGE_CHANNEL_TYPE_UNSIGNED_INT16 = 0x10DB,
  PI_IMAGE_CHANNEL_TYPE_UNSIGNED_INT32 = 0x10DC,
  PI_IMAGE_CHANNEL_TYPE_HALF_FLOAT = 0x10DD,
  PI_IMAGE_CHANNEL_TYPE_FLOAT = 0x10DE
} _pi_image_channel_type;

typedef enum {
  PI_IMAGE_COPY_HOST_TO_DEVICE = 0,
  PI_IMAGE_COPY_DEVICE_TO_HOST = 1,
  PI_IMAGE_COPY_DEVICE_TO_DEVICE = 2
} _pi_image_copy_flags;

typedef enum { PI_BUFFER_CREATE_TYPE_REGION = 0x1220 } _pi_buffer_create_type;

const pi_bool PI_TRUE = 1;
const pi_bool PI_FALSE = 0;

typedef enum {
  PI_SAMPLER_INFO_REFERENCE_COUNT = 0x1150,
  PI_SAMPLER_INFO_CONTEXT = 0x1151,
  PI_SAMPLER_INFO_NORMALIZED_COORDS = 0x1152,
  PI_SAMPLER_INFO_ADDRESSING_MODE = 0x1153,
  PI_SAMPLER_INFO_FILTER_MODE = 0x1154,
  PI_SAMPLER_INFO_MIP_FILTER_MODE = 0x1155,
  PI_SAMPLER_INFO_LOD_MIN = 0x1156,
  PI_SAMPLER_INFO_LOD_MAX = 0x1157
} _pi_sampler_info;

typedef enum {
  PI_SAMPLER_ADDRESSING_MODE_MIRRORED_REPEAT = 0x1134,
  PI_SAMPLER_ADDRESSING_MODE_REPEAT = 0x1133,
  PI_SAMPLER_ADDRESSING_MODE_CLAMP_TO_EDGE = 0x1131,
  PI_SAMPLER_ADDRESSING_MODE_CLAMP = 0x1132,
  PI_SAMPLER_ADDRESSING_MODE_NONE = 0x1130
} _pi_sampler_addressing_mode;

typedef enum {
  PI_SAMPLER_FILTER_MODE_NEAREST = 0x1140,
  PI_SAMPLER_FILTER_MODE_LINEAR = 0x1141,
} _pi_sampler_filter_mode;

using pi_context_properties = intptr_t;

using pi_device_exec_capabilities = pi_bitfield;
constexpr pi_device_exec_capabilities PI_DEVICE_EXEC_CAPABILITIES_KERNEL =
    (1 << 0);
constexpr pi_device_exec_capabilities
    PI_DEVICE_EXEC_CAPABILITIES_NATIVE_KERNEL = (1 << 1);

using pi_sampler_properties = pi_bitfield;
constexpr pi_sampler_properties PI_SAMPLER_PROPERTIES_NORMALIZED_COORDS =
    0x1152;
constexpr pi_sampler_properties PI_SAMPLER_PROPERTIES_ADDRESSING_MODE = 0x1153;
constexpr pi_sampler_properties PI_SAMPLER_PROPERTIES_FILTER_MODE = 0x1154;
constexpr pi_sampler_properties PI_SAMPLER_PROPERTIES_MIP_FILTER_MODE = 0x1155;

using pi_memory_order_capabilities = pi_bitfield;
constexpr pi_memory_order_capabilities PI_MEMORY_ORDER_RELAXED = 0x01;
constexpr pi_memory_order_capabilities PI_MEMORY_ORDER_ACQUIRE = 0x02;
constexpr pi_memory_order_capabilities PI_MEMORY_ORDER_RELEASE = 0x04;
constexpr pi_memory_order_capabilities PI_MEMORY_ORDER_ACQ_REL = 0x08;
constexpr pi_memory_order_capabilities PI_MEMORY_ORDER_SEQ_CST = 0x10;

using pi_memory_scope_capabilities = pi_bitfield;
constexpr pi_memory_scope_capabilities PI_MEMORY_SCOPE_WORK_ITEM = 0x01;
constexpr pi_memory_scope_capabilities PI_MEMORY_SCOPE_SUB_GROUP = 0x02;
constexpr pi_memory_scope_capabilities PI_MEMORY_SCOPE_WORK_GROUP = 0x04;
constexpr pi_memory_scope_capabilities PI_MEMORY_SCOPE_DEVICE = 0x08;
constexpr pi_memory_scope_capabilities PI_MEMORY_SCOPE_SYSTEM = 0x10;

typedef enum {
  PI_PROFILING_INFO_COMMAND_QUEUED = 0x1280,
  PI_PROFILING_INFO_COMMAND_SUBMIT = 0x1281,
  PI_PROFILING_INFO_COMMAND_START = 0x1282,
  PI_PROFILING_INFO_COMMAND_END = 0x1283
} _pi_profiling_info;

// NOTE: this is made 64-bit to match the size of cl_mem_flags to
// make the translation to OpenCL transparent.
// TODO: populate
//
using pi_mem_flags = pi_bitfield;
// Access
constexpr pi_mem_flags PI_MEM_FLAGS_ACCESS_RW = (1 << 0);
constexpr pi_mem_flags PI_MEM_ACCESS_READ_ONLY = (1 << 2);
// Host pointer
constexpr pi_mem_flags PI_MEM_FLAGS_HOST_PTR_USE = (1 << 3);
constexpr pi_mem_flags PI_MEM_FLAGS_HOST_PTR_COPY = (1 << 5);
constexpr pi_mem_flags PI_MEM_FLAGS_HOST_PTR_ALLOC = (1 << 4);

// flags passed to Map operations
using pi_map_flags = pi_bitfield;
constexpr pi_map_flags PI_MAP_READ = (1 << 0);
constexpr pi_map_flags PI_MAP_WRITE = (1 << 1);
constexpr pi_map_flags PI_MAP_WRITE_INVALIDATE_REGION = (1 << 2);
// NOTE: this is made 64-bit to match the size of cl_mem_properties_intel to
// make the translation to OpenCL transparent.
using pi_mem_properties = pi_bitfield;
constexpr pi_mem_properties PI_MEM_PROPERTIES_CHANNEL = 0x4213;
constexpr pi_mem_properties PI_MEM_PROPERTIES_ALLOC_BUFFER_LOCATION = 0x419E;

// NOTE: this is made 64-bit to match the size of cl_mem_properties_intel to
// make the translation to OpenCL transparent.
using pi_usm_mem_properties = pi_bitfield;
constexpr pi_usm_mem_properties PI_MEM_ALLOC_FLAGS = 0x4195;
constexpr pi_usm_mem_properties PI_MEM_ALLOC_WRTITE_COMBINED = (1 << 0);
constexpr pi_usm_mem_properties PI_MEM_ALLOC_INITIAL_PLACEMENT_DEVICE =
    (1 << 1);
constexpr pi_usm_mem_properties PI_MEM_ALLOC_INITIAL_PLACEMENT_HOST = (1 << 2);
// Hints that the device/shared allocation will not be written on device.
constexpr pi_usm_mem_properties PI_MEM_ALLOC_DEVICE_READ_ONLY = (1 << 3);

constexpr pi_usm_mem_properties PI_MEM_USM_ALLOC_BUFFER_LOCATION = 0x419E;

// NOTE: queue properties are implemented this way to better support bit
// manipulations
using pi_queue_properties = pi_bitfield;
constexpr pi_queue_properties PI_QUEUE_FLAGS = -1;
constexpr pi_queue_properties PI_QUEUE_COMPUTE_INDEX = -2;
// clang-format off
constexpr pi_queue_properties PI_QUEUE_FLAG_OUT_OF_ORDER_EXEC_MODE_ENABLE = (1 << 0);
constexpr pi_queue_properties PI_QUEUE_FLAG_PROFILING_ENABLE = (1 << 1);
constexpr pi_queue_properties PI_QUEUE_FLAG_ON_DEVICE = (1 << 2);
constexpr pi_queue_properties PI_QUEUE_FLAG_ON_DEVICE_DEFAULT = (1 << 3);
constexpr pi_queue_properties PI_EXT_ONEAPI_QUEUE_FLAG_DISCARD_EVENTS = (1 << 4);
constexpr pi_queue_properties PI_EXT_ONEAPI_QUEUE_FLAG_PRIORITY_LOW = (1 << 5);
constexpr pi_queue_properties PI_EXT_ONEAPI_QUEUE_FLAG_PRIORITY_HIGH = (1 << 6);
constexpr pi_queue_properties PI_EXT_QUEUE_FLAG_SUBMISSION_NO_IMMEDIATE = (1 << 7);
constexpr pi_queue_properties PI_EXT_QUEUE_FLAG_SUBMISSION_IMMEDIATE = (1 << 8);
// clang-format on

typedef enum {
  // No preference for SLM or data cache.
  PI_EXT_KERNEL_EXEC_INFO_CACHE_DEFAULT = 0x0,
  // Large SLM size.
  PI_EXT_KERNEL_EXEC_INFO_CACHE_LARGE_SLM = 0x1,
  // Large General Data size.
  PI_EXT_KERNEL_EXEC_INFO_CACHE_LARGE_DATA = 0x2
} _pi_kernel_cache_config;

using pi_result = _pi_result;
using pi_platform_info = _pi_platform_info;
using pi_platform_backend = _pi_platform_backend;
using pi_device_type = _pi_device_type;
using pi_device_mem_cache_type = _pi_device_mem_cache_type;
using pi_device_local_mem_type = _pi_device_local_mem_type;
using pi_device_info = _pi_device_info;
using pi_program_info = _pi_program_info;
using pi_context_info = _pi_context_info;
using pi_queue_info = _pi_queue_info;
using pi_image_info = _pi_image_info;
using pi_kernel_info = _pi_kernel_info;
using pi_kernel_group_info = _pi_kernel_group_info;
using pi_kernel_sub_group_info = _pi_kernel_sub_group_info;
using pi_event_info = _pi_event_info;
using pi_command_type = _pi_command_type;
using pi_mem_type = _pi_mem_type;
using pi_mem_advice = _pi_mem_advice;
using pi_image_channel_order = _pi_image_channel_order;
using pi_image_channel_type = _pi_image_channel_type;
using pi_buffer_create_type = _pi_buffer_create_type;
using pi_sampler_addressing_mode = _pi_sampler_addressing_mode;
using pi_sampler_filter_mode = _pi_sampler_filter_mode;
using pi_sampler_info = _pi_sampler_info;
using pi_event_status = _pi_event_status;
using pi_program_build_info = _pi_program_build_info;
using pi_program_build_status = _pi_program_build_status;
using pi_program_binary_type = _pi_program_binary_type;
using pi_kernel_info = _pi_kernel_info;
using pi_profiling_info = _pi_profiling_info;
using pi_kernel_cache_config = _pi_kernel_cache_config;

using pi_image_copy_flags = _pi_image_copy_flags;

// For compatibility with OpenCL define this not as enum.
using pi_device_partition_property = intptr_t;
static constexpr pi_device_partition_property PI_DEVICE_PARTITION_EQUALLY =
    0x1086;
static constexpr pi_device_partition_property PI_DEVICE_PARTITION_BY_COUNTS =
    0x1087;
static constexpr pi_device_partition_property
    PI_DEVICE_PARTITION_BY_COUNTS_LIST_END = 0x0;
static constexpr pi_device_partition_property
    PI_DEVICE_PARTITION_BY_AFFINITY_DOMAIN = 0x1088;
static constexpr pi_device_partition_property
    PI_EXT_INTEL_DEVICE_PARTITION_BY_CSLICE = 0x1089;

// For compatibility with OpenCL define this not as enum.
using pi_device_affinity_domain = pi_bitfield;
static constexpr pi_device_affinity_domain PI_DEVICE_AFFINITY_DOMAIN_NUMA =
    (1 << 0);
static constexpr pi_device_affinity_domain PI_DEVICE_AFFINITY_DOMAIN_L4_CACHE =
    (1 << 1);
static constexpr pi_device_affinity_domain PI_DEVICE_AFFINITY_DOMAIN_L3_CACHE =
    (1 << 2);
static constexpr pi_device_affinity_domain PI_DEVICE_AFFINITY_DOMAIN_L2_CACHE =
    (1 << 3);
static constexpr pi_device_affinity_domain PI_DEVICE_AFFINITY_DOMAIN_L1_CACHE =
    (1 << 4);
static constexpr pi_device_affinity_domain
    PI_DEVICE_AFFINITY_DOMAIN_NEXT_PARTITIONABLE = (1 << 5);

// For compatibility with OpenCL define this not as enum.
using pi_device_fp_config = pi_bitfield;
static constexpr pi_device_fp_config PI_FP_DENORM = (1 << 0);
static constexpr pi_device_fp_config PI_FP_INF_NAN = (1 << 1);
static constexpr pi_device_fp_config PI_FP_ROUND_TO_NEAREST = (1 << 2);
static constexpr pi_device_fp_config PI_FP_ROUND_TO_ZERO = (1 << 3);
static constexpr pi_device_fp_config PI_FP_ROUND_TO_INF = (1 << 4);
static constexpr pi_device_fp_config PI_FP_FMA = (1 << 5);
static constexpr pi_device_fp_config PI_FP_SOFT_FLOAT = (1 << 6);
static constexpr pi_device_fp_config PI_FP_CORRECTLY_ROUNDED_DIVIDE_SQRT =
    (1 << 7);

// For compatibility with OpenCL define this not as enum.
using pi_device_exec_capabilities = pi_bitfield;
static constexpr pi_device_exec_capabilities PI_EXEC_KERNEL = (1 << 0);
static constexpr pi_device_exec_capabilities PI_EXEC_NATIVE_KERNEL = (1 << 1);

// Entry type, matches OpenMP for compatibility
struct _pi_offload_entry_struct {
  void *addr;
  char *name;
  size_t size;
  int32_t flags;
  int32_t reserved;
};

using _pi_offload_entry = _pi_offload_entry_struct *;

// A type of a binary image property.
typedef enum {
  PI_PROPERTY_TYPE_UNKNOWN,
  PI_PROPERTY_TYPE_UINT32,     // 32-bit integer
  PI_PROPERTY_TYPE_BYTE_ARRAY, // byte array
  PI_PROPERTY_TYPE_STRING      // null-terminated string
} pi_property_type;

// Device binary image property.
// If the type size of the property value is fixed and is no greater than
// 64 bits, then ValAddr is 0 and the value is stored in the ValSize field.
// Example - PI_PROPERTY_TYPE_UINT32, which is 32-bit
struct _pi_device_binary_property_struct {
  char *Name;       // null-terminated property name
  void *ValAddr;    // address of property value
  uint32_t Type;    // _pi_property_type
  uint64_t ValSize; // size of property value in bytes
};

typedef _pi_device_binary_property_struct *pi_device_binary_property;

// Named array of properties.
struct _pi_device_binary_property_set_struct {
  char *Name;                                // the name
  pi_device_binary_property PropertiesBegin; // array start
  pi_device_binary_property PropertiesEnd;   // array end
};

typedef _pi_device_binary_property_set_struct *pi_device_binary_property_set;

/// Types of device binary.
using pi_device_binary_type = uint8_t;
// format is not determined
static constexpr pi_device_binary_type PI_DEVICE_BINARY_TYPE_NONE = 0;
// specific to a device
static constexpr pi_device_binary_type PI_DEVICE_BINARY_TYPE_NATIVE = 1;
// portable binary types go next
// SPIR-V
static constexpr pi_device_binary_type PI_DEVICE_BINARY_TYPE_SPIRV = 2;
// LLVM bitcode
static constexpr pi_device_binary_type PI_DEVICE_BINARY_TYPE_LLVMIR_BITCODE = 3;

// Device binary descriptor version supported by this library.
static const uint16_t PI_DEVICE_BINARY_VERSION = 1;

// The kind of offload model the binary employs; must be 4 for SYCL
static const uint8_t PI_DEVICE_BINARY_OFFLOAD_KIND_SYCL = 4;

/// Target identification strings for
/// pi_device_binary_struct.DeviceTargetSpec
///
/// A device type represented by a particular target
/// triple requires specific binary images. We need
/// to map the image type onto the device target triple
///
#define __SYCL_PI_DEVICE_BINARY_TARGET_UNKNOWN "<unknown>"
/// SPIR-V 32-bit image <-> "spir", 32-bit OpenCL device
#define __SYCL_PI_DEVICE_BINARY_TARGET_SPIRV32 "spir"
/// SPIR-V 64-bit image <-> "spir64", 64-bit OpenCL device
#define __SYCL_PI_DEVICE_BINARY_TARGET_SPIRV64 "spir64"
/// Device-specific binary images produced from SPIR-V 64-bit <->
/// various "spir64_*" triples for specific 64-bit OpenCL devices
#define __SYCL_PI_DEVICE_BINARY_TARGET_SPIRV64_X86_64 "spir64_x86_64"
#define __SYCL_PI_DEVICE_BINARY_TARGET_SPIRV64_GEN "spir64_gen"
#define __SYCL_PI_DEVICE_BINARY_TARGET_SPIRV64_FPGA "spir64_fpga"
/// PTX 64-bit image <-> "nvptx64", 64-bit NVIDIA PTX device
#define __SYCL_PI_DEVICE_BINARY_TARGET_NVPTX64 "nvptx64"
#define __SYCL_PI_DEVICE_BINARY_TARGET_AMDGCN "amdgcn"
#define __SYCL_PI_DEVICE_BINARY_TARGET_NATIVE_CPU "native_cpu"

/// Extension to denote native support of assert feature by an arbitrary device
/// piDeviceGetInfo call should return this extension when the device supports
/// native asserts if supported extensions' names are requested
#define PI_DEVICE_INFO_EXTENSION_DEVICELIB_ASSERT                              \
  "pi_ext_intel_devicelib_assert"

/// Device binary image property set names recognized by the SYCL runtime.
/// Name must be consistent with
/// PropertySetRegistry::SYCL_SPECIALIZATION_CONSTANTS defined in
/// PropertySetIO.h
#define __SYCL_PI_PROPERTY_SET_SPEC_CONST_MAP "SYCL/specialization constants"
/// PropertySetRegistry::SYCL_SPEC_CONSTANTS_DEFAULT_VALUES defined in
/// PropertySetIO.h
#define __SYCL_PI_PROPERTY_SET_SPEC_CONST_DEFAULT_VALUES_MAP                   \
  "SYCL/specialization constants default values"
/// PropertySetRegistry::SYCL_DEVICELIB_REQ_MASK defined in PropertySetIO.h
#define __SYCL_PI_PROPERTY_SET_DEVICELIB_REQ_MASK "SYCL/devicelib req mask"
/// PropertySetRegistry::SYCL_KERNEL_PARAM_OPT_INFO defined in PropertySetIO.h
#define __SYCL_PI_PROPERTY_SET_KERNEL_PARAM_OPT_INFO "SYCL/kernel param opt"
/// PropertySetRegistry::SYCL_KERNEL_PROGRAM_METADATA defined in PropertySetIO.h
#define __SYCL_PI_PROPERTY_SET_PROGRAM_METADATA "SYCL/program metadata"
/// PropertySetRegistry::SYCL_MISC_PROP defined in PropertySetIO.h
#define __SYCL_PI_PROPERTY_SET_SYCL_MISC_PROP "SYCL/misc properties"
/// PropertySetRegistry::SYCL_ASSERT_USED defined in PropertySetIO.h
#define __SYCL_PI_PROPERTY_SET_SYCL_ASSERT_USED "SYCL/assert used"
/// PropertySetRegistry::SYCL_EXPORTED_SYMBOLS defined in PropertySetIO.h
#define __SYCL_PI_PROPERTY_SET_SYCL_EXPORTED_SYMBOLS "SYCL/exported symbols"
/// PropertySetRegistry::SYCL_DEVICE_GLOBALS defined in PropertySetIO.h
#define __SYCL_PI_PROPERTY_SET_SYCL_DEVICE_GLOBALS "SYCL/device globals"
/// PropertySetRegistry::SYCL_DEVICE_REQUIREMENTS defined in PropertySetIO.h
#define __SYCL_PI_PROPERTY_SET_SYCL_DEVICE_REQUIREMENTS                        \
  "SYCL/device requirements"
/// PropertySetRegistry::SYCL_HOST_PIPES defined in PropertySetIO.h
#define __SYCL_PI_PROPERTY_SET_SYCL_HOST_PIPES "SYCL/host pipes"

/// Program metadata tags recognized by the PI backends. For kernels the tag
/// must appear after the kernel name.
#define __SYCL_PI_PROGRAM_METADATA_TAG_REQD_WORK_GROUP_SIZE                    \
  "@reqd_work_group_size"
#define __SYCL_PI_PROGRAM_METADATA_GLOBAL_ID_MAPPING "@global_id_mapping"

#define __SYCL_PI_PROGRAM_METADATA_TAG_NEED_FINALIZATION "Requires finalization"

/// This struct is a record of the device binary information. If the Kind field
/// denotes a portable binary type (SPIR-V or LLVM IR), the DeviceTargetSpec
/// field can still be specific and denote e.g. FPGA target. It must match the
/// __tgt_device_image structure generated by the clang-offload-wrapper tool
/// when their Version field match.
struct pi_device_binary_struct {
  /// version of this structure - for backward compatibility;
  /// all modifications which change order/type/offsets of existing fields
  /// should increment the version.
  uint16_t Version;
  /// the type of offload model the binary employs; must be 4 for SYCL
  uint8_t Kind;
  /// format of the binary data - SPIR-V, LLVM IR bitcode,...
  uint8_t Format;
  /// null-terminated string representation of the device's target architecture
  /// which holds one of:
  /// __SYCL_PI_DEVICE_BINARY_TARGET_UNKNOWN - unknown
  /// __SYCL_PI_DEVICE_BINARY_TARGET_SPIRV32 - general value for 32-bit OpenCL
  /// devices
  /// __SYCL_PI_DEVICE_BINARY_TARGET_SPIRV64 - general value for 64-bit OpenCL
  /// devices
  /// __SYCL_PI_DEVICE_BINARY_TARGET_SPIRV64_X86_64 - 64-bit OpenCL CPU device
  /// __SYCL_PI_DEVICE_BINARY_TARGET_SPIRV64_GEN - GEN GPU device (64-bit
  /// OpenCL)
  /// __SYCL_PI_DEVICE_BINARY_TARGET_SPIRV64_FPGA - 64-bit OpenCL FPGA device
  const char *DeviceTargetSpec;
  /// a null-terminated string; target- and compiler-specific options
  /// which are suggested to use to "compile" program at runtime
  const char *CompileOptions;
  /// a null-terminated string; target- and compiler-specific options
  /// which are suggested to use to "link" program at runtime
  const char *LinkOptions;
  /// Pointer to the manifest data start
  const char *ManifestStart;
  /// Pointer to the manifest data end
  const char *ManifestEnd;
  /// Pointer to the target code start
  const unsigned char *BinaryStart;
  /// Pointer to the target code end
  const unsigned char *BinaryEnd;
  /// the offload entry table
  _pi_offload_entry EntriesBegin;
  _pi_offload_entry EntriesEnd;
  // Array of preperty sets; e.g. specialization constants symbol-int ID map is
  // propagated to runtime with this mechanism.
  pi_device_binary_property_set PropertySetsBegin;
  pi_device_binary_property_set PropertySetsEnd;
  // TODO Other fields like entries, link options can be propagated using
  // the property set infrastructure. This will improve binary compatibility and
  // add flexibility.
};
using pi_device_binary = pi_device_binary_struct *;

// pi_buffer_region structure repeats cl_buffer_region, used for sub buffers.
struct pi_buffer_region_struct {
  size_t origin;
  size_t size;
};
using pi_buffer_region = pi_buffer_region_struct *;

// pi_buff_rect_offset structure is 3D offset argument passed to buffer rect
// operations (piEnqueueMemBufferCopyRect, etc).
struct pi_buff_rect_offset_struct {
  size_t x_bytes;
  size_t y_scalar;
  size_t z_scalar;
};
using pi_buff_rect_offset = pi_buff_rect_offset_struct *;

// pi_buff_rect_region structure represents size of 3D region passed to buffer
// rect operations (piEnqueueMemBufferCopyRect, etc).
struct pi_buff_rect_region_struct {
  size_t width_bytes;
  size_t height_scalar;
  size_t depth_scalar;
};
using pi_buff_rect_region = pi_buff_rect_region_struct *;

// pi_image_offset structure is 3D offset argument passed to image operations
// (piEnqueueMemImageRead, etc).
struct pi_image_offset_struct {
  size_t x;
  size_t y;
  size_t z;
};
using pi_image_offset = pi_image_offset_struct *;

// pi_image_region structure represents size of 3D region passed to image
// operations (piEnqueueMemImageRead, etc).
struct pi_image_region_struct {
  size_t width;
  size_t height;
  size_t depth;
};
using pi_image_region = pi_image_region_struct *;

// Offload binaries descriptor version supported by this library.
static const uint16_t PI_DEVICE_BINARIES_VERSION = 1;

/// This struct is a record of all the device code that may be offloaded.
/// It must match the __tgt_bin_desc structure generated by
/// the clang-offload-wrapper tool when their Version field match.
struct pi_device_binaries_struct {
  /// version of this structure - for backward compatibility;
  /// all modifications which change order/type/offsets of existing fields
  /// should increment the version.
  uint16_t Version;
  /// Number of device binaries in this descriptor
  uint16_t NumDeviceBinaries;
  /// Device binaries data
  pi_device_binary DeviceBinaries;
  /// the offload entry table (not used, for compatibility with OpenMP)
  _pi_offload_entry *HostEntriesBegin;
  _pi_offload_entry *HostEntriesEnd;
};
using pi_device_binaries = pi_device_binaries_struct *;

// Opaque types that make reading build log errors easier.
struct _pi_platform;
struct _pi_device;
struct _pi_context;
struct _pi_queue;
struct _pi_mem;
struct _pi_program;
struct _pi_kernel;
struct _pi_event;
struct _pi_sampler;

using pi_platform = _pi_platform *;
using pi_device = _pi_device *;
using pi_context = _pi_context *;
using pi_queue = _pi_queue *;
using pi_mem = _pi_mem *;
using pi_program = _pi_program *;
using pi_kernel = _pi_kernel *;
using pi_event = _pi_event *;
using pi_sampler = _pi_sampler *;
using pi_image_handle = pi_uint64;
using pi_image_mem_handle = void *;
using pi_interop_mem_handle = pi_uint64;
using pi_interop_semaphore_handle = pi_uint64;

typedef struct {
  pi_image_channel_order image_channel_order;
  pi_image_channel_type image_channel_data_type;
} _pi_image_format;

typedef struct {
  pi_mem_type image_type;
  size_t image_width;
  size_t image_height;
  size_t image_depth;
  size_t image_array_size;
  size_t image_row_pitch;
  size_t image_slice_pitch;
  pi_uint32 num_mip_levels;
  pi_uint32 num_samples;
  pi_mem buffer;
} _pi_image_desc;

using pi_image_format = _pi_image_format;
using pi_image_desc = _pi_image_desc;

typedef enum { PI_MEM_CONTEXT = 0x1106, PI_MEM_SIZE = 0x1102 } _pi_mem_info;

typedef enum {
  PI_PEER_ACCESS_SUPPORTED =
      0x0, ///< returns a uint32_t: 1 if P2P Access is supported
           ///< otherwise P2P Access is not supported.
  PI_PEER_ATOMICS_SUPPORTED =
      0x1 ///< returns a uint32_t: 1 if Atomic operations are supported over the
          ///< P2P link, otherwise such operations are not supported.
} _pi_peer_attr;

using pi_mem_info = _pi_mem_info;
using pi_peer_attr = _pi_peer_attr;

//
// Following section contains SYCL RT Plugin Interface (PI) functions.
// They are 3 distinct categories:
//
// 1) Ones having direct analogy in OpenCL and needed for the core SYCL
//    functionality are started with just "pi" prefix in their names.
// 2) Those having direct analogy in OpenCL but only needed for SYCL
//    interoperability with OpenCL are started with "picl" prefix.
// 3) Functions having no direct analogy in OpenCL, started with "piext".
//
// TODO: describe interfaces in Doxygen format
//

struct _pi_plugin;
using pi_plugin = _pi_plugin;

// PI Plugin Initialise.
// Plugin will check the PI version of Plugin Interface,
// populate the PI Version it supports, update targets field and populate
// PiFunctionTable with Supported APIs. The pointers are in a predetermined
// order in pi.def file.
__SYCL_EXPORT pi_result piPluginInit(pi_plugin *plugin_info);

//
// Platform
//
__SYCL_EXPORT pi_result piPlatformsGet(pi_uint32 num_entries,
                                       pi_platform *platforms,
                                       pi_uint32 *num_platforms);

__SYCL_EXPORT pi_result piPlatformGetInfo(pi_platform platform,
                                          pi_platform_info param_name,
                                          size_t param_value_size,
                                          void *param_value,
                                          size_t *param_value_size_ret);

/// Gets the native handle of a PI platform object.
///
/// \param platform is the PI platform to get the native handle of.
/// \param nativeHandle is the native handle of platform.
__SYCL_EXPORT pi_result piextPlatformGetNativeHandle(
    pi_platform platform, pi_native_handle *nativeHandle);

/// Creates PI platform object from a native handle.
/// NOTE: The created PI object takes ownership of the native handle.
///
/// \param nativeHandle is the native handle to create PI device from.
/// \param platform is the PI platform created from the native handle.
__SYCL_EXPORT pi_result piextPlatformCreateWithNativeHandle(
    pi_native_handle nativeHandle, pi_platform *platform);

__SYCL_EXPORT pi_result piDevicesGet(pi_platform platform,
                                     pi_device_type device_type,
                                     pi_uint32 num_entries, pi_device *devices,
                                     pi_uint32 *num_devices);

__SYCL_EXPORT pi_result piextEnablePeerAccess(pi_device command_device,
                                              pi_device peer_device);
__SYCL_EXPORT pi_result piextDisablePeerAccess(pi_device command_device,
                                               pi_device peer_device);
__SYCL_EXPORT pi_result piextPeerAccessGetInfo(
    pi_device command_device, pi_device peer_device, pi_peer_attr attr,
    size_t param_value_size, void *param_value, size_t *param_value_size_ret);

/// Returns requested info for provided native device
/// Return PI_DEVICE_INFO_EXTENSION_DEVICELIB_ASSERT for
/// PI_DEVICE_INFO_EXTENSIONS query when the device supports native asserts
__SYCL_EXPORT pi_result piDeviceGetInfo(pi_device device,
                                        pi_device_info param_name,
                                        size_t param_value_size,
                                        void *param_value,
                                        size_t *param_value_size_ret);

__SYCL_EXPORT pi_result piDeviceRetain(pi_device device);

__SYCL_EXPORT pi_result piDeviceRelease(pi_device device);

__SYCL_EXPORT pi_result piDevicePartition(
    pi_device device, const pi_device_partition_property *properties,
    pi_uint32 num_devices, pi_device *out_devices, pi_uint32 *out_num_devices);

/// Gets the native handle of a PI device object.
///
/// \param device is the PI device to get the native handle of.
/// \param nativeHandle is the native handle of device.
__SYCL_EXPORT pi_result
piextDeviceGetNativeHandle(pi_device device, pi_native_handle *nativeHandle);

/// Creates PI device object from a native handle.
/// NOTE: The created PI object takes ownership of the native handle.
///
/// \param nativeHandle is the native handle to create PI device from.
/// \param platform is the platform of the device (optional).
/// \param device is the PI device created from the native handle.
__SYCL_EXPORT pi_result piextDeviceCreateWithNativeHandle(
    pi_native_handle nativeHandle, pi_platform platform, pi_device *device);

/// Selects the most appropriate device binary based on runtime information
/// and the IR characteristics.
///
__SYCL_EXPORT pi_result piextDeviceSelectBinary(pi_device device,
                                                pi_device_binary *binaries,
                                                pi_uint32 num_binaries,
                                                pi_uint32 *selected_binary_ind);

/// Retrieves a device function pointer to a user-defined function
/// \arg \c function_name. \arg \c function_pointer_ret is set to 0 if query
/// failed.
///
/// \arg \c program must be built before calling this API. \arg \c device
/// must present in the list of devices returned by \c get_device method for
/// \arg \c program.
///
/// If a fallback method determines the function exists but the address is
/// not available PI_ERROR_FUNCTION_ADDRESS_IS_NOT_AVAILABLE is returned. If the
/// address does not exist PI_ERROR_INVALID_KERNEL_NAME is returned.
__SYCL_EXPORT pi_result piextGetDeviceFunctionPointer(
    pi_device device, pi_program program, const char *function_name,
    pi_uint64 *function_pointer_ret);

//
// Context
//
__SYCL_EXPORT pi_result piContextCreate(
    const pi_context_properties *properties, pi_uint32 num_devices,
    const pi_device *devices,
    void (*pfn_notify)(const char *errinfo, const void *private_info, size_t cb,
                       void *user_data),
    void *user_data, pi_context *ret_context);

__SYCL_EXPORT pi_result piContextGetInfo(pi_context context,
                                         pi_context_info param_name,
                                         size_t param_value_size,
                                         void *param_value,
                                         size_t *param_value_size_ret);

__SYCL_EXPORT pi_result piContextRetain(pi_context context);

__SYCL_EXPORT pi_result piContextRelease(pi_context context);

typedef void (*pi_context_extended_deleter)(void *user_data);

__SYCL_EXPORT pi_result piextContextSetExtendedDeleter(
    pi_context context, pi_context_extended_deleter func, void *user_data);

/// Gets the native handle of a PI context object.
///
/// \param context is the PI context to get the native handle of.
/// \param nativeHandle is the native handle of context.
__SYCL_EXPORT pi_result
piextContextGetNativeHandle(pi_context context, pi_native_handle *nativeHandle);

/// Creates PI context object from a native handle.
/// NOTE: The created PI object takes ownership of the native handle.
/// NOTE: The number of devices and the list of devices is needed for Level Zero
/// backend because there is no possilibity to query this information from
/// context handle for Level Zero. If backend has API to query a list of devices
/// from the context native handle then these parameters are ignored.
///
/// \param nativeHandle is the native handle to create PI context from.
/// \param numDevices is the number of devices in the context. Parameter is
///        ignored if number of devices can be queried from the context native
///        handle for a backend.
/// \param devices is the list of devices in the context. Parameter is ignored
///        if devices can be queried from the context native handle for a
///        backend.
/// \param pluginOwnsNativeHandle Indicates whether the created PI object
///        should take ownership of the native handle.
/// \param context is the PI context created from the native handle.
/// \return PI_SUCCESS if successfully created pi_context from the handle.
///         PI_ERROR_OUT_OF_HOST_MEMORY if can't allocate memory for the
///         pi_context object. PI_ERROR_INVALID_VALUE if numDevices == 0 or
///         devices is NULL but backend doesn't have API to query a list of
///         devices from the context native handle. PI_UNKNOWN_ERROR in case of
///         another error.
__SYCL_EXPORT pi_result piextContextCreateWithNativeHandle(
    pi_native_handle nativeHandle, pi_uint32 numDevices,
    const pi_device *devices, bool pluginOwnsNativeHandle, pi_context *context);

//
// Queue
//

// TODO: Remove during next ABI break and rename piextQueueCreate to
// piQueueCreate.
__SYCL_EXPORT pi_result piQueueCreate(pi_context context, pi_device device,
                                      pi_queue_properties properties,
                                      pi_queue *queue);
/// \param properties points to a zero-terminated array of extra data describing
/// desired queue properties. Format is
///  {[PROPERTY[, property-specific elements of data]*,]* 0}
__SYCL_EXPORT pi_result piextQueueCreate(pi_context context, pi_device device,
                                         pi_queue_properties *properties,
                                         pi_queue *queue);

__SYCL_EXPORT pi_result piQueueGetInfo(pi_queue command_queue,
                                       pi_queue_info param_name,
                                       size_t param_value_size,
                                       void *param_value,
                                       size_t *param_value_size_ret);

__SYCL_EXPORT pi_result piQueueRetain(pi_queue command_queue);

__SYCL_EXPORT pi_result piQueueRelease(pi_queue command_queue);

__SYCL_EXPORT pi_result piQueueFinish(pi_queue command_queue);

__SYCL_EXPORT pi_result piQueueFlush(pi_queue command_queue);

/// Gets the native handle of a PI queue object.
///
/// \param queue is the PI queue to get the native handle of.
/// \param nativeHandle is the native handle of queue or commandlist.
/// \param nativeHandleDesc provides additional properties of the native handle.
__SYCL_EXPORT pi_result piextQueueGetNativeHandle(
    pi_queue queue, pi_native_handle *nativeHandle, int32_t *nativeHandleDesc);

/// Creates PI queue object from a native handle.
/// NOTE: The created PI object takes ownership of the native handle.
///
/// \param nativeHandle is the native handle to create PI queue from.
/// \param nativeHandleDesc provides additional properties of the native handle.
/// \param context is the PI context of the queue.
/// \param device is the PI device associated with the native device used when
///   creating the native queue. This parameter is optional but some backends
///   may fail to create the right PI queue if omitted.
/// \param pluginOwnsNativeHandle Indicates whether the created PI object
///        should take ownership of the native handle.
/// \param Properties holds queue properties.
/// \param queue is the PI queue created from the native handle.
__SYCL_EXPORT pi_result piextQueueCreateWithNativeHandle(
    pi_native_handle nativeHandle, int32_t nativeHandleDesc, pi_context context,
    pi_device device, bool pluginOwnsNativeHandle,
    pi_queue_properties *Properties, pi_queue *queue);

//
// Memory
//
__SYCL_EXPORT pi_result piMemBufferCreate(
    pi_context context, pi_mem_flags flags, size_t size, void *host_ptr,
    pi_mem *ret_mem, const pi_mem_properties *properties = nullptr);

__SYCL_EXPORT pi_result piMemImageCreate(pi_context context, pi_mem_flags flags,
                                         const pi_image_format *image_format,
                                         const pi_image_desc *image_desc,
                                         void *host_ptr, pi_mem *ret_mem);

__SYCL_EXPORT pi_result piMemGetInfo(pi_mem mem, pi_mem_info param_name,
                                     size_t param_value_size, void *param_value,
                                     size_t *param_value_size_ret);

__SYCL_EXPORT pi_result piMemImageGetInfo(pi_mem image,
                                          pi_image_info param_name,
                                          size_t param_value_size,
                                          void *param_value,
                                          size_t *param_value_size_ret);

__SYCL_EXPORT pi_result piMemRetain(pi_mem mem);

__SYCL_EXPORT pi_result piMemRelease(pi_mem mem);

__SYCL_EXPORT pi_result piMemBufferPartition(
    pi_mem buffer, pi_mem_flags flags, pi_buffer_create_type buffer_create_type,
    void *buffer_create_info, pi_mem *ret_mem);

/// Gets the native handle of a PI mem object.
///
/// \param mem is the PI mem to get the native handle of.
/// \param dev is the PI device that the native allocation will be resident on
/// \param nativeHandle is the native handle of mem.
__SYCL_EXPORT pi_result piextMemGetNativeHandle(pi_mem mem, pi_device dev,
                                                pi_native_handle *nativeHandle);

/// Creates PI mem object from a native handle.
/// NOTE: The created PI object takes ownership of the native handle.
///
/// \param nativeHandle is the native handle to create PI mem from.
/// \param context The PI context of the memory allocation.
/// \param ownNativeHandle Indicates if we own the native memory handle or it
/// came from interop that asked to not transfer the ownership to SYCL RT.
/// \param mem is the PI mem created from the native handle.
__SYCL_EXPORT pi_result piextMemCreateWithNativeHandle(
    pi_native_handle nativeHandle, pi_context context, bool ownNativeHandle,
    pi_mem *mem);

/// Creates PI image object from a native handle.
///
/// \param nativeHandle is the native handle to create PI image from.
/// \param context The PI context of the memory allocation.
/// \param ownNativeHandle Indicates if we own the native memory handle or it
/// came from interop that asked to not transfer the ownership to SYCL RT.
/// \param ImageFormat is the pi_image_format struct that
/// specifies the image channnel order and channel data type that
/// match what the nativeHandle uses
/// \param ImageDesc is the pi_image_desc struct that specifies
/// the image dimension, pitch, slice and other information about
/// the nativeHandle
/// \param img is the PI img created from the native handle.
__SYCL_EXPORT pi_result piextMemImageCreateWithNativeHandle(
    pi_native_handle nativeHandle, pi_context context, bool ownNativeHandle,
    const pi_image_format *ImageFormat, const pi_image_desc *ImageDesc,
    pi_mem *img);

//
// Program
//

__SYCL_EXPORT pi_result piProgramCreate(pi_context context, const void *il,
                                        size_t length, pi_program *res_program);

/// Creates a PI program for a context and loads the given binary into it.
///
/// \param context is the PI context to associate the program with.
/// \param num_devices is the number of devices in device_list.
/// \param device_list is a pointer to a list of devices. These devices must all
///                    be in context.
/// \param lengths is an array of sizes in bytes of the binary in binaries.
/// \param binaries is a pointer to a list of program binaries.
/// \param num_metadata_entries is the number of metadata entries in metadata.
/// \param metadata is a pointer to a list of program metadata entries. The
///                 use of metadata entries is backend-defined.
/// \param binary_status returns whether the program binary was loaded
///                      succesfully or not, for each device in device_list.
///                      binary_status is ignored if it is null and otherwise
///                      it must be an array of num_devices elements.
/// \param ret_program is the PI program created from the program binaries.
__SYCL_EXPORT pi_result piProgramCreateWithBinary(
    pi_context context, pi_uint32 num_devices, const pi_device *device_list,
    const size_t *lengths, const unsigned char **binaries,
    size_t num_metadata_entries, const pi_device_binary_property *metadata,
    pi_int32 *binary_status, pi_program *ret_program);

__SYCL_EXPORT pi_result piProgramGetInfo(pi_program program,
                                         pi_program_info param_name,
                                         size_t param_value_size,
                                         void *param_value,
                                         size_t *param_value_size_ret);

__SYCL_EXPORT pi_result
piProgramLink(pi_context context, pi_uint32 num_devices,
              const pi_device *device_list, const char *options,
              pi_uint32 num_input_programs, const pi_program *input_programs,
              void (*pfn_notify)(pi_program program, void *user_data),
              void *user_data, pi_program *ret_program);

__SYCL_EXPORT pi_result piProgramCompile(
    pi_program program, pi_uint32 num_devices, const pi_device *device_list,
    const char *options, pi_uint32 num_input_headers,
    const pi_program *input_headers, const char **header_include_names,
    void (*pfn_notify)(pi_program program, void *user_data), void *user_data);

__SYCL_EXPORT pi_result piProgramBuild(
    pi_program program, pi_uint32 num_devices, const pi_device *device_list,
    const char *options,
    void (*pfn_notify)(pi_program program, void *user_data), void *user_data);

__SYCL_EXPORT pi_result piProgramGetBuildInfo(
    pi_program program, pi_device device, _pi_program_build_info param_name,
    size_t param_value_size, void *param_value, size_t *param_value_size_ret);

__SYCL_EXPORT pi_result piProgramRetain(pi_program program);

__SYCL_EXPORT pi_result piProgramRelease(pi_program program);

/// Sets a specialization constant to a specific value.
///
/// Note: Only used when specialization constants are natively supported (SPIR-V
/// binaries), and not when they are emulated (AOT binaries).
///
/// \param prog the program object which will use the value
/// \param spec_id integer ID of the constant
/// \param spec_size size of the value
/// \param spec_value bytes of the value
__SYCL_EXPORT pi_result
piextProgramSetSpecializationConstant(pi_program prog, pi_uint32 spec_id,
                                      size_t spec_size, const void *spec_value);

/// Gets the native handle of a PI program object.
///
/// \param program is the PI program to get the native handle of.
/// \param nativeHandle is the native handle of program.
__SYCL_EXPORT pi_result
piextProgramGetNativeHandle(pi_program program, pi_native_handle *nativeHandle);

/// Creates PI program object from a native handle.
/// NOTE: The created PI object takes ownership of the native handle.
///
/// \param nativeHandle is the native handle to create PI program from.
/// \param context is the PI context of the program.
/// \param pluginOwnsNativeHandle Indicates whether the created PI object
///        should take ownership of the native handle.
/// \param program is the PI program created from the native handle.
__SYCL_EXPORT pi_result piextProgramCreateWithNativeHandle(
    pi_native_handle nativeHandle, pi_context context,
    bool pluginOwnsNativeHandle, pi_program *program);

//
// Kernel
//

typedef enum {
  /// indicates that the kernel might access data through USM ptrs
  PI_USM_INDIRECT_ACCESS,
  /// provides an explicit list of pointers that the kernel will access
  PI_USM_PTRS = 0x4203,
  /// provides the preferred cache configuration (large slm or large data)
  PI_EXT_KERNEL_EXEC_INFO_CACHE_CONFIG = 0x4204
} _pi_kernel_exec_info;

using pi_kernel_exec_info = _pi_kernel_exec_info;

__SYCL_EXPORT pi_result piKernelCreate(pi_program program,
                                       const char *kernel_name,
                                       pi_kernel *ret_kernel);

__SYCL_EXPORT pi_result piKernelSetArg(pi_kernel kernel, pi_uint32 arg_index,
                                       size_t arg_size, const void *arg_value);

__SYCL_EXPORT pi_result piKernelGetInfo(pi_kernel kernel,
                                        pi_kernel_info param_name,
                                        size_t param_value_size,
                                        void *param_value,
                                        size_t *param_value_size_ret);

__SYCL_EXPORT pi_result piKernelGetGroupInfo(pi_kernel kernel, pi_device device,
                                             pi_kernel_group_info param_name,
                                             size_t param_value_size,
                                             void *param_value,
                                             size_t *param_value_size_ret);

/// API to query information from the sub-group from a kernel
///
/// \param kernel is the pi_kernel to query
/// \param device is the device the kernel is executed on
/// \param param_name is a pi_kernel_sub_group_info enum value that
///        specifies the informtation queried for.
/// \param input_value_size is the size of input value passed in
///        ptr input_value param
/// \param input_value is the ptr to the input value passed.
/// \param param_value_size is the size of the value in bytes.
/// \param param_value is a pointer to the value to set.
/// \param param_value_size_ret is a pointer to return the size of data in
///        param_value ptr.
///
/// All queries expect a return of 4 bytes in param_value_size,
/// param_value_size_ret, and a uint32_t value should to be written in
/// param_value ptr.
/// Note: This behaviour differs from OpenCL. OpenCL returns size_t.
__SYCL_EXPORT pi_result piKernelGetSubGroupInfo(
    pi_kernel kernel, pi_device device, pi_kernel_sub_group_info param_name,
    size_t input_value_size, const void *input_value, size_t param_value_size,
    void *param_value, size_t *param_value_size_ret);

__SYCL_EXPORT pi_result piKernelRetain(pi_kernel kernel);

__SYCL_EXPORT pi_result piKernelRelease(pi_kernel kernel);

/// Sets up pointer arguments for CL kernels. An extra indirection
/// is required due to CL argument conventions.
///
/// \param kernel is the kernel to be launched
/// \param arg_index is the index of the kernel argument
/// \param arg_size is the size in bytes of the argument (ignored in CL)
/// \param arg_value is the pointer argument
__SYCL_EXPORT pi_result piextKernelSetArgPointer(pi_kernel kernel,
                                                 pi_uint32 arg_index,
                                                 size_t arg_size,
                                                 const void *arg_value);

/// API to set attributes controlling kernel execution
///
/// \param kernel is the pi kernel to execute
/// \param param_name is a pi_kernel_exec_info value that specifies the info
///        passed to the kernel
/// \param param_value_size is the size of the value in bytes
/// \param param_value is a pointer to the value to set for the kernel
///
/// If param_name is PI_USM_INDIRECT_ACCESS, the value will be a ptr to
///    the pi_bool value PI_TRUE
/// If param_name is PI_USM_PTRS, the value will be an array of ptrs
__SYCL_EXPORT pi_result piKernelSetExecInfo(pi_kernel kernel,
                                            pi_kernel_exec_info value_name,
                                            size_t param_value_size,
                                            const void *param_value);

/// Creates PI kernel object from a native handle.
/// NOTE: The created PI object takes ownership of the native handle.
///
/// \param nativeHandle is the native handle to create PI kernel from.
/// \param context is the PI context of the kernel.
/// \param program is the PI program of the kernel.
/// \param pluginOwnsNativeHandle Indicates whether the created PI object
///        should take ownership of the native handle.
/// \param kernel is the PI kernel created from the native handle.
__SYCL_EXPORT pi_result piextKernelCreateWithNativeHandle(
    pi_native_handle nativeHandle, pi_context context, pi_program program,
    bool pluginOwnsNativeHandle, pi_kernel *kernel);

/// Gets the native handle of a PI kernel object.
///
/// \param kernel is the PI kernel to get the native handle of.
/// \param nativeHandle is the native handle of kernel.
__SYCL_EXPORT pi_result
piextKernelGetNativeHandle(pi_kernel kernel, pi_native_handle *nativeHandle);

//
// Events
//

/// Create PI event object in a signalled/completed state.
///
/// \param context is the PI context of the event.
/// \param ret_event is the PI even created.
__SYCL_EXPORT pi_result piEventCreate(pi_context context, pi_event *ret_event);

__SYCL_EXPORT pi_result piEventGetInfo(pi_event event, pi_event_info param_name,
                                       size_t param_value_size,
                                       void *param_value,
                                       size_t *param_value_size_ret);

__SYCL_EXPORT pi_result piEventGetProfilingInfo(pi_event event,
                                                pi_profiling_info param_name,
                                                size_t param_value_size,
                                                void *param_value,
                                                size_t *param_value_size_ret);

__SYCL_EXPORT pi_result piEventsWait(pi_uint32 num_events,
                                     const pi_event *event_list);

__SYCL_EXPORT pi_result piEventSetCallback(
    pi_event event, pi_int32 command_exec_callback_type,
    void (*pfn_notify)(pi_event event, pi_int32 event_command_status,
                       void *user_data),
    void *user_data);

__SYCL_EXPORT pi_result piEventSetStatus(pi_event event,
                                         pi_int32 execution_status);

__SYCL_EXPORT pi_result piEventRetain(pi_event event);

__SYCL_EXPORT pi_result piEventRelease(pi_event event);

/// Gets the native handle of a PI event object.
///
/// \param event is the PI event to get the native handle of.
/// \param nativeHandle is the native handle of event.
__SYCL_EXPORT pi_result
piextEventGetNativeHandle(pi_event event, pi_native_handle *nativeHandle);

/// Creates PI event object from a native handle.
/// NOTE: The created PI object takes ownership of the native handle.
///
/// \param nativeHandle is the native handle to create PI event from.
/// \param context is the corresponding PI context
/// \param pluginOwnsNativeHandle Indicates whether the created PI object
///        should take ownership of the native handle.
/// \param event is the PI event created from the native handle.
__SYCL_EXPORT pi_result piextEventCreateWithNativeHandle(
    pi_native_handle nativeHandle, pi_context context, bool ownNativeHandle,
    pi_event *event);

//
// Sampler
//
__SYCL_EXPORT pi_result piSamplerCreate(
    pi_context context, const pi_sampler_properties *sampler_properties,
    pi_sampler *result_sampler);

__SYCL_EXPORT pi_result piSamplerGetInfo(pi_sampler sampler,
                                         pi_sampler_info param_name,
                                         size_t param_value_size,
                                         void *param_value,
                                         size_t *param_value_size_ret);

__SYCL_EXPORT pi_result piSamplerRetain(pi_sampler sampler);

__SYCL_EXPORT pi_result piSamplerRelease(pi_sampler sampler);

//
// Queue Commands
//
__SYCL_EXPORT pi_result piEnqueueKernelLaunch(
    pi_queue queue, pi_kernel kernel, pi_uint32 work_dim,
    const size_t *global_work_offset, const size_t *global_work_size,
    const size_t *local_work_size, pi_uint32 num_events_in_wait_list,
    const pi_event *event_wait_list, pi_event *event);

__SYCL_EXPORT pi_result piEnqueueEventsWait(pi_queue command_queue,
                                            pi_uint32 num_events_in_wait_list,
                                            const pi_event *event_wait_list,
                                            pi_event *event);

__SYCL_EXPORT pi_result piEnqueueEventsWaitWithBarrier(
    pi_queue command_queue, pi_uint32 num_events_in_wait_list,
    const pi_event *event_wait_list, pi_event *event);

__SYCL_EXPORT pi_result piEnqueueMemBufferRead(
    pi_queue queue, pi_mem buffer, pi_bool blocking_read, size_t offset,
    size_t size, void *ptr, pi_uint32 num_events_in_wait_list,
    const pi_event *event_wait_list, pi_event *event);

__SYCL_EXPORT pi_result piEnqueueMemBufferReadRect(
    pi_queue command_queue, pi_mem buffer, pi_bool blocking_read,
    pi_buff_rect_offset buffer_offset, pi_buff_rect_offset host_offset,
    pi_buff_rect_region region, size_t buffer_row_pitch,
    size_t buffer_slice_pitch, size_t host_row_pitch, size_t host_slice_pitch,
    void *ptr, pi_uint32 num_events_in_wait_list,
    const pi_event *event_wait_list, pi_event *event);

__SYCL_EXPORT pi_result
piEnqueueMemBufferWrite(pi_queue command_queue, pi_mem buffer,
                        pi_bool blocking_write, size_t offset, size_t size,
                        const void *ptr, pi_uint32 num_events_in_wait_list,
                        const pi_event *event_wait_list, pi_event *event);

__SYCL_EXPORT pi_result piEnqueueMemBufferWriteRect(
    pi_queue command_queue, pi_mem buffer, pi_bool blocking_write,
    pi_buff_rect_offset buffer_offset, pi_buff_rect_offset host_offset,
    pi_buff_rect_region region, size_t buffer_row_pitch,
    size_t buffer_slice_pitch, size_t host_row_pitch, size_t host_slice_pitch,
    const void *ptr, pi_uint32 num_events_in_wait_list,
    const pi_event *event_wait_list, pi_event *event);

__SYCL_EXPORT pi_result
piEnqueueMemBufferCopy(pi_queue command_queue, pi_mem src_buffer,
                       pi_mem dst_buffer, size_t src_offset, size_t dst_offset,
                       size_t size, pi_uint32 num_events_in_wait_list,
                       const pi_event *event_wait_list, pi_event *event);

__SYCL_EXPORT pi_result piEnqueueMemBufferCopyRect(
    pi_queue command_queue, pi_mem src_buffer, pi_mem dst_buffer,
    pi_buff_rect_offset src_origin, pi_buff_rect_offset dst_origin,
    pi_buff_rect_region region, size_t src_row_pitch, size_t src_slice_pitch,
    size_t dst_row_pitch, size_t dst_slice_pitch,
    pi_uint32 num_events_in_wait_list, const pi_event *event_wait_list,
    pi_event *event);

__SYCL_EXPORT pi_result
piEnqueueMemBufferFill(pi_queue command_queue, pi_mem buffer,
                       const void *pattern, size_t pattern_size, size_t offset,
                       size_t size, pi_uint32 num_events_in_wait_list,
                       const pi_event *event_wait_list, pi_event *event);

__SYCL_EXPORT pi_result piEnqueueMemImageRead(
    pi_queue command_queue, pi_mem image, pi_bool blocking_read,
    pi_image_offset origin, pi_image_region region, size_t row_pitch,
    size_t slice_pitch, void *ptr, pi_uint32 num_events_in_wait_list,
    const pi_event *event_wait_list, pi_event *event);

__SYCL_EXPORT pi_result piEnqueueMemImageWrite(
    pi_queue command_queue, pi_mem image, pi_bool blocking_write,
    pi_image_offset origin, pi_image_region region, size_t input_row_pitch,
    size_t input_slice_pitch, const void *ptr,
    pi_uint32 num_events_in_wait_list, const pi_event *event_wait_list,
    pi_event *event);

__SYCL_EXPORT pi_result piEnqueueMemImageCopy(
    pi_queue command_queue, pi_mem src_image, pi_mem dst_image,
    pi_image_offset src_origin, pi_image_offset dst_origin,
    pi_image_region region, pi_uint32 num_events_in_wait_list,
    const pi_event *event_wait_list, pi_event *event);

__SYCL_EXPORT pi_result
piEnqueueMemImageFill(pi_queue command_queue, pi_mem image,
                      const void *fill_color, const size_t *origin,
                      const size_t *region, pi_uint32 num_events_in_wait_list,
                      const pi_event *event_wait_list, pi_event *event);

__SYCL_EXPORT pi_result piEnqueueMemBufferMap(
    pi_queue command_queue, pi_mem buffer, pi_bool blocking_map,
    pi_map_flags map_flags, size_t offset, size_t size,
    pi_uint32 num_events_in_wait_list, const pi_event *event_wait_list,
    pi_event *event, void **ret_map);

__SYCL_EXPORT pi_result piEnqueueMemUnmap(pi_queue command_queue, pi_mem memobj,
                                          void *mapped_ptr,
                                          pi_uint32 num_events_in_wait_list,
                                          const pi_event *event_wait_list,
                                          pi_event *event);

#ifndef PI_BIT
#define PI_BIT(_i) (1 << _i)
#endif // PI_BIT

typedef enum {
  PI_ACCESS_READ_WRITE = PI_BIT(0),
  PI_ACCESS_WRITE_ONLY = PI_BIT(1),
  PI_ACCESS_READ_ONLY = PI_BIT(2)
} _pi_mem_obj_access;
using pi_mem_obj_access = _pi_mem_obj_access;
typedef uint32_t pi_mem_access_flag;

typedef enum {
  PI_KERNEL_ARG_MEM_OBJ_ACCESS = 27,
  PI_ENUM_FORCE_UINT32 = 0x7fffffff
} _pi_mem_obj_property_type;
using pi_mem_obj_property_type = _pi_mem_obj_property_type;

typedef struct {
  pi_mem_obj_property_type type;
  void *pNext;
  pi_mem_access_flag mem_access;
} _pi_mem_obj_property;
using pi_mem_obj_property = _pi_mem_obj_property;

// Extension to allow backends to process a PI memory object before adding it
// as an argument for a kernel.
// Note: This is needed by the CUDA backend to extract the device pointer to
// the memory as the kernels uses it rather than the PI object itself.
__SYCL_EXPORT pi_result piextKernelSetArgMemObj(
    pi_kernel kernel, pi_uint32 arg_index,
    const pi_mem_obj_property *arg_properties, const pi_mem *arg_value);

// Extension to allow backends to process a PI sampler object before adding it
// as an argument for a kernel.
// Note: This is needed by the CUDA backend to extract the properties of the
// sampler as the kernels uses it rather than the PI object itself.
__SYCL_EXPORT pi_result piextKernelSetArgSampler(pi_kernel kernel,
                                                 pi_uint32 arg_index,
                                                 const pi_sampler *arg_value);

///
// USM
///
typedef enum {
  PI_USM_HOST_SUPPORT = 0x4190,
  PI_USM_DEVICE_SUPPORT = 0x4191,
  PI_USM_SINGLE_SHARED_SUPPORT = 0x4192,
  PI_USM_CROSS_SHARED_SUPPORT = 0x4193,
  PI_USM_SYSTEM_SHARED_SUPPORT = 0x4194
} _pi_usm_capability_query;

typedef enum : pi_bitfield {
  PI_USM_ACCESS = (1 << 0),
  PI_USM_ATOMIC_ACCESS = (1 << 1),
  PI_USM_CONCURRENT_ACCESS = (1 << 2),
  PI_USM_CONCURRENT_ATOMIC_ACCESS = (1 << 3)
} _pi_usm_capabilities;

typedef enum {
  PI_MEM_ALLOC_TYPE = 0x419A,
  PI_MEM_ALLOC_BASE_PTR = 0x419B,
  PI_MEM_ALLOC_SIZE = 0x419C,
  PI_MEM_ALLOC_DEVICE = 0x419D,
} _pi_mem_alloc_info;

typedef enum {
  PI_MEM_TYPE_UNKNOWN = 0x4196,
  PI_MEM_TYPE_HOST = 0x4197,
  PI_MEM_TYPE_DEVICE = 0x4198,
  PI_MEM_TYPE_SHARED = 0x4199
} _pi_usm_type;

// Flag is used for piProgramUSMEnqueuePrefetch. PI_USM_MIGRATION_TBD0 is a
// placeholder for future developments and should not change the behaviour of
// piProgramUSMEnqueuePrefetch
typedef enum : pi_bitfield {
  PI_USM_MIGRATION_TBD0 = (1 << 0)
} _pi_usm_migration_flags;

using pi_usm_capability_query = _pi_usm_capability_query;
using pi_usm_capabilities = _pi_usm_capabilities;
using pi_mem_alloc_info = _pi_mem_alloc_info;
using pi_usm_type = _pi_usm_type;
using pi_usm_migration_flags = _pi_usm_migration_flags;

/// Allocates host memory accessible by the device.
///
/// \param result_ptr contains the allocated memory
/// \param context is the pi_context
/// \param properties are optional allocation properties
/// \param size is the size of the allocation
/// \param alignment is the desired alignment of the allocation
__SYCL_EXPORT pi_result piextUSMHostAlloc(void **result_ptr, pi_context context,
                                          pi_usm_mem_properties *properties,
                                          size_t size, pi_uint32 alignment);

/// Allocates device memory
///
/// \param result_ptr contains the allocated memory
/// \param context is the pi_context
/// \param device is the device the memory will be allocated on
/// \param properties are optional allocation properties
/// \param size is the size of the allocation
/// \param alignment is the desired alignment of the allocation
__SYCL_EXPORT pi_result piextUSMDeviceAlloc(void **result_ptr,
                                            pi_context context,
                                            pi_device device,
                                            pi_usm_mem_properties *properties,
                                            size_t size, pi_uint32 alignment);

/// Allocates memory accessible on both host and device
///
/// \param result_ptr contains the allocated memory
/// \param context is the pi_context
/// \param device is the device the memory will be allocated on
/// \param properties are optional allocation properties
/// \param size is the size of the allocation
/// \param alignment is the desired alignment of the allocation
__SYCL_EXPORT pi_result piextUSMSharedAlloc(void **result_ptr,
                                            pi_context context,
                                            pi_device device,
                                            pi_usm_mem_properties *properties,
                                            size_t size, pi_uint32 alignment);

/// Allocates memory accessible on device
///
/// \param result_ptr contains the allocated memory
/// \param result_pitch contains the returned memory pitch
/// \param context is the pi_context
/// \param device is the device the memory will be allocated on
/// \param properties are optional allocation properties
/// \param width_in_bytes is the width of the allocation in bytes
/// \param height is the height of the allocation in rows
/// \param element_size_bytes is the size in bytes of an element in the
/// allocation
__SYCL_EXPORT pi_result piextUSMPitchedAlloc(
    void **result_ptr, size_t *result_pitch, pi_context context,
    pi_device device, pi_usm_mem_properties *properties, size_t width_in_bytes,
    size_t height, unsigned int element_size_bytes);

/// Indicates that the allocated USM memory is no longer needed on the runtime
/// side. The actual freeing of the memory may be done in a blocking or deferred
/// manner, e.g. to avoid issues with indirect memory access from kernels.
///
/// \param context is the pi_context of the allocation
/// \param ptr is the memory to be freed
__SYCL_EXPORT pi_result piextUSMFree(pi_context context, void *ptr);

/// USM Memset API
///
/// \param queue is the queue to submit to
/// \param ptr is the ptr to memset
/// \param value is value to set.  It is interpreted as an 8-bit value and the
/// upper
///        24 bits are ignored
/// \param count is the size in bytes to memset
/// \param num_events_in_waitlist is the number of events to wait on
/// \param events_waitlist is an array of events to wait on
/// \param event is the event that represents this operation
__SYCL_EXPORT pi_result piextUSMEnqueueMemset(pi_queue queue, void *ptr,
                                              pi_int32 value, size_t count,
                                              pi_uint32 num_events_in_waitlist,
                                              const pi_event *events_waitlist,
                                              pi_event *event);

/// USM Memcpy API
///
/// \param queue is the queue to submit to
/// \param blocking is whether this operation should block the host
/// \param src_ptr is the data to be copied
/// \param dst_ptr is the location the data will be copied
/// \param size is number of bytes to copy
/// \param num_events_in_waitlist is the number of events to wait on
/// \param events_waitlist is an array of events to wait on
/// \param event is the event that represents this operation
__SYCL_EXPORT pi_result piextUSMEnqueueMemcpy(pi_queue queue, pi_bool blocking,
                                              void *dst_ptr,
                                              const void *src_ptr, size_t size,
                                              pi_uint32 num_events_in_waitlist,
                                              const pi_event *events_waitlist,
                                              pi_event *event);

/// Hint to migrate memory to the device
///
/// \param queue is the queue to submit to
/// \param ptr points to the memory to migrate
/// \param size is the number of bytes to migrate
/// \param flags is a bitfield used to specify memory migration options
/// \param num_events_in_waitlist is the number of events to wait on
/// \param events_waitlist is an array of events to wait on
/// \param event is the event that represents this operation
__SYCL_EXPORT pi_result piextUSMEnqueuePrefetch(
    pi_queue queue, const void *ptr, size_t size, pi_usm_migration_flags flags,
    pi_uint32 num_events_in_waitlist, const pi_event *events_waitlist,
    pi_event *event);

/// USM Memadvise API
///
/// \param queue is the queue to submit to
/// \param ptr is the data to be advised
/// \param length is the size in bytes of the memory to advise
/// \param advice is device specific advice
/// \param event is the event that represents this operation
// USM memadvise API to govern behavior of automatic migration mechanisms
__SYCL_EXPORT pi_result piextUSMEnqueueMemAdvise(pi_queue queue,
                                                 const void *ptr, size_t length,
                                                 pi_mem_advice advice,
                                                 pi_event *event);

/// API to query information about USM allocated pointers
/// Valid Queries:
///   PI_MEM_ALLOC_TYPE returns host/device/shared pi_host_usm value
///   PI_MEM_ALLOC_BASE_PTR returns the base ptr of an allocation if
///                         the queried pointer fell inside an allocation.
///                         Result must fit in void *
///   PI_MEM_ALLOC_SIZE returns how big the queried pointer's
///                     allocation is in bytes. Result is a size_t.
///   PI_MEM_ALLOC_DEVICE returns the pi_device this was allocated against
///
/// \param context is the pi_context
/// \param ptr is the pointer to query
/// \param param_name is the type of query to perform
/// \param param_value_size is the size of the result in bytes
/// \param param_value is the result
/// \param param_value_size_ret is how many bytes were written
__SYCL_EXPORT pi_result piextUSMGetMemAllocInfo(
    pi_context context, const void *ptr, pi_mem_alloc_info param_name,
    size_t param_value_size, void *param_value, size_t *param_value_size_ret);

/// USM 2D fill API
///
/// \param queue is the queue to submit to
/// \param ptr is the ptr to fill
/// \param pitch is the total width of the destination memory including padding
/// \param pattern is a pointer with the bytes of the pattern to set
/// \param pattern_size is the size in bytes of the pattern
/// \param width is width in bytes of each row to fill
/// \param height is height the columns to fill
/// \param num_events_in_waitlist is the number of events to wait on
/// \param events_waitlist is an array of events to wait on
/// \param event is the event that represents this operation
__SYCL_EXPORT pi_result piextUSMEnqueueFill2D(pi_queue queue, void *ptr,
                                              size_t pitch, size_t pattern_size,
                                              const void *pattern, size_t width,
                                              size_t height,
                                              pi_uint32 num_events_in_waitlist,
                                              const pi_event *events_waitlist,
                                              pi_event *event);

/// USM 2D Memset API
///
/// \param queue is the queue to submit to
/// \param ptr is the ptr to fill
/// \param pitch is the total width of the destination memory including padding
/// \param value the value to fill into the region in \param ptr
/// \param width is width in bytes of each row to fill
/// \param height is height the columns to fill
/// \param num_events_in_waitlist is the number of events to wait on
/// \param events_waitlist is an array of events to wait on
/// \param event is the event that represents this operation
__SYCL_EXPORT pi_result piextUSMEnqueueMemset2D(
    pi_queue queue, void *ptr, size_t pitch, int value, size_t width,
    size_t height, pi_uint32 num_events_in_waitlist,
    const pi_event *events_waitlist, pi_event *event);

/// USM 2D Memcpy API
///
/// \param queue is the queue to submit to
/// \param blocking is whether this operation should block the host
/// \param dst_ptr is the location the data will be copied
/// \param dst_pitch is the total width of the destination memory including
/// padding
/// \param src_ptr is the data to be copied
/// \param src_pitch is the total width of the source memory including padding
/// \param width is width in bytes of each row to be copied
/// \param height is height the columns to be copied
/// \param num_events_in_waitlist is the number of events to wait on
/// \param events_waitlist is an array of events to wait on
/// \param event is the event that represents this operation
__SYCL_EXPORT pi_result piextUSMEnqueueMemcpy2D(
    pi_queue queue, pi_bool blocking, void *dst_ptr, size_t dst_pitch,
    const void *src_ptr, size_t src_pitch, size_t width, size_t height,
    pi_uint32 num_events_in_waitlist, const pi_event *events_waitlist,
    pi_event *event);

/// Import host system memory into USM.
///
/// \param ptr start address of memory range to import
/// \param size is the number of bytes to import
/// \param context is the pi_context
__SYCL_EXPORT pi_result piextUSMImport(const void *ptr, size_t size,
                                       pi_context context);

/// Release host system memory from USM.
///
/// \param ptr start address of imported memory range
/// \param context is the pi_context
__SYCL_EXPORT pi_result piextUSMRelease(const void *ptr, pi_context context);

///
/// Device global variable
///

/// API for writing data from host to a device global variable.
///
/// \param queue is the queue
/// \param program is the program containing the device global variable
/// \param blocking_write is true if the write should block
/// \param name is the unique identifier for the device global variable
/// \param count is the number of bytes to copy
/// \param offset is the byte offset into the device global variable to start
/// copying
/// \param src is a pointer to where the data must be copied from
/// \param num_events_in_wait_list is a number of events in the wait list
/// \param event_wait_list is the wait list
/// \param event is the resulting event
pi_result piextEnqueueDeviceGlobalVariableWrite(
    pi_queue queue, pi_program program, const char *name,
    pi_bool blocking_write, size_t count, size_t offset, const void *src,
    pi_uint32 num_events_in_wait_list, const pi_event *event_wait_list,
    pi_event *event);

/// API reading data from a device global variable to host.
///
/// \param queue is the queue
/// \param program is the program containing the device global variable
/// \param blocking_read is true if the read should block
/// \param name is the unique identifier for the device global variable
/// \param count is the number of bytes to copy
/// \param offset is the byte offset into the device global variable to start
/// copying
/// \param dst is a pointer to where the data must be copied to
/// \param num_events_in_wait_list is a number of events in the wait list
/// \param event_wait_list is the wait list
/// \param event is the resulting event
pi_result piextEnqueueDeviceGlobalVariableRead(
    pi_queue queue, pi_program program, const char *name, pi_bool blocking_read,
    size_t count, size_t offset, void *dst, pi_uint32 num_events_in_wait_list,
    const pi_event *event_wait_list, pi_event *event);

///
/// Plugin
///
///
// Host Pipes
///

/// Read from pipe of a given name
///
/// @param queue a valid host command-queue in which the read / write command
/// will be queued. command_queue and program must be created with the same
/// OpenCL context.
/// @param program a program object with a successfully built executable.
/// @param pipe_symbol the name of the program scope pipe global variable.
/// @param blocking indicate if the read and write operations are blocking or
/// non-blocking
/// @param ptr a pointer to buffer in host memory that will hold resulting data
/// from pipe
/// @param size size of the memory region to read or write, in bytes.
/// @param num_events_in_waitlist number of events in the wait list.
/// @param events_waitlist specify events that need to complete before this
/// particular command can be executed.
/// @param event returns an event object that identifies this read / write
/// command and can be used to query or queue a wait for this command to
/// complete.
__SYCL_EXPORT pi_result piextEnqueueReadHostPipe(
    pi_queue queue, pi_program program, const char *pipe_symbol,
    pi_bool blocking, void *ptr, size_t size, pi_uint32 num_events_in_waitlist,
    const pi_event *events_waitlist, pi_event *event);

/// Write to pipe of a given name
///
/// @param queue a valid host command-queue in which the read / write command
/// will be queued. command_queue and program must be created with the same
/// OpenCL context.
/// @param program a program object with a successfully built executable.
/// @param pipe_symbol the name of the program scope pipe global variable.
/// @param blocking indicate if the read and write operations are blocking or
/// non-blocking
/// @param ptr a pointer to buffer in host memory that holds data to be written
/// to host pipe.
/// @param size size of the memory region to read or write, in bytes.
/// @param num_events_in_waitlist number of events in the wait list.
/// @param events_waitlist specify events that need to complete before this
/// particular command can be executed.
/// @param event returns an event object that identifies this read / write
/// command and can be used to query or queue a wait for this command to
/// complete.
__SYCL_EXPORT pi_result piextEnqueueWriteHostPipe(
    pi_queue queue, pi_program program, const char *pipe_symbol,
    pi_bool blocking, void *ptr, size_t size, pi_uint32 num_events_in_waitlist,
    const pi_event *events_waitlist, pi_event *event);

/// API to get Plugin internal data, opaque to SYCL RT. Some devices whose
/// device code is compiled by the host compiler (e.g. CPU emulators) may use it
/// to access some device code functionality implemented in/behind the plugin.
/// \param opaque_data_param - unspecified argument, interpretation is specific
/// to a plugin \param opaque_data_return - placeholder for the returned opaque
/// data.
__SYCL_EXPORT pi_result piextPluginGetOpaqueData(void *opaque_data_param,
                                                 void **opaque_data_return);

/// API to notify that the plugin should clean up its resources.
/// No PI calls should be made until the next piPluginInit call.
/// \param PluginParameter placeholder for future use, currenly not used.
__SYCL_EXPORT pi_result piTearDown(void *PluginParameter);

/// API to get Plugin specific warning and error messages.
/// \param message is a returned address to the first element in the message the
/// plugin owns the error message string. The string is thread-local. As a
/// result, different threads may return different errors. A message is
/// overwritten by the following error or warning that is produced within the
/// given thread. The memory is cleaned up at the end of the thread's lifetime.
///
/// \return PI_SUCCESS if plugin is indicating non-fatal warning. Any other
/// error code indicates that plugin considers this to be a fatal error and the
/// Returns the global timestamp from \param device , and syncronized host
/// timestamp
__SYCL_EXPORT pi_result piPluginGetLastError(char **message);

/// API to get backend specific option.
/// \param frontend_option is a string that contains frontend option.
/// \param backend_option is used to return the backend option corresponding to
/// frontend option.
///
/// \return PI_SUCCESS is returned for valid frontend_option. If a valid backend
/// option is not available, an empty string is returned.
__SYCL_EXPORT pi_result piPluginGetBackendOption(pi_platform platform,
                                                 const char *frontend_option,
                                                 const char **backend_option);

/// Queries  device for it's global timestamp in nanoseconds, and updates
/// HostTime  with the value of the host timer at the closest possible point in
/// time to that at which DeviceTime was returned.
///
/// \param Device device to query for timestamp
/// \param DeviceTime pointer to store device timestamp in nanoseconds. Optional
/// argument, can be nullptr
/// \param HostTime  pointer to store host timestamp in
/// nanoseconds. Optional argurment, can be nullptr in which case timestamp will
/// not be written
__SYCL_EXPORT pi_result piGetDeviceAndHostTimer(pi_device Device,
                                                uint64_t *DeviceTime,
                                                uint64_t *HostTime);

/// Command buffer extension
struct _pi_ext_command_buffer;
struct _pi_ext_sync_point;
using pi_ext_command_buffer = _pi_ext_command_buffer *;
using pi_ext_sync_point = pi_uint32;

typedef enum {
  PI_EXT_STRUCTURE_TYPE_COMMAND_BUFFER_DESC = 0
} pi_ext_structure_type;

struct pi_ext_command_buffer_desc final {
  pi_ext_structure_type stype;
  const void *pNext;
  pi_queue_properties *properties;
};

/// API to create a command-buffer.
/// \param context The context to associate the command-buffer with.
/// \param device The device to associate the command-buffer with.
/// \param desc Descriptor for the new command-buffer.
/// \param ret_command_buffer Pointer to fill with the address of the new
/// command-buffer.
__SYCL_EXPORT pi_result
piextCommandBufferCreate(pi_context context, pi_device device,
                         const pi_ext_command_buffer_desc *desc,
                         pi_ext_command_buffer *ret_command_buffer);

/// API to increment the reference count of the command-buffer
/// \param command_buffer The command_buffer to retain.
__SYCL_EXPORT pi_result
piextCommandBufferRetain(pi_ext_command_buffer command_buffer);

/// API to decrement the reference count of the command-buffer. After the
/// command_buffer reference count becomes zero and has finished execution, the
/// command-buffer is deleted.
/// \param command_buffer The command_buffer to release.
__SYCL_EXPORT pi_result
piextCommandBufferRelease(pi_ext_command_buffer command_buffer);

/// API to stop command-buffer recording such that no more commands can be
/// appended, and makes the command-buffer ready to enqueue on a command-queue.
/// \param command_buffer The command_buffer to finalize.
__SYCL_EXPORT pi_result
piextCommandBufferFinalize(pi_ext_command_buffer command_buffer);

/// API to append a kernel execution command to the command-buffer.
/// \param command_buffer The command-buffer to append onto.
/// \param kernel The kernel to append.
/// \param work_dim Dimension of the kernel execution.
/// \param global_work_offset Offset to use when executing kernel.
/// \param global_work_size Global work size to use when executing kernel.
/// \param local_work_size Local work size to use when executing kernel.
/// \param num_sync_points_in_wait_list The number of sync points in the
/// provided wait list.
/// \param sync_point_wait_list A list of sync points that this command must
/// wait on.
/// \param sync_point The sync_point associated with this kernel execution.
__SYCL_EXPORT pi_result piextCommandBufferNDRangeKernel(
    pi_ext_command_buffer command_buffer, pi_kernel kernel, pi_uint32 work_dim,
    const size_t *global_work_offset, const size_t *global_work_size,
    const size_t *local_work_size, pi_uint32 num_sync_points_in_wait_list,
    const pi_ext_sync_point *sync_point_wait_list,
    pi_ext_sync_point *sync_point);

/// API to append a USM memcpy command to the command-buffer.
/// \param command_buffer The command-buffer to append onto.
/// \param dst_ptr is the location the data will be copied
/// \param src_ptr is the data to be copied
/// \param size is number of bytes to copy
/// \param num_sync_points_in_wait_list The number of sync points in the
/// provided wait list.
/// \param sync_point_wait_list A list of sync points that this command must
/// wait on.
/// \param sync_point The sync_point associated with this memory operation.
__SYCL_EXPORT pi_result piextCommandBufferMemcpyUSM(
    pi_ext_command_buffer command_buffer, void *dst_ptr, const void *src_ptr,
    size_t size, pi_uint32 num_sync_points_in_wait_list,
    const pi_ext_sync_point *sync_point_wait_list,
    pi_ext_sync_point *sync_point);

/// API to append a mem buffer copy command to the command-buffer.
/// \param command_buffer The command-buffer to append onto.
/// \param src_buffer is the data to be copied
/// \param dst_buffer is the location the data will be copied
/// \param src_offset offset into \p src_buffer
/// \param dst_offset offset into \p dst_buffer
/// \param size is number of bytes to copy
/// \param num_sync_points_in_wait_list The number of sync points in the
/// provided wait list.
/// \param sync_point_wait_list A list of sync points that this command must
/// wait on.
/// \param sync_point The sync_point associated with this memory operation.
__SYCL_EXPORT pi_result piextCommandBufferMemBufferCopy(
    pi_ext_command_buffer command_buffer, pi_mem src_buffer, pi_mem dst_buffer,
    size_t src_offset, size_t dst_offset, size_t size,
    pi_uint32 num_sync_points_in_wait_list,
    const pi_ext_sync_point *sync_point_wait_list,
    pi_ext_sync_point *sync_point);

/// API to append a rectangular mem buffer copy command to the command-buffer.
/// \param command_buffer The command-buffer to append onto.
/// \param src_buffer is the data to be copied
/// \param dst_buffer is the location the data will be copied
/// \param src_origin offset for the start of the region to copy in src_buffer
/// \param dst_origin offset for the start of the region to copy in dst_buffer
/// \param region The size of the region to be copied
/// \param src_row_pitch Row pitch for the src data
/// \param src_slice_pitch Slice pitch for the src data
/// \param dst_row_pitch Row pitch for the dst data
/// \param dst_slice_pitch Slice pitch for the dst data
/// \param num_sync_points_in_wait_list The number of sync points in the
/// provided wait list.
/// \param sync_point_wait_list A list of sync points that this command must
/// wait on.
/// \param sync_point The sync_point associated with this memory operation.
__SYCL_EXPORT pi_result piextCommandBufferMemBufferCopyRect(
    pi_ext_command_buffer command_buffer, pi_mem src_buffer, pi_mem dst_buffer,
    pi_buff_rect_offset src_origin, pi_buff_rect_offset dst_origin,
    pi_buff_rect_region region, size_t src_row_pitch, size_t src_slice_pitch,
    size_t dst_row_pitch, size_t dst_slice_pitch,
    pi_uint32 num_sync_points_in_wait_list,
    const pi_ext_sync_point *sync_point_wait_list,
    pi_ext_sync_point *sync_point);

/// API to append a mem buffer read command to the command-buffer.
/// \param command_buffer The command-buffer to append onto.
/// \param buffer is the data to be read
/// \param offset offset into \p buffer
/// \param size is number of bytes to read
/// \param dst is the pointer to the destination
/// \param num_sync_points_in_wait_list The number of sync points in the
/// provided wait list.
/// \param sync_point_wait_list A list of sync points that this command must
/// wait on.
/// \param sync_point The sync_point associated with this memory operation.
__SYCL_EXPORT pi_result piextCommandBufferMemBufferRead(
    pi_ext_command_buffer command_buffer, pi_mem buffer, size_t offset,
    size_t size, void *dst, pi_uint32 num_sync_points_in_wait_list,
    const pi_ext_sync_point *sync_point_wait_list,
    pi_ext_sync_point *sync_point);

/// API to append a rectangular mem buffer read command to the command-buffer.
/// \param command_buffer The command-buffer to append onto.
/// \param buffer is the data to be read
/// \param buffer_offset offset for the start of the region to read in buffer
/// \param host_offset offset for the start of the region to be written from ptr
/// \param region The size of the region to read
/// \param buffer_row_pitch Row pitch for the source buffer data
/// \param buffer_slice_pitch Slice pitch for the source buffer data
/// \param host_row_pitch Row pitch for the destination data ptr
/// \param host_slice_pitch Slice pitch for the destination data ptr
/// \param ptr is the location the data will be written
/// \param num_sync_points_in_wait_list The number of sync points in the
/// provided wait list.
/// \param sync_point_wait_list A list of sync points that this command must
/// wait on.
/// \param sync_point The sync_point associated with this memory operation.
__SYCL_EXPORT pi_result piextCommandBufferMemBufferReadRect(
    pi_ext_command_buffer command_buffer, pi_mem buffer,
    pi_buff_rect_offset buffer_offset, pi_buff_rect_offset host_offset,
    pi_buff_rect_region region, size_t buffer_row_pitch,
    size_t buffer_slice_pitch, size_t host_row_pitch, size_t host_slice_pitch,
    void *ptr, pi_uint32 num_sync_points_in_wait_list,
    const pi_ext_sync_point *sync_point_wait_list,
    pi_ext_sync_point *sync_point);

/// API to append a mem buffer write command to the command-buffer.
/// \param command_buffer The command-buffer to append onto.
/// \param buffer is the location to write the data
/// \param offset offset into \p buffer
/// \param size is number of bytes to write
/// \param ptr is the pointer to the source
/// \param num_sync_points_in_wait_list The number of sync points in the
/// provided wait list.
/// \param sync_point_wait_list A list of sync points that this command must
/// wait on.
/// \param sync_point The sync_point associated with this memory operation.
__SYCL_EXPORT pi_result piextCommandBufferMemBufferWrite(
    pi_ext_command_buffer command_buffer, pi_mem buffer, size_t offset,
    size_t size, const void *ptr, pi_uint32 num_sync_points_in_wait_list,
    const pi_ext_sync_point *sync_point_wait_list,
    pi_ext_sync_point *sync_point);

/// API to append a rectangular mem buffer write command to the command-buffer.
/// \param command_buffer The command-buffer to append onto.
/// \param buffer is the location to write the data
/// \param buffer_offset offset for the start of the region to write in buffer
/// \param host_offset offset for the start of the region to be read from ptr
/// \param region The size of the region to write
/// \param buffer_row_pitch Row pitch for the buffer data
/// \param buffer_slice_pitch Slice pitch for the buffer data
/// \param host_row_pitch Row pitch for the source data ptr
/// \param host_slice_pitch Slice pitch for the source data ptr
/// \param ptr is the pointer to the source
/// \param num_sync_points_in_wait_list The number of sync points in the
/// provided wait list.
/// \param sync_point_wait_list A list of sync points that this command must
/// wait on.
/// \param sync_point The sync_point associated with this memory operation.
__SYCL_EXPORT pi_result piextCommandBufferMemBufferWriteRect(
    pi_ext_command_buffer command_buffer, pi_mem buffer,
    pi_buff_rect_offset buffer_offset, pi_buff_rect_offset host_offset,
    pi_buff_rect_region region, size_t buffer_row_pitch,
    size_t buffer_slice_pitch, size_t host_row_pitch, size_t host_slice_pitch,
    const void *ptr, pi_uint32 num_sync_points_in_wait_list,
    const pi_ext_sync_point *sync_point_wait_list,
    pi_ext_sync_point *sync_point);

/// API to append a mem buffer fill command to the command-buffer.
/// \param command_buffer The command-buffer to append onto.
/// \param buffer is the location to fill the data.
/// \param pattern pointer to the pattern to fill the buffer with.
/// \param pattern_size size of the pattern in bytes.
/// \param offset Offset into the buffer to fill from.
/// \param size fill size in bytes.
/// \param num_sync_points_in_wait_list The number of sync points in the
/// provided wait list.
/// \param sync_point_wait_list A list of sync points that this command must
/// wait on.
/// \param sync_point The sync_point associated with this memory operation.
__SYCL_EXPORT pi_result piextCommandBufferMemBufferFill(
    pi_ext_command_buffer command_buffer, pi_mem buffer, const void *pattern,
    size_t pattern_size, size_t offset, size_t size,
    pi_uint32 num_sync_points_in_wait_list,
    const pi_ext_sync_point *sync_point_wait_list,
    pi_ext_sync_point *sync_point);

/// API to append a USM fill command to the command-buffer.
/// \param command_buffer The command-buffer to append onto.
/// \param ptr pointer to the USM allocation to fill.
/// \param pattern pointer to the pattern to fill ptr with.
/// \param pattern_size size of the pattern in bytes.
/// \param size fill size in bytes.
/// \param num_sync_points_in_wait_list The number of sync points in the
/// provided wait list.
/// \param sync_point_wait_list A list of sync points that this command must
/// wait on.
/// \param sync_point The sync_point associated with this memory operation.
__SYCL_EXPORT pi_result piextCommandBufferFillUSM(
    pi_ext_command_buffer command_buffer, void *ptr, const void *pattern,
    size_t pattern_size, size_t size, pi_uint32 num_sync_points_in_wait_list,
    const pi_ext_sync_point *sync_point_wait_list,
    pi_ext_sync_point *sync_point);

/// API to append a USM Prefetch command to the command-buffer.
/// \param command_buffer The command-buffer to append onto.
/// \param ptr points to the memory to migrate.
/// \param size is the number of bytes to migrate.
/// \param flags is a bitfield used to specify memory migration options.
/// \param num_sync_points_in_wait_list The number of sync points in the
/// provided wait list.
/// \param sync_point_wait_list A list of sync points that this command must
/// wait on.
/// \param sync_point The sync_point associated with this memory operation.
__SYCL_EXPORT pi_result piextCommandBufferPrefetchUSM(
    pi_ext_command_buffer command_buffer, const void *ptr, size_t size,
    pi_usm_migration_flags flags, pi_uint32 num_sync_points_in_wait_list,
    const pi_ext_sync_point *sync_point_wait_list,
    pi_ext_sync_point *sync_point);

/// API to append a USM Advise command to the command-buffer.
/// \param command_buffer The command-buffer to append onto.
/// \param ptr is the data to be advised.
/// \param length is the size in bytes of the memory to advise.
/// \param advice is device specific advice.
/// \param num_sync_points_in_wait_list The number of sync points in the
/// provided wait list.
/// \param sync_point_wait_list A list of sync points that this command must
/// wait on.
/// \param sync_point The sync_point associated with this memory operation.
__SYCL_EXPORT pi_result piextCommandBufferAdviseUSM(
    pi_ext_command_buffer command_buffer, const void *ptr, size_t length,
    pi_mem_advice advice, pi_uint32 num_sync_points_in_wait_list,
    const pi_ext_sync_point *sync_point_wait_list,
    pi_ext_sync_point *sync_point);

/// API to submit the command-buffer to queue for execution, returns an error if
/// the command-buffer is not finalized or another instance of the same
/// command-buffer is currently executing.
/// \param command_buffer The command-buffer to be submitted.
/// \param queue The PI queue to submit on.
/// \param num_events_in_wait_list The number of events that this execution
/// depends on.
/// \param event_wait_list List of pi_events to wait on.
/// \param event The pi_event associated with this enqueue.
__SYCL_EXPORT pi_result
piextEnqueueCommandBuffer(pi_ext_command_buffer command_buffer, pi_queue queue,
                          pi_uint32 num_events_in_wait_list,
                          const pi_event *event_wait_list, pi_event *event);

/// API to destroy bindless unsampled image handles.
///
/// \param context is the pi_context
/// \param device is the pi_device
/// \param handle is the image handle
__SYCL_EXPORT pi_result piextMemUnsampledImageHandleDestroy(
    pi_context context, pi_device device, pi_image_handle handle);

/// API to destroy bindless sampled image handles.
///
/// \param context is the pi_context
/// \param handle is the image handle
__SYCL_EXPORT pi_result piextMemSampledImageHandleDestroy(
    pi_context context, pi_device device, pi_image_handle handle);

/// API to allocate memory for bindless images.
///
/// \param context is the pi_context
/// \param device is the pi_device
/// \param flags are extra flags to pass (currently unused)
/// \param image_format format of the image (channel order and data type)
/// \param image_desc image descriptor
/// \param ret_mem is the returning memory handle to newly allocated memory
__SYCL_EXPORT pi_result piextMemImageAllocate(pi_context context,
                                              pi_device device,
                                              pi_image_format *image_format,
                                              pi_image_desc *image_desc,
                                              pi_image_mem_handle *ret_mem);

/// API to retrieve individual image from mipmap.
///
/// \param context is the pi_context
/// \param device is the pi_device
/// \param mip_mem is the memory handle to the mipmap
/// \param level is the requested level of the mipmap
/// \param ret_mem is the returning memory handle to the individual image
__SYCL_EXPORT pi_result piextMemMipmapGetLevel(pi_context context,
                                               pi_device device,
                                               pi_image_mem_handle mip_mem,
                                               unsigned int level,
                                               pi_image_mem_handle *ret_mem);

/// API to free memory for bindless images.
///
/// \param context is the pi_context
/// \param device is the pi_device
/// \param memory_handle is the handle to image memory to be freed
__SYCL_EXPORT pi_result piextMemImageFree(pi_context context, pi_device device,
                                          pi_image_mem_handle memory_handle);

/// API to free mipmap memory for bindless images.
///
/// \param context is the pi_context
/// \param device is the pi_device
/// \param memory_handle is the handle to image memory to be freed
__SYCL_EXPORT pi_result piextMemMipmapFree(pi_context context, pi_device device,
                                           pi_image_mem_handle memory_handle);

/// API to create bindless image handles.
///
/// \param context is the pi_context
/// \param device is the pi_device
/// \param img_mem is the handle to memory from which to create the image
/// \param image_format format of the image (channel order and data type)
/// \param image_desc image descriptor
/// \param ret_mem is the returning pi_mem image object
/// \param ret_handle is the returning memory handle to newly allocated memory
__SYCL_EXPORT pi_result piextMemUnsampledImageCreate(
    pi_context context, pi_device device, pi_image_mem_handle img_mem,
    pi_image_format *image_format, pi_image_desc *image_desc, pi_mem *ret_mem,
    pi_image_handle *ret_handle);

/// API to create sampled bindless image handles.
///
/// \param context is the pi_context
/// \param device is the pi_device
/// \param img_mem is the handle to memory from which to create the image
/// \param image_format format of the image (channel order and data type)
/// \param image_desc image descriptor
/// \param sampler is the pi_sampler
/// \param ret_mem is the returning pi_mem image object
/// \param ret_handle is the returning memory handle to newly allocated memory
__SYCL_EXPORT pi_result piextMemSampledImageCreate(
    pi_context context, pi_device device, pi_image_mem_handle img_mem,
    pi_image_format *image_format, pi_image_desc *image_desc,
    pi_sampler sampler, pi_mem *ret_mem, pi_image_handle *ret_handle);

/// API to create samplers for bindless images.
///
/// \param context is the pi_context
/// \param device is the pi_device
/// \param sampler_properties is the pointer to the sampler properties bitfield
/// \param min_mipmap_level_clamp is the minimum mipmap level to sample from
/// \param max_mipmap_level_clamp is the maximum mipmap level to sample from
/// \param max_anisotropy is the maximum anisotropic ratio
/// \param result_sampler is the returned sampler
__SYCL_EXPORT pi_result piextBindlessImageSamplerCreate(
    pi_context context, const pi_sampler_properties *sampler_properties,
    float min_mipmap_level_clamp, float max_mipmap_level_clamp,
    float max_anisotropy, pi_sampler *result_sampler);

/// API to copy image data Host to Device or Device to Host.
///
/// \param queue is the queue to submit to
/// \param dst_ptr is the location the data will be copied to
/// \param src_ptr is the data to be copied
/// \param image_format format of the image (channel order and data type)
/// \param image_desc image descriptor
/// \param flags flags describing copy direction (H2D or D2H)
/// \param src_offset is the offset into the source image/memory
/// \param dst_offset is the offset into the destination image/memory
/// \param copy_extent is the extent (region) of the image/memory to copy
/// \param host_extent is the extent (region) of the memory on the host
/// \param num_events_in_wait_list is the number of events in the wait list
/// \param event_wait_list is the list of events to wait on before copying
/// \param event is the returned event representing this operation
__SYCL_EXPORT pi_result piextMemImageCopy(
    pi_queue command_queue, void *dst_ptr, void *src_ptr,
    const pi_image_format *image_format, const pi_image_desc *image_desc,
    const pi_image_copy_flags flags, pi_image_offset src_offset,
    pi_image_offset dst_offset, pi_image_region copy_extent,
    pi_image_region host_extent, pi_uint32 num_events_in_wait_list,
    const pi_event *event_wait_list, pi_event *event);

/// API to query an image memory handle for specific properties.
///
/// \param mem_handle is the handle to the image memory
/// \param param_name is the queried info name
/// \param param_value is the returned query value
/// \param param_value_size_ret is the returned query value size
__SYCL_EXPORT pi_result piextMemImageGetInfo(
    const pi_image_mem_handle mem_handle, pi_image_info param_name,
    void *param_value, size_t *param_value_size_ret);

/// API to import external memory in the form of a file descriptor.
///
/// \param context is the pi_context
/// \param device is the pi_device
/// \param size is the size of the external memory
/// \param file_descriptor is the file descriptor
/// \param ret_handle is the returned interop memory handle to the external
/// memory
__SYCL_EXPORT pi_result
piextMemImportOpaqueFD(pi_context context, pi_device device, size_t size,
                       int file_descriptor, pi_interop_mem_handle *ret_handle);

/// API to map an interop memory handle to an image memory handle.
///
/// \param context is the pi_context
/// \param device is the pi_device
/// \param image_format format of the image (channel order and data type)
/// \param image_desc image descriptor
/// \param mem_handle is the interop memory handle to the external memory
/// \param ret_mem is the returned image memory handle to the externally
/// allocated memory
__SYCL_EXPORT pi_result piextMemMapExternalArray(
    pi_context context, pi_device device, pi_image_format *image_format,
    pi_image_desc *image_desc, pi_interop_mem_handle mem_handle,
    pi_image_mem_handle *ret_mem);

/// API to destroy interop memory.
///
/// \param context is the pi_context
/// \param device is the pi_device
/// \param memory_handle is the handle to interop memory to be freed
__SYCL_EXPORT pi_result piextMemReleaseInterop(
    pi_context context, pi_device device, pi_interop_mem_handle memory_handle);

/// API to import an external semaphore in the form of a file descriptor.
///
/// \param context is the pi_context
/// \param device is the pi_device
/// \param file_descriptor is the file descriptor
/// \param ret_handle is the returned interop semaphore handle to the external
/// semaphore
__SYCL_EXPORT pi_result piextImportExternalSemaphoreOpaqueFD(
    pi_context context, pi_device device, int file_descriptor,
    pi_interop_semaphore_handle *ret_handle);

/// API to destroy the external semaphore handle.
///
/// \param context is the pi_context
/// \param device is the pi_device
/// \param sem_handle is the interop semaphore handle to the external semaphore
/// to be destroyed
__SYCL_EXPORT pi_result
piextDestroyExternalSemaphore(pi_context context, pi_device device,
                              pi_interop_semaphore_handle sem_handle);

/// API to instruct the queue with a non-blocking wait on an external semaphore.
///
/// \param command_queue is the queue instructed to wait
/// \param sem_handle is the interop semaphore handle
/// \param num_events_in_wait_list is the number of events in the wait list
/// \param event_wait_list is the list of events to wait on before this
/// operation
/// \param event is the returned event representing this operation
__SYCL_EXPORT pi_result piextWaitExternalSemaphore(
    pi_queue command_queue, pi_interop_semaphore_handle sem_handle,
    pi_uint32 num_events_in_wait_list, const pi_event *event_wait_list,
    pi_event *event);

/// API to instruct the queue to signal the external semaphore handle once all
/// previous commands have completed execution.
///
/// \param command_queue is the queue instructed to signal
/// \param sem_handle is the interop semaphore handle to signal
/// \param num_events_in_wait_list is the number of events in the wait list
/// \param event_wait_list is the list of events to wait on before this
/// operation
/// \param event is the returned event representing this operation
__SYCL_EXPORT pi_result piextSignalExternalSemaphore(
    pi_queue command_queue, pi_interop_semaphore_handle sem_handle,
    pi_uint32 num_events_in_wait_list, const pi_event *event_wait_list,
    pi_event *event);

typedef enum {
  _PI_SANITIZE_TYPE_NONE = 0x0,
  _PI_SANITIZE_TYPE_ADDRESS = 0x1,
  _PI_SANITIZE_TYPE_MEMORY = 0x2,
  _PI_SANITIZE_TYPE_THREAD = 0x3
} _pi_sanitize_type;

struct _pi_plugin {
  // PI version supported by host passed to the plugin. The Plugin
  // checks and writes the appropriate Function Pointers in
  // PiFunctionTable.
  // TODO: Work on version fields and their handshaking mechanism.
  // Some choices are:
  // - Use of integers to keep major and minor version.
  // - Keeping char* Versions.
  char PiVersion[20];
  // Plugin edits this.
  char PluginVersion[20];
  char *Targets;
  struct FunctionPointers {
#define _PI_API(api) decltype(::api) *api;
#include <sycl/detail/pi.def>
  } PiFunctionTable;

  _pi_sanitize_type SanitizeType;
};

#ifdef __cplusplus
} // extern "C"
#endif // __cplusplus

#endif // _PI_H_<|MERGE_RESOLUTION|>--- conflicted
+++ resolved
@@ -149,8 +149,10 @@
 // 14.40 Add HIP _pi_mem_advice alises to match the PI_MEM_ADVICE_CUDA* ones.
 // 14.41 Added piextCommandBufferMemBufferFill & piextCommandBufferFillUSM
 // 14.42 Added piextCommandBufferPrefetchUSM and piextCommandBufferAdviseUSM
-<<<<<<< HEAD
-// 14.43 Added device queries for sampled image fetch support
+// 15.43 Changed the signature of piextMemGetNativeHandle to also take a
+// pi_device
+// 15.44 Add coarse-grain memory advice flag for HIP.
+// 15.45 Added device queries for sampled image fetch support
 //         - PI_EXT_ONEAPI_DEVICE_INFO_BINDLESS_SAMPLED_IMAGE_FETCH_1D_USM
 //         - PI_EXT_ONEAPI_DEVICE_INFO_BINDLESS_SAMPLED_IMAGE_FETCH_1D
 //         - PI_EXT_ONEAPI_DEVICE_INFO_BINDLESS_SAMPLED_IMAGE_FETCH_2D_USM
@@ -158,16 +160,8 @@
 //         - PI_EXT_ONEAPI_DEVICE_INFO_BINDLESS_SAMPLED_IMAGE_FETCH_3D_USM
 //         - PI_EXT_ONEAPI_DEVICE_INFO_BINDLESS_SAMPLED_IMAGE_FETCH_3D
 
-#define _PI_H_VERSION_MAJOR 14
-#define _PI_H_VERSION_MINOR 43
-=======
-// 15.43 Changed the signature of piextMemGetNativeHandle to also take a
-// pi_device
-// 15.44 Add coarse-grain memory advice flag for HIP.
-
 #define _PI_H_VERSION_MAJOR 15
-#define _PI_H_VERSION_MINOR 44
->>>>>>> bd86f04d
+#define _PI_H_VERSION_MINOR 45
 
 #define _PI_STRING_HELPER(a) #a
 #define _PI_CONCAT(a, b) _PI_STRING_HELPER(a.b)
