//==---------- pi.h - Plugin Interface -------------------------------------==//
//
// Part of the LLVM Project, under the Apache License v2.0 with LLVM Exceptions.
// See https://llvm.org/LICENSE.txt for license information.
// SPDX-License-Identifier: Apache-2.0 WITH LLVM-exception
//
//===----------------------------------------------------------------------===//

/// \defgroup sycl_pi The Plugin Interface
// TODO: link to sphinx page

/// \file Main Plugin Interface header file.
///
/// This is the definition of a generic offload Plugin Interface (PI), which is
/// used by the SYCL implementation to connect to multiple device back-ends,
/// e.g. to OpenCL. The interface is intentionally kept C-only for the
/// purpose of having full flexibility and interoperability with different
/// environments.
///
/// \ingroup sycl_pi

#ifndef _PI_H_
#define _PI_H_

// Every single change in PI API should be accompanied with the minor
// version increase (+1). In the cases where backward compatibility is not
// maintained there should be a (+1) change to the major version in
// addition to the increase of the minor.
//
// PI version changes log:
// -- Version 1.2:
// 1. (Binary backward compatibility breaks) Two fields added to the
// pi_device_binary_struct structure:
//   pi_device_binary_property_set PropertySetsBegin;
//   pi_device_binary_property_set PropertySetsEnd;
// 2. A number of types needed to define pi_device_binary_property_set added.
// 3. Added new ownership argument to piextContextCreateWithNativeHandle.
// 4. Add interoperability interfaces for kernel.
// 4.6 Added new ownership argument to piextQueueCreateWithNativeHandle which
// changes the API version from 3.5 to 4.6.
// 5.7 Added new context and ownership arguments to
//   piextEventCreateWithNativeHandle
// 6.8 Added new ownership argument to piextProgramCreateWithNativeHandle. Added
// piQueueFlush function.
// 7.9 Added new context and ownership arguments to
// piextMemCreateWithNativeHandle.
// 8.10 Added new optional device argument to piextQueueCreateWithNativeHandle
// 9.11 Use values of OpenCL enums directly, rather than including `<CL/cl.h>`;
// NOTE that this results in a changed API for `piProgramGetBuildInfo`.
// 10.12 Change enum value PI_MEM_ADVICE_UNKNOWN from 0 to 999, and set enum
// PI_MEM_ADVISE_RESET to 0.
// 10.13 Added new PI_EXT_ONEAPI_QUEUE_DISCARD_EVENTS queue property.
// 10.14 Add PI_EXT_INTEL_DEVICE_INFO_FREE_MEMORY as an extension for
// piDeviceGetInfo.
// 11.15 piEventCreate creates even in the signalled state now.
// 11.16 Add PI_EXT_INTEL_DEVICE_INFO_MEMORY_CLOCK_RATE and
// PI_EXT_INTEL_DEVICE_INFO_MEMORY_BUS_WIDTH as an extension for
// piDeviceGetInfo.
// 11.17 Added new PI_EXT_ONEAPI_QUEUE_PRIORITY_LOW and
// PI_EXT_ONEAPI_QUEUE_PRIORITY_HIGH queue properties.
// 11.18 Add new parameter name PI_EXT_ONEAPI_QUEUE_INFO_EMPTY to
// _pi_queue_info.
// 12.19 Add new PI_EXT_INTEL_DEVICE_PARTITION_BY_CSLICE piDevicePartition
// scheme. Sub-sub-devices (representing compute slice) creation via
// partitioning by affinity domain is disabled by default and can be temporarily
// restored via SYCL_PI_LEVEL_ZERO_EXPOSE_CSLICE_IN_AFFINITY_PARTITIONING
// environment variable.
// 12.20 Added piextQueueCreate API to be used instead of piQueueCreate, also
// added PI_EXT_INTEL_DEVICE_INFO_MAX_COMPUTE_QUEUE_INDICES for piDeviceGetInfo.
// Both are needed to support sycl_ext_intel_queue_index extension.
// 12.21 Added new piextUSMEnqueueFill2D, piextUSMEnqueueMemset2D, and
// piextUSMEnqueueMemcpy2D functions. Added new
// PI_EXT_ONEAPI_CONTEXT_INFO_USM_FILL2D_SUPPORT,
// PI_EXT_ONEAPI_CONTEXT_INFO_USM_MEMSET2D_SUPPORT, and
// PI_EXT_ONEAPI_CONTEXT_INFO_USM_MEMCPY2D_SUPPORT context info query
// descriptors.
// 12.22 Add piGetDeviceAndHostTimer to query device wall-clock timestamp

#define _PI_H_VERSION_MAJOR 12
#define _PI_H_VERSION_MINOR 22
<<<<<<< HEAD

=======
>>>>>>> ba6ccc8b

#define _PI_STRING_HELPER(a) #a
#define _PI_CONCAT(a, b) _PI_STRING_HELPER(a.b)
#define _PI_TRIPLE_CONCAT(a, b, c) _PI_STRING_HELPER(a.b.c)

// This is the macro that plugins should all use to define their version.
// _PI_PLUGIN_VERSION_STRING will be printed when environment variable
// SYCL_PI_TRACE is set to 1. PluginVersion should be defined for each plugin
// in plugins/*/pi_*.hpp. PluginVersion should be incremented with each change
// to the plugin.
#define _PI_PLUGIN_VERSION_STRING(PluginVersion)                               \
  _PI_TRIPLE_CONCAT(_PI_H_VERSION_MAJOR, _PI_H_VERSION_MINOR, PluginVersion)

#define _PI_H_VERSION_STRING                                                   \
  _PI_CONCAT(_PI_H_VERSION_MAJOR, _PI_H_VERSION_MINOR)

// This will be used to check the major versions of plugins versus the major
// versions of PI.
#define _PI_STRING_SUBSTITUTE(X) _PI_STRING_HELPER(X)
#define _PI_PLUGIN_VERSION_CHECK(PI_API_VERSION, PI_PLUGIN_VERSION)            \
  if (strncmp(PI_API_VERSION, PI_PLUGIN_VERSION,                               \
              sizeof(_PI_STRING_SUBSTITUTE(_PI_H_VERSION_MAJOR))) < 0) {       \
    return PI_ERROR_INVALID_OPERATION;                                         \
  }

// NOTE: This file presents a maping of OpenCL to PI enums, constants and
// typedefs. The general approach taken was to replace `CL_` prefix with `PI_`.
// Please consider this when adding or modifying values, as the strict value
// match is required.
// TODO: We should consider re-implementing PI enums and constants and only
// perform a mapping of PI to OpenCL in the pi_opencl backend.
#include <sycl/detail/export.hpp>

#include <cstddef>
#include <cstdint>

#ifdef __cplusplus
extern "C" {
#endif // __cplusplus

using pi_int32 = int32_t;
using pi_uint32 = uint32_t;
using pi_uint64 = uint64_t;
using pi_bool = pi_uint32;
using pi_bitfield = pi_uint64;
using pi_native_handle = uintptr_t;

//
// NOTE: prefer to map 1:1 to OpenCL so that no translation is needed
// for PI <-> OpenCL ways. The PI <-> to other BE translation is almost
// always needed anyway.
//
typedef enum {
#define _PI_ERRC(NAME, VAL) NAME = VAL,
#define _PI_ERRC_WITH_MSG(NAME, VAL, MSG) NAME = VAL,
#include <sycl/detail/pi_error.def>
#undef _PI_ERRC
#undef _PI_ERRC_WITH_MSG
} _pi_result;

typedef enum {
  PI_EVENT_COMPLETE = 0x0,
  PI_EVENT_RUNNING = 0x1,
  PI_EVENT_SUBMITTED = 0x2,
  PI_EVENT_QUEUED = 0x3
} _pi_event_status;

typedef enum {
  PI_PLATFORM_INFO_EXTENSIONS = 0x0904,
  PI_PLATFORM_INFO_NAME = 0x0902,
  PI_PLATFORM_INFO_PROFILE = 0x0900,
  PI_PLATFORM_INFO_VENDOR = 0x0903,
  PI_PLATFORM_INFO_VERSION = 0x0901
} _pi_platform_info;

typedef enum {
  PI_PROGRAM_BUILD_INFO_STATUS = 0x1181,
  PI_PROGRAM_BUILD_INFO_OPTIONS = 0x1182,
  PI_PROGRAM_BUILD_INFO_LOG = 0x1183,
  PI_PROGRAM_BUILD_INFO_BINARY_TYPE = 0x1184
} _pi_program_build_info;

typedef enum {
  PI_PROGRAM_BUILD_STATUS_NONE = -1,
  PI_PROGRAM_BUILD_STATUS_ERROR = -2,
  PI_PROGRAM_BUILD_STATUS_SUCCESS = 0,
  PI_PROGRAM_BUILD_STATUS_IN_PROGRESS = -3
} _pi_program_build_status;

typedef enum {
  PI_PROGRAM_BINARY_TYPE_NONE = 0x0,
  PI_PROGRAM_BINARY_TYPE_COMPILED_OBJECT = 0x1,
  PI_PROGRAM_BINARY_TYPE_LIBRARY = 0x2,
  PI_PROGRAM_BINARY_TYPE_EXECUTABLE = 0x4
} _pi_program_binary_type;

// NOTE: this is made 64-bit to match the size of cl_device_type to
// make the translation to OpenCL transparent.
//
typedef enum : pi_uint64 {
  PI_DEVICE_TYPE_DEFAULT =
      (1 << 0), ///< The default device available in the PI plugin.
  PI_DEVICE_TYPE_ALL = 0xFFFFFFFF, ///< All devices available in the PI plugin.
  PI_DEVICE_TYPE_CPU = (1 << 1),   ///< A PI device that is the host processor.
  PI_DEVICE_TYPE_GPU = (1 << 2),   ///< A PI device that is a GPU.
  PI_DEVICE_TYPE_ACC = (1 << 3),   ///< A PI device that is a
                                   ///< dedicated accelerator.
  PI_DEVICE_TYPE_CUSTOM = (1 << 4) ///< A PI device that is a custom device.
} _pi_device_type;

typedef enum {
  PI_DEVICE_MEM_CACHE_TYPE_NONE = 0x0,
  PI_DEVICE_MEM_CACHE_TYPE_READ_ONLY_CACHE = 0x1,
  PI_DEVICE_MEM_CACHE_TYPE_READ_WRITE_CACHE = 0x2
} _pi_device_mem_cache_type;

typedef enum {
  PI_DEVICE_LOCAL_MEM_TYPE_LOCAL = 0x1,
  PI_DEVICE_LOCAL_MEM_TYPE_GLOBAL = 0x2
} _pi_device_local_mem_type;

typedef enum {
  PI_DEVICE_INFO_TYPE = 0x1000,
  PI_DEVICE_INFO_VENDOR_ID = 0x1001,
  PI_DEVICE_INFO_MAX_COMPUTE_UNITS = 0x1002,
  PI_DEVICE_INFO_MAX_WORK_ITEM_DIMENSIONS = 0x1003,
  PI_DEVICE_INFO_MAX_WORK_ITEM_SIZES = 0x1005,
  PI_DEVICE_INFO_MAX_WORK_GROUP_SIZE = 0x1004,
  PI_DEVICE_INFO_SINGLE_FP_CONFIG = 0x101B,
  PI_DEVICE_INFO_HALF_FP_CONFIG = 0x1033,
  PI_DEVICE_INFO_DOUBLE_FP_CONFIG = 0x1032,
  PI_DEVICE_INFO_QUEUE_PROPERTIES = 0x102A,
  PI_DEVICE_INFO_PREFERRED_VECTOR_WIDTH_CHAR = 0x1006,
  PI_DEVICE_INFO_PREFERRED_VECTOR_WIDTH_SHORT = 0x1007,
  PI_DEVICE_INFO_PREFERRED_VECTOR_WIDTH_INT = 0x1008,
  PI_DEVICE_INFO_PREFERRED_VECTOR_WIDTH_LONG = 0x1009,
  PI_DEVICE_INFO_PREFERRED_VECTOR_WIDTH_FLOAT = 0x100A,
  PI_DEVICE_INFO_PREFERRED_VECTOR_WIDTH_DOUBLE = 0x100B,
  PI_DEVICE_INFO_PREFERRED_VECTOR_WIDTH_HALF = 0x1034,
  PI_DEVICE_INFO_NATIVE_VECTOR_WIDTH_CHAR = 0x1036,
  PI_DEVICE_INFO_NATIVE_VECTOR_WIDTH_SHORT = 0x1037,
  PI_DEVICE_INFO_NATIVE_VECTOR_WIDTH_INT = 0x1038,
  PI_DEVICE_INFO_NATIVE_VECTOR_WIDTH_LONG = 0x1039,
  PI_DEVICE_INFO_NATIVE_VECTOR_WIDTH_FLOAT = 0x103A,
  PI_DEVICE_INFO_NATIVE_VECTOR_WIDTH_DOUBLE = 0x103B,
  PI_DEVICE_INFO_NATIVE_VECTOR_WIDTH_HALF = 0x103C,
  PI_DEVICE_INFO_MAX_CLOCK_FREQUENCY = 0x100C,
  PI_DEVICE_INFO_ADDRESS_BITS = 0x100D,
  PI_DEVICE_INFO_MAX_MEM_ALLOC_SIZE = 0x1010,
  PI_DEVICE_INFO_IMAGE_SUPPORT = 0x1016,
  PI_DEVICE_INFO_MAX_READ_IMAGE_ARGS = 0x100E,
  PI_DEVICE_INFO_MAX_WRITE_IMAGE_ARGS = 0x100F,
  PI_DEVICE_INFO_IMAGE2D_MAX_WIDTH = 0x1011,
  PI_DEVICE_INFO_IMAGE2D_MAX_HEIGHT = 0x1012,
  PI_DEVICE_INFO_IMAGE3D_MAX_WIDTH = 0x1013,
  PI_DEVICE_INFO_IMAGE3D_MAX_HEIGHT = 0x1014,
  PI_DEVICE_INFO_IMAGE3D_MAX_DEPTH = 0x1015,
  PI_DEVICE_INFO_IMAGE_MAX_BUFFER_SIZE = 0x1040,
  PI_DEVICE_INFO_IMAGE_MAX_ARRAY_SIZE = 0x1041,
  PI_DEVICE_INFO_MAX_SAMPLERS = 0x1018,
  PI_DEVICE_INFO_MAX_PARAMETER_SIZE = 0x1017,
  PI_DEVICE_INFO_MEM_BASE_ADDR_ALIGN = 0x1019,
  PI_DEVICE_INFO_GLOBAL_MEM_CACHE_TYPE = 0x101C,
  PI_DEVICE_INFO_GLOBAL_MEM_CACHELINE_SIZE = 0x101D,
  PI_DEVICE_INFO_GLOBAL_MEM_CACHE_SIZE = 0x101E,
  PI_DEVICE_INFO_GLOBAL_MEM_SIZE = 0x101F,
  PI_DEVICE_INFO_MAX_CONSTANT_BUFFER_SIZE = 0x1020,
  PI_DEVICE_INFO_MAX_CONSTANT_ARGS = 0x1021,
  PI_DEVICE_INFO_LOCAL_MEM_TYPE = 0x1022,
  PI_DEVICE_INFO_LOCAL_MEM_SIZE = 0x1023,
  PI_DEVICE_INFO_ERROR_CORRECTION_SUPPORT = 0x1024,
  PI_DEVICE_INFO_HOST_UNIFIED_MEMORY = 0x1035,
  PI_DEVICE_INFO_PROFILING_TIMER_RESOLUTION = 0x1025,
  PI_DEVICE_INFO_ENDIAN_LITTLE = 0x1026,
  PI_DEVICE_INFO_AVAILABLE = 0x1027,
  PI_DEVICE_INFO_COMPILER_AVAILABLE = 0x1028,
  PI_DEVICE_INFO_LINKER_AVAILABLE = 0x103E,
  PI_DEVICE_INFO_EXECUTION_CAPABILITIES = 0x1029,
  PI_DEVICE_INFO_QUEUE_ON_DEVICE_PROPERTIES = 0x104E,
  PI_DEVICE_INFO_QUEUE_ON_HOST_PROPERTIES = 0x102A,
  PI_DEVICE_INFO_BUILT_IN_KERNELS = 0x103F,
  PI_DEVICE_INFO_PLATFORM = 0x1031,
  PI_DEVICE_INFO_REFERENCE_COUNT = 0x1047,
  PI_DEVICE_INFO_IL_VERSION = 0x105B,
  PI_DEVICE_INFO_NAME = 0x102B,
  PI_DEVICE_INFO_VENDOR = 0x102C,
  PI_DEVICE_INFO_DRIVER_VERSION = 0x102D,
  PI_DEVICE_INFO_PROFILE = 0x102E,
  PI_DEVICE_INFO_VERSION = 0x102F,
  PI_DEVICE_INFO_OPENCL_C_VERSION = 0x103D,
  PI_DEVICE_INFO_EXTENSIONS = 0x1030,
  PI_DEVICE_INFO_PRINTF_BUFFER_SIZE = 0x1049,
  PI_DEVICE_INFO_PREFERRED_INTEROP_USER_SYNC = 0x1048,
  PI_DEVICE_INFO_PARENT_DEVICE = 0x1042,
  PI_DEVICE_INFO_PARTITION_PROPERTIES = 0x1044,
  PI_DEVICE_INFO_PARTITION_MAX_SUB_DEVICES = 0x1043,
  PI_DEVICE_INFO_PARTITION_AFFINITY_DOMAIN = 0x1045,
  PI_DEVICE_INFO_PARTITION_TYPE = 0x1046,
  PI_DEVICE_INFO_MAX_NUM_SUB_GROUPS = 0x105C,
  PI_DEVICE_INFO_SUB_GROUP_INDEPENDENT_FORWARD_PROGRESS = 0x105D,
  PI_DEVICE_INFO_SUB_GROUP_SIZES_INTEL = 0x4108,
  PI_DEVICE_INFO_USM_HOST_SUPPORT = 0x4190,
  PI_DEVICE_INFO_USM_DEVICE_SUPPORT = 0x4191,
  PI_DEVICE_INFO_USM_SINGLE_SHARED_SUPPORT = 0x4192,
  PI_DEVICE_INFO_USM_CROSS_SHARED_SUPPORT = 0x4193,
  PI_DEVICE_INFO_USM_SYSTEM_SHARED_SUPPORT = 0x4194,
  // Intel UUID extension.
  PI_DEVICE_INFO_UUID = 0x106A,
  // These are Intel-specific extensions.
  PI_DEVICE_INFO_DEVICE_ID = 0x4251,
  PI_DEVICE_INFO_PCI_ADDRESS = 0x10020,
  PI_DEVICE_INFO_GPU_EU_COUNT = 0x10021,
  PI_DEVICE_INFO_GPU_EU_SIMD_WIDTH = 0x10022,
  PI_DEVICE_INFO_GPU_SLICES = 0x10023,
  PI_DEVICE_INFO_GPU_SUBSLICES_PER_SLICE = 0x10024,
  PI_DEVICE_INFO_GPU_EU_COUNT_PER_SUBSLICE = 0x10025,
  PI_DEVICE_INFO_MAX_MEM_BANDWIDTH = 0x10026,
  PI_DEVICE_INFO_IMAGE_SRGB = 0x10027,
  // Return true if sub-device should do its own program build
  PI_DEVICE_INFO_BUILD_ON_SUBDEVICE = 0x10028,
  PI_EXT_INTEL_DEVICE_INFO_FREE_MEMORY = 0x10029,
  // Return 0 if device doesn't have any memory modules. Return the minimum of
  // the clock rate values if there are several memory modules on the device.
  PI_EXT_INTEL_DEVICE_INFO_MEMORY_CLOCK_RATE = 0x10030,
  // Return 0 if device doesn't have any memory modules. Return the minimum of
  // the bus width values if there are several memory modules on the device.
  PI_EXT_INTEL_DEVICE_INFO_MEMORY_BUS_WIDTH = 0x10031,
  // Return 1 if the device doesn't have a notion of a "queue index". Otherwise,
  // return the number of queue indices that are available for this device.
  PI_EXT_INTEL_DEVICE_INFO_MAX_COMPUTE_QUEUE_INDICES = 0x10032,
  PI_DEVICE_INFO_ATOMIC_64 = 0x10110,
  PI_DEVICE_INFO_ATOMIC_MEMORY_ORDER_CAPABILITIES = 0x10111,
  PI_DEVICE_INFO_ATOMIC_MEMORY_SCOPE_CAPABILITIES = 0x11000,
  PI_DEVICE_INFO_GPU_HW_THREADS_PER_EU = 0x10112,
  PI_DEVICE_INFO_BACKEND_VERSION = 0x10113,
  // Return whether bfloat16 math functions are supported by device
  PI_EXT_ONEAPI_DEVICE_INFO_BFLOAT16_MATH_FUNCTIONS = 0x1FFFF,
  PI_EXT_ONEAPI_DEVICE_INFO_MAX_GLOBAL_WORK_GROUPS = 0x20000,
  PI_EXT_ONEAPI_DEVICE_INFO_MAX_WORK_GROUPS_1D = 0x20001,
  PI_EXT_ONEAPI_DEVICE_INFO_MAX_WORK_GROUPS_2D = 0x20002,
  PI_EXT_ONEAPI_DEVICE_INFO_MAX_WORK_GROUPS_3D = 0x20003,
  PI_EXT_ONEAPI_DEVICE_INFO_CUDA_ASYNC_BARRIER = 0x20004,
} _pi_device_info;

typedef enum {
  PI_PROGRAM_INFO_REFERENCE_COUNT = 0x1160,
  PI_PROGRAM_INFO_CONTEXT = 0x1161,
  PI_PROGRAM_INFO_NUM_DEVICES = 0x1162,
  PI_PROGRAM_INFO_DEVICES = 0x1163,
  PI_PROGRAM_INFO_SOURCE = 0x1164,
  PI_PROGRAM_INFO_BINARY_SIZES = 0x1165,
  PI_PROGRAM_INFO_BINARIES = 0x1166,
  PI_PROGRAM_INFO_NUM_KERNELS = 0x1167,
  PI_PROGRAM_INFO_KERNEL_NAMES = 0x1168
} _pi_program_info;

typedef enum {
  PI_CONTEXT_INFO_DEVICES = 0x1081,
  PI_CONTEXT_INFO_PLATFORM = 0x1084,
  PI_CONTEXT_INFO_NUM_DEVICES = 0x1083,
  PI_CONTEXT_INFO_PROPERTIES = 0x1082,
  PI_CONTEXT_INFO_REFERENCE_COUNT = 0x1080,
  // Atomics capabilities extensions
  PI_CONTEXT_INFO_ATOMIC_MEMORY_ORDER_CAPABILITIES = 0x10010,
  PI_CONTEXT_INFO_ATOMIC_MEMORY_SCOPE_CAPABILITIES = 0x10011,
  // Native 2D USM memory operation support
  PI_EXT_ONEAPI_CONTEXT_INFO_USM_FILL2D_SUPPORT = 0x30000,
  PI_EXT_ONEAPI_CONTEXT_INFO_USM_MEMSET2D_SUPPORT = 0x30001,
  PI_EXT_ONEAPI_CONTEXT_INFO_USM_MEMCPY2D_SUPPORT = 0x30002
} _pi_context_info;

typedef enum {
  PI_QUEUE_INFO_CONTEXT = 0x1090,
  PI_QUEUE_INFO_DEVICE = 0x1091,
  PI_QUEUE_INFO_DEVICE_DEFAULT = 0x1095,
  PI_QUEUE_INFO_PROPERTIES = 0x1093,
  PI_QUEUE_INFO_REFERENCE_COUNT = 0x1092,
  PI_QUEUE_INFO_SIZE = 0x1094,
  // Return 'true' if all commands previously submitted to the queue have
  // completed, otherwise return 'false'.
  PI_EXT_ONEAPI_QUEUE_INFO_EMPTY = 0x2096
} _pi_queue_info;

typedef enum {
  PI_KERNEL_INFO_FUNCTION_NAME = 0x1190,
  PI_KERNEL_INFO_NUM_ARGS = 0x1191,
  PI_KERNEL_INFO_REFERENCE_COUNT = 0x1192,
  PI_KERNEL_INFO_CONTEXT = 0x1193,
  PI_KERNEL_INFO_PROGRAM = 0x1194,
  PI_KERNEL_INFO_ATTRIBUTES = 0x1195
} _pi_kernel_info;

typedef enum {
  PI_KERNEL_GROUP_INFO_GLOBAL_WORK_SIZE = 0x11B5,
  PI_KERNEL_GROUP_INFO_WORK_GROUP_SIZE = 0x11B0,
  PI_KERNEL_GROUP_INFO_COMPILE_WORK_GROUP_SIZE = 0x11B1,
  PI_KERNEL_GROUP_INFO_LOCAL_MEM_SIZE = 0x11B2,
  PI_KERNEL_GROUP_INFO_PREFERRED_WORK_GROUP_SIZE_MULTIPLE = 0x11B3,
  PI_KERNEL_GROUP_INFO_PRIVATE_MEM_SIZE = 0x11B4,
  // The number of registers used by the compiled kernel (device specific)
  PI_KERNEL_GROUP_INFO_NUM_REGS = 0x10112
} _pi_kernel_group_info;

typedef enum {
  PI_IMAGE_INFO_FORMAT = 0x1110,
  PI_IMAGE_INFO_ELEMENT_SIZE = 0x1111,
  PI_IMAGE_INFO_ROW_PITCH = 0x1112,
  PI_IMAGE_INFO_SLICE_PITCH = 0x1113,
  PI_IMAGE_INFO_WIDTH = 0x1114,
  PI_IMAGE_INFO_HEIGHT = 0x1115,
  PI_IMAGE_INFO_DEPTH = 0x1116
} _pi_image_info;

typedef enum {
  PI_KERNEL_MAX_SUB_GROUP_SIZE = 0x2033,
  PI_KERNEL_MAX_NUM_SUB_GROUPS = 0x11B9,
  PI_KERNEL_COMPILE_NUM_SUB_GROUPS = 0x11BA,
  PI_KERNEL_COMPILE_SUB_GROUP_SIZE_INTEL = 0x410A
} _pi_kernel_sub_group_info;

typedef enum {
  PI_EVENT_INFO_COMMAND_QUEUE = 0x11D0,
  PI_EVENT_INFO_CONTEXT = 0x11D4,
  PI_EVENT_INFO_COMMAND_TYPE = 0x11D1,
  PI_EVENT_INFO_COMMAND_EXECUTION_STATUS = 0x11D3,
  PI_EVENT_INFO_REFERENCE_COUNT = 0x11D2
} _pi_event_info;

typedef enum {
  PI_COMMAND_TYPE_NDRANGE_KERNEL = 0x11F0,
  PI_COMMAND_TYPE_MEM_BUFFER_READ = 0x11F3,
  PI_COMMAND_TYPE_MEM_BUFFER_WRITE = 0x11F4,
  PI_COMMAND_TYPE_MEM_BUFFER_COPY = 0x11F5,
  PI_COMMAND_TYPE_MEM_BUFFER_MAP = 0x11FB,
  PI_COMMAND_TYPE_MEM_BUFFER_UNMAP = 0x11FD,
  PI_COMMAND_TYPE_MEM_BUFFER_READ_RECT = 0x1201,
  PI_COMMAND_TYPE_MEM_BUFFER_WRITE_RECT = 0x1202,
  PI_COMMAND_TYPE_MEM_BUFFER_COPY_RECT = 0x1203,
  PI_COMMAND_TYPE_USER = 0x1204,
  PI_COMMAND_TYPE_MEM_BUFFER_FILL = 0x1207,
  PI_COMMAND_TYPE_IMAGE_READ = 0x11F6,
  PI_COMMAND_TYPE_IMAGE_WRITE = 0x11F7,
  PI_COMMAND_TYPE_IMAGE_COPY = 0x11F8,
  PI_COMMAND_TYPE_NATIVE_KERNEL = 0x11F2,
  PI_COMMAND_TYPE_COPY_BUFFER_TO_IMAGE = 0x11FA,
  PI_COMMAND_TYPE_COPY_IMAGE_TO_BUFFER = 0x11F9,
  PI_COMMAND_TYPE_MAP_IMAGE = 0x11FC,
  PI_COMMAND_TYPE_MARKER = 0x11FE,
  PI_COMMAND_TYPE_ACQUIRE_GL_OBJECTS = 0x11FF,
  PI_COMMAND_TYPE_RELEASE_GL_OBJECTS = 0x1200,
  PI_COMMAND_TYPE_BARRIER = 0x1205,
  PI_COMMAND_TYPE_MIGRATE_MEM_OBJECTS = 0x1206,
  PI_COMMAND_TYPE_FILL_IMAGE = 0x1208,
  PI_COMMAND_TYPE_SVM_FREE = 0x1209,
  PI_COMMAND_TYPE_SVM_MEMCPY = 0x120A,
  PI_COMMAND_TYPE_SVM_MEMFILL = 0x120B,
  PI_COMMAND_TYPE_SVM_MAP = 0x120C,
  PI_COMMAND_TYPE_SVM_UNMAP = 0x120D
} _pi_command_type;

typedef enum {
  PI_MEM_TYPE_BUFFER = 0x10F0,
  PI_MEM_TYPE_IMAGE2D = 0x10F1,
  PI_MEM_TYPE_IMAGE3D = 0x10F2,
  PI_MEM_TYPE_IMAGE2D_ARRAY = 0x10F3,
  PI_MEM_TYPE_IMAGE1D = 0x10F4,
  PI_MEM_TYPE_IMAGE1D_ARRAY = 0x10F5,
  PI_MEM_TYPE_IMAGE1D_BUFFER = 0x10F6
} _pi_mem_type;

typedef enum {
  // Device-specific value opaque in PI API.
  PI_MEM_ADVICE_RESET = 0,
  PI_MEM_ADVICE_CUDA_SET_READ_MOSTLY = 101,
  PI_MEM_ADVICE_CUDA_UNSET_READ_MOSTLY = 102,
  PI_MEM_ADVICE_CUDA_SET_PREFERRED_LOCATION = 103,
  PI_MEM_ADVICE_CUDA_UNSET_PREFERRED_LOCATION = 104,
  PI_MEM_ADVICE_CUDA_SET_ACCESSED_BY = 105,
  PI_MEM_ADVICE_CUDA_UNSET_ACCESSED_BY = 106,
  PI_MEM_ADVICE_CUDA_SET_PREFERRED_LOCATION_HOST = 107,
  PI_MEM_ADVICE_CUDA_UNSET_PREFERRED_LOCATION_HOST = 108,
  PI_MEM_ADVICE_CUDA_SET_ACCESSED_BY_HOST = 109,
  PI_MEM_ADVICE_CUDA_UNSET_ACCESSED_BY_HOST = 110,
  PI_MEM_ADVICE_UNKNOWN = 999,
} _pi_mem_advice;

typedef enum {
  PI_IMAGE_CHANNEL_ORDER_A = 0x10B1,
  PI_IMAGE_CHANNEL_ORDER_R = 0x10B0,
  PI_IMAGE_CHANNEL_ORDER_RG = 0x10B2,
  PI_IMAGE_CHANNEL_ORDER_RA = 0x10B3,
  PI_IMAGE_CHANNEL_ORDER_RGB = 0x10B4,
  PI_IMAGE_CHANNEL_ORDER_RGBA = 0x10B5,
  PI_IMAGE_CHANNEL_ORDER_BGRA = 0x10B6,
  PI_IMAGE_CHANNEL_ORDER_ARGB = 0x10B7,
  PI_IMAGE_CHANNEL_ORDER_ABGR = 0x10C3,
  PI_IMAGE_CHANNEL_ORDER_INTENSITY = 0x10B8,
  PI_IMAGE_CHANNEL_ORDER_LUMINANCE = 0x10B9,
  PI_IMAGE_CHANNEL_ORDER_Rx = 0x10BA,
  PI_IMAGE_CHANNEL_ORDER_RGx = 0x10BB,
  PI_IMAGE_CHANNEL_ORDER_RGBx = 0x10BC,
  PI_IMAGE_CHANNEL_ORDER_sRGBA = 0x10C1
} _pi_image_channel_order;

typedef enum {
  PI_IMAGE_CHANNEL_TYPE_SNORM_INT8 = 0x10D0,
  PI_IMAGE_CHANNEL_TYPE_SNORM_INT16 = 0x10D1,
  PI_IMAGE_CHANNEL_TYPE_UNORM_INT8 = 0x10D2,
  PI_IMAGE_CHANNEL_TYPE_UNORM_INT16 = 0x10D3,
  PI_IMAGE_CHANNEL_TYPE_UNORM_SHORT_565 = 0x10D4,
  PI_IMAGE_CHANNEL_TYPE_UNORM_SHORT_555 = 0x10D5,
  PI_IMAGE_CHANNEL_TYPE_UNORM_INT_101010 = 0x10D6,
  PI_IMAGE_CHANNEL_TYPE_SIGNED_INT8 = 0x10D7,
  PI_IMAGE_CHANNEL_TYPE_SIGNED_INT16 = 0x10D8,
  PI_IMAGE_CHANNEL_TYPE_SIGNED_INT32 = 0x10D9,
  PI_IMAGE_CHANNEL_TYPE_UNSIGNED_INT8 = 0x10DA,
  PI_IMAGE_CHANNEL_TYPE_UNSIGNED_INT16 = 0x10DB,
  PI_IMAGE_CHANNEL_TYPE_UNSIGNED_INT32 = 0x10DC,
  PI_IMAGE_CHANNEL_TYPE_HALF_FLOAT = 0x10DD,
  PI_IMAGE_CHANNEL_TYPE_FLOAT = 0x10DE
} _pi_image_channel_type;

typedef enum { PI_BUFFER_CREATE_TYPE_REGION = 0x1220 } _pi_buffer_create_type;

const pi_bool PI_TRUE = 1;
const pi_bool PI_FALSE = 0;

typedef enum {
  PI_SAMPLER_INFO_REFERENCE_COUNT = 0x1150,
  PI_SAMPLER_INFO_CONTEXT = 0x1151,
  PI_SAMPLER_INFO_NORMALIZED_COORDS = 0x1152,
  PI_SAMPLER_INFO_ADDRESSING_MODE = 0x1153,
  PI_SAMPLER_INFO_FILTER_MODE = 0x1154,
  PI_SAMPLER_INFO_MIP_FILTER_MODE = 0x1155,
  PI_SAMPLER_INFO_LOD_MIN = 0x1156,
  PI_SAMPLER_INFO_LOD_MAX = 0x1157
} _pi_sampler_info;

typedef enum {
  PI_SAMPLER_ADDRESSING_MODE_MIRRORED_REPEAT = 0x1134,
  PI_SAMPLER_ADDRESSING_MODE_REPEAT = 0x1133,
  PI_SAMPLER_ADDRESSING_MODE_CLAMP_TO_EDGE = 0x1131,
  PI_SAMPLER_ADDRESSING_MODE_CLAMP = 0x1132,
  PI_SAMPLER_ADDRESSING_MODE_NONE = 0x1130
} _pi_sampler_addressing_mode;

typedef enum {
  PI_SAMPLER_FILTER_MODE_NEAREST = 0x1140,
  PI_SAMPLER_FILTER_MODE_LINEAR = 0x1141,
} _pi_sampler_filter_mode;

using pi_context_properties = intptr_t;

using pi_device_exec_capabilities = pi_bitfield;
constexpr pi_device_exec_capabilities PI_DEVICE_EXEC_CAPABILITIES_KERNEL =
    (1 << 0);
constexpr pi_device_exec_capabilities
    PI_DEVICE_EXEC_CAPABILITIES_NATIVE_KERNEL = (1 << 1);

using pi_sampler_properties = pi_bitfield;
constexpr pi_sampler_properties PI_SAMPLER_PROPERTIES_NORMALIZED_COORDS =
    0x1152;
constexpr pi_sampler_properties PI_SAMPLER_PROPERTIES_ADDRESSING_MODE = 0x1153;
constexpr pi_sampler_properties PI_SAMPLER_PROPERTIES_FILTER_MODE = 0x1154;

using pi_memory_order_capabilities = pi_bitfield;
constexpr pi_memory_order_capabilities PI_MEMORY_ORDER_RELAXED = 0x01;
constexpr pi_memory_order_capabilities PI_MEMORY_ORDER_ACQUIRE = 0x02;
constexpr pi_memory_order_capabilities PI_MEMORY_ORDER_RELEASE = 0x04;
constexpr pi_memory_order_capabilities PI_MEMORY_ORDER_ACQ_REL = 0x08;
constexpr pi_memory_order_capabilities PI_MEMORY_ORDER_SEQ_CST = 0x10;

using pi_memory_scope_capabilities = pi_bitfield;
constexpr pi_memory_scope_capabilities PI_MEMORY_SCOPE_WORK_ITEM = 0x01;
constexpr pi_memory_scope_capabilities PI_MEMORY_SCOPE_SUB_GROUP = 0x02;
constexpr pi_memory_scope_capabilities PI_MEMORY_SCOPE_WORK_GROUP = 0x04;
constexpr pi_memory_scope_capabilities PI_MEMORY_SCOPE_DEVICE = 0x08;
constexpr pi_memory_scope_capabilities PI_MEMORY_SCOPE_SYSTEM = 0x10;

typedef enum {
  PI_PROFILING_INFO_COMMAND_QUEUED = 0x1280,
  PI_PROFILING_INFO_COMMAND_SUBMIT = 0x1281,
  PI_PROFILING_INFO_COMMAND_START = 0x1282,
  PI_PROFILING_INFO_COMMAND_END = 0x1283
} _pi_profiling_info;

// NOTE: this is made 64-bit to match the size of cl_mem_flags to
// make the translation to OpenCL transparent.
// TODO: populate
//
using pi_mem_flags = pi_bitfield;
// Access
constexpr pi_mem_flags PI_MEM_FLAGS_ACCESS_RW = (1 << 0);
constexpr pi_mem_flags PI_MEM_ACCESS_READ_ONLY = (1 << 2);
// Host pointer
constexpr pi_mem_flags PI_MEM_FLAGS_HOST_PTR_USE = (1 << 3);
constexpr pi_mem_flags PI_MEM_FLAGS_HOST_PTR_COPY = (1 << 5);
constexpr pi_mem_flags PI_MEM_FLAGS_HOST_PTR_ALLOC = (1 << 4);

// flags passed to Map operations
using pi_map_flags = pi_bitfield;
constexpr pi_map_flags PI_MAP_READ = (1 << 0);
constexpr pi_map_flags PI_MAP_WRITE = (1 << 1);
constexpr pi_map_flags PI_MAP_WRITE_INVALIDATE_REGION = (1 << 2);
// NOTE: this is made 64-bit to match the size of cl_mem_properties_intel to
// make the translation to OpenCL transparent.
using pi_mem_properties = pi_bitfield;
constexpr pi_mem_properties PI_MEM_PROPERTIES_CHANNEL = 0x4213;
constexpr pi_mem_properties PI_MEM_PROPERTIES_ALLOC_BUFFER_LOCATION = 0x419E;

// NOTE: this is made 64-bit to match the size of cl_mem_properties_intel to
// make the translation to OpenCL transparent.
using pi_usm_mem_properties = pi_bitfield;
constexpr pi_usm_mem_properties PI_MEM_ALLOC_FLAGS = 0x4195;
constexpr pi_usm_mem_properties PI_MEM_ALLOC_WRTITE_COMBINED = (1 << 0);
constexpr pi_usm_mem_properties PI_MEM_ALLOC_INITIAL_PLACEMENT_DEVICE =
    (1 << 1);
constexpr pi_usm_mem_properties PI_MEM_ALLOC_INITIAL_PLACEMENT_HOST = (1 << 2);
// Hints that the device/shared allocation will not be written on device.
constexpr pi_usm_mem_properties PI_MEM_ALLOC_DEVICE_READ_ONLY = (1 << 3);

constexpr pi_usm_mem_properties PI_MEM_USM_ALLOC_BUFFER_LOCATION = 0x419E;

// NOTE: queue properties are implemented this way to better support bit
// manipulations
using pi_queue_properties = pi_bitfield;
constexpr pi_queue_properties PI_QUEUE_FLAGS = -1;
constexpr pi_queue_properties PI_QUEUE_COMPUTE_INDEX = -2;
// clang-format off
constexpr pi_queue_properties PI_QUEUE_FLAG_OUT_OF_ORDER_EXEC_MODE_ENABLE = (1 << 0);
constexpr pi_queue_properties PI_QUEUE_FLAG_PROFILING_ENABLE = (1 << 1);
constexpr pi_queue_properties PI_QUEUE_FLAG_ON_DEVICE = (1 << 2);
constexpr pi_queue_properties PI_QUEUE_FLAG_ON_DEVICE_DEFAULT = (1 << 3);
constexpr pi_queue_properties PI_EXT_ONEAPI_QUEUE_FLAG_DISCARD_EVENTS = (1 << 4);
constexpr pi_queue_properties PI_EXT_ONEAPI_QUEUE_FLAG_PRIORITY_LOW = (1 << 5);
constexpr pi_queue_properties PI_EXT_ONEAPI_QUEUE_FLAG_PRIORITY_HIGH = (1 << 6);
// clang-format on

using pi_result = _pi_result;
using pi_platform_info = _pi_platform_info;
using pi_device_type = _pi_device_type;
using pi_device_mem_cache_type = _pi_device_mem_cache_type;
using pi_device_local_mem_type = _pi_device_local_mem_type;
using pi_device_info = _pi_device_info;
using pi_program_info = _pi_program_info;
using pi_context_info = _pi_context_info;
using pi_queue_info = _pi_queue_info;
using pi_image_info = _pi_image_info;
using pi_kernel_info = _pi_kernel_info;
using pi_kernel_group_info = _pi_kernel_group_info;
using pi_kernel_sub_group_info = _pi_kernel_sub_group_info;
using pi_event_info = _pi_event_info;
using pi_command_type = _pi_command_type;
using pi_mem_type = _pi_mem_type;
using pi_mem_advice = _pi_mem_advice;
using pi_image_channel_order = _pi_image_channel_order;
using pi_image_channel_type = _pi_image_channel_type;
using pi_buffer_create_type = _pi_buffer_create_type;
using pi_sampler_addressing_mode = _pi_sampler_addressing_mode;
using pi_sampler_filter_mode = _pi_sampler_filter_mode;
using pi_sampler_info = _pi_sampler_info;
using pi_event_status = _pi_event_status;
using pi_program_build_info = _pi_program_build_info;
using pi_program_build_status = _pi_program_build_status;
using pi_program_binary_type = _pi_program_binary_type;
using pi_kernel_info = _pi_kernel_info;
using pi_profiling_info = _pi_profiling_info;

// For compatibility with OpenCL define this not as enum.
using pi_device_partition_property = intptr_t;
static constexpr pi_device_partition_property PI_DEVICE_PARTITION_EQUALLY =
    0x1086;
static constexpr pi_device_partition_property PI_DEVICE_PARTITION_BY_COUNTS =
    0x1087;
static constexpr pi_device_partition_property
    PI_DEVICE_PARTITION_BY_COUNTS_LIST_END = 0x0;
static constexpr pi_device_partition_property
    PI_DEVICE_PARTITION_BY_AFFINITY_DOMAIN = 0x1088;
static constexpr pi_device_partition_property
    PI_EXT_INTEL_DEVICE_PARTITION_BY_CSLICE = 0x1089;

// For compatibility with OpenCL define this not as enum.
using pi_device_affinity_domain = pi_bitfield;
static constexpr pi_device_affinity_domain PI_DEVICE_AFFINITY_DOMAIN_NUMA =
    (1 << 0);
static constexpr pi_device_affinity_domain PI_DEVICE_AFFINITY_DOMAIN_L4_CACHE =
    (1 << 1);
static constexpr pi_device_affinity_domain PI_DEVICE_AFFINITY_DOMAIN_L3_CACHE =
    (1 << 2);
static constexpr pi_device_affinity_domain PI_DEVICE_AFFINITY_DOMAIN_L2_CACHE =
    (1 << 3);
static constexpr pi_device_affinity_domain PI_DEVICE_AFFINITY_DOMAIN_L1_CACHE =
    (1 << 4);
static constexpr pi_device_affinity_domain
    PI_DEVICE_AFFINITY_DOMAIN_NEXT_PARTITIONABLE = (1 << 5);

// For compatibility with OpenCL define this not as enum.
using pi_device_fp_config = pi_bitfield;
static constexpr pi_device_fp_config PI_FP_DENORM = (1 << 0);
static constexpr pi_device_fp_config PI_FP_INF_NAN = (1 << 1);
static constexpr pi_device_fp_config PI_FP_ROUND_TO_NEAREST = (1 << 2);
static constexpr pi_device_fp_config PI_FP_ROUND_TO_ZERO = (1 << 3);
static constexpr pi_device_fp_config PI_FP_ROUND_TO_INF = (1 << 4);
static constexpr pi_device_fp_config PI_FP_FMA = (1 << 5);
static constexpr pi_device_fp_config PI_FP_SOFT_FLOAT = (1 << 6);
static constexpr pi_device_fp_config PI_FP_CORRECTLY_ROUNDED_DIVIDE_SQRT =
    (1 << 7);

// For compatibility with OpenCL define this not as enum.
using pi_device_exec_capabilities = pi_bitfield;
static constexpr pi_device_exec_capabilities PI_EXEC_KERNEL = (1 << 0);
static constexpr pi_device_exec_capabilities PI_EXEC_NATIVE_KERNEL = (1 << 1);

// Entry type, matches OpenMP for compatibility
struct _pi_offload_entry_struct {
  void *addr;
  char *name;
  size_t size;
  int32_t flags;
  int32_t reserved;
};

using _pi_offload_entry = _pi_offload_entry_struct *;

// A type of a binary image property.
typedef enum {
  PI_PROPERTY_TYPE_UNKNOWN,
  PI_PROPERTY_TYPE_UINT32,     // 32-bit integer
  PI_PROPERTY_TYPE_BYTE_ARRAY, // byte array
  PI_PROPERTY_TYPE_STRING      // null-terminated string
} pi_property_type;

// Device binary image property.
// If the type size of the property value is fixed and is no greater than
// 64 bits, then ValAddr is 0 and the value is stored in the ValSize field.
// Example - PI_PROPERTY_TYPE_UINT32, which is 32-bit
struct _pi_device_binary_property_struct {
  char *Name;       // null-terminated property name
  void *ValAddr;    // address of property value
  uint32_t Type;    // _pi_property_type
  uint64_t ValSize; // size of property value in bytes
};

typedef _pi_device_binary_property_struct *pi_device_binary_property;

// Named array of properties.
struct _pi_device_binary_property_set_struct {
  char *Name;                                // the name
  pi_device_binary_property PropertiesBegin; // array start
  pi_device_binary_property PropertiesEnd;   // array end
};

typedef _pi_device_binary_property_set_struct *pi_device_binary_property_set;

/// Types of device binary.
using pi_device_binary_type = uint8_t;
// format is not determined
static constexpr pi_device_binary_type PI_DEVICE_BINARY_TYPE_NONE = 0;
// specific to a device
static constexpr pi_device_binary_type PI_DEVICE_BINARY_TYPE_NATIVE = 1;
// portable binary types go next
// SPIR-V
static constexpr pi_device_binary_type PI_DEVICE_BINARY_TYPE_SPIRV = 2;
// LLVM bitcode
static constexpr pi_device_binary_type PI_DEVICE_BINARY_TYPE_LLVMIR_BITCODE = 3;

// Device binary descriptor version supported by this library.
static const uint16_t PI_DEVICE_BINARY_VERSION = 1;

// The kind of offload model the binary employs; must be 4 for SYCL
static const uint8_t PI_DEVICE_BINARY_OFFLOAD_KIND_SYCL = 4;

/// Target identification strings for
/// pi_device_binary_struct.DeviceTargetSpec
///
/// A device type represented by a particular target
/// triple requires specific binary images. We need
/// to map the image type onto the device target triple
///
#define __SYCL_PI_DEVICE_BINARY_TARGET_UNKNOWN "<unknown>"
/// SPIR-V 32-bit image <-> "spir", 32-bit OpenCL device
#define __SYCL_PI_DEVICE_BINARY_TARGET_SPIRV32 "spir"
/// SPIR-V 64-bit image <-> "spir64", 64-bit OpenCL device
#define __SYCL_PI_DEVICE_BINARY_TARGET_SPIRV64 "spir64"
/// Device-specific binary images produced from SPIR-V 64-bit <->
/// various "spir64_*" triples for specific 64-bit OpenCL devices
#define __SYCL_PI_DEVICE_BINARY_TARGET_SPIRV64_X86_64 "spir64_x86_64"
#define __SYCL_PI_DEVICE_BINARY_TARGET_SPIRV64_GEN "spir64_gen"
#define __SYCL_PI_DEVICE_BINARY_TARGET_SPIRV64_FPGA "spir64_fpga"
/// PTX 64-bit image <-> "nvptx64", 64-bit NVIDIA PTX device
#define __SYCL_PI_DEVICE_BINARY_TARGET_NVPTX64 "nvptx64"
#define __SYCL_PI_DEVICE_BINARY_TARGET_AMDGCN "amdgcn"

/// Extension to denote native support of assert feature by an arbitrary device
/// piDeviceGetInfo call should return this extension when the device supports
/// native asserts if supported extensions' names are requested
#define PI_DEVICE_INFO_EXTENSION_DEVICELIB_ASSERT                              \
  "pi_ext_intel_devicelib_assert"

/// Device binary image property set names recognized by the SYCL runtime.
/// Name must be consistent with
/// PropertySetRegistry::SYCL_SPECIALIZATION_CONSTANTS defined in
/// PropertySetIO.h
#define __SYCL_PI_PROPERTY_SET_SPEC_CONST_MAP "SYCL/specialization constants"
/// PropertySetRegistry::SYCL_SPEC_CONSTANTS_DEFAULT_VALUES defined in
/// PropertySetIO.h
#define __SYCL_PI_PROPERTY_SET_SPEC_CONST_DEFAULT_VALUES_MAP                   \
  "SYCL/specialization constants default values"
/// PropertySetRegistry::SYCL_DEVICELIB_REQ_MASK defined in PropertySetIO.h
#define __SYCL_PI_PROPERTY_SET_DEVICELIB_REQ_MASK "SYCL/devicelib req mask"
/// PropertySetRegistry::SYCL_KERNEL_PARAM_OPT_INFO defined in PropertySetIO.h
#define __SYCL_PI_PROPERTY_SET_KERNEL_PARAM_OPT_INFO "SYCL/kernel param opt"
/// PropertySetRegistry::SYCL_KERNEL_PROGRAM_METADATA defined in PropertySetIO.h
#define __SYCL_PI_PROPERTY_SET_PROGRAM_METADATA "SYCL/program metadata"
/// PropertySetRegistry::SYCL_MISC_PROP defined in PropertySetIO.h
#define __SYCL_PI_PROPERTY_SET_SYCL_MISC_PROP "SYCL/misc properties"
/// PropertySetRegistry::SYCL_ASSERT_USED defined in PropertySetIO.h
#define __SYCL_PI_PROPERTY_SET_SYCL_ASSERT_USED "SYCL/assert used"
/// PropertySetRegistry::SYCL_EXPORTED_SYMBOLS defined in PropertySetIO.h
#define __SYCL_PI_PROPERTY_SET_SYCL_EXPORTED_SYMBOLS "SYCL/exported symbols"
/// PropertySetRegistry::SYCL_DEVICE_GLOBALS defined in PropertySetIO.h
#define __SYCL_PI_PROPERTY_SET_SYCL_DEVICE_GLOBALS "SYCL/device globals"
/// PropertySetRegistry::SYCL_DEVICE_REQUIREMENTS defined in PropertySetIO.h
#define __SYCL_PI_PROPERTY_SET_SYCL_DEVICE_REQUIREMENTS                        \
  "SYCL/device requirements"

/// Program metadata tags recognized by the PI backends. For kernels the tag
/// must appear after the kernel name.
#define __SYCL_PI_PROGRAM_METADATA_TAG_REQD_WORK_GROUP_SIZE                    \
  "@reqd_work_group_size"

/// This struct is a record of the device binary information. If the Kind field
/// denotes a portable binary type (SPIR-V or LLVM IR), the DeviceTargetSpec
/// field can still be specific and denote e.g. FPGA target. It must match the
/// __tgt_device_image structure generated by the clang-offload-wrapper tool
/// when their Version field match.
struct pi_device_binary_struct {
  /// version of this structure - for backward compatibility;
  /// all modifications which change order/type/offsets of existing fields
  /// should increment the version.
  uint16_t Version;
  /// the type of offload model the binary employs; must be 4 for SYCL
  uint8_t Kind;
  /// format of the binary data - SPIR-V, LLVM IR bitcode,...
  uint8_t Format;
  /// null-terminated string representation of the device's target architecture
  /// which holds one of:
  /// __SYCL_PI_DEVICE_BINARY_TARGET_UNKNOWN - unknown
  /// __SYCL_PI_DEVICE_BINARY_TARGET_SPIRV32 - general value for 32-bit OpenCL
  /// devices
  /// __SYCL_PI_DEVICE_BINARY_TARGET_SPIRV64 - general value for 64-bit OpenCL
  /// devices
  /// __SYCL_PI_DEVICE_BINARY_TARGET_SPIRV64_X86_64 - 64-bit OpenCL CPU device
  /// __SYCL_PI_DEVICE_BINARY_TARGET_SPIRV64_GEN - GEN GPU device (64-bit
  /// OpenCL)
  /// __SYCL_PI_DEVICE_BINARY_TARGET_SPIRV64_FPGA - 64-bit OpenCL FPGA device
  const char *DeviceTargetSpec;
  /// a null-terminated string; target- and compiler-specific options
  /// which are suggested to use to "compile" program at runtime
  const char *CompileOptions;
  /// a null-terminated string; target- and compiler-specific options
  /// which are suggested to use to "link" program at runtime
  const char *LinkOptions;
  /// Pointer to the manifest data start
  const char *ManifestStart;
  /// Pointer to the manifest data end
  const char *ManifestEnd;
  /// Pointer to the target code start
  const unsigned char *BinaryStart;
  /// Pointer to the target code end
  const unsigned char *BinaryEnd;
  /// the offload entry table
  _pi_offload_entry EntriesBegin;
  _pi_offload_entry EntriesEnd;
  // Array of preperty sets; e.g. specialization constants symbol-int ID map is
  // propagated to runtime with this mechanism.
  pi_device_binary_property_set PropertySetsBegin;
  pi_device_binary_property_set PropertySetsEnd;
  // TODO Other fields like entries, link options can be propagated using
  // the property set infrastructure. This will improve binary compatibility and
  // add flexibility.
};
using pi_device_binary = pi_device_binary_struct *;

// pi_buffer_region structure repeats cl_buffer_region, used for sub buffers.
struct pi_buffer_region_struct {
  size_t origin;
  size_t size;
};
using pi_buffer_region = pi_buffer_region_struct *;

// pi_buff_rect_offset structure is 3D offset argument passed to buffer rect
// operations (piEnqueueMemBufferCopyRect, etc).
struct pi_buff_rect_offset_struct {
  size_t x_bytes;
  size_t y_scalar;
  size_t z_scalar;
};
using pi_buff_rect_offset = pi_buff_rect_offset_struct *;

// pi_buff_rect_region structure represents size of 3D region passed to buffer
// rect operations (piEnqueueMemBufferCopyRect, etc).
struct pi_buff_rect_region_struct {
  size_t width_bytes;
  size_t height_scalar;
  size_t depth_scalar;
};
using pi_buff_rect_region = pi_buff_rect_region_struct *;

// pi_image_offset structure is 3D offset argument passed to image operations
// (piEnqueueMemImageRead, etc).
struct pi_image_offset_struct {
  size_t x;
  size_t y;
  size_t z;
};
using pi_image_offset = pi_image_offset_struct *;

// pi_image_region structure represents size of 3D region passed to image
// operations (piEnqueueMemImageRead, etc).
struct pi_image_region_struct {
  size_t width;
  size_t height;
  size_t depth;
};
using pi_image_region = pi_image_region_struct *;

// Offload binaries descriptor version supported by this library.
static const uint16_t PI_DEVICE_BINARIES_VERSION = 1;

/// This struct is a record of all the device code that may be offloaded.
/// It must match the __tgt_bin_desc structure generated by
/// the clang-offload-wrapper tool when their Version field match.
struct pi_device_binaries_struct {
  /// version of this structure - for backward compatibility;
  /// all modifications which change order/type/offsets of existing fields
  /// should increment the version.
  uint16_t Version;
  /// Number of device binaries in this descriptor
  uint16_t NumDeviceBinaries;
  /// Device binaries data
  pi_device_binary DeviceBinaries;
  /// the offload entry table (not used, for compatibility with OpenMP)
  _pi_offload_entry *HostEntriesBegin;
  _pi_offload_entry *HostEntriesEnd;
};
using pi_device_binaries = pi_device_binaries_struct *;

// Opaque types that make reading build log errors easier.
struct _pi_platform;
struct _pi_device;
struct _pi_context;
struct _pi_queue;
struct _pi_mem;
struct _pi_program;
struct _pi_kernel;
struct _pi_event;
struct _pi_sampler;

using pi_platform = _pi_platform *;
using pi_device = _pi_device *;
using pi_context = _pi_context *;
using pi_queue = _pi_queue *;
using pi_mem = _pi_mem *;
using pi_program = _pi_program *;
using pi_kernel = _pi_kernel *;
using pi_event = _pi_event *;
using pi_sampler = _pi_sampler *;

typedef struct {
  pi_image_channel_order image_channel_order;
  pi_image_channel_type image_channel_data_type;
} _pi_image_format;

typedef struct {
  pi_mem_type image_type;
  size_t image_width;
  size_t image_height;
  size_t image_depth;
  size_t image_array_size;
  size_t image_row_pitch;
  size_t image_slice_pitch;
  pi_uint32 num_mip_levels;
  pi_uint32 num_samples;
  pi_mem buffer;
} _pi_image_desc;

using pi_image_format = _pi_image_format;
using pi_image_desc = _pi_image_desc;

typedef enum { PI_MEM_CONTEXT = 0x1106, PI_MEM_SIZE = 0x1102 } _pi_mem_info;

using pi_mem_info = _pi_mem_info;

//
// Following section contains SYCL RT Plugin Interface (PI) functions.
// They are 3 distinct categories:
//
// 1) Ones having direct analogy in OpenCL and needed for the core SYCL
//    functionality are started with just "pi" prefix in their names.
// 2) Those having direct analogy in OpenCL but only needed for SYCL
//    interoperability with OpenCL are started with "picl" prefix.
// 3) Functions having no direct analogy in OpenCL, started with "piext".
//
// TODO: describe interfaces in Doxygen format
//

struct _pi_plugin;
using pi_plugin = _pi_plugin;

// PI Plugin Initialise.
// Plugin will check the PI version of Plugin Interface,
// populate the PI Version it supports, update targets field and populate
// PiFunctionTable with Supported APIs. The pointers are in a predetermined
// order in pi.def file.
__SYCL_EXPORT pi_result piPluginInit(pi_plugin *plugin_info);

//
// Platform
//
__SYCL_EXPORT pi_result piPlatformsGet(pi_uint32 num_entries,
                                       pi_platform *platforms,
                                       pi_uint32 *num_platforms);

__SYCL_EXPORT pi_result piPlatformGetInfo(pi_platform platform,
                                          pi_platform_info param_name,
                                          size_t param_value_size,
                                          void *param_value,
                                          size_t *param_value_size_ret);

/// Gets the native handle of a PI platform object.
///
/// \param platform is the PI platform to get the native handle of.
/// \param nativeHandle is the native handle of platform.
__SYCL_EXPORT pi_result piextPlatformGetNativeHandle(
    pi_platform platform, pi_native_handle *nativeHandle);

/// Creates PI platform object from a native handle.
/// NOTE: The created PI object takes ownership of the native handle.
///
/// \param nativeHandle is the native handle to create PI device from.
/// \param platform is the PI platform created from the native handle.
__SYCL_EXPORT pi_result piextPlatformCreateWithNativeHandle(
    pi_native_handle nativeHandle, pi_platform *platform);

__SYCL_EXPORT pi_result piDevicesGet(pi_platform platform,
                                     pi_device_type device_type,
                                     pi_uint32 num_entries, pi_device *devices,
                                     pi_uint32 *num_devices);

/// Returns requested info for provided native device
/// Return PI_DEVICE_INFO_EXTENSION_DEVICELIB_ASSERT for
/// PI_DEVICE_INFO_EXTENSIONS query when the device supports native asserts
__SYCL_EXPORT pi_result piDeviceGetInfo(pi_device device,
                                        pi_device_info param_name,
                                        size_t param_value_size,
                                        void *param_value,
                                        size_t *param_value_size_ret);

__SYCL_EXPORT pi_result piDeviceRetain(pi_device device);

__SYCL_EXPORT pi_result piDeviceRelease(pi_device device);

__SYCL_EXPORT pi_result piDevicePartition(
    pi_device device, const pi_device_partition_property *properties,
    pi_uint32 num_devices, pi_device *out_devices, pi_uint32 *out_num_devices);

/// Gets the native handle of a PI device object.
///
/// \param device is the PI device to get the native handle of.
/// \param nativeHandle is the native handle of device.
__SYCL_EXPORT pi_result
piextDeviceGetNativeHandle(pi_device device, pi_native_handle *nativeHandle);

/// Creates PI device object from a native handle.
/// NOTE: The created PI object takes ownership of the native handle.
///
/// \param nativeHandle is the native handle to create PI device from.
/// \param platform is the platform of the device (optional).
/// \param device is the PI device created from the native handle.
__SYCL_EXPORT pi_result piextDeviceCreateWithNativeHandle(
    pi_native_handle nativeHandle, pi_platform platform, pi_device *device);

/// Selects the most appropriate device binary based on runtime information
/// and the IR characteristics.
///
__SYCL_EXPORT pi_result piextDeviceSelectBinary(pi_device device,
                                                pi_device_binary *binaries,
                                                pi_uint32 num_binaries,
                                                pi_uint32 *selected_binary_ind);

/// Retrieves a device function pointer to a user-defined function
/// \arg \c function_name. \arg \c function_pointer_ret is set to 0 if query
/// failed.
///
/// \arg \c program must be built before calling this API. \arg \c device
/// must present in the list of devices returned by \c get_device method for
/// \arg \c program.
///
/// If a fallback method determines the function exists but the address is
/// not available PI_ERROR_FUNCTION_ADDRESS_IS_NOT_AVAILABLE is returned. If the
/// address does not exist PI_ERROR_INVALID_KERNEL_NAME is returned.
__SYCL_EXPORT pi_result piextGetDeviceFunctionPointer(
    pi_device device, pi_program program, const char *function_name,
    pi_uint64 *function_pointer_ret);

//
// Context
//
__SYCL_EXPORT pi_result piContextCreate(
    const pi_context_properties *properties, pi_uint32 num_devices,
    const pi_device *devices,
    void (*pfn_notify)(const char *errinfo, const void *private_info, size_t cb,
                       void *user_data),
    void *user_data, pi_context *ret_context);

__SYCL_EXPORT pi_result piContextGetInfo(pi_context context,
                                         pi_context_info param_name,
                                         size_t param_value_size,
                                         void *param_value,
                                         size_t *param_value_size_ret);

__SYCL_EXPORT pi_result piContextRetain(pi_context context);

__SYCL_EXPORT pi_result piContextRelease(pi_context context);

typedef void (*pi_context_extended_deleter)(void *user_data);

__SYCL_EXPORT pi_result piextContextSetExtendedDeleter(
    pi_context context, pi_context_extended_deleter func, void *user_data);

/// Gets the native handle of a PI context object.
///
/// \param context is the PI context to get the native handle of.
/// \param nativeHandle is the native handle of context.
__SYCL_EXPORT pi_result
piextContextGetNativeHandle(pi_context context, pi_native_handle *nativeHandle);

/// Creates PI context object from a native handle.
/// NOTE: The created PI object takes ownership of the native handle.
/// NOTE: The number of devices and the list of devices is needed for Level Zero
/// backend because there is no possilibity to query this information from
/// context handle for Level Zero. If backend has API to query a list of devices
/// from the context native handle then these parameters are ignored.
///
/// \param nativeHandle is the native handle to create PI context from.
/// \param numDevices is the number of devices in the context. Parameter is
///        ignored if number of devices can be queried from the context native
///        handle for a backend.
/// \param devices is the list of devices in the context. Parameter is ignored
///        if devices can be queried from the context native handle for a
///        backend.
/// \param pluginOwnsNativeHandle Indicates whether the created PI object
///        should take ownership of the native handle.
/// \param context is the PI context created from the native handle.
/// \return PI_SUCCESS if successfully created pi_context from the handle.
///         PI_ERROR_OUT_OF_HOST_MEMORY if can't allocate memory for the
///         pi_context object. PI_ERROR_INVALID_VALUE if numDevices == 0 or
///         devices is NULL but backend doesn't have API to query a list of
///         devices from the context native handle. PI_UNKNOWN_ERROR in case of
///         another error.
__SYCL_EXPORT pi_result piextContextCreateWithNativeHandle(
    pi_native_handle nativeHandle, pi_uint32 numDevices,
    const pi_device *devices, bool pluginOwnsNativeHandle, pi_context *context);

//
// Queue
//

// TODO: Remove during next ABI break and rename piextQueueCreate to
// piQueueCreate.
__SYCL_EXPORT pi_result piQueueCreate(pi_context context, pi_device device,
                                      pi_queue_properties properties,
                                      pi_queue *queue);
/// \param properties points to a zero-terminated array of extra data describing
/// desired queue properties. Format is
///  {[PROPERTY[, property-specific elements of data]*,]* 0}
__SYCL_EXPORT pi_result piextQueueCreate(pi_context context, pi_device device,
                                         pi_queue_properties *properties,
                                         pi_queue *queue);

__SYCL_EXPORT pi_result piQueueGetInfo(pi_queue command_queue,
                                       pi_queue_info param_name,
                                       size_t param_value_size,
                                       void *param_value,
                                       size_t *param_value_size_ret);

__SYCL_EXPORT pi_result piQueueRetain(pi_queue command_queue);

__SYCL_EXPORT pi_result piQueueRelease(pi_queue command_queue);

__SYCL_EXPORT pi_result piQueueFinish(pi_queue command_queue);

__SYCL_EXPORT pi_result piQueueFlush(pi_queue command_queue);

/// Gets the native handle of a PI queue object.
///
/// \param queue is the PI queue to get the native handle of.
/// \param nativeHandle is the native handle of queue.
__SYCL_EXPORT pi_result
piextQueueGetNativeHandle(pi_queue queue, pi_native_handle *nativeHandle);

/// Creates PI queue object from a native handle.
/// NOTE: The created PI object takes ownership of the native handle.
///
/// \param nativeHandle is the native handle to create PI queue from.
/// \param context is the PI context of the queue.
/// \param device is the PI device associated with the native device used when
///   creating the native queue. This parameter is optional but some backends
///   may fail to create the right PI queue if omitted.
/// \param pluginOwnsNativeHandle Indicates whether the created PI object
///        should take ownership of the native handle.
/// \param queue is the PI queue created from the native handle.
__SYCL_EXPORT pi_result piextQueueCreateWithNativeHandle(
    pi_native_handle nativeHandle, pi_context context, pi_device device,
    bool pluginOwnsNativeHandle, pi_queue *queue);

//
// Memory
//
__SYCL_EXPORT pi_result piMemBufferCreate(
    pi_context context, pi_mem_flags flags, size_t size, void *host_ptr,
    pi_mem *ret_mem, const pi_mem_properties *properties = nullptr);

__SYCL_EXPORT pi_result piMemImageCreate(pi_context context, pi_mem_flags flags,
                                         const pi_image_format *image_format,
                                         const pi_image_desc *image_desc,
                                         void *host_ptr, pi_mem *ret_mem);

__SYCL_EXPORT pi_result piMemGetInfo(pi_mem mem, pi_mem_info param_name,
                                     size_t param_value_size, void *param_value,
                                     size_t *param_value_size_ret);

__SYCL_EXPORT pi_result piMemImageGetInfo(pi_mem image,
                                          pi_image_info param_name,
                                          size_t param_value_size,
                                          void *param_value,
                                          size_t *param_value_size_ret);

__SYCL_EXPORT pi_result piMemRetain(pi_mem mem);

__SYCL_EXPORT pi_result piMemRelease(pi_mem mem);

__SYCL_EXPORT pi_result piMemBufferPartition(
    pi_mem buffer, pi_mem_flags flags, pi_buffer_create_type buffer_create_type,
    void *buffer_create_info, pi_mem *ret_mem);

/// Gets the native handle of a PI mem object.
///
/// \param mem is the PI mem to get the native handle of.
/// \param nativeHandle is the native handle of mem.
__SYCL_EXPORT pi_result piextMemGetNativeHandle(pi_mem mem,
                                                pi_native_handle *nativeHandle);

/// Creates PI mem object from a native handle.
/// NOTE: The created PI object takes ownership of the native handle.
///
/// \param nativeHandle is the native handle to create PI mem from.
/// \param context The PI context of the memory allocation.
/// \param ownNativeHandle Indicates if we own the native memory handle or it
/// came from interop that asked to not transfer the ownership to SYCL RT.
/// \param mem is the PI mem created from the native handle.
__SYCL_EXPORT pi_result piextMemCreateWithNativeHandle(
    pi_native_handle nativeHandle, pi_context context, bool ownNativeHandle,
    pi_mem *mem);

//
// Program
//

__SYCL_EXPORT pi_result piProgramCreate(pi_context context, const void *il,
                                        size_t length, pi_program *res_program);

__SYCL_EXPORT pi_result piclProgramCreateWithSource(pi_context context,
                                                    pi_uint32 count,
                                                    const char **strings,
                                                    const size_t *lengths,
                                                    pi_program *ret_program);

/// Creates a PI program for a context and loads the given binary into it.
///
/// \param context is the PI context to associate the program with.
/// \param num_devices is the number of devices in device_list.
/// \param device_list is a pointer to a list of devices. These devices must all
///                    be in context.
/// \param lengths is an array of sizes in bytes of the binary in binaries.
/// \param binaries is a pointer to a list of program binaries.
/// \param num_metadata_entries is the number of metadata entries in metadata.
/// \param metadata is a pointer to a list of program metadata entries. The
///                 use of metadata entries is backend-defined.
/// \param binary_status returns whether the program binary was loaded
///                      succesfully or not, for each device in device_list.
///                      binary_status is ignored if it is null and otherwise
///                      it must be an array of num_devices elements.
/// \param ret_program is the PI program created from the program binaries.
__SYCL_EXPORT pi_result piProgramCreateWithBinary(
    pi_context context, pi_uint32 num_devices, const pi_device *device_list,
    const size_t *lengths, const unsigned char **binaries,
    size_t num_metadata_entries, const pi_device_binary_property *metadata,
    pi_int32 *binary_status, pi_program *ret_program);

__SYCL_EXPORT pi_result piProgramGetInfo(pi_program program,
                                         pi_program_info param_name,
                                         size_t param_value_size,
                                         void *param_value,
                                         size_t *param_value_size_ret);

__SYCL_EXPORT pi_result
piProgramLink(pi_context context, pi_uint32 num_devices,
              const pi_device *device_list, const char *options,
              pi_uint32 num_input_programs, const pi_program *input_programs,
              void (*pfn_notify)(pi_program program, void *user_data),
              void *user_data, pi_program *ret_program);

__SYCL_EXPORT pi_result piProgramCompile(
    pi_program program, pi_uint32 num_devices, const pi_device *device_list,
    const char *options, pi_uint32 num_input_headers,
    const pi_program *input_headers, const char **header_include_names,
    void (*pfn_notify)(pi_program program, void *user_data), void *user_data);

__SYCL_EXPORT pi_result piProgramBuild(
    pi_program program, pi_uint32 num_devices, const pi_device *device_list,
    const char *options,
    void (*pfn_notify)(pi_program program, void *user_data), void *user_data);

__SYCL_EXPORT pi_result piProgramGetBuildInfo(
    pi_program program, pi_device device, _pi_program_build_info param_name,
    size_t param_value_size, void *param_value, size_t *param_value_size_ret);

__SYCL_EXPORT pi_result piProgramRetain(pi_program program);

__SYCL_EXPORT pi_result piProgramRelease(pi_program program);

/// Sets a specialization constant to a specific value.
///
/// Note: Only used when specialization constants are natively supported (SPIR-V
/// binaries), and not when they are emulated (AOT binaries).
///
/// \param prog the program object which will use the value
/// \param spec_id integer ID of the constant
/// \param spec_size size of the value
/// \param spec_value bytes of the value
__SYCL_EXPORT pi_result
piextProgramSetSpecializationConstant(pi_program prog, pi_uint32 spec_id,
                                      size_t spec_size, const void *spec_value);

/// Gets the native handle of a PI program object.
///
/// \param program is the PI program to get the native handle of.
/// \param nativeHandle is the native handle of program.
__SYCL_EXPORT pi_result
piextProgramGetNativeHandle(pi_program program, pi_native_handle *nativeHandle);

/// Creates PI program object from a native handle.
/// NOTE: The created PI object takes ownership of the native handle.
///
/// \param nativeHandle is the native handle to create PI program from.
/// \param context is the PI context of the program.
/// \param pluginOwnsNativeHandle Indicates whether the created PI object
///        should take ownership of the native handle.
/// \param program is the PI program created from the native handle.
__SYCL_EXPORT pi_result piextProgramCreateWithNativeHandle(
    pi_native_handle nativeHandle, pi_context context,
    bool pluginOwnsNativeHandle, pi_program *program);

//
// Kernel
//

typedef enum {
  /// indicates that the kernel might access data through USM ptrs
  PI_USM_INDIRECT_ACCESS,
  /// provides an explicit list of pointers that the kernel will access
  PI_USM_PTRS = 0x4203
} _pi_kernel_exec_info;

using pi_kernel_exec_info = _pi_kernel_exec_info;

__SYCL_EXPORT pi_result piKernelCreate(pi_program program,
                                       const char *kernel_name,
                                       pi_kernel *ret_kernel);

__SYCL_EXPORT pi_result piKernelSetArg(pi_kernel kernel, pi_uint32 arg_index,
                                       size_t arg_size, const void *arg_value);

__SYCL_EXPORT pi_result piKernelGetInfo(pi_kernel kernel,
                                        pi_kernel_info param_name,
                                        size_t param_value_size,
                                        void *param_value,
                                        size_t *param_value_size_ret);

__SYCL_EXPORT pi_result piKernelGetGroupInfo(pi_kernel kernel, pi_device device,
                                             pi_kernel_group_info param_name,
                                             size_t param_value_size,
                                             void *param_value,
                                             size_t *param_value_size_ret);

/// API to query information from the sub-group from a kernel
///
/// \param kernel is the pi_kernel to query
/// \param device is the device the kernel is executed on
/// \param param_name is a pi_kernel_sub_group_info enum value that
///        specifies the informtation queried for.
/// \param input_value_size is the size of input value passed in
///        ptr input_value param
/// \param input_value is the ptr to the input value passed.
/// \param param_value_size is the size of the value in bytes.
/// \param param_value is a pointer to the value to set.
/// \param param_value_size_ret is a pointer to return the size of data in
///        param_value ptr.
///
/// All queries expect a return of 4 bytes in param_value_size,
/// param_value_size_ret, and a uint32_t value should to be written in
/// param_value ptr.
/// Note: This behaviour differs from OpenCL. OpenCL returns size_t.
__SYCL_EXPORT pi_result piKernelGetSubGroupInfo(
    pi_kernel kernel, pi_device device, pi_kernel_sub_group_info param_name,
    size_t input_value_size, const void *input_value, size_t param_value_size,
    void *param_value, size_t *param_value_size_ret);

__SYCL_EXPORT pi_result piKernelRetain(pi_kernel kernel);

__SYCL_EXPORT pi_result piKernelRelease(pi_kernel kernel);

/// Sets up pointer arguments for CL kernels. An extra indirection
/// is required due to CL argument conventions.
///
/// \param kernel is the kernel to be launched
/// \param arg_index is the index of the kernel argument
/// \param arg_size is the size in bytes of the argument (ignored in CL)
/// \param arg_value is the pointer argument
__SYCL_EXPORT pi_result piextKernelSetArgPointer(pi_kernel kernel,
                                                 pi_uint32 arg_index,
                                                 size_t arg_size,
                                                 const void *arg_value);

/// API to set attributes controlling kernel execution
///
/// \param kernel is the pi kernel to execute
/// \param param_name is a pi_kernel_exec_info value that specifies the info
///        passed to the kernel
/// \param param_value_size is the size of the value in bytes
/// \param param_value is a pointer to the value to set for the kernel
///
/// If param_name is PI_USM_INDIRECT_ACCESS, the value will be a ptr to
///    the pi_bool value PI_TRUE
/// If param_name is PI_USM_PTRS, the value will be an array of ptrs
__SYCL_EXPORT pi_result piKernelSetExecInfo(pi_kernel kernel,
                                            pi_kernel_exec_info value_name,
                                            size_t param_value_size,
                                            const void *param_value);

/// Creates PI kernel object from a native handle.
/// NOTE: The created PI object takes ownership of the native handle.
///
/// \param nativeHandle is the native handle to create PI kernel from.
/// \param context is the PI context of the kernel.
/// \param program is the PI program of the kernel.
/// \param pluginOwnsNativeHandle Indicates whether the created PI object
///        should take ownership of the native handle.
/// \param kernel is the PI kernel created from the native handle.
__SYCL_EXPORT pi_result piextKernelCreateWithNativeHandle(
    pi_native_handle nativeHandle, pi_context context, pi_program program,
    bool pluginOwnsNativeHandle, pi_kernel *kernel);

/// Gets the native handle of a PI kernel object.
///
/// \param kernel is the PI kernel to get the native handle of.
/// \param nativeHandle is the native handle of kernel.
__SYCL_EXPORT pi_result
piextKernelGetNativeHandle(pi_kernel kernel, pi_native_handle *nativeHandle);

//
// Events
//

/// Create PI event object in a signalled/completed state.
///
/// \param context is the PI context of the event.
/// \param ret_event is the PI even created.
__SYCL_EXPORT pi_result piEventCreate(pi_context context, pi_event *ret_event);

__SYCL_EXPORT pi_result piEventGetInfo(pi_event event, pi_event_info param_name,
                                       size_t param_value_size,
                                       void *param_value,
                                       size_t *param_value_size_ret);

__SYCL_EXPORT pi_result piEventGetProfilingInfo(pi_event event,
                                                pi_profiling_info param_name,
                                                size_t param_value_size,
                                                void *param_value,
                                                size_t *param_value_size_ret);

__SYCL_EXPORT pi_result piEventsWait(pi_uint32 num_events,
                                     const pi_event *event_list);

__SYCL_EXPORT pi_result piEventSetCallback(
    pi_event event, pi_int32 command_exec_callback_type,
    void (*pfn_notify)(pi_event event, pi_int32 event_command_status,
                       void *user_data),
    void *user_data);

__SYCL_EXPORT pi_result piEventSetStatus(pi_event event,
                                         pi_int32 execution_status);

__SYCL_EXPORT pi_result piEventRetain(pi_event event);

__SYCL_EXPORT pi_result piEventRelease(pi_event event);

/// Gets the native handle of a PI event object.
///
/// \param event is the PI event to get the native handle of.
/// \param nativeHandle is the native handle of event.
__SYCL_EXPORT pi_result
piextEventGetNativeHandle(pi_event event, pi_native_handle *nativeHandle);

/// Creates PI event object from a native handle.
/// NOTE: The created PI object takes ownership of the native handle.
///
/// \param nativeHandle is the native handle to create PI event from.
/// \param context is the corresponding PI context
/// \param pluginOwnsNativeHandle Indicates whether the created PI object
///        should take ownership of the native handle.
/// \param event is the PI event created from the native handle.
__SYCL_EXPORT pi_result piextEventCreateWithNativeHandle(
    pi_native_handle nativeHandle, pi_context context, bool ownNativeHandle,
    pi_event *event);

//
// Sampler
//
__SYCL_EXPORT pi_result piSamplerCreate(
    pi_context context, const pi_sampler_properties *sampler_properties,
    pi_sampler *result_sampler);

__SYCL_EXPORT pi_result piSamplerGetInfo(pi_sampler sampler,
                                         pi_sampler_info param_name,
                                         size_t param_value_size,
                                         void *param_value,
                                         size_t *param_value_size_ret);

__SYCL_EXPORT pi_result piSamplerRetain(pi_sampler sampler);

__SYCL_EXPORT pi_result piSamplerRelease(pi_sampler sampler);

//
// Queue Commands
//
__SYCL_EXPORT pi_result piEnqueueKernelLaunch(
    pi_queue queue, pi_kernel kernel, pi_uint32 work_dim,
    const size_t *global_work_offset, const size_t *global_work_size,
    const size_t *local_work_size, pi_uint32 num_events_in_wait_list,
    const pi_event *event_wait_list, pi_event *event);

__SYCL_EXPORT pi_result piEnqueueNativeKernel(
    pi_queue queue, void (*user_func)(void *), void *args, size_t cb_args,
    pi_uint32 num_mem_objects, const pi_mem *mem_list,
    const void **args_mem_loc, pi_uint32 num_events_in_wait_list,
    const pi_event *event_wait_list, pi_event *event);

__SYCL_EXPORT pi_result piEnqueueEventsWait(pi_queue command_queue,
                                            pi_uint32 num_events_in_wait_list,
                                            const pi_event *event_wait_list,
                                            pi_event *event);

__SYCL_EXPORT pi_result piEnqueueEventsWaitWithBarrier(
    pi_queue command_queue, pi_uint32 num_events_in_wait_list,
    const pi_event *event_wait_list, pi_event *event);

__SYCL_EXPORT pi_result piEnqueueMemBufferRead(
    pi_queue queue, pi_mem buffer, pi_bool blocking_read, size_t offset,
    size_t size, void *ptr, pi_uint32 num_events_in_wait_list,
    const pi_event *event_wait_list, pi_event *event);

__SYCL_EXPORT pi_result piEnqueueMemBufferReadRect(
    pi_queue command_queue, pi_mem buffer, pi_bool blocking_read,
    pi_buff_rect_offset buffer_offset, pi_buff_rect_offset host_offset,
    pi_buff_rect_region region, size_t buffer_row_pitch,
    size_t buffer_slice_pitch, size_t host_row_pitch, size_t host_slice_pitch,
    void *ptr, pi_uint32 num_events_in_wait_list,
    const pi_event *event_wait_list, pi_event *event);

__SYCL_EXPORT pi_result
piEnqueueMemBufferWrite(pi_queue command_queue, pi_mem buffer,
                        pi_bool blocking_write, size_t offset, size_t size,
                        const void *ptr, pi_uint32 num_events_in_wait_list,
                        const pi_event *event_wait_list, pi_event *event);

__SYCL_EXPORT pi_result piEnqueueMemBufferWriteRect(
    pi_queue command_queue, pi_mem buffer, pi_bool blocking_write,
    pi_buff_rect_offset buffer_offset, pi_buff_rect_offset host_offset,
    pi_buff_rect_region region, size_t buffer_row_pitch,
    size_t buffer_slice_pitch, size_t host_row_pitch, size_t host_slice_pitch,
    const void *ptr, pi_uint32 num_events_in_wait_list,
    const pi_event *event_wait_list, pi_event *event);

__SYCL_EXPORT pi_result
piEnqueueMemBufferCopy(pi_queue command_queue, pi_mem src_buffer,
                       pi_mem dst_buffer, size_t src_offset, size_t dst_offset,
                       size_t size, pi_uint32 num_events_in_wait_list,
                       const pi_event *event_wait_list, pi_event *event);

__SYCL_EXPORT pi_result piEnqueueMemBufferCopyRect(
    pi_queue command_queue, pi_mem src_buffer, pi_mem dst_buffer,
    pi_buff_rect_offset src_origin, pi_buff_rect_offset dst_origin,
    pi_buff_rect_region region, size_t src_row_pitch, size_t src_slice_pitch,
    size_t dst_row_pitch, size_t dst_slice_pitch,
    pi_uint32 num_events_in_wait_list, const pi_event *event_wait_list,
    pi_event *event);

__SYCL_EXPORT pi_result
piEnqueueMemBufferFill(pi_queue command_queue, pi_mem buffer,
                       const void *pattern, size_t pattern_size, size_t offset,
                       size_t size, pi_uint32 num_events_in_wait_list,
                       const pi_event *event_wait_list, pi_event *event);

__SYCL_EXPORT pi_result piEnqueueMemImageRead(
    pi_queue command_queue, pi_mem image, pi_bool blocking_read,
    pi_image_offset origin, pi_image_region region, size_t row_pitch,
    size_t slice_pitch, void *ptr, pi_uint32 num_events_in_wait_list,
    const pi_event *event_wait_list, pi_event *event);

__SYCL_EXPORT pi_result piEnqueueMemImageWrite(
    pi_queue command_queue, pi_mem image, pi_bool blocking_write,
    pi_image_offset origin, pi_image_region region, size_t input_row_pitch,
    size_t input_slice_pitch, const void *ptr,
    pi_uint32 num_events_in_wait_list, const pi_event *event_wait_list,
    pi_event *event);

__SYCL_EXPORT pi_result piEnqueueMemImageCopy(
    pi_queue command_queue, pi_mem src_image, pi_mem dst_image,
    pi_image_offset src_origin, pi_image_offset dst_origin,
    pi_image_region region, pi_uint32 num_events_in_wait_list,
    const pi_event *event_wait_list, pi_event *event);

__SYCL_EXPORT pi_result
piEnqueueMemImageFill(pi_queue command_queue, pi_mem image,
                      const void *fill_color, const size_t *origin,
                      const size_t *region, pi_uint32 num_events_in_wait_list,
                      const pi_event *event_wait_list, pi_event *event);

__SYCL_EXPORT pi_result piEnqueueMemBufferMap(
    pi_queue command_queue, pi_mem buffer, pi_bool blocking_map,
    pi_map_flags map_flags, size_t offset, size_t size,
    pi_uint32 num_events_in_wait_list, const pi_event *event_wait_list,
    pi_event *event, void **ret_map);

__SYCL_EXPORT pi_result piEnqueueMemUnmap(pi_queue command_queue, pi_mem memobj,
                                          void *mapped_ptr,
                                          pi_uint32 num_events_in_wait_list,
                                          const pi_event *event_wait_list,
                                          pi_event *event);

// Extension to allow backends to process a PI memory object before adding it
// as an argument for a kernel.
// Note: This is needed by the CUDA backend to extract the device pointer to
// the memory as the kernels uses it rather than the PI object itself.
__SYCL_EXPORT pi_result piextKernelSetArgMemObj(pi_kernel kernel,
                                                pi_uint32 arg_index,
                                                const pi_mem *arg_value);

// Extension to allow backends to process a PI sampler object before adding it
// as an argument for a kernel.
// Note: This is needed by the CUDA backend to extract the properties of the
// sampler as the kernels uses it rather than the PI object itself.
__SYCL_EXPORT pi_result piextKernelSetArgSampler(pi_kernel kernel,
                                                 pi_uint32 arg_index,
                                                 const pi_sampler *arg_value);

///
// USM
///
typedef enum {
  PI_USM_HOST_SUPPORT = 0x4190,
  PI_USM_DEVICE_SUPPORT = 0x4191,
  PI_USM_SINGLE_SHARED_SUPPORT = 0x4192,
  PI_USM_CROSS_SHARED_SUPPORT = 0x4193,
  PI_USM_SYSTEM_SHARED_SUPPORT = 0x4194
} _pi_usm_capability_query;

typedef enum : pi_bitfield {
  PI_USM_ACCESS = (1 << 0),
  PI_USM_ATOMIC_ACCESS = (1 << 1),
  PI_USM_CONCURRENT_ACCESS = (1 << 2),
  PI_USM_CONCURRENT_ATOMIC_ACCESS = (1 << 3)
} _pi_usm_capabilities;

typedef enum {
  PI_MEM_ALLOC_TYPE = 0x419A,
  PI_MEM_ALLOC_BASE_PTR = 0x419B,
  PI_MEM_ALLOC_SIZE = 0x419C,
  PI_MEM_ALLOC_DEVICE = 0x419D,
} _pi_mem_alloc_info;

typedef enum {
  PI_MEM_TYPE_UNKNOWN = 0x4196,
  PI_MEM_TYPE_HOST = 0x4197,
  PI_MEM_TYPE_DEVICE = 0x4198,
  PI_MEM_TYPE_SHARED = 0x4199
} _pi_usm_type;

// Flag is used for piProgramUSMEnqueuePrefetch. PI_USM_MIGRATION_TBD0 is a
// placeholder for future developments and should not change the behaviour of
// piProgramUSMEnqueuePrefetch
typedef enum : pi_bitfield {
  PI_USM_MIGRATION_TBD0 = (1 << 0)
} _pi_usm_migration_flags;

using pi_usm_capability_query = _pi_usm_capability_query;
using pi_usm_capabilities = _pi_usm_capabilities;
using pi_mem_alloc_info = _pi_mem_alloc_info;
using pi_usm_type = _pi_usm_type;
using pi_usm_migration_flags = _pi_usm_migration_flags;

/// Allocates host memory accessible by the device.
///
/// \param result_ptr contains the allocated memory
/// \param context is the pi_context
/// \param properties are optional allocation properties
/// \param size is the size of the allocation
/// \param alignment is the desired alignment of the allocation
__SYCL_EXPORT pi_result piextUSMHostAlloc(void **result_ptr, pi_context context,
                                          pi_usm_mem_properties *properties,
                                          size_t size, pi_uint32 alignment);

/// Allocates device memory
///
/// \param result_ptr contains the allocated memory
/// \param context is the pi_context
/// \param device is the device the memory will be allocated on
/// \param properties are optional allocation properties
/// \param size is the size of the allocation
/// \param alignment is the desired alignment of the allocation
__SYCL_EXPORT pi_result piextUSMDeviceAlloc(void **result_ptr,
                                            pi_context context,
                                            pi_device device,
                                            pi_usm_mem_properties *properties,
                                            size_t size, pi_uint32 alignment);

/// Allocates memory accessible on both host and device
///
/// \param result_ptr contains the allocated memory
/// \param context is the pi_context
/// \param device is the device the memory will be allocated on
/// \param properties are optional allocation properties
/// \param size is the size of the allocation
/// \param alignment is the desired alignment of the allocation
__SYCL_EXPORT pi_result piextUSMSharedAlloc(void **result_ptr,
                                            pi_context context,
                                            pi_device device,
                                            pi_usm_mem_properties *properties,
                                            size_t size, pi_uint32 alignment);

/// Indicates that the allocated USM memory is no longer needed on the runtime
/// side. The actual freeing of the memory may be done in a blocking or deferred
/// manner, e.g. to avoid issues with indirect memory access from kernels.
///
/// \param context is the pi_context of the allocation
/// \param ptr is the memory to be freed
__SYCL_EXPORT pi_result piextUSMFree(pi_context context, void *ptr);

/// USM Memset API
///
/// \param queue is the queue to submit to
/// \param ptr is the ptr to memset
/// \param value is value to set.  It is interpreted as an 8-bit value and the
/// upper
///        24 bits are ignored
/// \param count is the size in bytes to memset
/// \param num_events_in_waitlist is the number of events to wait on
/// \param events_waitlist is an array of events to wait on
/// \param event is the event that represents this operation
__SYCL_EXPORT pi_result piextUSMEnqueueMemset(pi_queue queue, void *ptr,
                                              pi_int32 value, size_t count,
                                              pi_uint32 num_events_in_waitlist,
                                              const pi_event *events_waitlist,
                                              pi_event *event);

/// USM Memcpy API
///
/// \param queue is the queue to submit to
/// \param blocking is whether this operation should block the host
/// \param src_ptr is the data to be copied
/// \param dst_ptr is the location the data will be copied
/// \param size is number of bytes to copy
/// \param num_events_in_waitlist is the number of events to wait on
/// \param events_waitlist is an array of events to wait on
/// \param event is the event that represents this operation
__SYCL_EXPORT pi_result piextUSMEnqueueMemcpy(pi_queue queue, pi_bool blocking,
                                              void *dst_ptr,
                                              const void *src_ptr, size_t size,
                                              pi_uint32 num_events_in_waitlist,
                                              const pi_event *events_waitlist,
                                              pi_event *event);

/// Hint to migrate memory to the device
///
/// \param queue is the queue to submit to
/// \param ptr points to the memory to migrate
/// \param size is the number of bytes to migrate
/// \param flags is a bitfield used to specify memory migration options
/// \param num_events_in_waitlist is the number of events to wait on
/// \param events_waitlist is an array of events to wait on
/// \param event is the event that represents this operation
__SYCL_EXPORT pi_result piextUSMEnqueuePrefetch(
    pi_queue queue, const void *ptr, size_t size, pi_usm_migration_flags flags,
    pi_uint32 num_events_in_waitlist, const pi_event *events_waitlist,
    pi_event *event);

/// USM Memadvise API
///
/// \param queue is the queue to submit to
/// \param ptr is the data to be advised
/// \param length is the size in bytes of the memory to advise
/// \param advice is device specific advice
/// \param event is the event that represents this operation
// USM memadvise API to govern behavior of automatic migration mechanisms
__SYCL_EXPORT pi_result piextUSMEnqueueMemAdvise(pi_queue queue,
                                                 const void *ptr, size_t length,
                                                 pi_mem_advice advice,
                                                 pi_event *event);

/// API to query information about USM allocated pointers
/// Valid Queries:
///   PI_MEM_ALLOC_TYPE returns host/device/shared pi_host_usm value
///   PI_MEM_ALLOC_BASE_PTR returns the base ptr of an allocation if
///                         the queried pointer fell inside an allocation.
///                         Result must fit in void *
///   PI_MEM_ALLOC_SIZE returns how big the queried pointer's
///                     allocation is in bytes. Result is a size_t.
///   PI_MEM_ALLOC_DEVICE returns the pi_device this was allocated against
///
/// \param context is the pi_context
/// \param ptr is the pointer to query
/// \param param_name is the type of query to perform
/// \param param_value_size is the size of the result in bytes
/// \param param_value is the result
/// \param param_value_size_ret is how many bytes were written
__SYCL_EXPORT pi_result piextUSMGetMemAllocInfo(
    pi_context context, const void *ptr, pi_mem_alloc_info param_name,
    size_t param_value_size, void *param_value, size_t *param_value_size_ret);

/// USM 2D fill API
///
/// \param queue is the queue to submit to
/// \param ptr is the ptr to fill
/// \param pitch is the total width of the destination memory including padding
/// \param pattern is a pointer with the bytes of the pattern to set
/// \param pattern_size is the size in bytes of the pattern
/// \param width is width in bytes of each row to fill
/// \param height is height the columns to fill
/// \param num_events_in_waitlist is the number of events to wait on
/// \param events_waitlist is an array of events to wait on
/// \param event is the event that represents this operation
__SYCL_EXPORT pi_result piextUSMEnqueueFill2D(pi_queue queue, void *ptr,
                                              size_t pitch, size_t pattern_size,
                                              const void *pattern, size_t width,
                                              size_t height,
                                              pi_uint32 num_events_in_waitlist,
                                              const pi_event *events_waitlist,
                                              pi_event *event);

/// USM 2D Memset API
///
/// \param queue is the queue to submit to
/// \param ptr is the ptr to fill
/// \param pitch is the total width of the destination memory including padding
/// \param value the value to fill into the region in \param ptr
/// \param width is width in bytes of each row to fill
/// \param height is height the columns to fill
/// \param num_events_in_waitlist is the number of events to wait on
/// \param events_waitlist is an array of events to wait on
/// \param event is the event that represents this operation
__SYCL_EXPORT pi_result piextUSMEnqueueMemset2D(
    pi_queue queue, void *ptr, size_t pitch, int value, size_t width,
    size_t height, pi_uint32 num_events_in_waitlist,
    const pi_event *events_waitlist, pi_event *event);

/// USM 2D Memcpy API
///
/// \param queue is the queue to submit to
/// \param blocking is whether this operation should block the host
/// \param dst_ptr is the location the data will be copied
/// \param dst_pitch is the total width of the destination memory including
/// padding
/// \param src_ptr is the data to be copied
/// \param src_pitch is the total width of the source memory including padding
/// \param width is width in bytes of each row to be copied
/// \param height is height the columns to be copied
/// \param num_events_in_waitlist is the number of events to wait on
/// \param events_waitlist is an array of events to wait on
/// \param event is the event that represents this operation
__SYCL_EXPORT pi_result piextUSMEnqueueMemcpy2D(
    pi_queue queue, pi_bool blocking, void *dst_ptr, size_t dst_pitch,
    const void *src_ptr, size_t src_pitch, size_t width, size_t height,
    pi_uint32 num_events_in_waitlist, const pi_event *events_waitlist,
    pi_event *event);

/// API to get Plugin internal data, opaque to SYCL RT. Some devices whose
/// device code is compiled by the host compiler (e.g. CPU emulators) may use it
/// to access some device code functionality implemented in/behind the plugin.
/// \param opaque_data_param - unspecified argument, interpretation is specific
/// to a plugin \param opaque_data_return - placeholder for the returned opaque
/// data.
__SYCL_EXPORT pi_result piextPluginGetOpaqueData(void *opaque_data_param,
                                                 void **opaque_data_return);

/// API to notify that the plugin should clean up its resources.
/// No PI calls should be made until the next piPluginInit call.
/// \param PluginParameter placeholder for future use, currenly not used.
__SYCL_EXPORT pi_result piTearDown(void *PluginParameter);

/// API to get Plugin specific warning and error messages.
/// \param message is a returned address to the first element in the message the
/// plugin owns the error message string. The string is thread-local. As a
/// result, different threads may return different errors. A message is
/// overwritten by the following error or warning that is produced within the
/// given thread. The memory is cleaned up at the end of the thread's lifetime.
///
/// \return PI_SUCCESS if plugin is indicating non-fatal warning. Any other
/// error code indicates that plugin considers this to be a fatal error and the
/// Returns the global timestamp from \param device , and syncronized host
/// timestamp
__SYCL_EXPORT pi_result piPluginGetLastError(char **message);

/// Queries  device for it's global timestamp in nanoseconds, and updates
/// HostTime  with the value of the host timer at the closest possible point in
/// time to that at which DeviceTime was returned.
///
/// \param Device device to query for timestamp
/// \param DeviceTime pointer to store device timestamp in nanoseconds. Optional
/// argument, can be nullptr
/// \param HostTime  pointer to store host timestamp in
/// nanoseconds. Optional argurment, can be nullptr in which case timestamp will
/// not be written
__SYCL_EXPORT pi_result piGetDeviceAndHostTimer(pi_device Device,
                                                uint64_t *DeviceTime,
                                                uint64_t *HostTime);

struct _pi_plugin {
  // PI version supported by host passed to the plugin. The Plugin
  // checks and writes the appropriate Function Pointers in
  // PiFunctionTable.
  // TODO: Work on version fields and their handshaking mechanism.
  // Some choices are:
  // - Use of integers to keep major and minor version.
  // - Keeping char* Versions.
  char PiVersion[20];
  // Plugin edits this.
  char PluginVersion[20];
  char *Targets;
  struct FunctionPointers {
#define _PI_API(api) decltype(::api) *api;
#include <sycl/detail/pi.def>
  } PiFunctionTable;
};

#ifdef __cplusplus
} // extern "C"
#endif // __cplusplus

#endif // _PI_H_<|MERGE_RESOLUTION|>--- conflicted
+++ resolved
@@ -78,10 +78,6 @@
 
 #define _PI_H_VERSION_MAJOR 12
 #define _PI_H_VERSION_MINOR 22
-<<<<<<< HEAD
-
-=======
->>>>>>> ba6ccc8b
 
 #define _PI_STRING_HELPER(a) #a
 #define _PI_CONCAT(a, b) _PI_STRING_HELPER(a.b)
