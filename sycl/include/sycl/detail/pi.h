//==---------- pi.h - Plugin Interface -------------------------------------==//
//
// Part of the LLVM Project, under the Apache License v2.0 with LLVM Exceptions.
// See https://llvm.org/LICENSE.txt for license information.
// SPDX-License-Identifier: Apache-2.0 WITH LLVM-exception
//
//===----------------------------------------------------------------------===//

/// \defgroup sycl_pi The Plugin Interface
// TODO: link to sphinx page

/// \file Main Plugin Interface header file.
///
/// This is the definition of a generic offload Plugin Interface (PI), which is
/// used by the SYCL implementation to connect to multiple device back-ends,
/// e.g. to OpenCL. The interface is intentionally kept C-only for the
/// purpose of having full flexibility and interoperability with different
/// environments.
///
/// \ingroup sycl_pi

#ifndef _PI_H_
#define _PI_H_

// Every single change in PI API should be accompanied with the minor
// version increase (+1). In the cases where backward compatibility is not
// maintained there should be a (+1) change to the major version in
// addition to the increase of the minor.
//
// PI version changes log:
// -- Version 1.2:
// 1. (Binary backward compatibility breaks) Two fields added to the
// pi_device_binary_struct structure:
//   pi_device_binary_property_set PropertySetsBegin;
//   pi_device_binary_property_set PropertySetsEnd;
// 2. A number of types needed to define pi_device_binary_property_set added.
// 3. Added new ownership argument to piextContextCreateWithNativeHandle.
// 4. Add interoperability interfaces for kernel.
// 4.6 Added new ownership argument to piextQueueCreateWithNativeHandle which
// changes the API version from 3.5 to 4.6.
// 5.7 Added new context and ownership arguments to
//   piextEventCreateWithNativeHandle
// 6.8 Added new ownership argument to piextProgramCreateWithNativeHandle. Added
// piQueueFlush function.
// 7.9 Added new context and ownership arguments to
// piextMemCreateWithNativeHandle.
// 8.10 Added new optional device argument to piextQueueCreateWithNativeHandle
// 9.11 Use values of OpenCL enums directly, rather than including `<CL/cl.h>`;
// NOTE that this results in a changed API for `piProgramGetBuildInfo`.
// 10.12 Change enum value PI_MEM_ADVICE_UNKNOWN from 0 to 999, and set enum
// PI_MEM_ADVISE_RESET to 0.
// 10.13 Added new PI_EXT_ONEAPI_QUEUE_DISCARD_EVENTS queue property.
// 10.14 Add PI_EXT_INTEL_DEVICE_INFO_FREE_MEMORY as an extension for
// piDeviceGetInfo.
// 11.15 piEventCreate creates even in the signalled state now.
// 11.16 Add PI_EXT_INTEL_DEVICE_INFO_MEMORY_CLOCK_RATE and
// PI_EXT_INTEL_DEVICE_INFO_MEMORY_BUS_WIDTH as an extension for
// piDeviceGetInfo.
// 11.17 Added new PI_EXT_ONEAPI_QUEUE_PRIORITY_LOW and
// PI_EXT_ONEAPI_QUEUE_PRIORITY_HIGH queue properties.
// 11.18 Add new parameter name PI_EXT_ONEAPI_QUEUE_INFO_EMPTY to
// _pi_queue_info.
// 12.19 Add new PI_EXT_INTEL_DEVICE_PARTITION_BY_CSLICE piDevicePartition
// scheme. Sub-sub-devices (representing compute slice) creation via
// partitioning by affinity domain is disabled by default and can be temporarily
// restored via SYCL_PI_LEVEL_ZERO_EXPOSE_CSLICE_IN_AFFINITY_PARTITIONING
// environment variable.
// 12.20 Added piextQueueCreate API to be used instead of piQueueCreate, also
// added PI_EXT_INTEL_DEVICE_INFO_MAX_COMPUTE_QUEUE_INDICES for piDeviceGetInfo.
// Both are needed to support sycl_ext_intel_queue_index extension.
// 12.21 Added new piextUSMEnqueueFill2D, piextUSMEnqueueMemset2D, and
// piextUSMEnqueueMemcpy2D functions. Added new
// PI_EXT_ONEAPI_CONTEXT_INFO_USM_FILL2D_SUPPORT,
// PI_EXT_ONEAPI_CONTEXT_INFO_USM_MEMSET2D_SUPPORT, and
// PI_EXT_ONEAPI_CONTEXT_INFO_USM_MEMCPY2D_SUPPORT context info query
// descriptors.
<<<<<<< HEAD
// 12.22 Added new bool argument to piextQueueCreateWithNativeHandle to select
// between standard and immediate commandlists.

#define _PI_H_VERSION_MAJOR 12
#define _PI_H_VERSION_MINOR 22
=======
// 12.22 Add piGetDeviceAndHostTimer to query device wall-clock timestamp
// 12.23 Added new piextEnqueueDeviceGlobalVariableWrite and
// piextEnqueueDeviceGlobalVariableRead functions.

#define _PI_H_VERSION_MAJOR 12
#define _PI_H_VERSION_MINOR 23
>>>>>>> 02bc9323

#define _PI_STRING_HELPER(a) #a
#define _PI_CONCAT(a, b) _PI_STRING_HELPER(a.b)
#define _PI_TRIPLE_CONCAT(a, b, c) _PI_STRING_HELPER(a.b.c)

// This is the macro that plugins should all use to define their version.
// _PI_PLUGIN_VERSION_STRING will be printed when environment variable
// SYCL_PI_TRACE is set to 1. PluginVersion should be defined for each plugin
// in plugins/*/pi_*.hpp. PluginVersion should be incremented with each change
// to the plugin.
#define _PI_PLUGIN_VERSION_STRING(PluginVersion)                               \
  _PI_TRIPLE_CONCAT(_PI_H_VERSION_MAJOR, _PI_H_VERSION_MINOR, PluginVersion)

#define _PI_H_VERSION_STRING                                                   \
  _PI_CONCAT(_PI_H_VERSION_MAJOR, _PI_H_VERSION_MINOR)

// This will be used to check the major versions of plugins versus the major
// versions of PI.
#define _PI_STRING_SUBSTITUTE(X) _PI_STRING_HELPER(X)
#define _PI_PLUGIN_VERSION_CHECK(PI_API_VERSION, PI_PLUGIN_VERSION)            \
  if (strncmp(PI_API_VERSION, PI_PLUGIN_VERSION,                               \
              sizeof(_PI_STRING_SUBSTITUTE(_PI_H_VERSION_MAJOR))) < 0) {       \
    return PI_ERROR_INVALID_OPERATION;                                         \
  }

// NOTE: This file presents a maping of OpenCL to PI enums, constants and
// typedefs. The general approach taken was to replace `CL_` prefix with `PI_`.
// Please consider this when adding or modifying values, as the strict value
// match is required.
// TODO: We should consider re-implementing PI enums and constants and only
// perform a mapping of PI to OpenCL in the pi_opencl backend.
#include <sycl/detail/export.hpp>

#include <cstddef>
#include <cstdint>

#ifdef __cplusplus
extern "C" {
#endif // __cplusplus

using pi_int32 = int32_t;
using pi_uint32 = uint32_t;
using pi_uint64 = uint64_t;
using pi_bool = pi_uint32;
using pi_bitfield = pi_uint64;
using pi_native_handle = uintptr_t;

//
// NOTE: prefer to map 1:1 to OpenCL so that no translation is needed
// for PI <-> OpenCL ways. The PI <-> to other BE translation is almost
// always needed anyway.
//
typedef enum {
#define _PI_ERRC(NAME, VAL) NAME = VAL,
#define _PI_ERRC_WITH_MSG(NAME, VAL, MSG) NAME = VAL,
#include <sycl/detail/pi_error.def>
#undef _PI_ERRC
#undef _PI_ERRC_WITH_MSG
} _pi_result;

typedef enum {
  PI_EVENT_COMPLETE = 0x0,
  PI_EVENT_RUNNING = 0x1,
  PI_EVENT_SUBMITTED = 0x2,
  PI_EVENT_QUEUED = 0x3
} _pi_event_status;

typedef enum {
  PI_PLATFORM_INFO_EXTENSIONS = 0x0904,
  PI_PLATFORM_INFO_NAME = 0x0902,
  PI_PLATFORM_INFO_PROFILE = 0x0900,
  PI_PLATFORM_INFO_VENDOR = 0x0903,
  PI_PLATFORM_INFO_VERSION = 0x0901
} _pi_platform_info;

typedef enum {
  PI_PROGRAM_BUILD_INFO_STATUS = 0x1181,
  PI_PROGRAM_BUILD_INFO_OPTIONS = 0x1182,
  PI_PROGRAM_BUILD_INFO_LOG = 0x1183,
  PI_PROGRAM_BUILD_INFO_BINARY_TYPE = 0x1184
} _pi_program_build_info;

typedef enum {
  PI_PROGRAM_BUILD_STATUS_NONE = -1,
  PI_PROGRAM_BUILD_STATUS_ERROR = -2,
  PI_PROGRAM_BUILD_STATUS_SUCCESS = 0,
  PI_PROGRAM_BUILD_STATUS_IN_PROGRESS = -3
} _pi_program_build_status;

typedef enum {
  PI_PROGRAM_BINARY_TYPE_NONE = 0x0,
  PI_PROGRAM_BINARY_TYPE_COMPILED_OBJECT = 0x1,
  PI_PROGRAM_BINARY_TYPE_LIBRARY = 0x2,
  PI_PROGRAM_BINARY_TYPE_EXECUTABLE = 0x4
} _pi_program_binary_type;

// NOTE: this is made 64-bit to match the size of cl_device_type to
// make the translation to OpenCL transparent.
//
typedef enum : pi_uint64 {
  PI_DEVICE_TYPE_DEFAULT =
      (1 << 0), ///< The default device available in the PI plugin.
  PI_DEVICE_TYPE_ALL = 0xFFFFFFFF, ///< All devices available in the PI plugin.
  PI_DEVICE_TYPE_CPU = (1 << 1),   ///< A PI device that is the host processor.
  PI_DEVICE_TYPE_GPU = (1 << 2),   ///< A PI device that is a GPU.
  PI_DEVICE_TYPE_ACC = (1 << 3),   ///< A PI device that is a
                                   ///< dedicated accelerator.
  PI_DEVICE_TYPE_CUSTOM = (1 << 4) ///< A PI device that is a custom device.
} _pi_device_type;

typedef enum {
  PI_DEVICE_MEM_CACHE_TYPE_NONE = 0x0,
  PI_DEVICE_MEM_CACHE_TYPE_READ_ONLY_CACHE = 0x1,
  PI_DEVICE_MEM_CACHE_TYPE_READ_WRITE_CACHE = 0x2
} _pi_device_mem_cache_type;

typedef enum {
  PI_DEVICE_LOCAL_MEM_TYPE_LOCAL = 0x1,
  PI_DEVICE_LOCAL_MEM_TYPE_GLOBAL = 0x2
} _pi_device_local_mem_type;

typedef enum {
  PI_DEVICE_INFO_TYPE = 0x1000,
  PI_DEVICE_INFO_VENDOR_ID = 0x1001,
  PI_DEVICE_INFO_MAX_COMPUTE_UNITS = 0x1002,
  PI_DEVICE_INFO_MAX_WORK_ITEM_DIMENSIONS = 0x1003,
  PI_DEVICE_INFO_MAX_WORK_ITEM_SIZES = 0x1005,
  PI_DEVICE_INFO_MAX_WORK_GROUP_SIZE = 0x1004,
  PI_DEVICE_INFO_SINGLE_FP_CONFIG = 0x101B,
  PI_DEVICE_INFO_HALF_FP_CONFIG = 0x1033,
  PI_DEVICE_INFO_DOUBLE_FP_CONFIG = 0x1032,
  PI_DEVICE_INFO_QUEUE_PROPERTIES = 0x102A,
  PI_DEVICE_INFO_PREFERRED_VECTOR_WIDTH_CHAR = 0x1006,
  PI_DEVICE_INFO_PREFERRED_VECTOR_WIDTH_SHORT = 0x1007,
  PI_DEVICE_INFO_PREFERRED_VECTOR_WIDTH_INT = 0x1008,
  PI_DEVICE_INFO_PREFERRED_VECTOR_WIDTH_LONG = 0x1009,
  PI_DEVICE_INFO_PREFERRED_VECTOR_WIDTH_FLOAT = 0x100A,
  PI_DEVICE_INFO_PREFERRED_VECTOR_WIDTH_DOUBLE = 0x100B,
  PI_DEVICE_INFO_PREFERRED_VECTOR_WIDTH_HALF = 0x1034,
  PI_DEVICE_INFO_NATIVE_VECTOR_WIDTH_CHAR = 0x1036,
  PI_DEVICE_INFO_NATIVE_VECTOR_WIDTH_SHORT = 0x1037,
  PI_DEVICE_INFO_NATIVE_VECTOR_WIDTH_INT = 0x1038,
  PI_DEVICE_INFO_NATIVE_VECTOR_WIDTH_LONG = 0x1039,
  PI_DEVICE_INFO_NATIVE_VECTOR_WIDTH_FLOAT = 0x103A,
  PI_DEVICE_INFO_NATIVE_VECTOR_WIDTH_DOUBLE = 0x103B,
  PI_DEVICE_INFO_NATIVE_VECTOR_WIDTH_HALF = 0x103C,
  PI_DEVICE_INFO_MAX_CLOCK_FREQUENCY = 0x100C,
  PI_DEVICE_INFO_ADDRESS_BITS = 0x100D,
  PI_DEVICE_INFO_MAX_MEM_ALLOC_SIZE = 0x1010,
  PI_DEVICE_INFO_IMAGE_SUPPORT = 0x1016,
  PI_DEVICE_INFO_MAX_READ_IMAGE_ARGS = 0x100E,
  PI_DEVICE_INFO_MAX_WRITE_IMAGE_ARGS = 0x100F,
  PI_DEVICE_INFO_IMAGE2D_MAX_WIDTH = 0x1011,
  PI_DEVICE_INFO_IMAGE2D_MAX_HEIGHT = 0x1012,
  PI_DEVICE_INFO_IMAGE3D_MAX_WIDTH = 0x1013,
  PI_DEVICE_INFO_IMAGE3D_MAX_HEIGHT = 0x1014,
  PI_DEVICE_INFO_IMAGE3D_MAX_DEPTH = 0x1015,
  PI_DEVICE_INFO_IMAGE_MAX_BUFFER_SIZE = 0x1040,
  PI_DEVICE_INFO_IMAGE_MAX_ARRAY_SIZE = 0x1041,
  PI_DEVICE_INFO_MAX_SAMPLERS = 0x1018,
  PI_DEVICE_INFO_MAX_PARAMETER_SIZE = 0x1017,
  PI_DEVICE_INFO_MEM_BASE_ADDR_ALIGN = 0x1019,
  PI_DEVICE_INFO_GLOBAL_MEM_CACHE_TYPE = 0x101C,
  PI_DEVICE_INFO_GLOBAL_MEM_CACHELINE_SIZE = 0x101D,
  PI_DEVICE_INFO_GLOBAL_MEM_CACHE_SIZE = 0x101E,
  PI_DEVICE_INFO_GLOBAL_MEM_SIZE = 0x101F,
  PI_DEVICE_INFO_MAX_CONSTANT_BUFFER_SIZE = 0x1020,
  PI_DEVICE_INFO_MAX_CONSTANT_ARGS = 0x1021,
  PI_DEVICE_INFO_LOCAL_MEM_TYPE = 0x1022,
  PI_DEVICE_INFO_LOCAL_MEM_SIZE = 0x1023,
  PI_DEVICE_INFO_ERROR_CORRECTION_SUPPORT = 0x1024,
  PI_DEVICE_INFO_HOST_UNIFIED_MEMORY = 0x1035,
  PI_DEVICE_INFO_PROFILING_TIMER_RESOLUTION = 0x1025,
  PI_DEVICE_INFO_ENDIAN_LITTLE = 0x1026,
  PI_DEVICE_INFO_AVAILABLE = 0x1027,
  PI_DEVICE_INFO_COMPILER_AVAILABLE = 0x1028,
  PI_DEVICE_INFO_LINKER_AVAILABLE = 0x103E,
  PI_DEVICE_INFO_EXECUTION_CAPABILITIES = 0x1029,
  PI_DEVICE_INFO_QUEUE_ON_DEVICE_PROPERTIES = 0x104E,
  PI_DEVICE_INFO_QUEUE_ON_HOST_PROPERTIES = 0x102A,
  PI_DEVICE_INFO_BUILT_IN_KERNELS = 0x103F,
  PI_DEVICE_INFO_PLATFORM = 0x1031,
  PI_DEVICE_INFO_REFERENCE_COUNT = 0x1047,
  PI_DEVICE_INFO_IL_VERSION = 0x105B,
  PI_DEVICE_INFO_NAME = 0x102B,
  PI_DEVICE_INFO_VENDOR = 0x102C,
  PI_DEVICE_INFO_DRIVER_VERSION = 0x102D,
  PI_DEVICE_INFO_PROFILE = 0x102E,
  PI_DEVICE_INFO_VERSION = 0x102F,
  PI_DEVICE_INFO_OPENCL_C_VERSION = 0x103D,
  PI_DEVICE_INFO_EXTENSIONS = 0x1030,
  PI_DEVICE_INFO_PRINTF_BUFFER_SIZE = 0x1049,
  PI_DEVICE_INFO_PREFERRED_INTEROP_USER_SYNC = 0x1048,
  PI_DEVICE_INFO_PARENT_DEVICE = 0x1042,
  PI_DEVICE_INFO_PARTITION_PROPERTIES = 0x1044,
  PI_DEVICE_INFO_PARTITION_MAX_SUB_DEVICES = 0x1043,
  PI_DEVICE_INFO_PARTITION_AFFINITY_DOMAIN = 0x1045,
  PI_DEVICE_INFO_PARTITION_TYPE = 0x1046,
  PI_DEVICE_INFO_MAX_NUM_SUB_GROUPS = 0x105C,
  PI_DEVICE_INFO_SUB_GROUP_INDEPENDENT_FORWARD_PROGRESS = 0x105D,
  PI_DEVICE_INFO_SUB_GROUP_SIZES_INTEL = 0x4108,
  PI_DEVICE_INFO_USM_HOST_SUPPORT = 0x4190,
  PI_DEVICE_INFO_USM_DEVICE_SUPPORT = 0x4191,
  PI_DEVICE_INFO_USM_SINGLE_SHARED_SUPPORT = 0x4192,
  PI_DEVICE_INFO_USM_CROSS_SHARED_SUPPORT = 0x4193,
  PI_DEVICE_INFO_USM_SYSTEM_SHARED_SUPPORT = 0x4194,
  // Intel UUID extension.
  PI_DEVICE_INFO_UUID = 0x106A,
  // These are Intel-specific extensions.
  PI_DEVICE_INFO_DEVICE_ID = 0x4251,
  PI_DEVICE_INFO_PCI_ADDRESS = 0x10020,
  PI_DEVICE_INFO_GPU_EU_COUNT = 0x10021,
  PI_DEVICE_INFO_GPU_EU_SIMD_WIDTH = 0x10022,
  PI_DEVICE_INFO_GPU_SLICES = 0x10023,
  PI_DEVICE_INFO_GPU_SUBSLICES_PER_SLICE = 0x10024,
  PI_DEVICE_INFO_GPU_EU_COUNT_PER_SUBSLICE = 0x10025,
  PI_DEVICE_INFO_MAX_MEM_BANDWIDTH = 0x10026,
  PI_DEVICE_INFO_IMAGE_SRGB = 0x10027,
  // Return true if sub-device should do its own program build
  PI_DEVICE_INFO_BUILD_ON_SUBDEVICE = 0x10028,
  PI_EXT_INTEL_DEVICE_INFO_FREE_MEMORY = 0x10029,
  // Return 0 if device doesn't have any memory modules. Return the minimum of
  // the clock rate values if there are several memory modules on the device.
  PI_EXT_INTEL_DEVICE_INFO_MEMORY_CLOCK_RATE = 0x10030,
  // Return 0 if device doesn't have any memory modules. Return the minimum of
  // the bus width values if there are several memory modules on the device.
  PI_EXT_INTEL_DEVICE_INFO_MEMORY_BUS_WIDTH = 0x10031,
  // Return 1 if the device doesn't have a notion of a "queue index". Otherwise,
  // return the number of queue indices that are available for this device.
  PI_EXT_INTEL_DEVICE_INFO_MAX_COMPUTE_QUEUE_INDICES = 0x10032,
  PI_DEVICE_INFO_ATOMIC_64 = 0x10110,
  PI_DEVICE_INFO_ATOMIC_MEMORY_ORDER_CAPABILITIES = 0x10111,
  PI_DEVICE_INFO_ATOMIC_MEMORY_SCOPE_CAPABILITIES = 0x11000,
  PI_DEVICE_INFO_GPU_HW_THREADS_PER_EU = 0x10112,
  PI_DEVICE_INFO_BACKEND_VERSION = 0x10113,
  // Return whether bfloat16 math functions are supported by device
  PI_EXT_ONEAPI_DEVICE_INFO_BFLOAT16_MATH_FUNCTIONS = 0x1FFFF,
  PI_EXT_ONEAPI_DEVICE_INFO_MAX_GLOBAL_WORK_GROUPS = 0x20000,
  PI_EXT_ONEAPI_DEVICE_INFO_MAX_WORK_GROUPS_1D = 0x20001,
  PI_EXT_ONEAPI_DEVICE_INFO_MAX_WORK_GROUPS_2D = 0x20002,
  PI_EXT_ONEAPI_DEVICE_INFO_MAX_WORK_GROUPS_3D = 0x20003,
  PI_EXT_ONEAPI_DEVICE_INFO_CUDA_ASYNC_BARRIER = 0x20004,
} _pi_device_info;

typedef enum {
  PI_PROGRAM_INFO_REFERENCE_COUNT = 0x1160,
  PI_PROGRAM_INFO_CONTEXT = 0x1161,
  PI_PROGRAM_INFO_NUM_DEVICES = 0x1162,
  PI_PROGRAM_INFO_DEVICES = 0x1163,
  PI_PROGRAM_INFO_SOURCE = 0x1164,
  PI_PROGRAM_INFO_BINARY_SIZES = 0x1165,
  PI_PROGRAM_INFO_BINARIES = 0x1166,
  PI_PROGRAM_INFO_NUM_KERNELS = 0x1167,
  PI_PROGRAM_INFO_KERNEL_NAMES = 0x1168
} _pi_program_info;

typedef enum {
  PI_CONTEXT_INFO_DEVICES = 0x1081,
  PI_CONTEXT_INFO_PLATFORM = 0x1084,
  PI_CONTEXT_INFO_NUM_DEVICES = 0x1083,
  PI_CONTEXT_INFO_PROPERTIES = 0x1082,
  PI_CONTEXT_INFO_REFERENCE_COUNT = 0x1080,
  // Atomics capabilities extensions
  PI_CONTEXT_INFO_ATOMIC_MEMORY_ORDER_CAPABILITIES = 0x10010,
  PI_CONTEXT_INFO_ATOMIC_MEMORY_SCOPE_CAPABILITIES = 0x10011,
  // Native 2D USM memory operation support
  PI_EXT_ONEAPI_CONTEXT_INFO_USM_FILL2D_SUPPORT = 0x30000,
  PI_EXT_ONEAPI_CONTEXT_INFO_USM_MEMSET2D_SUPPORT = 0x30001,
  PI_EXT_ONEAPI_CONTEXT_INFO_USM_MEMCPY2D_SUPPORT = 0x30002
} _pi_context_info;

typedef enum {
  PI_QUEUE_INFO_CONTEXT = 0x1090,
  PI_QUEUE_INFO_DEVICE = 0x1091,
  PI_QUEUE_INFO_DEVICE_DEFAULT = 0x1095,
  PI_QUEUE_INFO_PROPERTIES = 0x1093,
  PI_QUEUE_INFO_REFERENCE_COUNT = 0x1092,
  PI_QUEUE_INFO_SIZE = 0x1094,
  // Return 'true' if all commands previously submitted to the queue have
  // completed, otherwise return 'false'.
  PI_EXT_ONEAPI_QUEUE_INFO_EMPTY = 0x2096
} _pi_queue_info;

typedef enum {
  PI_KERNEL_INFO_FUNCTION_NAME = 0x1190,
  PI_KERNEL_INFO_NUM_ARGS = 0x1191,
  PI_KERNEL_INFO_REFERENCE_COUNT = 0x1192,
  PI_KERNEL_INFO_CONTEXT = 0x1193,
  PI_KERNEL_INFO_PROGRAM = 0x1194,
  PI_KERNEL_INFO_ATTRIBUTES = 0x1195
} _pi_kernel_info;

typedef enum {
  PI_KERNEL_GROUP_INFO_GLOBAL_WORK_SIZE = 0x11B5,
  PI_KERNEL_GROUP_INFO_WORK_GROUP_SIZE = 0x11B0,
  PI_KERNEL_GROUP_INFO_COMPILE_WORK_GROUP_SIZE = 0x11B1,
  PI_KERNEL_GROUP_INFO_LOCAL_MEM_SIZE = 0x11B2,
  PI_KERNEL_GROUP_INFO_PREFERRED_WORK_GROUP_SIZE_MULTIPLE = 0x11B3,
  PI_KERNEL_GROUP_INFO_PRIVATE_MEM_SIZE = 0x11B4,
  // The number of registers used by the compiled kernel (device specific)
  PI_KERNEL_GROUP_INFO_NUM_REGS = 0x10112
} _pi_kernel_group_info;

typedef enum {
  PI_IMAGE_INFO_FORMAT = 0x1110,
  PI_IMAGE_INFO_ELEMENT_SIZE = 0x1111,
  PI_IMAGE_INFO_ROW_PITCH = 0x1112,
  PI_IMAGE_INFO_SLICE_PITCH = 0x1113,
  PI_IMAGE_INFO_WIDTH = 0x1114,
  PI_IMAGE_INFO_HEIGHT = 0x1115,
  PI_IMAGE_INFO_DEPTH = 0x1116
} _pi_image_info;

typedef enum {
  PI_KERNEL_MAX_SUB_GROUP_SIZE = 0x2033,
  PI_KERNEL_MAX_NUM_SUB_GROUPS = 0x11B9,
  PI_KERNEL_COMPILE_NUM_SUB_GROUPS = 0x11BA,
  PI_KERNEL_COMPILE_SUB_GROUP_SIZE_INTEL = 0x410A
} _pi_kernel_sub_group_info;

typedef enum {
  PI_EVENT_INFO_COMMAND_QUEUE = 0x11D0,
  PI_EVENT_INFO_CONTEXT = 0x11D4,
  PI_EVENT_INFO_COMMAND_TYPE = 0x11D1,
  PI_EVENT_INFO_COMMAND_EXECUTION_STATUS = 0x11D3,
  PI_EVENT_INFO_REFERENCE_COUNT = 0x11D2
} _pi_event_info;

typedef enum {
  PI_COMMAND_TYPE_NDRANGE_KERNEL = 0x11F0,
  PI_COMMAND_TYPE_MEM_BUFFER_READ = 0x11F3,
  PI_COMMAND_TYPE_MEM_BUFFER_WRITE = 0x11F4,
  PI_COMMAND_TYPE_MEM_BUFFER_COPY = 0x11F5,
  PI_COMMAND_TYPE_MEM_BUFFER_MAP = 0x11FB,
  PI_COMMAND_TYPE_MEM_BUFFER_UNMAP = 0x11FD,
  PI_COMMAND_TYPE_MEM_BUFFER_READ_RECT = 0x1201,
  PI_COMMAND_TYPE_MEM_BUFFER_WRITE_RECT = 0x1202,
  PI_COMMAND_TYPE_MEM_BUFFER_COPY_RECT = 0x1203,
  PI_COMMAND_TYPE_USER = 0x1204,
  PI_COMMAND_TYPE_MEM_BUFFER_FILL = 0x1207,
  PI_COMMAND_TYPE_IMAGE_READ = 0x11F6,
  PI_COMMAND_TYPE_IMAGE_WRITE = 0x11F7,
  PI_COMMAND_TYPE_IMAGE_COPY = 0x11F8,
  PI_COMMAND_TYPE_NATIVE_KERNEL = 0x11F2,
  PI_COMMAND_TYPE_COPY_BUFFER_TO_IMAGE = 0x11FA,
  PI_COMMAND_TYPE_COPY_IMAGE_TO_BUFFER = 0x11F9,
  PI_COMMAND_TYPE_MAP_IMAGE = 0x11FC,
  PI_COMMAND_TYPE_MARKER = 0x11FE,
  PI_COMMAND_TYPE_ACQUIRE_GL_OBJECTS = 0x11FF,
  PI_COMMAND_TYPE_RELEASE_GL_OBJECTS = 0x1200,
  PI_COMMAND_TYPE_BARRIER = 0x1205,
  PI_COMMAND_TYPE_MIGRATE_MEM_OBJECTS = 0x1206,
  PI_COMMAND_TYPE_FILL_IMAGE = 0x1208,
  PI_COMMAND_TYPE_SVM_FREE = 0x1209,
  PI_COMMAND_TYPE_SVM_MEMCPY = 0x120A,
  PI_COMMAND_TYPE_SVM_MEMFILL = 0x120B,
  PI_COMMAND_TYPE_SVM_MAP = 0x120C,
  PI_COMMAND_TYPE_SVM_UNMAP = 0x120D,
  PI_COMMAND_TYPE_DEVICE_GLOBAL_VARIABLE_READ = 0x418E,
  PI_COMMAND_TYPE_DEVICE_GLOBAL_VARIABLE_WRITE = 0x418F
} _pi_command_type;

typedef enum {
  PI_MEM_TYPE_BUFFER = 0x10F0,
  PI_MEM_TYPE_IMAGE2D = 0x10F1,
  PI_MEM_TYPE_IMAGE3D = 0x10F2,
  PI_MEM_TYPE_IMAGE2D_ARRAY = 0x10F3,
  PI_MEM_TYPE_IMAGE1D = 0x10F4,
  PI_MEM_TYPE_IMAGE1D_ARRAY = 0x10F5,
  PI_MEM_TYPE_IMAGE1D_BUFFER = 0x10F6
} _pi_mem_type;

typedef enum {
  // Device-specific value opaque in PI API.
  PI_MEM_ADVICE_RESET = 0,
  PI_MEM_ADVICE_CUDA_SET_READ_MOSTLY = 101,
  PI_MEM_ADVICE_CUDA_UNSET_READ_MOSTLY = 102,
  PI_MEM_ADVICE_CUDA_SET_PREFERRED_LOCATION = 103,
  PI_MEM_ADVICE_CUDA_UNSET_PREFERRED_LOCATION = 104,
  PI_MEM_ADVICE_CUDA_SET_ACCESSED_BY = 105,
  PI_MEM_ADVICE_CUDA_UNSET_ACCESSED_BY = 106,
  PI_MEM_ADVICE_CUDA_SET_PREFERRED_LOCATION_HOST = 107,
  PI_MEM_ADVICE_CUDA_UNSET_PREFERRED_LOCATION_HOST = 108,
  PI_MEM_ADVICE_CUDA_SET_ACCESSED_BY_HOST = 109,
  PI_MEM_ADVICE_CUDA_UNSET_ACCESSED_BY_HOST = 110,
  PI_MEM_ADVICE_UNKNOWN = 999,
} _pi_mem_advice;

typedef enum {
  PI_IMAGE_CHANNEL_ORDER_A = 0x10B1,
  PI_IMAGE_CHANNEL_ORDER_R = 0x10B0,
  PI_IMAGE_CHANNEL_ORDER_RG = 0x10B2,
  PI_IMAGE_CHANNEL_ORDER_RA = 0x10B3,
  PI_IMAGE_CHANNEL_ORDER_RGB = 0x10B4,
  PI_IMAGE_CHANNEL_ORDER_RGBA = 0x10B5,
  PI_IMAGE_CHANNEL_ORDER_BGRA = 0x10B6,
  PI_IMAGE_CHANNEL_ORDER_ARGB = 0x10B7,
  PI_IMAGE_CHANNEL_ORDER_ABGR = 0x10C3,
  PI_IMAGE_CHANNEL_ORDER_INTENSITY = 0x10B8,
  PI_IMAGE_CHANNEL_ORDER_LUMINANCE = 0x10B9,
  PI_IMAGE_CHANNEL_ORDER_Rx = 0x10BA,
  PI_IMAGE_CHANNEL_ORDER_RGx = 0x10BB,
  PI_IMAGE_CHANNEL_ORDER_RGBx = 0x10BC,
  PI_IMAGE_CHANNEL_ORDER_sRGBA = 0x10C1
} _pi_image_channel_order;

typedef enum {
  PI_IMAGE_CHANNEL_TYPE_SNORM_INT8 = 0x10D0,
  PI_IMAGE_CHANNEL_TYPE_SNORM_INT16 = 0x10D1,
  PI_IMAGE_CHANNEL_TYPE_UNORM_INT8 = 0x10D2,
  PI_IMAGE_CHANNEL_TYPE_UNORM_INT16 = 0x10D3,
  PI_IMAGE_CHANNEL_TYPE_UNORM_SHORT_565 = 0x10D4,
  PI_IMAGE_CHANNEL_TYPE_UNORM_SHORT_555 = 0x10D5,
  PI_IMAGE_CHANNEL_TYPE_UNORM_INT_101010 = 0x10D6,
  PI_IMAGE_CHANNEL_TYPE_SIGNED_INT8 = 0x10D7,
  PI_IMAGE_CHANNEL_TYPE_SIGNED_INT16 = 0x10D8,
  PI_IMAGE_CHANNEL_TYPE_SIGNED_INT32 = 0x10D9,
  PI_IMAGE_CHANNEL_TYPE_UNSIGNED_INT8 = 0x10DA,
  PI_IMAGE_CHANNEL_TYPE_UNSIGNED_INT16 = 0x10DB,
  PI_IMAGE_CHANNEL_TYPE_UNSIGNED_INT32 = 0x10DC,
  PI_IMAGE_CHANNEL_TYPE_HALF_FLOAT = 0x10DD,
  PI_IMAGE_CHANNEL_TYPE_FLOAT = 0x10DE
} _pi_image_channel_type;

typedef enum { PI_BUFFER_CREATE_TYPE_REGION = 0x1220 } _pi_buffer_create_type;

const pi_bool PI_TRUE = 1;
const pi_bool PI_FALSE = 0;

typedef enum {
  PI_SAMPLER_INFO_REFERENCE_COUNT = 0x1150,
  PI_SAMPLER_INFO_CONTEXT = 0x1151,
  PI_SAMPLER_INFO_NORMALIZED_COORDS = 0x1152,
  PI_SAMPLER_INFO_ADDRESSING_MODE = 0x1153,
  PI_SAMPLER_INFO_FILTER_MODE = 0x1154,
  PI_SAMPLER_INFO_MIP_FILTER_MODE = 0x1155,
  PI_SAMPLER_INFO_LOD_MIN = 0x1156,
  PI_SAMPLER_INFO_LOD_MAX = 0x1157
} _pi_sampler_info;

typedef enum {
  PI_SAMPLER_ADDRESSING_MODE_MIRRORED_REPEAT = 0x1134,
  PI_SAMPLER_ADDRESSING_MODE_REPEAT = 0x1133,
  PI_SAMPLER_ADDRESSING_MODE_CLAMP_TO_EDGE = 0x1131,
  PI_SAMPLER_ADDRESSING_MODE_CLAMP = 0x1132,
  PI_SAMPLER_ADDRESSING_MODE_NONE = 0x1130
} _pi_sampler_addressing_mode;

typedef enum {
  PI_SAMPLER_FILTER_MODE_NEAREST = 0x1140,
  PI_SAMPLER_FILTER_MODE_LINEAR = 0x1141,
} _pi_sampler_filter_mode;

using pi_context_properties = intptr_t;

using pi_device_exec_capabilities = pi_bitfield;
constexpr pi_device_exec_capabilities PI_DEVICE_EXEC_CAPABILITIES_KERNEL =
    (1 << 0);
constexpr pi_device_exec_capabilities
    PI_DEVICE_EXEC_CAPABILITIES_NATIVE_KERNEL = (1 << 1);

using pi_sampler_properties = pi_bitfield;
constexpr pi_sampler_properties PI_SAMPLER_PROPERTIES_NORMALIZED_COORDS =
    0x1152;
constexpr pi_sampler_properties PI_SAMPLER_PROPERTIES_ADDRESSING_MODE = 0x1153;
constexpr pi_sampler_properties PI_SAMPLER_PROPERTIES_FILTER_MODE = 0x1154;

using pi_memory_order_capabilities = pi_bitfield;
constexpr pi_memory_order_capabilities PI_MEMORY_ORDER_RELAXED = 0x01;
constexpr pi_memory_order_capabilities PI_MEMORY_ORDER_ACQUIRE = 0x02;
constexpr pi_memory_order_capabilities PI_MEMORY_ORDER_RELEASE = 0x04;
constexpr pi_memory_order_capabilities PI_MEMORY_ORDER_ACQ_REL = 0x08;
constexpr pi_memory_order_capabilities PI_MEMORY_ORDER_SEQ_CST = 0x10;

using pi_memory_scope_capabilities = pi_bitfield;
constexpr pi_memory_scope_capabilities PI_MEMORY_SCOPE_WORK_ITEM = 0x01;
constexpr pi_memory_scope_capabilities PI_MEMORY_SCOPE_SUB_GROUP = 0x02;
constexpr pi_memory_scope_capabilities PI_MEMORY_SCOPE_WORK_GROUP = 0x04;
constexpr pi_memory_scope_capabilities PI_MEMORY_SCOPE_DEVICE = 0x08;
constexpr pi_memory_scope_capabilities PI_MEMORY_SCOPE_SYSTEM = 0x10;

typedef enum {
  PI_PROFILING_INFO_COMMAND_QUEUED = 0x1280,
  PI_PROFILING_INFO_COMMAND_SUBMIT = 0x1281,
  PI_PROFILING_INFO_COMMAND_START = 0x1282,
  PI_PROFILING_INFO_COMMAND_END = 0x1283
} _pi_profiling_info;

// NOTE: this is made 64-bit to match the size of cl_mem_flags to
// make the translation to OpenCL transparent.
// TODO: populate
//
using pi_mem_flags = pi_bitfield;
// Access
constexpr pi_mem_flags PI_MEM_FLAGS_ACCESS_RW = (1 << 0);
constexpr pi_mem_flags PI_MEM_ACCESS_READ_ONLY = (1 << 2);
// Host pointer
constexpr pi_mem_flags PI_MEM_FLAGS_HOST_PTR_USE = (1 << 3);
constexpr pi_mem_flags PI_MEM_FLAGS_HOST_PTR_COPY = (1 << 5);
constexpr pi_mem_flags PI_MEM_FLAGS_HOST_PTR_ALLOC = (1 << 4);

// flags passed to Map operations
using pi_map_flags = pi_bitfield;
constexpr pi_map_flags PI_MAP_READ = (1 << 0);
constexpr pi_map_flags PI_MAP_WRITE = (1 << 1);
constexpr pi_map_flags PI_MAP_WRITE_INVALIDATE_REGION = (1 << 2);
// NOTE: this is made 64-bit to match the size of cl_mem_properties_intel to
// make the translation to OpenCL transparent.
using pi_mem_properties = pi_bitfield;
constexpr pi_mem_properties PI_MEM_PROPERTIES_CHANNEL = 0x4213;
constexpr pi_mem_properties PI_MEM_PROPERTIES_ALLOC_BUFFER_LOCATION = 0x419E;

// NOTE: this is made 64-bit to match the size of cl_mem_properties_intel to
// make the translation to OpenCL transparent.
using pi_usm_mem_properties = pi_bitfield;
constexpr pi_usm_mem_properties PI_MEM_ALLOC_FLAGS = 0x4195;
constexpr pi_usm_mem_properties PI_MEM_ALLOC_WRTITE_COMBINED = (1 << 0);
constexpr pi_usm_mem_properties PI_MEM_ALLOC_INITIAL_PLACEMENT_DEVICE =
    (1 << 1);
constexpr pi_usm_mem_properties PI_MEM_ALLOC_INITIAL_PLACEMENT_HOST = (1 << 2);
// Hints that the device/shared allocation will not be written on device.
constexpr pi_usm_mem_properties PI_MEM_ALLOC_DEVICE_READ_ONLY = (1 << 3);

constexpr pi_usm_mem_properties PI_MEM_USM_ALLOC_BUFFER_LOCATION = 0x419E;

// NOTE: queue properties are implemented this way to better support bit
// manipulations
using pi_queue_properties = pi_bitfield;
constexpr pi_queue_properties PI_QUEUE_FLAGS = -1;
constexpr pi_queue_properties PI_QUEUE_COMPUTE_INDEX = -2;
// clang-format off
constexpr pi_queue_properties PI_QUEUE_FLAG_OUT_OF_ORDER_EXEC_MODE_ENABLE = (1 << 0);
constexpr pi_queue_properties PI_QUEUE_FLAG_PROFILING_ENABLE = (1 << 1);
constexpr pi_queue_properties PI_QUEUE_FLAG_ON_DEVICE = (1 << 2);
constexpr pi_queue_properties PI_QUEUE_FLAG_ON_DEVICE_DEFAULT = (1 << 3);
constexpr pi_queue_properties PI_EXT_ONEAPI_QUEUE_FLAG_DISCARD_EVENTS = (1 << 4);
constexpr pi_queue_properties PI_EXT_ONEAPI_QUEUE_FLAG_PRIORITY_LOW = (1 << 5);
constexpr pi_queue_properties PI_EXT_ONEAPI_QUEUE_FLAG_PRIORITY_HIGH = (1 << 6);
// clang-format on

using pi_result = _pi_result;
using pi_platform_info = _pi_platform_info;
using pi_device_type = _pi_device_type;
using pi_device_mem_cache_type = _pi_device_mem_cache_type;
using pi_device_local_mem_type = _pi_device_local_mem_type;
using pi_device_info = _pi_device_info;
using pi_program_info = _pi_program_info;
using pi_context_info = _pi_context_info;
using pi_queue_info = _pi_queue_info;
using pi_image_info = _pi_image_info;
using pi_kernel_info = _pi_kernel_info;
using pi_kernel_group_info = _pi_kernel_group_info;
using pi_kernel_sub_group_info = _pi_kernel_sub_group_info;
using pi_event_info = _pi_event_info;
using pi_command_type = _pi_command_type;
using pi_mem_type = _pi_mem_type;
using pi_mem_advice = _pi_mem_advice;
using pi_image_channel_order = _pi_image_channel_order;
using pi_image_channel_type = _pi_image_channel_type;
using pi_buffer_create_type = _pi_buffer_create_type;
using pi_sampler_addressing_mode = _pi_sampler_addressing_mode;
using pi_sampler_filter_mode = _pi_sampler_filter_mode;
using pi_sampler_info = _pi_sampler_info;
using pi_event_status = _pi_event_status;
using pi_program_build_info = _pi_program_build_info;
using pi_program_build_status = _pi_program_build_status;
using pi_program_binary_type = _pi_program_binary_type;
using pi_kernel_info = _pi_kernel_info;
using pi_profiling_info = _pi_profiling_info;

// For compatibility with OpenCL define this not as enum.
using pi_device_partition_property = intptr_t;
static constexpr pi_device_partition_property PI_DEVICE_PARTITION_EQUALLY =
    0x1086;
static constexpr pi_device_partition_property PI_DEVICE_PARTITION_BY_COUNTS =
    0x1087;
static constexpr pi_device_partition_property
    PI_DEVICE_PARTITION_BY_COUNTS_LIST_END = 0x0;
static constexpr pi_device_partition_property
    PI_DEVICE_PARTITION_BY_AFFINITY_DOMAIN = 0x1088;
static constexpr pi_device_partition_property
    PI_EXT_INTEL_DEVICE_PARTITION_BY_CSLICE = 0x1089;

// For compatibility with OpenCL define this not as enum.
using pi_device_affinity_domain = pi_bitfield;
static constexpr pi_device_affinity_domain PI_DEVICE_AFFINITY_DOMAIN_NUMA =
    (1 << 0);
static constexpr pi_device_affinity_domain PI_DEVICE_AFFINITY_DOMAIN_L4_CACHE =
    (1 << 1);
static constexpr pi_device_affinity_domain PI_DEVICE_AFFINITY_DOMAIN_L3_CACHE =
    (1 << 2);
static constexpr pi_device_affinity_domain PI_DEVICE_AFFINITY_DOMAIN_L2_CACHE =
    (1 << 3);
static constexpr pi_device_affinity_domain PI_DEVICE_AFFINITY_DOMAIN_L1_CACHE =
    (1 << 4);
static constexpr pi_device_affinity_domain
    PI_DEVICE_AFFINITY_DOMAIN_NEXT_PARTITIONABLE = (1 << 5);

// For compatibility with OpenCL define this not as enum.
using pi_device_fp_config = pi_bitfield;
static constexpr pi_device_fp_config PI_FP_DENORM = (1 << 0);
static constexpr pi_device_fp_config PI_FP_INF_NAN = (1 << 1);
static constexpr pi_device_fp_config PI_FP_ROUND_TO_NEAREST = (1 << 2);
static constexpr pi_device_fp_config PI_FP_ROUND_TO_ZERO = (1 << 3);
static constexpr pi_device_fp_config PI_FP_ROUND_TO_INF = (1 << 4);
static constexpr pi_device_fp_config PI_FP_FMA = (1 << 5);
static constexpr pi_device_fp_config PI_FP_SOFT_FLOAT = (1 << 6);
static constexpr pi_device_fp_config PI_FP_CORRECTLY_ROUNDED_DIVIDE_SQRT =
    (1 << 7);

// For compatibility with OpenCL define this not as enum.
using pi_device_exec_capabilities = pi_bitfield;
static constexpr pi_device_exec_capabilities PI_EXEC_KERNEL = (1 << 0);
static constexpr pi_device_exec_capabilities PI_EXEC_NATIVE_KERNEL = (1 << 1);

// Entry type, matches OpenMP for compatibility
struct _pi_offload_entry_struct {
  void *addr;
  char *name;
  size_t size;
  int32_t flags;
  int32_t reserved;
};

using _pi_offload_entry = _pi_offload_entry_struct *;

// A type of a binary image property.
typedef enum {
  PI_PROPERTY_TYPE_UNKNOWN,
  PI_PROPERTY_TYPE_UINT32,     // 32-bit integer
  PI_PROPERTY_TYPE_BYTE_ARRAY, // byte array
  PI_PROPERTY_TYPE_STRING      // null-terminated string
} pi_property_type;

// Device binary image property.
// If the type size of the property value is fixed and is no greater than
// 64 bits, then ValAddr is 0 and the value is stored in the ValSize field.
// Example - PI_PROPERTY_TYPE_UINT32, which is 32-bit
struct _pi_device_binary_property_struct {
  char *Name;       // null-terminated property name
  void *ValAddr;    // address of property value
  uint32_t Type;    // _pi_property_type
  uint64_t ValSize; // size of property value in bytes
};

typedef _pi_device_binary_property_struct *pi_device_binary_property;

// Named array of properties.
struct _pi_device_binary_property_set_struct {
  char *Name;                                // the name
  pi_device_binary_property PropertiesBegin; // array start
  pi_device_binary_property PropertiesEnd;   // array end
};

typedef _pi_device_binary_property_set_struct *pi_device_binary_property_set;

/// Types of device binary.
using pi_device_binary_type = uint8_t;
// format is not determined
static constexpr pi_device_binary_type PI_DEVICE_BINARY_TYPE_NONE = 0;
// specific to a device
static constexpr pi_device_binary_type PI_DEVICE_BINARY_TYPE_NATIVE = 1;
// portable binary types go next
// SPIR-V
static constexpr pi_device_binary_type PI_DEVICE_BINARY_TYPE_SPIRV = 2;
// LLVM bitcode
static constexpr pi_device_binary_type PI_DEVICE_BINARY_TYPE_LLVMIR_BITCODE = 3;

// Device binary descriptor version supported by this library.
static const uint16_t PI_DEVICE_BINARY_VERSION = 1;

// The kind of offload model the binary employs; must be 4 for SYCL
static const uint8_t PI_DEVICE_BINARY_OFFLOAD_KIND_SYCL = 4;

/// Target identification strings for
/// pi_device_binary_struct.DeviceTargetSpec
///
/// A device type represented by a particular target
/// triple requires specific binary images. We need
/// to map the image type onto the device target triple
///
#define __SYCL_PI_DEVICE_BINARY_TARGET_UNKNOWN "<unknown>"
/// SPIR-V 32-bit image <-> "spir", 32-bit OpenCL device
#define __SYCL_PI_DEVICE_BINARY_TARGET_SPIRV32 "spir"
/// SPIR-V 64-bit image <-> "spir64", 64-bit OpenCL device
#define __SYCL_PI_DEVICE_BINARY_TARGET_SPIRV64 "spir64"
/// Device-specific binary images produced from SPIR-V 64-bit <->
/// various "spir64_*" triples for specific 64-bit OpenCL devices
#define __SYCL_PI_DEVICE_BINARY_TARGET_SPIRV64_X86_64 "spir64_x86_64"
#define __SYCL_PI_DEVICE_BINARY_TARGET_SPIRV64_GEN "spir64_gen"
#define __SYCL_PI_DEVICE_BINARY_TARGET_SPIRV64_FPGA "spir64_fpga"
/// PTX 64-bit image <-> "nvptx64", 64-bit NVIDIA PTX device
#define __SYCL_PI_DEVICE_BINARY_TARGET_NVPTX64 "nvptx64"
#define __SYCL_PI_DEVICE_BINARY_TARGET_AMDGCN "amdgcn"

/// Extension to denote native support of assert feature by an arbitrary device
/// piDeviceGetInfo call should return this extension when the device supports
/// native asserts if supported extensions' names are requested
#define PI_DEVICE_INFO_EXTENSION_DEVICELIB_ASSERT                              \
  "pi_ext_intel_devicelib_assert"

/// Device binary image property set names recognized by the SYCL runtime.
/// Name must be consistent with
/// PropertySetRegistry::SYCL_SPECIALIZATION_CONSTANTS defined in
/// PropertySetIO.h
#define __SYCL_PI_PROPERTY_SET_SPEC_CONST_MAP "SYCL/specialization constants"
/// PropertySetRegistry::SYCL_SPEC_CONSTANTS_DEFAULT_VALUES defined in
/// PropertySetIO.h
#define __SYCL_PI_PROPERTY_SET_SPEC_CONST_DEFAULT_VALUES_MAP                   \
  "SYCL/specialization constants default values"
/// PropertySetRegistry::SYCL_DEVICELIB_REQ_MASK defined in PropertySetIO.h
#define __SYCL_PI_PROPERTY_SET_DEVICELIB_REQ_MASK "SYCL/devicelib req mask"
/// PropertySetRegistry::SYCL_KERNEL_PARAM_OPT_INFO defined in PropertySetIO.h
#define __SYCL_PI_PROPERTY_SET_KERNEL_PARAM_OPT_INFO "SYCL/kernel param opt"
/// PropertySetRegistry::SYCL_KERNEL_PROGRAM_METADATA defined in PropertySetIO.h
#define __SYCL_PI_PROPERTY_SET_PROGRAM_METADATA "SYCL/program metadata"
/// PropertySetRegistry::SYCL_MISC_PROP defined in PropertySetIO.h
#define __SYCL_PI_PROPERTY_SET_SYCL_MISC_PROP "SYCL/misc properties"
/// PropertySetRegistry::SYCL_ASSERT_USED defined in PropertySetIO.h
#define __SYCL_PI_PROPERTY_SET_SYCL_ASSERT_USED "SYCL/assert used"
/// PropertySetRegistry::SYCL_EXPORTED_SYMBOLS defined in PropertySetIO.h
#define __SYCL_PI_PROPERTY_SET_SYCL_EXPORTED_SYMBOLS "SYCL/exported symbols"
/// PropertySetRegistry::SYCL_DEVICE_GLOBALS defined in PropertySetIO.h
#define __SYCL_PI_PROPERTY_SET_SYCL_DEVICE_GLOBALS "SYCL/device globals"
/// PropertySetRegistry::SYCL_DEVICE_REQUIREMENTS defined in PropertySetIO.h
#define __SYCL_PI_PROPERTY_SET_SYCL_DEVICE_REQUIREMENTS                        \
  "SYCL/device requirements"

/// Program metadata tags recognized by the PI backends. For kernels the tag
/// must appear after the kernel name.
#define __SYCL_PI_PROGRAM_METADATA_TAG_REQD_WORK_GROUP_SIZE                    \
  "@reqd_work_group_size"
#define __SYCL_PI_PROGRAM_METADATA_GLOBAL_ID_MAPPING "@global_id_mapping"

/// This struct is a record of the device binary information. If the Kind field
/// denotes a portable binary type (SPIR-V or LLVM IR), the DeviceTargetSpec
/// field can still be specific and denote e.g. FPGA target. It must match the
/// __tgt_device_image structure generated by the clang-offload-wrapper tool
/// when their Version field match.
struct pi_device_binary_struct {
  /// version of this structure - for backward compatibility;
  /// all modifications which change order/type/offsets of existing fields
  /// should increment the version.
  uint16_t Version;
  /// the type of offload model the binary employs; must be 4 for SYCL
  uint8_t Kind;
  /// format of the binary data - SPIR-V, LLVM IR bitcode,...
  uint8_t Format;
  /// null-terminated string representation of the device's target architecture
  /// which holds one of:
  /// __SYCL_PI_DEVICE_BINARY_TARGET_UNKNOWN - unknown
  /// __SYCL_PI_DEVICE_BINARY_TARGET_SPIRV32 - general value for 32-bit OpenCL
  /// devices
  /// __SYCL_PI_DEVICE_BINARY_TARGET_SPIRV64 - general value for 64-bit OpenCL
  /// devices
  /// __SYCL_PI_DEVICE_BINARY_TARGET_SPIRV64_X86_64 - 64-bit OpenCL CPU device
  /// __SYCL_PI_DEVICE_BINARY_TARGET_SPIRV64_GEN - GEN GPU device (64-bit
  /// OpenCL)
  /// __SYCL_PI_DEVICE_BINARY_TARGET_SPIRV64_FPGA - 64-bit OpenCL FPGA device
  const char *DeviceTargetSpec;
  /// a null-terminated string; target- and compiler-specific options
  /// which are suggested to use to "compile" program at runtime
  const char *CompileOptions;
  /// a null-terminated string; target- and compiler-specific options
  /// which are suggested to use to "link" program at runtime
  const char *LinkOptions;
  /// Pointer to the manifest data start
  const char *ManifestStart;
  /// Pointer to the manifest data end
  const char *ManifestEnd;
  /// Pointer to the target code start
  const unsigned char *BinaryStart;
  /// Pointer to the target code end
  const unsigned char *BinaryEnd;
  /// the offload entry table
  _pi_offload_entry EntriesBegin;
  _pi_offload_entry EntriesEnd;
  // Array of preperty sets; e.g. specialization constants symbol-int ID map is
  // propagated to runtime with this mechanism.
  pi_device_binary_property_set PropertySetsBegin;
  pi_device_binary_property_set PropertySetsEnd;
  // TODO Other fields like entries, link options can be propagated using
  // the property set infrastructure. This will improve binary compatibility and
  // add flexibility.
};
using pi_device_binary = pi_device_binary_struct *;

// pi_buffer_region structure repeats cl_buffer_region, used for sub buffers.
struct pi_buffer_region_struct {
  size_t origin;
  size_t size;
};
using pi_buffer_region = pi_buffer_region_struct *;

// pi_buff_rect_offset structure is 3D offset argument passed to buffer rect
// operations (piEnqueueMemBufferCopyRect, etc).
struct pi_buff_rect_offset_struct {
  size_t x_bytes;
  size_t y_scalar;
  size_t z_scalar;
};
using pi_buff_rect_offset = pi_buff_rect_offset_struct *;

// pi_buff_rect_region structure represents size of 3D region passed to buffer
// rect operations (piEnqueueMemBufferCopyRect, etc).
struct pi_buff_rect_region_struct {
  size_t width_bytes;
  size_t height_scalar;
  size_t depth_scalar;
};
using pi_buff_rect_region = pi_buff_rect_region_struct *;

// pi_image_offset structure is 3D offset argument passed to image operations
// (piEnqueueMemImageRead, etc).
struct pi_image_offset_struct {
  size_t x;
  size_t y;
  size_t z;
};
using pi_image_offset = pi_image_offset_struct *;

// pi_image_region structure represents size of 3D region passed to image
// operations (piEnqueueMemImageRead, etc).
struct pi_image_region_struct {
  size_t width;
  size_t height;
  size_t depth;
};
using pi_image_region = pi_image_region_struct *;

// Offload binaries descriptor version supported by this library.
static const uint16_t PI_DEVICE_BINARIES_VERSION = 1;

/// This struct is a record of all the device code that may be offloaded.
/// It must match the __tgt_bin_desc structure generated by
/// the clang-offload-wrapper tool when their Version field match.
struct pi_device_binaries_struct {
  /// version of this structure - for backward compatibility;
  /// all modifications which change order/type/offsets of existing fields
  /// should increment the version.
  uint16_t Version;
  /// Number of device binaries in this descriptor
  uint16_t NumDeviceBinaries;
  /// Device binaries data
  pi_device_binary DeviceBinaries;
  /// the offload entry table (not used, for compatibility with OpenMP)
  _pi_offload_entry *HostEntriesBegin;
  _pi_offload_entry *HostEntriesEnd;
};
using pi_device_binaries = pi_device_binaries_struct *;

// Opaque types that make reading build log errors easier.
struct _pi_platform;
struct _pi_device;
struct _pi_context;
struct _pi_queue;
struct _pi_mem;
struct _pi_program;
struct _pi_kernel;
struct _pi_event;
struct _pi_sampler;

using pi_platform = _pi_platform *;
using pi_device = _pi_device *;
using pi_context = _pi_context *;
using pi_queue = _pi_queue *;
using pi_mem = _pi_mem *;
using pi_program = _pi_program *;
using pi_kernel = _pi_kernel *;
using pi_event = _pi_event *;
using pi_sampler = _pi_sampler *;

typedef struct {
  pi_image_channel_order image_channel_order;
  pi_image_channel_type image_channel_data_type;
} _pi_image_format;

typedef struct {
  pi_mem_type image_type;
  size_t image_width;
  size_t image_height;
  size_t image_depth;
  size_t image_array_size;
  size_t image_row_pitch;
  size_t image_slice_pitch;
  pi_uint32 num_mip_levels;
  pi_uint32 num_samples;
  pi_mem buffer;
} _pi_image_desc;

using pi_image_format = _pi_image_format;
using pi_image_desc = _pi_image_desc;

typedef enum { PI_MEM_CONTEXT = 0x1106, PI_MEM_SIZE = 0x1102 } _pi_mem_info;

using pi_mem_info = _pi_mem_info;

//
// Following section contains SYCL RT Plugin Interface (PI) functions.
// They are 3 distinct categories:
//
// 1) Ones having direct analogy in OpenCL and needed for the core SYCL
//    functionality are started with just "pi" prefix in their names.
// 2) Those having direct analogy in OpenCL but only needed for SYCL
//    interoperability with OpenCL are started with "picl" prefix.
// 3) Functions having no direct analogy in OpenCL, started with "piext".
//
// TODO: describe interfaces in Doxygen format
//

struct _pi_plugin;
using pi_plugin = _pi_plugin;

// PI Plugin Initialise.
// Plugin will check the PI version of Plugin Interface,
// populate the PI Version it supports, update targets field and populate
// PiFunctionTable with Supported APIs. The pointers are in a predetermined
// order in pi.def file.
__SYCL_EXPORT pi_result piPluginInit(pi_plugin *plugin_info);

//
// Platform
//
__SYCL_EXPORT pi_result piPlatformsGet(pi_uint32 num_entries,
                                       pi_platform *platforms,
                                       pi_uint32 *num_platforms);

__SYCL_EXPORT pi_result piPlatformGetInfo(pi_platform platform,
                                          pi_platform_info param_name,
                                          size_t param_value_size,
                                          void *param_value,
                                          size_t *param_value_size_ret);

/// Gets the native handle of a PI platform object.
///
/// \param platform is the PI platform to get the native handle of.
/// \param nativeHandle is the native handle of platform.
__SYCL_EXPORT pi_result piextPlatformGetNativeHandle(
    pi_platform platform, pi_native_handle *nativeHandle);

/// Creates PI platform object from a native handle.
/// NOTE: The created PI object takes ownership of the native handle.
///
/// \param nativeHandle is the native handle to create PI device from.
/// \param platform is the PI platform created from the native handle.
__SYCL_EXPORT pi_result piextPlatformCreateWithNativeHandle(
    pi_native_handle nativeHandle, pi_platform *platform);

__SYCL_EXPORT pi_result piDevicesGet(pi_platform platform,
                                     pi_device_type device_type,
                                     pi_uint32 num_entries, pi_device *devices,
                                     pi_uint32 *num_devices);

/// Returns requested info for provided native device
/// Return PI_DEVICE_INFO_EXTENSION_DEVICELIB_ASSERT for
/// PI_DEVICE_INFO_EXTENSIONS query when the device supports native asserts
__SYCL_EXPORT pi_result piDeviceGetInfo(pi_device device,
                                        pi_device_info param_name,
                                        size_t param_value_size,
                                        void *param_value,
                                        size_t *param_value_size_ret);

__SYCL_EXPORT pi_result piDeviceRetain(pi_device device);

__SYCL_EXPORT pi_result piDeviceRelease(pi_device device);

__SYCL_EXPORT pi_result piDevicePartition(
    pi_device device, const pi_device_partition_property *properties,
    pi_uint32 num_devices, pi_device *out_devices, pi_uint32 *out_num_devices);

/// Gets the native handle of a PI device object.
///
/// \param device is the PI device to get the native handle of.
/// \param nativeHandle is the native handle of device.
__SYCL_EXPORT pi_result
piextDeviceGetNativeHandle(pi_device device, pi_native_handle *nativeHandle);

/// Creates PI device object from a native handle.
/// NOTE: The created PI object takes ownership of the native handle.
///
/// \param nativeHandle is the native handle to create PI device from.
/// \param platform is the platform of the device (optional).
/// \param device is the PI device created from the native handle.
__SYCL_EXPORT pi_result piextDeviceCreateWithNativeHandle(
    pi_native_handle nativeHandle, pi_platform platform, pi_device *device);

/// Selects the most appropriate device binary based on runtime information
/// and the IR characteristics.
///
__SYCL_EXPORT pi_result piextDeviceSelectBinary(pi_device device,
                                                pi_device_binary *binaries,
                                                pi_uint32 num_binaries,
                                                pi_uint32 *selected_binary_ind);

/// Retrieves a device function pointer to a user-defined function
/// \arg \c function_name. \arg \c function_pointer_ret is set to 0 if query
/// failed.
///
/// \arg \c program must be built before calling this API. \arg \c device
/// must present in the list of devices returned by \c get_device method for
/// \arg \c program.
///
/// If a fallback method determines the function exists but the address is
/// not available PI_ERROR_FUNCTION_ADDRESS_IS_NOT_AVAILABLE is returned. If the
/// address does not exist PI_ERROR_INVALID_KERNEL_NAME is returned.
__SYCL_EXPORT pi_result piextGetDeviceFunctionPointer(
    pi_device device, pi_program program, const char *function_name,
    pi_uint64 *function_pointer_ret);

//
// Context
//
__SYCL_EXPORT pi_result piContextCreate(
    const pi_context_properties *properties, pi_uint32 num_devices,
    const pi_device *devices,
    void (*pfn_notify)(const char *errinfo, const void *private_info, size_t cb,
                       void *user_data),
    void *user_data, pi_context *ret_context);

__SYCL_EXPORT pi_result piContextGetInfo(pi_context context,
                                         pi_context_info param_name,
                                         size_t param_value_size,
                                         void *param_value,
                                         size_t *param_value_size_ret);

__SYCL_EXPORT pi_result piContextRetain(pi_context context);

__SYCL_EXPORT pi_result piContextRelease(pi_context context);

typedef void (*pi_context_extended_deleter)(void *user_data);

__SYCL_EXPORT pi_result piextContextSetExtendedDeleter(
    pi_context context, pi_context_extended_deleter func, void *user_data);

/// Gets the native handle of a PI context object.
///
/// \param context is the PI context to get the native handle of.
/// \param nativeHandle is the native handle of context.
__SYCL_EXPORT pi_result
piextContextGetNativeHandle(pi_context context, pi_native_handle *nativeHandle);

/// Creates PI context object from a native handle.
/// NOTE: The created PI object takes ownership of the native handle.
/// NOTE: The number of devices and the list of devices is needed for Level Zero
/// backend because there is no possilibity to query this information from
/// context handle for Level Zero. If backend has API to query a list of devices
/// from the context native handle then these parameters are ignored.
///
/// \param nativeHandle is the native handle to create PI context from.
/// \param numDevices is the number of devices in the context. Parameter is
///        ignored if number of devices can be queried from the context native
///        handle for a backend.
/// \param devices is the list of devices in the context. Parameter is ignored
///        if devices can be queried from the context native handle for a
///        backend.
/// \param pluginOwnsNativeHandle Indicates whether the created PI object
///        should take ownership of the native handle.
/// \param context is the PI context created from the native handle.
/// \return PI_SUCCESS if successfully created pi_context from the handle.
///         PI_ERROR_OUT_OF_HOST_MEMORY if can't allocate memory for the
///         pi_context object. PI_ERROR_INVALID_VALUE if numDevices == 0 or
///         devices is NULL but backend doesn't have API to query a list of
///         devices from the context native handle. PI_UNKNOWN_ERROR in case of
///         another error.
__SYCL_EXPORT pi_result piextContextCreateWithNativeHandle(
    pi_native_handle nativeHandle, pi_uint32 numDevices,
    const pi_device *devices, bool pluginOwnsNativeHandle, pi_context *context);

//
// Queue
//

// TODO: Remove during next ABI break and rename piextQueueCreate to
// piQueueCreate.
__SYCL_EXPORT pi_result piQueueCreate(pi_context context, pi_device device,
                                      pi_queue_properties properties,
                                      pi_queue *queue);
/// \param properties points to a zero-terminated array of extra data describing
/// desired queue properties. Format is
///  {[PROPERTY[, property-specific elements of data]*,]* 0}
__SYCL_EXPORT pi_result piextQueueCreate(pi_context context, pi_device device,
                                         pi_queue_properties *properties,
                                         pi_queue *queue);

__SYCL_EXPORT pi_result piQueueGetInfo(pi_queue command_queue,
                                       pi_queue_info param_name,
                                       size_t param_value_size,
                                       void *param_value,
                                       size_t *param_value_size_ret);

__SYCL_EXPORT pi_result piQueueRetain(pi_queue command_queue);

__SYCL_EXPORT pi_result piQueueRelease(pi_queue command_queue);

__SYCL_EXPORT pi_result piQueueFinish(pi_queue command_queue);

__SYCL_EXPORT pi_result piQueueFlush(pi_queue command_queue);

/// Gets the native handle of a PI queue object.
///
/// \param queue is the PI queue to get the native handle of.
/// \param nativeHandle is the native handle of queue.
__SYCL_EXPORT pi_result
piextQueueGetNativeHandle(pi_queue queue, pi_native_handle *nativeHandle);

/// Creates PI queue object from a native handle.
/// NOTE: The created PI object takes ownership of the native handle.
///
/// \param nativeHandle is the native handle to create PI queue from.
/// \param context is the PI context of the queue.
/// \param device is the PI device associated with the native device used when
///   creating the native queue. This parameter is optional but some backends
///   may fail to create the right PI queue if omitted.
/// \param UseImmCmdList indicates whether the created queue should use a
///        level_zero immediate commandlist.
/// \param pluginOwnsNativeHandle Indicates whether the created PI object
///        should take ownership of the native handle.
/// \param queue is the PI queue created from the native handle.
__SYCL_EXPORT pi_result piextQueueCreateWithNativeHandle(
    pi_native_handle nativeHandle, pi_context context, pi_device device,
    bool UseImmCmdList, bool pluginOwnsNativeHandle, pi_queue *queue);

//
// Memory
//
__SYCL_EXPORT pi_result piMemBufferCreate(
    pi_context context, pi_mem_flags flags, size_t size, void *host_ptr,
    pi_mem *ret_mem, const pi_mem_properties *properties = nullptr);

__SYCL_EXPORT pi_result piMemImageCreate(pi_context context, pi_mem_flags flags,
                                         const pi_image_format *image_format,
                                         const pi_image_desc *image_desc,
                                         void *host_ptr, pi_mem *ret_mem);

__SYCL_EXPORT pi_result piMemGetInfo(pi_mem mem, pi_mem_info param_name,
                                     size_t param_value_size, void *param_value,
                                     size_t *param_value_size_ret);

__SYCL_EXPORT pi_result piMemImageGetInfo(pi_mem image,
                                          pi_image_info param_name,
                                          size_t param_value_size,
                                          void *param_value,
                                          size_t *param_value_size_ret);

__SYCL_EXPORT pi_result piMemRetain(pi_mem mem);

__SYCL_EXPORT pi_result piMemRelease(pi_mem mem);

__SYCL_EXPORT pi_result piMemBufferPartition(
    pi_mem buffer, pi_mem_flags flags, pi_buffer_create_type buffer_create_type,
    void *buffer_create_info, pi_mem *ret_mem);

/// Gets the native handle of a PI mem object.
///
/// \param mem is the PI mem to get the native handle of.
/// \param nativeHandle is the native handle of mem.
__SYCL_EXPORT pi_result piextMemGetNativeHandle(pi_mem mem,
                                                pi_native_handle *nativeHandle);

/// Creates PI mem object from a native handle.
/// NOTE: The created PI object takes ownership of the native handle.
///
/// \param nativeHandle is the native handle to create PI mem from.
/// \param context The PI context of the memory allocation.
/// \param ownNativeHandle Indicates if we own the native memory handle or it
/// came from interop that asked to not transfer the ownership to SYCL RT.
/// \param mem is the PI mem created from the native handle.
__SYCL_EXPORT pi_result piextMemCreateWithNativeHandle(
    pi_native_handle nativeHandle, pi_context context, bool ownNativeHandle,
    pi_mem *mem);

//
// Program
//

__SYCL_EXPORT pi_result piProgramCreate(pi_context context, const void *il,
                                        size_t length, pi_program *res_program);

__SYCL_EXPORT pi_result piclProgramCreateWithSource(pi_context context,
                                                    pi_uint32 count,
                                                    const char **strings,
                                                    const size_t *lengths,
                                                    pi_program *ret_program);

/// Creates a PI program for a context and loads the given binary into it.
///
/// \param context is the PI context to associate the program with.
/// \param num_devices is the number of devices in device_list.
/// \param device_list is a pointer to a list of devices. These devices must all
///                    be in context.
/// \param lengths is an array of sizes in bytes of the binary in binaries.
/// \param binaries is a pointer to a list of program binaries.
/// \param num_metadata_entries is the number of metadata entries in metadata.
/// \param metadata is a pointer to a list of program metadata entries. The
///                 use of metadata entries is backend-defined.
/// \param binary_status returns whether the program binary was loaded
///                      succesfully or not, for each device in device_list.
///                      binary_status is ignored if it is null and otherwise
///                      it must be an array of num_devices elements.
/// \param ret_program is the PI program created from the program binaries.
__SYCL_EXPORT pi_result piProgramCreateWithBinary(
    pi_context context, pi_uint32 num_devices, const pi_device *device_list,
    const size_t *lengths, const unsigned char **binaries,
    size_t num_metadata_entries, const pi_device_binary_property *metadata,
    pi_int32 *binary_status, pi_program *ret_program);

__SYCL_EXPORT pi_result piProgramGetInfo(pi_program program,
                                         pi_program_info param_name,
                                         size_t param_value_size,
                                         void *param_value,
                                         size_t *param_value_size_ret);

__SYCL_EXPORT pi_result
piProgramLink(pi_context context, pi_uint32 num_devices,
              const pi_device *device_list, const char *options,
              pi_uint32 num_input_programs, const pi_program *input_programs,
              void (*pfn_notify)(pi_program program, void *user_data),
              void *user_data, pi_program *ret_program);

__SYCL_EXPORT pi_result piProgramCompile(
    pi_program program, pi_uint32 num_devices, const pi_device *device_list,
    const char *options, pi_uint32 num_input_headers,
    const pi_program *input_headers, const char **header_include_names,
    void (*pfn_notify)(pi_program program, void *user_data), void *user_data);

__SYCL_EXPORT pi_result piProgramBuild(
    pi_program program, pi_uint32 num_devices, const pi_device *device_list,
    const char *options,
    void (*pfn_notify)(pi_program program, void *user_data), void *user_data);

__SYCL_EXPORT pi_result piProgramGetBuildInfo(
    pi_program program, pi_device device, _pi_program_build_info param_name,
    size_t param_value_size, void *param_value, size_t *param_value_size_ret);

__SYCL_EXPORT pi_result piProgramRetain(pi_program program);

__SYCL_EXPORT pi_result piProgramRelease(pi_program program);

/// Sets a specialization constant to a specific value.
///
/// Note: Only used when specialization constants are natively supported (SPIR-V
/// binaries), and not when they are emulated (AOT binaries).
///
/// \param prog the program object which will use the value
/// \param spec_id integer ID of the constant
/// \param spec_size size of the value
/// \param spec_value bytes of the value
__SYCL_EXPORT pi_result
piextProgramSetSpecializationConstant(pi_program prog, pi_uint32 spec_id,
                                      size_t spec_size, const void *spec_value);

/// Gets the native handle of a PI program object.
///
/// \param program is the PI program to get the native handle of.
/// \param nativeHandle is the native handle of program.
__SYCL_EXPORT pi_result
piextProgramGetNativeHandle(pi_program program, pi_native_handle *nativeHandle);

/// Creates PI program object from a native handle.
/// NOTE: The created PI object takes ownership of the native handle.
///
/// \param nativeHandle is the native handle to create PI program from.
/// \param context is the PI context of the program.
/// \param pluginOwnsNativeHandle Indicates whether the created PI object
///        should take ownership of the native handle.
/// \param program is the PI program created from the native handle.
__SYCL_EXPORT pi_result piextProgramCreateWithNativeHandle(
    pi_native_handle nativeHandle, pi_context context,
    bool pluginOwnsNativeHandle, pi_program *program);

//
// Kernel
//

typedef enum {
  /// indicates that the kernel might access data through USM ptrs
  PI_USM_INDIRECT_ACCESS,
  /// provides an explicit list of pointers that the kernel will access
  PI_USM_PTRS = 0x4203
} _pi_kernel_exec_info;

using pi_kernel_exec_info = _pi_kernel_exec_info;

__SYCL_EXPORT pi_result piKernelCreate(pi_program program,
                                       const char *kernel_name,
                                       pi_kernel *ret_kernel);

__SYCL_EXPORT pi_result piKernelSetArg(pi_kernel kernel, pi_uint32 arg_index,
                                       size_t arg_size, const void *arg_value);

__SYCL_EXPORT pi_result piKernelGetInfo(pi_kernel kernel,
                                        pi_kernel_info param_name,
                                        size_t param_value_size,
                                        void *param_value,
                                        size_t *param_value_size_ret);

__SYCL_EXPORT pi_result piKernelGetGroupInfo(pi_kernel kernel, pi_device device,
                                             pi_kernel_group_info param_name,
                                             size_t param_value_size,
                                             void *param_value,
                                             size_t *param_value_size_ret);

/// API to query information from the sub-group from a kernel
///
/// \param kernel is the pi_kernel to query
/// \param device is the device the kernel is executed on
/// \param param_name is a pi_kernel_sub_group_info enum value that
///        specifies the informtation queried for.
/// \param input_value_size is the size of input value passed in
///        ptr input_value param
/// \param input_value is the ptr to the input value passed.
/// \param param_value_size is the size of the value in bytes.
/// \param param_value is a pointer to the value to set.
/// \param param_value_size_ret is a pointer to return the size of data in
///        param_value ptr.
///
/// All queries expect a return of 4 bytes in param_value_size,
/// param_value_size_ret, and a uint32_t value should to be written in
/// param_value ptr.
/// Note: This behaviour differs from OpenCL. OpenCL returns size_t.
__SYCL_EXPORT pi_result piKernelGetSubGroupInfo(
    pi_kernel kernel, pi_device device, pi_kernel_sub_group_info param_name,
    size_t input_value_size, const void *input_value, size_t param_value_size,
    void *param_value, size_t *param_value_size_ret);

__SYCL_EXPORT pi_result piKernelRetain(pi_kernel kernel);

__SYCL_EXPORT pi_result piKernelRelease(pi_kernel kernel);

/// Sets up pointer arguments for CL kernels. An extra indirection
/// is required due to CL argument conventions.
///
/// \param kernel is the kernel to be launched
/// \param arg_index is the index of the kernel argument
/// \param arg_size is the size in bytes of the argument (ignored in CL)
/// \param arg_value is the pointer argument
__SYCL_EXPORT pi_result piextKernelSetArgPointer(pi_kernel kernel,
                                                 pi_uint32 arg_index,
                                                 size_t arg_size,
                                                 const void *arg_value);

/// API to set attributes controlling kernel execution
///
/// \param kernel is the pi kernel to execute
/// \param param_name is a pi_kernel_exec_info value that specifies the info
///        passed to the kernel
/// \param param_value_size is the size of the value in bytes
/// \param param_value is a pointer to the value to set for the kernel
///
/// If param_name is PI_USM_INDIRECT_ACCESS, the value will be a ptr to
///    the pi_bool value PI_TRUE
/// If param_name is PI_USM_PTRS, the value will be an array of ptrs
__SYCL_EXPORT pi_result piKernelSetExecInfo(pi_kernel kernel,
                                            pi_kernel_exec_info value_name,
                                            size_t param_value_size,
                                            const void *param_value);

/// Creates PI kernel object from a native handle.
/// NOTE: The created PI object takes ownership of the native handle.
///
/// \param nativeHandle is the native handle to create PI kernel from.
/// \param context is the PI context of the kernel.
/// \param program is the PI program of the kernel.
/// \param pluginOwnsNativeHandle Indicates whether the created PI object
///        should take ownership of the native handle.
/// \param kernel is the PI kernel created from the native handle.
__SYCL_EXPORT pi_result piextKernelCreateWithNativeHandle(
    pi_native_handle nativeHandle, pi_context context, pi_program program,
    bool pluginOwnsNativeHandle, pi_kernel *kernel);

/// Gets the native handle of a PI kernel object.
///
/// \param kernel is the PI kernel to get the native handle of.
/// \param nativeHandle is the native handle of kernel.
__SYCL_EXPORT pi_result
piextKernelGetNativeHandle(pi_kernel kernel, pi_native_handle *nativeHandle);

//
// Events
//

/// Create PI event object in a signalled/completed state.
///
/// \param context is the PI context of the event.
/// \param ret_event is the PI even created.
__SYCL_EXPORT pi_result piEventCreate(pi_context context, pi_event *ret_event);

__SYCL_EXPORT pi_result piEventGetInfo(pi_event event, pi_event_info param_name,
                                       size_t param_value_size,
                                       void *param_value,
                                       size_t *param_value_size_ret);

__SYCL_EXPORT pi_result piEventGetProfilingInfo(pi_event event,
                                                pi_profiling_info param_name,
                                                size_t param_value_size,
                                                void *param_value,
                                                size_t *param_value_size_ret);

__SYCL_EXPORT pi_result piEventsWait(pi_uint32 num_events,
                                     const pi_event *event_list);

__SYCL_EXPORT pi_result piEventSetCallback(
    pi_event event, pi_int32 command_exec_callback_type,
    void (*pfn_notify)(pi_event event, pi_int32 event_command_status,
                       void *user_data),
    void *user_data);

__SYCL_EXPORT pi_result piEventSetStatus(pi_event event,
                                         pi_int32 execution_status);

__SYCL_EXPORT pi_result piEventRetain(pi_event event);

__SYCL_EXPORT pi_result piEventRelease(pi_event event);

/// Gets the native handle of a PI event object.
///
/// \param event is the PI event to get the native handle of.
/// \param nativeHandle is the native handle of event.
__SYCL_EXPORT pi_result
piextEventGetNativeHandle(pi_event event, pi_native_handle *nativeHandle);

/// Creates PI event object from a native handle.
/// NOTE: The created PI object takes ownership of the native handle.
///
/// \param nativeHandle is the native handle to create PI event from.
/// \param context is the corresponding PI context
/// \param pluginOwnsNativeHandle Indicates whether the created PI object
///        should take ownership of the native handle.
/// \param event is the PI event created from the native handle.
__SYCL_EXPORT pi_result piextEventCreateWithNativeHandle(
    pi_native_handle nativeHandle, pi_context context, bool ownNativeHandle,
    pi_event *event);

//
// Sampler
//
__SYCL_EXPORT pi_result piSamplerCreate(
    pi_context context, const pi_sampler_properties *sampler_properties,
    pi_sampler *result_sampler);

__SYCL_EXPORT pi_result piSamplerGetInfo(pi_sampler sampler,
                                         pi_sampler_info param_name,
                                         size_t param_value_size,
                                         void *param_value,
                                         size_t *param_value_size_ret);

__SYCL_EXPORT pi_result piSamplerRetain(pi_sampler sampler);

__SYCL_EXPORT pi_result piSamplerRelease(pi_sampler sampler);

//
// Queue Commands
//
__SYCL_EXPORT pi_result piEnqueueKernelLaunch(
    pi_queue queue, pi_kernel kernel, pi_uint32 work_dim,
    const size_t *global_work_offset, const size_t *global_work_size,
    const size_t *local_work_size, pi_uint32 num_events_in_wait_list,
    const pi_event *event_wait_list, pi_event *event);

__SYCL_EXPORT pi_result piEnqueueNativeKernel(
    pi_queue queue, void (*user_func)(void *), void *args, size_t cb_args,
    pi_uint32 num_mem_objects, const pi_mem *mem_list,
    const void **args_mem_loc, pi_uint32 num_events_in_wait_list,
    const pi_event *event_wait_list, pi_event *event);

__SYCL_EXPORT pi_result piEnqueueEventsWait(pi_queue command_queue,
                                            pi_uint32 num_events_in_wait_list,
                                            const pi_event *event_wait_list,
                                            pi_event *event);

__SYCL_EXPORT pi_result piEnqueueEventsWaitWithBarrier(
    pi_queue command_queue, pi_uint32 num_events_in_wait_list,
    const pi_event *event_wait_list, pi_event *event);

__SYCL_EXPORT pi_result piEnqueueMemBufferRead(
    pi_queue queue, pi_mem buffer, pi_bool blocking_read, size_t offset,
    size_t size, void *ptr, pi_uint32 num_events_in_wait_list,
    const pi_event *event_wait_list, pi_event *event);

__SYCL_EXPORT pi_result piEnqueueMemBufferReadRect(
    pi_queue command_queue, pi_mem buffer, pi_bool blocking_read,
    pi_buff_rect_offset buffer_offset, pi_buff_rect_offset host_offset,
    pi_buff_rect_region region, size_t buffer_row_pitch,
    size_t buffer_slice_pitch, size_t host_row_pitch, size_t host_slice_pitch,
    void *ptr, pi_uint32 num_events_in_wait_list,
    const pi_event *event_wait_list, pi_event *event);

__SYCL_EXPORT pi_result
piEnqueueMemBufferWrite(pi_queue command_queue, pi_mem buffer,
                        pi_bool blocking_write, size_t offset, size_t size,
                        const void *ptr, pi_uint32 num_events_in_wait_list,
                        const pi_event *event_wait_list, pi_event *event);

__SYCL_EXPORT pi_result piEnqueueMemBufferWriteRect(
    pi_queue command_queue, pi_mem buffer, pi_bool blocking_write,
    pi_buff_rect_offset buffer_offset, pi_buff_rect_offset host_offset,
    pi_buff_rect_region region, size_t buffer_row_pitch,
    size_t buffer_slice_pitch, size_t host_row_pitch, size_t host_slice_pitch,
    const void *ptr, pi_uint32 num_events_in_wait_list,
    const pi_event *event_wait_list, pi_event *event);

__SYCL_EXPORT pi_result
piEnqueueMemBufferCopy(pi_queue command_queue, pi_mem src_buffer,
                       pi_mem dst_buffer, size_t src_offset, size_t dst_offset,
                       size_t size, pi_uint32 num_events_in_wait_list,
                       const pi_event *event_wait_list, pi_event *event);

__SYCL_EXPORT pi_result piEnqueueMemBufferCopyRect(
    pi_queue command_queue, pi_mem src_buffer, pi_mem dst_buffer,
    pi_buff_rect_offset src_origin, pi_buff_rect_offset dst_origin,
    pi_buff_rect_region region, size_t src_row_pitch, size_t src_slice_pitch,
    size_t dst_row_pitch, size_t dst_slice_pitch,
    pi_uint32 num_events_in_wait_list, const pi_event *event_wait_list,
    pi_event *event);

__SYCL_EXPORT pi_result
piEnqueueMemBufferFill(pi_queue command_queue, pi_mem buffer,
                       const void *pattern, size_t pattern_size, size_t offset,
                       size_t size, pi_uint32 num_events_in_wait_list,
                       const pi_event *event_wait_list, pi_event *event);

__SYCL_EXPORT pi_result piEnqueueMemImageRead(
    pi_queue command_queue, pi_mem image, pi_bool blocking_read,
    pi_image_offset origin, pi_image_region region, size_t row_pitch,
    size_t slice_pitch, void *ptr, pi_uint32 num_events_in_wait_list,
    const pi_event *event_wait_list, pi_event *event);

__SYCL_EXPORT pi_result piEnqueueMemImageWrite(
    pi_queue command_queue, pi_mem image, pi_bool blocking_write,
    pi_image_offset origin, pi_image_region region, size_t input_row_pitch,
    size_t input_slice_pitch, const void *ptr,
    pi_uint32 num_events_in_wait_list, const pi_event *event_wait_list,
    pi_event *event);

__SYCL_EXPORT pi_result piEnqueueMemImageCopy(
    pi_queue command_queue, pi_mem src_image, pi_mem dst_image,
    pi_image_offset src_origin, pi_image_offset dst_origin,
    pi_image_region region, pi_uint32 num_events_in_wait_list,
    const pi_event *event_wait_list, pi_event *event);

__SYCL_EXPORT pi_result
piEnqueueMemImageFill(pi_queue command_queue, pi_mem image,
                      const void *fill_color, const size_t *origin,
                      const size_t *region, pi_uint32 num_events_in_wait_list,
                      const pi_event *event_wait_list, pi_event *event);

__SYCL_EXPORT pi_result piEnqueueMemBufferMap(
    pi_queue command_queue, pi_mem buffer, pi_bool blocking_map,
    pi_map_flags map_flags, size_t offset, size_t size,
    pi_uint32 num_events_in_wait_list, const pi_event *event_wait_list,
    pi_event *event, void **ret_map);

__SYCL_EXPORT pi_result piEnqueueMemUnmap(pi_queue command_queue, pi_mem memobj,
                                          void *mapped_ptr,
                                          pi_uint32 num_events_in_wait_list,
                                          const pi_event *event_wait_list,
                                          pi_event *event);

// Extension to allow backends to process a PI memory object before adding it
// as an argument for a kernel.
// Note: This is needed by the CUDA backend to extract the device pointer to
// the memory as the kernels uses it rather than the PI object itself.
__SYCL_EXPORT pi_result piextKernelSetArgMemObj(pi_kernel kernel,
                                                pi_uint32 arg_index,
                                                const pi_mem *arg_value);

// Extension to allow backends to process a PI sampler object before adding it
// as an argument for a kernel.
// Note: This is needed by the CUDA backend to extract the properties of the
// sampler as the kernels uses it rather than the PI object itself.
__SYCL_EXPORT pi_result piextKernelSetArgSampler(pi_kernel kernel,
                                                 pi_uint32 arg_index,
                                                 const pi_sampler *arg_value);

///
// USM
///
typedef enum {
  PI_USM_HOST_SUPPORT = 0x4190,
  PI_USM_DEVICE_SUPPORT = 0x4191,
  PI_USM_SINGLE_SHARED_SUPPORT = 0x4192,
  PI_USM_CROSS_SHARED_SUPPORT = 0x4193,
  PI_USM_SYSTEM_SHARED_SUPPORT = 0x4194
} _pi_usm_capability_query;

typedef enum : pi_bitfield {
  PI_USM_ACCESS = (1 << 0),
  PI_USM_ATOMIC_ACCESS = (1 << 1),
  PI_USM_CONCURRENT_ACCESS = (1 << 2),
  PI_USM_CONCURRENT_ATOMIC_ACCESS = (1 << 3)
} _pi_usm_capabilities;

typedef enum {
  PI_MEM_ALLOC_TYPE = 0x419A,
  PI_MEM_ALLOC_BASE_PTR = 0x419B,
  PI_MEM_ALLOC_SIZE = 0x419C,
  PI_MEM_ALLOC_DEVICE = 0x419D,
} _pi_mem_alloc_info;

typedef enum {
  PI_MEM_TYPE_UNKNOWN = 0x4196,
  PI_MEM_TYPE_HOST = 0x4197,
  PI_MEM_TYPE_DEVICE = 0x4198,
  PI_MEM_TYPE_SHARED = 0x4199
} _pi_usm_type;

// Flag is used for piProgramUSMEnqueuePrefetch. PI_USM_MIGRATION_TBD0 is a
// placeholder for future developments and should not change the behaviour of
// piProgramUSMEnqueuePrefetch
typedef enum : pi_bitfield {
  PI_USM_MIGRATION_TBD0 = (1 << 0)
} _pi_usm_migration_flags;

using pi_usm_capability_query = _pi_usm_capability_query;
using pi_usm_capabilities = _pi_usm_capabilities;
using pi_mem_alloc_info = _pi_mem_alloc_info;
using pi_usm_type = _pi_usm_type;
using pi_usm_migration_flags = _pi_usm_migration_flags;

/// Allocates host memory accessible by the device.
///
/// \param result_ptr contains the allocated memory
/// \param context is the pi_context
/// \param properties are optional allocation properties
/// \param size is the size of the allocation
/// \param alignment is the desired alignment of the allocation
__SYCL_EXPORT pi_result piextUSMHostAlloc(void **result_ptr, pi_context context,
                                          pi_usm_mem_properties *properties,
                                          size_t size, pi_uint32 alignment);

/// Allocates device memory
///
/// \param result_ptr contains the allocated memory
/// \param context is the pi_context
/// \param device is the device the memory will be allocated on
/// \param properties are optional allocation properties
/// \param size is the size of the allocation
/// \param alignment is the desired alignment of the allocation
__SYCL_EXPORT pi_result piextUSMDeviceAlloc(void **result_ptr,
                                            pi_context context,
                                            pi_device device,
                                            pi_usm_mem_properties *properties,
                                            size_t size, pi_uint32 alignment);

/// Allocates memory accessible on both host and device
///
/// \param result_ptr contains the allocated memory
/// \param context is the pi_context
/// \param device is the device the memory will be allocated on
/// \param properties are optional allocation properties
/// \param size is the size of the allocation
/// \param alignment is the desired alignment of the allocation
__SYCL_EXPORT pi_result piextUSMSharedAlloc(void **result_ptr,
                                            pi_context context,
                                            pi_device device,
                                            pi_usm_mem_properties *properties,
                                            size_t size, pi_uint32 alignment);

/// Indicates that the allocated USM memory is no longer needed on the runtime
/// side. The actual freeing of the memory may be done in a blocking or deferred
/// manner, e.g. to avoid issues with indirect memory access from kernels.
///
/// \param context is the pi_context of the allocation
/// \param ptr is the memory to be freed
__SYCL_EXPORT pi_result piextUSMFree(pi_context context, void *ptr);

/// USM Memset API
///
/// \param queue is the queue to submit to
/// \param ptr is the ptr to memset
/// \param value is value to set.  It is interpreted as an 8-bit value and the
/// upper
///        24 bits are ignored
/// \param count is the size in bytes to memset
/// \param num_events_in_waitlist is the number of events to wait on
/// \param events_waitlist is an array of events to wait on
/// \param event is the event that represents this operation
__SYCL_EXPORT pi_result piextUSMEnqueueMemset(pi_queue queue, void *ptr,
                                              pi_int32 value, size_t count,
                                              pi_uint32 num_events_in_waitlist,
                                              const pi_event *events_waitlist,
                                              pi_event *event);

/// USM Memcpy API
///
/// \param queue is the queue to submit to
/// \param blocking is whether this operation should block the host
/// \param src_ptr is the data to be copied
/// \param dst_ptr is the location the data will be copied
/// \param size is number of bytes to copy
/// \param num_events_in_waitlist is the number of events to wait on
/// \param events_waitlist is an array of events to wait on
/// \param event is the event that represents this operation
__SYCL_EXPORT pi_result piextUSMEnqueueMemcpy(pi_queue queue, pi_bool blocking,
                                              void *dst_ptr,
                                              const void *src_ptr, size_t size,
                                              pi_uint32 num_events_in_waitlist,
                                              const pi_event *events_waitlist,
                                              pi_event *event);

/// Hint to migrate memory to the device
///
/// \param queue is the queue to submit to
/// \param ptr points to the memory to migrate
/// \param size is the number of bytes to migrate
/// \param flags is a bitfield used to specify memory migration options
/// \param num_events_in_waitlist is the number of events to wait on
/// \param events_waitlist is an array of events to wait on
/// \param event is the event that represents this operation
__SYCL_EXPORT pi_result piextUSMEnqueuePrefetch(
    pi_queue queue, const void *ptr, size_t size, pi_usm_migration_flags flags,
    pi_uint32 num_events_in_waitlist, const pi_event *events_waitlist,
    pi_event *event);

/// USM Memadvise API
///
/// \param queue is the queue to submit to
/// \param ptr is the data to be advised
/// \param length is the size in bytes of the memory to advise
/// \param advice is device specific advice
/// \param event is the event that represents this operation
// USM memadvise API to govern behavior of automatic migration mechanisms
__SYCL_EXPORT pi_result piextUSMEnqueueMemAdvise(pi_queue queue,
                                                 const void *ptr, size_t length,
                                                 pi_mem_advice advice,
                                                 pi_event *event);

/// API to query information about USM allocated pointers
/// Valid Queries:
///   PI_MEM_ALLOC_TYPE returns host/device/shared pi_host_usm value
///   PI_MEM_ALLOC_BASE_PTR returns the base ptr of an allocation if
///                         the queried pointer fell inside an allocation.
///                         Result must fit in void *
///   PI_MEM_ALLOC_SIZE returns how big the queried pointer's
///                     allocation is in bytes. Result is a size_t.
///   PI_MEM_ALLOC_DEVICE returns the pi_device this was allocated against
///
/// \param context is the pi_context
/// \param ptr is the pointer to query
/// \param param_name is the type of query to perform
/// \param param_value_size is the size of the result in bytes
/// \param param_value is the result
/// \param param_value_size_ret is how many bytes were written
__SYCL_EXPORT pi_result piextUSMGetMemAllocInfo(
    pi_context context, const void *ptr, pi_mem_alloc_info param_name,
    size_t param_value_size, void *param_value, size_t *param_value_size_ret);

/// USM 2D fill API
///
/// \param queue is the queue to submit to
/// \param ptr is the ptr to fill
/// \param pitch is the total width of the destination memory including padding
/// \param pattern is a pointer with the bytes of the pattern to set
/// \param pattern_size is the size in bytes of the pattern
/// \param width is width in bytes of each row to fill
/// \param height is height the columns to fill
/// \param num_events_in_waitlist is the number of events to wait on
/// \param events_waitlist is an array of events to wait on
/// \param event is the event that represents this operation
__SYCL_EXPORT pi_result piextUSMEnqueueFill2D(pi_queue queue, void *ptr,
                                              size_t pitch, size_t pattern_size,
                                              const void *pattern, size_t width,
                                              size_t height,
                                              pi_uint32 num_events_in_waitlist,
                                              const pi_event *events_waitlist,
                                              pi_event *event);

/// USM 2D Memset API
///
/// \param queue is the queue to submit to
/// \param ptr is the ptr to fill
/// \param pitch is the total width of the destination memory including padding
/// \param value the value to fill into the region in \param ptr
/// \param width is width in bytes of each row to fill
/// \param height is height the columns to fill
/// \param num_events_in_waitlist is the number of events to wait on
/// \param events_waitlist is an array of events to wait on
/// \param event is the event that represents this operation
__SYCL_EXPORT pi_result piextUSMEnqueueMemset2D(
    pi_queue queue, void *ptr, size_t pitch, int value, size_t width,
    size_t height, pi_uint32 num_events_in_waitlist,
    const pi_event *events_waitlist, pi_event *event);

/// USM 2D Memcpy API
///
/// \param queue is the queue to submit to
/// \param blocking is whether this operation should block the host
/// \param dst_ptr is the location the data will be copied
/// \param dst_pitch is the total width of the destination memory including
/// padding
/// \param src_ptr is the data to be copied
/// \param src_pitch is the total width of the source memory including padding
/// \param width is width in bytes of each row to be copied
/// \param height is height the columns to be copied
/// \param num_events_in_waitlist is the number of events to wait on
/// \param events_waitlist is an array of events to wait on
/// \param event is the event that represents this operation
__SYCL_EXPORT pi_result piextUSMEnqueueMemcpy2D(
    pi_queue queue, pi_bool blocking, void *dst_ptr, size_t dst_pitch,
    const void *src_ptr, size_t src_pitch, size_t width, size_t height,
    pi_uint32 num_events_in_waitlist, const pi_event *events_waitlist,
    pi_event *event);

///
/// Device global variable
///

/// API for writing data from host to a device global variable.
///
/// \param queue is the queue
/// \param program is the program containing the device global variable
/// \param blocking_write is true if the write should block
/// \param name is the unique identifier for the device global variable
/// \param count is the number of bytes to copy
/// \param offset is the byte offset into the device global variable to start
/// copying
/// \param src is a pointer to where the data must be copied from
/// \param num_events_in_wait_list is a number of events in the wait list
/// \param event_wait_list is the wait list
/// \param event is the resulting event
pi_result piextEnqueueDeviceGlobalVariableWrite(
    pi_queue queue, pi_program program, const char *name,
    pi_bool blocking_write, size_t count, size_t offset, const void *src,
    pi_uint32 num_events_in_wait_list, const pi_event *event_wait_list,
    pi_event *event);

/// API reading data from a device global variable to host.
///
/// \param queue is the queue
/// \param program is the program containing the device global variable
/// \param blocking_read is true if the read should block
/// \param name is the unique identifier for the device global variable
/// \param count is the number of bytes to copy
/// \param offset is the byte offset into the device global variable to start
/// copying
/// \param dst is a pointer to where the data must be copied to
/// \param num_events_in_wait_list is a number of events in the wait list
/// \param event_wait_list is the wait list
/// \param event is the resulting event
pi_result piextEnqueueDeviceGlobalVariableRead(
    pi_queue queue, pi_program program, const char *name, pi_bool blocking_read,
    size_t count, size_t offset, void *dst, pi_uint32 num_events_in_wait_list,
    const pi_event *event_wait_list, pi_event *event);

///
/// Plugin
///

/// API to get Plugin internal data, opaque to SYCL RT. Some devices whose
/// device code is compiled by the host compiler (e.g. CPU emulators) may use it
/// to access some device code functionality implemented in/behind the plugin.
/// \param opaque_data_param - unspecified argument, interpretation is specific
/// to a plugin \param opaque_data_return - placeholder for the returned opaque
/// data.
__SYCL_EXPORT pi_result piextPluginGetOpaqueData(void *opaque_data_param,
                                                 void **opaque_data_return);

/// API to notify that the plugin should clean up its resources.
/// No PI calls should be made until the next piPluginInit call.
/// \param PluginParameter placeholder for future use, currenly not used.
__SYCL_EXPORT pi_result piTearDown(void *PluginParameter);

/// API to get Plugin specific warning and error messages.
/// \param message is a returned address to the first element in the message the
/// plugin owns the error message string. The string is thread-local. As a
/// result, different threads may return different errors. A message is
/// overwritten by the following error or warning that is produced within the
/// given thread. The memory is cleaned up at the end of the thread's lifetime.
///
/// \return PI_SUCCESS if plugin is indicating non-fatal warning. Any other
/// error code indicates that plugin considers this to be a fatal error and the
/// Returns the global timestamp from \param device , and syncronized host
/// timestamp
__SYCL_EXPORT pi_result piPluginGetLastError(char **message);

/// Queries  device for it's global timestamp in nanoseconds, and updates
/// HostTime  with the value of the host timer at the closest possible point in
/// time to that at which DeviceTime was returned.
///
/// \param Device device to query for timestamp
/// \param DeviceTime pointer to store device timestamp in nanoseconds. Optional
/// argument, can be nullptr
/// \param HostTime  pointer to store host timestamp in
/// nanoseconds. Optional argurment, can be nullptr in which case timestamp will
/// not be written
__SYCL_EXPORT pi_result piGetDeviceAndHostTimer(pi_device Device,
                                                uint64_t *DeviceTime,
                                                uint64_t *HostTime);

struct _pi_plugin {
  // PI version supported by host passed to the plugin. The Plugin
  // checks and writes the appropriate Function Pointers in
  // PiFunctionTable.
  // TODO: Work on version fields and their handshaking mechanism.
  // Some choices are:
  // - Use of integers to keep major and minor version.
  // - Keeping char* Versions.
  char PiVersion[20];
  // Plugin edits this.
  char PluginVersion[20];
  char *Targets;
  struct FunctionPointers {
#define _PI_API(api) decltype(::api) *api;
#include <sycl/detail/pi.def>
  } PiFunctionTable;
};

#ifdef __cplusplus
} // extern "C"
#endif // __cplusplus

#endif // _PI_H_<|MERGE_RESOLUTION|>--- conflicted
+++ resolved
@@ -74,20 +74,14 @@
 // PI_EXT_ONEAPI_CONTEXT_INFO_USM_MEMSET2D_SUPPORT, and
 // PI_EXT_ONEAPI_CONTEXT_INFO_USM_MEMCPY2D_SUPPORT context info query
 // descriptors.
-<<<<<<< HEAD
-// 12.22 Added new bool argument to piextQueueCreateWithNativeHandle to select
-// between standard and immediate commandlists.
-
-#define _PI_H_VERSION_MAJOR 12
-#define _PI_H_VERSION_MINOR 22
-=======
 // 12.22 Add piGetDeviceAndHostTimer to query device wall-clock timestamp
 // 12.23 Added new piextEnqueueDeviceGlobalVariableWrite and
 // piextEnqueueDeviceGlobalVariableRead functions.
+// 12.24 Added new bool argument to piextQueueCreateWithNativeHandle to select
+// between standard and immediate commandlists.
 
 #define _PI_H_VERSION_MAJOR 12
-#define _PI_H_VERSION_MINOR 23
->>>>>>> 02bc9323
+#define _PI_H_VERSION_MINOR 24
 
 #define _PI_STRING_HELPER(a) #a
 #define _PI_CONCAT(a, b) _PI_STRING_HELPER(a.b)
@@ -134,6 +128,10 @@
 using pi_bool = pi_uint32;
 using pi_bitfield = pi_uint64;
 using pi_native_handle = uintptr_t;
+using pi_native_handle2 = struct pi_native_handle2 {
+  pi_native_handle handle;
+  bool IsImmCmdList;
+};
 
 //
 // NOTE: prefer to map 1:1 to OpenCL so that no translation is needed
@@ -1189,9 +1187,10 @@
 /// Gets the native handle of a PI queue object.
 ///
 /// \param queue is the PI queue to get the native handle of.
-/// \param nativeHandle is the native handle of queue.
-__SYCL_EXPORT pi_result
-piextQueueGetNativeHandle(pi_queue queue, pi_native_handle *nativeHandle);
+/// \param nativeHandle is the native handle of queue or commandlist.
+/// \param IsImmCmdList indicates what the native handle is.
+__SYCL_EXPORT pi_result piextQueueGetNativeHandle(
+    pi_queue queue, pi_native_handle *nativeHandle, bool *IsImmCmdList);
 
 /// Creates PI queue object from a native handle.
 /// NOTE: The created PI object takes ownership of the native handle.
