//==---------- pi.h - Plugin Interface -------------------------------------==//
//
// Part of the LLVM Project, under the Apache License v2.0 with LLVM Exceptions.
// See https://llvm.org/LICENSE.txt for license information.
// SPDX-License-Identifier: Apache-2.0 WITH LLVM-exception
//
//===----------------------------------------------------------------------===//

/// \defgroup sycl_pi The Plugin Interface
// TODO: link to sphinx page

/// \file Main Plugin Interface header file.
///
/// This is the definition of a generic offload Plugin Interface (PI), which is
/// used by the SYCL implementation to connect to multiple device back-ends,
/// e.g. to OpenCL. The interface is intentionally kept C-only for the
/// purpose of having full flexibility and interoperability with different
/// environments.
///
/// \ingroup sycl_pi

#ifndef _PI_H_
#define _PI_H_

// Every single change in PI API should be accompanied with the minor
// version increase (+1). In the cases where backward compatibility is not
// maintained there should be a (+1) change to the major version in
// addition to the increase of the minor.
//
// PI version changes log:
// -- Version 1.2:
// 1. (Binary backward compatibility breaks) Two fields added to the
// pi_device_binary_struct structure:
//   pi_device_binary_property_set PropertySetsBegin;
//   pi_device_binary_property_set PropertySetsEnd;
// 2. A number of types needed to define pi_device_binary_property_set added.
// 3. Added new ownership argument to piextContextCreateWithNativeHandle.
// 4. Add interoperability interfaces for kernel.
// 4.6 Added new ownership argument to piextQueueCreateWithNativeHandle which
// changes the API version from 3.5 to 4.6.
// 5.7 Added new context and ownership arguments to
//   piextEventCreateWithNativeHandle
// 6.8 Added new ownership argument to piextProgramCreateWithNativeHandle. Added
// piQueueFlush function.
// 7.9 Added new context and ownership arguments to
// piextMemCreateWithNativeHandle.
// 8.10 Added new optional device argument to piextQueueCreateWithNativeHandle
// 9.11 Use values of OpenCL enums directly, rather than including `<CL/cl.h>`;
// NOTE that this results in a changed API for `piProgramGetBuildInfo`.
// 10.12 Change enum value PI_MEM_ADVICE_UNKNOWN from 0 to 999, and set enum
// PI_MEM_ADVISE_RESET to 0.
// 10.13 Added new PI_EXT_ONEAPI_QUEUE_DISCARD_EVENTS queue property.
// 10.14 Add PI_EXT_INTEL_DEVICE_INFO_FREE_MEMORY as an extension for
// piDeviceGetInfo.
// 11.15 piEventCreate creates even in the signalled state now.
// 11.16 Add PI_EXT_INTEL_DEVICE_INFO_MEMORY_CLOCK_RATE and
// PI_EXT_INTEL_DEVICE_INFO_MEMORY_BUS_WIDTH as an extension for
// piDeviceGetInfo.
// 11.17 Added new PI_EXT_ONEAPI_QUEUE_PRIORITY_LOW and
// PI_EXT_ONEAPI_QUEUE_PRIORITY_HIGH queue properties.
// 11.18 Add new parameter name PI_EXT_ONEAPI_QUEUE_INFO_EMPTY to
// _pi_queue_info.
// 12.19 Add new PI_EXT_INTEL_DEVICE_PARTITION_BY_CSLICE piDevicePartition
// scheme. Sub-sub-devices (representing compute slice) creation via
// partitioning by affinity domain is disabled by default and can be temporarily
// restored via SYCL_PI_LEVEL_ZERO_EXPOSE_CSLICE_IN_AFFINITY_PARTITIONING
// environment variable.
// 12.20 Added piextQueueCreate API to be used instead of piQueueCreate, also
// added PI_EXT_INTEL_DEVICE_INFO_MAX_COMPUTE_QUEUE_INDICES for piDeviceGetInfo.
// Both are needed to support sycl_ext_intel_queue_index extension.
// 12.21 Added new piextUSMEnqueueFill2D, piextUSMEnqueueMemset2D, and
// piextUSMEnqueueMemcpy2D functions. Added new
// PI_EXT_ONEAPI_CONTEXT_INFO_USM_FILL2D_SUPPORT,
// PI_EXT_ONEAPI_CONTEXT_INFO_USM_MEMSET2D_SUPPORT, and
// PI_EXT_ONEAPI_CONTEXT_INFO_USM_MEMCPY2D_SUPPORT context info query
// descriptors.
// 12.22 Add piGetDeviceAndHostTimer to query device wall-clock timestamp
// 12.23 Added new piextEnqueueDeviceGlobalVariableWrite and
// piextEnqueueDeviceGlobalVariableRead functions.
// 12.24 Added new PI_EXT_KERNEL_EXEC_INFO_CACHE_CONFIG property to the
// _pi_kernel_exec_info. Defined _pi_kernel_cache_config enum with values of
// the new PI_EXT_KERNEL_EXEC_INFO_CACHE_CONFIG property.
// 12.25 Added PI_EXT_DEVICE_INFO_ATOMIC_FENCE_ORDER_CAPABILITIES and
// PI_EXT_DEVICE_INFO_ATOMIC_FENCE_SCOPE_CAPABILITIES for piDeviceGetInfo.
// 12.26 Added piextEnqueueReadHostPipe and piextEnqueueWriteHostPipe functions.
// 12.27 Added properties parameter to piextQueueCreateWithNativeHandle and
// changed native handle type of piextQueueCreateWithNativeHandle and
// piextQueueGetNativeHandle
// 12.28 Added piextMemImageCreateWithNativeHandle for creating images from
// native handles.
// 12.29 Support PI_EXT_PLATFORM_INFO_BACKEND query in piPlatformGetInfo
// 12.30 Added PI_EXT_INTEL_DEVICE_INFO_MEM_CHANNEL_SUPPORT device info query.
// 12.31 Added PI_EXT_CODEPLAY_DEVICE_INFO_MAX_REGISTERS_PER_WORK_GROUP device
// info query.
// 13.32 Removed backwards compatibility of piextQueueCreateWithNativeHandle and
// piextQueueGetNativeHandle
// 14.33 Added new parameter (memory object properties) to
// piextKernelSetArgMemObj
// 14.34 Added command-buffer extension methods
// 14.35 Added piextEnablePeerAccess, piextDisablePeerAccess,
// piextPeerAccessGetInfo, and pi_peer_attr enum.
// 14.36 Adding support for experimental bindless images. This includes:
//       - Added device info queries
//         - Device queries for bindless image support
//           - PI_EXT_ONEAPI_DEVICE_INFO_BINDLESS_IMAGES_SUPPORT
//           - PI_EXT_ONEAPI_DEVICE_INFO_BINDLESS_IMAGES_SHARED_USM_SUPPORT
//           - PI_EXT_ONEAPI_DEVICE_INFO_BINDLESS_IMAGES_1D_USM_SUPPORT
//           - PI_EXT_ONEAPI_DEVICE_INFO_BINDLESS_IMAGES_2D_USM_SUPPORT
//         - Device queries for pitched USM allocations
//           - PI_EXT_ONEAPI_DEVICE_INFO_IMAGE_PITCH_ALIGN
//           - PI_EXT_ONEAPI_DEVICE_INFO_MAX_IMAGE_LINEAR_WIDTH
//           - PI_EXT_ONEAPI_DEVICE_INFO_MAX_IMAGE_LINEAR_HEIGHT
//           - PI_EXT_ONEAPI_DEVICE_INFO_MAX_IMAGE_LINEAR_PITCH
//         - Device queries for mipmap image support
//           - PI_EXT_ONEAPI_DEVICE_INFO_MIPMAP_SUPPORT
//           - PI_EXT_ONEAPI_DEVICE_INFO_MIPMAP_ANISOTROPY_SUPPORT
//           - PI_EXT_ONEAPI_DEVICE_INFO_MIPMAP_MAX_ANISOTROPY
//           - PI_EXT_ONEAPI_DEVICE_INFO_MIPMAP_LEVEL_REFERENCE_SUPPORT
//         - Device queries for interop memory support
//           - PI_EXT_ONEAPI_DEVICE_INFO_INTEROP_MEMORY_IMPORT_SUPPORT
//           - PI_EXT_ONEAPI_DEVICE_INFO_INTEROP_MEMORY_EXPORT_SUPPORT
//           - PI_EXT_ONEAPI_DEVICE_INFO_INTEROP_SEMAPHORE_IMPORT_SUPPORT
//           - PI_EXT_ONEAPI_DEVICE_INFO_INTEROP_SEMAPHORE_EXPORT_SUPPORT
//       - Added PI_IMAGE_INFO_DEPTH to _pi_image_info
//       - Added _pi_image_copy_flags enum to determine direction of copy
//       - Added new extension functions
//         - piextBindlessImageSamplerCreate
//         - piextUSMPitchedAlloc
//         - piextMemUnsampledImageHandleDestroy
//         - piextMemSampledImageHandleDestroy
//         - piextMemImageAllocate
//         - piextMemImageFree
//         - piextMemUnsampledImageCreate
//         - piextMemSampledImageCreate
//         - piextMemImageCopy
//         - piextMemImageGetInfo
//         - piextMemMipmapGetLevel
//         - piextMemMipmapFree
//         - piextMemImportOpaqueFD
//         - piextMemMapExternalArray
//         - piextMemReleaseInterop
//         - piextImportExternalSemaphoreOpaqueFD
//         - piextDestroyExternalSemaphore
//         - piextWaitExternalSemaphore
//         - piextSignalExternalSemaphore
// 14.37 Added piextUSMImportExternalPointer and piextUSMReleaseImportedPointer.
// 14.38 Change PI_MEM_ADVICE_* values to flags for use in bitwise operations.
// 14.39 Added PI_EXT_INTEL_DEVICE_INFO_ESIMD_SUPPORT device info query.
// 14.40 Add HIP _pi_mem_advice alises to match the PI_MEM_ADVICE_CUDA* ones.
// 14.41 Added piextCommandBufferMemBufferFill & piextCommandBufferFillUSM
// 14.42 Added piextCommandBufferPrefetchUSM and piextCommandBufferAdviseUSM
// 15.43 Changed the signature of piextMemGetNativeHandle to also take a
// pi_device
// 15.44 Add coarse-grain memory advice flag for HIP.
// 15.45 Added piextKernelSuggestMaxCooperativeGroupCount and
//       piextEnqueueCooperativeKernelLaunch.
// 15.46 Add piextGetGlobalVariablePointer
// 15.47 Added PI_ERROR_FEATURE_UNSUPPORTED.
// 15.48 Add CommandBuffer update definitions
// 15.49 Added cubemap support:
//        - Added cubemap image type, PI_MEM_TYPE_IMAGE_CUBEMAP, to _pi_mem_type
//        - Added cubemap sampling capabilities
//          - _pi_sampler_cubemap_filter_mode
//          - PI_SAMPLER_PROPERTIES_CUBEMAP_FILTER_MODE
//        - Added device queries for cubemap support
//          - PI_EXT_ONEAPI_DEVICE_INFO_CUBEMAP_SUPPORT
//          - PI_EXT_ONEAPI_DEVICE_INFO_CUBEMAP_SEAMLESS_FILTERING_SUPPORT
// 15.50 Added device queries for sampled image fetch support
//         - PI_EXT_ONEAPI_DEVICE_INFO_BINDLESS_SAMPLED_IMAGE_FETCH_1D_USM
//         - PI_EXT_ONEAPI_DEVICE_INFO_BINDLESS_SAMPLED_IMAGE_FETCH_1D
//         - PI_EXT_ONEAPI_DEVICE_INFO_BINDLESS_SAMPLED_IMAGE_FETCH_2D_USM
//         - PI_EXT_ONEAPI_DEVICE_INFO_BINDLESS_SAMPLED_IMAGE_FETCH_2D
//         - PI_EXT_ONEAPI_DEVICE_INFO_BINDLESS_SAMPLED_IMAGE_FETCH_3D_USM
//         - PI_EXT_ONEAPI_DEVICE_INFO_BINDLESS_SAMPLED_IMAGE_FETCH_3D
<<<<<<< HEAD
// 15.51 Added piEnqueueTimestampRecordingExp and
//       PI_EXT_ONEAPI_DEVICE_INFO_TIMESTAMP_RECORDING_SUPPORT.
=======
// 15.51 Removed ret_mem argument from piextMemUnsampledImageCreate and
// piextMemSampledImageCreate
>>>>>>> 5c6616c3

#define _PI_H_VERSION_MAJOR 15
#define _PI_H_VERSION_MINOR 51

#define _PI_STRING_HELPER(a) #a
#define _PI_CONCAT(a, b) _PI_STRING_HELPER(a.b)
#define _PI_TRIPLE_CONCAT(a, b, c) _PI_STRING_HELPER(a.b.c)

// This is the macro that plugins should all use to define their version.
// _PI_PLUGIN_VERSION_STRING will be printed when environment variable
// SYCL_PI_TRACE is set to 1. PluginVersion should be defined for each plugin
// in plugins/*/pi_*.hpp. PluginVersion should be incremented with each change
// to the plugin.
#define _PI_PLUGIN_VERSION_STRING(PluginVersion)                               \
  _PI_TRIPLE_CONCAT(_PI_H_VERSION_MAJOR, _PI_H_VERSION_MINOR, PluginVersion)

#define _PI_H_VERSION_STRING                                                   \
  _PI_CONCAT(_PI_H_VERSION_MAJOR, _PI_H_VERSION_MINOR)

// This will be used to check the major versions of plugins versus the major
// versions of PI.
#define _PI_STRING_SUBSTITUTE(X) _PI_STRING_HELPER(X)
#define _PI_PLUGIN_VERSION_CHECK(PI_API_VERSION, PI_PLUGIN_VERSION)            \
  if (strncmp(PI_API_VERSION, PI_PLUGIN_VERSION,                               \
              sizeof(_PI_STRING_SUBSTITUTE(_PI_H_VERSION_MAJOR))) < 0) {       \
    return PI_ERROR_INVALID_OPERATION;                                         \
  }

// NOTE: This file presents a maping of OpenCL to PI enums, constants and
// typedefs. The general approach taken was to replace `CL_` prefix with `PI_`.
// Please consider this when adding or modifying values, as the strict value
// match is required.
// TODO: We should consider re-implementing PI enums and constants and only
// perform a mapping of PI to OpenCL in the pi_opencl backend.
#include <sycl/detail/export.hpp>

#include <cstddef>
#include <cstdint>
#include <variant>

#ifdef __cplusplus
extern "C" {
#endif // __cplusplus

using pi_int32 = int32_t;
using pi_uint32 = uint32_t;
using pi_uint64 = uint64_t;
using pi_bool = pi_uint32;
using pi_bitfield = pi_uint64;
using pi_native_handle = uintptr_t;

//
// NOTE: prefer to map 1:1 to OpenCL so that no translation is needed
// for PI <-> OpenCL ways. The PI <-> to other BE translation is almost
// always needed anyway.
//
typedef enum {
#define _PI_ERRC(NAME, VAL) NAME = VAL,
#define _PI_ERRC_WITH_MSG(NAME, VAL, MSG) NAME = VAL,
#include <sycl/detail/pi_error.def>
#undef _PI_ERRC
#undef _PI_ERRC_WITH_MSG
} _pi_result;

typedef enum {
  PI_EVENT_COMPLETE = 0x0,
  PI_EVENT_RUNNING = 0x1,
  PI_EVENT_SUBMITTED = 0x2,
  PI_EVENT_QUEUED = 0x3
} _pi_event_status;

typedef enum {
  PI_PLATFORM_INFO_EXTENSIONS = 0x0904,
  PI_PLATFORM_INFO_NAME = 0x0902,
  PI_PLATFORM_INFO_PROFILE = 0x0900,
  PI_PLATFORM_INFO_VENDOR = 0x0903,
  PI_PLATFORM_INFO_VERSION = 0x0901,
  PI_EXT_PLATFORM_INFO_BACKEND = 0x21000 // returns pi_platform_backend
} _pi_platform_info;

typedef enum {
  PI_PROGRAM_BUILD_INFO_STATUS = 0x1181,
  PI_PROGRAM_BUILD_INFO_OPTIONS = 0x1182,
  PI_PROGRAM_BUILD_INFO_LOG = 0x1183,
  PI_PROGRAM_BUILD_INFO_BINARY_TYPE = 0x1184
} _pi_program_build_info;

typedef enum {
  PI_PROGRAM_BUILD_STATUS_NONE = -1,
  PI_PROGRAM_BUILD_STATUS_ERROR = -2,
  PI_PROGRAM_BUILD_STATUS_SUCCESS = 0,
  PI_PROGRAM_BUILD_STATUS_IN_PROGRESS = -3
} _pi_program_build_status;

typedef enum {
  PI_PROGRAM_BINARY_TYPE_NONE = 0x0,
  PI_PROGRAM_BINARY_TYPE_COMPILED_OBJECT = 0x1,
  PI_PROGRAM_BINARY_TYPE_LIBRARY = 0x2,
  PI_PROGRAM_BINARY_TYPE_EXECUTABLE = 0x4
} _pi_program_binary_type;

// NOTE: this is made 64-bit to match the size of cl_device_type to
// make the translation to OpenCL transparent.
//
typedef enum : pi_uint64 {
  PI_DEVICE_TYPE_DEFAULT =
      (1 << 0), ///< The default device available in the PI plugin.
  PI_DEVICE_TYPE_ALL = 0xFFFFFFFF, ///< All devices available in the PI plugin.
  PI_DEVICE_TYPE_CPU = (1 << 1),   ///< A PI device that is the host processor.
  PI_DEVICE_TYPE_GPU = (1 << 2),   ///< A PI device that is a GPU.
  PI_DEVICE_TYPE_ACC = (1 << 3),   ///< A PI device that is a
                                   ///< dedicated accelerator.
  PI_DEVICE_TYPE_CUSTOM = (1 << 4) ///< A PI device that is a custom device.
} _pi_device_type;

typedef enum {
  PI_EXT_PLATFORM_BACKEND_UNKNOWN = 0, ///< The backend is not a recognized one
  PI_EXT_PLATFORM_BACKEND_LEVEL_ZERO = 1, ///< The backend is Level Zero
  PI_EXT_PLATFORM_BACKEND_OPENCL = 2,     ///< The backend is OpenCL
  PI_EXT_PLATFORM_BACKEND_CUDA = 3,       ///< The backend is CUDA
  PI_EXT_PLATFORM_BACKEND_HIP = 4,        ///< The backend is HIP
  PI_EXT_PLATFORM_BACKEND_ESIMD = 5,      ///< The backend is ESIMD
  PI_EXT_PLATFORM_BACKEND_NATIVE_CPU = 6, ///< The backend is NATIVE_CPU
} _pi_platform_backend;

typedef enum {
  PI_DEVICE_MEM_CACHE_TYPE_NONE = 0x0,
  PI_DEVICE_MEM_CACHE_TYPE_READ_ONLY_CACHE = 0x1,
  PI_DEVICE_MEM_CACHE_TYPE_READ_WRITE_CACHE = 0x2
} _pi_device_mem_cache_type;

typedef enum {
  PI_DEVICE_LOCAL_MEM_TYPE_LOCAL = 0x1,
  PI_DEVICE_LOCAL_MEM_TYPE_GLOBAL = 0x2
} _pi_device_local_mem_type;

typedef enum {
  PI_DEVICE_INFO_TYPE = 0x1000,
  PI_DEVICE_INFO_VENDOR_ID = 0x1001,
  PI_DEVICE_INFO_MAX_COMPUTE_UNITS = 0x1002,
  PI_DEVICE_INFO_MAX_WORK_ITEM_DIMENSIONS = 0x1003,
  PI_DEVICE_INFO_MAX_WORK_ITEM_SIZES = 0x1005,
  PI_DEVICE_INFO_MAX_WORK_GROUP_SIZE = 0x1004,
  PI_DEVICE_INFO_SINGLE_FP_CONFIG = 0x101B,
  PI_DEVICE_INFO_HALF_FP_CONFIG = 0x1033,
  PI_DEVICE_INFO_DOUBLE_FP_CONFIG = 0x1032,
  PI_DEVICE_INFO_QUEUE_PROPERTIES = 0x102A,
  PI_DEVICE_INFO_PREFERRED_VECTOR_WIDTH_CHAR = 0x1006,
  PI_DEVICE_INFO_PREFERRED_VECTOR_WIDTH_SHORT = 0x1007,
  PI_DEVICE_INFO_PREFERRED_VECTOR_WIDTH_INT = 0x1008,
  PI_DEVICE_INFO_PREFERRED_VECTOR_WIDTH_LONG = 0x1009,
  PI_DEVICE_INFO_PREFERRED_VECTOR_WIDTH_FLOAT = 0x100A,
  PI_DEVICE_INFO_PREFERRED_VECTOR_WIDTH_DOUBLE = 0x100B,
  PI_DEVICE_INFO_PREFERRED_VECTOR_WIDTH_HALF = 0x1034,
  PI_DEVICE_INFO_NATIVE_VECTOR_WIDTH_CHAR = 0x1036,
  PI_DEVICE_INFO_NATIVE_VECTOR_WIDTH_SHORT = 0x1037,
  PI_DEVICE_INFO_NATIVE_VECTOR_WIDTH_INT = 0x1038,
  PI_DEVICE_INFO_NATIVE_VECTOR_WIDTH_LONG = 0x1039,
  PI_DEVICE_INFO_NATIVE_VECTOR_WIDTH_FLOAT = 0x103A,
  PI_DEVICE_INFO_NATIVE_VECTOR_WIDTH_DOUBLE = 0x103B,
  PI_DEVICE_INFO_NATIVE_VECTOR_WIDTH_HALF = 0x103C,
  PI_DEVICE_INFO_MAX_CLOCK_FREQUENCY = 0x100C,
  PI_DEVICE_INFO_ADDRESS_BITS = 0x100D,
  PI_DEVICE_INFO_MAX_MEM_ALLOC_SIZE = 0x1010,
  PI_DEVICE_INFO_IMAGE_SUPPORT = 0x1016,
  PI_DEVICE_INFO_MAX_READ_IMAGE_ARGS = 0x100E,
  PI_DEVICE_INFO_MAX_WRITE_IMAGE_ARGS = 0x100F,
  PI_DEVICE_INFO_IMAGE2D_MAX_WIDTH = 0x1011,
  PI_DEVICE_INFO_IMAGE2D_MAX_HEIGHT = 0x1012,
  PI_DEVICE_INFO_IMAGE3D_MAX_WIDTH = 0x1013,
  PI_DEVICE_INFO_IMAGE3D_MAX_HEIGHT = 0x1014,
  PI_DEVICE_INFO_IMAGE3D_MAX_DEPTH = 0x1015,
  PI_DEVICE_INFO_IMAGE_MAX_BUFFER_SIZE = 0x1040,
  PI_DEVICE_INFO_IMAGE_MAX_ARRAY_SIZE = 0x1041,
  PI_DEVICE_INFO_MAX_SAMPLERS = 0x1018,
  PI_DEVICE_INFO_MAX_PARAMETER_SIZE = 0x1017,
  PI_DEVICE_INFO_MEM_BASE_ADDR_ALIGN = 0x1019,
  PI_DEVICE_INFO_GLOBAL_MEM_CACHE_TYPE = 0x101C,
  PI_DEVICE_INFO_GLOBAL_MEM_CACHELINE_SIZE = 0x101D,
  PI_DEVICE_INFO_GLOBAL_MEM_CACHE_SIZE = 0x101E,
  PI_DEVICE_INFO_GLOBAL_MEM_SIZE = 0x101F,
  PI_DEVICE_INFO_MAX_CONSTANT_BUFFER_SIZE = 0x1020,
  PI_DEVICE_INFO_MAX_CONSTANT_ARGS = 0x1021,
  PI_DEVICE_INFO_LOCAL_MEM_TYPE = 0x1022,
  PI_DEVICE_INFO_LOCAL_MEM_SIZE = 0x1023,
  PI_DEVICE_INFO_ERROR_CORRECTION_SUPPORT = 0x1024,
  PI_DEVICE_INFO_HOST_UNIFIED_MEMORY = 0x1035,
  PI_DEVICE_INFO_PROFILING_TIMER_RESOLUTION = 0x1025,
  PI_DEVICE_INFO_ENDIAN_LITTLE = 0x1026,
  PI_DEVICE_INFO_AVAILABLE = 0x1027,
  PI_DEVICE_INFO_COMPILER_AVAILABLE = 0x1028,
  PI_DEVICE_INFO_LINKER_AVAILABLE = 0x103E,
  PI_DEVICE_INFO_EXECUTION_CAPABILITIES = 0x1029,
  PI_DEVICE_INFO_QUEUE_ON_DEVICE_PROPERTIES = 0x104E,
  PI_DEVICE_INFO_QUEUE_ON_HOST_PROPERTIES = 0x102A,
  PI_DEVICE_INFO_BUILT_IN_KERNELS = 0x103F,
  PI_DEVICE_INFO_PLATFORM = 0x1031,
  PI_DEVICE_INFO_REFERENCE_COUNT = 0x1047,
  PI_DEVICE_INFO_IL_VERSION = 0x105B,
  PI_DEVICE_INFO_NAME = 0x102B,
  PI_DEVICE_INFO_VENDOR = 0x102C,
  PI_DEVICE_INFO_DRIVER_VERSION = 0x102D,
  PI_DEVICE_INFO_PROFILE = 0x102E,
  PI_DEVICE_INFO_VERSION = 0x102F,
  PI_DEVICE_INFO_OPENCL_C_VERSION = 0x103D,
  PI_DEVICE_INFO_EXTENSIONS = 0x1030,
  PI_DEVICE_INFO_PRINTF_BUFFER_SIZE = 0x1049,
  PI_DEVICE_INFO_PREFERRED_INTEROP_USER_SYNC = 0x1048,
  PI_DEVICE_INFO_PARENT_DEVICE = 0x1042,
  PI_DEVICE_INFO_PARTITION_PROPERTIES = 0x1044,
  PI_DEVICE_INFO_PARTITION_MAX_SUB_DEVICES = 0x1043,
  PI_DEVICE_INFO_PARTITION_AFFINITY_DOMAIN = 0x1045,
  PI_DEVICE_INFO_PARTITION_TYPE = 0x1046,
  PI_DEVICE_INFO_MAX_NUM_SUB_GROUPS = 0x105C,
  PI_DEVICE_INFO_SUB_GROUP_INDEPENDENT_FORWARD_PROGRESS = 0x105D,
  PI_DEVICE_INFO_SUB_GROUP_SIZES_INTEL = 0x4108,
  PI_DEVICE_INFO_USM_HOST_SUPPORT = 0x4190,
  PI_DEVICE_INFO_USM_DEVICE_SUPPORT = 0x4191,
  PI_DEVICE_INFO_USM_SINGLE_SHARED_SUPPORT = 0x4192,
  PI_DEVICE_INFO_USM_CROSS_SHARED_SUPPORT = 0x4193,
  PI_DEVICE_INFO_USM_SYSTEM_SHARED_SUPPORT = 0x4194,
  // Intel UUID extension.
  PI_DEVICE_INFO_UUID = 0x106A,
  // These are Intel-specific extensions.
  PI_EXT_ONEAPI_DEVICE_INFO_IP_VERSION = 0x4250,
  PI_DEVICE_INFO_DEVICE_ID = 0x4251,
  PI_DEVICE_INFO_PCI_ADDRESS = 0x10020,
  PI_DEVICE_INFO_GPU_EU_COUNT = 0x10021,
  PI_DEVICE_INFO_GPU_EU_SIMD_WIDTH = 0x10022,
  PI_DEVICE_INFO_GPU_SLICES = 0x10023,
  PI_DEVICE_INFO_GPU_SUBSLICES_PER_SLICE = 0x10024,
  PI_DEVICE_INFO_GPU_EU_COUNT_PER_SUBSLICE = 0x10025,
  PI_DEVICE_INFO_MAX_MEM_BANDWIDTH = 0x10026,
  PI_DEVICE_INFO_IMAGE_SRGB = 0x10027,
  // Return true if sub-device should do its own program build
  PI_DEVICE_INFO_BUILD_ON_SUBDEVICE = 0x10028,
  PI_EXT_INTEL_DEVICE_INFO_FREE_MEMORY = 0x10029,
  // Return 0 if device doesn't have any memory modules. Return the minimum of
  // the clock rate values if there are several memory modules on the device.
  PI_EXT_INTEL_DEVICE_INFO_MEMORY_CLOCK_RATE = 0x10030,
  // Return 0 if device doesn't have any memory modules. Return the minimum of
  // the bus width values if there are several memory modules on the device.
  PI_EXT_INTEL_DEVICE_INFO_MEMORY_BUS_WIDTH = 0x10031,
  // Return 1 if the device doesn't have a notion of a "queue index". Otherwise,
  // return the number of queue indices that are available for this device.
  PI_EXT_INTEL_DEVICE_INFO_MAX_COMPUTE_QUEUE_INDICES = 0x10032,
  PI_DEVICE_INFO_ATOMIC_64 = 0x10110,
  PI_EXT_DEVICE_INFO_ATOMIC_MEMORY_ORDER_CAPABILITIES = 0x10111,
  PI_EXT_DEVICE_INFO_ATOMIC_MEMORY_SCOPE_CAPABILITIES = 0x11000,
  PI_DEVICE_INFO_GPU_HW_THREADS_PER_EU = 0x10112,
  PI_DEVICE_INFO_BACKEND_VERSION = 0x10113,
  // Return whether bfloat16 math functions are supported by device
  PI_EXT_ONEAPI_DEVICE_INFO_BFLOAT16_MATH_FUNCTIONS = 0x1FFFF,
  PI_EXT_ONEAPI_DEVICE_INFO_MAX_GLOBAL_WORK_GROUPS = 0x20000,
  PI_EXT_ONEAPI_DEVICE_INFO_MAX_WORK_GROUPS_1D = 0x20001,
  PI_EXT_ONEAPI_DEVICE_INFO_MAX_WORK_GROUPS_2D = 0x20002,
  PI_EXT_ONEAPI_DEVICE_INFO_MAX_WORK_GROUPS_3D = 0x20003,
  PI_EXT_ONEAPI_DEVICE_INFO_CUDA_ASYNC_BARRIER = 0x20004,
  PI_EXT_CODEPLAY_DEVICE_INFO_SUPPORTS_FUSION = 0x20005,
  PI_EXT_DEVICE_INFO_ATOMIC_FENCE_ORDER_CAPABILITIES = 0x20006,
  PI_EXT_DEVICE_INFO_ATOMIC_FENCE_SCOPE_CAPABILITIES = 0x20007,
  PI_EXT_INTEL_DEVICE_INFO_MEM_CHANNEL_SUPPORT = 0x20008,
  // The number of max registers per block (device specific)
  PI_EXT_CODEPLAY_DEVICE_INFO_MAX_REGISTERS_PER_WORK_GROUP = 0x20009,
  PI_EXT_INTEL_DEVICE_INFO_ESIMD_SUPPORT = 0x2000A,
  PI_EXT_ONEAPI_DEVICE_INFO_WORK_GROUP_PROGRESS_AT_ROOT_GROUP_LEVEL = 0x2000B,
  PI_EXT_ONEAPI_DEVICE_INFO_SUB_GROUP_PROGRESS_AT_ROOT_GROUP_LEVEL = 0x2000C,
  PI_EXT_ONEAPI_DEVICE_INFO_SUB_GROUP_PROGRESS_AT_WORK_GROUP_LEVEL = 0x2000D,
  PI_EXT_ONEAPI_DEVICE_INFO_WORK_ITEM_PROGRESS_AT_ROOT_GROUP_LEVEL = 0x2000E,
  PI_EXT_ONEAPI_DEVICE_INFO_WORK_ITEM_PROGRESS_AT_WORK_GROUP_LEVEL = 0x2000F,
  PI_EXT_ONEAPI_DEVICE_INFO_WORK_ITEM_PROGRESS_AT_SUB_GROUP_LEVEL = 0x20010,
  // Bindless images, mipmaps, interop
  PI_EXT_ONEAPI_DEVICE_INFO_BINDLESS_IMAGES_SUPPORT = 0x20100,
  PI_EXT_ONEAPI_DEVICE_INFO_BINDLESS_IMAGES_SHARED_USM_SUPPORT = 0x20101,
  PI_EXT_ONEAPI_DEVICE_INFO_BINDLESS_IMAGES_1D_USM_SUPPORT = 0x20102,
  PI_EXT_ONEAPI_DEVICE_INFO_BINDLESS_IMAGES_2D_USM_SUPPORT = 0x20103,
  PI_EXT_ONEAPI_DEVICE_INFO_IMAGE_PITCH_ALIGN = 0x20104,
  PI_EXT_ONEAPI_DEVICE_INFO_MAX_IMAGE_LINEAR_WIDTH = 0x20105,
  PI_EXT_ONEAPI_DEVICE_INFO_MAX_IMAGE_LINEAR_HEIGHT = 0x20106,
  PI_EXT_ONEAPI_DEVICE_INFO_MAX_IMAGE_LINEAR_PITCH = 0x20107,
  PI_EXT_ONEAPI_DEVICE_INFO_MIPMAP_SUPPORT = 0x20108,
  PI_EXT_ONEAPI_DEVICE_INFO_MIPMAP_ANISOTROPY_SUPPORT = 0x20109,
  PI_EXT_ONEAPI_DEVICE_INFO_MIPMAP_MAX_ANISOTROPY = 0x2010A,
  PI_EXT_ONEAPI_DEVICE_INFO_MIPMAP_LEVEL_REFERENCE_SUPPORT = 0x2010B,
  PI_EXT_ONEAPI_DEVICE_INFO_INTEROP_MEMORY_IMPORT_SUPPORT = 0x2010C,
  PI_EXT_ONEAPI_DEVICE_INFO_INTEROP_MEMORY_EXPORT_SUPPORT = 0x2010D,
  PI_EXT_ONEAPI_DEVICE_INFO_INTEROP_SEMAPHORE_IMPORT_SUPPORT = 0x2010E,
  PI_EXT_ONEAPI_DEVICE_INFO_INTEROP_SEMAPHORE_EXPORT_SUPPORT = 0x2010F,

  PI_EXT_ONEAPI_DEVICE_INFO_MATRIX_COMBINATIONS = 0x20110,

  // Composite device
  PI_EXT_ONEAPI_DEVICE_INFO_COMPONENT_DEVICES = 0x20111,
  PI_EXT_ONEAPI_DEVICE_INFO_COMPOSITE_DEVICE = 0x20112,

  // Command Buffers
  PI_EXT_ONEAPI_DEVICE_INFO_COMMAND_BUFFER_SUPPORT = 0x20113,
  PI_EXT_ONEAPI_DEVICE_INFO_COMMAND_BUFFER_UPDATE_SUPPORT = 0x20114,

  // Bindless images cubemaps
  PI_EXT_ONEAPI_DEVICE_INFO_CUBEMAP_SUPPORT = 0x20115,
  PI_EXT_ONEAPI_DEVICE_INFO_CUBEMAP_SEAMLESS_FILTERING_SUPPORT = 0x20116,

  // Bindless images sampled image fetch
  PI_EXT_ONEAPI_DEVICE_INFO_BINDLESS_SAMPLED_IMAGE_FETCH_1D_USM = 0x20117,
  PI_EXT_ONEAPI_DEVICE_INFO_BINDLESS_SAMPLED_IMAGE_FETCH_1D = 0x20118,
  PI_EXT_ONEAPI_DEVICE_INFO_BINDLESS_SAMPLED_IMAGE_FETCH_2D_USM = 0x20119,
  PI_EXT_ONEAPI_DEVICE_INFO_BINDLESS_SAMPLED_IMAGE_FETCH_2D = 0x2011A,
  PI_EXT_ONEAPI_DEVICE_INFO_BINDLESS_SAMPLED_IMAGE_FETCH_3D_USM = 0x2011B,
  PI_EXT_ONEAPI_DEVICE_INFO_BINDLESS_SAMPLED_IMAGE_FETCH_3D = 0x2011C,

  // Timestamp enqueue
  PI_EXT_ONEAPI_DEVICE_INFO_TIMESTAMP_RECORDING_SUPPORT = 0x2011D,
} _pi_device_info;

typedef enum {
  PI_PROGRAM_INFO_REFERENCE_COUNT = 0x1160,
  PI_PROGRAM_INFO_CONTEXT = 0x1161,
  PI_PROGRAM_INFO_NUM_DEVICES = 0x1162,
  PI_PROGRAM_INFO_DEVICES = 0x1163,
  PI_PROGRAM_INFO_SOURCE = 0x1164,
  PI_PROGRAM_INFO_BINARY_SIZES = 0x1165,
  PI_PROGRAM_INFO_BINARIES = 0x1166,
  PI_PROGRAM_INFO_NUM_KERNELS = 0x1167,
  PI_PROGRAM_INFO_KERNEL_NAMES = 0x1168
} _pi_program_info;

typedef enum {
  PI_CONTEXT_INFO_DEVICES = 0x1081,
  PI_CONTEXT_INFO_PLATFORM = 0x1084,
  PI_CONTEXT_INFO_NUM_DEVICES = 0x1083,
  PI_CONTEXT_INFO_PROPERTIES = 0x1082,
  PI_CONTEXT_INFO_REFERENCE_COUNT = 0x1080,
  // Atomics capabilities extensions
  PI_EXT_CONTEXT_INFO_ATOMIC_MEMORY_ORDER_CAPABILITIES = 0x10010,
  PI_EXT_CONTEXT_INFO_ATOMIC_MEMORY_SCOPE_CAPABILITIES = 0x10011,
  PI_EXT_CONTEXT_INFO_ATOMIC_FENCE_ORDER_CAPABILITIES = 0x10012,
  PI_EXT_CONTEXT_INFO_ATOMIC_FENCE_SCOPE_CAPABILITIES = 0x10013,
  // Native 2D USM memory operation support
  PI_EXT_ONEAPI_CONTEXT_INFO_USM_FILL2D_SUPPORT = 0x30000,
  PI_EXT_ONEAPI_CONTEXT_INFO_USM_MEMSET2D_SUPPORT = 0x30001,
  PI_EXT_ONEAPI_CONTEXT_INFO_USM_MEMCPY2D_SUPPORT = 0x30002
} _pi_context_info;

typedef enum {
  PI_QUEUE_INFO_CONTEXT = 0x1090,
  PI_QUEUE_INFO_DEVICE = 0x1091,
  PI_QUEUE_INFO_DEVICE_DEFAULT = 0x1095,
  PI_QUEUE_INFO_PROPERTIES = 0x1093,
  PI_QUEUE_INFO_REFERENCE_COUNT = 0x1092,
  PI_QUEUE_INFO_SIZE = 0x1094,
  // Return 'true' if all commands previously submitted to the queue have
  // completed, otherwise return 'false'.
  PI_EXT_ONEAPI_QUEUE_INFO_EMPTY = 0x2096
} _pi_queue_info;

typedef enum {
  PI_KERNEL_INFO_FUNCTION_NAME = 0x1190,
  PI_KERNEL_INFO_NUM_ARGS = 0x1191,
  PI_KERNEL_INFO_REFERENCE_COUNT = 0x1192,
  PI_KERNEL_INFO_CONTEXT = 0x1193,
  PI_KERNEL_INFO_PROGRAM = 0x1194,
  PI_KERNEL_INFO_ATTRIBUTES = 0x1195
} _pi_kernel_info;

typedef enum {
  PI_KERNEL_GROUP_INFO_GLOBAL_WORK_SIZE = 0x11B5,
  PI_KERNEL_GROUP_INFO_WORK_GROUP_SIZE = 0x11B0,
  PI_KERNEL_GROUP_INFO_COMPILE_WORK_GROUP_SIZE = 0x11B1,
  PI_KERNEL_GROUP_INFO_LOCAL_MEM_SIZE = 0x11B2,
  PI_KERNEL_GROUP_INFO_PREFERRED_WORK_GROUP_SIZE_MULTIPLE = 0x11B3,
  PI_KERNEL_GROUP_INFO_PRIVATE_MEM_SIZE = 0x11B4,
  // The number of registers used by the compiled kernel (device specific)
  PI_KERNEL_GROUP_INFO_NUM_REGS = 0x10112
} _pi_kernel_group_info;

typedef enum {
  PI_IMAGE_INFO_FORMAT = 0x1110,
  PI_IMAGE_INFO_ELEMENT_SIZE = 0x1111,
  PI_IMAGE_INFO_ROW_PITCH = 0x1112,
  PI_IMAGE_INFO_SLICE_PITCH = 0x1113,
  PI_IMAGE_INFO_WIDTH = 0x1114,
  PI_IMAGE_INFO_HEIGHT = 0x1115,
  PI_IMAGE_INFO_DEPTH = 0x1116
} _pi_image_info;

typedef enum {
  PI_KERNEL_MAX_SUB_GROUP_SIZE = 0x2033,
  PI_KERNEL_MAX_NUM_SUB_GROUPS = 0x11B9,
  PI_KERNEL_COMPILE_NUM_SUB_GROUPS = 0x11BA,
  PI_KERNEL_COMPILE_SUB_GROUP_SIZE_INTEL = 0x410A
} _pi_kernel_sub_group_info;

typedef enum {
  PI_EVENT_INFO_COMMAND_QUEUE = 0x11D0,
  PI_EVENT_INFO_CONTEXT = 0x11D4,
  PI_EVENT_INFO_COMMAND_TYPE = 0x11D1,
  PI_EVENT_INFO_COMMAND_EXECUTION_STATUS = 0x11D3,
  PI_EVENT_INFO_REFERENCE_COUNT = 0x11D2
} _pi_event_info;

typedef enum {
  PI_COMMAND_TYPE_NDRANGE_KERNEL = 0x11F0,
  PI_COMMAND_TYPE_MEM_BUFFER_READ = 0x11F3,
  PI_COMMAND_TYPE_MEM_BUFFER_WRITE = 0x11F4,
  PI_COMMAND_TYPE_MEM_BUFFER_COPY = 0x11F5,
  PI_COMMAND_TYPE_MEM_BUFFER_MAP = 0x11FB,
  PI_COMMAND_TYPE_MEM_BUFFER_UNMAP = 0x11FD,
  PI_COMMAND_TYPE_MEM_BUFFER_READ_RECT = 0x1201,
  PI_COMMAND_TYPE_MEM_BUFFER_WRITE_RECT = 0x1202,
  PI_COMMAND_TYPE_MEM_BUFFER_COPY_RECT = 0x1203,
  PI_COMMAND_TYPE_USER = 0x1204,
  PI_COMMAND_TYPE_MEM_BUFFER_FILL = 0x1207,
  PI_COMMAND_TYPE_IMAGE_READ = 0x11F6,
  PI_COMMAND_TYPE_IMAGE_WRITE = 0x11F7,
  PI_COMMAND_TYPE_IMAGE_COPY = 0x11F8,
  PI_COMMAND_TYPE_NATIVE_KERNEL = 0x11F2,
  PI_COMMAND_TYPE_COPY_BUFFER_TO_IMAGE = 0x11FA,
  PI_COMMAND_TYPE_COPY_IMAGE_TO_BUFFER = 0x11F9,
  PI_COMMAND_TYPE_MAP_IMAGE = 0x11FC,
  PI_COMMAND_TYPE_MARKER = 0x11FE,
  PI_COMMAND_TYPE_ACQUIRE_GL_OBJECTS = 0x11FF,
  PI_COMMAND_TYPE_RELEASE_GL_OBJECTS = 0x1200,
  PI_COMMAND_TYPE_BARRIER = 0x1205,
  PI_COMMAND_TYPE_MIGRATE_MEM_OBJECTS = 0x1206,
  PI_COMMAND_TYPE_FILL_IMAGE = 0x1208,
  PI_COMMAND_TYPE_SVM_FREE = 0x1209,
  PI_COMMAND_TYPE_SVM_MEMCPY = 0x120A,
  PI_COMMAND_TYPE_SVM_MEMFILL = 0x120B,
  PI_COMMAND_TYPE_SVM_MAP = 0x120C,
  PI_COMMAND_TYPE_SVM_UNMAP = 0x120D,
  PI_COMMAND_TYPE_EXT_COMMAND_BUFFER = 0x12A8,
  PI_COMMAND_TYPE_DEVICE_GLOBAL_VARIABLE_READ = 0x418E,
  PI_COMMAND_TYPE_DEVICE_GLOBAL_VARIABLE_WRITE = 0x418F
} _pi_command_type;

typedef enum {
  PI_MEM_TYPE_BUFFER = 0x10F0,
  PI_MEM_TYPE_IMAGE2D = 0x10F1,
  PI_MEM_TYPE_IMAGE3D = 0x10F2,
  PI_MEM_TYPE_IMAGE2D_ARRAY = 0x10F3,
  PI_MEM_TYPE_IMAGE1D = 0x10F4,
  PI_MEM_TYPE_IMAGE1D_ARRAY = 0x10F5,
  PI_MEM_TYPE_IMAGE1D_BUFFER = 0x10F6,
  PI_MEM_TYPE_IMAGE_CUBEMAP = 0x10F7,
} _pi_mem_type;

typedef enum {
  // Device-specific value opaque in PI API.
  PI_MEM_ADVICE_RESET = 0,
  PI_MEM_ADVICE_CUDA_SET_READ_MOSTLY = 1 << 0,
  PI_MEM_ADVICE_CUDA_UNSET_READ_MOSTLY = 1 << 1,
  PI_MEM_ADVICE_CUDA_SET_PREFERRED_LOCATION = 1 << 2,
  PI_MEM_ADVICE_CUDA_UNSET_PREFERRED_LOCATION = 1 << 3,
  PI_MEM_ADVICE_CUDA_SET_ACCESSED_BY = 1 << 4,
  PI_MEM_ADVICE_CUDA_UNSET_ACCESSED_BY = 1 << 5,
  PI_MEM_ADVICE_CUDA_SET_PREFERRED_LOCATION_HOST = 1 << 6,
  PI_MEM_ADVICE_CUDA_UNSET_PREFERRED_LOCATION_HOST = 1 << 7,
  PI_MEM_ADVICE_CUDA_SET_ACCESSED_BY_HOST = 1 << 8,
  PI_MEM_ADVICE_CUDA_UNSET_ACCESSED_BY_HOST = 1 << 9,
  PI_MEM_ADVICE_HIP_SET_COARSE_GRAINED = 1 << 10,
  PI_MEM_ADVICE_HIP_UNSET_COARSE_GRAINED = 1 << 11,
  PI_MEM_ADVICE_UNKNOWN = 0x7FFFFFFF,
} _pi_mem_advice;

// HIP _pi_mem_advice aliases
static constexpr _pi_mem_advice PI_MEM_ADVICE_HIP_SET_READ_MOSTLY =
    PI_MEM_ADVICE_CUDA_SET_READ_MOSTLY;
static constexpr _pi_mem_advice PI_MEM_ADVICE_HIP_UNSET_READ_MOSTLY =
    PI_MEM_ADVICE_CUDA_UNSET_READ_MOSTLY;
static constexpr _pi_mem_advice PI_MEM_ADVICE_HIP_SET_PREFERRED_LOCATION =
    PI_MEM_ADVICE_CUDA_SET_PREFERRED_LOCATION;
static constexpr _pi_mem_advice PI_MEM_ADVICE_HIP_UNSET_PREFERRED_LOCATION =
    PI_MEM_ADVICE_CUDA_UNSET_PREFERRED_LOCATION;
static constexpr _pi_mem_advice PI_MEM_ADVICE_HIP_SET_ACCESSED_BY =
    PI_MEM_ADVICE_CUDA_SET_ACCESSED_BY;
static constexpr _pi_mem_advice PI_MEM_ADVICE_HIP_UNSET_ACCESSED_BY =
    PI_MEM_ADVICE_CUDA_UNSET_ACCESSED_BY;
static constexpr _pi_mem_advice PI_MEM_ADVICE_HIP_SET_PREFERRED_LOCATION_HOST =
    PI_MEM_ADVICE_CUDA_SET_PREFERRED_LOCATION_HOST;
static constexpr _pi_mem_advice
    PI_MEM_ADVICE_HIP_UNSET_PREFERRED_LOCATION_HOST =
        PI_MEM_ADVICE_CUDA_UNSET_PREFERRED_LOCATION_HOST;
static constexpr _pi_mem_advice PI_MEM_ADVICE_HIP_SET_ACCESSED_BY_HOST =
    PI_MEM_ADVICE_CUDA_SET_ACCESSED_BY_HOST;
static constexpr _pi_mem_advice PI_MEM_ADVICE_HIP_UNSET_ACCESSED_BY_HOST =
    PI_MEM_ADVICE_CUDA_UNSET_ACCESSED_BY_HOST;

typedef enum {
  PI_IMAGE_CHANNEL_ORDER_A = 0x10B1,
  PI_IMAGE_CHANNEL_ORDER_R = 0x10B0,
  PI_IMAGE_CHANNEL_ORDER_RG = 0x10B2,
  PI_IMAGE_CHANNEL_ORDER_RA = 0x10B3,
  PI_IMAGE_CHANNEL_ORDER_RGB = 0x10B4,
  PI_IMAGE_CHANNEL_ORDER_RGBA = 0x10B5,
  PI_IMAGE_CHANNEL_ORDER_BGRA = 0x10B6,
  PI_IMAGE_CHANNEL_ORDER_ARGB = 0x10B7,
  PI_IMAGE_CHANNEL_ORDER_ABGR = 0x10C3,
  PI_IMAGE_CHANNEL_ORDER_INTENSITY = 0x10B8,
  PI_IMAGE_CHANNEL_ORDER_LUMINANCE = 0x10B9,
  PI_IMAGE_CHANNEL_ORDER_Rx = 0x10BA,
  PI_IMAGE_CHANNEL_ORDER_RGx = 0x10BB,
  PI_IMAGE_CHANNEL_ORDER_RGBx = 0x10BC,
  PI_IMAGE_CHANNEL_ORDER_sRGBA = 0x10C1
} _pi_image_channel_order;

typedef enum {
  PI_IMAGE_CHANNEL_TYPE_SNORM_INT8 = 0x10D0,
  PI_IMAGE_CHANNEL_TYPE_SNORM_INT16 = 0x10D1,
  PI_IMAGE_CHANNEL_TYPE_UNORM_INT8 = 0x10D2,
  PI_IMAGE_CHANNEL_TYPE_UNORM_INT16 = 0x10D3,
  PI_IMAGE_CHANNEL_TYPE_UNORM_SHORT_565 = 0x10D4,
  PI_IMAGE_CHANNEL_TYPE_UNORM_SHORT_555 = 0x10D5,
  PI_IMAGE_CHANNEL_TYPE_UNORM_INT_101010 = 0x10D6,
  PI_IMAGE_CHANNEL_TYPE_SIGNED_INT8 = 0x10D7,
  PI_IMAGE_CHANNEL_TYPE_SIGNED_INT16 = 0x10D8,
  PI_IMAGE_CHANNEL_TYPE_SIGNED_INT32 = 0x10D9,
  PI_IMAGE_CHANNEL_TYPE_UNSIGNED_INT8 = 0x10DA,
  PI_IMAGE_CHANNEL_TYPE_UNSIGNED_INT16 = 0x10DB,
  PI_IMAGE_CHANNEL_TYPE_UNSIGNED_INT32 = 0x10DC,
  PI_IMAGE_CHANNEL_TYPE_HALF_FLOAT = 0x10DD,
  PI_IMAGE_CHANNEL_TYPE_FLOAT = 0x10DE
} _pi_image_channel_type;

typedef enum {
  PI_IMAGE_COPY_HOST_TO_DEVICE = 0,
  PI_IMAGE_COPY_DEVICE_TO_HOST = 1,
  PI_IMAGE_COPY_DEVICE_TO_DEVICE = 2
} _pi_image_copy_flags;

typedef enum { PI_BUFFER_CREATE_TYPE_REGION = 0x1220 } _pi_buffer_create_type;

const pi_bool PI_TRUE = 1;
const pi_bool PI_FALSE = 0;

typedef enum {
  PI_SAMPLER_INFO_REFERENCE_COUNT = 0x1150,
  PI_SAMPLER_INFO_CONTEXT = 0x1151,
  PI_SAMPLER_INFO_NORMALIZED_COORDS = 0x1152,
  PI_SAMPLER_INFO_ADDRESSING_MODE = 0x1153,
  PI_SAMPLER_INFO_FILTER_MODE = 0x1154,
  PI_SAMPLER_INFO_MIP_FILTER_MODE = 0x1155,
  PI_SAMPLER_INFO_LOD_MIN = 0x1156,
  PI_SAMPLER_INFO_LOD_MAX = 0x1157
} _pi_sampler_info;

typedef enum {
  PI_SAMPLER_ADDRESSING_MODE_MIRRORED_REPEAT = 0x1134,
  PI_SAMPLER_ADDRESSING_MODE_REPEAT = 0x1133,
  PI_SAMPLER_ADDRESSING_MODE_CLAMP_TO_EDGE = 0x1131,
  PI_SAMPLER_ADDRESSING_MODE_CLAMP = 0x1132,
  PI_SAMPLER_ADDRESSING_MODE_NONE = 0x1130
} _pi_sampler_addressing_mode;

typedef enum {
  PI_SAMPLER_FILTER_MODE_NEAREST = 0x1140,
  PI_SAMPLER_FILTER_MODE_LINEAR = 0x1141,
} _pi_sampler_filter_mode;

typedef enum {
  PI_SAMPLER_CUBEMAP_FILTER_MODE_DISJOINTED = 0x1142,
  PI_SAMPLER_CUBEMAP_FILTER_MODE_SEAMLESS = 0x1143,
} _pi_sampler_cubemap_filter_mode;

using pi_context_properties = intptr_t;

using pi_device_exec_capabilities = pi_bitfield;
constexpr pi_device_exec_capabilities PI_DEVICE_EXEC_CAPABILITIES_KERNEL =
    (1 << 0);
constexpr pi_device_exec_capabilities
    PI_DEVICE_EXEC_CAPABILITIES_NATIVE_KERNEL = (1 << 1);

using pi_sampler_properties = pi_bitfield;
constexpr pi_sampler_properties PI_SAMPLER_PROPERTIES_NORMALIZED_COORDS =
    0x1152;
constexpr pi_sampler_properties PI_SAMPLER_PROPERTIES_ADDRESSING_MODE = 0x1153;
constexpr pi_sampler_properties PI_SAMPLER_PROPERTIES_FILTER_MODE = 0x1154;
constexpr pi_sampler_properties PI_SAMPLER_PROPERTIES_MIP_FILTER_MODE = 0x1155;
constexpr pi_sampler_properties PI_SAMPLER_PROPERTIES_CUBEMAP_FILTER_MODE =
    0x1156;

using pi_memory_order_capabilities = pi_bitfield;
constexpr pi_memory_order_capabilities PI_MEMORY_ORDER_RELAXED = 0x01;
constexpr pi_memory_order_capabilities PI_MEMORY_ORDER_ACQUIRE = 0x02;
constexpr pi_memory_order_capabilities PI_MEMORY_ORDER_RELEASE = 0x04;
constexpr pi_memory_order_capabilities PI_MEMORY_ORDER_ACQ_REL = 0x08;
constexpr pi_memory_order_capabilities PI_MEMORY_ORDER_SEQ_CST = 0x10;

using pi_memory_scope_capabilities = pi_bitfield;
constexpr pi_memory_scope_capabilities PI_MEMORY_SCOPE_WORK_ITEM = 0x01;
constexpr pi_memory_scope_capabilities PI_MEMORY_SCOPE_SUB_GROUP = 0x02;
constexpr pi_memory_scope_capabilities PI_MEMORY_SCOPE_WORK_GROUP = 0x04;
constexpr pi_memory_scope_capabilities PI_MEMORY_SCOPE_DEVICE = 0x08;
constexpr pi_memory_scope_capabilities PI_MEMORY_SCOPE_SYSTEM = 0x10;

typedef enum {
  PI_PROFILING_INFO_COMMAND_QUEUED = 0x1280,
  PI_PROFILING_INFO_COMMAND_SUBMIT = 0x1281,
  PI_PROFILING_INFO_COMMAND_START = 0x1282,
  PI_PROFILING_INFO_COMMAND_END = 0x1283
} _pi_profiling_info;

// NOTE: this is made 64-bit to match the size of cl_mem_flags to
// make the translation to OpenCL transparent.
// TODO: populate
//
using pi_mem_flags = pi_bitfield;
// Access
constexpr pi_mem_flags PI_MEM_FLAGS_ACCESS_RW = (1 << 0);
constexpr pi_mem_flags PI_MEM_ACCESS_READ_ONLY = (1 << 2);
// Host pointer
constexpr pi_mem_flags PI_MEM_FLAGS_HOST_PTR_USE = (1 << 3);
constexpr pi_mem_flags PI_MEM_FLAGS_HOST_PTR_COPY = (1 << 5);
constexpr pi_mem_flags PI_MEM_FLAGS_HOST_PTR_ALLOC = (1 << 4);

// flags passed to Map operations
using pi_map_flags = pi_bitfield;
constexpr pi_map_flags PI_MAP_READ = (1 << 0);
constexpr pi_map_flags PI_MAP_WRITE = (1 << 1);
constexpr pi_map_flags PI_MAP_WRITE_INVALIDATE_REGION = (1 << 2);
// NOTE: this is made 64-bit to match the size of cl_mem_properties_intel to
// make the translation to OpenCL transparent.
using pi_mem_properties = pi_bitfield;
constexpr pi_mem_properties PI_MEM_PROPERTIES_CHANNEL = 0x4213;
constexpr pi_mem_properties PI_MEM_PROPERTIES_ALLOC_BUFFER_LOCATION = 0x419E;

// NOTE: this is made 64-bit to match the size of cl_mem_properties_intel to
// make the translation to OpenCL transparent.
using pi_usm_mem_properties = pi_bitfield;
constexpr pi_usm_mem_properties PI_MEM_ALLOC_FLAGS = 0x4195;
constexpr pi_usm_mem_properties PI_MEM_ALLOC_WRTITE_COMBINED = (1 << 0);
constexpr pi_usm_mem_properties PI_MEM_ALLOC_INITIAL_PLACEMENT_DEVICE =
    (1 << 1);
constexpr pi_usm_mem_properties PI_MEM_ALLOC_INITIAL_PLACEMENT_HOST = (1 << 2);
// Hints that the device/shared allocation will not be written on device.
constexpr pi_usm_mem_properties PI_MEM_ALLOC_DEVICE_READ_ONLY = (1 << 3);

constexpr pi_usm_mem_properties PI_MEM_USM_ALLOC_BUFFER_LOCATION = 0x419E;

// NOTE: queue properties are implemented this way to better support bit
// manipulations
using pi_queue_properties = pi_bitfield;
constexpr pi_queue_properties PI_QUEUE_FLAGS = -1;
constexpr pi_queue_properties PI_QUEUE_COMPUTE_INDEX = -2;
// clang-format off
constexpr pi_queue_properties PI_QUEUE_FLAG_OUT_OF_ORDER_EXEC_MODE_ENABLE = (1 << 0);
constexpr pi_queue_properties PI_QUEUE_FLAG_PROFILING_ENABLE = (1 << 1);
constexpr pi_queue_properties PI_QUEUE_FLAG_ON_DEVICE = (1 << 2);
constexpr pi_queue_properties PI_QUEUE_FLAG_ON_DEVICE_DEFAULT = (1 << 3);
constexpr pi_queue_properties PI_EXT_ONEAPI_QUEUE_FLAG_DISCARD_EVENTS = (1 << 4);
constexpr pi_queue_properties PI_EXT_ONEAPI_QUEUE_FLAG_PRIORITY_LOW = (1 << 5);
constexpr pi_queue_properties PI_EXT_ONEAPI_QUEUE_FLAG_PRIORITY_HIGH = (1 << 6);
constexpr pi_queue_properties PI_EXT_QUEUE_FLAG_SUBMISSION_NO_IMMEDIATE = (1 << 7);
constexpr pi_queue_properties PI_EXT_QUEUE_FLAG_SUBMISSION_IMMEDIATE = (1 << 8);
// clang-format on

typedef enum {
  // No preference for SLM or data cache.
  PI_EXT_KERNEL_EXEC_INFO_CACHE_DEFAULT = 0x0,
  // Large SLM size.
  PI_EXT_KERNEL_EXEC_INFO_CACHE_LARGE_SLM = 0x1,
  // Large General Data size.
  PI_EXT_KERNEL_EXEC_INFO_CACHE_LARGE_DATA = 0x2
} _pi_kernel_cache_config;

using pi_result = _pi_result;
using pi_platform_info = _pi_platform_info;
using pi_platform_backend = _pi_platform_backend;
using pi_device_type = _pi_device_type;
using pi_device_mem_cache_type = _pi_device_mem_cache_type;
using pi_device_local_mem_type = _pi_device_local_mem_type;
using pi_device_info = _pi_device_info;
using pi_program_info = _pi_program_info;
using pi_context_info = _pi_context_info;
using pi_queue_info = _pi_queue_info;
using pi_image_info = _pi_image_info;
using pi_kernel_info = _pi_kernel_info;
using pi_kernel_group_info = _pi_kernel_group_info;
using pi_kernel_sub_group_info = _pi_kernel_sub_group_info;
using pi_event_info = _pi_event_info;
using pi_command_type = _pi_command_type;
using pi_mem_type = _pi_mem_type;
using pi_mem_advice = _pi_mem_advice;
using pi_image_channel_order = _pi_image_channel_order;
using pi_image_channel_type = _pi_image_channel_type;
using pi_buffer_create_type = _pi_buffer_create_type;
using pi_sampler_addressing_mode = _pi_sampler_addressing_mode;
using pi_sampler_filter_mode = _pi_sampler_filter_mode;
using pi_sampler_cubemap_filter_mode = _pi_sampler_cubemap_filter_mode;
using pi_sampler_info = _pi_sampler_info;
using pi_event_status = _pi_event_status;
using pi_program_build_info = _pi_program_build_info;
using pi_program_build_status = _pi_program_build_status;
using pi_program_binary_type = _pi_program_binary_type;
using pi_kernel_info = _pi_kernel_info;
using pi_profiling_info = _pi_profiling_info;
using pi_kernel_cache_config = _pi_kernel_cache_config;

using pi_image_copy_flags = _pi_image_copy_flags;

// For compatibility with OpenCL define this not as enum.
using pi_device_partition_property = intptr_t;
static constexpr pi_device_partition_property PI_DEVICE_PARTITION_EQUALLY =
    0x1086;
static constexpr pi_device_partition_property PI_DEVICE_PARTITION_BY_COUNTS =
    0x1087;
static constexpr pi_device_partition_property
    PI_DEVICE_PARTITION_BY_COUNTS_LIST_END = 0x0;
static constexpr pi_device_partition_property
    PI_DEVICE_PARTITION_BY_AFFINITY_DOMAIN = 0x1088;
static constexpr pi_device_partition_property
    PI_EXT_INTEL_DEVICE_PARTITION_BY_CSLICE = 0x1089;

// For compatibility with OpenCL define this not as enum.
using pi_device_affinity_domain = pi_bitfield;
static constexpr pi_device_affinity_domain PI_DEVICE_AFFINITY_DOMAIN_NUMA =
    (1 << 0);
static constexpr pi_device_affinity_domain PI_DEVICE_AFFINITY_DOMAIN_L4_CACHE =
    (1 << 1);
static constexpr pi_device_affinity_domain PI_DEVICE_AFFINITY_DOMAIN_L3_CACHE =
    (1 << 2);
static constexpr pi_device_affinity_domain PI_DEVICE_AFFINITY_DOMAIN_L2_CACHE =
    (1 << 3);
static constexpr pi_device_affinity_domain PI_DEVICE_AFFINITY_DOMAIN_L1_CACHE =
    (1 << 4);
static constexpr pi_device_affinity_domain
    PI_DEVICE_AFFINITY_DOMAIN_NEXT_PARTITIONABLE = (1 << 5);

// For compatibility with OpenCL define this not as enum.
using pi_device_fp_config = pi_bitfield;
static constexpr pi_device_fp_config PI_FP_DENORM = (1 << 0);
static constexpr pi_device_fp_config PI_FP_INF_NAN = (1 << 1);
static constexpr pi_device_fp_config PI_FP_ROUND_TO_NEAREST = (1 << 2);
static constexpr pi_device_fp_config PI_FP_ROUND_TO_ZERO = (1 << 3);
static constexpr pi_device_fp_config PI_FP_ROUND_TO_INF = (1 << 4);
static constexpr pi_device_fp_config PI_FP_FMA = (1 << 5);
static constexpr pi_device_fp_config PI_FP_SOFT_FLOAT = (1 << 6);
static constexpr pi_device_fp_config PI_FP_CORRECTLY_ROUNDED_DIVIDE_SQRT =
    (1 << 7);

// For compatibility with OpenCL define this not as enum.
using pi_device_exec_capabilities = pi_bitfield;
static constexpr pi_device_exec_capabilities PI_EXEC_KERNEL = (1 << 0);
static constexpr pi_device_exec_capabilities PI_EXEC_NATIVE_KERNEL = (1 << 1);

// Entry type, matches OpenMP for compatibility
struct _pi_offload_entry_struct {
  void *addr;
  char *name;
  size_t size;
  int32_t flags;
  int32_t reserved;
};

using _pi_offload_entry = _pi_offload_entry_struct *;

// A type of a binary image property.
typedef enum {
  PI_PROPERTY_TYPE_UNKNOWN,
  PI_PROPERTY_TYPE_UINT32,     // 32-bit integer
  PI_PROPERTY_TYPE_BYTE_ARRAY, // byte array
  PI_PROPERTY_TYPE_STRING      // null-terminated string
} pi_property_type;

// Device binary image property.
// If the type size of the property value is fixed and is no greater than
// 64 bits, then ValAddr is 0 and the value is stored in the ValSize field.
// Example - PI_PROPERTY_TYPE_UINT32, which is 32-bit
struct _pi_device_binary_property_struct {
  char *Name;       // null-terminated property name
  void *ValAddr;    // address of property value
  uint32_t Type;    // _pi_property_type
  uint64_t ValSize; // size of property value in bytes
};

typedef _pi_device_binary_property_struct *pi_device_binary_property;

// Named array of properties.
struct _pi_device_binary_property_set_struct {
  char *Name;                                // the name
  pi_device_binary_property PropertiesBegin; // array start
  pi_device_binary_property PropertiesEnd;   // array end
};

typedef _pi_device_binary_property_set_struct *pi_device_binary_property_set;

/// Types of device binary.
using pi_device_binary_type = uint8_t;
// format is not determined
static constexpr pi_device_binary_type PI_DEVICE_BINARY_TYPE_NONE = 0;
// specific to a device
static constexpr pi_device_binary_type PI_DEVICE_BINARY_TYPE_NATIVE = 1;
// portable binary types go next
// SPIR-V
static constexpr pi_device_binary_type PI_DEVICE_BINARY_TYPE_SPIRV = 2;
// LLVM bitcode
static constexpr pi_device_binary_type PI_DEVICE_BINARY_TYPE_LLVMIR_BITCODE = 3;

// Device binary descriptor version supported by this library.
static const uint16_t PI_DEVICE_BINARY_VERSION = 1;

// The kind of offload model the binary employs; must be 4 for SYCL
static const uint8_t PI_DEVICE_BINARY_OFFLOAD_KIND_SYCL = 4;

/// Target identification strings for
/// pi_device_binary_struct.DeviceTargetSpec
///
/// A device type represented by a particular target
/// triple requires specific binary images. We need
/// to map the image type onto the device target triple
///
#define __SYCL_PI_DEVICE_BINARY_TARGET_UNKNOWN "<unknown>"
/// SPIR-V 32-bit image <-> "spir", 32-bit OpenCL device
#define __SYCL_PI_DEVICE_BINARY_TARGET_SPIRV32 "spir"
/// SPIR-V 64-bit image <-> "spir64", 64-bit OpenCL device
#define __SYCL_PI_DEVICE_BINARY_TARGET_SPIRV64 "spir64"
/// Device-specific binary images produced from SPIR-V 64-bit <->
/// various "spir64_*" triples for specific 64-bit OpenCL devices
#define __SYCL_PI_DEVICE_BINARY_TARGET_SPIRV64_X86_64 "spir64_x86_64"
#define __SYCL_PI_DEVICE_BINARY_TARGET_SPIRV64_GEN "spir64_gen"
#define __SYCL_PI_DEVICE_BINARY_TARGET_SPIRV64_FPGA "spir64_fpga"
/// PTX 64-bit image <-> "nvptx64", 64-bit NVIDIA PTX device
#define __SYCL_PI_DEVICE_BINARY_TARGET_NVPTX64 "nvptx64"
#define __SYCL_PI_DEVICE_BINARY_TARGET_AMDGCN "amdgcn"
#define __SYCL_PI_DEVICE_BINARY_TARGET_NATIVE_CPU "native_cpu"

/// Extension to denote native support of assert feature by an arbitrary device
/// piDeviceGetInfo call should return this extension when the device supports
/// native asserts if supported extensions' names are requested
#define PI_DEVICE_INFO_EXTENSION_DEVICELIB_ASSERT "cl_intel_devicelib_assert"

/// Device binary image property set names recognized by the SYCL runtime.
/// Name must be consistent with
/// PropertySetRegistry::SYCL_SPECIALIZATION_CONSTANTS defined in
/// PropertySetIO.h
#define __SYCL_PI_PROPERTY_SET_SPEC_CONST_MAP "SYCL/specialization constants"
/// PropertySetRegistry::SYCL_SPEC_CONSTANTS_DEFAULT_VALUES defined in
/// PropertySetIO.h
#define __SYCL_PI_PROPERTY_SET_SPEC_CONST_DEFAULT_VALUES_MAP                   \
  "SYCL/specialization constants default values"
/// PropertySetRegistry::SYCL_DEVICELIB_REQ_MASK defined in PropertySetIO.h
#define __SYCL_PI_PROPERTY_SET_DEVICELIB_REQ_MASK "SYCL/devicelib req mask"
/// PropertySetRegistry::SYCL_KERNEL_PARAM_OPT_INFO defined in PropertySetIO.h
#define __SYCL_PI_PROPERTY_SET_KERNEL_PARAM_OPT_INFO "SYCL/kernel param opt"
/// PropertySetRegistry::SYCL_KERNEL_PROGRAM_METADATA defined in PropertySetIO.h
#define __SYCL_PI_PROPERTY_SET_PROGRAM_METADATA "SYCL/program metadata"
/// PropertySetRegistry::SYCL_MISC_PROP defined in PropertySetIO.h
#define __SYCL_PI_PROPERTY_SET_SYCL_MISC_PROP "SYCL/misc properties"
/// PropertySetRegistry::SYCL_ASSERT_USED defined in PropertySetIO.h
#define __SYCL_PI_PROPERTY_SET_SYCL_ASSERT_USED "SYCL/assert used"
/// PropertySetRegistry::SYCL_EXPORTED_SYMBOLS defined in PropertySetIO.h
#define __SYCL_PI_PROPERTY_SET_SYCL_EXPORTED_SYMBOLS "SYCL/exported symbols"
/// PropertySetRegistry::SYCL_DEVICE_GLOBALS defined in PropertySetIO.h
#define __SYCL_PI_PROPERTY_SET_SYCL_DEVICE_GLOBALS "SYCL/device globals"
/// PropertySetRegistry::SYCL_DEVICE_REQUIREMENTS defined in PropertySetIO.h
#define __SYCL_PI_PROPERTY_SET_SYCL_DEVICE_REQUIREMENTS                        \
  "SYCL/device requirements"
/// PropertySetRegistry::SYCL_HOST_PIPES defined in PropertySetIO.h
#define __SYCL_PI_PROPERTY_SET_SYCL_HOST_PIPES "SYCL/host pipes"

/// Program metadata tags recognized by the PI backends. For kernels the tag
/// must appear after the kernel name.
#define __SYCL_PI_PROGRAM_METADATA_TAG_REQD_WORK_GROUP_SIZE                    \
  "@reqd_work_group_size"
#define __SYCL_PI_PROGRAM_METADATA_GLOBAL_ID_MAPPING "@global_id_mapping"

#define __SYCL_PI_PROGRAM_METADATA_TAG_NEED_FINALIZATION "Requires finalization"

/// This struct is a record of the device binary information. If the Kind field
/// denotes a portable binary type (SPIR-V or LLVM IR), the DeviceTargetSpec
/// field can still be specific and denote e.g. FPGA target. It must match the
/// __tgt_device_image structure generated by the clang-offload-wrapper tool
/// when their Version field match.
struct pi_device_binary_struct {
  /// version of this structure - for backward compatibility;
  /// all modifications which change order/type/offsets of existing fields
  /// should increment the version.
  uint16_t Version;
  /// the type of offload model the binary employs; must be 4 for SYCL
  uint8_t Kind;
  /// format of the binary data - SPIR-V, LLVM IR bitcode,...
  uint8_t Format;
  /// null-terminated string representation of the device's target architecture
  /// which holds one of:
  /// __SYCL_PI_DEVICE_BINARY_TARGET_UNKNOWN - unknown
  /// __SYCL_PI_DEVICE_BINARY_TARGET_SPIRV32 - general value for 32-bit OpenCL
  /// devices
  /// __SYCL_PI_DEVICE_BINARY_TARGET_SPIRV64 - general value for 64-bit OpenCL
  /// devices
  /// __SYCL_PI_DEVICE_BINARY_TARGET_SPIRV64_X86_64 - 64-bit OpenCL CPU device
  /// __SYCL_PI_DEVICE_BINARY_TARGET_SPIRV64_GEN - GEN GPU device (64-bit
  /// OpenCL)
  /// __SYCL_PI_DEVICE_BINARY_TARGET_SPIRV64_FPGA - 64-bit OpenCL FPGA device
  const char *DeviceTargetSpec;
  /// a null-terminated string; target- and compiler-specific options
  /// which are suggested to use to "compile" program at runtime
  const char *CompileOptions;
  /// a null-terminated string; target- and compiler-specific options
  /// which are suggested to use to "link" program at runtime
  const char *LinkOptions;
  /// Pointer to the manifest data start
  const char *ManifestStart;
  /// Pointer to the manifest data end
  const char *ManifestEnd;
  /// Pointer to the target code start
  const unsigned char *BinaryStart;
  /// Pointer to the target code end
  const unsigned char *BinaryEnd;
  /// the offload entry table
  _pi_offload_entry EntriesBegin;
  _pi_offload_entry EntriesEnd;
  // Array of preperty sets; e.g. specialization constants symbol-int ID map is
  // propagated to runtime with this mechanism.
  pi_device_binary_property_set PropertySetsBegin;
  pi_device_binary_property_set PropertySetsEnd;
  // TODO Other fields like entries, link options can be propagated using
  // the property set infrastructure. This will improve binary compatibility and
  // add flexibility.
};
using pi_device_binary = pi_device_binary_struct *;

// pi_buffer_region structure repeats cl_buffer_region, used for sub buffers.
struct pi_buffer_region_struct {
  size_t origin;
  size_t size;
};
using pi_buffer_region = pi_buffer_region_struct *;

// pi_buff_rect_offset structure is 3D offset argument passed to buffer rect
// operations (piEnqueueMemBufferCopyRect, etc).
struct pi_buff_rect_offset_struct {
  size_t x_bytes;
  size_t y_scalar;
  size_t z_scalar;
};
using pi_buff_rect_offset = pi_buff_rect_offset_struct *;

// pi_buff_rect_region structure represents size of 3D region passed to buffer
// rect operations (piEnqueueMemBufferCopyRect, etc).
struct pi_buff_rect_region_struct {
  size_t width_bytes;
  size_t height_scalar;
  size_t depth_scalar;
};
using pi_buff_rect_region = pi_buff_rect_region_struct *;

// pi_image_offset structure is 3D offset argument passed to image operations
// (piEnqueueMemImageRead, etc).
struct pi_image_offset_struct {
  size_t x;
  size_t y;
  size_t z;
};
using pi_image_offset = pi_image_offset_struct *;

// pi_image_region structure represents size of 3D region passed to image
// operations (piEnqueueMemImageRead, etc).
struct pi_image_region_struct {
  size_t width;
  size_t height;
  size_t depth;
};
using pi_image_region = pi_image_region_struct *;

// Offload binaries descriptor version supported by this library.
static const uint16_t PI_DEVICE_BINARIES_VERSION = 1;

/// This struct is a record of all the device code that may be offloaded.
/// It must match the __tgt_bin_desc structure generated by
/// the clang-offload-wrapper tool when their Version field match.
struct pi_device_binaries_struct {
  /// version of this structure - for backward compatibility;
  /// all modifications which change order/type/offsets of existing fields
  /// should increment the version.
  uint16_t Version;
  /// Number of device binaries in this descriptor
  uint16_t NumDeviceBinaries;
  /// Device binaries data
  pi_device_binary DeviceBinaries;
  /// the offload entry table (not used, for compatibility with OpenMP)
  _pi_offload_entry *HostEntriesBegin;
  _pi_offload_entry *HostEntriesEnd;
};
using pi_device_binaries = pi_device_binaries_struct *;

// Opaque types that make reading build log errors easier.
struct _pi_platform;
struct _pi_device;
struct _pi_context;
struct _pi_queue;
struct _pi_mem;
struct _pi_program;
struct _pi_kernel;
struct _pi_event;
struct _pi_sampler;

using pi_platform = _pi_platform *;
using pi_device = _pi_device *;
using pi_context = _pi_context *;
using pi_queue = _pi_queue *;
using pi_mem = _pi_mem *;
using pi_program = _pi_program *;
using pi_kernel = _pi_kernel *;
using pi_event = _pi_event *;
using pi_sampler = _pi_sampler *;
using pi_image_handle = pi_uint64;
using pi_image_mem_handle = void *;
using pi_interop_mem_handle = pi_uint64;
using pi_interop_semaphore_handle = pi_uint64;

typedef struct {
  pi_image_channel_order image_channel_order;
  pi_image_channel_type image_channel_data_type;
} _pi_image_format;

typedef struct {
  pi_mem_type image_type;
  size_t image_width;
  size_t image_height;
  size_t image_depth;
  size_t image_array_size;
  size_t image_row_pitch;
  size_t image_slice_pitch;
  pi_uint32 num_mip_levels;
  pi_uint32 num_samples;
  pi_mem buffer;
} _pi_image_desc;

using pi_image_format = _pi_image_format;
using pi_image_desc = _pi_image_desc;

typedef enum { PI_MEM_CONTEXT = 0x1106, PI_MEM_SIZE = 0x1102 } _pi_mem_info;

typedef enum {
  PI_PEER_ACCESS_SUPPORTED =
      0x0, ///< returns a uint32_t: 1 if P2P Access is supported
           ///< otherwise P2P Access is not supported.
  PI_PEER_ATOMICS_SUPPORTED =
      0x1 ///< returns a uint32_t: 1 if Atomic operations are supported over the
          ///< P2P link, otherwise such operations are not supported.
} _pi_peer_attr;

using pi_mem_info = _pi_mem_info;
using pi_peer_attr = _pi_peer_attr;

//
// Following section contains SYCL RT Plugin Interface (PI) functions.
// They are 3 distinct categories:
//
// 1) Ones having direct analogy in OpenCL and needed for the core SYCL
//    functionality are started with just "pi" prefix in their names.
// 2) Those having direct analogy in OpenCL but only needed for SYCL
//    interoperability with OpenCL are started with "picl" prefix.
// 3) Functions having no direct analogy in OpenCL, started with "piext".
//
// TODO: describe interfaces in Doxygen format
//

struct _pi_plugin;
using pi_plugin = _pi_plugin;

// PI Plugin Initialise.
// Plugin will check the PI version of Plugin Interface,
// populate the PI Version it supports, update targets field and populate
// PiFunctionTable with Supported APIs. The pointers are in a predetermined
// order in pi.def file.
__SYCL_EXPORT pi_result piPluginInit(pi_plugin *plugin_info);

//
// Platform
//
__SYCL_EXPORT pi_result piPlatformsGet(pi_uint32 num_entries,
                                       pi_platform *platforms,
                                       pi_uint32 *num_platforms);

__SYCL_EXPORT pi_result piPlatformGetInfo(pi_platform platform,
                                          pi_platform_info param_name,
                                          size_t param_value_size,
                                          void *param_value,
                                          size_t *param_value_size_ret);

/// Gets the native handle of a PI platform object.
///
/// \param platform is the PI platform to get the native handle of.
/// \param nativeHandle is the native handle of platform.
__SYCL_EXPORT pi_result piextPlatformGetNativeHandle(
    pi_platform platform, pi_native_handle *nativeHandle);

/// Creates PI platform object from a native handle.
/// NOTE: The created PI object takes ownership of the native handle.
///
/// \param nativeHandle is the native handle to create PI device from.
/// \param platform is the PI platform created from the native handle.
__SYCL_EXPORT pi_result piextPlatformCreateWithNativeHandle(
    pi_native_handle nativeHandle, pi_platform *platform);

__SYCL_EXPORT pi_result piDevicesGet(pi_platform platform,
                                     pi_device_type device_type,
                                     pi_uint32 num_entries, pi_device *devices,
                                     pi_uint32 *num_devices);

__SYCL_EXPORT pi_result piextEnablePeerAccess(pi_device command_device,
                                              pi_device peer_device);
__SYCL_EXPORT pi_result piextDisablePeerAccess(pi_device command_device,
                                               pi_device peer_device);
__SYCL_EXPORT pi_result piextPeerAccessGetInfo(
    pi_device command_device, pi_device peer_device, pi_peer_attr attr,
    size_t param_value_size, void *param_value, size_t *param_value_size_ret);

/// Returns requested info for provided native device
/// Return PI_DEVICE_INFO_EXTENSION_DEVICELIB_ASSERT for
/// PI_DEVICE_INFO_EXTENSIONS query when the device supports native asserts
__SYCL_EXPORT pi_result piDeviceGetInfo(pi_device device,
                                        pi_device_info param_name,
                                        size_t param_value_size,
                                        void *param_value,
                                        size_t *param_value_size_ret);

__SYCL_EXPORT pi_result piDeviceRetain(pi_device device);

__SYCL_EXPORT pi_result piDeviceRelease(pi_device device);

__SYCL_EXPORT pi_result piDevicePartition(
    pi_device device, const pi_device_partition_property *properties,
    pi_uint32 num_devices, pi_device *out_devices, pi_uint32 *out_num_devices);

/// Gets the native handle of a PI device object.
///
/// \param device is the PI device to get the native handle of.
/// \param nativeHandle is the native handle of device.
__SYCL_EXPORT pi_result
piextDeviceGetNativeHandle(pi_device device, pi_native_handle *nativeHandle);

/// Creates PI device object from a native handle.
/// NOTE: The created PI object takes ownership of the native handle.
///
/// \param nativeHandle is the native handle to create PI device from.
/// \param platform is the platform of the device (optional).
/// \param device is the PI device created from the native handle.
__SYCL_EXPORT pi_result piextDeviceCreateWithNativeHandle(
    pi_native_handle nativeHandle, pi_platform platform, pi_device *device);

/// Selects the most appropriate device binary based on runtime information
/// and the IR characteristics.
///
__SYCL_EXPORT pi_result piextDeviceSelectBinary(pi_device device,
                                                pi_device_binary *binaries,
                                                pi_uint32 num_binaries,
                                                pi_uint32 *selected_binary_ind);

/// Retrieves a device function pointer to a user-defined function
/// \arg \c function_name. \arg \c function_pointer_ret is set to 0 if query
/// failed.
///
/// \arg \c program must be built before calling this API. \arg \c device
/// must present in the list of devices returned by \c get_device method for
/// \arg \c program.
///
/// If a fallback method determines the function exists but the address is
/// not available PI_ERROR_FUNCTION_ADDRESS_IS_NOT_AVAILABLE is returned. If the
/// address does not exist PI_ERROR_INVALID_KERNEL_NAME is returned.
__SYCL_EXPORT pi_result piextGetDeviceFunctionPointer(
    pi_device device, pi_program program, const char *function_name,
    pi_uint64 *function_pointer_ret);

__SYCL_EXPORT pi_result piextGetGlobalVariablePointer(
    pi_device Device, pi_program Program, const char *GlobalVariableName,
    size_t *GlobalVariableSize, void **GlobalVariablePointerRet);

//
// Context
//
__SYCL_EXPORT pi_result piContextCreate(
    const pi_context_properties *properties, pi_uint32 num_devices,
    const pi_device *devices,
    void (*pfn_notify)(const char *errinfo, const void *private_info, size_t cb,
                       void *user_data),
    void *user_data, pi_context *ret_context);

__SYCL_EXPORT pi_result piContextGetInfo(pi_context context,
                                         pi_context_info param_name,
                                         size_t param_value_size,
                                         void *param_value,
                                         size_t *param_value_size_ret);

__SYCL_EXPORT pi_result piContextRetain(pi_context context);

__SYCL_EXPORT pi_result piContextRelease(pi_context context);

typedef void (*pi_context_extended_deleter)(void *user_data);

__SYCL_EXPORT pi_result piextContextSetExtendedDeleter(
    pi_context context, pi_context_extended_deleter func, void *user_data);

/// Gets the native handle of a PI context object.
///
/// \param context is the PI context to get the native handle of.
/// \param nativeHandle is the native handle of context.
__SYCL_EXPORT pi_result
piextContextGetNativeHandle(pi_context context, pi_native_handle *nativeHandle);

/// Creates PI context object from a native handle.
/// NOTE: The created PI object takes ownership of the native handle.
/// NOTE: The number of devices and the list of devices is needed for Level Zero
/// backend because there is no possilibity to query this information from
/// context handle for Level Zero. If backend has API to query a list of devices
/// from the context native handle then these parameters are ignored.
///
/// \param nativeHandle is the native handle to create PI context from.
/// \param numDevices is the number of devices in the context. Parameter is
///        ignored if number of devices can be queried from the context native
///        handle for a backend.
/// \param devices is the list of devices in the context. Parameter is ignored
///        if devices can be queried from the context native handle for a
///        backend.
/// \param pluginOwnsNativeHandle Indicates whether the created PI object
///        should take ownership of the native handle.
/// \param context is the PI context created from the native handle.
/// \return PI_SUCCESS if successfully created pi_context from the handle.
///         PI_ERROR_OUT_OF_HOST_MEMORY if can't allocate memory for the
///         pi_context object. PI_ERROR_INVALID_VALUE if numDevices == 0 or
///         devices is NULL but backend doesn't have API to query a list of
///         devices from the context native handle. PI_UNKNOWN_ERROR in case of
///         another error.
__SYCL_EXPORT pi_result piextContextCreateWithNativeHandle(
    pi_native_handle nativeHandle, pi_uint32 numDevices,
    const pi_device *devices, bool pluginOwnsNativeHandle, pi_context *context);

//
// Queue
//

// TODO: Remove during next ABI break and rename piextQueueCreate to
// piQueueCreate.
__SYCL_EXPORT pi_result piQueueCreate(pi_context context, pi_device device,
                                      pi_queue_properties properties,
                                      pi_queue *queue);
/// \param properties points to a zero-terminated array of extra data describing
/// desired queue properties. Format is
///  {[PROPERTY[, property-specific elements of data]*,]* 0}
__SYCL_EXPORT pi_result piextQueueCreate(pi_context context, pi_device device,
                                         pi_queue_properties *properties,
                                         pi_queue *queue);

__SYCL_EXPORT pi_result piQueueGetInfo(pi_queue command_queue,
                                       pi_queue_info param_name,
                                       size_t param_value_size,
                                       void *param_value,
                                       size_t *param_value_size_ret);

__SYCL_EXPORT pi_result piQueueRetain(pi_queue command_queue);

__SYCL_EXPORT pi_result piQueueRelease(pi_queue command_queue);

__SYCL_EXPORT pi_result piQueueFinish(pi_queue command_queue);

__SYCL_EXPORT pi_result piQueueFlush(pi_queue command_queue);

/// Gets the native handle of a PI queue object.
///
/// \param queue is the PI queue to get the native handle of.
/// \param nativeHandle is the native handle of queue or commandlist.
/// \param nativeHandleDesc provides additional properties of the native handle.
__SYCL_EXPORT pi_result piextQueueGetNativeHandle(
    pi_queue queue, pi_native_handle *nativeHandle, int32_t *nativeHandleDesc);

/// Creates PI queue object from a native handle.
/// NOTE: The created PI object takes ownership of the native handle.
///
/// \param nativeHandle is the native handle to create PI queue from.
/// \param nativeHandleDesc provides additional properties of the native handle.
/// \param context is the PI context of the queue.
/// \param device is the PI device associated with the native device used when
///   creating the native queue. This parameter is optional but some backends
///   may fail to create the right PI queue if omitted.
/// \param pluginOwnsNativeHandle Indicates whether the created PI object
///        should take ownership of the native handle.
/// \param Properties holds queue properties.
/// \param queue is the PI queue created from the native handle.
__SYCL_EXPORT pi_result piextQueueCreateWithNativeHandle(
    pi_native_handle nativeHandle, int32_t nativeHandleDesc, pi_context context,
    pi_device device, bool pluginOwnsNativeHandle,
    pi_queue_properties *Properties, pi_queue *queue);

//
// Memory
//
__SYCL_EXPORT pi_result piMemBufferCreate(
    pi_context context, pi_mem_flags flags, size_t size, void *host_ptr,
    pi_mem *ret_mem, const pi_mem_properties *properties = nullptr);

__SYCL_EXPORT pi_result piMemImageCreate(pi_context context, pi_mem_flags flags,
                                         const pi_image_format *image_format,
                                         const pi_image_desc *image_desc,
                                         void *host_ptr, pi_mem *ret_mem);

__SYCL_EXPORT pi_result piMemGetInfo(pi_mem mem, pi_mem_info param_name,
                                     size_t param_value_size, void *param_value,
                                     size_t *param_value_size_ret);

__SYCL_EXPORT pi_result piMemImageGetInfo(pi_mem image,
                                          pi_image_info param_name,
                                          size_t param_value_size,
                                          void *param_value,
                                          size_t *param_value_size_ret);

__SYCL_EXPORT pi_result piMemRetain(pi_mem mem);

__SYCL_EXPORT pi_result piMemRelease(pi_mem mem);

__SYCL_EXPORT pi_result piMemBufferPartition(
    pi_mem buffer, pi_mem_flags flags, pi_buffer_create_type buffer_create_type,
    void *buffer_create_info, pi_mem *ret_mem);

/// Gets the native handle of a PI mem object.
///
/// \param mem is the PI mem to get the native handle of.
/// \param dev is the PI device that the native allocation will be resident on
/// \param nativeHandle is the native handle of mem.
__SYCL_EXPORT pi_result piextMemGetNativeHandle(pi_mem mem, pi_device dev,
                                                pi_native_handle *nativeHandle);

/// Creates PI mem object from a native handle.
/// NOTE: The created PI object takes ownership of the native handle.
///
/// \param nativeHandle is the native handle to create PI mem from.
/// \param context The PI context of the memory allocation.
/// \param ownNativeHandle Indicates if we own the native memory handle or it
/// came from interop that asked to not transfer the ownership to SYCL RT.
/// \param mem is the PI mem created from the native handle.
__SYCL_EXPORT pi_result piextMemCreateWithNativeHandle(
    pi_native_handle nativeHandle, pi_context context, bool ownNativeHandle,
    pi_mem *mem);

/// Creates PI image object from a native handle.
///
/// \param nativeHandle is the native handle to create PI image from.
/// \param context The PI context of the memory allocation.
/// \param ownNativeHandle Indicates if we own the native memory handle or it
/// came from interop that asked to not transfer the ownership to SYCL RT.
/// \param ImageFormat is the pi_image_format struct that
/// specifies the image channnel order and channel data type that
/// match what the nativeHandle uses
/// \param ImageDesc is the pi_image_desc struct that specifies
/// the image dimension, pitch, slice and other information about
/// the nativeHandle
/// \param img is the PI img created from the native handle.
__SYCL_EXPORT pi_result piextMemImageCreateWithNativeHandle(
    pi_native_handle nativeHandle, pi_context context, bool ownNativeHandle,
    const pi_image_format *ImageFormat, const pi_image_desc *ImageDesc,
    pi_mem *img);

//
// Program
//

__SYCL_EXPORT pi_result piProgramCreate(pi_context context, const void *il,
                                        size_t length, pi_program *res_program);

/// Creates a PI program for a context and loads the given binary into it.
///
/// \param context is the PI context to associate the program with.
/// \param num_devices is the number of devices in device_list.
/// \param device_list is a pointer to a list of devices. These devices must all
///                    be in context.
/// \param lengths is an array of sizes in bytes of the binary in binaries.
/// \param binaries is a pointer to a list of program binaries.
/// \param num_metadata_entries is the number of metadata entries in metadata.
/// \param metadata is a pointer to a list of program metadata entries. The
///                 use of metadata entries is backend-defined.
/// \param binary_status returns whether the program binary was loaded
///                      succesfully or not, for each device in device_list.
///                      binary_status is ignored if it is null and otherwise
///                      it must be an array of num_devices elements.
/// \param ret_program is the PI program created from the program binaries.
__SYCL_EXPORT pi_result piProgramCreateWithBinary(
    pi_context context, pi_uint32 num_devices, const pi_device *device_list,
    const size_t *lengths, const unsigned char **binaries,
    size_t num_metadata_entries, const pi_device_binary_property *metadata,
    pi_int32 *binary_status, pi_program *ret_program);

__SYCL_EXPORT pi_result piProgramGetInfo(pi_program program,
                                         pi_program_info param_name,
                                         size_t param_value_size,
                                         void *param_value,
                                         size_t *param_value_size_ret);

__SYCL_EXPORT pi_result
piProgramLink(pi_context context, pi_uint32 num_devices,
              const pi_device *device_list, const char *options,
              pi_uint32 num_input_programs, const pi_program *input_programs,
              void (*pfn_notify)(pi_program program, void *user_data),
              void *user_data, pi_program *ret_program);

__SYCL_EXPORT pi_result piProgramCompile(
    pi_program program, pi_uint32 num_devices, const pi_device *device_list,
    const char *options, pi_uint32 num_input_headers,
    const pi_program *input_headers, const char **header_include_names,
    void (*pfn_notify)(pi_program program, void *user_data), void *user_data);

__SYCL_EXPORT pi_result piProgramBuild(
    pi_program program, pi_uint32 num_devices, const pi_device *device_list,
    const char *options,
    void (*pfn_notify)(pi_program program, void *user_data), void *user_data);

__SYCL_EXPORT pi_result piProgramGetBuildInfo(
    pi_program program, pi_device device, _pi_program_build_info param_name,
    size_t param_value_size, void *param_value, size_t *param_value_size_ret);

__SYCL_EXPORT pi_result piProgramRetain(pi_program program);

__SYCL_EXPORT pi_result piProgramRelease(pi_program program);

/// Sets a specialization constant to a specific value.
///
/// Note: Only used when specialization constants are natively supported (SPIR-V
/// binaries), and not when they are emulated (AOT binaries).
///
/// \param prog the program object which will use the value
/// \param spec_id integer ID of the constant
/// \param spec_size size of the value
/// \param spec_value bytes of the value
__SYCL_EXPORT pi_result
piextProgramSetSpecializationConstant(pi_program prog, pi_uint32 spec_id,
                                      size_t spec_size, const void *spec_value);

/// Gets the native handle of a PI program object.
///
/// \param program is the PI program to get the native handle of.
/// \param nativeHandle is the native handle of program.
__SYCL_EXPORT pi_result
piextProgramGetNativeHandle(pi_program program, pi_native_handle *nativeHandle);

/// Creates PI program object from a native handle.
/// NOTE: The created PI object takes ownership of the native handle.
///
/// \param nativeHandle is the native handle to create PI program from.
/// \param context is the PI context of the program.
/// \param pluginOwnsNativeHandle Indicates whether the created PI object
///        should take ownership of the native handle.
/// \param program is the PI program created from the native handle.
__SYCL_EXPORT pi_result piextProgramCreateWithNativeHandle(
    pi_native_handle nativeHandle, pi_context context,
    bool pluginOwnsNativeHandle, pi_program *program);

//
// Kernel
//

typedef enum {
  /// indicates that the kernel might access data through USM ptrs
  PI_USM_INDIRECT_ACCESS,
  /// provides an explicit list of pointers that the kernel will access
  PI_USM_PTRS = 0x4203,
  /// provides the preferred cache configuration (large slm or large data)
  PI_EXT_KERNEL_EXEC_INFO_CACHE_CONFIG = 0x4204
} _pi_kernel_exec_info;

using pi_kernel_exec_info = _pi_kernel_exec_info;

__SYCL_EXPORT pi_result piKernelCreate(pi_program program,
                                       const char *kernel_name,
                                       pi_kernel *ret_kernel);

__SYCL_EXPORT pi_result piKernelSetArg(pi_kernel kernel, pi_uint32 arg_index,
                                       size_t arg_size, const void *arg_value);

__SYCL_EXPORT pi_result piKernelGetInfo(pi_kernel kernel,
                                        pi_kernel_info param_name,
                                        size_t param_value_size,
                                        void *param_value,
                                        size_t *param_value_size_ret);

__SYCL_EXPORT pi_result piKernelGetGroupInfo(pi_kernel kernel, pi_device device,
                                             pi_kernel_group_info param_name,
                                             size_t param_value_size,
                                             void *param_value,
                                             size_t *param_value_size_ret);

/// API to query information from the sub-group from a kernel
///
/// \param kernel is the pi_kernel to query
/// \param device is the device the kernel is executed on
/// \param param_name is a pi_kernel_sub_group_info enum value that
///        specifies the informtation queried for.
/// \param input_value_size is the size of input value passed in
///        ptr input_value param
/// \param input_value is the ptr to the input value passed.
/// \param param_value_size is the size of the value in bytes.
/// \param param_value is a pointer to the value to set.
/// \param param_value_size_ret is a pointer to return the size of data in
///        param_value ptr.
///
/// All queries expect a return of 4 bytes in param_value_size,
/// param_value_size_ret, and a uint32_t value should to be written in
/// param_value ptr.
/// Note: This behaviour differs from OpenCL. OpenCL returns size_t.
__SYCL_EXPORT pi_result piKernelGetSubGroupInfo(
    pi_kernel kernel, pi_device device, pi_kernel_sub_group_info param_name,
    size_t input_value_size, const void *input_value, size_t param_value_size,
    void *param_value, size_t *param_value_size_ret);

__SYCL_EXPORT pi_result piKernelRetain(pi_kernel kernel);

__SYCL_EXPORT pi_result piKernelRelease(pi_kernel kernel);

/// Sets up pointer arguments for CL kernels. An extra indirection
/// is required due to CL argument conventions.
///
/// \param kernel is the kernel to be launched
/// \param arg_index is the index of the kernel argument
/// \param arg_size is the size in bytes of the argument (ignored in CL)
/// \param arg_value is the pointer argument
__SYCL_EXPORT pi_result piextKernelSetArgPointer(pi_kernel kernel,
                                                 pi_uint32 arg_index,
                                                 size_t arg_size,
                                                 const void *arg_value);

/// API to set attributes controlling kernel execution
///
/// \param kernel is the pi kernel to execute
/// \param param_name is a pi_kernel_exec_info value that specifies the info
///        passed to the kernel
/// \param param_value_size is the size of the value in bytes
/// \param param_value is a pointer to the value to set for the kernel
///
/// If param_name is PI_USM_INDIRECT_ACCESS, the value will be a ptr to
///    the pi_bool value PI_TRUE
/// If param_name is PI_USM_PTRS, the value will be an array of ptrs
__SYCL_EXPORT pi_result piKernelSetExecInfo(pi_kernel kernel,
                                            pi_kernel_exec_info value_name,
                                            size_t param_value_size,
                                            const void *param_value);

/// Creates PI kernel object from a native handle.
/// NOTE: The created PI object takes ownership of the native handle.
///
/// \param nativeHandle is the native handle to create PI kernel from.
/// \param context is the PI context of the kernel.
/// \param program is the PI program of the kernel.
/// \param pluginOwnsNativeHandle Indicates whether the created PI object
///        should take ownership of the native handle.
/// \param kernel is the PI kernel created from the native handle.
__SYCL_EXPORT pi_result piextKernelCreateWithNativeHandle(
    pi_native_handle nativeHandle, pi_context context, pi_program program,
    bool pluginOwnsNativeHandle, pi_kernel *kernel);

/// Gets the native handle of a PI kernel object.
///
/// \param kernel is the PI kernel to get the native handle of.
/// \param nativeHandle is the native handle of kernel.
__SYCL_EXPORT pi_result
piextKernelGetNativeHandle(pi_kernel kernel, pi_native_handle *nativeHandle);

/// Gets the max work group count for a cooperative kernel.
///
/// \param kernel is the PI kernel being queried.
/// \param local_work_size is the number of work items in a work group that will
/// be used when the kernel is launched. \param dynamic_shared_memory_size is
/// the size of dynamic shared memory, for each work group, in bytes, that will
/// be used when the kernel is launched." \param group_count_ret is a pointer to
/// where the query result will be stored.
__SYCL_EXPORT pi_result piextKernelSuggestMaxCooperativeGroupCount(
    pi_kernel kernel, size_t local_work_size, size_t dynamic_shared_memory_size,
    pi_uint32 *group_count_ret);

//
// Events
//

/// Create PI event object in a signalled/completed state.
///
/// \param context is the PI context of the event.
/// \param ret_event is the PI even created.
__SYCL_EXPORT pi_result piEventCreate(pi_context context, pi_event *ret_event);

__SYCL_EXPORT pi_result piEventGetInfo(pi_event event, pi_event_info param_name,
                                       size_t param_value_size,
                                       void *param_value,
                                       size_t *param_value_size_ret);

__SYCL_EXPORT pi_result piEventGetProfilingInfo(pi_event event,
                                                pi_profiling_info param_name,
                                                size_t param_value_size,
                                                void *param_value,
                                                size_t *param_value_size_ret);

__SYCL_EXPORT pi_result piEventsWait(pi_uint32 num_events,
                                     const pi_event *event_list);

__SYCL_EXPORT pi_result piEventSetCallback(
    pi_event event, pi_int32 command_exec_callback_type,
    void (*pfn_notify)(pi_event event, pi_int32 event_command_status,
                       void *user_data),
    void *user_data);

__SYCL_EXPORT pi_result piEventSetStatus(pi_event event,
                                         pi_int32 execution_status);

__SYCL_EXPORT pi_result piEventRetain(pi_event event);

__SYCL_EXPORT pi_result piEventRelease(pi_event event);

__SYCL_EXPORT pi_result piEnqueueTimestampRecordingExp(
    pi_queue queue, pi_bool blocking, pi_uint32 num_events_in_wait_list,
    const pi_event *event_wait_list, pi_event *event);

/// Gets the native handle of a PI event object.
///
/// \param event is the PI event to get the native handle of.
/// \param nativeHandle is the native handle of event.
__SYCL_EXPORT pi_result
piextEventGetNativeHandle(pi_event event, pi_native_handle *nativeHandle);

/// Creates PI event object from a native handle.
/// NOTE: The created PI object takes ownership of the native handle.
///
/// \param nativeHandle is the native handle to create PI event from.
/// \param context is the corresponding PI context
/// \param pluginOwnsNativeHandle Indicates whether the created PI object
///        should take ownership of the native handle.
/// \param event is the PI event created from the native handle.
__SYCL_EXPORT pi_result piextEventCreateWithNativeHandle(
    pi_native_handle nativeHandle, pi_context context, bool ownNativeHandle,
    pi_event *event);

//
// Sampler
//
__SYCL_EXPORT pi_result piSamplerCreate(
    pi_context context, const pi_sampler_properties *sampler_properties,
    pi_sampler *result_sampler);

__SYCL_EXPORT pi_result piSamplerGetInfo(pi_sampler sampler,
                                         pi_sampler_info param_name,
                                         size_t param_value_size,
                                         void *param_value,
                                         size_t *param_value_size_ret);

__SYCL_EXPORT pi_result piSamplerRetain(pi_sampler sampler);

__SYCL_EXPORT pi_result piSamplerRelease(pi_sampler sampler);

//
// Queue Commands
//
__SYCL_EXPORT pi_result piEnqueueKernelLaunch(
    pi_queue queue, pi_kernel kernel, pi_uint32 work_dim,
    const size_t *global_work_offset, const size_t *global_work_size,
    const size_t *local_work_size, pi_uint32 num_events_in_wait_list,
    const pi_event *event_wait_list, pi_event *event);

__SYCL_EXPORT pi_result piextEnqueueCooperativeKernelLaunch(
    pi_queue queue, pi_kernel kernel, pi_uint32 work_dim,
    const size_t *global_work_offset, const size_t *global_work_size,
    const size_t *local_work_size, pi_uint32 num_events_in_wait_list,
    const pi_event *event_wait_list, pi_event *event);

__SYCL_EXPORT pi_result piEnqueueEventsWait(pi_queue command_queue,
                                            pi_uint32 num_events_in_wait_list,
                                            const pi_event *event_wait_list,
                                            pi_event *event);

__SYCL_EXPORT pi_result piEnqueueEventsWaitWithBarrier(
    pi_queue command_queue, pi_uint32 num_events_in_wait_list,
    const pi_event *event_wait_list, pi_event *event);

__SYCL_EXPORT pi_result piEnqueueMemBufferRead(
    pi_queue queue, pi_mem buffer, pi_bool blocking_read, size_t offset,
    size_t size, void *ptr, pi_uint32 num_events_in_wait_list,
    const pi_event *event_wait_list, pi_event *event);

__SYCL_EXPORT pi_result piEnqueueMemBufferReadRect(
    pi_queue command_queue, pi_mem buffer, pi_bool blocking_read,
    pi_buff_rect_offset buffer_offset, pi_buff_rect_offset host_offset,
    pi_buff_rect_region region, size_t buffer_row_pitch,
    size_t buffer_slice_pitch, size_t host_row_pitch, size_t host_slice_pitch,
    void *ptr, pi_uint32 num_events_in_wait_list,
    const pi_event *event_wait_list, pi_event *event);

__SYCL_EXPORT pi_result
piEnqueueMemBufferWrite(pi_queue command_queue, pi_mem buffer,
                        pi_bool blocking_write, size_t offset, size_t size,
                        const void *ptr, pi_uint32 num_events_in_wait_list,
                        const pi_event *event_wait_list, pi_event *event);

__SYCL_EXPORT pi_result piEnqueueMemBufferWriteRect(
    pi_queue command_queue, pi_mem buffer, pi_bool blocking_write,
    pi_buff_rect_offset buffer_offset, pi_buff_rect_offset host_offset,
    pi_buff_rect_region region, size_t buffer_row_pitch,
    size_t buffer_slice_pitch, size_t host_row_pitch, size_t host_slice_pitch,
    const void *ptr, pi_uint32 num_events_in_wait_list,
    const pi_event *event_wait_list, pi_event *event);

__SYCL_EXPORT pi_result
piEnqueueMemBufferCopy(pi_queue command_queue, pi_mem src_buffer,
                       pi_mem dst_buffer, size_t src_offset, size_t dst_offset,
                       size_t size, pi_uint32 num_events_in_wait_list,
                       const pi_event *event_wait_list, pi_event *event);

__SYCL_EXPORT pi_result piEnqueueMemBufferCopyRect(
    pi_queue command_queue, pi_mem src_buffer, pi_mem dst_buffer,
    pi_buff_rect_offset src_origin, pi_buff_rect_offset dst_origin,
    pi_buff_rect_region region, size_t src_row_pitch, size_t src_slice_pitch,
    size_t dst_row_pitch, size_t dst_slice_pitch,
    pi_uint32 num_events_in_wait_list, const pi_event *event_wait_list,
    pi_event *event);

__SYCL_EXPORT pi_result
piEnqueueMemBufferFill(pi_queue command_queue, pi_mem buffer,
                       const void *pattern, size_t pattern_size, size_t offset,
                       size_t size, pi_uint32 num_events_in_wait_list,
                       const pi_event *event_wait_list, pi_event *event);

__SYCL_EXPORT pi_result piEnqueueMemImageRead(
    pi_queue command_queue, pi_mem image, pi_bool blocking_read,
    pi_image_offset origin, pi_image_region region, size_t row_pitch,
    size_t slice_pitch, void *ptr, pi_uint32 num_events_in_wait_list,
    const pi_event *event_wait_list, pi_event *event);

__SYCL_EXPORT pi_result piEnqueueMemImageWrite(
    pi_queue command_queue, pi_mem image, pi_bool blocking_write,
    pi_image_offset origin, pi_image_region region, size_t input_row_pitch,
    size_t input_slice_pitch, const void *ptr,
    pi_uint32 num_events_in_wait_list, const pi_event *event_wait_list,
    pi_event *event);

__SYCL_EXPORT pi_result piEnqueueMemImageCopy(
    pi_queue command_queue, pi_mem src_image, pi_mem dst_image,
    pi_image_offset src_origin, pi_image_offset dst_origin,
    pi_image_region region, pi_uint32 num_events_in_wait_list,
    const pi_event *event_wait_list, pi_event *event);

__SYCL_EXPORT pi_result
piEnqueueMemImageFill(pi_queue command_queue, pi_mem image,
                      const void *fill_color, const size_t *origin,
                      const size_t *region, pi_uint32 num_events_in_wait_list,
                      const pi_event *event_wait_list, pi_event *event);

__SYCL_EXPORT pi_result piEnqueueMemBufferMap(
    pi_queue command_queue, pi_mem buffer, pi_bool blocking_map,
    pi_map_flags map_flags, size_t offset, size_t size,
    pi_uint32 num_events_in_wait_list, const pi_event *event_wait_list,
    pi_event *event, void **ret_map);

__SYCL_EXPORT pi_result piEnqueueMemUnmap(pi_queue command_queue, pi_mem memobj,
                                          void *mapped_ptr,
                                          pi_uint32 num_events_in_wait_list,
                                          const pi_event *event_wait_list,
                                          pi_event *event);

#ifndef PI_BIT
#define PI_BIT(_i) (1 << _i)
#endif // PI_BIT

typedef enum {
  PI_ACCESS_READ_WRITE = PI_BIT(0),
  PI_ACCESS_WRITE_ONLY = PI_BIT(1),
  PI_ACCESS_READ_ONLY = PI_BIT(2)
} _pi_mem_obj_access;
using pi_mem_obj_access = _pi_mem_obj_access;
typedef uint32_t pi_mem_access_flag;

typedef enum {
  PI_KERNEL_ARG_MEM_OBJ_ACCESS = 27,
  PI_ENUM_FORCE_UINT32 = 0x7fffffff
} _pi_mem_obj_property_type;
using pi_mem_obj_property_type = _pi_mem_obj_property_type;

typedef struct {
  pi_mem_obj_property_type type;
  void *pNext;
  pi_mem_access_flag mem_access;
} _pi_mem_obj_property;
using pi_mem_obj_property = _pi_mem_obj_property;

// Extension to allow backends to process a PI memory object before adding it
// as an argument for a kernel.
// Note: This is needed by the CUDA backend to extract the device pointer to
// the memory as the kernels uses it rather than the PI object itself.
__SYCL_EXPORT pi_result piextKernelSetArgMemObj(
    pi_kernel kernel, pi_uint32 arg_index,
    const pi_mem_obj_property *arg_properties, const pi_mem *arg_value);

// Extension to allow backends to process a PI sampler object before adding it
// as an argument for a kernel.
// Note: This is needed by the CUDA backend to extract the properties of the
// sampler as the kernels uses it rather than the PI object itself.
__SYCL_EXPORT pi_result piextKernelSetArgSampler(pi_kernel kernel,
                                                 pi_uint32 arg_index,
                                                 const pi_sampler *arg_value);

///
// USM
///
typedef enum {
  PI_USM_HOST_SUPPORT = 0x4190,
  PI_USM_DEVICE_SUPPORT = 0x4191,
  PI_USM_SINGLE_SHARED_SUPPORT = 0x4192,
  PI_USM_CROSS_SHARED_SUPPORT = 0x4193,
  PI_USM_SYSTEM_SHARED_SUPPORT = 0x4194
} _pi_usm_capability_query;

typedef enum : pi_bitfield {
  PI_USM_ACCESS = (1 << 0),
  PI_USM_ATOMIC_ACCESS = (1 << 1),
  PI_USM_CONCURRENT_ACCESS = (1 << 2),
  PI_USM_CONCURRENT_ATOMIC_ACCESS = (1 << 3)
} _pi_usm_capabilities;

typedef enum {
  PI_MEM_ALLOC_TYPE = 0x419A,
  PI_MEM_ALLOC_BASE_PTR = 0x419B,
  PI_MEM_ALLOC_SIZE = 0x419C,
  PI_MEM_ALLOC_DEVICE = 0x419D,
} _pi_mem_alloc_info;

typedef enum {
  PI_MEM_TYPE_UNKNOWN = 0x4196,
  PI_MEM_TYPE_HOST = 0x4197,
  PI_MEM_TYPE_DEVICE = 0x4198,
  PI_MEM_TYPE_SHARED = 0x4199
} _pi_usm_type;

// Flag is used for piProgramUSMEnqueuePrefetch. PI_USM_MIGRATION_TBD0 is a
// placeholder for future developments and should not change the behaviour of
// piProgramUSMEnqueuePrefetch
typedef enum : pi_bitfield {
  PI_USM_MIGRATION_TBD0 = (1 << 0)
} _pi_usm_migration_flags;

using pi_usm_capability_query = _pi_usm_capability_query;
using pi_usm_capabilities = _pi_usm_capabilities;
using pi_mem_alloc_info = _pi_mem_alloc_info;
using pi_usm_type = _pi_usm_type;
using pi_usm_migration_flags = _pi_usm_migration_flags;

/// Allocates host memory accessible by the device.
///
/// \param result_ptr contains the allocated memory
/// \param context is the pi_context
/// \param properties are optional allocation properties
/// \param size is the size of the allocation
/// \param alignment is the desired alignment of the allocation
__SYCL_EXPORT pi_result piextUSMHostAlloc(void **result_ptr, pi_context context,
                                          pi_usm_mem_properties *properties,
                                          size_t size, pi_uint32 alignment);

/// Allocates device memory
///
/// \param result_ptr contains the allocated memory
/// \param context is the pi_context
/// \param device is the device the memory will be allocated on
/// \param properties are optional allocation properties
/// \param size is the size of the allocation
/// \param alignment is the desired alignment of the allocation
__SYCL_EXPORT pi_result piextUSMDeviceAlloc(void **result_ptr,
                                            pi_context context,
                                            pi_device device,
                                            pi_usm_mem_properties *properties,
                                            size_t size, pi_uint32 alignment);

/// Allocates memory accessible on both host and device
///
/// \param result_ptr contains the allocated memory
/// \param context is the pi_context
/// \param device is the device the memory will be allocated on
/// \param properties are optional allocation properties
/// \param size is the size of the allocation
/// \param alignment is the desired alignment of the allocation
__SYCL_EXPORT pi_result piextUSMSharedAlloc(void **result_ptr,
                                            pi_context context,
                                            pi_device device,
                                            pi_usm_mem_properties *properties,
                                            size_t size, pi_uint32 alignment);

/// Allocates memory accessible on device
///
/// \param result_ptr contains the allocated memory
/// \param result_pitch contains the returned memory pitch
/// \param context is the pi_context
/// \param device is the device the memory will be allocated on
/// \param properties are optional allocation properties
/// \param width_in_bytes is the width of the allocation in bytes
/// \param height is the height of the allocation in rows
/// \param element_size_bytes is the size in bytes of an element in the
/// allocation
__SYCL_EXPORT pi_result piextUSMPitchedAlloc(
    void **result_ptr, size_t *result_pitch, pi_context context,
    pi_device device, pi_usm_mem_properties *properties, size_t width_in_bytes,
    size_t height, unsigned int element_size_bytes);

/// Indicates that the allocated USM memory is no longer needed on the runtime
/// side. The actual freeing of the memory may be done in a blocking or deferred
/// manner, e.g. to avoid issues with indirect memory access from kernels.
///
/// \param context is the pi_context of the allocation
/// \param ptr is the memory to be freed
__SYCL_EXPORT pi_result piextUSMFree(pi_context context, void *ptr);

/// USM Memset API
///
/// \param queue is the queue to submit to
/// \param ptr is the ptr to memset
/// \param value is value to set.  It is interpreted as an 8-bit value and the
/// upper
///        24 bits are ignored
/// \param count is the size in bytes to memset
/// \param num_events_in_waitlist is the number of events to wait on
/// \param events_waitlist is an array of events to wait on
/// \param event is the event that represents this operation
__SYCL_EXPORT pi_result piextUSMEnqueueMemset(pi_queue queue, void *ptr,
                                              pi_int32 value, size_t count,
                                              pi_uint32 num_events_in_waitlist,
                                              const pi_event *events_waitlist,
                                              pi_event *event);

/// USM Memcpy API
///
/// \param queue is the queue to submit to
/// \param blocking is whether this operation should block the host
/// \param src_ptr is the data to be copied
/// \param dst_ptr is the location the data will be copied
/// \param size is number of bytes to copy
/// \param num_events_in_waitlist is the number of events to wait on
/// \param events_waitlist is an array of events to wait on
/// \param event is the event that represents this operation
__SYCL_EXPORT pi_result piextUSMEnqueueMemcpy(pi_queue queue, pi_bool blocking,
                                              void *dst_ptr,
                                              const void *src_ptr, size_t size,
                                              pi_uint32 num_events_in_waitlist,
                                              const pi_event *events_waitlist,
                                              pi_event *event);

/// Hint to migrate memory to the device
///
/// \param queue is the queue to submit to
/// \param ptr points to the memory to migrate
/// \param size is the number of bytes to migrate
/// \param flags is a bitfield used to specify memory migration options
/// \param num_events_in_waitlist is the number of events to wait on
/// \param events_waitlist is an array of events to wait on
/// \param event is the event that represents this operation
__SYCL_EXPORT pi_result piextUSMEnqueuePrefetch(
    pi_queue queue, const void *ptr, size_t size, pi_usm_migration_flags flags,
    pi_uint32 num_events_in_waitlist, const pi_event *events_waitlist,
    pi_event *event);

/// USM Memadvise API
///
/// \param queue is the queue to submit to
/// \param ptr is the data to be advised
/// \param length is the size in bytes of the memory to advise
/// \param advice is device specific advice
/// \param event is the event that represents this operation
// USM memadvise API to govern behavior of automatic migration mechanisms
__SYCL_EXPORT pi_result piextUSMEnqueueMemAdvise(pi_queue queue,
                                                 const void *ptr, size_t length,
                                                 pi_mem_advice advice,
                                                 pi_event *event);

/// API to query information about USM allocated pointers
/// Valid Queries:
///   PI_MEM_ALLOC_TYPE returns host/device/shared pi_host_usm value
///   PI_MEM_ALLOC_BASE_PTR returns the base ptr of an allocation if
///                         the queried pointer fell inside an allocation.
///                         Result must fit in void *
///   PI_MEM_ALLOC_SIZE returns how big the queried pointer's
///                     allocation is in bytes. Result is a size_t.
///   PI_MEM_ALLOC_DEVICE returns the pi_device this was allocated against
///
/// \param context is the pi_context
/// \param ptr is the pointer to query
/// \param param_name is the type of query to perform
/// \param param_value_size is the size of the result in bytes
/// \param param_value is the result
/// \param param_value_size_ret is how many bytes were written
__SYCL_EXPORT pi_result piextUSMGetMemAllocInfo(
    pi_context context, const void *ptr, pi_mem_alloc_info param_name,
    size_t param_value_size, void *param_value, size_t *param_value_size_ret);

/// USM 2D fill API
///
/// \param queue is the queue to submit to
/// \param ptr is the ptr to fill
/// \param pitch is the total width of the destination memory including padding
/// \param pattern is a pointer with the bytes of the pattern to set
/// \param pattern_size is the size in bytes of the pattern
/// \param width is width in bytes of each row to fill
/// \param height is height the columns to fill
/// \param num_events_in_waitlist is the number of events to wait on
/// \param events_waitlist is an array of events to wait on
/// \param event is the event that represents this operation
__SYCL_EXPORT pi_result piextUSMEnqueueFill2D(pi_queue queue, void *ptr,
                                              size_t pitch, size_t pattern_size,
                                              const void *pattern, size_t width,
                                              size_t height,
                                              pi_uint32 num_events_in_waitlist,
                                              const pi_event *events_waitlist,
                                              pi_event *event);

/// USM 2D Memset API
///
/// \param queue is the queue to submit to
/// \param ptr is the ptr to fill
/// \param pitch is the total width of the destination memory including padding
/// \param value the value to fill into the region in \param ptr
/// \param width is width in bytes of each row to fill
/// \param height is height the columns to fill
/// \param num_events_in_waitlist is the number of events to wait on
/// \param events_waitlist is an array of events to wait on
/// \param event is the event that represents this operation
__SYCL_EXPORT pi_result piextUSMEnqueueMemset2D(
    pi_queue queue, void *ptr, size_t pitch, int value, size_t width,
    size_t height, pi_uint32 num_events_in_waitlist,
    const pi_event *events_waitlist, pi_event *event);

/// USM 2D Memcpy API
///
/// \param queue is the queue to submit to
/// \param blocking is whether this operation should block the host
/// \param dst_ptr is the location the data will be copied
/// \param dst_pitch is the total width of the destination memory including
/// padding
/// \param src_ptr is the data to be copied
/// \param src_pitch is the total width of the source memory including padding
/// \param width is width in bytes of each row to be copied
/// \param height is height the columns to be copied
/// \param num_events_in_waitlist is the number of events to wait on
/// \param events_waitlist is an array of events to wait on
/// \param event is the event that represents this operation
__SYCL_EXPORT pi_result piextUSMEnqueueMemcpy2D(
    pi_queue queue, pi_bool blocking, void *dst_ptr, size_t dst_pitch,
    const void *src_ptr, size_t src_pitch, size_t width, size_t height,
    pi_uint32 num_events_in_waitlist, const pi_event *events_waitlist,
    pi_event *event);

/// Import host system memory into USM.
///
/// \param ptr start address of memory range to import
/// \param size is the number of bytes to import
/// \param context is the pi_context
__SYCL_EXPORT pi_result piextUSMImport(const void *ptr, size_t size,
                                       pi_context context);

/// Release host system memory from USM.
///
/// \param ptr start address of imported memory range
/// \param context is the pi_context
__SYCL_EXPORT pi_result piextUSMRelease(const void *ptr, pi_context context);

///
/// Device global variable
///

/// API for writing data from host to a device global variable.
///
/// \param queue is the queue
/// \param program is the program containing the device global variable
/// \param blocking_write is true if the write should block
/// \param name is the unique identifier for the device global variable
/// \param count is the number of bytes to copy
/// \param offset is the byte offset into the device global variable to start
/// copying
/// \param src is a pointer to where the data must be copied from
/// \param num_events_in_wait_list is a number of events in the wait list
/// \param event_wait_list is the wait list
/// \param event is the resulting event
pi_result piextEnqueueDeviceGlobalVariableWrite(
    pi_queue queue, pi_program program, const char *name,
    pi_bool blocking_write, size_t count, size_t offset, const void *src,
    pi_uint32 num_events_in_wait_list, const pi_event *event_wait_list,
    pi_event *event);

/// API reading data from a device global variable to host.
///
/// \param queue is the queue
/// \param program is the program containing the device global variable
/// \param blocking_read is true if the read should block
/// \param name is the unique identifier for the device global variable
/// \param count is the number of bytes to copy
/// \param offset is the byte offset into the device global variable to start
/// copying
/// \param dst is a pointer to where the data must be copied to
/// \param num_events_in_wait_list is a number of events in the wait list
/// \param event_wait_list is the wait list
/// \param event is the resulting event
pi_result piextEnqueueDeviceGlobalVariableRead(
    pi_queue queue, pi_program program, const char *name, pi_bool blocking_read,
    size_t count, size_t offset, void *dst, pi_uint32 num_events_in_wait_list,
    const pi_event *event_wait_list, pi_event *event);

///
/// Plugin
///
///
// Host Pipes
///

/// Read from pipe of a given name
///
/// @param queue a valid host command-queue in which the read / write command
/// will be queued. command_queue and program must be created with the same
/// OpenCL context.
/// @param program a program object with a successfully built executable.
/// @param pipe_symbol the name of the program scope pipe global variable.
/// @param blocking indicate if the read and write operations are blocking or
/// non-blocking
/// @param ptr a pointer to buffer in host memory that will hold resulting data
/// from pipe
/// @param size size of the memory region to read or write, in bytes.
/// @param num_events_in_waitlist number of events in the wait list.
/// @param events_waitlist specify events that need to complete before this
/// particular command can be executed.
/// @param event returns an event object that identifies this read / write
/// command and can be used to query or queue a wait for this command to
/// complete.
__SYCL_EXPORT pi_result piextEnqueueReadHostPipe(
    pi_queue queue, pi_program program, const char *pipe_symbol,
    pi_bool blocking, void *ptr, size_t size, pi_uint32 num_events_in_waitlist,
    const pi_event *events_waitlist, pi_event *event);

/// Write to pipe of a given name
///
/// @param queue a valid host command-queue in which the read / write command
/// will be queued. command_queue and program must be created with the same
/// OpenCL context.
/// @param program a program object with a successfully built executable.
/// @param pipe_symbol the name of the program scope pipe global variable.
/// @param blocking indicate if the read and write operations are blocking or
/// non-blocking
/// @param ptr a pointer to buffer in host memory that holds data to be written
/// to host pipe.
/// @param size size of the memory region to read or write, in bytes.
/// @param num_events_in_waitlist number of events in the wait list.
/// @param events_waitlist specify events that need to complete before this
/// particular command can be executed.
/// @param event returns an event object that identifies this read / write
/// command and can be used to query or queue a wait for this command to
/// complete.
__SYCL_EXPORT pi_result piextEnqueueWriteHostPipe(
    pi_queue queue, pi_program program, const char *pipe_symbol,
    pi_bool blocking, void *ptr, size_t size, pi_uint32 num_events_in_waitlist,
    const pi_event *events_waitlist, pi_event *event);

/// API to get Plugin internal data, opaque to SYCL RT. Some devices whose
/// device code is compiled by the host compiler (e.g. CPU emulators) may use it
/// to access some device code functionality implemented in/behind the plugin.
/// \param opaque_data_param - unspecified argument, interpretation is specific
/// to a plugin \param opaque_data_return - placeholder for the returned opaque
/// data.
__SYCL_EXPORT pi_result piextPluginGetOpaqueData(void *opaque_data_param,
                                                 void **opaque_data_return);

/// API to notify that the plugin should clean up its resources.
/// No PI calls should be made until the next piPluginInit call.
/// \param PluginParameter placeholder for future use, currenly not used.
__SYCL_EXPORT pi_result piTearDown(void *PluginParameter);

/// API to get Plugin specific warning and error messages.
/// \param message is a returned address to the first element in the message the
/// plugin owns the error message string. The string is thread-local. As a
/// result, different threads may return different errors. A message is
/// overwritten by the following error or warning that is produced within the
/// given thread. The memory is cleaned up at the end of the thread's lifetime.
///
/// \return PI_SUCCESS if plugin is indicating non-fatal warning. Any other
/// error code indicates that plugin considers this to be a fatal error and the
/// Returns the global timestamp from \param device , and syncronized host
/// timestamp
__SYCL_EXPORT pi_result piPluginGetLastError(char **message);

/// API to get backend specific option.
/// \param frontend_option is a string that contains frontend option.
/// \param backend_option is used to return the backend option corresponding to
/// frontend option.
///
/// \return PI_SUCCESS is returned for valid frontend_option. If a valid backend
/// option is not available, an empty string is returned.
__SYCL_EXPORT pi_result piPluginGetBackendOption(pi_platform platform,
                                                 const char *frontend_option,
                                                 const char **backend_option);

/// Queries  device for it's global timestamp in nanoseconds, and updates
/// HostTime  with the value of the host timer at the closest possible point in
/// time to that at which DeviceTime was returned.
///
/// \param Device device to query for timestamp
/// \param DeviceTime pointer to store device timestamp in nanoseconds. Optional
/// argument, can be nullptr
/// \param HostTime  pointer to store host timestamp in
/// nanoseconds. Optional argurment, can be nullptr in which case timestamp will
/// not be written
__SYCL_EXPORT pi_result piGetDeviceAndHostTimer(pi_device Device,
                                                uint64_t *DeviceTime,
                                                uint64_t *HostTime);

/// Command buffer extension
struct _pi_ext_command_buffer;
struct _pi_ext_sync_point;
struct _pi_ext_command_buffer_command;

using pi_ext_command_buffer = _pi_ext_command_buffer *;
using pi_ext_command_buffer_command = _pi_ext_command_buffer_command *;
using pi_ext_sync_point = pi_uint32;

typedef enum {
  PI_EXT_STRUCTURE_TYPE_COMMAND_BUFFER_DESC = 0
} pi_ext_structure_type;

struct pi_ext_command_buffer_desc final {
  pi_ext_structure_type stype;
  const void *pNext;
  pi_bool is_in_order;
  pi_bool enable_profiling;
  pi_bool is_updatable;
};

// Command Buffer Update types
struct pi_ext_command_buffer_update_memobj_arg_desc_t final {
  uint32_t arg_index;
  const pi_mem_obj_property *properties;
  pi_mem new_mem_obj;
};

struct pi_ext_command_buffer_update_pointer_arg_desc_t final {
  uint32_t arg_index;
  void *new_ptr;
};

struct pi_ext_command_buffer_update_value_arg_desc_t final {
  uint32_t arg_index;
  uint32_t arg_size;
  void *new_value;
};

struct pi_ext_command_buffer_update_kernel_launch_desc final {
  uint32_t num_mem_obj_args;
  uint32_t num_ptr_args;
  uint32_t num_value_args;
  uint32_t num_work_dim;

  pi_ext_command_buffer_update_memobj_arg_desc_t *mem_obj_arg_list;
  pi_ext_command_buffer_update_pointer_arg_desc_t *ptr_arg_list;
  pi_ext_command_buffer_update_value_arg_desc_t *value_arg_list;

  size_t *global_work_offset;
  size_t *global_work_size;
  size_t *local_work_size;
};

/// API to create a command-buffer.
/// \param context The context to associate the command-buffer with.
/// \param device The device to associate the command-buffer with.
/// \param desc Descriptor for the new command-buffer.
/// \param ret_command_buffer Pointer to fill with the address of the new
/// command-buffer.
__SYCL_EXPORT pi_result
piextCommandBufferCreate(pi_context context, pi_device device,
                         const pi_ext_command_buffer_desc *desc,
                         pi_ext_command_buffer *ret_command_buffer);

/// API to increment the reference count of the command-buffer
/// \param command_buffer The command_buffer to retain.
__SYCL_EXPORT pi_result
piextCommandBufferRetain(pi_ext_command_buffer command_buffer);

/// API to decrement the reference count of the command-buffer. After the
/// command_buffer reference count becomes zero and has finished execution, the
/// command-buffer is deleted.
/// \param command_buffer The command_buffer to release.
__SYCL_EXPORT pi_result
piextCommandBufferRelease(pi_ext_command_buffer command_buffer);

/// API to stop command-buffer recording such that no more commands can be
/// appended, and makes the command-buffer ready to enqueue on a command-queue.
/// \param command_buffer The command_buffer to finalize.
__SYCL_EXPORT pi_result
piextCommandBufferFinalize(pi_ext_command_buffer command_buffer);

/// API to append a kernel execution command to the command-buffer.
/// \param command_buffer The command-buffer to append onto.
/// \param kernel The kernel to append.
/// \param work_dim Dimension of the kernel execution.
/// \param global_work_offset Offset to use when executing kernel.
/// \param global_work_size Global work size to use when executing kernel.
/// \param local_work_size Local work size to use when executing kernel.
/// \param num_sync_points_in_wait_list The number of sync points in the
/// provided wait list.
/// \param sync_point_wait_list A list of sync points that this command must
/// wait on.
/// \param sync_point The sync_point associated with this kernel execution.
/// \param command Return pointer to the command representing this kernel
/// execution.
__SYCL_EXPORT pi_result piextCommandBufferNDRangeKernel(
    pi_ext_command_buffer command_buffer, pi_kernel kernel, pi_uint32 work_dim,
    const size_t *global_work_offset, const size_t *global_work_size,
    const size_t *local_work_size, pi_uint32 num_sync_points_in_wait_list,
    const pi_ext_sync_point *sync_point_wait_list,
    pi_ext_sync_point *sync_point, pi_ext_command_buffer_command *command);

/// API to append a USM memcpy command to the command-buffer.
/// \param command_buffer The command-buffer to append onto.
/// \param dst_ptr is the location the data will be copied
/// \param src_ptr is the data to be copied
/// \param size is number of bytes to copy
/// \param num_sync_points_in_wait_list The number of sync points in the
/// provided wait list.
/// \param sync_point_wait_list A list of sync points that this command must
/// wait on.
/// \param sync_point The sync_point associated with this memory operation.
__SYCL_EXPORT pi_result piextCommandBufferMemcpyUSM(
    pi_ext_command_buffer command_buffer, void *dst_ptr, const void *src_ptr,
    size_t size, pi_uint32 num_sync_points_in_wait_list,
    const pi_ext_sync_point *sync_point_wait_list,
    pi_ext_sync_point *sync_point);

/// API to append a mem buffer copy command to the command-buffer.
/// \param command_buffer The command-buffer to append onto.
/// \param src_buffer is the data to be copied
/// \param dst_buffer is the location the data will be copied
/// \param src_offset offset into \p src_buffer
/// \param dst_offset offset into \p dst_buffer
/// \param size is number of bytes to copy
/// \param num_sync_points_in_wait_list The number of sync points in the
/// provided wait list.
/// \param sync_point_wait_list A list of sync points that this command must
/// wait on.
/// \param sync_point The sync_point associated with this memory operation.
__SYCL_EXPORT pi_result piextCommandBufferMemBufferCopy(
    pi_ext_command_buffer command_buffer, pi_mem src_buffer, pi_mem dst_buffer,
    size_t src_offset, size_t dst_offset, size_t size,
    pi_uint32 num_sync_points_in_wait_list,
    const pi_ext_sync_point *sync_point_wait_list,
    pi_ext_sync_point *sync_point);

/// API to append a rectangular mem buffer copy command to the command-buffer.
/// \param command_buffer The command-buffer to append onto.
/// \param src_buffer is the data to be copied
/// \param dst_buffer is the location the data will be copied
/// \param src_origin offset for the start of the region to copy in src_buffer
/// \param dst_origin offset for the start of the region to copy in dst_buffer
/// \param region The size of the region to be copied
/// \param src_row_pitch Row pitch for the src data
/// \param src_slice_pitch Slice pitch for the src data
/// \param dst_row_pitch Row pitch for the dst data
/// \param dst_slice_pitch Slice pitch for the dst data
/// \param num_sync_points_in_wait_list The number of sync points in the
/// provided wait list.
/// \param sync_point_wait_list A list of sync points that this command must
/// wait on.
/// \param sync_point The sync_point associated with this memory operation.
__SYCL_EXPORT pi_result piextCommandBufferMemBufferCopyRect(
    pi_ext_command_buffer command_buffer, pi_mem src_buffer, pi_mem dst_buffer,
    pi_buff_rect_offset src_origin, pi_buff_rect_offset dst_origin,
    pi_buff_rect_region region, size_t src_row_pitch, size_t src_slice_pitch,
    size_t dst_row_pitch, size_t dst_slice_pitch,
    pi_uint32 num_sync_points_in_wait_list,
    const pi_ext_sync_point *sync_point_wait_list,
    pi_ext_sync_point *sync_point);

/// API to append a mem buffer read command to the command-buffer.
/// \param command_buffer The command-buffer to append onto.
/// \param buffer is the data to be read
/// \param offset offset into \p buffer
/// \param size is number of bytes to read
/// \param dst is the pointer to the destination
/// \param num_sync_points_in_wait_list The number of sync points in the
/// provided wait list.
/// \param sync_point_wait_list A list of sync points that this command must
/// wait on.
/// \param sync_point The sync_point associated with this memory operation.
__SYCL_EXPORT pi_result piextCommandBufferMemBufferRead(
    pi_ext_command_buffer command_buffer, pi_mem buffer, size_t offset,
    size_t size, void *dst, pi_uint32 num_sync_points_in_wait_list,
    const pi_ext_sync_point *sync_point_wait_list,
    pi_ext_sync_point *sync_point);

/// API to append a rectangular mem buffer read command to the command-buffer.
/// \param command_buffer The command-buffer to append onto.
/// \param buffer is the data to be read
/// \param buffer_offset offset for the start of the region to read in buffer
/// \param host_offset offset for the start of the region to be written from ptr
/// \param region The size of the region to read
/// \param buffer_row_pitch Row pitch for the source buffer data
/// \param buffer_slice_pitch Slice pitch for the source buffer data
/// \param host_row_pitch Row pitch for the destination data ptr
/// \param host_slice_pitch Slice pitch for the destination data ptr
/// \param ptr is the location the data will be written
/// \param num_sync_points_in_wait_list The number of sync points in the
/// provided wait list.
/// \param sync_point_wait_list A list of sync points that this command must
/// wait on.
/// \param sync_point The sync_point associated with this memory operation.
__SYCL_EXPORT pi_result piextCommandBufferMemBufferReadRect(
    pi_ext_command_buffer command_buffer, pi_mem buffer,
    pi_buff_rect_offset buffer_offset, pi_buff_rect_offset host_offset,
    pi_buff_rect_region region, size_t buffer_row_pitch,
    size_t buffer_slice_pitch, size_t host_row_pitch, size_t host_slice_pitch,
    void *ptr, pi_uint32 num_sync_points_in_wait_list,
    const pi_ext_sync_point *sync_point_wait_list,
    pi_ext_sync_point *sync_point);

/// API to append a mem buffer write command to the command-buffer.
/// \param command_buffer The command-buffer to append onto.
/// \param buffer is the location to write the data
/// \param offset offset into \p buffer
/// \param size is number of bytes to write
/// \param ptr is the pointer to the source
/// \param num_sync_points_in_wait_list The number of sync points in the
/// provided wait list.
/// \param sync_point_wait_list A list of sync points that this command must
/// wait on.
/// \param sync_point The sync_point associated with this memory operation.
__SYCL_EXPORT pi_result piextCommandBufferMemBufferWrite(
    pi_ext_command_buffer command_buffer, pi_mem buffer, size_t offset,
    size_t size, const void *ptr, pi_uint32 num_sync_points_in_wait_list,
    const pi_ext_sync_point *sync_point_wait_list,
    pi_ext_sync_point *sync_point);

/// API to append a rectangular mem buffer write command to the command-buffer.
/// \param command_buffer The command-buffer to append onto.
/// \param buffer is the location to write the data
/// \param buffer_offset offset for the start of the region to write in buffer
/// \param host_offset offset for the start of the region to be read from ptr
/// \param region The size of the region to write
/// \param buffer_row_pitch Row pitch for the buffer data
/// \param buffer_slice_pitch Slice pitch for the buffer data
/// \param host_row_pitch Row pitch for the source data ptr
/// \param host_slice_pitch Slice pitch for the source data ptr
/// \param ptr is the pointer to the source
/// \param num_sync_points_in_wait_list The number of sync points in the
/// provided wait list.
/// \param sync_point_wait_list A list of sync points that this command must
/// wait on.
/// \param sync_point The sync_point associated with this memory operation.
__SYCL_EXPORT pi_result piextCommandBufferMemBufferWriteRect(
    pi_ext_command_buffer command_buffer, pi_mem buffer,
    pi_buff_rect_offset buffer_offset, pi_buff_rect_offset host_offset,
    pi_buff_rect_region region, size_t buffer_row_pitch,
    size_t buffer_slice_pitch, size_t host_row_pitch, size_t host_slice_pitch,
    const void *ptr, pi_uint32 num_sync_points_in_wait_list,
    const pi_ext_sync_point *sync_point_wait_list,
    pi_ext_sync_point *sync_point);

/// API to append a mem buffer fill command to the command-buffer.
/// \param command_buffer The command-buffer to append onto.
/// \param buffer is the location to fill the data.
/// \param pattern pointer to the pattern to fill the buffer with.
/// \param pattern_size size of the pattern in bytes.
/// \param offset Offset into the buffer to fill from.
/// \param size fill size in bytes.
/// \param num_sync_points_in_wait_list The number of sync points in the
/// provided wait list.
/// \param sync_point_wait_list A list of sync points that this command must
/// wait on.
/// \param sync_point The sync_point associated with this memory operation.
__SYCL_EXPORT pi_result piextCommandBufferMemBufferFill(
    pi_ext_command_buffer command_buffer, pi_mem buffer, const void *pattern,
    size_t pattern_size, size_t offset, size_t size,
    pi_uint32 num_sync_points_in_wait_list,
    const pi_ext_sync_point *sync_point_wait_list,
    pi_ext_sync_point *sync_point);

/// API to append a USM fill command to the command-buffer.
/// \param command_buffer The command-buffer to append onto.
/// \param ptr pointer to the USM allocation to fill.
/// \param pattern pointer to the pattern to fill ptr with.
/// \param pattern_size size of the pattern in bytes.
/// \param size fill size in bytes.
/// \param num_sync_points_in_wait_list The number of sync points in the
/// provided wait list.
/// \param sync_point_wait_list A list of sync points that this command must
/// wait on.
/// \param sync_point The sync_point associated with this memory operation.
__SYCL_EXPORT pi_result piextCommandBufferFillUSM(
    pi_ext_command_buffer command_buffer, void *ptr, const void *pattern,
    size_t pattern_size, size_t size, pi_uint32 num_sync_points_in_wait_list,
    const pi_ext_sync_point *sync_point_wait_list,
    pi_ext_sync_point *sync_point);

/// API to append a USM Prefetch command to the command-buffer.
/// \param command_buffer The command-buffer to append onto.
/// \param ptr points to the memory to migrate.
/// \param size is the number of bytes to migrate.
/// \param flags is a bitfield used to specify memory migration options.
/// \param num_sync_points_in_wait_list The number of sync points in the
/// provided wait list.
/// \param sync_point_wait_list A list of sync points that this command must
/// wait on.
/// \param sync_point The sync_point associated with this memory operation.
__SYCL_EXPORT pi_result piextCommandBufferPrefetchUSM(
    pi_ext_command_buffer command_buffer, const void *ptr, size_t size,
    pi_usm_migration_flags flags, pi_uint32 num_sync_points_in_wait_list,
    const pi_ext_sync_point *sync_point_wait_list,
    pi_ext_sync_point *sync_point);

/// API to append a USM Advise command to the command-buffer.
/// \param command_buffer The command-buffer to append onto.
/// \param ptr is the data to be advised.
/// \param length is the size in bytes of the memory to advise.
/// \param advice is device specific advice.
/// \param num_sync_points_in_wait_list The number of sync points in the
/// provided wait list.
/// \param sync_point_wait_list A list of sync points that this command must
/// wait on.
/// \param sync_point The sync_point associated with this memory operation.
__SYCL_EXPORT pi_result piextCommandBufferAdviseUSM(
    pi_ext_command_buffer command_buffer, const void *ptr, size_t length,
    pi_mem_advice advice, pi_uint32 num_sync_points_in_wait_list,
    const pi_ext_sync_point *sync_point_wait_list,
    pi_ext_sync_point *sync_point);

/// API to submit the command-buffer to queue for execution, returns an error if
/// the command-buffer is not finalized or another instance of the same
/// command-buffer is currently executing.
/// \param command_buffer The command-buffer to be submitted.
/// \param queue The PI queue to submit on.
/// \param num_events_in_wait_list The number of events that this execution
/// depends on.
/// \param event_wait_list List of pi_events to wait on.
/// \param event The pi_event associated with this enqueue.
__SYCL_EXPORT pi_result
piextEnqueueCommandBuffer(pi_ext_command_buffer command_buffer, pi_queue queue,
                          pi_uint32 num_events_in_wait_list,
                          const pi_event *event_wait_list, pi_event *event);

/// API to update a kernel launch command inside of a command-buffer.
/// @param command The command to be updated.
/// @param desc Descriptor which describes the updated parameters of the kernel
/// launch.
__SYCL_EXPORT pi_result piextCommandBufferUpdateKernelLaunch(
    pi_ext_command_buffer_command command,
    pi_ext_command_buffer_update_kernel_launch_desc *desc);

/// API to increment the reference count of a command-buffer command.
/// \param command The command to release.
__SYCL_EXPORT pi_result
piextCommandBufferRetainCommand(pi_ext_command_buffer_command command);

/// API to decrement the reference count of a command-buffer command. After the
/// command reference count becomes zero, the command is deleted.
/// \param command The command to release.
__SYCL_EXPORT pi_result
piextCommandBufferReleaseCommand(pi_ext_command_buffer_command command);

/// API to destroy bindless unsampled image handles.
///
/// \param context is the pi_context
/// \param device is the pi_device
/// \param handle is the image handle
__SYCL_EXPORT pi_result piextMemUnsampledImageHandleDestroy(
    pi_context context, pi_device device, pi_image_handle handle);

/// API to destroy bindless sampled image handles.
///
/// \param context is the pi_context
/// \param handle is the image handle
__SYCL_EXPORT pi_result piextMemSampledImageHandleDestroy(
    pi_context context, pi_device device, pi_image_handle handle);

/// API to allocate memory for bindless images.
///
/// \param context is the pi_context
/// \param device is the pi_device
/// \param flags are extra flags to pass (currently unused)
/// \param image_format format of the image (channel order and data type)
/// \param image_desc image descriptor
/// \param ret_mem is the returning memory handle to newly allocated memory
__SYCL_EXPORT pi_result piextMemImageAllocate(pi_context context,
                                              pi_device device,
                                              pi_image_format *image_format,
                                              pi_image_desc *image_desc,
                                              pi_image_mem_handle *ret_mem);

/// API to retrieve individual image from mipmap.
///
/// \param context is the pi_context
/// \param device is the pi_device
/// \param mip_mem is the memory handle to the mipmap
/// \param level is the requested level of the mipmap
/// \param ret_mem is the returning memory handle to the individual image
__SYCL_EXPORT pi_result piextMemMipmapGetLevel(pi_context context,
                                               pi_device device,
                                               pi_image_mem_handle mip_mem,
                                               unsigned int level,
                                               pi_image_mem_handle *ret_mem);

/// API to free memory for bindless images.
///
/// \param context is the pi_context
/// \param device is the pi_device
/// \param memory_handle is the handle to image memory to be freed
__SYCL_EXPORT pi_result piextMemImageFree(pi_context context, pi_device device,
                                          pi_image_mem_handle memory_handle);

/// API to free mipmap memory for bindless images.
///
/// \param context is the pi_context
/// \param device is the pi_device
/// \param memory_handle is the handle to image memory to be freed
__SYCL_EXPORT pi_result piextMemMipmapFree(pi_context context, pi_device device,
                                           pi_image_mem_handle memory_handle);

/// API to create bindless image handles.
///
/// \param context is the pi_context
/// \param device is the pi_device
/// \param img_mem is the handle to memory from which to create the image
/// \param image_format format of the image (channel order and data type)
/// \param image_desc image descriptor
/// \param ret_mem is the returning pi_mem image object
/// \param ret_handle is the returning memory handle to newly allocated memory
__SYCL_EXPORT pi_result piextMemUnsampledImageCreate(
    pi_context context, pi_device device, pi_image_mem_handle img_mem,
    pi_image_format *image_format, pi_image_desc *image_desc,
    pi_image_handle *ret_handle);

/// API to create sampled bindless image handles.
///
/// \param context is the pi_context
/// \param device is the pi_device
/// \param img_mem is the handle to memory from which to create the image
/// \param image_format format of the image (channel order and data type)
/// \param image_desc image descriptor
/// \param sampler is the pi_sampler
/// \param ret_mem is the returning pi_mem image object
/// \param ret_handle is the returning memory handle to newly allocated memory
__SYCL_EXPORT pi_result piextMemSampledImageCreate(
    pi_context context, pi_device device, pi_image_mem_handle img_mem,
    pi_image_format *image_format, pi_image_desc *image_desc,
    pi_sampler sampler, pi_image_handle *ret_handle);

/// API to create samplers for bindless images.
///
/// \param context is the pi_context
/// \param device is the pi_device
/// \param sampler_properties is the pointer to the sampler properties bitfield
/// \param min_mipmap_level_clamp is the minimum mipmap level to sample from
/// \param max_mipmap_level_clamp is the maximum mipmap level to sample from
/// \param max_anisotropy is the maximum anisotropic ratio
/// \param result_sampler is the returned sampler
__SYCL_EXPORT pi_result piextBindlessImageSamplerCreate(
    pi_context context, const pi_sampler_properties *sampler_properties,
    float min_mipmap_level_clamp, float max_mipmap_level_clamp,
    float max_anisotropy, pi_sampler *result_sampler);

/// API to copy image data Host to Device or Device to Host.
///
/// \param queue is the queue to submit to
/// \param dst_ptr is the location the data will be copied to
/// \param src_ptr is the data to be copied
/// \param image_format format of the image (channel order and data type)
/// \param image_desc image descriptor
/// \param flags flags describing copy direction (H2D or D2H)
/// \param src_offset is the offset into the source image/memory
/// \param dst_offset is the offset into the destination image/memory
/// \param copy_extent is the extent (region) of the image/memory to copy
/// \param host_extent is the extent (region) of the memory on the host
/// \param num_events_in_wait_list is the number of events in the wait list
/// \param event_wait_list is the list of events to wait on before copying
/// \param event is the returned event representing this operation
__SYCL_EXPORT pi_result piextMemImageCopy(
    pi_queue command_queue, void *dst_ptr, void *src_ptr,
    const pi_image_format *image_format, const pi_image_desc *image_desc,
    const pi_image_copy_flags flags, pi_image_offset src_offset,
    pi_image_offset dst_offset, pi_image_region copy_extent,
    pi_image_region host_extent, pi_uint32 num_events_in_wait_list,
    const pi_event *event_wait_list, pi_event *event);

/// API to query an image memory handle for specific properties.
///
/// \param mem_handle is the handle to the image memory
/// \param param_name is the queried info name
/// \param param_value is the returned query value
/// \param param_value_size_ret is the returned query value size
__SYCL_EXPORT pi_result piextMemImageGetInfo(
    const pi_image_mem_handle mem_handle, pi_image_info param_name,
    void *param_value, size_t *param_value_size_ret);

/// API to import external memory in the form of a file descriptor.
///
/// \param context is the pi_context
/// \param device is the pi_device
/// \param size is the size of the external memory
/// \param file_descriptor is the file descriptor
/// \param ret_handle is the returned interop memory handle to the external
/// memory
__SYCL_EXPORT pi_result
piextMemImportOpaqueFD(pi_context context, pi_device device, size_t size,
                       int file_descriptor, pi_interop_mem_handle *ret_handle);

/// API to map an interop memory handle to an image memory handle.
///
/// \param context is the pi_context
/// \param device is the pi_device
/// \param image_format format of the image (channel order and data type)
/// \param image_desc image descriptor
/// \param mem_handle is the interop memory handle to the external memory
/// \param ret_mem is the returned image memory handle to the externally
/// allocated memory
__SYCL_EXPORT pi_result piextMemMapExternalArray(
    pi_context context, pi_device device, pi_image_format *image_format,
    pi_image_desc *image_desc, pi_interop_mem_handle mem_handle,
    pi_image_mem_handle *ret_mem);

/// API to destroy interop memory.
///
/// \param context is the pi_context
/// \param device is the pi_device
/// \param memory_handle is the handle to interop memory to be freed
__SYCL_EXPORT pi_result piextMemReleaseInterop(
    pi_context context, pi_device device, pi_interop_mem_handle memory_handle);

/// API to import an external semaphore in the form of a file descriptor.
///
/// \param context is the pi_context
/// \param device is the pi_device
/// \param file_descriptor is the file descriptor
/// \param ret_handle is the returned interop semaphore handle to the external
/// semaphore
__SYCL_EXPORT pi_result piextImportExternalSemaphoreOpaqueFD(
    pi_context context, pi_device device, int file_descriptor,
    pi_interop_semaphore_handle *ret_handle);

/// API to destroy the external semaphore handle.
///
/// \param context is the pi_context
/// \param device is the pi_device
/// \param sem_handle is the interop semaphore handle to the external semaphore
/// to be destroyed
__SYCL_EXPORT pi_result
piextDestroyExternalSemaphore(pi_context context, pi_device device,
                              pi_interop_semaphore_handle sem_handle);

/// API to instruct the queue with a non-blocking wait on an external semaphore.
///
/// \param command_queue is the queue instructed to wait
/// \param sem_handle is the interop semaphore handle
/// \param num_events_in_wait_list is the number of events in the wait list
/// \param event_wait_list is the list of events to wait on before this
/// operation
/// \param event is the returned event representing this operation
__SYCL_EXPORT pi_result piextWaitExternalSemaphore(
    pi_queue command_queue, pi_interop_semaphore_handle sem_handle,
    pi_uint32 num_events_in_wait_list, const pi_event *event_wait_list,
    pi_event *event);

/// API to instruct the queue to signal the external semaphore handle once all
/// previous commands have completed execution.
///
/// \param command_queue is the queue instructed to signal
/// \param sem_handle is the interop semaphore handle to signal
/// \param num_events_in_wait_list is the number of events in the wait list
/// \param event_wait_list is the list of events to wait on before this
/// operation
/// \param event is the returned event representing this operation
__SYCL_EXPORT pi_result piextSignalExternalSemaphore(
    pi_queue command_queue, pi_interop_semaphore_handle sem_handle,
    pi_uint32 num_events_in_wait_list, const pi_event *event_wait_list,
    pi_event *event);

typedef enum {
  _PI_SANITIZE_TYPE_NONE = 0x0,
  _PI_SANITIZE_TYPE_ADDRESS = 0x1,
  _PI_SANITIZE_TYPE_MEMORY = 0x2,
  _PI_SANITIZE_TYPE_THREAD = 0x3
} _pi_sanitize_type;

struct _pi_plugin {
  // PI version supported by host passed to the plugin. The Plugin
  // checks and writes the appropriate Function Pointers in
  // PiFunctionTable.
  // TODO: Work on version fields and their handshaking mechanism.
  // Some choices are:
  // - Use of integers to keep major and minor version.
  // - Keeping char* Versions.
  char PiVersion[20];
  // Plugin edits this.
  char PluginVersion[20];
  char *Targets;
  struct FunctionPointers {
#define _PI_API(api) decltype(::api) *api;
#include <sycl/detail/pi.def>
  } PiFunctionTable;

  _pi_sanitize_type SanitizeType;
};

#ifdef __cplusplus
} // extern "C"
#endif // __cplusplus

#endif // _PI_H_<|MERGE_RESOLUTION|>--- conflicted
+++ resolved
@@ -172,16 +172,13 @@
 //         - PI_EXT_ONEAPI_DEVICE_INFO_BINDLESS_SAMPLED_IMAGE_FETCH_2D
 //         - PI_EXT_ONEAPI_DEVICE_INFO_BINDLESS_SAMPLED_IMAGE_FETCH_3D_USM
 //         - PI_EXT_ONEAPI_DEVICE_INFO_BINDLESS_SAMPLED_IMAGE_FETCH_3D
-<<<<<<< HEAD
-// 15.51 Added piEnqueueTimestampRecordingExp and
-//       PI_EXT_ONEAPI_DEVICE_INFO_TIMESTAMP_RECORDING_SUPPORT.
-=======
 // 15.51 Removed ret_mem argument from piextMemUnsampledImageCreate and
 // piextMemSampledImageCreate
->>>>>>> 5c6616c3
+// 15.52 Added piEnqueueTimestampRecordingExp and
+//       PI_EXT_ONEAPI_DEVICE_INFO_TIMESTAMP_RECORDING_SUPPORT.
 
 #define _PI_H_VERSION_MAJOR 15
-#define _PI_H_VERSION_MINOR 51
+#define _PI_H_VERSION_MINOR 52
 
 #define _PI_STRING_HELPER(a) #a
 #define _PI_CONCAT(a, b) _PI_STRING_HELPER(a.b)
