--- conflicted
+++ resolved
@@ -154,18 +154,12 @@
 // 15.44 Add coarse-grain memory advice flag for HIP.
 // 15.45 Added piextKernelSuggestMaxCooperativeGroupCount and
 //       piextEnqueueCooperativeKernelLaunch.
-<<<<<<< HEAD
-// 15.46 Add CommandBuffer update definitions
-
-#define _PI_H_VERSION_MAJOR 15
-#define _PI_H_VERSION_MINOR 46
-=======
 // 15.46 Add piextGetGlobalVariablePointer
 // 15.47 Added PI_ERROR_FEATURE_UNSUPPORTED.
+// 15.48 Add CommandBuffer update definitions
 
 #define _PI_H_VERSION_MAJOR 15
-#define _PI_H_VERSION_MINOR 47
->>>>>>> a4334da3
+#define _PI_H_VERSION_MINOR 48
 
 #define _PI_STRING_HELPER(a) #a
 #define _PI_CONCAT(a, b) _PI_STRING_HELPER(a.b)
