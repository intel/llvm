//==---------- pi.h - Plugin Interface -------------------------------------==//
//
// Part of the LLVM Project, under the Apache License v2.0 with LLVM Exceptions.
// See https://llvm.org/LICENSE.txt for license information.
// SPDX-License-Identifier: Apache-2.0 WITH LLVM-exception
//
//===----------------------------------------------------------------------===//

/// \defgroup sycl_pi The Plugin Interface
// TODO: link to sphinx page

/// \file Main Plugin Interface header file.
///
/// This is the definition of a generic offload Plugin Interface (PI), which is
/// used by the SYCL implementation to connect to multiple device back-ends,
/// e.g. to OpenCL. The interface is intentionally kept C-only for the
/// purpose of having full flexibility and interoperability with different
/// environments.
///
/// \ingroup sycl_pi

#ifndef _PI_H_
#define _PI_H_

// Every single change in PI API should be accompanied with the minor
// version increase (+1). In the cases where backward compatibility is not
// maintained there should be a (+1) change to the major version in
// addition to the increase of the minor.
//
// PI version changes log:
// -- Version 1.2:
// 1. (Binary backward compatibility breaks) Two fields added to the
// pi_device_binary_struct structure:
//   pi_device_binary_property_set PropertySetsBegin;
//   pi_device_binary_property_set PropertySetsEnd;
// 2. A number of types needed to define pi_device_binary_property_set added.
// 3. Added new ownership argument to piextContextCreateWithNativeHandle.
// 4. Add interoperability interfaces for kernel.
// 4.6 Added new ownership argument to piextQueueCreateWithNativeHandle which
// changes the API version from 3.5 to 4.6.
// 5.7 Added new context and ownership arguments to
//   piextEventCreateWithNativeHandle
// 6.8 Added new ownership argument to piextProgramCreateWithNativeHandle. Added
// piQueueFlush function.
// 7.9 Added new context and ownership arguments to
// piextMemCreateWithNativeHandle.
// 8.10 Added new optional device argument to piextQueueCreateWithNativeHandle
// 9.11 Use values of OpenCL enums directly, rather than including `<CL/cl.h>`;
// NOTE that this results in a changed API for `piProgramGetBuildInfo`.
// 10.12 Change enum value PI_MEM_ADVICE_UNKNOWN from 0 to 999, and set enum
// PI_MEM_ADVISE_RESET to 0.
// 10.13 Added new PI_EXT_ONEAPI_QUEUE_DISCARD_EVENTS queue property.
// 10.14 Add PI_EXT_INTEL_DEVICE_INFO_FREE_MEMORY as an extension for
// piDeviceGetInfo.
// 11.15 piEventCreate creates even in the signalled state now.
// 11.16 Add PI_EXT_INTEL_DEVICE_INFO_MEMORY_CLOCK_RATE and
// PI_EXT_INTEL_DEVICE_INFO_MEMORY_BUS_WIDTH as an extension for
// piDeviceGetInfo.
// 11.17 Added new PI_EXT_ONEAPI_QUEUE_PRIORITY_LOW and
// PI_EXT_ONEAPI_QUEUE_PRIORITY_HIGH queue properties.
// 11.18 Add new parameter name PI_EXT_ONEAPI_QUEUE_INFO_EMPTY to
// _pi_queue_info.
// 12.19 Add new PI_EXT_INTEL_DEVICE_PARTITION_BY_CSLICE piDevicePartition
// scheme. Sub-sub-devices (representing compute slice) creation via
// partitioning by affinity domain is disabled by default and can be temporarily
// restored via SYCL_PI_LEVEL_ZERO_EXPOSE_CSLICE_IN_AFFINITY_PARTITIONING
// environment variable.
// 12.20 Added piextQueueCreate API to be used instead of piQueueCreate, also
// added PI_EXT_INTEL_DEVICE_INFO_MAX_COMPUTE_QUEUE_INDICES for piDeviceGetInfo.
// Both are needed to support sycl_ext_intel_queue_index extension.
// 12.21 Added new piextUSMEnqueueFill2D, piextUSMEnqueueMemset2D, and
// piextUSMEnqueueMemcpy2D functions. Added new
// PI_EXT_ONEAPI_CONTEXT_INFO_USM_FILL2D_SUPPORT,
// PI_EXT_ONEAPI_CONTEXT_INFO_USM_MEMSET2D_SUPPORT, and
// PI_EXT_ONEAPI_CONTEXT_INFO_USM_MEMCPY2D_SUPPORT context info query
// descriptors.
// 12.22 Add piGetDeviceAndHostTimer to query device wall-clock timestamp
// 12.23 Added new piextEnqueueDeviceGlobalVariableWrite and
// piextEnqueueDeviceGlobalVariableRead functions.
// 12.24 Added new PI_EXT_KERNEL_EXEC_INFO_CACHE_CONFIG property to the
// _pi_kernel_exec_info. Defined _pi_kernel_cache_config enum with values of
// the new PI_EXT_KERNEL_EXEC_INFO_CACHE_CONFIG property.
// 12.25 Added PI_EXT_DEVICE_INFO_ATOMIC_FENCE_ORDER_CAPABILITIES and
// PI_EXT_DEVICE_INFO_ATOMIC_FENCE_SCOPE_CAPABILITIES for piDeviceGetInfo.
// 12.26 Added piextEnqueueReadHostPipe and piextEnqueueWriteHostPipe functions.
// 12.27 Added properties parameter to piextQueueCreateWithNativeHandle and
// changed native handle type of piextQueueCreateWithNativeHandle and
// piextQueueGetNativeHandle
// 12.28 Added piextMemImageCreateWithNativeHandle for creating images from
// native handles.
// 12.29 Support PI_EXT_PLATFORM_INFO_BACKEND query in piPlatformGetInfo
// 12.30 Added PI_EXT_INTEL_DEVICE_INFO_MEM_CHANNEL_SUPPORT device info query.
// 12.31 Added PI_EXT_CODEPLAY_DEVICE_INFO_MAX_REGISTERS_PER_WORK_GROUP device
// info query.
// 13.32 Removed backwards compatibility of piextQueueCreateWithNativeHandle and
// piextQueueGetNativeHandle
// 14.33 Added new parameter (memory object properties) to
// piextKernelSetArgMemObj
// 14.34 Added command-buffer extension methods
// 14.35 Added piextEnablePeerAccess, piextDisablePeerAccess,
// piextPeerAccessGetInfo, and pi_peer_attr enum.
// 14.36 Adding support for experimental bindless images. This includes:
//       - Added device info queries
//         - Device queries for bindless image support
//           - PI_EXT_ONEAPI_DEVICE_INFO_BINDLESS_IMAGES_SUPPORT
//           - PI_EXT_ONEAPI_DEVICE_INFO_BINDLESS_IMAGES_SHARED_USM_SUPPORT
//           - PI_EXT_ONEAPI_DEVICE_INFO_BINDLESS_IMAGES_1D_USM_SUPPORT
//           - PI_EXT_ONEAPI_DEVICE_INFO_BINDLESS_IMAGES_2D_USM_SUPPORT
//         - Device queries for pitched USM allocations
//           - PI_EXT_ONEAPI_DEVICE_INFO_IMAGE_PITCH_ALIGN
//           - PI_EXT_ONEAPI_DEVICE_INFO_MAX_IMAGE_LINEAR_WIDTH
//           - PI_EXT_ONEAPI_DEVICE_INFO_MAX_IMAGE_LINEAR_HEIGHT
//           - PI_EXT_ONEAPI_DEVICE_INFO_MAX_IMAGE_LINEAR_PITCH
//         - Device queries for mipmap image support
//           - PI_EXT_ONEAPI_DEVICE_INFO_MIPMAP_SUPPORT
//           - PI_EXT_ONEAPI_DEVICE_INFO_MIPMAP_ANISOTROPY_SUPPORT
//           - PI_EXT_ONEAPI_DEVICE_INFO_MIPMAP_MAX_ANISOTROPY
//           - PI_EXT_ONEAPI_DEVICE_INFO_MIPMAP_LEVEL_REFERENCE_SUPPORT
//         - Device queries for interop memory support
//           - PI_EXT_ONEAPI_DEVICE_INFO_INTEROP_MEMORY_IMPORT_SUPPORT
//           - PI_EXT_ONEAPI_DEVICE_INFO_INTEROP_MEMORY_EXPORT_SUPPORT
//           - PI_EXT_ONEAPI_DEVICE_INFO_INTEROP_SEMAPHORE_IMPORT_SUPPORT
//           - PI_EXT_ONEAPI_DEVICE_INFO_INTEROP_SEMAPHORE_EXPORT_SUPPORT
//       - Added PI_IMAGE_INFO_DEPTH to _pi_image_info
//       - Added _pi_image_copy_flags enum to determine direction of copy
//       - Added new extension functions
//         - piextBindlessImageSamplerCreate
//         - piextUSMPitchedAlloc
//         - piextMemUnsampledImageHandleDestroy
//         - piextMemSampledImageHandleDestroy
//         - piextMemImageAllocate
//         - piextMemImageFree
//         - piextMemUnsampledImageCreate
//         - piextMemSampledImageCreate
//         - piextMemImageCopy
//         - piextMemImageGetInfo
//         - piextMemMipmapGetLevel
//         - piextMemMipmapFree
//         - piextMemImportOpaqueFD
//         - piextMemMapExternalArray
//         - piextMemReleaseInterop
//         - piextImportExternalSemaphoreOpaqueFD
//         - piextDestroyExternalSemaphore
//         - piextWaitExternalSemaphore
//         - piextSignalExternalSemaphore
// 14.37 Added piextUSMImportExternalPointer and piextUSMReleaseImportedPointer.
// 14.38 Change PI_MEM_ADVICE_* values to flags for use in bitwise operations.
<<<<<<< HEAD
// 14.39 Added piextVirtualMem* functions, and piextPhysicalMem* functions,
// PI_EXT_ONEAPI_DEVICE_INFO_SUPPORTS_VIRTUAL_MEM device info descriptor,
// _pi_virtual_mem_granularity_info enum, _pi_virtual_mem_info enum and
// pi_virtual_access_flags bit flags.
=======
// 14.39 Added PI_EXT_INTEL_DEVICE_INFO_ESIMD_SUPPORT device info query.
>>>>>>> 45b29978

#define _PI_H_VERSION_MAJOR 14
#define _PI_H_VERSION_MINOR 39

#define _PI_STRING_HELPER(a) #a
#define _PI_CONCAT(a, b) _PI_STRING_HELPER(a.b)
#define _PI_TRIPLE_CONCAT(a, b, c) _PI_STRING_HELPER(a.b.c)

// This is the macro that plugins should all use to define their version.
// _PI_PLUGIN_VERSION_STRING will be printed when environment variable
// SYCL_PI_TRACE is set to 1. PluginVersion should be defined for each plugin
// in plugins/*/pi_*.hpp. PluginVersion should be incremented with each change
// to the plugin.
#define _PI_PLUGIN_VERSION_STRING(PluginVersion)                               \
  _PI_TRIPLE_CONCAT(_PI_H_VERSION_MAJOR, _PI_H_VERSION_MINOR, PluginVersion)

#define _PI_H_VERSION_STRING                                                   \
  _PI_CONCAT(_PI_H_VERSION_MAJOR, _PI_H_VERSION_MINOR)

// This will be used to check the major versions of plugins versus the major
// versions of PI.
#define _PI_STRING_SUBSTITUTE(X) _PI_STRING_HELPER(X)
#define _PI_PLUGIN_VERSION_CHECK(PI_API_VERSION, PI_PLUGIN_VERSION)            \
  if (strncmp(PI_API_VERSION, PI_PLUGIN_VERSION,                               \
              sizeof(_PI_STRING_SUBSTITUTE(_PI_H_VERSION_MAJOR))) < 0) {       \
    return PI_ERROR_INVALID_OPERATION;                                         \
  }

// NOTE: This file presents a maping of OpenCL to PI enums, constants and
// typedefs. The general approach taken was to replace `CL_` prefix with `PI_`.
// Please consider this when adding or modifying values, as the strict value
// match is required.
// TODO: We should consider re-implementing PI enums and constants and only
// perform a mapping of PI to OpenCL in the pi_opencl backend.
#include <sycl/detail/export.hpp>

#include <cstddef>
#include <cstdint>
#include <variant>

#ifdef __cplusplus
extern "C" {
#endif // __cplusplus

using pi_int32 = int32_t;
using pi_uint32 = uint32_t;
using pi_uint64 = uint64_t;
using pi_bool = pi_uint32;
using pi_bitfield = pi_uint64;
using pi_native_handle = uintptr_t;

//
// NOTE: prefer to map 1:1 to OpenCL so that no translation is needed
// for PI <-> OpenCL ways. The PI <-> to other BE translation is almost
// always needed anyway.
//
typedef enum {
#define _PI_ERRC(NAME, VAL) NAME = VAL,
#define _PI_ERRC_WITH_MSG(NAME, VAL, MSG) NAME = VAL,
#include <sycl/detail/pi_error.def>
#undef _PI_ERRC
#undef _PI_ERRC_WITH_MSG
} _pi_result;

typedef enum {
  PI_EVENT_COMPLETE = 0x0,
  PI_EVENT_RUNNING = 0x1,
  PI_EVENT_SUBMITTED = 0x2,
  PI_EVENT_QUEUED = 0x3
} _pi_event_status;

typedef enum {
  PI_PLATFORM_INFO_EXTENSIONS = 0x0904,
  PI_PLATFORM_INFO_NAME = 0x0902,
  PI_PLATFORM_INFO_PROFILE = 0x0900,
  PI_PLATFORM_INFO_VENDOR = 0x0903,
  PI_PLATFORM_INFO_VERSION = 0x0901,
  PI_EXT_PLATFORM_INFO_BACKEND = 0x21000 // returns pi_platform_backend
} _pi_platform_info;

typedef enum {
  PI_PROGRAM_BUILD_INFO_STATUS = 0x1181,
  PI_PROGRAM_BUILD_INFO_OPTIONS = 0x1182,
  PI_PROGRAM_BUILD_INFO_LOG = 0x1183,
  PI_PROGRAM_BUILD_INFO_BINARY_TYPE = 0x1184
} _pi_program_build_info;

typedef enum {
  PI_PROGRAM_BUILD_STATUS_NONE = -1,
  PI_PROGRAM_BUILD_STATUS_ERROR = -2,
  PI_PROGRAM_BUILD_STATUS_SUCCESS = 0,
  PI_PROGRAM_BUILD_STATUS_IN_PROGRESS = -3
} _pi_program_build_status;

typedef enum {
  PI_PROGRAM_BINARY_TYPE_NONE = 0x0,
  PI_PROGRAM_BINARY_TYPE_COMPILED_OBJECT = 0x1,
  PI_PROGRAM_BINARY_TYPE_LIBRARY = 0x2,
  PI_PROGRAM_BINARY_TYPE_EXECUTABLE = 0x4
} _pi_program_binary_type;

// NOTE: this is made 64-bit to match the size of cl_device_type to
// make the translation to OpenCL transparent.
//
typedef enum : pi_uint64 {
  PI_DEVICE_TYPE_DEFAULT =
      (1 << 0), ///< The default device available in the PI plugin.
  PI_DEVICE_TYPE_ALL = 0xFFFFFFFF, ///< All devices available in the PI plugin.
  PI_DEVICE_TYPE_CPU = (1 << 1),   ///< A PI device that is the host processor.
  PI_DEVICE_TYPE_GPU = (1 << 2),   ///< A PI device that is a GPU.
  PI_DEVICE_TYPE_ACC = (1 << 3),   ///< A PI device that is a
                                   ///< dedicated accelerator.
  PI_DEVICE_TYPE_CUSTOM = (1 << 4) ///< A PI device that is a custom device.
} _pi_device_type;

typedef enum {
  PI_EXT_PLATFORM_BACKEND_UNKNOWN = 0, ///< The backend is not a recognized one
  PI_EXT_PLATFORM_BACKEND_LEVEL_ZERO = 1, ///< The backend is Level Zero
  PI_EXT_PLATFORM_BACKEND_OPENCL = 2,     ///< The backend is OpenCL
  PI_EXT_PLATFORM_BACKEND_CUDA = 3,       ///< The backend is CUDA
  PI_EXT_PLATFORM_BACKEND_HIP = 4,        ///< The backend is HIP
  PI_EXT_PLATFORM_BACKEND_ESIMD = 5,      ///< The backend is ESIMD
  PI_EXT_PLATFORM_BACKEND_NATIVE_CPU = 6, ///< The backend is NATIVE_CPU
} _pi_platform_backend;

typedef enum {
  PI_DEVICE_MEM_CACHE_TYPE_NONE = 0x0,
  PI_DEVICE_MEM_CACHE_TYPE_READ_ONLY_CACHE = 0x1,
  PI_DEVICE_MEM_CACHE_TYPE_READ_WRITE_CACHE = 0x2
} _pi_device_mem_cache_type;

typedef enum {
  PI_DEVICE_LOCAL_MEM_TYPE_LOCAL = 0x1,
  PI_DEVICE_LOCAL_MEM_TYPE_GLOBAL = 0x2
} _pi_device_local_mem_type;

typedef enum {
  PI_DEVICE_INFO_TYPE = 0x1000,
  PI_DEVICE_INFO_VENDOR_ID = 0x1001,
  PI_DEVICE_INFO_MAX_COMPUTE_UNITS = 0x1002,
  PI_DEVICE_INFO_MAX_WORK_ITEM_DIMENSIONS = 0x1003,
  PI_DEVICE_INFO_MAX_WORK_ITEM_SIZES = 0x1005,
  PI_DEVICE_INFO_MAX_WORK_GROUP_SIZE = 0x1004,
  PI_DEVICE_INFO_SINGLE_FP_CONFIG = 0x101B,
  PI_DEVICE_INFO_HALF_FP_CONFIG = 0x1033,
  PI_DEVICE_INFO_DOUBLE_FP_CONFIG = 0x1032,
  PI_DEVICE_INFO_QUEUE_PROPERTIES = 0x102A,
  PI_DEVICE_INFO_PREFERRED_VECTOR_WIDTH_CHAR = 0x1006,
  PI_DEVICE_INFO_PREFERRED_VECTOR_WIDTH_SHORT = 0x1007,
  PI_DEVICE_INFO_PREFERRED_VECTOR_WIDTH_INT = 0x1008,
  PI_DEVICE_INFO_PREFERRED_VECTOR_WIDTH_LONG = 0x1009,
  PI_DEVICE_INFO_PREFERRED_VECTOR_WIDTH_FLOAT = 0x100A,
  PI_DEVICE_INFO_PREFERRED_VECTOR_WIDTH_DOUBLE = 0x100B,
  PI_DEVICE_INFO_PREFERRED_VECTOR_WIDTH_HALF = 0x1034,
  PI_DEVICE_INFO_NATIVE_VECTOR_WIDTH_CHAR = 0x1036,
  PI_DEVICE_INFO_NATIVE_VECTOR_WIDTH_SHORT = 0x1037,
  PI_DEVICE_INFO_NATIVE_VECTOR_WIDTH_INT = 0x1038,
  PI_DEVICE_INFO_NATIVE_VECTOR_WIDTH_LONG = 0x1039,
  PI_DEVICE_INFO_NATIVE_VECTOR_WIDTH_FLOAT = 0x103A,
  PI_DEVICE_INFO_NATIVE_VECTOR_WIDTH_DOUBLE = 0x103B,
  PI_DEVICE_INFO_NATIVE_VECTOR_WIDTH_HALF = 0x103C,
  PI_DEVICE_INFO_MAX_CLOCK_FREQUENCY = 0x100C,
  PI_DEVICE_INFO_ADDRESS_BITS = 0x100D,
  PI_DEVICE_INFO_MAX_MEM_ALLOC_SIZE = 0x1010,
  PI_DEVICE_INFO_IMAGE_SUPPORT = 0x1016,
  PI_DEVICE_INFO_MAX_READ_IMAGE_ARGS = 0x100E,
  PI_DEVICE_INFO_MAX_WRITE_IMAGE_ARGS = 0x100F,
  PI_DEVICE_INFO_IMAGE2D_MAX_WIDTH = 0x1011,
  PI_DEVICE_INFO_IMAGE2D_MAX_HEIGHT = 0x1012,
  PI_DEVICE_INFO_IMAGE3D_MAX_WIDTH = 0x1013,
  PI_DEVICE_INFO_IMAGE3D_MAX_HEIGHT = 0x1014,
  PI_DEVICE_INFO_IMAGE3D_MAX_DEPTH = 0x1015,
  PI_DEVICE_INFO_IMAGE_MAX_BUFFER_SIZE = 0x1040,
  PI_DEVICE_INFO_IMAGE_MAX_ARRAY_SIZE = 0x1041,
  PI_DEVICE_INFO_MAX_SAMPLERS = 0x1018,
  PI_DEVICE_INFO_MAX_PARAMETER_SIZE = 0x1017,
  PI_DEVICE_INFO_MEM_BASE_ADDR_ALIGN = 0x1019,
  PI_DEVICE_INFO_GLOBAL_MEM_CACHE_TYPE = 0x101C,
  PI_DEVICE_INFO_GLOBAL_MEM_CACHELINE_SIZE = 0x101D,
  PI_DEVICE_INFO_GLOBAL_MEM_CACHE_SIZE = 0x101E,
  PI_DEVICE_INFO_GLOBAL_MEM_SIZE = 0x101F,
  PI_DEVICE_INFO_MAX_CONSTANT_BUFFER_SIZE = 0x1020,
  PI_DEVICE_INFO_MAX_CONSTANT_ARGS = 0x1021,
  PI_DEVICE_INFO_LOCAL_MEM_TYPE = 0x1022,
  PI_DEVICE_INFO_LOCAL_MEM_SIZE = 0x1023,
  PI_DEVICE_INFO_ERROR_CORRECTION_SUPPORT = 0x1024,
  PI_DEVICE_INFO_HOST_UNIFIED_MEMORY = 0x1035,
  PI_DEVICE_INFO_PROFILING_TIMER_RESOLUTION = 0x1025,
  PI_DEVICE_INFO_ENDIAN_LITTLE = 0x1026,
  PI_DEVICE_INFO_AVAILABLE = 0x1027,
  PI_DEVICE_INFO_COMPILER_AVAILABLE = 0x1028,
  PI_DEVICE_INFO_LINKER_AVAILABLE = 0x103E,
  PI_DEVICE_INFO_EXECUTION_CAPABILITIES = 0x1029,
  PI_DEVICE_INFO_QUEUE_ON_DEVICE_PROPERTIES = 0x104E,
  PI_DEVICE_INFO_QUEUE_ON_HOST_PROPERTIES = 0x102A,
  PI_DEVICE_INFO_BUILT_IN_KERNELS = 0x103F,
  PI_DEVICE_INFO_PLATFORM = 0x1031,
  PI_DEVICE_INFO_REFERENCE_COUNT = 0x1047,
  PI_DEVICE_INFO_IL_VERSION = 0x105B,
  PI_DEVICE_INFO_NAME = 0x102B,
  PI_DEVICE_INFO_VENDOR = 0x102C,
  PI_DEVICE_INFO_DRIVER_VERSION = 0x102D,
  PI_DEVICE_INFO_PROFILE = 0x102E,
  PI_DEVICE_INFO_VERSION = 0x102F,
  PI_DEVICE_INFO_OPENCL_C_VERSION = 0x103D,
  PI_DEVICE_INFO_EXTENSIONS = 0x1030,
  PI_DEVICE_INFO_PRINTF_BUFFER_SIZE = 0x1049,
  PI_DEVICE_INFO_PREFERRED_INTEROP_USER_SYNC = 0x1048,
  PI_DEVICE_INFO_PARENT_DEVICE = 0x1042,
  PI_DEVICE_INFO_PARTITION_PROPERTIES = 0x1044,
  PI_DEVICE_INFO_PARTITION_MAX_SUB_DEVICES = 0x1043,
  PI_DEVICE_INFO_PARTITION_AFFINITY_DOMAIN = 0x1045,
  PI_DEVICE_INFO_PARTITION_TYPE = 0x1046,
  PI_DEVICE_INFO_MAX_NUM_SUB_GROUPS = 0x105C,
  PI_DEVICE_INFO_SUB_GROUP_INDEPENDENT_FORWARD_PROGRESS = 0x105D,
  PI_DEVICE_INFO_SUB_GROUP_SIZES_INTEL = 0x4108,
  PI_DEVICE_INFO_USM_HOST_SUPPORT = 0x4190,
  PI_DEVICE_INFO_USM_DEVICE_SUPPORT = 0x4191,
  PI_DEVICE_INFO_USM_SINGLE_SHARED_SUPPORT = 0x4192,
  PI_DEVICE_INFO_USM_CROSS_SHARED_SUPPORT = 0x4193,
  PI_DEVICE_INFO_USM_SYSTEM_SHARED_SUPPORT = 0x4194,
  // Intel UUID extension.
  PI_DEVICE_INFO_UUID = 0x106A,
  // These are Intel-specific extensions.
  PI_EXT_ONEAPI_DEVICE_INFO_IP_VERSION = 0x4250,
  PI_DEVICE_INFO_DEVICE_ID = 0x4251,
  PI_DEVICE_INFO_PCI_ADDRESS = 0x10020,
  PI_DEVICE_INFO_GPU_EU_COUNT = 0x10021,
  PI_DEVICE_INFO_GPU_EU_SIMD_WIDTH = 0x10022,
  PI_DEVICE_INFO_GPU_SLICES = 0x10023,
  PI_DEVICE_INFO_GPU_SUBSLICES_PER_SLICE = 0x10024,
  PI_DEVICE_INFO_GPU_EU_COUNT_PER_SUBSLICE = 0x10025,
  PI_DEVICE_INFO_MAX_MEM_BANDWIDTH = 0x10026,
  PI_DEVICE_INFO_IMAGE_SRGB = 0x10027,
  // Return true if sub-device should do its own program build
  PI_DEVICE_INFO_BUILD_ON_SUBDEVICE = 0x10028,
  PI_EXT_INTEL_DEVICE_INFO_FREE_MEMORY = 0x10029,
  // Return 0 if device doesn't have any memory modules. Return the minimum of
  // the clock rate values if there are several memory modules on the device.
  PI_EXT_INTEL_DEVICE_INFO_MEMORY_CLOCK_RATE = 0x10030,
  // Return 0 if device doesn't have any memory modules. Return the minimum of
  // the bus width values if there are several memory modules on the device.
  PI_EXT_INTEL_DEVICE_INFO_MEMORY_BUS_WIDTH = 0x10031,
  // Return 1 if the device doesn't have a notion of a "queue index". Otherwise,
  // return the number of queue indices that are available for this device.
  PI_EXT_INTEL_DEVICE_INFO_MAX_COMPUTE_QUEUE_INDICES = 0x10032,
  PI_DEVICE_INFO_ATOMIC_64 = 0x10110,
  PI_EXT_DEVICE_INFO_ATOMIC_MEMORY_ORDER_CAPABILITIES = 0x10111,
  PI_EXT_DEVICE_INFO_ATOMIC_MEMORY_SCOPE_CAPABILITIES = 0x11000,
  PI_DEVICE_INFO_GPU_HW_THREADS_PER_EU = 0x10112,
  PI_DEVICE_INFO_BACKEND_VERSION = 0x10113,
  // Return whether bfloat16 math functions are supported by device
  PI_EXT_ONEAPI_DEVICE_INFO_BFLOAT16_MATH_FUNCTIONS = 0x1FFFF,
  PI_EXT_ONEAPI_DEVICE_INFO_MAX_GLOBAL_WORK_GROUPS = 0x20000,
  PI_EXT_ONEAPI_DEVICE_INFO_MAX_WORK_GROUPS_1D = 0x20001,
  PI_EXT_ONEAPI_DEVICE_INFO_MAX_WORK_GROUPS_2D = 0x20002,
  PI_EXT_ONEAPI_DEVICE_INFO_MAX_WORK_GROUPS_3D = 0x20003,
  PI_EXT_ONEAPI_DEVICE_INFO_CUDA_ASYNC_BARRIER = 0x20004,
  PI_EXT_CODEPLAY_DEVICE_INFO_SUPPORTS_FUSION = 0x20005,
  PI_EXT_DEVICE_INFO_ATOMIC_FENCE_ORDER_CAPABILITIES = 0x20006,
  PI_EXT_DEVICE_INFO_ATOMIC_FENCE_SCOPE_CAPABILITIES = 0x20007,
  PI_EXT_INTEL_DEVICE_INFO_MEM_CHANNEL_SUPPORT = 0x20008,
  // The number of max registers per block (device specific)
  PI_EXT_CODEPLAY_DEVICE_INFO_MAX_REGISTERS_PER_WORK_GROUP = 0x20009,
<<<<<<< HEAD
  // Virtual memory support
  PI_EXT_ONEAPI_DEVICE_INFO_SUPPORTS_VIRTUAL_MEM = 0x20010,
=======
  PI_EXT_INTEL_DEVICE_INFO_ESIMD_SUPPORT = 0x2000A,

>>>>>>> 45b29978
  // Bindless images, mipmaps, interop
  PI_EXT_ONEAPI_DEVICE_INFO_BINDLESS_IMAGES_SUPPORT = 0x20100,
  PI_EXT_ONEAPI_DEVICE_INFO_BINDLESS_IMAGES_SHARED_USM_SUPPORT = 0x20101,
  PI_EXT_ONEAPI_DEVICE_INFO_BINDLESS_IMAGES_1D_USM_SUPPORT = 0x20102,
  PI_EXT_ONEAPI_DEVICE_INFO_BINDLESS_IMAGES_2D_USM_SUPPORT = 0x20103,
  PI_EXT_ONEAPI_DEVICE_INFO_IMAGE_PITCH_ALIGN = 0x20104,
  PI_EXT_ONEAPI_DEVICE_INFO_MAX_IMAGE_LINEAR_WIDTH = 0x20105,
  PI_EXT_ONEAPI_DEVICE_INFO_MAX_IMAGE_LINEAR_HEIGHT = 0x20106,
  PI_EXT_ONEAPI_DEVICE_INFO_MAX_IMAGE_LINEAR_PITCH = 0x20107,
  PI_EXT_ONEAPI_DEVICE_INFO_MIPMAP_SUPPORT = 0x20108,
  PI_EXT_ONEAPI_DEVICE_INFO_MIPMAP_ANISOTROPY_SUPPORT = 0x20109,
  PI_EXT_ONEAPI_DEVICE_INFO_MIPMAP_MAX_ANISOTROPY = 0x2010A,
  PI_EXT_ONEAPI_DEVICE_INFO_MIPMAP_LEVEL_REFERENCE_SUPPORT = 0x2010B,
  PI_EXT_ONEAPI_DEVICE_INFO_INTEROP_MEMORY_IMPORT_SUPPORT = 0x2010C,
  PI_EXT_ONEAPI_DEVICE_INFO_INTEROP_MEMORY_EXPORT_SUPPORT = 0x2010D,
  PI_EXT_ONEAPI_DEVICE_INFO_INTEROP_SEMAPHORE_IMPORT_SUPPORT = 0x2010E,
  PI_EXT_ONEAPI_DEVICE_INFO_INTEROP_SEMAPHORE_EXPORT_SUPPORT = 0x2010F,
<<<<<<< HEAD
=======

  PI_EXT_ONEAPI_DEVICE_INFO_MATRIX_COMBINATIONS = 0x20110,
>>>>>>> 45b29978
} _pi_device_info;

typedef enum {
  PI_PROGRAM_INFO_REFERENCE_COUNT = 0x1160,
  PI_PROGRAM_INFO_CONTEXT = 0x1161,
  PI_PROGRAM_INFO_NUM_DEVICES = 0x1162,
  PI_PROGRAM_INFO_DEVICES = 0x1163,
  PI_PROGRAM_INFO_SOURCE = 0x1164,
  PI_PROGRAM_INFO_BINARY_SIZES = 0x1165,
  PI_PROGRAM_INFO_BINARIES = 0x1166,
  PI_PROGRAM_INFO_NUM_KERNELS = 0x1167,
  PI_PROGRAM_INFO_KERNEL_NAMES = 0x1168
} _pi_program_info;

typedef enum {
  PI_CONTEXT_INFO_DEVICES = 0x1081,
  PI_CONTEXT_INFO_PLATFORM = 0x1084,
  PI_CONTEXT_INFO_NUM_DEVICES = 0x1083,
  PI_CONTEXT_INFO_PROPERTIES = 0x1082,
  PI_CONTEXT_INFO_REFERENCE_COUNT = 0x1080,
  // Atomics capabilities extensions
  PI_EXT_CONTEXT_INFO_ATOMIC_MEMORY_ORDER_CAPABILITIES = 0x10010,
  PI_EXT_CONTEXT_INFO_ATOMIC_MEMORY_SCOPE_CAPABILITIES = 0x10011,
  PI_EXT_CONTEXT_INFO_ATOMIC_FENCE_ORDER_CAPABILITIES = 0x10012,
  PI_EXT_CONTEXT_INFO_ATOMIC_FENCE_SCOPE_CAPABILITIES = 0x10013,
  // Native 2D USM memory operation support
  PI_EXT_ONEAPI_CONTEXT_INFO_USM_FILL2D_SUPPORT = 0x30000,
  PI_EXT_ONEAPI_CONTEXT_INFO_USM_MEMSET2D_SUPPORT = 0x30001,
  PI_EXT_ONEAPI_CONTEXT_INFO_USM_MEMCPY2D_SUPPORT = 0x30002
} _pi_context_info;

typedef enum {
  PI_QUEUE_INFO_CONTEXT = 0x1090,
  PI_QUEUE_INFO_DEVICE = 0x1091,
  PI_QUEUE_INFO_DEVICE_DEFAULT = 0x1095,
  PI_QUEUE_INFO_PROPERTIES = 0x1093,
  PI_QUEUE_INFO_REFERENCE_COUNT = 0x1092,
  PI_QUEUE_INFO_SIZE = 0x1094,
  // Return 'true' if all commands previously submitted to the queue have
  // completed, otherwise return 'false'.
  PI_EXT_ONEAPI_QUEUE_INFO_EMPTY = 0x2096
} _pi_queue_info;

typedef enum {
  PI_KERNEL_INFO_FUNCTION_NAME = 0x1190,
  PI_KERNEL_INFO_NUM_ARGS = 0x1191,
  PI_KERNEL_INFO_REFERENCE_COUNT = 0x1192,
  PI_KERNEL_INFO_CONTEXT = 0x1193,
  PI_KERNEL_INFO_PROGRAM = 0x1194,
  PI_KERNEL_INFO_ATTRIBUTES = 0x1195
} _pi_kernel_info;

typedef enum {
  PI_KERNEL_GROUP_INFO_GLOBAL_WORK_SIZE = 0x11B5,
  PI_KERNEL_GROUP_INFO_WORK_GROUP_SIZE = 0x11B0,
  PI_KERNEL_GROUP_INFO_COMPILE_WORK_GROUP_SIZE = 0x11B1,
  PI_KERNEL_GROUP_INFO_LOCAL_MEM_SIZE = 0x11B2,
  PI_KERNEL_GROUP_INFO_PREFERRED_WORK_GROUP_SIZE_MULTIPLE = 0x11B3,
  PI_KERNEL_GROUP_INFO_PRIVATE_MEM_SIZE = 0x11B4,
  // The number of registers used by the compiled kernel (device specific)
  PI_KERNEL_GROUP_INFO_NUM_REGS = 0x10112
} _pi_kernel_group_info;

typedef enum {
  PI_IMAGE_INFO_FORMAT = 0x1110,
  PI_IMAGE_INFO_ELEMENT_SIZE = 0x1111,
  PI_IMAGE_INFO_ROW_PITCH = 0x1112,
  PI_IMAGE_INFO_SLICE_PITCH = 0x1113,
  PI_IMAGE_INFO_WIDTH = 0x1114,
  PI_IMAGE_INFO_HEIGHT = 0x1115,
  PI_IMAGE_INFO_DEPTH = 0x1116
} _pi_image_info;

typedef enum {
  PI_KERNEL_MAX_SUB_GROUP_SIZE = 0x2033,
  PI_KERNEL_MAX_NUM_SUB_GROUPS = 0x11B9,
  PI_KERNEL_COMPILE_NUM_SUB_GROUPS = 0x11BA,
  PI_KERNEL_COMPILE_SUB_GROUP_SIZE_INTEL = 0x410A
} _pi_kernel_sub_group_info;

typedef enum {
  PI_EVENT_INFO_COMMAND_QUEUE = 0x11D0,
  PI_EVENT_INFO_CONTEXT = 0x11D4,
  PI_EVENT_INFO_COMMAND_TYPE = 0x11D1,
  PI_EVENT_INFO_COMMAND_EXECUTION_STATUS = 0x11D3,
  PI_EVENT_INFO_REFERENCE_COUNT = 0x11D2
} _pi_event_info;

typedef enum {
  PI_COMMAND_TYPE_NDRANGE_KERNEL = 0x11F0,
  PI_COMMAND_TYPE_MEM_BUFFER_READ = 0x11F3,
  PI_COMMAND_TYPE_MEM_BUFFER_WRITE = 0x11F4,
  PI_COMMAND_TYPE_MEM_BUFFER_COPY = 0x11F5,
  PI_COMMAND_TYPE_MEM_BUFFER_MAP = 0x11FB,
  PI_COMMAND_TYPE_MEM_BUFFER_UNMAP = 0x11FD,
  PI_COMMAND_TYPE_MEM_BUFFER_READ_RECT = 0x1201,
  PI_COMMAND_TYPE_MEM_BUFFER_WRITE_RECT = 0x1202,
  PI_COMMAND_TYPE_MEM_BUFFER_COPY_RECT = 0x1203,
  PI_COMMAND_TYPE_USER = 0x1204,
  PI_COMMAND_TYPE_MEM_BUFFER_FILL = 0x1207,
  PI_COMMAND_TYPE_IMAGE_READ = 0x11F6,
  PI_COMMAND_TYPE_IMAGE_WRITE = 0x11F7,
  PI_COMMAND_TYPE_IMAGE_COPY = 0x11F8,
  PI_COMMAND_TYPE_NATIVE_KERNEL = 0x11F2,
  PI_COMMAND_TYPE_COPY_BUFFER_TO_IMAGE = 0x11FA,
  PI_COMMAND_TYPE_COPY_IMAGE_TO_BUFFER = 0x11F9,
  PI_COMMAND_TYPE_MAP_IMAGE = 0x11FC,
  PI_COMMAND_TYPE_MARKER = 0x11FE,
  PI_COMMAND_TYPE_ACQUIRE_GL_OBJECTS = 0x11FF,
  PI_COMMAND_TYPE_RELEASE_GL_OBJECTS = 0x1200,
  PI_COMMAND_TYPE_BARRIER = 0x1205,
  PI_COMMAND_TYPE_MIGRATE_MEM_OBJECTS = 0x1206,
  PI_COMMAND_TYPE_FILL_IMAGE = 0x1208,
  PI_COMMAND_TYPE_SVM_FREE = 0x1209,
  PI_COMMAND_TYPE_SVM_MEMCPY = 0x120A,
  PI_COMMAND_TYPE_SVM_MEMFILL = 0x120B,
  PI_COMMAND_TYPE_SVM_MAP = 0x120C,
  PI_COMMAND_TYPE_SVM_UNMAP = 0x120D,
  PI_COMMAND_TYPE_EXT_COMMAND_BUFFER = 0x12A8,
  PI_COMMAND_TYPE_DEVICE_GLOBAL_VARIABLE_READ = 0x418E,
  PI_COMMAND_TYPE_DEVICE_GLOBAL_VARIABLE_WRITE = 0x418F
} _pi_command_type;

typedef enum {
  PI_MEM_TYPE_BUFFER = 0x10F0,
  PI_MEM_TYPE_IMAGE2D = 0x10F1,
  PI_MEM_TYPE_IMAGE3D = 0x10F2,
  PI_MEM_TYPE_IMAGE2D_ARRAY = 0x10F3,
  PI_MEM_TYPE_IMAGE1D = 0x10F4,
  PI_MEM_TYPE_IMAGE1D_ARRAY = 0x10F5,
  PI_MEM_TYPE_IMAGE1D_BUFFER = 0x10F6
} _pi_mem_type;

typedef enum {
  // Device-specific value opaque in PI API.
  PI_MEM_ADVICE_RESET = 0,
  PI_MEM_ADVICE_CUDA_SET_READ_MOSTLY = 1 << 0,
  PI_MEM_ADVICE_CUDA_UNSET_READ_MOSTLY = 1 << 1,
  PI_MEM_ADVICE_CUDA_SET_PREFERRED_LOCATION = 1 << 2,
  PI_MEM_ADVICE_CUDA_UNSET_PREFERRED_LOCATION = 1 << 3,
  PI_MEM_ADVICE_CUDA_SET_ACCESSED_BY = 1 << 4,
  PI_MEM_ADVICE_CUDA_UNSET_ACCESSED_BY = 1 << 5,
  PI_MEM_ADVICE_CUDA_SET_PREFERRED_LOCATION_HOST = 1 << 6,
  PI_MEM_ADVICE_CUDA_UNSET_PREFERRED_LOCATION_HOST = 1 << 7,
  PI_MEM_ADVICE_CUDA_SET_ACCESSED_BY_HOST = 1 << 8,
  PI_MEM_ADVICE_CUDA_UNSET_ACCESSED_BY_HOST = 1 << 9,
  PI_MEM_ADVICE_UNKNOWN = 0x7FFFFFFF,
} _pi_mem_advice;

typedef enum {
  PI_IMAGE_CHANNEL_ORDER_A = 0x10B1,
  PI_IMAGE_CHANNEL_ORDER_R = 0x10B0,
  PI_IMAGE_CHANNEL_ORDER_RG = 0x10B2,
  PI_IMAGE_CHANNEL_ORDER_RA = 0x10B3,
  PI_IMAGE_CHANNEL_ORDER_RGB = 0x10B4,
  PI_IMAGE_CHANNEL_ORDER_RGBA = 0x10B5,
  PI_IMAGE_CHANNEL_ORDER_BGRA = 0x10B6,
  PI_IMAGE_CHANNEL_ORDER_ARGB = 0x10B7,
  PI_IMAGE_CHANNEL_ORDER_ABGR = 0x10C3,
  PI_IMAGE_CHANNEL_ORDER_INTENSITY = 0x10B8,
  PI_IMAGE_CHANNEL_ORDER_LUMINANCE = 0x10B9,
  PI_IMAGE_CHANNEL_ORDER_Rx = 0x10BA,
  PI_IMAGE_CHANNEL_ORDER_RGx = 0x10BB,
  PI_IMAGE_CHANNEL_ORDER_RGBx = 0x10BC,
  PI_IMAGE_CHANNEL_ORDER_sRGBA = 0x10C1
} _pi_image_channel_order;

typedef enum {
  PI_IMAGE_CHANNEL_TYPE_SNORM_INT8 = 0x10D0,
  PI_IMAGE_CHANNEL_TYPE_SNORM_INT16 = 0x10D1,
  PI_IMAGE_CHANNEL_TYPE_UNORM_INT8 = 0x10D2,
  PI_IMAGE_CHANNEL_TYPE_UNORM_INT16 = 0x10D3,
  PI_IMAGE_CHANNEL_TYPE_UNORM_SHORT_565 = 0x10D4,
  PI_IMAGE_CHANNEL_TYPE_UNORM_SHORT_555 = 0x10D5,
  PI_IMAGE_CHANNEL_TYPE_UNORM_INT_101010 = 0x10D6,
  PI_IMAGE_CHANNEL_TYPE_SIGNED_INT8 = 0x10D7,
  PI_IMAGE_CHANNEL_TYPE_SIGNED_INT16 = 0x10D8,
  PI_IMAGE_CHANNEL_TYPE_SIGNED_INT32 = 0x10D9,
  PI_IMAGE_CHANNEL_TYPE_UNSIGNED_INT8 = 0x10DA,
  PI_IMAGE_CHANNEL_TYPE_UNSIGNED_INT16 = 0x10DB,
  PI_IMAGE_CHANNEL_TYPE_UNSIGNED_INT32 = 0x10DC,
  PI_IMAGE_CHANNEL_TYPE_HALF_FLOAT = 0x10DD,
  PI_IMAGE_CHANNEL_TYPE_FLOAT = 0x10DE
} _pi_image_channel_type;

typedef enum {
  PI_IMAGE_COPY_HOST_TO_DEVICE = 0,
  PI_IMAGE_COPY_DEVICE_TO_HOST = 1,
  PI_IMAGE_COPY_DEVICE_TO_DEVICE = 2
} _pi_image_copy_flags;

typedef enum { PI_BUFFER_CREATE_TYPE_REGION = 0x1220 } _pi_buffer_create_type;

const pi_bool PI_TRUE = 1;
const pi_bool PI_FALSE = 0;

typedef enum {
  PI_SAMPLER_INFO_REFERENCE_COUNT = 0x1150,
  PI_SAMPLER_INFO_CONTEXT = 0x1151,
  PI_SAMPLER_INFO_NORMALIZED_COORDS = 0x1152,
  PI_SAMPLER_INFO_ADDRESSING_MODE = 0x1153,
  PI_SAMPLER_INFO_FILTER_MODE = 0x1154,
  PI_SAMPLER_INFO_MIP_FILTER_MODE = 0x1155,
  PI_SAMPLER_INFO_LOD_MIN = 0x1156,
  PI_SAMPLER_INFO_LOD_MAX = 0x1157
} _pi_sampler_info;

typedef enum {
  PI_SAMPLER_ADDRESSING_MODE_MIRRORED_REPEAT = 0x1134,
  PI_SAMPLER_ADDRESSING_MODE_REPEAT = 0x1133,
  PI_SAMPLER_ADDRESSING_MODE_CLAMP_TO_EDGE = 0x1131,
  PI_SAMPLER_ADDRESSING_MODE_CLAMP = 0x1132,
  PI_SAMPLER_ADDRESSING_MODE_NONE = 0x1130
} _pi_sampler_addressing_mode;

typedef enum {
  PI_SAMPLER_FILTER_MODE_NEAREST = 0x1140,
  PI_SAMPLER_FILTER_MODE_LINEAR = 0x1141,
} _pi_sampler_filter_mode;

typedef enum {
  PI_EXT_ONEAPI_VIRTUAL_MEM_GRANULARITY_INFO_MINIMUM = 0x30100,
  PI_EXT_ONEAPI_VIRTUAL_MEM_GRANULARITY_INFO_RECOMMENDED = 0x30101,
} _pi_virtual_mem_granularity_info;

typedef enum {
  PI_EXT_ONEAPI_VIRTUAL_MEM_INFO_ACCESS_MODE = 0x30200,
} _pi_virtual_mem_info;

using pi_context_properties = intptr_t;

using pi_device_exec_capabilities = pi_bitfield;
constexpr pi_device_exec_capabilities PI_DEVICE_EXEC_CAPABILITIES_KERNEL =
    (1 << 0);
constexpr pi_device_exec_capabilities
    PI_DEVICE_EXEC_CAPABILITIES_NATIVE_KERNEL = (1 << 1);

using pi_sampler_properties = pi_bitfield;
constexpr pi_sampler_properties PI_SAMPLER_PROPERTIES_NORMALIZED_COORDS =
    0x1152;
constexpr pi_sampler_properties PI_SAMPLER_PROPERTIES_ADDRESSING_MODE = 0x1153;
constexpr pi_sampler_properties PI_SAMPLER_PROPERTIES_FILTER_MODE = 0x1154;
constexpr pi_sampler_properties PI_SAMPLER_PROPERTIES_MIP_FILTER_MODE = 0x1155;

using pi_memory_order_capabilities = pi_bitfield;
constexpr pi_memory_order_capabilities PI_MEMORY_ORDER_RELAXED = 0x01;
constexpr pi_memory_order_capabilities PI_MEMORY_ORDER_ACQUIRE = 0x02;
constexpr pi_memory_order_capabilities PI_MEMORY_ORDER_RELEASE = 0x04;
constexpr pi_memory_order_capabilities PI_MEMORY_ORDER_ACQ_REL = 0x08;
constexpr pi_memory_order_capabilities PI_MEMORY_ORDER_SEQ_CST = 0x10;

using pi_memory_scope_capabilities = pi_bitfield;
constexpr pi_memory_scope_capabilities PI_MEMORY_SCOPE_WORK_ITEM = 0x01;
constexpr pi_memory_scope_capabilities PI_MEMORY_SCOPE_SUB_GROUP = 0x02;
constexpr pi_memory_scope_capabilities PI_MEMORY_SCOPE_WORK_GROUP = 0x04;
constexpr pi_memory_scope_capabilities PI_MEMORY_SCOPE_DEVICE = 0x08;
constexpr pi_memory_scope_capabilities PI_MEMORY_SCOPE_SYSTEM = 0x10;

typedef enum {
  PI_PROFILING_INFO_COMMAND_QUEUED = 0x1280,
  PI_PROFILING_INFO_COMMAND_SUBMIT = 0x1281,
  PI_PROFILING_INFO_COMMAND_START = 0x1282,
  PI_PROFILING_INFO_COMMAND_END = 0x1283
} _pi_profiling_info;

// NOTE: this is made 64-bit to match the size of cl_mem_flags to
// make the translation to OpenCL transparent.
// TODO: populate
//
using pi_mem_flags = pi_bitfield;
// Access
constexpr pi_mem_flags PI_MEM_FLAGS_ACCESS_RW = (1 << 0);
constexpr pi_mem_flags PI_MEM_ACCESS_READ_ONLY = (1 << 2);
// Host pointer
constexpr pi_mem_flags PI_MEM_FLAGS_HOST_PTR_USE = (1 << 3);
constexpr pi_mem_flags PI_MEM_FLAGS_HOST_PTR_COPY = (1 << 5);
constexpr pi_mem_flags PI_MEM_FLAGS_HOST_PTR_ALLOC = (1 << 4);

// flags passed to Map operations
using pi_map_flags = pi_bitfield;
constexpr pi_map_flags PI_MAP_READ = (1 << 0);
constexpr pi_map_flags PI_MAP_WRITE = (1 << 1);
constexpr pi_map_flags PI_MAP_WRITE_INVALIDATE_REGION = (1 << 2);
// NOTE: this is made 64-bit to match the size of cl_mem_properties_intel to
// make the translation to OpenCL transparent.
using pi_mem_properties = pi_bitfield;
constexpr pi_mem_properties PI_MEM_PROPERTIES_CHANNEL = 0x4213;
constexpr pi_mem_properties PI_MEM_PROPERTIES_ALLOC_BUFFER_LOCATION = 0x419E;

// NOTE: this is made 64-bit to match the size of cl_mem_properties_intel to
// make the translation to OpenCL transparent.
using pi_usm_mem_properties = pi_bitfield;
constexpr pi_usm_mem_properties PI_MEM_ALLOC_FLAGS = 0x4195;
constexpr pi_usm_mem_properties PI_MEM_ALLOC_WRTITE_COMBINED = (1 << 0);
constexpr pi_usm_mem_properties PI_MEM_ALLOC_INITIAL_PLACEMENT_DEVICE =
    (1 << 1);
constexpr pi_usm_mem_properties PI_MEM_ALLOC_INITIAL_PLACEMENT_HOST = (1 << 2);
// Hints that the device/shared allocation will not be written on device.
constexpr pi_usm_mem_properties PI_MEM_ALLOC_DEVICE_READ_ONLY = (1 << 3);

constexpr pi_usm_mem_properties PI_MEM_USM_ALLOC_BUFFER_LOCATION = 0x419E;

// NOTE: queue properties are implemented this way to better support bit
// manipulations
using pi_queue_properties = pi_bitfield;
constexpr pi_queue_properties PI_QUEUE_FLAGS = -1;
constexpr pi_queue_properties PI_QUEUE_COMPUTE_INDEX = -2;
// clang-format off
constexpr pi_queue_properties PI_QUEUE_FLAG_OUT_OF_ORDER_EXEC_MODE_ENABLE = (1 << 0);
constexpr pi_queue_properties PI_QUEUE_FLAG_PROFILING_ENABLE = (1 << 1);
constexpr pi_queue_properties PI_QUEUE_FLAG_ON_DEVICE = (1 << 2);
constexpr pi_queue_properties PI_QUEUE_FLAG_ON_DEVICE_DEFAULT = (1 << 3);
constexpr pi_queue_properties PI_EXT_ONEAPI_QUEUE_FLAG_DISCARD_EVENTS = (1 << 4);
constexpr pi_queue_properties PI_EXT_ONEAPI_QUEUE_FLAG_PRIORITY_LOW = (1 << 5);
constexpr pi_queue_properties PI_EXT_ONEAPI_QUEUE_FLAG_PRIORITY_HIGH = (1 << 6);
constexpr pi_queue_properties PI_EXT_QUEUE_FLAG_SUBMISSION_NO_IMMEDIATE = (1 << 7);
constexpr pi_queue_properties PI_EXT_QUEUE_FLAG_SUBMISSION_IMMEDIATE = (1 << 8);
// clang-format on

using pi_virtual_access_flags = pi_bitfield;
constexpr pi_virtual_access_flags PI_VIRTUAL_ACCESS_FLAG_RW = (1 << 0);
constexpr pi_virtual_access_flags PI_VIRTUAL_ACCESS_FLAG_READ_ONLY = (1 << 1);

typedef enum {
  // No preference for SLM or data cache.
  PI_EXT_KERNEL_EXEC_INFO_CACHE_DEFAULT = 0x0,
  // Large SLM size.
  PI_EXT_KERNEL_EXEC_INFO_CACHE_LARGE_SLM = 0x1,
  // Large General Data size.
  PI_EXT_KERNEL_EXEC_INFO_CACHE_LARGE_DATA = 0x2
} _pi_kernel_cache_config;

using pi_result = _pi_result;
using pi_platform_info = _pi_platform_info;
using pi_platform_backend = _pi_platform_backend;
using pi_device_type = _pi_device_type;
using pi_device_mem_cache_type = _pi_device_mem_cache_type;
using pi_device_local_mem_type = _pi_device_local_mem_type;
using pi_device_info = _pi_device_info;
using pi_program_info = _pi_program_info;
using pi_context_info = _pi_context_info;
using pi_queue_info = _pi_queue_info;
using pi_image_info = _pi_image_info;
using pi_kernel_info = _pi_kernel_info;
using pi_kernel_group_info = _pi_kernel_group_info;
using pi_kernel_sub_group_info = _pi_kernel_sub_group_info;
using pi_event_info = _pi_event_info;
using pi_command_type = _pi_command_type;
using pi_mem_type = _pi_mem_type;
using pi_mem_advice = _pi_mem_advice;
using pi_image_channel_order = _pi_image_channel_order;
using pi_image_channel_type = _pi_image_channel_type;
using pi_buffer_create_type = _pi_buffer_create_type;
using pi_sampler_addressing_mode = _pi_sampler_addressing_mode;
using pi_sampler_filter_mode = _pi_sampler_filter_mode;
using pi_sampler_info = _pi_sampler_info;
using pi_event_status = _pi_event_status;
using pi_program_build_info = _pi_program_build_info;
using pi_program_build_status = _pi_program_build_status;
using pi_program_binary_type = _pi_program_binary_type;
using pi_kernel_info = _pi_kernel_info;
using pi_profiling_info = _pi_profiling_info;
using pi_kernel_cache_config = _pi_kernel_cache_config;
using pi_virtual_mem_granularity_info = _pi_virtual_mem_granularity_info;
using pi_virtual_mem_info = _pi_virtual_mem_info;

using pi_image_copy_flags = _pi_image_copy_flags;

// For compatibility with OpenCL define this not as enum.
using pi_device_partition_property = intptr_t;
static constexpr pi_device_partition_property PI_DEVICE_PARTITION_EQUALLY =
    0x1086;
static constexpr pi_device_partition_property PI_DEVICE_PARTITION_BY_COUNTS =
    0x1087;
static constexpr pi_device_partition_property
    PI_DEVICE_PARTITION_BY_COUNTS_LIST_END = 0x0;
static constexpr pi_device_partition_property
    PI_DEVICE_PARTITION_BY_AFFINITY_DOMAIN = 0x1088;
static constexpr pi_device_partition_property
    PI_EXT_INTEL_DEVICE_PARTITION_BY_CSLICE = 0x1089;

// For compatibility with OpenCL define this not as enum.
using pi_device_affinity_domain = pi_bitfield;
static constexpr pi_device_affinity_domain PI_DEVICE_AFFINITY_DOMAIN_NUMA =
    (1 << 0);
static constexpr pi_device_affinity_domain PI_DEVICE_AFFINITY_DOMAIN_L4_CACHE =
    (1 << 1);
static constexpr pi_device_affinity_domain PI_DEVICE_AFFINITY_DOMAIN_L3_CACHE =
    (1 << 2);
static constexpr pi_device_affinity_domain PI_DEVICE_AFFINITY_DOMAIN_L2_CACHE =
    (1 << 3);
static constexpr pi_device_affinity_domain PI_DEVICE_AFFINITY_DOMAIN_L1_CACHE =
    (1 << 4);
static constexpr pi_device_affinity_domain
    PI_DEVICE_AFFINITY_DOMAIN_NEXT_PARTITIONABLE = (1 << 5);

// For compatibility with OpenCL define this not as enum.
using pi_device_fp_config = pi_bitfield;
static constexpr pi_device_fp_config PI_FP_DENORM = (1 << 0);
static constexpr pi_device_fp_config PI_FP_INF_NAN = (1 << 1);
static constexpr pi_device_fp_config PI_FP_ROUND_TO_NEAREST = (1 << 2);
static constexpr pi_device_fp_config PI_FP_ROUND_TO_ZERO = (1 << 3);
static constexpr pi_device_fp_config PI_FP_ROUND_TO_INF = (1 << 4);
static constexpr pi_device_fp_config PI_FP_FMA = (1 << 5);
static constexpr pi_device_fp_config PI_FP_SOFT_FLOAT = (1 << 6);
static constexpr pi_device_fp_config PI_FP_CORRECTLY_ROUNDED_DIVIDE_SQRT =
    (1 << 7);

// For compatibility with OpenCL define this not as enum.
using pi_device_exec_capabilities = pi_bitfield;
static constexpr pi_device_exec_capabilities PI_EXEC_KERNEL = (1 << 0);
static constexpr pi_device_exec_capabilities PI_EXEC_NATIVE_KERNEL = (1 << 1);

// Entry type, matches OpenMP for compatibility
struct _pi_offload_entry_struct {
  void *addr;
  char *name;
  size_t size;
  int32_t flags;
  int32_t reserved;
};

using _pi_offload_entry = _pi_offload_entry_struct *;

// A type of a binary image property.
typedef enum {
  PI_PROPERTY_TYPE_UNKNOWN,
  PI_PROPERTY_TYPE_UINT32,     // 32-bit integer
  PI_PROPERTY_TYPE_BYTE_ARRAY, // byte array
  PI_PROPERTY_TYPE_STRING      // null-terminated string
} pi_property_type;

// Device binary image property.
// If the type size of the property value is fixed and is no greater than
// 64 bits, then ValAddr is 0 and the value is stored in the ValSize field.
// Example - PI_PROPERTY_TYPE_UINT32, which is 32-bit
struct _pi_device_binary_property_struct {
  char *Name;       // null-terminated property name
  void *ValAddr;    // address of property value
  uint32_t Type;    // _pi_property_type
  uint64_t ValSize; // size of property value in bytes
};

typedef _pi_device_binary_property_struct *pi_device_binary_property;

// Named array of properties.
struct _pi_device_binary_property_set_struct {
  char *Name;                                // the name
  pi_device_binary_property PropertiesBegin; // array start
  pi_device_binary_property PropertiesEnd;   // array end
};

typedef _pi_device_binary_property_set_struct *pi_device_binary_property_set;

/// Types of device binary.
using pi_device_binary_type = uint8_t;
// format is not determined
static constexpr pi_device_binary_type PI_DEVICE_BINARY_TYPE_NONE = 0;
// specific to a device
static constexpr pi_device_binary_type PI_DEVICE_BINARY_TYPE_NATIVE = 1;
// portable binary types go next
// SPIR-V
static constexpr pi_device_binary_type PI_DEVICE_BINARY_TYPE_SPIRV = 2;
// LLVM bitcode
static constexpr pi_device_binary_type PI_DEVICE_BINARY_TYPE_LLVMIR_BITCODE = 3;

// Device binary descriptor version supported by this library.
static const uint16_t PI_DEVICE_BINARY_VERSION = 1;

// The kind of offload model the binary employs; must be 4 for SYCL
static const uint8_t PI_DEVICE_BINARY_OFFLOAD_KIND_SYCL = 4;

/// Target identification strings for
/// pi_device_binary_struct.DeviceTargetSpec
///
/// A device type represented by a particular target
/// triple requires specific binary images. We need
/// to map the image type onto the device target triple
///
#define __SYCL_PI_DEVICE_BINARY_TARGET_UNKNOWN "<unknown>"
/// SPIR-V 32-bit image <-> "spir", 32-bit OpenCL device
#define __SYCL_PI_DEVICE_BINARY_TARGET_SPIRV32 "spir"
/// SPIR-V 64-bit image <-> "spir64", 64-bit OpenCL device
#define __SYCL_PI_DEVICE_BINARY_TARGET_SPIRV64 "spir64"
/// Device-specific binary images produced from SPIR-V 64-bit <->
/// various "spir64_*" triples for specific 64-bit OpenCL devices
#define __SYCL_PI_DEVICE_BINARY_TARGET_SPIRV64_X86_64 "spir64_x86_64"
#define __SYCL_PI_DEVICE_BINARY_TARGET_SPIRV64_GEN "spir64_gen"
#define __SYCL_PI_DEVICE_BINARY_TARGET_SPIRV64_FPGA "spir64_fpga"
/// PTX 64-bit image <-> "nvptx64", 64-bit NVIDIA PTX device
#define __SYCL_PI_DEVICE_BINARY_TARGET_NVPTX64 "nvptx64"
#define __SYCL_PI_DEVICE_BINARY_TARGET_AMDGCN "amdgcn"
#define __SYCL_PI_DEVICE_BINARY_TARGET_NATIVE_CPU "native_cpu"

/// Extension to denote native support of assert feature by an arbitrary device
/// piDeviceGetInfo call should return this extension when the device supports
/// native asserts if supported extensions' names are requested
#define PI_DEVICE_INFO_EXTENSION_DEVICELIB_ASSERT                              \
  "pi_ext_intel_devicelib_assert"

/// Device binary image property set names recognized by the SYCL runtime.
/// Name must be consistent with
/// PropertySetRegistry::SYCL_SPECIALIZATION_CONSTANTS defined in
/// PropertySetIO.h
#define __SYCL_PI_PROPERTY_SET_SPEC_CONST_MAP "SYCL/specialization constants"
/// PropertySetRegistry::SYCL_SPEC_CONSTANTS_DEFAULT_VALUES defined in
/// PropertySetIO.h
#define __SYCL_PI_PROPERTY_SET_SPEC_CONST_DEFAULT_VALUES_MAP                   \
  "SYCL/specialization constants default values"
/// PropertySetRegistry::SYCL_DEVICELIB_REQ_MASK defined in PropertySetIO.h
#define __SYCL_PI_PROPERTY_SET_DEVICELIB_REQ_MASK "SYCL/devicelib req mask"
/// PropertySetRegistry::SYCL_KERNEL_PARAM_OPT_INFO defined in PropertySetIO.h
#define __SYCL_PI_PROPERTY_SET_KERNEL_PARAM_OPT_INFO "SYCL/kernel param opt"
/// PropertySetRegistry::SYCL_KERNEL_PROGRAM_METADATA defined in PropertySetIO.h
#define __SYCL_PI_PROPERTY_SET_PROGRAM_METADATA "SYCL/program metadata"
/// PropertySetRegistry::SYCL_MISC_PROP defined in PropertySetIO.h
#define __SYCL_PI_PROPERTY_SET_SYCL_MISC_PROP "SYCL/misc properties"
/// PropertySetRegistry::SYCL_ASSERT_USED defined in PropertySetIO.h
#define __SYCL_PI_PROPERTY_SET_SYCL_ASSERT_USED "SYCL/assert used"
/// PropertySetRegistry::SYCL_EXPORTED_SYMBOLS defined in PropertySetIO.h
#define __SYCL_PI_PROPERTY_SET_SYCL_EXPORTED_SYMBOLS "SYCL/exported symbols"
/// PropertySetRegistry::SYCL_DEVICE_GLOBALS defined in PropertySetIO.h
#define __SYCL_PI_PROPERTY_SET_SYCL_DEVICE_GLOBALS "SYCL/device globals"
/// PropertySetRegistry::SYCL_DEVICE_REQUIREMENTS defined in PropertySetIO.h
#define __SYCL_PI_PROPERTY_SET_SYCL_DEVICE_REQUIREMENTS                        \
  "SYCL/device requirements"
/// PropertySetRegistry::SYCL_HOST_PIPES defined in PropertySetIO.h
#define __SYCL_PI_PROPERTY_SET_SYCL_HOST_PIPES "SYCL/host pipes"

/// Program metadata tags recognized by the PI backends. For kernels the tag
/// must appear after the kernel name.
#define __SYCL_PI_PROGRAM_METADATA_TAG_REQD_WORK_GROUP_SIZE                    \
  "@reqd_work_group_size"
#define __SYCL_PI_PROGRAM_METADATA_GLOBAL_ID_MAPPING "@global_id_mapping"

/// This struct is a record of the device binary information. If the Kind field
/// denotes a portable binary type (SPIR-V or LLVM IR), the DeviceTargetSpec
/// field can still be specific and denote e.g. FPGA target. It must match the
/// __tgt_device_image structure generated by the clang-offload-wrapper tool
/// when their Version field match.
struct pi_device_binary_struct {
  /// version of this structure - for backward compatibility;
  /// all modifications which change order/type/offsets of existing fields
  /// should increment the version.
  uint16_t Version;
  /// the type of offload model the binary employs; must be 4 for SYCL
  uint8_t Kind;
  /// format of the binary data - SPIR-V, LLVM IR bitcode,...
  uint8_t Format;
  /// null-terminated string representation of the device's target architecture
  /// which holds one of:
  /// __SYCL_PI_DEVICE_BINARY_TARGET_UNKNOWN - unknown
  /// __SYCL_PI_DEVICE_BINARY_TARGET_SPIRV32 - general value for 32-bit OpenCL
  /// devices
  /// __SYCL_PI_DEVICE_BINARY_TARGET_SPIRV64 - general value for 64-bit OpenCL
  /// devices
  /// __SYCL_PI_DEVICE_BINARY_TARGET_SPIRV64_X86_64 - 64-bit OpenCL CPU device
  /// __SYCL_PI_DEVICE_BINARY_TARGET_SPIRV64_GEN - GEN GPU device (64-bit
  /// OpenCL)
  /// __SYCL_PI_DEVICE_BINARY_TARGET_SPIRV64_FPGA - 64-bit OpenCL FPGA device
  const char *DeviceTargetSpec;
  /// a null-terminated string; target- and compiler-specific options
  /// which are suggested to use to "compile" program at runtime
  const char *CompileOptions;
  /// a null-terminated string; target- and compiler-specific options
  /// which are suggested to use to "link" program at runtime
  const char *LinkOptions;
  /// Pointer to the manifest data start
  const char *ManifestStart;
  /// Pointer to the manifest data end
  const char *ManifestEnd;
  /// Pointer to the target code start
  const unsigned char *BinaryStart;
  /// Pointer to the target code end
  const unsigned char *BinaryEnd;
  /// the offload entry table
  _pi_offload_entry EntriesBegin;
  _pi_offload_entry EntriesEnd;
  // Array of preperty sets; e.g. specialization constants symbol-int ID map is
  // propagated to runtime with this mechanism.
  pi_device_binary_property_set PropertySetsBegin;
  pi_device_binary_property_set PropertySetsEnd;
  // TODO Other fields like entries, link options can be propagated using
  // the property set infrastructure. This will improve binary compatibility and
  // add flexibility.
};
using pi_device_binary = pi_device_binary_struct *;

// pi_buffer_region structure repeats cl_buffer_region, used for sub buffers.
struct pi_buffer_region_struct {
  size_t origin;
  size_t size;
};
using pi_buffer_region = pi_buffer_region_struct *;

// pi_buff_rect_offset structure is 3D offset argument passed to buffer rect
// operations (piEnqueueMemBufferCopyRect, etc).
struct pi_buff_rect_offset_struct {
  size_t x_bytes;
  size_t y_scalar;
  size_t z_scalar;
};
using pi_buff_rect_offset = pi_buff_rect_offset_struct *;

// pi_buff_rect_region structure represents size of 3D region passed to buffer
// rect operations (piEnqueueMemBufferCopyRect, etc).
struct pi_buff_rect_region_struct {
  size_t width_bytes;
  size_t height_scalar;
  size_t depth_scalar;
};
using pi_buff_rect_region = pi_buff_rect_region_struct *;

// pi_image_offset structure is 3D offset argument passed to image operations
// (piEnqueueMemImageRead, etc).
struct pi_image_offset_struct {
  size_t x;
  size_t y;
  size_t z;
};
using pi_image_offset = pi_image_offset_struct *;

// pi_image_region structure represents size of 3D region passed to image
// operations (piEnqueueMemImageRead, etc).
struct pi_image_region_struct {
  size_t width;
  size_t height;
  size_t depth;
};
using pi_image_region = pi_image_region_struct *;

// Offload binaries descriptor version supported by this library.
static const uint16_t PI_DEVICE_BINARIES_VERSION = 1;

/// This struct is a record of all the device code that may be offloaded.
/// It must match the __tgt_bin_desc structure generated by
/// the clang-offload-wrapper tool when their Version field match.
struct pi_device_binaries_struct {
  /// version of this structure - for backward compatibility;
  /// all modifications which change order/type/offsets of existing fields
  /// should increment the version.
  uint16_t Version;
  /// Number of device binaries in this descriptor
  uint16_t NumDeviceBinaries;
  /// Device binaries data
  pi_device_binary DeviceBinaries;
  /// the offload entry table (not used, for compatibility with OpenMP)
  _pi_offload_entry *HostEntriesBegin;
  _pi_offload_entry *HostEntriesEnd;
};
using pi_device_binaries = pi_device_binaries_struct *;

// Opaque types that make reading build log errors easier.
struct _pi_platform;
struct _pi_device;
struct _pi_context;
struct _pi_queue;
struct _pi_mem;
struct _pi_program;
struct _pi_kernel;
struct _pi_event;
struct _pi_sampler;
struct _pi_physical_mem;

using pi_platform = _pi_platform *;
using pi_device = _pi_device *;
using pi_context = _pi_context *;
using pi_queue = _pi_queue *;
using pi_mem = _pi_mem *;
using pi_program = _pi_program *;
using pi_kernel = _pi_kernel *;
using pi_event = _pi_event *;
using pi_sampler = _pi_sampler *;
using pi_image_handle = pi_uint64;
using pi_image_mem_handle = void *;
using pi_interop_mem_handle = pi_uint64;
using pi_interop_semaphore_handle = pi_uint64;
using pi_physical_mem = _pi_physical_mem *;

typedef struct {
  pi_image_channel_order image_channel_order;
  pi_image_channel_type image_channel_data_type;
} _pi_image_format;

typedef struct {
  pi_mem_type image_type;
  size_t image_width;
  size_t image_height;
  size_t image_depth;
  size_t image_array_size;
  size_t image_row_pitch;
  size_t image_slice_pitch;
  pi_uint32 num_mip_levels;
  pi_uint32 num_samples;
  pi_mem buffer;
} _pi_image_desc;

using pi_image_format = _pi_image_format;
using pi_image_desc = _pi_image_desc;

typedef enum { PI_MEM_CONTEXT = 0x1106, PI_MEM_SIZE = 0x1102 } _pi_mem_info;

typedef enum {
  PI_PEER_ACCESS_SUPPORTED =
      0x0, ///< returns a uint32_t: 1 if P2P Access is supported
           ///< otherwise P2P Access is not supported.
  PI_PEER_ATOMICS_SUPPORTED =
      0x1 ///< returns a uint32_t: 1 if Atomic operations are supported over the
          ///< P2P link, otherwise such operations are not supported.
} _pi_peer_attr;

using pi_mem_info = _pi_mem_info;
using pi_peer_attr = _pi_peer_attr;

//
// Following section contains SYCL RT Plugin Interface (PI) functions.
// They are 3 distinct categories:
//
// 1) Ones having direct analogy in OpenCL and needed for the core SYCL
//    functionality are started with just "pi" prefix in their names.
// 2) Those having direct analogy in OpenCL but only needed for SYCL
//    interoperability with OpenCL are started with "picl" prefix.
// 3) Functions having no direct analogy in OpenCL, started with "piext".
//
// TODO: describe interfaces in Doxygen format
//

struct _pi_plugin;
using pi_plugin = _pi_plugin;

// PI Plugin Initialise.
// Plugin will check the PI version of Plugin Interface,
// populate the PI Version it supports, update targets field and populate
// PiFunctionTable with Supported APIs. The pointers are in a predetermined
// order in pi.def file.
__SYCL_EXPORT pi_result piPluginInit(pi_plugin *plugin_info);

//
// Platform
//
__SYCL_EXPORT pi_result piPlatformsGet(pi_uint32 num_entries,
                                       pi_platform *platforms,
                                       pi_uint32 *num_platforms);

__SYCL_EXPORT pi_result piPlatformGetInfo(pi_platform platform,
                                          pi_platform_info param_name,
                                          size_t param_value_size,
                                          void *param_value,
                                          size_t *param_value_size_ret);

/// Gets the native handle of a PI platform object.
///
/// \param platform is the PI platform to get the native handle of.
/// \param nativeHandle is the native handle of platform.
__SYCL_EXPORT pi_result piextPlatformGetNativeHandle(
    pi_platform platform, pi_native_handle *nativeHandle);

/// Creates PI platform object from a native handle.
/// NOTE: The created PI object takes ownership of the native handle.
///
/// \param nativeHandle is the native handle to create PI device from.
/// \param platform is the PI platform created from the native handle.
__SYCL_EXPORT pi_result piextPlatformCreateWithNativeHandle(
    pi_native_handle nativeHandle, pi_platform *platform);

__SYCL_EXPORT pi_result piDevicesGet(pi_platform platform,
                                     pi_device_type device_type,
                                     pi_uint32 num_entries, pi_device *devices,
                                     pi_uint32 *num_devices);

__SYCL_EXPORT pi_result piextEnablePeerAccess(pi_device command_device,
                                              pi_device peer_device);
__SYCL_EXPORT pi_result piextDisablePeerAccess(pi_device command_device,
                                               pi_device peer_device);
__SYCL_EXPORT pi_result piextPeerAccessGetInfo(
    pi_device command_device, pi_device peer_device, pi_peer_attr attr,
    size_t param_value_size, void *param_value, size_t *param_value_size_ret);

/// Returns requested info for provided native device
/// Return PI_DEVICE_INFO_EXTENSION_DEVICELIB_ASSERT for
/// PI_DEVICE_INFO_EXTENSIONS query when the device supports native asserts
__SYCL_EXPORT pi_result piDeviceGetInfo(pi_device device,
                                        pi_device_info param_name,
                                        size_t param_value_size,
                                        void *param_value,
                                        size_t *param_value_size_ret);

__SYCL_EXPORT pi_result piDeviceRetain(pi_device device);

__SYCL_EXPORT pi_result piDeviceRelease(pi_device device);

__SYCL_EXPORT pi_result piDevicePartition(
    pi_device device, const pi_device_partition_property *properties,
    pi_uint32 num_devices, pi_device *out_devices, pi_uint32 *out_num_devices);

/// Gets the native handle of a PI device object.
///
/// \param device is the PI device to get the native handle of.
/// \param nativeHandle is the native handle of device.
__SYCL_EXPORT pi_result
piextDeviceGetNativeHandle(pi_device device, pi_native_handle *nativeHandle);

/// Creates PI device object from a native handle.
/// NOTE: The created PI object takes ownership of the native handle.
///
/// \param nativeHandle is the native handle to create PI device from.
/// \param platform is the platform of the device (optional).
/// \param device is the PI device created from the native handle.
__SYCL_EXPORT pi_result piextDeviceCreateWithNativeHandle(
    pi_native_handle nativeHandle, pi_platform platform, pi_device *device);

/// Selects the most appropriate device binary based on runtime information
/// and the IR characteristics.
///
__SYCL_EXPORT pi_result piextDeviceSelectBinary(pi_device device,
                                                pi_device_binary *binaries,
                                                pi_uint32 num_binaries,
                                                pi_uint32 *selected_binary_ind);

/// Retrieves a device function pointer to a user-defined function
/// \arg \c function_name. \arg \c function_pointer_ret is set to 0 if query
/// failed.
///
/// \arg \c program must be built before calling this API. \arg \c device
/// must present in the list of devices returned by \c get_device method for
/// \arg \c program.
///
/// If a fallback method determines the function exists but the address is
/// not available PI_ERROR_FUNCTION_ADDRESS_IS_NOT_AVAILABLE is returned. If the
/// address does not exist PI_ERROR_INVALID_KERNEL_NAME is returned.
__SYCL_EXPORT pi_result piextGetDeviceFunctionPointer(
    pi_device device, pi_program program, const char *function_name,
    pi_uint64 *function_pointer_ret);

//
// Context
//
__SYCL_EXPORT pi_result piContextCreate(
    const pi_context_properties *properties, pi_uint32 num_devices,
    const pi_device *devices,
    void (*pfn_notify)(const char *errinfo, const void *private_info, size_t cb,
                       void *user_data),
    void *user_data, pi_context *ret_context);

__SYCL_EXPORT pi_result piContextGetInfo(pi_context context,
                                         pi_context_info param_name,
                                         size_t param_value_size,
                                         void *param_value,
                                         size_t *param_value_size_ret);

__SYCL_EXPORT pi_result piContextRetain(pi_context context);

__SYCL_EXPORT pi_result piContextRelease(pi_context context);

typedef void (*pi_context_extended_deleter)(void *user_data);

__SYCL_EXPORT pi_result piextContextSetExtendedDeleter(
    pi_context context, pi_context_extended_deleter func, void *user_data);

/// Gets the native handle of a PI context object.
///
/// \param context is the PI context to get the native handle of.
/// \param nativeHandle is the native handle of context.
__SYCL_EXPORT pi_result
piextContextGetNativeHandle(pi_context context, pi_native_handle *nativeHandle);

/// Creates PI context object from a native handle.
/// NOTE: The created PI object takes ownership of the native handle.
/// NOTE: The number of devices and the list of devices is needed for Level Zero
/// backend because there is no possilibity to query this information from
/// context handle for Level Zero. If backend has API to query a list of devices
/// from the context native handle then these parameters are ignored.
///
/// \param nativeHandle is the native handle to create PI context from.
/// \param numDevices is the number of devices in the context. Parameter is
///        ignored if number of devices can be queried from the context native
///        handle for a backend.
/// \param devices is the list of devices in the context. Parameter is ignored
///        if devices can be queried from the context native handle for a
///        backend.
/// \param pluginOwnsNativeHandle Indicates whether the created PI object
///        should take ownership of the native handle.
/// \param context is the PI context created from the native handle.
/// \return PI_SUCCESS if successfully created pi_context from the handle.
///         PI_ERROR_OUT_OF_HOST_MEMORY if can't allocate memory for the
///         pi_context object. PI_ERROR_INVALID_VALUE if numDevices == 0 or
///         devices is NULL but backend doesn't have API to query a list of
///         devices from the context native handle. PI_UNKNOWN_ERROR in case of
///         another error.
__SYCL_EXPORT pi_result piextContextCreateWithNativeHandle(
    pi_native_handle nativeHandle, pi_uint32 numDevices,
    const pi_device *devices, bool pluginOwnsNativeHandle, pi_context *context);

//
// Queue
//

// TODO: Remove during next ABI break and rename piextQueueCreate to
// piQueueCreate.
__SYCL_EXPORT pi_result piQueueCreate(pi_context context, pi_device device,
                                      pi_queue_properties properties,
                                      pi_queue *queue);
/// \param properties points to a zero-terminated array of extra data describing
/// desired queue properties. Format is
///  {[PROPERTY[, property-specific elements of data]*,]* 0}
__SYCL_EXPORT pi_result piextQueueCreate(pi_context context, pi_device device,
                                         pi_queue_properties *properties,
                                         pi_queue *queue);

__SYCL_EXPORT pi_result piQueueGetInfo(pi_queue command_queue,
                                       pi_queue_info param_name,
                                       size_t param_value_size,
                                       void *param_value,
                                       size_t *param_value_size_ret);

__SYCL_EXPORT pi_result piQueueRetain(pi_queue command_queue);

__SYCL_EXPORT pi_result piQueueRelease(pi_queue command_queue);

__SYCL_EXPORT pi_result piQueueFinish(pi_queue command_queue);

__SYCL_EXPORT pi_result piQueueFlush(pi_queue command_queue);

/// Gets the native handle of a PI queue object.
///
/// \param queue is the PI queue to get the native handle of.
/// \param nativeHandle is the native handle of queue or commandlist.
/// \param nativeHandleDesc provides additional properties of the native handle.
__SYCL_EXPORT pi_result piextQueueGetNativeHandle(
    pi_queue queue, pi_native_handle *nativeHandle, int32_t *nativeHandleDesc);

/// Creates PI queue object from a native handle.
/// NOTE: The created PI object takes ownership of the native handle.
///
/// \param nativeHandle is the native handle to create PI queue from.
/// \param nativeHandleDesc provides additional properties of the native handle.
/// \param context is the PI context of the queue.
/// \param device is the PI device associated with the native device used when
///   creating the native queue. This parameter is optional but some backends
///   may fail to create the right PI queue if omitted.
/// \param pluginOwnsNativeHandle Indicates whether the created PI object
///        should take ownership of the native handle.
/// \param Properties holds queue properties.
/// \param queue is the PI queue created from the native handle.
__SYCL_EXPORT pi_result piextQueueCreateWithNativeHandle(
    pi_native_handle nativeHandle, int32_t nativeHandleDesc, pi_context context,
    pi_device device, bool pluginOwnsNativeHandle,
    pi_queue_properties *Properties, pi_queue *queue);

//
// Memory
//
__SYCL_EXPORT pi_result piMemBufferCreate(
    pi_context context, pi_mem_flags flags, size_t size, void *host_ptr,
    pi_mem *ret_mem, const pi_mem_properties *properties = nullptr);

__SYCL_EXPORT pi_result piMemImageCreate(pi_context context, pi_mem_flags flags,
                                         const pi_image_format *image_format,
                                         const pi_image_desc *image_desc,
                                         void *host_ptr, pi_mem *ret_mem);

__SYCL_EXPORT pi_result piMemGetInfo(pi_mem mem, pi_mem_info param_name,
                                     size_t param_value_size, void *param_value,
                                     size_t *param_value_size_ret);

__SYCL_EXPORT pi_result piMemImageGetInfo(pi_mem image,
                                          pi_image_info param_name,
                                          size_t param_value_size,
                                          void *param_value,
                                          size_t *param_value_size_ret);

__SYCL_EXPORT pi_result piMemRetain(pi_mem mem);

__SYCL_EXPORT pi_result piMemRelease(pi_mem mem);

__SYCL_EXPORT pi_result piMemBufferPartition(
    pi_mem buffer, pi_mem_flags flags, pi_buffer_create_type buffer_create_type,
    void *buffer_create_info, pi_mem *ret_mem);

/// Gets the native handle of a PI mem object.
///
/// \param mem is the PI mem to get the native handle of.
/// \param nativeHandle is the native handle of mem.
__SYCL_EXPORT pi_result piextMemGetNativeHandle(pi_mem mem,
                                                pi_native_handle *nativeHandle);

/// Creates PI mem object from a native handle.
/// NOTE: The created PI object takes ownership of the native handle.
///
/// \param nativeHandle is the native handle to create PI mem from.
/// \param context The PI context of the memory allocation.
/// \param ownNativeHandle Indicates if we own the native memory handle or it
/// came from interop that asked to not transfer the ownership to SYCL RT.
/// \param mem is the PI mem created from the native handle.
__SYCL_EXPORT pi_result piextMemCreateWithNativeHandle(
    pi_native_handle nativeHandle, pi_context context, bool ownNativeHandle,
    pi_mem *mem);

/// Creates PI image object from a native handle.
///
/// \param nativeHandle is the native handle to create PI image from.
/// \param context The PI context of the memory allocation.
/// \param ownNativeHandle Indicates if we own the native memory handle or it
/// came from interop that asked to not transfer the ownership to SYCL RT.
/// \param ImageFormat is the pi_image_format struct that
/// specifies the image channnel order and channel data type that
/// match what the nativeHandle uses
/// \param ImageDesc is the pi_image_desc struct that specifies
/// the image dimension, pitch, slice and other information about
/// the nativeHandle
/// \param img is the PI img created from the native handle.
__SYCL_EXPORT pi_result piextMemImageCreateWithNativeHandle(
    pi_native_handle nativeHandle, pi_context context, bool ownNativeHandle,
    const pi_image_format *ImageFormat, const pi_image_desc *ImageDesc,
    pi_mem *img);

//
// Program
//

__SYCL_EXPORT pi_result piProgramCreate(pi_context context, const void *il,
                                        size_t length, pi_program *res_program);

/// Creates a PI program for a context and loads the given binary into it.
///
/// \param context is the PI context to associate the program with.
/// \param num_devices is the number of devices in device_list.
/// \param device_list is a pointer to a list of devices. These devices must all
///                    be in context.
/// \param lengths is an array of sizes in bytes of the binary in binaries.
/// \param binaries is a pointer to a list of program binaries.
/// \param num_metadata_entries is the number of metadata entries in metadata.
/// \param metadata is a pointer to a list of program metadata entries. The
///                 use of metadata entries is backend-defined.
/// \param binary_status returns whether the program binary was loaded
///                      succesfully or not, for each device in device_list.
///                      binary_status is ignored if it is null and otherwise
///                      it must be an array of num_devices elements.
/// \param ret_program is the PI program created from the program binaries.
__SYCL_EXPORT pi_result piProgramCreateWithBinary(
    pi_context context, pi_uint32 num_devices, const pi_device *device_list,
    const size_t *lengths, const unsigned char **binaries,
    size_t num_metadata_entries, const pi_device_binary_property *metadata,
    pi_int32 *binary_status, pi_program *ret_program);

__SYCL_EXPORT pi_result piProgramGetInfo(pi_program program,
                                         pi_program_info param_name,
                                         size_t param_value_size,
                                         void *param_value,
                                         size_t *param_value_size_ret);

__SYCL_EXPORT pi_result
piProgramLink(pi_context context, pi_uint32 num_devices,
              const pi_device *device_list, const char *options,
              pi_uint32 num_input_programs, const pi_program *input_programs,
              void (*pfn_notify)(pi_program program, void *user_data),
              void *user_data, pi_program *ret_program);

__SYCL_EXPORT pi_result piProgramCompile(
    pi_program program, pi_uint32 num_devices, const pi_device *device_list,
    const char *options, pi_uint32 num_input_headers,
    const pi_program *input_headers, const char **header_include_names,
    void (*pfn_notify)(pi_program program, void *user_data), void *user_data);

__SYCL_EXPORT pi_result piProgramBuild(
    pi_program program, pi_uint32 num_devices, const pi_device *device_list,
    const char *options,
    void (*pfn_notify)(pi_program program, void *user_data), void *user_data);

__SYCL_EXPORT pi_result piProgramGetBuildInfo(
    pi_program program, pi_device device, _pi_program_build_info param_name,
    size_t param_value_size, void *param_value, size_t *param_value_size_ret);

__SYCL_EXPORT pi_result piProgramRetain(pi_program program);

__SYCL_EXPORT pi_result piProgramRelease(pi_program program);

/// Sets a specialization constant to a specific value.
///
/// Note: Only used when specialization constants are natively supported (SPIR-V
/// binaries), and not when they are emulated (AOT binaries).
///
/// \param prog the program object which will use the value
/// \param spec_id integer ID of the constant
/// \param spec_size size of the value
/// \param spec_value bytes of the value
__SYCL_EXPORT pi_result
piextProgramSetSpecializationConstant(pi_program prog, pi_uint32 spec_id,
                                      size_t spec_size, const void *spec_value);

/// Gets the native handle of a PI program object.
///
/// \param program is the PI program to get the native handle of.
/// \param nativeHandle is the native handle of program.
__SYCL_EXPORT pi_result
piextProgramGetNativeHandle(pi_program program, pi_native_handle *nativeHandle);

/// Creates PI program object from a native handle.
/// NOTE: The created PI object takes ownership of the native handle.
///
/// \param nativeHandle is the native handle to create PI program from.
/// \param context is the PI context of the program.
/// \param pluginOwnsNativeHandle Indicates whether the created PI object
///        should take ownership of the native handle.
/// \param program is the PI program created from the native handle.
__SYCL_EXPORT pi_result piextProgramCreateWithNativeHandle(
    pi_native_handle nativeHandle, pi_context context,
    bool pluginOwnsNativeHandle, pi_program *program);

//
// Kernel
//

typedef enum {
  /// indicates that the kernel might access data through USM ptrs
  PI_USM_INDIRECT_ACCESS,
  /// provides an explicit list of pointers that the kernel will access
  PI_USM_PTRS = 0x4203,
  /// provides the preferred cache configuration (large slm or large data)
  PI_EXT_KERNEL_EXEC_INFO_CACHE_CONFIG = 0x4204
} _pi_kernel_exec_info;

using pi_kernel_exec_info = _pi_kernel_exec_info;

__SYCL_EXPORT pi_result piKernelCreate(pi_program program,
                                       const char *kernel_name,
                                       pi_kernel *ret_kernel);

__SYCL_EXPORT pi_result piKernelSetArg(pi_kernel kernel, pi_uint32 arg_index,
                                       size_t arg_size, const void *arg_value);

__SYCL_EXPORT pi_result piKernelGetInfo(pi_kernel kernel,
                                        pi_kernel_info param_name,
                                        size_t param_value_size,
                                        void *param_value,
                                        size_t *param_value_size_ret);

__SYCL_EXPORT pi_result piKernelGetGroupInfo(pi_kernel kernel, pi_device device,
                                             pi_kernel_group_info param_name,
                                             size_t param_value_size,
                                             void *param_value,
                                             size_t *param_value_size_ret);

/// API to query information from the sub-group from a kernel
///
/// \param kernel is the pi_kernel to query
/// \param device is the device the kernel is executed on
/// \param param_name is a pi_kernel_sub_group_info enum value that
///        specifies the informtation queried for.
/// \param input_value_size is the size of input value passed in
///        ptr input_value param
/// \param input_value is the ptr to the input value passed.
/// \param param_value_size is the size of the value in bytes.
/// \param param_value is a pointer to the value to set.
/// \param param_value_size_ret is a pointer to return the size of data in
///        param_value ptr.
///
/// All queries expect a return of 4 bytes in param_value_size,
/// param_value_size_ret, and a uint32_t value should to be written in
/// param_value ptr.
/// Note: This behaviour differs from OpenCL. OpenCL returns size_t.
__SYCL_EXPORT pi_result piKernelGetSubGroupInfo(
    pi_kernel kernel, pi_device device, pi_kernel_sub_group_info param_name,
    size_t input_value_size, const void *input_value, size_t param_value_size,
    void *param_value, size_t *param_value_size_ret);

__SYCL_EXPORT pi_result piKernelRetain(pi_kernel kernel);

__SYCL_EXPORT pi_result piKernelRelease(pi_kernel kernel);

/// Sets up pointer arguments for CL kernels. An extra indirection
/// is required due to CL argument conventions.
///
/// \param kernel is the kernel to be launched
/// \param arg_index is the index of the kernel argument
/// \param arg_size is the size in bytes of the argument (ignored in CL)
/// \param arg_value is the pointer argument
__SYCL_EXPORT pi_result piextKernelSetArgPointer(pi_kernel kernel,
                                                 pi_uint32 arg_index,
                                                 size_t arg_size,
                                                 const void *arg_value);

/// API to set attributes controlling kernel execution
///
/// \param kernel is the pi kernel to execute
/// \param param_name is a pi_kernel_exec_info value that specifies the info
///        passed to the kernel
/// \param param_value_size is the size of the value in bytes
/// \param param_value is a pointer to the value to set for the kernel
///
/// If param_name is PI_USM_INDIRECT_ACCESS, the value will be a ptr to
///    the pi_bool value PI_TRUE
/// If param_name is PI_USM_PTRS, the value will be an array of ptrs
__SYCL_EXPORT pi_result piKernelSetExecInfo(pi_kernel kernel,
                                            pi_kernel_exec_info value_name,
                                            size_t param_value_size,
                                            const void *param_value);

/// Creates PI kernel object from a native handle.
/// NOTE: The created PI object takes ownership of the native handle.
///
/// \param nativeHandle is the native handle to create PI kernel from.
/// \param context is the PI context of the kernel.
/// \param program is the PI program of the kernel.
/// \param pluginOwnsNativeHandle Indicates whether the created PI object
///        should take ownership of the native handle.
/// \param kernel is the PI kernel created from the native handle.
__SYCL_EXPORT pi_result piextKernelCreateWithNativeHandle(
    pi_native_handle nativeHandle, pi_context context, pi_program program,
    bool pluginOwnsNativeHandle, pi_kernel *kernel);

/// Gets the native handle of a PI kernel object.
///
/// \param kernel is the PI kernel to get the native handle of.
/// \param nativeHandle is the native handle of kernel.
__SYCL_EXPORT pi_result
piextKernelGetNativeHandle(pi_kernel kernel, pi_native_handle *nativeHandle);

//
// Events
//

/// Create PI event object in a signalled/completed state.
///
/// \param context is the PI context of the event.
/// \param ret_event is the PI even created.
__SYCL_EXPORT pi_result piEventCreate(pi_context context, pi_event *ret_event);

__SYCL_EXPORT pi_result piEventGetInfo(pi_event event, pi_event_info param_name,
                                       size_t param_value_size,
                                       void *param_value,
                                       size_t *param_value_size_ret);

__SYCL_EXPORT pi_result piEventGetProfilingInfo(pi_event event,
                                                pi_profiling_info param_name,
                                                size_t param_value_size,
                                                void *param_value,
                                                size_t *param_value_size_ret);

__SYCL_EXPORT pi_result piEventsWait(pi_uint32 num_events,
                                     const pi_event *event_list);

__SYCL_EXPORT pi_result piEventSetCallback(
    pi_event event, pi_int32 command_exec_callback_type,
    void (*pfn_notify)(pi_event event, pi_int32 event_command_status,
                       void *user_data),
    void *user_data);

__SYCL_EXPORT pi_result piEventSetStatus(pi_event event,
                                         pi_int32 execution_status);

__SYCL_EXPORT pi_result piEventRetain(pi_event event);

__SYCL_EXPORT pi_result piEventRelease(pi_event event);

/// Gets the native handle of a PI event object.
///
/// \param event is the PI event to get the native handle of.
/// \param nativeHandle is the native handle of event.
__SYCL_EXPORT pi_result
piextEventGetNativeHandle(pi_event event, pi_native_handle *nativeHandle);

/// Creates PI event object from a native handle.
/// NOTE: The created PI object takes ownership of the native handle.
///
/// \param nativeHandle is the native handle to create PI event from.
/// \param context is the corresponding PI context
/// \param pluginOwnsNativeHandle Indicates whether the created PI object
///        should take ownership of the native handle.
/// \param event is the PI event created from the native handle.
__SYCL_EXPORT pi_result piextEventCreateWithNativeHandle(
    pi_native_handle nativeHandle, pi_context context, bool ownNativeHandle,
    pi_event *event);

//
// Sampler
//
__SYCL_EXPORT pi_result piSamplerCreate(
    pi_context context, const pi_sampler_properties *sampler_properties,
    pi_sampler *result_sampler);

__SYCL_EXPORT pi_result piSamplerGetInfo(pi_sampler sampler,
                                         pi_sampler_info param_name,
                                         size_t param_value_size,
                                         void *param_value,
                                         size_t *param_value_size_ret);

__SYCL_EXPORT pi_result piSamplerRetain(pi_sampler sampler);

__SYCL_EXPORT pi_result piSamplerRelease(pi_sampler sampler);

//
// Queue Commands
//
__SYCL_EXPORT pi_result piEnqueueKernelLaunch(
    pi_queue queue, pi_kernel kernel, pi_uint32 work_dim,
    const size_t *global_work_offset, const size_t *global_work_size,
    const size_t *local_work_size, pi_uint32 num_events_in_wait_list,
    const pi_event *event_wait_list, pi_event *event);

__SYCL_EXPORT pi_result piEnqueueEventsWait(pi_queue command_queue,
                                            pi_uint32 num_events_in_wait_list,
                                            const pi_event *event_wait_list,
                                            pi_event *event);

__SYCL_EXPORT pi_result piEnqueueEventsWaitWithBarrier(
    pi_queue command_queue, pi_uint32 num_events_in_wait_list,
    const pi_event *event_wait_list, pi_event *event);

__SYCL_EXPORT pi_result piEnqueueMemBufferRead(
    pi_queue queue, pi_mem buffer, pi_bool blocking_read, size_t offset,
    size_t size, void *ptr, pi_uint32 num_events_in_wait_list,
    const pi_event *event_wait_list, pi_event *event);

__SYCL_EXPORT pi_result piEnqueueMemBufferReadRect(
    pi_queue command_queue, pi_mem buffer, pi_bool blocking_read,
    pi_buff_rect_offset buffer_offset, pi_buff_rect_offset host_offset,
    pi_buff_rect_region region, size_t buffer_row_pitch,
    size_t buffer_slice_pitch, size_t host_row_pitch, size_t host_slice_pitch,
    void *ptr, pi_uint32 num_events_in_wait_list,
    const pi_event *event_wait_list, pi_event *event);

__SYCL_EXPORT pi_result
piEnqueueMemBufferWrite(pi_queue command_queue, pi_mem buffer,
                        pi_bool blocking_write, size_t offset, size_t size,
                        const void *ptr, pi_uint32 num_events_in_wait_list,
                        const pi_event *event_wait_list, pi_event *event);

__SYCL_EXPORT pi_result piEnqueueMemBufferWriteRect(
    pi_queue command_queue, pi_mem buffer, pi_bool blocking_write,
    pi_buff_rect_offset buffer_offset, pi_buff_rect_offset host_offset,
    pi_buff_rect_region region, size_t buffer_row_pitch,
    size_t buffer_slice_pitch, size_t host_row_pitch, size_t host_slice_pitch,
    const void *ptr, pi_uint32 num_events_in_wait_list,
    const pi_event *event_wait_list, pi_event *event);

__SYCL_EXPORT pi_result
piEnqueueMemBufferCopy(pi_queue command_queue, pi_mem src_buffer,
                       pi_mem dst_buffer, size_t src_offset, size_t dst_offset,
                       size_t size, pi_uint32 num_events_in_wait_list,
                       const pi_event *event_wait_list, pi_event *event);

__SYCL_EXPORT pi_result piEnqueueMemBufferCopyRect(
    pi_queue command_queue, pi_mem src_buffer, pi_mem dst_buffer,
    pi_buff_rect_offset src_origin, pi_buff_rect_offset dst_origin,
    pi_buff_rect_region region, size_t src_row_pitch, size_t src_slice_pitch,
    size_t dst_row_pitch, size_t dst_slice_pitch,
    pi_uint32 num_events_in_wait_list, const pi_event *event_wait_list,
    pi_event *event);

__SYCL_EXPORT pi_result
piEnqueueMemBufferFill(pi_queue command_queue, pi_mem buffer,
                       const void *pattern, size_t pattern_size, size_t offset,
                       size_t size, pi_uint32 num_events_in_wait_list,
                       const pi_event *event_wait_list, pi_event *event);

__SYCL_EXPORT pi_result piEnqueueMemImageRead(
    pi_queue command_queue, pi_mem image, pi_bool blocking_read,
    pi_image_offset origin, pi_image_region region, size_t row_pitch,
    size_t slice_pitch, void *ptr, pi_uint32 num_events_in_wait_list,
    const pi_event *event_wait_list, pi_event *event);

__SYCL_EXPORT pi_result piEnqueueMemImageWrite(
    pi_queue command_queue, pi_mem image, pi_bool blocking_write,
    pi_image_offset origin, pi_image_region region, size_t input_row_pitch,
    size_t input_slice_pitch, const void *ptr,
    pi_uint32 num_events_in_wait_list, const pi_event *event_wait_list,
    pi_event *event);

__SYCL_EXPORT pi_result piEnqueueMemImageCopy(
    pi_queue command_queue, pi_mem src_image, pi_mem dst_image,
    pi_image_offset src_origin, pi_image_offset dst_origin,
    pi_image_region region, pi_uint32 num_events_in_wait_list,
    const pi_event *event_wait_list, pi_event *event);

__SYCL_EXPORT pi_result
piEnqueueMemImageFill(pi_queue command_queue, pi_mem image,
                      const void *fill_color, const size_t *origin,
                      const size_t *region, pi_uint32 num_events_in_wait_list,
                      const pi_event *event_wait_list, pi_event *event);

__SYCL_EXPORT pi_result piEnqueueMemBufferMap(
    pi_queue command_queue, pi_mem buffer, pi_bool blocking_map,
    pi_map_flags map_flags, size_t offset, size_t size,
    pi_uint32 num_events_in_wait_list, const pi_event *event_wait_list,
    pi_event *event, void **ret_map);

__SYCL_EXPORT pi_result piEnqueueMemUnmap(pi_queue command_queue, pi_mem memobj,
                                          void *mapped_ptr,
                                          pi_uint32 num_events_in_wait_list,
                                          const pi_event *event_wait_list,
                                          pi_event *event);

#ifndef PI_BIT
#define PI_BIT(_i) (1 << _i)
#endif // PI_BIT

typedef enum {
  PI_ACCESS_READ_WRITE = PI_BIT(0),
  PI_ACCESS_WRITE_ONLY = PI_BIT(1),
  PI_ACCESS_READ_ONLY = PI_BIT(2)
} _pi_mem_obj_access;
using pi_mem_obj_access = _pi_mem_obj_access;
typedef uint32_t pi_mem_access_flag;

typedef enum {
  PI_KERNEL_ARG_MEM_OBJ_ACCESS = 27,
  PI_ENUM_FORCE_UINT32 = 0x7fffffff
} _pi_mem_obj_property_type;
using pi_mem_obj_property_type = _pi_mem_obj_property_type;

typedef struct {
  pi_mem_obj_property_type type;
  void *pNext;
  pi_mem_access_flag mem_access;
} _pi_mem_obj_property;
using pi_mem_obj_property = _pi_mem_obj_property;

// Extension to allow backends to process a PI memory object before adding it
// as an argument for a kernel.
// Note: This is needed by the CUDA backend to extract the device pointer to
// the memory as the kernels uses it rather than the PI object itself.
__SYCL_EXPORT pi_result piextKernelSetArgMemObj(
    pi_kernel kernel, pi_uint32 arg_index,
    const pi_mem_obj_property *arg_properties, const pi_mem *arg_value);

// Extension to allow backends to process a PI sampler object before adding it
// as an argument for a kernel.
// Note: This is needed by the CUDA backend to extract the properties of the
// sampler as the kernels uses it rather than the PI object itself.
__SYCL_EXPORT pi_result piextKernelSetArgSampler(pi_kernel kernel,
                                                 pi_uint32 arg_index,
                                                 const pi_sampler *arg_value);

///
// USM
///
typedef enum {
  PI_USM_HOST_SUPPORT = 0x4190,
  PI_USM_DEVICE_SUPPORT = 0x4191,
  PI_USM_SINGLE_SHARED_SUPPORT = 0x4192,
  PI_USM_CROSS_SHARED_SUPPORT = 0x4193,
  PI_USM_SYSTEM_SHARED_SUPPORT = 0x4194
} _pi_usm_capability_query;

typedef enum : pi_bitfield {
  PI_USM_ACCESS = (1 << 0),
  PI_USM_ATOMIC_ACCESS = (1 << 1),
  PI_USM_CONCURRENT_ACCESS = (1 << 2),
  PI_USM_CONCURRENT_ATOMIC_ACCESS = (1 << 3)
} _pi_usm_capabilities;

typedef enum {
  PI_MEM_ALLOC_TYPE = 0x419A,
  PI_MEM_ALLOC_BASE_PTR = 0x419B,
  PI_MEM_ALLOC_SIZE = 0x419C,
  PI_MEM_ALLOC_DEVICE = 0x419D,
} _pi_mem_alloc_info;

typedef enum {
  PI_MEM_TYPE_UNKNOWN = 0x4196,
  PI_MEM_TYPE_HOST = 0x4197,
  PI_MEM_TYPE_DEVICE = 0x4198,
  PI_MEM_TYPE_SHARED = 0x4199
} _pi_usm_type;

// Flag is used for piProgramUSMEnqueuePrefetch. PI_USM_MIGRATION_TBD0 is a
// placeholder for future developments and should not change the behaviour of
// piProgramUSMEnqueuePrefetch
typedef enum : pi_bitfield {
  PI_USM_MIGRATION_TBD0 = (1 << 0)
} _pi_usm_migration_flags;

using pi_usm_capability_query = _pi_usm_capability_query;
using pi_usm_capabilities = _pi_usm_capabilities;
using pi_mem_alloc_info = _pi_mem_alloc_info;
using pi_usm_type = _pi_usm_type;
using pi_usm_migration_flags = _pi_usm_migration_flags;

/// Allocates host memory accessible by the device.
///
/// \param result_ptr contains the allocated memory
/// \param context is the pi_context
/// \param properties are optional allocation properties
/// \param size is the size of the allocation
/// \param alignment is the desired alignment of the allocation
__SYCL_EXPORT pi_result piextUSMHostAlloc(void **result_ptr, pi_context context,
                                          pi_usm_mem_properties *properties,
                                          size_t size, pi_uint32 alignment);

/// Allocates device memory
///
/// \param result_ptr contains the allocated memory
/// \param context is the pi_context
/// \param device is the device the memory will be allocated on
/// \param properties are optional allocation properties
/// \param size is the size of the allocation
/// \param alignment is the desired alignment of the allocation
__SYCL_EXPORT pi_result piextUSMDeviceAlloc(void **result_ptr,
                                            pi_context context,
                                            pi_device device,
                                            pi_usm_mem_properties *properties,
                                            size_t size, pi_uint32 alignment);

/// Allocates memory accessible on both host and device
///
/// \param result_ptr contains the allocated memory
/// \param context is the pi_context
/// \param device is the device the memory will be allocated on
/// \param properties are optional allocation properties
/// \param size is the size of the allocation
/// \param alignment is the desired alignment of the allocation
__SYCL_EXPORT pi_result piextUSMSharedAlloc(void **result_ptr,
                                            pi_context context,
                                            pi_device device,
                                            pi_usm_mem_properties *properties,
                                            size_t size, pi_uint32 alignment);

/// Allocates memory accessible on device
///
/// \param result_ptr contains the allocated memory
/// \param result_pitch contains the returned memory pitch
/// \param context is the pi_context
/// \param device is the device the memory will be allocated on
/// \param properties are optional allocation properties
/// \param width_in_bytes is the width of the allocation in bytes
/// \param height is the height of the allocation in rows
/// \param element_size_bytes is the size in bytes of an element in the
/// allocation
__SYCL_EXPORT pi_result piextUSMPitchedAlloc(
    void **result_ptr, size_t *result_pitch, pi_context context,
    pi_device device, pi_usm_mem_properties *properties, size_t width_in_bytes,
    size_t height, unsigned int element_size_bytes);

/// Indicates that the allocated USM memory is no longer needed on the runtime
/// side. The actual freeing of the memory may be done in a blocking or deferred
/// manner, e.g. to avoid issues with indirect memory access from kernels.
///
/// \param context is the pi_context of the allocation
/// \param ptr is the memory to be freed
__SYCL_EXPORT pi_result piextUSMFree(pi_context context, void *ptr);

/// USM Memset API
///
/// \param queue is the queue to submit to
/// \param ptr is the ptr to memset
/// \param value is value to set.  It is interpreted as an 8-bit value and the
/// upper
///        24 bits are ignored
/// \param count is the size in bytes to memset
/// \param num_events_in_waitlist is the number of events to wait on
/// \param events_waitlist is an array of events to wait on
/// \param event is the event that represents this operation
__SYCL_EXPORT pi_result piextUSMEnqueueMemset(pi_queue queue, void *ptr,
                                              pi_int32 value, size_t count,
                                              pi_uint32 num_events_in_waitlist,
                                              const pi_event *events_waitlist,
                                              pi_event *event);

/// USM Memcpy API
///
/// \param queue is the queue to submit to
/// \param blocking is whether this operation should block the host
/// \param src_ptr is the data to be copied
/// \param dst_ptr is the location the data will be copied
/// \param size is number of bytes to copy
/// \param num_events_in_waitlist is the number of events to wait on
/// \param events_waitlist is an array of events to wait on
/// \param event is the event that represents this operation
__SYCL_EXPORT pi_result piextUSMEnqueueMemcpy(pi_queue queue, pi_bool blocking,
                                              void *dst_ptr,
                                              const void *src_ptr, size_t size,
                                              pi_uint32 num_events_in_waitlist,
                                              const pi_event *events_waitlist,
                                              pi_event *event);

/// Hint to migrate memory to the device
///
/// \param queue is the queue to submit to
/// \param ptr points to the memory to migrate
/// \param size is the number of bytes to migrate
/// \param flags is a bitfield used to specify memory migration options
/// \param num_events_in_waitlist is the number of events to wait on
/// \param events_waitlist is an array of events to wait on
/// \param event is the event that represents this operation
__SYCL_EXPORT pi_result piextUSMEnqueuePrefetch(
    pi_queue queue, const void *ptr, size_t size, pi_usm_migration_flags flags,
    pi_uint32 num_events_in_waitlist, const pi_event *events_waitlist,
    pi_event *event);

/// USM Memadvise API
///
/// \param queue is the queue to submit to
/// \param ptr is the data to be advised
/// \param length is the size in bytes of the memory to advise
/// \param advice is device specific advice
/// \param event is the event that represents this operation
// USM memadvise API to govern behavior of automatic migration mechanisms
__SYCL_EXPORT pi_result piextUSMEnqueueMemAdvise(pi_queue queue,
                                                 const void *ptr, size_t length,
                                                 pi_mem_advice advice,
                                                 pi_event *event);

/// API to query information about USM allocated pointers
/// Valid Queries:
///   PI_MEM_ALLOC_TYPE returns host/device/shared pi_host_usm value
///   PI_MEM_ALLOC_BASE_PTR returns the base ptr of an allocation if
///                         the queried pointer fell inside an allocation.
///                         Result must fit in void *
///   PI_MEM_ALLOC_SIZE returns how big the queried pointer's
///                     allocation is in bytes. Result is a size_t.
///   PI_MEM_ALLOC_DEVICE returns the pi_device this was allocated against
///
/// \param context is the pi_context
/// \param ptr is the pointer to query
/// \param param_name is the type of query to perform
/// \param param_value_size is the size of the result in bytes
/// \param param_value is the result
/// \param param_value_size_ret is how many bytes were written
__SYCL_EXPORT pi_result piextUSMGetMemAllocInfo(
    pi_context context, const void *ptr, pi_mem_alloc_info param_name,
    size_t param_value_size, void *param_value, size_t *param_value_size_ret);

/// USM 2D fill API
///
/// \param queue is the queue to submit to
/// \param ptr is the ptr to fill
/// \param pitch is the total width of the destination memory including padding
/// \param pattern is a pointer with the bytes of the pattern to set
/// \param pattern_size is the size in bytes of the pattern
/// \param width is width in bytes of each row to fill
/// \param height is height the columns to fill
/// \param num_events_in_waitlist is the number of events to wait on
/// \param events_waitlist is an array of events to wait on
/// \param event is the event that represents this operation
__SYCL_EXPORT pi_result piextUSMEnqueueFill2D(pi_queue queue, void *ptr,
                                              size_t pitch, size_t pattern_size,
                                              const void *pattern, size_t width,
                                              size_t height,
                                              pi_uint32 num_events_in_waitlist,
                                              const pi_event *events_waitlist,
                                              pi_event *event);

/// USM 2D Memset API
///
/// \param queue is the queue to submit to
/// \param ptr is the ptr to fill
/// \param pitch is the total width of the destination memory including padding
/// \param value the value to fill into the region in \param ptr
/// \param width is width in bytes of each row to fill
/// \param height is height the columns to fill
/// \param num_events_in_waitlist is the number of events to wait on
/// \param events_waitlist is an array of events to wait on
/// \param event is the event that represents this operation
__SYCL_EXPORT pi_result piextUSMEnqueueMemset2D(
    pi_queue queue, void *ptr, size_t pitch, int value, size_t width,
    size_t height, pi_uint32 num_events_in_waitlist,
    const pi_event *events_waitlist, pi_event *event);

/// USM 2D Memcpy API
///
/// \param queue is the queue to submit to
/// \param blocking is whether this operation should block the host
/// \param dst_ptr is the location the data will be copied
/// \param dst_pitch is the total width of the destination memory including
/// padding
/// \param src_ptr is the data to be copied
/// \param src_pitch is the total width of the source memory including padding
/// \param width is width in bytes of each row to be copied
/// \param height is height the columns to be copied
/// \param num_events_in_waitlist is the number of events to wait on
/// \param events_waitlist is an array of events to wait on
/// \param event is the event that represents this operation
__SYCL_EXPORT pi_result piextUSMEnqueueMemcpy2D(
    pi_queue queue, pi_bool blocking, void *dst_ptr, size_t dst_pitch,
    const void *src_ptr, size_t src_pitch, size_t width, size_t height,
    pi_uint32 num_events_in_waitlist, const pi_event *events_waitlist,
    pi_event *event);

/// Import host system memory into USM.
///
/// \param ptr start address of memory range to import
/// \param size is the number of bytes to import
/// \param context is the pi_context
__SYCL_EXPORT pi_result piextUSMImport(const void *ptr, size_t size,
                                       pi_context context);

/// Release host system memory from USM.
///
/// \param ptr start address of imported memory range
/// \param context is the pi_context
__SYCL_EXPORT pi_result piextUSMRelease(const void *ptr, pi_context context);

///
/// Device global variable
///

/// API for writing data from host to a device global variable.
///
/// \param queue is the queue
/// \param program is the program containing the device global variable
/// \param blocking_write is true if the write should block
/// \param name is the unique identifier for the device global variable
/// \param count is the number of bytes to copy
/// \param offset is the byte offset into the device global variable to start
/// copying
/// \param src is a pointer to where the data must be copied from
/// \param num_events_in_wait_list is a number of events in the wait list
/// \param event_wait_list is the wait list
/// \param event is the resulting event
pi_result piextEnqueueDeviceGlobalVariableWrite(
    pi_queue queue, pi_program program, const char *name,
    pi_bool blocking_write, size_t count, size_t offset, const void *src,
    pi_uint32 num_events_in_wait_list, const pi_event *event_wait_list,
    pi_event *event);

/// API reading data from a device global variable to host.
///
/// \param queue is the queue
/// \param program is the program containing the device global variable
/// \param blocking_read is true if the read should block
/// \param name is the unique identifier for the device global variable
/// \param count is the number of bytes to copy
/// \param offset is the byte offset into the device global variable to start
/// copying
/// \param dst is a pointer to where the data must be copied to
/// \param num_events_in_wait_list is a number of events in the wait list
/// \param event_wait_list is the wait list
/// \param event is the resulting event
pi_result piextEnqueueDeviceGlobalVariableRead(
    pi_queue queue, pi_program program, const char *name, pi_bool blocking_read,
    size_t count, size_t offset, void *dst, pi_uint32 num_events_in_wait_list,
    const pi_event *event_wait_list, pi_event *event);

///
/// Virtual memory
///

/// API for getting information about the minimum and recommended granularity
/// of physical and virtual memory.
///
/// \param context is the context to get the granularity from.
/// \param device is the device to get the granularity from.
/// \param param_name is the type of query to perform.
/// \param param_value_size is the size of the result in bytes.
/// \param param_value is the result.
/// \param param_value_size_ret is how many bytes were written.
__SYCL_EXPORT pi_result piextVirtualMemGranularityGetInfo(
    pi_context context, pi_device device,
    pi_virtual_mem_granularity_info param_name, size_t param_value_size,
    void *param_value, size_t *param_value_size_ret);

/// API for creating a physical memory handle that virtual memory can be mapped
/// to.
///
/// \param context is the context within which the physical memory is allocated.
/// \param device is the device the physical memory is on.
/// \param mem_size is the size of physical memory to allocate. This must be a
///        multiple of the minimum virtual memory granularity.
/// \param ret_physical_mem is the handle for the resulting physical memory.
__SYCL_EXPORT pi_result
piextPhysicalMemCreate(pi_context context, pi_device device, size_t mem_size,
                       pi_physical_mem *ret_physical_mem);

/// API for retaining a physical memory handle.
///
/// \param physical_mem is the handle for the physical memory to retain.
__SYCL_EXPORT pi_result piextPhysicalMemRetain(pi_physical_mem physical_mem);

/// API for releasing a physical memory handle.
///
/// \param physical_mem is the handle for the physical memory to free.
__SYCL_EXPORT pi_result piextPhysicalMemRelease(pi_physical_mem physical_mem);

/// API for reserving a virtual memory range.
///
/// \param context is the context within which the virtual memory range is
///        reserved.
/// \param start is a pointer to the start of the region to reserve. If nullptr
///        the implementation selects a start address.
/// \param range_size is the size of the virtual address range to reserve in
///        bytes.
/// \param ret_ptr is the pointer to the start of the resulting virtual memory
///        range.
__SYCL_EXPORT pi_result piextVirtualMemReserve(pi_context context,
                                               const void *start,
                                               size_t range_size,
                                               void **ret_ptr);

/// API for freeing a virtual memory range.
///
/// \param context is the context within which the virtual memory range is
///        reserved.
/// \param ptr is the pointer to the start of the virtual memory range.
/// \param range_size is the size of the virtual address range.
__SYCL_EXPORT pi_result piextVirtualMemFree(pi_context context, const void *ptr,
                                            size_t range_size);

/// API for mapping a virtual memory range to a a physical memory allocation at
/// a given offset.
///
/// \param context is the context within which both the virtual memory range is
///        reserved and the physical memory is allocated.
/// \param ptr is the pointer to the start of the virtual memory range.
/// \param range_size is the size of the virtual address range.
/// \param physical_mem is the handle for the physical memory to map ptr to.
/// \param offset is the offset into physical_mem in bytes to map ptr to.
/// \param flags is the access flags to set for the mapping.
__SYCL_EXPORT pi_result piextVirtualMemMap(pi_context context, const void *ptr,
                                           size_t range_size,
                                           pi_physical_mem physical_mem,
                                           size_t offset,
                                           pi_virtual_access_flags flags);

/// API for unmapping a virtual memory range previously mapped in a context.
/// After a call to this function, the virtual memory range is left in a state
/// ready to be remapped.
///
/// \param context is the context within which the virtual memory range is
///        currently mapped.
/// \param ptr is the pointer to the start of the virtual memory range.
/// \param range_size is the size of the virtual address range in bytes.
__SYCL_EXPORT pi_result piextVirtualMemUnmap(pi_context context,
                                             const void *ptr,
                                             size_t range_size);

/// API for setting the access mode of a mapped virtual memory range.
///
/// \param context is the context within which the virtual memory range is
///        currently mapped.
/// \param ptr is the pointer to the start of the virtual memory range.
/// \param range_size is the size of the virtual address range in bytes.
/// \param flags is the access flags to set for the mapped virtual access range.
__SYCL_EXPORT pi_result piextVirtualMemSetAccess(pi_context context,
                                                 const void *ptr,
                                                 size_t range_size,
                                                 pi_virtual_access_flags flags);

/// API for getting info about a mapped virtual memory range.
///
/// \param context is the context within which the virtual memory range is
///        currently mapped.
/// \param ptr is the pointer to the start of the virtual memory range.
/// \param range_size is the size of the virtual address range in bytes.
/// \param param_name is the type of query to perform.
/// \param param_value_size is the size of the result in bytes.
/// \param param_value is the result.
/// \param param_value_size_ret is how many bytes were written.
__SYCL_EXPORT pi_result
piextVirtualMemGetInfo(pi_context context, const void *ptr, size_t range_size,
                       pi_virtual_mem_info param_name, size_t param_value_size,
                       void *param_value, size_t *param_value_size_ret);

///
/// Plugin
///
///
// Host Pipes
///

/// Read from pipe of a given name
///
/// @param queue a valid host command-queue in which the read / write command
/// will be queued. command_queue and program must be created with the same
/// OpenCL context.
/// @param program a program object with a successfully built executable.
/// @param pipe_symbol the name of the program scope pipe global variable.
/// @param blocking indicate if the read and write operations are blocking or
/// non-blocking
/// @param ptr a pointer to buffer in host memory that will hold resulting data
/// from pipe
/// @param size size of the memory region to read or write, in bytes.
/// @param num_events_in_waitlist number of events in the wait list.
/// @param events_waitlist specify events that need to complete before this
/// particular command can be executed.
/// @param event returns an event object that identifies this read / write
/// command and can be used to query or queue a wait for this command to
/// complete.
__SYCL_EXPORT pi_result piextEnqueueReadHostPipe(
    pi_queue queue, pi_program program, const char *pipe_symbol,
    pi_bool blocking, void *ptr, size_t size, pi_uint32 num_events_in_waitlist,
    const pi_event *events_waitlist, pi_event *event);

/// Write to pipe of a given name
///
/// @param queue a valid host command-queue in which the read / write command
/// will be queued. command_queue and program must be created with the same
/// OpenCL context.
/// @param program a program object with a successfully built executable.
/// @param pipe_symbol the name of the program scope pipe global variable.
/// @param blocking indicate if the read and write operations are blocking or
/// non-blocking
/// @param ptr a pointer to buffer in host memory that holds data to be written
/// to host pipe.
/// @param size size of the memory region to read or write, in bytes.
/// @param num_events_in_waitlist number of events in the wait list.
/// @param events_waitlist specify events that need to complete before this
/// particular command can be executed.
/// @param event returns an event object that identifies this read / write
/// command and can be used to query or queue a wait for this command to
/// complete.
__SYCL_EXPORT pi_result piextEnqueueWriteHostPipe(
    pi_queue queue, pi_program program, const char *pipe_symbol,
    pi_bool blocking, void *ptr, size_t size, pi_uint32 num_events_in_waitlist,
    const pi_event *events_waitlist, pi_event *event);

/// API to get Plugin internal data, opaque to SYCL RT. Some devices whose
/// device code is compiled by the host compiler (e.g. CPU emulators) may use it
/// to access some device code functionality implemented in/behind the plugin.
/// \param opaque_data_param - unspecified argument, interpretation is specific
/// to a plugin \param opaque_data_return - placeholder for the returned opaque
/// data.
__SYCL_EXPORT pi_result piextPluginGetOpaqueData(void *opaque_data_param,
                                                 void **opaque_data_return);

/// API to notify that the plugin should clean up its resources.
/// No PI calls should be made until the next piPluginInit call.
/// \param PluginParameter placeholder for future use, currenly not used.
__SYCL_EXPORT pi_result piTearDown(void *PluginParameter);

/// API to get Plugin specific warning and error messages.
/// \param message is a returned address to the first element in the message the
/// plugin owns the error message string. The string is thread-local. As a
/// result, different threads may return different errors. A message is
/// overwritten by the following error or warning that is produced within the
/// given thread. The memory is cleaned up at the end of the thread's lifetime.
///
/// \return PI_SUCCESS if plugin is indicating non-fatal warning. Any other
/// error code indicates that plugin considers this to be a fatal error and the
/// Returns the global timestamp from \param device , and syncronized host
/// timestamp
__SYCL_EXPORT pi_result piPluginGetLastError(char **message);

/// API to get backend specific option.
/// \param frontend_option is a string that contains frontend option.
/// \param backend_option is used to return the backend option corresponding to
/// frontend option.
///
/// \return PI_SUCCESS is returned for valid frontend_option. If a valid backend
/// option is not available, an empty string is returned.
__SYCL_EXPORT pi_result piPluginGetBackendOption(pi_platform platform,
                                                 const char *frontend_option,
                                                 const char **backend_option);

/// Queries  device for it's global timestamp in nanoseconds, and updates
/// HostTime  with the value of the host timer at the closest possible point in
/// time to that at which DeviceTime was returned.
///
/// \param Device device to query for timestamp
/// \param DeviceTime pointer to store device timestamp in nanoseconds. Optional
/// argument, can be nullptr
/// \param HostTime  pointer to store host timestamp in
/// nanoseconds. Optional argurment, can be nullptr in which case timestamp will
/// not be written
__SYCL_EXPORT pi_result piGetDeviceAndHostTimer(pi_device Device,
                                                uint64_t *DeviceTime,
                                                uint64_t *HostTime);

/// Command buffer extension
struct _pi_ext_command_buffer;
struct _pi_ext_sync_point;
using pi_ext_command_buffer = _pi_ext_command_buffer *;
using pi_ext_sync_point = pi_uint32;

typedef enum {
  PI_EXT_STRUCTURE_TYPE_COMMAND_BUFFER_DESC = 0
} pi_ext_structure_type;

struct pi_ext_command_buffer_desc final {
  pi_ext_structure_type stype;
  const void *pNext;
  pi_queue_properties *properties;
};

/// API to create a command-buffer.
/// \param context The context to associate the command-buffer with.
/// \param device The device to associate the command-buffer with.
/// \param desc Descriptor for the new command-buffer.
/// \param ret_command_buffer Pointer to fill with the address of the new
/// command-buffer.
__SYCL_EXPORT pi_result
piextCommandBufferCreate(pi_context context, pi_device device,
                         const pi_ext_command_buffer_desc *desc,
                         pi_ext_command_buffer *ret_command_buffer);

/// API to increment the reference count of the command-buffer
/// \param command_buffer The command_buffer to retain.
__SYCL_EXPORT pi_result
piextCommandBufferRetain(pi_ext_command_buffer command_buffer);

/// API to decrement the reference count of the command-buffer. After the
/// command_buffer reference count becomes zero and has finished execution, the
/// command-buffer is deleted.
/// \param command_buffer The command_buffer to release.
__SYCL_EXPORT pi_result
piextCommandBufferRelease(pi_ext_command_buffer command_buffer);

/// API to stop command-buffer recording such that no more commands can be
/// appended, and makes the command-buffer ready to enqueue on a command-queue.
/// \param command_buffer The command_buffer to finalize.
__SYCL_EXPORT pi_result
piextCommandBufferFinalize(pi_ext_command_buffer command_buffer);

/// API to append a kernel execution command to the command-buffer.
/// \param command_buffer The command-buffer to append onto.
/// \param kernel The kernel to append.
/// \param work_dim Dimension of the kernel execution.
/// \param global_work_offset Offset to use when executing kernel.
/// \param global_work_size Global work size to use when executing kernel.
/// \param local_work_size Local work size to use when executing kernel.
/// \param num_sync_points_in_wait_list The number of sync points in the
/// provided wait list.
/// \param sync_point_wait_list A list of sync points that this command must
/// wait on.
/// \param sync_point The sync_point associated with this kernel execution.
__SYCL_EXPORT pi_result piextCommandBufferNDRangeKernel(
    pi_ext_command_buffer command_buffer, pi_kernel kernel, pi_uint32 work_dim,
    const size_t *global_work_offset, const size_t *global_work_size,
    const size_t *local_work_size, pi_uint32 num_sync_points_in_wait_list,
    const pi_ext_sync_point *sync_point_wait_list,
    pi_ext_sync_point *sync_point);

/// API to append a USM memcpy command to the command-buffer.
/// \param command_buffer The command-buffer to append onto.
/// \param dst_ptr is the location the data will be copied
/// \param src_ptr is the data to be copied
/// \param size is number of bytes to copy
/// \param num_sync_points_in_wait_list The number of sync points in the
/// provided wait list.
/// \param sync_point_wait_list A list of sync points that this command must
/// wait on.
/// \param sync_point The sync_point associated with this memory operation.
__SYCL_EXPORT pi_result piextCommandBufferMemcpyUSM(
    pi_ext_command_buffer command_buffer, void *dst_ptr, const void *src_ptr,
    size_t size, pi_uint32 num_sync_points_in_wait_list,
    const pi_ext_sync_point *sync_point_wait_list,
    pi_ext_sync_point *sync_point);

/// API to append a mem buffer copy command to the command-buffer.
/// \param command_buffer The command-buffer to append onto.
/// \param src_buffer is the data to be copied
/// \param dst_buffer is the location the data will be copied
/// \param src_offset offset into \p src_buffer
/// \param dst_offset offset into \p dst_buffer
/// \param size is number of bytes to copy
/// \param num_sync_points_in_wait_list The number of sync points in the
/// provided wait list.
/// \param sync_point_wait_list A list of sync points that this command must
/// wait on.
/// \param sync_point The sync_point associated with this memory operation.
__SYCL_EXPORT pi_result piextCommandBufferMemBufferCopy(
    pi_ext_command_buffer command_buffer, pi_mem src_buffer, pi_mem dst_buffer,
    size_t src_offset, size_t dst_offset, size_t size,
    pi_uint32 num_sync_points_in_wait_list,
    const pi_ext_sync_point *sync_point_wait_list,
    pi_ext_sync_point *sync_point);

/// API to append a rectangular mem buffer copy command to the command-buffer.
/// \param command_buffer The command-buffer to append onto.
/// \param src_buffer is the data to be copied
/// \param dst_buffer is the location the data will be copied
/// \param src_origin offset for the start of the region to copy in src_buffer
/// \param dst_origin offset for the start of the region to copy in dst_buffer
/// \param region The size of the region to be copied
/// \param src_row_pitch Row pitch for the src data
/// \param src_slice_pitch Slice pitch for the src data
/// \param dst_row_pitch Row pitch for the dst data
/// \param dst_slice_pitch Slice pitch for the dst data
/// \param num_sync_points_in_wait_list The number of sync points in the
/// provided wait list.
/// \param sync_point_wait_list A list of sync points that this command must
/// wait on.
/// \param sync_point The sync_point associated with this memory operation.
__SYCL_EXPORT pi_result piextCommandBufferMemBufferCopyRect(
    pi_ext_command_buffer command_buffer, pi_mem src_buffer, pi_mem dst_buffer,
    pi_buff_rect_offset src_origin, pi_buff_rect_offset dst_origin,
    pi_buff_rect_region region, size_t src_row_pitch, size_t src_slice_pitch,
    size_t dst_row_pitch, size_t dst_slice_pitch,
    pi_uint32 num_sync_points_in_wait_list,
    const pi_ext_sync_point *sync_point_wait_list,
    pi_ext_sync_point *sync_point);

/// API to append a mem buffer read command to the command-buffer.
/// \param command_buffer The command-buffer to append onto.
/// \param buffer is the data to be read
/// \param offset offset into \p buffer
/// \param size is number of bytes to read
/// \param dst is the pointer to the destination
/// \param num_sync_points_in_wait_list The number of sync points in the
/// provided wait list.
/// \param sync_point_wait_list A list of sync points that this command must
/// wait on.
/// \param sync_point The sync_point associated with this memory operation.
__SYCL_EXPORT pi_result piextCommandBufferMemBufferRead(
    pi_ext_command_buffer command_buffer, pi_mem buffer, size_t offset,
    size_t size, void *dst, pi_uint32 num_sync_points_in_wait_list,
    const pi_ext_sync_point *sync_point_wait_list,
    pi_ext_sync_point *sync_point);

/// API to append a rectangular mem buffer read command to the command-buffer.
/// \param command_buffer The command-buffer to append onto.
/// \param buffer is the data to be read
/// \param buffer_offset offset for the start of the region to read in buffer
/// \param host_offset offset for the start of the region to be written from ptr
/// \param region The size of the region to read
/// \param buffer_row_pitch Row pitch for the source buffer data
/// \param buffer_slice_pitch Slice pitch for the source buffer data
/// \param host_row_pitch Row pitch for the destination data ptr
/// \param host_slice_pitch Slice pitch for the destination data ptr
/// \param ptr is the location the data will be written
/// \param num_sync_points_in_wait_list The number of sync points in the
/// provided wait list.
/// \param sync_point_wait_list A list of sync points that this command must
/// wait on.
/// \param sync_point The sync_point associated with this memory operation.
__SYCL_EXPORT pi_result piextCommandBufferMemBufferReadRect(
    pi_ext_command_buffer command_buffer, pi_mem buffer,
    pi_buff_rect_offset buffer_offset, pi_buff_rect_offset host_offset,
    pi_buff_rect_region region, size_t buffer_row_pitch,
    size_t buffer_slice_pitch, size_t host_row_pitch, size_t host_slice_pitch,
    void *ptr, pi_uint32 num_events_in_wait_list,
    const pi_ext_sync_point *sync_point_wait_list,
    pi_ext_sync_point *sync_point);

/// API to append a mem buffer write command to the command-buffer.
/// \param command_buffer The command-buffer to append onto.
/// \param buffer is the location to write the data
/// \param offset offset into \p buffer
/// \param size is number of bytes to write
/// \param ptr is the pointer to the source
/// \param num_sync_points_in_wait_list The number of sync points in the
/// provided wait list.
/// \param sync_point_wait_list A list of sync points that this command must
/// wait on.
/// \param sync_point The sync_point associated with this memory operation.
__SYCL_EXPORT pi_result piextCommandBufferMemBufferWrite(
    pi_ext_command_buffer command_buffer, pi_mem buffer, size_t offset,
    size_t size, const void *ptr, pi_uint32 num_events_in_wait_list,
    const pi_ext_sync_point *sync_point_wait_list,
    pi_ext_sync_point *sync_point);

/// API to append a rectangular mem buffer write command to the command-buffer.
/// \param command_buffer The command-buffer to append onto.
/// \param buffer is the location to write the data
/// \param buffer_offset offset for the start of the region to write in buffer
/// \param host_offset offset for the start of the region to be read from ptr
/// \param region The size of the region to write
/// \param buffer_row_pitch Row pitch for the buffer data
/// \param buffer_slice_pitch Slice pitch for the buffer data
/// \param host_row_pitch Row pitch for the source data ptr
/// \param host_slice_pitch Slice pitch for the source data ptr
/// \param ptr is the pointer to the source
/// \param num_sync_points_in_wait_list The number of sync points in the
/// provided wait list.
/// \param sync_point_wait_list A list of sync points that this command must
/// wait on.
/// \param sync_point The sync_point associated with this memory operation.
__SYCL_EXPORT pi_result piextCommandBufferMemBufferWriteRect(
    pi_ext_command_buffer command_buffer, pi_mem buffer,
    pi_buff_rect_offset buffer_offset, pi_buff_rect_offset host_offset,
    pi_buff_rect_region region, size_t buffer_row_pitch,
    size_t buffer_slice_pitch, size_t host_row_pitch, size_t host_slice_pitch,
    const void *ptr, pi_uint32 num_events_in_wait_list,
    const pi_ext_sync_point *sync_point_wait_list,
    pi_ext_sync_point *sync_point);

/// API to submit the command-buffer to queue for execution, returns an error if
/// the command-buffer is not finalized or another instance of the same
/// command-buffer is currently executing.
/// \param command_buffer The command-buffer to be submitted.
/// \param queue The PI queue to submit on.
/// \param num_events_in_wait_list The number of events that this execution
/// depends on.
/// \param event_wait_list List of pi_events to wait on.
/// \param event The pi_event associated with this enqueue.
__SYCL_EXPORT pi_result
piextEnqueueCommandBuffer(pi_ext_command_buffer command_buffer, pi_queue queue,
                          pi_uint32 num_events_in_wait_list,
                          const pi_event *event_wait_list, pi_event *event);

/// API to destroy bindless unsampled image handles.
///
/// \param context is the pi_context
/// \param device is the pi_device
/// \param handle is the image handle
__SYCL_EXPORT pi_result piextMemUnsampledImageHandleDestroy(
    pi_context context, pi_device device, pi_image_handle handle);

/// API to destroy bindless sampled image handles.
///
/// \param context is the pi_context
/// \param handle is the image handle
__SYCL_EXPORT pi_result piextMemSampledImageHandleDestroy(
    pi_context context, pi_device device, pi_image_handle handle);

/// API to allocate memory for bindless images.
///
/// \param context is the pi_context
/// \param device is the pi_device
/// \param flags are extra flags to pass (currently unused)
/// \param image_format format of the image (channel order and data type)
/// \param image_desc image descriptor
/// \param ret_mem is the returning memory handle to newly allocated memory
__SYCL_EXPORT pi_result piextMemImageAllocate(pi_context context,
                                              pi_device device,
                                              pi_image_format *image_format,
                                              pi_image_desc *image_desc,
                                              pi_image_mem_handle *ret_mem);

/// API to retrieve individual image from mipmap.
///
/// \param context is the pi_context
/// \param device is the pi_device
/// \param mip_mem is the memory handle to the mipmap
/// \param level is the requested level of the mipmap
/// \param ret_mem is the returning memory handle to the individual image
__SYCL_EXPORT pi_result piextMemMipmapGetLevel(pi_context context,
                                               pi_device device,
                                               pi_image_mem_handle mip_mem,
                                               unsigned int level,
                                               pi_image_mem_handle *ret_mem);

/// API to free memory for bindless images.
///
/// \param context is the pi_context
/// \param device is the pi_device
/// \param memory_handle is the handle to image memory to be freed
__SYCL_EXPORT pi_result piextMemImageFree(pi_context context, pi_device device,
                                          pi_image_mem_handle memory_handle);

/// API to free mipmap memory for bindless images.
///
/// \param context is the pi_context
/// \param device is the pi_device
/// \param memory_handle is the handle to image memory to be freed
__SYCL_EXPORT pi_result piextMemMipmapFree(pi_context context, pi_device device,
                                           pi_image_mem_handle memory_handle);

/// API to create bindless image handles.
///
/// \param context is the pi_context
/// \param device is the pi_device
/// \param img_mem is the handle to memory from which to create the image
/// \param image_format format of the image (channel order and data type)
/// \param image_desc image descriptor
/// \param ret_mem is the returning pi_mem image object
/// \param ret_handle is the returning memory handle to newly allocated memory
__SYCL_EXPORT pi_result piextMemUnsampledImageCreate(
    pi_context context, pi_device device, pi_image_mem_handle img_mem,
    pi_image_format *image_format, pi_image_desc *image_desc, pi_mem *ret_mem,
    pi_image_handle *ret_handle);

/// API to create sampled bindless image handles.
///
/// \param context is the pi_context
/// \param device is the pi_device
/// \param img_mem is the handle to memory from which to create the image
/// \param image_format format of the image (channel order and data type)
/// \param image_desc image descriptor
/// \param sampler is the pi_sampler
/// \param ret_mem is the returning pi_mem image object
/// \param ret_handle is the returning memory handle to newly allocated memory
__SYCL_EXPORT pi_result piextMemSampledImageCreate(
    pi_context context, pi_device device, pi_image_mem_handle img_mem,
    pi_image_format *image_format, pi_image_desc *image_desc,
    pi_sampler sampler, pi_mem *ret_mem, pi_image_handle *ret_handle);

/// API to create samplers for bindless images.
///
/// \param context is the pi_context
/// \param device is the pi_device
/// \param sampler_properties is the pointer to the sampler properties bitfield
/// \param min_mipmap_level_clamp is the minimum mipmap level to sample from
/// \param max_mipmap_level_clamp is the maximum mipmap level to sample from
/// \param max_anisotropy is the maximum anisotropic ratio
/// \param result_sampler is the returned sampler
__SYCL_EXPORT pi_result piextBindlessImageSamplerCreate(
    pi_context context, const pi_sampler_properties *sampler_properties,
    float min_mipmap_level_clamp, float max_mipmap_level_clamp,
    float max_anisotropy, pi_sampler *result_sampler);

/// API to copy image data Host to Device or Device to Host.
///
/// \param queue is the queue to submit to
/// \param dst_ptr is the location the data will be copied to
/// \param src_ptr is the data to be copied
/// \param image_format format of the image (channel order and data type)
/// \param image_desc image descriptor
/// \param flags flags describing copy direction (H2D or D2H)
/// \param src_offset is the offset into the source image/memory
/// \param dst_offset is the offset into the destination image/memory
/// \param copy_extent is the extent (region) of the image/memory to copy
/// \param host_extent is the extent (region) of the memory on the host
/// \param num_events_in_wait_list is the number of events in the wait list
/// \param event_wait_list is the list of events to wait on before copying
/// \param event is the returned event representing this operation
__SYCL_EXPORT pi_result piextMemImageCopy(
    pi_queue command_queue, void *dst_ptr, void *src_ptr,
    const pi_image_format *image_format, const pi_image_desc *image_desc,
    const pi_image_copy_flags flags, pi_image_offset src_offset,
    pi_image_offset dst_offset, pi_image_region copy_extent,
    pi_image_region host_extent, pi_uint32 num_events_in_wait_list,
    const pi_event *event_wait_list, pi_event *event);

/// API to query an image memory handle for specific properties.
///
/// \param mem_handle is the handle to the image memory
/// \param param_name is the queried info name
/// \param param_value is the returned query value
/// \param param_value_size_ret is the returned query value size
__SYCL_EXPORT pi_result piextMemImageGetInfo(
    const pi_image_mem_handle mem_handle, pi_image_info param_name,
    void *param_value, size_t *param_value_size_ret);

/// API to import external memory in the form of a file descriptor.
///
/// \param context is the pi_context
/// \param device is the pi_device
/// \param size is the size of the external memory
/// \param file_descriptor is the file descriptor
/// \param ret_handle is the returned interop memory handle to the external
/// memory
__SYCL_EXPORT pi_result
piextMemImportOpaqueFD(pi_context context, pi_device device, size_t size,
                       int file_descriptor, pi_interop_mem_handle *ret_handle);

/// API to map an interop memory handle to an image memory handle.
///
/// \param context is the pi_context
/// \param device is the pi_device
/// \param image_format format of the image (channel order and data type)
/// \param image_desc image descriptor
/// \param mem_handle is the interop memory handle to the external memory
/// \param ret_mem is the returned image memory handle to the externally
/// allocated memory
__SYCL_EXPORT pi_result piextMemMapExternalArray(
    pi_context context, pi_device device, pi_image_format *image_format,
    pi_image_desc *image_desc, pi_interop_mem_handle mem_handle,
    pi_image_mem_handle *ret_mem);

/// API to destroy interop memory.
///
/// \param context is the pi_context
/// \param device is the pi_device
/// \param memory_handle is the handle to interop memory to be freed
__SYCL_EXPORT pi_result piextMemReleaseInterop(
    pi_context context, pi_device device, pi_interop_mem_handle memory_handle);

/// API to import an external semaphore in the form of a file descriptor.
///
/// \param context is the pi_context
/// \param device is the pi_device
/// \param file_descriptor is the file descriptor
/// \param ret_handle is the returned interop semaphore handle to the external
/// semaphore
__SYCL_EXPORT pi_result piextImportExternalSemaphoreOpaqueFD(
    pi_context context, pi_device device, int file_descriptor,
    pi_interop_semaphore_handle *ret_handle);

/// API to destroy the external semaphore handle.
///
/// \param context is the pi_context
/// \param device is the pi_device
/// \param sem_handle is the interop semaphore handle to the external semaphore
/// to be destroyed
__SYCL_EXPORT pi_result
piextDestroyExternalSemaphore(pi_context context, pi_device device,
                              pi_interop_semaphore_handle sem_handle);

/// API to instruct the queue with a non-blocking wait on an external semaphore.
///
/// \param command_queue is the queue instructed to wait
/// \param sem_handle is the interop semaphore handle
/// \param num_events_in_wait_list is the number of events in the wait list
/// \param event_wait_list is the list of events to wait on before this
/// operation
/// \param event is the returned event representing this operation
__SYCL_EXPORT pi_result piextWaitExternalSemaphore(
    pi_queue command_queue, pi_interop_semaphore_handle sem_handle,
    pi_uint32 num_events_in_wait_list, const pi_event *event_wait_list,
    pi_event *event);

/// API to instruct the queue to signal the external semaphore handle once all
/// previous commands have completed execution.
///
/// \param command_queue is the queue instructed to signal
/// \param sem_handle is the interop semaphore handle to signal
/// \param num_events_in_wait_list is the number of events in the wait list
/// \param event_wait_list is the list of events to wait on before this
/// operation
/// \param event is the returned event representing this operation
__SYCL_EXPORT pi_result piextSignalExternalSemaphore(
    pi_queue command_queue, pi_interop_semaphore_handle sem_handle,
    pi_uint32 num_events_in_wait_list, const pi_event *event_wait_list,
    pi_event *event);

struct _pi_plugin {
  // PI version supported by host passed to the plugin. The Plugin
  // checks and writes the appropriate Function Pointers in
  // PiFunctionTable.
  // TODO: Work on version fields and their handshaking mechanism.
  // Some choices are:
  // - Use of integers to keep major and minor version.
  // - Keeping char* Versions.
  char PiVersion[20];
  // Plugin edits this.
  char PluginVersion[20];
  char *Targets;
  struct FunctionPointers {
#define _PI_API(api) decltype(::api) *api;
#include <sycl/detail/pi.def>
  } PiFunctionTable;
};

#ifdef __cplusplus
} // extern "C"
#endif // __cplusplus

#endif // _PI_H_<|MERGE_RESOLUTION|>--- conflicted
+++ resolved
@@ -145,14 +145,11 @@
 //         - piextSignalExternalSemaphore
 // 14.37 Added piextUSMImportExternalPointer and piextUSMReleaseImportedPointer.
 // 14.38 Change PI_MEM_ADVICE_* values to flags for use in bitwise operations.
-<<<<<<< HEAD
-// 14.39 Added piextVirtualMem* functions, and piextPhysicalMem* functions,
+// 14.39 Added PI_EXT_INTEL_DEVICE_INFO_ESIMD_SUPPORT device info query.
+// 14.40 Added piextVirtualMem* functions, and piextPhysicalMem* functions,
 // PI_EXT_ONEAPI_DEVICE_INFO_SUPPORTS_VIRTUAL_MEM device info descriptor,
 // _pi_virtual_mem_granularity_info enum, _pi_virtual_mem_info enum and
 // pi_virtual_access_flags bit flags.
-=======
-// 14.39 Added PI_EXT_INTEL_DEVICE_INFO_ESIMD_SUPPORT device info query.
->>>>>>> 45b29978
 
 #define _PI_H_VERSION_MAJOR 14
 #define _PI_H_VERSION_MINOR 39
@@ -417,13 +414,10 @@
   PI_EXT_INTEL_DEVICE_INFO_MEM_CHANNEL_SUPPORT = 0x20008,
   // The number of max registers per block (device specific)
   PI_EXT_CODEPLAY_DEVICE_INFO_MAX_REGISTERS_PER_WORK_GROUP = 0x20009,
-<<<<<<< HEAD
+  PI_EXT_INTEL_DEVICE_INFO_ESIMD_SUPPORT = 0x2000A,
   // Virtual memory support
   PI_EXT_ONEAPI_DEVICE_INFO_SUPPORTS_VIRTUAL_MEM = 0x20010,
-=======
-  PI_EXT_INTEL_DEVICE_INFO_ESIMD_SUPPORT = 0x2000A,
-
->>>>>>> 45b29978
+
   // Bindless images, mipmaps, interop
   PI_EXT_ONEAPI_DEVICE_INFO_BINDLESS_IMAGES_SUPPORT = 0x20100,
   PI_EXT_ONEAPI_DEVICE_INFO_BINDLESS_IMAGES_SHARED_USM_SUPPORT = 0x20101,
@@ -441,11 +435,8 @@
   PI_EXT_ONEAPI_DEVICE_INFO_INTEROP_MEMORY_EXPORT_SUPPORT = 0x2010D,
   PI_EXT_ONEAPI_DEVICE_INFO_INTEROP_SEMAPHORE_IMPORT_SUPPORT = 0x2010E,
   PI_EXT_ONEAPI_DEVICE_INFO_INTEROP_SEMAPHORE_EXPORT_SUPPORT = 0x2010F,
-<<<<<<< HEAD
-=======
 
   PI_EXT_ONEAPI_DEVICE_INFO_MATRIX_COMBINATIONS = 0x20110,
->>>>>>> 45b29978
 } _pi_device_info;
 
 typedef enum {
