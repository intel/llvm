--- conflicted
+++ resolved
@@ -60,22 +60,17 @@
 // PI_EXT_ONEAPI_QUEUE_PRIORITY_HIGH queue properties.
 // 11.18 Add new parameter name PI_EXT_ONEAPI_QUEUE_INFO_EMPTY to
 // _pi_queue_info.
-<<<<<<< HEAD
-// 11.19 Added piextQueueCreate API to be used instead of piQueueCreate, also
-// added PI_EXT_INTEL_DEVICE_INFO_MAX_COMPUTE_QUEUE_INDICES for piDeviceGetInfo.
-// Both are needed to support sycl_ext_intel_queue_index extension.
-
-#define _PI_H_VERSION_MAJOR 11
-=======
 // 12.19 Add new PI_EXT_INTEL_DEVICE_PARTITION_BY_CSLICE piDevicePartition
 // scheme. Sub-sub-devices (representing compute slice) creation via
 // partitioning by affinity domain is disabled by default and can be temporarily
 // restored via SYCL_PI_LEVEL_ZERO_EXPOSE_CSLICE_IN_AFFINITY_PARTITIONING
 // environment variable.
+// 12.20 Added piextQueueCreate API to be used instead of piQueueCreate, also
+// added PI_EXT_INTEL_DEVICE_INFO_MAX_COMPUTE_QUEUE_INDICES for piDeviceGetInfo.
+// Both are needed to support sycl_ext_intel_queue_index extension.
 
 #define _PI_H_VERSION_MAJOR 12
->>>>>>> f884993d
-#define _PI_H_VERSION_MINOR 19
+#define _PI_H_VERSION_MINOR 20
 
 #define _PI_STRING_HELPER(a) #a
 #define _PI_CONCAT(a, b) _PI_STRING_HELPER(a.b)
