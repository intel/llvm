//==---------- pi.h - Plugin Interface -------------------------------------==//
//
// Part of the LLVM Project, under the Apache License v2.0 with LLVM Exceptions.
// See https://llvm.org/LICENSE.txt for license information.
// SPDX-License-Identifier: Apache-2.0 WITH LLVM-exception
//
//===----------------------------------------------------------------------===//

/// \defgroup sycl_pi The Plugin Interface
// TODO: link to sphinx page

/// \file Main Plugin Interface header file.
///
/// This is the definition of a generic offload Plugin Interface (PI), which is
/// used by the SYCL implementation to connect to multiple device back-ends,
/// e.g. to OpenCL. The interface is intentionally kept C-only for the
/// purpose of having full flexibility and interoperability with different
/// environments.
///
/// \ingroup sycl_pi

#ifndef _PI_H_
#define _PI_H_

// Every single change in PI API should be accompanied with the minor
// version increase (+1). In the cases where backward compatibility is not
// maintained there should be a (+1) change to the major version in
// addition to the increase of the minor.
//
// PI version changes log:
// -- Version 1.2:
// 1. (Binary backward compatibility breaks) Two fields added to the
// pi_device_binary_struct structure:
//   pi_device_binary_property_set PropertySetsBegin;
//   pi_device_binary_property_set PropertySetsEnd;
// 2. A number of types needed to define pi_device_binary_property_set added.
// 3. Added new ownership argument to piextContextCreateWithNativeHandle.
// 4. Add interoperability interfaces for kernel.
// 4.6 Added new ownership argument to piextQueueCreateWithNativeHandle which
// changes the API version from 3.5 to 4.6.
// 5.7 Added new context and ownership arguments to
//   piextEventCreateWithNativeHandle
// 6.8 Added new ownership argument to piextProgramCreateWithNativeHandle. Added
// piQueueFlush function.
// 7.9 Added new context and ownership arguments to
// piextMemCreateWithNativeHandle.
// 8.10 Added new optional device argument to piextQueueCreateWithNativeHandle
// 9.11 Use values of OpenCL enums directly, rather than including `<CL/cl.h>`;
// NOTE that this results in a changed API for `piProgramGetBuildInfo`.
// 10.12 Change enum value PI_MEM_ADVICE_UNKNOWN from 0 to 999, and set enum
// PI_MEM_ADVISE_RESET to 0.
// 10.13 Added new PI_EXT_ONEAPI_QUEUE_DISCARD_EVENTS queue property.
// 10.14 Add PI_EXT_INTEL_DEVICE_INFO_FREE_MEMORY as an extension for
// piDeviceGetInfo.
// 11.15 piEventCreate creates even in the signalled state now.
// 11.16 Add PI_EXT_INTEL_DEVICE_INFO_MEMORY_CLOCK_RATE and
// PI_EXT_INTEL_DEVICE_INFO_MEMORY_BUS_WIDTH as an extension for
// piDeviceGetInfo.
<<<<<<< HEAD
// 11.17 Add new parameter name PI_QUEUE_INFO_STATUS to _pi_queue_info.
=======
// 11.17 Added new PI_EXT_ONEAPI_QUEUE_PRIORITY_LOW and
// PI_EXT_ONEAPI_QUEUE_PRIORITY_HIGH queue properties.
>>>>>>> 8ebd9126

#define _PI_H_VERSION_MAJOR 11
#define _PI_H_VERSION_MINOR 16

#define _PI_STRING_HELPER(a) #a
#define _PI_CONCAT(a, b) _PI_STRING_HELPER(a.b)
#define _PI_TRIPLE_CONCAT(a, b, c) _PI_STRING_HELPER(a.b.c)

// This is the macro that plugins should all use to define their version.
// _PI_PLUGIN_VERSION_STRING will be printed when environment variable
// SYCL_PI_TRACE is set to 1. PluginVersion should be defined for each plugin
// in plugins/*/pi_*.hpp. PluginVersion should be incremented with each change
// to the plugin.
#define _PI_PLUGIN_VERSION_STRING(PluginVersion)                               \
  _PI_TRIPLE_CONCAT(_PI_H_VERSION_MAJOR, _PI_H_VERSION_MINOR, PluginVersion)

#define _PI_H_VERSION_STRING                                                   \
  _PI_CONCAT(_PI_H_VERSION_MAJOR, _PI_H_VERSION_MINOR)

// This will be used to check the major versions of plugins versus the major
// versions of PI.
#define _PI_STRING_SUBSTITUTE(X) _PI_STRING_HELPER(X)
#define _PI_PLUGIN_VERSION_CHECK(PI_API_VERSION, PI_PLUGIN_VERSION)            \
  if (strncmp(PI_API_VERSION, PI_PLUGIN_VERSION,                               \
              sizeof(_PI_STRING_SUBSTITUTE(_PI_H_VERSION_MAJOR))) < 0) {       \
    return PI_ERROR_INVALID_OPERATION;                                         \
  }

// NOTE: This file presents a maping of OpenCL to PI enums, constants and
// typedefs. The general approach taken was to replace `CL_` prefix with `PI_`.
// Please consider this when adding or modifying values, as the strict value
// match is required.
// TODO: We should consider re-implementing PI enums and constants and only
// perform a mapping of PI to OpenCL in the pi_opencl backend.
#include <sycl/detail/export.hpp>

#include <cstddef>
#include <cstdint>

#ifdef __cplusplus
extern "C" {
#endif // __cplusplus

using pi_int32 = int32_t;
using pi_uint32 = uint32_t;
using pi_uint64 = uint64_t;
using pi_bool = pi_uint32;
using pi_bitfield = pi_uint64;
using pi_native_handle = uintptr_t;

//
// NOTE: prefer to map 1:1 to OpenCL so that no translation is needed
// for PI <-> OpenCL ways. The PI <-> to other BE translation is almost
// always needed anyway.
//
typedef enum {
#define _PI_ERRC(NAME, VAL) NAME = VAL,
#define _PI_ERRC_WITH_MSG(NAME, VAL, MSG) NAME = VAL,
#include <sycl/detail/pi_error.def>
#undef _PI_ERRC
#undef _PI_ERRC_WITH_MSG
} _pi_result;

typedef enum {
  PI_EVENT_COMPLETE = 0x0,
  PI_EVENT_RUNNING = 0x1,
  PI_EVENT_SUBMITTED = 0x2,
  PI_EVENT_QUEUED = 0x3
} _pi_event_status;

typedef enum {
  PI_PLATFORM_INFO_EXTENSIONS = 0x0904,
  PI_PLATFORM_INFO_NAME = 0x0902,
  PI_PLATFORM_INFO_PROFILE = 0x0900,
  PI_PLATFORM_INFO_VENDOR = 0x0903,
  PI_PLATFORM_INFO_VERSION = 0x0901
} _pi_platform_info;

typedef enum {
  PI_PROGRAM_BUILD_INFO_STATUS = 0x1181,
  PI_PROGRAM_BUILD_INFO_OPTIONS = 0x1182,
  PI_PROGRAM_BUILD_INFO_LOG = 0x1183,
  PI_PROGRAM_BUILD_INFO_BINARY_TYPE = 0x1184
} _pi_program_build_info;

typedef enum {
  PI_PROGRAM_BUILD_STATUS_NONE = -1,
  PI_PROGRAM_BUILD_STATUS_ERROR = -2,
  PI_PROGRAM_BUILD_STATUS_SUCCESS = 0,
  PI_PROGRAM_BUILD_STATUS_IN_PROGRESS = -3
} _pi_program_build_status;

typedef enum {
  PI_PROGRAM_BINARY_TYPE_NONE = 0x0,
  PI_PROGRAM_BINARY_TYPE_COMPILED_OBJECT = 0x1,
  PI_PROGRAM_BINARY_TYPE_LIBRARY = 0x2,
  PI_PROGRAM_BINARY_TYPE_EXECUTABLE = 0x4
} _pi_program_binary_type;

// NOTE: this is made 64-bit to match the size of cl_device_type to
// make the translation to OpenCL transparent.
//
typedef enum : pi_uint64 {
  PI_DEVICE_TYPE_DEFAULT =
      (1 << 0), ///< The default device available in the PI plugin.
  PI_DEVICE_TYPE_ALL = 0xFFFFFFFF, ///< All devices available in the PI plugin.
  PI_DEVICE_TYPE_CPU = (1 << 1),   ///< A PI device that is the host processor.
  PI_DEVICE_TYPE_GPU = (1 << 2),   ///< A PI device that is a GPU.
  PI_DEVICE_TYPE_ACC = (1 << 3),   ///< A PI device that is a
                                   ///< dedicated accelerator.
  PI_DEVICE_TYPE_CUSTOM = (1 << 4) ///< A PI device that is a custom device.
} _pi_device_type;

typedef enum {
  PI_DEVICE_MEM_CACHE_TYPE_NONE = 0x0,
  PI_DEVICE_MEM_CACHE_TYPE_READ_ONLY_CACHE = 0x1,
  PI_DEVICE_MEM_CACHE_TYPE_READ_WRITE_CACHE = 0x2
} _pi_device_mem_cache_type;

typedef enum {
  PI_DEVICE_LOCAL_MEM_TYPE_LOCAL = 0x1,
  PI_DEVICE_LOCAL_MEM_TYPE_GLOBAL = 0x2
} _pi_device_local_mem_type;

typedef enum {
  PI_DEVICE_INFO_TYPE = 0x1000,
  PI_DEVICE_INFO_VENDOR_ID = 0x1001,
  PI_DEVICE_INFO_MAX_COMPUTE_UNITS = 0x1002,
  PI_DEVICE_INFO_MAX_WORK_ITEM_DIMENSIONS = 0x1003,
  PI_DEVICE_INFO_MAX_WORK_ITEM_SIZES = 0x1005,
  PI_DEVICE_INFO_MAX_WORK_GROUP_SIZE = 0x1004,
  PI_DEVICE_INFO_SINGLE_FP_CONFIG = 0x101B,
  PI_DEVICE_INFO_HALF_FP_CONFIG = 0x1033,
  PI_DEVICE_INFO_DOUBLE_FP_CONFIG = 0x1032,
  PI_DEVICE_INFO_QUEUE_PROPERTIES = 0x102A,
  PI_DEVICE_INFO_PREFERRED_VECTOR_WIDTH_CHAR = 0x1006,
  PI_DEVICE_INFO_PREFERRED_VECTOR_WIDTH_SHORT = 0x1007,
  PI_DEVICE_INFO_PREFERRED_VECTOR_WIDTH_INT = 0x1008,
  PI_DEVICE_INFO_PREFERRED_VECTOR_WIDTH_LONG = 0x1009,
  PI_DEVICE_INFO_PREFERRED_VECTOR_WIDTH_FLOAT = 0x100A,
  PI_DEVICE_INFO_PREFERRED_VECTOR_WIDTH_DOUBLE = 0x100B,
  PI_DEVICE_INFO_PREFERRED_VECTOR_WIDTH_HALF = 0x1034,
  PI_DEVICE_INFO_NATIVE_VECTOR_WIDTH_CHAR = 0x1036,
  PI_DEVICE_INFO_NATIVE_VECTOR_WIDTH_SHORT = 0x1037,
  PI_DEVICE_INFO_NATIVE_VECTOR_WIDTH_INT = 0x1038,
  PI_DEVICE_INFO_NATIVE_VECTOR_WIDTH_LONG = 0x1039,
  PI_DEVICE_INFO_NATIVE_VECTOR_WIDTH_FLOAT = 0x103A,
  PI_DEVICE_INFO_NATIVE_VECTOR_WIDTH_DOUBLE = 0x103B,
  PI_DEVICE_INFO_NATIVE_VECTOR_WIDTH_HALF = 0x103C,
  PI_DEVICE_INFO_MAX_CLOCK_FREQUENCY = 0x100C,
  PI_DEVICE_INFO_ADDRESS_BITS = 0x100D,
  PI_DEVICE_INFO_MAX_MEM_ALLOC_SIZE = 0x1010,
  PI_DEVICE_INFO_IMAGE_SUPPORT = 0x1016,
  PI_DEVICE_INFO_MAX_READ_IMAGE_ARGS = 0x100E,
  PI_DEVICE_INFO_MAX_WRITE_IMAGE_ARGS = 0x100F,
  PI_DEVICE_INFO_IMAGE2D_MAX_WIDTH = 0x1011,
  PI_DEVICE_INFO_IMAGE2D_MAX_HEIGHT = 0x1012,
  PI_DEVICE_INFO_IMAGE3D_MAX_WIDTH = 0x1013,
  PI_DEVICE_INFO_IMAGE3D_MAX_HEIGHT = 0x1014,
  PI_DEVICE_INFO_IMAGE3D_MAX_DEPTH = 0x1015,
  PI_DEVICE_INFO_IMAGE_MAX_BUFFER_SIZE = 0x1040,
  PI_DEVICE_INFO_IMAGE_MAX_ARRAY_SIZE = 0x1041,
  PI_DEVICE_INFO_MAX_SAMPLERS = 0x1018,
  PI_DEVICE_INFO_MAX_PARAMETER_SIZE = 0x1017,
  PI_DEVICE_INFO_MEM_BASE_ADDR_ALIGN = 0x1019,
  PI_DEVICE_INFO_GLOBAL_MEM_CACHE_TYPE = 0x101C,
  PI_DEVICE_INFO_GLOBAL_MEM_CACHELINE_SIZE = 0x101D,
  PI_DEVICE_INFO_GLOBAL_MEM_CACHE_SIZE = 0x101E,
  PI_DEVICE_INFO_GLOBAL_MEM_SIZE = 0x101F,
  PI_DEVICE_INFO_MAX_CONSTANT_BUFFER_SIZE = 0x1020,
  PI_DEVICE_INFO_MAX_CONSTANT_ARGS = 0x1021,
  PI_DEVICE_INFO_LOCAL_MEM_TYPE = 0x1022,
  PI_DEVICE_INFO_LOCAL_MEM_SIZE = 0x1023,
  PI_DEVICE_INFO_ERROR_CORRECTION_SUPPORT = 0x1024,
  PI_DEVICE_INFO_HOST_UNIFIED_MEMORY = 0x1035,
  PI_DEVICE_INFO_PROFILING_TIMER_RESOLUTION = 0x1025,
  PI_DEVICE_INFO_ENDIAN_LITTLE = 0x1026,
  PI_DEVICE_INFO_AVAILABLE = 0x1027,
  PI_DEVICE_INFO_COMPILER_AVAILABLE = 0x1028,
  PI_DEVICE_INFO_LINKER_AVAILABLE = 0x103E,
  PI_DEVICE_INFO_EXECUTION_CAPABILITIES = 0x1029,
  PI_DEVICE_INFO_QUEUE_ON_DEVICE_PROPERTIES = 0x104E,
  PI_DEVICE_INFO_QUEUE_ON_HOST_PROPERTIES = 0x102A,
  PI_DEVICE_INFO_BUILT_IN_KERNELS = 0x103F,
  PI_DEVICE_INFO_PLATFORM = 0x1031,
  PI_DEVICE_INFO_REFERENCE_COUNT = 0x1047,
  PI_DEVICE_INFO_IL_VERSION = 0x105B,
  PI_DEVICE_INFO_NAME = 0x102B,
  PI_DEVICE_INFO_VENDOR = 0x102C,
  PI_DEVICE_INFO_DRIVER_VERSION = 0x102D,
  PI_DEVICE_INFO_PROFILE = 0x102E,
  PI_DEVICE_INFO_VERSION = 0x102F,
  PI_DEVICE_INFO_OPENCL_C_VERSION = 0x103D,
  PI_DEVICE_INFO_EXTENSIONS = 0x1030,
  PI_DEVICE_INFO_PRINTF_BUFFER_SIZE = 0x1049,
  PI_DEVICE_INFO_PREFERRED_INTEROP_USER_SYNC = 0x1048,
  PI_DEVICE_INFO_PARENT_DEVICE = 0x1042,
  PI_DEVICE_INFO_PARTITION_PROPERTIES = 0x1044,
  PI_DEVICE_INFO_PARTITION_MAX_SUB_DEVICES = 0x1043,
  PI_DEVICE_INFO_PARTITION_AFFINITY_DOMAIN = 0x1045,
  PI_DEVICE_INFO_PARTITION_TYPE = 0x1046,
  PI_DEVICE_INFO_MAX_NUM_SUB_GROUPS = 0x105C,
  PI_DEVICE_INFO_SUB_GROUP_INDEPENDENT_FORWARD_PROGRESS = 0x105D,
  PI_DEVICE_INFO_SUB_GROUP_SIZES_INTEL = 0x4108,
  PI_DEVICE_INFO_USM_HOST_SUPPORT = 0x4190,
  PI_DEVICE_INFO_USM_DEVICE_SUPPORT = 0x4191,
  PI_DEVICE_INFO_USM_SINGLE_SHARED_SUPPORT = 0x4192,
  PI_DEVICE_INFO_USM_CROSS_SHARED_SUPPORT = 0x4193,
  PI_DEVICE_INFO_USM_SYSTEM_SHARED_SUPPORT = 0x4194,
  // Intel UUID extension.
  PI_DEVICE_INFO_UUID = 0x106A,
  // These are Intel-specific extensions.
  PI_DEVICE_INFO_DEVICE_ID = 0x4251,
  PI_DEVICE_INFO_PCI_ADDRESS = 0x10020,
  PI_DEVICE_INFO_GPU_EU_COUNT = 0x10021,
  PI_DEVICE_INFO_GPU_EU_SIMD_WIDTH = 0x10022,
  PI_DEVICE_INFO_GPU_SLICES = 0x10023,
  PI_DEVICE_INFO_GPU_SUBSLICES_PER_SLICE = 0x10024,
  PI_DEVICE_INFO_GPU_EU_COUNT_PER_SUBSLICE = 0x10025,
  PI_DEVICE_INFO_MAX_MEM_BANDWIDTH = 0x10026,
  PI_DEVICE_INFO_IMAGE_SRGB = 0x10027,
  // Return true if sub-device should do its own program build
  PI_DEVICE_INFO_BUILD_ON_SUBDEVICE = 0x10028,
  PI_EXT_INTEL_DEVICE_INFO_FREE_MEMORY = 0x10029,
  // Return 0 if device doesn't have any memory modules. Return the minimum of
  // the clock rate values if there are several memory modules on the device.
  PI_EXT_INTEL_DEVICE_INFO_MEMORY_CLOCK_RATE = 0x10030,
  // Return 0 if device doesn't have any memory modules. Return the minimum of
  // the bus width values if there are several memory modules on the device.
  PI_EXT_INTEL_DEVICE_INFO_MEMORY_BUS_WIDTH = 0x10031,
  PI_DEVICE_INFO_ATOMIC_64 = 0x10110,
  PI_DEVICE_INFO_ATOMIC_MEMORY_ORDER_CAPABILITIES = 0x10111,
  PI_DEVICE_INFO_ATOMIC_MEMORY_SCOPE_CAPABILITIES = 0x11000,
  PI_DEVICE_INFO_GPU_HW_THREADS_PER_EU = 0x10112,
  PI_DEVICE_INFO_BACKEND_VERSION = 0x10113,
  // Return whether bfloat16 math functions are supported by device
  PI_EXT_ONEAPI_DEVICE_INFO_BFLOAT16_MATH_FUNCTIONS = 0x1FFFF,
  PI_EXT_ONEAPI_DEVICE_INFO_MAX_GLOBAL_WORK_GROUPS = 0x20000,
  PI_EXT_ONEAPI_DEVICE_INFO_MAX_WORK_GROUPS_1D = 0x20001,
  PI_EXT_ONEAPI_DEVICE_INFO_MAX_WORK_GROUPS_2D = 0x20002,
  PI_EXT_ONEAPI_DEVICE_INFO_MAX_WORK_GROUPS_3D = 0x20003,
  PI_EXT_ONEAPI_DEVICE_INFO_CUDA_ASYNC_BARRIER = 0x20004,
} _pi_device_info;

typedef enum {
  PI_PROGRAM_INFO_REFERENCE_COUNT = 0x1160,
  PI_PROGRAM_INFO_CONTEXT = 0x1161,
  PI_PROGRAM_INFO_NUM_DEVICES = 0x1162,
  PI_PROGRAM_INFO_DEVICES = 0x1163,
  PI_PROGRAM_INFO_SOURCE = 0x1164,
  PI_PROGRAM_INFO_BINARY_SIZES = 0x1165,
  PI_PROGRAM_INFO_BINARIES = 0x1166,
  PI_PROGRAM_INFO_NUM_KERNELS = 0x1167,
  PI_PROGRAM_INFO_KERNEL_NAMES = 0x1168
} _pi_program_info;

typedef enum {
  PI_CONTEXT_INFO_DEVICES = 0x1081,
  PI_CONTEXT_INFO_PLATFORM = 0x1084,
  PI_CONTEXT_INFO_NUM_DEVICES = 0x1083,
  PI_CONTEXT_INFO_PROPERTIES = 0x1082,
  PI_CONTEXT_INFO_REFERENCE_COUNT = 0x1080,
  // Atomics capabilities extensions
  PI_CONTEXT_INFO_ATOMIC_MEMORY_ORDER_CAPABILITIES = 0x10010,
  PI_CONTEXT_INFO_ATOMIC_MEMORY_SCOPE_CAPABILITIES = 0x10011
} _pi_context_info;

typedef enum {
  PI_QUEUE_INFO_CONTEXT = 0x1090,
  PI_QUEUE_INFO_DEVICE = 0x1091,
  PI_QUEUE_INFO_DEVICE_DEFAULT = 0x1095,
  PI_QUEUE_INFO_PROPERTIES = 0x1093,
  PI_QUEUE_INFO_REFERENCE_COUNT = 0x1092,
  PI_QUEUE_INFO_SIZE = 0x1094,
  PI_QUEUE_INFO_STATUS = 0x1096
} _pi_queue_info;

typedef enum {
  PI_KERNEL_INFO_FUNCTION_NAME = 0x1190,
  PI_KERNEL_INFO_NUM_ARGS = 0x1191,
  PI_KERNEL_INFO_REFERENCE_COUNT = 0x1192,
  PI_KERNEL_INFO_CONTEXT = 0x1193,
  PI_KERNEL_INFO_PROGRAM = 0x1194,
  PI_KERNEL_INFO_ATTRIBUTES = 0x1195
} _pi_kernel_info;

typedef enum {
  PI_KERNEL_GROUP_INFO_GLOBAL_WORK_SIZE = 0x11B5,
  PI_KERNEL_GROUP_INFO_WORK_GROUP_SIZE = 0x11B0,
  PI_KERNEL_GROUP_INFO_COMPILE_WORK_GROUP_SIZE = 0x11B1,
  PI_KERNEL_GROUP_INFO_LOCAL_MEM_SIZE = 0x11B2,
  PI_KERNEL_GROUP_INFO_PREFERRED_WORK_GROUP_SIZE_MULTIPLE = 0x11B3,
  PI_KERNEL_GROUP_INFO_PRIVATE_MEM_SIZE = 0x11B4,
  // The number of registers used by the compiled kernel (device specific)
  PI_KERNEL_GROUP_INFO_NUM_REGS = 0x10112
} _pi_kernel_group_info;

typedef enum {
  PI_IMAGE_INFO_FORMAT = 0x1110,
  PI_IMAGE_INFO_ELEMENT_SIZE = 0x1111,
  PI_IMAGE_INFO_ROW_PITCH = 0x1112,
  PI_IMAGE_INFO_SLICE_PITCH = 0x1113,
  PI_IMAGE_INFO_WIDTH = 0x1114,
  PI_IMAGE_INFO_HEIGHT = 0x1115,
  PI_IMAGE_INFO_DEPTH = 0x1116
} _pi_image_info;

typedef enum {
  PI_KERNEL_MAX_SUB_GROUP_SIZE = 0x2033,
  PI_KERNEL_MAX_NUM_SUB_GROUPS = 0x11B9,
  PI_KERNEL_COMPILE_NUM_SUB_GROUPS = 0x11BA,
  PI_KERNEL_COMPILE_SUB_GROUP_SIZE_INTEL = 0x410A
} _pi_kernel_sub_group_info;

typedef enum {
  PI_EVENT_INFO_COMMAND_QUEUE = 0x11D0,
  PI_EVENT_INFO_CONTEXT = 0x11D4,
  PI_EVENT_INFO_COMMAND_TYPE = 0x11D1,
  PI_EVENT_INFO_COMMAND_EXECUTION_STATUS = 0x11D3,
  PI_EVENT_INFO_REFERENCE_COUNT = 0x11D2
} _pi_event_info;

typedef enum {
  PI_COMMAND_TYPE_NDRANGE_KERNEL = 0x11F0,
  PI_COMMAND_TYPE_MEM_BUFFER_READ = 0x11F3,
  PI_COMMAND_TYPE_MEM_BUFFER_WRITE = 0x11F4,
  PI_COMMAND_TYPE_MEM_BUFFER_COPY = 0x11F5,
  PI_COMMAND_TYPE_MEM_BUFFER_MAP = 0x11FB,
  PI_COMMAND_TYPE_MEM_BUFFER_UNMAP = 0x11FD,
  PI_COMMAND_TYPE_MEM_BUFFER_READ_RECT = 0x1201,
  PI_COMMAND_TYPE_MEM_BUFFER_WRITE_RECT = 0x1202,
  PI_COMMAND_TYPE_MEM_BUFFER_COPY_RECT = 0x1203,
  PI_COMMAND_TYPE_USER = 0x1204,
  PI_COMMAND_TYPE_MEM_BUFFER_FILL = 0x1207,
  PI_COMMAND_TYPE_IMAGE_READ = 0x11F6,
  PI_COMMAND_TYPE_IMAGE_WRITE = 0x11F7,
  PI_COMMAND_TYPE_IMAGE_COPY = 0x11F8,
  PI_COMMAND_TYPE_NATIVE_KERNEL = 0x11F2,
  PI_COMMAND_TYPE_COPY_BUFFER_TO_IMAGE = 0x11FA,
  PI_COMMAND_TYPE_COPY_IMAGE_TO_BUFFER = 0x11F9,
  PI_COMMAND_TYPE_MAP_IMAGE = 0x11FC,
  PI_COMMAND_TYPE_MARKER = 0x11FE,
  PI_COMMAND_TYPE_ACQUIRE_GL_OBJECTS = 0x11FF,
  PI_COMMAND_TYPE_RELEASE_GL_OBJECTS = 0x1200,
  PI_COMMAND_TYPE_BARRIER = 0x1205,
  PI_COMMAND_TYPE_MIGRATE_MEM_OBJECTS = 0x1206,
  PI_COMMAND_TYPE_FILL_IMAGE = 0x1208,
  PI_COMMAND_TYPE_SVM_FREE = 0x1209,
  PI_COMMAND_TYPE_SVM_MEMCPY = 0x120A,
  PI_COMMAND_TYPE_SVM_MEMFILL = 0x120B,
  PI_COMMAND_TYPE_SVM_MAP = 0x120C,
  PI_COMMAND_TYPE_SVM_UNMAP = 0x120D
} _pi_command_type;

typedef enum {
  PI_MEM_TYPE_BUFFER = 0x10F0,
  PI_MEM_TYPE_IMAGE2D = 0x10F1,
  PI_MEM_TYPE_IMAGE3D = 0x10F2,
  PI_MEM_TYPE_IMAGE2D_ARRAY = 0x10F3,
  PI_MEM_TYPE_IMAGE1D = 0x10F4,
  PI_MEM_TYPE_IMAGE1D_ARRAY = 0x10F5,
  PI_MEM_TYPE_IMAGE1D_BUFFER = 0x10F6
} _pi_mem_type;

typedef enum {
  // Device-specific value opaque in PI API.
  PI_MEM_ADVICE_RESET = 0,
  PI_MEM_ADVICE_CUDA_SET_READ_MOSTLY = 101,
  PI_MEM_ADVICE_CUDA_UNSET_READ_MOSTLY = 102,
  PI_MEM_ADVICE_CUDA_SET_PREFERRED_LOCATION = 103,
  PI_MEM_ADVICE_CUDA_UNSET_PREFERRED_LOCATION = 104,
  PI_MEM_ADVICE_CUDA_SET_ACCESSED_BY = 105,
  PI_MEM_ADVICE_CUDA_UNSET_ACCESSED_BY = 106,
  PI_MEM_ADVICE_CUDA_SET_PREFERRED_LOCATION_HOST = 107,
  PI_MEM_ADVICE_CUDA_UNSET_PREFERRED_LOCATION_HOST = 108,
  PI_MEM_ADVICE_CUDA_SET_ACCESSED_BY_HOST = 109,
  PI_MEM_ADVICE_CUDA_UNSET_ACCESSED_BY_HOST = 110,
  PI_MEM_ADVICE_UNKNOWN = 999,
} _pi_mem_advice;

typedef enum {
  PI_IMAGE_CHANNEL_ORDER_A = 0x10B1,
  PI_IMAGE_CHANNEL_ORDER_R = 0x10B0,
  PI_IMAGE_CHANNEL_ORDER_RG = 0x10B2,
  PI_IMAGE_CHANNEL_ORDER_RA = 0x10B3,
  PI_IMAGE_CHANNEL_ORDER_RGB = 0x10B4,
  PI_IMAGE_CHANNEL_ORDER_RGBA = 0x10B5,
  PI_IMAGE_CHANNEL_ORDER_BGRA = 0x10B6,
  PI_IMAGE_CHANNEL_ORDER_ARGB = 0x10B7,
  PI_IMAGE_CHANNEL_ORDER_ABGR = 0x10C3,
  PI_IMAGE_CHANNEL_ORDER_INTENSITY = 0x10B8,
  PI_IMAGE_CHANNEL_ORDER_LUMINANCE = 0x10B9,
  PI_IMAGE_CHANNEL_ORDER_Rx = 0x10BA,
  PI_IMAGE_CHANNEL_ORDER_RGx = 0x10BB,
  PI_IMAGE_CHANNEL_ORDER_RGBx = 0x10BC,
  PI_IMAGE_CHANNEL_ORDER_sRGBA = 0x10C1
} _pi_image_channel_order;

typedef enum {
  PI_IMAGE_CHANNEL_TYPE_SNORM_INT8 = 0x10D0,
  PI_IMAGE_CHANNEL_TYPE_SNORM_INT16 = 0x10D1,
  PI_IMAGE_CHANNEL_TYPE_UNORM_INT8 = 0x10D2,
  PI_IMAGE_CHANNEL_TYPE_UNORM_INT16 = 0x10D3,
  PI_IMAGE_CHANNEL_TYPE_UNORM_SHORT_565 = 0x10D4,
  PI_IMAGE_CHANNEL_TYPE_UNORM_SHORT_555 = 0x10D5,
  PI_IMAGE_CHANNEL_TYPE_UNORM_INT_101010 = 0x10D6,
  PI_IMAGE_CHANNEL_TYPE_SIGNED_INT8 = 0x10D7,
  PI_IMAGE_CHANNEL_TYPE_SIGNED_INT16 = 0x10D8,
  PI_IMAGE_CHANNEL_TYPE_SIGNED_INT32 = 0x10D9,
  PI_IMAGE_CHANNEL_TYPE_UNSIGNED_INT8 = 0x10DA,
  PI_IMAGE_CHANNEL_TYPE_UNSIGNED_INT16 = 0x10DB,
  PI_IMAGE_CHANNEL_TYPE_UNSIGNED_INT32 = 0x10DC,
  PI_IMAGE_CHANNEL_TYPE_HALF_FLOAT = 0x10DD,
  PI_IMAGE_CHANNEL_TYPE_FLOAT = 0x10DE
} _pi_image_channel_type;

typedef enum { PI_BUFFER_CREATE_TYPE_REGION = 0x1220 } _pi_buffer_create_type;

const pi_bool PI_TRUE = 1;
const pi_bool PI_FALSE = 0;

typedef enum {
  PI_SAMPLER_INFO_REFERENCE_COUNT = 0x1150,
  PI_SAMPLER_INFO_CONTEXT = 0x1151,
  PI_SAMPLER_INFO_NORMALIZED_COORDS = 0x1152,
  PI_SAMPLER_INFO_ADDRESSING_MODE = 0x1153,
  PI_SAMPLER_INFO_FILTER_MODE = 0x1154,
  PI_SAMPLER_INFO_MIP_FILTER_MODE = 0x1155,
  PI_SAMPLER_INFO_LOD_MIN = 0x1156,
  PI_SAMPLER_INFO_LOD_MAX = 0x1157
} _pi_sampler_info;

typedef enum {
  PI_SAMPLER_ADDRESSING_MODE_MIRRORED_REPEAT = 0x1134,
  PI_SAMPLER_ADDRESSING_MODE_REPEAT = 0x1133,
  PI_SAMPLER_ADDRESSING_MODE_CLAMP_TO_EDGE = 0x1131,
  PI_SAMPLER_ADDRESSING_MODE_CLAMP = 0x1132,
  PI_SAMPLER_ADDRESSING_MODE_NONE = 0x1130
} _pi_sampler_addressing_mode;

typedef enum {
  PI_SAMPLER_FILTER_MODE_NEAREST = 0x1140,
  PI_SAMPLER_FILTER_MODE_LINEAR = 0x1141,
} _pi_sampler_filter_mode;

using pi_context_properties = intptr_t;

using pi_device_exec_capabilities = pi_bitfield;
constexpr pi_device_exec_capabilities PI_DEVICE_EXEC_CAPABILITIES_KERNEL =
    (1 << 0);
constexpr pi_device_exec_capabilities
    PI_DEVICE_EXEC_CAPABILITIES_NATIVE_KERNEL = (1 << 1);

using pi_sampler_properties = pi_bitfield;
constexpr pi_sampler_properties PI_SAMPLER_PROPERTIES_NORMALIZED_COORDS =
    0x1152;
constexpr pi_sampler_properties PI_SAMPLER_PROPERTIES_ADDRESSING_MODE = 0x1153;
constexpr pi_sampler_properties PI_SAMPLER_PROPERTIES_FILTER_MODE = 0x1154;

using pi_memory_order_capabilities = pi_bitfield;
constexpr pi_memory_order_capabilities PI_MEMORY_ORDER_RELAXED = 0x01;
constexpr pi_memory_order_capabilities PI_MEMORY_ORDER_ACQUIRE = 0x02;
constexpr pi_memory_order_capabilities PI_MEMORY_ORDER_RELEASE = 0x04;
constexpr pi_memory_order_capabilities PI_MEMORY_ORDER_ACQ_REL = 0x08;
constexpr pi_memory_order_capabilities PI_MEMORY_ORDER_SEQ_CST = 0x10;

using pi_memory_scope_capabilities = pi_bitfield;
constexpr pi_memory_scope_capabilities PI_MEMORY_SCOPE_WORK_ITEM = 0x01;
constexpr pi_memory_scope_capabilities PI_MEMORY_SCOPE_SUB_GROUP = 0x02;
constexpr pi_memory_scope_capabilities PI_MEMORY_SCOPE_WORK_GROUP = 0x04;
constexpr pi_memory_scope_capabilities PI_MEMORY_SCOPE_DEVICE = 0x08;
constexpr pi_memory_scope_capabilities PI_MEMORY_SCOPE_SYSTEM = 0x10;

typedef enum {
  PI_PROFILING_INFO_COMMAND_QUEUED = 0x1280,
  PI_PROFILING_INFO_COMMAND_SUBMIT = 0x1281,
  PI_PROFILING_INFO_COMMAND_START = 0x1282,
  PI_PROFILING_INFO_COMMAND_END = 0x1283
} _pi_profiling_info;

// NOTE: this is made 64-bit to match the size of cl_mem_flags to
// make the translation to OpenCL transparent.
// TODO: populate
//
using pi_mem_flags = pi_bitfield;
// Access
constexpr pi_mem_flags PI_MEM_FLAGS_ACCESS_RW = (1 << 0);
constexpr pi_mem_flags PI_MEM_ACCESS_READ_ONLY = (1 << 2);
// Host pointer
constexpr pi_mem_flags PI_MEM_FLAGS_HOST_PTR_USE = (1 << 3);
constexpr pi_mem_flags PI_MEM_FLAGS_HOST_PTR_COPY = (1 << 5);
constexpr pi_mem_flags PI_MEM_FLAGS_HOST_PTR_ALLOC = (1 << 4);

// flags passed to Map operations
using pi_map_flags = pi_bitfield;
constexpr pi_map_flags PI_MAP_READ = (1 << 0);
constexpr pi_map_flags PI_MAP_WRITE = (1 << 1);
constexpr pi_map_flags PI_MAP_WRITE_INVALIDATE_REGION = (1 << 2);
// NOTE: this is made 64-bit to match the size of cl_mem_properties_intel to
// make the translation to OpenCL transparent.
using pi_mem_properties = pi_bitfield;
constexpr pi_mem_properties PI_MEM_PROPERTIES_CHANNEL = 0x4213;
constexpr pi_mem_properties PI_MEM_PROPERTIES_ALLOC_BUFFER_LOCATION = 0x419E;

// NOTE: this is made 64-bit to match the size of cl_mem_properties_intel to
// make the translation to OpenCL transparent.
using pi_usm_mem_properties = pi_bitfield;
constexpr pi_usm_mem_properties PI_MEM_ALLOC_FLAGS = 0x4195;
constexpr pi_usm_mem_properties PI_MEM_ALLOC_WRTITE_COMBINED = (1 << 0);
constexpr pi_usm_mem_properties PI_MEM_ALLOC_INITIAL_PLACEMENT_DEVICE =
    (1 << 1);
constexpr pi_usm_mem_properties PI_MEM_ALLOC_INITIAL_PLACEMENT_HOST = (1 << 2);
// Hints that the device/shared allocation will not be written on device.
constexpr pi_usm_mem_properties PI_MEM_ALLOC_DEVICE_READ_ONLY = (1 << 3);

constexpr pi_usm_mem_properties PI_MEM_USM_ALLOC_BUFFER_LOCATION = 0x419E;

// NOTE: queue properties are implemented this way to better support bit
// manipulations
using pi_queue_properties = pi_bitfield;
constexpr pi_queue_properties PI_QUEUE_OUT_OF_ORDER_EXEC_MODE_ENABLE = (1 << 0);
constexpr pi_queue_properties PI_QUEUE_PROFILING_ENABLE = (1 << 1);
constexpr pi_queue_properties PI_QUEUE_ON_DEVICE = (1 << 2);
constexpr pi_queue_properties PI_QUEUE_ON_DEVICE_DEFAULT = (1 << 3);
constexpr pi_queue_properties PI_EXT_ONEAPI_QUEUE_DISCARD_EVENTS = (1 << 4);
constexpr pi_queue_properties PI_EXT_ONEAPI_QUEUE_PRIORITY_LOW = (1 << 5);
constexpr pi_queue_properties PI_EXT_ONEAPI_QUEUE_PRIORITY_HIGH = (1 << 6);

using pi_result = _pi_result;
using pi_platform_info = _pi_platform_info;
using pi_device_type = _pi_device_type;
using pi_device_mem_cache_type = _pi_device_mem_cache_type;
using pi_device_local_mem_type = _pi_device_local_mem_type;
using pi_device_info = _pi_device_info;
using pi_program_info = _pi_program_info;
using pi_context_info = _pi_context_info;
using pi_queue_info = _pi_queue_info;
using pi_image_info = _pi_image_info;
using pi_kernel_info = _pi_kernel_info;
using pi_kernel_group_info = _pi_kernel_group_info;
using pi_kernel_sub_group_info = _pi_kernel_sub_group_info;
using pi_event_info = _pi_event_info;
using pi_command_type = _pi_command_type;
using pi_mem_type = _pi_mem_type;
using pi_mem_advice = _pi_mem_advice;
using pi_image_channel_order = _pi_image_channel_order;
using pi_image_channel_type = _pi_image_channel_type;
using pi_buffer_create_type = _pi_buffer_create_type;
using pi_sampler_addressing_mode = _pi_sampler_addressing_mode;
using pi_sampler_filter_mode = _pi_sampler_filter_mode;
using pi_sampler_info = _pi_sampler_info;
using pi_event_status = _pi_event_status;
using pi_program_build_info = _pi_program_build_info;
using pi_program_build_status = _pi_program_build_status;
using pi_program_binary_type = _pi_program_binary_type;
using pi_kernel_info = _pi_kernel_info;
using pi_profiling_info = _pi_profiling_info;

// For compatibility with OpenCL define this not as enum.
using pi_device_partition_property = intptr_t;
static constexpr pi_device_partition_property PI_DEVICE_PARTITION_EQUALLY =
    0x1086;
static constexpr pi_device_partition_property PI_DEVICE_PARTITION_BY_COUNTS =
    0x1087;
static constexpr pi_device_partition_property
    PI_DEVICE_PARTITION_BY_COUNTS_LIST_END = 0x0;
static constexpr pi_device_partition_property
    PI_DEVICE_PARTITION_BY_AFFINITY_DOMAIN = 0x1088;

// For compatibility with OpenCL define this not as enum.
using pi_device_affinity_domain = pi_bitfield;
static constexpr pi_device_affinity_domain PI_DEVICE_AFFINITY_DOMAIN_NUMA =
    (1 << 0);
static constexpr pi_device_affinity_domain PI_DEVICE_AFFINITY_DOMAIN_L4_CACHE =
    (1 << 1);
static constexpr pi_device_affinity_domain PI_DEVICE_AFFINITY_DOMAIN_L3_CACHE =
    (1 << 2);
static constexpr pi_device_affinity_domain PI_DEVICE_AFFINITY_DOMAIN_L2_CACHE =
    (1 << 3);
static constexpr pi_device_affinity_domain PI_DEVICE_AFFINITY_DOMAIN_L1_CACHE =
    (1 << 4);
static constexpr pi_device_affinity_domain
    PI_DEVICE_AFFINITY_DOMAIN_NEXT_PARTITIONABLE = (1 << 5);

// For compatibility with OpenCL define this not as enum.
using pi_device_fp_config = pi_bitfield;
static constexpr pi_device_fp_config PI_FP_DENORM = (1 << 0);
static constexpr pi_device_fp_config PI_FP_INF_NAN = (1 << 1);
static constexpr pi_device_fp_config PI_FP_ROUND_TO_NEAREST = (1 << 2);
static constexpr pi_device_fp_config PI_FP_ROUND_TO_ZERO = (1 << 3);
static constexpr pi_device_fp_config PI_FP_ROUND_TO_INF = (1 << 4);
static constexpr pi_device_fp_config PI_FP_FMA = (1 << 5);
static constexpr pi_device_fp_config PI_FP_SOFT_FLOAT = (1 << 6);
static constexpr pi_device_fp_config PI_FP_CORRECTLY_ROUNDED_DIVIDE_SQRT =
    (1 << 7);

// For compatibility with OpenCL define this not as enum.
using pi_device_exec_capabilities = pi_bitfield;
static constexpr pi_device_exec_capabilities PI_EXEC_KERNEL = (1 << 0);
static constexpr pi_device_exec_capabilities PI_EXEC_NATIVE_KERNEL = (1 << 1);

// Entry type, matches OpenMP for compatibility
struct _pi_offload_entry_struct {
  void *addr;
  char *name;
  size_t size;
  int32_t flags;
  int32_t reserved;
};

using _pi_offload_entry = _pi_offload_entry_struct *;

// A type of a binary image property.
typedef enum {
  PI_PROPERTY_TYPE_UNKNOWN,
  PI_PROPERTY_TYPE_UINT32,     // 32-bit integer
  PI_PROPERTY_TYPE_BYTE_ARRAY, // byte array
  PI_PROPERTY_TYPE_STRING      // null-terminated string
} pi_property_type;

// Device binary image property.
// If the type size of the property value is fixed and is no greater than
// 64 bits, then ValAddr is 0 and the value is stored in the ValSize field.
// Example - PI_PROPERTY_TYPE_UINT32, which is 32-bit
struct _pi_device_binary_property_struct {
  char *Name;       // null-terminated property name
  void *ValAddr;    // address of property value
  uint32_t Type;    // _pi_property_type
  uint64_t ValSize; // size of property value in bytes
};

typedef _pi_device_binary_property_struct *pi_device_binary_property;

// Named array of properties.
struct _pi_device_binary_property_set_struct {
  char *Name;                                // the name
  pi_device_binary_property PropertiesBegin; // array start
  pi_device_binary_property PropertiesEnd;   // array end
};

typedef _pi_device_binary_property_set_struct *pi_device_binary_property_set;

/// Types of device binary.
using pi_device_binary_type = uint8_t;
// format is not determined
static constexpr pi_device_binary_type PI_DEVICE_BINARY_TYPE_NONE = 0;
// specific to a device
static constexpr pi_device_binary_type PI_DEVICE_BINARY_TYPE_NATIVE = 1;
// portable binary types go next
// SPIR-V
static constexpr pi_device_binary_type PI_DEVICE_BINARY_TYPE_SPIRV = 2;
// LLVM bitcode
static constexpr pi_device_binary_type PI_DEVICE_BINARY_TYPE_LLVMIR_BITCODE = 3;

// Device binary descriptor version supported by this library.
static const uint16_t PI_DEVICE_BINARY_VERSION = 1;

// The kind of offload model the binary employs; must be 4 for SYCL
static const uint8_t PI_DEVICE_BINARY_OFFLOAD_KIND_SYCL = 4;

/// Target identification strings for
/// pi_device_binary_struct.DeviceTargetSpec
///
/// A device type represented by a particular target
/// triple requires specific binary images. We need
/// to map the image type onto the device target triple
///
#define __SYCL_PI_DEVICE_BINARY_TARGET_UNKNOWN "<unknown>"
/// SPIR-V 32-bit image <-> "spir", 32-bit OpenCL device
#define __SYCL_PI_DEVICE_BINARY_TARGET_SPIRV32 "spir"
/// SPIR-V 64-bit image <-> "spir64", 64-bit OpenCL device
#define __SYCL_PI_DEVICE_BINARY_TARGET_SPIRV64 "spir64"
/// Device-specific binary images produced from SPIR-V 64-bit <->
/// various "spir64_*" triples for specific 64-bit OpenCL devices
#define __SYCL_PI_DEVICE_BINARY_TARGET_SPIRV64_X86_64 "spir64_x86_64"
#define __SYCL_PI_DEVICE_BINARY_TARGET_SPIRV64_GEN "spir64_gen"
#define __SYCL_PI_DEVICE_BINARY_TARGET_SPIRV64_FPGA "spir64_fpga"
/// PTX 64-bit image <-> "nvptx64", 64-bit NVIDIA PTX device
#define __SYCL_PI_DEVICE_BINARY_TARGET_NVPTX64 "nvptx64"
#define __SYCL_PI_DEVICE_BINARY_TARGET_AMDGCN "amdgcn"

/// Extension to denote native support of assert feature by an arbitrary device
/// piDeviceGetInfo call should return this extension when the device supports
/// native asserts if supported extensions' names are requested
#define PI_DEVICE_INFO_EXTENSION_DEVICELIB_ASSERT                              \
  "pi_ext_intel_devicelib_assert"

/// Device binary image property set names recognized by the SYCL runtime.
/// Name must be consistent with
/// PropertySetRegistry::SYCL_SPECIALIZATION_CONSTANTS defined in
/// PropertySetIO.h
#define __SYCL_PI_PROPERTY_SET_SPEC_CONST_MAP "SYCL/specialization constants"
/// PropertySetRegistry::SYCL_SPEC_CONSTANTS_DEFAULT_VALUES defined in
/// PropertySetIO.h
#define __SYCL_PI_PROPERTY_SET_SPEC_CONST_DEFAULT_VALUES_MAP                   \
  "SYCL/specialization constants default values"
/// PropertySetRegistry::SYCL_DEVICELIB_REQ_MASK defined in PropertySetIO.h
#define __SYCL_PI_PROPERTY_SET_DEVICELIB_REQ_MASK "SYCL/devicelib req mask"
/// PropertySetRegistry::SYCL_KERNEL_PARAM_OPT_INFO defined in PropertySetIO.h
#define __SYCL_PI_PROPERTY_SET_KERNEL_PARAM_OPT_INFO "SYCL/kernel param opt"
/// PropertySetRegistry::SYCL_KERNEL_PROGRAM_METADATA defined in PropertySetIO.h
#define __SYCL_PI_PROPERTY_SET_PROGRAM_METADATA "SYCL/program metadata"
/// PropertySetRegistry::SYCL_MISC_PROP defined in PropertySetIO.h
#define __SYCL_PI_PROPERTY_SET_SYCL_MISC_PROP "SYCL/misc properties"
/// PropertySetRegistry::SYCL_ASSERT_USED defined in PropertySetIO.h
#define __SYCL_PI_PROPERTY_SET_SYCL_ASSERT_USED "SYCL/assert used"
/// PropertySetRegistry::SYCL_EXPORTED_SYMBOLS defined in PropertySetIO.h
#define __SYCL_PI_PROPERTY_SET_SYCL_EXPORTED_SYMBOLS "SYCL/exported symbols"
/// PropertySetRegistry::SYCL_DEVICE_GLOBALS defined in PropertySetIO.h
#define __SYCL_PI_PROPERTY_SET_SYCL_DEVICE_GLOBALS "SYCL/device globals"
/// PropertySetRegistry::SYCL_DEVICE_REQUIREMENTS defined in PropertySetIO.h
#define __SYCL_PI_PROPERTY_SET_SYCL_DEVICE_REQUIREMENTS                        \
  "SYCL/device requirements"

/// Program metadata tags recognized by the PI backends. For kernels the tag
/// must appear after the kernel name.
#define __SYCL_PI_PROGRAM_METADATA_TAG_REQD_WORK_GROUP_SIZE                    \
  "@reqd_work_group_size"

/// This struct is a record of the device binary information. If the Kind field
/// denotes a portable binary type (SPIR-V or LLVM IR), the DeviceTargetSpec
/// field can still be specific and denote e.g. FPGA target. It must match the
/// __tgt_device_image structure generated by the clang-offload-wrapper tool
/// when their Version field match.
struct pi_device_binary_struct {
  /// version of this structure - for backward compatibility;
  /// all modifications which change order/type/offsets of existing fields
  /// should increment the version.
  uint16_t Version;
  /// the type of offload model the binary employs; must be 4 for SYCL
  uint8_t Kind;
  /// format of the binary data - SPIR-V, LLVM IR bitcode,...
  uint8_t Format;
  /// null-terminated string representation of the device's target architecture
  /// which holds one of:
  /// __SYCL_PI_DEVICE_BINARY_TARGET_UNKNOWN - unknown
  /// __SYCL_PI_DEVICE_BINARY_TARGET_SPIRV32 - general value for 32-bit OpenCL
  /// devices
  /// __SYCL_PI_DEVICE_BINARY_TARGET_SPIRV64 - general value for 64-bit OpenCL
  /// devices
  /// __SYCL_PI_DEVICE_BINARY_TARGET_SPIRV64_X86_64 - 64-bit OpenCL CPU device
  /// __SYCL_PI_DEVICE_BINARY_TARGET_SPIRV64_GEN - GEN GPU device (64-bit
  /// OpenCL)
  /// __SYCL_PI_DEVICE_BINARY_TARGET_SPIRV64_FPGA - 64-bit OpenCL FPGA device
  const char *DeviceTargetSpec;
  /// a null-terminated string; target- and compiler-specific options
  /// which are suggested to use to "compile" program at runtime
  const char *CompileOptions;
  /// a null-terminated string; target- and compiler-specific options
  /// which are suggested to use to "link" program at runtime
  const char *LinkOptions;
  /// Pointer to the manifest data start
  const char *ManifestStart;
  /// Pointer to the manifest data end
  const char *ManifestEnd;
  /// Pointer to the target code start
  const unsigned char *BinaryStart;
  /// Pointer to the target code end
  const unsigned char *BinaryEnd;
  /// the offload entry table
  _pi_offload_entry EntriesBegin;
  _pi_offload_entry EntriesEnd;
  // Array of preperty sets; e.g. specialization constants symbol-int ID map is
  // propagated to runtime with this mechanism.
  pi_device_binary_property_set PropertySetsBegin;
  pi_device_binary_property_set PropertySetsEnd;
  // TODO Other fields like entries, link options can be propagated using
  // the property set infrastructure. This will improve binary compatibility and
  // add flexibility.
};
using pi_device_binary = pi_device_binary_struct *;

// pi_buffer_region structure repeats cl_buffer_region, used for sub buffers.
struct pi_buffer_region_struct {
  size_t origin;
  size_t size;
};
using pi_buffer_region = pi_buffer_region_struct *;

// pi_buff_rect_offset structure is 3D offset argument passed to buffer rect
// operations (piEnqueueMemBufferCopyRect, etc).
struct pi_buff_rect_offset_struct {
  size_t x_bytes;
  size_t y_scalar;
  size_t z_scalar;
};
using pi_buff_rect_offset = pi_buff_rect_offset_struct *;

// pi_buff_rect_region structure represents size of 3D region passed to buffer
// rect operations (piEnqueueMemBufferCopyRect, etc).
struct pi_buff_rect_region_struct {
  size_t width_bytes;
  size_t height_scalar;
  size_t depth_scalar;
};
using pi_buff_rect_region = pi_buff_rect_region_struct *;

// pi_image_offset structure is 3D offset argument passed to image operations
// (piEnqueueMemImageRead, etc).
struct pi_image_offset_struct {
  size_t x;
  size_t y;
  size_t z;
};
using pi_image_offset = pi_image_offset_struct *;

// pi_image_region structure represents size of 3D region passed to image
// operations (piEnqueueMemImageRead, etc).
struct pi_image_region_struct {
  size_t width;
  size_t height;
  size_t depth;
};
using pi_image_region = pi_image_region_struct *;

// Offload binaries descriptor version supported by this library.
static const uint16_t PI_DEVICE_BINARIES_VERSION = 1;

/// This struct is a record of all the device code that may be offloaded.
/// It must match the __tgt_bin_desc structure generated by
/// the clang-offload-wrapper tool when their Version field match.
struct pi_device_binaries_struct {
  /// version of this structure - for backward compatibility;
  /// all modifications which change order/type/offsets of existing fields
  /// should increment the version.
  uint16_t Version;
  /// Number of device binaries in this descriptor
  uint16_t NumDeviceBinaries;
  /// Device binaries data
  pi_device_binary DeviceBinaries;
  /// the offload entry table (not used, for compatibility with OpenMP)
  _pi_offload_entry *HostEntriesBegin;
  _pi_offload_entry *HostEntriesEnd;
};
using pi_device_binaries = pi_device_binaries_struct *;

// Opaque types that make reading build log errors easier.
struct _pi_platform;
struct _pi_device;
struct _pi_context;
struct _pi_queue;
struct _pi_mem;
struct _pi_program;
struct _pi_kernel;
struct _pi_event;
struct _pi_sampler;

using pi_platform = _pi_platform *;
using pi_device = _pi_device *;
using pi_context = _pi_context *;
using pi_queue = _pi_queue *;
using pi_mem = _pi_mem *;
using pi_program = _pi_program *;
using pi_kernel = _pi_kernel *;
using pi_event = _pi_event *;
using pi_sampler = _pi_sampler *;

typedef struct {
  pi_image_channel_order image_channel_order;
  pi_image_channel_type image_channel_data_type;
} _pi_image_format;

typedef struct {
  pi_mem_type image_type;
  size_t image_width;
  size_t image_height;
  size_t image_depth;
  size_t image_array_size;
  size_t image_row_pitch;
  size_t image_slice_pitch;
  pi_uint32 num_mip_levels;
  pi_uint32 num_samples;
  pi_mem buffer;
} _pi_image_desc;

using pi_image_format = _pi_image_format;
using pi_image_desc = _pi_image_desc;

typedef enum { PI_MEM_CONTEXT = 0x1106, PI_MEM_SIZE = 0x1102 } _pi_mem_info;

using pi_mem_info = _pi_mem_info;

//
// Following section contains SYCL RT Plugin Interface (PI) functions.
// They are 3 distinct categories:
//
// 1) Ones having direct analogy in OpenCL and needed for the core SYCL
//    functionality are started with just "pi" prefix in their names.
// 2) Those having direct analogy in OpenCL but only needed for SYCL
//    interoperability with OpenCL are started with "picl" prefix.
// 3) Functions having no direct analogy in OpenCL, started with "piext".
//
// TODO: describe interfaces in Doxygen format
//

struct _pi_plugin;
using pi_plugin = _pi_plugin;

// PI Plugin Initialise.
// Plugin will check the PI version of Plugin Interface,
// populate the PI Version it supports, update targets field and populate
// PiFunctionTable with Supported APIs. The pointers are in a predetermined
// order in pi.def file.
__SYCL_EXPORT pi_result piPluginInit(pi_plugin *plugin_info);

//
// Platform
//
__SYCL_EXPORT pi_result piPlatformsGet(pi_uint32 num_entries,
                                       pi_platform *platforms,
                                       pi_uint32 *num_platforms);

__SYCL_EXPORT pi_result piPlatformGetInfo(pi_platform platform,
                                          pi_platform_info param_name,
                                          size_t param_value_size,
                                          void *param_value,
                                          size_t *param_value_size_ret);

/// Gets the native handle of a PI platform object.
///
/// \param platform is the PI platform to get the native handle of.
/// \param nativeHandle is the native handle of platform.
__SYCL_EXPORT pi_result piextPlatformGetNativeHandle(
    pi_platform platform, pi_native_handle *nativeHandle);

/// Creates PI platform object from a native handle.
/// NOTE: The created PI object takes ownership of the native handle.
///
/// \param nativeHandle is the native handle to create PI device from.
/// \param platform is the PI platform created from the native handle.
__SYCL_EXPORT pi_result piextPlatformCreateWithNativeHandle(
    pi_native_handle nativeHandle, pi_platform *platform);

__SYCL_EXPORT pi_result piDevicesGet(pi_platform platform,
                                     pi_device_type device_type,
                                     pi_uint32 num_entries, pi_device *devices,
                                     pi_uint32 *num_devices);

/// Returns requested info for provided native device
/// Return PI_DEVICE_INFO_EXTENSION_DEVICELIB_ASSERT for
/// PI_DEVICE_INFO_EXTENSIONS query when the device supports native asserts
__SYCL_EXPORT pi_result piDeviceGetInfo(pi_device device,
                                        pi_device_info param_name,
                                        size_t param_value_size,
                                        void *param_value,
                                        size_t *param_value_size_ret);

__SYCL_EXPORT pi_result piDeviceRetain(pi_device device);

__SYCL_EXPORT pi_result piDeviceRelease(pi_device device);

__SYCL_EXPORT pi_result piDevicePartition(
    pi_device device, const pi_device_partition_property *properties,
    pi_uint32 num_devices, pi_device *out_devices, pi_uint32 *out_num_devices);

/// Gets the native handle of a PI device object.
///
/// \param device is the PI device to get the native handle of.
/// \param nativeHandle is the native handle of device.
__SYCL_EXPORT pi_result
piextDeviceGetNativeHandle(pi_device device, pi_native_handle *nativeHandle);

/// Creates PI device object from a native handle.
/// NOTE: The created PI object takes ownership of the native handle.
///
/// \param nativeHandle is the native handle to create PI device from.
/// \param platform is the platform of the device (optional).
/// \param device is the PI device created from the native handle.
__SYCL_EXPORT pi_result piextDeviceCreateWithNativeHandle(
    pi_native_handle nativeHandle, pi_platform platform, pi_device *device);

/// Selects the most appropriate device binary based on runtime information
/// and the IR characteristics.
///
__SYCL_EXPORT pi_result piextDeviceSelectBinary(pi_device device,
                                                pi_device_binary *binaries,
                                                pi_uint32 num_binaries,
                                                pi_uint32 *selected_binary_ind);

/// Retrieves a device function pointer to a user-defined function
/// \arg \c function_name. \arg \c function_pointer_ret is set to 0 if query
/// failed.
///
/// \arg \c program must be built before calling this API. \arg \c device
/// must present in the list of devices returned by \c get_device method for
/// \arg \c program.
///
/// If a fallback method determines the function exists but the address is
/// not available PI_ERROR_FUNCTION_ADDRESS_IS_NOT_AVAILABLE is returned. If the
/// address does not exist PI_ERROR_INVALID_KERNEL_NAME is returned.
__SYCL_EXPORT pi_result piextGetDeviceFunctionPointer(
    pi_device device, pi_program program, const char *function_name,
    pi_uint64 *function_pointer_ret);

//
// Context
//
__SYCL_EXPORT pi_result piContextCreate(
    const pi_context_properties *properties, pi_uint32 num_devices,
    const pi_device *devices,
    void (*pfn_notify)(const char *errinfo, const void *private_info, size_t cb,
                       void *user_data),
    void *user_data, pi_context *ret_context);

__SYCL_EXPORT pi_result piContextGetInfo(pi_context context,
                                         pi_context_info param_name,
                                         size_t param_value_size,
                                         void *param_value,
                                         size_t *param_value_size_ret);

__SYCL_EXPORT pi_result piContextRetain(pi_context context);

__SYCL_EXPORT pi_result piContextRelease(pi_context context);

typedef void (*pi_context_extended_deleter)(void *user_data);

__SYCL_EXPORT pi_result piextContextSetExtendedDeleter(
    pi_context context, pi_context_extended_deleter func, void *user_data);

/// Gets the native handle of a PI context object.
///
/// \param context is the PI context to get the native handle of.
/// \param nativeHandle is the native handle of context.
__SYCL_EXPORT pi_result
piextContextGetNativeHandle(pi_context context, pi_native_handle *nativeHandle);

/// Creates PI context object from a native handle.
/// NOTE: The created PI object takes ownership of the native handle.
/// NOTE: The number of devices and the list of devices is needed for Level Zero
/// backend because there is no possilibity to query this information from
/// context handle for Level Zero. If backend has API to query a list of devices
/// from the context native handle then these parameters are ignored.
///
/// \param nativeHandle is the native handle to create PI context from.
/// \param numDevices is the number of devices in the context. Parameter is
///        ignored if number of devices can be queried from the context native
///        handle for a backend.
/// \param devices is the list of devices in the context. Parameter is ignored
///        if devices can be queried from the context native handle for a
///        backend.
/// \param pluginOwnsNativeHandle Indicates whether the created PI object
///        should take ownership of the native handle.
/// \param context is the PI context created from the native handle.
/// \return PI_SUCCESS if successfully created pi_context from the handle.
///         PI_ERROR_OUT_OF_HOST_MEMORY if can't allocate memory for the
///         pi_context object. PI_ERROR_INVALID_VALUE if numDevices == 0 or
///         devices is NULL but backend doesn't have API to query a list of
///         devices from the context native handle. PI_UNKNOWN_ERROR in case of
///         another error.
__SYCL_EXPORT pi_result piextContextCreateWithNativeHandle(
    pi_native_handle nativeHandle, pi_uint32 numDevices,
    const pi_device *devices, bool pluginOwnsNativeHandle, pi_context *context);

//
// Queue
//
__SYCL_EXPORT pi_result piQueueCreate(pi_context context, pi_device device,
                                      pi_queue_properties properties,
                                      pi_queue *queue);

__SYCL_EXPORT pi_result piQueueGetInfo(pi_queue command_queue,
                                       pi_queue_info param_name,
                                       size_t param_value_size,
                                       void *param_value,
                                       size_t *param_value_size_ret);

__SYCL_EXPORT pi_result piQueueRetain(pi_queue command_queue);

__SYCL_EXPORT pi_result piQueueRelease(pi_queue command_queue);

__SYCL_EXPORT pi_result piQueueFinish(pi_queue command_queue);

__SYCL_EXPORT pi_result piQueueFlush(pi_queue command_queue);

/// Gets the native handle of a PI queue object.
///
/// \param queue is the PI queue to get the native handle of.
/// \param nativeHandle is the native handle of queue.
__SYCL_EXPORT pi_result
piextQueueGetNativeHandle(pi_queue queue, pi_native_handle *nativeHandle);

/// Creates PI queue object from a native handle.
/// NOTE: The created PI object takes ownership of the native handle.
///
/// \param nativeHandle is the native handle to create PI queue from.
/// \param context is the PI context of the queue.
/// \param device is the PI device associated with the native device used when
///   creating the native queue. This parameter is optional but some backends
///   may fail to create the right PI queue if omitted.
/// \param pluginOwnsNativeHandle Indicates whether the created PI object
///        should take ownership of the native handle.
/// \param queue is the PI queue created from the native handle.
__SYCL_EXPORT pi_result piextQueueCreateWithNativeHandle(
    pi_native_handle nativeHandle, pi_context context, pi_device device,
    bool pluginOwnsNativeHandle, pi_queue *queue);

//
// Memory
//
__SYCL_EXPORT pi_result piMemBufferCreate(
    pi_context context, pi_mem_flags flags, size_t size, void *host_ptr,
    pi_mem *ret_mem, const pi_mem_properties *properties = nullptr);

__SYCL_EXPORT pi_result piMemImageCreate(pi_context context, pi_mem_flags flags,
                                         const pi_image_format *image_format,
                                         const pi_image_desc *image_desc,
                                         void *host_ptr, pi_mem *ret_mem);

__SYCL_EXPORT pi_result piMemGetInfo(pi_mem mem, pi_mem_info param_name,
                                     size_t param_value_size, void *param_value,
                                     size_t *param_value_size_ret);

__SYCL_EXPORT pi_result piMemImageGetInfo(pi_mem image,
                                          pi_image_info param_name,
                                          size_t param_value_size,
                                          void *param_value,
                                          size_t *param_value_size_ret);

__SYCL_EXPORT pi_result piMemRetain(pi_mem mem);

__SYCL_EXPORT pi_result piMemRelease(pi_mem mem);

__SYCL_EXPORT pi_result piMemBufferPartition(
    pi_mem buffer, pi_mem_flags flags, pi_buffer_create_type buffer_create_type,
    void *buffer_create_info, pi_mem *ret_mem);

/// Gets the native handle of a PI mem object.
///
/// \param mem is the PI mem to get the native handle of.
/// \param nativeHandle is the native handle of mem.
__SYCL_EXPORT pi_result piextMemGetNativeHandle(pi_mem mem,
                                                pi_native_handle *nativeHandle);

/// Creates PI mem object from a native handle.
/// NOTE: The created PI object takes ownership of the native handle.
///
/// \param nativeHandle is the native handle to create PI mem from.
/// \param context The PI context of the memory allocation.
/// \param ownNativeHandle Indicates if we own the native memory handle or it
/// came from interop that asked to not transfer the ownership to SYCL RT.
/// \param mem is the PI mem created from the native handle.
__SYCL_EXPORT pi_result piextMemCreateWithNativeHandle(
    pi_native_handle nativeHandle, pi_context context, bool ownNativeHandle,
    pi_mem *mem);

//
// Program
//

__SYCL_EXPORT pi_result piProgramCreate(pi_context context, const void *il,
                                        size_t length, pi_program *res_program);

__SYCL_EXPORT pi_result piclProgramCreateWithSource(pi_context context,
                                                    pi_uint32 count,
                                                    const char **strings,
                                                    const size_t *lengths,
                                                    pi_program *ret_program);

/// Creates a PI program for a context and loads the given binary into it.
///
/// \param context is the PI context to associate the program with.
/// \param num_devices is the number of devices in device_list.
/// \param device_list is a pointer to a list of devices. These devices must all
///                    be in context.
/// \param lengths is an array of sizes in bytes of the binary in binaries.
/// \param binaries is a pointer to a list of program binaries.
/// \param num_metadata_entries is the number of metadata entries in metadata.
/// \param metadata is a pointer to a list of program metadata entries. The
///                 use of metadata entries is backend-defined.
/// \param binary_status returns whether the program binary was loaded
///                      succesfully or not, for each device in device_list.
///                      binary_status is ignored if it is null and otherwise
///                      it must be an array of num_devices elements.
/// \param ret_program is the PI program created from the program binaries.
__SYCL_EXPORT pi_result piProgramCreateWithBinary(
    pi_context context, pi_uint32 num_devices, const pi_device *device_list,
    const size_t *lengths, const unsigned char **binaries,
    size_t num_metadata_entries, const pi_device_binary_property *metadata,
    pi_int32 *binary_status, pi_program *ret_program);

__SYCL_EXPORT pi_result piProgramGetInfo(pi_program program,
                                         pi_program_info param_name,
                                         size_t param_value_size,
                                         void *param_value,
                                         size_t *param_value_size_ret);

__SYCL_EXPORT pi_result
piProgramLink(pi_context context, pi_uint32 num_devices,
              const pi_device *device_list, const char *options,
              pi_uint32 num_input_programs, const pi_program *input_programs,
              void (*pfn_notify)(pi_program program, void *user_data),
              void *user_data, pi_program *ret_program);

__SYCL_EXPORT pi_result piProgramCompile(
    pi_program program, pi_uint32 num_devices, const pi_device *device_list,
    const char *options, pi_uint32 num_input_headers,
    const pi_program *input_headers, const char **header_include_names,
    void (*pfn_notify)(pi_program program, void *user_data), void *user_data);

__SYCL_EXPORT pi_result piProgramBuild(
    pi_program program, pi_uint32 num_devices, const pi_device *device_list,
    const char *options,
    void (*pfn_notify)(pi_program program, void *user_data), void *user_data);

__SYCL_EXPORT pi_result piProgramGetBuildInfo(
    pi_program program, pi_device device, _pi_program_build_info param_name,
    size_t param_value_size, void *param_value, size_t *param_value_size_ret);

__SYCL_EXPORT pi_result piProgramRetain(pi_program program);

__SYCL_EXPORT pi_result piProgramRelease(pi_program program);

/// Sets a specialization constant to a specific value.
///
/// Note: Only used when specialization constants are natively supported (SPIR-V
/// binaries), and not when they are emulated (AOT binaries).
///
/// \param prog the program object which will use the value
/// \param spec_id integer ID of the constant
/// \param spec_size size of the value
/// \param spec_value bytes of the value
__SYCL_EXPORT pi_result
piextProgramSetSpecializationConstant(pi_program prog, pi_uint32 spec_id,
                                      size_t spec_size, const void *spec_value);

/// Gets the native handle of a PI program object.
///
/// \param program is the PI program to get the native handle of.
/// \param nativeHandle is the native handle of program.
__SYCL_EXPORT pi_result
piextProgramGetNativeHandle(pi_program program, pi_native_handle *nativeHandle);

/// Creates PI program object from a native handle.
/// NOTE: The created PI object takes ownership of the native handle.
///
/// \param nativeHandle is the native handle to create PI program from.
/// \param context is the PI context of the program.
/// \param pluginOwnsNativeHandle Indicates whether the created PI object
///        should take ownership of the native handle.
/// \param program is the PI program created from the native handle.
__SYCL_EXPORT pi_result piextProgramCreateWithNativeHandle(
    pi_native_handle nativeHandle, pi_context context,
    bool pluginOwnsNativeHandle, pi_program *program);

//
// Kernel
//

typedef enum {
  /// indicates that the kernel might access data through USM ptrs
  PI_USM_INDIRECT_ACCESS,
  /// provides an explicit list of pointers that the kernel will access
  PI_USM_PTRS = 0x4203
} _pi_kernel_exec_info;

using pi_kernel_exec_info = _pi_kernel_exec_info;

__SYCL_EXPORT pi_result piKernelCreate(pi_program program,
                                       const char *kernel_name,
                                       pi_kernel *ret_kernel);

__SYCL_EXPORT pi_result piKernelSetArg(pi_kernel kernel, pi_uint32 arg_index,
                                       size_t arg_size, const void *arg_value);

__SYCL_EXPORT pi_result piKernelGetInfo(pi_kernel kernel,
                                        pi_kernel_info param_name,
                                        size_t param_value_size,
                                        void *param_value,
                                        size_t *param_value_size_ret);

__SYCL_EXPORT pi_result piKernelGetGroupInfo(pi_kernel kernel, pi_device device,
                                             pi_kernel_group_info param_name,
                                             size_t param_value_size,
                                             void *param_value,
                                             size_t *param_value_size_ret);

/// API to query information from the sub-group from a kernel
///
/// \param kernel is the pi_kernel to query
/// \param device is the device the kernel is executed on
/// \param param_name is a pi_kernel_sub_group_info enum value that
///        specifies the informtation queried for.
/// \param input_value_size is the size of input value passed in
///        ptr input_value param
/// \param input_value is the ptr to the input value passed.
/// \param param_value_size is the size of the value in bytes.
/// \param param_value is a pointer to the value to set.
/// \param param_value_size_ret is a pointer to return the size of data in
///        param_value ptr.
///
/// All queries expect a return of 4 bytes in param_value_size,
/// param_value_size_ret, and a uint32_t value should to be written in
/// param_value ptr.
/// Note: This behaviour differs from OpenCL. OpenCL returns size_t.
__SYCL_EXPORT pi_result piKernelGetSubGroupInfo(
    pi_kernel kernel, pi_device device, pi_kernel_sub_group_info param_name,
    size_t input_value_size, const void *input_value, size_t param_value_size,
    void *param_value, size_t *param_value_size_ret);

__SYCL_EXPORT pi_result piKernelRetain(pi_kernel kernel);

__SYCL_EXPORT pi_result piKernelRelease(pi_kernel kernel);

/// Sets up pointer arguments for CL kernels. An extra indirection
/// is required due to CL argument conventions.
///
/// \param kernel is the kernel to be launched
/// \param arg_index is the index of the kernel argument
/// \param arg_size is the size in bytes of the argument (ignored in CL)
/// \param arg_value is the pointer argument
__SYCL_EXPORT pi_result piextKernelSetArgPointer(pi_kernel kernel,
                                                 pi_uint32 arg_index,
                                                 size_t arg_size,
                                                 const void *arg_value);

/// API to set attributes controlling kernel execution
///
/// \param kernel is the pi kernel to execute
/// \param param_name is a pi_kernel_exec_info value that specifies the info
///        passed to the kernel
/// \param param_value_size is the size of the value in bytes
/// \param param_value is a pointer to the value to set for the kernel
///
/// If param_name is PI_USM_INDIRECT_ACCESS, the value will be a ptr to
///    the pi_bool value PI_TRUE
/// If param_name is PI_USM_PTRS, the value will be an array of ptrs
__SYCL_EXPORT pi_result piKernelSetExecInfo(pi_kernel kernel,
                                            pi_kernel_exec_info value_name,
                                            size_t param_value_size,
                                            const void *param_value);

/// Creates PI kernel object from a native handle.
/// NOTE: The created PI object takes ownership of the native handle.
///
/// \param nativeHandle is the native handle to create PI kernel from.
/// \param context is the PI context of the kernel.
/// \param program is the PI program of the kernel.
/// \param pluginOwnsNativeHandle Indicates whether the created PI object
///        should take ownership of the native handle.
/// \param kernel is the PI kernel created from the native handle.
__SYCL_EXPORT pi_result piextKernelCreateWithNativeHandle(
    pi_native_handle nativeHandle, pi_context context, pi_program program,
    bool pluginOwnsNativeHandle, pi_kernel *kernel);

/// Gets the native handle of a PI kernel object.
///
/// \param kernel is the PI kernel to get the native handle of.
/// \param nativeHandle is the native handle of kernel.
__SYCL_EXPORT pi_result
piextKernelGetNativeHandle(pi_kernel kernel, pi_native_handle *nativeHandle);

//
// Events
//

/// Create PI event object in a signalled/completed state.
///
/// \param context is the PI context of the event.
/// \param ret_event is the PI even created.
__SYCL_EXPORT pi_result piEventCreate(pi_context context, pi_event *ret_event);

__SYCL_EXPORT pi_result piEventGetInfo(pi_event event, pi_event_info param_name,
                                       size_t param_value_size,
                                       void *param_value,
                                       size_t *param_value_size_ret);

__SYCL_EXPORT pi_result piEventGetProfilingInfo(pi_event event,
                                                pi_profiling_info param_name,
                                                size_t param_value_size,
                                                void *param_value,
                                                size_t *param_value_size_ret);

__SYCL_EXPORT pi_result piEventsWait(pi_uint32 num_events,
                                     const pi_event *event_list);

__SYCL_EXPORT pi_result piEventSetCallback(
    pi_event event, pi_int32 command_exec_callback_type,
    void (*pfn_notify)(pi_event event, pi_int32 event_command_status,
                       void *user_data),
    void *user_data);

__SYCL_EXPORT pi_result piEventSetStatus(pi_event event,
                                         pi_int32 execution_status);

__SYCL_EXPORT pi_result piEventRetain(pi_event event);

__SYCL_EXPORT pi_result piEventRelease(pi_event event);

/// Gets the native handle of a PI event object.
///
/// \param event is the PI event to get the native handle of.
/// \param nativeHandle is the native handle of event.
__SYCL_EXPORT pi_result
piextEventGetNativeHandle(pi_event event, pi_native_handle *nativeHandle);

/// Creates PI event object from a native handle.
/// NOTE: The created PI object takes ownership of the native handle.
///
/// \param nativeHandle is the native handle to create PI event from.
/// \param context is the corresponding PI context
/// \param pluginOwnsNativeHandle Indicates whether the created PI object
///        should take ownership of the native handle.
/// \param event is the PI event created from the native handle.
__SYCL_EXPORT pi_result piextEventCreateWithNativeHandle(
    pi_native_handle nativeHandle, pi_context context, bool ownNativeHandle,
    pi_event *event);

//
// Sampler
//
__SYCL_EXPORT pi_result piSamplerCreate(
    pi_context context, const pi_sampler_properties *sampler_properties,
    pi_sampler *result_sampler);

__SYCL_EXPORT pi_result piSamplerGetInfo(pi_sampler sampler,
                                         pi_sampler_info param_name,
                                         size_t param_value_size,
                                         void *param_value,
                                         size_t *param_value_size_ret);

__SYCL_EXPORT pi_result piSamplerRetain(pi_sampler sampler);

__SYCL_EXPORT pi_result piSamplerRelease(pi_sampler sampler);

//
// Queue Commands
//
__SYCL_EXPORT pi_result piEnqueueKernelLaunch(
    pi_queue queue, pi_kernel kernel, pi_uint32 work_dim,
    const size_t *global_work_offset, const size_t *global_work_size,
    const size_t *local_work_size, pi_uint32 num_events_in_wait_list,
    const pi_event *event_wait_list, pi_event *event);

__SYCL_EXPORT pi_result piEnqueueNativeKernel(
    pi_queue queue, void (*user_func)(void *), void *args, size_t cb_args,
    pi_uint32 num_mem_objects, const pi_mem *mem_list,
    const void **args_mem_loc, pi_uint32 num_events_in_wait_list,
    const pi_event *event_wait_list, pi_event *event);

__SYCL_EXPORT pi_result piEnqueueEventsWait(pi_queue command_queue,
                                            pi_uint32 num_events_in_wait_list,
                                            const pi_event *event_wait_list,
                                            pi_event *event);

__SYCL_EXPORT pi_result piEnqueueEventsWaitWithBarrier(
    pi_queue command_queue, pi_uint32 num_events_in_wait_list,
    const pi_event *event_wait_list, pi_event *event);

__SYCL_EXPORT pi_result piEnqueueMemBufferRead(
    pi_queue queue, pi_mem buffer, pi_bool blocking_read, size_t offset,
    size_t size, void *ptr, pi_uint32 num_events_in_wait_list,
    const pi_event *event_wait_list, pi_event *event);

__SYCL_EXPORT pi_result piEnqueueMemBufferReadRect(
    pi_queue command_queue, pi_mem buffer, pi_bool blocking_read,
    pi_buff_rect_offset buffer_offset, pi_buff_rect_offset host_offset,
    pi_buff_rect_region region, size_t buffer_row_pitch,
    size_t buffer_slice_pitch, size_t host_row_pitch, size_t host_slice_pitch,
    void *ptr, pi_uint32 num_events_in_wait_list,
    const pi_event *event_wait_list, pi_event *event);

__SYCL_EXPORT pi_result
piEnqueueMemBufferWrite(pi_queue command_queue, pi_mem buffer,
                        pi_bool blocking_write, size_t offset, size_t size,
                        const void *ptr, pi_uint32 num_events_in_wait_list,
                        const pi_event *event_wait_list, pi_event *event);

__SYCL_EXPORT pi_result piEnqueueMemBufferWriteRect(
    pi_queue command_queue, pi_mem buffer, pi_bool blocking_write,
    pi_buff_rect_offset buffer_offset, pi_buff_rect_offset host_offset,
    pi_buff_rect_region region, size_t buffer_row_pitch,
    size_t buffer_slice_pitch, size_t host_row_pitch, size_t host_slice_pitch,
    const void *ptr, pi_uint32 num_events_in_wait_list,
    const pi_event *event_wait_list, pi_event *event);

__SYCL_EXPORT pi_result
piEnqueueMemBufferCopy(pi_queue command_queue, pi_mem src_buffer,
                       pi_mem dst_buffer, size_t src_offset, size_t dst_offset,
                       size_t size, pi_uint32 num_events_in_wait_list,
                       const pi_event *event_wait_list, pi_event *event);

__SYCL_EXPORT pi_result piEnqueueMemBufferCopyRect(
    pi_queue command_queue, pi_mem src_buffer, pi_mem dst_buffer,
    pi_buff_rect_offset src_origin, pi_buff_rect_offset dst_origin,
    pi_buff_rect_region region, size_t src_row_pitch, size_t src_slice_pitch,
    size_t dst_row_pitch, size_t dst_slice_pitch,
    pi_uint32 num_events_in_wait_list, const pi_event *event_wait_list,
    pi_event *event);

__SYCL_EXPORT pi_result
piEnqueueMemBufferFill(pi_queue command_queue, pi_mem buffer,
                       const void *pattern, size_t pattern_size, size_t offset,
                       size_t size, pi_uint32 num_events_in_wait_list,
                       const pi_event *event_wait_list, pi_event *event);

__SYCL_EXPORT pi_result piEnqueueMemImageRead(
    pi_queue command_queue, pi_mem image, pi_bool blocking_read,
    pi_image_offset origin, pi_image_region region, size_t row_pitch,
    size_t slice_pitch, void *ptr, pi_uint32 num_events_in_wait_list,
    const pi_event *event_wait_list, pi_event *event);

__SYCL_EXPORT pi_result piEnqueueMemImageWrite(
    pi_queue command_queue, pi_mem image, pi_bool blocking_write,
    pi_image_offset origin, pi_image_region region, size_t input_row_pitch,
    size_t input_slice_pitch, const void *ptr,
    pi_uint32 num_events_in_wait_list, const pi_event *event_wait_list,
    pi_event *event);

__SYCL_EXPORT pi_result piEnqueueMemImageCopy(
    pi_queue command_queue, pi_mem src_image, pi_mem dst_image,
    pi_image_offset src_origin, pi_image_offset dst_origin,
    pi_image_region region, pi_uint32 num_events_in_wait_list,
    const pi_event *event_wait_list, pi_event *event);

__SYCL_EXPORT pi_result
piEnqueueMemImageFill(pi_queue command_queue, pi_mem image,
                      const void *fill_color, const size_t *origin,
                      const size_t *region, pi_uint32 num_events_in_wait_list,
                      const pi_event *event_wait_list, pi_event *event);

__SYCL_EXPORT pi_result piEnqueueMemBufferMap(
    pi_queue command_queue, pi_mem buffer, pi_bool blocking_map,
    pi_map_flags map_flags, size_t offset, size_t size,
    pi_uint32 num_events_in_wait_list, const pi_event *event_wait_list,
    pi_event *event, void **ret_map);

__SYCL_EXPORT pi_result piEnqueueMemUnmap(pi_queue command_queue, pi_mem memobj,
                                          void *mapped_ptr,
                                          pi_uint32 num_events_in_wait_list,
                                          const pi_event *event_wait_list,
                                          pi_event *event);

// Extension to allow backends to process a PI memory object before adding it
// as an argument for a kernel.
// Note: This is needed by the CUDA backend to extract the device pointer to
// the memory as the kernels uses it rather than the PI object itself.
__SYCL_EXPORT pi_result piextKernelSetArgMemObj(pi_kernel kernel,
                                                pi_uint32 arg_index,
                                                const pi_mem *arg_value);

// Extension to allow backends to process a PI sampler object before adding it
// as an argument for a kernel.
// Note: This is needed by the CUDA backend to extract the properties of the
// sampler as the kernels uses it rather than the PI object itself.
__SYCL_EXPORT pi_result piextKernelSetArgSampler(pi_kernel kernel,
                                                 pi_uint32 arg_index,
                                                 const pi_sampler *arg_value);

///
// USM
///
typedef enum {
  PI_USM_HOST_SUPPORT = 0x4190,
  PI_USM_DEVICE_SUPPORT = 0x4191,
  PI_USM_SINGLE_SHARED_SUPPORT = 0x4192,
  PI_USM_CROSS_SHARED_SUPPORT = 0x4193,
  PI_USM_SYSTEM_SHARED_SUPPORT = 0x4194
} _pi_usm_capability_query;

typedef enum : pi_bitfield {
  PI_USM_ACCESS = (1 << 0),
  PI_USM_ATOMIC_ACCESS = (1 << 1),
  PI_USM_CONCURRENT_ACCESS = (1 << 2),
  PI_USM_CONCURRENT_ATOMIC_ACCESS = (1 << 3)
} _pi_usm_capabilities;

typedef enum {
  PI_MEM_ALLOC_TYPE = 0x419A,
  PI_MEM_ALLOC_BASE_PTR = 0x419B,
  PI_MEM_ALLOC_SIZE = 0x419C,
  PI_MEM_ALLOC_DEVICE = 0x419D,
} _pi_mem_alloc_info;

typedef enum {
  PI_MEM_TYPE_UNKNOWN = 0x4196,
  PI_MEM_TYPE_HOST = 0x4197,
  PI_MEM_TYPE_DEVICE = 0x4198,
  PI_MEM_TYPE_SHARED = 0x4199
} _pi_usm_type;

// Flag is used for piProgramUSMEnqueuePrefetch. PI_USM_MIGRATION_TBD0 is a
// placeholder for future developments and should not change the behaviour of
// piProgramUSMEnqueuePrefetch
typedef enum : pi_bitfield {
  PI_USM_MIGRATION_TBD0 = (1 << 0)
} _pi_usm_migration_flags;

using pi_usm_capability_query = _pi_usm_capability_query;
using pi_usm_capabilities = _pi_usm_capabilities;
using pi_mem_alloc_info = _pi_mem_alloc_info;
using pi_usm_type = _pi_usm_type;
using pi_usm_migration_flags = _pi_usm_migration_flags;

/// Allocates host memory accessible by the device.
///
/// \param result_ptr contains the allocated memory
/// \param context is the pi_context
/// \param properties are optional allocation properties
/// \param size is the size of the allocation
/// \param alignment is the desired alignment of the allocation
__SYCL_EXPORT pi_result piextUSMHostAlloc(void **result_ptr, pi_context context,
                                          pi_usm_mem_properties *properties,
                                          size_t size, pi_uint32 alignment);

/// Allocates device memory
///
/// \param result_ptr contains the allocated memory
/// \param context is the pi_context
/// \param device is the device the memory will be allocated on
/// \param properties are optional allocation properties
/// \param size is the size of the allocation
/// \param alignment is the desired alignment of the allocation
__SYCL_EXPORT pi_result piextUSMDeviceAlloc(void **result_ptr,
                                            pi_context context,
                                            pi_device device,
                                            pi_usm_mem_properties *properties,
                                            size_t size, pi_uint32 alignment);

/// Allocates memory accessible on both host and device
///
/// \param result_ptr contains the allocated memory
/// \param context is the pi_context
/// \param device is the device the memory will be allocated on
/// \param properties are optional allocation properties
/// \param size is the size of the allocation
/// \param alignment is the desired alignment of the allocation
__SYCL_EXPORT pi_result piextUSMSharedAlloc(void **result_ptr,
                                            pi_context context,
                                            pi_device device,
                                            pi_usm_mem_properties *properties,
                                            size_t size, pi_uint32 alignment);

/// Indicates that the allocated USM memory is no longer needed on the runtime
/// side. The actual freeing of the memory may be done in a blocking or deferred
/// manner, e.g. to avoid issues with indirect memory access from kernels.
///
/// \param context is the pi_context of the allocation
/// \param ptr is the memory to be freed
__SYCL_EXPORT pi_result piextUSMFree(pi_context context, void *ptr);

/// USM Memset API
///
/// \param queue is the queue to submit to
/// \param ptr is the ptr to memset
/// \param value is value to set.  It is interpreted as an 8-bit value and the
/// upper
///        24 bits are ignored
/// \param count is the size in bytes to memset
/// \param num_events_in_waitlist is the number of events to wait on
/// \param events_waitlist is an array of events to wait on
/// \param event is the event that represents this operation
__SYCL_EXPORT pi_result piextUSMEnqueueMemset(pi_queue queue, void *ptr,
                                              pi_int32 value, size_t count,
                                              pi_uint32 num_events_in_waitlist,
                                              const pi_event *events_waitlist,
                                              pi_event *event);

/// USM Memcpy API
///
/// \param queue is the queue to submit to
/// \param blocking is whether this operation should block the host
/// \param src_ptr is the data to be copied
/// \param dst_ptr is the location the data will be copied
/// \param size is number of bytes to copy
/// \param num_events_in_waitlist is the number of events to wait on
/// \param events_waitlist is an array of events to wait on
/// \param event is the event that represents this operation
__SYCL_EXPORT pi_result piextUSMEnqueueMemcpy(pi_queue queue, pi_bool blocking,
                                              void *dst_ptr,
                                              const void *src_ptr, size_t size,
                                              pi_uint32 num_events_in_waitlist,
                                              const pi_event *events_waitlist,
                                              pi_event *event);

/// Hint to migrate memory to the device
///
/// \param queue is the queue to submit to
/// \param ptr points to the memory to migrate
/// \param size is the number of bytes to migrate
/// \param flags is a bitfield used to specify memory migration options
/// \param num_events_in_waitlist is the number of events to wait on
/// \param events_waitlist is an array of events to wait on
/// \param event is the event that represents this operation
__SYCL_EXPORT pi_result piextUSMEnqueuePrefetch(
    pi_queue queue, const void *ptr, size_t size, pi_usm_migration_flags flags,
    pi_uint32 num_events_in_waitlist, const pi_event *events_waitlist,
    pi_event *event);

/// USM Memadvise API
///
/// \param queue is the queue to submit to
/// \param ptr is the data to be advised
/// \param length is the size in bytes of the memory to advise
/// \param advice is device specific advice
/// \param event is the event that represents this operation
// USM memadvise API to govern behavior of automatic migration mechanisms
__SYCL_EXPORT pi_result piextUSMEnqueueMemAdvise(pi_queue queue,
                                                 const void *ptr, size_t length,
                                                 pi_mem_advice advice,
                                                 pi_event *event);

/// API to query information about USM allocated pointers
/// Valid Queries:
///   PI_MEM_ALLOC_TYPE returns host/device/shared pi_host_usm value
///   PI_MEM_ALLOC_BASE_PTR returns the base ptr of an allocation if
///                         the queried pointer fell inside an allocation.
///                         Result must fit in void *
///   PI_MEM_ALLOC_SIZE returns how big the queried pointer's
///                     allocation is in bytes. Result is a size_t.
///   PI_MEM_ALLOC_DEVICE returns the pi_device this was allocated against
///
/// \param context is the pi_context
/// \param ptr is the pointer to query
/// \param param_name is the type of query to perform
/// \param param_value_size is the size of the result in bytes
/// \param param_value is the result
/// \param param_value_size_ret is how many bytes were written
__SYCL_EXPORT pi_result piextUSMGetMemAllocInfo(
    pi_context context, const void *ptr, pi_mem_alloc_info param_name,
    size_t param_value_size, void *param_value, size_t *param_value_size_ret);

/// API to get Plugin internal data, opaque to SYCL RT. Some devices whose
/// device code is compiled by the host compiler (e.g. CPU emulators) may use it
/// to access some device code functionality implemented in/behind the plugin.
/// \param opaque_data_param - unspecified argument, interpretation is specific
/// to a plugin \param opaque_data_return - placeholder for the returned opaque
/// data.
__SYCL_EXPORT pi_result piextPluginGetOpaqueData(void *opaque_data_param,
                                                 void **opaque_data_return);

/// API to notify that the plugin should clean up its resources.
/// No PI calls should be made until the next piPluginInit call.
/// \param PluginParameter placeholder for future use, currenly not used.
__SYCL_EXPORT pi_result piTearDown(void *PluginParameter);

/// API to get Plugin specific warning and error messages.
/// \param message is a returned address to the first element in the message the
/// plugin owns the error message string. The string is thread-local. As a
/// result, different threads may return different errors. A message is
/// overwritten by the following error or warning that is produced within the
/// given thread. The memory is cleaned up at the end of the thread's lifetime.
///
/// \return PI_SUCCESS if plugin is indicating non-fatal warning. Any other
/// error code indicates that plugin considers this to be a fatal error and the
/// runtime must handle it or end the application.
__SYCL_EXPORT pi_result piPluginGetLastError(char **message);

struct _pi_plugin {
  // PI version supported by host passed to the plugin. The Plugin
  // checks and writes the appropriate Function Pointers in
  // PiFunctionTable.
  // TODO: Work on version fields and their handshaking mechanism.
  // Some choices are:
  // - Use of integers to keep major and minor version.
  // - Keeping char* Versions.
  char PiVersion[20];
  // Plugin edits this.
  char PluginVersion[20];
  char *Targets;
  struct FunctionPointers {
#define _PI_API(api) decltype(::api) *api;
#include <sycl/detail/pi.def>
  } PiFunctionTable;
};

#ifdef __cplusplus
} // extern "C"
#endif // __cplusplus

#endif // _PI_H_<|MERGE_RESOLUTION|>--- conflicted
+++ resolved
@@ -56,12 +56,9 @@
 // 11.16 Add PI_EXT_INTEL_DEVICE_INFO_MEMORY_CLOCK_RATE and
 // PI_EXT_INTEL_DEVICE_INFO_MEMORY_BUS_WIDTH as an extension for
 // piDeviceGetInfo.
-<<<<<<< HEAD
-// 11.17 Add new parameter name PI_QUEUE_INFO_STATUS to _pi_queue_info.
-=======
 // 11.17 Added new PI_EXT_ONEAPI_QUEUE_PRIORITY_LOW and
 // PI_EXT_ONEAPI_QUEUE_PRIORITY_HIGH queue properties.
->>>>>>> 8ebd9126
+// 11.18 Add new parameter name PI_QUEUE_INFO_STATUS to _pi_queue_info.
 
 #define _PI_H_VERSION_MAJOR 11
 #define _PI_H_VERSION_MINOR 16
