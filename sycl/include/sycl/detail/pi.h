//==---------- pi.h - Plugin Interface -------------------------------------==//
//
// Part of the LLVM Project, under the Apache License v2.0 with LLVM Exceptions.
// See https://llvm.org/LICENSE.txt for license information.
// SPDX-License-Identifier: Apache-2.0 WITH LLVM-exception
//
//===----------------------------------------------------------------------===//

/// \defgroup sycl_pi The Plugin Interface
// TODO: link to sphinx page

/// \file Main Plugin Interface header file.
///
/// This is the definition of a generic offload Plugin Interface (PI), which is
/// used by the SYCL implementation to connect to multiple device back-ends,
/// e.g. to OpenCL. The interface is intentionally kept C-only for the
/// purpose of having full flexibility and interoperability with different
/// environments.
///
/// \ingroup sycl_pi

#ifndef _PI_H_
#define _PI_H_

// Every single change in PI API should be accompanied with the minor
// version increase (+1). In the cases where backward compatibility is not
// maintained there should be a (+1) change to the major version in
// addition to the increase of the minor.
//
// PI version changes log:
// -- Version 1.2:
// 1. (Binary backward compatibility breaks) Two fields added to the
// pi_device_binary_struct structure:
//   pi_device_binary_property_set PropertySetsBegin;
//   pi_device_binary_property_set PropertySetsEnd;
// 2. A number of types needed to define pi_device_binary_property_set added.
// 3. Added new ownership argument to piextContextCreateWithNativeHandle.
// 4. Add interoperability interfaces for kernel.
// 4.6 Added new ownership argument to piextQueueCreateWithNativeHandle which
// changes the API version from 3.5 to 4.6.
// 5.7 Added new context and ownership arguments to
//   piextEventCreateWithNativeHandle
// 6.8 Added new ownership argument to piextProgramCreateWithNativeHandle. Added
// piQueueFlush function.
// 7.9 Added new context and ownership arguments to
// piextMemCreateWithNativeHandle.
// 8.10 Added new optional device argument to piextQueueCreateWithNativeHandle
// 9.11 Use values of OpenCL enums directly, rather than including `<CL/cl.h>`;
// NOTE that this results in a changed API for `piProgramGetBuildInfo`.
// 10.12 Change enum value PI_MEM_ADVICE_UNKNOWN from 0 to 999, and set enum
// PI_MEM_ADVISE_RESET to 0.
// 10.13 Added new PI_EXT_ONEAPI_QUEUE_DISCARD_EVENTS queue property.
// 10.14 Add PI_EXT_INTEL_DEVICE_INFO_FREE_MEMORY as an extension for
// piDeviceGetInfo.
// 11.15 piEventCreate creates even in the signalled state now.
// 11.16 Add PI_EXT_INTEL_DEVICE_INFO_MEMORY_CLOCK_RATE and
// PI_EXT_INTEL_DEVICE_INFO_MEMORY_BUS_WIDTH as an extension for
// piDeviceGetInfo.
// 11.17 Added new PI_EXT_ONEAPI_QUEUE_PRIORITY_LOW and
// PI_EXT_ONEAPI_QUEUE_PRIORITY_HIGH queue properties.
// 11.18 Add new parameter name PI_EXT_ONEAPI_QUEUE_INFO_EMPTY to
// _pi_queue_info.
// 12.19 Add new PI_EXT_INTEL_DEVICE_PARTITION_BY_CSLICE piDevicePartition
// scheme. Sub-sub-devices (representing compute slice) creation via
// partitioning by affinity domain is disabled by default and can be temporarily
// restored via SYCL_PI_LEVEL_ZERO_EXPOSE_CSLICE_IN_AFFINITY_PARTITIONING
// environment variable.
// 12.20 Added piextQueueCreate API to be used instead of piQueueCreate, also
// added PI_EXT_INTEL_DEVICE_INFO_MAX_COMPUTE_QUEUE_INDICES for piDeviceGetInfo.
// Both are needed to support sycl_ext_intel_queue_index extension.
// 12.21 Added new piextUSMEnqueueFill2D, piextUSMEnqueueMemset2D, and
// piextUSMEnqueueMemcpy2D functions. Added new
// PI_EXT_ONEAPI_CONTEXT_INFO_USM_FILL2D_SUPPORT,
// PI_EXT_ONEAPI_CONTEXT_INFO_USM_MEMSET2D_SUPPORT, and
// PI_EXT_ONEAPI_CONTEXT_INFO_USM_MEMCPY2D_SUPPORT context info query
// descriptors.
// 12.22 Add piGetDeviceAndHostTimer to query device wall-clock timestamp
// 12.23 Added new piextEnqueueDeviceGlobalVariableWrite and
// piextEnqueueDeviceGlobalVariableRead functions.
// 12.24 Added new PI_EXT_KERNEL_EXEC_INFO_CACHE_CONFIG property to the
// _pi_kernel_exec_info. Defined _pi_kernel_cache_config enum with values of
// the new PI_EXT_KERNEL_EXEC_INFO_CACHE_CONFIG property.
// 12.25 Added PI_EXT_DEVICE_INFO_ATOMIC_FENCE_ORDER_CAPABILITIES and
// PI_EXT_DEVICE_INFO_ATOMIC_FENCE_SCOPE_CAPABILITIES for piDeviceGetInfo.
// 12.26 Added piextEnqueueReadHostPipe and piextEnqueueWriteHostPipe functions.
// 12.27 Added properties parameter to piextQueueCreateWithNativeHandle and
// changed native handle type of piextQueueCreateWithNativeHandle and
// piextQueueGetNativeHandle
// 12.28 Added piextMemImageCreateWithNativeHandle for creating images from
// native handles.
// 12.29 Support PI_EXT_PLATFORM_INFO_BACKEND query in piPlatformGetInfo
// 12.30 Added PI_EXT_INTEL_DEVICE_INFO_MEM_CHANNEL_SUPPORT device info query.
// 12.31 Added PI_EXT_CODEPLAY_DEVICE_INFO_MAX_REGISTERS_PER_WORK_GROUP device
// info query.
// 13.32 Removed backwards compatibility of piextQueueCreateWithNativeHandle and
// piextQueueGetNativeHandle
// 14.33 Added new parameter (memory object properties) to
// piextKernelSetArgMemObj
// 14.34 Added command-buffer extension methods
<<<<<<< HEAD
// 14.35 Adding support for experimental bindless images. This includes:
//       - Added device info queries
//         - Device queries for bindless image support
//           - PI_EXT_ONEAPI_DEVICE_INFO_BINDLESS_IMAGES_SUPPORT
//           - PI_EXT_ONEAPI_DEVICE_INFO_BINDLESS_IMAGES_SHARED_USM_SUPPORT
//           - PI_EXT_ONEAPI_DEVICE_INFO_BINDLESS_IMAGES_1D_USM_SUPPORT
//           - PI_EXT_ONEAPI_DEVICE_INFO_BINDLESS_IMAGES_2D_USM_SUPPORT
//         - Device queries for pitched USM allocations
//           - PI_EXT_ONEAPI_DEVICE_INFO_IMAGE_PITCH_ALIGN
//           - PI_EXT_ONEAPI_DEVICE_INFO_MAX_IMAGE_LINEAR_WIDTH
//           - PI_EXT_ONEAPI_DEVICE_INFO_MAX_IMAGE_LINEAR_HEIGHT
//           - PI_EXT_ONEAPI_DEVICE_INFO_MAX_IMAGE_LINEAR_PITCH
//         - Device queries for mipmap image support
//           - PI_EXT_ONEAPI_DEVICE_INFO_MIPMAP_SUPPORT
//           - PI_EXT_ONEAPI_DEVICE_INFO_MIPMAP_ANISOTROPY_SUPPORT
//           - PI_EXT_ONEAPI_DEVICE_INFO_MIPMAP_MAX_ANISOTROPY
//           - PI_EXT_ONEAPI_DEVICE_INFO_MIPMAP_LEVEL_REFERENCE_SUPPORT
//         - Device queries for interop memory support
//           - PI_EXT_ONEAPI_DEVICE_INFO_INTEROP_MEMORY_IMPORT_SUPPORT
//           - PI_EXT_ONEAPI_DEVICE_INFO_INTEROP_MEMORY_EXPORT_SUPPORT
//           - PI_EXT_ONEAPI_DEVICE_INFO_INTEROP_SEMAPHORE_IMPORT_SUPPORT
//           - PI_EXT_ONEAPI_DEVICE_INFO_INTEROP_SEMAPHORE_EXPORT_SUPPORT
//       - Added PI_IMAGE_INFO_DEPTH to _pi_image_info
//       - Added _pi_image_copy_flags enum to determine direction of copy
//       - Added new extension functions
//         - piextBindlessImageSamplerCreate
//         - piextUSMPitchedAlloc
//         - piextMemUnsampledImageHandleDestroy
//         - piextMemSampledImageHandleDestroy
//         - piextMemImageAllocate
//         - piextMemImageFree
//         - piextMemUnsampledImageCreate
//         - piextMemSampledImageCreate
//         - piextMemImageCopy
//         - piextMemImageGetInfo
//         - piextMemMipmapGetLevel
//         - piextMemMipmapFree
//         - piextMemImportOpaqueFD
//         - piextMemMapExternalArray
//         - piextMemReleaseInterop
//         - piextImportExternalSemaphoreOpaqueFD
//         - piextDestroyExternalSemaphore
//         - piextWaitExternalSemaphore
//         - piextSignalExternalSemaphore
=======
// 14.35 Added piextEnablePeerAccess, piextDisablePeerAccess,
// piextPeerAccessGetInfo, and pi_peer_attr enum.
>>>>>>> 833a9fe0

#define _PI_H_VERSION_MAJOR 14
#define _PI_H_VERSION_MINOR 35

#define _PI_STRING_HELPER(a) #a
#define _PI_CONCAT(a, b) _PI_STRING_HELPER(a.b)
#define _PI_TRIPLE_CONCAT(a, b, c) _PI_STRING_HELPER(a.b.c)

// This is the macro that plugins should all use to define their version.
// _PI_PLUGIN_VERSION_STRING will be printed when environment variable
// SYCL_PI_TRACE is set to 1. PluginVersion should be defined for each plugin
// in plugins/*/pi_*.hpp. PluginVersion should be incremented with each change
// to the plugin.
#define _PI_PLUGIN_VERSION_STRING(PluginVersion)                               \
  _PI_TRIPLE_CONCAT(_PI_H_VERSION_MAJOR, _PI_H_VERSION_MINOR, PluginVersion)

#define _PI_H_VERSION_STRING                                                   \
  _PI_CONCAT(_PI_H_VERSION_MAJOR, _PI_H_VERSION_MINOR)

// This will be used to check the major versions of plugins versus the major
// versions of PI.
#define _PI_STRING_SUBSTITUTE(X) _PI_STRING_HELPER(X)
#define _PI_PLUGIN_VERSION_CHECK(PI_API_VERSION, PI_PLUGIN_VERSION)            \
  if (strncmp(PI_API_VERSION, PI_PLUGIN_VERSION,                               \
              sizeof(_PI_STRING_SUBSTITUTE(_PI_H_VERSION_MAJOR))) < 0) {       \
    return PI_ERROR_INVALID_OPERATION;                                         \
  }

// NOTE: This file presents a maping of OpenCL to PI enums, constants and
// typedefs. The general approach taken was to replace `CL_` prefix with `PI_`.
// Please consider this when adding or modifying values, as the strict value
// match is required.
// TODO: We should consider re-implementing PI enums and constants and only
// perform a mapping of PI to OpenCL in the pi_opencl backend.
#include <sycl/detail/export.hpp>

#include <cstddef>
#include <cstdint>
#include <variant>

#ifdef __cplusplus
extern "C" {
#endif // __cplusplus

using pi_int32 = int32_t;
using pi_uint32 = uint32_t;
using pi_uint64 = uint64_t;
using pi_bool = pi_uint32;
using pi_bitfield = pi_uint64;
using pi_native_handle = uintptr_t;

//
// NOTE: prefer to map 1:1 to OpenCL so that no translation is needed
// for PI <-> OpenCL ways. The PI <-> to other BE translation is almost
// always needed anyway.
//
typedef enum {
#define _PI_ERRC(NAME, VAL) NAME = VAL,
#define _PI_ERRC_WITH_MSG(NAME, VAL, MSG) NAME = VAL,
#include <sycl/detail/pi_error.def>
#undef _PI_ERRC
#undef _PI_ERRC_WITH_MSG
} _pi_result;

typedef enum {
  PI_EVENT_COMPLETE = 0x0,
  PI_EVENT_RUNNING = 0x1,
  PI_EVENT_SUBMITTED = 0x2,
  PI_EVENT_QUEUED = 0x3
} _pi_event_status;

typedef enum {
  PI_PLATFORM_INFO_EXTENSIONS = 0x0904,
  PI_PLATFORM_INFO_NAME = 0x0902,
  PI_PLATFORM_INFO_PROFILE = 0x0900,
  PI_PLATFORM_INFO_VENDOR = 0x0903,
  PI_PLATFORM_INFO_VERSION = 0x0901,
  PI_EXT_PLATFORM_INFO_BACKEND = 0x21000 // returns pi_platform_backend
} _pi_platform_info;

typedef enum {
  PI_PROGRAM_BUILD_INFO_STATUS = 0x1181,
  PI_PROGRAM_BUILD_INFO_OPTIONS = 0x1182,
  PI_PROGRAM_BUILD_INFO_LOG = 0x1183,
  PI_PROGRAM_BUILD_INFO_BINARY_TYPE = 0x1184
} _pi_program_build_info;

typedef enum {
  PI_PROGRAM_BUILD_STATUS_NONE = -1,
  PI_PROGRAM_BUILD_STATUS_ERROR = -2,
  PI_PROGRAM_BUILD_STATUS_SUCCESS = 0,
  PI_PROGRAM_BUILD_STATUS_IN_PROGRESS = -3
} _pi_program_build_status;

typedef enum {
  PI_PROGRAM_BINARY_TYPE_NONE = 0x0,
  PI_PROGRAM_BINARY_TYPE_COMPILED_OBJECT = 0x1,
  PI_PROGRAM_BINARY_TYPE_LIBRARY = 0x2,
  PI_PROGRAM_BINARY_TYPE_EXECUTABLE = 0x4
} _pi_program_binary_type;

// NOTE: this is made 64-bit to match the size of cl_device_type to
// make the translation to OpenCL transparent.
//
typedef enum : pi_uint64 {
  PI_DEVICE_TYPE_DEFAULT =
      (1 << 0), ///< The default device available in the PI plugin.
  PI_DEVICE_TYPE_ALL = 0xFFFFFFFF, ///< All devices available in the PI plugin.
  PI_DEVICE_TYPE_CPU = (1 << 1),   ///< A PI device that is the host processor.
  PI_DEVICE_TYPE_GPU = (1 << 2),   ///< A PI device that is a GPU.
  PI_DEVICE_TYPE_ACC = (1 << 3),   ///< A PI device that is a
                                   ///< dedicated accelerator.
  PI_DEVICE_TYPE_CUSTOM = (1 << 4) ///< A PI device that is a custom device.
} _pi_device_type;

typedef enum {
  PI_EXT_PLATFORM_BACKEND_UNKNOWN = 0, ///< The backend is not a recognized one
  PI_EXT_PLATFORM_BACKEND_LEVEL_ZERO = 1, ///< The backend is Level Zero
  PI_EXT_PLATFORM_BACKEND_OPENCL = 2,     ///< The backend is OpenCL
  PI_EXT_PLATFORM_BACKEND_CUDA = 3,       ///< The backend is CUDA
  PI_EXT_PLATFORM_BACKEND_HIP = 4,        ///< The backend is HIP
  PI_EXT_PLATFORM_BACKEND_ESIMD = 5,      ///< The backend is ESIMD
  PI_EXT_PLATFORM_BACKEND_NATIVE_CPU = 6, ///< The backend is NATIVE_CPU
} _pi_platform_backend;

typedef enum {
  PI_DEVICE_MEM_CACHE_TYPE_NONE = 0x0,
  PI_DEVICE_MEM_CACHE_TYPE_READ_ONLY_CACHE = 0x1,
  PI_DEVICE_MEM_CACHE_TYPE_READ_WRITE_CACHE = 0x2
} _pi_device_mem_cache_type;

typedef enum {
  PI_DEVICE_LOCAL_MEM_TYPE_LOCAL = 0x1,
  PI_DEVICE_LOCAL_MEM_TYPE_GLOBAL = 0x2
} _pi_device_local_mem_type;

typedef enum {
  PI_DEVICE_INFO_TYPE = 0x1000,
  PI_DEVICE_INFO_VENDOR_ID = 0x1001,
  PI_DEVICE_INFO_MAX_COMPUTE_UNITS = 0x1002,
  PI_DEVICE_INFO_MAX_WORK_ITEM_DIMENSIONS = 0x1003,
  PI_DEVICE_INFO_MAX_WORK_ITEM_SIZES = 0x1005,
  PI_DEVICE_INFO_MAX_WORK_GROUP_SIZE = 0x1004,
  PI_DEVICE_INFO_SINGLE_FP_CONFIG = 0x101B,
  PI_DEVICE_INFO_HALF_FP_CONFIG = 0x1033,
  PI_DEVICE_INFO_DOUBLE_FP_CONFIG = 0x1032,
  PI_DEVICE_INFO_QUEUE_PROPERTIES = 0x102A,
  PI_DEVICE_INFO_PREFERRED_VECTOR_WIDTH_CHAR = 0x1006,
  PI_DEVICE_INFO_PREFERRED_VECTOR_WIDTH_SHORT = 0x1007,
  PI_DEVICE_INFO_PREFERRED_VECTOR_WIDTH_INT = 0x1008,
  PI_DEVICE_INFO_PREFERRED_VECTOR_WIDTH_LONG = 0x1009,
  PI_DEVICE_INFO_PREFERRED_VECTOR_WIDTH_FLOAT = 0x100A,
  PI_DEVICE_INFO_PREFERRED_VECTOR_WIDTH_DOUBLE = 0x100B,
  PI_DEVICE_INFO_PREFERRED_VECTOR_WIDTH_HALF = 0x1034,
  PI_DEVICE_INFO_NATIVE_VECTOR_WIDTH_CHAR = 0x1036,
  PI_DEVICE_INFO_NATIVE_VECTOR_WIDTH_SHORT = 0x1037,
  PI_DEVICE_INFO_NATIVE_VECTOR_WIDTH_INT = 0x1038,
  PI_DEVICE_INFO_NATIVE_VECTOR_WIDTH_LONG = 0x1039,
  PI_DEVICE_INFO_NATIVE_VECTOR_WIDTH_FLOAT = 0x103A,
  PI_DEVICE_INFO_NATIVE_VECTOR_WIDTH_DOUBLE = 0x103B,
  PI_DEVICE_INFO_NATIVE_VECTOR_WIDTH_HALF = 0x103C,
  PI_DEVICE_INFO_MAX_CLOCK_FREQUENCY = 0x100C,
  PI_DEVICE_INFO_ADDRESS_BITS = 0x100D,
  PI_DEVICE_INFO_MAX_MEM_ALLOC_SIZE = 0x1010,
  PI_DEVICE_INFO_IMAGE_SUPPORT = 0x1016,
  PI_DEVICE_INFO_MAX_READ_IMAGE_ARGS = 0x100E,
  PI_DEVICE_INFO_MAX_WRITE_IMAGE_ARGS = 0x100F,
  PI_DEVICE_INFO_IMAGE2D_MAX_WIDTH = 0x1011,
  PI_DEVICE_INFO_IMAGE2D_MAX_HEIGHT = 0x1012,
  PI_DEVICE_INFO_IMAGE3D_MAX_WIDTH = 0x1013,
  PI_DEVICE_INFO_IMAGE3D_MAX_HEIGHT = 0x1014,
  PI_DEVICE_INFO_IMAGE3D_MAX_DEPTH = 0x1015,
  PI_DEVICE_INFO_IMAGE_MAX_BUFFER_SIZE = 0x1040,
  PI_DEVICE_INFO_IMAGE_MAX_ARRAY_SIZE = 0x1041,
  PI_DEVICE_INFO_MAX_SAMPLERS = 0x1018,
  PI_DEVICE_INFO_MAX_PARAMETER_SIZE = 0x1017,
  PI_DEVICE_INFO_MEM_BASE_ADDR_ALIGN = 0x1019,
  PI_DEVICE_INFO_GLOBAL_MEM_CACHE_TYPE = 0x101C,
  PI_DEVICE_INFO_GLOBAL_MEM_CACHELINE_SIZE = 0x101D,
  PI_DEVICE_INFO_GLOBAL_MEM_CACHE_SIZE = 0x101E,
  PI_DEVICE_INFO_GLOBAL_MEM_SIZE = 0x101F,
  PI_DEVICE_INFO_MAX_CONSTANT_BUFFER_SIZE = 0x1020,
  PI_DEVICE_INFO_MAX_CONSTANT_ARGS = 0x1021,
  PI_DEVICE_INFO_LOCAL_MEM_TYPE = 0x1022,
  PI_DEVICE_INFO_LOCAL_MEM_SIZE = 0x1023,
  PI_DEVICE_INFO_ERROR_CORRECTION_SUPPORT = 0x1024,
  PI_DEVICE_INFO_HOST_UNIFIED_MEMORY = 0x1035,
  PI_DEVICE_INFO_PROFILING_TIMER_RESOLUTION = 0x1025,
  PI_DEVICE_INFO_ENDIAN_LITTLE = 0x1026,
  PI_DEVICE_INFO_AVAILABLE = 0x1027,
  PI_DEVICE_INFO_COMPILER_AVAILABLE = 0x1028,
  PI_DEVICE_INFO_LINKER_AVAILABLE = 0x103E,
  PI_DEVICE_INFO_EXECUTION_CAPABILITIES = 0x1029,
  PI_DEVICE_INFO_QUEUE_ON_DEVICE_PROPERTIES = 0x104E,
  PI_DEVICE_INFO_QUEUE_ON_HOST_PROPERTIES = 0x102A,
  PI_DEVICE_INFO_BUILT_IN_KERNELS = 0x103F,
  PI_DEVICE_INFO_PLATFORM = 0x1031,
  PI_DEVICE_INFO_REFERENCE_COUNT = 0x1047,
  PI_DEVICE_INFO_IL_VERSION = 0x105B,
  PI_DEVICE_INFO_NAME = 0x102B,
  PI_DEVICE_INFO_VENDOR = 0x102C,
  PI_DEVICE_INFO_DRIVER_VERSION = 0x102D,
  PI_DEVICE_INFO_PROFILE = 0x102E,
  PI_DEVICE_INFO_VERSION = 0x102F,
  PI_DEVICE_INFO_OPENCL_C_VERSION = 0x103D,
  PI_DEVICE_INFO_EXTENSIONS = 0x1030,
  PI_DEVICE_INFO_PRINTF_BUFFER_SIZE = 0x1049,
  PI_DEVICE_INFO_PREFERRED_INTEROP_USER_SYNC = 0x1048,
  PI_DEVICE_INFO_PARENT_DEVICE = 0x1042,
  PI_DEVICE_INFO_PARTITION_PROPERTIES = 0x1044,
  PI_DEVICE_INFO_PARTITION_MAX_SUB_DEVICES = 0x1043,
  PI_DEVICE_INFO_PARTITION_AFFINITY_DOMAIN = 0x1045,
  PI_DEVICE_INFO_PARTITION_TYPE = 0x1046,
  PI_DEVICE_INFO_MAX_NUM_SUB_GROUPS = 0x105C,
  PI_DEVICE_INFO_SUB_GROUP_INDEPENDENT_FORWARD_PROGRESS = 0x105D,
  PI_DEVICE_INFO_SUB_GROUP_SIZES_INTEL = 0x4108,
  PI_DEVICE_INFO_USM_HOST_SUPPORT = 0x4190,
  PI_DEVICE_INFO_USM_DEVICE_SUPPORT = 0x4191,
  PI_DEVICE_INFO_USM_SINGLE_SHARED_SUPPORT = 0x4192,
  PI_DEVICE_INFO_USM_CROSS_SHARED_SUPPORT = 0x4193,
  PI_DEVICE_INFO_USM_SYSTEM_SHARED_SUPPORT = 0x4194,
  // Intel UUID extension.
  PI_DEVICE_INFO_UUID = 0x106A,
  // These are Intel-specific extensions.
  PI_EXT_ONEAPI_DEVICE_INFO_IP_VERSION = 0x4250,
  PI_DEVICE_INFO_DEVICE_ID = 0x4251,
  PI_DEVICE_INFO_PCI_ADDRESS = 0x10020,
  PI_DEVICE_INFO_GPU_EU_COUNT = 0x10021,
  PI_DEVICE_INFO_GPU_EU_SIMD_WIDTH = 0x10022,
  PI_DEVICE_INFO_GPU_SLICES = 0x10023,
  PI_DEVICE_INFO_GPU_SUBSLICES_PER_SLICE = 0x10024,
  PI_DEVICE_INFO_GPU_EU_COUNT_PER_SUBSLICE = 0x10025,
  PI_DEVICE_INFO_MAX_MEM_BANDWIDTH = 0x10026,
  PI_DEVICE_INFO_IMAGE_SRGB = 0x10027,
  // Return true if sub-device should do its own program build
  PI_DEVICE_INFO_BUILD_ON_SUBDEVICE = 0x10028,
  PI_EXT_INTEL_DEVICE_INFO_FREE_MEMORY = 0x10029,
  // Return 0 if device doesn't have any memory modules. Return the minimum of
  // the clock rate values if there are several memory modules on the device.
  PI_EXT_INTEL_DEVICE_INFO_MEMORY_CLOCK_RATE = 0x10030,
  // Return 0 if device doesn't have any memory modules. Return the minimum of
  // the bus width values if there are several memory modules on the device.
  PI_EXT_INTEL_DEVICE_INFO_MEMORY_BUS_WIDTH = 0x10031,
  // Return 1 if the device doesn't have a notion of a "queue index". Otherwise,
  // return the number of queue indices that are available for this device.
  PI_EXT_INTEL_DEVICE_INFO_MAX_COMPUTE_QUEUE_INDICES = 0x10032,
  PI_DEVICE_INFO_ATOMIC_64 = 0x10110,
  PI_EXT_DEVICE_INFO_ATOMIC_MEMORY_ORDER_CAPABILITIES = 0x10111,
  PI_EXT_DEVICE_INFO_ATOMIC_MEMORY_SCOPE_CAPABILITIES = 0x11000,
  PI_DEVICE_INFO_GPU_HW_THREADS_PER_EU = 0x10112,
  PI_DEVICE_INFO_BACKEND_VERSION = 0x10113,
  // Return whether bfloat16 math functions are supported by device
  PI_EXT_ONEAPI_DEVICE_INFO_BFLOAT16_MATH_FUNCTIONS = 0x1FFFF,
  PI_EXT_ONEAPI_DEVICE_INFO_MAX_GLOBAL_WORK_GROUPS = 0x20000,
  PI_EXT_ONEAPI_DEVICE_INFO_MAX_WORK_GROUPS_1D = 0x20001,
  PI_EXT_ONEAPI_DEVICE_INFO_MAX_WORK_GROUPS_2D = 0x20002,
  PI_EXT_ONEAPI_DEVICE_INFO_MAX_WORK_GROUPS_3D = 0x20003,
  PI_EXT_ONEAPI_DEVICE_INFO_CUDA_ASYNC_BARRIER = 0x20004,
  PI_EXT_CODEPLAY_DEVICE_INFO_SUPPORTS_FUSION = 0x20005,
  PI_EXT_DEVICE_INFO_ATOMIC_FENCE_ORDER_CAPABILITIES = 0x20006,
  PI_EXT_DEVICE_INFO_ATOMIC_FENCE_SCOPE_CAPABILITIES = 0x20007,
  PI_EXT_INTEL_DEVICE_INFO_MEM_CHANNEL_SUPPORT = 0x20008,
  // The number of max registers per block (device specific)
  PI_EXT_CODEPLAY_DEVICE_INFO_MAX_REGISTERS_PER_WORK_GROUP = 0x20009,

  // Bindless images, mipmaps, interop
  PI_EXT_ONEAPI_DEVICE_INFO_BINDLESS_IMAGES_SUPPORT = 0x20100,
  PI_EXT_ONEAPI_DEVICE_INFO_BINDLESS_IMAGES_SHARED_USM_SUPPORT = 0x20101,
  PI_EXT_ONEAPI_DEVICE_INFO_BINDLESS_IMAGES_1D_USM_SUPPORT = 0x20102,
  PI_EXT_ONEAPI_DEVICE_INFO_BINDLESS_IMAGES_2D_USM_SUPPORT = 0x20103,
  PI_EXT_ONEAPI_DEVICE_INFO_IMAGE_PITCH_ALIGN = 0x20104,
  PI_EXT_ONEAPI_DEVICE_INFO_MAX_IMAGE_LINEAR_WIDTH = 0x20105,
  PI_EXT_ONEAPI_DEVICE_INFO_MAX_IMAGE_LINEAR_HEIGHT = 0x20106,
  PI_EXT_ONEAPI_DEVICE_INFO_MAX_IMAGE_LINEAR_PITCH = 0x20107,
  PI_EXT_ONEAPI_DEVICE_INFO_MIPMAP_SUPPORT = 0x20108,
  PI_EXT_ONEAPI_DEVICE_INFO_MIPMAP_ANISOTROPY_SUPPORT = 0x20109,
  PI_EXT_ONEAPI_DEVICE_INFO_MIPMAP_MAX_ANISOTROPY = 0x2010A,
  PI_EXT_ONEAPI_DEVICE_INFO_MIPMAP_LEVEL_REFERENCE_SUPPORT = 0x2010B,
  PI_EXT_ONEAPI_DEVICE_INFO_INTEROP_MEMORY_IMPORT_SUPPORT = 0x2010C,
  PI_EXT_ONEAPI_DEVICE_INFO_INTEROP_MEMORY_EXPORT_SUPPORT = 0x2010D,
  PI_EXT_ONEAPI_DEVICE_INFO_INTEROP_SEMAPHORE_IMPORT_SUPPORT = 0x2010E,
  PI_EXT_ONEAPI_DEVICE_INFO_INTEROP_SEMAPHORE_EXPORT_SUPPORT = 0x2010F,

} _pi_device_info;

typedef enum {
  PI_PROGRAM_INFO_REFERENCE_COUNT = 0x1160,
  PI_PROGRAM_INFO_CONTEXT = 0x1161,
  PI_PROGRAM_INFO_NUM_DEVICES = 0x1162,
  PI_PROGRAM_INFO_DEVICES = 0x1163,
  PI_PROGRAM_INFO_SOURCE = 0x1164,
  PI_PROGRAM_INFO_BINARY_SIZES = 0x1165,
  PI_PROGRAM_INFO_BINARIES = 0x1166,
  PI_PROGRAM_INFO_NUM_KERNELS = 0x1167,
  PI_PROGRAM_INFO_KERNEL_NAMES = 0x1168
} _pi_program_info;

typedef enum {
  PI_CONTEXT_INFO_DEVICES = 0x1081,
  PI_CONTEXT_INFO_PLATFORM = 0x1084,
  PI_CONTEXT_INFO_NUM_DEVICES = 0x1083,
  PI_CONTEXT_INFO_PROPERTIES = 0x1082,
  PI_CONTEXT_INFO_REFERENCE_COUNT = 0x1080,
  // Atomics capabilities extensions
  PI_EXT_CONTEXT_INFO_ATOMIC_MEMORY_ORDER_CAPABILITIES = 0x10010,
  PI_EXT_CONTEXT_INFO_ATOMIC_MEMORY_SCOPE_CAPABILITIES = 0x10011,
  PI_EXT_CONTEXT_INFO_ATOMIC_FENCE_ORDER_CAPABILITIES = 0x10012,
  PI_EXT_CONTEXT_INFO_ATOMIC_FENCE_SCOPE_CAPABILITIES = 0x10013,
  // Native 2D USM memory operation support
  PI_EXT_ONEAPI_CONTEXT_INFO_USM_FILL2D_SUPPORT = 0x30000,
  PI_EXT_ONEAPI_CONTEXT_INFO_USM_MEMSET2D_SUPPORT = 0x30001,
  PI_EXT_ONEAPI_CONTEXT_INFO_USM_MEMCPY2D_SUPPORT = 0x30002
} _pi_context_info;

typedef enum {
  PI_QUEUE_INFO_CONTEXT = 0x1090,
  PI_QUEUE_INFO_DEVICE = 0x1091,
  PI_QUEUE_INFO_DEVICE_DEFAULT = 0x1095,
  PI_QUEUE_INFO_PROPERTIES = 0x1093,
  PI_QUEUE_INFO_REFERENCE_COUNT = 0x1092,
  PI_QUEUE_INFO_SIZE = 0x1094,
  // Return 'true' if all commands previously submitted to the queue have
  // completed, otherwise return 'false'.
  PI_EXT_ONEAPI_QUEUE_INFO_EMPTY = 0x2096
} _pi_queue_info;

typedef enum {
  PI_KERNEL_INFO_FUNCTION_NAME = 0x1190,
  PI_KERNEL_INFO_NUM_ARGS = 0x1191,
  PI_KERNEL_INFO_REFERENCE_COUNT = 0x1192,
  PI_KERNEL_INFO_CONTEXT = 0x1193,
  PI_KERNEL_INFO_PROGRAM = 0x1194,
  PI_KERNEL_INFO_ATTRIBUTES = 0x1195
} _pi_kernel_info;

typedef enum {
  PI_KERNEL_GROUP_INFO_GLOBAL_WORK_SIZE = 0x11B5,
  PI_KERNEL_GROUP_INFO_WORK_GROUP_SIZE = 0x11B0,
  PI_KERNEL_GROUP_INFO_COMPILE_WORK_GROUP_SIZE = 0x11B1,
  PI_KERNEL_GROUP_INFO_LOCAL_MEM_SIZE = 0x11B2,
  PI_KERNEL_GROUP_INFO_PREFERRED_WORK_GROUP_SIZE_MULTIPLE = 0x11B3,
  PI_KERNEL_GROUP_INFO_PRIVATE_MEM_SIZE = 0x11B4,
  // The number of registers used by the compiled kernel (device specific)
  PI_KERNEL_GROUP_INFO_NUM_REGS = 0x10112
} _pi_kernel_group_info;

typedef enum {
  PI_IMAGE_INFO_FORMAT = 0x1110,
  PI_IMAGE_INFO_ELEMENT_SIZE = 0x1111,
  PI_IMAGE_INFO_ROW_PITCH = 0x1112,
  PI_IMAGE_INFO_SLICE_PITCH = 0x1113,
  PI_IMAGE_INFO_WIDTH = 0x1114,
  PI_IMAGE_INFO_HEIGHT = 0x1115,
  PI_IMAGE_INFO_DEPTH = 0x1116
} _pi_image_info;

typedef enum {
  PI_KERNEL_MAX_SUB_GROUP_SIZE = 0x2033,
  PI_KERNEL_MAX_NUM_SUB_GROUPS = 0x11B9,
  PI_KERNEL_COMPILE_NUM_SUB_GROUPS = 0x11BA,
  PI_KERNEL_COMPILE_SUB_GROUP_SIZE_INTEL = 0x410A
} _pi_kernel_sub_group_info;

typedef enum {
  PI_EVENT_INFO_COMMAND_QUEUE = 0x11D0,
  PI_EVENT_INFO_CONTEXT = 0x11D4,
  PI_EVENT_INFO_COMMAND_TYPE = 0x11D1,
  PI_EVENT_INFO_COMMAND_EXECUTION_STATUS = 0x11D3,
  PI_EVENT_INFO_REFERENCE_COUNT = 0x11D2
} _pi_event_info;

typedef enum {
  PI_COMMAND_TYPE_NDRANGE_KERNEL = 0x11F0,
  PI_COMMAND_TYPE_MEM_BUFFER_READ = 0x11F3,
  PI_COMMAND_TYPE_MEM_BUFFER_WRITE = 0x11F4,
  PI_COMMAND_TYPE_MEM_BUFFER_COPY = 0x11F5,
  PI_COMMAND_TYPE_MEM_BUFFER_MAP = 0x11FB,
  PI_COMMAND_TYPE_MEM_BUFFER_UNMAP = 0x11FD,
  PI_COMMAND_TYPE_MEM_BUFFER_READ_RECT = 0x1201,
  PI_COMMAND_TYPE_MEM_BUFFER_WRITE_RECT = 0x1202,
  PI_COMMAND_TYPE_MEM_BUFFER_COPY_RECT = 0x1203,
  PI_COMMAND_TYPE_USER = 0x1204,
  PI_COMMAND_TYPE_MEM_BUFFER_FILL = 0x1207,
  PI_COMMAND_TYPE_IMAGE_READ = 0x11F6,
  PI_COMMAND_TYPE_IMAGE_WRITE = 0x11F7,
  PI_COMMAND_TYPE_IMAGE_COPY = 0x11F8,
  PI_COMMAND_TYPE_NATIVE_KERNEL = 0x11F2,
  PI_COMMAND_TYPE_COPY_BUFFER_TO_IMAGE = 0x11FA,
  PI_COMMAND_TYPE_COPY_IMAGE_TO_BUFFER = 0x11F9,
  PI_COMMAND_TYPE_MAP_IMAGE = 0x11FC,
  PI_COMMAND_TYPE_MARKER = 0x11FE,
  PI_COMMAND_TYPE_ACQUIRE_GL_OBJECTS = 0x11FF,
  PI_COMMAND_TYPE_RELEASE_GL_OBJECTS = 0x1200,
  PI_COMMAND_TYPE_BARRIER = 0x1205,
  PI_COMMAND_TYPE_MIGRATE_MEM_OBJECTS = 0x1206,
  PI_COMMAND_TYPE_FILL_IMAGE = 0x1208,
  PI_COMMAND_TYPE_SVM_FREE = 0x1209,
  PI_COMMAND_TYPE_SVM_MEMCPY = 0x120A,
  PI_COMMAND_TYPE_SVM_MEMFILL = 0x120B,
  PI_COMMAND_TYPE_SVM_MAP = 0x120C,
  PI_COMMAND_TYPE_SVM_UNMAP = 0x120D,
  PI_COMMAND_TYPE_EXT_COMMAND_BUFFER = 0x12A8,
  PI_COMMAND_TYPE_DEVICE_GLOBAL_VARIABLE_READ = 0x418E,
  PI_COMMAND_TYPE_DEVICE_GLOBAL_VARIABLE_WRITE = 0x418F
} _pi_command_type;

typedef enum {
  PI_MEM_TYPE_BUFFER = 0x10F0,
  PI_MEM_TYPE_IMAGE2D = 0x10F1,
  PI_MEM_TYPE_IMAGE3D = 0x10F2,
  PI_MEM_TYPE_IMAGE2D_ARRAY = 0x10F3,
  PI_MEM_TYPE_IMAGE1D = 0x10F4,
  PI_MEM_TYPE_IMAGE1D_ARRAY = 0x10F5,
  PI_MEM_TYPE_IMAGE1D_BUFFER = 0x10F6
} _pi_mem_type;

typedef enum {
  // Device-specific value opaque in PI API.
  PI_MEM_ADVICE_RESET = 0,
  PI_MEM_ADVICE_CUDA_SET_READ_MOSTLY = 101,
  PI_MEM_ADVICE_CUDA_UNSET_READ_MOSTLY = 102,
  PI_MEM_ADVICE_CUDA_SET_PREFERRED_LOCATION = 103,
  PI_MEM_ADVICE_CUDA_UNSET_PREFERRED_LOCATION = 104,
  PI_MEM_ADVICE_CUDA_SET_ACCESSED_BY = 105,
  PI_MEM_ADVICE_CUDA_UNSET_ACCESSED_BY = 106,
  PI_MEM_ADVICE_CUDA_SET_PREFERRED_LOCATION_HOST = 107,
  PI_MEM_ADVICE_CUDA_UNSET_PREFERRED_LOCATION_HOST = 108,
  PI_MEM_ADVICE_CUDA_SET_ACCESSED_BY_HOST = 109,
  PI_MEM_ADVICE_CUDA_UNSET_ACCESSED_BY_HOST = 110,
  PI_MEM_ADVICE_UNKNOWN = 999,
} _pi_mem_advice;

typedef enum {
  PI_IMAGE_CHANNEL_ORDER_A = 0x10B1,
  PI_IMAGE_CHANNEL_ORDER_R = 0x10B0,
  PI_IMAGE_CHANNEL_ORDER_RG = 0x10B2,
  PI_IMAGE_CHANNEL_ORDER_RA = 0x10B3,
  PI_IMAGE_CHANNEL_ORDER_RGB = 0x10B4,
  PI_IMAGE_CHANNEL_ORDER_RGBA = 0x10B5,
  PI_IMAGE_CHANNEL_ORDER_BGRA = 0x10B6,
  PI_IMAGE_CHANNEL_ORDER_ARGB = 0x10B7,
  PI_IMAGE_CHANNEL_ORDER_ABGR = 0x10C3,
  PI_IMAGE_CHANNEL_ORDER_INTENSITY = 0x10B8,
  PI_IMAGE_CHANNEL_ORDER_LUMINANCE = 0x10B9,
  PI_IMAGE_CHANNEL_ORDER_Rx = 0x10BA,
  PI_IMAGE_CHANNEL_ORDER_RGx = 0x10BB,
  PI_IMAGE_CHANNEL_ORDER_RGBx = 0x10BC,
  PI_IMAGE_CHANNEL_ORDER_sRGBA = 0x10C1
} _pi_image_channel_order;

typedef enum {
  PI_IMAGE_CHANNEL_TYPE_SNORM_INT8 = 0x10D0,
  PI_IMAGE_CHANNEL_TYPE_SNORM_INT16 = 0x10D1,
  PI_IMAGE_CHANNEL_TYPE_UNORM_INT8 = 0x10D2,
  PI_IMAGE_CHANNEL_TYPE_UNORM_INT16 = 0x10D3,
  PI_IMAGE_CHANNEL_TYPE_UNORM_SHORT_565 = 0x10D4,
  PI_IMAGE_CHANNEL_TYPE_UNORM_SHORT_555 = 0x10D5,
  PI_IMAGE_CHANNEL_TYPE_UNORM_INT_101010 = 0x10D6,
  PI_IMAGE_CHANNEL_TYPE_SIGNED_INT8 = 0x10D7,
  PI_IMAGE_CHANNEL_TYPE_SIGNED_INT16 = 0x10D8,
  PI_IMAGE_CHANNEL_TYPE_SIGNED_INT32 = 0x10D9,
  PI_IMAGE_CHANNEL_TYPE_UNSIGNED_INT8 = 0x10DA,
  PI_IMAGE_CHANNEL_TYPE_UNSIGNED_INT16 = 0x10DB,
  PI_IMAGE_CHANNEL_TYPE_UNSIGNED_INT32 = 0x10DC,
  PI_IMAGE_CHANNEL_TYPE_HALF_FLOAT = 0x10DD,
  PI_IMAGE_CHANNEL_TYPE_FLOAT = 0x10DE
} _pi_image_channel_type;

typedef enum {
  PI_IMAGE_COPY_HOST_TO_DEVICE = 0,
  PI_IMAGE_COPY_DEVICE_TO_HOST = 1,
  PI_IMAGE_COPY_DEVICE_TO_DEVICE = 2
} _pi_image_copy_flags;

typedef enum { PI_BUFFER_CREATE_TYPE_REGION = 0x1220 } _pi_buffer_create_type;

const pi_bool PI_TRUE = 1;
const pi_bool PI_FALSE = 0;

typedef enum {
  PI_SAMPLER_INFO_REFERENCE_COUNT = 0x1150,
  PI_SAMPLER_INFO_CONTEXT = 0x1151,
  PI_SAMPLER_INFO_NORMALIZED_COORDS = 0x1152,
  PI_SAMPLER_INFO_ADDRESSING_MODE = 0x1153,
  PI_SAMPLER_INFO_FILTER_MODE = 0x1154,
  PI_SAMPLER_INFO_MIP_FILTER_MODE = 0x1155,
  PI_SAMPLER_INFO_LOD_MIN = 0x1156,
  PI_SAMPLER_INFO_LOD_MAX = 0x1157
} _pi_sampler_info;

typedef enum {
  PI_SAMPLER_ADDRESSING_MODE_MIRRORED_REPEAT = 0x1134,
  PI_SAMPLER_ADDRESSING_MODE_REPEAT = 0x1133,
  PI_SAMPLER_ADDRESSING_MODE_CLAMP_TO_EDGE = 0x1131,
  PI_SAMPLER_ADDRESSING_MODE_CLAMP = 0x1132,
  PI_SAMPLER_ADDRESSING_MODE_NONE = 0x1130
} _pi_sampler_addressing_mode;

typedef enum {
  PI_SAMPLER_FILTER_MODE_NEAREST = 0x1140,
  PI_SAMPLER_FILTER_MODE_LINEAR = 0x1141,
} _pi_sampler_filter_mode;

using pi_context_properties = intptr_t;

using pi_device_exec_capabilities = pi_bitfield;
constexpr pi_device_exec_capabilities PI_DEVICE_EXEC_CAPABILITIES_KERNEL =
    (1 << 0);
constexpr pi_device_exec_capabilities
    PI_DEVICE_EXEC_CAPABILITIES_NATIVE_KERNEL = (1 << 1);

using pi_sampler_properties = pi_bitfield;
constexpr pi_sampler_properties PI_SAMPLER_PROPERTIES_NORMALIZED_COORDS =
    0x1152;
constexpr pi_sampler_properties PI_SAMPLER_PROPERTIES_ADDRESSING_MODE = 0x1153;
constexpr pi_sampler_properties PI_SAMPLER_PROPERTIES_FILTER_MODE = 0x1154;
constexpr pi_sampler_properties PI_SAMPLER_PROPERTIES_MIP_FILTER_MODE = 0x1155;

using pi_memory_order_capabilities = pi_bitfield;
constexpr pi_memory_order_capabilities PI_MEMORY_ORDER_RELAXED = 0x01;
constexpr pi_memory_order_capabilities PI_MEMORY_ORDER_ACQUIRE = 0x02;
constexpr pi_memory_order_capabilities PI_MEMORY_ORDER_RELEASE = 0x04;
constexpr pi_memory_order_capabilities PI_MEMORY_ORDER_ACQ_REL = 0x08;
constexpr pi_memory_order_capabilities PI_MEMORY_ORDER_SEQ_CST = 0x10;

using pi_memory_scope_capabilities = pi_bitfield;
constexpr pi_memory_scope_capabilities PI_MEMORY_SCOPE_WORK_ITEM = 0x01;
constexpr pi_memory_scope_capabilities PI_MEMORY_SCOPE_SUB_GROUP = 0x02;
constexpr pi_memory_scope_capabilities PI_MEMORY_SCOPE_WORK_GROUP = 0x04;
constexpr pi_memory_scope_capabilities PI_MEMORY_SCOPE_DEVICE = 0x08;
constexpr pi_memory_scope_capabilities PI_MEMORY_SCOPE_SYSTEM = 0x10;

typedef enum {
  PI_PROFILING_INFO_COMMAND_QUEUED = 0x1280,
  PI_PROFILING_INFO_COMMAND_SUBMIT = 0x1281,
  PI_PROFILING_INFO_COMMAND_START = 0x1282,
  PI_PROFILING_INFO_COMMAND_END = 0x1283
} _pi_profiling_info;

// NOTE: this is made 64-bit to match the size of cl_mem_flags to
// make the translation to OpenCL transparent.
// TODO: populate
//
using pi_mem_flags = pi_bitfield;
// Access
constexpr pi_mem_flags PI_MEM_FLAGS_ACCESS_RW = (1 << 0);
constexpr pi_mem_flags PI_MEM_ACCESS_READ_ONLY = (1 << 2);
// Host pointer
constexpr pi_mem_flags PI_MEM_FLAGS_HOST_PTR_USE = (1 << 3);
constexpr pi_mem_flags PI_MEM_FLAGS_HOST_PTR_COPY = (1 << 5);
constexpr pi_mem_flags PI_MEM_FLAGS_HOST_PTR_ALLOC = (1 << 4);

// flags passed to Map operations
using pi_map_flags = pi_bitfield;
constexpr pi_map_flags PI_MAP_READ = (1 << 0);
constexpr pi_map_flags PI_MAP_WRITE = (1 << 1);
constexpr pi_map_flags PI_MAP_WRITE_INVALIDATE_REGION = (1 << 2);
// NOTE: this is made 64-bit to match the size of cl_mem_properties_intel to
// make the translation to OpenCL transparent.
using pi_mem_properties = pi_bitfield;
constexpr pi_mem_properties PI_MEM_PROPERTIES_CHANNEL = 0x4213;
constexpr pi_mem_properties PI_MEM_PROPERTIES_ALLOC_BUFFER_LOCATION = 0x419E;

// NOTE: this is made 64-bit to match the size of cl_mem_properties_intel to
// make the translation to OpenCL transparent.
using pi_usm_mem_properties = pi_bitfield;
constexpr pi_usm_mem_properties PI_MEM_ALLOC_FLAGS = 0x4195;
constexpr pi_usm_mem_properties PI_MEM_ALLOC_WRTITE_COMBINED = (1 << 0);
constexpr pi_usm_mem_properties PI_MEM_ALLOC_INITIAL_PLACEMENT_DEVICE =
    (1 << 1);
constexpr pi_usm_mem_properties PI_MEM_ALLOC_INITIAL_PLACEMENT_HOST = (1 << 2);
// Hints that the device/shared allocation will not be written on device.
constexpr pi_usm_mem_properties PI_MEM_ALLOC_DEVICE_READ_ONLY = (1 << 3);

constexpr pi_usm_mem_properties PI_MEM_USM_ALLOC_BUFFER_LOCATION = 0x419E;

// NOTE: queue properties are implemented this way to better support bit
// manipulations
using pi_queue_properties = pi_bitfield;
constexpr pi_queue_properties PI_QUEUE_FLAGS = -1;
constexpr pi_queue_properties PI_QUEUE_COMPUTE_INDEX = -2;
// clang-format off
constexpr pi_queue_properties PI_QUEUE_FLAG_OUT_OF_ORDER_EXEC_MODE_ENABLE = (1 << 0);
constexpr pi_queue_properties PI_QUEUE_FLAG_PROFILING_ENABLE = (1 << 1);
constexpr pi_queue_properties PI_QUEUE_FLAG_ON_DEVICE = (1 << 2);
constexpr pi_queue_properties PI_QUEUE_FLAG_ON_DEVICE_DEFAULT = (1 << 3);
constexpr pi_queue_properties PI_EXT_ONEAPI_QUEUE_FLAG_DISCARD_EVENTS = (1 << 4);
constexpr pi_queue_properties PI_EXT_ONEAPI_QUEUE_FLAG_PRIORITY_LOW = (1 << 5);
constexpr pi_queue_properties PI_EXT_ONEAPI_QUEUE_FLAG_PRIORITY_HIGH = (1 << 6);
constexpr pi_queue_properties PI_EXT_QUEUE_FLAG_SUBMISSION_NO_IMMEDIATE = (1 << 7);
constexpr pi_queue_properties PI_EXT_QUEUE_FLAG_SUBMISSION_IMMEDIATE = (1 << 8);
// clang-format on

typedef enum {
  // No preference for SLM or data cache.
  PI_EXT_KERNEL_EXEC_INFO_CACHE_DEFAULT = 0x0,
  // Large SLM size.
  PI_EXT_KERNEL_EXEC_INFO_CACHE_LARGE_SLM = 0x1,
  // Large General Data size.
  PI_EXT_KERNEL_EXEC_INFO_CACHE_LARGE_DATA = 0x2
} _pi_kernel_cache_config;

using pi_result = _pi_result;
using pi_platform_info = _pi_platform_info;
using pi_platform_backend = _pi_platform_backend;
using pi_device_type = _pi_device_type;
using pi_device_mem_cache_type = _pi_device_mem_cache_type;
using pi_device_local_mem_type = _pi_device_local_mem_type;
using pi_device_info = _pi_device_info;
using pi_program_info = _pi_program_info;
using pi_context_info = _pi_context_info;
using pi_queue_info = _pi_queue_info;
using pi_image_info = _pi_image_info;
using pi_kernel_info = _pi_kernel_info;
using pi_kernel_group_info = _pi_kernel_group_info;
using pi_kernel_sub_group_info = _pi_kernel_sub_group_info;
using pi_event_info = _pi_event_info;
using pi_command_type = _pi_command_type;
using pi_mem_type = _pi_mem_type;
using pi_mem_advice = _pi_mem_advice;
using pi_image_channel_order = _pi_image_channel_order;
using pi_image_channel_type = _pi_image_channel_type;
using pi_buffer_create_type = _pi_buffer_create_type;
using pi_sampler_addressing_mode = _pi_sampler_addressing_mode;
using pi_sampler_filter_mode = _pi_sampler_filter_mode;
using pi_sampler_info = _pi_sampler_info;
using pi_event_status = _pi_event_status;
using pi_program_build_info = _pi_program_build_info;
using pi_program_build_status = _pi_program_build_status;
using pi_program_binary_type = _pi_program_binary_type;
using pi_kernel_info = _pi_kernel_info;
using pi_profiling_info = _pi_profiling_info;
using pi_kernel_cache_config = _pi_kernel_cache_config;

using pi_image_copy_flags = _pi_image_copy_flags;

// For compatibility with OpenCL define this not as enum.
using pi_device_partition_property = intptr_t;
static constexpr pi_device_partition_property PI_DEVICE_PARTITION_EQUALLY =
    0x1086;
static constexpr pi_device_partition_property PI_DEVICE_PARTITION_BY_COUNTS =
    0x1087;
static constexpr pi_device_partition_property
    PI_DEVICE_PARTITION_BY_COUNTS_LIST_END = 0x0;
static constexpr pi_device_partition_property
    PI_DEVICE_PARTITION_BY_AFFINITY_DOMAIN = 0x1088;
static constexpr pi_device_partition_property
    PI_EXT_INTEL_DEVICE_PARTITION_BY_CSLICE = 0x1089;

// For compatibility with OpenCL define this not as enum.
using pi_device_affinity_domain = pi_bitfield;
static constexpr pi_device_affinity_domain PI_DEVICE_AFFINITY_DOMAIN_NUMA =
    (1 << 0);
static constexpr pi_device_affinity_domain PI_DEVICE_AFFINITY_DOMAIN_L4_CACHE =
    (1 << 1);
static constexpr pi_device_affinity_domain PI_DEVICE_AFFINITY_DOMAIN_L3_CACHE =
    (1 << 2);
static constexpr pi_device_affinity_domain PI_DEVICE_AFFINITY_DOMAIN_L2_CACHE =
    (1 << 3);
static constexpr pi_device_affinity_domain PI_DEVICE_AFFINITY_DOMAIN_L1_CACHE =
    (1 << 4);
static constexpr pi_device_affinity_domain
    PI_DEVICE_AFFINITY_DOMAIN_NEXT_PARTITIONABLE = (1 << 5);

// For compatibility with OpenCL define this not as enum.
using pi_device_fp_config = pi_bitfield;
static constexpr pi_device_fp_config PI_FP_DENORM = (1 << 0);
static constexpr pi_device_fp_config PI_FP_INF_NAN = (1 << 1);
static constexpr pi_device_fp_config PI_FP_ROUND_TO_NEAREST = (1 << 2);
static constexpr pi_device_fp_config PI_FP_ROUND_TO_ZERO = (1 << 3);
static constexpr pi_device_fp_config PI_FP_ROUND_TO_INF = (1 << 4);
static constexpr pi_device_fp_config PI_FP_FMA = (1 << 5);
static constexpr pi_device_fp_config PI_FP_SOFT_FLOAT = (1 << 6);
static constexpr pi_device_fp_config PI_FP_CORRECTLY_ROUNDED_DIVIDE_SQRT =
    (1 << 7);

// For compatibility with OpenCL define this not as enum.
using pi_device_exec_capabilities = pi_bitfield;
static constexpr pi_device_exec_capabilities PI_EXEC_KERNEL = (1 << 0);
static constexpr pi_device_exec_capabilities PI_EXEC_NATIVE_KERNEL = (1 << 1);

// Entry type, matches OpenMP for compatibility
struct _pi_offload_entry_struct {
  void *addr;
  char *name;
  size_t size;
  int32_t flags;
  int32_t reserved;
};

using _pi_offload_entry = _pi_offload_entry_struct *;

// A type of a binary image property.
typedef enum {
  PI_PROPERTY_TYPE_UNKNOWN,
  PI_PROPERTY_TYPE_UINT32,     // 32-bit integer
  PI_PROPERTY_TYPE_BYTE_ARRAY, // byte array
  PI_PROPERTY_TYPE_STRING      // null-terminated string
} pi_property_type;

// Device binary image property.
// If the type size of the property value is fixed and is no greater than
// 64 bits, then ValAddr is 0 and the value is stored in the ValSize field.
// Example - PI_PROPERTY_TYPE_UINT32, which is 32-bit
struct _pi_device_binary_property_struct {
  char *Name;       // null-terminated property name
  void *ValAddr;    // address of property value
  uint32_t Type;    // _pi_property_type
  uint64_t ValSize; // size of property value in bytes
};

typedef _pi_device_binary_property_struct *pi_device_binary_property;

// Named array of properties.
struct _pi_device_binary_property_set_struct {
  char *Name;                                // the name
  pi_device_binary_property PropertiesBegin; // array start
  pi_device_binary_property PropertiesEnd;   // array end
};

typedef _pi_device_binary_property_set_struct *pi_device_binary_property_set;

/// Types of device binary.
using pi_device_binary_type = uint8_t;
// format is not determined
static constexpr pi_device_binary_type PI_DEVICE_BINARY_TYPE_NONE = 0;
// specific to a device
static constexpr pi_device_binary_type PI_DEVICE_BINARY_TYPE_NATIVE = 1;
// portable binary types go next
// SPIR-V
static constexpr pi_device_binary_type PI_DEVICE_BINARY_TYPE_SPIRV = 2;
// LLVM bitcode
static constexpr pi_device_binary_type PI_DEVICE_BINARY_TYPE_LLVMIR_BITCODE = 3;

// Device binary descriptor version supported by this library.
static const uint16_t PI_DEVICE_BINARY_VERSION = 1;

// The kind of offload model the binary employs; must be 4 for SYCL
static const uint8_t PI_DEVICE_BINARY_OFFLOAD_KIND_SYCL = 4;

/// Target identification strings for
/// pi_device_binary_struct.DeviceTargetSpec
///
/// A device type represented by a particular target
/// triple requires specific binary images. We need
/// to map the image type onto the device target triple
///
#define __SYCL_PI_DEVICE_BINARY_TARGET_UNKNOWN "<unknown>"
/// SPIR-V 32-bit image <-> "spir", 32-bit OpenCL device
#define __SYCL_PI_DEVICE_BINARY_TARGET_SPIRV32 "spir"
/// SPIR-V 64-bit image <-> "spir64", 64-bit OpenCL device
#define __SYCL_PI_DEVICE_BINARY_TARGET_SPIRV64 "spir64"
/// Device-specific binary images produced from SPIR-V 64-bit <->
/// various "spir64_*" triples for specific 64-bit OpenCL devices
#define __SYCL_PI_DEVICE_BINARY_TARGET_SPIRV64_X86_64 "spir64_x86_64"
#define __SYCL_PI_DEVICE_BINARY_TARGET_SPIRV64_GEN "spir64_gen"
#define __SYCL_PI_DEVICE_BINARY_TARGET_SPIRV64_FPGA "spir64_fpga"
/// PTX 64-bit image <-> "nvptx64", 64-bit NVIDIA PTX device
#define __SYCL_PI_DEVICE_BINARY_TARGET_NVPTX64 "nvptx64"
#define __SYCL_PI_DEVICE_BINARY_TARGET_AMDGCN "amdgcn"

/// Extension to denote native support of assert feature by an arbitrary device
/// piDeviceGetInfo call should return this extension when the device supports
/// native asserts if supported extensions' names are requested
#define PI_DEVICE_INFO_EXTENSION_DEVICELIB_ASSERT                              \
  "pi_ext_intel_devicelib_assert"

/// Device binary image property set names recognized by the SYCL runtime.
/// Name must be consistent with
/// PropertySetRegistry::SYCL_SPECIALIZATION_CONSTANTS defined in
/// PropertySetIO.h
#define __SYCL_PI_PROPERTY_SET_SPEC_CONST_MAP "SYCL/specialization constants"
/// PropertySetRegistry::SYCL_SPEC_CONSTANTS_DEFAULT_VALUES defined in
/// PropertySetIO.h
#define __SYCL_PI_PROPERTY_SET_SPEC_CONST_DEFAULT_VALUES_MAP                   \
  "SYCL/specialization constants default values"
/// PropertySetRegistry::SYCL_DEVICELIB_REQ_MASK defined in PropertySetIO.h
#define __SYCL_PI_PROPERTY_SET_DEVICELIB_REQ_MASK "SYCL/devicelib req mask"
/// PropertySetRegistry::SYCL_KERNEL_PARAM_OPT_INFO defined in PropertySetIO.h
#define __SYCL_PI_PROPERTY_SET_KERNEL_PARAM_OPT_INFO "SYCL/kernel param opt"
/// PropertySetRegistry::SYCL_KERNEL_PROGRAM_METADATA defined in PropertySetIO.h
#define __SYCL_PI_PROPERTY_SET_PROGRAM_METADATA "SYCL/program metadata"
/// PropertySetRegistry::SYCL_MISC_PROP defined in PropertySetIO.h
#define __SYCL_PI_PROPERTY_SET_SYCL_MISC_PROP "SYCL/misc properties"
/// PropertySetRegistry::SYCL_ASSERT_USED defined in PropertySetIO.h
#define __SYCL_PI_PROPERTY_SET_SYCL_ASSERT_USED "SYCL/assert used"
/// PropertySetRegistry::SYCL_EXPORTED_SYMBOLS defined in PropertySetIO.h
#define __SYCL_PI_PROPERTY_SET_SYCL_EXPORTED_SYMBOLS "SYCL/exported symbols"
/// PropertySetRegistry::SYCL_DEVICE_GLOBALS defined in PropertySetIO.h
#define __SYCL_PI_PROPERTY_SET_SYCL_DEVICE_GLOBALS "SYCL/device globals"
/// PropertySetRegistry::SYCL_DEVICE_REQUIREMENTS defined in PropertySetIO.h
#define __SYCL_PI_PROPERTY_SET_SYCL_DEVICE_REQUIREMENTS                        \
  "SYCL/device requirements"
/// PropertySetRegistry::SYCL_HOST_PIPES defined in PropertySetIO.h
#define __SYCL_PI_PROPERTY_SET_SYCL_HOST_PIPES "SYCL/host pipes"

/// Program metadata tags recognized by the PI backends. For kernels the tag
/// must appear after the kernel name.
#define __SYCL_PI_PROGRAM_METADATA_TAG_REQD_WORK_GROUP_SIZE                    \
  "@reqd_work_group_size"
#define __SYCL_PI_PROGRAM_METADATA_GLOBAL_ID_MAPPING "@global_id_mapping"

/// This struct is a record of the device binary information. If the Kind field
/// denotes a portable binary type (SPIR-V or LLVM IR), the DeviceTargetSpec
/// field can still be specific and denote e.g. FPGA target. It must match the
/// __tgt_device_image structure generated by the clang-offload-wrapper tool
/// when their Version field match.
struct pi_device_binary_struct {
  /// version of this structure - for backward compatibility;
  /// all modifications which change order/type/offsets of existing fields
  /// should increment the version.
  uint16_t Version;
  /// the type of offload model the binary employs; must be 4 for SYCL
  uint8_t Kind;
  /// format of the binary data - SPIR-V, LLVM IR bitcode,...
  uint8_t Format;
  /// null-terminated string representation of the device's target architecture
  /// which holds one of:
  /// __SYCL_PI_DEVICE_BINARY_TARGET_UNKNOWN - unknown
  /// __SYCL_PI_DEVICE_BINARY_TARGET_SPIRV32 - general value for 32-bit OpenCL
  /// devices
  /// __SYCL_PI_DEVICE_BINARY_TARGET_SPIRV64 - general value for 64-bit OpenCL
  /// devices
  /// __SYCL_PI_DEVICE_BINARY_TARGET_SPIRV64_X86_64 - 64-bit OpenCL CPU device
  /// __SYCL_PI_DEVICE_BINARY_TARGET_SPIRV64_GEN - GEN GPU device (64-bit
  /// OpenCL)
  /// __SYCL_PI_DEVICE_BINARY_TARGET_SPIRV64_FPGA - 64-bit OpenCL FPGA device
  const char *DeviceTargetSpec;
  /// a null-terminated string; target- and compiler-specific options
  /// which are suggested to use to "compile" program at runtime
  const char *CompileOptions;
  /// a null-terminated string; target- and compiler-specific options
  /// which are suggested to use to "link" program at runtime
  const char *LinkOptions;
  /// Pointer to the manifest data start
  const char *ManifestStart;
  /// Pointer to the manifest data end
  const char *ManifestEnd;
  /// Pointer to the target code start
  const unsigned char *BinaryStart;
  /// Pointer to the target code end
  const unsigned char *BinaryEnd;
  /// the offload entry table
  _pi_offload_entry EntriesBegin;
  _pi_offload_entry EntriesEnd;
  // Array of preperty sets; e.g. specialization constants symbol-int ID map is
  // propagated to runtime with this mechanism.
  pi_device_binary_property_set PropertySetsBegin;
  pi_device_binary_property_set PropertySetsEnd;
  // TODO Other fields like entries, link options can be propagated using
  // the property set infrastructure. This will improve binary compatibility and
  // add flexibility.
};
using pi_device_binary = pi_device_binary_struct *;

// pi_buffer_region structure repeats cl_buffer_region, used for sub buffers.
struct pi_buffer_region_struct {
  size_t origin;
  size_t size;
};
using pi_buffer_region = pi_buffer_region_struct *;

// pi_buff_rect_offset structure is 3D offset argument passed to buffer rect
// operations (piEnqueueMemBufferCopyRect, etc).
struct pi_buff_rect_offset_struct {
  size_t x_bytes;
  size_t y_scalar;
  size_t z_scalar;
};
using pi_buff_rect_offset = pi_buff_rect_offset_struct *;

// pi_buff_rect_region structure represents size of 3D region passed to buffer
// rect operations (piEnqueueMemBufferCopyRect, etc).
struct pi_buff_rect_region_struct {
  size_t width_bytes;
  size_t height_scalar;
  size_t depth_scalar;
};
using pi_buff_rect_region = pi_buff_rect_region_struct *;

// pi_image_offset structure is 3D offset argument passed to image operations
// (piEnqueueMemImageRead, etc).
struct pi_image_offset_struct {
  size_t x;
  size_t y;
  size_t z;
};
using pi_image_offset = pi_image_offset_struct *;

// pi_image_region structure represents size of 3D region passed to image
// operations (piEnqueueMemImageRead, etc).
struct pi_image_region_struct {
  size_t width;
  size_t height;
  size_t depth;
};
using pi_image_region = pi_image_region_struct *;

// Offload binaries descriptor version supported by this library.
static const uint16_t PI_DEVICE_BINARIES_VERSION = 1;

/// This struct is a record of all the device code that may be offloaded.
/// It must match the __tgt_bin_desc structure generated by
/// the clang-offload-wrapper tool when their Version field match.
struct pi_device_binaries_struct {
  /// version of this structure - for backward compatibility;
  /// all modifications which change order/type/offsets of existing fields
  /// should increment the version.
  uint16_t Version;
  /// Number of device binaries in this descriptor
  uint16_t NumDeviceBinaries;
  /// Device binaries data
  pi_device_binary DeviceBinaries;
  /// the offload entry table (not used, for compatibility with OpenMP)
  _pi_offload_entry *HostEntriesBegin;
  _pi_offload_entry *HostEntriesEnd;
};
using pi_device_binaries = pi_device_binaries_struct *;

// Opaque types that make reading build log errors easier.
struct _pi_platform;
struct _pi_device;
struct _pi_context;
struct _pi_queue;
struct _pi_mem;
struct _pi_program;
struct _pi_kernel;
struct _pi_event;
struct _pi_sampler;

using pi_platform = _pi_platform *;
using pi_device = _pi_device *;
using pi_context = _pi_context *;
using pi_queue = _pi_queue *;
using pi_mem = _pi_mem *;
using pi_program = _pi_program *;
using pi_kernel = _pi_kernel *;
using pi_event = _pi_event *;
using pi_sampler = _pi_sampler *;
using pi_image_handle = pi_uint64;
using pi_image_mem_handle = void *;
using pi_interop_mem_handle = pi_uint64;
using pi_interop_semaphore_handle = pi_uint64;

typedef struct {
  pi_image_channel_order image_channel_order;
  pi_image_channel_type image_channel_data_type;
} _pi_image_format;

typedef struct {
  pi_mem_type image_type;
  size_t image_width;
  size_t image_height;
  size_t image_depth;
  size_t image_array_size;
  size_t image_row_pitch;
  size_t image_slice_pitch;
  pi_uint32 num_mip_levels;
  pi_uint32 num_samples;
  pi_mem buffer;
} _pi_image_desc;

using pi_image_format = _pi_image_format;
using pi_image_desc = _pi_image_desc;

typedef enum { PI_MEM_CONTEXT = 0x1106, PI_MEM_SIZE = 0x1102 } _pi_mem_info;

typedef enum {
  PI_PEER_ACCESS_SUPPORTED =
      0x0, ///< returns a uint32_t: 1 if P2P Access is supported
           ///< otherwise P2P Access is not supported.
  PI_PEER_ATOMICS_SUPPORTED =
      0x1 ///< returns a uint32_t: 1 if Atomic operations are supported over the
          ///< P2P link, otherwise such operations are not supported.
} _pi_peer_attr;

using pi_mem_info = _pi_mem_info;
using pi_peer_attr = _pi_peer_attr;

//
// Following section contains SYCL RT Plugin Interface (PI) functions.
// They are 3 distinct categories:
//
// 1) Ones having direct analogy in OpenCL and needed for the core SYCL
//    functionality are started with just "pi" prefix in their names.
// 2) Those having direct analogy in OpenCL but only needed for SYCL
//    interoperability with OpenCL are started with "picl" prefix.
// 3) Functions having no direct analogy in OpenCL, started with "piext".
//
// TODO: describe interfaces in Doxygen format
//

struct _pi_plugin;
using pi_plugin = _pi_plugin;

// PI Plugin Initialise.
// Plugin will check the PI version of Plugin Interface,
// populate the PI Version it supports, update targets field and populate
// PiFunctionTable with Supported APIs. The pointers are in a predetermined
// order in pi.def file.
__SYCL_EXPORT pi_result piPluginInit(pi_plugin *plugin_info);

//
// Platform
//
__SYCL_EXPORT pi_result piPlatformsGet(pi_uint32 num_entries,
                                       pi_platform *platforms,
                                       pi_uint32 *num_platforms);

__SYCL_EXPORT pi_result piPlatformGetInfo(pi_platform platform,
                                          pi_platform_info param_name,
                                          size_t param_value_size,
                                          void *param_value,
                                          size_t *param_value_size_ret);

/// Gets the native handle of a PI platform object.
///
/// \param platform is the PI platform to get the native handle of.
/// \param nativeHandle is the native handle of platform.
__SYCL_EXPORT pi_result piextPlatformGetNativeHandle(
    pi_platform platform, pi_native_handle *nativeHandle);

/// Creates PI platform object from a native handle.
/// NOTE: The created PI object takes ownership of the native handle.
///
/// \param nativeHandle is the native handle to create PI device from.
/// \param platform is the PI platform created from the native handle.
__SYCL_EXPORT pi_result piextPlatformCreateWithNativeHandle(
    pi_native_handle nativeHandle, pi_platform *platform);

__SYCL_EXPORT pi_result piDevicesGet(pi_platform platform,
                                     pi_device_type device_type,
                                     pi_uint32 num_entries, pi_device *devices,
                                     pi_uint32 *num_devices);

__SYCL_EXPORT pi_result piextEnablePeerAccess(pi_device command_device,
                                              pi_device peer_device);
__SYCL_EXPORT pi_result piextDisablePeerAccess(pi_device command_device,
                                               pi_device peer_device);
__SYCL_EXPORT pi_result piextPeerAccessGetInfo(
    pi_device command_device, pi_device peer_device, pi_peer_attr attr,
    size_t param_value_size, void *param_value, size_t *param_value_size_ret);

/// Returns requested info for provided native device
/// Return PI_DEVICE_INFO_EXTENSION_DEVICELIB_ASSERT for
/// PI_DEVICE_INFO_EXTENSIONS query when the device supports native asserts
__SYCL_EXPORT pi_result piDeviceGetInfo(pi_device device,
                                        pi_device_info param_name,
                                        size_t param_value_size,
                                        void *param_value,
                                        size_t *param_value_size_ret);

__SYCL_EXPORT pi_result piDeviceRetain(pi_device device);

__SYCL_EXPORT pi_result piDeviceRelease(pi_device device);

__SYCL_EXPORT pi_result piDevicePartition(
    pi_device device, const pi_device_partition_property *properties,
    pi_uint32 num_devices, pi_device *out_devices, pi_uint32 *out_num_devices);

/// Gets the native handle of a PI device object.
///
/// \param device is the PI device to get the native handle of.
/// \param nativeHandle is the native handle of device.
__SYCL_EXPORT pi_result
piextDeviceGetNativeHandle(pi_device device, pi_native_handle *nativeHandle);

/// Creates PI device object from a native handle.
/// NOTE: The created PI object takes ownership of the native handle.
///
/// \param nativeHandle is the native handle to create PI device from.
/// \param platform is the platform of the device (optional).
/// \param device is the PI device created from the native handle.
__SYCL_EXPORT pi_result piextDeviceCreateWithNativeHandle(
    pi_native_handle nativeHandle, pi_platform platform, pi_device *device);

/// Selects the most appropriate device binary based on runtime information
/// and the IR characteristics.
///
__SYCL_EXPORT pi_result piextDeviceSelectBinary(pi_device device,
                                                pi_device_binary *binaries,
                                                pi_uint32 num_binaries,
                                                pi_uint32 *selected_binary_ind);

/// Retrieves a device function pointer to a user-defined function
/// \arg \c function_name. \arg \c function_pointer_ret is set to 0 if query
/// failed.
///
/// \arg \c program must be built before calling this API. \arg \c device
/// must present in the list of devices returned by \c get_device method for
/// \arg \c program.
///
/// If a fallback method determines the function exists but the address is
/// not available PI_ERROR_FUNCTION_ADDRESS_IS_NOT_AVAILABLE is returned. If the
/// address does not exist PI_ERROR_INVALID_KERNEL_NAME is returned.
__SYCL_EXPORT pi_result piextGetDeviceFunctionPointer(
    pi_device device, pi_program program, const char *function_name,
    pi_uint64 *function_pointer_ret);

//
// Context
//
__SYCL_EXPORT pi_result piContextCreate(
    const pi_context_properties *properties, pi_uint32 num_devices,
    const pi_device *devices,
    void (*pfn_notify)(const char *errinfo, const void *private_info, size_t cb,
                       void *user_data),
    void *user_data, pi_context *ret_context);

__SYCL_EXPORT pi_result piContextGetInfo(pi_context context,
                                         pi_context_info param_name,
                                         size_t param_value_size,
                                         void *param_value,
                                         size_t *param_value_size_ret);

__SYCL_EXPORT pi_result piContextRetain(pi_context context);

__SYCL_EXPORT pi_result piContextRelease(pi_context context);

typedef void (*pi_context_extended_deleter)(void *user_data);

__SYCL_EXPORT pi_result piextContextSetExtendedDeleter(
    pi_context context, pi_context_extended_deleter func, void *user_data);

/// Gets the native handle of a PI context object.
///
/// \param context is the PI context to get the native handle of.
/// \param nativeHandle is the native handle of context.
__SYCL_EXPORT pi_result
piextContextGetNativeHandle(pi_context context, pi_native_handle *nativeHandle);

/// Creates PI context object from a native handle.
/// NOTE: The created PI object takes ownership of the native handle.
/// NOTE: The number of devices and the list of devices is needed for Level Zero
/// backend because there is no possilibity to query this information from
/// context handle for Level Zero. If backend has API to query a list of devices
/// from the context native handle then these parameters are ignored.
///
/// \param nativeHandle is the native handle to create PI context from.
/// \param numDevices is the number of devices in the context. Parameter is
///        ignored if number of devices can be queried from the context native
///        handle for a backend.
/// \param devices is the list of devices in the context. Parameter is ignored
///        if devices can be queried from the context native handle for a
///        backend.
/// \param pluginOwnsNativeHandle Indicates whether the created PI object
///        should take ownership of the native handle.
/// \param context is the PI context created from the native handle.
/// \return PI_SUCCESS if successfully created pi_context from the handle.
///         PI_ERROR_OUT_OF_HOST_MEMORY if can't allocate memory for the
///         pi_context object. PI_ERROR_INVALID_VALUE if numDevices == 0 or
///         devices is NULL but backend doesn't have API to query a list of
///         devices from the context native handle. PI_UNKNOWN_ERROR in case of
///         another error.
__SYCL_EXPORT pi_result piextContextCreateWithNativeHandle(
    pi_native_handle nativeHandle, pi_uint32 numDevices,
    const pi_device *devices, bool pluginOwnsNativeHandle, pi_context *context);

//
// Queue
//

// TODO: Remove during next ABI break and rename piextQueueCreate to
// piQueueCreate.
__SYCL_EXPORT pi_result piQueueCreate(pi_context context, pi_device device,
                                      pi_queue_properties properties,
                                      pi_queue *queue);
/// \param properties points to a zero-terminated array of extra data describing
/// desired queue properties. Format is
///  {[PROPERTY[, property-specific elements of data]*,]* 0}
__SYCL_EXPORT pi_result piextQueueCreate(pi_context context, pi_device device,
                                         pi_queue_properties *properties,
                                         pi_queue *queue);

__SYCL_EXPORT pi_result piQueueGetInfo(pi_queue command_queue,
                                       pi_queue_info param_name,
                                       size_t param_value_size,
                                       void *param_value,
                                       size_t *param_value_size_ret);

__SYCL_EXPORT pi_result piQueueRetain(pi_queue command_queue);

__SYCL_EXPORT pi_result piQueueRelease(pi_queue command_queue);

__SYCL_EXPORT pi_result piQueueFinish(pi_queue command_queue);

__SYCL_EXPORT pi_result piQueueFlush(pi_queue command_queue);

/// Gets the native handle of a PI queue object.
///
/// \param queue is the PI queue to get the native handle of.
/// \param nativeHandle is the native handle of queue or commandlist.
/// \param nativeHandleDesc provides additional properties of the native handle.
__SYCL_EXPORT pi_result piextQueueGetNativeHandle(
    pi_queue queue, pi_native_handle *nativeHandle, int32_t *nativeHandleDesc);

/// Creates PI queue object from a native handle.
/// NOTE: The created PI object takes ownership of the native handle.
///
/// \param nativeHandle is the native handle to create PI queue from.
/// \param nativeHandleDesc provides additional properties of the native handle.
/// \param context is the PI context of the queue.
/// \param device is the PI device associated with the native device used when
///   creating the native queue. This parameter is optional but some backends
///   may fail to create the right PI queue if omitted.
/// \param pluginOwnsNativeHandle Indicates whether the created PI object
///        should take ownership of the native handle.
/// \param Properties holds queue properties.
/// \param queue is the PI queue created from the native handle.
__SYCL_EXPORT pi_result piextQueueCreateWithNativeHandle(
    pi_native_handle nativeHandle, int32_t nativeHandleDesc, pi_context context,
    pi_device device, bool pluginOwnsNativeHandle,
    pi_queue_properties *Properties, pi_queue *queue);

//
// Memory
//
__SYCL_EXPORT pi_result piMemBufferCreate(
    pi_context context, pi_mem_flags flags, size_t size, void *host_ptr,
    pi_mem *ret_mem, const pi_mem_properties *properties = nullptr);

__SYCL_EXPORT pi_result piMemImageCreate(pi_context context, pi_mem_flags flags,
                                         const pi_image_format *image_format,
                                         const pi_image_desc *image_desc,
                                         void *host_ptr, pi_mem *ret_mem);

__SYCL_EXPORT pi_result piMemGetInfo(pi_mem mem, pi_mem_info param_name,
                                     size_t param_value_size, void *param_value,
                                     size_t *param_value_size_ret);

__SYCL_EXPORT pi_result piMemImageGetInfo(pi_mem image,
                                          pi_image_info param_name,
                                          size_t param_value_size,
                                          void *param_value,
                                          size_t *param_value_size_ret);

__SYCL_EXPORT pi_result piMemRetain(pi_mem mem);

__SYCL_EXPORT pi_result piMemRelease(pi_mem mem);

__SYCL_EXPORT pi_result piMemBufferPartition(
    pi_mem buffer, pi_mem_flags flags, pi_buffer_create_type buffer_create_type,
    void *buffer_create_info, pi_mem *ret_mem);

/// Gets the native handle of a PI mem object.
///
/// \param mem is the PI mem to get the native handle of.
/// \param nativeHandle is the native handle of mem.
__SYCL_EXPORT pi_result piextMemGetNativeHandle(pi_mem mem,
                                                pi_native_handle *nativeHandle);

/// Creates PI mem object from a native handle.
/// NOTE: The created PI object takes ownership of the native handle.
///
/// \param nativeHandle is the native handle to create PI mem from.
/// \param context The PI context of the memory allocation.
/// \param ownNativeHandle Indicates if we own the native memory handle or it
/// came from interop that asked to not transfer the ownership to SYCL RT.
/// \param mem is the PI mem created from the native handle.
__SYCL_EXPORT pi_result piextMemCreateWithNativeHandle(
    pi_native_handle nativeHandle, pi_context context, bool ownNativeHandle,
    pi_mem *mem);

/// Creates PI image object from a native handle.
///
/// \param nativeHandle is the native handle to create PI image from.
/// \param context The PI context of the memory allocation.
/// \param ownNativeHandle Indicates if we own the native memory handle or it
/// came from interop that asked to not transfer the ownership to SYCL RT.
/// \param ImageFormat is the pi_image_format struct that
/// specifies the image channnel order and channel data type that
/// match what the nativeHandle uses
/// \param ImageDesc is the pi_image_desc struct that specifies
/// the image dimension, pitch, slice and other information about
/// the nativeHandle
/// \param img is the PI img created from the native handle.
__SYCL_EXPORT pi_result piextMemImageCreateWithNativeHandle(
    pi_native_handle nativeHandle, pi_context context, bool ownNativeHandle,
    const pi_image_format *ImageFormat, const pi_image_desc *ImageDesc,
    pi_mem *img);

//
// Program
//

__SYCL_EXPORT pi_result piProgramCreate(pi_context context, const void *il,
                                        size_t length, pi_program *res_program);

__SYCL_EXPORT pi_result piclProgramCreateWithSource(pi_context context,
                                                    pi_uint32 count,
                                                    const char **strings,
                                                    const size_t *lengths,
                                                    pi_program *ret_program);

/// Creates a PI program for a context and loads the given binary into it.
///
/// \param context is the PI context to associate the program with.
/// \param num_devices is the number of devices in device_list.
/// \param device_list is a pointer to a list of devices. These devices must all
///                    be in context.
/// \param lengths is an array of sizes in bytes of the binary in binaries.
/// \param binaries is a pointer to a list of program binaries.
/// \param num_metadata_entries is the number of metadata entries in metadata.
/// \param metadata is a pointer to a list of program metadata entries. The
///                 use of metadata entries is backend-defined.
/// \param binary_status returns whether the program binary was loaded
///                      succesfully or not, for each device in device_list.
///                      binary_status is ignored if it is null and otherwise
///                      it must be an array of num_devices elements.
/// \param ret_program is the PI program created from the program binaries.
__SYCL_EXPORT pi_result piProgramCreateWithBinary(
    pi_context context, pi_uint32 num_devices, const pi_device *device_list,
    const size_t *lengths, const unsigned char **binaries,
    size_t num_metadata_entries, const pi_device_binary_property *metadata,
    pi_int32 *binary_status, pi_program *ret_program);

__SYCL_EXPORT pi_result piProgramGetInfo(pi_program program,
                                         pi_program_info param_name,
                                         size_t param_value_size,
                                         void *param_value,
                                         size_t *param_value_size_ret);

__SYCL_EXPORT pi_result
piProgramLink(pi_context context, pi_uint32 num_devices,
              const pi_device *device_list, const char *options,
              pi_uint32 num_input_programs, const pi_program *input_programs,
              void (*pfn_notify)(pi_program program, void *user_data),
              void *user_data, pi_program *ret_program);

__SYCL_EXPORT pi_result piProgramCompile(
    pi_program program, pi_uint32 num_devices, const pi_device *device_list,
    const char *options, pi_uint32 num_input_headers,
    const pi_program *input_headers, const char **header_include_names,
    void (*pfn_notify)(pi_program program, void *user_data), void *user_data);

__SYCL_EXPORT pi_result piProgramBuild(
    pi_program program, pi_uint32 num_devices, const pi_device *device_list,
    const char *options,
    void (*pfn_notify)(pi_program program, void *user_data), void *user_data);

__SYCL_EXPORT pi_result piProgramGetBuildInfo(
    pi_program program, pi_device device, _pi_program_build_info param_name,
    size_t param_value_size, void *param_value, size_t *param_value_size_ret);

__SYCL_EXPORT pi_result piProgramRetain(pi_program program);

__SYCL_EXPORT pi_result piProgramRelease(pi_program program);

/// Sets a specialization constant to a specific value.
///
/// Note: Only used when specialization constants are natively supported (SPIR-V
/// binaries), and not when they are emulated (AOT binaries).
///
/// \param prog the program object which will use the value
/// \param spec_id integer ID of the constant
/// \param spec_size size of the value
/// \param spec_value bytes of the value
__SYCL_EXPORT pi_result
piextProgramSetSpecializationConstant(pi_program prog, pi_uint32 spec_id,
                                      size_t spec_size, const void *spec_value);

/// Gets the native handle of a PI program object.
///
/// \param program is the PI program to get the native handle of.
/// \param nativeHandle is the native handle of program.
__SYCL_EXPORT pi_result
piextProgramGetNativeHandle(pi_program program, pi_native_handle *nativeHandle);

/// Creates PI program object from a native handle.
/// NOTE: The created PI object takes ownership of the native handle.
///
/// \param nativeHandle is the native handle to create PI program from.
/// \param context is the PI context of the program.
/// \param pluginOwnsNativeHandle Indicates whether the created PI object
///        should take ownership of the native handle.
/// \param program is the PI program created from the native handle.
__SYCL_EXPORT pi_result piextProgramCreateWithNativeHandle(
    pi_native_handle nativeHandle, pi_context context,
    bool pluginOwnsNativeHandle, pi_program *program);

//
// Kernel
//

typedef enum {
  /// indicates that the kernel might access data through USM ptrs
  PI_USM_INDIRECT_ACCESS,
  /// provides an explicit list of pointers that the kernel will access
  PI_USM_PTRS = 0x4203,
  /// provides the preferred cache configuration (large slm or large data)
  PI_EXT_KERNEL_EXEC_INFO_CACHE_CONFIG = 0x4204
} _pi_kernel_exec_info;

using pi_kernel_exec_info = _pi_kernel_exec_info;

__SYCL_EXPORT pi_result piKernelCreate(pi_program program,
                                       const char *kernel_name,
                                       pi_kernel *ret_kernel);

__SYCL_EXPORT pi_result piKernelSetArg(pi_kernel kernel, pi_uint32 arg_index,
                                       size_t arg_size, const void *arg_value);

__SYCL_EXPORT pi_result piKernelGetInfo(pi_kernel kernel,
                                        pi_kernel_info param_name,
                                        size_t param_value_size,
                                        void *param_value,
                                        size_t *param_value_size_ret);

__SYCL_EXPORT pi_result piKernelGetGroupInfo(pi_kernel kernel, pi_device device,
                                             pi_kernel_group_info param_name,
                                             size_t param_value_size,
                                             void *param_value,
                                             size_t *param_value_size_ret);

/// API to query information from the sub-group from a kernel
///
/// \param kernel is the pi_kernel to query
/// \param device is the device the kernel is executed on
/// \param param_name is a pi_kernel_sub_group_info enum value that
///        specifies the informtation queried for.
/// \param input_value_size is the size of input value passed in
///        ptr input_value param
/// \param input_value is the ptr to the input value passed.
/// \param param_value_size is the size of the value in bytes.
/// \param param_value is a pointer to the value to set.
/// \param param_value_size_ret is a pointer to return the size of data in
///        param_value ptr.
///
/// All queries expect a return of 4 bytes in param_value_size,
/// param_value_size_ret, and a uint32_t value should to be written in
/// param_value ptr.
/// Note: This behaviour differs from OpenCL. OpenCL returns size_t.
__SYCL_EXPORT pi_result piKernelGetSubGroupInfo(
    pi_kernel kernel, pi_device device, pi_kernel_sub_group_info param_name,
    size_t input_value_size, const void *input_value, size_t param_value_size,
    void *param_value, size_t *param_value_size_ret);

__SYCL_EXPORT pi_result piKernelRetain(pi_kernel kernel);

__SYCL_EXPORT pi_result piKernelRelease(pi_kernel kernel);

/// Sets up pointer arguments for CL kernels. An extra indirection
/// is required due to CL argument conventions.
///
/// \param kernel is the kernel to be launched
/// \param arg_index is the index of the kernel argument
/// \param arg_size is the size in bytes of the argument (ignored in CL)
/// \param arg_value is the pointer argument
__SYCL_EXPORT pi_result piextKernelSetArgPointer(pi_kernel kernel,
                                                 pi_uint32 arg_index,
                                                 size_t arg_size,
                                                 const void *arg_value);

/// API to set attributes controlling kernel execution
///
/// \param kernel is the pi kernel to execute
/// \param param_name is a pi_kernel_exec_info value that specifies the info
///        passed to the kernel
/// \param param_value_size is the size of the value in bytes
/// \param param_value is a pointer to the value to set for the kernel
///
/// If param_name is PI_USM_INDIRECT_ACCESS, the value will be a ptr to
///    the pi_bool value PI_TRUE
/// If param_name is PI_USM_PTRS, the value will be an array of ptrs
__SYCL_EXPORT pi_result piKernelSetExecInfo(pi_kernel kernel,
                                            pi_kernel_exec_info value_name,
                                            size_t param_value_size,
                                            const void *param_value);

/// Creates PI kernel object from a native handle.
/// NOTE: The created PI object takes ownership of the native handle.
///
/// \param nativeHandle is the native handle to create PI kernel from.
/// \param context is the PI context of the kernel.
/// \param program is the PI program of the kernel.
/// \param pluginOwnsNativeHandle Indicates whether the created PI object
///        should take ownership of the native handle.
/// \param kernel is the PI kernel created from the native handle.
__SYCL_EXPORT pi_result piextKernelCreateWithNativeHandle(
    pi_native_handle nativeHandle, pi_context context, pi_program program,
    bool pluginOwnsNativeHandle, pi_kernel *kernel);

/// Gets the native handle of a PI kernel object.
///
/// \param kernel is the PI kernel to get the native handle of.
/// \param nativeHandle is the native handle of kernel.
__SYCL_EXPORT pi_result
piextKernelGetNativeHandle(pi_kernel kernel, pi_native_handle *nativeHandle);

//
// Events
//

/// Create PI event object in a signalled/completed state.
///
/// \param context is the PI context of the event.
/// \param ret_event is the PI even created.
__SYCL_EXPORT pi_result piEventCreate(pi_context context, pi_event *ret_event);

__SYCL_EXPORT pi_result piEventGetInfo(pi_event event, pi_event_info param_name,
                                       size_t param_value_size,
                                       void *param_value,
                                       size_t *param_value_size_ret);

__SYCL_EXPORT pi_result piEventGetProfilingInfo(pi_event event,
                                                pi_profiling_info param_name,
                                                size_t param_value_size,
                                                void *param_value,
                                                size_t *param_value_size_ret);

__SYCL_EXPORT pi_result piEventsWait(pi_uint32 num_events,
                                     const pi_event *event_list);

__SYCL_EXPORT pi_result piEventSetCallback(
    pi_event event, pi_int32 command_exec_callback_type,
    void (*pfn_notify)(pi_event event, pi_int32 event_command_status,
                       void *user_data),
    void *user_data);

__SYCL_EXPORT pi_result piEventSetStatus(pi_event event,
                                         pi_int32 execution_status);

__SYCL_EXPORT pi_result piEventRetain(pi_event event);

__SYCL_EXPORT pi_result piEventRelease(pi_event event);

/// Gets the native handle of a PI event object.
///
/// \param event is the PI event to get the native handle of.
/// \param nativeHandle is the native handle of event.
__SYCL_EXPORT pi_result
piextEventGetNativeHandle(pi_event event, pi_native_handle *nativeHandle);

/// Creates PI event object from a native handle.
/// NOTE: The created PI object takes ownership of the native handle.
///
/// \param nativeHandle is the native handle to create PI event from.
/// \param context is the corresponding PI context
/// \param pluginOwnsNativeHandle Indicates whether the created PI object
///        should take ownership of the native handle.
/// \param event is the PI event created from the native handle.
__SYCL_EXPORT pi_result piextEventCreateWithNativeHandle(
    pi_native_handle nativeHandle, pi_context context, bool ownNativeHandle,
    pi_event *event);

//
// Sampler
//
__SYCL_EXPORT pi_result piSamplerCreate(
    pi_context context, const pi_sampler_properties *sampler_properties,
    pi_sampler *result_sampler);

__SYCL_EXPORT pi_result piSamplerGetInfo(pi_sampler sampler,
                                         pi_sampler_info param_name,
                                         size_t param_value_size,
                                         void *param_value,
                                         size_t *param_value_size_ret);

__SYCL_EXPORT pi_result piSamplerRetain(pi_sampler sampler);

__SYCL_EXPORT pi_result piSamplerRelease(pi_sampler sampler);

//
// Queue Commands
//
__SYCL_EXPORT pi_result piEnqueueKernelLaunch(
    pi_queue queue, pi_kernel kernel, pi_uint32 work_dim,
    const size_t *global_work_offset, const size_t *global_work_size,
    const size_t *local_work_size, pi_uint32 num_events_in_wait_list,
    const pi_event *event_wait_list, pi_event *event);

__SYCL_EXPORT pi_result piEnqueueEventsWait(pi_queue command_queue,
                                            pi_uint32 num_events_in_wait_list,
                                            const pi_event *event_wait_list,
                                            pi_event *event);

__SYCL_EXPORT pi_result piEnqueueEventsWaitWithBarrier(
    pi_queue command_queue, pi_uint32 num_events_in_wait_list,
    const pi_event *event_wait_list, pi_event *event);

__SYCL_EXPORT pi_result piEnqueueMemBufferRead(
    pi_queue queue, pi_mem buffer, pi_bool blocking_read, size_t offset,
    size_t size, void *ptr, pi_uint32 num_events_in_wait_list,
    const pi_event *event_wait_list, pi_event *event);

__SYCL_EXPORT pi_result piEnqueueMemBufferReadRect(
    pi_queue command_queue, pi_mem buffer, pi_bool blocking_read,
    pi_buff_rect_offset buffer_offset, pi_buff_rect_offset host_offset,
    pi_buff_rect_region region, size_t buffer_row_pitch,
    size_t buffer_slice_pitch, size_t host_row_pitch, size_t host_slice_pitch,
    void *ptr, pi_uint32 num_events_in_wait_list,
    const pi_event *event_wait_list, pi_event *event);

__SYCL_EXPORT pi_result
piEnqueueMemBufferWrite(pi_queue command_queue, pi_mem buffer,
                        pi_bool blocking_write, size_t offset, size_t size,
                        const void *ptr, pi_uint32 num_events_in_wait_list,
                        const pi_event *event_wait_list, pi_event *event);

__SYCL_EXPORT pi_result piEnqueueMemBufferWriteRect(
    pi_queue command_queue, pi_mem buffer, pi_bool blocking_write,
    pi_buff_rect_offset buffer_offset, pi_buff_rect_offset host_offset,
    pi_buff_rect_region region, size_t buffer_row_pitch,
    size_t buffer_slice_pitch, size_t host_row_pitch, size_t host_slice_pitch,
    const void *ptr, pi_uint32 num_events_in_wait_list,
    const pi_event *event_wait_list, pi_event *event);

__SYCL_EXPORT pi_result
piEnqueueMemBufferCopy(pi_queue command_queue, pi_mem src_buffer,
                       pi_mem dst_buffer, size_t src_offset, size_t dst_offset,
                       size_t size, pi_uint32 num_events_in_wait_list,
                       const pi_event *event_wait_list, pi_event *event);

__SYCL_EXPORT pi_result piEnqueueMemBufferCopyRect(
    pi_queue command_queue, pi_mem src_buffer, pi_mem dst_buffer,
    pi_buff_rect_offset src_origin, pi_buff_rect_offset dst_origin,
    pi_buff_rect_region region, size_t src_row_pitch, size_t src_slice_pitch,
    size_t dst_row_pitch, size_t dst_slice_pitch,
    pi_uint32 num_events_in_wait_list, const pi_event *event_wait_list,
    pi_event *event);

__SYCL_EXPORT pi_result
piEnqueueMemBufferFill(pi_queue command_queue, pi_mem buffer,
                       const void *pattern, size_t pattern_size, size_t offset,
                       size_t size, pi_uint32 num_events_in_wait_list,
                       const pi_event *event_wait_list, pi_event *event);

__SYCL_EXPORT pi_result piEnqueueMemImageRead(
    pi_queue command_queue, pi_mem image, pi_bool blocking_read,
    pi_image_offset origin, pi_image_region region, size_t row_pitch,
    size_t slice_pitch, void *ptr, pi_uint32 num_events_in_wait_list,
    const pi_event *event_wait_list, pi_event *event);

__SYCL_EXPORT pi_result piEnqueueMemImageWrite(
    pi_queue command_queue, pi_mem image, pi_bool blocking_write,
    pi_image_offset origin, pi_image_region region, size_t input_row_pitch,
    size_t input_slice_pitch, const void *ptr,
    pi_uint32 num_events_in_wait_list, const pi_event *event_wait_list,
    pi_event *event);

__SYCL_EXPORT pi_result piEnqueueMemImageCopy(
    pi_queue command_queue, pi_mem src_image, pi_mem dst_image,
    pi_image_offset src_origin, pi_image_offset dst_origin,
    pi_image_region region, pi_uint32 num_events_in_wait_list,
    const pi_event *event_wait_list, pi_event *event);

__SYCL_EXPORT pi_result
piEnqueueMemImageFill(pi_queue command_queue, pi_mem image,
                      const void *fill_color, const size_t *origin,
                      const size_t *region, pi_uint32 num_events_in_wait_list,
                      const pi_event *event_wait_list, pi_event *event);

__SYCL_EXPORT pi_result piEnqueueMemBufferMap(
    pi_queue command_queue, pi_mem buffer, pi_bool blocking_map,
    pi_map_flags map_flags, size_t offset, size_t size,
    pi_uint32 num_events_in_wait_list, const pi_event *event_wait_list,
    pi_event *event, void **ret_map);

__SYCL_EXPORT pi_result piEnqueueMemUnmap(pi_queue command_queue, pi_mem memobj,
                                          void *mapped_ptr,
                                          pi_uint32 num_events_in_wait_list,
                                          const pi_event *event_wait_list,
                                          pi_event *event);

#ifndef PI_BIT
#define PI_BIT(_i) (1 << _i)
#endif // PI_BIT

typedef enum {
  PI_ACCESS_READ_WRITE = PI_BIT(0),
  PI_ACCESS_WRITE_ONLY = PI_BIT(1),
  PI_ACCESS_READ_ONLY = PI_BIT(2)
} _pi_mem_obj_access;
using pi_mem_obj_access = _pi_mem_obj_access;
typedef uint32_t pi_mem_access_flag;

typedef enum {
  PI_KERNEL_ARG_MEM_OBJ_ACCESS = 27,
  PI_ENUM_FORCE_UINT32 = 0x7fffffff
} _pi_mem_obj_property_type;
using pi_mem_obj_property_type = _pi_mem_obj_property_type;

typedef struct {
  pi_mem_obj_property_type type;
  void *pNext;
  pi_mem_access_flag mem_access;
} _pi_mem_obj_property;
using pi_mem_obj_property = _pi_mem_obj_property;

// Extension to allow backends to process a PI memory object before adding it
// as an argument for a kernel.
// Note: This is needed by the CUDA backend to extract the device pointer to
// the memory as the kernels uses it rather than the PI object itself.
__SYCL_EXPORT pi_result piextKernelSetArgMemObj(
    pi_kernel kernel, pi_uint32 arg_index,
    const pi_mem_obj_property *arg_properties, const pi_mem *arg_value);

// Extension to allow backends to process a PI sampler object before adding it
// as an argument for a kernel.
// Note: This is needed by the CUDA backend to extract the properties of the
// sampler as the kernels uses it rather than the PI object itself.
__SYCL_EXPORT pi_result piextKernelSetArgSampler(pi_kernel kernel,
                                                 pi_uint32 arg_index,
                                                 const pi_sampler *arg_value);

///
// USM
///
typedef enum {
  PI_USM_HOST_SUPPORT = 0x4190,
  PI_USM_DEVICE_SUPPORT = 0x4191,
  PI_USM_SINGLE_SHARED_SUPPORT = 0x4192,
  PI_USM_CROSS_SHARED_SUPPORT = 0x4193,
  PI_USM_SYSTEM_SHARED_SUPPORT = 0x4194
} _pi_usm_capability_query;

typedef enum : pi_bitfield {
  PI_USM_ACCESS = (1 << 0),
  PI_USM_ATOMIC_ACCESS = (1 << 1),
  PI_USM_CONCURRENT_ACCESS = (1 << 2),
  PI_USM_CONCURRENT_ATOMIC_ACCESS = (1 << 3)
} _pi_usm_capabilities;

typedef enum {
  PI_MEM_ALLOC_TYPE = 0x419A,
  PI_MEM_ALLOC_BASE_PTR = 0x419B,
  PI_MEM_ALLOC_SIZE = 0x419C,
  PI_MEM_ALLOC_DEVICE = 0x419D,
} _pi_mem_alloc_info;

typedef enum {
  PI_MEM_TYPE_UNKNOWN = 0x4196,
  PI_MEM_TYPE_HOST = 0x4197,
  PI_MEM_TYPE_DEVICE = 0x4198,
  PI_MEM_TYPE_SHARED = 0x4199
} _pi_usm_type;

// Flag is used for piProgramUSMEnqueuePrefetch. PI_USM_MIGRATION_TBD0 is a
// placeholder for future developments and should not change the behaviour of
// piProgramUSMEnqueuePrefetch
typedef enum : pi_bitfield {
  PI_USM_MIGRATION_TBD0 = (1 << 0)
} _pi_usm_migration_flags;

using pi_usm_capability_query = _pi_usm_capability_query;
using pi_usm_capabilities = _pi_usm_capabilities;
using pi_mem_alloc_info = _pi_mem_alloc_info;
using pi_usm_type = _pi_usm_type;
using pi_usm_migration_flags = _pi_usm_migration_flags;

/// Allocates host memory accessible by the device.
///
/// \param result_ptr contains the allocated memory
/// \param context is the pi_context
/// \param properties are optional allocation properties
/// \param size is the size of the allocation
/// \param alignment is the desired alignment of the allocation
__SYCL_EXPORT pi_result piextUSMHostAlloc(void **result_ptr, pi_context context,
                                          pi_usm_mem_properties *properties,
                                          size_t size, pi_uint32 alignment);

/// Allocates device memory
///
/// \param result_ptr contains the allocated memory
/// \param context is the pi_context
/// \param device is the device the memory will be allocated on
/// \param properties are optional allocation properties
/// \param size is the size of the allocation
/// \param alignment is the desired alignment of the allocation
__SYCL_EXPORT pi_result piextUSMDeviceAlloc(void **result_ptr,
                                            pi_context context,
                                            pi_device device,
                                            pi_usm_mem_properties *properties,
                                            size_t size, pi_uint32 alignment);

/// Allocates memory accessible on both host and device
///
/// \param result_ptr contains the allocated memory
/// \param context is the pi_context
/// \param device is the device the memory will be allocated on
/// \param properties are optional allocation properties
/// \param size is the size of the allocation
/// \param alignment is the desired alignment of the allocation
__SYCL_EXPORT pi_result piextUSMSharedAlloc(void **result_ptr,
                                            pi_context context,
                                            pi_device device,
                                            pi_usm_mem_properties *properties,
                                            size_t size, pi_uint32 alignment);

/// Allocates memory accessible on device
///
/// \param result_ptr contains the allocated memory
/// \param result_pitch contains the returned memory pitch
/// \param context is the pi_context
/// \param device is the device the memory will be allocated on
/// \param properties are optional allocation properties
/// \param width_in_bytes is the width of the allocation in bytes
/// \param height is the height of the allocation in rows
/// \param element_size_bytes is the size in bytes of an element in the
/// allocation
__SYCL_EXPORT pi_result piextUSMPitchedAlloc(
    void **result_ptr, size_t *result_pitch, pi_context context,
    pi_device device, pi_usm_mem_properties *properties, size_t width_in_bytes,
    size_t height, unsigned int element_size_bytes);

/// Indicates that the allocated USM memory is no longer needed on the runtime
/// side. The actual freeing of the memory may be done in a blocking or deferred
/// manner, e.g. to avoid issues with indirect memory access from kernels.
///
/// \param context is the pi_context of the allocation
/// \param ptr is the memory to be freed
__SYCL_EXPORT pi_result piextUSMFree(pi_context context, void *ptr);

/// USM Memset API
///
/// \param queue is the queue to submit to
/// \param ptr is the ptr to memset
/// \param value is value to set.  It is interpreted as an 8-bit value and the
/// upper
///        24 bits are ignored
/// \param count is the size in bytes to memset
/// \param num_events_in_waitlist is the number of events to wait on
/// \param events_waitlist is an array of events to wait on
/// \param event is the event that represents this operation
__SYCL_EXPORT pi_result piextUSMEnqueueMemset(pi_queue queue, void *ptr,
                                              pi_int32 value, size_t count,
                                              pi_uint32 num_events_in_waitlist,
                                              const pi_event *events_waitlist,
                                              pi_event *event);

/// USM Memcpy API
///
/// \param queue is the queue to submit to
/// \param blocking is whether this operation should block the host
/// \param src_ptr is the data to be copied
/// \param dst_ptr is the location the data will be copied
/// \param size is number of bytes to copy
/// \param num_events_in_waitlist is the number of events to wait on
/// \param events_waitlist is an array of events to wait on
/// \param event is the event that represents this operation
__SYCL_EXPORT pi_result piextUSMEnqueueMemcpy(pi_queue queue, pi_bool blocking,
                                              void *dst_ptr,
                                              const void *src_ptr, size_t size,
                                              pi_uint32 num_events_in_waitlist,
                                              const pi_event *events_waitlist,
                                              pi_event *event);

/// Hint to migrate memory to the device
///
/// \param queue is the queue to submit to
/// \param ptr points to the memory to migrate
/// \param size is the number of bytes to migrate
/// \param flags is a bitfield used to specify memory migration options
/// \param num_events_in_waitlist is the number of events to wait on
/// \param events_waitlist is an array of events to wait on
/// \param event is the event that represents this operation
__SYCL_EXPORT pi_result piextUSMEnqueuePrefetch(
    pi_queue queue, const void *ptr, size_t size, pi_usm_migration_flags flags,
    pi_uint32 num_events_in_waitlist, const pi_event *events_waitlist,
    pi_event *event);

/// USM Memadvise API
///
/// \param queue is the queue to submit to
/// \param ptr is the data to be advised
/// \param length is the size in bytes of the memory to advise
/// \param advice is device specific advice
/// \param event is the event that represents this operation
// USM memadvise API to govern behavior of automatic migration mechanisms
__SYCL_EXPORT pi_result piextUSMEnqueueMemAdvise(pi_queue queue,
                                                 const void *ptr, size_t length,
                                                 pi_mem_advice advice,
                                                 pi_event *event);

/// API to query information about USM allocated pointers
/// Valid Queries:
///   PI_MEM_ALLOC_TYPE returns host/device/shared pi_host_usm value
///   PI_MEM_ALLOC_BASE_PTR returns the base ptr of an allocation if
///                         the queried pointer fell inside an allocation.
///                         Result must fit in void *
///   PI_MEM_ALLOC_SIZE returns how big the queried pointer's
///                     allocation is in bytes. Result is a size_t.
///   PI_MEM_ALLOC_DEVICE returns the pi_device this was allocated against
///
/// \param context is the pi_context
/// \param ptr is the pointer to query
/// \param param_name is the type of query to perform
/// \param param_value_size is the size of the result in bytes
/// \param param_value is the result
/// \param param_value_size_ret is how many bytes were written
__SYCL_EXPORT pi_result piextUSMGetMemAllocInfo(
    pi_context context, const void *ptr, pi_mem_alloc_info param_name,
    size_t param_value_size, void *param_value, size_t *param_value_size_ret);

/// USM 2D fill API
///
/// \param queue is the queue to submit to
/// \param ptr is the ptr to fill
/// \param pitch is the total width of the destination memory including padding
/// \param pattern is a pointer with the bytes of the pattern to set
/// \param pattern_size is the size in bytes of the pattern
/// \param width is width in bytes of each row to fill
/// \param height is height the columns to fill
/// \param num_events_in_waitlist is the number of events to wait on
/// \param events_waitlist is an array of events to wait on
/// \param event is the event that represents this operation
__SYCL_EXPORT pi_result piextUSMEnqueueFill2D(pi_queue queue, void *ptr,
                                              size_t pitch, size_t pattern_size,
                                              const void *pattern, size_t width,
                                              size_t height,
                                              pi_uint32 num_events_in_waitlist,
                                              const pi_event *events_waitlist,
                                              pi_event *event);

/// USM 2D Memset API
///
/// \param queue is the queue to submit to
/// \param ptr is the ptr to fill
/// \param pitch is the total width of the destination memory including padding
/// \param value the value to fill into the region in \param ptr
/// \param width is width in bytes of each row to fill
/// \param height is height the columns to fill
/// \param num_events_in_waitlist is the number of events to wait on
/// \param events_waitlist is an array of events to wait on
/// \param event is the event that represents this operation
__SYCL_EXPORT pi_result piextUSMEnqueueMemset2D(
    pi_queue queue, void *ptr, size_t pitch, int value, size_t width,
    size_t height, pi_uint32 num_events_in_waitlist,
    const pi_event *events_waitlist, pi_event *event);

/// USM 2D Memcpy API
///
/// \param queue is the queue to submit to
/// \param blocking is whether this operation should block the host
/// \param dst_ptr is the location the data will be copied
/// \param dst_pitch is the total width of the destination memory including
/// padding
/// \param src_ptr is the data to be copied
/// \param src_pitch is the total width of the source memory including padding
/// \param width is width in bytes of each row to be copied
/// \param height is height the columns to be copied
/// \param num_events_in_waitlist is the number of events to wait on
/// \param events_waitlist is an array of events to wait on
/// \param event is the event that represents this operation
__SYCL_EXPORT pi_result piextUSMEnqueueMemcpy2D(
    pi_queue queue, pi_bool blocking, void *dst_ptr, size_t dst_pitch,
    const void *src_ptr, size_t src_pitch, size_t width, size_t height,
    pi_uint32 num_events_in_waitlist, const pi_event *events_waitlist,
    pi_event *event);

///
/// Device global variable
///

/// API for writing data from host to a device global variable.
///
/// \param queue is the queue
/// \param program is the program containing the device global variable
/// \param blocking_write is true if the write should block
/// \param name is the unique identifier for the device global variable
/// \param count is the number of bytes to copy
/// \param offset is the byte offset into the device global variable to start
/// copying
/// \param src is a pointer to where the data must be copied from
/// \param num_events_in_wait_list is a number of events in the wait list
/// \param event_wait_list is the wait list
/// \param event is the resulting event
pi_result piextEnqueueDeviceGlobalVariableWrite(
    pi_queue queue, pi_program program, const char *name,
    pi_bool blocking_write, size_t count, size_t offset, const void *src,
    pi_uint32 num_events_in_wait_list, const pi_event *event_wait_list,
    pi_event *event);

/// API reading data from a device global variable to host.
///
/// \param queue is the queue
/// \param program is the program containing the device global variable
/// \param blocking_read is true if the read should block
/// \param name is the unique identifier for the device global variable
/// \param count is the number of bytes to copy
/// \param offset is the byte offset into the device global variable to start
/// copying
/// \param dst is a pointer to where the data must be copied to
/// \param num_events_in_wait_list is a number of events in the wait list
/// \param event_wait_list is the wait list
/// \param event is the resulting event
pi_result piextEnqueueDeviceGlobalVariableRead(
    pi_queue queue, pi_program program, const char *name, pi_bool blocking_read,
    size_t count, size_t offset, void *dst, pi_uint32 num_events_in_wait_list,
    const pi_event *event_wait_list, pi_event *event);

///
/// Plugin
///
///
// Host Pipes
///

/// Read from pipe of a given name
///
/// @param queue a valid host command-queue in which the read / write command
/// will be queued. command_queue and program must be created with the same
/// OpenCL context.
/// @param program a program object with a successfully built executable.
/// @param pipe_symbol the name of the program scope pipe global variable.
/// @param blocking indicate if the read and write operations are blocking or
/// non-blocking
/// @param ptr a pointer to buffer in host memory that will hold resulting data
/// from pipe
/// @param size size of the memory region to read or write, in bytes.
/// @param num_events_in_waitlist number of events in the wait list.
/// @param events_waitlist specify events that need to complete before this
/// particular command can be executed.
/// @param event returns an event object that identifies this read / write
/// command and can be used to query or queue a wait for this command to
/// complete.
__SYCL_EXPORT pi_result piextEnqueueReadHostPipe(
    pi_queue queue, pi_program program, const char *pipe_symbol,
    pi_bool blocking, void *ptr, size_t size, pi_uint32 num_events_in_waitlist,
    const pi_event *events_waitlist, pi_event *event);

/// Write to pipe of a given name
///
/// @param queue a valid host command-queue in which the read / write command
/// will be queued. command_queue and program must be created with the same
/// OpenCL context.
/// @param program a program object with a successfully built executable.
/// @param pipe_symbol the name of the program scope pipe global variable.
/// @param blocking indicate if the read and write operations are blocking or
/// non-blocking
/// @param ptr a pointer to buffer in host memory that holds data to be written
/// to host pipe.
/// @param size size of the memory region to read or write, in bytes.
/// @param num_events_in_waitlist number of events in the wait list.
/// @param events_waitlist specify events that need to complete before this
/// particular command can be executed.
/// @param event returns an event object that identifies this read / write
/// command and can be used to query or queue a wait for this command to
/// complete.
__SYCL_EXPORT pi_result piextEnqueueWriteHostPipe(
    pi_queue queue, pi_program program, const char *pipe_symbol,
    pi_bool blocking, void *ptr, size_t size, pi_uint32 num_events_in_waitlist,
    const pi_event *events_waitlist, pi_event *event);

/// API to get Plugin internal data, opaque to SYCL RT. Some devices whose
/// device code is compiled by the host compiler (e.g. CPU emulators) may use it
/// to access some device code functionality implemented in/behind the plugin.
/// \param opaque_data_param - unspecified argument, interpretation is specific
/// to a plugin \param opaque_data_return - placeholder for the returned opaque
/// data.
__SYCL_EXPORT pi_result piextPluginGetOpaqueData(void *opaque_data_param,
                                                 void **opaque_data_return);

/// API to notify that the plugin should clean up its resources.
/// No PI calls should be made until the next piPluginInit call.
/// \param PluginParameter placeholder for future use, currenly not used.
__SYCL_EXPORT pi_result piTearDown(void *PluginParameter);

/// API to get Plugin specific warning and error messages.
/// \param message is a returned address to the first element in the message the
/// plugin owns the error message string. The string is thread-local. As a
/// result, different threads may return different errors. A message is
/// overwritten by the following error or warning that is produced within the
/// given thread. The memory is cleaned up at the end of the thread's lifetime.
///
/// \return PI_SUCCESS if plugin is indicating non-fatal warning. Any other
/// error code indicates that plugin considers this to be a fatal error and the
/// Returns the global timestamp from \param device , and syncronized host
/// timestamp
__SYCL_EXPORT pi_result piPluginGetLastError(char **message);

/// API to get backend specific option.
/// \param frontend_option is a string that contains frontend option.
/// \param backend_option is used to return the backend option corresponding to
/// frontend option.
///
/// \return PI_SUCCESS is returned for valid frontend_option. If a valid backend
/// option is not available, an empty string is returned.
__SYCL_EXPORT pi_result piPluginGetBackendOption(pi_platform platform,
                                                 const char *frontend_option,
                                                 const char **backend_option);

/// Queries  device for it's global timestamp in nanoseconds, and updates
/// HostTime  with the value of the host timer at the closest possible point in
/// time to that at which DeviceTime was returned.
///
/// \param Device device to query for timestamp
/// \param DeviceTime pointer to store device timestamp in nanoseconds. Optional
/// argument, can be nullptr
/// \param HostTime  pointer to store host timestamp in
/// nanoseconds. Optional argurment, can be nullptr in which case timestamp will
/// not be written
__SYCL_EXPORT pi_result piGetDeviceAndHostTimer(pi_device Device,
                                                uint64_t *DeviceTime,
                                                uint64_t *HostTime);

/// Command buffer extension
struct _pi_ext_command_buffer;
struct _pi_ext_sync_point;
using pi_ext_command_buffer = _pi_ext_command_buffer *;
using pi_ext_sync_point = pi_uint32;

typedef enum {
  PI_EXT_STRUCTURE_TYPE_COMMAND_BUFFER_DESC = 0
} pi_ext_structure_type;

struct pi_ext_command_buffer_desc final {
  pi_ext_structure_type stype;
  const void *pNext;
  pi_queue_properties *properties;
};

/// API to create a command-buffer.
/// \param context The context to associate the command-buffer with.
/// \param device The device to associate the command-buffer with.
/// \param desc Descriptor for the new command-buffer.
/// \param ret_command_buffer Pointer to fill with the address of the new
/// command-buffer.
__SYCL_EXPORT pi_result
piextCommandBufferCreate(pi_context context, pi_device device,
                         const pi_ext_command_buffer_desc *desc,
                         pi_ext_command_buffer *ret_command_buffer);

/// API to increment the reference count of the command-buffer
/// \param command_buffer The command_buffer to retain.
__SYCL_EXPORT pi_result
piextCommandBufferRetain(pi_ext_command_buffer command_buffer);

/// API to decrement the reference count of the command-buffer. After the
/// command_buffer reference count becomes zero and has finished execution, the
/// command-buffer is deleted.
/// \param command_buffer The command_buffer to release.
__SYCL_EXPORT pi_result
piextCommandBufferRelease(pi_ext_command_buffer command_buffer);

/// API to stop command-buffer recording such that no more commands can be
/// appended, and makes the command-buffer ready to enqueue on a command-queue.
/// \param command_buffer The command_buffer to finalize.
__SYCL_EXPORT pi_result
piextCommandBufferFinalize(pi_ext_command_buffer command_buffer);

/// API to append a kernel execution command to the command-buffer.
/// \param command_buffer The command-buffer to append onto.
/// \param kernel The kernel to append.
/// \param work_dim Dimension of the kernel execution.
/// \param global_work_offset Offset to use when executing kernel.
/// \param global_work_size Global work size to use when executing kernel.
/// \param local_work_size Local work size to use when executing kernel.
/// \param num_sync_points_in_wait_list The number of sync points in the
/// provided wait list.
/// \param sync_point_wait_list A list of sync points that this command must
/// wait on.
/// \param sync_point The sync_point associated with this kernel execution.
__SYCL_EXPORT pi_result piextCommandBufferNDRangeKernel(
    pi_ext_command_buffer command_buffer, pi_kernel kernel, pi_uint32 work_dim,
    const size_t *global_work_offset, const size_t *global_work_size,
    const size_t *local_work_size, pi_uint32 num_sync_points_in_wait_list,
    const pi_ext_sync_point *sync_point_wait_list,
    pi_ext_sync_point *sync_point);

/// API to append a USM memcpy command to the command-buffer.
/// \param command_buffer The command-buffer to append onto.
/// \param dst_ptr is the location the data will be copied
/// \param src_ptr is the data to be copied
/// \param size is number of bytes to copy
/// \param num_sync_points_in_wait_list The number of sync points in the
/// provided wait list.
/// \param sync_point_wait_list A list of sync points that this command must
/// wait on.
/// \param sync_point The sync_point associated with this memory operation.
__SYCL_EXPORT pi_result piextCommandBufferMemcpyUSM(
    pi_ext_command_buffer command_buffer, void *dst_ptr, const void *src_ptr,
    size_t size, pi_uint32 num_sync_points_in_wait_list,
    const pi_ext_sync_point *sync_point_wait_list,
    pi_ext_sync_point *sync_point);

/// API to append a mem buffer copy command to the command-buffer.
/// \param command_buffer The command-buffer to append onto.
/// \param src_buffer is the data to be copied
/// \param dst_buffer is the location the data will be copied
/// \param src_offset offset into \p src_buffer
/// \param dst_offset offset into \p dst_buffer
/// \param size is number of bytes to copy
/// \param num_sync_points_in_wait_list The number of sync points in the
/// provided wait list.
/// \param sync_point_wait_list A list of sync points that this command must
/// wait on.
/// \param sync_point The sync_point associated with this memory operation.
__SYCL_EXPORT pi_result piextCommandBufferMemBufferCopy(
    pi_ext_command_buffer command_buffer, pi_mem src_buffer, pi_mem dst_buffer,
    size_t src_offset, size_t dst_offset, size_t size,
    pi_uint32 num_sync_points_in_wait_list,
    const pi_ext_sync_point *sync_point_wait_list,
    pi_ext_sync_point *sync_point);

/// API to append a rectangular mem buffer copy command to the command-buffer.
/// \param command_buffer The command-buffer to append onto.
/// \param src_buffer is the data to be copied
/// \param dst_buffer is the location the data will be copied
/// \param src_origin offset for the start of the region to copy in src_buffer
/// \param dst_origin offset for the start of the region to copy in dst_buffer
/// \param region The size of the region to be copied
/// \param src_row_pitch Row pitch for the src data
/// \param src_slice_pitch Slice pitch for the src data
/// \param dst_row_pitch Row pitch for the dst data
/// \param dst_slice_pitch Slice pitch for the dst data
/// \param num_sync_points_in_wait_list The number of sync points in the
/// provided wait list.
/// \param sync_point_wait_list A list of sync points that this command must
/// wait on.
/// \param sync_point The sync_point associated with this memory operation.
__SYCL_EXPORT pi_result piextCommandBufferMemBufferCopyRect(
    pi_ext_command_buffer command_buffer, pi_mem src_buffer, pi_mem dst_buffer,
    pi_buff_rect_offset src_origin, pi_buff_rect_offset dst_origin,
    pi_buff_rect_region region, size_t src_row_pitch, size_t src_slice_pitch,
    size_t dst_row_pitch, size_t dst_slice_pitch,
    pi_uint32 num_sync_points_in_wait_list,
    const pi_ext_sync_point *sync_point_wait_list,
    pi_ext_sync_point *sync_point);

/// API to append a mem buffer read command to the command-buffer.
/// \param command_buffer The command-buffer to append onto.
/// \param buffer is the data to be read
/// \param offset offset into \p buffer
/// \param size is number of bytes to read
/// \param dst is the pointer to the destination
/// \param num_sync_points_in_wait_list The number of sync points in the
/// provided wait list.
/// \param sync_point_wait_list A list of sync points that this command must
/// wait on.
/// \param sync_point The sync_point associated with this memory operation.
__SYCL_EXPORT pi_result piextCommandBufferMemBufferRead(
    pi_ext_command_buffer command_buffer, pi_mem buffer, size_t offset,
    size_t size, void *dst, pi_uint32 num_events_in_wait_list,
    const pi_ext_sync_point *sync_point_wait_list,
    pi_ext_sync_point *sync_point);

/// API to append a rectangular mem buffer read command to the command-buffer.
/// \param command_buffer The command-buffer to append onto.
/// \param buffer is the data to be read
/// \param buffer_offset offset for the start of the region to read in buffer
/// \param host_offset offset for the start of the region to be written from ptr
/// \param region The size of the region to read
/// \param buffer_row_pitch Row pitch for the source buffer data
/// \param buffer_slice_pitch Slice pitch for the source buffer data
/// \param host_row_pitch Row pitch for the destination data ptr
/// \param host_slice_pitch Slice pitch for the destination data ptr
/// \param ptr is the location the data will be written
/// \param num_sync_points_in_wait_list The number of sync points in the
/// provided wait list.
/// \param sync_point_wait_list A list of sync points that this command must
/// wait on.
/// \param sync_point The sync_point associated with this memory operation.
__SYCL_EXPORT pi_result piextCommandBufferMemBufferReadRect(
    pi_ext_command_buffer command_buffer, pi_mem buffer,
    pi_buff_rect_offset buffer_offset, pi_buff_rect_offset host_offset,
    pi_buff_rect_region region, size_t buffer_row_pitch,
    size_t buffer_slice_pitch, size_t host_row_pitch, size_t host_slice_pitch,
    void *ptr, pi_uint32 num_events_in_wait_list,
    const pi_ext_sync_point *sync_point_wait_list,
    pi_ext_sync_point *sync_point);

/// API to append a mem buffer write command to the command-buffer.
/// \param command_buffer The command-buffer to append onto.
/// \param buffer is the location to write the data
/// \param offset offset into \p buffer
/// \param size is number of bytes to write
/// \param ptr is the pointer to the source
/// \param num_sync_points_in_wait_list The number of sync points in the
/// provided wait list.
/// \param sync_point_wait_list A list of sync points that this command must
/// wait on.
/// \param sync_point The sync_point associated with this memory operation.
__SYCL_EXPORT pi_result piextCommandBufferMemBufferWrite(
    pi_ext_command_buffer command_buffer, pi_mem buffer, size_t offset,
    size_t size, const void *ptr, pi_uint32 num_events_in_wait_list,
    const pi_ext_sync_point *sync_point_wait_list,
    pi_ext_sync_point *sync_point);

/// API to append a rectangular mem buffer write command to the command-buffer.
/// \param command_buffer The command-buffer to append onto.
/// \param buffer is the location to write the data
/// \param buffer_offset offset for the start of the region to write in buffer
/// \param host_offset offset for the start of the region to be read from ptr
/// \param region The size of the region to write
/// \param buffer_row_pitch Row pitch for the buffer data
/// \param buffer_slice_pitch Slice pitch for the buffer data
/// \param host_row_pitch Row pitch for the source data ptr
/// \param host_slice_pitch Slice pitch for the source data ptr
/// \param ptr is the pointer to the source
/// \param num_sync_points_in_wait_list The number of sync points in the
/// provided wait list.
/// \param sync_point_wait_list A list of sync points that this command must
/// wait on.
/// \param sync_point The sync_point associated with this memory operation.
__SYCL_EXPORT pi_result piextCommandBufferMemBufferWriteRect(
    pi_ext_command_buffer command_buffer, pi_mem buffer,
    pi_buff_rect_offset buffer_offset, pi_buff_rect_offset host_offset,
    pi_buff_rect_region region, size_t buffer_row_pitch,
    size_t buffer_slice_pitch, size_t host_row_pitch, size_t host_slice_pitch,
    const void *ptr, pi_uint32 num_events_in_wait_list,
    const pi_ext_sync_point *sync_point_wait_list,
    pi_ext_sync_point *sync_point);

/// API to submit the command-buffer to queue for execution, returns an error if
/// the command-buffer is not finalized or another instance of the same
/// command-buffer is currently executing.
/// \param command_buffer The command-buffer to be submitted.
/// \param queue The PI queue to submit on.
/// \param num_events_in_wait_list The number of events that this execution
/// depends on.
/// \param event_wait_list List of pi_events to wait on.
/// \param event The pi_event associated with this enqueue.
__SYCL_EXPORT pi_result
piextEnqueueCommandBuffer(pi_ext_command_buffer command_buffer, pi_queue queue,
                          pi_uint32 num_events_in_wait_list,
                          const pi_event *event_wait_list, pi_event *event);

/// API to destroy bindless unsampled image handles.
///
/// \param context is the pi_context
/// \param device is the pi_device
/// \param handle is the image handle
__SYCL_EXPORT pi_result piextMemUnsampledImageHandleDestroy(
    pi_context context, pi_device device, pi_image_handle handle);

/// API to destroy bindless sampled image handles.
///
/// \param context is the pi_context
/// \param handle is the image handle
__SYCL_EXPORT pi_result piextMemSampledImageHandleDestroy(
    pi_context context, pi_device device, pi_image_handle handle);

/// API to allocate memory for bindless images.
///
/// \param context is the pi_context
/// \param device is the pi_device
/// \param flags are extra flags to pass (currently unused)
/// \param image_format format of the image (channel order and data type)
/// \param image_desc image descriptor
/// \param ret_mem is the returning memory handle to newly allocated memory
__SYCL_EXPORT pi_result piextMemImageAllocate(pi_context context,
                                              pi_device device,
                                              pi_image_format *image_format,
                                              pi_image_desc *image_desc,
                                              pi_image_mem_handle *ret_mem);

/// API to retrieve individual image from mipmap.
///
/// \param context is the pi_context
/// \param device is the pi_device
/// \param mip_mem is the memory handle to the mipmap
/// \param level is the requested level of the mipmap
/// \param ret_mem is the returning memory handle to the individual image
__SYCL_EXPORT pi_result piextMemMipmapGetLevel(pi_context context,
                                               pi_device device,
                                               pi_image_mem_handle mip_mem,
                                               unsigned int level,
                                               pi_image_mem_handle *ret_mem);

/// API to free memory for bindless images.
///
/// \param context is the pi_context
/// \param device is the pi_device
/// \param memory_handle is the handle to image memory to be freed
__SYCL_EXPORT pi_result piextMemImageFree(pi_context context, pi_device device,
                                          pi_image_mem_handle memory_handle);

/// API to free mipmap memory for bindless images.
///
/// \param context is the pi_context
/// \param device is the pi_device
/// \param memory_handle is the handle to image memory to be freed
__SYCL_EXPORT pi_result piextMemMipmapFree(pi_context context, pi_device device,
                                           pi_image_mem_handle memory_handle);

/// API to create bindless image handles.
///
/// \param context is the pi_context
/// \param device is the pi_device
/// \param img_mem is the handle to memory from which to create the image
/// \param image_format format of the image (channel order and data type)
/// \param image_desc image descriptor
/// \param ret_mem is the returning pi_mem image object
/// \param ret_handle is the returning memory handle to newly allocated memory
__SYCL_EXPORT pi_result piextMemUnsampledImageCreate(
    pi_context context, pi_device device, pi_image_mem_handle img_mem,
    pi_image_format *image_format, pi_image_desc *image_desc, pi_mem *ret_mem,
    pi_image_handle *ret_handle);

/// API to create sampled bindless image handles.
///
/// \param context is the pi_context
/// \param device is the pi_device
/// \param img_mem is the handle to memory from which to create the image
/// \param image_format format of the image (channel order and data type)
/// \param image_desc image descriptor
/// \param sampler is the pi_sampler
/// \param ret_mem is the returning pi_mem image object
/// \param ret_handle is the returning memory handle to newly allocated memory
__SYCL_EXPORT pi_result piextMemSampledImageCreate(
    pi_context context, pi_device device, pi_image_mem_handle img_mem,
    pi_image_format *image_format, pi_image_desc *image_desc,
    pi_sampler sampler, pi_mem *ret_mem, pi_image_handle *ret_handle);

/// API to create samplers for bindless images.
///
/// \param context is the pi_context
/// \param device is the pi_device
/// \param sampler_properties is the pointer to the sampler properties bitfield
/// \param min_mipmap_level_clamp is the minimum mipmap level to sample from
/// \param max_mipmap_level_clamp is the maximum mipmap level to sample from
/// \param max_anisotropy is the maximum anisotropic ratio
/// \param result_sampler is the returned sampler
__SYCL_EXPORT pi_result piextBindlessImageSamplerCreate(
    pi_context context, const pi_sampler_properties *sampler_properties,
    float min_mipmap_level_clamp, float max_mipmap_level_clamp,
    float max_anisotropy, pi_sampler *result_sampler);

/// API to copy image data Host to Device or Device to Host.
///
/// \param queue is the queue to submit to
/// \param dst_ptr is the location the data will be copied to
/// \param src_ptr is the data to be copied
/// \param image_format format of the image (channel order and data type)
/// \param image_desc image descriptor
/// \param flags flags describing copy direction (H2D or D2H)
/// \param src_offset is the offset into the source image/memory
/// \param dst_offset is the offset into the destination image/memory
/// \param copy_extent is the extent (region) of the image/memory to copy
/// \param host_extent is the extent (region) of the memory on the host
/// \param num_events_in_wait_list is the number of events in the wait list
/// \param event_wait_list is the list of events to wait on before copying
/// \param event is the returned event representing this operation
__SYCL_EXPORT pi_result piextMemImageCopy(
    pi_queue command_queue, void *dst_ptr, void *src_ptr,
    const pi_image_format *image_format, const pi_image_desc *image_desc,
    const pi_image_copy_flags flags, pi_image_offset src_offset,
    pi_image_offset dst_offset, pi_image_region copy_extent,
    pi_image_region host_extent, pi_uint32 num_events_in_wait_list,
    const pi_event *event_wait_list, pi_event *event);

/// API to query an image memory handle for specific properties.
///
/// \param mem_handle is the handle to the image memory
/// \param param_name is the queried info name
/// \param param_value is the returned query value
/// \param param_value_size_ret is the returned query value size
__SYCL_EXPORT pi_result piextMemImageGetInfo(
    const pi_image_mem_handle mem_handle, pi_image_info param_name,
    void *param_value, size_t *param_value_size_ret);

/// API to import external memory in the form of a file descriptor.
///
/// \param context is the pi_context
/// \param device is the pi_device
/// \param size is the size of the external memory
/// \param file_descriptor is the file descriptor
/// \param ret_handle is the returned interop memory handle to the external
/// memory
__SYCL_EXPORT pi_result
piextMemImportOpaqueFD(pi_context context, pi_device device, size_t size,
                       int file_descriptor, pi_interop_mem_handle *ret_handle);

/// API to map an interop memory handle to an image memory handle.
///
/// \param context is the pi_context
/// \param device is the pi_device
/// \param image_format format of the image (channel order and data type)
/// \param image_desc image descriptor
/// \param mem_handle is the interop memory handle to the external memory
/// \param ret_mem is the returned image memory handle to the externally
/// allocated memory
__SYCL_EXPORT pi_result piextMemMapExternalArray(
    pi_context context, pi_device device, pi_image_format *image_format,
    pi_image_desc *image_desc, pi_interop_mem_handle mem_handle,
    pi_image_mem_handle *ret_mem);

/// API to destroy interop memory.
///
/// \param context is the pi_context
/// \param device is the pi_device
/// \param memory_handle is the handle to interop memory to be freed
__SYCL_EXPORT pi_result piextMemReleaseInterop(
    pi_context context, pi_device device, pi_interop_mem_handle memory_handle);

/// API to import an external semaphore in the form of a file descriptor.
///
/// \param context is the pi_context
/// \param device is the pi_device
/// \param file_descriptor is the file descriptor
/// \param ret_handle is the returned interop semaphore handle to the external
/// semaphore
__SYCL_EXPORT pi_result piextImportExternalSemaphoreOpaqueFD(
    pi_context context, pi_device device, int file_descriptor,
    pi_interop_semaphore_handle *ret_handle);

/// API to destroy the external semaphore handle.
///
/// \param context is the pi_context
/// \param device is the pi_device
/// \param sem_handle is the interop semaphore handle to the external semaphore
/// to be destroyed
__SYCL_EXPORT pi_result
piextDestroyExternalSemaphore(pi_context context, pi_device device,
                              pi_interop_semaphore_handle sem_handle);

/// API to instruct the queue with a non-blocking wait on an external semaphore.
///
/// \param command_queue is the queue instructed to wait
/// \param sem_handle is the interop semaphore handle
/// \param num_events_in_wait_list is the number of events in the wait list
/// \param event_wait_list is the list of events to wait on before this
/// operation
/// \param event is the returned event representing this operation
__SYCL_EXPORT pi_result piextWaitExternalSemaphore(
    pi_queue command_queue, pi_interop_semaphore_handle sem_handle,
    pi_uint32 num_events_in_wait_list, const pi_event *event_wait_list,
    pi_event *event);

/// API to instruct the queue to signal the external semaphore handle once all
/// previous commands have completed execution.
///
/// \param command_queue is the queue instructed to signal
/// \param sem_handle is the interop semaphore handle to signal
/// \param num_events_in_wait_list is the number of events in the wait list
/// \param event_wait_list is the list of events to wait on before this
/// operation
/// \param event is the returned event representing this operation
__SYCL_EXPORT pi_result piextSignalExternalSemaphore(
    pi_queue command_queue, pi_interop_semaphore_handle sem_handle,
    pi_uint32 num_events_in_wait_list, const pi_event *event_wait_list,
    pi_event *event);

struct _pi_plugin {
  // PI version supported by host passed to the plugin. The Plugin
  // checks and writes the appropriate Function Pointers in
  // PiFunctionTable.
  // TODO: Work on version fields and their handshaking mechanism.
  // Some choices are:
  // - Use of integers to keep major and minor version.
  // - Keeping char* Versions.
  char PiVersion[20];
  // Plugin edits this.
  char PluginVersion[20];
  char *Targets;
  struct FunctionPointers {
#define _PI_API(api) decltype(::api) *api;
#include <sycl/detail/pi.def>
  } PiFunctionTable;
};

#ifdef __cplusplus
} // extern "C"
#endif // __cplusplus

#endif // _PI_H_<|MERGE_RESOLUTION|>--- conflicted
+++ resolved
@@ -97,8 +97,9 @@
 // 14.33 Added new parameter (memory object properties) to
 // piextKernelSetArgMemObj
 // 14.34 Added command-buffer extension methods
-<<<<<<< HEAD
-// 14.35 Adding support for experimental bindless images. This includes:
+// 14.35 Added piextEnablePeerAccess, piextDisablePeerAccess,
+// piextPeerAccessGetInfo, and pi_peer_attr enum.
+// 14.36 Adding support for experimental bindless images. This includes:
 //       - Added device info queries
 //         - Device queries for bindless image support
 //           - PI_EXT_ONEAPI_DEVICE_INFO_BINDLESS_IMAGES_SUPPORT
@@ -142,13 +143,9 @@
 //         - piextDestroyExternalSemaphore
 //         - piextWaitExternalSemaphore
 //         - piextSignalExternalSemaphore
-=======
-// 14.35 Added piextEnablePeerAccess, piextDisablePeerAccess,
-// piextPeerAccessGetInfo, and pi_peer_attr enum.
->>>>>>> 833a9fe0
 
 #define _PI_H_VERSION_MAJOR 14
-#define _PI_H_VERSION_MINOR 35
+#define _PI_H_VERSION_MINOR 36
 
 #define _PI_STRING_HELPER(a) #a
 #define _PI_CONCAT(a, b) _PI_STRING_HELPER(a.b)
