--- conflicted
+++ resolved
@@ -2358,10 +2358,8 @@
 struct pi_ext_command_buffer_desc final {
   pi_ext_structure_type stype;
   const void *pNext;
-<<<<<<< HEAD
   pi_bool is_in_order;
   pi_bool enable_profiling;
-=======
   pi_bool is_updatable;
 };
 
@@ -2396,7 +2394,6 @@
   size_t *global_work_offset;
   size_t *global_work_size;
   size_t *local_work_size;
->>>>>>> c959b531
 };
 
 /// API to create a command-buffer.
