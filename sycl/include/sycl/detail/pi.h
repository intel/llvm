--- conflicted
+++ resolved
@@ -196,17 +196,12 @@
 // _pi_virtual_mem_granularity_info enum, _pi_virtual_mem_info enum and
 // pi_virtual_access_flags bit flags.
 // 15.55 Added piextEnqueueNativeCommand as well as associated types and enums
-<<<<<<< HEAD
-// 15.56 Added mappings to UR launch properties extension
+// 16.56 Replaced piextUSMEnqueueMemset with piextUSMEnqueueFill
+// 16.57 Added mappings to UR launch properties extension
 // (piextEnqueueKernelLaunchCustom)
 
-#define _PI_H_VERSION_MAJOR 15
-=======
-// 16.56 Replaced piextUSMEnqueueMemset with piextUSMEnqueueFill
-
 #define _PI_H_VERSION_MAJOR 16
->>>>>>> 0ccb0b7d
-#define _PI_H_VERSION_MINOR 56
+#define _PI_H_VERSION_MINOR 57
 
 #define _PI_STRING_HELPER(a) #a
 #define _PI_CONCAT(a, b) _PI_STRING_HELPER(a.b)
