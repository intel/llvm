--- conflicted
+++ resolved
@@ -204,8 +204,9 @@
 // 18.60 Remove deprecated functions piextMemImportOpaqueFD and
 //       piextImportExternalSemaphoreOpaqueFD
 // 19.61 Rename piextDestroyExternalSemaphore to piextReleaseExternalSemaphore
-<<<<<<< HEAD
-// 20.62 Renamed interop related structs/funcs/enums:
+// 20.62 Changed the signature of piextMemImageCopy to take 2 image and format
+//       descriptors.
+// 21.63 Renamed interop related structs/funcs/enums:
 //       - with keyword "external" over "interop":
 //         - PI_EXT_ONEAPI_DEVICE_INFO_INTEROP_MEMORY_IMPORT_SUPPORT to
 //           PI_EXT_ONEAPI_DEVICE_INFO_EXTERNAL_MEMORY_IMPORT_SUPPORT
@@ -226,13 +227,9 @@
 //         - ext_oneapi_interop_semaphore_export to
 //           ext_oneapi_external_semaphore_export
 //       - piextMemReleaseInterop to piextMemReleaseExternalMemory
-=======
-// 20.62 Changed the signature of piextMemImageCopy to take 2 image and format
-//       descriptors.
->>>>>>> 3587b648
-
-#define _PI_H_VERSION_MAJOR 20
-#define _PI_H_VERSION_MINOR 62
+
+#define _PI_H_VERSION_MAJOR 21
+#define _PI_H_VERSION_MINOR 63
 
 #define _PI_STRING_HELPER(a) #a
 #define _PI_CONCAT(a, b) _PI_STRING_HELPER(a.b)
