--- conflicted
+++ resolved
@@ -201,8 +201,10 @@
 // (piextEnqueueKernelLaunchCustom)
 // 17.58 Added context parameter to piextMemImageGetInfo
 // 17.59 Added const-qualifier to src_ptr in piextMemImageCopy.
-<<<<<<< HEAD
-// 19.60 Renamed interop related structs/funcs/enums:
+// 18.60 Remove deprecated functions piextMemImportOpaqueFD and
+//       piextImportExternalSemaphoreOpaqueFD
+// 19.61 Rename piextDestroyExternalSemaphore to piextReleaseExternalSemaphore
+// 20.62 Renamed interop related structs/funcs/enums:
 //       - with keyword "external" over "interop":
 //         - PI_EXT_ONEAPI_DEVICE_INFO_INTEROP_MEMORY_IMPORT_SUPPORT to
 //           PI_EXT_ONEAPI_DEVICE_INFO_EXTERNAL_MEMORY_IMPORT_SUPPORT
@@ -224,16 +226,8 @@
 //           ext_oneapi_external_semaphore_export
 //       - piextMemReleaseInterop to piextMemReleaseExternalMemory
 
-#define _PI_H_VERSION_MAJOR 19
-#define _PI_H_VERSION_MINOR 60
-=======
-// 18.60 Remove deprecated functions piextMemImportOpaqueFD and
-//       piextImportExternalSemaphoreOpaqueFD
-// 19.61 Rename piextDestroyExternalSemaphore to piextReleaseExternalSemaphore
-
-#define _PI_H_VERSION_MAJOR 19
-#define _PI_H_VERSION_MINOR 61
->>>>>>> 7d7ab2f2
+#define _PI_H_VERSION_MAJOR 20
+#define _PI_H_VERSION_MINOR 62
 
 #define _PI_STRING_HELPER(a) #a
 #define _PI_CONCAT(a, b) _PI_STRING_HELPER(a.b)
@@ -3145,25 +3139,6 @@
                                              void *param_value,
                                              size_t *param_value_size_ret);
 
-<<<<<<< HEAD
-/// [DEPRECATED] This function is deprecated in favor of
-/// `piextImportExternalMemory`
-///
-/// API to import external memory in the form of a file descriptor.
-///
-/// \param context is the pi_context
-/// \param device is the pi_device
-/// \param size is the size of the external memory
-/// \param file_descriptor is the file descriptor
-/// \param ret_handle is the returned handle to the external memory
-__SYCL_EXPORT_DEPRECATED("This function has been deprecated in favor of "
-                         "`piextImportExternalMemory`")
-pi_result piextMemImportOpaqueFD(pi_context context, pi_device device,
-                                 size_t size, int file_descriptor,
-                                 pi_external_mem *ret_handle);
-
-=======
->>>>>>> 7d7ab2f2
 /// API to import external memory
 ///
 /// \param context is the pi_context
@@ -3198,25 +3173,6 @@
 __SYCL_EXPORT pi_result piextMemReleaseExternalMemory(
     pi_context context, pi_device device, pi_external_mem memory_handle);
 
-<<<<<<< HEAD
-/// [DEPRECATED] This function is deprecated in favor of
-/// `piextImportExternalSemaphore`
-///
-/// API to import an external semaphore in the form of a file descriptor.
-///
-/// \param context is the pi_context
-/// \param device is the pi_device
-/// \param file_descriptor is the file descriptor
-/// \param ret_ext_sem is the returned external semaphore object
-__SYCL_EXPORT_DEPRECATED("This function has been deprecated in favor of "
-                         "`piextImportExternalSemaphore`")
-pi_result
-piextImportExternalSemaphoreOpaqueFD(pi_context context, pi_device device,
-                                     int file_descriptor,
-                                     pi_external_semaphore *ret_ext_sem);
-
-=======
->>>>>>> 7d7ab2f2
 /// API to import an external semaphore
 ///
 /// \param context is the pi_context
@@ -3228,25 +3184,14 @@
                              pi_external_semaphore_descriptor *sem_descriptor,
                              pi_external_semaphore *ret_ext_sem);
 
-<<<<<<< HEAD
-/// API to destroy the external semaphore.
+/// API to release the external semaphore.
 ///
 /// \param context is the pi_context
 /// \param device is the pi_device
-/// \param ext_sem is external semaphore object to be destroyed
-__SYCL_EXPORT pi_result piextDestroyExternalSemaphore(
+/// \param ext_sem is external semaphore handle to the external semaphore
+/// to be destroyed
+__SYCL_EXPORT pi_result piextReleaseExternalSemaphore(
     pi_context context, pi_device device, pi_external_semaphore ext_sem);
-=======
-/// API to release the external semaphore.
-///
-/// \param context is the pi_context
-/// \param device is the pi_device
-/// \param sem_handle is the interop semaphore handle to the external semaphore
-/// to be destroyed
-__SYCL_EXPORT pi_result
-piextReleaseExternalSemaphore(pi_context context, pi_device device,
-                              pi_interop_semaphore_handle sem_handle);
->>>>>>> 7d7ab2f2
 
 /// API to instruct the queue with a non-blocking wait on an external semaphore.
 ///
