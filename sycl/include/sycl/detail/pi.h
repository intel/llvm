//==---------- pi.h - Plugin Interface -------------------------------------==//
//
// Part of the LLVM Project, under the Apache License v2.0 with LLVM Exceptions.
// See https://llvm.org/LICENSE.txt for license information.
// SPDX-License-Identifier: Apache-2.0 WITH LLVM-exception
//
//===----------------------------------------------------------------------===//

/// \defgroup sycl_pi The Plugin Interface
// TODO: link to sphinx page

/// \file Main Plugin Interface header file.
///
/// This is the definition of a generic offload Plugin Interface (PI), which is
/// used by the SYCL implementation to connect to multiple device back-ends,
/// e.g. to OpenCL. The interface is intentionally kept C-only for the
/// purpose of having full flexibility and interoperability with different
/// environments.
///
/// \ingroup sycl_pi

#ifndef _PI_H_
#define _PI_H_

// Every single change in PI API should be accompanied with the minor
// version increase (+1). In the cases where backward compatibility is not
// maintained there should be a (+1) change to the major version in
// addition to the increase of the minor.
//
// PI version changes log:
// -- Version 1.2:
// 1. (Binary backward compatibility breaks) Two fields added to the
// pi_device_binary_struct structure:
//   pi_device_binary_property_set PropertySetsBegin;
//   pi_device_binary_property_set PropertySetsEnd;
// 2. A number of types needed to define pi_device_binary_property_set added.
// 3. Added new ownership argument to piextContextCreateWithNativeHandle.
// 4. Add interoperability interfaces for kernel.
// 4.6 Added new ownership argument to piextQueueCreateWithNativeHandle which
// changes the API version from 3.5 to 4.6.
// 5.7 Added new context and ownership arguments to
//   piextEventCreateWithNativeHandle
// 6.8 Added new ownership argument to piextProgramCreateWithNativeHandle. Added
// piQueueFlush function.
// 7.9 Added new context and ownership arguments to
// piextMemCreateWithNativeHandle.
// 8.10 Added new optional device argument to piextQueueCreateWithNativeHandle
// 9.11 Use values of OpenCL enums directly, rather than including `<CL/cl.h>`;
// NOTE that this results in a changed API for `piProgramGetBuildInfo`.
// 10.12 Change enum value PI_MEM_ADVICE_UNKNOWN from 0 to 999, and set enum
// PI_MEM_ADVISE_RESET to 0.
// 10.13 Added new PI_EXT_ONEAPI_QUEUE_DISCARD_EVENTS queue property.
// 10.14 Add PI_EXT_INTEL_DEVICE_INFO_FREE_MEMORY as an extension for
// piDeviceGetInfo.
// 11.15 piEventCreate creates even in the signalled state now.
// 11.16 Add PI_EXT_INTEL_DEVICE_INFO_MEMORY_CLOCK_RATE and
// PI_EXT_INTEL_DEVICE_INFO_MEMORY_BUS_WIDTH as an extension for
// piDeviceGetInfo.
// 11.17 Added new PI_EXT_ONEAPI_QUEUE_PRIORITY_LOW and
// PI_EXT_ONEAPI_QUEUE_PRIORITY_HIGH queue properties.
// 11.18 Add new parameter name PI_EXT_ONEAPI_QUEUE_INFO_EMPTY to
// _pi_queue_info.
// 12.19 Add new PI_EXT_INTEL_DEVICE_PARTITION_BY_CSLICE piDevicePartition
// scheme. Sub-sub-devices (representing compute slice) creation via
// partitioning by affinity domain is disabled by default and can be temporarily
// restored via SYCL_PI_LEVEL_ZERO_EXPOSE_CSLICE_IN_AFFINITY_PARTITIONING
// environment variable.
// 12.20 Added piextQueueCreate API to be used instead of piQueueCreate, also
// added PI_EXT_INTEL_DEVICE_INFO_MAX_COMPUTE_QUEUE_INDICES for piDeviceGetInfo.
// Both are needed to support sycl_ext_intel_queue_index extension.
// 12.21 Added new piextUSMEnqueueFill2D, piextUSMEnqueueMemset2D, and
// piextUSMEnqueueMemcpy2D functions. Added new
// PI_EXT_ONEAPI_CONTEXT_INFO_USM_FILL2D_SUPPORT,
// PI_EXT_ONEAPI_CONTEXT_INFO_USM_MEMSET2D_SUPPORT, and
// PI_EXT_ONEAPI_CONTEXT_INFO_USM_MEMCPY2D_SUPPORT context info query
// descriptors.
// 12.22 Add piGetDeviceAndHostTimer to query device wall-clock timestamp
// 12.23 Added new piextEnqueueDeviceGlobalVariableWrite and
// piextEnqueueDeviceGlobalVariableRead functions.
// 12.24 Added new PI_EXT_KERNEL_EXEC_INFO_CACHE_CONFIG property to the
// _pi_kernel_exec_info. Defined _pi_kernel_cache_config enum with values of
// the new PI_EXT_KERNEL_EXEC_INFO_CACHE_CONFIG property.
// 12.25 Added PI_EXT_DEVICE_INFO_ATOMIC_FENCE_ORDER_CAPABILITIES and
// PI_EXT_DEVICE_INFO_ATOMIC_FENCE_SCOPE_CAPABILITIES for piDeviceGetInfo.
// 12.26 Added piextEnqueueReadHostPipe and piextEnqueueWriteHostPipe functions.
// 12.27 Added properties parameter to piextQueueCreateWithNativeHandle and
// changed native handle type of piextQueueCreateWithNativeHandle and
// piextQueueGetNativeHandle
// 12.28 Added piextMemImageCreateWithNativeHandle for creating images from
// native handles.
// 12.29 Support PI_EXT_PLATFORM_INFO_BACKEND query in piPlatformGetInfo
// 12.30 Added PI_EXT_INTEL_DEVICE_INFO_MEM_CHANNEL_SUPPORT device info query.
// 12.31 Added PI_EXT_CODEPLAY_DEVICE_INFO_MAX_REGISTERS_PER_WORK_GROUP device
// info query.
// 13.32 Removed backwards compatibility of piextQueueCreateWithNativeHandle and
// piextQueueGetNativeHandle
// 14.33 Added new parameter (memory object properties) to
// piextKernelSetArgMemObj
// 14.34 Added command-buffer extension methods
// 14.35 Added piextEnablePeerAccess, piextDisablePeerAccess,
// piextPeerAccessGetInfo, and pi_peer_attr enum.
// 14.36 Adding support for experimental bindless images. This includes:
//       - Added device info queries
//         - Device queries for bindless image support
//           - PI_EXT_ONEAPI_DEVICE_INFO_BINDLESS_IMAGES_SUPPORT
//           - PI_EXT_ONEAPI_DEVICE_INFO_BINDLESS_IMAGES_SHARED_USM_SUPPORT
//           - PI_EXT_ONEAPI_DEVICE_INFO_BINDLESS_IMAGES_1D_USM_SUPPORT
//           - PI_EXT_ONEAPI_DEVICE_INFO_BINDLESS_IMAGES_2D_USM_SUPPORT
//         - Device queries for pitched USM allocations
//           - PI_EXT_ONEAPI_DEVICE_INFO_IMAGE_PITCH_ALIGN
//           - PI_EXT_ONEAPI_DEVICE_INFO_MAX_IMAGE_LINEAR_WIDTH
//           - PI_EXT_ONEAPI_DEVICE_INFO_MAX_IMAGE_LINEAR_HEIGHT
//           - PI_EXT_ONEAPI_DEVICE_INFO_MAX_IMAGE_LINEAR_PITCH
//         - Device queries for mipmap image support
//           - PI_EXT_ONEAPI_DEVICE_INFO_MIPMAP_SUPPORT
//           - PI_EXT_ONEAPI_DEVICE_INFO_MIPMAP_ANISOTROPY_SUPPORT
//           - PI_EXT_ONEAPI_DEVICE_INFO_MIPMAP_MAX_ANISOTROPY
//           - PI_EXT_ONEAPI_DEVICE_INFO_MIPMAP_LEVEL_REFERENCE_SUPPORT
//         - Device queries for interop memory support
//           - PI_EXT_ONEAPI_DEVICE_INFO_INTEROP_MEMORY_IMPORT_SUPPORT
//           - PI_EXT_ONEAPI_DEVICE_INFO_INTEROP_MEMORY_EXPORT_SUPPORT
//           - PI_EXT_ONEAPI_DEVICE_INFO_INTEROP_SEMAPHORE_IMPORT_SUPPORT
//           - PI_EXT_ONEAPI_DEVICE_INFO_INTEROP_SEMAPHORE_EXPORT_SUPPORT
//       - Added PI_IMAGE_INFO_DEPTH to _pi_image_info
//       - Added _pi_image_copy_flags enum to determine direction of copy
//       - Added new extension functions
//         - piextBindlessImageSamplerCreate
//         - piextUSMPitchedAlloc
//         - piextMemUnsampledImageHandleDestroy
//         - piextMemSampledImageHandleDestroy
//         - piextMemImageAllocate
//         - piextMemImageFree
//         - piextMemUnsampledImageCreate
//         - piextMemSampledImageCreate
//         - piextMemImageCopy
//         - piextMemImageGetInfo
//         - piextMemMipmapGetLevel
//         - piextMemMipmapFree
//         - piextMemImportOpaqueFD
//         - piextMemMapExternalArray
//         - piextMemReleaseInterop
//         - piextImportExternalSemaphoreOpaqueFD
//         - piextDestroyExternalSemaphore
//         - piextWaitExternalSemaphore
//         - piextSignalExternalSemaphore
// 14.37 Added piextUSMImportExternalPointer and piextUSMReleaseImportedPointer.
// 14.38 Change PI_MEM_ADVICE_* values to flags for use in bitwise operations.
// 14.39 Added PI_EXT_INTEL_DEVICE_INFO_ESIMD_SUPPORT device info query.
// 14.40 Add HIP _pi_mem_advice alises to match the PI_MEM_ADVICE_CUDA* ones.
// 14.41 Added piextCommandBufferMemBufferFill & piextCommandBufferFillUSM
// 14.42 Added piextCommandBufferPrefetchUSM and piextCommandBufferAdviseUSM
// 15.43 Changed the signature of piextMemGetNativeHandle to also take a
// pi_device
// 15.44 Add coarse-grain memory advice flag for HIP.
// 15.45 Added piextKernelSuggestMaxCooperativeGroupCount and
//       piextEnqueueCooperativeKernelLaunch.
// 15.46 Add piextGetGlobalVariablePointer
// 15.47 Added PI_ERROR_FEATURE_UNSUPPORTED.
// 15.48 Add CommandBuffer update definitions
// 15.49 Added cubemap support:
//        - Added cubemap image type, PI_MEM_TYPE_IMAGE_CUBEMAP, to _pi_mem_type
//        - Added cubemap sampling capabilities
//          - _pi_sampler_cubemap_filter_mode
//          - PI_SAMPLER_PROPERTIES_CUBEMAP_FILTER_MODE
//        - Added device queries for cubemap support
//          - PI_EXT_ONEAPI_DEVICE_INFO_CUBEMAP_SUPPORT
//          - PI_EXT_ONEAPI_DEVICE_INFO_CUBEMAP_SEAMLESS_FILTERING_SUPPORT
// 15.50 Added device queries for sampled image fetch support
//         - PI_EXT_ONEAPI_DEVICE_INFO_BINDLESS_SAMPLED_IMAGE_FETCH_1D_USM
//         - PI_EXT_ONEAPI_DEVICE_INFO_BINDLESS_SAMPLED_IMAGE_FETCH_1D
//         - PI_EXT_ONEAPI_DEVICE_INFO_BINDLESS_SAMPLED_IMAGE_FETCH_2D_USM
//         - PI_EXT_ONEAPI_DEVICE_INFO_BINDLESS_SAMPLED_IMAGE_FETCH_2D
//         - PI_EXT_ONEAPI_DEVICE_INFO_BINDLESS_SAMPLED_IMAGE_FETCH_3D_USM
//         - PI_EXT_ONEAPI_DEVICE_INFO_BINDLESS_SAMPLED_IMAGE_FETCH_3D
// 15.51 Removed ret_mem argument from piextMemUnsampledImageCreate and
// piextMemSampledImageCreate
<<<<<<< HEAD
// 16.52 Replaced piextUSMEnqueueMemset with piextUSMEnqueueFill

#define _PI_H_VERSION_MAJOR 16
=======
// 15.52 Added piEnqueueTimestampRecordingExp and
//       PI_EXT_ONEAPI_DEVICE_INFO_TIMESTAMP_RECORDING_SUPPORT.

#define _PI_H_VERSION_MAJOR 15
>>>>>>> 781b75ab
#define _PI_H_VERSION_MINOR 52

#define _PI_STRING_HELPER(a) #a
#define _PI_CONCAT(a, b) _PI_STRING_HELPER(a.b)
#define _PI_TRIPLE_CONCAT(a, b, c) _PI_STRING_HELPER(a.b.c)

// This is the macro that plugins should all use to define their version.
// _PI_PLUGIN_VERSION_STRING will be printed when environment variable
// SYCL_PI_TRACE is set to 1. PluginVersion should be defined for each plugin
// in plugins/*/pi_*.hpp. PluginVersion should be incremented with each change
// to the plugin.
#define _PI_PLUGIN_VERSION_STRING(PluginVersion)                               \
  _PI_TRIPLE_CONCAT(_PI_H_VERSION_MAJOR, _PI_H_VERSION_MINOR, PluginVersion)

#define _PI_H_VERSION_STRING                                                   \
  _PI_CONCAT(_PI_H_VERSION_MAJOR, _PI_H_VERSION_MINOR)

// This will be used to check the major versions of plugins versus the major
// versions of PI.
#define _PI_STRING_SUBSTITUTE(X) _PI_STRING_HELPER(X)
#define _PI_PLUGIN_VERSION_CHECK(PI_API_VERSION, PI_PLUGIN_VERSION)            \
  if (strncmp(PI_API_VERSION, PI_PLUGIN_VERSION,                               \
              sizeof(_PI_STRING_SUBSTITUTE(_PI_H_VERSION_MAJOR))) < 0) {       \
    return PI_ERROR_INVALID_OPERATION;                                         \
  }

// NOTE: This file presents a maping of OpenCL to PI enums, constants and
// typedefs. The general approach taken was to replace `CL_` prefix with `PI_`.
// Please consider this when adding or modifying values, as the strict value
// match is required.
// TODO: We should consider re-implementing PI enums and constants and only
// perform a mapping of PI to OpenCL in the pi_opencl backend.
#include <sycl/detail/export.hpp>

#include <cstddef>
#include <cstdint>
#include <variant>

#ifdef __cplusplus
extern "C" {
#endif // __cplusplus

using pi_int32 = int32_t;
using pi_uint32 = uint32_t;
using pi_uint64 = uint64_t;
using pi_bool = pi_uint32;
using pi_bitfield = pi_uint64;
using pi_native_handle = uintptr_t;

//
// NOTE: prefer to map 1:1 to OpenCL so that no translation is needed
// for PI <-> OpenCL ways. The PI <-> to other BE translation is almost
// always needed anyway.
//
typedef enum {
#define _PI_ERRC(NAME, VAL) NAME = VAL,
#define _PI_ERRC_WITH_MSG(NAME, VAL, MSG) NAME = VAL,
#include <sycl/detail/pi_error.def>
#undef _PI_ERRC
#undef _PI_ERRC_WITH_MSG
} _pi_result;

typedef enum {
  PI_EVENT_COMPLETE = 0x0,
  PI_EVENT_RUNNING = 0x1,
  PI_EVENT_SUBMITTED = 0x2,
  PI_EVENT_QUEUED = 0x3
} _pi_event_status;

typedef enum {
  PI_PLATFORM_INFO_EXTENSIONS = 0x0904,
  PI_PLATFORM_INFO_NAME = 0x0902,
  PI_PLATFORM_INFO_PROFILE = 0x0900,
  PI_PLATFORM_INFO_VENDOR = 0x0903,
  PI_PLATFORM_INFO_VERSION = 0x0901,
  PI_EXT_PLATFORM_INFO_BACKEND = 0x21000 // returns pi_platform_backend
} _pi_platform_info;

typedef enum {
  PI_PROGRAM_BUILD_INFO_STATUS = 0x1181,
  PI_PROGRAM_BUILD_INFO_OPTIONS = 0x1182,
  PI_PROGRAM_BUILD_INFO_LOG = 0x1183,
  PI_PROGRAM_BUILD_INFO_BINARY_TYPE = 0x1184
} _pi_program_build_info;

typedef enum {
  PI_PROGRAM_BUILD_STATUS_NONE = -1,
  PI_PROGRAM_BUILD_STATUS_ERROR = -2,
  PI_PROGRAM_BUILD_STATUS_SUCCESS = 0,
  PI_PROGRAM_BUILD_STATUS_IN_PROGRESS = -3
} _pi_program_build_status;

typedef enum {
  PI_PROGRAM_BINARY_TYPE_NONE = 0x0,
  PI_PROGRAM_BINARY_TYPE_COMPILED_OBJECT = 0x1,
  PI_PROGRAM_BINARY_TYPE_LIBRARY = 0x2,
  PI_PROGRAM_BINARY_TYPE_EXECUTABLE = 0x4
} _pi_program_binary_type;

// NOTE: this is made 64-bit to match the size of cl_device_type to
// make the translation to OpenCL transparent.
//
typedef enum : pi_uint64 {
  PI_DEVICE_TYPE_DEFAULT =
      (1 << 0), ///< The default device available in the PI plugin.
  PI_DEVICE_TYPE_ALL = 0xFFFFFFFF, ///< All devices available in the PI plugin.
  PI_DEVICE_TYPE_CPU = (1 << 1),   ///< A PI device that is the host processor.
  PI_DEVICE_TYPE_GPU = (1 << 2),   ///< A PI device that is a GPU.
  PI_DEVICE_TYPE_ACC = (1 << 3),   ///< A PI device that is a
                                   ///< dedicated accelerator.
  PI_DEVICE_TYPE_CUSTOM = (1 << 4) ///< A PI device that is a custom device.
} _pi_device_type;

typedef enum {
  PI_EXT_PLATFORM_BACKEND_UNKNOWN = 0, ///< The backend is not a recognized one
  PI_EXT_PLATFORM_BACKEND_LEVEL_ZERO = 1, ///< The backend is Level Zero
  PI_EXT_PLATFORM_BACKEND_OPENCL = 2,     ///< The backend is OpenCL
  PI_EXT_PLATFORM_BACKEND_CUDA = 3,       ///< The backend is CUDA
  PI_EXT_PLATFORM_BACKEND_HIP = 4,        ///< The backend is HIP
  PI_EXT_PLATFORM_BACKEND_ESIMD = 5,      ///< The backend is ESIMD
  PI_EXT_PLATFORM_BACKEND_NATIVE_CPU = 6, ///< The backend is NATIVE_CPU
} _pi_platform_backend;

typedef enum {
  PI_DEVICE_MEM_CACHE_TYPE_NONE = 0x0,
  PI_DEVICE_MEM_CACHE_TYPE_READ_ONLY_CACHE = 0x1,
  PI_DEVICE_MEM_CACHE_TYPE_READ_WRITE_CACHE = 0x2
} _pi_device_mem_cache_type;

typedef enum {
  PI_DEVICE_LOCAL_MEM_TYPE_LOCAL = 0x1,
  PI_DEVICE_LOCAL_MEM_TYPE_GLOBAL = 0x2
} _pi_device_local_mem_type;

typedef enum {
  PI_DEVICE_INFO_TYPE = 0x1000,
  PI_DEVICE_INFO_VENDOR_ID = 0x1001,
  PI_DEVICE_INFO_MAX_COMPUTE_UNITS = 0x1002,
  PI_DEVICE_INFO_MAX_WORK_ITEM_DIMENSIONS = 0x1003,
  PI_DEVICE_INFO_MAX_WORK_ITEM_SIZES = 0x1005,
  PI_DEVICE_INFO_MAX_WORK_GROUP_SIZE = 0x1004,
  PI_DEVICE_INFO_SINGLE_FP_CONFIG = 0x101B,
  PI_DEVICE_INFO_HALF_FP_CONFIG = 0x1033,
  PI_DEVICE_INFO_DOUBLE_FP_CONFIG = 0x1032,
  PI_DEVICE_INFO_QUEUE_PROPERTIES = 0x102A,
  PI_DEVICE_INFO_PREFERRED_VECTOR_WIDTH_CHAR = 0x1006,
  PI_DEVICE_INFO_PREFERRED_VECTOR_WIDTH_SHORT = 0x1007,
  PI_DEVICE_INFO_PREFERRED_VECTOR_WIDTH_INT = 0x1008,
  PI_DEVICE_INFO_PREFERRED_VECTOR_WIDTH_LONG = 0x1009,
  PI_DEVICE_INFO_PREFERRED_VECTOR_WIDTH_FLOAT = 0x100A,
  PI_DEVICE_INFO_PREFERRED_VECTOR_WIDTH_DOUBLE = 0x100B,
  PI_DEVICE_INFO_PREFERRED_VECTOR_WIDTH_HALF = 0x1034,
  PI_DEVICE_INFO_NATIVE_VECTOR_WIDTH_CHAR = 0x1036,
  PI_DEVICE_INFO_NATIVE_VECTOR_WIDTH_SHORT = 0x1037,
  PI_DEVICE_INFO_NATIVE_VECTOR_WIDTH_INT = 0x1038,
  PI_DEVICE_INFO_NATIVE_VECTOR_WIDTH_LONG = 0x1039,
  PI_DEVICE_INFO_NATIVE_VECTOR_WIDTH_FLOAT = 0x103A,
  PI_DEVICE_INFO_NATIVE_VECTOR_WIDTH_DOUBLE = 0x103B,
  PI_DEVICE_INFO_NATIVE_VECTOR_WIDTH_HALF = 0x103C,
  PI_DEVICE_INFO_MAX_CLOCK_FREQUENCY = 0x100C,
  PI_DEVICE_INFO_ADDRESS_BITS = 0x100D,
  PI_DEVICE_INFO_MAX_MEM_ALLOC_SIZE = 0x1010,
  PI_DEVICE_INFO_IMAGE_SUPPORT = 0x1016,
  PI_DEVICE_INFO_MAX_READ_IMAGE_ARGS = 0x100E,
  PI_DEVICE_INFO_MAX_WRITE_IMAGE_ARGS = 0x100F,
  PI_DEVICE_INFO_IMAGE2D_MAX_WIDTH = 0x1011,
  PI_DEVICE_INFO_IMAGE2D_MAX_HEIGHT = 0x1012,
  PI_DEVICE_INFO_IMAGE3D_MAX_WIDTH = 0x1013,
  PI_DEVICE_INFO_IMAGE3D_MAX_HEIGHT = 0x1014,
  PI_DEVICE_INFO_IMAGE3D_MAX_DEPTH = 0x1015,
  PI_DEVICE_INFO_IMAGE_MAX_BUFFER_SIZE = 0x1040,
  PI_DEVICE_INFO_IMAGE_MAX_ARRAY_SIZE = 0x1041,
  PI_DEVICE_INFO_MAX_SAMPLERS = 0x1018,
  PI_DEVICE_INFO_MAX_PARAMETER_SIZE = 0x1017,
  PI_DEVICE_INFO_MEM_BASE_ADDR_ALIGN = 0x1019,
  PI_DEVICE_INFO_GLOBAL_MEM_CACHE_TYPE = 0x101C,
  PI_DEVICE_INFO_GLOBAL_MEM_CACHELINE_SIZE = 0x101D,
  PI_DEVICE_INFO_GLOBAL_MEM_CACHE_SIZE = 0x101E,
  PI_DEVICE_INFO_GLOBAL_MEM_SIZE = 0x101F,
  PI_DEVICE_INFO_MAX_CONSTANT_BUFFER_SIZE = 0x1020,
  PI_DEVICE_INFO_MAX_CONSTANT_ARGS = 0x1021,
  PI_DEVICE_INFO_LOCAL_MEM_TYPE = 0x1022,
  PI_DEVICE_INFO_LOCAL_MEM_SIZE = 0x1023,
  PI_DEVICE_INFO_ERROR_CORRECTION_SUPPORT = 0x1024,
  PI_DEVICE_INFO_HOST_UNIFIED_MEMORY = 0x1035,
  PI_DEVICE_INFO_PROFILING_TIMER_RESOLUTION = 0x1025,
  PI_DEVICE_INFO_ENDIAN_LITTLE = 0x1026,
  PI_DEVICE_INFO_AVAILABLE = 0x1027,
  PI_DEVICE_INFO_COMPILER_AVAILABLE = 0x1028,
  PI_DEVICE_INFO_LINKER_AVAILABLE = 0x103E,
  PI_DEVICE_INFO_EXECUTION_CAPABILITIES = 0x1029,
  PI_DEVICE_INFO_QUEUE_ON_DEVICE_PROPERTIES = 0x104E,
  PI_DEVICE_INFO_QUEUE_ON_HOST_PROPERTIES = 0x102A,
  PI_DEVICE_INFO_BUILT_IN_KERNELS = 0x103F,
  PI_DEVICE_INFO_PLATFORM = 0x1031,
  PI_DEVICE_INFO_REFERENCE_COUNT = 0x1047,
  PI_DEVICE_INFO_IL_VERSION = 0x105B,
  PI_DEVICE_INFO_NAME = 0x102B,
  PI_DEVICE_INFO_VENDOR = 0x102C,
  PI_DEVICE_INFO_DRIVER_VERSION = 0x102D,
  PI_DEVICE_INFO_PROFILE = 0x102E,
  PI_DEVICE_INFO_VERSION = 0x102F,
  PI_DEVICE_INFO_OPENCL_C_VERSION = 0x103D,
  PI_DEVICE_INFO_EXTENSIONS = 0x1030,
  PI_DEVICE_INFO_PRINTF_BUFFER_SIZE = 0x1049,
  PI_DEVICE_INFO_PREFERRED_INTEROP_USER_SYNC = 0x1048,
  PI_DEVICE_INFO_PARENT_DEVICE = 0x1042,
  PI_DEVICE_INFO_PARTITION_PROPERTIES = 0x1044,
  PI_DEVICE_INFO_PARTITION_MAX_SUB_DEVICES = 0x1043,
  PI_DEVICE_INFO_PARTITION_AFFINITY_DOMAIN = 0x1045,
  PI_DEVICE_INFO_PARTITION_TYPE = 0x1046,
  PI_DEVICE_INFO_MAX_NUM_SUB_GROUPS = 0x105C,
  PI_DEVICE_INFO_SUB_GROUP_INDEPENDENT_FORWARD_PROGRESS = 0x105D,
  PI_DEVICE_INFO_SUB_GROUP_SIZES_INTEL = 0x4108,
  PI_DEVICE_INFO_USM_HOST_SUPPORT = 0x4190,
  PI_DEVICE_INFO_USM_DEVICE_SUPPORT = 0x4191,
  PI_DEVICE_INFO_USM_SINGLE_SHARED_SUPPORT = 0x4192,
  PI_DEVICE_INFO_USM_CROSS_SHARED_SUPPORT = 0x4193,
  PI_DEVICE_INFO_USM_SYSTEM_SHARED_SUPPORT = 0x4194,
  // Intel UUID extension.
  PI_DEVICE_INFO_UUID = 0x106A,
  // These are Intel-specific extensions.
  PI_EXT_ONEAPI_DEVICE_INFO_IP_VERSION = 0x4250,
  PI_DEVICE_INFO_DEVICE_ID = 0x4251,
  PI_DEVICE_INFO_PCI_ADDRESS = 0x10020,
  PI_DEVICE_INFO_GPU_EU_COUNT = 0x10021,
  PI_DEVICE_INFO_GPU_EU_SIMD_WIDTH = 0x10022,
  PI_DEVICE_INFO_GPU_SLICES = 0x10023,
  PI_DEVICE_INFO_GPU_SUBSLICES_PER_SLICE = 0x10024,
  PI_DEVICE_INFO_GPU_EU_COUNT_PER_SUBSLICE = 0x10025,
  PI_DEVICE_INFO_MAX_MEM_BANDWIDTH = 0x10026,
  PI_DEVICE_INFO_IMAGE_SRGB = 0x10027,
  // Return true if sub-device should do its own program build
  PI_DEVICE_INFO_BUILD_ON_SUBDEVICE = 0x10028,
  PI_EXT_INTEL_DEVICE_INFO_FREE_MEMORY = 0x10029,
  // Return 0 if device doesn't have any memory modules. Return the minimum of
  // the clock rate values if there are several memory modules on the device.
  PI_EXT_INTEL_DEVICE_INFO_MEMORY_CLOCK_RATE = 0x10030,
  // Return 0 if device doesn't have any memory modules. Return the minimum of
  // the bus width values if there are several memory modules on the device.
  PI_EXT_INTEL_DEVICE_INFO_MEMORY_BUS_WIDTH = 0x10031,
  // Return 1 if the device doesn't have a notion of a "queue index". Otherwise,
  // return the number of queue indices that are available for this device.
  PI_EXT_INTEL_DEVICE_INFO_MAX_COMPUTE_QUEUE_INDICES = 0x10032,
  PI_DEVICE_INFO_ATOMIC_64 = 0x10110,
  PI_EXT_DEVICE_INFO_ATOMIC_MEMORY_ORDER_CAPABILITIES = 0x10111,
  PI_EXT_DEVICE_INFO_ATOMIC_MEMORY_SCOPE_CAPABILITIES = 0x11000,
  PI_DEVICE_INFO_GPU_HW_THREADS_PER_EU = 0x10112,
  PI_DEVICE_INFO_BACKEND_VERSION = 0x10113,
  // Return whether bfloat16 math functions are supported by device
  PI_EXT_ONEAPI_DEVICE_INFO_BFLOAT16_MATH_FUNCTIONS = 0x1FFFF,
  PI_EXT_ONEAPI_DEVICE_INFO_MAX_GLOBAL_WORK_GROUPS = 0x20000,
  PI_EXT_ONEAPI_DEVICE_INFO_MAX_WORK_GROUPS_1D = 0x20001,
  PI_EXT_ONEAPI_DEVICE_INFO_MAX_WORK_GROUPS_2D = 0x20002,
  PI_EXT_ONEAPI_DEVICE_INFO_MAX_WORK_GROUPS_3D = 0x20003,
  PI_EXT_ONEAPI_DEVICE_INFO_CUDA_ASYNC_BARRIER = 0x20004,
  PI_EXT_CODEPLAY_DEVICE_INFO_SUPPORTS_FUSION = 0x20005,
  PI_EXT_DEVICE_INFO_ATOMIC_FENCE_ORDER_CAPABILITIES = 0x20006,
  PI_EXT_DEVICE_INFO_ATOMIC_FENCE_SCOPE_CAPABILITIES = 0x20007,
  PI_EXT_INTEL_DEVICE_INFO_MEM_CHANNEL_SUPPORT = 0x20008,
  // The number of max registers per block (device specific)
  PI_EXT_CODEPLAY_DEVICE_INFO_MAX_REGISTERS_PER_WORK_GROUP = 0x20009,
  PI_EXT_INTEL_DEVICE_INFO_ESIMD_SUPPORT = 0x2000A,
  PI_EXT_ONEAPI_DEVICE_INFO_WORK_GROUP_PROGRESS_AT_ROOT_GROUP_LEVEL = 0x2000B,
  PI_EXT_ONEAPI_DEVICE_INFO_SUB_GROUP_PROGRESS_AT_ROOT_GROUP_LEVEL = 0x2000C,
  PI_EXT_ONEAPI_DEVICE_INFO_SUB_GROUP_PROGRESS_AT_WORK_GROUP_LEVEL = 0x2000D,
  PI_EXT_ONEAPI_DEVICE_INFO_WORK_ITEM_PROGRESS_AT_ROOT_GROUP_LEVEL = 0x2000E,
  PI_EXT_ONEAPI_DEVICE_INFO_WORK_ITEM_PROGRESS_AT_WORK_GROUP_LEVEL = 0x2000F,
  PI_EXT_ONEAPI_DEVICE_INFO_WORK_ITEM_PROGRESS_AT_SUB_GROUP_LEVEL = 0x20010,
  // Bindless images, mipmaps, interop
  PI_EXT_ONEAPI_DEVICE_INFO_BINDLESS_IMAGES_SUPPORT = 0x20100,
  PI_EXT_ONEAPI_DEVICE_INFO_BINDLESS_IMAGES_SHARED_USM_SUPPORT = 0x20101,
  PI_EXT_ONEAPI_DEVICE_INFO_BINDLESS_IMAGES_1D_USM_SUPPORT = 0x20102,
  PI_EXT_ONEAPI_DEVICE_INFO_BINDLESS_IMAGES_2D_USM_SUPPORT = 0x20103,
  PI_EXT_ONEAPI_DEVICE_INFO_IMAGE_PITCH_ALIGN = 0x20104,
  PI_EXT_ONEAPI_DEVICE_INFO_MAX_IMAGE_LINEAR_WIDTH = 0x20105,
  PI_EXT_ONEAPI_DEVICE_INFO_MAX_IMAGE_LINEAR_HEIGHT = 0x20106,
  PI_EXT_ONEAPI_DEVICE_INFO_MAX_IMAGE_LINEAR_PITCH = 0x20107,
  PI_EXT_ONEAPI_DEVICE_INFO_MIPMAP_SUPPORT = 0x20108,
  PI_EXT_ONEAPI_DEVICE_INFO_MIPMAP_ANISOTROPY_SUPPORT = 0x20109,
  PI_EXT_ONEAPI_DEVICE_INFO_MIPMAP_MAX_ANISOTROPY = 0x2010A,
  PI_EXT_ONEAPI_DEVICE_INFO_MIPMAP_LEVEL_REFERENCE_SUPPORT = 0x2010B,
  PI_EXT_ONEAPI_DEVICE_INFO_INTEROP_MEMORY_IMPORT_SUPPORT = 0x2010C,
  PI_EXT_ONEAPI_DEVICE_INFO_INTEROP_MEMORY_EXPORT_SUPPORT = 0x2010D,
  PI_EXT_ONEAPI_DEVICE_INFO_INTEROP_SEMAPHORE_IMPORT_SUPPORT = 0x2010E,
  PI_EXT_ONEAPI_DEVICE_INFO_INTEROP_SEMAPHORE_EXPORT_SUPPORT = 0x2010F,

  PI_EXT_ONEAPI_DEVICE_INFO_MATRIX_COMBINATIONS = 0x20110,

  // Composite device
  PI_EXT_ONEAPI_DEVICE_INFO_COMPONENT_DEVICES = 0x20111,
  PI_EXT_ONEAPI_DEVICE_INFO_COMPOSITE_DEVICE = 0x20112,

  // Command Buffers
  PI_EXT_ONEAPI_DEVICE_INFO_COMMAND_BUFFER_SUPPORT = 0x20113,
  PI_EXT_ONEAPI_DEVICE_INFO_COMMAND_BUFFER_UPDATE_SUPPORT = 0x20114,

  // Bindless images cubemaps
  PI_EXT_ONEAPI_DEVICE_INFO_CUBEMAP_SUPPORT = 0x20115,
  PI_EXT_ONEAPI_DEVICE_INFO_CUBEMAP_SEAMLESS_FILTERING_SUPPORT = 0x20116,

  // Bindless images sampled image fetch
  PI_EXT_ONEAPI_DEVICE_INFO_BINDLESS_SAMPLED_IMAGE_FETCH_1D_USM = 0x20117,
  PI_EXT_ONEAPI_DEVICE_INFO_BINDLESS_SAMPLED_IMAGE_FETCH_1D = 0x20118,
  PI_EXT_ONEAPI_DEVICE_INFO_BINDLESS_SAMPLED_IMAGE_FETCH_2D_USM = 0x20119,
  PI_EXT_ONEAPI_DEVICE_INFO_BINDLESS_SAMPLED_IMAGE_FETCH_2D = 0x2011A,
  PI_EXT_ONEAPI_DEVICE_INFO_BINDLESS_SAMPLED_IMAGE_FETCH_3D_USM = 0x2011B,
  PI_EXT_ONEAPI_DEVICE_INFO_BINDLESS_SAMPLED_IMAGE_FETCH_3D = 0x2011C,

  // Timestamp enqueue
  PI_EXT_ONEAPI_DEVICE_INFO_TIMESTAMP_RECORDING_SUPPORT = 0x2011D,
} _pi_device_info;

typedef enum {
  PI_PROGRAM_INFO_REFERENCE_COUNT = 0x1160,
  PI_PROGRAM_INFO_CONTEXT = 0x1161,
  PI_PROGRAM_INFO_NUM_DEVICES = 0x1162,
  PI_PROGRAM_INFO_DEVICES = 0x1163,
  PI_PROGRAM_INFO_SOURCE = 0x1164,
  PI_PROGRAM_INFO_BINARY_SIZES = 0x1165,
  PI_PROGRAM_INFO_BINARIES = 0x1166,
  PI_PROGRAM_INFO_NUM_KERNELS = 0x1167,
  PI_PROGRAM_INFO_KERNEL_NAMES = 0x1168
} _pi_program_info;

typedef enum {
  PI_CONTEXT_INFO_DEVICES = 0x1081,
  PI_CONTEXT_INFO_PLATFORM = 0x1084,
  PI_CONTEXT_INFO_NUM_DEVICES = 0x1083,
  PI_CONTEXT_INFO_PROPERTIES = 0x1082,
  PI_CONTEXT_INFO_REFERENCE_COUNT = 0x1080,
  // Atomics capabilities extensions
  PI_EXT_CONTEXT_INFO_ATOMIC_MEMORY_ORDER_CAPABILITIES = 0x10010,
  PI_EXT_CONTEXT_INFO_ATOMIC_MEMORY_SCOPE_CAPABILITIES = 0x10011,
  PI_EXT_CONTEXT_INFO_ATOMIC_FENCE_ORDER_CAPABILITIES = 0x10012,
  PI_EXT_CONTEXT_INFO_ATOMIC_FENCE_SCOPE_CAPABILITIES = 0x10013,
  // Native 2D USM memory operation support
  PI_EXT_ONEAPI_CONTEXT_INFO_USM_FILL2D_SUPPORT = 0x30000,
  PI_EXT_ONEAPI_CONTEXT_INFO_USM_MEMSET2D_SUPPORT = 0x30001,
  PI_EXT_ONEAPI_CONTEXT_INFO_USM_MEMCPY2D_SUPPORT = 0x30002
} _pi_context_info;

typedef enum {
  PI_QUEUE_INFO_CONTEXT = 0x1090,
  PI_QUEUE_INFO_DEVICE = 0x1091,
  PI_QUEUE_INFO_DEVICE_DEFAULT = 0x1095,
  PI_QUEUE_INFO_PROPERTIES = 0x1093,
  PI_QUEUE_INFO_REFERENCE_COUNT = 0x1092,
  PI_QUEUE_INFO_SIZE = 0x1094,
  // Return 'true' if all commands previously submitted to the queue have
  // completed, otherwise return 'false'.
  PI_EXT_ONEAPI_QUEUE_INFO_EMPTY = 0x2096
} _pi_queue_info;

typedef enum {
  PI_KERNEL_INFO_FUNCTION_NAME = 0x1190,
  PI_KERNEL_INFO_NUM_ARGS = 0x1191,
  PI_KERNEL_INFO_REFERENCE_COUNT = 0x1192,
  PI_KERNEL_INFO_CONTEXT = 0x1193,
  PI_KERNEL_INFO_PROGRAM = 0x1194,
  PI_KERNEL_INFO_ATTRIBUTES = 0x1195
} _pi_kernel_info;

typedef enum {
  PI_KERNEL_GROUP_INFO_GLOBAL_WORK_SIZE = 0x11B5,
  PI_KERNEL_GROUP_INFO_WORK_GROUP_SIZE = 0x11B0,
  PI_KERNEL_GROUP_INFO_COMPILE_WORK_GROUP_SIZE = 0x11B1,
  PI_KERNEL_GROUP_INFO_LOCAL_MEM_SIZE = 0x11B2,
  PI_KERNEL_GROUP_INFO_PREFERRED_WORK_GROUP_SIZE_MULTIPLE = 0x11B3,
  PI_KERNEL_GROUP_INFO_PRIVATE_MEM_SIZE = 0x11B4,
  // The number of registers used by the compiled kernel (device specific)
  PI_KERNEL_GROUP_INFO_NUM_REGS = 0x10112
} _pi_kernel_group_info;

typedef enum {
  PI_IMAGE_INFO_FORMAT = 0x1110,
  PI_IMAGE_INFO_ELEMENT_SIZE = 0x1111,
  PI_IMAGE_INFO_ROW_PITCH = 0x1112,
  PI_IMAGE_INFO_SLICE_PITCH = 0x1113,
  PI_IMAGE_INFO_WIDTH = 0x1114,
  PI_IMAGE_INFO_HEIGHT = 0x1115,
  PI_IMAGE_INFO_DEPTH = 0x1116
} _pi_image_info;

typedef enum {
  PI_KERNEL_MAX_SUB_GROUP_SIZE = 0x2033,
  PI_KERNEL_MAX_NUM_SUB_GROUPS = 0x11B9,
  PI_KERNEL_COMPILE_NUM_SUB_GROUPS = 0x11BA,
  PI_KERNEL_COMPILE_SUB_GROUP_SIZE_INTEL = 0x410A
} _pi_kernel_sub_group_info;

typedef enum {
  PI_EVENT_INFO_COMMAND_QUEUE = 0x11D0,
  PI_EVENT_INFO_CONTEXT = 0x11D4,
  PI_EVENT_INFO_COMMAND_TYPE = 0x11D1,
  PI_EVENT_INFO_COMMAND_EXECUTION_STATUS = 0x11D3,
  PI_EVENT_INFO_REFERENCE_COUNT = 0x11D2
} _pi_event_info;

typedef enum {
  PI_COMMAND_TYPE_NDRANGE_KERNEL = 0x11F0,
  PI_COMMAND_TYPE_MEM_BUFFER_READ = 0x11F3,
  PI_COMMAND_TYPE_MEM_BUFFER_WRITE = 0x11F4,
  PI_COMMAND_TYPE_MEM_BUFFER_COPY = 0x11F5,
  PI_COMMAND_TYPE_MEM_BUFFER_MAP = 0x11FB,
  PI_COMMAND_TYPE_MEM_BUFFER_UNMAP = 0x11FD,
  PI_COMMAND_TYPE_MEM_BUFFER_READ_RECT = 0x1201,
  PI_COMMAND_TYPE_MEM_BUFFER_WRITE_RECT = 0x1202,
  PI_COMMAND_TYPE_MEM_BUFFER_COPY_RECT = 0x1203,
  PI_COMMAND_TYPE_USER = 0x1204,
  PI_COMMAND_TYPE_MEM_BUFFER_FILL = 0x1207,
  PI_COMMAND_TYPE_IMAGE_READ = 0x11F6,
  PI_COMMAND_TYPE_IMAGE_WRITE = 0x11F7,
  PI_COMMAND_TYPE_IMAGE_COPY = 0x11F8,
  PI_COMMAND_TYPE_NATIVE_KERNEL = 0x11F2,
  PI_COMMAND_TYPE_COPY_BUFFER_TO_IMAGE = 0x11FA,
  PI_COMMAND_TYPE_COPY_IMAGE_TO_BUFFER = 0x11F9,
  PI_COMMAND_TYPE_MAP_IMAGE = 0x11FC,
  PI_COMMAND_TYPE_MARKER = 0x11FE,
  PI_COMMAND_TYPE_ACQUIRE_GL_OBJECTS = 0x11FF,
  PI_COMMAND_TYPE_RELEASE_GL_OBJECTS = 0x1200,
  PI_COMMAND_TYPE_BARRIER = 0x1205,
  PI_COMMAND_TYPE_MIGRATE_MEM_OBJECTS = 0x1206,
  PI_COMMAND_TYPE_FILL_IMAGE = 0x1208,
  PI_COMMAND_TYPE_SVM_FREE = 0x1209,
  PI_COMMAND_TYPE_SVM_MEMCPY = 0x120A,
  PI_COMMAND_TYPE_SVM_MEMFILL = 0x120B,
  PI_COMMAND_TYPE_SVM_MAP = 0x120C,
  PI_COMMAND_TYPE_SVM_UNMAP = 0x120D,
  PI_COMMAND_TYPE_EXT_COMMAND_BUFFER = 0x12A8,
  PI_COMMAND_TYPE_DEVICE_GLOBAL_VARIABLE_READ = 0x418E,
  PI_COMMAND_TYPE_DEVICE_GLOBAL_VARIABLE_WRITE = 0x418F
} _pi_command_type;

typedef enum {
  PI_MEM_TYPE_BUFFER = 0x10F0,
  PI_MEM_TYPE_IMAGE2D = 0x10F1,
  PI_MEM_TYPE_IMAGE3D = 0x10F2,
  PI_MEM_TYPE_IMAGE2D_ARRAY = 0x10F3,
  PI_MEM_TYPE_IMAGE1D = 0x10F4,
  PI_MEM_TYPE_IMAGE1D_ARRAY = 0x10F5,
  PI_MEM_TYPE_IMAGE1D_BUFFER = 0x10F6,
  PI_MEM_TYPE_IMAGE_CUBEMAP = 0x10F7,
} _pi_mem_type;

typedef enum {
  // Device-specific value opaque in PI API.
  PI_MEM_ADVICE_RESET = 0,
  PI_MEM_ADVICE_CUDA_SET_READ_MOSTLY = 1 << 0,
  PI_MEM_ADVICE_CUDA_UNSET_READ_MOSTLY = 1 << 1,
  PI_MEM_ADVICE_CUDA_SET_PREFERRED_LOCATION = 1 << 2,
  PI_MEM_ADVICE_CUDA_UNSET_PREFERRED_LOCATION = 1 << 3,
  PI_MEM_ADVICE_CUDA_SET_ACCESSED_BY = 1 << 4,
  PI_MEM_ADVICE_CUDA_UNSET_ACCESSED_BY = 1 << 5,
  PI_MEM_ADVICE_CUDA_SET_PREFERRED_LOCATION_HOST = 1 << 6,
  PI_MEM_ADVICE_CUDA_UNSET_PREFERRED_LOCATION_HOST = 1 << 7,
  PI_MEM_ADVICE_CUDA_SET_ACCESSED_BY_HOST = 1 << 8,
  PI_MEM_ADVICE_CUDA_UNSET_ACCESSED_BY_HOST = 1 << 9,
  PI_MEM_ADVICE_HIP_SET_COARSE_GRAINED = 1 << 10,
  PI_MEM_ADVICE_HIP_UNSET_COARSE_GRAINED = 1 << 11,
  PI_MEM_ADVICE_UNKNOWN = 0x7FFFFFFF,
} _pi_mem_advice;

// HIP _pi_mem_advice aliases
static constexpr _pi_mem_advice PI_MEM_ADVICE_HIP_SET_READ_MOSTLY =
    PI_MEM_ADVICE_CUDA_SET_READ_MOSTLY;
static constexpr _pi_mem_advice PI_MEM_ADVICE_HIP_UNSET_READ_MOSTLY =
    PI_MEM_ADVICE_CUDA_UNSET_READ_MOSTLY;
static constexpr _pi_mem_advice PI_MEM_ADVICE_HIP_SET_PREFERRED_LOCATION =
    PI_MEM_ADVICE_CUDA_SET_PREFERRED_LOCATION;
static constexpr _pi_mem_advice PI_MEM_ADVICE_HIP_UNSET_PREFERRED_LOCATION =
    PI_MEM_ADVICE_CUDA_UNSET_PREFERRED_LOCATION;
static constexpr _pi_mem_advice PI_MEM_ADVICE_HIP_SET_ACCESSED_BY =
    PI_MEM_ADVICE_CUDA_SET_ACCESSED_BY;
static constexpr _pi_mem_advice PI_MEM_ADVICE_HIP_UNSET_ACCESSED_BY =
    PI_MEM_ADVICE_CUDA_UNSET_ACCESSED_BY;
static constexpr _pi_mem_advice PI_MEM_ADVICE_HIP_SET_PREFERRED_LOCATION_HOST =
    PI_MEM_ADVICE_CUDA_SET_PREFERRED_LOCATION_HOST;
static constexpr _pi_mem_advice
    PI_MEM_ADVICE_HIP_UNSET_PREFERRED_LOCATION_HOST =
        PI_MEM_ADVICE_CUDA_UNSET_PREFERRED_LOCATION_HOST;
static constexpr _pi_mem_advice PI_MEM_ADVICE_HIP_SET_ACCESSED_BY_HOST =
    PI_MEM_ADVICE_CUDA_SET_ACCESSED_BY_HOST;
static constexpr _pi_mem_advice PI_MEM_ADVICE_HIP_UNSET_ACCESSED_BY_HOST =
    PI_MEM_ADVICE_CUDA_UNSET_ACCESSED_BY_HOST;

typedef enum {
  PI_IMAGE_CHANNEL_ORDER_A = 0x10B1,
  PI_IMAGE_CHANNEL_ORDER_R = 0x10B0,
  PI_IMAGE_CHANNEL_ORDER_RG = 0x10B2,
  PI_IMAGE_CHANNEL_ORDER_RA = 0x10B3,
  PI_IMAGE_CHANNEL_ORDER_RGB = 0x10B4,
  PI_IMAGE_CHANNEL_ORDER_RGBA = 0x10B5,
  PI_IMAGE_CHANNEL_ORDER_BGRA = 0x10B6,
  PI_IMAGE_CHANNEL_ORDER_ARGB = 0x10B7,
  PI_IMAGE_CHANNEL_ORDER_ABGR = 0x10C3,
  PI_IMAGE_CHANNEL_ORDER_INTENSITY = 0x10B8,
  PI_IMAGE_CHANNEL_ORDER_LUMINANCE = 0x10B9,
  PI_IMAGE_CHANNEL_ORDER_Rx = 0x10BA,
  PI_IMAGE_CHANNEL_ORDER_RGx = 0x10BB,
  PI_IMAGE_CHANNEL_ORDER_RGBx = 0x10BC,
  PI_IMAGE_CHANNEL_ORDER_sRGBA = 0x10C1
} _pi_image_channel_order;

typedef enum {
  PI_IMAGE_CHANNEL_TYPE_SNORM_INT8 = 0x10D0,
  PI_IMAGE_CHANNEL_TYPE_SNORM_INT16 = 0x10D1,
  PI_IMAGE_CHANNEL_TYPE_UNORM_INT8 = 0x10D2,
  PI_IMAGE_CHANNEL_TYPE_UNORM_INT16 = 0x10D3,
  PI_IMAGE_CHANNEL_TYPE_UNORM_SHORT_565 = 0x10D4,
  PI_IMAGE_CHANNEL_TYPE_UNORM_SHORT_555 = 0x10D5,
  PI_IMAGE_CHANNEL_TYPE_UNORM_INT_101010 = 0x10D6,
  PI_IMAGE_CHANNEL_TYPE_SIGNED_INT8 = 0x10D7,
  PI_IMAGE_CHANNEL_TYPE_SIGNED_INT16 = 0x10D8,
  PI_IMAGE_CHANNEL_TYPE_SIGNED_INT32 = 0x10D9,
  PI_IMAGE_CHANNEL_TYPE_UNSIGNED_INT8 = 0x10DA,
  PI_IMAGE_CHANNEL_TYPE_UNSIGNED_INT16 = 0x10DB,
  PI_IMAGE_CHANNEL_TYPE_UNSIGNED_INT32 = 0x10DC,
  PI_IMAGE_CHANNEL_TYPE_HALF_FLOAT = 0x10DD,
  PI_IMAGE_CHANNEL_TYPE_FLOAT = 0x10DE
} _pi_image_channel_type;

typedef enum {
  PI_IMAGE_COPY_HOST_TO_DEVICE = 0,
  PI_IMAGE_COPY_DEVICE_TO_HOST = 1,
  PI_IMAGE_COPY_DEVICE_TO_DEVICE = 2
} _pi_image_copy_flags;

typedef enum { PI_BUFFER_CREATE_TYPE_REGION = 0x1220 } _pi_buffer_create_type;

const pi_bool PI_TRUE = 1;
const pi_bool PI_FALSE = 0;

typedef enum {
  PI_SAMPLER_INFO_REFERENCE_COUNT = 0x1150,
  PI_SAMPLER_INFO_CONTEXT = 0x1151,
  PI_SAMPLER_INFO_NORMALIZED_COORDS = 0x1152,
  PI_SAMPLER_INFO_ADDRESSING_MODE = 0x1153,
  PI_SAMPLER_INFO_FILTER_MODE = 0x1154,
  PI_SAMPLER_INFO_MIP_FILTER_MODE = 0x1155,
  PI_SAMPLER_INFO_LOD_MIN = 0x1156,
  PI_SAMPLER_INFO_LOD_MAX = 0x1157
} _pi_sampler_info;

typedef enum {
  PI_SAMPLER_ADDRESSING_MODE_MIRRORED_REPEAT = 0x1134,
  PI_SAMPLER_ADDRESSING_MODE_REPEAT = 0x1133,
  PI_SAMPLER_ADDRESSING_MODE_CLAMP_TO_EDGE = 0x1131,
  PI_SAMPLER_ADDRESSING_MODE_CLAMP = 0x1132,
  PI_SAMPLER_ADDRESSING_MODE_NONE = 0x1130
} _pi_sampler_addressing_mode;

typedef enum {
  PI_SAMPLER_FILTER_MODE_NEAREST = 0x1140,
  PI_SAMPLER_FILTER_MODE_LINEAR = 0x1141,
} _pi_sampler_filter_mode;

typedef enum {
  PI_SAMPLER_CUBEMAP_FILTER_MODE_DISJOINTED = 0x1142,
  PI_SAMPLER_CUBEMAP_FILTER_MODE_SEAMLESS = 0x1143,
} _pi_sampler_cubemap_filter_mode;

using pi_context_properties = intptr_t;

using pi_device_exec_capabilities = pi_bitfield;
constexpr pi_device_exec_capabilities PI_DEVICE_EXEC_CAPABILITIES_KERNEL =
    (1 << 0);
constexpr pi_device_exec_capabilities
    PI_DEVICE_EXEC_CAPABILITIES_NATIVE_KERNEL = (1 << 1);

using pi_sampler_properties = pi_bitfield;
constexpr pi_sampler_properties PI_SAMPLER_PROPERTIES_NORMALIZED_COORDS =
    0x1152;
constexpr pi_sampler_properties PI_SAMPLER_PROPERTIES_ADDRESSING_MODE = 0x1153;
constexpr pi_sampler_properties PI_SAMPLER_PROPERTIES_FILTER_MODE = 0x1154;
constexpr pi_sampler_properties PI_SAMPLER_PROPERTIES_MIP_FILTER_MODE = 0x1155;
constexpr pi_sampler_properties PI_SAMPLER_PROPERTIES_CUBEMAP_FILTER_MODE =
    0x1156;

using pi_memory_order_capabilities = pi_bitfield;
constexpr pi_memory_order_capabilities PI_MEMORY_ORDER_RELAXED = 0x01;
constexpr pi_memory_order_capabilities PI_MEMORY_ORDER_ACQUIRE = 0x02;
constexpr pi_memory_order_capabilities PI_MEMORY_ORDER_RELEASE = 0x04;
constexpr pi_memory_order_capabilities PI_MEMORY_ORDER_ACQ_REL = 0x08;
constexpr pi_memory_order_capabilities PI_MEMORY_ORDER_SEQ_CST = 0x10;

using pi_memory_scope_capabilities = pi_bitfield;
constexpr pi_memory_scope_capabilities PI_MEMORY_SCOPE_WORK_ITEM = 0x01;
constexpr pi_memory_scope_capabilities PI_MEMORY_SCOPE_SUB_GROUP = 0x02;
constexpr pi_memory_scope_capabilities PI_MEMORY_SCOPE_WORK_GROUP = 0x04;
constexpr pi_memory_scope_capabilities PI_MEMORY_SCOPE_DEVICE = 0x08;
constexpr pi_memory_scope_capabilities PI_MEMORY_SCOPE_SYSTEM = 0x10;

typedef enum {
  PI_PROFILING_INFO_COMMAND_QUEUED = 0x1280,
  PI_PROFILING_INFO_COMMAND_SUBMIT = 0x1281,
  PI_PROFILING_INFO_COMMAND_START = 0x1282,
  PI_PROFILING_INFO_COMMAND_END = 0x1283
} _pi_profiling_info;

// NOTE: this is made 64-bit to match the size of cl_mem_flags to
// make the translation to OpenCL transparent.
// TODO: populate
//
using pi_mem_flags = pi_bitfield;
// Access
constexpr pi_mem_flags PI_MEM_FLAGS_ACCESS_RW = (1 << 0);
constexpr pi_mem_flags PI_MEM_ACCESS_READ_ONLY = (1 << 2);
// Host pointer
constexpr pi_mem_flags PI_MEM_FLAGS_HOST_PTR_USE = (1 << 3);
constexpr pi_mem_flags PI_MEM_FLAGS_HOST_PTR_COPY = (1 << 5);
constexpr pi_mem_flags PI_MEM_FLAGS_HOST_PTR_ALLOC = (1 << 4);

// flags passed to Map operations
using pi_map_flags = pi_bitfield;
constexpr pi_map_flags PI_MAP_READ = (1 << 0);
constexpr pi_map_flags PI_MAP_WRITE = (1 << 1);
constexpr pi_map_flags PI_MAP_WRITE_INVALIDATE_REGION = (1 << 2);
// NOTE: this is made 64-bit to match the size of cl_mem_properties_intel to
// make the translation to OpenCL transparent.
using pi_mem_properties = pi_bitfield;
constexpr pi_mem_properties PI_MEM_PROPERTIES_CHANNEL = 0x4213;
constexpr pi_mem_properties PI_MEM_PROPERTIES_ALLOC_BUFFER_LOCATION = 0x419E;

// NOTE: this is made 64-bit to match the size of cl_mem_properties_intel to
// make the translation to OpenCL transparent.
using pi_usm_mem_properties = pi_bitfield;
constexpr pi_usm_mem_properties PI_MEM_ALLOC_FLAGS = 0x4195;
constexpr pi_usm_mem_properties PI_MEM_ALLOC_WRTITE_COMBINED = (1 << 0);
constexpr pi_usm_mem_properties PI_MEM_ALLOC_INITIAL_PLACEMENT_DEVICE =
    (1 << 1);
constexpr pi_usm_mem_properties PI_MEM_ALLOC_INITIAL_PLACEMENT_HOST = (1 << 2);
// Hints that the device/shared allocation will not be written on device.
constexpr pi_usm_mem_properties PI_MEM_ALLOC_DEVICE_READ_ONLY = (1 << 3);

constexpr pi_usm_mem_properties PI_MEM_USM_ALLOC_BUFFER_LOCATION = 0x419E;

// NOTE: queue properties are implemented this way to better support bit
// manipulations
using pi_queue_properties = pi_bitfield;
constexpr pi_queue_properties PI_QUEUE_FLAGS = -1;
constexpr pi_queue_properties PI_QUEUE_COMPUTE_INDEX = -2;
// clang-format off
constexpr pi_queue_properties PI_QUEUE_FLAG_OUT_OF_ORDER_EXEC_MODE_ENABLE = (1 << 0);
constexpr pi_queue_properties PI_QUEUE_FLAG_PROFILING_ENABLE = (1 << 1);
constexpr pi_queue_properties PI_QUEUE_FLAG_ON_DEVICE = (1 << 2);
constexpr pi_queue_properties PI_QUEUE_FLAG_ON_DEVICE_DEFAULT = (1 << 3);
constexpr pi_queue_properties PI_EXT_ONEAPI_QUEUE_FLAG_DISCARD_EVENTS = (1 << 4);
constexpr pi_queue_properties PI_EXT_ONEAPI_QUEUE_FLAG_PRIORITY_LOW = (1 << 5);
constexpr pi_queue_properties PI_EXT_ONEAPI_QUEUE_FLAG_PRIORITY_HIGH = (1 << 6);
constexpr pi_queue_properties PI_EXT_QUEUE_FLAG_SUBMISSION_NO_IMMEDIATE = (1 << 7);
constexpr pi_queue_properties PI_EXT_QUEUE_FLAG_SUBMISSION_IMMEDIATE = (1 << 8);
// clang-format on

typedef enum {
  // No preference for SLM or data cache.
  PI_EXT_KERNEL_EXEC_INFO_CACHE_DEFAULT = 0x0,
  // Large SLM size.
  PI_EXT_KERNEL_EXEC_INFO_CACHE_LARGE_SLM = 0x1,
  // Large General Data size.
  PI_EXT_KERNEL_EXEC_INFO_CACHE_LARGE_DATA = 0x2
} _pi_kernel_cache_config;

using pi_result = _pi_result;
using pi_platform_info = _pi_platform_info;
using pi_platform_backend = _pi_platform_backend;
using pi_device_type = _pi_device_type;
using pi_device_mem_cache_type = _pi_device_mem_cache_type;
using pi_device_local_mem_type = _pi_device_local_mem_type;
using pi_device_info = _pi_device_info;
using pi_program_info = _pi_program_info;
using pi_context_info = _pi_context_info;
using pi_queue_info = _pi_queue_info;
using pi_image_info = _pi_image_info;
using pi_kernel_info = _pi_kernel_info;
using pi_kernel_group_info = _pi_kernel_group_info;
using pi_kernel_sub_group_info = _pi_kernel_sub_group_info;
using pi_event_info = _pi_event_info;
using pi_command_type = _pi_command_type;
using pi_mem_type = _pi_mem_type;
using pi_mem_advice = _pi_mem_advice;
using pi_image_channel_order = _pi_image_channel_order;
using pi_image_channel_type = _pi_image_channel_type;
using pi_buffer_create_type = _pi_buffer_create_type;
using pi_sampler_addressing_mode = _pi_sampler_addressing_mode;
using pi_sampler_filter_mode = _pi_sampler_filter_mode;
using pi_sampler_cubemap_filter_mode = _pi_sampler_cubemap_filter_mode;
using pi_sampler_info = _pi_sampler_info;
using pi_event_status = _pi_event_status;
using pi_program_build_info = _pi_program_build_info;
using pi_program_build_status = _pi_program_build_status;
using pi_program_binary_type = _pi_program_binary_type;
using pi_kernel_info = _pi_kernel_info;
using pi_profiling_info = _pi_profiling_info;
using pi_kernel_cache_config = _pi_kernel_cache_config;

using pi_image_copy_flags = _pi_image_copy_flags;

// For compatibility with OpenCL define this not as enum.
using pi_device_partition_property = intptr_t;
static constexpr pi_device_partition_property PI_DEVICE_PARTITION_EQUALLY =
    0x1086;
static constexpr pi_device_partition_property PI_DEVICE_PARTITION_BY_COUNTS =
    0x1087;
static constexpr pi_device_partition_property
    PI_DEVICE_PARTITION_BY_COUNTS_LIST_END = 0x0;
static constexpr pi_device_partition_property
    PI_DEVICE_PARTITION_BY_AFFINITY_DOMAIN = 0x1088;
static constexpr pi_device_partition_property
    PI_EXT_INTEL_DEVICE_PARTITION_BY_CSLICE = 0x1089;

// For compatibility with OpenCL define this not as enum.
using pi_device_affinity_domain = pi_bitfield;
static constexpr pi_device_affinity_domain PI_DEVICE_AFFINITY_DOMAIN_NUMA =
    (1 << 0);
static constexpr pi_device_affinity_domain PI_DEVICE_AFFINITY_DOMAIN_L4_CACHE =
    (1 << 1);
static constexpr pi_device_affinity_domain PI_DEVICE_AFFINITY_DOMAIN_L3_CACHE =
    (1 << 2);
static constexpr pi_device_affinity_domain PI_DEVICE_AFFINITY_DOMAIN_L2_CACHE =
    (1 << 3);
static constexpr pi_device_affinity_domain PI_DEVICE_AFFINITY_DOMAIN_L1_CACHE =
    (1 << 4);
static constexpr pi_device_affinity_domain
    PI_DEVICE_AFFINITY_DOMAIN_NEXT_PARTITIONABLE = (1 << 5);

// For compatibility with OpenCL define this not as enum.
using pi_device_fp_config = pi_bitfield;
static constexpr pi_device_fp_config PI_FP_DENORM = (1 << 0);
static constexpr pi_device_fp_config PI_FP_INF_NAN = (1 << 1);
static constexpr pi_device_fp_config PI_FP_ROUND_TO_NEAREST = (1 << 2);
static constexpr pi_device_fp_config PI_FP_ROUND_TO_ZERO = (1 << 3);
static constexpr pi_device_fp_config PI_FP_ROUND_TO_INF = (1 << 4);
static constexpr pi_device_fp_config PI_FP_FMA = (1 << 5);
static constexpr pi_device_fp_config PI_FP_SOFT_FLOAT = (1 << 6);
static constexpr pi_device_fp_config PI_FP_CORRECTLY_ROUNDED_DIVIDE_SQRT =
    (1 << 7);

// For compatibility with OpenCL define this not as enum.
using pi_device_exec_capabilities = pi_bitfield;
static constexpr pi_device_exec_capabilities PI_EXEC_KERNEL = (1 << 0);
static constexpr pi_device_exec_capabilities PI_EXEC_NATIVE_KERNEL = (1 << 1);

// Entry type, matches OpenMP for compatibility
struct _pi_offload_entry_struct {
  void *addr;
  char *name;
  size_t size;
  int32_t flags;
  int32_t reserved;
};

using _pi_offload_entry = _pi_offload_entry_struct *;

// A type of a binary image property.
typedef enum {
  PI_PROPERTY_TYPE_UNKNOWN,
  PI_PROPERTY_TYPE_UINT32,     // 32-bit integer
  PI_PROPERTY_TYPE_BYTE_ARRAY, // byte array
  PI_PROPERTY_TYPE_STRING      // null-terminated string
} pi_property_type;

// Device binary image property.
// If the type size of the property value is fixed and is no greater than
// 64 bits, then ValAddr is 0 and the value is stored in the ValSize field.
// Example - PI_PROPERTY_TYPE_UINT32, which is 32-bit
struct _pi_device_binary_property_struct {
  char *Name;       // null-terminated property name
  void *ValAddr;    // address of property value
  uint32_t Type;    // _pi_property_type
  uint64_t ValSize; // size of property value in bytes
};

typedef _pi_device_binary_property_struct *pi_device_binary_property;

// Named array of properties.
struct _pi_device_binary_property_set_struct {
  char *Name;                                // the name
  pi_device_binary_property PropertiesBegin; // array start
  pi_device_binary_property PropertiesEnd;   // array end
};

typedef _pi_device_binary_property_set_struct *pi_device_binary_property_set;

/// Types of device binary.
using pi_device_binary_type = uint8_t;
// format is not determined
static constexpr pi_device_binary_type PI_DEVICE_BINARY_TYPE_NONE = 0;
// specific to a device
static constexpr pi_device_binary_type PI_DEVICE_BINARY_TYPE_NATIVE = 1;
// portable binary types go next
// SPIR-V
static constexpr pi_device_binary_type PI_DEVICE_BINARY_TYPE_SPIRV = 2;
// LLVM bitcode
static constexpr pi_device_binary_type PI_DEVICE_BINARY_TYPE_LLVMIR_BITCODE = 3;

// Device binary descriptor version supported by this library.
static const uint16_t PI_DEVICE_BINARY_VERSION = 1;

// The kind of offload model the binary employs; must be 4 for SYCL
static const uint8_t PI_DEVICE_BINARY_OFFLOAD_KIND_SYCL = 4;

/// Target identification strings for
/// pi_device_binary_struct.DeviceTargetSpec
///
/// A device type represented by a particular target
/// triple requires specific binary images. We need
/// to map the image type onto the device target triple
///
#define __SYCL_PI_DEVICE_BINARY_TARGET_UNKNOWN "<unknown>"
/// SPIR-V 32-bit image <-> "spir", 32-bit OpenCL device
#define __SYCL_PI_DEVICE_BINARY_TARGET_SPIRV32 "spir"
/// SPIR-V 64-bit image <-> "spir64", 64-bit OpenCL device
#define __SYCL_PI_DEVICE_BINARY_TARGET_SPIRV64 "spir64"
/// Device-specific binary images produced from SPIR-V 64-bit <->
/// various "spir64_*" triples for specific 64-bit OpenCL devices
#define __SYCL_PI_DEVICE_BINARY_TARGET_SPIRV64_X86_64 "spir64_x86_64"
#define __SYCL_PI_DEVICE_BINARY_TARGET_SPIRV64_GEN "spir64_gen"
#define __SYCL_PI_DEVICE_BINARY_TARGET_SPIRV64_FPGA "spir64_fpga"
/// PTX 64-bit image <-> "nvptx64", 64-bit NVIDIA PTX device
#define __SYCL_PI_DEVICE_BINARY_TARGET_NVPTX64 "nvptx64"
#define __SYCL_PI_DEVICE_BINARY_TARGET_AMDGCN "amdgcn"
#define __SYCL_PI_DEVICE_BINARY_TARGET_NATIVE_CPU "native_cpu"

/// Extension to denote native support of assert feature by an arbitrary device
/// piDeviceGetInfo call should return this extension when the device supports
/// native asserts if supported extensions' names are requested
#define PI_DEVICE_INFO_EXTENSION_DEVICELIB_ASSERT "cl_intel_devicelib_assert"

/// Device binary image property set names recognized by the SYCL runtime.
/// Name must be consistent with
/// PropertySetRegistry::SYCL_SPECIALIZATION_CONSTANTS defined in
/// PropertySetIO.h
#define __SYCL_PI_PROPERTY_SET_SPEC_CONST_MAP "SYCL/specialization constants"
/// PropertySetRegistry::SYCL_SPEC_CONSTANTS_DEFAULT_VALUES defined in
/// PropertySetIO.h
#define __SYCL_PI_PROPERTY_SET_SPEC_CONST_DEFAULT_VALUES_MAP                   \
  "SYCL/specialization constants default values"
/// PropertySetRegistry::SYCL_DEVICELIB_REQ_MASK defined in PropertySetIO.h
#define __SYCL_PI_PROPERTY_SET_DEVICELIB_REQ_MASK "SYCL/devicelib req mask"
/// PropertySetRegistry::SYCL_KERNEL_PARAM_OPT_INFO defined in PropertySetIO.h
#define __SYCL_PI_PROPERTY_SET_KERNEL_PARAM_OPT_INFO "SYCL/kernel param opt"
/// PropertySetRegistry::SYCL_KERNEL_PROGRAM_METADATA defined in PropertySetIO.h
#define __SYCL_PI_PROPERTY_SET_PROGRAM_METADATA "SYCL/program metadata"
/// PropertySetRegistry::SYCL_MISC_PROP defined in PropertySetIO.h
#define __SYCL_PI_PROPERTY_SET_SYCL_MISC_PROP "SYCL/misc properties"
/// PropertySetRegistry::SYCL_ASSERT_USED defined in PropertySetIO.h
#define __SYCL_PI_PROPERTY_SET_SYCL_ASSERT_USED "SYCL/assert used"
/// PropertySetRegistry::SYCL_EXPORTED_SYMBOLS defined in PropertySetIO.h
#define __SYCL_PI_PROPERTY_SET_SYCL_EXPORTED_SYMBOLS "SYCL/exported symbols"
/// PropertySetRegistry::SYCL_DEVICE_GLOBALS defined in PropertySetIO.h
#define __SYCL_PI_PROPERTY_SET_SYCL_DEVICE_GLOBALS "SYCL/device globals"
/// PropertySetRegistry::SYCL_DEVICE_REQUIREMENTS defined in PropertySetIO.h
#define __SYCL_PI_PROPERTY_SET_SYCL_DEVICE_REQUIREMENTS                        \
  "SYCL/device requirements"
/// PropertySetRegistry::SYCL_HOST_PIPES defined in PropertySetIO.h
#define __SYCL_PI_PROPERTY_SET_SYCL_HOST_PIPES "SYCL/host pipes"

/// Program metadata tags recognized by the PI backends. For kernels the tag
/// must appear after the kernel name.
#define __SYCL_PI_PROGRAM_METADATA_TAG_REQD_WORK_GROUP_SIZE                    \
  "@reqd_work_group_size"
#define __SYCL_PI_PROGRAM_METADATA_GLOBAL_ID_MAPPING "@global_id_mapping"

#define __SYCL_PI_PROGRAM_METADATA_TAG_NEED_FINALIZATION "Requires finalization"

/// This struct is a record of the device binary information. If the Kind field
/// denotes a portable binary type (SPIR-V or LLVM IR), the DeviceTargetSpec
/// field can still be specific and denote e.g. FPGA target. It must match the
/// __tgt_device_image structure generated by the clang-offload-wrapper tool
/// when their Version field match.
struct pi_device_binary_struct {
  /// version of this structure - for backward compatibility;
  /// all modifications which change order/type/offsets of existing fields
  /// should increment the version.
  uint16_t Version;
  /// the type of offload model the binary employs; must be 4 for SYCL
  uint8_t Kind;
  /// format of the binary data - SPIR-V, LLVM IR bitcode,...
  uint8_t Format;
  /// null-terminated string representation of the device's target architecture
  /// which holds one of:
  /// __SYCL_PI_DEVICE_BINARY_TARGET_UNKNOWN - unknown
  /// __SYCL_PI_DEVICE_BINARY_TARGET_SPIRV32 - general value for 32-bit OpenCL
  /// devices
  /// __SYCL_PI_DEVICE_BINARY_TARGET_SPIRV64 - general value for 64-bit OpenCL
  /// devices
  /// __SYCL_PI_DEVICE_BINARY_TARGET_SPIRV64_X86_64 - 64-bit OpenCL CPU device
  /// __SYCL_PI_DEVICE_BINARY_TARGET_SPIRV64_GEN - GEN GPU device (64-bit
  /// OpenCL)
  /// __SYCL_PI_DEVICE_BINARY_TARGET_SPIRV64_FPGA - 64-bit OpenCL FPGA device
  const char *DeviceTargetSpec;
  /// a null-terminated string; target- and compiler-specific options
  /// which are suggested to use to "compile" program at runtime
  const char *CompileOptions;
  /// a null-terminated string; target- and compiler-specific options
  /// which are suggested to use to "link" program at runtime
  const char *LinkOptions;
  /// Pointer to the manifest data start
  const char *ManifestStart;
  /// Pointer to the manifest data end
  const char *ManifestEnd;
  /// Pointer to the target code start
  const unsigned char *BinaryStart;
  /// Pointer to the target code end
  const unsigned char *BinaryEnd;
  /// the offload entry table
  _pi_offload_entry EntriesBegin;
  _pi_offload_entry EntriesEnd;
  // Array of preperty sets; e.g. specialization constants symbol-int ID map is
  // propagated to runtime with this mechanism.
  pi_device_binary_property_set PropertySetsBegin;
  pi_device_binary_property_set PropertySetsEnd;
  // TODO Other fields like entries, link options can be propagated using
  // the property set infrastructure. This will improve binary compatibility and
  // add flexibility.
};
using pi_device_binary = pi_device_binary_struct *;

// pi_buffer_region structure repeats cl_buffer_region, used for sub buffers.
struct pi_buffer_region_struct {
  size_t origin;
  size_t size;
};
using pi_buffer_region = pi_buffer_region_struct *;

// pi_buff_rect_offset structure is 3D offset argument passed to buffer rect
// operations (piEnqueueMemBufferCopyRect, etc).
struct pi_buff_rect_offset_struct {
  size_t x_bytes;
  size_t y_scalar;
  size_t z_scalar;
};
using pi_buff_rect_offset = pi_buff_rect_offset_struct *;

// pi_buff_rect_region structure represents size of 3D region passed to buffer
// rect operations (piEnqueueMemBufferCopyRect, etc).
struct pi_buff_rect_region_struct {
  size_t width_bytes;
  size_t height_scalar;
  size_t depth_scalar;
};
using pi_buff_rect_region = pi_buff_rect_region_struct *;

// pi_image_offset structure is 3D offset argument passed to image operations
// (piEnqueueMemImageRead, etc).
struct pi_image_offset_struct {
  size_t x;
  size_t y;
  size_t z;
};
using pi_image_offset = pi_image_offset_struct *;

// pi_image_region structure represents size of 3D region passed to image
// operations (piEnqueueMemImageRead, etc).
struct pi_image_region_struct {
  size_t width;
  size_t height;
  size_t depth;
};
using pi_image_region = pi_image_region_struct *;

// Offload binaries descriptor version supported by this library.
static const uint16_t PI_DEVICE_BINARIES_VERSION = 1;

/// This struct is a record of all the device code that may be offloaded.
/// It must match the __tgt_bin_desc structure generated by
/// the clang-offload-wrapper tool when their Version field match.
struct pi_device_binaries_struct {
  /// version of this structure - for backward compatibility;
  /// all modifications which change order/type/offsets of existing fields
  /// should increment the version.
  uint16_t Version;
  /// Number of device binaries in this descriptor
  uint16_t NumDeviceBinaries;
  /// Device binaries data
  pi_device_binary DeviceBinaries;
  /// the offload entry table (not used, for compatibility with OpenMP)
  _pi_offload_entry *HostEntriesBegin;
  _pi_offload_entry *HostEntriesEnd;
};
using pi_device_binaries = pi_device_binaries_struct *;

// Opaque types that make reading build log errors easier.
struct _pi_platform;
struct _pi_device;
struct _pi_context;
struct _pi_queue;
struct _pi_mem;
struct _pi_program;
struct _pi_kernel;
struct _pi_event;
struct _pi_sampler;

using pi_platform = _pi_platform *;
using pi_device = _pi_device *;
using pi_context = _pi_context *;
using pi_queue = _pi_queue *;
using pi_mem = _pi_mem *;
using pi_program = _pi_program *;
using pi_kernel = _pi_kernel *;
using pi_event = _pi_event *;
using pi_sampler = _pi_sampler *;
using pi_image_handle = pi_uint64;
using pi_image_mem_handle = void *;
using pi_interop_mem_handle = pi_uint64;
using pi_interop_semaphore_handle = pi_uint64;

typedef struct {
  pi_image_channel_order image_channel_order;
  pi_image_channel_type image_channel_data_type;
} _pi_image_format;

typedef struct {
  pi_mem_type image_type;
  size_t image_width;
  size_t image_height;
  size_t image_depth;
  size_t image_array_size;
  size_t image_row_pitch;
  size_t image_slice_pitch;
  pi_uint32 num_mip_levels;
  pi_uint32 num_samples;
  pi_mem buffer;
} _pi_image_desc;

using pi_image_format = _pi_image_format;
using pi_image_desc = _pi_image_desc;

typedef enum { PI_MEM_CONTEXT = 0x1106, PI_MEM_SIZE = 0x1102 } _pi_mem_info;

typedef enum {
  PI_PEER_ACCESS_SUPPORTED =
      0x0, ///< returns a uint32_t: 1 if P2P Access is supported
           ///< otherwise P2P Access is not supported.
  PI_PEER_ATOMICS_SUPPORTED =
      0x1 ///< returns a uint32_t: 1 if Atomic operations are supported over the
          ///< P2P link, otherwise such operations are not supported.
} _pi_peer_attr;

using pi_mem_info = _pi_mem_info;
using pi_peer_attr = _pi_peer_attr;

//
// Following section contains SYCL RT Plugin Interface (PI) functions.
// They are 3 distinct categories:
//
// 1) Ones having direct analogy in OpenCL and needed for the core SYCL
//    functionality are started with just "pi" prefix in their names.
// 2) Those having direct analogy in OpenCL but only needed for SYCL
//    interoperability with OpenCL are started with "picl" prefix.
// 3) Functions having no direct analogy in OpenCL, started with "piext".
//
// TODO: describe interfaces in Doxygen format
//

struct _pi_plugin;
using pi_plugin = _pi_plugin;

// PI Plugin Initialise.
// Plugin will check the PI version of Plugin Interface,
// populate the PI Version it supports, update targets field and populate
// PiFunctionTable with Supported APIs. The pointers are in a predetermined
// order in pi.def file.
__SYCL_EXPORT pi_result piPluginInit(pi_plugin *plugin_info);

//
// Platform
//
__SYCL_EXPORT pi_result piPlatformsGet(pi_uint32 num_entries,
                                       pi_platform *platforms,
                                       pi_uint32 *num_platforms);

__SYCL_EXPORT pi_result piPlatformGetInfo(pi_platform platform,
                                          pi_platform_info param_name,
                                          size_t param_value_size,
                                          void *param_value,
                                          size_t *param_value_size_ret);

/// Gets the native handle of a PI platform object.
///
/// \param platform is the PI platform to get the native handle of.
/// \param nativeHandle is the native handle of platform.
__SYCL_EXPORT pi_result piextPlatformGetNativeHandle(
    pi_platform platform, pi_native_handle *nativeHandle);

/// Creates PI platform object from a native handle.
/// NOTE: The created PI object takes ownership of the native handle.
///
/// \param nativeHandle is the native handle to create PI device from.
/// \param platform is the PI platform created from the native handle.
__SYCL_EXPORT pi_result piextPlatformCreateWithNativeHandle(
    pi_native_handle nativeHandle, pi_platform *platform);

__SYCL_EXPORT pi_result piDevicesGet(pi_platform platform,
                                     pi_device_type device_type,
                                     pi_uint32 num_entries, pi_device *devices,
                                     pi_uint32 *num_devices);

__SYCL_EXPORT pi_result piextEnablePeerAccess(pi_device command_device,
                                              pi_device peer_device);
__SYCL_EXPORT pi_result piextDisablePeerAccess(pi_device command_device,
                                               pi_device peer_device);
__SYCL_EXPORT pi_result piextPeerAccessGetInfo(
    pi_device command_device, pi_device peer_device, pi_peer_attr attr,
    size_t param_value_size, void *param_value, size_t *param_value_size_ret);

/// Returns requested info for provided native device
/// Return PI_DEVICE_INFO_EXTENSION_DEVICELIB_ASSERT for
/// PI_DEVICE_INFO_EXTENSIONS query when the device supports native asserts
__SYCL_EXPORT pi_result piDeviceGetInfo(pi_device device,
                                        pi_device_info param_name,
                                        size_t param_value_size,
                                        void *param_value,
                                        size_t *param_value_size_ret);

__SYCL_EXPORT pi_result piDeviceRetain(pi_device device);

__SYCL_EXPORT pi_result piDeviceRelease(pi_device device);

__SYCL_EXPORT pi_result piDevicePartition(
    pi_device device, const pi_device_partition_property *properties,
    pi_uint32 num_devices, pi_device *out_devices, pi_uint32 *out_num_devices);

/// Gets the native handle of a PI device object.
///
/// \param device is the PI device to get the native handle of.
/// \param nativeHandle is the native handle of device.
__SYCL_EXPORT pi_result
piextDeviceGetNativeHandle(pi_device device, pi_native_handle *nativeHandle);

/// Creates PI device object from a native handle.
/// NOTE: The created PI object takes ownership of the native handle.
///
/// \param nativeHandle is the native handle to create PI device from.
/// \param platform is the platform of the device (optional).
/// \param device is the PI device created from the native handle.
__SYCL_EXPORT pi_result piextDeviceCreateWithNativeHandle(
    pi_native_handle nativeHandle, pi_platform platform, pi_device *device);

/// Selects the most appropriate device binary based on runtime information
/// and the IR characteristics.
///
__SYCL_EXPORT pi_result piextDeviceSelectBinary(pi_device device,
                                                pi_device_binary *binaries,
                                                pi_uint32 num_binaries,
                                                pi_uint32 *selected_binary_ind);

/// Retrieves a device function pointer to a user-defined function
/// \arg \c function_name. \arg \c function_pointer_ret is set to 0 if query
/// failed.
///
/// \arg \c program must be built before calling this API. \arg \c device
/// must present in the list of devices returned by \c get_device method for
/// \arg \c program.
///
/// If a fallback method determines the function exists but the address is
/// not available PI_ERROR_FUNCTION_ADDRESS_IS_NOT_AVAILABLE is returned. If the
/// address does not exist PI_ERROR_INVALID_KERNEL_NAME is returned.
__SYCL_EXPORT pi_result piextGetDeviceFunctionPointer(
    pi_device device, pi_program program, const char *function_name,
    pi_uint64 *function_pointer_ret);

__SYCL_EXPORT pi_result piextGetGlobalVariablePointer(
    pi_device Device, pi_program Program, const char *GlobalVariableName,
    size_t *GlobalVariableSize, void **GlobalVariablePointerRet);

//
// Context
//
__SYCL_EXPORT pi_result piContextCreate(
    const pi_context_properties *properties, pi_uint32 num_devices,
    const pi_device *devices,
    void (*pfn_notify)(const char *errinfo, const void *private_info, size_t cb,
                       void *user_data),
    void *user_data, pi_context *ret_context);

__SYCL_EXPORT pi_result piContextGetInfo(pi_context context,
                                         pi_context_info param_name,
                                         size_t param_value_size,
                                         void *param_value,
                                         size_t *param_value_size_ret);

__SYCL_EXPORT pi_result piContextRetain(pi_context context);

__SYCL_EXPORT pi_result piContextRelease(pi_context context);

typedef void (*pi_context_extended_deleter)(void *user_data);

__SYCL_EXPORT pi_result piextContextSetExtendedDeleter(
    pi_context context, pi_context_extended_deleter func, void *user_data);

/// Gets the native handle of a PI context object.
///
/// \param context is the PI context to get the native handle of.
/// \param nativeHandle is the native handle of context.
__SYCL_EXPORT pi_result
piextContextGetNativeHandle(pi_context context, pi_native_handle *nativeHandle);

/// Creates PI context object from a native handle.
/// NOTE: The created PI object takes ownership of the native handle.
/// NOTE: The number of devices and the list of devices is needed for Level Zero
/// backend because there is no possilibity to query this information from
/// context handle for Level Zero. If backend has API to query a list of devices
/// from the context native handle then these parameters are ignored.
///
/// \param nativeHandle is the native handle to create PI context from.
/// \param numDevices is the number of devices in the context. Parameter is
///        ignored if number of devices can be queried from the context native
///        handle for a backend.
/// \param devices is the list of devices in the context. Parameter is ignored
///        if devices can be queried from the context native handle for a
///        backend.
/// \param pluginOwnsNativeHandle Indicates whether the created PI object
///        should take ownership of the native handle.
/// \param context is the PI context created from the native handle.
/// \return PI_SUCCESS if successfully created pi_context from the handle.
///         PI_ERROR_OUT_OF_HOST_MEMORY if can't allocate memory for the
///         pi_context object. PI_ERROR_INVALID_VALUE if numDevices == 0 or
///         devices is NULL but backend doesn't have API to query a list of
///         devices from the context native handle. PI_UNKNOWN_ERROR in case of
///         another error.
__SYCL_EXPORT pi_result piextContextCreateWithNativeHandle(
    pi_native_handle nativeHandle, pi_uint32 numDevices,
    const pi_device *devices, bool pluginOwnsNativeHandle, pi_context *context);

//
// Queue
//

// TODO: Remove during next ABI break and rename piextQueueCreate to
// piQueueCreate.
__SYCL_EXPORT pi_result piQueueCreate(pi_context context, pi_device device,
                                      pi_queue_properties properties,
                                      pi_queue *queue);
/// \param properties points to a zero-terminated array of extra data describing
/// desired queue properties. Format is
///  {[PROPERTY[, property-specific elements of data]*,]* 0}
__SYCL_EXPORT pi_result piextQueueCreate(pi_context context, pi_device device,
                                         pi_queue_properties *properties,
                                         pi_queue *queue);

__SYCL_EXPORT pi_result piQueueGetInfo(pi_queue command_queue,
                                       pi_queue_info param_name,
                                       size_t param_value_size,
                                       void *param_value,
                                       size_t *param_value_size_ret);

__SYCL_EXPORT pi_result piQueueRetain(pi_queue command_queue);

__SYCL_EXPORT pi_result piQueueRelease(pi_queue command_queue);

__SYCL_EXPORT pi_result piQueueFinish(pi_queue command_queue);

__SYCL_EXPORT pi_result piQueueFlush(pi_queue command_queue);

/// Gets the native handle of a PI queue object.
///
/// \param queue is the PI queue to get the native handle of.
/// \param nativeHandle is the native handle of queue or commandlist.
/// \param nativeHandleDesc provides additional properties of the native handle.
__SYCL_EXPORT pi_result piextQueueGetNativeHandle(
    pi_queue queue, pi_native_handle *nativeHandle, int32_t *nativeHandleDesc);

/// Creates PI queue object from a native handle.
/// NOTE: The created PI object takes ownership of the native handle.
///
/// \param nativeHandle is the native handle to create PI queue from.
/// \param nativeHandleDesc provides additional properties of the native handle.
/// \param context is the PI context of the queue.
/// \param device is the PI device associated with the native device used when
///   creating the native queue. This parameter is optional but some backends
///   may fail to create the right PI queue if omitted.
/// \param pluginOwnsNativeHandle Indicates whether the created PI object
///        should take ownership of the native handle.
/// \param Properties holds queue properties.
/// \param queue is the PI queue created from the native handle.
__SYCL_EXPORT pi_result piextQueueCreateWithNativeHandle(
    pi_native_handle nativeHandle, int32_t nativeHandleDesc, pi_context context,
    pi_device device, bool pluginOwnsNativeHandle,
    pi_queue_properties *Properties, pi_queue *queue);

//
// Memory
//
__SYCL_EXPORT pi_result piMemBufferCreate(
    pi_context context, pi_mem_flags flags, size_t size, void *host_ptr,
    pi_mem *ret_mem, const pi_mem_properties *properties = nullptr);

__SYCL_EXPORT pi_result piMemImageCreate(pi_context context, pi_mem_flags flags,
                                         const pi_image_format *image_format,
                                         const pi_image_desc *image_desc,
                                         void *host_ptr, pi_mem *ret_mem);

__SYCL_EXPORT pi_result piMemGetInfo(pi_mem mem, pi_mem_info param_name,
                                     size_t param_value_size, void *param_value,
                                     size_t *param_value_size_ret);

__SYCL_EXPORT pi_result piMemImageGetInfo(pi_mem image,
                                          pi_image_info param_name,
                                          size_t param_value_size,
                                          void *param_value,
                                          size_t *param_value_size_ret);

__SYCL_EXPORT pi_result piMemRetain(pi_mem mem);

__SYCL_EXPORT pi_result piMemRelease(pi_mem mem);

__SYCL_EXPORT pi_result piMemBufferPartition(
    pi_mem buffer, pi_mem_flags flags, pi_buffer_create_type buffer_create_type,
    void *buffer_create_info, pi_mem *ret_mem);

/// Gets the native handle of a PI mem object.
///
/// \param mem is the PI mem to get the native handle of.
/// \param dev is the PI device that the native allocation will be resident on
/// \param nativeHandle is the native handle of mem.
__SYCL_EXPORT pi_result piextMemGetNativeHandle(pi_mem mem, pi_device dev,
                                                pi_native_handle *nativeHandle);

/// Creates PI mem object from a native handle.
/// NOTE: The created PI object takes ownership of the native handle.
///
/// \param nativeHandle is the native handle to create PI mem from.
/// \param context The PI context of the memory allocation.
/// \param ownNativeHandle Indicates if we own the native memory handle or it
/// came from interop that asked to not transfer the ownership to SYCL RT.
/// \param mem is the PI mem created from the native handle.
__SYCL_EXPORT pi_result piextMemCreateWithNativeHandle(
    pi_native_handle nativeHandle, pi_context context, bool ownNativeHandle,
    pi_mem *mem);

/// Creates PI image object from a native handle.
///
/// \param nativeHandle is the native handle to create PI image from.
/// \param context The PI context of the memory allocation.
/// \param ownNativeHandle Indicates if we own the native memory handle or it
/// came from interop that asked to not transfer the ownership to SYCL RT.
/// \param ImageFormat is the pi_image_format struct that
/// specifies the image channnel order and channel data type that
/// match what the nativeHandle uses
/// \param ImageDesc is the pi_image_desc struct that specifies
/// the image dimension, pitch, slice and other information about
/// the nativeHandle
/// \param img is the PI img created from the native handle.
__SYCL_EXPORT pi_result piextMemImageCreateWithNativeHandle(
    pi_native_handle nativeHandle, pi_context context, bool ownNativeHandle,
    const pi_image_format *ImageFormat, const pi_image_desc *ImageDesc,
    pi_mem *img);

//
// Program
//

__SYCL_EXPORT pi_result piProgramCreate(pi_context context, const void *il,
                                        size_t length, pi_program *res_program);

/// Creates a PI program for a context and loads the given binary into it.
///
/// \param context is the PI context to associate the program with.
/// \param num_devices is the number of devices in device_list.
/// \param device_list is a pointer to a list of devices. These devices must all
///                    be in context.
/// \param lengths is an array of sizes in bytes of the binary in binaries.
/// \param binaries is a pointer to a list of program binaries.
/// \param num_metadata_entries is the number of metadata entries in metadata.
/// \param metadata is a pointer to a list of program metadata entries. The
///                 use of metadata entries is backend-defined.
/// \param binary_status returns whether the program binary was loaded
///                      succesfully or not, for each device in device_list.
///                      binary_status is ignored if it is null and otherwise
///                      it must be an array of num_devices elements.
/// \param ret_program is the PI program created from the program binaries.
__SYCL_EXPORT pi_result piProgramCreateWithBinary(
    pi_context context, pi_uint32 num_devices, const pi_device *device_list,
    const size_t *lengths, const unsigned char **binaries,
    size_t num_metadata_entries, const pi_device_binary_property *metadata,
    pi_int32 *binary_status, pi_program *ret_program);

__SYCL_EXPORT pi_result piProgramGetInfo(pi_program program,
                                         pi_program_info param_name,
                                         size_t param_value_size,
                                         void *param_value,
                                         size_t *param_value_size_ret);

__SYCL_EXPORT pi_result
piProgramLink(pi_context context, pi_uint32 num_devices,
              const pi_device *device_list, const char *options,
              pi_uint32 num_input_programs, const pi_program *input_programs,
              void (*pfn_notify)(pi_program program, void *user_data),
              void *user_data, pi_program *ret_program);

__SYCL_EXPORT pi_result piProgramCompile(
    pi_program program, pi_uint32 num_devices, const pi_device *device_list,
    const char *options, pi_uint32 num_input_headers,
    const pi_program *input_headers, const char **header_include_names,
    void (*pfn_notify)(pi_program program, void *user_data), void *user_data);

__SYCL_EXPORT pi_result piProgramBuild(
    pi_program program, pi_uint32 num_devices, const pi_device *device_list,
    const char *options,
    void (*pfn_notify)(pi_program program, void *user_data), void *user_data);

__SYCL_EXPORT pi_result piProgramGetBuildInfo(
    pi_program program, pi_device device, _pi_program_build_info param_name,
    size_t param_value_size, void *param_value, size_t *param_value_size_ret);

__SYCL_EXPORT pi_result piProgramRetain(pi_program program);

__SYCL_EXPORT pi_result piProgramRelease(pi_program program);

/// Sets a specialization constant to a specific value.
///
/// Note: Only used when specialization constants are natively supported (SPIR-V
/// binaries), and not when they are emulated (AOT binaries).
///
/// \param prog the program object which will use the value
/// \param spec_id integer ID of the constant
/// \param spec_size size of the value
/// \param spec_value bytes of the value
__SYCL_EXPORT pi_result
piextProgramSetSpecializationConstant(pi_program prog, pi_uint32 spec_id,
                                      size_t spec_size, const void *spec_value);

/// Gets the native handle of a PI program object.
///
/// \param program is the PI program to get the native handle of.
/// \param nativeHandle is the native handle of program.
__SYCL_EXPORT pi_result
piextProgramGetNativeHandle(pi_program program, pi_native_handle *nativeHandle);

/// Creates PI program object from a native handle.
/// NOTE: The created PI object takes ownership of the native handle.
///
/// \param nativeHandle is the native handle to create PI program from.
/// \param context is the PI context of the program.
/// \param pluginOwnsNativeHandle Indicates whether the created PI object
///        should take ownership of the native handle.
/// \param program is the PI program created from the native handle.
__SYCL_EXPORT pi_result piextProgramCreateWithNativeHandle(
    pi_native_handle nativeHandle, pi_context context,
    bool pluginOwnsNativeHandle, pi_program *program);

//
// Kernel
//

typedef enum {
  /// indicates that the kernel might access data through USM ptrs
  PI_USM_INDIRECT_ACCESS,
  /// provides an explicit list of pointers that the kernel will access
  PI_USM_PTRS = 0x4203,
  /// provides the preferred cache configuration (large slm or large data)
  PI_EXT_KERNEL_EXEC_INFO_CACHE_CONFIG = 0x4204
} _pi_kernel_exec_info;

using pi_kernel_exec_info = _pi_kernel_exec_info;

__SYCL_EXPORT pi_result piKernelCreate(pi_program program,
                                       const char *kernel_name,
                                       pi_kernel *ret_kernel);

__SYCL_EXPORT pi_result piKernelSetArg(pi_kernel kernel, pi_uint32 arg_index,
                                       size_t arg_size, const void *arg_value);

__SYCL_EXPORT pi_result piKernelGetInfo(pi_kernel kernel,
                                        pi_kernel_info param_name,
                                        size_t param_value_size,
                                        void *param_value,
                                        size_t *param_value_size_ret);

__SYCL_EXPORT pi_result piKernelGetGroupInfo(pi_kernel kernel, pi_device device,
                                             pi_kernel_group_info param_name,
                                             size_t param_value_size,
                                             void *param_value,
                                             size_t *param_value_size_ret);

/// API to query information from the sub-group from a kernel
///
/// \param kernel is the pi_kernel to query
/// \param device is the device the kernel is executed on
/// \param param_name is a pi_kernel_sub_group_info enum value that
///        specifies the informtation queried for.
/// \param input_value_size is the size of input value passed in
///        ptr input_value param
/// \param input_value is the ptr to the input value passed.
/// \param param_value_size is the size of the value in bytes.
/// \param param_value is a pointer to the value to set.
/// \param param_value_size_ret is a pointer to return the size of data in
///        param_value ptr.
///
/// All queries expect a return of 4 bytes in param_value_size,
/// param_value_size_ret, and a uint32_t value should to be written in
/// param_value ptr.
/// Note: This behaviour differs from OpenCL. OpenCL returns size_t.
__SYCL_EXPORT pi_result piKernelGetSubGroupInfo(
    pi_kernel kernel, pi_device device, pi_kernel_sub_group_info param_name,
    size_t input_value_size, const void *input_value, size_t param_value_size,
    void *param_value, size_t *param_value_size_ret);

__SYCL_EXPORT pi_result piKernelRetain(pi_kernel kernel);

__SYCL_EXPORT pi_result piKernelRelease(pi_kernel kernel);

/// Sets up pointer arguments for CL kernels. An extra indirection
/// is required due to CL argument conventions.
///
/// \param kernel is the kernel to be launched
/// \param arg_index is the index of the kernel argument
/// \param arg_size is the size in bytes of the argument (ignored in CL)
/// \param arg_value is the pointer argument
__SYCL_EXPORT pi_result piextKernelSetArgPointer(pi_kernel kernel,
                                                 pi_uint32 arg_index,
                                                 size_t arg_size,
                                                 const void *arg_value);

/// API to set attributes controlling kernel execution
///
/// \param kernel is the pi kernel to execute
/// \param param_name is a pi_kernel_exec_info value that specifies the info
///        passed to the kernel
/// \param param_value_size is the size of the value in bytes
/// \param param_value is a pointer to the value to set for the kernel
///
/// If param_name is PI_USM_INDIRECT_ACCESS, the value will be a ptr to
///    the pi_bool value PI_TRUE
/// If param_name is PI_USM_PTRS, the value will be an array of ptrs
__SYCL_EXPORT pi_result piKernelSetExecInfo(pi_kernel kernel,
                                            pi_kernel_exec_info value_name,
                                            size_t param_value_size,
                                            const void *param_value);

/// Creates PI kernel object from a native handle.
/// NOTE: The created PI object takes ownership of the native handle.
///
/// \param nativeHandle is the native handle to create PI kernel from.
/// \param context is the PI context of the kernel.
/// \param program is the PI program of the kernel.
/// \param pluginOwnsNativeHandle Indicates whether the created PI object
///        should take ownership of the native handle.
/// \param kernel is the PI kernel created from the native handle.
__SYCL_EXPORT pi_result piextKernelCreateWithNativeHandle(
    pi_native_handle nativeHandle, pi_context context, pi_program program,
    bool pluginOwnsNativeHandle, pi_kernel *kernel);

/// Gets the native handle of a PI kernel object.
///
/// \param kernel is the PI kernel to get the native handle of.
/// \param nativeHandle is the native handle of kernel.
__SYCL_EXPORT pi_result
piextKernelGetNativeHandle(pi_kernel kernel, pi_native_handle *nativeHandle);

/// Gets the max work group count for a cooperative kernel.
///
/// \param kernel is the PI kernel being queried.
/// \param local_work_size is the number of work items in a work group that will
/// be used when the kernel is launched. \param dynamic_shared_memory_size is
/// the size of dynamic shared memory, for each work group, in bytes, that will
/// be used when the kernel is launched." \param group_count_ret is a pointer to
/// where the query result will be stored.
__SYCL_EXPORT pi_result piextKernelSuggestMaxCooperativeGroupCount(
    pi_kernel kernel, size_t local_work_size, size_t dynamic_shared_memory_size,
    pi_uint32 *group_count_ret);

//
// Events
//

/// Create PI event object in a signalled/completed state.
///
/// \param context is the PI context of the event.
/// \param ret_event is the PI even created.
__SYCL_EXPORT pi_result piEventCreate(pi_context context, pi_event *ret_event);

__SYCL_EXPORT pi_result piEventGetInfo(pi_event event, pi_event_info param_name,
                                       size_t param_value_size,
                                       void *param_value,
                                       size_t *param_value_size_ret);

__SYCL_EXPORT pi_result piEventGetProfilingInfo(pi_event event,
                                                pi_profiling_info param_name,
                                                size_t param_value_size,
                                                void *param_value,
                                                size_t *param_value_size_ret);

__SYCL_EXPORT pi_result piEventsWait(pi_uint32 num_events,
                                     const pi_event *event_list);

__SYCL_EXPORT pi_result piEventSetCallback(
    pi_event event, pi_int32 command_exec_callback_type,
    void (*pfn_notify)(pi_event event, pi_int32 event_command_status,
                       void *user_data),
    void *user_data);

__SYCL_EXPORT pi_result piEventSetStatus(pi_event event,
                                         pi_int32 execution_status);

__SYCL_EXPORT pi_result piEventRetain(pi_event event);

__SYCL_EXPORT pi_result piEventRelease(pi_event event);

__SYCL_EXPORT pi_result piEnqueueTimestampRecordingExp(
    pi_queue queue, pi_bool blocking, pi_uint32 num_events_in_wait_list,
    const pi_event *event_wait_list, pi_event *event);

/// Gets the native handle of a PI event object.
///
/// \param event is the PI event to get the native handle of.
/// \param nativeHandle is the native handle of event.
__SYCL_EXPORT pi_result
piextEventGetNativeHandle(pi_event event, pi_native_handle *nativeHandle);

/// Creates PI event object from a native handle.
/// NOTE: The created PI object takes ownership of the native handle.
///
/// \param nativeHandle is the native handle to create PI event from.
/// \param context is the corresponding PI context
/// \param pluginOwnsNativeHandle Indicates whether the created PI object
///        should take ownership of the native handle.
/// \param event is the PI event created from the native handle.
__SYCL_EXPORT pi_result piextEventCreateWithNativeHandle(
    pi_native_handle nativeHandle, pi_context context, bool ownNativeHandle,
    pi_event *event);

//
// Sampler
//
__SYCL_EXPORT pi_result piSamplerCreate(
    pi_context context, const pi_sampler_properties *sampler_properties,
    pi_sampler *result_sampler);

__SYCL_EXPORT pi_result piSamplerGetInfo(pi_sampler sampler,
                                         pi_sampler_info param_name,
                                         size_t param_value_size,
                                         void *param_value,
                                         size_t *param_value_size_ret);

__SYCL_EXPORT pi_result piSamplerRetain(pi_sampler sampler);

__SYCL_EXPORT pi_result piSamplerRelease(pi_sampler sampler);

//
// Queue Commands
//
__SYCL_EXPORT pi_result piEnqueueKernelLaunch(
    pi_queue queue, pi_kernel kernel, pi_uint32 work_dim,
    const size_t *global_work_offset, const size_t *global_work_size,
    const size_t *local_work_size, pi_uint32 num_events_in_wait_list,
    const pi_event *event_wait_list, pi_event *event);

__SYCL_EXPORT pi_result piextEnqueueCooperativeKernelLaunch(
    pi_queue queue, pi_kernel kernel, pi_uint32 work_dim,
    const size_t *global_work_offset, const size_t *global_work_size,
    const size_t *local_work_size, pi_uint32 num_events_in_wait_list,
    const pi_event *event_wait_list, pi_event *event);

__SYCL_EXPORT pi_result piEnqueueEventsWait(pi_queue command_queue,
                                            pi_uint32 num_events_in_wait_list,
                                            const pi_event *event_wait_list,
                                            pi_event *event);

__SYCL_EXPORT pi_result piEnqueueEventsWaitWithBarrier(
    pi_queue command_queue, pi_uint32 num_events_in_wait_list,
    const pi_event *event_wait_list, pi_event *event);

__SYCL_EXPORT pi_result piEnqueueMemBufferRead(
    pi_queue queue, pi_mem buffer, pi_bool blocking_read, size_t offset,
    size_t size, void *ptr, pi_uint32 num_events_in_wait_list,
    const pi_event *event_wait_list, pi_event *event);

__SYCL_EXPORT pi_result piEnqueueMemBufferReadRect(
    pi_queue command_queue, pi_mem buffer, pi_bool blocking_read,
    pi_buff_rect_offset buffer_offset, pi_buff_rect_offset host_offset,
    pi_buff_rect_region region, size_t buffer_row_pitch,
    size_t buffer_slice_pitch, size_t host_row_pitch, size_t host_slice_pitch,
    void *ptr, pi_uint32 num_events_in_wait_list,
    const pi_event *event_wait_list, pi_event *event);

__SYCL_EXPORT pi_result
piEnqueueMemBufferWrite(pi_queue command_queue, pi_mem buffer,
                        pi_bool blocking_write, size_t offset, size_t size,
                        const void *ptr, pi_uint32 num_events_in_wait_list,
                        const pi_event *event_wait_list, pi_event *event);

__SYCL_EXPORT pi_result piEnqueueMemBufferWriteRect(
    pi_queue command_queue, pi_mem buffer, pi_bool blocking_write,
    pi_buff_rect_offset buffer_offset, pi_buff_rect_offset host_offset,
    pi_buff_rect_region region, size_t buffer_row_pitch,
    size_t buffer_slice_pitch, size_t host_row_pitch, size_t host_slice_pitch,
    const void *ptr, pi_uint32 num_events_in_wait_list,
    const pi_event *event_wait_list, pi_event *event);

__SYCL_EXPORT pi_result
piEnqueueMemBufferCopy(pi_queue command_queue, pi_mem src_buffer,
                       pi_mem dst_buffer, size_t src_offset, size_t dst_offset,
                       size_t size, pi_uint32 num_events_in_wait_list,
                       const pi_event *event_wait_list, pi_event *event);

__SYCL_EXPORT pi_result piEnqueueMemBufferCopyRect(
    pi_queue command_queue, pi_mem src_buffer, pi_mem dst_buffer,
    pi_buff_rect_offset src_origin, pi_buff_rect_offset dst_origin,
    pi_buff_rect_region region, size_t src_row_pitch, size_t src_slice_pitch,
    size_t dst_row_pitch, size_t dst_slice_pitch,
    pi_uint32 num_events_in_wait_list, const pi_event *event_wait_list,
    pi_event *event);

__SYCL_EXPORT pi_result
piEnqueueMemBufferFill(pi_queue command_queue, pi_mem buffer,
                       const void *pattern, size_t pattern_size, size_t offset,
                       size_t size, pi_uint32 num_events_in_wait_list,
                       const pi_event *event_wait_list, pi_event *event);

__SYCL_EXPORT pi_result piEnqueueMemImageRead(
    pi_queue command_queue, pi_mem image, pi_bool blocking_read,
    pi_image_offset origin, pi_image_region region, size_t row_pitch,
    size_t slice_pitch, void *ptr, pi_uint32 num_events_in_wait_list,
    const pi_event *event_wait_list, pi_event *event);

__SYCL_EXPORT pi_result piEnqueueMemImageWrite(
    pi_queue command_queue, pi_mem image, pi_bool blocking_write,
    pi_image_offset origin, pi_image_region region, size_t input_row_pitch,
    size_t input_slice_pitch, const void *ptr,
    pi_uint32 num_events_in_wait_list, const pi_event *event_wait_list,
    pi_event *event);

__SYCL_EXPORT pi_result piEnqueueMemImageCopy(
    pi_queue command_queue, pi_mem src_image, pi_mem dst_image,
    pi_image_offset src_origin, pi_image_offset dst_origin,
    pi_image_region region, pi_uint32 num_events_in_wait_list,
    const pi_event *event_wait_list, pi_event *event);

__SYCL_EXPORT pi_result
piEnqueueMemImageFill(pi_queue command_queue, pi_mem image,
                      const void *fill_color, const size_t *origin,
                      const size_t *region, pi_uint32 num_events_in_wait_list,
                      const pi_event *event_wait_list, pi_event *event);

__SYCL_EXPORT pi_result piEnqueueMemBufferMap(
    pi_queue command_queue, pi_mem buffer, pi_bool blocking_map,
    pi_map_flags map_flags, size_t offset, size_t size,
    pi_uint32 num_events_in_wait_list, const pi_event *event_wait_list,
    pi_event *event, void **ret_map);

__SYCL_EXPORT pi_result piEnqueueMemUnmap(pi_queue command_queue, pi_mem memobj,
                                          void *mapped_ptr,
                                          pi_uint32 num_events_in_wait_list,
                                          const pi_event *event_wait_list,
                                          pi_event *event);

#ifndef PI_BIT
#define PI_BIT(_i) (1 << _i)
#endif // PI_BIT

typedef enum {
  PI_ACCESS_READ_WRITE = PI_BIT(0),
  PI_ACCESS_WRITE_ONLY = PI_BIT(1),
  PI_ACCESS_READ_ONLY = PI_BIT(2)
} _pi_mem_obj_access;
using pi_mem_obj_access = _pi_mem_obj_access;
typedef uint32_t pi_mem_access_flag;

typedef enum {
  PI_KERNEL_ARG_MEM_OBJ_ACCESS = 27,
  PI_ENUM_FORCE_UINT32 = 0x7fffffff
} _pi_mem_obj_property_type;
using pi_mem_obj_property_type = _pi_mem_obj_property_type;

typedef struct {
  pi_mem_obj_property_type type;
  void *pNext;
  pi_mem_access_flag mem_access;
} _pi_mem_obj_property;
using pi_mem_obj_property = _pi_mem_obj_property;

// Extension to allow backends to process a PI memory object before adding it
// as an argument for a kernel.
// Note: This is needed by the CUDA backend to extract the device pointer to
// the memory as the kernels uses it rather than the PI object itself.
__SYCL_EXPORT pi_result piextKernelSetArgMemObj(
    pi_kernel kernel, pi_uint32 arg_index,
    const pi_mem_obj_property *arg_properties, const pi_mem *arg_value);

// Extension to allow backends to process a PI sampler object before adding it
// as an argument for a kernel.
// Note: This is needed by the CUDA backend to extract the properties of the
// sampler as the kernels uses it rather than the PI object itself.
__SYCL_EXPORT pi_result piextKernelSetArgSampler(pi_kernel kernel,
                                                 pi_uint32 arg_index,
                                                 const pi_sampler *arg_value);

///
// USM
///
typedef enum {
  PI_USM_HOST_SUPPORT = 0x4190,
  PI_USM_DEVICE_SUPPORT = 0x4191,
  PI_USM_SINGLE_SHARED_SUPPORT = 0x4192,
  PI_USM_CROSS_SHARED_SUPPORT = 0x4193,
  PI_USM_SYSTEM_SHARED_SUPPORT = 0x4194
} _pi_usm_capability_query;

typedef enum : pi_bitfield {
  PI_USM_ACCESS = (1 << 0),
  PI_USM_ATOMIC_ACCESS = (1 << 1),
  PI_USM_CONCURRENT_ACCESS = (1 << 2),
  PI_USM_CONCURRENT_ATOMIC_ACCESS = (1 << 3)
} _pi_usm_capabilities;

typedef enum {
  PI_MEM_ALLOC_TYPE = 0x419A,
  PI_MEM_ALLOC_BASE_PTR = 0x419B,
  PI_MEM_ALLOC_SIZE = 0x419C,
  PI_MEM_ALLOC_DEVICE = 0x419D,
} _pi_mem_alloc_info;

typedef enum {
  PI_MEM_TYPE_UNKNOWN = 0x4196,
  PI_MEM_TYPE_HOST = 0x4197,
  PI_MEM_TYPE_DEVICE = 0x4198,
  PI_MEM_TYPE_SHARED = 0x4199
} _pi_usm_type;

// Flag is used for piProgramUSMEnqueuePrefetch. PI_USM_MIGRATION_TBD0 is a
// placeholder for future developments and should not change the behaviour of
// piProgramUSMEnqueuePrefetch
typedef enum : pi_bitfield {
  PI_USM_MIGRATION_TBD0 = (1 << 0)
} _pi_usm_migration_flags;

using pi_usm_capability_query = _pi_usm_capability_query;
using pi_usm_capabilities = _pi_usm_capabilities;
using pi_mem_alloc_info = _pi_mem_alloc_info;
using pi_usm_type = _pi_usm_type;
using pi_usm_migration_flags = _pi_usm_migration_flags;

/// Allocates host memory accessible by the device.
///
/// \param result_ptr contains the allocated memory
/// \param context is the pi_context
/// \param properties are optional allocation properties
/// \param size is the size of the allocation
/// \param alignment is the desired alignment of the allocation
__SYCL_EXPORT pi_result piextUSMHostAlloc(void **result_ptr, pi_context context,
                                          pi_usm_mem_properties *properties,
                                          size_t size, pi_uint32 alignment);

/// Allocates device memory
///
/// \param result_ptr contains the allocated memory
/// \param context is the pi_context
/// \param device is the device the memory will be allocated on
/// \param properties are optional allocation properties
/// \param size is the size of the allocation
/// \param alignment is the desired alignment of the allocation
__SYCL_EXPORT pi_result piextUSMDeviceAlloc(void **result_ptr,
                                            pi_context context,
                                            pi_device device,
                                            pi_usm_mem_properties *properties,
                                            size_t size, pi_uint32 alignment);

/// Allocates memory accessible on both host and device
///
/// \param result_ptr contains the allocated memory
/// \param context is the pi_context
/// \param device is the device the memory will be allocated on
/// \param properties are optional allocation properties
/// \param size is the size of the allocation
/// \param alignment is the desired alignment of the allocation
__SYCL_EXPORT pi_result piextUSMSharedAlloc(void **result_ptr,
                                            pi_context context,
                                            pi_device device,
                                            pi_usm_mem_properties *properties,
                                            size_t size, pi_uint32 alignment);

/// Allocates memory accessible on device
///
/// \param result_ptr contains the allocated memory
/// \param result_pitch contains the returned memory pitch
/// \param context is the pi_context
/// \param device is the device the memory will be allocated on
/// \param properties are optional allocation properties
/// \param width_in_bytes is the width of the allocation in bytes
/// \param height is the height of the allocation in rows
/// \param element_size_bytes is the size in bytes of an element in the
/// allocation
__SYCL_EXPORT pi_result piextUSMPitchedAlloc(
    void **result_ptr, size_t *result_pitch, pi_context context,
    pi_device device, pi_usm_mem_properties *properties, size_t width_in_bytes,
    size_t height, unsigned int element_size_bytes);

/// Indicates that the allocated USM memory is no longer needed on the runtime
/// side. The actual freeing of the memory may be done in a blocking or deferred
/// manner, e.g. to avoid issues with indirect memory access from kernels.
///
/// \param context is the pi_context of the allocation
/// \param ptr is the memory to be freed
__SYCL_EXPORT pi_result piextUSMFree(pi_context context, void *ptr);

/// USM Fill API
///
/// \param queue is the queue to submit to
/// \param ptr is the ptr to fill
/// \param pattern is the ptr with the bytes of the pattern to set
/// \param patternSize is the size in bytes of the pattern to set
/// \param count is the size in bytes to fill
/// \param num_events_in_waitlist is the number of events to wait on
/// \param events_waitlist is an array of events to wait on
/// \param event is the event that represents this operation
__SYCL_EXPORT pi_result piextUSMEnqueueFill(pi_queue queue, void *ptr,
                                            const void *pattern,
                                            size_t patternSize, size_t count,
                                            pi_uint32 num_events_in_waitlist,
                                            const pi_event *events_waitlist,
                                            pi_event *event);

/// USM Memcpy API
///
/// \param queue is the queue to submit to
/// \param blocking is whether this operation should block the host
/// \param src_ptr is the data to be copied
/// \param dst_ptr is the location the data will be copied
/// \param size is number of bytes to copy
/// \param num_events_in_waitlist is the number of events to wait on
/// \param events_waitlist is an array of events to wait on
/// \param event is the event that represents this operation
__SYCL_EXPORT pi_result piextUSMEnqueueMemcpy(pi_queue queue, pi_bool blocking,
                                              void *dst_ptr,
                                              const void *src_ptr, size_t size,
                                              pi_uint32 num_events_in_waitlist,
                                              const pi_event *events_waitlist,
                                              pi_event *event);

/// Hint to migrate memory to the device
///
/// \param queue is the queue to submit to
/// \param ptr points to the memory to migrate
/// \param size is the number of bytes to migrate
/// \param flags is a bitfield used to specify memory migration options
/// \param num_events_in_waitlist is the number of events to wait on
/// \param events_waitlist is an array of events to wait on
/// \param event is the event that represents this operation
__SYCL_EXPORT pi_result piextUSMEnqueuePrefetch(
    pi_queue queue, const void *ptr, size_t size, pi_usm_migration_flags flags,
    pi_uint32 num_events_in_waitlist, const pi_event *events_waitlist,
    pi_event *event);

/// USM Memadvise API
///
/// \param queue is the queue to submit to
/// \param ptr is the data to be advised
/// \param length is the size in bytes of the memory to advise
/// \param advice is device specific advice
/// \param event is the event that represents this operation
// USM memadvise API to govern behavior of automatic migration mechanisms
__SYCL_EXPORT pi_result piextUSMEnqueueMemAdvise(pi_queue queue,
                                                 const void *ptr, size_t length,
                                                 pi_mem_advice advice,
                                                 pi_event *event);

/// API to query information about USM allocated pointers
/// Valid Queries:
///   PI_MEM_ALLOC_TYPE returns host/device/shared pi_host_usm value
///   PI_MEM_ALLOC_BASE_PTR returns the base ptr of an allocation if
///                         the queried pointer fell inside an allocation.
///                         Result must fit in void *
///   PI_MEM_ALLOC_SIZE returns how big the queried pointer's
///                     allocation is in bytes. Result is a size_t.
///   PI_MEM_ALLOC_DEVICE returns the pi_device this was allocated against
///
/// \param context is the pi_context
/// \param ptr is the pointer to query
/// \param param_name is the type of query to perform
/// \param param_value_size is the size of the result in bytes
/// \param param_value is the result
/// \param param_value_size_ret is how many bytes were written
__SYCL_EXPORT pi_result piextUSMGetMemAllocInfo(
    pi_context context, const void *ptr, pi_mem_alloc_info param_name,
    size_t param_value_size, void *param_value, size_t *param_value_size_ret);

/// USM 2D fill API
///
/// \param queue is the queue to submit to
/// \param ptr is the ptr to fill
/// \param pitch is the total width of the destination memory including padding
/// \param pattern is a pointer with the bytes of the pattern to set
/// \param pattern_size is the size in bytes of the pattern
/// \param width is width in bytes of each row to fill
/// \param height is height the columns to fill
/// \param num_events_in_waitlist is the number of events to wait on
/// \param events_waitlist is an array of events to wait on
/// \param event is the event that represents this operation
__SYCL_EXPORT pi_result piextUSMEnqueueFill2D(pi_queue queue, void *ptr,
                                              size_t pitch, size_t pattern_size,
                                              const void *pattern, size_t width,
                                              size_t height,
                                              pi_uint32 num_events_in_waitlist,
                                              const pi_event *events_waitlist,
                                              pi_event *event);

/// USM 2D Memset API
///
/// \param queue is the queue to submit to
/// \param ptr is the ptr to fill
/// \param pitch is the total width of the destination memory including padding
/// \param value the value to fill into the region in \param ptr
/// \param width is width in bytes of each row to fill
/// \param height is height the columns to fill
/// \param num_events_in_waitlist is the number of events to wait on
/// \param events_waitlist is an array of events to wait on
/// \param event is the event that represents this operation
__SYCL_EXPORT pi_result piextUSMEnqueueMemset2D(
    pi_queue queue, void *ptr, size_t pitch, int value, size_t width,
    size_t height, pi_uint32 num_events_in_waitlist,
    const pi_event *events_waitlist, pi_event *event);

/// USM 2D Memcpy API
///
/// \param queue is the queue to submit to
/// \param blocking is whether this operation should block the host
/// \param dst_ptr is the location the data will be copied
/// \param dst_pitch is the total width of the destination memory including
/// padding
/// \param src_ptr is the data to be copied
/// \param src_pitch is the total width of the source memory including padding
/// \param width is width in bytes of each row to be copied
/// \param height is height the columns to be copied
/// \param num_events_in_waitlist is the number of events to wait on
/// \param events_waitlist is an array of events to wait on
/// \param event is the event that represents this operation
__SYCL_EXPORT pi_result piextUSMEnqueueMemcpy2D(
    pi_queue queue, pi_bool blocking, void *dst_ptr, size_t dst_pitch,
    const void *src_ptr, size_t src_pitch, size_t width, size_t height,
    pi_uint32 num_events_in_waitlist, const pi_event *events_waitlist,
    pi_event *event);

/// Import host system memory into USM.
///
/// \param ptr start address of memory range to import
/// \param size is the number of bytes to import
/// \param context is the pi_context
__SYCL_EXPORT pi_result piextUSMImport(const void *ptr, size_t size,
                                       pi_context context);

/// Release host system memory from USM.
///
/// \param ptr start address of imported memory range
/// \param context is the pi_context
__SYCL_EXPORT pi_result piextUSMRelease(const void *ptr, pi_context context);

///
/// Device global variable
///

/// API for writing data from host to a device global variable.
///
/// \param queue is the queue
/// \param program is the program containing the device global variable
/// \param blocking_write is true if the write should block
/// \param name is the unique identifier for the device global variable
/// \param count is the number of bytes to copy
/// \param offset is the byte offset into the device global variable to start
/// copying
/// \param src is a pointer to where the data must be copied from
/// \param num_events_in_wait_list is a number of events in the wait list
/// \param event_wait_list is the wait list
/// \param event is the resulting event
pi_result piextEnqueueDeviceGlobalVariableWrite(
    pi_queue queue, pi_program program, const char *name,
    pi_bool blocking_write, size_t count, size_t offset, const void *src,
    pi_uint32 num_events_in_wait_list, const pi_event *event_wait_list,
    pi_event *event);

/// API reading data from a device global variable to host.
///
/// \param queue is the queue
/// \param program is the program containing the device global variable
/// \param blocking_read is true if the read should block
/// \param name is the unique identifier for the device global variable
/// \param count is the number of bytes to copy
/// \param offset is the byte offset into the device global variable to start
/// copying
/// \param dst is a pointer to where the data must be copied to
/// \param num_events_in_wait_list is a number of events in the wait list
/// \param event_wait_list is the wait list
/// \param event is the resulting event
pi_result piextEnqueueDeviceGlobalVariableRead(
    pi_queue queue, pi_program program, const char *name, pi_bool blocking_read,
    size_t count, size_t offset, void *dst, pi_uint32 num_events_in_wait_list,
    const pi_event *event_wait_list, pi_event *event);

///
/// Plugin
///
///
// Host Pipes
///

/// Read from pipe of a given name
///
/// @param queue a valid host command-queue in which the read / write command
/// will be queued. command_queue and program must be created with the same
/// OpenCL context.
/// @param program a program object with a successfully built executable.
/// @param pipe_symbol the name of the program scope pipe global variable.
/// @param blocking indicate if the read and write operations are blocking or
/// non-blocking
/// @param ptr a pointer to buffer in host memory that will hold resulting data
/// from pipe
/// @param size size of the memory region to read or write, in bytes.
/// @param num_events_in_waitlist number of events in the wait list.
/// @param events_waitlist specify events that need to complete before this
/// particular command can be executed.
/// @param event returns an event object that identifies this read / write
/// command and can be used to query or queue a wait for this command to
/// complete.
__SYCL_EXPORT pi_result piextEnqueueReadHostPipe(
    pi_queue queue, pi_program program, const char *pipe_symbol,
    pi_bool blocking, void *ptr, size_t size, pi_uint32 num_events_in_waitlist,
    const pi_event *events_waitlist, pi_event *event);

/// Write to pipe of a given name
///
/// @param queue a valid host command-queue in which the read / write command
/// will be queued. command_queue and program must be created with the same
/// OpenCL context.
/// @param program a program object with a successfully built executable.
/// @param pipe_symbol the name of the program scope pipe global variable.
/// @param blocking indicate if the read and write operations are blocking or
/// non-blocking
/// @param ptr a pointer to buffer in host memory that holds data to be written
/// to host pipe.
/// @param size size of the memory region to read or write, in bytes.
/// @param num_events_in_waitlist number of events in the wait list.
/// @param events_waitlist specify events that need to complete before this
/// particular command can be executed.
/// @param event returns an event object that identifies this read / write
/// command and can be used to query or queue a wait for this command to
/// complete.
__SYCL_EXPORT pi_result piextEnqueueWriteHostPipe(
    pi_queue queue, pi_program program, const char *pipe_symbol,
    pi_bool blocking, void *ptr, size_t size, pi_uint32 num_events_in_waitlist,
    const pi_event *events_waitlist, pi_event *event);

/// API to get Plugin internal data, opaque to SYCL RT. Some devices whose
/// device code is compiled by the host compiler (e.g. CPU emulators) may use it
/// to access some device code functionality implemented in/behind the plugin.
/// \param opaque_data_param - unspecified argument, interpretation is specific
/// to a plugin \param opaque_data_return - placeholder for the returned opaque
/// data.
__SYCL_EXPORT pi_result piextPluginGetOpaqueData(void *opaque_data_param,
                                                 void **opaque_data_return);

/// API to notify that the plugin should clean up its resources.
/// No PI calls should be made until the next piPluginInit call.
/// \param PluginParameter placeholder for future use, currenly not used.
__SYCL_EXPORT pi_result piTearDown(void *PluginParameter);

/// API to get Plugin specific warning and error messages.
/// \param message is a returned address to the first element in the message the
/// plugin owns the error message string. The string is thread-local. As a
/// result, different threads may return different errors. A message is
/// overwritten by the following error or warning that is produced within the
/// given thread. The memory is cleaned up at the end of the thread's lifetime.
///
/// \return PI_SUCCESS if plugin is indicating non-fatal warning. Any other
/// error code indicates that plugin considers this to be a fatal error and the
/// Returns the global timestamp from \param device , and syncronized host
/// timestamp
__SYCL_EXPORT pi_result piPluginGetLastError(char **message);

/// API to get backend specific option.
/// \param frontend_option is a string that contains frontend option.
/// \param backend_option is used to return the backend option corresponding to
/// frontend option.
///
/// \return PI_SUCCESS is returned for valid frontend_option. If a valid backend
/// option is not available, an empty string is returned.
__SYCL_EXPORT pi_result piPluginGetBackendOption(pi_platform platform,
                                                 const char *frontend_option,
                                                 const char **backend_option);

/// Queries  device for it's global timestamp in nanoseconds, and updates
/// HostTime  with the value of the host timer at the closest possible point in
/// time to that at which DeviceTime was returned.
///
/// \param Device device to query for timestamp
/// \param DeviceTime pointer to store device timestamp in nanoseconds. Optional
/// argument, can be nullptr
/// \param HostTime  pointer to store host timestamp in
/// nanoseconds. Optional argurment, can be nullptr in which case timestamp will
/// not be written
__SYCL_EXPORT pi_result piGetDeviceAndHostTimer(pi_device Device,
                                                uint64_t *DeviceTime,
                                                uint64_t *HostTime);

/// Command buffer extension
struct _pi_ext_command_buffer;
struct _pi_ext_sync_point;
struct _pi_ext_command_buffer_command;

using pi_ext_command_buffer = _pi_ext_command_buffer *;
using pi_ext_command_buffer_command = _pi_ext_command_buffer_command *;
using pi_ext_sync_point = pi_uint32;

typedef enum {
  PI_EXT_STRUCTURE_TYPE_COMMAND_BUFFER_DESC = 0
} pi_ext_structure_type;

struct pi_ext_command_buffer_desc final {
  pi_ext_structure_type stype;
  const void *pNext;
  pi_bool is_in_order;
  pi_bool enable_profiling;
  pi_bool is_updatable;
};

// Command Buffer Update types
struct pi_ext_command_buffer_update_memobj_arg_desc_t final {
  uint32_t arg_index;
  const pi_mem_obj_property *properties;
  pi_mem new_mem_obj;
};

struct pi_ext_command_buffer_update_pointer_arg_desc_t final {
  uint32_t arg_index;
  void *new_ptr;
};

struct pi_ext_command_buffer_update_value_arg_desc_t final {
  uint32_t arg_index;
  uint32_t arg_size;
  void *new_value;
};

struct pi_ext_command_buffer_update_kernel_launch_desc final {
  uint32_t num_mem_obj_args;
  uint32_t num_ptr_args;
  uint32_t num_value_args;
  uint32_t num_work_dim;

  pi_ext_command_buffer_update_memobj_arg_desc_t *mem_obj_arg_list;
  pi_ext_command_buffer_update_pointer_arg_desc_t *ptr_arg_list;
  pi_ext_command_buffer_update_value_arg_desc_t *value_arg_list;

  size_t *global_work_offset;
  size_t *global_work_size;
  size_t *local_work_size;
};

/// API to create a command-buffer.
/// \param context The context to associate the command-buffer with.
/// \param device The device to associate the command-buffer with.
/// \param desc Descriptor for the new command-buffer.
/// \param ret_command_buffer Pointer to fill with the address of the new
/// command-buffer.
__SYCL_EXPORT pi_result
piextCommandBufferCreate(pi_context context, pi_device device,
                         const pi_ext_command_buffer_desc *desc,
                         pi_ext_command_buffer *ret_command_buffer);

/// API to increment the reference count of the command-buffer
/// \param command_buffer The command_buffer to retain.
__SYCL_EXPORT pi_result
piextCommandBufferRetain(pi_ext_command_buffer command_buffer);

/// API to decrement the reference count of the command-buffer. After the
/// command_buffer reference count becomes zero and has finished execution, the
/// command-buffer is deleted.
/// \param command_buffer The command_buffer to release.
__SYCL_EXPORT pi_result
piextCommandBufferRelease(pi_ext_command_buffer command_buffer);

/// API to stop command-buffer recording such that no more commands can be
/// appended, and makes the command-buffer ready to enqueue on a command-queue.
/// \param command_buffer The command_buffer to finalize.
__SYCL_EXPORT pi_result
piextCommandBufferFinalize(pi_ext_command_buffer command_buffer);

/// API to append a kernel execution command to the command-buffer.
/// \param command_buffer The command-buffer to append onto.
/// \param kernel The kernel to append.
/// \param work_dim Dimension of the kernel execution.
/// \param global_work_offset Offset to use when executing kernel.
/// \param global_work_size Global work size to use when executing kernel.
/// \param local_work_size Local work size to use when executing kernel.
/// \param num_sync_points_in_wait_list The number of sync points in the
/// provided wait list.
/// \param sync_point_wait_list A list of sync points that this command must
/// wait on.
/// \param sync_point The sync_point associated with this kernel execution.
/// \param command Return pointer to the command representing this kernel
/// execution.
__SYCL_EXPORT pi_result piextCommandBufferNDRangeKernel(
    pi_ext_command_buffer command_buffer, pi_kernel kernel, pi_uint32 work_dim,
    const size_t *global_work_offset, const size_t *global_work_size,
    const size_t *local_work_size, pi_uint32 num_sync_points_in_wait_list,
    const pi_ext_sync_point *sync_point_wait_list,
    pi_ext_sync_point *sync_point, pi_ext_command_buffer_command *command);

/// API to append a USM memcpy command to the command-buffer.
/// \param command_buffer The command-buffer to append onto.
/// \param dst_ptr is the location the data will be copied
/// \param src_ptr is the data to be copied
/// \param size is number of bytes to copy
/// \param num_sync_points_in_wait_list The number of sync points in the
/// provided wait list.
/// \param sync_point_wait_list A list of sync points that this command must
/// wait on.
/// \param sync_point The sync_point associated with this memory operation.
__SYCL_EXPORT pi_result piextCommandBufferMemcpyUSM(
    pi_ext_command_buffer command_buffer, void *dst_ptr, const void *src_ptr,
    size_t size, pi_uint32 num_sync_points_in_wait_list,
    const pi_ext_sync_point *sync_point_wait_list,
    pi_ext_sync_point *sync_point);

/// API to append a mem buffer copy command to the command-buffer.
/// \param command_buffer The command-buffer to append onto.
/// \param src_buffer is the data to be copied
/// \param dst_buffer is the location the data will be copied
/// \param src_offset offset into \p src_buffer
/// \param dst_offset offset into \p dst_buffer
/// \param size is number of bytes to copy
/// \param num_sync_points_in_wait_list The number of sync points in the
/// provided wait list.
/// \param sync_point_wait_list A list of sync points that this command must
/// wait on.
/// \param sync_point The sync_point associated with this memory operation.
__SYCL_EXPORT pi_result piextCommandBufferMemBufferCopy(
    pi_ext_command_buffer command_buffer, pi_mem src_buffer, pi_mem dst_buffer,
    size_t src_offset, size_t dst_offset, size_t size,
    pi_uint32 num_sync_points_in_wait_list,
    const pi_ext_sync_point *sync_point_wait_list,
    pi_ext_sync_point *sync_point);

/// API to append a rectangular mem buffer copy command to the command-buffer.
/// \param command_buffer The command-buffer to append onto.
/// \param src_buffer is the data to be copied
/// \param dst_buffer is the location the data will be copied
/// \param src_origin offset for the start of the region to copy in src_buffer
/// \param dst_origin offset for the start of the region to copy in dst_buffer
/// \param region The size of the region to be copied
/// \param src_row_pitch Row pitch for the src data
/// \param src_slice_pitch Slice pitch for the src data
/// \param dst_row_pitch Row pitch for the dst data
/// \param dst_slice_pitch Slice pitch for the dst data
/// \param num_sync_points_in_wait_list The number of sync points in the
/// provided wait list.
/// \param sync_point_wait_list A list of sync points that this command must
/// wait on.
/// \param sync_point The sync_point associated with this memory operation.
__SYCL_EXPORT pi_result piextCommandBufferMemBufferCopyRect(
    pi_ext_command_buffer command_buffer, pi_mem src_buffer, pi_mem dst_buffer,
    pi_buff_rect_offset src_origin, pi_buff_rect_offset dst_origin,
    pi_buff_rect_region region, size_t src_row_pitch, size_t src_slice_pitch,
    size_t dst_row_pitch, size_t dst_slice_pitch,
    pi_uint32 num_sync_points_in_wait_list,
    const pi_ext_sync_point *sync_point_wait_list,
    pi_ext_sync_point *sync_point);

/// API to append a mem buffer read command to the command-buffer.
/// \param command_buffer The command-buffer to append onto.
/// \param buffer is the data to be read
/// \param offset offset into \p buffer
/// \param size is number of bytes to read
/// \param dst is the pointer to the destination
/// \param num_sync_points_in_wait_list The number of sync points in the
/// provided wait list.
/// \param sync_point_wait_list A list of sync points that this command must
/// wait on.
/// \param sync_point The sync_point associated with this memory operation.
__SYCL_EXPORT pi_result piextCommandBufferMemBufferRead(
    pi_ext_command_buffer command_buffer, pi_mem buffer, size_t offset,
    size_t size, void *dst, pi_uint32 num_sync_points_in_wait_list,
    const pi_ext_sync_point *sync_point_wait_list,
    pi_ext_sync_point *sync_point);

/// API to append a rectangular mem buffer read command to the command-buffer.
/// \param command_buffer The command-buffer to append onto.
/// \param buffer is the data to be read
/// \param buffer_offset offset for the start of the region to read in buffer
/// \param host_offset offset for the start of the region to be written from ptr
/// \param region The size of the region to read
/// \param buffer_row_pitch Row pitch for the source buffer data
/// \param buffer_slice_pitch Slice pitch for the source buffer data
/// \param host_row_pitch Row pitch for the destination data ptr
/// \param host_slice_pitch Slice pitch for the destination data ptr
/// \param ptr is the location the data will be written
/// \param num_sync_points_in_wait_list The number of sync points in the
/// provided wait list.
/// \param sync_point_wait_list A list of sync points that this command must
/// wait on.
/// \param sync_point The sync_point associated with this memory operation.
__SYCL_EXPORT pi_result piextCommandBufferMemBufferReadRect(
    pi_ext_command_buffer command_buffer, pi_mem buffer,
    pi_buff_rect_offset buffer_offset, pi_buff_rect_offset host_offset,
    pi_buff_rect_region region, size_t buffer_row_pitch,
    size_t buffer_slice_pitch, size_t host_row_pitch, size_t host_slice_pitch,
    void *ptr, pi_uint32 num_sync_points_in_wait_list,
    const pi_ext_sync_point *sync_point_wait_list,
    pi_ext_sync_point *sync_point);

/// API to append a mem buffer write command to the command-buffer.
/// \param command_buffer The command-buffer to append onto.
/// \param buffer is the location to write the data
/// \param offset offset into \p buffer
/// \param size is number of bytes to write
/// \param ptr is the pointer to the source
/// \param num_sync_points_in_wait_list The number of sync points in the
/// provided wait list.
/// \param sync_point_wait_list A list of sync points that this command must
/// wait on.
/// \param sync_point The sync_point associated with this memory operation.
__SYCL_EXPORT pi_result piextCommandBufferMemBufferWrite(
    pi_ext_command_buffer command_buffer, pi_mem buffer, size_t offset,
    size_t size, const void *ptr, pi_uint32 num_sync_points_in_wait_list,
    const pi_ext_sync_point *sync_point_wait_list,
    pi_ext_sync_point *sync_point);

/// API to append a rectangular mem buffer write command to the command-buffer.
/// \param command_buffer The command-buffer to append onto.
/// \param buffer is the location to write the data
/// \param buffer_offset offset for the start of the region to write in buffer
/// \param host_offset offset for the start of the region to be read from ptr
/// \param region The size of the region to write
/// \param buffer_row_pitch Row pitch for the buffer data
/// \param buffer_slice_pitch Slice pitch for the buffer data
/// \param host_row_pitch Row pitch for the source data ptr
/// \param host_slice_pitch Slice pitch for the source data ptr
/// \param ptr is the pointer to the source
/// \param num_sync_points_in_wait_list The number of sync points in the
/// provided wait list.
/// \param sync_point_wait_list A list of sync points that this command must
/// wait on.
/// \param sync_point The sync_point associated with this memory operation.
__SYCL_EXPORT pi_result piextCommandBufferMemBufferWriteRect(
    pi_ext_command_buffer command_buffer, pi_mem buffer,
    pi_buff_rect_offset buffer_offset, pi_buff_rect_offset host_offset,
    pi_buff_rect_region region, size_t buffer_row_pitch,
    size_t buffer_slice_pitch, size_t host_row_pitch, size_t host_slice_pitch,
    const void *ptr, pi_uint32 num_sync_points_in_wait_list,
    const pi_ext_sync_point *sync_point_wait_list,
    pi_ext_sync_point *sync_point);

/// API to append a mem buffer fill command to the command-buffer.
/// \param command_buffer The command-buffer to append onto.
/// \param buffer is the location to fill the data.
/// \param pattern pointer to the pattern to fill the buffer with.
/// \param pattern_size size of the pattern in bytes.
/// \param offset Offset into the buffer to fill from.
/// \param size fill size in bytes.
/// \param num_sync_points_in_wait_list The number of sync points in the
/// provided wait list.
/// \param sync_point_wait_list A list of sync points that this command must
/// wait on.
/// \param sync_point The sync_point associated with this memory operation.
__SYCL_EXPORT pi_result piextCommandBufferMemBufferFill(
    pi_ext_command_buffer command_buffer, pi_mem buffer, const void *pattern,
    size_t pattern_size, size_t offset, size_t size,
    pi_uint32 num_sync_points_in_wait_list,
    const pi_ext_sync_point *sync_point_wait_list,
    pi_ext_sync_point *sync_point);

/// API to append a USM fill command to the command-buffer.
/// \param command_buffer The command-buffer to append onto.
/// \param ptr pointer to the USM allocation to fill.
/// \param pattern pointer to the pattern to fill ptr with.
/// \param pattern_size size of the pattern in bytes.
/// \param size fill size in bytes.
/// \param num_sync_points_in_wait_list The number of sync points in the
/// provided wait list.
/// \param sync_point_wait_list A list of sync points that this command must
/// wait on.
/// \param sync_point The sync_point associated with this memory operation.
__SYCL_EXPORT pi_result piextCommandBufferFillUSM(
    pi_ext_command_buffer command_buffer, void *ptr, const void *pattern,
    size_t pattern_size, size_t size, pi_uint32 num_sync_points_in_wait_list,
    const pi_ext_sync_point *sync_point_wait_list,
    pi_ext_sync_point *sync_point);

/// API to append a USM Prefetch command to the command-buffer.
/// \param command_buffer The command-buffer to append onto.
/// \param ptr points to the memory to migrate.
/// \param size is the number of bytes to migrate.
/// \param flags is a bitfield used to specify memory migration options.
/// \param num_sync_points_in_wait_list The number of sync points in the
/// provided wait list.
/// \param sync_point_wait_list A list of sync points that this command must
/// wait on.
/// \param sync_point The sync_point associated with this memory operation.
__SYCL_EXPORT pi_result piextCommandBufferPrefetchUSM(
    pi_ext_command_buffer command_buffer, const void *ptr, size_t size,
    pi_usm_migration_flags flags, pi_uint32 num_sync_points_in_wait_list,
    const pi_ext_sync_point *sync_point_wait_list,
    pi_ext_sync_point *sync_point);

/// API to append a USM Advise command to the command-buffer.
/// \param command_buffer The command-buffer to append onto.
/// \param ptr is the data to be advised.
/// \param length is the size in bytes of the memory to advise.
/// \param advice is device specific advice.
/// \param num_sync_points_in_wait_list The number of sync points in the
/// provided wait list.
/// \param sync_point_wait_list A list of sync points that this command must
/// wait on.
/// \param sync_point The sync_point associated with this memory operation.
__SYCL_EXPORT pi_result piextCommandBufferAdviseUSM(
    pi_ext_command_buffer command_buffer, const void *ptr, size_t length,
    pi_mem_advice advice, pi_uint32 num_sync_points_in_wait_list,
    const pi_ext_sync_point *sync_point_wait_list,
    pi_ext_sync_point *sync_point);

/// API to submit the command-buffer to queue for execution, returns an error if
/// the command-buffer is not finalized or another instance of the same
/// command-buffer is currently executing.
/// \param command_buffer The command-buffer to be submitted.
/// \param queue The PI queue to submit on.
/// \param num_events_in_wait_list The number of events that this execution
/// depends on.
/// \param event_wait_list List of pi_events to wait on.
/// \param event The pi_event associated with this enqueue.
__SYCL_EXPORT pi_result
piextEnqueueCommandBuffer(pi_ext_command_buffer command_buffer, pi_queue queue,
                          pi_uint32 num_events_in_wait_list,
                          const pi_event *event_wait_list, pi_event *event);

/// API to update a kernel launch command inside of a command-buffer.
/// @param command The command to be updated.
/// @param desc Descriptor which describes the updated parameters of the kernel
/// launch.
__SYCL_EXPORT pi_result piextCommandBufferUpdateKernelLaunch(
    pi_ext_command_buffer_command command,
    pi_ext_command_buffer_update_kernel_launch_desc *desc);

/// API to increment the reference count of a command-buffer command.
/// \param command The command to release.
__SYCL_EXPORT pi_result
piextCommandBufferRetainCommand(pi_ext_command_buffer_command command);

/// API to decrement the reference count of a command-buffer command. After the
/// command reference count becomes zero, the command is deleted.
/// \param command The command to release.
__SYCL_EXPORT pi_result
piextCommandBufferReleaseCommand(pi_ext_command_buffer_command command);

/// API to destroy bindless unsampled image handles.
///
/// \param context is the pi_context
/// \param device is the pi_device
/// \param handle is the image handle
__SYCL_EXPORT pi_result piextMemUnsampledImageHandleDestroy(
    pi_context context, pi_device device, pi_image_handle handle);

/// API to destroy bindless sampled image handles.
///
/// \param context is the pi_context
/// \param handle is the image handle
__SYCL_EXPORT pi_result piextMemSampledImageHandleDestroy(
    pi_context context, pi_device device, pi_image_handle handle);

/// API to allocate memory for bindless images.
///
/// \param context is the pi_context
/// \param device is the pi_device
/// \param flags are extra flags to pass (currently unused)
/// \param image_format format of the image (channel order and data type)
/// \param image_desc image descriptor
/// \param ret_mem is the returning memory handle to newly allocated memory
__SYCL_EXPORT pi_result piextMemImageAllocate(pi_context context,
                                              pi_device device,
                                              pi_image_format *image_format,
                                              pi_image_desc *image_desc,
                                              pi_image_mem_handle *ret_mem);

/// API to retrieve individual image from mipmap.
///
/// \param context is the pi_context
/// \param device is the pi_device
/// \param mip_mem is the memory handle to the mipmap
/// \param level is the requested level of the mipmap
/// \param ret_mem is the returning memory handle to the individual image
__SYCL_EXPORT pi_result piextMemMipmapGetLevel(pi_context context,
                                               pi_device device,
                                               pi_image_mem_handle mip_mem,
                                               unsigned int level,
                                               pi_image_mem_handle *ret_mem);

/// API to free memory for bindless images.
///
/// \param context is the pi_context
/// \param device is the pi_device
/// \param memory_handle is the handle to image memory to be freed
__SYCL_EXPORT pi_result piextMemImageFree(pi_context context, pi_device device,
                                          pi_image_mem_handle memory_handle);

/// API to free mipmap memory for bindless images.
///
/// \param context is the pi_context
/// \param device is the pi_device
/// \param memory_handle is the handle to image memory to be freed
__SYCL_EXPORT pi_result piextMemMipmapFree(pi_context context, pi_device device,
                                           pi_image_mem_handle memory_handle);

/// API to create bindless image handles.
///
/// \param context is the pi_context
/// \param device is the pi_device
/// \param img_mem is the handle to memory from which to create the image
/// \param image_format format of the image (channel order and data type)
/// \param image_desc image descriptor
/// \param ret_mem is the returning pi_mem image object
/// \param ret_handle is the returning memory handle to newly allocated memory
__SYCL_EXPORT pi_result piextMemUnsampledImageCreate(
    pi_context context, pi_device device, pi_image_mem_handle img_mem,
    pi_image_format *image_format, pi_image_desc *image_desc,
    pi_image_handle *ret_handle);

/// API to create sampled bindless image handles.
///
/// \param context is the pi_context
/// \param device is the pi_device
/// \param img_mem is the handle to memory from which to create the image
/// \param image_format format of the image (channel order and data type)
/// \param image_desc image descriptor
/// \param sampler is the pi_sampler
/// \param ret_mem is the returning pi_mem image object
/// \param ret_handle is the returning memory handle to newly allocated memory
__SYCL_EXPORT pi_result piextMemSampledImageCreate(
    pi_context context, pi_device device, pi_image_mem_handle img_mem,
    pi_image_format *image_format, pi_image_desc *image_desc,
    pi_sampler sampler, pi_image_handle *ret_handle);

/// API to create samplers for bindless images.
///
/// \param context is the pi_context
/// \param device is the pi_device
/// \param sampler_properties is the pointer to the sampler properties bitfield
/// \param min_mipmap_level_clamp is the minimum mipmap level to sample from
/// \param max_mipmap_level_clamp is the maximum mipmap level to sample from
/// \param max_anisotropy is the maximum anisotropic ratio
/// \param result_sampler is the returned sampler
__SYCL_EXPORT pi_result piextBindlessImageSamplerCreate(
    pi_context context, const pi_sampler_properties *sampler_properties,
    float min_mipmap_level_clamp, float max_mipmap_level_clamp,
    float max_anisotropy, pi_sampler *result_sampler);

/// API to copy image data Host to Device or Device to Host.
///
/// \param queue is the queue to submit to
/// \param dst_ptr is the location the data will be copied to
/// \param src_ptr is the data to be copied
/// \param image_format format of the image (channel order and data type)
/// \param image_desc image descriptor
/// \param flags flags describing copy direction (H2D or D2H)
/// \param src_offset is the offset into the source image/memory
/// \param dst_offset is the offset into the destination image/memory
/// \param copy_extent is the extent (region) of the image/memory to copy
/// \param host_extent is the extent (region) of the memory on the host
/// \param num_events_in_wait_list is the number of events in the wait list
/// \param event_wait_list is the list of events to wait on before copying
/// \param event is the returned event representing this operation
__SYCL_EXPORT pi_result piextMemImageCopy(
    pi_queue command_queue, void *dst_ptr, void *src_ptr,
    const pi_image_format *image_format, const pi_image_desc *image_desc,
    const pi_image_copy_flags flags, pi_image_offset src_offset,
    pi_image_offset dst_offset, pi_image_region copy_extent,
    pi_image_region host_extent, pi_uint32 num_events_in_wait_list,
    const pi_event *event_wait_list, pi_event *event);

/// API to query an image memory handle for specific properties.
///
/// \param mem_handle is the handle to the image memory
/// \param param_name is the queried info name
/// \param param_value is the returned query value
/// \param param_value_size_ret is the returned query value size
__SYCL_EXPORT pi_result piextMemImageGetInfo(
    const pi_image_mem_handle mem_handle, pi_image_info param_name,
    void *param_value, size_t *param_value_size_ret);

/// API to import external memory in the form of a file descriptor.
///
/// \param context is the pi_context
/// \param device is the pi_device
/// \param size is the size of the external memory
/// \param file_descriptor is the file descriptor
/// \param ret_handle is the returned interop memory handle to the external
/// memory
__SYCL_EXPORT pi_result
piextMemImportOpaqueFD(pi_context context, pi_device device, size_t size,
                       int file_descriptor, pi_interop_mem_handle *ret_handle);

/// API to map an interop memory handle to an image memory handle.
///
/// \param context is the pi_context
/// \param device is the pi_device
/// \param image_format format of the image (channel order and data type)
/// \param image_desc image descriptor
/// \param mem_handle is the interop memory handle to the external memory
/// \param ret_mem is the returned image memory handle to the externally
/// allocated memory
__SYCL_EXPORT pi_result piextMemMapExternalArray(
    pi_context context, pi_device device, pi_image_format *image_format,
    pi_image_desc *image_desc, pi_interop_mem_handle mem_handle,
    pi_image_mem_handle *ret_mem);

/// API to destroy interop memory.
///
/// \param context is the pi_context
/// \param device is the pi_device
/// \param memory_handle is the handle to interop memory to be freed
__SYCL_EXPORT pi_result piextMemReleaseInterop(
    pi_context context, pi_device device, pi_interop_mem_handle memory_handle);

/// API to import an external semaphore in the form of a file descriptor.
///
/// \param context is the pi_context
/// \param device is the pi_device
/// \param file_descriptor is the file descriptor
/// \param ret_handle is the returned interop semaphore handle to the external
/// semaphore
__SYCL_EXPORT pi_result piextImportExternalSemaphoreOpaqueFD(
    pi_context context, pi_device device, int file_descriptor,
    pi_interop_semaphore_handle *ret_handle);

/// API to destroy the external semaphore handle.
///
/// \param context is the pi_context
/// \param device is the pi_device
/// \param sem_handle is the interop semaphore handle to the external semaphore
/// to be destroyed
__SYCL_EXPORT pi_result
piextDestroyExternalSemaphore(pi_context context, pi_device device,
                              pi_interop_semaphore_handle sem_handle);

/// API to instruct the queue with a non-blocking wait on an external semaphore.
///
/// \param command_queue is the queue instructed to wait
/// \param sem_handle is the interop semaphore handle
/// \param num_events_in_wait_list is the number of events in the wait list
/// \param event_wait_list is the list of events to wait on before this
/// operation
/// \param event is the returned event representing this operation
__SYCL_EXPORT pi_result piextWaitExternalSemaphore(
    pi_queue command_queue, pi_interop_semaphore_handle sem_handle,
    pi_uint32 num_events_in_wait_list, const pi_event *event_wait_list,
    pi_event *event);

/// API to instruct the queue to signal the external semaphore handle once all
/// previous commands have completed execution.
///
/// \param command_queue is the queue instructed to signal
/// \param sem_handle is the interop semaphore handle to signal
/// \param num_events_in_wait_list is the number of events in the wait list
/// \param event_wait_list is the list of events to wait on before this
/// operation
/// \param event is the returned event representing this operation
__SYCL_EXPORT pi_result piextSignalExternalSemaphore(
    pi_queue command_queue, pi_interop_semaphore_handle sem_handle,
    pi_uint32 num_events_in_wait_list, const pi_event *event_wait_list,
    pi_event *event);

typedef enum {
  _PI_SANITIZE_TYPE_NONE = 0x0,
  _PI_SANITIZE_TYPE_ADDRESS = 0x1,
  _PI_SANITIZE_TYPE_MEMORY = 0x2,
  _PI_SANITIZE_TYPE_THREAD = 0x3
} _pi_sanitize_type;

struct _pi_plugin {
  // PI version supported by host passed to the plugin. The Plugin
  // checks and writes the appropriate Function Pointers in
  // PiFunctionTable.
  // TODO: Work on version fields and their handshaking mechanism.
  // Some choices are:
  // - Use of integers to keep major and minor version.
  // - Keeping char* Versions.
  char PiVersion[20];
  // Plugin edits this.
  char PluginVersion[20];
  char *Targets;
  struct FunctionPointers {
#define _PI_API(api) decltype(::api) *api;
#include <sycl/detail/pi.def>
  } PiFunctionTable;

  _pi_sanitize_type SanitizeType;
};

#ifdef __cplusplus
} // extern "C"
#endif // __cplusplus

#endif // _PI_H_<|MERGE_RESOLUTION|>--- conflicted
+++ resolved
@@ -174,17 +174,13 @@
 //         - PI_EXT_ONEAPI_DEVICE_INFO_BINDLESS_SAMPLED_IMAGE_FETCH_3D
 // 15.51 Removed ret_mem argument from piextMemUnsampledImageCreate and
 // piextMemSampledImageCreate
-<<<<<<< HEAD
-// 16.52 Replaced piextUSMEnqueueMemset with piextUSMEnqueueFill
-
-#define _PI_H_VERSION_MAJOR 16
-=======
 // 15.52 Added piEnqueueTimestampRecordingExp and
 //       PI_EXT_ONEAPI_DEVICE_INFO_TIMESTAMP_RECORDING_SUPPORT.
-
-#define _PI_H_VERSION_MAJOR 15
->>>>>>> 781b75ab
-#define _PI_H_VERSION_MINOR 52
+// 16.53 Replaced piextUSMEnqueueMemset with piextUSMEnqueueFill
+
+#define _PI_H_VERSION_MAJOR 16
+
+#define _PI_H_VERSION_MINOR 53
 
 #define _PI_STRING_HELPER(a) #a
 #define _PI_CONCAT(a, b) _PI_STRING_HELPER(a.b)
