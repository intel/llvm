--- conflicted
+++ resolved
@@ -199,16 +199,11 @@
 // 16.56 Replaced piextUSMEnqueueMemset with piextUSMEnqueueFill
 // 16.57 Added mappings to UR launch properties extension
 // (piextEnqueueKernelLaunchCustom)
-<<<<<<< HEAD
-// 16.58 Added const-qualifier to src_ptr in piextMemImageCopy.
-
-#define _PI_H_VERSION_MAJOR 16
-=======
 // 17.58 Added context parameter to piextMemImageGetInfo
+// 17.59 Added const-qualifier to src_ptr in piextMemImageCopy.
 
 #define _PI_H_VERSION_MAJOR 17
->>>>>>> 73c06afa
-#define _PI_H_VERSION_MINOR 58
+#define _PI_H_VERSION_MINOR 59
 
 #define _PI_STRING_HELPER(a) #a
 #define _PI_CONCAT(a, b) _PI_STRING_HELPER(a.b)
