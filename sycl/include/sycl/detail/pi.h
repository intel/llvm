//==---------- pi.h - Plugin Interface -------------------------------------==//
//
// Part of the LLVM Project, under the Apache License v2.0 with LLVM Exceptions.
// See https://llvm.org/LICENSE.txt for license information.
// SPDX-License-Identifier: Apache-2.0 WITH LLVM-exception
//
//===----------------------------------------------------------------------===//

/// \defgroup sycl_pi The Plugin Interface
// TODO: link to sphinx page

/// \file Main Plugin Interface header file.
///
/// This is the definition of a generic offload Plugin Interface (PI), which is
/// used by the SYCL implementation to connect to multiple device back-ends,
/// e.g. to OpenCL. The interface is intentionally kept C-only for the
/// purpose of having full flexibility and interoperability with different
/// environments.
///
/// \ingroup sycl_pi

#ifndef _PI_H_
#define _PI_H_

// Every single change in PI API should be accompanied with the minor
// version increase (+1). In the cases where backward compatibility is not
// maintained there should be a (+1) change to the major version in
// addition to the increase of the minor.
//
// PI version changes log:
// -- Version 1.2:
// 1. (Binary backward compatibility breaks) Two fields added to the
// pi_device_binary_struct structure:
//   pi_device_binary_property_set PropertySetsBegin;
//   pi_device_binary_property_set PropertySetsEnd;
// 2. A number of types needed to define pi_device_binary_property_set added.
// 3. Added new ownership argument to piextContextCreateWithNativeHandle.
// 4. Add interoperability interfaces for kernel.
// 4.6 Added new ownership argument to piextQueueCreateWithNativeHandle which
// changes the API version from 3.5 to 4.6.
// 5.7 Added new context and ownership arguments to
//   piextEventCreateWithNativeHandle
// 6.8 Added new ownership argument to piextProgramCreateWithNativeHandle. Added
// piQueueFlush function.
// 7.9 Added new context and ownership arguments to
// piextMemCreateWithNativeHandle.
// 8.10 Added new optional device argument to piextQueueCreateWithNativeHandle
// 9.11 Use values of OpenCL enums directly, rather than including `<CL/cl.h>`;
// NOTE that this results in a changed API for `piProgramGetBuildInfo`.
// 10.12 Change enum value PI_MEM_ADVICE_UNKNOWN from 0 to 999, and set enum
// PI_MEM_ADVISE_RESET to 0.
// 10.13 Added new PI_EXT_ONEAPI_QUEUE_DISCARD_EVENTS queue property.
// 10.14 Add PI_EXT_INTEL_DEVICE_INFO_FREE_MEMORY as an extension for
// piDeviceGetInfo.
// 11.15 piEventCreate creates even in the signalled state now.
// 11.16 Add PI_EXT_INTEL_DEVICE_INFO_MEMORY_CLOCK_RATE and
// PI_EXT_INTEL_DEVICE_INFO_MEMORY_BUS_WIDTH as an extension for
// piDeviceGetInfo.
// 11.17 Added new PI_EXT_ONEAPI_QUEUE_PRIORITY_LOW and
// PI_EXT_ONEAPI_QUEUE_PRIORITY_HIGH queue properties.
// 11.18 Add new parameter name PI_EXT_ONEAPI_QUEUE_INFO_EMPTY to
// _pi_queue_info.
// 12.19 Add new PI_EXT_INTEL_DEVICE_PARTITION_BY_CSLICE piDevicePartition
// scheme. Sub-sub-devices (representing compute slice) creation via
// partitioning by affinity domain is disabled by default and can be temporarily
// restored via SYCL_PI_LEVEL_ZERO_EXPOSE_CSLICE_IN_AFFINITY_PARTITIONING
// environment variable.
// 12.20 Added piextQueueCreate API to be used instead of piQueueCreate, also
// added PI_EXT_INTEL_DEVICE_INFO_MAX_COMPUTE_QUEUE_INDICES for piDeviceGetInfo.
// Both are needed to support sycl_ext_intel_queue_index extension.
// 12.21 Added new piextUSMEnqueueFill2D, piextUSMEnqueueMemset2D, and
// piextUSMEnqueueMemcpy2D functions. Added new
// PI_EXT_ONEAPI_CONTEXT_INFO_USM_FILL2D_SUPPORT,
// PI_EXT_ONEAPI_CONTEXT_INFO_USM_MEMSET2D_SUPPORT, and
// PI_EXT_ONEAPI_CONTEXT_INFO_USM_MEMCPY2D_SUPPORT context info query
// descriptors.
// 12.22 Add piGetDeviceAndHostTimer to query device wall-clock timestamp
// 12.23 Added new piextEnqueueDeviceGlobalVariableWrite and
// piextEnqueueDeviceGlobalVariableRead functions.
// 12.24 Added new PI_EXT_KERNEL_EXEC_INFO_CACHE_CONFIG property to the
// _pi_kernel_exec_info. Defined _pi_kernel_cache_config enum with values of
// the new PI_EXT_KERNEL_EXEC_INFO_CACHE_CONFIG property.
// 12.25 Added PI_EXT_DEVICE_INFO_ATOMIC_FENCE_ORDER_CAPABILITIES and
// PI_EXT_DEVICE_INFO_ATOMIC_FENCE_SCOPE_CAPABILITIES for piDeviceGetInfo.
// 12.26 Added piextEnqueueReadHostPipe and piextEnqueueWriteHostPipe functions.
// 12.27 Added new queue create and get APIs for immediate commandlists
// piextQueueCreate2, piextQueueCreateWithNativeHandle2,
// piextQueueGetNativeHandle2
// 12.28 Added piextMemImageCreateWithNativeHandle for creating images from
// native handles.
// 12.29 Support PI_EXT_PLATFORM_INFO_BACKEND query in piPlatformGetInfo
// 12.30 Added PI_EXT_INTEL_DEVICE_INFO_MEM_CHANNEL_SUPPORT device info query.
// 12.31 Added PI_EXT_CODEPLAY_DEVICE_INFO_MAX_REGISTERS_PER_WORK_GROUP device
// info query.

#define _PI_H_VERSION_MAJOR 12
<<<<<<< HEAD
#define _PI_H_VERSION_MINOR 24
=======
#define _PI_H_VERSION_MINOR 31
>>>>>>> c7759bb8

#define _PI_STRING_HELPER(a) #a
#define _PI_CONCAT(a, b) _PI_STRING_HELPER(a.b)
#define _PI_TRIPLE_CONCAT(a, b, c) _PI_STRING_HELPER(a.b.c)

// This is the macro that plugins should all use to define their version.
// _PI_PLUGIN_VERSION_STRING will be printed when environment variable
// SYCL_PI_TRACE is set to 1. PluginVersion should be defined for each plugin
// in plugins/*/pi_*.hpp. PluginVersion should be incremented with each change
// to the plugin.
#define _PI_PLUGIN_VERSION_STRING(PluginVersion)                               \
  _PI_TRIPLE_CONCAT(_PI_H_VERSION_MAJOR, _PI_H_VERSION_MINOR, PluginVersion)

#define _PI_H_VERSION_STRING                                                   \
  _PI_CONCAT(_PI_H_VERSION_MAJOR, _PI_H_VERSION_MINOR)

// This will be used to check the major versions of plugins versus the major
// versions of PI.
#define _PI_STRING_SUBSTITUTE(X) _PI_STRING_HELPER(X)
#define _PI_PLUGIN_VERSION_CHECK(PI_API_VERSION, PI_PLUGIN_VERSION)            \
  if (strncmp(PI_API_VERSION, PI_PLUGIN_VERSION,                               \
              sizeof(_PI_STRING_SUBSTITUTE(_PI_H_VERSION_MAJOR))) < 0) {       \
    return PI_ERROR_INVALID_OPERATION;                                         \
  }

// NOTE: This file presents a maping of OpenCL to PI enums, constants and
// typedefs. The general approach taken was to replace `CL_` prefix with `PI_`.
// Please consider this when adding or modifying values, as the strict value
// match is required.
// TODO: We should consider re-implementing PI enums and constants and only
// perform a mapping of PI to OpenCL in the pi_opencl backend.
#include <sycl/detail/export.hpp>

#include <cstddef>
#include <cstdint>
#include <variant>

#ifdef __cplusplus
extern "C" {
#endif // __cplusplus

using pi_int32 = int32_t;
using pi_uint32 = uint32_t;
using pi_uint64 = uint64_t;
using pi_bool = pi_uint32;
using pi_bitfield = pi_uint64;
using pi_native_handle = uintptr_t;

//
// NOTE: prefer to map 1:1 to OpenCL so that no translation is needed
// for PI <-> OpenCL ways. The PI <-> to other BE translation is almost
// always needed anyway.
//
typedef enum {
#define _PI_ERRC(NAME, VAL) NAME = VAL,
#define _PI_ERRC_WITH_MSG(NAME, VAL, MSG) NAME = VAL,
#include <sycl/detail/pi_error.def>
#undef _PI_ERRC
#undef _PI_ERRC_WITH_MSG
} _pi_result;

typedef enum {
  PI_EVENT_COMPLETE = 0x0,
  PI_EVENT_RUNNING = 0x1,
  PI_EVENT_SUBMITTED = 0x2,
  PI_EVENT_QUEUED = 0x3
} _pi_event_status;

typedef enum {
  PI_PLATFORM_INFO_EXTENSIONS = 0x0904,
  PI_PLATFORM_INFO_NAME = 0x0902,
  PI_PLATFORM_INFO_PROFILE = 0x0900,
  PI_PLATFORM_INFO_VENDOR = 0x0903,
  PI_PLATFORM_INFO_VERSION = 0x0901,
  PI_EXT_PLATFORM_INFO_BACKEND = 0x21000 // returns pi_platform_backend
} _pi_platform_info;

typedef enum {
  PI_PROGRAM_BUILD_INFO_STATUS = 0x1181,
  PI_PROGRAM_BUILD_INFO_OPTIONS = 0x1182,
  PI_PROGRAM_BUILD_INFO_LOG = 0x1183,
  PI_PROGRAM_BUILD_INFO_BINARY_TYPE = 0x1184
} _pi_program_build_info;

typedef enum {
  PI_PROGRAM_BUILD_STATUS_NONE = -1,
  PI_PROGRAM_BUILD_STATUS_ERROR = -2,
  PI_PROGRAM_BUILD_STATUS_SUCCESS = 0,
  PI_PROGRAM_BUILD_STATUS_IN_PROGRESS = -3
} _pi_program_build_status;

typedef enum {
  PI_PROGRAM_BINARY_TYPE_NONE = 0x0,
  PI_PROGRAM_BINARY_TYPE_COMPILED_OBJECT = 0x1,
  PI_PROGRAM_BINARY_TYPE_LIBRARY = 0x2,
  PI_PROGRAM_BINARY_TYPE_EXECUTABLE = 0x4
} _pi_program_binary_type;

// NOTE: this is made 64-bit to match the size of cl_device_type to
// make the translation to OpenCL transparent.
//
typedef enum : pi_uint64 {
  PI_DEVICE_TYPE_DEFAULT =
      (1 << 0), ///< The default device available in the PI plugin.
  PI_DEVICE_TYPE_ALL = 0xFFFFFFFF, ///< All devices available in the PI plugin.
  PI_DEVICE_TYPE_CPU = (1 << 1),   ///< A PI device that is the host processor.
  PI_DEVICE_TYPE_GPU = (1 << 2),   ///< A PI device that is a GPU.
  PI_DEVICE_TYPE_ACC = (1 << 3),   ///< A PI device that is a
                                   ///< dedicated accelerator.
  PI_DEVICE_TYPE_CUSTOM = (1 << 4) ///< A PI device that is a custom device.
} _pi_device_type;

typedef enum {
  PI_EXT_PLATFORM_BACKEND_UNKNOWN = 0, ///< The backend is not a recognized one
  PI_EXT_PLATFORM_BACKEND_LEVEL_ZERO = 1, ///< The backend is Level Zero
  PI_EXT_PLATFORM_BACKEND_OPENCL = 2,     ///< The backend is OpenCL
  PI_EXT_PLATFORM_BACKEND_CUDA = 3,       ///< The backend is CUDA
  PI_EXT_PLATFORM_BACKEND_HIP = 4,        ///< The backend is HIP
  PI_EXT_PLATFORM_BACKEND_ESIMD = 5,      ///< The backend is ESIMD
} _pi_platform_backend;

typedef enum {
  PI_DEVICE_MEM_CACHE_TYPE_NONE = 0x0,
  PI_DEVICE_MEM_CACHE_TYPE_READ_ONLY_CACHE = 0x1,
  PI_DEVICE_MEM_CACHE_TYPE_READ_WRITE_CACHE = 0x2
} _pi_device_mem_cache_type;

typedef enum {
  PI_DEVICE_LOCAL_MEM_TYPE_LOCAL = 0x1,
  PI_DEVICE_LOCAL_MEM_TYPE_GLOBAL = 0x2
} _pi_device_local_mem_type;

typedef enum {
  PI_DEVICE_INFO_TYPE = 0x1000,
  PI_DEVICE_INFO_VENDOR_ID = 0x1001,
  PI_DEVICE_INFO_MAX_COMPUTE_UNITS = 0x1002,
  PI_DEVICE_INFO_MAX_WORK_ITEM_DIMENSIONS = 0x1003,
  PI_DEVICE_INFO_MAX_WORK_ITEM_SIZES = 0x1005,
  PI_DEVICE_INFO_MAX_WORK_GROUP_SIZE = 0x1004,
  PI_DEVICE_INFO_SINGLE_FP_CONFIG = 0x101B,
  PI_DEVICE_INFO_HALF_FP_CONFIG = 0x1033,
  PI_DEVICE_INFO_DOUBLE_FP_CONFIG = 0x1032,
  PI_DEVICE_INFO_QUEUE_PROPERTIES = 0x102A,
  PI_DEVICE_INFO_PREFERRED_VECTOR_WIDTH_CHAR = 0x1006,
  PI_DEVICE_INFO_PREFERRED_VECTOR_WIDTH_SHORT = 0x1007,
  PI_DEVICE_INFO_PREFERRED_VECTOR_WIDTH_INT = 0x1008,
  PI_DEVICE_INFO_PREFERRED_VECTOR_WIDTH_LONG = 0x1009,
  PI_DEVICE_INFO_PREFERRED_VECTOR_WIDTH_FLOAT = 0x100A,
  PI_DEVICE_INFO_PREFERRED_VECTOR_WIDTH_DOUBLE = 0x100B,
  PI_DEVICE_INFO_PREFERRED_VECTOR_WIDTH_HALF = 0x1034,
  PI_DEVICE_INFO_NATIVE_VECTOR_WIDTH_CHAR = 0x1036,
  PI_DEVICE_INFO_NATIVE_VECTOR_WIDTH_SHORT = 0x1037,
  PI_DEVICE_INFO_NATIVE_VECTOR_WIDTH_INT = 0x1038,
  PI_DEVICE_INFO_NATIVE_VECTOR_WIDTH_LONG = 0x1039,
  PI_DEVICE_INFO_NATIVE_VECTOR_WIDTH_FLOAT = 0x103A,
  PI_DEVICE_INFO_NATIVE_VECTOR_WIDTH_DOUBLE = 0x103B,
  PI_DEVICE_INFO_NATIVE_VECTOR_WIDTH_HALF = 0x103C,
  PI_DEVICE_INFO_MAX_CLOCK_FREQUENCY = 0x100C,
  PI_DEVICE_INFO_ADDRESS_BITS = 0x100D,
  PI_DEVICE_INFO_MAX_MEM_ALLOC_SIZE = 0x1010,
  PI_DEVICE_INFO_IMAGE_SUPPORT = 0x1016,
  PI_DEVICE_INFO_MAX_READ_IMAGE_ARGS = 0x100E,
  PI_DEVICE_INFO_MAX_WRITE_IMAGE_ARGS = 0x100F,
  PI_DEVICE_INFO_IMAGE2D_MAX_WIDTH = 0x1011,
  PI_DEVICE_INFO_IMAGE2D_MAX_HEIGHT = 0x1012,
  PI_DEVICE_INFO_IMAGE3D_MAX_WIDTH = 0x1013,
  PI_DEVICE_INFO_IMAGE3D_MAX_HEIGHT = 0x1014,
  PI_DEVICE_INFO_IMAGE3D_MAX_DEPTH = 0x1015,
  PI_DEVICE_INFO_IMAGE_MAX_BUFFER_SIZE = 0x1040,
  PI_DEVICE_INFO_IMAGE_MAX_ARRAY_SIZE = 0x1041,
  PI_DEVICE_INFO_MAX_SAMPLERS = 0x1018,
  PI_DEVICE_INFO_MAX_PARAMETER_SIZE = 0x1017,
  PI_DEVICE_INFO_MEM_BASE_ADDR_ALIGN = 0x1019,
  PI_DEVICE_INFO_GLOBAL_MEM_CACHE_TYPE = 0x101C,
  PI_DEVICE_INFO_GLOBAL_MEM_CACHELINE_SIZE = 0x101D,
  PI_DEVICE_INFO_GLOBAL_MEM_CACHE_SIZE = 0x101E,
  PI_DEVICE_INFO_GLOBAL_MEM_SIZE = 0x101F,
  PI_DEVICE_INFO_MAX_CONSTANT_BUFFER_SIZE = 0x1020,
  PI_DEVICE_INFO_MAX_CONSTANT_ARGS = 0x1021,
  PI_DEVICE_INFO_LOCAL_MEM_TYPE = 0x1022,
  PI_DEVICE_INFO_LOCAL_MEM_SIZE = 0x1023,
  PI_DEVICE_INFO_ERROR_CORRECTION_SUPPORT = 0x1024,
  PI_DEVICE_INFO_HOST_UNIFIED_MEMORY = 0x1035,
  PI_DEVICE_INFO_PROFILING_TIMER_RESOLUTION = 0x1025,
  PI_DEVICE_INFO_ENDIAN_LITTLE = 0x1026,
  PI_DEVICE_INFO_AVAILABLE = 0x1027,
  PI_DEVICE_INFO_COMPILER_AVAILABLE = 0x1028,
  PI_DEVICE_INFO_LINKER_AVAILABLE = 0x103E,
  PI_DEVICE_INFO_EXECUTION_CAPABILITIES = 0x1029,
  PI_DEVICE_INFO_QUEUE_ON_DEVICE_PROPERTIES = 0x104E,
  PI_DEVICE_INFO_QUEUE_ON_HOST_PROPERTIES = 0x102A,
  PI_DEVICE_INFO_BUILT_IN_KERNELS = 0x103F,
  PI_DEVICE_INFO_PLATFORM = 0x1031,
  PI_DEVICE_INFO_REFERENCE_COUNT = 0x1047,
  PI_DEVICE_INFO_IL_VERSION = 0x105B,
  PI_DEVICE_INFO_NAME = 0x102B,
  PI_DEVICE_INFO_VENDOR = 0x102C,
  PI_DEVICE_INFO_DRIVER_VERSION = 0x102D,
  PI_DEVICE_INFO_PROFILE = 0x102E,
  PI_DEVICE_INFO_VERSION = 0x102F,
  PI_DEVICE_INFO_OPENCL_C_VERSION = 0x103D,
  PI_DEVICE_INFO_EXTENSIONS = 0x1030,
  PI_DEVICE_INFO_PRINTF_BUFFER_SIZE = 0x1049,
  PI_DEVICE_INFO_PREFERRED_INTEROP_USER_SYNC = 0x1048,
  PI_DEVICE_INFO_PARENT_DEVICE = 0x1042,
  PI_DEVICE_INFO_PARTITION_PROPERTIES = 0x1044,
  PI_DEVICE_INFO_PARTITION_MAX_SUB_DEVICES = 0x1043,
  PI_DEVICE_INFO_PARTITION_AFFINITY_DOMAIN = 0x1045,
  PI_DEVICE_INFO_PARTITION_TYPE = 0x1046,
  PI_DEVICE_INFO_MAX_NUM_SUB_GROUPS = 0x105C,
  PI_DEVICE_INFO_SUB_GROUP_INDEPENDENT_FORWARD_PROGRESS = 0x105D,
  PI_DEVICE_INFO_SUB_GROUP_SIZES_INTEL = 0x4108,
  PI_DEVICE_INFO_USM_HOST_SUPPORT = 0x4190,
  PI_DEVICE_INFO_USM_DEVICE_SUPPORT = 0x4191,
  PI_DEVICE_INFO_USM_SINGLE_SHARED_SUPPORT = 0x4192,
  PI_DEVICE_INFO_USM_CROSS_SHARED_SUPPORT = 0x4193,
  PI_DEVICE_INFO_USM_SYSTEM_SHARED_SUPPORT = 0x4194,
  // Intel UUID extension.
  PI_DEVICE_INFO_UUID = 0x106A,
  // These are Intel-specific extensions.
  PI_DEVICE_INFO_DEVICE_ID = 0x4251,
  PI_DEVICE_INFO_PCI_ADDRESS = 0x10020,
  PI_DEVICE_INFO_GPU_EU_COUNT = 0x10021,
  PI_DEVICE_INFO_GPU_EU_SIMD_WIDTH = 0x10022,
  PI_DEVICE_INFO_GPU_SLICES = 0x10023,
  PI_DEVICE_INFO_GPU_SUBSLICES_PER_SLICE = 0x10024,
  PI_DEVICE_INFO_GPU_EU_COUNT_PER_SUBSLICE = 0x10025,
  PI_DEVICE_INFO_MAX_MEM_BANDWIDTH = 0x10026,
  PI_DEVICE_INFO_IMAGE_SRGB = 0x10027,
  // Return true if sub-device should do its own program build
  PI_DEVICE_INFO_BUILD_ON_SUBDEVICE = 0x10028,
  PI_EXT_INTEL_DEVICE_INFO_FREE_MEMORY = 0x10029,
  // Return 0 if device doesn't have any memory modules. Return the minimum of
  // the clock rate values if there are several memory modules on the device.
  PI_EXT_INTEL_DEVICE_INFO_MEMORY_CLOCK_RATE = 0x10030,
  // Return 0 if device doesn't have any memory modules. Return the minimum of
  // the bus width values if there are several memory modules on the device.
  PI_EXT_INTEL_DEVICE_INFO_MEMORY_BUS_WIDTH = 0x10031,
  // Return 1 if the device doesn't have a notion of a "queue index". Otherwise,
  // return the number of queue indices that are available for this device.
  PI_EXT_INTEL_DEVICE_INFO_MAX_COMPUTE_QUEUE_INDICES = 0x10032,
  PI_DEVICE_INFO_ATOMIC_64 = 0x10110,
  PI_EXT_DEVICE_INFO_ATOMIC_MEMORY_ORDER_CAPABILITIES = 0x10111,
  PI_EXT_DEVICE_INFO_ATOMIC_MEMORY_SCOPE_CAPABILITIES = 0x11000,
  PI_DEVICE_INFO_GPU_HW_THREADS_PER_EU = 0x10112,
  PI_DEVICE_INFO_BACKEND_VERSION = 0x10113,
  // Return whether bfloat16 math functions are supported by device
  PI_EXT_ONEAPI_DEVICE_INFO_BFLOAT16_MATH_FUNCTIONS = 0x1FFFF,
  PI_EXT_ONEAPI_DEVICE_INFO_MAX_GLOBAL_WORK_GROUPS = 0x20000,
  PI_EXT_ONEAPI_DEVICE_INFO_MAX_WORK_GROUPS_1D = 0x20001,
  PI_EXT_ONEAPI_DEVICE_INFO_MAX_WORK_GROUPS_2D = 0x20002,
  PI_EXT_ONEAPI_DEVICE_INFO_MAX_WORK_GROUPS_3D = 0x20003,
  PI_EXT_ONEAPI_DEVICE_INFO_CUDA_ASYNC_BARRIER = 0x20004,
  PI_EXT_CODEPLAY_DEVICE_INFO_SUPPORTS_FUSION = 0x20005,
  PI_EXT_DEVICE_INFO_ATOMIC_FENCE_ORDER_CAPABILITIES = 0x20006,
  PI_EXT_DEVICE_INFO_ATOMIC_FENCE_SCOPE_CAPABILITIES = 0x20007,
  PI_EXT_INTEL_DEVICE_INFO_MEM_CHANNEL_SUPPORT = 0x20008,
  // The number of max registers per block (device specific)
  PI_EXT_CODEPLAY_DEVICE_INFO_MAX_REGISTERS_PER_WORK_GROUP = 0x20009,
} _pi_device_info;

typedef enum {
  PI_PROGRAM_INFO_REFERENCE_COUNT = 0x1160,
  PI_PROGRAM_INFO_CONTEXT = 0x1161,
  PI_PROGRAM_INFO_NUM_DEVICES = 0x1162,
  PI_PROGRAM_INFO_DEVICES = 0x1163,
  PI_PROGRAM_INFO_SOURCE = 0x1164,
  PI_PROGRAM_INFO_BINARY_SIZES = 0x1165,
  PI_PROGRAM_INFO_BINARIES = 0x1166,
  PI_PROGRAM_INFO_NUM_KERNELS = 0x1167,
  PI_PROGRAM_INFO_KERNEL_NAMES = 0x1168
} _pi_program_info;

typedef enum {
  PI_CONTEXT_INFO_DEVICES = 0x1081,
  PI_CONTEXT_INFO_PLATFORM = 0x1084,
  PI_CONTEXT_INFO_NUM_DEVICES = 0x1083,
  PI_CONTEXT_INFO_PROPERTIES = 0x1082,
  PI_CONTEXT_INFO_REFERENCE_COUNT = 0x1080,
  // Atomics capabilities extensions
  PI_EXT_CONTEXT_INFO_ATOMIC_MEMORY_ORDER_CAPABILITIES = 0x10010,
  PI_EXT_CONTEXT_INFO_ATOMIC_MEMORY_SCOPE_CAPABILITIES = 0x10011,
  PI_EXT_CONTEXT_INFO_ATOMIC_FENCE_ORDER_CAPABILITIES = 0x10012,
  PI_EXT_CONTEXT_INFO_ATOMIC_FENCE_SCOPE_CAPABILITIES = 0x10013,
  // Native 2D USM memory operation support
  PI_EXT_ONEAPI_CONTEXT_INFO_USM_FILL2D_SUPPORT = 0x30000,
  PI_EXT_ONEAPI_CONTEXT_INFO_USM_MEMSET2D_SUPPORT = 0x30001,
  PI_EXT_ONEAPI_CONTEXT_INFO_USM_MEMCPY2D_SUPPORT = 0x30002
} _pi_context_info;

typedef enum {
  PI_QUEUE_INFO_CONTEXT = 0x1090,
  PI_QUEUE_INFO_DEVICE = 0x1091,
  PI_QUEUE_INFO_DEVICE_DEFAULT = 0x1095,
  PI_QUEUE_INFO_PROPERTIES = 0x1093,
  PI_QUEUE_INFO_REFERENCE_COUNT = 0x1092,
  PI_QUEUE_INFO_SIZE = 0x1094,
  // Return 'true' if all commands previously submitted to the queue have
  // completed, otherwise return 'false'.
  PI_EXT_ONEAPI_QUEUE_INFO_EMPTY = 0x2096
} _pi_queue_info;

typedef enum {
  PI_KERNEL_INFO_FUNCTION_NAME = 0x1190,
  PI_KERNEL_INFO_NUM_ARGS = 0x1191,
  PI_KERNEL_INFO_REFERENCE_COUNT = 0x1192,
  PI_KERNEL_INFO_CONTEXT = 0x1193,
  PI_KERNEL_INFO_PROGRAM = 0x1194,
  PI_KERNEL_INFO_ATTRIBUTES = 0x1195
} _pi_kernel_info;

typedef enum {
  PI_KERNEL_GROUP_INFO_GLOBAL_WORK_SIZE = 0x11B5,
  PI_KERNEL_GROUP_INFO_WORK_GROUP_SIZE = 0x11B0,
  PI_KERNEL_GROUP_INFO_COMPILE_WORK_GROUP_SIZE = 0x11B1,
  PI_KERNEL_GROUP_INFO_LOCAL_MEM_SIZE = 0x11B2,
  PI_KERNEL_GROUP_INFO_PREFERRED_WORK_GROUP_SIZE_MULTIPLE = 0x11B3,
  PI_KERNEL_GROUP_INFO_PRIVATE_MEM_SIZE = 0x11B4,
  // The number of registers used by the compiled kernel (device specific)
  PI_KERNEL_GROUP_INFO_NUM_REGS = 0x10112
} _pi_kernel_group_info;

typedef enum {
  PI_IMAGE_INFO_FORMAT = 0x1110,
  PI_IMAGE_INFO_ELEMENT_SIZE = 0x1111,
  PI_IMAGE_INFO_ROW_PITCH = 0x1112,
  PI_IMAGE_INFO_SLICE_PITCH = 0x1113,
  PI_IMAGE_INFO_WIDTH = 0x1114,
  PI_IMAGE_INFO_HEIGHT = 0x1115,
  PI_IMAGE_INFO_DEPTH = 0x1116
} _pi_image_info;

typedef enum {
  PI_KERNEL_MAX_SUB_GROUP_SIZE = 0x2033,
  PI_KERNEL_MAX_NUM_SUB_GROUPS = 0x11B9,
  PI_KERNEL_COMPILE_NUM_SUB_GROUPS = 0x11BA,
  PI_KERNEL_COMPILE_SUB_GROUP_SIZE_INTEL = 0x410A
} _pi_kernel_sub_group_info;

typedef enum {
  PI_EVENT_INFO_COMMAND_QUEUE = 0x11D0,
  PI_EVENT_INFO_CONTEXT = 0x11D4,
  PI_EVENT_INFO_COMMAND_TYPE = 0x11D1,
  PI_EVENT_INFO_COMMAND_EXECUTION_STATUS = 0x11D3,
  PI_EVENT_INFO_REFERENCE_COUNT = 0x11D2
} _pi_event_info;

typedef enum {
  PI_COMMAND_TYPE_NDRANGE_KERNEL = 0x11F0,
  PI_COMMAND_TYPE_MEM_BUFFER_READ = 0x11F3,
  PI_COMMAND_TYPE_MEM_BUFFER_WRITE = 0x11F4,
  PI_COMMAND_TYPE_MEM_BUFFER_COPY = 0x11F5,
  PI_COMMAND_TYPE_MEM_BUFFER_MAP = 0x11FB,
  PI_COMMAND_TYPE_MEM_BUFFER_UNMAP = 0x11FD,
  PI_COMMAND_TYPE_MEM_BUFFER_READ_RECT = 0x1201,
  PI_COMMAND_TYPE_MEM_BUFFER_WRITE_RECT = 0x1202,
  PI_COMMAND_TYPE_MEM_BUFFER_COPY_RECT = 0x1203,
  PI_COMMAND_TYPE_USER = 0x1204,
  PI_COMMAND_TYPE_MEM_BUFFER_FILL = 0x1207,
  PI_COMMAND_TYPE_IMAGE_READ = 0x11F6,
  PI_COMMAND_TYPE_IMAGE_WRITE = 0x11F7,
  PI_COMMAND_TYPE_IMAGE_COPY = 0x11F8,
  PI_COMMAND_TYPE_NATIVE_KERNEL = 0x11F2,
  PI_COMMAND_TYPE_COPY_BUFFER_TO_IMAGE = 0x11FA,
  PI_COMMAND_TYPE_COPY_IMAGE_TO_BUFFER = 0x11F9,
  PI_COMMAND_TYPE_MAP_IMAGE = 0x11FC,
  PI_COMMAND_TYPE_MARKER = 0x11FE,
  PI_COMMAND_TYPE_ACQUIRE_GL_OBJECTS = 0x11FF,
  PI_COMMAND_TYPE_RELEASE_GL_OBJECTS = 0x1200,
  PI_COMMAND_TYPE_BARRIER = 0x1205,
  PI_COMMAND_TYPE_MIGRATE_MEM_OBJECTS = 0x1206,
  PI_COMMAND_TYPE_FILL_IMAGE = 0x1208,
  PI_COMMAND_TYPE_SVM_FREE = 0x1209,
  PI_COMMAND_TYPE_SVM_MEMCPY = 0x120A,
  PI_COMMAND_TYPE_SVM_MEMFILL = 0x120B,
  PI_COMMAND_TYPE_SVM_MAP = 0x120C,
  PI_COMMAND_TYPE_SVM_UNMAP = 0x120D,
  PI_COMMAND_TYPE_DEVICE_GLOBAL_VARIABLE_READ = 0x418E,
  PI_COMMAND_TYPE_DEVICE_GLOBAL_VARIABLE_WRITE = 0x418F
} _pi_command_type;

typedef enum {
  PI_MEM_TYPE_BUFFER = 0x10F0,
  PI_MEM_TYPE_IMAGE2D = 0x10F1,
  PI_MEM_TYPE_IMAGE3D = 0x10F2,
  PI_MEM_TYPE_IMAGE2D_ARRAY = 0x10F3,
  PI_MEM_TYPE_IMAGE1D = 0x10F4,
  PI_MEM_TYPE_IMAGE1D_ARRAY = 0x10F5,
  PI_MEM_TYPE_IMAGE1D_BUFFER = 0x10F6
} _pi_mem_type;

typedef enum {
  // Device-specific value opaque in PI API.
  PI_MEM_ADVICE_RESET = 0,
  PI_MEM_ADVICE_CUDA_SET_READ_MOSTLY = 101,
  PI_MEM_ADVICE_CUDA_UNSET_READ_MOSTLY = 102,
  PI_MEM_ADVICE_CUDA_SET_PREFERRED_LOCATION = 103,
  PI_MEM_ADVICE_CUDA_UNSET_PREFERRED_LOCATION = 104,
  PI_MEM_ADVICE_CUDA_SET_ACCESSED_BY = 105,
  PI_MEM_ADVICE_CUDA_UNSET_ACCESSED_BY = 106,
  PI_MEM_ADVICE_CUDA_SET_PREFERRED_LOCATION_HOST = 107,
  PI_MEM_ADVICE_CUDA_UNSET_PREFERRED_LOCATION_HOST = 108,
  PI_MEM_ADVICE_CUDA_SET_ACCESSED_BY_HOST = 109,
  PI_MEM_ADVICE_CUDA_UNSET_ACCESSED_BY_HOST = 110,
  PI_MEM_ADVICE_UNKNOWN = 999,
} _pi_mem_advice;

typedef enum {
  PI_IMAGE_CHANNEL_ORDER_A = 0x10B1,
  PI_IMAGE_CHANNEL_ORDER_R = 0x10B0,
  PI_IMAGE_CHANNEL_ORDER_RG = 0x10B2,
  PI_IMAGE_CHANNEL_ORDER_RA = 0x10B3,
  PI_IMAGE_CHANNEL_ORDER_RGB = 0x10B4,
  PI_IMAGE_CHANNEL_ORDER_RGBA = 0x10B5,
  PI_IMAGE_CHANNEL_ORDER_BGRA = 0x10B6,
  PI_IMAGE_CHANNEL_ORDER_ARGB = 0x10B7,
  PI_IMAGE_CHANNEL_ORDER_ABGR = 0x10C3,
  PI_IMAGE_CHANNEL_ORDER_INTENSITY = 0x10B8,
  PI_IMAGE_CHANNEL_ORDER_LUMINANCE = 0x10B9,
  PI_IMAGE_CHANNEL_ORDER_Rx = 0x10BA,
  PI_IMAGE_CHANNEL_ORDER_RGx = 0x10BB,
  PI_IMAGE_CHANNEL_ORDER_RGBx = 0x10BC,
  PI_IMAGE_CHANNEL_ORDER_sRGBA = 0x10C1
} _pi_image_channel_order;

typedef enum {
  PI_IMAGE_CHANNEL_TYPE_SNORM_INT8 = 0x10D0,
  PI_IMAGE_CHANNEL_TYPE_SNORM_INT16 = 0x10D1,
  PI_IMAGE_CHANNEL_TYPE_UNORM_INT8 = 0x10D2,
  PI_IMAGE_CHANNEL_TYPE_UNORM_INT16 = 0x10D3,
  PI_IMAGE_CHANNEL_TYPE_UNORM_SHORT_565 = 0x10D4,
  PI_IMAGE_CHANNEL_TYPE_UNORM_SHORT_555 = 0x10D5,
  PI_IMAGE_CHANNEL_TYPE_UNORM_INT_101010 = 0x10D6,
  PI_IMAGE_CHANNEL_TYPE_SIGNED_INT8 = 0x10D7,
  PI_IMAGE_CHANNEL_TYPE_SIGNED_INT16 = 0x10D8,
  PI_IMAGE_CHANNEL_TYPE_SIGNED_INT32 = 0x10D9,
  PI_IMAGE_CHANNEL_TYPE_UNSIGNED_INT8 = 0x10DA,
  PI_IMAGE_CHANNEL_TYPE_UNSIGNED_INT16 = 0x10DB,
  PI_IMAGE_CHANNEL_TYPE_UNSIGNED_INT32 = 0x10DC,
  PI_IMAGE_CHANNEL_TYPE_HALF_FLOAT = 0x10DD,
  PI_IMAGE_CHANNEL_TYPE_FLOAT = 0x10DE
} _pi_image_channel_type;

typedef enum { PI_BUFFER_CREATE_TYPE_REGION = 0x1220 } _pi_buffer_create_type;

const pi_bool PI_TRUE = 1;
const pi_bool PI_FALSE = 0;

typedef enum {
  PI_SAMPLER_INFO_REFERENCE_COUNT = 0x1150,
  PI_SAMPLER_INFO_CONTEXT = 0x1151,
  PI_SAMPLER_INFO_NORMALIZED_COORDS = 0x1152,
  PI_SAMPLER_INFO_ADDRESSING_MODE = 0x1153,
  PI_SAMPLER_INFO_FILTER_MODE = 0x1154,
  PI_SAMPLER_INFO_MIP_FILTER_MODE = 0x1155,
  PI_SAMPLER_INFO_LOD_MIN = 0x1156,
  PI_SAMPLER_INFO_LOD_MAX = 0x1157
} _pi_sampler_info;

typedef enum {
  PI_SAMPLER_ADDRESSING_MODE_MIRRORED_REPEAT = 0x1134,
  PI_SAMPLER_ADDRESSING_MODE_REPEAT = 0x1133,
  PI_SAMPLER_ADDRESSING_MODE_CLAMP_TO_EDGE = 0x1131,
  PI_SAMPLER_ADDRESSING_MODE_CLAMP = 0x1132,
  PI_SAMPLER_ADDRESSING_MODE_NONE = 0x1130
} _pi_sampler_addressing_mode;

typedef enum {
  PI_SAMPLER_FILTER_MODE_NEAREST = 0x1140,
  PI_SAMPLER_FILTER_MODE_LINEAR = 0x1141,
} _pi_sampler_filter_mode;

using pi_context_properties = intptr_t;

using pi_device_exec_capabilities = pi_bitfield;
constexpr pi_device_exec_capabilities PI_DEVICE_EXEC_CAPABILITIES_KERNEL =
    (1 << 0);
constexpr pi_device_exec_capabilities
    PI_DEVICE_EXEC_CAPABILITIES_NATIVE_KERNEL = (1 << 1);

using pi_sampler_properties = pi_bitfield;
constexpr pi_sampler_properties PI_SAMPLER_PROPERTIES_NORMALIZED_COORDS =
    0x1152;
constexpr pi_sampler_properties PI_SAMPLER_PROPERTIES_ADDRESSING_MODE = 0x1153;
constexpr pi_sampler_properties PI_SAMPLER_PROPERTIES_FILTER_MODE = 0x1154;

using pi_memory_order_capabilities = pi_bitfield;
constexpr pi_memory_order_capabilities PI_MEMORY_ORDER_RELAXED = 0x01;
constexpr pi_memory_order_capabilities PI_MEMORY_ORDER_ACQUIRE = 0x02;
constexpr pi_memory_order_capabilities PI_MEMORY_ORDER_RELEASE = 0x04;
constexpr pi_memory_order_capabilities PI_MEMORY_ORDER_ACQ_REL = 0x08;
constexpr pi_memory_order_capabilities PI_MEMORY_ORDER_SEQ_CST = 0x10;

using pi_memory_scope_capabilities = pi_bitfield;
constexpr pi_memory_scope_capabilities PI_MEMORY_SCOPE_WORK_ITEM = 0x01;
constexpr pi_memory_scope_capabilities PI_MEMORY_SCOPE_SUB_GROUP = 0x02;
constexpr pi_memory_scope_capabilities PI_MEMORY_SCOPE_WORK_GROUP = 0x04;
constexpr pi_memory_scope_capabilities PI_MEMORY_SCOPE_DEVICE = 0x08;
constexpr pi_memory_scope_capabilities PI_MEMORY_SCOPE_SYSTEM = 0x10;

typedef enum {
  PI_PROFILING_INFO_COMMAND_QUEUED = 0x1280,
  PI_PROFILING_INFO_COMMAND_SUBMIT = 0x1281,
  PI_PROFILING_INFO_COMMAND_START = 0x1282,
  PI_PROFILING_INFO_COMMAND_END = 0x1283
} _pi_profiling_info;

// NOTE: this is made 64-bit to match the size of cl_mem_flags to
// make the translation to OpenCL transparent.
// TODO: populate
//
using pi_mem_flags = pi_bitfield;
// Access
constexpr pi_mem_flags PI_MEM_FLAGS_ACCESS_RW = (1 << 0);
constexpr pi_mem_flags PI_MEM_ACCESS_READ_ONLY = (1 << 2);
// Host pointer
constexpr pi_mem_flags PI_MEM_FLAGS_HOST_PTR_USE = (1 << 3);
constexpr pi_mem_flags PI_MEM_FLAGS_HOST_PTR_COPY = (1 << 5);
constexpr pi_mem_flags PI_MEM_FLAGS_HOST_PTR_ALLOC = (1 << 4);

// flags passed to Map operations
using pi_map_flags = pi_bitfield;
constexpr pi_map_flags PI_MAP_READ = (1 << 0);
constexpr pi_map_flags PI_MAP_WRITE = (1 << 1);
constexpr pi_map_flags PI_MAP_WRITE_INVALIDATE_REGION = (1 << 2);
// NOTE: this is made 64-bit to match the size of cl_mem_properties_intel to
// make the translation to OpenCL transparent.
using pi_mem_properties = pi_bitfield;
constexpr pi_mem_properties PI_MEM_PROPERTIES_CHANNEL = 0x4213;
constexpr pi_mem_properties PI_MEM_PROPERTIES_ALLOC_BUFFER_LOCATION = 0x419E;

// NOTE: this is made 64-bit to match the size of cl_mem_properties_intel to
// make the translation to OpenCL transparent.
using pi_usm_mem_properties = pi_bitfield;
constexpr pi_usm_mem_properties PI_MEM_ALLOC_FLAGS = 0x4195;
constexpr pi_usm_mem_properties PI_MEM_ALLOC_WRTITE_COMBINED = (1 << 0);
constexpr pi_usm_mem_properties PI_MEM_ALLOC_INITIAL_PLACEMENT_DEVICE =
    (1 << 1);
constexpr pi_usm_mem_properties PI_MEM_ALLOC_INITIAL_PLACEMENT_HOST = (1 << 2);
// Hints that the device/shared allocation will not be written on device.
constexpr pi_usm_mem_properties PI_MEM_ALLOC_DEVICE_READ_ONLY = (1 << 3);

constexpr pi_usm_mem_properties PI_MEM_USM_ALLOC_BUFFER_LOCATION = 0x419E;

// NOTE: queue properties are implemented this way to better support bit
// manipulations
using pi_queue_properties = pi_bitfield;
constexpr pi_queue_properties PI_QUEUE_FLAGS = -1;
constexpr pi_queue_properties PI_QUEUE_COMPUTE_INDEX = -2;
// clang-format off
constexpr pi_queue_properties PI_QUEUE_FLAG_OUT_OF_ORDER_EXEC_MODE_ENABLE = (1 << 0);
constexpr pi_queue_properties PI_QUEUE_FLAG_PROFILING_ENABLE = (1 << 1);
constexpr pi_queue_properties PI_QUEUE_FLAG_ON_DEVICE = (1 << 2);
constexpr pi_queue_properties PI_QUEUE_FLAG_ON_DEVICE_DEFAULT = (1 << 3);
constexpr pi_queue_properties PI_EXT_ONEAPI_QUEUE_FLAG_DISCARD_EVENTS = (1 << 4);
constexpr pi_queue_properties PI_EXT_ONEAPI_QUEUE_FLAG_PRIORITY_LOW = (1 << 5);
constexpr pi_queue_properties PI_EXT_ONEAPI_QUEUE_FLAG_PRIORITY_HIGH = (1 << 6);
// clang-format on

typedef enum {
  // No preference for SLM or data cache.
  PI_EXT_KERNEL_EXEC_INFO_CACHE_DEFAULT = 0x0,
  // Large SLM size.
  PI_EXT_KERNEL_EXEC_INFO_CACHE_LARGE_SLM = 0x1,
  // Large General Data size.
  PI_EXT_KERNEL_EXEC_INFO_CACHE_LARGE_DATA = 0x2
} _pi_kernel_cache_config;

using pi_result = _pi_result;
using pi_platform_info = _pi_platform_info;
using pi_platform_backend = _pi_platform_backend;
using pi_device_type = _pi_device_type;
using pi_device_mem_cache_type = _pi_device_mem_cache_type;
using pi_device_local_mem_type = _pi_device_local_mem_type;
using pi_device_info = _pi_device_info;
using pi_program_info = _pi_program_info;
using pi_context_info = _pi_context_info;
using pi_queue_info = _pi_queue_info;
using pi_image_info = _pi_image_info;
using pi_kernel_info = _pi_kernel_info;
using pi_kernel_group_info = _pi_kernel_group_info;
using pi_kernel_sub_group_info = _pi_kernel_sub_group_info;
using pi_event_info = _pi_event_info;
using pi_command_type = _pi_command_type;
using pi_mem_type = _pi_mem_type;
using pi_mem_advice = _pi_mem_advice;
using pi_image_channel_order = _pi_image_channel_order;
using pi_image_channel_type = _pi_image_channel_type;
using pi_buffer_create_type = _pi_buffer_create_type;
using pi_sampler_addressing_mode = _pi_sampler_addressing_mode;
using pi_sampler_filter_mode = _pi_sampler_filter_mode;
using pi_sampler_info = _pi_sampler_info;
using pi_event_status = _pi_event_status;
using pi_program_build_info = _pi_program_build_info;
using pi_program_build_status = _pi_program_build_status;
using pi_program_binary_type = _pi_program_binary_type;
using pi_kernel_info = _pi_kernel_info;
using pi_profiling_info = _pi_profiling_info;
using pi_kernel_cache_config = _pi_kernel_cache_config;

// For compatibility with OpenCL define this not as enum.
using pi_device_partition_property = intptr_t;
static constexpr pi_device_partition_property PI_DEVICE_PARTITION_EQUALLY =
    0x1086;
static constexpr pi_device_partition_property PI_DEVICE_PARTITION_BY_COUNTS =
    0x1087;
static constexpr pi_device_partition_property
    PI_DEVICE_PARTITION_BY_COUNTS_LIST_END = 0x0;
static constexpr pi_device_partition_property
    PI_DEVICE_PARTITION_BY_AFFINITY_DOMAIN = 0x1088;
static constexpr pi_device_partition_property
    PI_EXT_INTEL_DEVICE_PARTITION_BY_CSLICE = 0x1089;

// For compatibility with OpenCL define this not as enum.
using pi_device_affinity_domain = pi_bitfield;
static constexpr pi_device_affinity_domain PI_DEVICE_AFFINITY_DOMAIN_NUMA =
    (1 << 0);
static constexpr pi_device_affinity_domain PI_DEVICE_AFFINITY_DOMAIN_L4_CACHE =
    (1 << 1);
static constexpr pi_device_affinity_domain PI_DEVICE_AFFINITY_DOMAIN_L3_CACHE =
    (1 << 2);
static constexpr pi_device_affinity_domain PI_DEVICE_AFFINITY_DOMAIN_L2_CACHE =
    (1 << 3);
static constexpr pi_device_affinity_domain PI_DEVICE_AFFINITY_DOMAIN_L1_CACHE =
    (1 << 4);
static constexpr pi_device_affinity_domain
    PI_DEVICE_AFFINITY_DOMAIN_NEXT_PARTITIONABLE = (1 << 5);

// For compatibility with OpenCL define this not as enum.
using pi_device_fp_config = pi_bitfield;
static constexpr pi_device_fp_config PI_FP_DENORM = (1 << 0);
static constexpr pi_device_fp_config PI_FP_INF_NAN = (1 << 1);
static constexpr pi_device_fp_config PI_FP_ROUND_TO_NEAREST = (1 << 2);
static constexpr pi_device_fp_config PI_FP_ROUND_TO_ZERO = (1 << 3);
static constexpr pi_device_fp_config PI_FP_ROUND_TO_INF = (1 << 4);
static constexpr pi_device_fp_config PI_FP_FMA = (1 << 5);
static constexpr pi_device_fp_config PI_FP_SOFT_FLOAT = (1 << 6);
static constexpr pi_device_fp_config PI_FP_CORRECTLY_ROUNDED_DIVIDE_SQRT =
    (1 << 7);

// For compatibility with OpenCL define this not as enum.
using pi_device_exec_capabilities = pi_bitfield;
static constexpr pi_device_exec_capabilities PI_EXEC_KERNEL = (1 << 0);
static constexpr pi_device_exec_capabilities PI_EXEC_NATIVE_KERNEL = (1 << 1);

// Entry type, matches OpenMP for compatibility
struct _pi_offload_entry_struct {
  void *addr;
  char *name;
  size_t size;
  int32_t flags;
  int32_t reserved;
};

using _pi_offload_entry = _pi_offload_entry_struct *;

// A type of a binary image property.
typedef enum {
  PI_PROPERTY_TYPE_UNKNOWN,
  PI_PROPERTY_TYPE_UINT32,     // 32-bit integer
  PI_PROPERTY_TYPE_BYTE_ARRAY, // byte array
  PI_PROPERTY_TYPE_STRING      // null-terminated string
} pi_property_type;

// Device binary image property.
// If the type size of the property value is fixed and is no greater than
// 64 bits, then ValAddr is 0 and the value is stored in the ValSize field.
// Example - PI_PROPERTY_TYPE_UINT32, which is 32-bit
struct _pi_device_binary_property_struct {
  char *Name;       // null-terminated property name
  void *ValAddr;    // address of property value
  uint32_t Type;    // _pi_property_type
  uint64_t ValSize; // size of property value in bytes
};

typedef _pi_device_binary_property_struct *pi_device_binary_property;

// Named array of properties.
struct _pi_device_binary_property_set_struct {
  char *Name;                                // the name
  pi_device_binary_property PropertiesBegin; // array start
  pi_device_binary_property PropertiesEnd;   // array end
};

typedef _pi_device_binary_property_set_struct *pi_device_binary_property_set;

/// Types of device binary.
using pi_device_binary_type = uint8_t;
// format is not determined
static constexpr pi_device_binary_type PI_DEVICE_BINARY_TYPE_NONE = 0;
// specific to a device
static constexpr pi_device_binary_type PI_DEVICE_BINARY_TYPE_NATIVE = 1;
// portable binary types go next
// SPIR-V
static constexpr pi_device_binary_type PI_DEVICE_BINARY_TYPE_SPIRV = 2;
// LLVM bitcode
static constexpr pi_device_binary_type PI_DEVICE_BINARY_TYPE_LLVMIR_BITCODE = 3;

// Device binary descriptor version supported by this library.
static const uint16_t PI_DEVICE_BINARY_VERSION = 1;

// The kind of offload model the binary employs; must be 4 for SYCL
static const uint8_t PI_DEVICE_BINARY_OFFLOAD_KIND_SYCL = 4;

/// Target identification strings for
/// pi_device_binary_struct.DeviceTargetSpec
///
/// A device type represented by a particular target
/// triple requires specific binary images. We need
/// to map the image type onto the device target triple
///
#define __SYCL_PI_DEVICE_BINARY_TARGET_UNKNOWN "<unknown>"
/// SPIR-V 32-bit image <-> "spir", 32-bit OpenCL device
#define __SYCL_PI_DEVICE_BINARY_TARGET_SPIRV32 "spir"
/// SPIR-V 64-bit image <-> "spir64", 64-bit OpenCL device
#define __SYCL_PI_DEVICE_BINARY_TARGET_SPIRV64 "spir64"
/// Device-specific binary images produced from SPIR-V 64-bit <->
/// various "spir64_*" triples for specific 64-bit OpenCL devices
#define __SYCL_PI_DEVICE_BINARY_TARGET_SPIRV64_X86_64 "spir64_x86_64"
#define __SYCL_PI_DEVICE_BINARY_TARGET_SPIRV64_GEN "spir64_gen"
#define __SYCL_PI_DEVICE_BINARY_TARGET_SPIRV64_FPGA "spir64_fpga"
/// PTX 64-bit image <-> "nvptx64", 64-bit NVIDIA PTX device
#define __SYCL_PI_DEVICE_BINARY_TARGET_NVPTX64 "nvptx64"
#define __SYCL_PI_DEVICE_BINARY_TARGET_AMDGCN "amdgcn"

/// Extension to denote native support of assert feature by an arbitrary device
/// piDeviceGetInfo call should return this extension when the device supports
/// native asserts if supported extensions' names are requested
#define PI_DEVICE_INFO_EXTENSION_DEVICELIB_ASSERT                              \
  "pi_ext_intel_devicelib_assert"

/// Device binary image property set names recognized by the SYCL runtime.
/// Name must be consistent with
/// PropertySetRegistry::SYCL_SPECIALIZATION_CONSTANTS defined in
/// PropertySetIO.h
#define __SYCL_PI_PROPERTY_SET_SPEC_CONST_MAP "SYCL/specialization constants"
/// PropertySetRegistry::SYCL_SPEC_CONSTANTS_DEFAULT_VALUES defined in
/// PropertySetIO.h
#define __SYCL_PI_PROPERTY_SET_SPEC_CONST_DEFAULT_VALUES_MAP                   \
  "SYCL/specialization constants default values"
/// PropertySetRegistry::SYCL_DEVICELIB_REQ_MASK defined in PropertySetIO.h
#define __SYCL_PI_PROPERTY_SET_DEVICELIB_REQ_MASK "SYCL/devicelib req mask"
/// PropertySetRegistry::SYCL_KERNEL_PARAM_OPT_INFO defined in PropertySetIO.h
#define __SYCL_PI_PROPERTY_SET_KERNEL_PARAM_OPT_INFO "SYCL/kernel param opt"
/// PropertySetRegistry::SYCL_KERNEL_PROGRAM_METADATA defined in PropertySetIO.h
#define __SYCL_PI_PROPERTY_SET_PROGRAM_METADATA "SYCL/program metadata"
/// PropertySetRegistry::SYCL_MISC_PROP defined in PropertySetIO.h
#define __SYCL_PI_PROPERTY_SET_SYCL_MISC_PROP "SYCL/misc properties"
/// PropertySetRegistry::SYCL_ASSERT_USED defined in PropertySetIO.h
#define __SYCL_PI_PROPERTY_SET_SYCL_ASSERT_USED "SYCL/assert used"
/// PropertySetRegistry::SYCL_EXPORTED_SYMBOLS defined in PropertySetIO.h
#define __SYCL_PI_PROPERTY_SET_SYCL_EXPORTED_SYMBOLS "SYCL/exported symbols"
/// PropertySetRegistry::SYCL_DEVICE_GLOBALS defined in PropertySetIO.h
#define __SYCL_PI_PROPERTY_SET_SYCL_DEVICE_GLOBALS "SYCL/device globals"
/// PropertySetRegistry::SYCL_DEVICE_REQUIREMENTS defined in PropertySetIO.h
#define __SYCL_PI_PROPERTY_SET_SYCL_DEVICE_REQUIREMENTS                        \
  "SYCL/device requirements"
/// PropertySetRegistry::SYCL_HOST_PIPES defined in PropertySetIO.h
#define __SYCL_PI_PROPERTY_SET_SYCL_HOST_PIPES "SYCL/host pipes"

/// Program metadata tags recognized by the PI backends. For kernels the tag
/// must appear after the kernel name.
#define __SYCL_PI_PROGRAM_METADATA_TAG_REQD_WORK_GROUP_SIZE                    \
  "@reqd_work_group_size"
#define __SYCL_PI_PROGRAM_METADATA_GLOBAL_ID_MAPPING "@global_id_mapping"

/// This struct is a record of the device binary information. If the Kind field
/// denotes a portable binary type (SPIR-V or LLVM IR), the DeviceTargetSpec
/// field can still be specific and denote e.g. FPGA target. It must match the
/// __tgt_device_image structure generated by the clang-offload-wrapper tool
/// when their Version field match.
struct pi_device_binary_struct {
  /// version of this structure - for backward compatibility;
  /// all modifications which change order/type/offsets of existing fields
  /// should increment the version.
  uint16_t Version;
  /// the type of offload model the binary employs; must be 4 for SYCL
  uint8_t Kind;
  /// format of the binary data - SPIR-V, LLVM IR bitcode,...
  uint8_t Format;
  /// null-terminated string representation of the device's target architecture
  /// which holds one of:
  /// __SYCL_PI_DEVICE_BINARY_TARGET_UNKNOWN - unknown
  /// __SYCL_PI_DEVICE_BINARY_TARGET_SPIRV32 - general value for 32-bit OpenCL
  /// devices
  /// __SYCL_PI_DEVICE_BINARY_TARGET_SPIRV64 - general value for 64-bit OpenCL
  /// devices
  /// __SYCL_PI_DEVICE_BINARY_TARGET_SPIRV64_X86_64 - 64-bit OpenCL CPU device
  /// __SYCL_PI_DEVICE_BINARY_TARGET_SPIRV64_GEN - GEN GPU device (64-bit
  /// OpenCL)
  /// __SYCL_PI_DEVICE_BINARY_TARGET_SPIRV64_FPGA - 64-bit OpenCL FPGA device
  const char *DeviceTargetSpec;
  /// a null-terminated string; target- and compiler-specific options
  /// which are suggested to use to "compile" program at runtime
  const char *CompileOptions;
  /// a null-terminated string; target- and compiler-specific options
  /// which are suggested to use to "link" program at runtime
  const char *LinkOptions;
  /// Pointer to the manifest data start
  const char *ManifestStart;
  /// Pointer to the manifest data end
  const char *ManifestEnd;
  /// Pointer to the target code start
  const unsigned char *BinaryStart;
  /// Pointer to the target code end
  const unsigned char *BinaryEnd;
  /// the offload entry table
  _pi_offload_entry EntriesBegin;
  _pi_offload_entry EntriesEnd;
  // Array of preperty sets; e.g. specialization constants symbol-int ID map is
  // propagated to runtime with this mechanism.
  pi_device_binary_property_set PropertySetsBegin;
  pi_device_binary_property_set PropertySetsEnd;
  // TODO Other fields like entries, link options can be propagated using
  // the property set infrastructure. This will improve binary compatibility and
  // add flexibility.
};
using pi_device_binary = pi_device_binary_struct *;

// pi_buffer_region structure repeats cl_buffer_region, used for sub buffers.
struct pi_buffer_region_struct {
  size_t origin;
  size_t size;
};
using pi_buffer_region = pi_buffer_region_struct *;

// pi_buff_rect_offset structure is 3D offset argument passed to buffer rect
// operations (piEnqueueMemBufferCopyRect, etc).
struct pi_buff_rect_offset_struct {
  size_t x_bytes;
  size_t y_scalar;
  size_t z_scalar;
};
using pi_buff_rect_offset = pi_buff_rect_offset_struct *;

// pi_buff_rect_region structure represents size of 3D region passed to buffer
// rect operations (piEnqueueMemBufferCopyRect, etc).
struct pi_buff_rect_region_struct {
  size_t width_bytes;
  size_t height_scalar;
  size_t depth_scalar;
};
using pi_buff_rect_region = pi_buff_rect_region_struct *;

// pi_image_offset structure is 3D offset argument passed to image operations
// (piEnqueueMemImageRead, etc).
struct pi_image_offset_struct {
  size_t x;
  size_t y;
  size_t z;
};
using pi_image_offset = pi_image_offset_struct *;

// pi_image_region structure represents size of 3D region passed to image
// operations (piEnqueueMemImageRead, etc).
struct pi_image_region_struct {
  size_t width;
  size_t height;
  size_t depth;
};
using pi_image_region = pi_image_region_struct *;

// Offload binaries descriptor version supported by this library.
static const uint16_t PI_DEVICE_BINARIES_VERSION = 1;

/// This struct is a record of all the device code that may be offloaded.
/// It must match the __tgt_bin_desc structure generated by
/// the clang-offload-wrapper tool when their Version field match.
struct pi_device_binaries_struct {
  /// version of this structure - for backward compatibility;
  /// all modifications which change order/type/offsets of existing fields
  /// should increment the version.
  uint16_t Version;
  /// Number of device binaries in this descriptor
  uint16_t NumDeviceBinaries;
  /// Device binaries data
  pi_device_binary DeviceBinaries;
  /// the offload entry table (not used, for compatibility with OpenMP)
  _pi_offload_entry *HostEntriesBegin;
  _pi_offload_entry *HostEntriesEnd;
};
using pi_device_binaries = pi_device_binaries_struct *;

// Opaque types that make reading build log errors easier.
struct _pi_platform;
struct _pi_device;
struct _pi_context;
struct _pi_queue;
struct _pi_mem;
struct _pi_program;
struct _pi_kernel;
struct _pi_event;
struct _pi_sampler;

using pi_platform = _pi_platform *;
using pi_device = _pi_device *;
using pi_context = _pi_context *;
using pi_queue = _pi_queue *;
using pi_mem = _pi_mem *;
using pi_program = _pi_program *;
using pi_kernel = _pi_kernel *;
using pi_event = _pi_event *;
using pi_sampler = _pi_sampler *;

typedef struct {
  pi_image_channel_order image_channel_order;
  pi_image_channel_type image_channel_data_type;
} _pi_image_format;

typedef struct {
  pi_mem_type image_type;
  size_t image_width;
  size_t image_height;
  size_t image_depth;
  size_t image_array_size;
  size_t image_row_pitch;
  size_t image_slice_pitch;
  pi_uint32 num_mip_levels;
  pi_uint32 num_samples;
  pi_mem buffer;
} _pi_image_desc;

using pi_image_format = _pi_image_format;
using pi_image_desc = _pi_image_desc;

typedef enum { PI_MEM_CONTEXT = 0x1106, PI_MEM_SIZE = 0x1102 } _pi_mem_info;

typedef enum {
  PI_PEER_ACCESS_SUPPORTED,
  PI_PEER_ATOMICS_SUPPORTED
} _pi_peer_attr;

using pi_mem_info = _pi_mem_info;
using pi_peer_attr = _pi_peer_attr;

//
// Following section contains SYCL RT Plugin Interface (PI) functions.
// They are 3 distinct categories:
//
// 1) Ones having direct analogy in OpenCL and needed for the core SYCL
//    functionality are started with just "pi" prefix in their names.
// 2) Those having direct analogy in OpenCL but only needed for SYCL
//    interoperability with OpenCL are started with "picl" prefix.
// 3) Functions having no direct analogy in OpenCL, started with "piext".
//
// TODO: describe interfaces in Doxygen format
//

struct _pi_plugin;
using pi_plugin = _pi_plugin;

// PI Plugin Initialise.
// Plugin will check the PI version of Plugin Interface,
// populate the PI Version it supports, update targets field and populate
// PiFunctionTable with Supported APIs. The pointers are in a predetermined
// order in pi.def file.
__SYCL_EXPORT pi_result piPluginInit(pi_plugin *plugin_info);

//
// Platform
//
__SYCL_EXPORT pi_result piPlatformsGet(pi_uint32 num_entries,
                                       pi_platform *platforms,
                                       pi_uint32 *num_platforms);

__SYCL_EXPORT pi_result piPlatformGetInfo(pi_platform platform,
                                          pi_platform_info param_name,
                                          size_t param_value_size,
                                          void *param_value,
                                          size_t *param_value_size_ret);

/// Gets the native handle of a PI platform object.
///
/// \param platform is the PI platform to get the native handle of.
/// \param nativeHandle is the native handle of platform.
__SYCL_EXPORT pi_result piextPlatformGetNativeHandle(
    pi_platform platform, pi_native_handle *nativeHandle);

/// Creates PI platform object from a native handle.
/// NOTE: The created PI object takes ownership of the native handle.
///
/// \param nativeHandle is the native handle to create PI device from.
/// \param platform is the PI platform created from the native handle.
__SYCL_EXPORT pi_result piextPlatformCreateWithNativeHandle(
    pi_native_handle nativeHandle, pi_platform *platform);

__SYCL_EXPORT pi_result piDevicesGet(pi_platform platform,
                                     pi_device_type device_type,
                                     pi_uint32 num_entries, pi_device *devices,
                                     pi_uint32 *num_devices);

__SYCL_EXPORT pi_result piextEnablePeerAccess(pi_device command_device,
                                              pi_device peer_device);
__SYCL_EXPORT pi_result piextDisablePeerAccess(pi_device command_device,
                                               pi_device peer_device);
__SYCL_EXPORT pi_result piextPeerAccessGetInfo(
    pi_device command_device, pi_device peer_device, pi_peer_attr attr,
    size_t param_value_size, void *param_value, size_t *param_value_size_ret);

/// Returns requested info for provided native device
/// Return PI_DEVICE_INFO_EXTENSION_DEVICELIB_ASSERT for
/// PI_DEVICE_INFO_EXTENSIONS query when the device supports native asserts
__SYCL_EXPORT pi_result piDeviceGetInfo(pi_device device,
                                        pi_device_info param_name,
                                        size_t param_value_size,
                                        void *param_value,
                                        size_t *param_value_size_ret);

__SYCL_EXPORT pi_result piDeviceRetain(pi_device device);

__SYCL_EXPORT pi_result piDeviceRelease(pi_device device);

__SYCL_EXPORT pi_result piDevicePartition(
    pi_device device, const pi_device_partition_property *properties,
    pi_uint32 num_devices, pi_device *out_devices, pi_uint32 *out_num_devices);

/// Gets the native handle of a PI device object.
///
/// \param device is the PI device to get the native handle of.
/// \param nativeHandle is the native handle of device.
__SYCL_EXPORT pi_result
piextDeviceGetNativeHandle(pi_device device, pi_native_handle *nativeHandle);

/// Creates PI device object from a native handle.
/// NOTE: The created PI object takes ownership of the native handle.
///
/// \param nativeHandle is the native handle to create PI device from.
/// \param platform is the platform of the device (optional).
/// \param device is the PI device created from the native handle.
__SYCL_EXPORT pi_result piextDeviceCreateWithNativeHandle(
    pi_native_handle nativeHandle, pi_platform platform, pi_device *device);

/// Selects the most appropriate device binary based on runtime information
/// and the IR characteristics.
///
__SYCL_EXPORT pi_result piextDeviceSelectBinary(pi_device device,
                                                pi_device_binary *binaries,
                                                pi_uint32 num_binaries,
                                                pi_uint32 *selected_binary_ind);

/// Retrieves a device function pointer to a user-defined function
/// \arg \c function_name. \arg \c function_pointer_ret is set to 0 if query
/// failed.
///
/// \arg \c program must be built before calling this API. \arg \c device
/// must present in the list of devices returned by \c get_device method for
/// \arg \c program.
///
/// If a fallback method determines the function exists but the address is
/// not available PI_ERROR_FUNCTION_ADDRESS_IS_NOT_AVAILABLE is returned. If the
/// address does not exist PI_ERROR_INVALID_KERNEL_NAME is returned.
__SYCL_EXPORT pi_result piextGetDeviceFunctionPointer(
    pi_device device, pi_program program, const char *function_name,
    pi_uint64 *function_pointer_ret);

//
// Context
//
__SYCL_EXPORT pi_result piContextCreate(
    const pi_context_properties *properties, pi_uint32 num_devices,
    const pi_device *devices,
    void (*pfn_notify)(const char *errinfo, const void *private_info, size_t cb,
                       void *user_data),
    void *user_data, pi_context *ret_context);

__SYCL_EXPORT pi_result piContextGetInfo(pi_context context,
                                         pi_context_info param_name,
                                         size_t param_value_size,
                                         void *param_value,
                                         size_t *param_value_size_ret);

__SYCL_EXPORT pi_result piContextRetain(pi_context context);

__SYCL_EXPORT pi_result piContextRelease(pi_context context);

typedef void (*pi_context_extended_deleter)(void *user_data);

__SYCL_EXPORT pi_result piextContextSetExtendedDeleter(
    pi_context context, pi_context_extended_deleter func, void *user_data);

/// Gets the native handle of a PI context object.
///
/// \param context is the PI context to get the native handle of.
/// \param nativeHandle is the native handle of context.
__SYCL_EXPORT pi_result
piextContextGetNativeHandle(pi_context context, pi_native_handle *nativeHandle);

/// Creates PI context object from a native handle.
/// NOTE: The created PI object takes ownership of the native handle.
/// NOTE: The number of devices and the list of devices is needed for Level Zero
/// backend because there is no possilibity to query this information from
/// context handle for Level Zero. If backend has API to query a list of devices
/// from the context native handle then these parameters are ignored.
///
/// \param nativeHandle is the native handle to create PI context from.
/// \param numDevices is the number of devices in the context. Parameter is
///        ignored if number of devices can be queried from the context native
///        handle for a backend.
/// \param devices is the list of devices in the context. Parameter is ignored
///        if devices can be queried from the context native handle for a
///        backend.
/// \param pluginOwnsNativeHandle Indicates whether the created PI object
///        should take ownership of the native handle.
/// \param context is the PI context created from the native handle.
/// \return PI_SUCCESS if successfully created pi_context from the handle.
///         PI_ERROR_OUT_OF_HOST_MEMORY if can't allocate memory for the
///         pi_context object. PI_ERROR_INVALID_VALUE if numDevices == 0 or
///         devices is NULL but backend doesn't have API to query a list of
///         devices from the context native handle. PI_UNKNOWN_ERROR in case of
///         another error.
__SYCL_EXPORT pi_result piextContextCreateWithNativeHandle(
    pi_native_handle nativeHandle, pi_uint32 numDevices,
    const pi_device *devices, bool pluginOwnsNativeHandle, pi_context *context);

//
// Queue
//

// TODO: Remove during next ABI break and rename piextQueueCreate to
// piQueueCreate.
__SYCL_EXPORT pi_result piQueueCreate(pi_context context, pi_device device,
                                      pi_queue_properties properties,
                                      pi_queue *queue);
/// \param properties points to a zero-terminated array of extra data describing
/// desired queue properties. Format is
///  {[PROPERTY[, property-specific elements of data]*,]* 0}
__SYCL_EXPORT pi_result piextQueueCreate(pi_context context, pi_device device,
                                         pi_queue_properties *properties,
                                         pi_queue *queue);
/// \param properties points to a zero-terminated array of extra data describing
/// desired queue properties. Format is
///  {[PROPERTY[, property-specific elements of data]*,]* 0}
__SYCL_EXPORT pi_result piextQueueCreate2(pi_context context, pi_device device,
                                          pi_queue_properties *properties,
                                          pi_queue *queue);

__SYCL_EXPORT pi_result piQueueGetInfo(pi_queue command_queue,
                                       pi_queue_info param_name,
                                       size_t param_value_size,
                                       void *param_value,
                                       size_t *param_value_size_ret);

__SYCL_EXPORT pi_result piQueueRetain(pi_queue command_queue);

__SYCL_EXPORT pi_result piQueueRelease(pi_queue command_queue);

__SYCL_EXPORT pi_result piQueueFinish(pi_queue command_queue);

__SYCL_EXPORT pi_result piQueueFlush(pi_queue command_queue);

/// Gets the native handle of a PI queue object.
///
/// \param queue is the PI queue to get the native handle of.
/// \param nativeHandle is the native handle of queue.
__SYCL_EXPORT pi_result
piextQueueGetNativeHandle(pi_queue queue, pi_native_handle *nativeHandle);

/// Gets the native handle of a PI queue object.
///
/// \param queue is the PI queue to get the native handle of.
/// \param nativeHandle is the native handle of queue or commandlist.
/// \param nativeHandleDesc provides additional properties of the native handle.
__SYCL_EXPORT pi_result piextQueueGetNativeHandle2(
    pi_queue queue, pi_native_handle *nativeHandle, int32_t *nativeHandleDesc);

/// Creates PI queue object from a native handle.
/// NOTE: The created PI object takes ownership of the native handle.
///
/// \param nativeHandle is the native handle to create PI queue from.
/// \param context is the PI context of the queue.
/// \param device is the PI device associated with the native device used when
///   creating the native queue. This parameter is optional but some backends
///   may fail to create the right PI queue if omitted.
/// \param pluginOwnsNativeHandle Indicates whether the created PI object
///        should take ownership of the native handle.
/// \param queue is the PI queue created from the native handle.
__SYCL_EXPORT pi_result piextQueueCreateWithNativeHandle(
    pi_native_handle nativeHandle, pi_context context, pi_device device,
    bool pluginOwnsNativeHandle, pi_queue *queue);

/// Creates PI queue object from a native handle.
/// NOTE: The created PI object takes ownership of the native handle.
///
/// \param nativeHandle is the native handle to create PI queue from.
/// \param nativeHandleDesc provides additional properties of the native handle.
/// \param context is the PI context of the queue.
/// \param device is the PI device associated with the native device used when
///   creating the native queue. This parameter is optional but some backends
///   may fail to create the right PI queue if omitted.
/// \param pluginOwnsNativeHandle Indicates whether the created PI object
///        should take ownership of the native handle.
/// \param Properties holds queue properties.
/// \param queue is the PI queue created from the native handle.
__SYCL_EXPORT pi_result piextQueueCreateWithNativeHandle2(
    pi_native_handle nativeHandle, int32_t nativeHandleDesc, pi_context context,
    pi_device device, bool pluginOwnsNativeHandle,
    pi_queue_properties *Properties, pi_queue *queue);

//
// Memory
//
__SYCL_EXPORT pi_result piMemBufferCreate(
    pi_context context, pi_mem_flags flags, size_t size, void *host_ptr,
    pi_mem *ret_mem, const pi_mem_properties *properties = nullptr);

__SYCL_EXPORT pi_result piMemImageCreate(pi_context context, pi_mem_flags flags,
                                         const pi_image_format *image_format,
                                         const pi_image_desc *image_desc,
                                         void *host_ptr, pi_mem *ret_mem);

__SYCL_EXPORT pi_result piMemGetInfo(pi_mem mem, pi_mem_info param_name,
                                     size_t param_value_size, void *param_value,
                                     size_t *param_value_size_ret);

__SYCL_EXPORT pi_result piMemImageGetInfo(pi_mem image,
                                          pi_image_info param_name,
                                          size_t param_value_size,
                                          void *param_value,
                                          size_t *param_value_size_ret);

__SYCL_EXPORT pi_result piMemRetain(pi_mem mem);

__SYCL_EXPORT pi_result piMemRelease(pi_mem mem);

__SYCL_EXPORT pi_result piMemBufferPartition(
    pi_mem buffer, pi_mem_flags flags, pi_buffer_create_type buffer_create_type,
    void *buffer_create_info, pi_mem *ret_mem);

/// Gets the native handle of a PI mem object.
///
/// \param mem is the PI mem to get the native handle of.
/// \param nativeHandle is the native handle of mem.
__SYCL_EXPORT pi_result piextMemGetNativeHandle(pi_mem mem,
                                                pi_native_handle *nativeHandle);

/// Creates PI mem object from a native handle.
/// NOTE: The created PI object takes ownership of the native handle.
///
/// \param nativeHandle is the native handle to create PI mem from.
/// \param context The PI context of the memory allocation.
/// \param ownNativeHandle Indicates if we own the native memory handle or it
/// came from interop that asked to not transfer the ownership to SYCL RT.
/// \param mem is the PI mem created from the native handle.
__SYCL_EXPORT pi_result piextMemCreateWithNativeHandle(
    pi_native_handle nativeHandle, pi_context context, bool ownNativeHandle,
    pi_mem *mem);

/// Creates PI image object from a native handle.
///
/// \param nativeHandle is the native handle to create PI image from.
/// \param context The PI context of the memory allocation.
/// \param ownNativeHandle Indicates if we own the native memory handle or it
/// came from interop that asked to not transfer the ownership to SYCL RT.
/// \param ImageFormat is the pi_image_format struct that
/// specifies the image channnel order and channel data type that
/// match what the nativeHandle uses
/// \param ImageDesc is the pi_image_desc struct that specifies
/// the image dimension, pitch, slice and other information about
/// the nativeHandle
/// \param img is the PI img created from the native handle.
__SYCL_EXPORT pi_result piextMemImageCreateWithNativeHandle(
    pi_native_handle nativeHandle, pi_context context, bool ownNativeHandle,
    const pi_image_format *ImageFormat, const pi_image_desc *ImageDesc,
    pi_mem *img);

//
// Program
//

__SYCL_EXPORT pi_result piProgramCreate(pi_context context, const void *il,
                                        size_t length, pi_program *res_program);

__SYCL_EXPORT pi_result piclProgramCreateWithSource(pi_context context,
                                                    pi_uint32 count,
                                                    const char **strings,
                                                    const size_t *lengths,
                                                    pi_program *ret_program);

/// Creates a PI program for a context and loads the given binary into it.
///
/// \param context is the PI context to associate the program with.
/// \param num_devices is the number of devices in device_list.
/// \param device_list is a pointer to a list of devices. These devices must all
///                    be in context.
/// \param lengths is an array of sizes in bytes of the binary in binaries.
/// \param binaries is a pointer to a list of program binaries.
/// \param num_metadata_entries is the number of metadata entries in metadata.
/// \param metadata is a pointer to a list of program metadata entries. The
///                 use of metadata entries is backend-defined.
/// \param binary_status returns whether the program binary was loaded
///                      succesfully or not, for each device in device_list.
///                      binary_status is ignored if it is null and otherwise
///                      it must be an array of num_devices elements.
/// \param ret_program is the PI program created from the program binaries.
__SYCL_EXPORT pi_result piProgramCreateWithBinary(
    pi_context context, pi_uint32 num_devices, const pi_device *device_list,
    const size_t *lengths, const unsigned char **binaries,
    size_t num_metadata_entries, const pi_device_binary_property *metadata,
    pi_int32 *binary_status, pi_program *ret_program);

__SYCL_EXPORT pi_result piProgramGetInfo(pi_program program,
                                         pi_program_info param_name,
                                         size_t param_value_size,
                                         void *param_value,
                                         size_t *param_value_size_ret);

__SYCL_EXPORT pi_result
piProgramLink(pi_context context, pi_uint32 num_devices,
              const pi_device *device_list, const char *options,
              pi_uint32 num_input_programs, const pi_program *input_programs,
              void (*pfn_notify)(pi_program program, void *user_data),
              void *user_data, pi_program *ret_program);

__SYCL_EXPORT pi_result piProgramCompile(
    pi_program program, pi_uint32 num_devices, const pi_device *device_list,
    const char *options, pi_uint32 num_input_headers,
    const pi_program *input_headers, const char **header_include_names,
    void (*pfn_notify)(pi_program program, void *user_data), void *user_data);

__SYCL_EXPORT pi_result piProgramBuild(
    pi_program program, pi_uint32 num_devices, const pi_device *device_list,
    const char *options,
    void (*pfn_notify)(pi_program program, void *user_data), void *user_data);

__SYCL_EXPORT pi_result piProgramGetBuildInfo(
    pi_program program, pi_device device, _pi_program_build_info param_name,
    size_t param_value_size, void *param_value, size_t *param_value_size_ret);

__SYCL_EXPORT pi_result piProgramRetain(pi_program program);

__SYCL_EXPORT pi_result piProgramRelease(pi_program program);

/// Sets a specialization constant to a specific value.
///
/// Note: Only used when specialization constants are natively supported (SPIR-V
/// binaries), and not when they are emulated (AOT binaries).
///
/// \param prog the program object which will use the value
/// \param spec_id integer ID of the constant
/// \param spec_size size of the value
/// \param spec_value bytes of the value
__SYCL_EXPORT pi_result
piextProgramSetSpecializationConstant(pi_program prog, pi_uint32 spec_id,
                                      size_t spec_size, const void *spec_value);

/// Gets the native handle of a PI program object.
///
/// \param program is the PI program to get the native handle of.
/// \param nativeHandle is the native handle of program.
__SYCL_EXPORT pi_result
piextProgramGetNativeHandle(pi_program program, pi_native_handle *nativeHandle);

/// Creates PI program object from a native handle.
/// NOTE: The created PI object takes ownership of the native handle.
///
/// \param nativeHandle is the native handle to create PI program from.
/// \param context is the PI context of the program.
/// \param pluginOwnsNativeHandle Indicates whether the created PI object
///        should take ownership of the native handle.
/// \param program is the PI program created from the native handle.
__SYCL_EXPORT pi_result piextProgramCreateWithNativeHandle(
    pi_native_handle nativeHandle, pi_context context,
    bool pluginOwnsNativeHandle, pi_program *program);

//
// Kernel
//

typedef enum {
  /// indicates that the kernel might access data through USM ptrs
  PI_USM_INDIRECT_ACCESS,
  /// provides an explicit list of pointers that the kernel will access
  PI_USM_PTRS = 0x4203,
  /// provides the preferred cache configuration (large slm or large data)
  PI_EXT_KERNEL_EXEC_INFO_CACHE_CONFIG = 0x4204
} _pi_kernel_exec_info;

using pi_kernel_exec_info = _pi_kernel_exec_info;

__SYCL_EXPORT pi_result piKernelCreate(pi_program program,
                                       const char *kernel_name,
                                       pi_kernel *ret_kernel);

__SYCL_EXPORT pi_result piKernelSetArg(pi_kernel kernel, pi_uint32 arg_index,
                                       size_t arg_size, const void *arg_value);

__SYCL_EXPORT pi_result piKernelGetInfo(pi_kernel kernel,
                                        pi_kernel_info param_name,
                                        size_t param_value_size,
                                        void *param_value,
                                        size_t *param_value_size_ret);

__SYCL_EXPORT pi_result piKernelGetGroupInfo(pi_kernel kernel, pi_device device,
                                             pi_kernel_group_info param_name,
                                             size_t param_value_size,
                                             void *param_value,
                                             size_t *param_value_size_ret);

/// API to query information from the sub-group from a kernel
///
/// \param kernel is the pi_kernel to query
/// \param device is the device the kernel is executed on
/// \param param_name is a pi_kernel_sub_group_info enum value that
///        specifies the informtation queried for.
/// \param input_value_size is the size of input value passed in
///        ptr input_value param
/// \param input_value is the ptr to the input value passed.
/// \param param_value_size is the size of the value in bytes.
/// \param param_value is a pointer to the value to set.
/// \param param_value_size_ret is a pointer to return the size of data in
///        param_value ptr.
///
/// All queries expect a return of 4 bytes in param_value_size,
/// param_value_size_ret, and a uint32_t value should to be written in
/// param_value ptr.
/// Note: This behaviour differs from OpenCL. OpenCL returns size_t.
__SYCL_EXPORT pi_result piKernelGetSubGroupInfo(
    pi_kernel kernel, pi_device device, pi_kernel_sub_group_info param_name,
    size_t input_value_size, const void *input_value, size_t param_value_size,
    void *param_value, size_t *param_value_size_ret);

__SYCL_EXPORT pi_result piKernelRetain(pi_kernel kernel);

__SYCL_EXPORT pi_result piKernelRelease(pi_kernel kernel);

/// Sets up pointer arguments for CL kernels. An extra indirection
/// is required due to CL argument conventions.
///
/// \param kernel is the kernel to be launched
/// \param arg_index is the index of the kernel argument
/// \param arg_size is the size in bytes of the argument (ignored in CL)
/// \param arg_value is the pointer argument
__SYCL_EXPORT pi_result piextKernelSetArgPointer(pi_kernel kernel,
                                                 pi_uint32 arg_index,
                                                 size_t arg_size,
                                                 const void *arg_value);

/// API to set attributes controlling kernel execution
///
/// \param kernel is the pi kernel to execute
/// \param param_name is a pi_kernel_exec_info value that specifies the info
///        passed to the kernel
/// \param param_value_size is the size of the value in bytes
/// \param param_value is a pointer to the value to set for the kernel
///
/// If param_name is PI_USM_INDIRECT_ACCESS, the value will be a ptr to
///    the pi_bool value PI_TRUE
/// If param_name is PI_USM_PTRS, the value will be an array of ptrs
__SYCL_EXPORT pi_result piKernelSetExecInfo(pi_kernel kernel,
                                            pi_kernel_exec_info value_name,
                                            size_t param_value_size,
                                            const void *param_value);

/// Creates PI kernel object from a native handle.
/// NOTE: The created PI object takes ownership of the native handle.
///
/// \param nativeHandle is the native handle to create PI kernel from.
/// \param context is the PI context of the kernel.
/// \param program is the PI program of the kernel.
/// \param pluginOwnsNativeHandle Indicates whether the created PI object
///        should take ownership of the native handle.
/// \param kernel is the PI kernel created from the native handle.
__SYCL_EXPORT pi_result piextKernelCreateWithNativeHandle(
    pi_native_handle nativeHandle, pi_context context, pi_program program,
    bool pluginOwnsNativeHandle, pi_kernel *kernel);

/// Gets the native handle of a PI kernel object.
///
/// \param kernel is the PI kernel to get the native handle of.
/// \param nativeHandle is the native handle of kernel.
__SYCL_EXPORT pi_result
piextKernelGetNativeHandle(pi_kernel kernel, pi_native_handle *nativeHandle);

//
// Events
//

/// Create PI event object in a signalled/completed state.
///
/// \param context is the PI context of the event.
/// \param ret_event is the PI even created.
__SYCL_EXPORT pi_result piEventCreate(pi_context context, pi_event *ret_event);

__SYCL_EXPORT pi_result piEventGetInfo(pi_event event, pi_event_info param_name,
                                       size_t param_value_size,
                                       void *param_value,
                                       size_t *param_value_size_ret);

__SYCL_EXPORT pi_result piEventGetProfilingInfo(pi_event event,
                                                pi_profiling_info param_name,
                                                size_t param_value_size,
                                                void *param_value,
                                                size_t *param_value_size_ret);

__SYCL_EXPORT pi_result piEventsWait(pi_uint32 num_events,
                                     const pi_event *event_list);

__SYCL_EXPORT pi_result piEventSetCallback(
    pi_event event, pi_int32 command_exec_callback_type,
    void (*pfn_notify)(pi_event event, pi_int32 event_command_status,
                       void *user_data),
    void *user_data);

__SYCL_EXPORT pi_result piEventSetStatus(pi_event event,
                                         pi_int32 execution_status);

__SYCL_EXPORT pi_result piEventRetain(pi_event event);

__SYCL_EXPORT pi_result piEventRelease(pi_event event);

/// Gets the native handle of a PI event object.
///
/// \param event is the PI event to get the native handle of.
/// \param nativeHandle is the native handle of event.
__SYCL_EXPORT pi_result
piextEventGetNativeHandle(pi_event event, pi_native_handle *nativeHandle);

/// Creates PI event object from a native handle.
/// NOTE: The created PI object takes ownership of the native handle.
///
/// \param nativeHandle is the native handle to create PI event from.
/// \param context is the corresponding PI context
/// \param pluginOwnsNativeHandle Indicates whether the created PI object
///        should take ownership of the native handle.
/// \param event is the PI event created from the native handle.
__SYCL_EXPORT pi_result piextEventCreateWithNativeHandle(
    pi_native_handle nativeHandle, pi_context context, bool ownNativeHandle,
    pi_event *event);

//
// Sampler
//
__SYCL_EXPORT pi_result piSamplerCreate(
    pi_context context, const pi_sampler_properties *sampler_properties,
    pi_sampler *result_sampler);

__SYCL_EXPORT pi_result piSamplerGetInfo(pi_sampler sampler,
                                         pi_sampler_info param_name,
                                         size_t param_value_size,
                                         void *param_value,
                                         size_t *param_value_size_ret);

__SYCL_EXPORT pi_result piSamplerRetain(pi_sampler sampler);

__SYCL_EXPORT pi_result piSamplerRelease(pi_sampler sampler);

//
// Queue Commands
//
__SYCL_EXPORT pi_result piEnqueueKernelLaunch(
    pi_queue queue, pi_kernel kernel, pi_uint32 work_dim,
    const size_t *global_work_offset, const size_t *global_work_size,
    const size_t *local_work_size, pi_uint32 num_events_in_wait_list,
    const pi_event *event_wait_list, pi_event *event);

__SYCL_EXPORT pi_result piEnqueueNativeKernel(
    pi_queue queue, void (*user_func)(void *), void *args, size_t cb_args,
    pi_uint32 num_mem_objects, const pi_mem *mem_list,
    const void **args_mem_loc, pi_uint32 num_events_in_wait_list,
    const pi_event *event_wait_list, pi_event *event);

__SYCL_EXPORT pi_result piEnqueueEventsWait(pi_queue command_queue,
                                            pi_uint32 num_events_in_wait_list,
                                            const pi_event *event_wait_list,
                                            pi_event *event);

__SYCL_EXPORT pi_result piEnqueueEventsWaitWithBarrier(
    pi_queue command_queue, pi_uint32 num_events_in_wait_list,
    const pi_event *event_wait_list, pi_event *event);

__SYCL_EXPORT pi_result piEnqueueMemBufferRead(
    pi_queue queue, pi_mem buffer, pi_bool blocking_read, size_t offset,
    size_t size, void *ptr, pi_uint32 num_events_in_wait_list,
    const pi_event *event_wait_list, pi_event *event);

__SYCL_EXPORT pi_result piEnqueueMemBufferReadRect(
    pi_queue command_queue, pi_mem buffer, pi_bool blocking_read,
    pi_buff_rect_offset buffer_offset, pi_buff_rect_offset host_offset,
    pi_buff_rect_region region, size_t buffer_row_pitch,
    size_t buffer_slice_pitch, size_t host_row_pitch, size_t host_slice_pitch,
    void *ptr, pi_uint32 num_events_in_wait_list,
    const pi_event *event_wait_list, pi_event *event);

__SYCL_EXPORT pi_result
piEnqueueMemBufferWrite(pi_queue command_queue, pi_mem buffer,
                        pi_bool blocking_write, size_t offset, size_t size,
                        const void *ptr, pi_uint32 num_events_in_wait_list,
                        const pi_event *event_wait_list, pi_event *event);

__SYCL_EXPORT pi_result piEnqueueMemBufferWriteRect(
    pi_queue command_queue, pi_mem buffer, pi_bool blocking_write,
    pi_buff_rect_offset buffer_offset, pi_buff_rect_offset host_offset,
    pi_buff_rect_region region, size_t buffer_row_pitch,
    size_t buffer_slice_pitch, size_t host_row_pitch, size_t host_slice_pitch,
    const void *ptr, pi_uint32 num_events_in_wait_list,
    const pi_event *event_wait_list, pi_event *event);

__SYCL_EXPORT pi_result
piEnqueueMemBufferCopy(pi_queue command_queue, pi_mem src_buffer,
                       pi_mem dst_buffer, size_t src_offset, size_t dst_offset,
                       size_t size, pi_uint32 num_events_in_wait_list,
                       const pi_event *event_wait_list, pi_event *event);

__SYCL_EXPORT pi_result piEnqueueMemBufferCopyRect(
    pi_queue command_queue, pi_mem src_buffer, pi_mem dst_buffer,
    pi_buff_rect_offset src_origin, pi_buff_rect_offset dst_origin,
    pi_buff_rect_region region, size_t src_row_pitch, size_t src_slice_pitch,
    size_t dst_row_pitch, size_t dst_slice_pitch,
    pi_uint32 num_events_in_wait_list, const pi_event *event_wait_list,
    pi_event *event);

__SYCL_EXPORT pi_result
piEnqueueMemBufferFill(pi_queue command_queue, pi_mem buffer,
                       const void *pattern, size_t pattern_size, size_t offset,
                       size_t size, pi_uint32 num_events_in_wait_list,
                       const pi_event *event_wait_list, pi_event *event);

__SYCL_EXPORT pi_result piEnqueueMemImageRead(
    pi_queue command_queue, pi_mem image, pi_bool blocking_read,
    pi_image_offset origin, pi_image_region region, size_t row_pitch,
    size_t slice_pitch, void *ptr, pi_uint32 num_events_in_wait_list,
    const pi_event *event_wait_list, pi_event *event);

__SYCL_EXPORT pi_result piEnqueueMemImageWrite(
    pi_queue command_queue, pi_mem image, pi_bool blocking_write,
    pi_image_offset origin, pi_image_region region, size_t input_row_pitch,
    size_t input_slice_pitch, const void *ptr,
    pi_uint32 num_events_in_wait_list, const pi_event *event_wait_list,
    pi_event *event);

__SYCL_EXPORT pi_result piEnqueueMemImageCopy(
    pi_queue command_queue, pi_mem src_image, pi_mem dst_image,
    pi_image_offset src_origin, pi_image_offset dst_origin,
    pi_image_region region, pi_uint32 num_events_in_wait_list,
    const pi_event *event_wait_list, pi_event *event);

__SYCL_EXPORT pi_result
piEnqueueMemImageFill(pi_queue command_queue, pi_mem image,
                      const void *fill_color, const size_t *origin,
                      const size_t *region, pi_uint32 num_events_in_wait_list,
                      const pi_event *event_wait_list, pi_event *event);

__SYCL_EXPORT pi_result piEnqueueMemBufferMap(
    pi_queue command_queue, pi_mem buffer, pi_bool blocking_map,
    pi_map_flags map_flags, size_t offset, size_t size,
    pi_uint32 num_events_in_wait_list, const pi_event *event_wait_list,
    pi_event *event, void **ret_map);

__SYCL_EXPORT pi_result piEnqueueMemUnmap(pi_queue command_queue, pi_mem memobj,
                                          void *mapped_ptr,
                                          pi_uint32 num_events_in_wait_list,
                                          const pi_event *event_wait_list,
                                          pi_event *event);

// Extension to allow backends to process a PI memory object before adding it
// as an argument for a kernel.
// Note: This is needed by the CUDA backend to extract the device pointer to
// the memory as the kernels uses it rather than the PI object itself.
__SYCL_EXPORT pi_result piextKernelSetArgMemObj(pi_kernel kernel,
                                                pi_uint32 arg_index,
                                                const pi_mem *arg_value);

// Extension to allow backends to process a PI sampler object before adding it
// as an argument for a kernel.
// Note: This is needed by the CUDA backend to extract the properties of the
// sampler as the kernels uses it rather than the PI object itself.
__SYCL_EXPORT pi_result piextKernelSetArgSampler(pi_kernel kernel,
                                                 pi_uint32 arg_index,
                                                 const pi_sampler *arg_value);

///
// USM
///
typedef enum {
  PI_USM_HOST_SUPPORT = 0x4190,
  PI_USM_DEVICE_SUPPORT = 0x4191,
  PI_USM_SINGLE_SHARED_SUPPORT = 0x4192,
  PI_USM_CROSS_SHARED_SUPPORT = 0x4193,
  PI_USM_SYSTEM_SHARED_SUPPORT = 0x4194
} _pi_usm_capability_query;

typedef enum : pi_bitfield {
  PI_USM_ACCESS = (1 << 0),
  PI_USM_ATOMIC_ACCESS = (1 << 1),
  PI_USM_CONCURRENT_ACCESS = (1 << 2),
  PI_USM_CONCURRENT_ATOMIC_ACCESS = (1 << 3)
} _pi_usm_capabilities;

typedef enum {
  PI_MEM_ALLOC_TYPE = 0x419A,
  PI_MEM_ALLOC_BASE_PTR = 0x419B,
  PI_MEM_ALLOC_SIZE = 0x419C,
  PI_MEM_ALLOC_DEVICE = 0x419D,
} _pi_mem_alloc_info;

typedef enum {
  PI_MEM_TYPE_UNKNOWN = 0x4196,
  PI_MEM_TYPE_HOST = 0x4197,
  PI_MEM_TYPE_DEVICE = 0x4198,
  PI_MEM_TYPE_SHARED = 0x4199
} _pi_usm_type;

// Flag is used for piProgramUSMEnqueuePrefetch. PI_USM_MIGRATION_TBD0 is a
// placeholder for future developments and should not change the behaviour of
// piProgramUSMEnqueuePrefetch
typedef enum : pi_bitfield {
  PI_USM_MIGRATION_TBD0 = (1 << 0)
} _pi_usm_migration_flags;

using pi_usm_capability_query = _pi_usm_capability_query;
using pi_usm_capabilities = _pi_usm_capabilities;
using pi_mem_alloc_info = _pi_mem_alloc_info;
using pi_usm_type = _pi_usm_type;
using pi_usm_migration_flags = _pi_usm_migration_flags;

/// Allocates host memory accessible by the device.
///
/// \param result_ptr contains the allocated memory
/// \param context is the pi_context
/// \param properties are optional allocation properties
/// \param size is the size of the allocation
/// \param alignment is the desired alignment of the allocation
__SYCL_EXPORT pi_result piextUSMHostAlloc(void **result_ptr, pi_context context,
                                          pi_usm_mem_properties *properties,
                                          size_t size, pi_uint32 alignment);

/// Allocates device memory
///
/// \param result_ptr contains the allocated memory
/// \param context is the pi_context
/// \param device is the device the memory will be allocated on
/// \param properties are optional allocation properties
/// \param size is the size of the allocation
/// \param alignment is the desired alignment of the allocation
__SYCL_EXPORT pi_result piextUSMDeviceAlloc(void **result_ptr,
                                            pi_context context,
                                            pi_device device,
                                            pi_usm_mem_properties *properties,
                                            size_t size, pi_uint32 alignment);

/// Allocates memory accessible on both host and device
///
/// \param result_ptr contains the allocated memory
/// \param context is the pi_context
/// \param device is the device the memory will be allocated on
/// \param properties are optional allocation properties
/// \param size is the size of the allocation
/// \param alignment is the desired alignment of the allocation
__SYCL_EXPORT pi_result piextUSMSharedAlloc(void **result_ptr,
                                            pi_context context,
                                            pi_device device,
                                            pi_usm_mem_properties *properties,
                                            size_t size, pi_uint32 alignment);

/// Indicates that the allocated USM memory is no longer needed on the runtime
/// side. The actual freeing of the memory may be done in a blocking or deferred
/// manner, e.g. to avoid issues with indirect memory access from kernels.
///
/// \param context is the pi_context of the allocation
/// \param ptr is the memory to be freed
__SYCL_EXPORT pi_result piextUSMFree(pi_context context, void *ptr);

/// USM Memset API
///
/// \param queue is the queue to submit to
/// \param ptr is the ptr to memset
/// \param value is value to set.  It is interpreted as an 8-bit value and the
/// upper
///        24 bits are ignored
/// \param count is the size in bytes to memset
/// \param num_events_in_waitlist is the number of events to wait on
/// \param events_waitlist is an array of events to wait on
/// \param event is the event that represents this operation
__SYCL_EXPORT pi_result piextUSMEnqueueMemset(pi_queue queue, void *ptr,
                                              pi_int32 value, size_t count,
                                              pi_uint32 num_events_in_waitlist,
                                              const pi_event *events_waitlist,
                                              pi_event *event);

/// USM Memcpy API
///
/// \param queue is the queue to submit to
/// \param blocking is whether this operation should block the host
/// \param src_ptr is the data to be copied
/// \param dst_ptr is the location the data will be copied
/// \param size is number of bytes to copy
/// \param num_events_in_waitlist is the number of events to wait on
/// \param events_waitlist is an array of events to wait on
/// \param event is the event that represents this operation
__SYCL_EXPORT pi_result piextUSMEnqueueMemcpy(pi_queue queue, pi_bool blocking,
                                              void *dst_ptr,
                                              const void *src_ptr, size_t size,
                                              pi_uint32 num_events_in_waitlist,
                                              const pi_event *events_waitlist,
                                              pi_event *event);

/// Hint to migrate memory to the device
///
/// \param queue is the queue to submit to
/// \param ptr points to the memory to migrate
/// \param size is the number of bytes to migrate
/// \param flags is a bitfield used to specify memory migration options
/// \param num_events_in_waitlist is the number of events to wait on
/// \param events_waitlist is an array of events to wait on
/// \param event is the event that represents this operation
__SYCL_EXPORT pi_result piextUSMEnqueuePrefetch(
    pi_queue queue, const void *ptr, size_t size, pi_usm_migration_flags flags,
    pi_uint32 num_events_in_waitlist, const pi_event *events_waitlist,
    pi_event *event);

/// USM Memadvise API
///
/// \param queue is the queue to submit to
/// \param ptr is the data to be advised
/// \param length is the size in bytes of the memory to advise
/// \param advice is device specific advice
/// \param event is the event that represents this operation
// USM memadvise API to govern behavior of automatic migration mechanisms
__SYCL_EXPORT pi_result piextUSMEnqueueMemAdvise(pi_queue queue,
                                                 const void *ptr, size_t length,
                                                 pi_mem_advice advice,
                                                 pi_event *event);

/// API to query information about USM allocated pointers
/// Valid Queries:
///   PI_MEM_ALLOC_TYPE returns host/device/shared pi_host_usm value
///   PI_MEM_ALLOC_BASE_PTR returns the base ptr of an allocation if
///                         the queried pointer fell inside an allocation.
///                         Result must fit in void *
///   PI_MEM_ALLOC_SIZE returns how big the queried pointer's
///                     allocation is in bytes. Result is a size_t.
///   PI_MEM_ALLOC_DEVICE returns the pi_device this was allocated against
///
/// \param context is the pi_context
/// \param ptr is the pointer to query
/// \param param_name is the type of query to perform
/// \param param_value_size is the size of the result in bytes
/// \param param_value is the result
/// \param param_value_size_ret is how many bytes were written
__SYCL_EXPORT pi_result piextUSMGetMemAllocInfo(
    pi_context context, const void *ptr, pi_mem_alloc_info param_name,
    size_t param_value_size, void *param_value, size_t *param_value_size_ret);

/// USM 2D fill API
///
/// \param queue is the queue to submit to
/// \param ptr is the ptr to fill
/// \param pitch is the total width of the destination memory including padding
/// \param pattern is a pointer with the bytes of the pattern to set
/// \param pattern_size is the size in bytes of the pattern
/// \param width is width in bytes of each row to fill
/// \param height is height the columns to fill
/// \param num_events_in_waitlist is the number of events to wait on
/// \param events_waitlist is an array of events to wait on
/// \param event is the event that represents this operation
__SYCL_EXPORT pi_result piextUSMEnqueueFill2D(pi_queue queue, void *ptr,
                                              size_t pitch, size_t pattern_size,
                                              const void *pattern, size_t width,
                                              size_t height,
                                              pi_uint32 num_events_in_waitlist,
                                              const pi_event *events_waitlist,
                                              pi_event *event);

/// USM 2D Memset API
///
/// \param queue is the queue to submit to
/// \param ptr is the ptr to fill
/// \param pitch is the total width of the destination memory including padding
/// \param value the value to fill into the region in \param ptr
/// \param width is width in bytes of each row to fill
/// \param height is height the columns to fill
/// \param num_events_in_waitlist is the number of events to wait on
/// \param events_waitlist is an array of events to wait on
/// \param event is the event that represents this operation
__SYCL_EXPORT pi_result piextUSMEnqueueMemset2D(
    pi_queue queue, void *ptr, size_t pitch, int value, size_t width,
    size_t height, pi_uint32 num_events_in_waitlist,
    const pi_event *events_waitlist, pi_event *event);

/// USM 2D Memcpy API
///
/// \param queue is the queue to submit to
/// \param blocking is whether this operation should block the host
/// \param dst_ptr is the location the data will be copied
/// \param dst_pitch is the total width of the destination memory including
/// padding
/// \param src_ptr is the data to be copied
/// \param src_pitch is the total width of the source memory including padding
/// \param width is width in bytes of each row to be copied
/// \param height is height the columns to be copied
/// \param num_events_in_waitlist is the number of events to wait on
/// \param events_waitlist is an array of events to wait on
/// \param event is the event that represents this operation
__SYCL_EXPORT pi_result piextUSMEnqueueMemcpy2D(
    pi_queue queue, pi_bool blocking, void *dst_ptr, size_t dst_pitch,
    const void *src_ptr, size_t src_pitch, size_t width, size_t height,
    pi_uint32 num_events_in_waitlist, const pi_event *events_waitlist,
    pi_event *event);

///
/// Device global variable
///

/// API for writing data from host to a device global variable.
///
/// \param queue is the queue
/// \param program is the program containing the device global variable
/// \param blocking_write is true if the write should block
/// \param name is the unique identifier for the device global variable
/// \param count is the number of bytes to copy
/// \param offset is the byte offset into the device global variable to start
/// copying
/// \param src is a pointer to where the data must be copied from
/// \param num_events_in_wait_list is a number of events in the wait list
/// \param event_wait_list is the wait list
/// \param event is the resulting event
pi_result piextEnqueueDeviceGlobalVariableWrite(
    pi_queue queue, pi_program program, const char *name,
    pi_bool blocking_write, size_t count, size_t offset, const void *src,
    pi_uint32 num_events_in_wait_list, const pi_event *event_wait_list,
    pi_event *event);

/// API reading data from a device global variable to host.
///
/// \param queue is the queue
/// \param program is the program containing the device global variable
/// \param blocking_read is true if the read should block
/// \param name is the unique identifier for the device global variable
/// \param count is the number of bytes to copy
/// \param offset is the byte offset into the device global variable to start
/// copying
/// \param dst is a pointer to where the data must be copied to
/// \param num_events_in_wait_list is a number of events in the wait list
/// \param event_wait_list is the wait list
/// \param event is the resulting event
pi_result piextEnqueueDeviceGlobalVariableRead(
    pi_queue queue, pi_program program, const char *name, pi_bool blocking_read,
    size_t count, size_t offset, void *dst, pi_uint32 num_events_in_wait_list,
    const pi_event *event_wait_list, pi_event *event);

///
/// Plugin
///
///
// Host Pipes
///

/// Read from pipe of a given name
///
/// @param queue a valid host command-queue in which the read / write command
/// will be queued. command_queue and program must be created with the same
/// OpenCL context.
/// @param program a program object with a successfully built executable.
/// @param pipe_symbol the name of the program scope pipe global variable.
/// @param blocking indicate if the read and write operations are blocking or
/// non-blocking
/// @param ptr a pointer to buffer in host memory that will hold resulting data
/// from pipe
/// @param size size of the memory region to read or write, in bytes.
/// @param num_events_in_waitlist number of events in the wait list.
/// @param events_waitlist specify events that need to complete before this
/// particular command can be executed.
/// @param event returns an event object that identifies this read / write
/// command and can be used to query or queue a wait for this command to
/// complete.
__SYCL_EXPORT pi_result piextEnqueueReadHostPipe(
    pi_queue queue, pi_program program, const char *pipe_symbol,
    pi_bool blocking, void *ptr, size_t size, pi_uint32 num_events_in_waitlist,
    const pi_event *events_waitlist, pi_event *event);

/// Write to pipe of a given name
///
/// @param queue a valid host command-queue in which the read / write command
/// will be queued. command_queue and program must be created with the same
/// OpenCL context.
/// @param program a program object with a successfully built executable.
/// @param pipe_symbol the name of the program scope pipe global variable.
/// @param blocking indicate if the read and write operations are blocking or
/// non-blocking
/// @param ptr a pointer to buffer in host memory that holds data to be written
/// to host pipe.
/// @param size size of the memory region to read or write, in bytes.
/// @param num_events_in_waitlist number of events in the wait list.
/// @param events_waitlist specify events that need to complete before this
/// particular command can be executed.
/// @param event returns an event object that identifies this read / write
/// command and can be used to query or queue a wait for this command to
/// complete.
__SYCL_EXPORT pi_result piextEnqueueWriteHostPipe(
    pi_queue queue, pi_program program, const char *pipe_symbol,
    pi_bool blocking, void *ptr, size_t size, pi_uint32 num_events_in_waitlist,
    const pi_event *events_waitlist, pi_event *event);

/// API to get Plugin internal data, opaque to SYCL RT. Some devices whose
/// device code is compiled by the host compiler (e.g. CPU emulators) may use it
/// to access some device code functionality implemented in/behind the plugin.
/// \param opaque_data_param - unspecified argument, interpretation is specific
/// to a plugin \param opaque_data_return - placeholder for the returned opaque
/// data.
__SYCL_EXPORT pi_result piextPluginGetOpaqueData(void *opaque_data_param,
                                                 void **opaque_data_return);

/// API to notify that the plugin should clean up its resources.
/// No PI calls should be made until the next piPluginInit call.
/// \param PluginParameter placeholder for future use, currenly not used.
__SYCL_EXPORT pi_result piTearDown(void *PluginParameter);

/// API to get Plugin specific warning and error messages.
/// \param message is a returned address to the first element in the message the
/// plugin owns the error message string. The string is thread-local. As a
/// result, different threads may return different errors. A message is
/// overwritten by the following error or warning that is produced within the
/// given thread. The memory is cleaned up at the end of the thread's lifetime.
///
/// \return PI_SUCCESS if plugin is indicating non-fatal warning. Any other
/// error code indicates that plugin considers this to be a fatal error and the
/// Returns the global timestamp from \param device , and syncronized host
/// timestamp
__SYCL_EXPORT pi_result piPluginGetLastError(char **message);

/// API to get backend specific option.
/// \param frontend_option is a string that contains frontend option.
/// \param backend_option is used to return the backend option corresponding to
/// frontend option.
///
/// \return PI_SUCCESS is returned for valid frontend_option. If a valid backend
/// option is not available, an empty string is returned.
__SYCL_EXPORT pi_result piPluginGetBackendOption(pi_platform platform,
                                                 const char *frontend_option,
                                                 const char **backend_option);

/// Queries  device for it's global timestamp in nanoseconds, and updates
/// HostTime  with the value of the host timer at the closest possible point in
/// time to that at which DeviceTime was returned.
///
/// \param Device device to query for timestamp
/// \param DeviceTime pointer to store device timestamp in nanoseconds. Optional
/// argument, can be nullptr
/// \param HostTime  pointer to store host timestamp in
/// nanoseconds. Optional argurment, can be nullptr in which case timestamp will
/// not be written
__SYCL_EXPORT pi_result piGetDeviceAndHostTimer(pi_device Device,
                                                uint64_t *DeviceTime,
                                                uint64_t *HostTime);

struct _pi_plugin {
  // PI version supported by host passed to the plugin. The Plugin
  // checks and writes the appropriate Function Pointers in
  // PiFunctionTable.
  // TODO: Work on version fields and their handshaking mechanism.
  // Some choices are:
  // - Use of integers to keep major and minor version.
  // - Keeping char* Versions.
  char PiVersion[20];
  // Plugin edits this.
  char PluginVersion[20];
  char *Targets;
  struct FunctionPointers {
#define _PI_API(api) decltype(::api) *api;
#include <sycl/detail/pi.def>
  } PiFunctionTable;
};

#ifdef __cplusplus
} // extern "C"
#endif // __cplusplus

#endif // _PI_H_<|MERGE_RESOLUTION|>--- conflicted
+++ resolved
@@ -94,11 +94,7 @@
 // info query.
 
 #define _PI_H_VERSION_MAJOR 12
-<<<<<<< HEAD
-#define _PI_H_VERSION_MINOR 24
-=======
-#define _PI_H_VERSION_MINOR 31
->>>>>>> c7759bb8
+#define _PI_H_VERSION_MINOR 32
 
 #define _PI_STRING_HELPER(a) #a
 #define _PI_CONCAT(a, b) _PI_STRING_HELPER(a.b)
