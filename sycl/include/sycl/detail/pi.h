--- conflicted
+++ resolved
@@ -154,15 +154,6 @@
 // 15.44 Add coarse-grain memory advice flag for HIP.
 // 15.45 Added piextKernelSuggestMaxCooperativeGroupCount and
 //       piextEnqueueCooperativeKernelLaunch.
-<<<<<<< HEAD
-// 14.46 Added piextVirtualMem* functions, and piextPhysicalMem* functions,
-// PI_EXT_ONEAPI_DEVICE_INFO_SUPPORTS_VIRTUAL_MEM device info descriptor,
-// _pi_virtual_mem_granularity_info enum, _pi_virtual_mem_info enum and
-// pi_virtual_access_flags bit flags.
-
-#define _PI_H_VERSION_MAJOR 15
-#define _PI_H_VERSION_MINOR 46
-=======
 // 15.46 Add piextGetGlobalVariablePointer
 // 15.47 Added PI_ERROR_FEATURE_UNSUPPORTED.
 // 15.48 Add CommandBuffer update definitions
@@ -174,10 +165,13 @@
 //        - Added device queries for cubemap support
 //          - PI_EXT_ONEAPI_DEVICE_INFO_CUBEMAP_SUPPORT
 //          - PI_EXT_ONEAPI_DEVICE_INFO_CUBEMAP_SEAMLESS_FILTERING_SUPPORT
+// 14.49 Added piextVirtualMem* functions, and piextPhysicalMem* functions,
+// PI_EXT_ONEAPI_DEVICE_INFO_SUPPORTS_VIRTUAL_MEM device info descriptor,
+// _pi_virtual_mem_granularity_info enum, _pi_virtual_mem_info enum and
+// pi_virtual_access_flags bit flags.
 
 #define _PI_H_VERSION_MAJOR 15
-#define _PI_H_VERSION_MINOR 48
->>>>>>> a1458480
+#define _PI_H_VERSION_MINOR 49
 
 #define _PI_STRING_HELPER(a) #a
 #define _PI_CONCAT(a, b) _PI_STRING_HELPER(a.b)
@@ -721,7 +715,11 @@
 } _pi_sampler_filter_mode;
 
 typedef enum {
-<<<<<<< HEAD
+  PI_SAMPLER_CUBEMAP_FILTER_MODE_DISJOINTED = 0x1142,
+  PI_SAMPLER_CUBEMAP_FILTER_MODE_SEAMLESS = 0x1143,
+} _pi_sampler_cubemap_filter_mode;
+
+typedef enum {
   PI_EXT_ONEAPI_VIRTUAL_MEM_GRANULARITY_INFO_MINIMUM = 0x30100,
   PI_EXT_ONEAPI_VIRTUAL_MEM_GRANULARITY_INFO_RECOMMENDED = 0x30101,
 } _pi_virtual_mem_granularity_info;
@@ -729,11 +727,6 @@
 typedef enum {
   PI_EXT_ONEAPI_VIRTUAL_MEM_INFO_ACCESS_MODE = 0x30200,
 } _pi_virtual_mem_info;
-=======
-  PI_SAMPLER_CUBEMAP_FILTER_MODE_DISJOINTED = 0x1142,
-  PI_SAMPLER_CUBEMAP_FILTER_MODE_SEAMLESS = 0x1143,
-} _pi_sampler_cubemap_filter_mode;
->>>>>>> a1458480
 
 using pi_context_properties = intptr_t;
 
