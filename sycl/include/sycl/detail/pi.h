--- conflicted
+++ resolved
@@ -151,14 +151,11 @@
 // 14.42 Added piextCommandBufferPrefetchUSM and piextCommandBufferAdviseUSM
 // 15.43 Changed the signature of piextMemGetNativeHandle to also take a
 // pi_device
-<<<<<<< HEAD
-// 15.44 Added piextSyncPointGetProfilingInfo
-=======
 // 15.44 Add coarse-grain memory advice flag for HIP.
->>>>>>> c872cadd
+// 15.45 Added piextSyncPointGetProfilingInfo
 
 #define _PI_H_VERSION_MAJOR 15
-#define _PI_H_VERSION_MINOR 44
+#define _PI_H_VERSION_MINOR 45
 
 #define _PI_STRING_HELPER(a) #a
 #define _PI_CONCAT(a, b) _PI_STRING_HELPER(a.b)
