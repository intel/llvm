--- conflicted
+++ resolved
@@ -203,15 +203,12 @@
 // 17.59 Added const-qualifier to src_ptr in piextMemImageCopy.
 // 18.60 Remove deprecated functions piextMemImportOpaqueFD and
 //       piextImportExternalSemaphoreOpaqueFD
-<<<<<<< HEAD
-// 19.61 Changed the signature of piextMemImageCopy to take 2 image and format
+// 19.61 Rename piextDestroyExternalSemaphore to piextReleaseExternalSemaphore
+// 20.62 Changed the signature of piextMemImageCopy to take 2 image and format
 //       descriptors.
-=======
-// 19.61 Rename piextDestroyExternalSemaphore to piextReleaseExternalSemaphore
->>>>>>> 7d7ab2f2
-
-#define _PI_H_VERSION_MAJOR 19
-#define _PI_H_VERSION_MINOR 61
+
+#define _PI_H_VERSION_MAJOR 20
+#define _PI_H_VERSION_MINOR 62
 
 #define _PI_STRING_HELPER(a) #a
 #define _PI_CONCAT(a, b) _PI_STRING_HELPER(a.b)
