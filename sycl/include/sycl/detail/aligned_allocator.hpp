//==------------ aligned_allocator.hpp - SYCL standard header file ---------==//
//
// Part of the LLVM Project, under the Apache License v2.0 with LLVM Exceptions.
// See https://llvm.org/LICENSE.txt for license information.
// SPDX-License-Identifier: Apache-2.0 WITH LLVM-exception
//
//===----------------------------------------------------------------------===//

#pragma once

#include <sycl/detail/common.hpp>
#include <sycl/detail/os_util.hpp>

#include <cstdlib>
#include <cstring>
#include <memory>
#include <type_traits>
#include <vector>

namespace sycl {
__SYCL_INLINE_VER_NAMESPACE(_V1) {
namespace detail {
template <typename T> class aligned_allocator {
public:
  using value_type = T;
  using pointer = T *;
  using const_pointer = const T *;
  using reference = T &;
  using const_reference = const T &;

public:
  template <typename U> struct rebind {
    typedef aligned_allocator<U> other;
  };

  aligned_allocator() = default;
  ~aligned_allocator() = default;

  explicit aligned_allocator(size_t Alignment) : MAlignment(Alignment) {}

  // Construct an object
  void construct(pointer Ptr, const_reference Val) {
    new (Ptr) value_type(Val);
  }

  // Destroy an object
  void destroy(pointer Ptr) { Ptr->~value_type(); }

  pointer address(reference Val) const { return &Val; }
  const_pointer address(const_reference Val) { return &Val; }

  // Allocate memory aligned to Alignment
  pointer allocate(size_t Size) {
    size_t NumBytes = Size * sizeof(value_type);
    NumBytes = ((NumBytes - 1) | (MAlignment - 1)) + 1;
    if (Size > NumBytes)
      throw std::bad_alloc();

    pointer Result = reinterpret_cast<pointer>(
        detail::OSUtil::alignedAlloc(MAlignment, NumBytes));
    if (!Result)
      throw std::bad_alloc();
    return Result;
  }

  // Release allocated memory
  void deallocate(pointer Ptr, size_t) {
    if (Ptr)
      detail::OSUtil::alignedFree(Ptr);
  }

  bool operator==(const aligned_allocator &) { return true; }
  bool operator!=(const aligned_allocator &) { return false; }

  void setAlignment(size_t Alignment) { MAlignment = Alignment; }

private:
  // By default assume the "worst" case
  size_t MAlignment = 128;
};
} // namespace detail
<<<<<<< HEAD
} // __SYCL_INLINE_VER_NAMESPACE(_V1)
} // namespace sycl
=======
} // namespace sycl
} // __SYCL_INLINE_NAMESPACE(cl)

namespace std {
template <typename T>
struct allocator_traits<sycl::detail::aligned_allocator<T>> {
  using allocator_type = typename sycl::detail::aligned_allocator<T>;
  using value_type = typename allocator_type::value_type;
  using pointer = typename allocator_type::pointer;
  using const_pointer = typename allocator_type::const_pointer;
  using void_pointer =
      typename std::pointer_traits<pointer>::template rebind<void>;
  using const_void_pointer =
      typename std::pointer_traits<pointer>::template rebind<const void>;
  using difference_type =
      typename std::pointer_traits<pointer>::difference_type;
  using size_type = typename std::make_unsigned<difference_type>::type;
  using propagate_on_container_copy_assignment = std::false_type;
  using propagate_on_container_move_assignment = std::false_type;
  using propagate_on_container_swap = std::false_type;
  using is_always_equal = typename std::is_empty<allocator_type>::type;

  template <typename U>
  using rebind_alloc =
      typename sycl::detail::aligned_allocator<T>::template rebind<U>::other;
  template <typename U> using rebind_traits = allocator_traits<rebind_alloc<U>>;

  static pointer allocate(allocator_type &Allocator, size_type NumElems) {
    return Allocator.allocate(NumElems);
  }

  static pointer allocate(allocator_type &Allocator, size_type NumElems,
                          const_void_pointer) {
    // TODO: Utilize the locality hint argument.
    return Allocator.allocate(NumElems);
  }

  static void deallocate(allocator_type &Allocator, pointer Ptr,
                         size_type NumElems) {
    Allocator.deallocate(Ptr, NumElems);
  }

  template <class U, class... ArgsT>
  static void construct(allocator_type &Allocator, U *Ptr, ArgsT &&...Args) {
    return Allocator.construct(Ptr, Args...);
  }

  template <class U> static void destroy(allocator_type &Allocator, U *Ptr) {
    Allocator.destroy(Ptr);
  }

  static size_type max_size(const allocator_type &) noexcept {
    return std::numeric_limits<size_type>::max() / sizeof(value_type);
  }

  static allocator_type
  select_on_container_copy_construction(const allocator_type &Allocator) {
    return Allocator;
  }
};
} // namespace std
>>>>>>> 03655949
<|MERGE_RESOLUTION|>--- conflicted
+++ resolved
@@ -79,12 +79,8 @@
   size_t MAlignment = 128;
 };
 } // namespace detail
-<<<<<<< HEAD
 } // __SYCL_INLINE_VER_NAMESPACE(_V1)
 } // namespace sycl
-=======
-} // namespace sycl
-} // __SYCL_INLINE_NAMESPACE(cl)
 
 namespace std {
 template <typename T>
@@ -143,5 +139,4 @@
     return Allocator;
   }
 };
-} // namespace std
->>>>>>> 03655949
+} // namespace std