--- conflicted
+++ resolved
@@ -42,15 +42,6 @@
 
 class buffer_impl;
 class context_impl;
-<<<<<<< HEAD
-// The function returns list of events that can be passed to OpenCL API as
-// dependency list and waits for others.
-__SYCL_EXPORT std::vector<pi_event>
-getOrWaitEvents(std::vector<sycl::event> DepEvents,
-                std::shared_ptr<sycl::detail::context_impl> Context);
-
-=======
->>>>>>> 19e471fd
 __SYCL_EXPORT void waitEvents(std::vector<sycl::event> DepEvents);
 
 __SYCL_EXPORT void
