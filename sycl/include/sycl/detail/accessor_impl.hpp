//==------------ accessor_impl.hpp - SYCL standard header file -------------==//
//
// Part of the LLVM Project, under the Apache License v2.0 with LLVM Exceptions.
// See https://llvm.org/LICENSE.txt for license information.
// SPDX-License-Identifier: Apache-2.0 WITH LLVM-exception
//
//===----------------------------------------------------------------------===//

#pragma once

#include <sycl/access/access.hpp>
#include <sycl/detail/export.hpp>
#include <sycl/id.hpp>
#include <sycl/property_list.hpp>
#include <sycl/range.hpp>
#include <sycl/stl.hpp>

namespace sycl {
__SYCL_INLINE_VER_NAMESPACE(_V1) {
template <typename DataT, int Dimensions, access::mode AccessMode,
          access::target AccessTarget, access::placeholder IsPlaceholder,
          typename PropertyListT>
class accessor;

namespace ext {
namespace intel {
namespace esimd {
namespace detail {
// Forward declare a "back-door" access class to support ESIMD.
class AccessorPrivateProxy;
} // namespace detail
} // namespace esimd
} // namespace intel
} // namespace ext

namespace detail {

class SYCLMemObjI;

class Command;

// The class describes a requirement to access a SYCL memory object such as
// sycl::buffer and sycl::image. For example, each accessor used in a kernel,
// except one with access target "local", adds such requirement for the command
// group.

template <int Dims> class AccessorImplDevice {
public:
  AccessorImplDevice() = default;
  AccessorImplDevice(id<Dims> Offset, range<Dims> AccessRange,
                     range<Dims> MemoryRange)
      : Offset(Offset), AccessRange(AccessRange), MemRange(MemoryRange) {}

  id<Dims> Offset;
  range<Dims> AccessRange;
  range<Dims> MemRange;

  bool operator==(const AccessorImplDevice &Rhs) const {
    return (Offset == Rhs.Offset && AccessRange == Rhs.AccessRange &&
            MemRange == Rhs.MemRange);
  }
};

template <int Dims> class LocalAccessorBaseDevice {
public:
  LocalAccessorBaseDevice(sycl::range<Dims> Size)
      : AccessRange(Size),
        MemRange(InitializedVal<Dims, range>::template get<0>()) {}
  // TODO: Actually we need only one field here, but currently compiler requires
  // all of them.
  range<Dims> AccessRange;
  range<Dims> MemRange;
  id<Dims> Offset;

  bool operator==(const LocalAccessorBaseDevice &Rhs) const {
    return (AccessRange == Rhs.AccessRange);
  }
};

class __SYCL_EXPORT AccessorImplHost {
public:
  AccessorImplHost(id<3> Offset, range<3> AccessRange, range<3> MemoryRange,
                   access::mode AccessMode, void *SYCLMemObject, int Dims,
                   int ElemSize, int OffsetInBytes = 0,
                   bool IsSubBuffer = false,
                   const property_list &PropertyList = {})
      : MOffset(Offset), MAccessRange(AccessRange), MMemoryRange(MemoryRange),
        MAccessMode(AccessMode),
        MSYCLMemObj((detail::SYCLMemObjI *)SYCLMemObject), MDims(Dims),
        MElemSize(ElemSize), MOffsetInBytes(OffsetInBytes),
        MIsSubBuffer(IsSubBuffer), MPropertyList(PropertyList) {}

  ~AccessorImplHost();

  AccessorImplHost(const AccessorImplHost &Other)
      : MOffset(Other.MOffset), MAccessRange(Other.MAccessRange),
        MMemoryRange(Other.MMemoryRange), MAccessMode(Other.MAccessMode),
        MSYCLMemObj(Other.MSYCLMemObj), MDims(Other.MDims),
        MElemSize(Other.MElemSize), MOffsetInBytes(Other.MOffsetInBytes),
        MIsSubBuffer(Other.MIsSubBuffer) {}

  // The resize method provides a way to change the size of the
  // allocated memory and corresponding properties for the accessor.
  // These are normally fixed for the accessor, but this capability
  // is needed to support the stream class.
  // Stream implementation creates an accessor with initial size for
  // work item. But the number of work items is not available during
  // stream construction. The resize method allows to update the accessor
  // as the information becomes available to the handler.

  void resize(size_t GlobalSize);

  id<3> MOffset;
  // The size of accessing region.
  range<3> MAccessRange;
  // The size of memory object this requirement is created for.
  range<3> MMemoryRange;
  access::mode MAccessMode;

  detail::SYCLMemObjI *MSYCLMemObj;

  unsigned int MDims;
  unsigned int MElemSize;
  unsigned int MOffsetInBytes;
  bool MIsSubBuffer;

  void *MData = nullptr;

  Command *MBlockedCmd = nullptr;

  bool PerWI = false;

  // To preserve runtime properties
  property_list MPropertyList;
};

using AccessorImplPtr = std::shared_ptr<AccessorImplHost>;

class AccessorBaseHost {
public:
  template <typename PropertyListT = property_list>
  AccessorBaseHost(id<3> Offset, range<3> AccessRange, range<3> MemoryRange,
                   access::mode AccessMode, void *SYCLMemObject, int Dims,
                   int ElemSize, int OffsetInBytes = 0,
                   bool IsSubBuffer = false,
                   const PropertyListT &PropertyList = {}) {
<<<<<<< HEAD
    impl = std::shared_ptr<AccessorImplHost>(
        new AccessorImplHost(Offset, AccessRange, MemoryRange, AccessMode,
                             (detail::SYCLMemObjI *)SYCLMemObject, Dims,
                             ElemSize, OffsetInBytes, IsSubBuffer,
                             /* IsESIMDAcc = */ false, PropertyList));
=======
    impl = std::shared_ptr<AccessorImplHost>(new AccessorImplHost(
        Offset, AccessRange, MemoryRange, AccessMode,
        (detail::SYCLMemObjI *)SYCLMemObject, Dims, ElemSize, OffsetInBytes,
        IsSubBuffer, PropertyList));
>>>>>>> 77dd693b
  }

protected:
  id<3> &getOffset() { return impl->MOffset; }
  range<3> &getAccessRange() { return impl->MAccessRange; }
  range<3> &getMemoryRange() { return impl->MMemoryRange; }
  void *getPtr() { return impl->MData; }
  unsigned int getElemSize() const { return impl->MElemSize; }

  const id<3> &getOffset() const { return impl->MOffset; }
  const range<3> &getAccessRange() const { return impl->MAccessRange; }
  const range<3> &getMemoryRange() const { return impl->MMemoryRange; }
  void *getPtr() const { return const_cast<void *>(impl->MData); }

  template <class Obj>
  friend decltype(Obj::impl) getSyclObjImpl(const Obj &SyclObject);

  template <typename DataT, int Dimensions, access::mode AccessMode,
            access::target AccessTarget, access::placeholder IsPlaceholder,
            typename PropertyListT>
  friend class accessor;

  AccessorImplPtr impl;

private:
  friend class sycl::ext::intel::esimd::detail::AccessorPrivateProxy;
};

class __SYCL_EXPORT LocalAccessorImplHost {
public:
  // Allocate ElemSize more data to have sufficient padding to enforce
  // alignment.
  LocalAccessorImplHost(sycl::range<3> Size, int Dims, int ElemSize)
      : MSize(Size), MDims(Dims), MElemSize(ElemSize),
        MMem(Size[0] * Size[1] * Size[2] * ElemSize + ElemSize) {}

  sycl::range<3> MSize;
  int MDims;
  int MElemSize;
  std::vector<char> MMem;
};

using LocalAccessorImplPtr = std::shared_ptr<LocalAccessorImplHost>;

class LocalAccessorBaseHost {
public:
  LocalAccessorBaseHost(sycl::range<3> Size, int Dims, int ElemSize) {
    impl = std::shared_ptr<LocalAccessorImplHost>(
        new LocalAccessorImplHost(Size, Dims, ElemSize));
  }
  sycl::range<3> &getSize() { return impl->MSize; }
  const sycl::range<3> &getSize() const { return impl->MSize; }
  void *getPtr() {
    // Const cast this in order to call the const getPtr.
    return const_cast<const LocalAccessorBaseHost *>(this)->getPtr();
  }
  void *getPtr() const {
    char *ptr = impl->MMem.data();

    // Align the pointer to MElemSize.
    size_t val = reinterpret_cast<size_t>(ptr);
    if (val % impl->MElemSize != 0) {
      ptr += impl->MElemSize - val % impl->MElemSize;
    }

    return ptr;
  }

  int getNumOfDims() { return impl->MDims; }
  int getElementSize() { return impl->MElemSize; }

protected:
  template <class Obj>
  friend decltype(Obj::impl) getSyclObjImpl(const Obj &SyclObject);

  std::shared_ptr<LocalAccessorImplHost> impl;
};

using Requirement = AccessorImplHost;

void __SYCL_EXPORT addHostAccessorAndWait(Requirement *Req);

#if __cplusplus >= 201703L

template <typename MayBeTag1, typename MayBeTag2>
constexpr access::mode deduceAccessMode() {
  // property_list = {} is not properly detected by deduction guide,
  // when parameter is passed without curly braces: access(buffer, no_init)
  // thus simplest approach is to check 2 last arguments for being a tag
  if constexpr (std::is_same<MayBeTag1,
                             mode_tag_t<access::mode::read>>::value ||
                std::is_same<MayBeTag2,
                             mode_tag_t<access::mode::read>>::value) {
    return access::mode::read;
  }

  if constexpr (std::is_same<MayBeTag1,
                             mode_tag_t<access::mode::write>>::value ||
                std::is_same<MayBeTag2,
                             mode_tag_t<access::mode::write>>::value) {
    return access::mode::write;
  }

  if constexpr (
      std::is_same<MayBeTag1,
                   mode_target_tag_t<access::mode::read,
                                     access::target::constant_buffer>>::value ||
      std::is_same<MayBeTag2,
                   mode_target_tag_t<access::mode::read,
                                     access::target::constant_buffer>>::value) {
    return access::mode::read;
  }

  return access::mode::read_write;
}

template <typename MayBeTag1, typename MayBeTag2>
constexpr access::target deduceAccessTarget(access::target defaultTarget) {
  if constexpr (
      std::is_same<MayBeTag1,
                   mode_target_tag_t<access::mode::read,
                                     access::target::constant_buffer>>::value ||
      std::is_same<MayBeTag2,
                   mode_target_tag_t<access::mode::read,
                                     access::target::constant_buffer>>::value) {
    return access::target::constant_buffer;
  }

  return defaultTarget;
}

#endif

} // namespace detail
} // __SYCL_INLINE_VER_NAMESPACE(_V1)
} // namespace sycl<|MERGE_RESOLUTION|>--- conflicted
+++ resolved
@@ -144,18 +144,10 @@
                    int ElemSize, int OffsetInBytes = 0,
                    bool IsSubBuffer = false,
                    const PropertyListT &PropertyList = {}) {
-<<<<<<< HEAD
-    impl = std::shared_ptr<AccessorImplHost>(
-        new AccessorImplHost(Offset, AccessRange, MemoryRange, AccessMode,
-                             (detail::SYCLMemObjI *)SYCLMemObject, Dims,
-                             ElemSize, OffsetInBytes, IsSubBuffer,
-                             /* IsESIMDAcc = */ false, PropertyList));
-=======
     impl = std::shared_ptr<AccessorImplHost>(new AccessorImplHost(
         Offset, AccessRange, MemoryRange, AccessMode,
         (detail::SYCLMemObjI *)SYCLMemObject, Dims, ElemSize, OffsetInBytes,
         IsSubBuffer, PropertyList));
->>>>>>> 77dd693b
   }
 
 protected:
