--- conflicted
+++ resolved
@@ -116,7 +116,7 @@
   // Implicit conversion from multi_ptr<T> to multi_ptr<const T>
   template <
       typename _ElementType,
-      typename = typename detail::enable_if_t<
+      typename = typename std::enable_if_t<
           std::is_const_v<ElementType> && !std::is_const_v<_ElementType> &&
           std::is_same_v<std::remove_const_t<ElementType>, _ElementType>>>
   explicit multi_ptr(typename multi_ptr<_ElementType, Space,
@@ -159,7 +159,7 @@
                  Space == access::address_space::local_space)>>
   multi_ptr(local_accessor<ElementType, Dimensions> Accessor)
       : m_Pointer(detail::cast_AS<decorated_type *>(
-            Accessor.template get_multi_ptr<access::decorated::yes>().get())) {}
+            Accessor.template get_multi_ptr<DecorateAddress>().get())) {}
 
   // The following constructors are necessary to create multi_ptr<const
   // ElementType, Space, DecorateAddress> from accessor<ElementType, ...>.
@@ -182,24 +182,14 @@
           (Space == access::address_space::generic_space ||
            Space == access::address_space::global_space ||
            Space == access::address_space::ext_intel_global_device_space) &&
-<<<<<<< HEAD
           std::is_const<RelayElementType>::value &&
           std::is_same<RelayElementType, ElementType>::value>>
   multi_ptr(
-      accessor<typename detail::remove_const_t<RelayElementType>, Dimensions,
+      accessor<typename std::remove_const_t<RelayElementType>, Dimensions,
                Mode, access::target::device, isPlaceholder, PropertyListT>
           Accessor)
       : multi_ptr(detail::cast_AS<decorated_type *>(
-            Accessor.template get_multi_ptr<access::decorated::yes>().get())) {}
-=======
-          std::is_const_v<RelayElementType> &&
-          std::is_same_v<RelayElementType, ElementType>>>
-  multi_ptr(accessor<typename std::remove_const_t<RelayElementType>, Dimensions,
-                     Mode, access::target::device, isPlaceholder, PropertyListT>
-                Accessor)
-      : multi_ptr(
-            detail::cast_AS<decorated_type *>(Accessor.get_pointer().get())) {}
->>>>>>> 637d3d5b
+            Accessor.template get_multi_ptr<DecorateAddress>().get())) {}
 
   // Only if Space == local_space || generic_space and element type is const
   template <int Dimensions, access::mode Mode,
@@ -224,22 +214,13 @@
                 RelaySpace == Space &&
                 (Space == access::address_space::generic_space ||
                  Space == access::address_space::local_space) &&
-<<<<<<< HEAD
                 std::is_const<RelayElementType>::value &&
                 std::is_same<RelayElementType, ElementType>::value>>
-  multi_ptr(local_accessor<typename detail::remove_const_t<RelayElementType>,
+  multi_ptr(local_accessor<typename std::remove_const_t<RelayElementType>,
                            Dimensions>
                 Accessor)
       : m_Pointer(detail::cast_AS<decorated_type *>(
-            Accessor.template get_multi_ptr<access::decorated::yes>().get())) {}
-=======
-                std::is_const_v<RelayElementType> &&
-                std::is_same_v<RelayElementType, ElementType>>>
-  multi_ptr(
-      local_accessor<typename std::remove_const_t<RelayElementType>, Dimensions>
-          Accessor)
-      : m_Pointer(detail::cast_AS<decorated_type *>(Accessor.get_pointer())) {}
->>>>>>> 637d3d5b
+            Accessor.template get_multi_ptr<DecorateAddress>().get())) {}
 
   // Assignment and access operators
   multi_ptr &operator=(const multi_ptr &) = default;
@@ -473,7 +454,7 @@
                      isPlaceholder, PropertyListT>
                 Accessor)
       : multi_ptr(detail::cast_AS<decorated_type *>(
-            Accessor.template get_multi_ptr<access::decorated::yes>().get())) {}
+            Accessor.template get_multi_ptr<DecorateAddress>().get())) {}
 
   // Only if Space == local_space
   template <
@@ -495,7 +476,7 @@
           RelaySpace == Space && Space == access::address_space::local_space>>
   multi_ptr(local_accessor<ElementType, Dimensions> Accessor)
       : m_Pointer(detail::cast_AS<decorated_type *>(
-            Accessor.template get_multi_ptr<access::decorated::yes>().get())) {}
+            Accessor.template get_multi_ptr<DecorateAddress>().get())) {}
 
   // Assignment operators
   multi_ptr &operator=(const multi_ptr &) = default;
@@ -600,7 +581,7 @@
                      isPlaceholder, PropertyListT>
                 Accessor)
       : multi_ptr(detail::cast_AS<decorated_type *>(
-            Accessor.template get_multi_ptr<access::decorated::yes>().get())) {}
+            Accessor.template get_multi_ptr<DecorateAddress>().get())) {}
 
   // Only if Space == local_space
   template <
@@ -622,7 +603,7 @@
           RelaySpace == Space && Space == access::address_space::local_space>>
   multi_ptr(local_accessor<ElementType, Dimensions> Accessor)
       : m_Pointer(detail::cast_AS<decorated_type *>(
-            Accessor.template get_multi_ptr<access::decorated::yes>().get())) {}
+            Accessor.template get_multi_ptr<DecorateAddress>().get())) {}
 
   // Assignment operators
   multi_ptr &operator=(const multi_ptr &) = default;
