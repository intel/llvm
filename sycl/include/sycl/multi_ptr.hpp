//==------------ multi_ptr.hpp - SYCL multi_ptr class ----------------------==//
//
// Part of the LLVM Project, under the Apache License v2.0 with LLVM Exceptions.
// See https://llvm.org/LICENSE.txt for license information.
// SPDX-License-Identifier: Apache-2.0 WITH LLVM-exception
//
//===----------------------------------------------------------------------===//

#pragma once

#include <sycl/__spirv/spirv_ops.hpp>         // for __spirv_ocl_prefetch
#include <sycl/access/access.hpp>             // for address_space, decorated
#include <sycl/aliases.hpp>                   // for half
#include <sycl/detail/defines_elementary.hpp> // for __SYCL2020_DEPRECATED
#include <sycl/detail/type_traits.hpp>        // for const_if_const_AS
#include <sycl/half_type.hpp>                 // for BIsRepresentationT

#include <cstddef>     // for nullptr_t, ptrdiff_t, size_t
#include <iterator>    // for random_access_iterator_tag
#include <type_traits> // for enable_if_t, add_pointer_t

namespace sycl {
inline namespace _V1 {

namespace detail {

// Helper to avoid instantiations of invalid non-legacy multi_ptr types.
template <typename ElementType, access::address_space Space>
struct LegacyPointerTypes {
  using pointer_t =
      typename multi_ptr<ElementType, Space, access::decorated::yes>::pointer;
  using const_pointer_t = typename multi_ptr<const ElementType, Space,
                                             access::decorated::yes>::pointer;
};

// Specialization for constant_space to avoid creating a non-legacy multi_ptr
// with the unsupported space.
template <typename ElementType>
struct LegacyPointerTypes<ElementType, access::address_space::constant_space> {
  using decorated_type = typename detail::DecoratedType<
      ElementType, access::address_space::constant_space>::type;
  using pointer_t = decorated_type *;
  using const_pointer_t = decorated_type const *;
};

// Helper to avoid instantiations of invalid non-legacy multi_ptr types.
template <typename ElementType, access::address_space Space>
struct LegacyReferenceTypes {
  using reference_t =
      typename multi_ptr<ElementType, Space, access::decorated::yes>::reference;
  using const_reference_t =
      typename multi_ptr<const ElementType, Space,
                         access::decorated::yes>::reference;
};

// Specialization for constant_space to avoid creating a non-legacy multi_ptr
// with the unsupported space.
template <typename ElementType>
struct LegacyReferenceTypes<ElementType,
                            access::address_space::constant_space> {
  using decorated_type = typename detail::DecoratedType<
      ElementType, access::address_space::constant_space>::type;
  using reference_t = decorated_type &;
  using const_reference_t = decorated_type &;
};
} // namespace detail

// Forward declarations
template <typename dataT, int dimensions, access::mode accessMode,
          access::target accessTarget, access::placeholder isPlaceholder,
          typename PropertyListT>
class accessor;
template <typename dataT, int dimensions> class local_accessor;

/// Provides constructors for address space qualified and non address space
/// qualified pointers to allow interoperability between plain C++ and OpenCL C.
///
/// \ingroup sycl_api
// TODO: Default value for DecorateAddress is for backwards compatiblity. It
//       should be removed.
template <typename ElementType, access::address_space Space,
          access::decorated DecorateAddress = access::decorated::legacy>
class __SYCL_TYPE(multi_ptr) multi_ptr {
private:
  using decorated_type =
      typename detail::DecoratedType<ElementType, Space>::type;

public:
  static constexpr bool is_decorated =
      DecorateAddress == access::decorated::yes;
  static constexpr access::address_space address_space = Space;

  using value_type = ElementType;
  using pointer = std::conditional_t<is_decorated, decorated_type *,
                                     std::add_pointer_t<value_type>>;
  using reference = std::conditional_t<is_decorated, decorated_type &,
                                       std::add_lvalue_reference_t<value_type>>;
  using iterator_category = std::random_access_iterator_tag;
  using difference_type = std::ptrdiff_t;

  static_assert(std::is_same_v<remove_decoration_t<pointer>,
                               std::add_pointer_t<value_type>>);
  static_assert(std::is_same_v<remove_decoration_t<reference>,
                               std::add_lvalue_reference_t<value_type>>);
  // Legacy has a different interface.
  static_assert(DecorateAddress != access::decorated::legacy);

  // Constructors
  multi_ptr() : m_Pointer(nullptr) {}
  multi_ptr(const multi_ptr &) = default;
  multi_ptr(multi_ptr &&) = default;
  explicit multi_ptr(typename multi_ptr<ElementType, Space,
                                        access::decorated::yes>::pointer ptr)
      : m_Pointer(ptr) {}
  multi_ptr(std::nullptr_t) : m_Pointer(nullptr) {}

  // Only if Space is in
  // {global_space, ext_intel_global_device_space, generic_space}
  template <
      int Dimensions, access::mode Mode, access::placeholder isPlaceholder,
      typename PropertyListT, access::address_space RelaySpace = Space,
      typename = typename std::enable_if_t<
          RelaySpace == Space &&
          (Space == access::address_space::generic_space ||
           Space == access::address_space::global_space ||
           Space == access::address_space::ext_intel_global_device_space)>>
  multi_ptr(accessor<ElementType, Dimensions, Mode, target::device,
                     isPlaceholder, PropertyListT>
                Accessor)
      : multi_ptr(detail::static_address_cast<Space>(
            Accessor.template get_multi_ptr<DecorateAddress>()
                .get_decorated())) {}

  // Only if Space == local_space || generic_space
  template <int Dimensions, access::mode Mode,
            access::placeholder isPlaceholder, typename PropertyListT,
            access::address_space RelaySpace = Space,
            typename = typename std::enable_if_t<
                RelaySpace == Space &&
                (Space == access::address_space::generic_space ||
                 Space == access::address_space::local_space)>>
  __SYCL2020_DEPRECATED(
      "multi_ptr construction using target::local specialized "
      "accessor is deprecated since SYCL 2020")
  multi_ptr(accessor<ElementType, Dimensions, Mode, target::local,
                     isPlaceholder, PropertyListT>
                Accessor)
      : multi_ptr(Accessor.get_pointer().get()) {}

  // Only if Space == local_space || generic_space
  template <int Dimensions, access::address_space RelaySpace = Space,
            typename = typename std::enable_if_t<
                RelaySpace == Space &&
                (Space == access::address_space::generic_space ||
                 Space == access::address_space::local_space)>>
  multi_ptr(local_accessor<ElementType, Dimensions> Accessor)
      : multi_ptr(Accessor.template get_multi_ptr<DecorateAddress>()
                      .get_decorated()) {}

  // Only if Space == constant_space
  template <
      int dimensions, access::placeholder isPlaceholder, typename PropertyListT,
      access::address_space _Space = Space,
      typename = typename std::enable_if_t<
          _Space == Space && Space == access::address_space::constant_space>>
  __SYCL2020_DEPRECATED(
      "multi_ptr construction using target::constant_buffer specialized "
      "accessor is deprecated since SYCL 2020")
  multi_ptr(accessor<ElementType, dimensions, access_mode::read,
                     target::constant_buffer, isPlaceholder, PropertyListT>
                Accessor)
      : multi_ptr(Accessor.template get_multi_ptr<DecorateAddress>()
                      .get_decorated()) {}

  // The following constructors are necessary to create multi_ptr<const
  // ElementType, Space, DecorateAddress> from accessor<ElementType, ...>.
  // Constructors above could not be used for this purpose because it will
  // require 2 implicit conversions of user types which is not allowed by C++:
  //    1. from accessor<ElementType, ...> to
  //       multi_ptr<ElementType, Space, DecorateAddress>
  //    2. from multi_ptr<ElementType, Space, DecorateAddress> to
  //       multi_ptr<const ElementType, Space, DecorateAddress>

  // Only if Space is in
  // {global_space, ext_intel_global_device_space, generic_space} and element
  // type is const
  template <
      int Dimensions, access::mode Mode, access::placeholder isPlaceholder,
      typename PropertyListT, access::address_space _Space = Space,
      typename RelayElementType = ElementType,
      typename = typename std::enable_if_t<
          _Space == Space &&
          (Space == access::address_space::generic_space ||
           Space == access::address_space::global_space ||
           Space == access::address_space::ext_intel_global_device_space) &&
          std::is_const_v<RelayElementType> &&
          std::is_same_v<RelayElementType, ElementType>>>
  multi_ptr(accessor<typename std::remove_const_t<RelayElementType>, Dimensions,
                     Mode, target::device, isPlaceholder, PropertyListT>
                Accessor)
      : m_Pointer(detail::static_address_cast<Space>(
            Accessor.template get_multi_ptr<DecorateAddress>()
                .get_decorated())) {}

  // Only if Space == local_space || generic_space and element type is const
  template <int Dimensions, access::mode Mode,
            access::placeholder isPlaceholder, typename PropertyListT,
            access::address_space RelaySpace = Space,
            typename RelayElementType = ElementType,
            typename = typename std::enable_if_t<
                RelaySpace == Space &&
                (Space == access::address_space::generic_space ||
                 Space == access::address_space::local_space) &&
                std::is_const_v<RelayElementType> &&
                std::is_same_v<RelayElementType, ElementType>>>
  __SYCL2020_DEPRECATED(
      "multi_ptr construction using target::local specialized "
      "accessor is deprecated since SYCL 2020")
  multi_ptr(accessor<typename std::remove_const_t<RelayElementType>, Dimensions,
                     Mode, target::local, isPlaceholder, PropertyListT>
                Accessor)
      : multi_ptr(Accessor.get_pointer().get()) {}

  // Only if Space == local_space || generic_space and element type is const
  template <int Dimensions, access::address_space RelaySpace = Space,
            typename RelayElementType = ElementType,
            typename = typename std::enable_if_t<
                RelaySpace == Space &&
                (Space == access::address_space::generic_space ||
                 Space == access::address_space::local_space) &&
                std::is_const_v<RelayElementType> &&
                std::is_same_v<RelayElementType, ElementType>>>
  multi_ptr(
      local_accessor<typename std::remove_const_t<RelayElementType>, Dimensions>
          Accessor)
      // Not having get_decorated() results in facing issue represented in
      // https://github.com/intel/llvm/issues/9745.
      // TODO: would be good to simplify it in future without facing above issue
      : multi_ptr(Accessor.template get_multi_ptr<DecorateAddress>()
                      .get_decorated()) {}

  // Only if Space == constant_space and element type is const
  template <
      int dimensions, access::placeholder isPlaceholder, typename PropertyListT,
      access::address_space _Space = Space,
      typename RelayElementType = ElementType,
      typename = typename std::enable_if_t<
          _Space == Space && Space == access::address_space::constant_space &&
          std::is_const_v<RelayElementType> &&
          std::is_same_v<RelayElementType, ElementType>>>
  __SYCL2020_DEPRECATED(
      "multi_ptr construction using target::constant_buffer specialized "
      "accessor is deprecated since SYCL 2020")
  multi_ptr(accessor<typename std::remove_const_t<RelayElementType>, dimensions,
                     access_mode::read, target::constant_buffer, isPlaceholder,
                     PropertyListT>
                Accessor)
      : multi_ptr(Accessor.template get_multi_ptr<DecorateAddress>()
                      .get_decorated()) {}

  // Assignment and access operators
  multi_ptr &operator=(const multi_ptr &) = default;
  multi_ptr &operator=(multi_ptr &&) = default;
  multi_ptr &operator=(std::nullptr_t) {
    m_Pointer = nullptr;
    return *this;
  }
  template <
      access::address_space OtherSpace, access::decorated OtherIsDecorated,
      typename =
          std::enable_if_t<Space == access::address_space::generic_space &&
                           OtherSpace != access::address_space::constant_space>>
  multi_ptr &
  operator=(const multi_ptr<value_type, OtherSpace, OtherIsDecorated> &Other) {
    m_Pointer = detail::static_address_cast<Space>(Other.get_decorated());
    return *this;
  }
  template <
      access::address_space OtherSpace, access::decorated OtherIsDecorated,
      typename =
          std::enable_if_t<Space == access::address_space::generic_space &&
                           OtherSpace != access::address_space::constant_space>>
  multi_ptr &
  operator=(multi_ptr<value_type, OtherSpace, OtherIsDecorated> &&Other) {
    m_Pointer = detail::static_address_cast<Space>(std::move(Other.m_Pointer));
    return *this;
  }

  reference operator*() const { return *m_Pointer; }
  pointer operator->() const { return get(); }
  reference operator[](difference_type index) const { return m_Pointer[index]; }

  pointer get() const {
    return detail::static_address_cast<
        is_decorated ? Space : access::address_space::generic_space>(m_Pointer);
  }
  decorated_type *get_decorated() const { return m_Pointer; }
  std::add_pointer_t<value_type> get_raw() const {
    return reinterpret_cast<std::add_pointer_t<value_type>>(get());
  }

  __SYCL2020_DEPRECATED("Conversion to pointer type is deprecated since SYCL "
                        "2020. Please use get() instead.")
  operator pointer() const { return get(); }

  template <access::address_space OtherSpace,
            access::decorated OtherIsDecorated,
            access::address_space RelaySpace = Space,
            typename = typename std::enable_if_t<
                RelaySpace == Space &&
                RelaySpace == access::address_space::generic_space &&
                (OtherSpace == access::address_space::private_space ||
                 OtherSpace == access::address_space::global_space ||
                 OtherSpace == access::address_space::local_space)>>
  explicit
  operator multi_ptr<value_type, OtherSpace, OtherIsDecorated>() const {
    return multi_ptr<value_type, OtherSpace, OtherIsDecorated>{
        detail::static_address_cast<OtherSpace>(get_decorated())};
  }

  template <access::address_space OtherSpace,
            access::decorated OtherIsDecorated,
            typename RelayElementType = ElementType,
            access::address_space RelaySpace = Space,
            typename = typename std::enable_if_t<
                std::is_same_v<RelayElementType, ElementType> &&
                !std::is_const_v<RelayElementType> && RelaySpace == Space &&
                RelaySpace == access::address_space::generic_space &&
                (OtherSpace == access::address_space::private_space ||
                 OtherSpace == access::address_space::global_space ||
                 OtherSpace == access::address_space::local_space)>>
  explicit
  operator multi_ptr<const value_type, OtherSpace, OtherIsDecorated>() const {
    return multi_ptr<const value_type, OtherSpace, OtherIsDecorated>{
        detail::static_address_cast<OtherSpace>(get_decorated())};
  }

  template <access::decorated ConvIsDecorated,
            typename RelayElementType = ElementType,
            typename = typename std::enable_if_t<
                std::is_same_v<RelayElementType, ElementType> &&
                !std::is_const_v<RelayElementType>>>
  operator multi_ptr<void, Space, ConvIsDecorated>() const {
    return multi_ptr<void, Space, ConvIsDecorated>{static_cast<
        typename multi_ptr<void, Space, access::decorated::yes>::pointer>(
        get_decorated())};
  }

  template <access::decorated ConvIsDecorated,
            typename RelayElementType = ElementType,
            typename = typename std::enable_if_t<
                std::is_same_v<RelayElementType, ElementType> &&
                std::is_const_v<RelayElementType>>>
  operator multi_ptr<const void, Space, ConvIsDecorated>() const {
    return multi_ptr<const void, Space, ConvIsDecorated>{static_cast<
        typename multi_ptr<const void, Space, access::decorated::yes>::pointer>(
        get_decorated())};
  }

  template <access::decorated ConvIsDecorated>
  operator multi_ptr<const value_type, Space, ConvIsDecorated>() const {
    return multi_ptr<const value_type, Space, ConvIsDecorated>{get_decorated()};
  }

  operator multi_ptr<value_type, Space,
                     detail::NegateDecorated<DecorateAddress>::value>() const {
    return multi_ptr<value_type, Space,
                     detail::NegateDecorated<DecorateAddress>::value>{
        get_decorated()};
  }

  // Explicit conversion to global_space
  // Only available if Space == address_space::ext_intel_global_device_space ||
  // Space == address_space::ext_intel_global_host_space
  template <
      access::address_space GlobalSpace = access::address_space::global_space,
      access::address_space RelaySpace = Space,
      typename = typename std::enable_if_t<
          RelaySpace == Space &&
          GlobalSpace == access::address_space::global_space &&
          (Space == access::address_space::ext_intel_global_device_space ||
           Space == access::address_space::ext_intel_global_host_space)>>
  explicit
  operator multi_ptr<ElementType, GlobalSpace, DecorateAddress>() const {
    return multi_ptr<ElementType, GlobalSpace, DecorateAddress>(
        detail::static_address_cast<GlobalSpace>(get_decorated()));
  }

  // Only if Space == global_space
  template <
      access::address_space _Space = Space,
      typename = typename std::enable_if_t<
          _Space == Space && Space == access::address_space::global_space>>
  void prefetch(size_t NumElements) const {
    size_t NumBytes = NumElements * sizeof(ElementType);
    using ptr_t = typename detail::DecoratedType<char, Space>::type const *;
    __spirv_ocl_prefetch(reinterpret_cast<ptr_t>(get_decorated()), NumBytes);
  }

  // Arithmetic operators
  multi_ptr &operator++() {
    m_Pointer += (difference_type)1;
    return *this;
  }
  multi_ptr operator++(int) {
    multi_ptr result(*this);
    ++(*this);
    return result;
  }
  multi_ptr &operator--() {
    m_Pointer -= (difference_type)1;
    return *this;
  }
  multi_ptr operator--(int) {
    multi_ptr result(*this);
    --(*this);
    return result;
  }
  multi_ptr &operator+=(difference_type r) {
    m_Pointer += r;
    return *this;
  }
  multi_ptr &operator-=(difference_type r) {
    m_Pointer -= r;
    return *this;
  }
  multi_ptr operator+(difference_type r) const {
    return multi_ptr(get_decorated() + r);
  }
  multi_ptr operator-(difference_type r) const {
    return multi_ptr(get_decorated() - r);
  }

private:
  decorated_type *m_Pointer;
};

/// Specialization of multi_ptr for const void.
template <access::address_space Space, access::decorated DecorateAddress>
class __SYCL_TYPE(multi_ptr) multi_ptr<const void, Space, DecorateAddress> {
private:
  using decorated_type =
      typename detail::DecoratedType<const void, Space>::type;

public:
  static constexpr bool is_decorated =
      DecorateAddress == access::decorated::yes;
  static constexpr access::address_space address_space = Space;

  using value_type = const void;
  using pointer = std::conditional_t<is_decorated, decorated_type *,
                                     std::add_pointer_t<value_type>>;
  using difference_type = std::ptrdiff_t;

  static_assert(std::is_same_v<remove_decoration_t<pointer>,
                               std::add_pointer_t<value_type>>);
  // Legacy has a different interface.
  static_assert(DecorateAddress != access::decorated::legacy);

  // Constructors
  multi_ptr() : m_Pointer(nullptr) {}
  multi_ptr(const multi_ptr &) = default;
  multi_ptr(multi_ptr &&) = default;
  explicit multi_ptr(typename multi_ptr<const void, Space,
                                        access::decorated::yes>::pointer ptr)
      : m_Pointer(ptr) {}
  multi_ptr(std::nullptr_t) : m_Pointer(nullptr) {}

  // Only if Space is in
  // {global_space, ext_intel_global_device_space}
  template <
      typename ElementType, int Dimensions, access::mode Mode,
      access::placeholder isPlaceholder, typename PropertyListT,
      access::address_space RelaySpace = Space,
      typename = typename std::enable_if_t<
          RelaySpace == Space &&
          (Space == access::address_space::global_space ||
           Space == access::address_space::generic_space ||
           Space == access::address_space::ext_intel_global_device_space)>>
  multi_ptr(accessor<ElementType, Dimensions, Mode, target::device,
                     isPlaceholder, PropertyListT>
                Accessor)
      : multi_ptr(detail::static_address_cast<Space>(
            Accessor.template get_multi_ptr<DecorateAddress>()
                .get_decorated())) {}

  // Only if Space == local_space
  template <
      typename ElementType, int Dimensions, access::mode Mode,
      access::placeholder isPlaceholder, typename PropertyListT,
      access::address_space RelaySpace = Space,
      typename = typename std::enable_if_t<
          RelaySpace == Space && Space == access::address_space::local_space>>
  __SYCL2020_DEPRECATED(
      "multi_ptr construction using target::local specialized "
      "accessor is deprecated since SYCL 2020")
  multi_ptr(accessor<ElementType, Dimensions, Mode, target::local,
                     isPlaceholder, PropertyListT>
                Accessor)
      : multi_ptr(Accessor.get_pointer().get()) {}

  // Only if Space == local_space
  template <typename ElementType, int Dimensions,
            access::address_space RelaySpace = Space,
            typename = typename std::enable_if_t<
                RelaySpace == Space &&
                (Space == access::address_space::local_space ||
                 Space == access::address_space::generic_space)>>
  multi_ptr(local_accessor<ElementType, Dimensions> Accessor)
      : multi_ptr(Accessor.template get_multi_ptr<DecorateAddress>()
                      .get_decorated()) {}

  // Only if Space == constant_space
  template <
      typename ElementType, int dimensions, typename PropertyListT,
      access::address_space _Space = Space,
      typename = typename std::enable_if_t<
          _Space == Space && Space == access::address_space::constant_space>>
  __SYCL2020_DEPRECATED(
      "multi_ptr construction using target::constant_buffer specialized "
      "accessor is deprecated since SYCL 2020")
  multi_ptr(accessor<ElementType, dimensions, access_mode::read,
                     target::constant_buffer, access::placeholder::false_t,
                     PropertyListT>
                Accessor)
      : multi_ptr(Accessor.template get_multi_ptr<DecorateAddress>()
                      .get_decorated()) {}

  // Assignment operators
  multi_ptr &operator=(const multi_ptr &) = default;
  multi_ptr &operator=(multi_ptr &&) = default;
  multi_ptr &operator=(std::nullptr_t) {
    m_Pointer = nullptr;
    return *this;
  }

  pointer get() const {
    return detail::static_address_cast<
        is_decorated ? Space : access::address_space::generic_space>(m_Pointer);
  }

  // Conversion to the underlying pointer type
  __SYCL2020_DEPRECATED("Conversion to pointer type is deprecated since SYCL "
                        "2020. Please use get() instead.")
  operator pointer() const { return get(); }

  // Explicit conversion to a multi_ptr<ElementType>
  template <typename ElementType,
            typename = typename std::enable_if_t<std::is_const_v<ElementType>>>
  explicit operator multi_ptr<ElementType, Space, DecorateAddress>() const {
    return multi_ptr<ElementType, Space, DecorateAddress>{
        static_cast<typename multi_ptr<ElementType, Space,
                                       access::decorated::yes>::pointer>(
            m_Pointer)};
  }

  // Implicit conversion to the negated decoration version of multi_ptr.
  operator multi_ptr<value_type, Space,
                     detail::NegateDecorated<DecorateAddress>::value>() const {
    return multi_ptr<value_type, Space,
                     detail::NegateDecorated<DecorateAddress>::value>{
        m_Pointer};
  }

  // Explicit conversion to global_space
  // Only available if Space == address_space::ext_intel_global_device_space ||
  // Space == address_space::ext_intel_global_host_space
  template <
      access::address_space GlobalSpace = access::address_space::global_space,
      access::address_space RelaySpace = Space,
      typename = typename std::enable_if_t<
          RelaySpace == Space &&
          GlobalSpace == access::address_space::global_space &&
          (Space == access::address_space::ext_intel_global_device_space ||
           Space == access::address_space::ext_intel_global_host_space)>>
  explicit
  operator multi_ptr<const void, GlobalSpace, DecorateAddress>() const {
    return multi_ptr<const void, GlobalSpace, DecorateAddress>{
        detail::static_address_cast<GlobalSpace>(m_Pointer)};
  }

private:
  decorated_type *m_Pointer;
};

// Specialization of multi_ptr for void.
template <access::address_space Space, access::decorated DecorateAddress>
class __SYCL_TYPE(multi_ptr) multi_ptr<void, Space, DecorateAddress> {
private:
  using decorated_type = typename detail::DecoratedType<void, Space>::type;

public:
  static constexpr bool is_decorated =
      DecorateAddress == access::decorated::yes;
  static constexpr access::address_space address_space = Space;

  using value_type = void;
  using pointer = std::conditional_t<is_decorated, decorated_type *,
                                     std::add_pointer_t<value_type>>;
  using difference_type = std::ptrdiff_t;

  static_assert(std::is_same_v<remove_decoration_t<pointer>,
                               std::add_pointer_t<value_type>>);
  // Legacy has a different interface.
  static_assert(DecorateAddress != access::decorated::legacy);
  // constant_space is only supported in legacy multi_ptr.
  static_assert(Space != access::address_space::constant_space,
                "SYCL 2020 multi_ptr does not support the deprecated "
                "constant_space address space.");

  // Constructors
  multi_ptr() : m_Pointer(nullptr) {}
  multi_ptr(const multi_ptr &) = default;
  multi_ptr(multi_ptr &&) = default;
  explicit multi_ptr(
      typename multi_ptr<void, Space, access::decorated::yes>::pointer ptr)
      : m_Pointer(ptr) {}
  multi_ptr(std::nullptr_t) : m_Pointer(nullptr) {}

  // Only if Space is in
  // {global_space, ext_intel_global_device_space}
  template <
      typename ElementType, int Dimensions, access::mode Mode,
      access::placeholder isPlaceholder, typename PropertyListT,
      access::address_space RelaySpace = Space,
      typename = typename std::enable_if_t<
          RelaySpace == Space &&
          (Space == access::address_space::global_space ||
           Space == access::address_space::generic_space ||
           Space == access::address_space::ext_intel_global_device_space)>>
  multi_ptr(accessor<ElementType, Dimensions, Mode, target::device,
                     isPlaceholder, PropertyListT>
                Accessor)
      : multi_ptr(detail::static_address_cast<Space>(
            Accessor.template get_multi_ptr<DecorateAddress>()
                .get_decorated())) {}

  // Only if Space == local_space
  template <
      typename ElementType, int Dimensions, access::mode Mode,
      access::placeholder isPlaceholder, typename PropertyListT,
      access::address_space RelaySpace = Space,
      typename = typename std::enable_if_t<
          RelaySpace == Space && Space == access::address_space::local_space>>
  __SYCL2020_DEPRECATED(
      "multi_ptr construction using target::local specialized "
      "accessor is deprecated since SYCL 2020")
  multi_ptr(accessor<ElementType, Dimensions, Mode, target::local,
                     isPlaceholder, PropertyListT>
                Accessor)
      : multi_ptr(Accessor.get_pointer().get()) {}

  // Only if Space == local_space
  template <typename ElementType, int Dimensions,
            access::address_space RelaySpace = Space,
            typename = typename std::enable_if_t<
                RelaySpace == Space &&
                (Space == access::address_space::local_space ||
                 Space == access::address_space::generic_space)>>
  multi_ptr(local_accessor<ElementType, Dimensions> Accessor)
      : multi_ptr(Accessor.template get_multi_ptr<DecorateAddress>()
                      .get_decorated()) {}

  // Only if Space == constant_space
  template <
      typename ElementType, int dimensions, typename PropertyListT,
      access::address_space _Space = Space,
      typename = typename std::enable_if_t<
          _Space == Space && Space == access::address_space::constant_space>>
  __SYCL2020_DEPRECATED(
      "multi_ptr construction using target::constant_buffer specialized "
      "accessor is deprecated since SYCL 2020")
  multi_ptr(accessor<ElementType, dimensions, access_mode::read,
                     target::constant_buffer, access::placeholder::false_t,
                     PropertyListT>
                Accessor)
      : multi_ptr(Accessor.template get_multi_ptr<DecorateAddress>()
                      .get_decorated()) {}

  // Assignment operators
  multi_ptr &operator=(const multi_ptr &) = default;
  multi_ptr &operator=(multi_ptr &&) = default;
  multi_ptr &operator=(std::nullptr_t) {
    m_Pointer = nullptr;
    return *this;
  }

  pointer get() const {
    return detail::static_address_cast<
        is_decorated ? Space : access::address_space::generic_space>(m_Pointer);
  }

  // Conversion to the underlying pointer type
  __SYCL2020_DEPRECATED("Conversion to pointer type is deprecated since SYCL "
                        "2020. Please use get() instead.")
  operator pointer() const { return get(); }

  // Explicit conversion to a multi_ptr<ElementType>
  template <typename ElementType>
  explicit operator multi_ptr<ElementType, Space, DecorateAddress>() const {
    return multi_ptr<ElementType, Space, DecorateAddress>{
        static_cast<typename multi_ptr<ElementType, Space,
                                       access::decorated::yes>::pointer>(
            m_Pointer)};
  }

  // Implicit conversion to the negated decoration version of multi_ptr.
  operator multi_ptr<value_type, Space,
                     detail::NegateDecorated<DecorateAddress>::value>() const {
    return multi_ptr<value_type, Space,
                     detail::NegateDecorated<DecorateAddress>::value>{
        m_Pointer};
  }

  // Explicit conversion to global_space
  // Only available if Space == address_space::ext_intel_global_device_space ||
  // Space == address_space::ext_intel_global_host_space
  template <
      access::address_space GlobalSpace = access::address_space::global_space,
      access::address_space RelaySpace = Space,
      typename = typename std::enable_if_t<
          RelaySpace == Space &&
          GlobalSpace == access::address_space::global_space &&
          (Space == access::address_space::ext_intel_global_device_space ||
           Space == access::address_space::ext_intel_global_host_space)>>
  explicit operator multi_ptr<void, GlobalSpace, DecorateAddress>() const {
    return multi_ptr<void, GlobalSpace, DecorateAddress>(
        detail::static_address_cast<GlobalSpace>(m_Pointer));
  }

private:
  decorated_type *m_Pointer;
};

namespace detail {
// See access.hpp's DecoratedType<..., access::address_space::constant_space>.
//
// This is only applicable to `access::decorated::legacy` mode because constant
// AS is deprecated itself and is only accessible in legacy modes.
template <auto Space>
#ifdef __SYCL_DEVICE_ONLY__
inline constexpr auto decoration_space =
    deduce_AS<typename DecoratedType<void, Space>::type>::value;
#else
inline constexpr auto decoration_space = Space;
#endif
} // namespace detail

// Legacy specialization of multi_ptr.
template <typename ElementType, access::address_space Space>
<<<<<<< HEAD
class multi_ptr<ElementType, Space, access::decorated::legacy> {
=======
class __SYCL2020_DEPRECATED(
    "decorated::legacy multi_ptr specialization is deprecated since SYCL 2020.")
    multi_ptr<ElementType, Space, access::decorated::legacy> {
  static constexpr auto DecorationSpace = detail::decoration_space<Space>;

>>>>>>> 4bca2461
public:
  using value_type = ElementType;
  using element_type =
      std::conditional_t<std::is_same_v<ElementType, half>,
                         sycl::detail::half_impl::BIsRepresentationT,
                         ElementType>;
  using difference_type = std::ptrdiff_t;

  // Implementation defined pointer and reference types that correspond to
  // SYCL/OpenCL interoperability types for OpenCL C functions
  using pointer_t =
      typename detail::LegacyPointerTypes<ElementType, Space>::pointer_t;
  using const_pointer_t =
      typename detail::LegacyPointerTypes<ElementType, Space>::const_pointer_t;
  using reference_t =
      typename detail::LegacyReferenceTypes<ElementType, Space>::reference_t;
  using const_reference_t =
      typename detail::LegacyReferenceTypes<ElementType,
                                            Space>::const_reference_t;

  static constexpr access::address_space address_space = Space;

  // Constructors
  multi_ptr() : m_Pointer(nullptr) {}
  multi_ptr(const multi_ptr &rhs) = default;
  multi_ptr(multi_ptr &&) = default;
#ifdef __SYCL_DEVICE_ONLY__
  // The generic address space have no corresponding 'opencl_...' attribute and
  // this constructor is considered as a duplicate for the
  // multi_ptr(ElementType *pointer) one, so the check is required.
  template <
      access::address_space _Space = Space,
      typename = typename std::enable_if_t<
          _Space == Space && Space != access::address_space::generic_space>>
  multi_ptr(pointer_t pointer) : m_Pointer(pointer) {}
#endif

  multi_ptr(ElementType *pointer)
      : m_Pointer(detail::dynamic_address_cast<
                  DecorationSpace, /* SupressNotImplementedAssert = */ true>(
            pointer)) {
    // TODO An implementation should reject an argument if the deduced
    // address space is not compatible with Space.
  }
#if defined(RESTRICT_WRITE_ACCESS_TO_CONSTANT_PTR)
  // TODO: This isn't SFINAE, is it? How does this work?
  template <typename = typename detail::const_if_const_AS<Space, ElementType>>
  multi_ptr(const ElementType *pointer)
      : m_Pointer(detail::dynamic_address_cast<
                  DecorationSpace, /* SupressNotImplementedAssert = */ true>(
            pointer)) {}
#endif

  multi_ptr(std::nullptr_t) : m_Pointer(nullptr) {}
  ~multi_ptr() = default;

  // Assignment and access operators
  multi_ptr &operator=(const multi_ptr &) = default;
  multi_ptr &operator=(multi_ptr &&) = default;

#ifdef __SYCL_DEVICE_ONLY__
  // The generic address space have no corresponding 'opencl_...' attribute and
  // this operator is considered as a duplicate for the
  // multi_ptr &operator=(ElementType *pointer) one, so the check is required.
  template <
      access::address_space _Space = Space,
      typename = typename std::enable_if_t<
          _Space == Space && Space != access::address_space::generic_space>>
  multi_ptr &operator=(pointer_t pointer) {
    m_Pointer = pointer;
    return *this;
  }
#endif

  multi_ptr &operator=(ElementType *pointer) {
    // TODO An implementation should reject an argument if the deduced
    // address space is not compatible with Space.
    m_Pointer = detail::dynamic_address_cast<
        DecorationSpace, /* SupressNotImplementedAssert = */ true>(pointer);
    return *this;
  }

  multi_ptr &operator=(std::nullptr_t) {
    m_Pointer = nullptr;
    return *this;
  }

  using ReturnPtr = detail::const_if_const_AS<Space, ElementType> *;
  using ReturnRef = detail::const_if_const_AS<Space, ElementType> &;
  using ReturnConstRef = const ElementType &;

  ReturnRef operator*() const {
    return *reinterpret_cast<ReturnPtr>(m_Pointer);
  }

  ReturnPtr operator->() const {
    return reinterpret_cast<ReturnPtr>(m_Pointer);
  }

  ReturnRef operator[](difference_type index) {
    return reinterpret_cast<ReturnPtr>(m_Pointer)[index];
  }

  ReturnConstRef operator[](difference_type index) const {
    return reinterpret_cast<ReturnPtr>(m_Pointer)[index];
  }

  // Only if Space is in
  // {global_space, ext_intel_global_device_space, generic_space}
  template <
      int dimensions, access::mode Mode, access::placeholder isPlaceholder,
      typename PropertyListT, access::address_space _Space = Space,
      typename = typename std::enable_if_t<
          _Space == Space &&
          (Space == access::address_space::generic_space ||
           Space == access::address_space::global_space ||
           Space == access::address_space::ext_intel_global_device_space)>>
  multi_ptr(accessor<ElementType, dimensions, Mode, target::device,
                     isPlaceholder, PropertyListT>
                Accessor)
      : multi_ptr(detail::static_address_cast<DecorationSpace>(
            Accessor.get_pointer().get())) {}

  // Only if Space == local_space || generic_space
  template <
      int dimensions, access::mode Mode, access::placeholder isPlaceholder,
      typename PropertyListT, access::address_space _Space = Space,
      typename = typename std::enable_if_t<
          _Space == Space && (Space == access::address_space::generic_space ||
                              Space == access::address_space::local_space)>>
  multi_ptr(accessor<ElementType, dimensions, Mode, target::local,
                     isPlaceholder, PropertyListT>
                Accessor)
      : multi_ptr(Accessor.get_pointer()) {}

  // Only if Space == local_space || generic_space
  template <int dimensions>
  multi_ptr(local_accessor<ElementType, dimensions> Accessor)
      : multi_ptr(Accessor.get_pointer()) {}

  // Only if Space == constant_space
  template <
      int dimensions, access::mode Mode, access::placeholder isPlaceholder,
      typename PropertyListT, access::address_space _Space = Space,
      typename = typename std::enable_if_t<
          _Space == Space && Space == access::address_space::constant_space>>
  multi_ptr(accessor<ElementType, dimensions, Mode, target::constant_buffer,
                     isPlaceholder, PropertyListT>
                Accessor)
      : multi_ptr(Accessor.get_pointer()) {}

  // The following constructors are necessary to create multi_ptr<const
  // ElementType, Space, access::decorated::legacy> from
  // accessor<ElementType, ...>. Constructors above could not be used for this
  // purpose because it will require 2 implicit conversions of user types which
  // is not allowed by C++:
  //    1. from accessor<ElementType, ...> to
  //       multi_ptr<ElementType, Space, access::decorated::legacy>
  //    2. from multi_ptr<ElementType, Space, access::decorated::legacy> to
  //       multi_ptr<const ElementType, Space, access::decorated::legacy>

  // Only if Space is in
  // {global_space, ext_intel_global_device_space, generic_space} and element
  // type is const
  template <
      int dimensions, access::mode Mode, access::placeholder isPlaceholder,
      typename PropertyListT, access::address_space _Space = Space,
      typename ET = ElementType,
      typename = typename std::enable_if_t<
          _Space == Space &&
          (Space == access::address_space::generic_space ||
           Space == access::address_space::global_space ||
           Space == access::address_space::ext_intel_global_device_space) &&
          std::is_const_v<ET> && std::is_same_v<ET, ElementType>>>
  multi_ptr(accessor<typename std::remove_const_t<ET>, dimensions, Mode,
                     target::device, isPlaceholder, PropertyListT>
                Accessor)
      : multi_ptr(Accessor.get_pointer()) {}

  // Only if Space == local_space || generic_space and element type is const
  template <int dimensions, access::mode Mode,
            access::placeholder isPlaceholder, typename PropertyListT,
            access::address_space _Space = Space, typename ET = ElementType,
            typename = typename std::enable_if_t<
                _Space == Space &&
                (Space == access::address_space::generic_space ||
                 Space == access::address_space::local_space) &&
                std::is_const_v<ET> && std::is_same_v<ET, ElementType>>>
  multi_ptr(accessor<typename std::remove_const_t<ET>, dimensions, Mode,
                     target::local, isPlaceholder, PropertyListT>
                Accessor)
      : multi_ptr(Accessor.get_pointer()) {}

  // Only if Space == local_space || generic_space and element type is const
  template <int dimensions, access::address_space _Space = Space,
            typename ET = ElementType,
            typename = typename std::enable_if_t<
                _Space == Space &&
                (Space == access::address_space::generic_space ||
                 Space == access::address_space::local_space) &&
                std::is_const_v<ET> && std::is_same_v<ET, ElementType>>>
  multi_ptr(
      local_accessor<typename std::remove_const_t<ET>, dimensions> Accessor)
      : multi_ptr(Accessor.get_pointer()) {}

  // Only if Space == constant_space and element type is const
  template <
      int dimensions, access::mode Mode, access::placeholder isPlaceholder,
      typename PropertyListT, access::address_space _Space = Space,
      typename ET = ElementType,
      typename = typename std::enable_if_t<
          _Space == Space && Space == access::address_space::constant_space &&
          std::is_const_v<ET> && std::is_same_v<ET, ElementType>>>
  multi_ptr(accessor<typename std::remove_const_t<ET>, dimensions, Mode,
                     target::constant_buffer, isPlaceholder, PropertyListT>
                Accessor)
      : multi_ptr(Accessor.get_pointer()) {}

  // TODO: This constructor is the temporary solution for the existing problem
  // with conversions from multi_ptr<ElementType, Space,
  // access::decorated::legacy> to multi_ptr<const ElementType, Space,
  // access::decorated::legacy>. Without it the compiler fails due to having 3
  // different same rank paths available.
  // Constructs multi_ptr<const ElementType, Space, access::decorated::legacy>:
  //   multi_ptr<ElementType, Space, access::decorated::legacy> ->
  //     multi_ptr<const ElementTYpe, Space, access::decorated::legacy>
  template <typename ET = ElementType>
  multi_ptr(typename std::enable_if_t<
            std::is_const_v<ET> && std::is_same_v<ET, ElementType>,
            const multi_ptr<typename std::remove_const_t<ET>, Space,
                            access::decorated::legacy>> &ETP)
      : m_Pointer(ETP.get()) {}

  // Returns the underlying OpenCL C pointer
  pointer_t get() const { return m_Pointer; }
  pointer_t get_decorated() const { return m_Pointer; }
  std::add_pointer_t<element_type> get_raw() const {
    return reinterpret_cast<std::add_pointer_t<element_type>>(get());
  }

  // Implicit conversion to the underlying pointer type
  operator ReturnPtr() const { return reinterpret_cast<ReturnPtr>(m_Pointer); }

  // Implicit conversion to a multi_ptr<void>
  // Only available when ElementType is not const-qualified
  template <typename ET = ElementType>
  operator multi_ptr<
      typename std::enable_if_t<
          std::is_same_v<ET, ElementType> && !std::is_const_v<ET>, void>::type,
      Space, access::decorated::legacy>() const {
    using ptr_t = typename detail::DecoratedType<void, Space> *;
    return multi_ptr<void, Space, access::decorated::legacy>(
        reinterpret_cast<ptr_t>(m_Pointer));
  }

  // Implicit conversion to a multi_ptr<const void>
  // Only available when ElementType is const-qualified
  template <typename ET = ElementType>
  operator multi_ptr<typename std::enable_if_t<
                         std::is_same_v<ET, ElementType> && std::is_const_v<ET>,
                         const void>::type,
                     Space, access::decorated::legacy>() const {
    using ptr_t = typename detail::DecoratedType<const void, Space> *;
    return multi_ptr<const void, Space, access::decorated::legacy>(
        reinterpret_cast<ptr_t>(m_Pointer));
  }

  // Implicit conversion to multi_ptr<const ElementType, Space,
  // access::decorated::legacy>
  operator multi_ptr<const ElementType, Space, access::decorated::legacy>()
      const {
    using ptr_t =
        typename detail::DecoratedType<const ElementType, Space>::type *;
    return multi_ptr<const ElementType, Space, access::decorated::legacy>(
        reinterpret_cast<ptr_t>(m_Pointer));
  }

  // Arithmetic operators
  multi_ptr &operator++() {
    m_Pointer += (difference_type)1;
    return *this;
  }
  multi_ptr operator++(int) {
    multi_ptr result(*this);
    ++(*this);
    return result;
  }
  multi_ptr &operator--() {
    m_Pointer -= (difference_type)1;
    return *this;
  }
  multi_ptr operator--(int) {
    multi_ptr result(*this);
    --(*this);
    return result;
  }
  multi_ptr &operator+=(difference_type r) {
    m_Pointer += r;
    return *this;
  }
  multi_ptr &operator-=(difference_type r) {
    m_Pointer -= r;
    return *this;
  }
  multi_ptr operator+(difference_type r) const {
    return multi_ptr(m_Pointer + r);
  }
  multi_ptr operator-(difference_type r) const {
    return multi_ptr(m_Pointer - r);
  }

#ifdef __ENABLE_USM_ADDR_SPACE__
  // Explicit conversion to global_space
  // Only available if Space == address_space::ext_intel_global_device_space ||
  // Space == address_space::ext_intel_global_host_space
  template <
      access::address_space _Space = Space,
      typename = typename std::enable_if_t<
          _Space == Space &&
          (Space == access::address_space::ext_intel_global_device_space ||
           Space == access::address_space::ext_intel_global_host_space)>>
  explicit operator multi_ptr<ElementType, access::address_space::global_space,
                              access::decorated::legacy>() const {
    using global_pointer_t = typename detail::DecoratedType<
        ElementType, access::address_space::global_space>::type *;
    return multi_ptr<ElementType, access::address_space::global_space,
                     access::decorated::legacy>(
        reinterpret_cast<global_pointer_t>(m_Pointer));
  }
#endif // __ENABLE_USM_ADDR_SPACE__

  // Only if Space == global_space
  template <
      access::address_space _Space = Space,
      typename = typename std::enable_if_t<
          _Space == Space && Space == access::address_space::global_space>>
  void prefetch(size_t NumElements) const {
    size_t NumBytes = NumElements * sizeof(ElementType);
    using ptr_t = typename detail::DecoratedType<char, Space>::type const *;
    __spirv_ocl_prefetch(reinterpret_cast<ptr_t>(m_Pointer), NumBytes);
  }

private:
  pointer_t m_Pointer;
};

// Legacy specialization of multi_ptr for void.
template <access::address_space Space>
<<<<<<< HEAD
class multi_ptr<void, Space, access::decorated::legacy> {
=======
class __SYCL2020_DEPRECATED(
    "decorated::legacy multi_ptr specialization is deprecated since SYCL 2020.")
    multi_ptr<void, Space, access::decorated::legacy> {
  static constexpr auto DecorationSpace = detail::decoration_space<Space>;

>>>>>>> 4bca2461
public:
  using value_type = void;
  using element_type = void;
  using difference_type = std::ptrdiff_t;

  // Implementation defined pointer types that correspond to
  // SYCL/OpenCL interoperability types for OpenCL C functions
  using pointer_t = typename detail::LegacyPointerTypes<void, Space>::pointer_t;
  using const_pointer_t =
      typename detail::LegacyPointerTypes<const void, Space>::pointer_t;

  static constexpr access::address_space address_space = Space;

  // Constructors
  multi_ptr() : m_Pointer(nullptr) {}
  multi_ptr(const multi_ptr &) = default;
  multi_ptr(multi_ptr &&) = default;
  multi_ptr(pointer_t pointer) : m_Pointer(pointer) {}
#ifdef __SYCL_DEVICE_ONLY__
  template <
      typename RelayPointerT = pointer_t,
      typename = std::enable_if_t<std::is_same_v<RelayPointerT, pointer_t> &&
                                  !std::is_same_v<RelayPointerT, void *>>>
  multi_ptr(void *pointer)
      : m_Pointer(detail::dynamic_address_cast<
                  DecorationSpace, /* SupressNotImplementedAssert = */ true>(
            pointer)) {
    // TODO An implementation should reject an argument if the deduced
    // address space is not compatible with Space.
  }
#if defined(RESTRICT_WRITE_ACCESS_TO_CONSTANT_PTR)
  template <typename = typename detail::const_if_const_AS<Space, void>>
  multi_ptr(const void *pointer)
      : m_Pointer(detail::dynamic_address_cast<
                  DecorationSpace, /* SupressNotImplementedAssert = */ true>(
            pointer)) {}
#endif
#endif
  multi_ptr(std::nullptr_t) : m_Pointer(nullptr) {}
  ~multi_ptr() = default;

  // TODO: This constructor is the temporary solution for the existing problem
  // with conversions from multi_ptr<ElementType, Space,
  // access::decorated::legacy> to multi_ptr<void, Space,
  // access::decorated::legacy>. Without it the compiler fails due to having 3
  // different same rank paths available.
  template <typename ElementType>
  multi_ptr(const multi_ptr<ElementType, Space, access::decorated::legacy> &ETP)
      : m_Pointer(ETP.get()) {}

  // Assignment operators
  multi_ptr &operator=(const multi_ptr &) = default;
  multi_ptr &operator=(multi_ptr &&) = default;
  multi_ptr &operator=(pointer_t pointer) {
    m_Pointer = pointer;
    return *this;
  }
#ifdef __SYCL_DEVICE_ONLY__
  template <
      typename RelayPointerT = pointer_t,
      typename = std::enable_if_t<std::is_same_v<RelayPointerT, pointer_t> &&
                                  !std::is_same_v<RelayPointerT, void *>>>
  multi_ptr &operator=(void *pointer) {
    // TODO An implementation should reject an argument if the deduced
    // address space is not compatible with Space.
    m_Pointer = detail::dynamic_address_cast<
        DecorationSpace, /* SupressNotImplementedAssert = */ true>(pointer);
    return *this;
  }
#endif
  multi_ptr &operator=(std::nullptr_t) {
    m_Pointer = nullptr;
    return *this;
  }

  // Only if Space is in
  // {global_space, ext_intel_global_device_space, generic_space}
  template <
      typename ElementType, int dimensions, access::mode Mode,
      typename PropertyListT, access::address_space _Space = Space,
      typename = typename std::enable_if_t<
          _Space == Space &&
          (Space == access::address_space::generic_space ||
           Space == access::address_space::global_space ||
           Space == access::address_space::ext_intel_global_device_space)>>
  multi_ptr(accessor<ElementType, dimensions, Mode, target::device,
                     access::placeholder::false_t, PropertyListT>
                Accessor)
      : multi_ptr(Accessor.get_pointer()) {}

  // Only if Space == local_space || generic_space
  template <
      typename ElementType, int dimensions, access::mode Mode,
      typename PropertyListT, access::address_space _Space = Space,
      typename = typename std::enable_if_t<
          _Space == Space && (Space == access::address_space::generic_space ||
                              Space == access::address_space::local_space)>>
  multi_ptr(accessor<ElementType, dimensions, Mode, target::local,
                     access::placeholder::false_t, PropertyListT>
                Accessor)
      : multi_ptr(Accessor.get_pointer()) {}

  // Only if Space == local_space || generic_space
  template <
      typename ElementType, int dimensions,
      access::address_space _Space = Space,
      typename = typename std::enable_if_t<
          _Space == Space && (Space == access::address_space::generic_space ||
                              Space == access::address_space::local_space)>>
  multi_ptr(local_accessor<ElementType, dimensions> Accessor)
      : multi_ptr(Accessor.get_pointer()) {}

  // Only if Space == constant_space
  template <
      typename ElementType, int dimensions, access::mode Mode,
      typename PropertyListT, access::address_space _Space = Space,
      typename = typename std::enable_if_t<
          _Space == Space && Space == access::address_space::constant_space>>
  multi_ptr(accessor<ElementType, dimensions, Mode, target::constant_buffer,
                     access::placeholder::false_t, PropertyListT>
                Accessor)
      : multi_ptr(Accessor.get_pointer()) {}

  using ReturnPtr = detail::const_if_const_AS<Space, void> *;
  // Returns the underlying OpenCL C pointer
  pointer_t get() const { return m_Pointer; }
  pointer_t get_decorated() const { return m_Pointer; }
  std::add_pointer_t<element_type> get_raw() const {
    return reinterpret_cast<std::add_pointer_t<element_type>>(get());
  }

  // Implicit conversion to the underlying pointer type
  operator ReturnPtr() const { return reinterpret_cast<ReturnPtr>(m_Pointer); };

  // Explicit conversion to a multi_ptr<ElementType>
  template <typename ElementType>
  explicit
  operator multi_ptr<ElementType, Space, access::decorated::legacy>() const {
    using elem_pointer_t =
        typename detail::DecoratedType<ElementType, Space>::type *;
    return multi_ptr<ElementType, Space, access::decorated::legacy>(
        static_cast<elem_pointer_t>(m_Pointer));
  }

  // Implicit conversion to multi_ptr<const void, Space>
  operator multi_ptr<const void, Space, access::decorated::legacy>() const {
    using ptr_t = typename detail::DecoratedType<const void, Space>::type *;
    return multi_ptr<const void, Space, access::decorated::legacy>(
        reinterpret_cast<ptr_t>(m_Pointer));
  }

private:
  pointer_t m_Pointer;
};

// Legacy specialization of multi_ptr for const void.
template <access::address_space Space>
<<<<<<< HEAD
class multi_ptr<const void, Space, access::decorated::legacy> {
=======
class __SYCL2020_DEPRECATED(
    "decorated::legacy multi_ptr specialization is deprecated since SYCL 2020.")
    multi_ptr<const void, Space, access::decorated::legacy> {
  static constexpr auto DecorationSpace = detail::decoration_space<Space>;

>>>>>>> 4bca2461
public:
  using value_type = const void;
  using element_type = const void;
  using difference_type = std::ptrdiff_t;

  // Implementation defined pointer types that correspond to
  // SYCL/OpenCL interoperability types for OpenCL C functions
  using pointer_t =
      typename detail::LegacyPointerTypes<const void, Space>::pointer_t;
  using const_pointer_t =
      typename detail::LegacyPointerTypes<const void, Space>::pointer_t;

  static constexpr access::address_space address_space = Space;

  // Constructors
  multi_ptr() : m_Pointer(nullptr) {}
  multi_ptr(const multi_ptr &) = default;
  multi_ptr(multi_ptr &&) = default;
  multi_ptr(pointer_t pointer) : m_Pointer(pointer) {}
#ifdef __SYCL_DEVICE_ONLY__
  template <
      typename RelayPointerT = pointer_t,
      typename = std::enable_if_t<std::is_same_v<RelayPointerT, pointer_t> &&
                                  !std::is_same_v<RelayPointerT, const void *>>>
  multi_ptr(const void *pointer)
      : m_Pointer(detail::dynamic_address_cast<
                  DecorationSpace, /* SupressNotImplementedAssert = */ true>(
            pointer)) {
    // TODO An implementation should reject an argument if the deduced
    // address space is not compatible with Space.
  }
#if defined(RESTRICT_WRITE_ACCESS_TO_CONSTANT_PTR)
  template <typename = typename detail::const_if_const_AS<Space, void>>
  multi_ptr(const void *pointer)
      : m_Pointer(detail::dynamic_address_cast<
                  DecorationSpace, /* SupressNotImplementedAssert = */ true>(
            pointer)) {}
#endif
#endif
  multi_ptr(std::nullptr_t) : m_Pointer(nullptr) {}
  ~multi_ptr() = default;

  // TODO: This constructor is the temporary solution for the existing problem
  // with conversions from multi_ptr<ElementType, Space,
  // access::decorated::legacy> to multi_ptr<const void, Space,
  // access::decorated::legacy>. Without it the compiler fails due to having 3
  // different same rank paths available.
  template <typename ElementType>
  multi_ptr(const multi_ptr<ElementType, Space, access::decorated::legacy> &ETP)
      : m_Pointer(ETP.get()) {}

  // Assignment operators
  multi_ptr &operator=(const multi_ptr &) = default;
  multi_ptr &operator=(multi_ptr &&) = default;
  multi_ptr &operator=(pointer_t pointer) {
    m_Pointer = pointer;
    return *this;
  }
#ifdef __SYCL_DEVICE_ONLY__
  template <
      typename RelayPointerT = pointer_t,
      typename = std::enable_if_t<std::is_same_v<RelayPointerT, pointer_t> &&
                                  !std::is_same_v<RelayPointerT, const void *>>>
  multi_ptr &operator=(const void *pointer) {
    // TODO An implementation should reject an argument if the deduced
    // address space is not compatible with Space.
    m_Pointer = detail::dynamic_address_cast<
        DecorationSpace, /* SupressNotImplementedAssert = */ true>(pointer);
    return *this;
  }
#endif
  multi_ptr &operator=(std::nullptr_t) {
    m_Pointer = nullptr;
    return *this;
  }

  // Only if Space is in
  // {global_space, ext_intel_global_device_space, generic_space}
  template <
      typename ElementType, int dimensions, access::mode Mode,
      typename PropertyListT, access::address_space _Space = Space,
      typename = typename std::enable_if_t<
          _Space == Space &&
          (Space == access::address_space::generic_space ||
           Space == access::address_space::global_space ||
           Space == access::address_space::ext_intel_global_device_space)>>
  multi_ptr(accessor<ElementType, dimensions, Mode, target::device,
                     access::placeholder::false_t, PropertyListT>
                Accessor)
      : multi_ptr(Accessor.get_pointer()) {}

  // Only if Space == local_space || generic_space
  template <
      typename ElementType, int dimensions, access::mode Mode,
      typename PropertyListT, access::address_space _Space = Space,
      typename = typename std::enable_if_t<
          _Space == Space && (Space == access::address_space::generic_space ||
                              Space == access::address_space::local_space)>>
  multi_ptr(accessor<ElementType, dimensions, Mode, target::local,
                     access::placeholder::false_t, PropertyListT>
                Accessor)
      : multi_ptr(Accessor.get_pointer()) {}

  // Only if Space == local_space || generic_space
  template <
      typename ElementType, int dimensions,
      access::address_space _Space = Space,
      typename = typename std::enable_if_t<
          _Space == Space && (Space == access::address_space::generic_space ||
                              Space == access::address_space::local_space)>>
  multi_ptr(local_accessor<ElementType, dimensions> Accessor)
      : multi_ptr(Accessor.get_pointer()) {}

  // Only if Space == constant_space
  template <
      typename ElementType, int dimensions, access::mode Mode,
      typename PropertyListT, access::address_space _Space = Space,
      typename = typename std::enable_if_t<
          _Space == Space && Space == access::address_space::constant_space>>
  multi_ptr(accessor<ElementType, dimensions, Mode, target::constant_buffer,
                     access::placeholder::false_t, PropertyListT>
                Accessor)
      : multi_ptr(Accessor.get_pointer()) {}

  // Returns the underlying OpenCL C pointer
  pointer_t get() const { return m_Pointer; }
  pointer_t get_decorated() const { return m_Pointer; }
  std::add_pointer_t<element_type> get_raw() const {
    return reinterpret_cast<std::add_pointer_t<element_type>>(get());
  }

  // Implicit conversion to the underlying pointer type
  operator const void *() const {
    return reinterpret_cast<const void *>(m_Pointer);
  };

  // Explicit conversion to a multi_ptr<const ElementType>
  // multi_ptr<const void, Space, access::decorated::legacy> ->
  //   multi_ptr<const void, Space, access::decorated::legacy>
  // The result type must have const specifier.
  template <typename ElementType>
  explicit
  operator multi_ptr<const ElementType, Space, access::decorated::legacy>()
      const {
    using elem_pointer_t =
        typename detail::DecoratedType<const ElementType, Space>::type *;
    return multi_ptr<const ElementType, Space, access::decorated::legacy>(
        static_cast<elem_pointer_t>(m_Pointer));
  }

private:
  pointer_t m_Pointer;
};

#ifdef __cpp_deduction_guides
template <class T, int dimensions, access::placeholder isPlaceholder,
          typename PropertyListT>
multi_ptr(accessor<T, dimensions, access::mode::read, target::device,
                   isPlaceholder, PropertyListT>)
    -> multi_ptr<const T, access::address_space::global_space,
                 access::decorated::no>;
template <class T, int dimensions, access::placeholder isPlaceholder,
          typename PropertyListT>
multi_ptr(accessor<T, dimensions, access::mode::write, target::device,
                   isPlaceholder, PropertyListT>)
    -> multi_ptr<T, access::address_space::global_space, access::decorated::no>;
template <class T, int dimensions, access::placeholder isPlaceholder,
          typename PropertyListT>
multi_ptr(accessor<T, dimensions, access::mode::read_write, target::device,
                   isPlaceholder, PropertyListT>)
    -> multi_ptr<T, access::address_space::global_space, access::decorated::no>;
template <class T, int dimensions, access::placeholder isPlaceholder,
          typename PropertyListT>
multi_ptr(accessor<T, dimensions, access_mode::read, target::constant_buffer,
                   isPlaceholder, PropertyListT>)
    -> multi_ptr<const T, access::address_space::constant_space,
                 access::decorated::no>;
template <class T, int dimensions, access::mode Mode,
          access::placeholder isPlaceholder, typename PropertyListT>
multi_ptr(
    accessor<T, dimensions, Mode, target::local, isPlaceholder, PropertyListT>)
    -> multi_ptr<T, access::address_space::local_space, access::decorated::no>;
template <typename T, int dimensions>
multi_ptr(local_accessor<T, dimensions>)
    -> multi_ptr<T, access::address_space::local_space, access::decorated::no>;
#endif

template <access::address_space Space, access::decorated DecorateAddress,
          typename ElementType>
multi_ptr<ElementType, Space, DecorateAddress>
address_space_cast(ElementType *pointer) {
  // TODO An implementation should reject an argument if the deduced address
  // space is not compatible with Space.
  // Use LegacyPointerTypes here to also allow constant_space
  return multi_ptr<ElementType, Space, DecorateAddress>(
      detail::dynamic_address_cast<detail::decoration_space<Space>,
                                   /* SupressNotImplementedAssert = */ true>(
          pointer));
}

template <
    typename ElementType, access::address_space Space,
    access::decorated DecorateAddress = access::decorated::legacy,
    typename = std::enable_if_t<DecorateAddress == access::decorated::legacy>>
__SYCL2020_DEPRECATED("make_ptr is deprecated since SYCL 2020. Please use "
                      "address_space_cast instead.")
multi_ptr<ElementType, Space, DecorateAddress> make_ptr(
    typename multi_ptr<ElementType, Space, DecorateAddress>::pointer_t
        pointer) {
  return {pointer};
}

template <
    typename ElementType, access::address_space Space,
    access::decorated DecorateAddress,
    typename = std::enable_if_t<DecorateAddress != access::decorated::legacy>>
__SYCL2020_DEPRECATED("make_ptr is deprecated since SYCL 2020. Please use "
                      "address_space_cast instead.")
multi_ptr<ElementType, Space, DecorateAddress> make_ptr(
    typename multi_ptr<ElementType, Space, DecorateAddress>::pointer pointer) {
  return address_space_cast<Space, DecorateAddress>(pointer);
}

#ifdef __SYCL_DEVICE_ONLY__
// An implementation should reject an argument if the deduced address space
// is not compatible with Space.
// This is guaranteed by the c'tor.
template <typename ElementType, access::address_space Space,
          access::decorated DecorateAddress = access::decorated::legacy>
__SYCL2020_DEPRECATED("make_ptr is deprecated since SYCL 2020. Please use "
                      "address_space_cast instead.")
multi_ptr<ElementType, Space, DecorateAddress> make_ptr(ElementType *pointer) {
  return address_space_cast<Space, DecorateAddress>(pointer);
}
#if defined(RESTRICT_WRITE_ACCESS_TO_CONSTANT_PTR)
template <typename ElementType, access::address_space Space,
          access::decorated DecorateAddress = access::decorated::legacy,
          typename = typename detail::const_if_const_AS<Space, ElementType>>
__SYCL2020_DEPRECATED("make_ptr is deprecated since SYCL 2020. Please use "
                      "address_space_cast instead.")
multi_ptr<ElementType, Space, DecorateAddress> make_ptr(
    const ElementType *pointer) {
  return multi_ptr<ElementType, Space, DecorateAddress>(pointer);
}
#endif // RESTRICT_WRITE_ACCESS_TO_CONSTANT_PTR
#endif // // __SYCL_DEVICE_ONLY__

template <typename ElementType, access::address_space Space,
          access::decorated DecorateAddress>
bool operator==(const multi_ptr<ElementType, Space, DecorateAddress> &lhs,
                const multi_ptr<ElementType, Space, DecorateAddress> &rhs) {
  return lhs.get() == rhs.get();
}

template <typename ElementType, access::address_space Space,
          access::decorated DecorateAddress>
bool operator!=(const multi_ptr<ElementType, Space, DecorateAddress> &lhs,
                const multi_ptr<ElementType, Space, DecorateAddress> &rhs) {
  return lhs.get() != rhs.get();
}

template <typename ElementType, access::address_space Space,
          access::decorated DecorateAddress>
bool operator<(const multi_ptr<ElementType, Space, DecorateAddress> &lhs,
               const multi_ptr<ElementType, Space, DecorateAddress> &rhs) {
  return lhs.get() < rhs.get();
}

template <typename ElementType, access::address_space Space,
          access::decorated DecorateAddress>
bool operator>(const multi_ptr<ElementType, Space, DecorateAddress> &lhs,
               const multi_ptr<ElementType, Space, DecorateAddress> &rhs) {
  return lhs.get() > rhs.get();
}

template <typename ElementType, access::address_space Space,
          access::decorated DecorateAddress>
bool operator<=(const multi_ptr<ElementType, Space, DecorateAddress> &lhs,
                const multi_ptr<ElementType, Space, DecorateAddress> &rhs) {
  return lhs.get() <= rhs.get();
}

template <typename ElementType, access::address_space Space,
          access::decorated DecorateAddress>
bool operator>=(const multi_ptr<ElementType, Space, DecorateAddress> &lhs,
                const multi_ptr<ElementType, Space, DecorateAddress> &rhs) {
  return lhs.get() >= rhs.get();
}

template <typename ElementType, access::address_space Space,
          access::decorated DecorateAddress>
bool operator!=(const multi_ptr<ElementType, Space, DecorateAddress> &lhs,
                std::nullptr_t) {
  return lhs.get() != nullptr;
}

template <typename ElementType, access::address_space Space,
          access::decorated DecorateAddress>
bool operator!=(std::nullptr_t,
                const multi_ptr<ElementType, Space, DecorateAddress> &rhs) {
  return rhs.get() != nullptr;
}

template <typename ElementType, access::address_space Space,
          access::decorated DecorateAddress>
bool operator==(const multi_ptr<ElementType, Space, DecorateAddress> &lhs,
                std::nullptr_t) {
  return lhs.get() == nullptr;
}

template <typename ElementType, access::address_space Space,
          access::decorated DecorateAddress>
bool operator==(std::nullptr_t,
                const multi_ptr<ElementType, Space, DecorateAddress> &rhs) {
  return rhs.get() == nullptr;
}

template <typename ElementType, access::address_space Space,
          access::decorated DecorateAddress>
bool operator>(const multi_ptr<ElementType, Space, DecorateAddress> &lhs,
               std::nullptr_t) {
  return lhs.get() >
         multi_ptr<ElementType, Space, DecorateAddress>(nullptr).get();
}

template <typename ElementType, access::address_space Space,
          access::decorated DecorateAddress>
bool operator>(std::nullptr_t,
               const multi_ptr<ElementType, Space, DecorateAddress> &rhs) {
  return multi_ptr<ElementType, Space, DecorateAddress>(nullptr).get() >
         rhs.get();
}

template <typename ElementType, access::address_space Space,
          access::decorated DecorateAddress>
bool operator<(const multi_ptr<ElementType, Space, DecorateAddress> &lhs,
               std::nullptr_t) {
  return lhs.get() <
         multi_ptr<ElementType, Space, DecorateAddress>(nullptr).get();
}

template <typename ElementType, access::address_space Space,
          access::decorated DecorateAddress>
bool operator<(std::nullptr_t,
               const multi_ptr<ElementType, Space, DecorateAddress> &rhs) {
  return multi_ptr<ElementType, Space, DecorateAddress>(nullptr).get() <
         rhs.get();
}

template <typename ElementType, access::address_space Space,
          access::decorated DecorateAddress>
bool operator>=(const multi_ptr<ElementType, Space, DecorateAddress> &lhs,
                std::nullptr_t) {
  return lhs.get() >=
         multi_ptr<ElementType, Space, DecorateAddress>(nullptr).get();
}

template <typename ElementType, access::address_space Space,
          access::decorated DecorateAddress>
bool operator>=(std::nullptr_t,
                const multi_ptr<ElementType, Space, DecorateAddress> &rhs) {
  return multi_ptr<ElementType, Space, DecorateAddress>(nullptr).get() >=
         rhs.get();
}

template <typename ElementType, access::address_space Space,
          access::decorated DecorateAddress>
bool operator<=(const multi_ptr<ElementType, Space, DecorateAddress> &lhs,
                std::nullptr_t) {
  return lhs.get() <=
         multi_ptr<ElementType, Space, DecorateAddress>(nullptr).get();
}

template <typename ElementType, access::address_space Space,
          access::decorated DecorateAddress>
bool operator<=(std::nullptr_t,
                const multi_ptr<ElementType, Space, DecorateAddress> &rhs) {
  return multi_ptr<ElementType, Space, DecorateAddress>(nullptr).get() <=
         rhs.get();
}

} // namespace _V1
} // namespace sycl<|MERGE_RESOLUTION|>--- conflicted
+++ resolved
@@ -748,15 +748,9 @@
 
 // Legacy specialization of multi_ptr.
 template <typename ElementType, access::address_space Space>
-<<<<<<< HEAD
 class multi_ptr<ElementType, Space, access::decorated::legacy> {
-=======
-class __SYCL2020_DEPRECATED(
-    "decorated::legacy multi_ptr specialization is deprecated since SYCL 2020.")
-    multi_ptr<ElementType, Space, access::decorated::legacy> {
   static constexpr auto DecorationSpace = detail::decoration_space<Space>;
 
->>>>>>> 4bca2461
 public:
   using value_type = ElementType;
   using element_type =
@@ -1105,15 +1099,9 @@
 
 // Legacy specialization of multi_ptr for void.
 template <access::address_space Space>
-<<<<<<< HEAD
 class multi_ptr<void, Space, access::decorated::legacy> {
-=======
-class __SYCL2020_DEPRECATED(
-    "decorated::legacy multi_ptr specialization is deprecated since SYCL 2020.")
-    multi_ptr<void, Space, access::decorated::legacy> {
   static constexpr auto DecorationSpace = detail::decoration_space<Space>;
 
->>>>>>> 4bca2461
 public:
   using value_type = void;
   using element_type = void;
@@ -1271,15 +1259,9 @@
 
 // Legacy specialization of multi_ptr for const void.
 template <access::address_space Space>
-<<<<<<< HEAD
 class multi_ptr<const void, Space, access::decorated::legacy> {
-=======
-class __SYCL2020_DEPRECATED(
-    "decorated::legacy multi_ptr specialization is deprecated since SYCL 2020.")
-    multi_ptr<const void, Space, access::decorated::legacy> {
   static constexpr auto DecorationSpace = detail::decoration_space<Space>;
 
->>>>>>> 4bca2461
 public:
   using value_type = const void;
   using element_type = const void;
