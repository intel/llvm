--- conflicted
+++ resolved
@@ -148,11 +148,7 @@
                 (Space == access::address_space::generic_space ||
                  Space == access::address_space::local_space)>>
   multi_ptr(local_accessor<ElementType, Dimensions> Accessor)
-<<<<<<< HEAD
-      : m_Pointer(detail::cast_AS<decorated_type *>(Accessor.get_pointer())) {}
-=======
-      : multi_ptr(Accessor.template get_multi_ptr<DecorateAddress>()
-                      .get_decorated()) {}
+      : multi_ptr(detail::cast_AS<decorated_type *>(Accessor.get_pointer())) {}
 
   // Only if Space == constant_space
   template <
@@ -166,9 +162,7 @@
   multi_ptr(accessor<ElementType, dimensions, access_mode::read,
                      target::constant_buffer, isPlaceholder, PropertyListT>
                 Accessor)
-      : multi_ptr(Accessor.template get_multi_ptr<DecorateAddress>()
-                      .get_decorated()) {}
->>>>>>> 35f8de2b
+      : multi_ptr(detail::cast_AS<decorated_type *>(Accessor.get_pointer())) {}
 
   // The following constructors are necessary to create multi_ptr<const
   // ElementType, Space, DecorateAddress> from accessor<ElementType, ...>.
@@ -196,7 +190,7 @@
   multi_ptr(accessor<typename std::remove_const_t<RelayElementType>, Dimensions,
                      Mode, target::device, isPlaceholder, PropertyListT>
                 Accessor)
-      : multi_ptr(
+      : m_Pointer(
             detail::cast_AS<decorated_type *>(Accessor.get_pointer().get())) {}
 
   // Only if Space == local_space || generic_space and element type is const
@@ -230,14 +224,10 @@
   multi_ptr(
       local_accessor<typename std::remove_const_t<RelayElementType>, Dimensions>
           Accessor)
-<<<<<<< HEAD
-      : m_Pointer(detail::cast_AS<decorated_type *>(Accessor.get_pointer())) {}
-=======
       // Not having get_decorated() results in facing issue represented in
       // https://github.com/intel/llvm/issues/9745.
       // TODO: would be good to simplify it in future without facing above issue
-      : multi_ptr(Accessor.template get_multi_ptr<DecorateAddress>()
-                      .get_decorated()) {}
+      : multi_ptr(detail::cast_AS<decorated_type *>(Accessor.get_pointer())) {}
 
   // Only if Space == constant_space and element type is const
   template <
@@ -255,9 +245,7 @@
                      access_mode::read, target::constant_buffer, isPlaceholder,
                      PropertyListT>
                 Accessor)
-      : multi_ptr(Accessor.template get_multi_ptr<DecorateAddress>()
-                      .get_decorated()) {}
->>>>>>> 35f8de2b
+      : multi_ptr(detail::cast_AS<decorated_type *>(Accessor.get_pointer())) {}
 
   // Assignment and access operators
   multi_ptr &operator=(const multi_ptr &) = default;
@@ -514,19 +502,13 @@
                 (Space == access::address_space::local_space ||
                  Space == access::address_space::generic_space)>>
   multi_ptr(local_accessor<ElementType, Dimensions> Accessor)
-      : multi_ptr(Accessor.template get_multi_ptr<DecorateAddress>()
-                      .get_decorated()) {}
+      : multi_ptr(detail::cast_AS<decorated_type *>(Accessor.get_pointer())) {}
 
   // Only if Space == constant_space
   template <
       typename ElementType, int dimensions, typename PropertyListT,
       access::address_space _Space = Space,
       typename = typename std::enable_if_t<
-<<<<<<< HEAD
-          RelaySpace == Space && Space == access::address_space::local_space>>
-  multi_ptr(local_accessor<ElementType, Dimensions> Accessor)
-      : m_Pointer(detail::cast_AS<decorated_type *>(Accessor.get_pointer())) {}
-=======
           _Space == Space && Space == access::address_space::constant_space>>
   __SYCL2020_DEPRECATED(
       "multi_ptr construction using target::constant_buffer specialized "
@@ -535,9 +517,7 @@
                      target::constant_buffer, access::placeholder::false_t,
                      PropertyListT>
                 Accessor)
-      : multi_ptr(Accessor.template get_multi_ptr<DecorateAddress>()
-                      .get_decorated()) {}
->>>>>>> 35f8de2b
+      : multi_ptr(detail::cast_AS<decorated_type *>(Accessor.get_pointer())) {}
 
   // Assignment operators
   multi_ptr &operator=(const multi_ptr &) = default;
@@ -670,19 +650,13 @@
                 (Space == access::address_space::local_space ||
                  Space == access::address_space::generic_space)>>
   multi_ptr(local_accessor<ElementType, Dimensions> Accessor)
-      : multi_ptr(Accessor.template get_multi_ptr<DecorateAddress>()
-                      .get_decorated()) {}
+      : multi_ptr(detail::cast_AS<decorated_type *>(Accessor.get_pointer())) {}
 
   // Only if Space == constant_space
   template <
       typename ElementType, int dimensions, typename PropertyListT,
       access::address_space _Space = Space,
       typename = typename std::enable_if_t<
-<<<<<<< HEAD
-          RelaySpace == Space && Space == access::address_space::local_space>>
-  multi_ptr(local_accessor<ElementType, Dimensions> Accessor)
-      : m_Pointer(detail::cast_AS<decorated_type *>(Accessor.get_pointer())) {}
-=======
           _Space == Space && Space == access::address_space::constant_space>>
   __SYCL2020_DEPRECATED(
       "multi_ptr construction using target::constant_buffer specialized "
@@ -691,9 +665,7 @@
                      target::constant_buffer, access::placeholder::false_t,
                      PropertyListT>
                 Accessor)
-      : multi_ptr(Accessor.template get_multi_ptr<DecorateAddress>()
-                      .get_decorated()) {}
->>>>>>> 35f8de2b
+      : multi_ptr(detail::cast_AS<decorated_type *>(Accessor.get_pointer())) {}
 
   // Assignment operators
   multi_ptr &operator=(const multi_ptr &) = default;
@@ -951,7 +923,7 @@
                 std::is_const_v<ET> && std::is_same_v<ET, ElementType>>>
   multi_ptr(
       local_accessor<typename std::remove_const_t<ET>, dimensions> Accessor)
-      : m_Pointer(detail::cast_AS<pointer_t>(Accessor.get_pointer())) {}
+      : multi_ptr(Accessor.get_pointer()) {}
 
   // Only if Space == constant_space and element type is const
   template <
@@ -1119,6 +1091,10 @@
   multi_ptr(multi_ptr &&) = default;
   multi_ptr(pointer_t pointer) : m_Pointer(pointer) {}
 #ifdef __SYCL_DEVICE_ONLY__
+  template <
+      typename RelayPointerT = pointer_t,
+      typename = std::enable_if_t<std::is_same_v<RelayPointerT, pointer_t> &&
+                                  !std::is_same_v<RelayPointerT, void *>>>
   multi_ptr(void *pointer) : m_Pointer(detail::cast_AS<pointer_t>(pointer)) {
     // TODO An implementation should reject an argument if the deduced
     // address space is not compatible with Space.
@@ -1149,6 +1125,10 @@
     return *this;
   }
 #ifdef __SYCL_DEVICE_ONLY__
+  template <
+      typename RelayPointerT = pointer_t,
+      typename = std::enable_if_t<std::is_same_v<RelayPointerT, pointer_t> &&
+                                  !std::is_same_v<RelayPointerT, void *>>>
   multi_ptr &operator=(void *pointer) {
     // TODO An implementation should reject an argument if the deduced
     // address space is not compatible with Space.
@@ -1196,7 +1176,7 @@
           _Space == Space && (Space == access::address_space::generic_space ||
                               Space == access::address_space::local_space)>>
   multi_ptr(local_accessor<ElementType, dimensions> Accessor)
-      : m_Pointer(detail::cast_AS<pointer_t>(Accessor.get_pointer())) {}
+      : multi_ptr(Accessor.get_pointer()) {}
 
   // Only if Space == constant_space
   template <
@@ -1267,6 +1247,10 @@
   multi_ptr(multi_ptr &&) = default;
   multi_ptr(pointer_t pointer) : m_Pointer(pointer) {}
 #ifdef __SYCL_DEVICE_ONLY__
+  template <
+      typename RelayPointerT = pointer_t,
+      typename = std::enable_if_t<std::is_same_v<RelayPointerT, pointer_t> &&
+                                  !std::is_same_v<RelayPointerT, const void *>>>
   multi_ptr(const void *pointer)
       : m_Pointer(detail::cast_AS<pointer_t>(pointer)) {
     // TODO An implementation should reject an argument if the deduced
@@ -1298,6 +1282,10 @@
     return *this;
   }
 #ifdef __SYCL_DEVICE_ONLY__
+  template <
+      typename RelayPointerT = pointer_t,
+      typename = std::enable_if_t<std::is_same_v<RelayPointerT, pointer_t> &&
+                                  !std::is_same_v<RelayPointerT, const void *>>>
   multi_ptr &operator=(const void *pointer) {
     // TODO An implementation should reject an argument if the deduced
     // address space is not compatible with Space.
@@ -1345,7 +1333,7 @@
           _Space == Space && (Space == access::address_space::generic_space ||
                               Space == access::address_space::local_space)>>
   multi_ptr(local_accessor<ElementType, dimensions> Accessor)
-      : m_Pointer(detail::cast_AS<pointer_t>(Accessor.get_pointer())) {}
+      : multi_ptr(Accessor.get_pointer()) {}
 
   // Only if Space == constant_space
   template <
