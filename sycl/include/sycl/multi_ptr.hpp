--- conflicted
+++ resolved
@@ -158,12 +158,7 @@
                 (Space == access::address_space::generic_space ||
                  Space == access::address_space::local_space)>>
   multi_ptr(local_accessor<ElementType, Dimensions> Accessor)
-<<<<<<< HEAD
-      : m_Pointer(detail::cast_AS<decorated_type *>(
-            Accessor.template get_multi_ptr<DecorateAddress>().get())) {}
-=======
       : multi_ptr(Accessor.template get_multi_ptr<DecorateAddress>()) {}
->>>>>>> f9087a40
 
   // The following constructors are necessary to create multi_ptr<const
   // ElementType, Space, DecorateAddress> from accessor<ElementType, ...>.
@@ -186,8 +181,8 @@
           (Space == access::address_space::generic_space ||
            Space == access::address_space::global_space ||
            Space == access::address_space::ext_intel_global_device_space) &&
-          std::is_const<RelayElementType>::value &&
-          std::is_same<RelayElementType, ElementType>::value>>
+          std::is_const_v<RelayElementType> &&
+          std::is_same_v<RelayElementType, ElementType>>>
   multi_ptr(accessor<typename std::remove_const_t<RelayElementType>, Dimensions,
                      Mode, access::target::device, isPlaceholder, PropertyListT>
                 Accessor)
@@ -217,17 +212,12 @@
                 RelaySpace == Space &&
                 (Space == access::address_space::generic_space ||
                  Space == access::address_space::local_space) &&
-                std::is_const<RelayElementType>::value &&
-                std::is_same<RelayElementType, ElementType>::value>>
+                std::is_const_v<RelayElementType> &&
+                std::is_same_v<RelayElementType, ElementType>>>
   multi_ptr(
       local_accessor<typename std::remove_const_t<RelayElementType>, Dimensions>
           Accessor)
-<<<<<<< HEAD
-      : m_Pointer(detail::cast_AS<decorated_type *>(
-            Accessor.template get_multi_ptr<DecorateAddress>().get())) {}
-=======
       : multi_ptr(Accessor.template get_multi_ptr<DecorateAddress>()) {}
->>>>>>> f9087a40
 
   // Assignment and access operators
   multi_ptr &operator=(const multi_ptr &) = default;
@@ -460,12 +450,7 @@
   multi_ptr(accessor<ElementType, Dimensions, Mode, access::target::device,
                      isPlaceholder, PropertyListT>
                 Accessor)
-<<<<<<< HEAD
-      : multi_ptr(detail::cast_AS<decorated_type *>(
-            Accessor.template get_multi_ptr<DecorateAddress>().get())) {}
-=======
       : multi_ptr(Accessor.template get_multi_ptr<DecorateAddress>()) {}
->>>>>>> f9087a40
 
   // Only if Space == local_space
   template <
@@ -486,12 +471,7 @@
       typename = typename std::enable_if_t<
           RelaySpace == Space && Space == access::address_space::local_space>>
   multi_ptr(local_accessor<ElementType, Dimensions> Accessor)
-<<<<<<< HEAD
-      : m_Pointer(detail::cast_AS<decorated_type *>(
-            Accessor.template get_multi_ptr<DecorateAddress>().get())) {}
-=======
       : multi_ptr(Accessor.template get_multi_ptr<DecorateAddress>()) {}
->>>>>>> f9087a40
 
   // Assignment operators
   multi_ptr &operator=(const multi_ptr &) = default;
@@ -595,12 +575,7 @@
   multi_ptr(accessor<ElementType, Dimensions, Mode, access::target::device,
                      isPlaceholder, PropertyListT>
                 Accessor)
-<<<<<<< HEAD
-      : multi_ptr(detail::cast_AS<decorated_type *>(
-            Accessor.template get_multi_ptr<DecorateAddress>().get())) {}
-=======
       : multi_ptr(Accessor.template get_multi_ptr<DecorateAddress>()) {}
->>>>>>> f9087a40
 
   // Only if Space == local_space
   template <
@@ -621,12 +596,7 @@
       typename = typename std::enable_if_t<
           RelaySpace == Space && Space == access::address_space::local_space>>
   multi_ptr(local_accessor<ElementType, Dimensions> Accessor)
-<<<<<<< HEAD
-      : m_Pointer(detail::cast_AS<decorated_type *>(
-            Accessor.template get_multi_ptr<DecorateAddress>().get())) {}
-=======
       : multi_ptr(Accessor.template get_multi_ptr<DecorateAddress>()) {}
->>>>>>> f9087a40
 
   // Assignment operators
   multi_ptr &operator=(const multi_ptr &) = default;
