//==-------- handler.hpp --- SYCL command group handler --------------------==//
//
// Part of the LLVM Project, under the Apache License v2.0 with LLVM Exceptions.
// See https://llvm.org/LICENSE.txt for license information.
// SPDX-License-Identifier: Apache-2.0 WITH LLVM-exception
//
//===----------------------------------------------------------------------===//

#pragma once

#include <sycl/access/access.hpp>
#include <sycl/accessor.hpp>
#include <sycl/context.hpp>
#include <sycl/detail/array.hpp>
#include <sycl/detail/cg.hpp>
#include <sycl/detail/cg_types.hpp>
#include <sycl/detail/cl.h>
#include <sycl/detail/common.hpp>
#include <sycl/detail/defines_elementary.hpp>
#include <sycl/detail/export.hpp>
#include <sycl/detail/helpers.hpp>
#include <sycl/detail/impl_utils.hpp>
#include <sycl/detail/item_base.hpp>
#include <sycl/detail/kernel_desc.hpp>
#include <sycl/detail/pi.h>
#include <sycl/detail/pi.hpp>
#include <sycl/detail/reduction_forward.hpp>
#include <sycl/device.hpp>
#include <sycl/event.hpp>
#include <sycl/exception.hpp>
#include <sycl/exception_list.hpp>
#include <sycl/ext/intel/experimental/fp_control_kernel_properties.hpp>
#include <sycl/ext/intel/experimental/kernel_execution_properties.hpp>
#include <sycl/ext/oneapi/bindless_images_descriptor.hpp>
#include <sycl/ext/oneapi/bindless_images_interop.hpp>
#include <sycl/ext/oneapi/bindless_images_memory.hpp>
#include <sycl/ext/oneapi/device_global/device_global.hpp>
#include <sycl/ext/oneapi/device_global/properties.hpp>
#include <sycl/ext/oneapi/experimental/graph.hpp>
#include <sycl/ext/oneapi/kernel_properties/properties.hpp>
#include <sycl/ext/oneapi/properties/properties.hpp>
#include <sycl/group.hpp>
#include <sycl/id.hpp>
#include <sycl/interop_handle.hpp>
#include <sycl/item.hpp>
#include <sycl/kernel.hpp>
#include <sycl/kernel_bundle.hpp>
#include <sycl/kernel_bundle_enums.hpp>
#include <sycl/kernel_handler.hpp>
#include <sycl/nd_item.hpp>
#include <sycl/nd_range.hpp>
#include <sycl/property_list.hpp>
#include <sycl/range.hpp>
#include <sycl/sampler.hpp>
#include <sycl/types.hpp>
#include <sycl/usm/usm_enums.hpp>
#include <sycl/usm/usm_pointer_info.hpp>

#include <assert.h>
#include <functional>
#include <memory>
#include <stddef.h>
#include <stdint.h>
#include <string>
#include <tuple>
#include <type_traits>
#include <utility>
#include <vector>

// TODO: refactor this header
// 47(!!!) includes of SYCL headers + 10 includes of standard headers.
// 3300+ lines of code

// SYCL_LANGUAGE_VERSION is 4 digit year followed by 2 digit revision
#if !SYCL_LANGUAGE_VERSION || SYCL_LANGUAGE_VERSION < 202001
#define __SYCL_NONCONST_FUNCTOR__
#endif

// replace _KERNELFUNCPARAM(KernelFunc) with   KernelType KernelFunc
//                                     or     const KernelType &KernelFunc
#ifdef __SYCL_NONCONST_FUNCTOR__
#define _KERNELFUNCPARAMTYPE KernelType
#else
#define _KERNELFUNCPARAMTYPE const KernelType &
#endif
#define _KERNELFUNCPARAM(a) _KERNELFUNCPARAMTYPE a

#if defined(__SYCL_UNNAMED_LAMBDA__)
// We can't use nested types (e.g. struct S defined inside main() routine) to
// name kernels. At the same time, we have to provide a unique kernel name for
// sycl::fill and the only thing we can use to introduce that uniqueness (in
// general) is the template parameter T which might be exactly that nested type.
// That means we cannot support sycl::fill(void *, T&, size_t) for such types in
// general. However, we can do better than that when unnamed lambdas are
// enabled, so do it here! See also https://github.com/intel/llvm/issues/469.
template <typename DataT, int Dimensions, sycl::access::mode AccessMode,
          sycl::access::target AccessTarget,
          sycl::access::placeholder IsPlaceholder>
using __fill = sycl::detail::auto_name;
template <typename T> using __usmfill = sycl::detail::auto_name;
template <typename T> using __usmfill2d = sycl::detail::auto_name;
template <typename T> using __usmmemcpy2d = sycl::detail::auto_name;

template <typename T_Src, typename T_Dst, int Dims,
          sycl::access::mode AccessMode, sycl::access::target AccessTarget,
          sycl::access::placeholder IsPlaceholder>
using __copyAcc2Ptr = sycl::detail::auto_name;

template <typename T_Src, typename T_Dst, int Dims,
          sycl::access::mode AccessMode, sycl::access::target AccessTarget,
          sycl::access::placeholder IsPlaceholder>
using __copyPtr2Acc = sycl::detail::auto_name;

template <typename T_Src, int Dims_Src, sycl::access::mode AccessMode_Src,
          sycl::access::target AccessTarget_Src, typename T_Dst, int Dims_Dst,
          sycl::access::mode AccessMode_Dst,
          sycl::access::target AccessTarget_Dst,
          sycl::access::placeholder IsPlaceholder_Src,
          sycl::access::placeholder IsPlaceholder_Dst>
using __copyAcc2Acc = sycl::detail::auto_name;
#else
// Limited fallback path for when unnamed lambdas aren't available. Cannot
// handle nested types.
template <typename DataT, int Dimensions, sycl::access::mode AccessMode,
          sycl::access::target AccessTarget,
          sycl::access::placeholder IsPlaceholder>
class __fill;
template <typename T> class __usmfill;
template <typename T> class __usmfill2d;
template <typename T> class __usmmemcpy2d;

template <typename T_Src, typename T_Dst, int Dims,
          sycl::access::mode AccessMode, sycl::access::target AccessTarget,
          sycl::access::placeholder IsPlaceholder>
class __copyAcc2Ptr;

template <typename T_Src, typename T_Dst, int Dims,
          sycl::access::mode AccessMode, sycl::access::target AccessTarget,
          sycl::access::placeholder IsPlaceholder>
class __copyPtr2Acc;

template <typename T_Src, int Dims_Src, sycl::access::mode AccessMode_Src,
          sycl::access::target AccessTarget_Src, typename T_Dst, int Dims_Dst,
          sycl::access::mode AccessMode_Dst,
          sycl::access::target AccessTarget_Dst,
          sycl::access::placeholder IsPlaceholder_Src,
          sycl::access::placeholder IsPlaceholder_Dst>
class __copyAcc2Acc;
#endif

// For unit testing purposes
class MockHandler;

namespace sycl {
inline namespace _V1 {

// Forward declaration

class handler;
template <typename T, int Dimensions, typename AllocatorT, typename Enable>
class buffer;

namespace ext::intel::experimental {
template <class _name, class _dataT, int32_t _min_capacity, class _propertiesT,
          class>
class pipe;
}

namespace ext::oneapi::experimental::detail {
class graph_impl;
} // namespace ext::oneapi::experimental::detail
namespace detail {

class handler_impl;
class kernel_impl;
class queue_impl;
class stream_impl;
template <typename DataT, int Dimensions, access::mode AccessMode,
          access::target AccessTarget, access::placeholder IsPlaceholder>
class image_accessor;
template <typename RetType, typename Func, typename Arg>
static Arg member_ptr_helper(RetType (Func::*)(Arg) const);

// Non-const version of the above template to match functors whose 'operator()'
// is declared w/o the 'const' qualifier.
template <typename RetType, typename Func, typename Arg>
static Arg member_ptr_helper(RetType (Func::*)(Arg));

// Version with two arguments to handle the case when kernel_handler is passed
// to a lambda
template <typename RetType, typename Func, typename Arg1, typename Arg2>
static Arg1 member_ptr_helper(RetType (Func::*)(Arg1, Arg2) const);

// Non-const version of the above template to match functors whose 'operator()'
// is declared w/o the 'const' qualifier.
template <typename RetType, typename Func, typename Arg1, typename Arg2>
static Arg1 member_ptr_helper(RetType (Func::*)(Arg1, Arg2));

template <typename F, typename SuggestedArgType>
decltype(member_ptr_helper(&F::operator())) argument_helper(int);

template <typename F, typename SuggestedArgType>
SuggestedArgType argument_helper(...);

template <typename F, typename SuggestedArgType>
using lambda_arg_type = decltype(argument_helper<F, SuggestedArgType>(0));

// Used when parallel_for range is rounded-up.
template <typename Name> class __pf_kernel_wrapper;

template <typename Type> struct get_kernel_wrapper_name_t {
  using name = __pf_kernel_wrapper<Type>;
};

__SYCL_EXPORT device getDeviceFromHandler(handler &);

// Checks if a device_global has any registered kernel usage.
__SYCL_EXPORT bool isDeviceGlobalUsedInKernel(const void *DeviceGlobalPtr);

#if __SYCL_ID_QUERIES_FIT_IN_INT__
template <typename T> struct NotIntMsg;

template <int Dims> struct NotIntMsg<range<Dims>> {
  constexpr static const char *Msg =
      "Provided range is out of integer limits. Pass "
      "`-fno-sycl-id-queries-fit-in-int' to disable range check.";
};

template <int Dims> struct NotIntMsg<id<Dims>> {
  constexpr static const char *Msg =
      "Provided offset is out of integer limits. Pass "
      "`-fno-sycl-id-queries-fit-in-int' to disable offset check.";
};
#endif

// Helper for merging properties with ones defined in an optional kernel functor
// getter.
template <typename KernelType, typename PropertiesT, typename Cond = void>
struct GetMergedKernelProperties {
  using type = PropertiesT;
};
template <typename KernelType, typename PropertiesT>
struct GetMergedKernelProperties<
    KernelType, PropertiesT,
    std::enable_if_t<ext::oneapi::experimental::detail::
                         HasKernelPropertiesGetMethod<KernelType>::value>> {
  using get_method_properties =
      typename ext::oneapi::experimental::detail::HasKernelPropertiesGetMethod<
          KernelType>::properties_t;
  static_assert(
      ext::oneapi::experimental::is_property_list<get_method_properties>::value,
      "get(sycl::ext::oneapi::experimental::properties_tag) member in kernel "
      "functor class must return a valid property list.");
  using type = ext::oneapi::experimental::detail::merged_properties_t<
      PropertiesT, get_method_properties>;
};

#if __SYCL_ID_QUERIES_FIT_IN_INT__
template <typename T, typename ValT>
typename std::enable_if_t<std::is_same<ValT, size_t>::value ||
                          std::is_same<ValT, unsigned long long>::value>
checkValueRangeImpl(ValT V) {
  static constexpr size_t Limit =
      static_cast<size_t>((std::numeric_limits<int>::max)());
  if (V > Limit)
    throw sycl::exception(make_error_code(errc::nd_range), NotIntMsg<T>::Msg);
}
#endif

template <int Dims, typename T>
typename std::enable_if_t<std::is_same_v<T, range<Dims>> ||
                          std::is_same_v<T, id<Dims>>>
checkValueRange(const T &V) {
#if __SYCL_ID_QUERIES_FIT_IN_INT__
  for (size_t Dim = 0; Dim < Dims; ++Dim)
    checkValueRangeImpl<T>(V[Dim]);

  {
    unsigned long long Product = 1;
    for (size_t Dim = 0; Dim < Dims; ++Dim) {
      Product *= V[Dim];
      // check value now to prevent product overflow in the end
      checkValueRangeImpl<T>(Product);
    }
  }
#else
  (void)V;
#endif
}

template <int Dims>
void checkValueRange(const range<Dims> &R, const id<Dims> &O) {
#if __SYCL_ID_QUERIES_FIT_IN_INT__
  checkValueRange<Dims>(R);
  checkValueRange<Dims>(O);

  for (size_t Dim = 0; Dim < Dims; ++Dim) {
    unsigned long long Sum = R[Dim] + O[Dim];

    checkValueRangeImpl<range<Dims>>(Sum);
  }
#else
  (void)R;
  (void)O;
#endif
}

template <int Dims, typename T>
typename std::enable_if_t<std::is_same_v<T, nd_range<Dims>>>
checkValueRange(const T &V) {
#if __SYCL_ID_QUERIES_FIT_IN_INT__
  checkValueRange<Dims>(V.get_global_range());
  checkValueRange<Dims>(V.get_local_range());
  checkValueRange<Dims>(V.get_offset());

  checkValueRange<Dims>(V.get_global_range(), V.get_offset());
#else
  (void)V;
#endif
}

template <int Dims> class RoundedRangeIDGenerator {
  id<Dims> Id;
  id<Dims> InitId;
  range<Dims> UserRange;
  range<Dims> RoundedRange;
  bool Done = false;

public:
  RoundedRangeIDGenerator(const id<Dims> &Id, const range<Dims> &UserRange,
                          const range<Dims> &RoundedRange)
      : Id(Id), InitId(Id), UserRange(UserRange), RoundedRange(RoundedRange) {
    for (int i = 0; i < Dims; ++i)
      if (Id[i] >= UserRange[i])
        Done = true;
  }

  explicit operator bool() { return !Done; }

  void updateId() {
    for (int i = 0; i < Dims; ++i) {
      Id[i] += RoundedRange[i];
      if (Id[i] < UserRange[i])
        return;
      Id[i] = InitId[i];
    }
    Done = true;
  }

  id<Dims> getId() { return Id; }

  template <typename KernelType> auto getItem() {
    if constexpr (std::is_invocable_v<KernelType, item<Dims> &> ||
                  std::is_invocable_v<KernelType, item<Dims> &, kernel_handler>)
      return detail::Builder::createItem<Dims, true>(UserRange, getId(), {});
    else {
      static_assert(std::is_invocable_v<KernelType, item<Dims, false> &> ||
                        std::is_invocable_v<KernelType, item<Dims, false> &,
                                            kernel_handler>,
                    "Kernel must be invocable with an item!");
      return detail::Builder::createItem<Dims, false>(UserRange, getId());
    }
  }
};

// TODO: The wrappers can be optimized further so that the body
// essentially looks like this:
//   for (auto z = it[2]; z < UserRange[2]; z += it.get_range(2))
//     for (auto y = it[1]; y < UserRange[1]; y += it.get_range(1))
//       for (auto x = it[0]; x < UserRange[0]; x += it.get_range(0))
//         KernelFunc({x,y,z});
template <typename TransformedArgType, int Dims, typename KernelType>
class RoundedRangeKernel {
public:
  range<Dims> UserRange;
  KernelType KernelFunc;
  void operator()(item<Dims> It) const {
    auto RoundedRange = It.get_range();
    for (RoundedRangeIDGenerator Gen(It.get_id(), UserRange, RoundedRange); Gen;
         Gen.updateId()) {
      auto item = Gen.template getItem<KernelType>();
      KernelFunc(item);
    }
  }
};

template <typename TransformedArgType, int Dims, typename KernelType>
class RoundedRangeKernelWithKH {
public:
  range<Dims> UserRange;
  KernelType KernelFunc;
  void operator()(item<Dims> It, kernel_handler KH) const {
    auto RoundedRange = It.get_range();
    for (RoundedRangeIDGenerator Gen(It.get_id(), UserRange, RoundedRange); Gen;
         Gen.updateId()) {
      auto item = Gen.template getItem<KernelType>();
      KernelFunc(item, KH);
    }
  }
};

using std::enable_if_t;
using sycl::detail::queue_impl;

// Returns true if x*y will overflow in T;
// otherwise, returns false and stores x*y in dst.
template <typename T>
static std::enable_if_t<std::is_unsigned_v<T>, bool>
multiply_with_overflow_check(T &dst, T x, T y) {
  dst = x * y;
  return (y != 0) && (x > (std::numeric_limits<T>::max)() / y);
}

template <int Dims> bool range_size_fits_in_size_t(const range<Dims> &r) {
  size_t acc = 1;
  for (int i = 0; i < Dims; ++i) {
    bool did_overflow = multiply_with_overflow_check(acc, acc, r[i]);
    if (did_overflow)
      return false;
  }
  return true;
}

} // namespace detail

/// Command group handler class.
///
/// Objects of the handler class collect information about command group, such
/// as kernel, requirements to the memory, arguments for the kernel.
///
/// \code{.cpp}
/// sycl::queue::submit([](handler &CGH){
///   CGH.require(Accessor1);   // Adds a requirement to the memory object.
///   CGH.setArg(0, Accessor2); // Registers accessor given as an argument to
///                             // the kernel + adds a requirement to the memory
///                             // object.
///   CGH.setArg(1, N);         // Registers value given as an argument to the
///                             // kernel.
///   // The following registers KernelFunctor to be a kernel that will be
///   // executed in case of queue is bound to the host device, Kernel - for
///   // an OpenCL device. This function clearly indicates that command group
///   // represents kernel execution.
///   CGH.parallel_for(KernelFunctor, Kernel);
///  });
/// \endcode
///
/// The command group can represent absolutely different operations. Depending
/// on the operation we need to store different data. But, in most cases, it's
/// impossible to say what kind of operation we need to perform until the very
/// end. So, handler class contains all fields simultaneously, then during
/// "finalization" it constructs CG object, that represents specific operation,
/// passing fields that are required only.
///
/// \sa queue
/// \sa program
/// \sa kernel
///
/// \ingroup sycl_api
class __SYCL_EXPORT handler {
private:
  /// Constructs SYCL handler from queue.
  ///
  /// \param Queue is a SYCL queue.
  /// \param IsHost indicates if this handler is created for SYCL host device.
  handler(std::shared_ptr<detail::queue_impl> Queue, bool IsHost);

  /// Constructs SYCL handler from the associated queue and the submission's
  /// primary and secondary queue.
  ///
  /// \param Queue is a SYCL queue. This is equal to either PrimaryQueue or
  ///        SecondaryQueue.
  /// \param PrimaryQueue is the primary SYCL queue of the submission.
  /// \param SecondaryQueue is the secondary SYCL queue of the submission. This
  ///        is null if no secondary queue is associated with the submission.
  /// \param IsHost indicates if this handler is created for SYCL host device.
  handler(std::shared_ptr<detail::queue_impl> Queue,
          std::shared_ptr<detail::queue_impl> PrimaryQueue,
          std::shared_ptr<detail::queue_impl> SecondaryQueue, bool IsHost);

  /// Constructs SYCL handler from Graph.
  ///
  /// The hander will add the command-group as a node to the graph rather than
  /// enqueueing it straight away.
  ///
  /// \param Graph is a SYCL command_graph
  handler(std::shared_ptr<ext::oneapi::experimental::detail::graph_impl> Graph);

  /// Stores copy of Arg passed to the CGData.MArgsStorage.
  template <typename T, typename F = typename std::remove_const_t<
                            typename std::remove_reference_t<T>>>
  F *storePlainArg(T &&Arg) {
    CGData.MArgsStorage.emplace_back(sizeof(T));
    auto Storage = reinterpret_cast<F *>(CGData.MArgsStorage.back().data());
    *Storage = Arg;
    return Storage;
  }

  void setType(detail::CG::CGTYPE Type) { MCGType = Type; }

  detail::CG::CGTYPE getType() { return MCGType; }

  void throwIfActionIsCreated() {
    if (detail::CG::None != getType())
      throw sycl::exception(make_error_code(errc::runtime),
                            "Attempt to set multiple actions for the "
                            "command group. Command group must consist of "
                            "a single kernel or explicit memory operation.");
  }

  constexpr static int AccessTargetMask = 0x7ff;
  /// According to section 4.7.6.11. of the SYCL specification, a local accessor
  /// must not be used in a SYCL kernel function that is invoked via single_task
  /// or via the simple form of parallel_for that takes a range parameter.
  template <typename KernelName, typename KernelType>
  void throwOnLocalAccessorMisuse() const {
    using NameT =
        typename detail::get_kernel_name_t<KernelName, KernelType>::name;
    using KI = sycl::detail::KernelInfo<NameT>;

    auto *KernelArgs = &KI::getParamDesc(0);

    for (unsigned I = 0; I < KI::getNumParams(); ++I) {
      const detail::kernel_param_kind_t &Kind = KernelArgs[I].kind;
      const access::target AccTarget =
          static_cast<access::target>(KernelArgs[I].info & AccessTargetMask);
      if ((Kind == detail::kernel_param_kind_t::kind_accessor) &&
          (AccTarget == target::local))
        throw sycl::exception(
            make_error_code(errc::kernel_argument),
            "A local accessor must not be used in a SYCL kernel function "
            "that is invoked via single_task or via the simple form of "
            "parallel_for that takes a range parameter.");
    }
  }

  /// Extracts and prepares kernel arguments from the lambda using integration
  /// header.
  void
  extractArgsAndReqsFromLambda(char *LambdaPtr, size_t KernelArgsNum,
                               const detail::kernel_param_desc_t *KernelArgs,
                               bool IsESIMD);

  /// Extracts and prepares kernel arguments set via set_arg(s).
  void extractArgsAndReqs();

  void processArg(void *Ptr, const detail::kernel_param_kind_t &Kind,
                  const int Size, const size_t Index, size_t &IndexShift,
                  bool IsKernelCreatedFromSource, bool IsESIMD);

  /// \return a string containing name of SYCL kernel.
  std::string getKernelName();

  template <typename LambdaNameT> bool lambdaAndKernelHaveEqualName() {
    // TODO It is unclear a kernel and a lambda/functor must to be equal or not
    // for parallel_for with sycl::kernel and lambda/functor together
    // Now if they are equal we extract argumets from lambda/functor for the
    // kernel. Else it is necessary use set_atg(s) for resolve the order and
    // values of arguments for the kernel.
    assert(MKernel && "MKernel is not initialized");
    const std::string LambdaName = detail::KernelInfo<LambdaNameT>::getName();
    const std::string KernelName = getKernelName();
    return LambdaName == KernelName;
  }

  /// Saves the location of user's code passed in \p CodeLoc for future usage in
  /// finalize() method.
  void saveCodeLoc(detail::code_location CodeLoc) { MCodeLoc = CodeLoc; }

  /// Constructs CG object of specific type, passes it to Scheduler and
  /// returns sycl::event object representing the command group.
  /// It's expected that the method is the latest method executed before
  /// object destruction.
  ///
  /// \return a SYCL event object representing the command group
  event finalize();

  /// Saves streams associated with this handler.
  ///
  /// Streams are then forwarded to command group and flushed in the scheduler.
  ///
  /// \param Stream is a pointer to SYCL stream.
  void addStream(const std::shared_ptr<detail::stream_impl> &Stream) {
    MStreamStorage.push_back(Stream);
  }

  /// Saves resources created by handling reduction feature in handler.
  /// They are then forwarded to command group and destroyed only after
  /// the command group finishes the work on device/host.
  ///
  /// @param ReduObj is a pointer to object that must be stored.
  void addReduction(const std::shared_ptr<const void> &ReduObj);

  /// Saves buffers created by handling reduction feature in handler and marks
  /// them as internal. They are then forwarded to command group and destroyed
  /// only after the command group finishes the work on device/host.
  ///
  /// @param ReduBuf is a pointer to buffer that must be stored.
  template <typename T, int Dimensions, typename AllocatorT, typename Enable>
  void
  addReduction(const std::shared_ptr<buffer<T, Dimensions, AllocatorT, Enable>>
                   &ReduBuf) {
    detail::markBufferAsInternal(getSyclObjImpl(*ReduBuf));
    addReduction(std::shared_ptr<const void>(ReduBuf));
  }

  ~handler() = default;

  // TODO: Private and unusued. Remove when ABI break is allowed.
  bool is_host() { return MIsHost; }

#ifdef __SYCL_DEVICE_ONLY__
  // In device compilation accessor isn't inherited from host base classes, so
  // can't detect by it. Since we don't expect it to be ever called in device
  // execution, just use blind void *.
  void associateWithHandler(void *AccBase, access::target AccTarget);
  void associateWithHandler(void *AccBase, image_target AccTarget);
#else
  void associateWithHandlerCommon(detail::AccessorImplPtr AccImpl,
                                  int AccTarget);
  void associateWithHandler(detail::AccessorBaseHost *AccBase,
                            access::target AccTarget);
  void associateWithHandler(detail::UnsampledImageAccessorBaseHost *AccBase,
                            image_target AccTarget);
  void associateWithHandler(detail::SampledImageAccessorBaseHost *AccBase,
                            image_target AccTarget);
#endif

  // Recursively calls itself until arguments pack is fully processed.
  // The version for regular(standard layout) argument.
  template <typename T, typename... Ts>
  void setArgsHelper(int ArgIndex, T &&Arg, Ts &&...Args) {
    set_arg(ArgIndex, std::move(Arg));
    setArgsHelper(++ArgIndex, std::move(Args)...);
  }

  void setArgsHelper(int) {}

  void setLocalAccessorArgHelper(int ArgIndex,
                                 detail::LocalAccessorBaseHost &LocalAccBase) {
    detail::LocalAccessorImplPtr LocalAccImpl =
        detail::getSyclObjImpl(LocalAccBase);
    detail::LocalAccessorImplHost *Req = LocalAccImpl.get();
    MLocalAccStorage.push_back(std::move(LocalAccImpl));
    MArgs.emplace_back(detail::kernel_param_kind_t::kind_accessor, Req,
                       static_cast<int>(access::target::local), ArgIndex);
  }

  // setArgHelper for local accessor argument (legacy accessor interface)
  template <typename DataT, int Dims, access::mode AccessMode,
            access::placeholder IsPlaceholder>
  void setArgHelper(int ArgIndex,
                    accessor<DataT, Dims, AccessMode, access::target::local,
                             IsPlaceholder> &&Arg) {
    (void)ArgIndex;
    (void)Arg;
#ifndef __SYCL_DEVICE_ONLY__
    setLocalAccessorArgHelper(ArgIndex, Arg);
#endif
  }

  // setArgHelper for local accessor argument (up to date accessor interface)
  template <typename DataT, int Dims>
  void setArgHelper(int ArgIndex, local_accessor<DataT, Dims> &&Arg) {
    (void)ArgIndex;
    (void)Arg;
#ifndef __SYCL_DEVICE_ONLY__
    setLocalAccessorArgHelper(ArgIndex, Arg);
#endif
  }

  // setArgHelper for non local accessor argument.
  template <typename DataT, int Dims, access::mode AccessMode,
            access::target AccessTarget, access::placeholder IsPlaceholder>
  typename std::enable_if_t<AccessTarget != access::target::local, void>
  setArgHelper(
      int ArgIndex,
      accessor<DataT, Dims, AccessMode, AccessTarget, IsPlaceholder> &&Arg) {
    detail::AccessorBaseHost *AccBase = (detail::AccessorBaseHost *)&Arg;
    detail::AccessorImplPtr AccImpl = detail::getSyclObjImpl(*AccBase);
    detail::AccessorImplHost *Req = AccImpl.get();
    // Add accessor to the list of requirements.
    CGData.MRequirements.push_back(Req);
    // Store copy of the accessor.
    CGData.MAccStorage.push_back(std::move(AccImpl));
    // Add accessor to the list of arguments.
    MArgs.emplace_back(detail::kernel_param_kind_t::kind_accessor, Req,
                       static_cast<int>(AccessTarget), ArgIndex);
  }

  template <typename T> void setArgHelper(int ArgIndex, T &&Arg) {
    auto StoredArg = static_cast<void *>(storePlainArg(Arg));

    if (!std::is_same<cl_mem, T>::value && std::is_pointer<T>::value) {
      MArgs.emplace_back(detail::kernel_param_kind_t::kind_pointer, StoredArg,
                         sizeof(T), ArgIndex);
    } else {
      MArgs.emplace_back(detail::kernel_param_kind_t::kind_std_layout,
                         StoredArg, sizeof(T), ArgIndex);
    }
  }

  void setArgHelper(int ArgIndex, sampler &&Arg) {
    auto StoredArg = static_cast<void *>(storePlainArg(Arg));
    MArgs.emplace_back(detail::kernel_param_kind_t::kind_sampler, StoredArg,
                       sizeof(sampler), ArgIndex);
  }

  // TODO: Unusued. Remove when ABI break is allowed.
  void verifyKernelInvoc(const kernel &Kernel) {
    std::ignore = Kernel;
    return;
  }

  /* The kernel passed to StoreLambda can take an id, an item or an nd_item as
   * its argument. Since esimd plugin directly invokes the kernel (doesn’t use
   * piKernelSetArg), the kernel argument type must be known to the plugin.
   * However, passing kernel argument type to the plugin requires changing ABI
   * in HostKernel class. To overcome this problem, helpers below wrap the
   * “original” kernel with a functor that always takes an nd_item as argument.
   * A functor is used instead of a lambda because extractArgsAndReqsFromLambda
   * needs access to the “original” kernel and keeps references to its internal
   * data, i.e. the kernel passed as argument cannot be local in scope. The
   * functor itself is again encapsulated in a std::function since functor’s
   * type is unknown to the plugin.
   */

  // For 'id, item w/wo offset, nd_item' kernel arguments
  template <class KernelType, class NormalizedKernelType, int Dims>
  KernelType *ResetHostKernelHelper(const KernelType &KernelFunc) {
    NormalizedKernelType NormalizedKernel(KernelFunc);
    auto NormalizedKernelFunc =
        std::function<void(const sycl::nd_item<Dims> &)>(NormalizedKernel);
    auto HostKernelPtr = new detail::HostKernel<decltype(NormalizedKernelFunc),
                                                sycl::nd_item<Dims>, Dims>(
        std::move(NormalizedKernelFunc));
    MHostKernel.reset(HostKernelPtr);
    return &HostKernelPtr->MKernel.template target<NormalizedKernelType>()
                ->MKernelFunc;
  }

  // For 'sycl::id<Dims>' kernel argument
  template <class KernelType, typename ArgT, int Dims>
  std::enable_if_t<std::is_same_v<ArgT, sycl::id<Dims>>, KernelType *>
  ResetHostKernel(const KernelType &KernelFunc) {
    struct NormalizedKernelType {
      KernelType MKernelFunc;
      NormalizedKernelType(const KernelType &KernelFunc)
          : MKernelFunc(KernelFunc) {}
      void operator()(const nd_item<Dims> &Arg) {
        detail::runKernelWithArg(MKernelFunc, Arg.get_global_id());
      }
    };
    return ResetHostKernelHelper<KernelType, struct NormalizedKernelType, Dims>(
        KernelFunc);
  }

  // For 'sycl::nd_item<Dims>' kernel argument
  template <class KernelType, typename ArgT, int Dims>
  std::enable_if_t<std::is_same_v<ArgT, sycl::nd_item<Dims>>, KernelType *>
  ResetHostKernel(const KernelType &KernelFunc) {
    struct NormalizedKernelType {
      KernelType MKernelFunc;
      NormalizedKernelType(const KernelType &KernelFunc)
          : MKernelFunc(KernelFunc) {}
      void operator()(const nd_item<Dims> &Arg) {
        detail::runKernelWithArg(MKernelFunc, Arg);
      }
    };
    return ResetHostKernelHelper<KernelType, struct NormalizedKernelType, Dims>(
        KernelFunc);
  }

  // For 'sycl::item<Dims, without_offset>' kernel argument
  template <class KernelType, typename ArgT, int Dims>
  std::enable_if_t<std::is_same_v<ArgT, sycl::item<Dims, false>>, KernelType *>
  ResetHostKernel(const KernelType &KernelFunc) {
    struct NormalizedKernelType {
      KernelType MKernelFunc;
      NormalizedKernelType(const KernelType &KernelFunc)
          : MKernelFunc(KernelFunc) {}
      void operator()(const nd_item<Dims> &Arg) {
        sycl::item<Dims, false> Item = detail::Builder::createItem<Dims, false>(
            Arg.get_global_range(), Arg.get_global_id());
        detail::runKernelWithArg(MKernelFunc, Item);
      }
    };
    return ResetHostKernelHelper<KernelType, struct NormalizedKernelType, Dims>(
        KernelFunc);
  }

  // For 'sycl::item<Dims, with_offset>' kernel argument
  template <class KernelType, typename ArgT, int Dims>
  std::enable_if_t<std::is_same_v<ArgT, sycl::item<Dims, true>>, KernelType *>
  ResetHostKernel(const KernelType &KernelFunc) {
    struct NormalizedKernelType {
      KernelType MKernelFunc;
      NormalizedKernelType(const KernelType &KernelFunc)
          : MKernelFunc(KernelFunc) {}
      void operator()(const nd_item<Dims> &Arg) {
        sycl::item<Dims, true> Item = detail::Builder::createItem<Dims, true>(
            Arg.get_global_range(), Arg.get_global_id(), Arg.get_offset());
        detail::runKernelWithArg(MKernelFunc, Item);
      }
    };
    return ResetHostKernelHelper<KernelType, struct NormalizedKernelType, Dims>(
        KernelFunc);
  }

  // For 'void' kernel argument (single_task)
  template <class KernelType, typename ArgT, int Dims>
  typename std::enable_if_t<std::is_same_v<ArgT, void>, KernelType *>
  ResetHostKernel(const KernelType &KernelFunc) {
    struct NormalizedKernelType {
      KernelType MKernelFunc;
      NormalizedKernelType(const KernelType &KernelFunc)
          : MKernelFunc(KernelFunc) {}
      void operator()(const nd_item<Dims> &Arg) {
        (void)Arg;
        detail::runKernelWithoutArg(MKernelFunc);
      }
    };
    return ResetHostKernelHelper<KernelType, struct NormalizedKernelType, Dims>(
        KernelFunc);
  }

  // For 'sycl::group<Dims>' kernel argument
  // 'wrapper'-based approach using 'NormalizedKernelType' struct is not used
  // for 'void(sycl::group<Dims>)' since 'void(sycl::group<Dims>)' is not
  // supported in ESIMD.
  template <class KernelType, typename ArgT, int Dims>
  std::enable_if_t<std::is_same_v<ArgT, sycl::group<Dims>>, KernelType *>
  ResetHostKernel(const KernelType &KernelFunc) {
    MHostKernel.reset(
        new detail::HostKernel<KernelType, ArgT, Dims>(KernelFunc));
    return (KernelType *)(MHostKernel->getPtr());
  }

  /// Verifies the kernel bundle to be used if any is set. This throws a
  /// sycl::exception with error code errc::kernel_not_supported if the used
  /// kernel bundle does not contain a suitable device image with the requested
  /// kernel.
  ///
  /// \param KernelName is the name of the SYCL kernel to check that the used
  ///                   kernel bundle contains.
  void verifyUsedKernelBundle(const std::string &KernelName);

  /// Stores lambda to the template-free object
  ///
  /// Also initializes kernel name, list of arguments and requirements using
  /// information from the integration header.
  ///
  /// \param KernelFunc is a SYCL kernel function.
  template <typename KernelName, typename KernelType, int Dims,
            typename LambdaArgType>
  void StoreLambda(KernelType KernelFunc) {
    using KI = detail::KernelInfo<KernelName>;
    constexpr bool IsCallableWithKernelHandler =
        detail::KernelLambdaHasKernelHandlerArgT<KernelType,
                                                 LambdaArgType>::value;

    if (IsCallableWithKernelHandler && MIsHost) {
      throw sycl::feature_not_supported(
          "kernel_handler is not yet supported by host device.",
          PI_ERROR_INVALID_OPERATION);
    }

    KernelType *KernelPtr =
        ResetHostKernel<KernelType, LambdaArgType, Dims>(KernelFunc);

    constexpr bool KernelHasName =
        KI::getName() != nullptr && KI::getName()[0] != '\0';

    // Some host compilers may have different captures from Clang. Currently
    // there is no stable way of handling this when extracting the captures, so
    // a static assert is made to fail for incompatible kernel lambdas.
    static_assert(
        !KernelHasName || sizeof(KernelFunc) == KI::getKernelSize(),
        "Unexpected kernel lambda size. This can be caused by an "
        "external host compiler producing a lambda with an "
        "unexpected layout. This is a limitation of the compiler."
        "In many cases the difference is related to capturing constexpr "
        "variables. In such cases removing constexpr specifier aligns the "
        "captures between the host compiler and the device compiler."
        "\n"
        "In case of MSVC, passing "
        "-fsycl-host-compiler-options='/std:c++latest' "
        "might also help.");

    // Empty name indicates that the compilation happens without integration
    // header, so don't perform things that require it.
    if (KernelHasName) {
      // TODO support ESIMD in no-integration-header case too.
      MArgs.clear();
      auto numParams __SYCL_ANNOTATE(kernel_num_params) = KI::getNumParams();
      auto *paramDesc __SYCL_ANNOTATE(kernel_param_desc) = &KI::getParamDesc(0);
      extractArgsAndReqsFromLambda(reinterpret_cast<char *>(KernelPtr),
                                   numParams, paramDesc, KI::isESIMD());
      MKernelName = KI::getName();
    } else {
      // In case w/o the integration header it is necessary to process
      // accessors from the list(which are associated with this handler) as
      // arguments.
      MArgs = std::move(MAssociatedAccesors);
    }

    // If the kernel lambda is callable with a kernel_handler argument, manifest
    // the associated kernel handler.
    if (IsCallableWithKernelHandler) {
      getOrInsertHandlerKernelBundle(/*Insert=*/true);
    }
  }

  /// Process kernel properties.
  ///
  /// Stores information about kernel properties into the handler.
  template <
      typename KernelName,
      typename PropertiesT = ext::oneapi::experimental::empty_properties_t>
  void processProperties(PropertiesT Props) {
    using KI = detail::KernelInfo<KernelName>;
    static_assert(
        ext::oneapi::experimental::is_property_list<PropertiesT>::value,
        "Template type is not a property list.");
    static_assert(
        !PropertiesT::template has_property<
            sycl::ext::intel::experimental::fp_control_key>() ||
            (PropertiesT::template has_property<
                 sycl::ext::intel::experimental::fp_control_key>() &&
             KI::isESIMD()),
        "Floating point control property is supported for ESIMD kernels only.");
    if constexpr (PropertiesT::template has_property<
                      sycl::ext::intel::experimental::cache_config_key>()) {
      auto Config = Props.template get_property<
          sycl::ext::intel::experimental::cache_config_key>();
      if (Config == sycl::ext::intel::experimental::large_slm) {
        setKernelCacheConfig(PI_EXT_KERNEL_EXEC_INFO_CACHE_LARGE_SLM);
      } else if (Config == sycl::ext::intel::experimental::large_data) {
        setKernelCacheConfig(PI_EXT_KERNEL_EXEC_INFO_CACHE_LARGE_DATA);
      }
    } else {
      std::ignore = Props;
    }
  }

  /// Checks whether it is possible to copy the source shape to the destination
  /// shape(the shapes are described by the accessor ranges) by using
  /// copying by regions of memory and not copying element by element
  /// Shapes can be 1, 2 or 3 dimensional rectangles.
  template <int Dims_Src, int Dims_Dst>
  static bool IsCopyingRectRegionAvailable(const range<Dims_Src> Src,
                                           const range<Dims_Dst> Dst) {
    if (Dims_Src > Dims_Dst)
      return false;
    for (size_t I = 0; I < Dims_Src; ++I)
      if (Src[I] > Dst[I])
        return false;
    return true;
  }

  /// Handles some special cases of the copy operation from one accessor
  /// to another accessor. Returns true if the copy is handled here.
  ///
  /// \param Src is a source SYCL accessor.
  /// \param Dst is a destination SYCL accessor.
  template <typename TSrc, int DimSrc, access::mode ModeSrc,
            access::target TargetSrc, typename TDst, int DimDst,
            access::mode ModeDst, access::target TargetDst,
            access::placeholder IsPHSrc, access::placeholder IsPHDst>
  std::enable_if_t<(DimSrc > 0) && (DimDst > 0), bool>
  copyAccToAccHelper(accessor<TSrc, DimSrc, ModeSrc, TargetSrc, IsPHSrc> Src,
                     accessor<TDst, DimDst, ModeDst, TargetDst, IsPHDst> Dst) {
    if (!MIsHost &&
        IsCopyingRectRegionAvailable(Src.get_range(), Dst.get_range()))
      return false;

    range<1> LinearizedRange(Src.size());
    parallel_for<__copyAcc2Acc<TSrc, DimSrc, ModeSrc, TargetSrc, TDst, DimDst,
                               ModeDst, TargetDst, IsPHSrc, IsPHDst>>(
        LinearizedRange, [=](id<1> Id) {
          size_t Index = Id[0];
          id<DimSrc> SrcId = detail::getDelinearizedId(Src.get_range(), Index);
          id<DimDst> DstId = detail::getDelinearizedId(Dst.get_range(), Index);
          Dst[DstId] = Src[SrcId];
        });
    return true;
  }

  /// Handles some special cases of the copy operation from one accessor
  /// to another accessor. Returns true if the copy is handled here.
  ///
  /// Source must have at least as many bytes as the range accessed by Dst.
  ///
  /// \param Src is a source SYCL accessor.
  /// \param Dst is a destination SYCL accessor.
  template <typename TSrc, int DimSrc, access::mode ModeSrc,
            access::target TargetSrc, typename TDst, int DimDst,
            access::mode ModeDst, access::target TargetDst,
            access::placeholder IsPHSrc, access::placeholder IsPHDst>
  std::enable_if_t<DimSrc == 0 || DimDst == 0, bool>
  copyAccToAccHelper(accessor<TSrc, DimSrc, ModeSrc, TargetSrc, IsPHSrc> Src,
                     accessor<TDst, DimDst, ModeDst, TargetDst, IsPHDst> Dst) {
    if (!MIsHost)
      return false;

    single_task<__copyAcc2Acc<TSrc, DimSrc, ModeSrc, TargetSrc, TDst, DimDst,
                              ModeDst, TargetDst, IsPHSrc, IsPHDst>>(
        [=]() { *(Dst.get_pointer()) = *(Src.get_pointer()); });
    return true;
  }

#ifndef __SYCL_DEVICE_ONLY__
  /// Copies the content of memory object accessed by Src into the memory
  /// pointed by Dst.
  ///
  /// \param Src is a source SYCL accessor.
  /// \param Dst is a pointer to destination memory.
  template <typename TSrc, typename TDst, int Dim, access::mode AccMode,
            access::target AccTarget, access::placeholder IsPH>
  std::enable_if_t<(Dim > 0)>
  copyAccToPtrHost(accessor<TSrc, Dim, AccMode, AccTarget, IsPH> Src,
                   TDst *Dst) {
    range<Dim> Range = Src.get_range();
    parallel_for<__copyAcc2Ptr<TSrc, TDst, Dim, AccMode, AccTarget, IsPH>>(
        Range, [=](id<Dim> Index) {
          const size_t LinearIndex = detail::getLinearIndex(Index, Range);
          using TSrcNonConst = typename std::remove_const_t<TSrc>;
          (reinterpret_cast<TSrcNonConst *>(Dst))[LinearIndex] = Src[Index];
        });
  }

  /// Copies 1 element accessed by 0-dimensional accessor Src into the memory
  /// pointed by Dst.
  ///
  /// \param Src is a source SYCL accessor.
  /// \param Dst is a pointer to destination memory.
  template <typename TSrc, typename TDst, int Dim, access::mode AccMode,
            access::target AccTarget, access::placeholder IsPH>
  std::enable_if_t<Dim == 0>
  copyAccToPtrHost(accessor<TSrc, Dim, AccMode, AccTarget, IsPH> Src,
                   TDst *Dst) {
    single_task<__copyAcc2Ptr<TSrc, TDst, Dim, AccMode, AccTarget, IsPH>>(
        [=]() {
          using TSrcNonConst = typename std::remove_const_t<TSrc>;
          *(reinterpret_cast<TSrcNonConst *>(Dst)) = *(Src.get_pointer());
        });
  }

  /// Copies the memory pointed by Src into the memory accessed by Dst.
  ///
  /// \param Src is a pointer to source memory.
  /// \param Dst is a destination SYCL accessor.
  template <typename TSrc, typename TDst, int Dim, access::mode AccMode,
            access::target AccTarget, access::placeholder IsPH>
  std::enable_if_t<(Dim > 0)>
  copyPtrToAccHost(TSrc *Src,
                   accessor<TDst, Dim, AccMode, AccTarget, IsPH> Dst) {
    range<Dim> Range = Dst.get_range();
    parallel_for<__copyPtr2Acc<TSrc, TDst, Dim, AccMode, AccTarget, IsPH>>(
        Range, [=](id<Dim> Index) {
          const size_t LinearIndex = detail::getLinearIndex(Index, Range);
          Dst[Index] = (reinterpret_cast<const TDst *>(Src))[LinearIndex];
        });
  }

  /// Copies 1 element pointed by Src to memory accessed by 0-dimensional
  /// accessor Dst.
  ///
  /// \param Src is a pointer to source memory.
  /// \param Dst is a destination SYCL accessor.
  template <typename TSrc, typename TDst, int Dim, access::mode AccMode,
            access::target AccTarget, access::placeholder IsPH>
  std::enable_if_t<Dim == 0>
  copyPtrToAccHost(TSrc *Src,
                   accessor<TDst, Dim, AccMode, AccTarget, IsPH> Dst) {
    single_task<__copyPtr2Acc<TSrc, TDst, Dim, AccMode, AccTarget, IsPH>>(
        [=]() {
          *(Dst.get_pointer()) = *(reinterpret_cast<const TDst *>(Src));
        });
  }
#endif // __SYCL_DEVICE_ONLY__

  constexpr static bool isConstOrGlobal(access::target AccessTarget) {
    return AccessTarget == access::target::device ||
           AccessTarget == access::target::constant_buffer;
  }

  constexpr static bool isImageOrImageArray(access::target AccessTarget) {
    return AccessTarget == access::target::image ||
           AccessTarget == access::target::image_array;
  }

  constexpr static bool
  isValidTargetForExplicitOp(access::target AccessTarget) {
    return isConstOrGlobal(AccessTarget) || isImageOrImageArray(AccessTarget);
  }

  constexpr static bool isValidModeForSourceAccessor(access::mode AccessMode) {
    return AccessMode == access::mode::read ||
           AccessMode == access::mode::read_write;
  }

  constexpr static bool
  isValidModeForDestinationAccessor(access::mode AccessMode) {
    return AccessMode == access::mode::write ||
           AccessMode == access::mode::read_write ||
           AccessMode == access::mode::discard_write ||
           AccessMode == access::mode::discard_read_write;
  }

  // PI APIs only support select fill sizes: 1, 2, 4, 8, 16, 32, 64, 128
  constexpr static bool isBackendSupportedFillSize(size_t Size) {
    return Size == 1 || Size == 2 || Size == 4 || Size == 8 || Size == 16 ||
           Size == 32 || Size == 64 || Size == 128;
  }

  template <int Dims, typename LambdaArgType> struct TransformUserItemType {
    using type = std::conditional_t<
        std::is_convertible_v<nd_item<Dims>, LambdaArgType>, nd_item<Dims>,
        std::conditional_t<std::is_convertible_v<item<Dims>, LambdaArgType>,
                           item<Dims>, LambdaArgType>>;
  };

  std::optional<std::array<size_t, 3>> getMaxWorkGroups();

  template <int Dims>
  std::optional<range<Dims>> getRoundedRange(range<Dims> UserRange) {
    range<Dims> RoundedRange = UserRange;
    // Disable the rounding-up optimizations under these conditions:
    // 1. The env var SYCL_DISABLE_PARALLEL_FOR_RANGE_ROUNDING is set.
    // 2. The kernel is provided via an interoperability method (this uses a
    // different code path).
    // 3. The range is already a multiple of the rounding factor.
    //
    // Cases 2 and 3 could be supported with extra effort.
    // As an optimization for the common case it is an
    // implementation choice to not support those scenarios.
    // Note that "this_item" is a free function, i.e. not tied to any
    // specific id or item. When concurrent parallel_fors are executing
    // on a device it is difficult to tell which parallel_for the call is
    // being made from. One could replicate portions of the
    // call-graph to make this_item calls kernel-specific but this is
    // not considered worthwhile.

    // Perform range rounding if rounding-up is enabled.
    if (this->DisableRangeRounding())
      return {};

    // Range should be a multiple of this for reasonable performance.
    size_t MinFactorX = 16;
    // Range should be a multiple of this for improved performance.
    size_t GoodFactor = 32;
    // Range should be at least this to make rounding worthwhile.
    size_t MinRangeX = 1024;

    // Check if rounding parameters have been set through environment:
    // SYCL_PARALLEL_FOR_RANGE_ROUNDING_PARAMS=MinRound:PreferredRound:MinRange
    this->GetRangeRoundingSettings(MinFactorX, GoodFactor, MinRangeX);

    // In SYCL, each dimension of a global range size is specified by
    // a size_t, which can be up to 64 bits.  All backends should be
    // able to accept a kernel launch with a 32-bit global range size
    // (i.e. do not throw an error).  The OpenCL CPU backend will
    // accept every 64-bit global range, but the GPU backends will not
    // generally accept every 64-bit global range.  So, when we get a
    // non-32-bit global range, we wrap the old kernel in a new kernel
    // that has each work item peform multiple invocations the old
    // kernel in a 32-bit global range.
    auto Dev = detail::getSyclObjImpl(detail::getDeviceFromHandler(*this));
    id<Dims> MaxNWGs = [&] {
      auto PiResult = getMaxWorkGroups();
      if (!PiResult.has_value()) {
        id<Dims> Default;
        for (int i = 0; i < Dims; ++i)
          Default[i] = (std::numeric_limits<int32_t>::max)();
        return Default;
      }

      id<Dims> IdResult;
      size_t Limit = (std::numeric_limits<int>::max)();
      for (int i = 0; i < Dims; ++i)
        IdResult[i] = (std::min)(Limit, (*PiResult)[Dims - i - 1]);
      return IdResult;
    }();
    auto M = (std::numeric_limits<uint32_t>::max)();
    range<Dims> MaxRange;
    for (int i = 0; i < Dims; ++i) {
      auto DesiredSize = MaxNWGs[i] * GoodFactor;
      MaxRange[i] =
          DesiredSize <= M ? DesiredSize : (M / GoodFactor) * GoodFactor;
    }

    bool DidAdjust = false;
    auto Adjust = [&](int Dim, size_t Value) {
      if (this->RangeRoundingTrace())
        std::cout << "parallel_for range adjusted at dim " << Dim << " from "
                  << RoundedRange[Dim] << " to " << Value << std::endl;
      RoundedRange[Dim] = Value;
      DidAdjust = true;
    };

    // Perform range rounding if there are sufficient work-items to
    // need rounding and the user-specified range is not a multiple of
    // a "good" value.
    if (RoundedRange[0] % MinFactorX != 0 && RoundedRange[0] >= MinRangeX) {
      // It is sufficient to round up just the first dimension.
      // Multiplying the rounded-up value of the first dimension
      // by the values of the remaining dimensions (if any)
      // will yield a rounded-up value for the total range.
      Adjust(0, ((RoundedRange[0] + GoodFactor - 1) / GoodFactor) * GoodFactor);
    }

    for (int i = 0; i < Dims; ++i)
      if (RoundedRange[i] > MaxRange[i])
        Adjust(i, MaxRange[i]);

    if (!DidAdjust)
      return {};
    return RoundedRange;
  }

  /// Defines and invokes a SYCL kernel function for the specified range.
  ///
  /// The SYCL kernel function is defined as a lambda function or a named
  /// function object type and given an id or item for indexing in the indexing
  /// space defined by range.
  /// If it is a named function object and the function object type is
  /// globally visible, there is no need for the developer to provide
  /// a kernel name for it.
  ///
  /// \param NumWorkItems is a range defining indexing space.
  /// \param KernelFunc is a SYCL kernel function.
  template <
      typename KernelName, typename KernelType, int Dims,
      typename PropertiesT = ext::oneapi::experimental::empty_properties_t>
  __SYCL_ALWAYS_INLINE void parallel_for_lambda_impl(range<Dims> UserRange,
                                                     PropertiesT Props,
                                                     KernelType KernelFunc) {
    throwIfActionIsCreated();
    throwOnLocalAccessorMisuse<KernelName, KernelType>();
    if (!range_size_fits_in_size_t(UserRange))
      throw sycl::exception(make_error_code(errc::runtime),
                            "The total number of work-items in "
                            "a range must fit within size_t");

    using LambdaArgType = sycl::detail::lambda_arg_type<KernelType, item<Dims>>;

    // If 1D kernel argument is an integral type, convert it to sycl::item<1>
    // If user type is convertible from sycl::item/sycl::nd_item, use
    // sycl::item/sycl::nd_item to transport item information
    using TransformedArgType = std::conditional_t<
        std::is_integral<LambdaArgType>::value && Dims == 1, item<Dims>,
        typename TransformUserItemType<Dims, LambdaArgType>::type>;

    static_assert(!std::is_same_v<TransformedArgType, sycl::nd_item<Dims>>,
                  "Kernel argument cannot have a sycl::nd_item type in "
                  "sycl::parallel_for with sycl::range");

#if defined(SYCL2020_CONFORMANT_APIS) ||                                       \
    defined(__INTEL_PREVIEW_BREAKING_CHANGES)
    static_assert(std::is_convertible_v<item<Dims>, LambdaArgType> ||
                      std::is_convertible_v<item<Dims, false>, LambdaArgType>,
                  "sycl::parallel_for(sycl::range) kernel must have the "
                  "first argument of sycl::item type, or of a type which is "
                  "implicitly convertible from sycl::item");

    using RefLambdaArgType = std::add_lvalue_reference_t<LambdaArgType>;
    static_assert(
        (std::is_invocable_v<KernelType, RefLambdaArgType> ||
         std::is_invocable_v<KernelType, RefLambdaArgType, kernel_handler>),
        "SYCL kernel lambda/functor has an unexpected signature, it should be "
        "invocable with sycl::item and optionally sycl::kernel_handler");
#endif

    // TODO: Properties may change the kernel function, so in order to avoid
    //       conflicts they should be included in the name.
    using NameT =
        typename detail::get_kernel_name_t<KernelName, KernelType>::name;

    verifyUsedKernelBundle(detail::KernelInfo<NameT>::getName());

    // Range rounding can be disabled by the user.
    // Range rounding is not done on the host device.
    // Range rounding is supported only for newer SYCL standards.
#if !defined(__SYCL_DISABLE_PARALLEL_FOR_RANGE_ROUNDING__) &&                  \
    !defined(DPCPP_HOST_DEVICE_OPENMP) &&                                      \
    !defined(DPCPP_HOST_DEVICE_PERF_NATIVE) && SYCL_LANGUAGE_VERSION >= 202001
    if (auto RoundedRange = getRoundedRange(UserRange)) {
      using NameWT = typename detail::get_kernel_wrapper_name_t<NameT>::name;
      auto Wrapper =
          getRangeRoundedKernelLambda<NameWT, TransformedArgType, Dims>(
              KernelFunc, UserRange);

      using KName = std::conditional_t<std::is_same<KernelType, NameT>::value,
                                       decltype(Wrapper), NameWT>;

      kernel_parallel_for_wrapper<KName, TransformedArgType, decltype(Wrapper),
                                  PropertiesT>(Wrapper);
#ifndef __SYCL_DEVICE_ONLY__
      // We are executing over the rounded range, but there are still
      // items/ids that are are constructed in ther range rounded
      // kernel use items/ids in the user range, which means that
      // __SYCL_ASSUME_INT can still be violated. So check the bounds
      // of the user range, instead of the rounded range.
      detail::checkValueRange<Dims>(UserRange);
      MNDRDesc.set(*RoundedRange);
      StoreLambda<KName, decltype(Wrapper), Dims, TransformedArgType>(
          std::move(Wrapper));
      setType(detail::CG::Kernel);
#endif
    } else
#endif // !__SYCL_DISABLE_PARALLEL_FOR_RANGE_ROUNDING__ &&
       // !DPCPP_HOST_DEVICE_OPENMP && !DPCPP_HOST_DEVICE_PERF_NATIVE &&
       // SYCL_LANGUAGE_VERSION >= 202001
    {
      (void)UserRange;
      (void)Props;
      kernel_parallel_for_wrapper<NameT, TransformedArgType, KernelType,
                                  PropertiesT>(KernelFunc);
#ifndef __SYCL_DEVICE_ONLY__
      processProperties<NameT, PropertiesT>(Props);
      detail::checkValueRange<Dims>(UserRange);
      MNDRDesc.set(std::move(UserRange));
      StoreLambda<NameT, KernelType, Dims, TransformedArgType>(
          std::move(KernelFunc));
      setType(detail::CG::Kernel);
#endif
    }
  }

  /// Defines and invokes a SYCL kernel function for the specified nd_range.
  ///
  /// The SYCL kernel function is defined as a lambda function or a named
  /// function object type and given an id or item for indexing in the indexing
  /// space defined by range.
  /// If it is a named function object and the function object type is
  /// globally visible, there is no need for the developer to provide
  /// a kernel name for it.
  ///
  /// \param ExecutionRange is a ND-range defining global and local sizes as
  /// well as offset.
  /// \param Properties is the properties.
  /// \param KernelFunc is a SYCL kernel function.
  template <typename KernelName, typename KernelType, int Dims,
            typename PropertiesT>
  __SYCL_ALWAYS_INLINE void parallel_for_impl(nd_range<Dims> ExecutionRange,
                                              PropertiesT Props,
                                              _KERNELFUNCPARAM(KernelFunc)) {
    throwIfActionIsCreated();
    // TODO: Properties may change the kernel function, so in order to avoid
    //       conflicts they should be included in the name.
    using NameT =
        typename detail::get_kernel_name_t<KernelName, KernelType>::name;
    verifyUsedKernelBundle(detail::KernelInfo<NameT>::getName());
    using LambdaArgType =
        sycl::detail::lambda_arg_type<KernelType, nd_item<Dims>>;
#if defined(SYCL2020_CONFORMANT_APIS) ||                                       \
    defined(__INTEL_PREVIEW_BREAKING_CHANGES)
    static_assert(
        std::is_convertible_v<sycl::nd_item<Dims>, LambdaArgType>,
        "Kernel argument of a sycl::parallel_for with sycl::nd_range "
        "must be either sycl::nd_item or be convertible from sycl::nd_item");
    using TransformedArgType = sycl::nd_item<Dims>;
#else
    // If user type is convertible from sycl::item/sycl::nd_item, use
    // sycl::item/sycl::nd_item to transport item information
    using TransformedArgType =
        typename TransformUserItemType<Dims, LambdaArgType>::type;
#endif

    (void)ExecutionRange;
    (void)Props;
    kernel_parallel_for_wrapper<NameT, TransformedArgType, KernelType,
                                PropertiesT>(KernelFunc);
#ifndef __SYCL_DEVICE_ONLY__
    processProperties<NameT, PropertiesT>(Props);
    detail::checkValueRange<Dims>(ExecutionRange);
    MNDRDesc.set(std::move(ExecutionRange));
    StoreLambda<NameT, KernelType, Dims, TransformedArgType>(
        std::move(KernelFunc));
    setType(detail::CG::Kernel);
#endif
  }

  /// Defines and invokes a SYCL kernel function for the specified range.
  ///
  /// The SYCL kernel function is defined as SYCL kernel object. The kernel
  /// invocation method has no functors and cannot be called on host.
  ///
  /// \param NumWorkItems is a range defining indexing space.
  /// \param Kernel is a SYCL kernel function.
  template <int Dims>
  __SYCL_ALWAYS_INLINE void parallel_for_impl(range<Dims> NumWorkItems,
                                              kernel Kernel) {
    throwIfActionIsCreated();
    MKernel = detail::getSyclObjImpl(std::move(Kernel));
    detail::checkValueRange<Dims>(NumWorkItems);
    MNDRDesc.set(std::move(NumWorkItems));
    setType(detail::CG::Kernel);
    extractArgsAndReqs();
    MKernelName = getKernelName();
  }

  /// Hierarchical kernel invocation method of a kernel defined as a lambda
  /// encoding the body of each work-group to launch.
  ///
  /// Lambda may contain multiple calls to parallel_for_work_item(...) methods
  /// representing the execution on each work-item. Launches NumWorkGroups
  /// work-groups of runtime-defined size.
  ///
  /// \param NumWorkGroups is a range describing the number of work-groups in
  /// each dimension.
  /// \param KernelFunc is a lambda representing kernel.
  template <
      typename KernelName, typename KernelType, int Dims,
      typename PropertiesT = ext::oneapi::experimental::empty_properties_t>
  void parallel_for_work_group_lambda_impl(range<Dims> NumWorkGroups,
                                           PropertiesT Props,
                                           _KERNELFUNCPARAM(KernelFunc)) {
    throwIfActionIsCreated();
    // TODO: Properties may change the kernel function, so in order to avoid
    //       conflicts they should be included in the name.
    using NameT =
        typename detail::get_kernel_name_t<KernelName, KernelType>::name;
    verifyUsedKernelBundle(detail::KernelInfo<NameT>::getName());
    using LambdaArgType =
        sycl::detail::lambda_arg_type<KernelType, group<Dims>>;
    (void)NumWorkGroups;
    (void)Props;
    kernel_parallel_for_work_group_wrapper<NameT, LambdaArgType, KernelType,
                                           PropertiesT>(KernelFunc);
#ifndef __SYCL_DEVICE_ONLY__
    processProperties<NameT, PropertiesT>(Props);
    detail::checkValueRange<Dims>(NumWorkGroups);
    MNDRDesc.setNumWorkGroups(NumWorkGroups);
    StoreLambda<NameT, KernelType, Dims, LambdaArgType>(std::move(KernelFunc));
    setType(detail::CG::Kernel);
#endif // __SYCL_DEVICE_ONLY__
  }

  /// Hierarchical kernel invocation method of a kernel defined as a lambda
  /// encoding the body of each work-group to launch.
  ///
  /// Lambda may contain multiple calls to parallel_for_work_item(...) methods
  /// representing the execution on each work-item. Launches NumWorkGroups
  /// work-groups of WorkGroupSize size.
  ///
  /// \param NumWorkGroups is a range describing the number of work-groups in
  /// each dimension.
  /// \param WorkGroupSize is a range describing the size of work-groups in
  /// each dimension.
  /// \param KernelFunc is a lambda representing kernel.
  template <
      typename KernelName, typename KernelType, int Dims,
      typename PropertiesT = ext::oneapi::experimental::empty_properties_t>
  __SYCL_ALWAYS_INLINE void parallel_for_work_group_lambda_impl(
      range<Dims> NumWorkGroups, range<Dims> WorkGroupSize, PropertiesT Props,
      _KERNELFUNCPARAM(KernelFunc)) {
    throwIfActionIsCreated();
    // TODO: Properties may change the kernel function, so in order to avoid
    //       conflicts they should be included in the name.
    using NameT =
        typename detail::get_kernel_name_t<KernelName, KernelType>::name;
    verifyUsedKernelBundle(detail::KernelInfo<NameT>::getName());
    using LambdaArgType =
        sycl::detail::lambda_arg_type<KernelType, group<Dims>>;
    (void)NumWorkGroups;
    (void)WorkGroupSize;
    (void)Props;
    kernel_parallel_for_work_group_wrapper<NameT, LambdaArgType, KernelType,
                                           PropertiesT>(KernelFunc);
#ifndef __SYCL_DEVICE_ONLY__
    processProperties<NameT, PropertiesT>(Props);
    nd_range<Dims> ExecRange =
        nd_range<Dims>(NumWorkGroups * WorkGroupSize, WorkGroupSize);
    detail::checkValueRange<Dims>(ExecRange);
    MNDRDesc.set(std::move(ExecRange));
    StoreLambda<NameT, KernelType, Dims, LambdaArgType>(std::move(KernelFunc));
    setType(detail::CG::Kernel);
#endif // __SYCL_DEVICE_ONLY__
  }

#ifdef SYCL_LANGUAGE_VERSION
#define __SYCL_KERNEL_ATTR__ [[clang::sycl_kernel]]
#else
#define __SYCL_KERNEL_ATTR__
#endif

  // NOTE: the name of this function - "kernel_single_task" - is used by the
  // Front End to determine kernel invocation kind.
  template <typename KernelName, typename KernelType, typename... Props>
#ifdef __SYCL_DEVICE_ONLY__
  [[__sycl_detail__::add_ir_attributes_function(
      "sycl-single-task",
      ext::oneapi::experimental::detail::PropertyMetaInfo<Props>::name...,
      nullptr,
      ext::oneapi::experimental::detail::PropertyMetaInfo<Props>::value...)]]
#endif
  __SYCL_KERNEL_ATTR__ void
  kernel_single_task(_KERNELFUNCPARAM(KernelFunc)) {
#ifdef __SYCL_DEVICE_ONLY__
    KernelFunc();
#else
    (void)KernelFunc;
#endif
  }

  // NOTE: the name of this function - "kernel_single_task" - is used by the
  // Front End to determine kernel invocation kind.
  template <typename KernelName, typename KernelType, typename... Props>
#ifdef __SYCL_DEVICE_ONLY__
  [[__sycl_detail__::add_ir_attributes_function(
      "sycl-single-task",
      ext::oneapi::experimental::detail::PropertyMetaInfo<Props>::name...,
      nullptr,
      ext::oneapi::experimental::detail::PropertyMetaInfo<Props>::value...)]]
#endif
  __SYCL_KERNEL_ATTR__ void
  kernel_single_task(_KERNELFUNCPARAM(KernelFunc), kernel_handler KH) {
#ifdef __SYCL_DEVICE_ONLY__
    KernelFunc(KH);
#else
    (void)KernelFunc;
    (void)KH;
#endif
  }

  // NOTE: the name of these functions - "kernel_parallel_for" - are used by the
  // Front End to determine kernel invocation kind.
  template <typename KernelName, typename ElementType, typename KernelType,
            typename... Props>
#ifdef __SYCL_DEVICE_ONLY__
  [[__sycl_detail__::add_ir_attributes_function(
      ext::oneapi::experimental::detail::PropertyMetaInfo<Props>::name...,
      ext::oneapi::experimental::detail::PropertyMetaInfo<Props>::value...)]]
#endif
  __SYCL_KERNEL_ATTR__ void
  kernel_parallel_for(_KERNELFUNCPARAM(KernelFunc)) {
#ifdef __SYCL_DEVICE_ONLY__
    KernelFunc(detail::Builder::getElement(detail::declptr<ElementType>()));
#else
    (void)KernelFunc;
#endif
  }

  // NOTE: the name of these functions - "kernel_parallel_for" - are used by the
  // Front End to determine kernel invocation kind.
  template <typename KernelName, typename ElementType, typename KernelType,
            typename... Props>
#ifdef __SYCL_DEVICE_ONLY__
  [[__sycl_detail__::add_ir_attributes_function(
      ext::oneapi::experimental::detail::PropertyMetaInfo<Props>::name...,
      ext::oneapi::experimental::detail::PropertyMetaInfo<Props>::value...)]]
#endif
  __SYCL_KERNEL_ATTR__ void
  kernel_parallel_for(_KERNELFUNCPARAM(KernelFunc), kernel_handler KH) {
#ifdef __SYCL_DEVICE_ONLY__
    KernelFunc(detail::Builder::getElement(detail::declptr<ElementType>()), KH);
#else
    (void)KernelFunc;
    (void)KH;
#endif
  }

  // NOTE: the name of this function - "kernel_parallel_for_work_group" - is
  // used by the Front End to determine kernel invocation kind.
  template <typename KernelName, typename ElementType, typename KernelType,
            typename... Props>
#ifdef __SYCL_DEVICE_ONLY__
  [[__sycl_detail__::add_ir_attributes_function(
      ext::oneapi::experimental::detail::PropertyMetaInfo<Props>::name...,
      ext::oneapi::experimental::detail::PropertyMetaInfo<Props>::value...)]]
#endif
  __SYCL_KERNEL_ATTR__ void
  kernel_parallel_for_work_group(_KERNELFUNCPARAM(KernelFunc)) {
#ifdef __SYCL_DEVICE_ONLY__
    KernelFunc(detail::Builder::getElement(detail::declptr<ElementType>()));
#else
    (void)KernelFunc;
#endif
  }

  // NOTE: the name of this function - "kernel_parallel_for_work_group" - is
  // used by the Front End to determine kernel invocation kind.
  template <typename KernelName, typename ElementType, typename KernelType,
            typename... Props>
#ifdef __SYCL_DEVICE_ONLY__
  [[__sycl_detail__::add_ir_attributes_function(
      ext::oneapi::experimental::detail::PropertyMetaInfo<Props>::name...,
      ext::oneapi::experimental::detail::PropertyMetaInfo<Props>::value...)]]
#endif
  __SYCL_KERNEL_ATTR__ void
  kernel_parallel_for_work_group(_KERNELFUNCPARAM(KernelFunc),
                                 kernel_handler KH) {
#ifdef __SYCL_DEVICE_ONLY__
    KernelFunc(detail::Builder::getElement(detail::declptr<ElementType>()), KH);
#else
    (void)KernelFunc;
    (void)KH;
#endif
  }

  template <typename... Props> struct KernelPropertiesUnpackerImpl {
    // Just pass extra Props... as template parameters to the underlying
    // Caller->* member functions. Don't have reflection so try to use
    // templates as much as possible to reduce the amount of boilerplate code
    // needed. All the type checks are expected to be done at the Caller's
    // methods side.

    template <typename... TypesToForward, typename... ArgsTy>
    static void kernel_single_task_unpack(handler *h, ArgsTy... Args) {
      h->kernel_single_task<TypesToForward..., Props...>(Args...);
    }

    template <typename... TypesToForward, typename... ArgsTy>
    static void kernel_parallel_for_unpack(handler *h, ArgsTy... Args) {
      h->kernel_parallel_for<TypesToForward..., Props...>(Args...);
    }

    template <typename... TypesToForward, typename... ArgsTy>
    static void kernel_parallel_for_work_group_unpack(handler *h,
                                                      ArgsTy... Args) {
      h->kernel_parallel_for_work_group<TypesToForward..., Props...>(Args...);
    }
  };

  template <typename PropertiesT>
  struct KernelPropertiesUnpacker : public KernelPropertiesUnpackerImpl<> {
    // This should always fail outside the specialization below but must be
    // dependent to avoid failing even if not instantiated.
    static_assert(
        ext::oneapi::experimental::is_property_list<PropertiesT>::value,
        "Template type is not a property list.");
  };

  template <typename... Props>
  struct KernelPropertiesUnpacker<
      ext::oneapi::experimental::detail::properties_t<Props...>>
      : public KernelPropertiesUnpackerImpl<Props...> {};

  // Helper function to
  //
  //   * Make use of the KernelPropertiesUnpacker above
  //   * Decide if we need an extra kernel_handler parameter
  //
  // The interface uses a \p Lambda callback to propagate that information back
  // to the caller as we need the caller to communicate:
  //
  //   * Name of the method to call
  //   * Provide explicit template type parameters for the call
  //
  // Couldn't think of a better way to achieve both.
  template <typename KernelName, typename KernelType, typename PropertiesT,
            bool HasKernelHandlerArg, typename FuncTy>
  void unpack(_KERNELFUNCPARAM(KernelFunc), FuncTy Lambda) {
#ifdef __SYCL_DEVICE_ONLY__
    detail::CheckDeviceCopyable<KernelType>();
#endif // __SYCL_DEVICE_ONLY__
    using MergedPropertiesT =
        typename detail::GetMergedKernelProperties<KernelType,
                                                   PropertiesT>::type;
    using Unpacker = KernelPropertiesUnpacker<MergedPropertiesT>;
#ifndef __SYCL_DEVICE_ONLY__
    // If there are properties provided by get method then process them.
    if constexpr (ext::oneapi::experimental::detail::
                      HasKernelPropertiesGetMethod<
                          _KERNELFUNCPARAMTYPE>::value) {
      processProperties<KernelName>(
          KernelFunc.get(ext::oneapi::experimental::properties_tag{}));
    }
#endif
    if constexpr (HasKernelHandlerArg) {
      kernel_handler KH;
      Lambda(Unpacker{}, this, KernelFunc, KH);
    } else {
      Lambda(Unpacker{}, this, KernelFunc);
    }
  }

  // NOTE: to support kernel_handler argument in kernel lambdas, only
  // kernel_***_wrapper functions must be called in this code

  template <
      typename KernelName, typename KernelType,
      typename PropertiesT = ext::oneapi::experimental::empty_properties_t>
  void kernel_single_task_wrapper(_KERNELFUNCPARAM(KernelFunc)) {
    unpack<KernelName, KernelType, PropertiesT,
           detail::KernelLambdaHasKernelHandlerArgT<KernelType>::value>(
        KernelFunc, [&](auto Unpacker, auto... args) {
          Unpacker.template kernel_single_task_unpack<KernelName, KernelType>(
              args...);
        });
  }

  template <
      typename KernelName, typename ElementType, typename KernelType,
      typename PropertiesT = ext::oneapi::experimental::empty_properties_t>
  void kernel_parallel_for_wrapper(_KERNELFUNCPARAM(KernelFunc)) {
    unpack<KernelName, KernelType, PropertiesT,
           detail::KernelLambdaHasKernelHandlerArgT<KernelType,
                                                    ElementType>::value>(
        KernelFunc, [&](auto Unpacker, auto... args) {
          Unpacker.template kernel_parallel_for_unpack<KernelName, ElementType,
                                                       KernelType>(args...);
        });
  }

  template <
      typename KernelName, typename ElementType, typename KernelType,
      typename PropertiesT = ext::oneapi::experimental::empty_properties_t>
  void kernel_parallel_for_work_group_wrapper(_KERNELFUNCPARAM(KernelFunc)) {
    unpack<KernelName, KernelType, PropertiesT,
           detail::KernelLambdaHasKernelHandlerArgT<KernelType,
                                                    ElementType>::value>(
        KernelFunc, [&](auto Unpacker, auto... args) {
          Unpacker.template kernel_parallel_for_work_group_unpack<
              KernelName, ElementType, KernelType>(args...);
        });
  }

  /// Defines and invokes a SYCL kernel function as a function object type.
  ///
  /// If it is a named function object and the function object type is
  /// globally visible, there is no need for the developer to provide
  /// a kernel name for it.
  ///
  /// \param KernelFunc is a SYCL kernel function.
  template <
      typename KernelName, typename KernelType,
      typename PropertiesT = ext::oneapi::experimental::empty_properties_t>
  void single_task_lambda_impl(PropertiesT Props,
                               _KERNELFUNCPARAM(KernelFunc)) {
    (void)Props;
    throwIfActionIsCreated();
    throwOnLocalAccessorMisuse<KernelName, KernelType>();
    // TODO: Properties may change the kernel function, so in order to avoid
    //       conflicts they should be included in the name.
    using NameT =
        typename detail::get_kernel_name_t<KernelName, KernelType>::name;
    verifyUsedKernelBundle(detail::KernelInfo<NameT>::getName());
    kernel_single_task_wrapper<NameT, KernelType, PropertiesT>(KernelFunc);
#ifndef __SYCL_DEVICE_ONLY__
    // No need to check if range is out of INT_MAX limits as it's compile-time
    // known constant.
    MNDRDesc.set(range<1>{1});
    processProperties<NameT, PropertiesT>(Props);
    StoreLambda<NameT, KernelType, /*Dims*/ 1, void>(KernelFunc);
    setType(detail::CG::Kernel);
#endif
  }

  void setStateExplicitKernelBundle();
  void setStateSpecConstSet();
  bool isStateExplicitKernelBundle() const;

  std::shared_ptr<detail::kernel_bundle_impl>
  getOrInsertHandlerKernelBundle(bool Insert) const;

  void setHandlerKernelBundle(kernel Kernel);

  void setHandlerKernelBundle(
      const std::shared_ptr<detail::kernel_bundle_impl> &NewKernelBundleImpPtr);

  template <typename FuncT>
  std::enable_if_t<detail::check_fn_signature<std::remove_reference_t<FuncT>,
                                              void()>::value ||
                   detail::check_fn_signature<std::remove_reference_t<FuncT>,
                                              void(interop_handle)>::value>
  host_task_impl(FuncT &&Func) {
    throwIfActionIsCreated();

    MNDRDesc.set(range<1>(1));
    MArgs = std::move(MAssociatedAccesors);

    MHostTask.reset(new detail::HostTask(std::move(Func)));

    setType(detail::CG::CodeplayHostTask);
  }

  /// @brief Get the command graph if any associated with this handler. It can
  /// come from either the associated queue or from being set explicitly through
  /// the appropriate constructor.
  std::shared_ptr<ext::oneapi::experimental::detail::graph_impl>
  getCommandGraph() const;

public:
  handler(const handler &) = delete;
  handler(handler &&) = delete;
  handler &operator=(const handler &) = delete;
  handler &operator=(handler &&) = delete;

  template <auto &SpecName>
  void set_specialization_constant(
      typename std::remove_reference_t<decltype(SpecName)>::value_type Value) {

    setStateSpecConstSet();

    std::shared_ptr<detail::kernel_bundle_impl> KernelBundleImplPtr =
        getOrInsertHandlerKernelBundle(/*Insert=*/true);

    detail::createSyclObjFromImpl<kernel_bundle<bundle_state::input>>(
        KernelBundleImplPtr)
        .set_specialization_constant<SpecName>(Value);
  }

  template <auto &SpecName>
  typename std::remove_reference_t<decltype(SpecName)>::value_type
  get_specialization_constant() const {

    if (isStateExplicitKernelBundle())
      throw sycl::exception(make_error_code(errc::invalid),
                            "Specialization constants cannot be read after "
                            "explicitly setting the used kernel bundle");

    std::shared_ptr<detail::kernel_bundle_impl> KernelBundleImplPtr =
        getOrInsertHandlerKernelBundle(/*Insert=*/true);

    return detail::createSyclObjFromImpl<kernel_bundle<bundle_state::input>>(
               KernelBundleImplPtr)
        .get_specialization_constant<SpecName>();
  }

  void
  use_kernel_bundle(const kernel_bundle<bundle_state::executable> &ExecBundle);

  /// Requires access to the memory object associated with the placeholder
  /// accessor. Calling this function with a non-placeholder accessor has no
  /// effect.
  ///
  /// The command group has a requirement to gain access to the given memory
  /// object before executing.
  ///
  /// \param Acc is a SYCL accessor describing required memory region.
  template <typename DataT, int Dims, access::mode AccMode,
            access::target AccTarget, access::placeholder isPlaceholder>
  void require(accessor<DataT, Dims, AccMode, AccTarget, isPlaceholder> Acc) {
    if (Acc.is_placeholder())
      associateWithHandler(&Acc, AccTarget);
  }

  /// Registers event dependencies on this command group.
  ///
  /// \param Event is a valid SYCL event to wait on.
  void depends_on(event Event);

  /// Registers event dependencies on this command group.
  ///
  /// \param Events is a vector of valid SYCL events to wait on.
  void depends_on(const std::vector<event> &Events);

  template <typename T>
  using remove_cv_ref_t = typename std::remove_cv_t<std::remove_reference_t<T>>;

  template <typename U, typename T>
  using is_same_type = std::is_same<remove_cv_ref_t<U>, remove_cv_ref_t<T>>;

  template <typename T> struct ShouldEnableSetArg {
    static constexpr bool value =
        std::is_trivially_copyable_v<std::remove_reference_t<T>>
#if SYCL_LANGUAGE_VERSION && SYCL_LANGUAGE_VERSION <= 201707
            && std::is_standard_layout<std::remove_reference_t<T>>::value
#endif
        || is_same_type<sampler, T>::value // Sampler
        || (!is_same_type<cl_mem, T>::value &&
            std::is_pointer_v<remove_cv_ref_t<T>>) // USM
        || is_same_type<cl_mem, T>::value;         // Interop
  };

  /// Sets argument for OpenCL interoperability kernels.
  ///
  /// Registers Arg passed as argument # ArgIndex.
  ///
  /// \param ArgIndex is a positional number of argument to be set.
  /// \param Arg is an argument value to be set.
  template <typename T>
  typename std::enable_if_t<ShouldEnableSetArg<T>::value, void>
  set_arg(int ArgIndex, T &&Arg) {
    setArgHelper(ArgIndex, std::move(Arg));
  }

  template <typename DataT, int Dims, access::mode AccessMode,
            access::target AccessTarget, access::placeholder IsPlaceholder>
  void
  set_arg(int ArgIndex,
          accessor<DataT, Dims, AccessMode, AccessTarget, IsPlaceholder> Arg) {
    setArgHelper(ArgIndex, std::move(Arg));
  }

  template <typename DataT, int Dims>
  void set_arg(int ArgIndex, local_accessor<DataT, Dims> Arg) {
    setArgHelper(ArgIndex, std::move(Arg));
  }

  /// Sets arguments for OpenCL interoperability kernels.
  ///
  /// Registers pack of arguments(Args) with indexes starting from 0.
  ///
  /// \param Args are argument values to be set.
  template <typename... Ts> void set_args(Ts &&...Args) {
    setArgsHelper(0, std::move(Args)...);
  }

  /// Defines and invokes a SYCL kernel function as a function object type.
  ///
  /// If it is a named function object and the function object type is
  /// globally visible, there is no need for the developer to provide
  /// a kernel name for it.
  ///
  /// \param KernelFunc is a SYCL kernel function.
  template <typename KernelName = detail::auto_name, typename KernelType>
  void single_task(_KERNELFUNCPARAM(KernelFunc)) {
    single_task_lambda_impl<KernelName>(
        ext::oneapi::experimental::empty_properties_t{}, KernelFunc);
  }

  template <typename KernelName = detail::auto_name, typename KernelType>
  __SYCL_ALWAYS_INLINE void
  parallel_for(range<1> NumWorkItems __SYCL_ANNOTATE(range),
               _KERNELFUNCPARAM(KernelFunc) __SYCL_ANNOTATE(kernel)) {
    parallel_for_lambda_impl<KernelName>(
        NumWorkItems, ext::oneapi::experimental::empty_properties_t{},
        std::move(KernelFunc));
  }

  template <typename KernelName = detail::auto_name, typename KernelType>
  __SYCL_ALWAYS_INLINE void
  parallel_for(range<2> NumWorkItems __SYCL_ANNOTATE(range),
               _KERNELFUNCPARAM(KernelFunc) __SYCL_ANNOTATE(kernel)) {
    parallel_for_lambda_impl<KernelName>(
        NumWorkItems, ext::oneapi::experimental::empty_properties_t{},
        std::move(KernelFunc));
  }

  template <typename KernelName = detail::auto_name, typename KernelType>
  __SYCL_ALWAYS_INLINE void
  parallel_for(range<3> NumWorkItems __SYCL_ANNOTATE(range),
               _KERNELFUNCPARAM(KernelFunc) __SYCL_ANNOTATE(kernel)) {
    parallel_for_lambda_impl<KernelName>(
        NumWorkItems, ext::oneapi::experimental::empty_properties_t{},
        std::move(KernelFunc));
  }

  /// Enqueues a command to the SYCL runtime to invoke \p Func once.
  template <typename FuncT>
  std::enable_if_t<detail::check_fn_signature<std::remove_reference_t<FuncT>,
                                              void()>::value ||
                   detail::check_fn_signature<std::remove_reference_t<FuncT>,
                                              void(interop_handle)>::value>
  host_task(FuncT &&Func) {
    host_task_impl(Func);
  }

  /// Defines and invokes a SYCL kernel function for the specified range and
  /// offset.
  ///
  /// The SYCL kernel function is defined as a lambda function or a named
  /// function object type and given an id or item for indexing in the indexing
  /// space defined by range.
  /// If it is a named function object and the function object type is
  /// globally visible, there is no need for the developer to provide
  /// a kernel name for it.
  ///
  /// \param NumWorkItems is a range defining indexing space.
  /// \param WorkItemOffset is an offset to be applied to each work item index.
  /// \param KernelFunc is a SYCL kernel function.
  template <typename KernelName = detail::auto_name, typename KernelType,
            int Dims>
  __SYCL2020_DEPRECATED("offsets are deprecated in SYCL2020")
  __SYCL_ALWAYS_INLINE
      void parallel_for(range<Dims> NumWorkItems __SYCL_ANNOTATE(range),
                        id<Dims> WorkItemOffset __SYCL_ANNOTATE(offset),
                        _KERNELFUNCPARAM(KernelFunc) __SYCL_ANNOTATE(kernel)) {
    throwIfActionIsCreated();
    using NameT =
        typename detail::get_kernel_name_t<KernelName, KernelType>::name;
    verifyUsedKernelBundle(detail::KernelInfo<NameT>::getName());
    using LambdaArgType = sycl::detail::lambda_arg_type<KernelType, item<Dims>>;
    using TransformedArgType = std::conditional_t<
        std::is_integral<LambdaArgType>::value && Dims == 1, item<Dims>,
        typename TransformUserItemType<Dims, LambdaArgType>::type>;
    (void)NumWorkItems;
    (void)WorkItemOffset;
    kernel_parallel_for_wrapper<NameT, TransformedArgType>(KernelFunc);
#ifndef __SYCL_DEVICE_ONLY__
    detail::checkValueRange<Dims>(NumWorkItems, WorkItemOffset);
    MNDRDesc.set(std::move(NumWorkItems), std::move(WorkItemOffset));
    StoreLambda<NameT, KernelType, Dims, TransformedArgType>(
        std::move(KernelFunc));
    setType(detail::CG::Kernel);
#endif
  }

  /// Hierarchical kernel invocation method of a kernel defined as a lambda
  /// encoding the body of each work-group to launch.
  ///
  /// Lambda may contain multiple calls to parallel_for_work_item(...) methods
  /// representing the execution on each work-item. Launches NumWorkGroups
  /// work-groups of runtime-defined size.
  ///
  /// \param NumWorkGroups is a range describing the number of work-groups in
  /// each dimension.
  /// \param KernelFunc is a lambda representing kernel.
  template <typename KernelName = detail::auto_name, typename KernelType,
            int Dims>
  void parallel_for_work_group(range<Dims> NumWorkGroups,
                               _KERNELFUNCPARAM(KernelFunc)) {
    parallel_for_work_group_lambda_impl<KernelName>(
        NumWorkGroups, ext::oneapi::experimental::empty_properties_t{},
        KernelFunc);
  }

  /// Hierarchical kernel invocation method of a kernel defined as a lambda
  /// encoding the body of each work-group to launch.
  ///
  /// Lambda may contain multiple calls to parallel_for_work_item(...) methods
  /// representing the execution on each work-item. Launches NumWorkGroups
  /// work-groups of WorkGroupSize size.
  ///
  /// \param NumWorkGroups is a range describing the number of work-groups in
  /// each dimension.
  /// \param WorkGroupSize is a range describing the size of work-groups in
  /// each dimension.
  /// \param KernelFunc is a lambda representing kernel.
  template <typename KernelName = detail::auto_name, typename KernelType,
            int Dims>
  void parallel_for_work_group(range<Dims> NumWorkGroups,
                               range<Dims> WorkGroupSize,
                               _KERNELFUNCPARAM(KernelFunc)) {
    parallel_for_work_group_lambda_impl<KernelName>(
        NumWorkGroups, WorkGroupSize,
        ext::oneapi::experimental::empty_properties_t{}, KernelFunc);
  }

  /// Invokes a SYCL kernel.
  ///
  /// Executes exactly once. The kernel invocation method has no functors and
  /// cannot be called on host.
  ///
  /// \param Kernel is a SYCL kernel object.
  void single_task(kernel Kernel) {
    throwIfActionIsCreated();
    // Ignore any set kernel bundles and use the one associated with the kernel
    setHandlerKernelBundle(Kernel);
    // No need to check if range is out of INT_MAX limits as it's compile-time
    // known constant
    MNDRDesc.set(range<1>{1});
    MKernel = detail::getSyclObjImpl(std::move(Kernel));
    setType(detail::CG::Kernel);
    extractArgsAndReqs();
    MKernelName = getKernelName();
  }

  __SYCL_ALWAYS_INLINE void
  parallel_for(range<1> NumWorkItems __SYCL_ANNOTATE(range),
               kernel Kernel __SYCL_ANNOTATE(kernel)) {
    parallel_for_impl(NumWorkItems, Kernel);
  }

  __SYCL_ALWAYS_INLINE void
  parallel_for(range<2> NumWorkItems __SYCL_ANNOTATE(range),
               kernel Kernel __SYCL_ANNOTATE(kernel)) {
    parallel_for_impl(NumWorkItems, Kernel);
  }

  __SYCL_ALWAYS_INLINE void
  parallel_for(range<3> NumWorkItems __SYCL_ANNOTATE(range),
               kernel Kernel __SYCL_ANNOTATE(kernel)) {
    parallel_for_impl(NumWorkItems, Kernel);
  }

  /// Defines and invokes a SYCL kernel function for the specified range and
  /// offsets.
  ///
  /// The SYCL kernel function is defined as SYCL kernel object.
  ///
  /// \param NumWorkItems is a range defining indexing space.
  /// \param WorkItemOffset is an offset to be applied to each work item index.
  /// \param Kernel is a SYCL kernel function.
  template <int Dims>
  __SYCL2020_DEPRECATED("offsets are deprecated in SYCL 2020")
  __SYCL_ALWAYS_INLINE
      void parallel_for(range<Dims> NumWorkItems __SYCL_ANNOTATE(range),
                        id<Dims> WorkItemOffset __SYCL_ANNOTATE(offset),
                        kernel Kernel __SYCL_ANNOTATE(kernel)) {
    throwIfActionIsCreated();
    MKernel = detail::getSyclObjImpl(std::move(Kernel));
    detail::checkValueRange<Dims>(NumWorkItems, WorkItemOffset);
    MNDRDesc.set(std::move(NumWorkItems), std::move(WorkItemOffset));
    setType(detail::CG::Kernel);
    extractArgsAndReqs();
    MKernelName = getKernelName();
  }

  /// Defines and invokes a SYCL kernel function for the specified range and
  /// offsets.
  ///
  /// The SYCL kernel function is defined as SYCL kernel object.
  ///
  /// \param NDRange is a ND-range defining global and local sizes as
  /// well as offset.
  /// \param Kernel is a SYCL kernel function.
  template <int Dims>
  __SYCL_ALWAYS_INLINE void
  parallel_for(nd_range<Dims> NDRange __SYCL_ANNOTATE(nd_range),
               kernel Kernel __SYCL_ANNOTATE(kernel)) {
    throwIfActionIsCreated();
    MKernel = detail::getSyclObjImpl(std::move(Kernel));
    detail::checkValueRange<Dims>(NDRange);
    MNDRDesc.set(std::move(NDRange));
    setType(detail::CG::Kernel);
    extractArgsAndReqs();
    MKernelName = getKernelName();
  }

  /// Defines and invokes a SYCL kernel function.
  ///
  /// \param Kernel is a SYCL kernel that is executed on a SYCL device
  /// (except for the host device).
  /// \param KernelFunc is a lambda that is used if device, queue is bound to,
  /// is a host device.
  template <typename KernelName = detail::auto_name, typename KernelType>
  void single_task(kernel Kernel, _KERNELFUNCPARAM(KernelFunc)) {
    throwIfActionIsCreated();
    // Ignore any set kernel bundles and use the one associated with the kernel
    setHandlerKernelBundle(Kernel);
    using NameT =
        typename detail::get_kernel_name_t<KernelName, KernelType>::name;
    verifyUsedKernelBundle(detail::KernelInfo<NameT>::getName());
    (void)Kernel;
    kernel_single_task<NameT>(KernelFunc);
#ifndef __SYCL_DEVICE_ONLY__
    // No need to check if range is out of INT_MAX limits as it's compile-time
    // known constant
    MNDRDesc.set(range<1>{1});
    MKernel = detail::getSyclObjImpl(std::move(Kernel));
    setType(detail::CG::Kernel);
    if (!MIsHost && !lambdaAndKernelHaveEqualName<NameT>()) {
      extractArgsAndReqs();
      MKernelName = getKernelName();
    } else
      StoreLambda<NameT, KernelType, /*Dims*/ 1, void>(std::move(KernelFunc));
#else
    detail::CheckDeviceCopyable<KernelType>();
#endif
  }

  /// Defines and invokes a SYCL kernel function for the specified range.
  ///
  /// \param Kernel is a SYCL kernel that is executed on a SYCL device
  /// (except for the host device).
  /// \param NumWorkItems is a range defining indexing space.
  /// \param KernelFunc is a lambda that is used if device, queue is bound to,
  /// is a host device.
  template <typename KernelName = detail::auto_name, typename KernelType,
            int Dims>
  __SYCL_ALWAYS_INLINE void
  parallel_for(kernel Kernel, range<Dims> NumWorkItems __SYCL_ANNOTATE(range),
               _KERNELFUNCPARAM(KernelFunc) __SYCL_ANNOTATE(kernel)) {
    throwIfActionIsCreated();
    // Ignore any set kernel bundles and use the one associated with the kernel
    setHandlerKernelBundle(Kernel);
    using NameT =
        typename detail::get_kernel_name_t<KernelName, KernelType>::name;
    verifyUsedKernelBundle(detail::KernelInfo<NameT>::getName());
    using LambdaArgType = sycl::detail::lambda_arg_type<KernelType, item<Dims>>;
    (void)Kernel;
    (void)NumWorkItems;
    kernel_parallel_for_wrapper<NameT, LambdaArgType>(KernelFunc);
#ifndef __SYCL_DEVICE_ONLY__
    detail::checkValueRange<Dims>(NumWorkItems);
    MNDRDesc.set(std::move(NumWorkItems));
    MKernel = detail::getSyclObjImpl(std::move(Kernel));
    setType(detail::CG::Kernel);
    if (!MIsHost && !lambdaAndKernelHaveEqualName<NameT>()) {
      extractArgsAndReqs();
      MKernelName = getKernelName();
    } else
      StoreLambda<NameT, KernelType, Dims, LambdaArgType>(
          std::move(KernelFunc));
#endif
  }

  /// Defines and invokes a SYCL kernel function for the specified range and
  /// offsets.
  ///
  /// \param Kernel is a SYCL kernel that is executed on a SYCL device
  /// (except for the host device).
  /// \param NumWorkItems is a range defining indexing space.
  /// \param WorkItemOffset is an offset to be applied to each work item index.
  /// \param KernelFunc is a lambda that is used if device, queue is bound to,
  /// is a host device.
  template <typename KernelName = detail::auto_name, typename KernelType,
            int Dims>
  __SYCL2020_DEPRECATED("offsets are deprecated in SYCL 2020")
  __SYCL_ALWAYS_INLINE
      void parallel_for(kernel Kernel,
                        range<Dims> NumWorkItems __SYCL_ANNOTATE(range),
                        id<Dims> WorkItemOffset __SYCL_ANNOTATE(offset),
                        _KERNELFUNCPARAM(KernelFunc) __SYCL_ANNOTATE(kernel)) {
    throwIfActionIsCreated();
    // Ignore any set kernel bundles and use the one associated with the kernel
    setHandlerKernelBundle(Kernel);
    using NameT =
        typename detail::get_kernel_name_t<KernelName, KernelType>::name;
    verifyUsedKernelBundle(detail::KernelInfo<NameT>::getName());
    using LambdaArgType = sycl::detail::lambda_arg_type<KernelType, item<Dims>>;
    (void)Kernel;
    (void)NumWorkItems;
    (void)WorkItemOffset;
    kernel_parallel_for_wrapper<NameT, LambdaArgType>(KernelFunc);
#ifndef __SYCL_DEVICE_ONLY__
    detail::checkValueRange<Dims>(NumWorkItems, WorkItemOffset);
    MNDRDesc.set(std::move(NumWorkItems), std::move(WorkItemOffset));
    MKernel = detail::getSyclObjImpl(std::move(Kernel));
    setType(detail::CG::Kernel);
    if (!MIsHost && !lambdaAndKernelHaveEqualName<NameT>()) {
      extractArgsAndReqs();
      MKernelName = getKernelName();
    } else
      StoreLambda<NameT, KernelType, Dims, LambdaArgType>(
          std::move(KernelFunc));
#endif
  }

  /// Defines and invokes a SYCL kernel function for the specified range and
  /// offsets.
  ///
  /// \param Kernel is a SYCL kernel that is executed on a SYCL device
  /// (except for the host device).
  /// \param NDRange is a ND-range defining global and local sizes as
  /// well as offset.
  /// \param KernelFunc is a lambda that is used if device, queue is bound to,
  /// is a host device.
  template <typename KernelName = detail::auto_name, typename KernelType,
            int Dims>
  __SYCL_ALWAYS_INLINE void
  parallel_for(kernel Kernel, nd_range<Dims> NDRange __SYCL_ANNOTATE(nd_range),
               _KERNELFUNCPARAM(KernelFunc) __SYCL_ANNOTATE(kernel)) {
    throwIfActionIsCreated();
    // Ignore any set kernel bundles and use the one associated with the kernel
    setHandlerKernelBundle(Kernel);
    using NameT =
        typename detail::get_kernel_name_t<KernelName, KernelType>::name;
    verifyUsedKernelBundle(detail::KernelInfo<NameT>::getName());
    using LambdaArgType =
        sycl::detail::lambda_arg_type<KernelType, nd_item<Dims>>;
    (void)Kernel;
    (void)NDRange;
    kernel_parallel_for_wrapper<NameT, LambdaArgType>(KernelFunc);
#ifndef __SYCL_DEVICE_ONLY__
    detail::checkValueRange<Dims>(NDRange);
    MNDRDesc.set(std::move(NDRange));
    MKernel = detail::getSyclObjImpl(std::move(Kernel));
    setType(detail::CG::Kernel);
    if (!MIsHost && !lambdaAndKernelHaveEqualName<NameT>()) {
      extractArgsAndReqs();
      MKernelName = getKernelName();
    } else
      StoreLambda<NameT, KernelType, Dims, LambdaArgType>(
          std::move(KernelFunc));
#endif
  }

  /// Hierarchical kernel invocation method of a kernel.
  ///
  /// This version of \c parallel_for_work_group takes two parameters
  /// representing the same kernel. The first one - \c Kernel - is a
  /// compiled form of the second one - \c kernelFunc, which is the source form
  /// of the kernel. The same source kernel can be compiled multiple times
  /// yielding multiple kernel class objects accessible via the \c program class
  /// interface.
  ///
  /// \param Kernel is a compiled SYCL kernel.
  /// \param NumWorkGroups is a range describing the number of work-groups in
  /// each dimension.
  /// \param KernelFunc is a lambda representing kernel.
  template <typename KernelName = detail::auto_name, typename KernelType,
            int Dims>
  void parallel_for_work_group(kernel Kernel, range<Dims> NumWorkGroups,
                               _KERNELFUNCPARAM(KernelFunc)) {
    throwIfActionIsCreated();
    // Ignore any set kernel bundles and use the one associated with the kernel
    setHandlerKernelBundle(Kernel);
    using NameT =
        typename detail::get_kernel_name_t<KernelName, KernelType>::name;
    verifyUsedKernelBundle(detail::KernelInfo<NameT>::getName());
    using LambdaArgType =
        sycl::detail::lambda_arg_type<KernelType, group<Dims>>;
    (void)Kernel;
    (void)NumWorkGroups;
    kernel_parallel_for_work_group_wrapper<NameT, LambdaArgType>(KernelFunc);
#ifndef __SYCL_DEVICE_ONLY__
    detail::checkValueRange<Dims>(NumWorkGroups);
    MNDRDesc.setNumWorkGroups(NumWorkGroups);
    MKernel = detail::getSyclObjImpl(std::move(Kernel));
    StoreLambda<NameT, KernelType, Dims, LambdaArgType>(std::move(KernelFunc));
    setType(detail::CG::Kernel);
#endif // __SYCL_DEVICE_ONLY__
  }

  /// Hierarchical kernel invocation method of a kernel.
  ///
  /// This version of \c parallel_for_work_group takes two parameters
  /// representing the same kernel. The first one - \c Kernel - is a
  /// compiled form of the second one - \c kernelFunc, which is the source form
  /// of the kernel. The same source kernel can be compiled multiple times
  /// yielding multiple kernel class objects accessible via the \c program class
  /// interface.
  ///
  /// \param Kernel is a compiled SYCL kernel.
  /// \param NumWorkGroups is a range describing the number of work-groups in
  /// each dimension.
  /// \param WorkGroupSize is a range describing the size of work-groups in
  /// each dimension.
  /// \param KernelFunc is a lambda representing kernel.
  template <typename KernelName = detail::auto_name, typename KernelType,
            int Dims>
  void parallel_for_work_group(kernel Kernel, range<Dims> NumWorkGroups,
                               range<Dims> WorkGroupSize,
                               _KERNELFUNCPARAM(KernelFunc)) {
    throwIfActionIsCreated();
    // Ignore any set kernel bundles and use the one associated with the kernel
    setHandlerKernelBundle(Kernel);
    using NameT =
        typename detail::get_kernel_name_t<KernelName, KernelType>::name;
    verifyUsedKernelBundle(detail::KernelInfo<NameT>::getName());
    using LambdaArgType =
        sycl::detail::lambda_arg_type<KernelType, group<Dims>>;
    (void)Kernel;
    (void)NumWorkGroups;
    (void)WorkGroupSize;
    kernel_parallel_for_work_group_wrapper<NameT, LambdaArgType>(KernelFunc);
#ifndef __SYCL_DEVICE_ONLY__
    nd_range<Dims> ExecRange =
        nd_range<Dims>(NumWorkGroups * WorkGroupSize, WorkGroupSize);
    detail::checkValueRange<Dims>(ExecRange);
    MNDRDesc.set(std::move(ExecRange));
    MKernel = detail::getSyclObjImpl(std::move(Kernel));
    StoreLambda<NameT, KernelType, Dims, LambdaArgType>(std::move(KernelFunc));
    setType(detail::CG::Kernel);
#endif // __SYCL_DEVICE_ONLY__
  }

  template <typename KernelName = detail::auto_name, typename KernelType,
            typename PropertiesT>
  std::enable_if_t<
      ext::oneapi::experimental::is_property_list<PropertiesT>::value>
  single_task(PropertiesT Props, _KERNELFUNCPARAM(KernelFunc)) {
    single_task_lambda_impl<KernelName, KernelType, PropertiesT>(Props,
                                                                 KernelFunc);
  }

  template <typename KernelName = detail::auto_name, typename KernelType,
            typename PropertiesT>
  __SYCL_ALWAYS_INLINE std::enable_if_t<
      ext::oneapi::experimental::is_property_list<PropertiesT>::value>
<<<<<<< HEAD
  parallel_for(range<1> NumWorkItems __SYCL_ANNOTATE(range), PropertiesT Props,
               _KERNELFUNCPARAM(KernelFunc) __SYCL_ANNOTATE(kernel)) {
    throwIfGraphAssociatedAndKernelProperties<PropertiesT>();
=======
  parallel_for(range<1> NumWorkItems, PropertiesT Props,
               _KERNELFUNCPARAM(KernelFunc)) {
>>>>>>> 7bd51c64
    parallel_for_lambda_impl<KernelName, KernelType, 1, PropertiesT>(
        NumWorkItems, Props, std::move(KernelFunc));
  }

  template <typename KernelName = detail::auto_name, typename KernelType,
            typename PropertiesT>
  __SYCL_ALWAYS_INLINE std::enable_if_t<
      ext::oneapi::experimental::is_property_list<PropertiesT>::value>
<<<<<<< HEAD
  parallel_for(range<2> NumWorkItems __SYCL_ANNOTATE(range), PropertiesT Props,
               _KERNELFUNCPARAM(KernelFunc) __SYCL_ANNOTATE(kernel)) {
    throwIfGraphAssociatedAndKernelProperties<PropertiesT>();
=======
  parallel_for(range<2> NumWorkItems, PropertiesT Props,
               _KERNELFUNCPARAM(KernelFunc)) {
>>>>>>> 7bd51c64
    parallel_for_lambda_impl<KernelName, KernelType, 2, PropertiesT>(
        NumWorkItems, Props, std::move(KernelFunc));
  }

  template <typename KernelName = detail::auto_name, typename KernelType,
            typename PropertiesT>
  __SYCL_ALWAYS_INLINE std::enable_if_t<
      ext::oneapi::experimental::is_property_list<PropertiesT>::value>
<<<<<<< HEAD
  parallel_for(range<3> NumWorkItems __SYCL_ANNOTATE(range), PropertiesT Props,
               _KERNELFUNCPARAM(KernelFunc) __SYCL_ANNOTATE(kernel)) {
    throwIfGraphAssociatedAndKernelProperties<PropertiesT>();
=======
  parallel_for(range<3> NumWorkItems, PropertiesT Props,
               _KERNELFUNCPARAM(KernelFunc)) {
>>>>>>> 7bd51c64
    parallel_for_lambda_impl<KernelName, KernelType, 3, PropertiesT>(
        NumWorkItems, Props, std::move(KernelFunc));
  }

  template <typename KernelName = detail::auto_name, typename KernelType,
            typename PropertiesT, int Dims>
  __SYCL_ALWAYS_INLINE std::enable_if_t<
      ext::oneapi::experimental::is_property_list<PropertiesT>::value>
<<<<<<< HEAD
  parallel_for(nd_range<Dims> Range __SYCL_ANNOTATE(nd_range),
               PropertiesT Properties,
               _KERNELFUNCPARAM(KernelFunc) __SYCL_ANNOTATE(kernel)) {
    throwIfGraphAssociatedAndKernelProperties<PropertiesT>();
=======
  parallel_for(nd_range<Dims> Range, PropertiesT Properties,
               _KERNELFUNCPARAM(KernelFunc)) {
>>>>>>> 7bd51c64
    parallel_for_impl<KernelName>(Range, Properties, std::move(KernelFunc));
  }

  /// Reductions @{

  template <typename KernelName = detail::auto_name, typename PropertiesT,
            typename... RestT>
  __SYCL_ALWAYS_INLINE std::enable_if_t<
      (sizeof...(RestT) > 1) &&
      detail::AreAllButLastReductions<RestT...>::value &&
      ext::oneapi::experimental::is_property_list<PropertiesT>::value>
  parallel_for(range<1> Range, PropertiesT Properties, RestT &&...Rest) {
    throwIfGraphAssociated<ext::oneapi::experimental::detail::
                               UnsupportedGraphFeatures::sycl_reductions>();
    detail::reduction_parallel_for<KernelName>(*this, Range, Properties,
                                               std::forward<RestT>(Rest)...);
  }

  template <typename KernelName = detail::auto_name, typename PropertiesT,
            typename... RestT>
  __SYCL_ALWAYS_INLINE std::enable_if_t<
      (sizeof...(RestT) > 1) &&
      detail::AreAllButLastReductions<RestT...>::value &&
      ext::oneapi::experimental::is_property_list<PropertiesT>::value>
  parallel_for(range<2> Range, PropertiesT Properties, RestT &&...Rest) {
    throwIfGraphAssociated<ext::oneapi::experimental::detail::
                               UnsupportedGraphFeatures::sycl_reductions>();
    detail::reduction_parallel_for<KernelName>(*this, Range, Properties,
                                               std::forward<RestT>(Rest)...);
  }

  template <typename KernelName = detail::auto_name, typename PropertiesT,
            typename... RestT>
  __SYCL_ALWAYS_INLINE std::enable_if_t<
      (sizeof...(RestT) > 1) &&
      detail::AreAllButLastReductions<RestT...>::value &&
      ext::oneapi::experimental::is_property_list<PropertiesT>::value>
  parallel_for(range<3> Range, PropertiesT Properties, RestT &&...Rest) {
    throwIfGraphAssociated<ext::oneapi::experimental::detail::
                               UnsupportedGraphFeatures::sycl_reductions>();
    detail::reduction_parallel_for<KernelName>(*this, Range, Properties,
                                               std::forward<RestT>(Rest)...);
  }

  template <typename KernelName = detail::auto_name, typename... RestT>
  __SYCL_ALWAYS_INLINE
      std::enable_if_t<detail::AreAllButLastReductions<RestT...>::value>
      parallel_for(range<1> Range, RestT &&...Rest) {
    parallel_for<KernelName>(Range,
                             ext::oneapi::experimental::empty_properties_t{},
                             std::forward<RestT>(Rest)...);
  }

  template <typename KernelName = detail::auto_name, typename... RestT>
  __SYCL_ALWAYS_INLINE
      std::enable_if_t<detail::AreAllButLastReductions<RestT...>::value>
      parallel_for(range<2> Range, RestT &&...Rest) {
    parallel_for<KernelName>(Range,
                             ext::oneapi::experimental::empty_properties_t{},
                             std::forward<RestT>(Rest)...);
  }

  template <typename KernelName = detail::auto_name, typename... RestT>
  __SYCL_ALWAYS_INLINE
      std::enable_if_t<detail::AreAllButLastReductions<RestT...>::value>
      parallel_for(range<3> Range, RestT &&...Rest) {
    parallel_for<KernelName>(Range,
                             ext::oneapi::experimental::empty_properties_t{},
                             std::forward<RestT>(Rest)...);
  }

  template <typename KernelName = detail::auto_name, int Dims,
            typename PropertiesT, typename... RestT>
  __SYCL_ALWAYS_INLINE std::enable_if_t<
      (sizeof...(RestT) > 1) &&
      detail::AreAllButLastReductions<RestT...>::value &&
      ext::oneapi::experimental::is_property_list<PropertiesT>::value>
  parallel_for(nd_range<Dims> Range, PropertiesT Properties, RestT &&...Rest) {
    throwIfGraphAssociated<ext::oneapi::experimental::detail::
                               UnsupportedGraphFeatures::sycl_reductions>();
    detail::reduction_parallel_for<KernelName>(*this, Range, Properties,
                                               std::forward<RestT>(Rest)...);
  }

  template <typename KernelName = detail::auto_name, int Dims,
            typename... RestT>
  __SYCL_ALWAYS_INLINE
      std::enable_if_t<detail::AreAllButLastReductions<RestT...>::value>
      parallel_for(nd_range<Dims> Range, RestT &&...Rest) {
    parallel_for<KernelName>(Range,
                             ext::oneapi::experimental::empty_properties_t{},
                             std::forward<RestT>(Rest)...);
  }

  /// }@

  template <typename KernelName = detail::auto_name, typename KernelType,
            int Dims, typename PropertiesT>
  void parallel_for_work_group(range<Dims> NumWorkGroups, PropertiesT Props,
                               _KERNELFUNCPARAM(KernelFunc)) {
    parallel_for_work_group_lambda_impl<KernelName, KernelType, Dims,
                                        PropertiesT>(NumWorkGroups, Props,
                                                     KernelFunc);
  }

  template <typename KernelName = detail::auto_name, typename KernelType,
            int Dims, typename PropertiesT>
  void parallel_for_work_group(range<Dims> NumWorkGroups,
                               range<Dims> WorkGroupSize, PropertiesT Props,
                               _KERNELFUNCPARAM(KernelFunc)) {
    parallel_for_work_group_lambda_impl<KernelName, KernelType, Dims,
                                        PropertiesT>(
        NumWorkGroups, WorkGroupSize, Props, KernelFunc);
  }

  // Clean up KERNELFUNC macro.
#undef _KERNELFUNCPARAM

  // Explicit copy operations API

  /// Copies the content of memory object accessed by Src into the memory
  /// pointed by Dst.
  ///
  /// Source must have at least as many bytes as the range accessed by Dst.
  ///
  /// \param Src is a source SYCL accessor.
  /// \param Dst is a smart pointer to destination memory.
  template <typename T_Src, typename T_Dst, int Dims, access::mode AccessMode,
            access::target AccessTarget,
            access::placeholder IsPlaceholder = access::placeholder::false_t>
  void copy(accessor<T_Src, Dims, AccessMode, AccessTarget, IsPlaceholder> Src,
            std::shared_ptr<T_Dst> Dst) {
    if (Src.is_placeholder())
      checkIfPlaceholderIsBoundToHandler(Src);

    throwIfActionIsCreated();
    static_assert(isValidTargetForExplicitOp(AccessTarget),
                  "Invalid accessor target for the copy method.");
    static_assert(isValidModeForSourceAccessor(AccessMode),
                  "Invalid accessor mode for the copy method.");
    // Make sure data shared_ptr points to is not released until we finish
    // work with it.
    CGData.MSharedPtrStorage.push_back(Dst);
    typename std::shared_ptr<T_Dst>::element_type *RawDstPtr = Dst.get();
    copy(Src, RawDstPtr);
  }

  /// Copies the content of memory pointed by Src into the memory object
  /// accessed by Dst.
  ///
  /// Source must have at least as many bytes as the range accessed by Dst.
  ///
  /// \param Src is a smart pointer to source memory.
  /// \param Dst is a destination SYCL accessor.
  template <typename T_Src, typename T_Dst, int Dims, access::mode AccessMode,
            access::target AccessTarget,
            access::placeholder IsPlaceholder = access::placeholder::false_t>
  void
  copy(std::shared_ptr<T_Src> Src,
       accessor<T_Dst, Dims, AccessMode, AccessTarget, IsPlaceholder> Dst) {
    if (Dst.is_placeholder())
      checkIfPlaceholderIsBoundToHandler(Dst);

    throwIfActionIsCreated();
    static_assert(isValidTargetForExplicitOp(AccessTarget),
                  "Invalid accessor target for the copy method.");
    static_assert(isValidModeForDestinationAccessor(AccessMode),
                  "Invalid accessor mode for the copy method.");
    // TODO: Add static_assert with is_device_copyable when vec is
    // device-copyable.
    // Make sure data shared_ptr points to is not released until we finish
    // work with it.
    CGData.MSharedPtrStorage.push_back(Src);
    typename std::shared_ptr<T_Src>::element_type *RawSrcPtr = Src.get();
    copy(RawSrcPtr, Dst);
  }

  /// Copies the content of memory object accessed by Src into the memory
  /// pointed by Dst.
  ///
  /// Source must have at least as many bytes as the range accessed by Dst.
  ///
  /// \param Src is a source SYCL accessor.
  /// \param Dst is a pointer to destination memory.
  template <typename T_Src, typename T_Dst, int Dims, access::mode AccessMode,
            access::target AccessTarget,
            access::placeholder IsPlaceholder = access::placeholder::false_t>
  void copy(accessor<T_Src, Dims, AccessMode, AccessTarget, IsPlaceholder> Src,
            T_Dst *Dst) {
    if (Src.is_placeholder())
      checkIfPlaceholderIsBoundToHandler(Src);

    throwIfActionIsCreated();
    static_assert(isValidTargetForExplicitOp(AccessTarget),
                  "Invalid accessor target for the copy method.");
    static_assert(isValidModeForSourceAccessor(AccessMode),
                  "Invalid accessor mode for the copy method.");
#ifndef __SYCL_DEVICE_ONLY__
    if (MIsHost) {
      // TODO: Temporary implementation for host. Should be handled by memory
      // manager.
      copyAccToPtrHost(Src, Dst);
      return;
    }
#endif
    setType(detail::CG::CopyAccToPtr);

    detail::AccessorBaseHost *AccBase = (detail::AccessorBaseHost *)&Src;
    detail::AccessorImplPtr AccImpl = detail::getSyclObjImpl(*AccBase);

    CGData.MRequirements.push_back(AccImpl.get());
    MSrcPtr = static_cast<void *>(AccImpl.get());
    MDstPtr = static_cast<void *>(Dst);
    // Store copy of accessor to the local storage to make sure it is alive
    // until we finish
    CGData.MAccStorage.push_back(std::move(AccImpl));
  }

  /// Copies the content of memory pointed by Src into the memory object
  /// accessed by Dst.
  ///
  /// Source must have at least as many bytes as the range accessed by Dst.
  ///
  /// \param Src is a pointer to source memory.
  /// \param Dst is a destination SYCL accessor.
  template <typename T_Src, typename T_Dst, int Dims, access::mode AccessMode,
            access::target AccessTarget,
            access::placeholder IsPlaceholder = access::placeholder::false_t>
  void
  copy(const T_Src *Src,
       accessor<T_Dst, Dims, AccessMode, AccessTarget, IsPlaceholder> Dst) {
    if (Dst.is_placeholder())
      checkIfPlaceholderIsBoundToHandler(Dst);

    throwIfActionIsCreated();
    static_assert(isValidTargetForExplicitOp(AccessTarget),
                  "Invalid accessor target for the copy method.");
    static_assert(isValidModeForDestinationAccessor(AccessMode),
                  "Invalid accessor mode for the copy method.");
    // TODO: Add static_assert with is_device_copyable when vec is
    // device-copyable.
#ifndef __SYCL_DEVICE_ONLY__
    if (MIsHost) {
      // TODO: Temporary implementation for host. Should be handled by memory
      // manager.
      copyPtrToAccHost(Src, Dst);
      return;
    }
#endif
    setType(detail::CG::CopyPtrToAcc);

    detail::AccessorBaseHost *AccBase = (detail::AccessorBaseHost *)&Dst;
    detail::AccessorImplPtr AccImpl = detail::getSyclObjImpl(*AccBase);

    CGData.MRequirements.push_back(AccImpl.get());
    MSrcPtr = const_cast<T_Src *>(Src);
    MDstPtr = static_cast<void *>(AccImpl.get());
    // Store copy of accessor to the local storage to make sure it is alive
    // until we finish
    CGData.MAccStorage.push_back(std::move(AccImpl));
  }

  /// Copies the content of memory object accessed by Src to the memory
  /// object accessed by Dst.
  ///
  /// Dst must have at least as many bytes as the range accessed by Src.
  ///
  /// \param Src is a source SYCL accessor.
  /// \param Dst is a destination SYCL accessor.
  template <
      typename T_Src, int Dims_Src, access::mode AccessMode_Src,
      access::target AccessTarget_Src, typename T_Dst, int Dims_Dst,
      access::mode AccessMode_Dst, access::target AccessTarget_Dst,
      access::placeholder IsPlaceholder_Src = access::placeholder::false_t,
      access::placeholder IsPlaceholder_Dst = access::placeholder::false_t>
  void copy(accessor<T_Src, Dims_Src, AccessMode_Src, AccessTarget_Src,
                     IsPlaceholder_Src>
                Src,
            accessor<T_Dst, Dims_Dst, AccessMode_Dst, AccessTarget_Dst,
                     IsPlaceholder_Dst>
                Dst) {
    if (Src.is_placeholder())
      checkIfPlaceholderIsBoundToHandler(Src);
    if (Dst.is_placeholder())
      checkIfPlaceholderIsBoundToHandler(Dst);

    throwIfActionIsCreated();
    static_assert(isValidTargetForExplicitOp(AccessTarget_Src),
                  "Invalid source accessor target for the copy method.");
    static_assert(isValidTargetForExplicitOp(AccessTarget_Dst),
                  "Invalid destination accessor target for the copy method.");
    static_assert(isValidModeForSourceAccessor(AccessMode_Src),
                  "Invalid source accessor mode for the copy method.");
    static_assert(isValidModeForDestinationAccessor(AccessMode_Dst),
                  "Invalid destination accessor mode for the copy method.");
    if (Dst.get_size() < Src.get_size())
      throw sycl::invalid_object_error(
          "The destination accessor size is too small to copy the memory into.",
          PI_ERROR_INVALID_OPERATION);

    if (copyAccToAccHelper(Src, Dst))
      return;
    setType(detail::CG::CopyAccToAcc);

    detail::AccessorBaseHost *AccBaseSrc = (detail::AccessorBaseHost *)&Src;
    detail::AccessorImplPtr AccImplSrc = detail::getSyclObjImpl(*AccBaseSrc);

    detail::AccessorBaseHost *AccBaseDst = (detail::AccessorBaseHost *)&Dst;
    detail::AccessorImplPtr AccImplDst = detail::getSyclObjImpl(*AccBaseDst);

    CGData.MRequirements.push_back(AccImplSrc.get());
    CGData.MRequirements.push_back(AccImplDst.get());
    MSrcPtr = AccImplSrc.get();
    MDstPtr = AccImplDst.get();
    // Store copy of accessor to the local storage to make sure it is alive
    // until we finish
    CGData.MAccStorage.push_back(std::move(AccImplSrc));
    CGData.MAccStorage.push_back(std::move(AccImplDst));
  }

  /// Provides guarantees that the memory object accessed via Acc is updated
  /// on the host after command group object execution is complete.
  ///
  /// \param Acc is a SYCL accessor that needs to be updated on host.
  template <typename T, int Dims, access::mode AccessMode,
            access::target AccessTarget,
            access::placeholder IsPlaceholder = access::placeholder::false_t>
  void
  update_host(accessor<T, Dims, AccessMode, AccessTarget, IsPlaceholder> Acc) {
    if (Acc.is_placeholder())
      checkIfPlaceholderIsBoundToHandler(Acc);

    throwIfActionIsCreated();
    static_assert(isValidTargetForExplicitOp(AccessTarget),
                  "Invalid accessor target for the update_host method.");
    setType(detail::CG::UpdateHost);

    detail::AccessorBaseHost *AccBase = (detail::AccessorBaseHost *)&Acc;
    detail::AccessorImplPtr AccImpl = detail::getSyclObjImpl(*AccBase);

    MDstPtr = static_cast<void *>(AccImpl.get());
    CGData.MRequirements.push_back(AccImpl.get());
    CGData.MAccStorage.push_back(std::move(AccImpl));
  }

public:
  /// Fills memory pointed by accessor with the pattern given.
  ///
  /// If the operation is submitted to queue associated with OpenCL device and
  /// accessor points to one dimensional memory object then use special type for
  /// filling. Otherwise fill using regular kernel.
  ///
  /// \param Dst is a destination SYCL accessor.
  /// \param Pattern is a value to be used to fill the memory.
  template <typename T, int Dims, access::mode AccessMode,
            access::target AccessTarget,
            access::placeholder IsPlaceholder = access::placeholder::false_t,
            typename PropertyListT = property_list>
  void
  fill(accessor<T, Dims, AccessMode, AccessTarget, IsPlaceholder, PropertyListT>
           Dst,
       const T &Pattern) {
    assert(!MIsHost && "fill() should no longer be callable on a host device.");

    if (Dst.is_placeholder())
      checkIfPlaceholderIsBoundToHandler(Dst);

    throwIfActionIsCreated();
    // TODO add check:T must be an integral scalar value or a SYCL vector type
    static_assert(isValidTargetForExplicitOp(AccessTarget),
                  "Invalid accessor target for the fill method.");
    // CG::Fill will result in piEnqueuFillBuffer/Image which requires that mem
    // data is contiguous. Thus we check range and offset when dim > 1
    // Images don't allow ranged accessors and are fine.
    if constexpr (isBackendSupportedFillSize(sizeof(T)) &&
                  ((Dims <= 1) || isImageOrImageArray(AccessTarget))) {
      StageFillCG(Dst, Pattern);
    } else if constexpr (Dims == 0) {
      // Special case for zero-dim accessors.
      parallel_for<__fill<T, Dims, AccessMode, AccessTarget, IsPlaceholder>>(
          range<1>(1), [=](id<1>) { Dst = Pattern; });
    } else {
      // Dim > 1
      bool OffsetUsable = (Dst.get_offset() == sycl::id<Dims>{});
      detail::AccessorBaseHost *AccBase = (detail::AccessorBaseHost *)&Dst;
      bool RangesUsable =
          (AccBase->getAccessRange() == AccBase->getMemoryRange());
      if (OffsetUsable && RangesUsable &&
          isBackendSupportedFillSize(sizeof(T))) {
        StageFillCG(Dst, Pattern);
      } else {
        range<Dims> Range = Dst.get_range();
        parallel_for<__fill<T, Dims, AccessMode, AccessTarget, IsPlaceholder>>(
            Range, [=](id<Dims> Index) { Dst[Index] = Pattern; });
      }
    }
  }

  /// Fills the specified memory with the specified pattern.
  ///
  /// \param Ptr is the pointer to the memory to fill
  /// \param Pattern is the pattern to fill into the memory.  T should be
  /// device copyable.
  /// \param Count is the number of times to fill Pattern into Ptr.
  template <typename T> void fill(void *Ptr, const T &Pattern, size_t Count) {
    throwIfActionIsCreated();
    static_assert(is_device_copyable<T>::value,
                  "Pattern must be device copyable");
    parallel_for<__usmfill<T>>(range<1>(Count), [=](id<1> Index) {
      T *CastedPtr = static_cast<T *>(Ptr);
      CastedPtr[Index] = Pattern;
    });
  }

  /// Prevents any commands submitted afterward to this queue from executing
  /// until all commands previously submitted to this queue have entered the
  /// complete state.
  void ext_oneapi_barrier() {
    throwIfActionIsCreated();
    setType(detail::CG::Barrier);
  }

  /// Prevents any commands submitted afterward to this queue from executing
  /// until all events in WaitList have entered the complete state. If WaitList
  /// is empty, then the barrier has no effect.
  ///
  /// \param WaitList is a vector of valid SYCL events that need to complete
  /// before barrier command can be executed.
  void ext_oneapi_barrier(const std::vector<event> &WaitList);

  /// Copies data from one memory region to another, each is either a host
  /// pointer or a pointer within USM allocation accessible on this handler's
  /// device.
  /// No operations is done if \p Count is zero. An exception is thrown if
  /// either \p Dest or \p Src is nullptr. The behavior is undefined if any of
  /// the pointer parameters is invalid.
  ///
  /// \param Dest is a USM pointer to the destination memory.
  /// \param Src is a USM pointer to the source memory.
  /// \param Count is a number of bytes to copy.
  void memcpy(void *Dest, const void *Src, size_t Count);

  /// Copies data from one memory region to another, each is either a host
  /// pointer or a pointer within USM allocation accessible on this handler's
  /// device.
  /// No operations is done if \p Count is zero. An exception is thrown if
  /// either \p Dest or \p Src is nullptr. The behavior is undefined if any of
  /// the pointer parameters is invalid.
  ///
  /// \param Src is a USM pointer to the source memory.
  /// \param Dest is a USM pointer to the destination memory.
  /// \param Count is a number of elements of type T to copy.
  template <typename T> void copy(const T *Src, T *Dest, size_t Count) {
    this->memcpy(Dest, Src, Count * sizeof(T));
  }

  /// Fills the memory pointed by a USM pointer with the value specified.
  /// No operations is done if \p Count is zero. An exception is thrown if \p
  /// Dest is nullptr. The behavior is undefined if \p Dest is invalid.
  ///
  /// \param Dest is a USM pointer to the memory to fill.
  /// \param Value is a value to be set. Value is cast as an unsigned char.
  /// \param Count is a number of bytes to fill.
  void memset(void *Dest, int Value, size_t Count);

  /// Provides hints to the runtime library that data should be made available
  /// on a device earlier than Unified Shared Memory would normally require it
  /// to be available.
  ///
  /// \param Ptr is a USM pointer to the memory to be prefetched to the device.
  /// \param Count is a number of bytes to be prefetched.
  void prefetch(const void *Ptr, size_t Count);

  /// Provides additional information to the underlying runtime about how
  /// different allocations are used.
  ///
  /// \param Ptr is a USM pointer to the allocation.
  /// \param Length is a number of bytes in the allocation.
  /// \param Advice is a device-defined advice for the specified allocation.
  void mem_advise(const void *Ptr, size_t Length, int Advice);

  /// Copies data from one 2D memory region to another, both pointed by
  /// USM pointers.
  /// No operations is done if \p Width or \p Height is zero. An exception is
  /// thrown if either \p Dest or \p Src is nullptr or if \p Width is strictly
  /// greater than either \p DestPitch or \p SrcPitch. The behavior is undefined
  /// if any of the pointer parameters is invalid.
  ///
  /// NOTE: Function is dependent to prevent the fallback kernels from
  /// materializing without the use of the function.
  ///
  /// \param Dest is a USM pointer to the destination memory.
  /// \param DestPitch is the pitch of the rows in \p Dest.
  /// \param Src is a USM pointer to the source memory.
  /// \param SrcPitch is the pitch of the rows in \p Src.
  /// \param Width is the width in bytes of the 2D region to copy.
  /// \param Height is the height in number of row of the 2D region to copy.
  template <typename T = unsigned char,
            typename = std::enable_if_t<std::is_same_v<T, unsigned char>>>
  void ext_oneapi_memcpy2d(void *Dest, size_t DestPitch, const void *Src,
                           size_t SrcPitch, size_t Width, size_t Height) {
    throwIfGraphAssociated<
        ext::oneapi::experimental::detail::UnsupportedGraphFeatures::
            sycl_ext_oneapi_memcpy2d>();
    throwIfActionIsCreated();
    if (Width > DestPitch)
      throw sycl::exception(sycl::make_error_code(errc::invalid),
                            "Destination pitch must be greater than or equal "
                            "to the width specified in 'ext_oneapi_memcpy2d'");
    if (Width > SrcPitch)
      throw sycl::exception(sycl::make_error_code(errc::invalid),
                            "Source pitch must be greater than or equal "
                            "to the width specified in 'ext_oneapi_memcpy2d'");

    // Get the type of the pointers.
    context Ctx = detail::createSyclObjFromImpl<context>(getContextImplPtr());
    usm::alloc SrcAllocType = get_pointer_type(Src, Ctx);
    usm::alloc DestAllocType = get_pointer_type(Dest, Ctx);
    bool SrcIsHost =
        SrcAllocType == usm::alloc::unknown || SrcAllocType == usm::alloc::host;
    bool DestIsHost = DestAllocType == usm::alloc::unknown ||
                      DestAllocType == usm::alloc::host;

    // Do the following:
    // 1. If both are host, use host_task to copy.
    // 2. If either pointer is host or the backend supports native memcpy2d, use
    //    special command.
    // 3. Otherwise, launch a kernel for copying.
    if (SrcIsHost && DestIsHost) {
      commonUSMCopy2DFallbackHostTask<T>(Src, SrcPitch, Dest, DestPitch, Width,
                                         Height);
    } else if (SrcIsHost || DestIsHost || supportsUSMMemcpy2D()) {
      ext_oneapi_memcpy2d_impl(Dest, DestPitch, Src, SrcPitch, Width, Height);
    } else {
      commonUSMCopy2DFallbackKernel<T>(Src, SrcPitch, Dest, DestPitch, Width,
                                       Height);
    }
  }

  /// Copies data from one 2D memory region to another, both pointed by
  /// USM pointers.
  /// No operations is done if \p Width or \p Height is zero. An exception is
  /// thrown if either \p Dest or \p Src is nullptr or if \p Width is strictly
  /// greater than either \p DestPitch or \p SrcPitch. The behavior is undefined
  /// if any of the pointer parameters is invalid.
  ///
  /// \param Src is a USM pointer to the source memory.
  /// \param SrcPitch is the pitch of the rows in \p Src.
  /// \param Dest is a USM pointer to the destination memory.
  /// \param DestPitch is the pitch of the rows in \p Dest.
  /// \param Width is the width in number of elements of the 2D region to copy.
  /// \param Height is the height in number of rows of the 2D region to copy.
  template <typename T>
  void ext_oneapi_copy2d(const T *Src, size_t SrcPitch, T *Dest,
                         size_t DestPitch, size_t Width, size_t Height) {
    if (Width > DestPitch)
      throw sycl::exception(sycl::make_error_code(errc::invalid),
                            "Destination pitch must be greater than or equal "
                            "to the width specified in 'ext_oneapi_copy2d'");
    if (Width > SrcPitch)
      throw sycl::exception(sycl::make_error_code(errc::invalid),
                            "Source pitch must be greater than or equal "
                            "to the width specified in 'ext_oneapi_copy2d'");

    // Get the type of the pointers.
    context Ctx = detail::createSyclObjFromImpl<context>(getContextImplPtr());
    usm::alloc SrcAllocType = get_pointer_type(Src, Ctx);
    usm::alloc DestAllocType = get_pointer_type(Dest, Ctx);
    bool SrcIsHost =
        SrcAllocType == usm::alloc::unknown || SrcAllocType == usm::alloc::host;
    bool DestIsHost = DestAllocType == usm::alloc::unknown ||
                      DestAllocType == usm::alloc::host;

    // Do the following:
    // 1. If both are host, use host_task to copy.
    // 2. If either pointer is host or of the backend supports native memcpy2d,
    //    use special command.
    // 3. Otherwise, launch a kernel for copying.
    if (SrcIsHost && DestIsHost) {
      commonUSMCopy2DFallbackHostTask<T>(Src, SrcPitch, Dest, DestPitch, Width,
                                         Height);
    } else if (SrcIsHost || DestIsHost || supportsUSMMemcpy2D()) {
      ext_oneapi_memcpy2d_impl(Dest, DestPitch * sizeof(T), Src,
                               SrcPitch * sizeof(T), Width * sizeof(T), Height);
    } else {
      commonUSMCopy2DFallbackKernel<T>(Src, SrcPitch, Dest, DestPitch, Width,
                                       Height);
    }
  }

  /// Fills the memory pointed by a USM pointer with the value specified.
  /// No operations is done if \p Width or \p Height is zero. An exception is
  /// thrown if either \p Dest or \p Src is nullptr or if \p Width is strictly
  /// greater than \p DestPitch. The behavior is undefined if any of the pointer
  /// parameters is invalid.
  ///
  /// NOTE: Function is dependent to prevent the fallback kernels from
  /// materializing without the use of the function.
  ///
  /// \param Dest is a USM pointer to the destination memory.
  /// \param DestPitch is the pitch of the rows in \p Dest.
  /// \param Value is the value to fill into the region in \p Dest. Value is
  /// cast as an unsigned char.
  /// \param Width is the width in number of elements of the 2D region to fill.
  /// \param Height is the height in number of rows of the 2D region to fill.
  template <typename T = unsigned char,
            typename = std::enable_if_t<std::is_same_v<T, unsigned char>>>
  void ext_oneapi_memset2d(void *Dest, size_t DestPitch, int Value,
                           size_t Width, size_t Height) {
    throwIfActionIsCreated();
    if (Width > DestPitch)
      throw sycl::exception(sycl::make_error_code(errc::invalid),
                            "Destination pitch must be greater than or equal "
                            "to the width specified in 'ext_oneapi_memset2d'");
    T CharVal = static_cast<T>(Value);

    context Ctx = detail::createSyclObjFromImpl<context>(getContextImplPtr());
    usm::alloc DestAllocType = get_pointer_type(Dest, Ctx);

    // If the backends supports 2D fill we use that. Otherwise we use a fallback
    // kernel. If the target is on host we will always do the operation on host.
    if (DestAllocType == usm::alloc::unknown ||
        DestAllocType == usm::alloc::host)
      commonUSMFill2DFallbackHostTask(Dest, DestPitch, CharVal, Width, Height);
    else if (supportsUSMMemset2D())
      ext_oneapi_memset2d_impl(Dest, DestPitch, Value, Width, Height);
    else
      commonUSMFill2DFallbackKernel(Dest, DestPitch, CharVal, Width, Height);
  }

  /// Fills the memory pointed by a USM pointer with the value specified.
  /// No operations is done if \p Width or \p Height is zero. An exception is
  /// thrown if either \p Dest or \p Src is nullptr or if \p Width is strictly
  /// greater than \p DestPitch. The behavior is undefined if any of the pointer
  /// parameters is invalid.
  ///
  /// \param Dest is a USM pointer to the destination memory.
  /// \param DestPitch is the pitch of the rows in \p Dest.
  /// \param Pattern is the pattern to fill into the memory.  T should be
  /// device copyable.
  /// \param Width is the width in number of elements of the 2D region to fill.
  /// \param Height is the height in number of rows of the 2D region to fill.
  template <typename T>
  void ext_oneapi_fill2d(void *Dest, size_t DestPitch, const T &Pattern,
                         size_t Width, size_t Height) {
    throwIfActionIsCreated();
    static_assert(is_device_copyable<T>::value,
                  "Pattern must be device copyable");
    if (Width > DestPitch)
      throw sycl::exception(sycl::make_error_code(errc::invalid),
                            "Destination pitch must be greater than or equal "
                            "to the width specified in 'ext_oneapi_fill2d'");

    context Ctx = detail::createSyclObjFromImpl<context>(getContextImplPtr());
    usm::alloc DestAllocType = get_pointer_type(Dest, Ctx);

    // If the backends supports 2D fill we use that. Otherwise we use a fallback
    // kernel. If the target is on host we will always do the operation on host.
    if (DestAllocType == usm::alloc::unknown ||
        DestAllocType == usm::alloc::host)
      commonUSMFill2DFallbackHostTask(Dest, DestPitch, Pattern, Width, Height);
    else if (supportsUSMFill2D())
      ext_oneapi_fill2d_impl(Dest, DestPitch, &Pattern, sizeof(T), Width,
                             Height);
    else
      commonUSMFill2DFallbackKernel(Dest, DestPitch, Pattern, Width, Height);
  }

  /// Copies data from a USM memory region to a device_global.
  /// Throws an exception if the copy operation intends to write outside the
  /// memory range \p Dest, as specified through \p NumBytes and \p DestOffset.
  ///
  /// \param Dest is the destination device_glboal.
  /// \param Src is a USM pointer to the source memory.
  /// \param NumBytes is a number of bytes to copy.
  /// \param DestOffset is the offset into \p Dest to copy to.
  template <typename T, typename PropertyListT>
  void memcpy(ext::oneapi::experimental::device_global<T, PropertyListT> &Dest,
              const void *Src, size_t NumBytes = sizeof(T),
              size_t DestOffset = 0) {
    throwIfGraphAssociated<
        ext::oneapi::experimental::detail::UnsupportedGraphFeatures::
            sycl_ext_oneapi_device_global>();
    if (sizeof(T) < DestOffset + NumBytes)
      throw sycl::exception(make_error_code(errc::invalid),
                            "Copy to device_global is out of bounds.");

    constexpr bool IsDeviceImageScoped = PropertyListT::template has_property<
        ext::oneapi::experimental::device_image_scope_key>();

    if (!detail::isDeviceGlobalUsedInKernel(&Dest)) {
      // If the corresponding device_global isn't used in any kernels, we fall
      // back to doing the memory operation on host-only.
      memcpyToHostOnlyDeviceGlobal(&Dest, Src, sizeof(T), IsDeviceImageScoped,
                                   NumBytes, DestOffset);
      return;
    }

    memcpyToDeviceGlobal(&Dest, Src, IsDeviceImageScoped, NumBytes, DestOffset);
  }

  /// Copies data from a device_global to USM memory.
  /// Throws an exception if the copy operation intends to read outside the
  /// memory range \p Src, as specified through \p NumBytes and \p SrcOffset.
  ///
  /// \param Dest is a USM pointer to copy to.
  /// \param Src is the source device_global.
  /// \param NumBytes is a number of bytes to copy.
  /// \param SrcOffset is the offset into \p Src to copy from.
  template <typename T, typename PropertyListT>
  void
  memcpy(void *Dest,
         const ext::oneapi::experimental::device_global<T, PropertyListT> &Src,
         size_t NumBytes = sizeof(T), size_t SrcOffset = 0) {
    throwIfGraphAssociated<
        ext::oneapi::experimental::detail::UnsupportedGraphFeatures::
            sycl_ext_oneapi_device_global>();
    if (sizeof(T) < SrcOffset + NumBytes)
      throw sycl::exception(make_error_code(errc::invalid),
                            "Copy from device_global is out of bounds.");

    constexpr bool IsDeviceImageScoped = PropertyListT::template has_property<
        ext::oneapi::experimental::device_image_scope_key>();

    if (!detail::isDeviceGlobalUsedInKernel(&Src)) {
      // If the corresponding device_global isn't used in any kernels, we fall
      // back to doing the memory operation on host-only.
      memcpyFromHostOnlyDeviceGlobal(Dest, &Src, IsDeviceImageScoped, NumBytes,
                                     SrcOffset);
      return;
    }

    memcpyFromDeviceGlobal(Dest, &Src, IsDeviceImageScoped, NumBytes,
                           SrcOffset);
  }

  /// Copies elements of type `std::remove_all_extents_t<T>` from a USM memory
  /// region to a device_global.
  /// Throws an exception if the copy operation intends to write outside the
  /// memory range \p Dest, as specified through \p Count and \p StartIndex.
  ///
  /// \param Src is a USM pointer to the source memory.
  /// \param Dest is the destination device_glboal.
  /// \param Count is a number of elements to copy.
  /// \param StartIndex is the index of the first element in \p Dest to copy to.
  template <typename T, typename PropertyListT>
  void copy(const std::remove_all_extents_t<T> *Src,
            ext::oneapi::experimental::device_global<T, PropertyListT> &Dest,
            size_t Count = sizeof(T) / sizeof(std::remove_all_extents_t<T>),
            size_t StartIndex = 0) {
    this->memcpy(Dest, Src, Count * sizeof(std::remove_all_extents_t<T>),
                 StartIndex * sizeof(std::remove_all_extents_t<T>));
  }

  /// Copies elements of type `std::remove_all_extents_t<T>` from a
  /// device_global to a USM memory region.
  /// Throws an exception if the copy operation intends to write outside the
  /// memory range \p Src, as specified through \p Count and \p StartIndex.
  ///
  /// \param Src is the source device_global.
  /// \param Dest is a USM pointer to copy to.
  /// \param Count is a number of elements to copy.
  /// \param StartIndex is the index of the first element in \p Src to copy
  ///        from.
  template <typename T, typename PropertyListT>
  void
  copy(const ext::oneapi::experimental::device_global<T, PropertyListT> &Src,
       std::remove_all_extents_t<T> *Dest,
       size_t Count = sizeof(T) / sizeof(std::remove_all_extents_t<T>),
       size_t StartIndex = 0) {
    this->memcpy(Dest, Src, Count * sizeof(std::remove_all_extents_t<T>),
                 StartIndex * sizeof(std::remove_all_extents_t<T>));
  }
  /// Executes a command_graph.
  ///
  /// \param Graph Executable command_graph to run
  void ext_oneapi_graph(ext::oneapi::experimental::command_graph<
                        ext::oneapi::experimental::graph_state::executable>
                            Graph);

  /// Copies data from one memory region to another, where \p Src is a USM
  /// pointer and \p Dest is an opaque image memory handle. An exception is
  /// thrown if either \p Src is nullptr or \p Dest is incomplete. The behavior
  /// is undefined if \p Desc is inconsistent with the allocated memory region.
  ///
  /// \param Src is a USM pointer to the source memory.
  /// \param Dest is an opaque image memory handle to the destination memory.
  /// \param DestImgDesc is the image descriptor
  void ext_oneapi_copy(
      void *Src, ext::oneapi::experimental::image_mem_handle Dest,
      const ext::oneapi::experimental::image_descriptor &DestImgDesc);

  /// Copies data from one memory region to another, where \p Src is a USM
  /// pointer and \p Dest is an opaque image memory handle. Allows for a
  /// sub-region copy, where \p SrcOffset , \p DestOffset , and \p CopyExtent
  /// are used to determine the sub-region. Pixel size is determined
  /// by \p DestImgDesc
  /// An exception is thrown if either \p Src is nullptr or \p Dest is
  /// incomplete.
  ///
  /// \param Src is a USM pointer to the source memory.
  /// \param SrcOffset is an offset from the origin where the x, y, and z
  ///                  components are measured in bytes, rows, and slices
  ///                  respectively
  /// \param SrcExtent is the extent of the source memory to copy, measured in
  ///                  pixels (pixel size determined by \p DestImgDesc )
  /// \param Dest is an opaque image memory handle to the destination memory.
  /// \param DestOffset is an offset from the destination origin measured in
  ///                   pixels (pixel size determined by \p DestImgDesc )
  /// \param DestImgDesc is the destination image descriptor
  /// \param CopyExtent is the width, height, and depth of the region to copy
  ///               measured in pixels as determined by \p DestImgDesc
  void ext_oneapi_copy(
      void *Src, sycl::range<3> SrcOffset, sycl::range<3> SrcExtent,
      ext::oneapi::experimental::image_mem_handle Dest,
      sycl::range<3> DestOffset,
      const ext::oneapi::experimental::image_descriptor &DestImgDesc,
      sycl::range<3> CopyExtent);

  /// Copies data from one memory region to another, where \p Src is an opaque
  /// image memory handle and \p Dest is a USM pointer.
  /// An exception is thrown if either \p Src is incomplete or \p Dest is
  /// nullptr. The behavior is undefined if \p Desc is inconsistent with the
  /// allocated memory region.
  ///
  /// \param Src is an opaque image memory handle to the source memory.
  /// \param Dest is a USM pointer to the destination memory.
  /// \param SrcImgDesc is the source image descriptor
  void ext_oneapi_copy(
      ext::oneapi::experimental::image_mem_handle Src, void *Dest,
      const ext::oneapi::experimental::image_descriptor &SrcImgDesc);

  /// Copies data from one memory region to another, where \p Src is an opaque
  /// image memory handle and \p Dest is a USM pointer. Allows for a
  /// sub-region copy, where \p SrcOffset , \p DestOffset , and \p Extent are
  /// used to determine the sub-region.  Pixel size is determined
  /// by \p SrcImgDesc
  /// An exception is thrown if either \p Src is nullptr or \p Dest is
  /// incomplete.
  ///
  /// \param Src is an opaque image memory handle to the source memory.
  /// \param SrcOffset is an offset from the origin of source measured in pixels
  ///                   (pixel size determined by \p SrcImgDesc )
  /// \param SrcImgDesc is the source image descriptor
  /// \param Dest is a USM pointer to the destination memory.
  /// \param DestOffset is an offset from the destination origin where the
  ///                  x, y, and z components are measured in bytes, rows,
  ///                  and slices respectively
  /// \param DestExtent is the extent of the dest memory to copy, measured in
  ///                  pixels (pixel size determined by \p DestImgDesc )
  /// \param CopyExtent is the width, height, and depth of the region to copy
  ///               measured in pixels (pixel size determined by
  ///               \p SrcImgDesc )
  void
  ext_oneapi_copy(ext::oneapi::experimental::image_mem_handle Src,
                  sycl::range<3> SrcOffset,
                  const ext::oneapi::experimental::image_descriptor &SrcImgDesc,
                  void *Dest, sycl::range<3> DestOffset,
                  sycl::range<3> DestExtent, sycl::range<3> CopyExtent);

  /// Copies data from one memory region to another, where \p Src and \p Dest
  /// are USM pointers. An exception is thrown if either \p Src is nullptr, \p
  /// Dest is nullptr, or \p Pitch is inconsistent with hardware requirements.
  /// The behavior is undefined if \p Desc is inconsistent with the allocated
  /// memory region.
  ///
  /// \param Src is a USM pointer to the source memory.
  /// \param Dest is a USM pointer to the destination memory.
  /// \param DeviceImgDesc is the image descriptor (format, order, dimensions).
  /// \param DeviceRowPitch is the pitch of the rows on the device.
  void ext_oneapi_copy(
      void *Src, void *Dest,
      const ext::oneapi::experimental::image_descriptor &DeviceImgDesc,
      size_t DeviceRowPitch);

  /// Copies data from one memory region to another, where \p Src and \p Dest
  /// are USM pointers. Allows for a sub-region copy, where \p SrcOffset ,
  /// \p DestOffset , and \p Extent are used to determine the sub-region.
  /// Pixel size is determined by \p DestImgDesc
  /// An exception is thrown if either \p Src is nullptr or \p Dest is
  /// incomplete.
  ///
  /// \param Src is a USM pointer to the source memory.
  /// \param SrcOffset is an destination offset from the origin where the
  ///                  x, y, and z components are measured in bytes, rows,
  ///                  and slices respectively
  /// \param Dest is a USM pointer to the destination memory.
  /// \param DestOffset is an destination offset from the origin where the
  ///                  x, y, and z components are measured in bytes, rows,
  ///                  and slices respectively
  /// \param DeviceImgDesc is the device image descriptor
  /// \param DeviceRowPitch is the row pitch on the device
  /// \param HostExtent is the extent of the dest memory to copy, measured in
  ///                  pixels (pixel size determined by \p DeviceImgDesc )
  /// \param CopyExtent is the width, height, and depth of the region to copy
  ///               measured in pixels (pixel size determined by
  ///               \p DeviceImgDesc )
  void ext_oneapi_copy(
      void *Src, sycl::range<3> SrcOffset, void *Dest,
      sycl::range<3> DestOffset,
      const ext::oneapi::experimental::image_descriptor &DeviceImgDesc,
      size_t DeviceRowPitch, sycl::range<3> HostExtent,
      sycl::range<3> CopyExtent);

  /// Instruct the queue with a non-blocking wait on an external semaphore.
  /// An exception is thrown if \p SemaphoreHandle is incomplete.
  ///
  /// \param SemaphoreHandle is an opaque external interop semaphore handle
  void ext_oneapi_wait_external_semaphore(
      sycl::ext::oneapi::experimental::interop_semaphore_handle
          SemaphoreHandle);

  /// Instruct the queue to signal the external semaphore once all previous
  /// commands have completed execution.
  /// An exception is thrown if \p SemaphoreHandle is incomplete.
  ///
  /// \param SemaphoreHandle is an opaque external interop semaphore handle
  void ext_oneapi_signal_external_semaphore(
      sycl::ext::oneapi::experimental::interop_semaphore_handle
          SemaphoreHandle);

private:
  std::shared_ptr<detail::handler_impl> MImpl;
  std::shared_ptr<detail::queue_impl> MQueue;

  /// The storage for the arguments passed.
  /// We need to store a copy of values that are passed explicitly through
  /// set_arg, require and so on, because we need them to be alive after
  /// we exit the method they are passed in.
  mutable detail::CG::StorageInitHelper CGData;
  std::vector<detail::LocalAccessorImplPtr> MLocalAccStorage;
  std::vector<std::shared_ptr<detail::stream_impl>> MStreamStorage;
  /// The list of arguments for the kernel.
  std::vector<detail::ArgDesc> MArgs;
  /// The list of associated accessors with this handler.
  /// These accessors were created with this handler as argument or
  /// have become required for this handler via require method.
  std::vector<detail::ArgDesc> MAssociatedAccesors;
  /// Struct that encodes global size, local size, ...
  detail::NDRDescT MNDRDesc;
  std::string MKernelName;
  /// Storage for a sycl::kernel object.
  std::shared_ptr<detail::kernel_impl> MKernel;
  /// Type of the command group, e.g. kernel, fill. Can also encode version.
  /// Use getType and setType methods to access this variable unless
  /// manipulations with version are required
  detail::CG::CGTYPE MCGType = detail::CG::None;
  /// Pointer to the source host memory or accessor(depending on command type).
  void *MSrcPtr = nullptr;
  /// Pointer to the dest host memory or accessor(depends on command type).
  void *MDstPtr = nullptr;
  /// Length to copy or fill (for USM operations).
  size_t MLength = 0;
  /// Pattern that is used to fill memory object in case command type is fill.
  std::vector<char> MPattern;
  /// Storage for a lambda or function object.
  std::unique_ptr<detail::HostKernelBase> MHostKernel;
  /// Storage for lambda/function when using HostTask
  std::unique_ptr<detail::HostTask> MHostTask;
  /// The list of valid SYCL events that need to complete
  /// before barrier command can be executed
  std::vector<detail::EventImplPtr> MEventsWaitWithBarrier;

  /// The graph that is associated with this handler.
  std::shared_ptr<ext::oneapi::experimental::detail::graph_impl> MGraph;
  /// If we are submitting a graph using ext_oneapi_graph this will be the graph
  /// to be executed.
  std::shared_ptr<ext::oneapi::experimental::detail::exec_graph_impl>
      MExecGraph;
  /// Storage for a node created from a subgraph submission.
  std::shared_ptr<ext::oneapi::experimental::detail::node_impl> MSubgraphNode;
  /// Storage for the CG created when handling graph nodes added explicitly.
  std::unique_ptr<detail::CG> MGraphNodeCG;

  bool MIsHost = false;

  detail::code_location MCodeLoc = {};
  bool MIsFinalized = false;
  event MLastEvent;

  // Make queue_impl class friend to be able to call finalize method.
  friend class detail::queue_impl;
  // Make accessor class friend to keep the list of associated accessors.
  template <typename DataT, int Dims, access::mode AccMode,
            access::target AccTarget, access::placeholder isPlaceholder,
            typename PropertyListT>
  friend class accessor;
  friend device detail::getDeviceFromHandler(handler &);

  template <typename DataT, int Dimensions, access::mode AccessMode,
            access::target AccessTarget, access::placeholder IsPlaceholder>
  friend class detail::image_accessor;
  // Make stream class friend to be able to keep the list of associated streams
  friend class stream;
  friend class detail::stream_impl;
  // Make reduction friends to store buffers and arrays created for it
  // in handler from reduction methods.
  template <typename T, class BinaryOperation, int Dims, size_t Extent,
            bool ExplicitIdentity, typename RedOutVar>
  friend class detail::reduction_impl_algo;

  friend inline void detail::reduction::finalizeHandler(handler &CGH);
  template <class FunctorTy>
  friend void detail::reduction::withAuxHandler(handler &CGH, FunctorTy Func);

  template <typename KernelName, detail::reduction::strategy Strategy, int Dims,
            typename PropertiesT, typename... RestT>
  friend void detail::reduction_parallel_for(handler &CGH, range<Dims> NDRange,
                                             PropertiesT Properties,
                                             RestT... Rest);

  template <typename KernelName, detail::reduction::strategy Strategy, int Dims,
            typename PropertiesT, typename... RestT>
  friend void
  detail::reduction_parallel_for(handler &CGH, nd_range<Dims> NDRange,
                                 PropertiesT Properties, RestT... Rest);

#ifndef __SYCL_DEVICE_ONLY__
  friend void detail::associateWithHandler(handler &,
                                           detail::AccessorBaseHost *,
                                           access::target);
  friend void detail::associateWithHandler(
      handler &, detail::UnsampledImageAccessorBaseHost *, image_target);
  friend void detail::associateWithHandler(
      handler &, detail::SampledImageAccessorBaseHost *, image_target);
#endif

  friend class ::MockHandler;
  friend class detail::queue_impl;

  // Make pipe class friend to be able to call ext_intel_read/write_host_pipe
  // method.
  template <class _name, class _dataT, int32_t _min_capacity,
            class _propertiesT, class>
  friend class ext::intel::experimental::pipe;

  /// Read from a host pipe given a host address and
  /// \param Name name of the host pipe to be passed into lower level runtime
  /// \param Ptr host pointer of host pipe as identified by address of its const
  ///        expr m_Storage member
  /// \param Size the size of data getting read back / to.
  /// \param Block if read operation is blocking, default to false.
  void ext_intel_read_host_pipe(const std::string &Name, void *Ptr, size_t Size,
                                bool Block = false);

  /// Write to host pipes given a host address and
  /// \param Name name of the host pipe to be passed into lower level runtime
  /// \param Ptr host pointer of host pipe as identified by address of its const
  /// expr m_Storage member
  /// \param Size the size of data getting read back / to.
  /// \param Block if write opeartion is blocking, default to false.
  void ext_intel_write_host_pipe(const std::string &Name, void *Ptr,
                                 size_t Size, bool Block = false);
  friend class ext::oneapi::experimental::detail::graph_impl;

  bool DisableRangeRounding();

  bool RangeRoundingTrace();

  void GetRangeRoundingSettings(size_t &MinFactor, size_t &GoodFactor,
                                size_t &MinRange);

  template <typename WrapperT, typename TransformedArgType, int Dims,
            typename KernelType,
            std::enable_if_t<detail::KernelLambdaHasKernelHandlerArgT<
                KernelType, TransformedArgType>::value> * = nullptr>
  auto getRangeRoundedKernelLambda(KernelType KernelFunc,
                                   range<Dims> UserRange) {
    return detail::RoundedRangeKernelWithKH<TransformedArgType, Dims,
                                            KernelType>{UserRange, KernelFunc};
  }

  template <typename WrapperT, typename TransformedArgType, int Dims,
            typename KernelType,
            std::enable_if_t<!detail::KernelLambdaHasKernelHandlerArgT<
                KernelType, TransformedArgType>::value> * = nullptr>
  auto getRangeRoundedKernelLambda(KernelType KernelFunc,
                                   range<Dims> UserRange) {
    return detail::RoundedRangeKernel<TransformedArgType, Dims, KernelType>{
        UserRange, KernelFunc};
  }

  const std::shared_ptr<detail::context_impl> &getContextImplPtr() const;

  // Checks if 2D memory operations are supported by the underlying platform.
  bool supportsUSMMemcpy2D();
  bool supportsUSMFill2D();
  bool supportsUSMMemset2D();

  // Helper function for getting a loose bound on work-items.
  id<2> computeFallbackKernelBounds(size_t Width, size_t Height);

  // Common function for launching a 2D USM memcpy kernel to avoid redefinitions
  // of the kernel from copy and memcpy.
  template <typename T>
  void commonUSMCopy2DFallbackKernel(const void *Src, size_t SrcPitch,
                                     void *Dest, size_t DestPitch, size_t Width,
                                     size_t Height) {
    // Otherwise the data is accessible on the device so we do the operation
    // there instead.
    // Limit number of work items to be resistant to big copies.
    id<2> Chunk = computeFallbackKernelBounds(Height, Width);
    id<2> Iterations = (Chunk + id<2>{Height, Width} - 1) / Chunk;
    parallel_for<__usmmemcpy2d<T>>(
        range<2>{Chunk[0], Chunk[1]}, [=](id<2> Index) {
          T *CastedDest = static_cast<T *>(Dest);
          const T *CastedSrc = static_cast<const T *>(Src);
          for (uint32_t I = 0; I < Iterations[0]; ++I) {
            for (uint32_t J = 0; J < Iterations[1]; ++J) {
              id<2> adjustedIndex = Index + Chunk * id<2>{I, J};
              if (adjustedIndex[0] < Height && adjustedIndex[1] < Width) {
                CastedDest[adjustedIndex[0] * DestPitch + adjustedIndex[1]] =
                    CastedSrc[adjustedIndex[0] * SrcPitch + adjustedIndex[1]];
              }
            }
          }
        });
  }

  // Common function for launching a 2D USM memcpy host-task to avoid
  // redefinitions of the kernel from copy and memcpy.
  template <typename T>
  void commonUSMCopy2DFallbackHostTask(const void *Src, size_t SrcPitch,
                                       void *Dest, size_t DestPitch,
                                       size_t Width, size_t Height) {
    // If both pointers are host USM or unknown (assumed non-USM) we use a
    // host-task to satisfy dependencies.
    host_task([=] {
      const T *CastedSrc = static_cast<const T *>(Src);
      T *CastedDest = static_cast<T *>(Dest);
      for (size_t I = 0; I < Height; ++I) {
        const T *SrcItBegin = CastedSrc + SrcPitch * I;
        T *DestItBegin = CastedDest + DestPitch * I;
        std::copy(SrcItBegin, SrcItBegin + Width, DestItBegin);
      }
    });
  }

  // StageFillCG()  Supporting function to fill()
  template <typename T, int Dims, access::mode AccessMode,
            access::target AccessTarget,
            access::placeholder IsPlaceholder = access::placeholder::false_t,
            typename PropertyListT = property_list>
  void StageFillCG(
      accessor<T, Dims, AccessMode, AccessTarget, IsPlaceholder, PropertyListT>
          Dst,
      const T &Pattern) {
    setType(detail::CG::Fill);
    detail::AccessorBaseHost *AccBase = (detail::AccessorBaseHost *)&Dst;
    detail::AccessorImplPtr AccImpl = detail::getSyclObjImpl(*AccBase);

    MDstPtr = static_cast<void *>(AccImpl.get());
    CGData.MRequirements.push_back(AccImpl.get());
    CGData.MAccStorage.push_back(std::move(AccImpl));

    MPattern.resize(sizeof(T));
    auto PatternPtr = reinterpret_cast<T *>(MPattern.data());
    *PatternPtr = Pattern;
  }

  // Common function for launching a 2D USM fill kernel to avoid redefinitions
  // of the kernel from memset and fill.
  template <typename T>
  void commonUSMFill2DFallbackKernel(void *Dest, size_t DestPitch,
                                     const T &Pattern, size_t Width,
                                     size_t Height) {
    // Otherwise the data is accessible on the device so we do the operation
    // there instead.
    // Limit number of work items to be resistant to big fill operations.
    id<2> Chunk = computeFallbackKernelBounds(Height, Width);
    id<2> Iterations = (Chunk + id<2>{Height, Width} - 1) / Chunk;
    parallel_for<__usmfill2d<T>>(
        range<2>{Chunk[0], Chunk[1]}, [=](id<2> Index) {
          T *CastedDest = static_cast<T *>(Dest);
          for (uint32_t I = 0; I < Iterations[0]; ++I) {
            for (uint32_t J = 0; J < Iterations[1]; ++J) {
              id<2> adjustedIndex = Index + Chunk * id<2>{I, J};
              if (adjustedIndex[0] < Height && adjustedIndex[1] < Width) {
                CastedDest[adjustedIndex[0] * DestPitch + adjustedIndex[1]] =
                    Pattern;
              }
            }
          }
        });
  }

  // Common function for launching a 2D USM fill kernel or host_task to avoid
  // redefinitions of the kernel from memset and fill.
  template <typename T>
  void commonUSMFill2DFallbackHostTask(void *Dest, size_t DestPitch,
                                       const T &Pattern, size_t Width,
                                       size_t Height) {
    // If the pointer is host USM or unknown (assumed non-USM) we use a
    // host-task to satisfy dependencies.
    host_task([=] {
      T *CastedDest = static_cast<T *>(Dest);
      for (size_t I = 0; I < Height; ++I) {
        T *ItBegin = CastedDest + DestPitch * I;
        std::fill(ItBegin, ItBegin + Width, Pattern);
      }
    });
  }

  // Implementation of ext_oneapi_memcpy2d using command for native 2D memcpy.
  void ext_oneapi_memcpy2d_impl(void *Dest, size_t DestPitch, const void *Src,
                                size_t SrcPitch, size_t Width, size_t Height);

  // Untemplated version of ext_oneapi_fill2d using command for native 2D fill.
  void ext_oneapi_fill2d_impl(void *Dest, size_t DestPitch, const void *Value,
                              size_t ValueSize, size_t Width, size_t Height);

  // Implementation of ext_oneapi_memset2d using command for native 2D memset.
  void ext_oneapi_memset2d_impl(void *Dest, size_t DestPitch, int Value,
                                size_t Width, size_t Height);

  // Implementation of memcpy to device_global.
  void memcpyToDeviceGlobal(const void *DeviceGlobalPtr, const void *Src,
                            bool IsDeviceImageScoped, size_t NumBytes,
                            size_t Offset);

  // Implementation of memcpy from device_global.
  void memcpyFromDeviceGlobal(void *Dest, const void *DeviceGlobalPtr,
                              bool IsDeviceImageScoped, size_t NumBytes,
                              size_t Offset);

  // Implementation of memcpy to an unregistered device_global.
  void memcpyToHostOnlyDeviceGlobal(const void *DeviceGlobalPtr,
                                    const void *Src, size_t DeviceGlobalTSize,
                                    bool IsDeviceImageScoped, size_t NumBytes,
                                    size_t Offset);

  // Implementation of memcpy from an unregistered device_global.
  void memcpyFromHostOnlyDeviceGlobal(void *Dest, const void *DeviceGlobalPtr,
                                      bool IsDeviceImageScoped, size_t NumBytes,
                                      size_t Offset);

  template <typename T, int Dims, access::mode AccessMode,
            access::target AccessTarget,
            access::placeholder IsPlaceholder = access::placeholder::false_t,
            typename PropertyListT = property_list>
  void checkIfPlaceholderIsBoundToHandler(
      accessor<T, Dims, AccessMode, AccessTarget, IsPlaceholder, PropertyListT>
          Acc) {
    auto *AccBase = reinterpret_cast<detail::AccessorBaseHost *>(&Acc);
    detail::AccessorImplPtr AccImpl = detail::getSyclObjImpl(*AccBase);
    detail::AccessorImplHost *Req = AccImpl.get();
    if (std::find_if(MAssociatedAccesors.begin(), MAssociatedAccesors.end(),
                     [&](const detail::ArgDesc &AD) {
                       return AD.MType ==
                                  detail::kernel_param_kind_t::kind_accessor &&
                              AD.MPtr == Req &&
                              AD.MSize == static_cast<int>(AccessTarget);
                     }) == MAssociatedAccesors.end())
      throw sycl::exception(make_error_code(errc::kernel_argument),
                            "placeholder accessor must be bound by calling "
                            "handler::require() before it can be used.");
  }

  // Set value of the gpu cache configuration for the kernel.
  void setKernelCacheConfig(sycl::detail::pi::PiKernelCacheConfig);

  template <
      ext::oneapi::experimental::detail::UnsupportedGraphFeatures FeatureT>
  void throwIfGraphAssociated() const {

    if (getCommandGraph()) {
      std::string FeatureString =
          ext::oneapi::experimental::detail::UnsupportedFeatureToString(
              FeatureT);
      throw sycl::exception(sycl::make_error_code(errc::invalid),
                            "The " + FeatureString +
                                " feature is not yet available "
                                "for use with the SYCL Graph extension.");
    }
  }
};
} // namespace _V1
} // namespace sycl<|MERGE_RESOLUTION|>--- conflicted
+++ resolved
@@ -2353,14 +2353,8 @@
             typename PropertiesT>
   __SYCL_ALWAYS_INLINE std::enable_if_t<
       ext::oneapi::experimental::is_property_list<PropertiesT>::value>
-<<<<<<< HEAD
   parallel_for(range<1> NumWorkItems __SYCL_ANNOTATE(range), PropertiesT Props,
                _KERNELFUNCPARAM(KernelFunc) __SYCL_ANNOTATE(kernel)) {
-    throwIfGraphAssociatedAndKernelProperties<PropertiesT>();
-=======
-  parallel_for(range<1> NumWorkItems, PropertiesT Props,
-               _KERNELFUNCPARAM(KernelFunc)) {
->>>>>>> 7bd51c64
     parallel_for_lambda_impl<KernelName, KernelType, 1, PropertiesT>(
         NumWorkItems, Props, std::move(KernelFunc));
   }
@@ -2369,14 +2363,8 @@
             typename PropertiesT>
   __SYCL_ALWAYS_INLINE std::enable_if_t<
       ext::oneapi::experimental::is_property_list<PropertiesT>::value>
-<<<<<<< HEAD
   parallel_for(range<2> NumWorkItems __SYCL_ANNOTATE(range), PropertiesT Props,
                _KERNELFUNCPARAM(KernelFunc) __SYCL_ANNOTATE(kernel)) {
-    throwIfGraphAssociatedAndKernelProperties<PropertiesT>();
-=======
-  parallel_for(range<2> NumWorkItems, PropertiesT Props,
-               _KERNELFUNCPARAM(KernelFunc)) {
->>>>>>> 7bd51c64
     parallel_for_lambda_impl<KernelName, KernelType, 2, PropertiesT>(
         NumWorkItems, Props, std::move(KernelFunc));
   }
@@ -2385,14 +2373,8 @@
             typename PropertiesT>
   __SYCL_ALWAYS_INLINE std::enable_if_t<
       ext::oneapi::experimental::is_property_list<PropertiesT>::value>
-<<<<<<< HEAD
   parallel_for(range<3> NumWorkItems __SYCL_ANNOTATE(range), PropertiesT Props,
                _KERNELFUNCPARAM(KernelFunc) __SYCL_ANNOTATE(kernel)) {
-    throwIfGraphAssociatedAndKernelProperties<PropertiesT>();
-=======
-  parallel_for(range<3> NumWorkItems, PropertiesT Props,
-               _KERNELFUNCPARAM(KernelFunc)) {
->>>>>>> 7bd51c64
     parallel_for_lambda_impl<KernelName, KernelType, 3, PropertiesT>(
         NumWorkItems, Props, std::move(KernelFunc));
   }
@@ -2401,15 +2383,8 @@
             typename PropertiesT, int Dims>
   __SYCL_ALWAYS_INLINE std::enable_if_t<
       ext::oneapi::experimental::is_property_list<PropertiesT>::value>
-<<<<<<< HEAD
-  parallel_for(nd_range<Dims> Range __SYCL_ANNOTATE(nd_range),
-               PropertiesT Properties,
+  parallel_for(nd_range<Dims> Range __SYCL_ANNOTATE(range), PropertiesT Properties,
                _KERNELFUNCPARAM(KernelFunc) __SYCL_ANNOTATE(kernel)) {
-    throwIfGraphAssociatedAndKernelProperties<PropertiesT>();
-=======
-  parallel_for(nd_range<Dims> Range, PropertiesT Properties,
-               _KERNELFUNCPARAM(KernelFunc)) {
->>>>>>> 7bd51c64
     parallel_for_impl<KernelName>(Range, Properties, std::move(KernelFunc));
   }
 
