//==-------- handler.hpp --- SYCL command group handler --------------------==//
//
// Part of the LLVM Project, under the Apache License v2.0 with LLVM Exceptions.
// See https://llvm.org/LICENSE.txt for license information.
// SPDX-License-Identifier: Apache-2.0 WITH LLVM-exception
//
//===----------------------------------------------------------------------===//

#pragma once

#include <sycl/access/access.hpp>
#include <sycl/accessor.hpp>
#include <sycl/detail/cl.h>
#include <sycl/detail/common.hpp>
#include <sycl/detail/defines_elementary.hpp>
#include <sycl/detail/export.hpp>
#include <sycl/detail/id_queries_fit_in_int.hpp>
#include <sycl/detail/impl_utils.hpp>
#include <sycl/detail/kernel_desc.hpp>
#include <sycl/detail/kernel_launch_helper.hpp>
#include <sycl/detail/kernel_name_based_cache.hpp>
#include <sycl/detail/kernel_name_str_t.hpp>
#include <sycl/detail/reduction_forward.hpp>
#include <sycl/detail/string.hpp>
#include <sycl/detail/string_view.hpp>
#include <sycl/detail/ur.hpp>
#include <sycl/device.hpp>
#include <sycl/event.hpp>
#include <sycl/exception.hpp>
#include <sycl/ext/oneapi/bindless_images_interop.hpp>
#include <sycl/ext/oneapi/bindless_images_mem_handle.hpp>
#include <sycl/ext/oneapi/device_global/device_global.hpp>
#include <sycl/ext/oneapi/device_global/properties.hpp>
#include <sycl/ext/oneapi/experimental/cluster_group_prop.hpp>
#include <sycl/ext/oneapi/experimental/graph.hpp>
#include <sycl/ext/oneapi/experimental/raw_kernel_arg.hpp>
#include <sycl/ext/oneapi/experimental/use_root_sync_prop.hpp>
#include <sycl/ext/oneapi/kernel_properties/properties.hpp>
#include <sycl/ext/oneapi/properties/properties.hpp>
#include <sycl/group.hpp>
#include <sycl/id.hpp>
#include <sycl/item.hpp>
#include <sycl/kernel.hpp>
#include <sycl/kernel_bundle_enums.hpp>
#include <sycl/nd_item.hpp>
#include <sycl/nd_range.hpp>
#include <sycl/property_list.hpp>
#include <sycl/range.hpp>
#include <sycl/sampler.hpp>

#include <assert.h>
#include <functional>
#include <memory>
#include <stddef.h>
#include <stdint.h>
#include <string>
#include <tuple>
#include <type_traits>
#include <utility>
#include <vector>

// TODO: refactor this header
// 41(!!!) includes of SYCL headers + 10 includes of standard headers.
// 3300+ lines of code

#if defined(__SYCL_UNNAMED_LAMBDA__)
// We can't use nested types (e.g. struct S defined inside main() routine) to
// name kernels. At the same time, we have to provide a unique kernel name for
// sycl::fill and the only thing we can use to introduce that uniqueness (in
// general) is the template parameter T which might be exactly that nested type.
// That means we cannot support sycl::fill(void *, T&, size_t) for such types in
// general. However, we can do better than that when unnamed lambdas are
// enabled, so do it here! See also https://github.com/intel/llvm/issues/469.
template <typename DataT, int Dimensions, sycl::access::mode AccessMode,
          sycl::access::target AccessTarget,
          sycl::access::placeholder IsPlaceholder>
using __fill = sycl::detail::auto_name;
template <typename T> using __usmfill = sycl::detail::auto_name;
template <typename T> using __usmfill2d = sycl::detail::auto_name;
template <typename T> using __usmmemcpy2d = sycl::detail::auto_name;

template <typename T_Src, typename T_Dst, int Dims,
          sycl::access::mode AccessMode, sycl::access::target AccessTarget,
          sycl::access::placeholder IsPlaceholder>
using __copyAcc2Ptr = sycl::detail::auto_name;

template <typename T_Src, typename T_Dst, int Dims,
          sycl::access::mode AccessMode, sycl::access::target AccessTarget,
          sycl::access::placeholder IsPlaceholder>
using __copyPtr2Acc = sycl::detail::auto_name;

template <typename T_Src, int Dims_Src, sycl::access::mode AccessMode_Src,
          sycl::access::target AccessTarget_Src, typename T_Dst, int Dims_Dst,
          sycl::access::mode AccessMode_Dst,
          sycl::access::target AccessTarget_Dst,
          sycl::access::placeholder IsPlaceholder_Src,
          sycl::access::placeholder IsPlaceholder_Dst>
using __copyAcc2Acc = sycl::detail::auto_name;
#else
// Limited fallback path for when unnamed lambdas aren't available. Cannot
// handle nested types.
template <typename DataT, int Dimensions, sycl::access::mode AccessMode,
          sycl::access::target AccessTarget,
          sycl::access::placeholder IsPlaceholder>
class __fill;
template <typename T> class __usmfill;
template <typename T> class __usmfill2d;
template <typename T> class __usmmemcpy2d;

template <typename T_Src, typename T_Dst, int Dims,
          sycl::access::mode AccessMode, sycl::access::target AccessTarget,
          sycl::access::placeholder IsPlaceholder>
class __copyAcc2Ptr;

template <typename T_Src, typename T_Dst, int Dims,
          sycl::access::mode AccessMode, sycl::access::target AccessTarget,
          sycl::access::placeholder IsPlaceholder>
class __copyPtr2Acc;

template <typename T_Src, int Dims_Src, sycl::access::mode AccessMode_Src,
          sycl::access::target AccessTarget_Src, typename T_Dst, int Dims_Dst,
          sycl::access::mode AccessMode_Dst,
          sycl::access::target AccessTarget_Dst,
          sycl::access::placeholder IsPlaceholder_Src,
          sycl::access::placeholder IsPlaceholder_Dst>
class __copyAcc2Acc;
#endif

// For unit testing purposes
class MockHandler;

namespace sycl {
inline namespace _V1 {

// Forward declaration

template <bundle_state State> class kernel_bundle;
class handler;
template <typename T, int Dimensions, typename AllocatorT, typename Enable>
class buffer;

namespace ext::intel::experimental {
template <class _name, class _dataT, int32_t _min_capacity, class _propertiesT,
          class>
class pipe;
}

namespace ext ::oneapi ::experimental {
template <typename, typename> class work_group_memory;
template <typename, typename> class dynamic_work_group_memory;
struct image_descriptor;
__SYCL_EXPORT void async_free(sycl::handler &h, void *ptr);
__SYCL_EXPORT void *async_malloc(sycl::handler &h, sycl::usm::alloc kind,
                                 size_t size);
__SYCL_EXPORT void *async_malloc_from_pool(sycl::handler &h, size_t size,
                                           const memory_pool &pool);
} // namespace ext::oneapi::experimental

namespace ext::oneapi::experimental::detail {
class dynamic_parameter_base;
class dynamic_work_group_memory_base;
class dynamic_local_accessor_base;
class graph_impl;
class dynamic_parameter_impl;
} // namespace ext::oneapi::experimental::detail
namespace detail {

class type_erased_cgfo_ty {
  // From SYCL 2020,  command group function object:
  // A type which is callable with operator() that takes a reference to a
  // command group handler, that defines a command group which can be submitted
  // by a queue. The function object can be a named type, lambda function or
  // std::function.
  template <typename T> struct invoker {
    static void call(const void *object, handler &cgh) {
      (*const_cast<T *>(static_cast<const T *>(object)))(cgh);
    }
  };
  const void *object;
  using invoker_ty = void (*)(const void *, handler &);
  const invoker_ty invoker_f;

public:
  template <class T>
  type_erased_cgfo_ty(T &&f)
      // NOTE: Even if `f` is a pointer to a function, `&f` is a pointer to a
      // pointer to a function and as such can be casted to `void *` (pointer to
      // a function cannot be casted).
      : object(static_cast<const void *>(&f)),
        invoker_f(&invoker<std::remove_reference_t<T>>::call) {}
  ~type_erased_cgfo_ty() = default;

  type_erased_cgfo_ty(const type_erased_cgfo_ty &) = delete;
  type_erased_cgfo_ty(type_erased_cgfo_ty &&) = delete;
  type_erased_cgfo_ty &operator=(const type_erased_cgfo_ty &) = delete;
  type_erased_cgfo_ty &operator=(type_erased_cgfo_ty &&) = delete;

  void operator()(handler &cgh) const { invoker_f(object, cgh); }
};

class kernel_bundle_impl;
class work_group_memory_impl;
class handler_impl;
class kernel_impl;
class queue_impl;
class stream_impl;
class event_impl;
class context_impl;
template <typename DataT, int Dimensions, access::mode AccessMode,
          access::target AccessTarget, access::placeholder IsPlaceholder>
class image_accessor;
class HandlerAccess;
class HostTask;

using EventImplPtr = std::shared_ptr<event_impl>;

template <typename RetType, typename Func, typename Arg>
static Arg member_ptr_helper(RetType (Func::*)(Arg) const);

// Non-const version of the above template to match functors whose 'operator()'
// is declared w/o the 'const' qualifier.
template <typename RetType, typename Func, typename Arg>
static Arg member_ptr_helper(RetType (Func::*)(Arg));

// Version with two arguments to handle the case when kernel_handler is passed
// to a lambda
template <typename RetType, typename Func, typename Arg1, typename Arg2>
static Arg1 member_ptr_helper(RetType (Func::*)(Arg1, Arg2) const);

// Non-const version of the above template to match functors whose 'operator()'
// is declared w/o the 'const' qualifier.
template <typename RetType, typename Func, typename Arg1, typename Arg2>
static Arg1 member_ptr_helper(RetType (Func::*)(Arg1, Arg2));

template <typename F, typename SuggestedArgType>
decltype(member_ptr_helper(&F::operator())) argument_helper(int);

template <typename F, typename SuggestedArgType>
SuggestedArgType argument_helper(...);

template <typename F, typename SuggestedArgType>
using lambda_arg_type = decltype(argument_helper<F, SuggestedArgType>(0));

// Used when parallel_for range is rounded-up.
template <typename Name> class __pf_kernel_wrapper;

template <typename Type> struct get_kernel_wrapper_name_t {
  using name = __pf_kernel_wrapper<Type>;
};

__SYCL_EXPORT device getDeviceFromHandler(handler &);
device_impl &getDeviceImplFromHandler(handler &);

// Checks if a device_global has any registered kernel usage.
__SYCL_EXPORT bool isDeviceGlobalUsedInKernel(const void *DeviceGlobalPtr);

// Extracts a pointer to the value inside a dynamic parameter
__SYCL_EXPORT void *getValueFromDynamicParameter(
    ext::oneapi::experimental::detail::dynamic_parameter_base
        &DynamicParamBase);

template <int Dims> class RoundedRangeIDGenerator {
  id<Dims> Id;
  id<Dims> InitId;
  range<Dims> UserRange;
  range<Dims> RoundedRange;
  bool Done = false;

public:
  RoundedRangeIDGenerator(const id<Dims> &Id, const range<Dims> &UserRange,
                          const range<Dims> &RoundedRange)
      : Id(Id), InitId(Id), UserRange(UserRange), RoundedRange(RoundedRange) {
    for (int i = 0; i < Dims; ++i)
      if (Id[i] >= UserRange[i])
        Done = true;
  }

  explicit operator bool() { return !Done; }

  void updateId() {
    for (int i = 0; i < Dims; ++i) {
      Id[i] += RoundedRange[i];
      if (Id[i] < UserRange[i])
        return;
      Id[i] = InitId[i];
    }
    Done = true;
  }

  id<Dims> getId() { return Id; }

  template <typename KernelType> auto getItem() {
    if constexpr (std::is_invocable_v<KernelType, item<Dims> &> ||
                  std::is_invocable_v<KernelType, item<Dims> &, kernel_handler>)
      return detail::Builder::createItem<Dims, true>(UserRange, getId(), {});
    else {
      static_assert(std::is_invocable_v<KernelType, item<Dims, false> &> ||
                        std::is_invocable_v<KernelType, item<Dims, false> &,
                                            kernel_handler>,
                    "Kernel must be invocable with an item!");
      return detail::Builder::createItem<Dims, false>(UserRange, getId());
    }
  }
};

// TODO: The wrappers can be optimized further so that the body
// essentially looks like this:
//   for (auto z = it[2]; z < UserRange[2]; z += it.get_range(2))
//     for (auto y = it[1]; y < UserRange[1]; y += it.get_range(1))
//       for (auto x = it[0]; x < UserRange[0]; x += it.get_range(0))
//         KernelFunc({x,y,z});
template <typename TransformedArgType, int Dims, typename KernelType>
class RoundedRangeKernel {
public:
  range<Dims> UserRange;
  KernelType KernelFunc;
  void operator()(item<Dims> It) const {
    auto RoundedRange = It.get_range();
    for (RoundedRangeIDGenerator Gen(It.get_id(), UserRange, RoundedRange); Gen;
         Gen.updateId()) {
      auto item = Gen.template getItem<KernelType>();
      KernelFunc(item);
    }
  }

  // Copy the properties_tag getter from the original kernel to propagate
  // property(s)
  template <
      typename T = KernelType,
      typename = std::enable_if_t<ext::oneapi::experimental::detail::
                                      HasKernelPropertiesGetMethod<T>::value>>
  auto get(ext::oneapi::experimental::properties_tag) const {
    return KernelFunc.get(ext::oneapi::experimental::properties_tag{});
  }
};

template <typename TransformedArgType, int Dims, typename KernelType>
class RoundedRangeKernelWithKH {
public:
  range<Dims> UserRange;
  KernelType KernelFunc;
  void operator()(item<Dims> It, kernel_handler KH) const {
    auto RoundedRange = It.get_range();
    for (RoundedRangeIDGenerator Gen(It.get_id(), UserRange, RoundedRange); Gen;
         Gen.updateId()) {
      auto item = Gen.template getItem<KernelType>();
      KernelFunc(item, KH);
    }
  }

  // Copy the properties_tag getter from the original kernel to propagate
  // property(s)
  template <
      typename T = KernelType,
      typename = std::enable_if_t<ext::oneapi::experimental::detail::
                                      HasKernelPropertiesGetMethod<T>::value>>
  auto get(ext::oneapi::experimental::properties_tag) const {
    return KernelFunc.get(ext::oneapi::experimental::properties_tag{});
  }
};

using std::enable_if_t;
using sycl::detail::queue_impl;

// Returns true if x*y will overflow in T;
// otherwise, returns false and stores x*y in dst.
template <typename T>
static std::enable_if_t<std::is_unsigned_v<T>, bool>
multiply_with_overflow_check(T &dst, T x, T y) {
  dst = x * y;
  return (y != 0) && (x > (std::numeric_limits<T>::max)() / y);
}

template <int Dims> bool range_size_fits_in_size_t(const range<Dims> &r) {
  size_t acc = 1;
  for (int i = 0; i < Dims; ++i) {
    bool did_overflow = multiply_with_overflow_check(acc, acc, r[i]);
    if (did_overflow)
      return false;
  }
  return true;
}

} // namespace detail

/// Command group handler class.
///
/// Objects of the handler class collect information about command group, such
/// as kernel, requirements to the memory, arguments for the kernel.
///
/// \code{.cpp}
/// sycl::queue::submit([](handler &CGH){
///   CGH.require(Accessor1);   // Adds a requirement to the memory object.
///   CGH.setArg(0, Accessor2); // Registers accessor given as an argument to
///                             // the kernel + adds a requirement to the memory
///                             // object.
///   CGH.setArg(1, N);         // Registers value given as an argument to the
///                             // kernel.
///   // The following registers KernelFunctor to be a kernel that will be
///   // executed in case of queue is bound to the host device, Kernel - for
///   // an OpenCL device. This function clearly indicates that command group
///   // represents kernel execution.
///   CGH.parallel_for(KernelFunctor, Kernel);
///  });
/// \endcode
///
/// The command group can represent absolutely different operations. Depending
/// on the operation we need to store different data. But, in most cases, it's
/// impossible to say what kind of operation we need to perform until the very
/// end. So, handler class contains all fields simultaneously, then during
/// "finalization" it constructs CG object, that represents specific operation,
/// passing fields that are required only.
///
/// \sa queue
/// \sa program
/// \sa kernel
///
/// \ingroup sycl_api
class __SYCL_EXPORT handler {
private:
#ifdef __INTEL_PREVIEW_BREAKING_CHANGES
  /// Constructs SYCL handler from the pre-constructed stack-allocated
  /// `handler_impl` (not enforced, but meaningless to do a heap allocation
  /// outside handler instance).
  ///
  /// \param HandlerImpl is a pre-constructed handler_impl.
  //
  // Can't provide this overload outside preview because `handler` lacks
  // required data members.
  handler(detail::handler_impl &HandlerImpl);
#else
  /// Constructs SYCL handler from queue.
  ///
  /// \param Queue is a SYCL queue.
  /// \param CallerNeedsEvent indicates if the event resulting from this handler
  ///        is needed by the caller.
  handler(std::shared_ptr<detail::queue_impl> Queue, bool CallerNeedsEvent);
  /// Constructs SYCL handler from the associated queue and the submission's
  /// primary and secondary queue.
  ///
  /// \param Queue is a SYCL queue. This is equal to either PrimaryQueue or
  ///        SecondaryQueue.
  /// \param PrimaryQueue is the primary SYCL queue of the submission.
  /// \param SecondaryQueue is the secondary SYCL queue of the submission. This
  ///        is null if no secondary queue is associated with the submission.
  /// \param CallerNeedsEvent indicates if the event resulting from this handler
  ///        is needed by the caller.
  handler(std::shared_ptr<detail::queue_impl> Queue,
          std::shared_ptr<detail::queue_impl> PrimaryQueue,
          std::shared_ptr<detail::queue_impl> SecondaryQueue,
          bool CallerNeedsEvent);
  __SYCL_DLL_LOCAL handler(std::shared_ptr<detail::queue_impl> Queue,
                           detail::queue_impl *SecondaryQueue,
                           bool CallerNeedsEvent);

  /// Constructs SYCL handler from Graph.
  ///
  /// The handler will add the command-group as a node to the graph rather than
  /// enqueueing it straight away.
  ///
  /// \param Graph is a SYCL command_graph
  handler(std::shared_ptr<ext::oneapi::experimental::detail::graph_impl> Graph);
#endif
  handler(std::unique_ptr<detail::handler_impl> &&HandlerImpl);

  ~handler();

  void *storeRawArg(const void *Ptr, size_t Size);

  void *
  storeRawArg(const sycl::ext::oneapi::experimental::raw_kernel_arg &RKA) {
    return storeRawArg(RKA.MArgData, RKA.MArgSize);
  }

  /// Stores copy of Arg passed to the argument storage.
  template <typename T> void *storePlainArg(T &&Arg) {
    return storeRawArg(&Arg, sizeof(T));
  }

  void setType(detail::CGType Type);

  detail::CGType getType() const;

  void throwIfActionIsCreated() {
    if (detail::CGType::None != getType())
      throw sycl::exception(make_error_code(errc::runtime),
                            "Attempt to set multiple actions for the "
                            "command group. Command group must consist of "
                            "a single kernel or explicit memory operation.");
  }

#ifndef __INTEL_PREVIEW_BREAKING_CHANGES
  // TODO: Those functions are not used anymore, remove it in the next
  // ABI-breaking window.
  void extractArgsAndReqsFromLambda(
      char *LambdaPtr,
      const std::vector<detail::kernel_param_desc_t> &ParamDescs, bool IsESIMD);
  void
  extractArgsAndReqsFromLambda(char *LambdaPtr, size_t KernelArgsNum,
                               const detail::kernel_param_desc_t *KernelArgs,
                               bool IsESIMD);
#endif
  /// Extracts and prepares kernel arguments from the lambda using information
  /// from the built-ins or integration header.
  void extractArgsAndReqsFromLambda(
      char *LambdaPtr, detail::kernel_param_desc_t (*ParamDescGetter)(int),
      size_t NumKernelParams, bool IsESIMD);

  /// Extracts and prepares kernel arguments set via set_arg(s).
  void extractArgsAndReqs();

#if defined(__INTEL_PREVIEW_BREAKING_CHANGES)
  // TODO: processArg need not to be public
  __SYCL_DLL_LOCAL
#endif
  void processArg(void *Ptr, const detail::kernel_param_kind_t &Kind,
                  const int Size, const size_t Index, size_t &IndexShift,
                  bool IsKernelCreatedFromSource, bool IsESIMD);

  /// \return a string containing name of SYCL kernel.
  detail::ABINeutralKernelNameStrT getKernelName();

  template <typename LambdaNameT> bool lambdaAndKernelHaveEqualName() {
    // TODO It is unclear a kernel and a lambda/functor must to be equal or not
    // for parallel_for with sycl::kernel and lambda/functor together
    // Now if they are equal we extract arguments from lambda/functor for the
    // kernel. Else it is necessary use set_atg(s) for resolve the order and
    // values of arguments for the kernel.
    assert(MKernel && "MKernel is not initialized");
    constexpr std::string_view LambdaName =
        detail::getKernelName<LambdaNameT>();
    detail::ABINeutralKernelNameStrT KernelName = getKernelName();
    return KernelName == LambdaName;
  }

  /// Saves the location of user's code passed in \p CodeLoc for future usage in
  /// finalize() method.
#ifndef __INTEL_PREVIEW_BREAKING_CHANGES
  void saveCodeLoc(detail::code_location CodeLoc);
#endif
  void saveCodeLoc(detail::code_location CodeLoc, bool IsTopCodeLoc);
  void copyCodeLoc(const handler &other);

  /// Constructs CG object of specific type, passes it to Scheduler and
  /// returns sycl::event object representing the command group.
  /// It's expected that the method is the latest method executed before
  /// object destruction.
  ///
  /// \return a SYCL event object representing the command group
  ///
  /// Note: in preview mode, handler.finalize() is expected to return
  /// nullptr if the event is not needed (discarded).
#ifdef __INTEL_PREVIEW_BREAKING_CHANGES
  detail::EventImplPtr finalize();
#else
  event finalize();
#endif

  /// Constructs CG object of specific type, passes it to Scheduler and
  /// returns sycl::event object representing the command group.
  /// It's expected that the method is the latest method executed before
  /// object destruction.
  /// \param CallerNeedsEvent Specifies if the caller needs an event
  /// representing the work related to this handler.
  ///
  /// \return a SYCL event object representing the command group
  event finalize(bool CallerNeedsEvent);

  /// Saves streams associated with this handler.
  ///
  /// Streams are then forwarded to command group and flushed in the scheduler.
  ///
  /// \param Stream is a pointer to SYCL stream.
  void addStream(const std::shared_ptr<detail::stream_impl> &Stream) {
    MStreamStorage.push_back(Stream);
  }

  /// Saves resources created by handling reduction feature in handler.
  /// They are then forwarded to command group and destroyed only after
  /// the command group finishes the work on device/host.
  ///
  /// @param ReduObj is a pointer to object that must be stored.
  void addReduction(const std::shared_ptr<const void> &ReduObj);

  /// Saves buffers created by handling reduction feature in handler and marks
  /// them as internal. They are then forwarded to command group and destroyed
  /// only after the command group finishes the work on device/host.
  ///
  /// @param ReduBuf is a pointer to buffer that must be stored.
  template <typename T, int Dimensions, typename AllocatorT, typename Enable>
  void
  addReduction(const std::shared_ptr<buffer<T, Dimensions, AllocatorT, Enable>>
                   &ReduBuf) {
    detail::markBufferAsInternal(getSyclObjImpl(*ReduBuf));
    addReduction(std::shared_ptr<const void>(ReduBuf));
  }

#ifdef __SYCL_DEVICE_ONLY__
  // In device compilation accessor isn't inherited from host base classes, so
  // can't detect by it. Since we don't expect it to be ever called in device
  // execution, just use blind void *.
  void associateWithHandler(void *AccBase, access::target AccTarget);
  void associateWithHandler(void *AccBase, image_target AccTarget);
#else
  void associateWithHandlerCommon(detail::AccessorImplPtr AccImpl,
                                  int AccTarget);
  void associateWithHandler(detail::AccessorBaseHost *AccBase,
                            access::target AccTarget);
  void associateWithHandler(detail::UnsampledImageAccessorBaseHost *AccBase,
                            image_target AccTarget);
  void associateWithHandler(detail::SampledImageAccessorBaseHost *AccBase,
                            image_target AccTarget);
#endif

  // Recursively calls itself until arguments pack is fully processed.
  // The version for regular(standard layout) argument.
  template <typename T, typename... Ts>
  void setArgsHelper(int ArgIndex, T &&Arg, Ts &&...Args) {
    set_arg(ArgIndex, std::forward<T>(Arg));
    setArgsHelper(++ArgIndex, std::forward<Ts>(Args)...);
  }

  void setArgsHelper(int) {}

  void setLocalAccessorArgHelper(int ArgIndex,
                                 detail::LocalAccessorBaseHost &LocalAccBase) {
    detail::LocalAccessorImplPtr LocalAccImpl =
        detail::getSyclObjImpl(LocalAccBase);
    detail::LocalAccessorImplHost *Req = LocalAccImpl.get();
    MLocalAccStorage.push_back(std::move(LocalAccImpl));
    addArg(detail::kernel_param_kind_t::kind_accessor, Req,
           static_cast<int>(access::target::local), ArgIndex);
  }

  // setArgHelper for local accessor argument (legacy accessor interface)
  template <typename DataT, int Dims, access::mode AccessMode,
            access::placeholder IsPlaceholder>
  void setArgHelper(int ArgIndex,
                    accessor<DataT, Dims, AccessMode, access::target::local,
                             IsPlaceholder> &&Arg) {
    (void)ArgIndex;
    (void)Arg;
#ifndef __SYCL_DEVICE_ONLY__
    setLocalAccessorArgHelper(ArgIndex, Arg);
#endif
  }

  // setArgHelper for local accessor argument (up to date accessor interface)
  template <typename DataT, int Dims>
  void setArgHelper(int ArgIndex, local_accessor<DataT, Dims> &&Arg) {
    (void)ArgIndex;
    (void)Arg;
#ifndef __SYCL_DEVICE_ONLY__
    setLocalAccessorArgHelper(ArgIndex, Arg);
#endif
  }

  void setArgHelper(int ArgIndex, detail::work_group_memory_impl &Arg);

  // setArgHelper for non local accessor argument.
  template <typename DataT, int Dims, access::mode AccessMode,
            access::target AccessTarget, access::placeholder IsPlaceholder>
  typename std::enable_if_t<AccessTarget != access::target::local, void>
  setArgHelper(
      int ArgIndex,
      accessor<DataT, Dims, AccessMode, AccessTarget, IsPlaceholder> &&Arg) {
    detail::AccessorBaseHost *AccBase = (detail::AccessorBaseHost *)&Arg;
    const detail::AccessorImplPtr &AccImpl = detail::getSyclObjImpl(*AccBase);
    detail::AccessorImplHost *Req = AccImpl.get();
    // Add accessor to the list of arguments.
    addArg(detail::kernel_param_kind_t::kind_accessor, Req,
           static_cast<int>(AccessTarget), ArgIndex);
  }

  template <typename T> void setArgHelper(int ArgIndex, T &&Arg) {
    void *StoredArg = storePlainArg(Arg);

    if (!std::is_same<cl_mem, T>::value && std::is_pointer<T>::value) {
      addArg(detail::kernel_param_kind_t::kind_pointer, StoredArg, sizeof(T),
             ArgIndex);
    } else {
      addArg(detail::kernel_param_kind_t::kind_std_layout, StoredArg, sizeof(T),
             ArgIndex);
    }
  }

  void setArgHelper(int ArgIndex, sampler &&Arg) {
    void *StoredArg = storePlainArg(Arg);
    addArg(detail::kernel_param_kind_t::kind_sampler, StoredArg,
           sizeof(sampler), ArgIndex);
  }

  void setArgHelper(int ArgIndex, stream &&Str);

  // setArgHelper for graph dynamic_parameters
  template <typename T>
  void
  setArgHelper(int ArgIndex,
               ext::oneapi::experimental::dynamic_parameter<T> DynamicParam) {
    // Extract and copy arg so we can move it into setArgHelper
    T ArgValue =
        *static_cast<T *>(detail::getValueFromDynamicParameter(DynamicParam));
    // Set the arg in the handler as normal
    setArgHelper(ArgIndex, std::move(ArgValue));

// Register the dynamic parameter with the handler for later association
// with the node being added
#ifdef __INTEL_PREVIEW_BREAKING_CHANGES
    registerDynamicParameter(detail::getSyclObjImpl(DynamicParam).get(),
                             ArgIndex);
#else
    registerDynamicParameter(DynamicParam, ArgIndex);
#endif
  }

  template <typename DataT, typename PropertyListT>
  void setArgHelper(
      int ArgIndex,
      ext::oneapi::experimental::dynamic_work_group_memory<DataT, PropertyListT>
          &DynWorkGroupMem) {
    (void)ArgIndex;
    (void)DynWorkGroupMem;

#ifndef __SYCL_DEVICE_ONLY__
    ext::oneapi::experimental::detail::dynamic_work_group_memory_base
        &DynWorkGroupBase = DynWorkGroupMem;

    ext::oneapi::experimental::detail::dynamic_parameter_impl *DynParamImpl =
        detail::getSyclObjImpl(DynWorkGroupBase).get();

    addArg(detail::kernel_param_kind_t::kind_dynamic_work_group_memory,
           DynParamImpl, 0, ArgIndex);
    registerDynamicParameter(DynParamImpl, ArgIndex);
#endif
  }

  template <typename DataT, int Dimensions>
  void setArgHelper(
      int ArgIndex,
      ext::oneapi::experimental::dynamic_local_accessor<DataT, Dimensions>
          &DynLocalAccessor) {
    (void)ArgIndex;
    (void)DynLocalAccessor;
#ifndef __SYCL_DEVICE_ONLY__
    ext::oneapi::experimental::detail::dynamic_local_accessor_base
        &DynLocalAccessorBase = DynLocalAccessor;

    ext::oneapi::experimental::detail::dynamic_parameter_impl *DynParamImpl =
        detail::getSyclObjImpl(DynLocalAccessorBase).get();

    addArg(detail::kernel_param_kind_t::kind_dynamic_accessor, DynParamImpl, 0,
           ArgIndex);
    registerDynamicParameter(DynParamImpl, ArgIndex);
#endif
  }

  // setArgHelper for the raw_kernel_arg extension type.
  void setArgHelper(int ArgIndex,
                    sycl::ext::oneapi::experimental::raw_kernel_arg &&Arg) {
    auto StoredArg = storeRawArg(Arg);
    addArg(detail::kernel_param_kind_t::kind_std_layout, StoredArg,
           Arg.MArgSize, ArgIndex);
  }

#ifndef __INTEL_PREVIEW_BREAKING_CHANGES
  // TODO: Remove in the next ABI-breaking window.
  void registerDynamicParameter(
      ext::oneapi::experimental::detail::dynamic_parameter_base
          &DynamicParamBase,
      int ArgIndex);
#endif

  /// Registers a dynamic parameter with the handler for later association with
  /// the node being created.
  /// @param DynamicParamImpl The dynamic parameter impl object.
  /// @param ArgIndex The index of the kernel argument that this dynamic
  /// parameter represents.
  void registerDynamicParameter(
      ext::oneapi::experimental::detail::dynamic_parameter_impl
          *DynamicParamImpl,
      int ArgIndex);

  /// Verifies the kernel bundle to be used if any is set. This throws a
  /// sycl::exception with error code errc::kernel_not_supported if the used
  /// kernel bundle does not contain a suitable device image with the requested
  /// kernel.
  ///
  /// \param KernelName is the name of the SYCL kernel to check that the used
  ///                   kernel bundle contains.
  void verifyUsedKernelBundleInternal(detail::string_view KernelName);

  // TODO: Legacy symbol, remove when ABI breaking is allowed.
  void verifyUsedKernelBundle(const std::string &KernelName) {
    verifyUsedKernelBundleInternal(detail::string_view{KernelName});
  }

  /// Stores lambda to the template-free object
  ///
  /// Also initializes the kernel name and prepares for arguments to
  /// be extracted from the lambda in handler::finalize().
  ///
  /// \param KernelFunc is a SYCL kernel function
  /// \param ParamDescs is the vector of kernel parameter descriptors.
  template <typename KernelName, typename KernelType, int Dims,
            typename LambdaArgType, typename KernelTypeUniversalRef>
  void StoreLambda(KernelTypeUniversalRef &&KernelFunc) {
    constexpr bool IsCallableWithKernelHandler =
        detail::KernelLambdaHasKernelHandlerArgT<KernelType,
                                                 LambdaArgType>::value;

    // Not using `std::make_unique` to avoid unnecessary instantiations of
    // `std::unique_ptr<HostKernel<...>>`. Only
    // `std::unique_ptr<HostKernelBase>` is necessary.
    MHostKernel.reset(new detail::HostKernel<KernelType, LambdaArgType, Dims>(
        std::forward<KernelTypeUniversalRef>(KernelFunc)));

    // Instantiating the kernel on the host improves debugging.
    // Passing this pointer to another translation unit prevents optimization.
#ifndef NDEBUG
    instantiateKernelOnHost(
        detail::GetInstantiateKernelOnHostPtr<KernelType, LambdaArgType,
                                              Dims>());
#endif

    constexpr bool KernelHasName =
        detail::getKernelName<KernelName>() != nullptr &&
        detail::getKernelName<KernelName>()[0] != '\0';

    // Some host compilers may have different captures from Clang. Currently
    // there is no stable way of handling this when extracting the captures, so
    // a static assert is made to fail for incompatible kernel lambdas.

    // TODO remove the ifdef once the kernel size builtin is supported.
#ifdef __INTEL_SYCL_USE_INTEGRATION_HEADERS
    static_assert(
        !KernelHasName ||
            sizeof(KernelType) == detail::getKernelSize<KernelName>(),
        "Unexpected kernel lambda size. This can be caused by an "
        "external host compiler producing a lambda with an "
        "unexpected layout. This is a limitation of the compiler."
        "In many cases the difference is related to capturing constexpr "
        "variables. In such cases removing constexpr specifier aligns the "
        "captures between the host compiler and the device compiler."
        "\n"
        "In case of MSVC, passing "
        "-fsycl-host-compiler-options='/std:c++latest' "
        "might also help.");
#endif
    // Empty name indicates that the compilation happens without integration
    // header, so don't perform things that require it.
    if constexpr (KernelHasName) {
      // TODO support ESIMD in no-integration-header case too.

      // Force hasSpecialCaptures to be evaluated at compile-time.
      constexpr bool HasSpecialCapt = detail::hasSpecialCaptures<KernelName>();
      setKernelInfo((void *)MHostKernel->getPtr(),
                    detail::getKernelNumParams<KernelName>(),
                    &(detail::getKernelParamDesc<KernelName>),
                    detail::isKernelESIMD<KernelName>(), HasSpecialCapt);

      constexpr std::string_view KernelNameStr =
          detail::getKernelName<KernelName>();
      MKernelName = KernelNameStr;
    } else {
      // In case w/o the integration header it is necessary to process
      // accessors from the list(which are associated with this handler) as
      // arguments. We must copy the associated accessors as they are checked
      // later during finalize.
      setArgsToAssociatedAccessors();
    }
    setKernelNameBasedCachePtr(detail::getKernelNameBasedCache<KernelName>());

    // If the kernel lambda is callable with a kernel_handler argument, manifest
    // the associated kernel handler.
    if constexpr (IsCallableWithKernelHandler) {
      getOrInsertHandlerKernelBundlePtr(/*Insert=*/true);
    }
  }

  void verifyDeviceHasProgressGuarantee(
      sycl::ext::oneapi::experimental::forward_progress_guarantee guarantee,
      sycl::ext::oneapi::experimental::execution_scope threadScope,
      sycl::ext::oneapi::experimental::execution_scope coordinationScope);

  template <typename Properties>
  void checkAndSetClusterRange(const Properties &Props) {
    namespace syclex = sycl::ext::oneapi::experimental;
    constexpr std::size_t ClusterDim =
        syclex::detail::getClusterDim<Properties>();
    if constexpr (ClusterDim > 0) {
      auto ClusterSize = Props
                             .template get_property<
                                 syclex::cuda::cluster_size_key<ClusterDim>>()
                             .get_cluster_size();
      setKernelClusterLaunch(ClusterSize);
    }
  }

  /// Process runtime kernel properties.
  ///
  /// Stores information about kernel properties into the handler.
  template <typename PropertiesT>
  void processLaunchProperties(PropertiesT Props) {
    if constexpr (PropertiesT::template has_property<
                      sycl::ext::intel::experimental::cache_config_key>()) {
      auto Config = Props.template get_property<
          sycl::ext::intel::experimental::cache_config_key>();
      if (Config == sycl::ext::intel::experimental::large_slm) {
        setKernelCacheConfig(StableKernelCacheConfig::LargeSLM);
      } else if (Config == sycl::ext::intel::experimental::large_data) {
        setKernelCacheConfig(StableKernelCacheConfig::LargeData);
      }
    } else {
      std::ignore = Props;
    }

    constexpr bool UsesRootSync = PropertiesT::template has_property<
        sycl::ext::oneapi::experimental::use_root_sync_key>();
    if (UsesRootSync) {
      setKernelIsCooperative(UsesRootSync);
    }
    if constexpr (PropertiesT::template has_property<
                      sycl::ext::oneapi::experimental::
                          work_group_progress_key>()) {
      auto prop = Props.template get_property<
          sycl::ext::oneapi::experimental::work_group_progress_key>();
      verifyDeviceHasProgressGuarantee(
          prop.guarantee,
          sycl::ext::oneapi::experimental::execution_scope::work_group,
          prop.coordinationScope);
    }
    if constexpr (PropertiesT::template has_property<
                      sycl::ext::oneapi::experimental::
                          sub_group_progress_key>()) {
      auto prop = Props.template get_property<
          sycl::ext::oneapi::experimental::sub_group_progress_key>();
      verifyDeviceHasProgressGuarantee(
          prop.guarantee,
          sycl::ext::oneapi::experimental::execution_scope::sub_group,
          prop.coordinationScope);
    }
    if constexpr (PropertiesT::template has_property<
                      sycl::ext::oneapi::experimental::
                          work_item_progress_key>()) {
      auto prop = Props.template get_property<
          sycl::ext::oneapi::experimental::work_item_progress_key>();
      verifyDeviceHasProgressGuarantee(
          prop.guarantee,
          sycl::ext::oneapi::experimental::execution_scope::work_item,
          prop.coordinationScope);
    }

    if constexpr (PropertiesT::template has_property<
                      sycl::ext::oneapi::experimental::
                          work_group_scratch_size>()) {
      auto WorkGroupMemSize = Props.template get_property<
          sycl::ext::oneapi::experimental::work_group_scratch_size>();
      setKernelWorkGroupMem(WorkGroupMemSize.size);
    }

    checkAndSetClusterRange(Props);
  }

  /// Process kernel properties.
  ///
  /// Stores information about kernel properties into the handler.
  ///
  /// Note: it is important that this function *does not* depend on kernel
  /// name or kernel type, because then it will be instantiated for every
  /// kernel, even though body of those instantiated functions could be almost
  /// the same, thus unnecessary increasing compilation time.
  template <
      bool IsESIMDKernel,
      typename PropertiesT = ext::oneapi::experimental::empty_properties_t>
  void processProperties(PropertiesT Props) {
    static_assert(
        ext::oneapi::experimental::is_property_list<PropertiesT>::value,
        "Template type is not a property list.");
    static_assert(
        !PropertiesT::template has_property<
            sycl::ext::intel::experimental::fp_control_key>() ||
            (PropertiesT::template has_property<
                 sycl::ext::intel::experimental::fp_control_key>() &&
             IsESIMDKernel),
        "Floating point control property is supported for ESIMD kernels only.");
    static_assert(
        !PropertiesT::template has_property<
            sycl::ext::oneapi::experimental::indirectly_callable_key>(),
        "indirectly_callable property cannot be applied to SYCL kernels");

    processLaunchProperties(Props);
  }

  /// Checks whether it is possible to copy the source shape to the destination
  /// shape(the shapes are described by the accessor ranges) by using
  /// copying by regions of memory and not copying element by element
  /// Shapes can be 1, 2 or 3 dimensional rectangles.
  template <int Dims_Src, int Dims_Dst>
  static bool IsCopyingRectRegionAvailable(const range<Dims_Src> Src,
                                           const range<Dims_Dst> Dst) {
    if (Dims_Src > Dims_Dst)
      return false;
    for (size_t I = 0; I < Dims_Src; ++I)
      if (Src[I] > Dst[I])
        return false;
    return true;
  }

  /// Handles some special cases of the copy operation from one accessor
  /// to another accessor. Returns true if the copy is handled here.
  ///
  /// \param Src is a source SYCL accessor.
  /// \param Dst is a destination SYCL accessor.
  template <typename TSrc, int DimSrc, access::mode ModeSrc,
            access::target TargetSrc, typename TDst, int DimDst,
            access::mode ModeDst, access::target TargetDst,
            access::placeholder IsPHSrc, access::placeholder IsPHDst>
  std::enable_if_t<(DimSrc > 0) && (DimDst > 0), bool>
  copyAccToAccHelper(accessor<TSrc, DimSrc, ModeSrc, TargetSrc, IsPHSrc> Src,
                     accessor<TDst, DimDst, ModeDst, TargetDst, IsPHDst> Dst) {
    if (IsCopyingRectRegionAvailable(Src.get_range(), Dst.get_range()))
      return false;

    range<1> LinearizedRange(Src.size());
    parallel_for<__copyAcc2Acc<TSrc, DimSrc, ModeSrc, TargetSrc, TDst, DimDst,
                               ModeDst, TargetDst, IsPHSrc, IsPHDst>>(
        LinearizedRange, [=](id<1> Id) {
          size_t Index = Id[0];
          id<DimSrc> SrcId = detail::getDelinearizedId(Src.get_range(), Index);
          id<DimDst> DstId = detail::getDelinearizedId(Dst.get_range(), Index);
          Dst[DstId] = Src[SrcId];
        });
    return true;
  }

  /// Handles some special cases of the copy operation from one accessor
  /// to another accessor. Returns true if the copy is handled here.
  ///
  /// Source must have at least as many bytes as the range accessed by Dst.
  ///
  /// \param Src is a source SYCL accessor.
  /// \param Dst is a destination SYCL accessor.
  template <typename TSrc, int DimSrc, access::mode ModeSrc,
            access::target TargetSrc, typename TDst, int DimDst,
            access::mode ModeDst, access::target TargetDst,
            access::placeholder IsPHSrc, access::placeholder IsPHDst>
  std::enable_if_t<DimSrc == 0 || DimDst == 0, bool>
  copyAccToAccHelper(accessor<TSrc, DimSrc, ModeSrc, TargetSrc, IsPHSrc>,
                     accessor<TDst, DimDst, ModeDst, TargetDst, IsPHDst>) {
    return false;
  }

  constexpr static bool isConstOrGlobal(access::target AccessTarget) {
    return AccessTarget == access::target::device ||
           AccessTarget == access::target::constant_buffer;
  }

  constexpr static bool isImageOrImageArray(access::target AccessTarget) {
    return AccessTarget == access::target::image ||
           AccessTarget == access::target::image_array;
  }

  constexpr static bool
  isValidTargetForExplicitOp(access::target AccessTarget) {
    return isConstOrGlobal(AccessTarget) || isImageOrImageArray(AccessTarget);
  }

  constexpr static bool isValidModeForSourceAccessor(access::mode AccessMode) {
    return AccessMode == access::mode::read ||
           AccessMode == access::mode::read_write;
  }

  constexpr static bool
  isValidModeForDestinationAccessor(access::mode AccessMode) {
    return AccessMode == access::mode::write ||
           AccessMode == access::mode::read_write ||
           AccessMode == access::mode::discard_write ||
           AccessMode == access::mode::discard_read_write;
  }

  // UR APIs only support select fill sizes: 1, 2, 4, 8, 16, 32, 64, 128
  constexpr static bool isBackendSupportedFillSize(size_t Size) {
    return Size == 1 || Size == 2 || Size == 4 || Size == 8 || Size == 16 ||
           Size == 32 || Size == 64 || Size == 128;
  }

  bool eventNeeded() const;

  template <int Dims, typename LambdaArgType> struct TransformUserItemType {
    using type = std::conditional_t<
        std::is_convertible_v<nd_item<Dims>, LambdaArgType>, nd_item<Dims>,
        std::conditional_t<std::is_convertible_v<item<Dims>, LambdaArgType>,
                           item<Dims>, LambdaArgType>>;
  };

  std::optional<std::array<size_t, 3>> getMaxWorkGroups();
  // We need to use this version to support gcc 7.5.0. Remove when minimal
  // supported gcc version is bumped.
  std::tuple<std::array<size_t, 3>, bool> getMaxWorkGroups_v2();

  template <int Dims>
  std::tuple<range<Dims>, bool> getRoundedRange(range<Dims> UserRange) {
    range<Dims> RoundedRange = UserRange;
    // Disable the rounding-up optimizations under these conditions:
    // 1. The env var SYCL_DISABLE_PARALLEL_FOR_RANGE_ROUNDING is set.
    // 2. The kernel is provided via an interoperability method (this uses a
    // different code path).
    // 3. The range is already a multiple of the rounding factor.
    //
    // Cases 2 and 3 could be supported with extra effort.
    // As an optimization for the common case it is an
    // implementation choice to not support those scenarios.
    // Note that "this_item" is a free function, i.e. not tied to any
    // specific id or item. When concurrent parallel_fors are executing
    // on a device it is difficult to tell which parallel_for the call is
    // being made from. One could replicate portions of the
    // call-graph to make this_item calls kernel-specific but this is
    // not considered worthwhile.

    // Perform range rounding if rounding-up is enabled.
    if (this->DisableRangeRounding())
      return {range<Dims>{}, false};

    // Range should be a multiple of this for reasonable performance.
    size_t MinFactorX = 16;
    // Range should be a multiple of this for improved performance.
    size_t GoodFactor = 32;
    // Range should be at least this to make rounding worthwhile.
    size_t MinRangeX = 1024;

    // Check if rounding parameters have been set through environment:
    // SYCL_PARALLEL_FOR_RANGE_ROUNDING_PARAMS=MinRound:PreferredRound:MinRange
    this->GetRangeRoundingSettings(MinFactorX, GoodFactor, MinRangeX);

    // In SYCL, each dimension of a global range size is specified by
    // a size_t, which can be up to 64 bits.  All backends should be
    // able to accept a kernel launch with a 32-bit global range size
    // (i.e. do not throw an error).  The OpenCL CPU backend will
    // accept every 64-bit global range, but the GPU backends will not
    // generally accept every 64-bit global range.  So, when we get a
    // non-32-bit global range, we wrap the old kernel in a new kernel
    // that has each work item peform multiple invocations the old
    // kernel in a 32-bit global range.
    id<Dims> MaxNWGs = [&] {
      auto [MaxWGs, HasMaxWGs] = getMaxWorkGroups_v2();
      if (!HasMaxWGs) {
        id<Dims> Default;
        for (int i = 0; i < Dims; ++i)
          Default[i] = (std::numeric_limits<int32_t>::max)();
        return Default;
      }

      id<Dims> IdResult;
      size_t Limit = (std::numeric_limits<int>::max)();
      for (int i = 0; i < Dims; ++i)
        IdResult[i] = (std::min)(Limit, MaxWGs[Dims - i - 1]);
      return IdResult;
    }();
    auto M = (std::numeric_limits<uint32_t>::max)();
    range<Dims> MaxRange;
    for (int i = 0; i < Dims; ++i) {
      auto DesiredSize = MaxNWGs[i] * GoodFactor;
      MaxRange[i] =
          DesiredSize <= M ? DesiredSize : (M / GoodFactor) * GoodFactor;
    }

    bool DidAdjust = false;
    auto Adjust = [&](int Dim, size_t Value) {
      if (this->RangeRoundingTrace())
        std::cout << "parallel_for range adjusted at dim " << Dim << " from "
                  << RoundedRange[Dim] << " to " << Value << std::endl;
      RoundedRange[Dim] = Value;
      DidAdjust = true;
    };

#ifdef __SYCL_EXP_PARALLEL_FOR_RANGE_ROUNDING__
    size_t GoodExpFactor = 1;
    switch (Dims) {
    case 1:
      GoodExpFactor = 32; // Make global range multiple of {32}
      break;
    case 2:
      GoodExpFactor = 16; // Make global range multiple of {16, 16}
      break;
    case 3:
      GoodExpFactor = 8; // Make global range multiple of {8, 8, 8}
      break;
    }

    // Check if rounding parameters have been set through environment:
    // SYCL_PARALLEL_FOR_RANGE_ROUNDING_PARAMS=MinRound:PreferredRound:MinRange
    this->GetRangeRoundingSettings(MinFactorX, GoodExpFactor, MinRangeX);

    for (auto i = 0; i < Dims; ++i)
      if (UserRange[i] % GoodExpFactor) {
        Adjust(i, ((UserRange[i] / GoodExpFactor) + 1) * GoodExpFactor);
      }
#else
    // Perform range rounding if there are sufficient work-items to
    // need rounding and the user-specified range is not a multiple of
    // a "good" value.
    if (RoundedRange[0] % MinFactorX != 0 && RoundedRange[0] >= MinRangeX) {
      // It is sufficient to round up just the first dimension.
      // Multiplying the rounded-up value of the first dimension
      // by the values of the remaining dimensions (if any)
      // will yield a rounded-up value for the total range.
      Adjust(0, ((RoundedRange[0] + GoodFactor - 1) / GoodFactor) * GoodFactor);
    }
#endif // __SYCL_EXP_PARALLEL_FOR_RANGE_ROUNDING__
#ifdef __SYCL_FORCE_PARALLEL_FOR_RANGE_ROUNDING__
    // If we are forcing range rounding kernels to be used, we always want the
    // rounded range kernel to be generated, even if rounding isn't needed
    DidAdjust = true;
#endif // __SYCL_FORCE_PARALLEL_FOR_RANGE_ROUNDING__

    for (int i = 0; i < Dims; ++i)
      if (RoundedRange[i] > MaxRange[i])
        Adjust(i, MaxRange[i]);

    if (!DidAdjust)
      return {range<Dims>{}, false};
    return {RoundedRange, true};
  }

  /// Defines and invokes a SYCL kernel function for the specified range.
  ///
  /// The SYCL kernel function is defined as a lambda function or a named
  /// function object type and given an id or item for indexing in the indexing
  /// space defined by range.
  /// If it is a named function object and the function object type is
  /// globally visible, there is no need for the developer to provide
  /// a kernel name for it.
  ///
  /// \param NumWorkItems is a range defining indexing space.
  /// \param KernelFunc is a SYCL kernel function.
  template <
      typename KernelName, typename KernelType, int Dims,
      typename PropertiesT = ext::oneapi::experimental::empty_properties_t>
  void parallel_for_lambda_impl(range<Dims> UserRange, PropertiesT Props,
                                const KernelType &KernelFunc) {
#ifndef __SYCL_DEVICE_ONLY__
    throwIfActionIsCreated();
    throwOnKernelParameterMisuse<KernelName, KernelType>();
    if (!range_size_fits_in_size_t(UserRange))
      throw sycl::exception(make_error_code(errc::runtime),
                            "The total number of work-items in "
                            "a range must fit within size_t");
#endif

    using LambdaArgType = sycl::detail::lambda_arg_type<KernelType, item<Dims>>;

    // If 1D kernel argument is an integral type, convert it to sycl::item<1>
    // If user type is convertible from sycl::item/sycl::nd_item, use
    // sycl::item/sycl::nd_item to transport item information
    using TransformedArgType = std::conditional_t<
        std::is_integral<LambdaArgType>::value && Dims == 1, item<Dims>,
        typename TransformUserItemType<Dims, LambdaArgType>::type>;

    static_assert(!std::is_same_v<TransformedArgType, sycl::nd_item<Dims>>,
                  "Kernel argument cannot have a sycl::nd_item type in "
                  "sycl::parallel_for with sycl::range");

    static_assert(std::is_convertible_v<item<Dims>, LambdaArgType> ||
                      std::is_convertible_v<item<Dims, false>, LambdaArgType>,
                  "sycl::parallel_for(sycl::range) kernel must have the "
                  "first argument of sycl::item type, or of a type which is "
                  "implicitly convertible from sycl::item");

    using RefLambdaArgType = std::add_lvalue_reference_t<LambdaArgType>;
    static_assert(
        (std::is_invocable_v<KernelType, RefLambdaArgType> ||
         std::is_invocable_v<KernelType, RefLambdaArgType, kernel_handler>),
        "SYCL kernel lambda/functor has an unexpected signature, it should be "
        "invocable with sycl::item and optionally sycl::kernel_handler");

    // TODO: Properties may change the kernel function, so in order to avoid
    //       conflicts they should be included in the name.
    using NameT =
        typename detail::get_kernel_name_t<KernelName, KernelType>::name;

    // Range rounding can be disabled by the user.
    // Range rounding is supported only for newer SYCL standards.
#if !defined(__SYCL_DISABLE_PARALLEL_FOR_RANGE_ROUNDING__) &&                  \
    SYCL_LANGUAGE_VERSION >= 202012L
    auto [RoundedRange, HasRoundedRange] = getRoundedRange(UserRange);
    if (HasRoundedRange) {
      using NameWT = typename detail::get_kernel_wrapper_name_t<NameT>::name;
      auto Wrapper =
          getRangeRoundedKernelLambda<NameWT, TransformedArgType, Dims>(
              KernelFunc, UserRange);

      using KName = std::conditional_t<std::is_same<KernelType, NameT>::value,
                                       decltype(Wrapper), NameWT>;

      detail::KernelWrapper<detail::WrapAs::parallel_for, KName,
                            decltype(Wrapper), TransformedArgType,
                            PropertiesT>::wrap(Wrapper);

      detail::KernelLaunchPropertyWrapper::parseProperties<KName>(this,
                                                                  Wrapper);
#ifndef __SYCL_DEVICE_ONLY__
      constexpr detail::string_view Name{detail::getKernelName<NameT>()};
      verifyUsedKernelBundleInternal(Name);
      // We are executing over the rounded range, but there are still
      // items/ids that are are constructed in ther range rounded
      // kernel use items/ids in the user range, which means that
      // __SYCL_ASSUME_INT can still be violated. So check the bounds
      // of the user range, instead of the rounded range.
      detail::checkValueRange<Dims>(UserRange);
      setNDRangeDescriptor(RoundedRange);
      StoreLambda<KName, decltype(Wrapper), Dims, TransformedArgType>(
          std::move(Wrapper));
      setType(detail::CGType::Kernel);
#endif
    } else
#endif // !__SYCL_DISABLE_PARALLEL_FOR_RANGE_ROUNDING__ &&
       // SYCL_LANGUAGE_VERSION >= 202012L
    {
      (void)UserRange;
      (void)Props;
#ifndef __SYCL_FORCE_PARALLEL_FOR_RANGE_ROUNDING__
      // If parallel_for range rounding is forced then only range rounded
      // kernel is generated
      detail::KernelWrapper<detail::WrapAs::parallel_for, NameT, KernelType,
                            TransformedArgType, PropertiesT>::wrap(KernelFunc);
      detail::KernelLaunchPropertyWrapper::parseProperties<NameT>(this,
                                                                  KernelFunc);
#ifndef __SYCL_DEVICE_ONLY__
      constexpr detail::string_view Name{detail::getKernelName<NameT>()};

      verifyUsedKernelBundleInternal(Name);
      processProperties<detail::isKernelESIMD<NameT>(), PropertiesT>(Props);
      detail::checkValueRange<Dims>(UserRange);
      setNDRangeDescriptor(std::move(UserRange));
      StoreLambda<NameT, KernelType, Dims, TransformedArgType>(
          std::move(KernelFunc));
      setType(detail::CGType::Kernel);
#endif
#else
      (void)KernelFunc;
#endif // __SYCL_FORCE_PARALLEL_FOR_RANGE_ROUNDING__
    }
  }

<<<<<<< HEAD
  /// Defines and invokes a SYCL kernel function for the specified nd_range.
  ///
  /// The SYCL kernel function is defined as a lambda function or a named
  /// function object type and given an id or item for indexing in the indexing
  /// space defined by range.
  /// If it is a named function object and the function object type is
  /// globally visible, there is no need for the developer to provide
  /// a kernel name for it.
  ///
  /// \param ExecutionRange is a ND-range defining global and local sizes as
  /// well as offset.
  /// \param Properties is the properties.
  /// \param KernelFunc is a SYCL kernel function.
  template <typename KernelName, typename KernelType, int Dims,
            typename PropertiesT>
  void parallel_for_impl(nd_range<Dims> ExecutionRange, PropertiesT Props,
                         const KernelType &KernelFunc) {
    throwIfActionIsCreated();
    // TODO: Properties may change the kernel function, so in order to avoid
    //       conflicts they should be included in the name.
    using NameT =
        typename detail::get_kernel_name_t<KernelName, KernelType>::name;
    using LambdaArgType =
        sycl::detail::lambda_arg_type<KernelType, nd_item<Dims>>;
    static_assert(
        std::is_convertible_v<sycl::nd_item<Dims>, LambdaArgType>,
        "Kernel argument of a sycl::parallel_for with sycl::nd_range "
        "must be either sycl::nd_item or be convertible from sycl::nd_item");
    using TransformedArgType = sycl::nd_item<Dims>;

    (void)ExecutionRange;
    (void)Props;
    kernel_parallel_for_wrapper<NameT, TransformedArgType, KernelType,
                                PropertiesT>(KernelFunc);
#ifndef __SYCL_DEVICE_ONLY__
    verifyUsedKernelBundleInternal(
        detail::string_view{detail::getKernelName<NameT>()});
    detail::checkValueRange<Dims>(ExecutionRange);
    setNDRangeDescriptor(std::move(ExecutionRange));
    processProperties<detail::isKernelESIMD<NameT>(), PropertiesT>(Props);
    StoreLambda<NameT, KernelType, Dims, TransformedArgType>(
        std::move(KernelFunc));
    setType(detail::CGType::Kernel);
    setNDRangeUsed(true);
#endif
  }

=======
>>>>>>> 69a9503b
  /// Defines and invokes a SYCL kernel function for the specified range.
  ///
  /// The SYCL kernel function is defined as SYCL kernel object. The kernel
  /// invocation method has no functors and cannot be called on host.
  ///
  /// \param NumWorkItems is a range defining indexing space.
  /// \param Kernel is a SYCL kernel function.
  /// \param Properties is the properties.
  template <int Dims, typename PropertiesT>
  void parallel_for_impl([[maybe_unused]] range<Dims> NumWorkItems,
                         [[maybe_unused]] PropertiesT Props,
                         [[maybe_unused]] kernel Kernel) {
#ifndef __SYCL_DEVICE_ONLY__
    throwIfActionIsCreated();
    MKernel = detail::getSyclObjImpl(std::move(Kernel));
    detail::checkValueRange<Dims>(NumWorkItems);
    setNDRangeDescriptor(std::move(NumWorkItems));
    processLaunchProperties<PropertiesT>(Props);
    setType(detail::CGType::Kernel);
    extractArgsAndReqs();
    MKernelName = getKernelName();
#endif
  }

  /// Defines and invokes a SYCL kernel function for the specified range and
  /// offsets.
  ///
  /// The SYCL kernel function is defined as SYCL kernel object.
  ///
  /// \param NDRange is a ND-range defining global and local sizes as
  /// well as offset.
  /// \param Properties is the properties.
  /// \param Kernel is a SYCL kernel function.
  template <int Dims, typename PropertiesT>
  void parallel_for_impl([[maybe_unused]] nd_range<Dims> NDRange,
                         [[maybe_unused]] PropertiesT Props,
                         [[maybe_unused]] kernel Kernel) {
#ifndef __SYCL_DEVICE_ONLY__
    throwIfActionIsCreated();
    MKernel = detail::getSyclObjImpl(std::move(Kernel));
    detail::checkValueRange<Dims>(NDRange);
    setNDRangeDescriptor(std::move(NDRange));
    processLaunchProperties(Props);
    setType(detail::CGType::Kernel);
    extractArgsAndReqs();
    MKernelName = getKernelName();
#endif
  }

  template <
<<<<<<< HEAD
      typename KernelName, typename KernelType, int Dims,
      typename PropertiesT = ext::oneapi::experimental::empty_properties_t>
  void parallel_for_work_group_lambda_impl(range<Dims> NumWorkGroups,
                                           PropertiesT Props,
                                           const KernelType &KernelFunc) {
    throwIfActionIsCreated();
=======
      detail::WrapAs WrapAsVal, typename KernelName,
      typename ElementType = void, int Dims = 1, bool SetNumWorkGroups = false,
      typename PropertiesT = ext::oneapi::experimental::empty_properties_t,
      typename KernelType, typename... RangeParams>
  void wrap_kernel(const KernelType &KernelFunc, const PropertiesT &Props,
                   [[maybe_unused]] RangeParams &&...params) {
>>>>>>> 69a9503b
    // TODO: Properties may change the kernel function, so in order to avoid
    //       conflicts they should be included in the name.
    using NameT =
        typename detail::get_kernel_name_t<KernelName, KernelType>::name;
    (void)Props;
    detail::KernelWrapper<WrapAsVal, NameT, KernelType, ElementType,
                          PropertiesT>::wrap(KernelFunc);
    detail::KernelLaunchPropertyWrapper::parseProperties<NameT>(this,
                                                                KernelFunc);
#ifndef __SYCL_DEVICE_ONLY__
    if constexpr (WrapAsVal == detail::WrapAs::single_task) {
      throwOnKernelParameterMisuse<KernelName, KernelType>();
    }
    throwIfActionIsCreated();
    constexpr detail::string_view Name{detail::getKernelName<NameT>()};
    verifyUsedKernelBundleInternal(Name);
    setType(detail::CGType::Kernel);

    detail::checkValueRange<Dims>(params...);
    if constexpr (SetNumWorkGroups) {
      setNDRangeDescriptor(std::move(params)...,
                           /*SetNumWorkGroups=*/true);
    } else {
      setNDRangeDescriptor(std::move(params)...);
    }

    StoreLambda<NameT, KernelType, Dims, ElementType>(std::move(KernelFunc));
    processProperties<detail::isKernelESIMD<NameT>(), PropertiesT>(Props);
#endif
  }

#ifndef __INTEL_PREVIEW_BREAKING_CHANGES
  // Implementation for something that had to be removed long ago but now stuck
  // until next major release...
  template <
<<<<<<< HEAD
      typename KernelName, typename KernelType, int Dims,
      typename PropertiesT = ext::oneapi::experimental::empty_properties_t>
  void parallel_for_work_group_lambda_impl(range<Dims> NumWorkGroups,
                                           range<Dims> WorkGroupSize,
                                           PropertiesT Props,
                                           const KernelType &KernelFunc) {
    throwIfActionIsCreated();
=======
      detail::WrapAs WrapAsVal, typename KernelName,
      typename ElementType = void, int Dims = 1, bool SetNumWorkGroups = false,
      typename PropertiesT = ext::oneapi::experimental::empty_properties_t,
      typename KernelType, typename... RangeParams>
  void wrap_kernel_legacy(const KernelType &KernelFunc, kernel &Kernel,
                          const PropertiesT &Props,
                          [[maybe_unused]] RangeParams &&...params) {
>>>>>>> 69a9503b
    // TODO: Properties may change the kernel function, so in order to avoid
    //       conflicts they should be included in the name.
    using NameT =
        typename detail::get_kernel_name_t<KernelName, KernelType>::name;
    (void)Props;
    (void)Kernel;
    detail::KernelWrapper<WrapAsVal, NameT, KernelType, ElementType,
                          PropertiesT>::wrap(KernelFunc);
    detail::KernelLaunchPropertyWrapper::parseProperties<NameT>(this,
                                                                KernelFunc);
#ifndef __SYCL_DEVICE_ONLY__
<<<<<<< HEAD
    verifyUsedKernelBundleInternal(
        detail::string_view{detail::getKernelName<NameT>()});
    processProperties<detail::isKernelESIMD<NameT>(), PropertiesT>(Props);
    nd_range<Dims> ExecRange =
        nd_range<Dims>(NumWorkGroups * WorkGroupSize, WorkGroupSize);
    detail::checkValueRange<Dims>(ExecRange);
    setNDRangeDescriptor(std::move(ExecRange));
    StoreLambda<NameT, KernelType, Dims, LambdaArgType>(std::move(KernelFunc));
    setType(detail::CGType::Kernel);
#endif // __SYCL_DEVICE_ONLY__
  }

#ifdef SYCL_LANGUAGE_VERSION
#ifndef __INTEL_SYCL_USE_INTEGRATION_HEADERS
#define __SYCL_KERNEL_ATTR__ [[clang::sycl_kernel_entry_point(KernelName)]]
#else
#define __SYCL_KERNEL_ATTR__ [[clang::sycl_kernel]]
#endif // __INTEL_SYCL_USE_INTEGRATION_HEADERS
#else
#define __SYCL_KERNEL_ATTR__
#endif // SYCL_LANGUAGE_VERSION

  // NOTE: the name of this function - "kernel_single_task" - is used by the
  // Front End to determine kernel invocation kind.
  template <typename KernelName, typename KernelType, typename... Props>
#ifdef __SYCL_DEVICE_ONLY__
  [[__sycl_detail__::add_ir_attributes_function(
      "sycl-single-task",
      ext::oneapi::experimental::detail::PropertyMetaInfo<Props>::name...,
      nullptr,
      ext::oneapi::experimental::detail::PropertyMetaInfo<Props>::value...)]]
#endif

  __SYCL_KERNEL_ATTR__ static void
  kernel_single_task(const KernelType &KernelFunc) {
#ifdef __SYCL_DEVICE_ONLY__
    KernelFunc();
#else
    (void)KernelFunc;
#endif
  }

  // NOTE: the name of this function - "kernel_single_task" - is used by the
  // Front End to determine kernel invocation kind.
  template <typename KernelName, typename KernelType, typename... Props>
#ifdef __SYCL_DEVICE_ONLY__
  [[__sycl_detail__::add_ir_attributes_function(
      "sycl-single-task",
      ext::oneapi::experimental::detail::PropertyMetaInfo<Props>::name...,
      nullptr,
      ext::oneapi::experimental::detail::PropertyMetaInfo<Props>::value...)]]
#endif
  __SYCL_KERNEL_ATTR__ static void
  kernel_single_task(const KernelType &KernelFunc, kernel_handler KH) {
#ifdef __SYCL_DEVICE_ONLY__
    KernelFunc(KH);
#else
    (void)KernelFunc;
    (void)KH;
#endif
  }

  // NOTE: the name of these functions - "kernel_parallel_for" - are used by the
  // Front End to determine kernel invocation kind.
  template <typename KernelName, typename ElementType, typename KernelType,
            typename... Props>
#ifdef __SYCL_DEVICE_ONLY__
  [[__sycl_detail__::add_ir_attributes_function(
      ext::oneapi::experimental::detail::PropertyMetaInfo<Props>::name...,
      ext::oneapi::experimental::detail::PropertyMetaInfo<Props>::value...)]]
#endif
  __SYCL_KERNEL_ATTR__ static void
  kernel_parallel_for(const KernelType &KernelFunc) {
#ifdef __SYCL_DEVICE_ONLY__
    KernelFunc(detail::Builder::getElement(detail::declptr<ElementType>()));
#else
    (void)KernelFunc;
#endif
  }

  // NOTE: the name of these functions - "kernel_parallel_for" - are used by the
  // Front End to determine kernel invocation kind.
  template <typename KernelName, typename ElementType, typename KernelType,
            typename... Props>
#ifdef __SYCL_DEVICE_ONLY__
  [[__sycl_detail__::add_ir_attributes_function(
      ext::oneapi::experimental::detail::PropertyMetaInfo<Props>::name...,
      ext::oneapi::experimental::detail::PropertyMetaInfo<Props>::value...)]]
#endif
  __SYCL_KERNEL_ATTR__ static void
  kernel_parallel_for(const KernelType &KernelFunc, kernel_handler KH) {
#ifdef __SYCL_DEVICE_ONLY__
    KernelFunc(detail::Builder::getElement(detail::declptr<ElementType>()), KH);
#else
    (void)KernelFunc;
    (void)KH;
#endif
  }

  // NOTE: the name of this function - "kernel_parallel_for_work_group" - is
  // used by the Front End to determine kernel invocation kind.
  template <typename KernelName, typename ElementType, typename KernelType,
            typename... Props>
#ifdef __SYCL_DEVICE_ONLY__
  [[__sycl_detail__::add_ir_attributes_function(
      ext::oneapi::experimental::detail::PropertyMetaInfo<Props>::name...,
      ext::oneapi::experimental::detail::PropertyMetaInfo<Props>::value...)]]
#endif
  __SYCL_KERNEL_ATTR__ static void
  kernel_parallel_for_work_group(const KernelType &KernelFunc) {
#ifdef __SYCL_DEVICE_ONLY__
    KernelFunc(detail::Builder::getElement(detail::declptr<ElementType>()));
#else
    (void)KernelFunc;
#endif
  }

  // NOTE: the name of this function - "kernel_parallel_for_work_group" - is
  // used by the Front End to determine kernel invocation kind.
  template <typename KernelName, typename ElementType, typename KernelType,
            typename... Props>
#ifdef __SYCL_DEVICE_ONLY__
  [[__sycl_detail__::add_ir_attributes_function(
      ext::oneapi::experimental::detail::PropertyMetaInfo<Props>::name...,
      ext::oneapi::experimental::detail::PropertyMetaInfo<Props>::value...)]]
#endif
  __SYCL_KERNEL_ATTR__ static void
  kernel_parallel_for_work_group(const KernelType &KernelFunc,
                                 kernel_handler KH) {
#ifdef __SYCL_DEVICE_ONLY__
    KernelFunc(detail::Builder::getElement(detail::declptr<ElementType>()), KH);
#else
    (void)KernelFunc;
    (void)KH;
#endif
  }

  template <typename... Props> struct KernelPropertiesUnpackerImpl {
    // Just pass extra Props... as template parameters to the underlying
    // Caller->* member functions. Don't have reflection so try to use
    // templates as much as possible to reduce the amount of boilerplate code
    // needed. All the type checks are expected to be done at the Caller's
    // methods side.

    template <typename... TypesToForward, typename... ArgsTy>
    static void kernel_single_task_unpack(handler *h, ArgsTy... Args) {
      h->kernel_single_task<TypesToForward..., Props...>(Args...);
    }

    template <typename... TypesToForward, typename... ArgsTy>
    static void kernel_parallel_for_unpack(handler *h, ArgsTy... Args) {
      h->kernel_parallel_for<TypesToForward..., Props...>(Args...);
=======
    if constexpr (WrapAsVal == detail::WrapAs::single_task) {
      throwOnKernelParameterMisuse<KernelName, KernelType>();
>>>>>>> 69a9503b
    }
    throwIfActionIsCreated();
    // Ignore any set kernel bundles and use the one associated with the
    // kernel.
    setHandlerKernelBundle(Kernel);
    constexpr detail::string_view Name{detail::getKernelName<NameT>()};
    verifyUsedKernelBundleInternal(Name);
    setType(detail::CGType::Kernel);

    detail::checkValueRange<Dims>(params...);
    if constexpr (SetNumWorkGroups) {
      setNDRangeDescriptor(std::move(params)...,
                           /*SetNumWorkGroups=*/true);
    } else {
      setNDRangeDescriptor(std::move(params)...);
    }

<<<<<<< HEAD
  template <typename PropertiesT>
  struct KernelPropertiesUnpacker : public KernelPropertiesUnpackerImpl<> {
    // This should always fail outside the specialization below but must be
    // dependent to avoid failing even if not instantiated.
    static_assert(
        ext::oneapi::experimental::is_property_list<PropertiesT>::value,
        "Template type is not a property list.");
  };

  template <typename... Props>
  struct KernelPropertiesUnpacker<
      ext::oneapi::experimental::detail::properties_t<Props...>>
      : public KernelPropertiesUnpackerImpl<Props...> {};

  // Helper function to
  //
  //   * Make use of the KernelPropertiesUnpacker above
  //   * Decide if we need an extra kernel_handler parameter
  //
  // The interface uses a \p Lambda callback to propagate that information back
  // to the caller as we need the caller to communicate:
  //
  //   * Name of the method to call
  //   * Provide explicit template type parameters for the call
  //
  // Couldn't think of a better way to achieve both.
  template <typename KernelName, typename KernelType, typename PropertiesT,
            bool HasKernelHandlerArg, typename FuncTy>
  void unpack(const KernelType &KernelFunc, FuncTy Lambda) {
#ifdef __SYCL_DEVICE_ONLY__
    detail::CheckDeviceCopyable<KernelType>();
#endif // __SYCL_DEVICE_ONLY__
    using MergedPropertiesT =
        typename detail::GetMergedKernelProperties<KernelType,
                                                   PropertiesT>::type;
    using Unpacker = KernelPropertiesUnpacker<MergedPropertiesT>;
#ifndef __SYCL_DEVICE_ONLY__
    // If there are properties provided by get method then process them.
    if constexpr (ext::oneapi::experimental::detail::
                      HasKernelPropertiesGetMethod<const KernelType &>::value) {
      processProperties<detail::isKernelESIMD<KernelName>()>(
          KernelFunc.get(ext::oneapi::experimental::properties_tag{}));
    }
#endif
    if constexpr (HasKernelHandlerArg) {
      kernel_handler KH;
      Lambda(Unpacker{}, this, KernelFunc, KH);
=======
    MKernel = detail::getSyclObjImpl(std::move(Kernel));
    if (!lambdaAndKernelHaveEqualName<NameT>()) {
      extractArgsAndReqs();
      MKernelName = getKernelName();
>>>>>>> 69a9503b
    } else {
      StoreLambda<NameT, KernelType, Dims, ElementType>(std::move(KernelFunc));
    }
<<<<<<< HEAD
  }

  // NOTE: to support kernel_handler argument in kernel lambdas, only
  // kernel_***_wrapper functions must be called in this code

  template <
      typename KernelName, typename KernelType,
      typename PropertiesT = ext::oneapi::experimental::empty_properties_t>
  void kernel_single_task_wrapper(const KernelType &KernelFunc) {
    unpack<KernelName, KernelType, PropertiesT,
           detail::KernelLambdaHasKernelHandlerArgT<KernelType>::value>(
        KernelFunc, [&](auto Unpacker, auto... args) {
          Unpacker.template kernel_single_task_unpack<KernelName, KernelType>(
              args...);
        });
  }

  template <
      typename KernelName, typename ElementType, typename KernelType,
      typename PropertiesT = ext::oneapi::experimental::empty_properties_t>
  void kernel_parallel_for_wrapper(const KernelType &KernelFunc) {
    unpack<KernelName, KernelType, PropertiesT,
           detail::KernelLambdaHasKernelHandlerArgT<KernelType,
                                                    ElementType>::value>(
        KernelFunc, [&](auto Unpacker, auto... args) {
          Unpacker.template kernel_parallel_for_unpack<KernelName, ElementType,
                                                       KernelType>(args...);
        });
  }

  template <
      typename KernelName, typename ElementType, typename KernelType,
      typename PropertiesT = ext::oneapi::experimental::empty_properties_t>
  void kernel_parallel_for_work_group_wrapper(const KernelType &KernelFunc) {
    unpack<KernelName, KernelType, PropertiesT,
           detail::KernelLambdaHasKernelHandlerArgT<KernelType,
                                                    ElementType>::value>(
        KernelFunc, [&](auto Unpacker, auto... args) {
          Unpacker.template kernel_parallel_for_work_group_unpack<
              KernelName, ElementType, KernelType>(args...);
        });
  }

  /// Defines and invokes a SYCL kernel function as a function object type.
  ///
  /// If it is a named function object and the function object type is
  /// globally visible, there is no need for the developer to provide
  /// a kernel name for it.
  ///
  /// \param KernelFunc is a SYCL kernel function.
  template <
      typename KernelName, typename KernelType,
      typename PropertiesT = ext::oneapi::experimental::empty_properties_t>
  void single_task_lambda_impl(PropertiesT Props,
                               const KernelType &KernelFunc) {
    (void)Props;
    throwIfActionIsCreated();
    throwOnLocalAccessorMisuse<KernelName, KernelType>();
    // TODO: Properties may change the kernel function, so in order to avoid
    //       conflicts they should be included in the name.
    using NameT =
        typename detail::get_kernel_name_t<KernelName, KernelType>::name;

    kernel_single_task_wrapper<NameT, KernelType, PropertiesT>(KernelFunc);
#ifndef __SYCL_DEVICE_ONLY__
    verifyUsedKernelBundleInternal(
        detail::string_view{detail::getKernelName<NameT>()});
    // No need to check if range is out of INT_MAX limits as it's compile-time
    // known constant.
    setNDRangeDescriptor(range<1>{1});
=======
>>>>>>> 69a9503b
    processProperties<detail::isKernelESIMD<NameT>(), PropertiesT>(Props);
#endif
  }
#endif // __INTEL_PREVIEW_BREAKING_CHANGES

  // NOTE: to support kernel_handler argument in kernel lambdas, only
  // detail::KernelWrapper<...>::wrap() must be called in this code.

  void setStateExplicitKernelBundle();
  void setStateSpecConstSet();
  bool isStateExplicitKernelBundle() const;

#ifndef __INTEL_PREVIEW_BREAKING_CHANGES
  std::shared_ptr<detail::kernel_bundle_impl>
  getOrInsertHandlerKernelBundle(bool Insert) const;
#endif

#ifdef __INTEL_PREVIEW_BREAKING_CHANGES
  // Rename to just getOrInsertHandlerKernelBundle
#endif
  detail::kernel_bundle_impl *
  getOrInsertHandlerKernelBundlePtr(bool Insert) const;

  void setHandlerKernelBundle(kernel Kernel);

#ifndef __INTEL_PREVIEW_BREAKING_CHANGES
  void setHandlerKernelBundle(
      const std::shared_ptr<detail::kernel_bundle_impl> &NewKernelBundleImpPtr);
#endif

  template <typename SharedPtrT>
  void setHandlerKernelBundle(SharedPtrT &&NewKernelBundleImpPtr);

  void SetHostTask(std::function<void()> &&Func);
  void SetHostTask(std::function<void(interop_handle)> &&Func);

  template <typename FuncT>
  std::enable_if_t<detail::check_fn_signature<std::remove_reference_t<FuncT>,
                                              void()>::value ||
                   detail::check_fn_signature<std::remove_reference_t<FuncT>,
                                              void(interop_handle)>::value>
  host_task_impl(FuncT &&Func) {
    throwIfActionIsCreated();

    // Need to copy these rather than move so that we can check associated
    // accessors during finalize
    setArgsToAssociatedAccessors();

    SetHostTask(std::move(Func));
  }

  template <typename FuncT>
  std::enable_if_t<detail::check_fn_signature<std::remove_reference_t<FuncT>,
                                              void(interop_handle)>::value>
  ext_codeplay_enqueue_native_command_impl(FuncT &&Func) {
    throwIfActionIsCreated();

    // Need to copy these rather than move so that we can check associated
    // accessors during finalize
    setArgsToAssociatedAccessors();

    SetHostTask(std::move(Func));
    setType(detail::CGType::EnqueueNativeCommand);
  }

  /// @brief Get the command graph if any associated with this handler. It can
  /// come from either the associated queue or from being set explicitly through
  /// the appropriate constructor.
  std::shared_ptr<ext::oneapi::experimental::detail::graph_impl>
  getCommandGraph() const;

  /// Sets the user facing node type of this operation, used for operations
  /// which are recorded to a graph. Since some operations may actually be a
  /// different type than the user submitted, e.g. a fill() which is performed
  /// as a kernel submission.
  /// @param Type The actual type based on what handler functions the user
  /// called.
  void setUserFacingNodeType(ext::oneapi::experimental::node_type Type);

  kernel_bundle<bundle_state::input> getKernelBundle() const;

public:
  handler(const handler &) = delete;
  handler(handler &&) = delete;
  handler &operator=(const handler &) = delete;
  handler &operator=(handler &&) = delete;

  // Out-of-class definition within kernel_bundle.hpp
  template <auto &SpecName>
  void set_specialization_constant(
      typename std::remove_reference_t<decltype(SpecName)>::value_type Value);

  // Out-of-class definition within kernel_bundle.hpp
  template <auto &SpecName>
  typename std::remove_reference_t<decltype(SpecName)>::value_type
  get_specialization_constant() const;

  void
  use_kernel_bundle(const kernel_bundle<bundle_state::executable> &ExecBundle);

  /// Requires access to the memory object associated with the placeholder
  /// accessor. Calling this function with a non-placeholder accessor has no
  /// effect.
  ///
  /// The command group has a requirement to gain access to the given memory
  /// object before executing.
  ///
  /// \param Acc is a SYCL accessor describing required memory region.
  template <typename DataT, int Dims, access::mode AccMode,
            access::target AccTarget, access::placeholder isPlaceholder>
  void require(accessor<DataT, Dims, AccMode, AccTarget, isPlaceholder> Acc) {
    if (Acc.is_placeholder())
      associateWithHandler(&Acc, AccTarget);
  }

  /// Requires access to the memory object associated with the placeholder
  /// accessor contained in a dynamic_parameter object. Calling this function
  /// with a non-placeholder accessor has no effect.
  ///
  /// The command group has a requirement to gain access to the given memory
  /// object before executing.
  ///
  /// \param dynamicParamAcc is dynamic_parameter containing a SYCL accessor
  /// describing required memory region.
  template <typename DataT, int Dims, access::mode AccMode,
            access::target AccTarget, access::placeholder isPlaceholder>
  void require(ext::oneapi::experimental::dynamic_parameter<
               accessor<DataT, Dims, AccMode, AccTarget, isPlaceholder>>
                   dynamicParamAcc) {
    using AccT = accessor<DataT, Dims, AccMode, AccTarget, isPlaceholder>;
    AccT Acc = *static_cast<AccT *>(
        detail::getValueFromDynamicParameter(dynamicParamAcc));
    if (Acc.is_placeholder())
      associateWithHandler(&Acc, AccTarget);
  }

  /// Registers event dependencies on this command group.
  ///
  /// \param Event is a valid SYCL event to wait on.
  void depends_on(event Event);

  /// Registers event dependencies on this command group.
  ///
  /// \param Events is a vector of valid SYCL events to wait on.
  void depends_on(const std::vector<event> &Events);

  template <typename T>
  using remove_cv_ref_t = typename std::remove_cv_t<std::remove_reference_t<T>>;

  template <typename U, typename T>
  using is_same_type = std::is_same<remove_cv_ref_t<U>, remove_cv_ref_t<T>>;

  template <typename T> struct ShouldEnableSetArg {
    static constexpr bool value =
        std::is_trivially_copyable_v<std::remove_reference_t<T>>
#if SYCL_LANGUAGE_VERSION && SYCL_LANGUAGE_VERSION <= 201707
            && std::is_standard_layout<std::remove_reference_t<T>>::value
#endif
        || is_same_type<sampler, T>::value // Sampler
        || (!is_same_type<cl_mem, T>::value &&
            std::is_pointer_v<remove_cv_ref_t<T>>) // USM
        || is_same_type<cl_mem, T>::value          // Interop
        || is_same_type<stream, T>::value;         // Stream
  };

  /// Sets argument for OpenCL interoperability kernels.
  ///
  /// Registers Arg passed as argument # ArgIndex.
  ///
  /// \param ArgIndex is a positional number of argument to be set.
  /// \param Arg is an argument value to be set.
  template <typename T>
  typename std::enable_if_t<ShouldEnableSetArg<T>::value, void>
  set_arg(int ArgIndex, T &&Arg) {
    setArgHelper(ArgIndex, std::move(Arg));
  }

  template <typename DataT, int Dims, access::mode AccessMode,
            access::target AccessTarget, access::placeholder IsPlaceholder>
  void
  set_arg(int ArgIndex,
          accessor<DataT, Dims, AccessMode, AccessTarget, IsPlaceholder> Arg) {
    setArgHelper(ArgIndex, std::move(Arg));
  }

  template <typename DataT, int Dims>
  void set_arg(int ArgIndex, local_accessor<DataT, Dims> Arg) {
    setArgHelper(ArgIndex, std::move(Arg));
  }

  template <typename DataT, typename PropertyListT =
                                ext::oneapi::experimental::empty_properties_t>
  void set_arg(
      int ArgIndex,
      ext::oneapi::experimental::work_group_memory<DataT, PropertyListT> &Arg) {
    // slice the base class object out of Arg
    detail::work_group_memory_impl &ArgImpl = Arg;
    setArgHelper(ArgIndex, ArgImpl);
  }

  // set_arg for graph dynamic_parameters
  template <typename T>
  void set_arg(int argIndex,
               ext::oneapi::experimental::dynamic_parameter<T> &dynamicParam) {
    setArgHelper(argIndex, dynamicParam);
  }

  // set_arg for graph dynamic_work_group_memory
  template <typename DataT, typename PropertyListT =
                                ext::oneapi::experimental::empty_properties_t>
  void set_arg(
      int argIndex,
      ext::oneapi::experimental::dynamic_work_group_memory<DataT, PropertyListT>
          &DynWorkGroupMem) {
    setArgHelper<DataT, PropertyListT>(argIndex, DynWorkGroupMem);
  }

  // set_arg for graph dynamic_local_accessor
  template <typename DataT, int Dimensions>
  void
  set_arg(int argIndex,
          ext::oneapi::experimental::dynamic_local_accessor<DataT, Dimensions>
              &DynLocalAccessor) {
    setArgHelper<DataT, Dimensions>(argIndex, DynLocalAccessor);
  }

  // set_arg for the raw_kernel_arg extension type.
  void set_arg(int argIndex, ext::oneapi::experimental::raw_kernel_arg &&Arg) {
    setArgHelper(argIndex, std::move(Arg));
  }

  /// Sets arguments for OpenCL interoperability kernels.
  ///
  /// Registers pack of arguments(Args) with indexes starting from 0.
  ///
  /// \param Args are argument values to be set.
  template <typename... Ts> void set_args(Ts &&...Args) {
    setArgsHelper(0, std::forward<Ts>(Args)...);
  }
  /// Defines and invokes a SYCL kernel function as a function object type.
  ///
  /// If it is a named function object and the function object type is
  /// globally visible, there is no need for the developer to provide
  /// a kernel name for it.
  ///
  /// \param KernelFunc is a SYCL kernel function.
  template <typename KernelName = detail::auto_name, typename KernelType>
  void single_task(const KernelType &KernelFunc) {
<<<<<<< HEAD
    single_task_lambda_impl<KernelName>(
        ext::oneapi::experimental::empty_properties_t{}, KernelFunc);
=======
    wrap_kernel<detail::WrapAs::single_task, KernelName>(
        KernelFunc, {} /*Props*/, range<1>{1});
>>>>>>> 69a9503b
  }

  template <typename KernelName = detail::auto_name, typename KernelType>
  void parallel_for(range<1> NumWorkItems, const KernelType &KernelFunc) {
    parallel_for_lambda_impl<KernelName>(
        NumWorkItems, ext::oneapi::experimental::empty_properties_t{},
        KernelFunc);
  }

  template <typename KernelName = detail::auto_name, typename KernelType>
  void parallel_for(range<2> NumWorkItems, const KernelType &KernelFunc) {
    parallel_for_lambda_impl<KernelName>(
        NumWorkItems, ext::oneapi::experimental::empty_properties_t{},
        KernelFunc);
  }

  template <typename KernelName = detail::auto_name, typename KernelType>
  void parallel_for(range<3> NumWorkItems, const KernelType &KernelFunc) {
    parallel_for_lambda_impl<KernelName>(
        NumWorkItems, ext::oneapi::experimental::empty_properties_t{},
        KernelFunc);
  }

  /// Enqueues a command to the SYCL runtime to invoke \p Func once.
  template <typename FuncT>
  std::enable_if_t<detail::check_fn_signature<std::remove_reference_t<FuncT>,
                                              void()>::value ||
                   detail::check_fn_signature<std::remove_reference_t<FuncT>,
                                              void(interop_handle)>::value>
  host_task(FuncT &&Func) {
    host_task_impl(Func);
  }

  /// Enqueues a command to the SYCL runtime to invoke \p Func immediately.
  template <typename FuncT>
  std::enable_if_t<detail::check_fn_signature<std::remove_reference_t<FuncT>,
                                              void(interop_handle)>::value>
  ext_codeplay_enqueue_native_command([[maybe_unused]] FuncT &&Func) {
#ifndef __SYCL_DEVICE_ONLY__
    ext_codeplay_enqueue_native_command_impl(Func);
#endif
  }

  /// Defines and invokes a SYCL kernel function for the specified range and
  /// offset.
  ///
  /// The SYCL kernel function is defined as a lambda function or a named
  /// function object type and given an id or item for indexing in the indexing
  /// space defined by range.
  /// If it is a named function object and the function object type is
  /// globally visible, there is no need for the developer to provide
  /// a kernel name for it.
  ///
  /// \param NumWorkItems is a range defining indexing space.
  /// \param WorkItemOffset is an offset to be applied to each work item index.
  /// \param KernelFunc is a SYCL kernel function.
  template <typename KernelName = detail::auto_name, typename KernelType,
            int Dims>
  __SYCL2020_DEPRECATED("offsets are deprecated in SYCL2020")
  void parallel_for(range<Dims> NumWorkItems, id<Dims> WorkItemOffset,
                    const KernelType &KernelFunc) {
<<<<<<< HEAD
    throwIfActionIsCreated();
    using NameT =
        typename detail::get_kernel_name_t<KernelName, KernelType>::name;
=======
>>>>>>> 69a9503b
    using LambdaArgType = sycl::detail::lambda_arg_type<KernelType, item<Dims>>;
    using TransformedArgType = std::conditional_t<
        std::is_integral<LambdaArgType>::value && Dims == 1, item<Dims>,
        typename TransformUserItemType<Dims, LambdaArgType>::type>;
    wrap_kernel<detail::WrapAs::parallel_for, KernelName, TransformedArgType,
                Dims>(KernelFunc, {} /*Props*/, NumWorkItems, WorkItemOffset);
  }

  /// Hierarchical kernel invocation method of a kernel defined as a lambda
  /// encoding the body of each work-group to launch.
  ///
  /// Lambda may contain multiple calls to parallel_for_work_item(...) methods
  /// representing the execution on each work-item. Launches NumWorkGroups
  /// work-groups of runtime-defined size.
  ///
  /// \param NumWorkGroups is a range describing the number of work-groups in
  /// each dimension.
  /// \param KernelFunc is a lambda representing kernel.
  template <typename KernelName = detail::auto_name, typename KernelType,
            int Dims>
  void parallel_for_work_group(range<Dims> NumWorkGroups,
                               const KernelType &KernelFunc) {
<<<<<<< HEAD
    parallel_for_work_group_lambda_impl<KernelName>(
        NumWorkGroups, ext::oneapi::experimental::empty_properties_t{},
        KernelFunc);
=======
    wrap_kernel<detail::WrapAs::parallel_for_work_group, KernelName,
                detail::lambda_arg_type<KernelType, group<Dims>>, Dims,
                /*SetNumWorkGroups=*/true>(KernelFunc, {} /*Props*/,
                                           NumWorkGroups);
>>>>>>> 69a9503b
  }

  /// Hierarchical kernel invocation method of a kernel defined as a lambda
  /// encoding the body of each work-group to launch.
  ///
  /// Lambda may contain multiple calls to parallel_for_work_item(...) methods
  /// representing the execution on each work-item. Launches NumWorkGroups
  /// work-groups of WorkGroupSize size.
  ///
  /// \param NumWorkGroups is a range describing the number of work-groups in
  /// each dimension.
  /// \param WorkGroupSize is a range describing the size of work-groups in
  /// each dimension.
  /// \param KernelFunc is a lambda representing kernel.
  template <typename KernelName = detail::auto_name, typename KernelType,
            int Dims>
  void parallel_for_work_group(range<Dims> NumWorkGroups,
                               range<Dims> WorkGroupSize,
                               const KernelType &KernelFunc) {
<<<<<<< HEAD
    parallel_for_work_group_lambda_impl<KernelName>(
        NumWorkGroups, WorkGroupSize,
        ext::oneapi::experimental::empty_properties_t{}, KernelFunc);
=======
    wrap_kernel<detail::WrapAs::parallel_for_work_group, KernelName,
                detail::lambda_arg_type<KernelType, group<Dims>>, Dims>(
        KernelFunc, {} /*Props*/,
        nd_range<Dims>{NumWorkGroups * WorkGroupSize, WorkGroupSize});
>>>>>>> 69a9503b
  }

  /// Invokes a SYCL kernel.
  ///
  /// Executes exactly once. The kernel invocation method has no functors and
  /// cannot be called on host.
  ///
  /// \param Kernel is a SYCL kernel object.
  void single_task(kernel Kernel) {
    throwIfActionIsCreated();
    // Ignore any set kernel bundles and use the one associated with the kernel
    setHandlerKernelBundle(Kernel);
    // No need to check if range is out of INT_MAX limits as it's compile-time
    // known constant
    setNDRangeDescriptor(range<1>{1});
    MKernel = detail::getSyclObjImpl(std::move(Kernel));
    setType(detail::CGType::Kernel);
    extractArgsAndReqs();
    MKernelName = getKernelName();
  }

  void parallel_for(range<1> NumWorkItems, kernel Kernel) {
    parallel_for_impl(NumWorkItems,
                      ext::oneapi::experimental::empty_properties_t{}, Kernel);
  }

  void parallel_for(range<2> NumWorkItems, kernel Kernel) {
    parallel_for_impl(NumWorkItems,
                      ext::oneapi::experimental::empty_properties_t{}, Kernel);
  }

  void parallel_for(range<3> NumWorkItems, kernel Kernel) {
    parallel_for_impl(NumWorkItems,
                      ext::oneapi::experimental::empty_properties_t{}, Kernel);
  }

  /// Defines and invokes a SYCL kernel function for the specified range and
  /// offsets.
  ///
  /// The SYCL kernel function is defined as SYCL kernel object.
  ///
  /// \param NumWorkItems is a range defining indexing space.
  /// \param WorkItemOffset is an offset to be applied to each work item index.
  /// \param Kernel is a SYCL kernel function.
  template <int Dims>
  __SYCL2020_DEPRECATED("offsets are deprecated in SYCL 2020")
  void parallel_for([[maybe_unused]] range<Dims> NumWorkItems,
                    [[maybe_unused]] id<Dims> WorkItemOffset,
                    [[maybe_unused]] kernel Kernel) {
#ifndef __SYCL_DEVICE_ONLY__
    throwIfActionIsCreated();
    MKernel = detail::getSyclObjImpl(std::move(Kernel));
    detail::checkValueRange<Dims>(NumWorkItems, WorkItemOffset);
    setNDRangeDescriptor(std::move(NumWorkItems), std::move(WorkItemOffset));
    setType(detail::CGType::Kernel);
    extractArgsAndReqs();
    MKernelName = getKernelName();
#endif
  }

  /// Defines and invokes a SYCL kernel function for the specified range and
  /// offsets.
  ///
  /// The SYCL kernel function is defined as SYCL kernel object.
  ///
  /// \param NDRange is a ND-range defining global and local sizes as
  /// well as offset.
  /// \param Kernel is a SYCL kernel function.
  template <int Dims> void parallel_for(nd_range<Dims> NDRange, kernel Kernel) {
    parallel_for_impl(NDRange, ext::oneapi::experimental::empty_properties_t{},
                      Kernel);
  }

  /// Defines and invokes a SYCL kernel function.
  ///
  /// \param Kernel is a SYCL kernel that is executed on a SYCL device
  /// (except for the host device).
  /// \param KernelFunc is a lambda that is used if device, queue is bound to,
  /// is a host device.
  template <typename KernelName = detail::auto_name, typename KernelType>
  void single_task(kernel Kernel, const KernelType &KernelFunc) {
<<<<<<< HEAD
    throwIfActionIsCreated();
=======
>>>>>>> 69a9503b
    // Ignore any set kernel bundles and use the one associated with the kernel
    setHandlerKernelBundle(Kernel);
    using NameT =
        typename detail::get_kernel_name_t<KernelName, KernelType>::name;
    (void)Kernel;
    detail::KernelWrapperHelperFuncs::kernel_single_task<NameT>(KernelFunc);
#ifndef __SYCL_DEVICE_ONLY__
    throwIfActionIsCreated();
    constexpr detail::string_view Name{detail::getKernelName<NameT>()};
    verifyUsedKernelBundleInternal(Name);
    // No need to check if range is out of INT_MAX limits as it's compile-time
    // known constant
    setNDRangeDescriptor(range<1>{1});
    MKernel = detail::getSyclObjImpl(std::move(Kernel));
    setType(detail::CGType::Kernel);
    if (!lambdaAndKernelHaveEqualName<NameT>()) {
      extractArgsAndReqs();
      MKernelName = getKernelName();
    } else
      StoreLambda<NameT, KernelType, /*Dims*/ 1, void>(std::move(KernelFunc));
#else
    detail::CheckDeviceCopyable<KernelType>();
#endif
  }

#ifndef __INTEL_PREVIEW_BREAKING_CHANGES
  /// Defines and invokes a SYCL kernel function for the specified range.
  ///
  /// \param Kernel is a SYCL kernel that is executed on a SYCL device
  /// (except for the host device).
  /// \param NumWorkItems is a range defining indexing space.
  /// \param KernelFunc is a lambda that is used if device, queue is bound to,
  /// is a host device.
  template <typename KernelName = detail::auto_name, typename KernelType,
            int Dims>
  __SYCL_DEPRECATED("This overload isn't part of SYCL2020 and will be removed.")
  void parallel_for(kernel Kernel, range<Dims> NumWorkItems,
                    const KernelType &KernelFunc) {
<<<<<<< HEAD
    throwIfActionIsCreated();
=======
>>>>>>> 69a9503b
    // Ignore any set kernel bundles and use the one associated with the kernel
    setHandlerKernelBundle(Kernel);
    using LambdaArgType = sycl::detail::lambda_arg_type<KernelType, item<Dims>>;
    wrap_kernel_legacy<detail::WrapAs::parallel_for, KernelName, LambdaArgType,
                       Dims>(KernelFunc, Kernel, {} /*Props*/, NumWorkItems);
  }

  /// Defines and invokes a SYCL kernel function for the specified range and
  /// offsets.
  ///
  /// \param Kernel is a SYCL kernel that is executed on a SYCL device
  /// (except for the host device).
  /// \param NumWorkItems is a range defining indexing space.
  /// \param WorkItemOffset is an offset to be applied to each work item index.
  /// \param KernelFunc is a lambda that is used if device, queue is bound to,
  /// is a host device.
  template <typename KernelName = detail::auto_name, typename KernelType,
            int Dims>
  __SYCL_DEPRECATED("This overload isn't part of SYCL2020 and will be removed.")
  void parallel_for(kernel Kernel, range<Dims> NumWorkItems,
                    id<Dims> WorkItemOffset, const KernelType &KernelFunc) {
<<<<<<< HEAD
    throwIfActionIsCreated();
    // Ignore any set kernel bundles and use the one associated with the kernel
    setHandlerKernelBundle(Kernel);
    using NameT =
        typename detail::get_kernel_name_t<KernelName, KernelType>::name;
=======
>>>>>>> 69a9503b
    using LambdaArgType = sycl::detail::lambda_arg_type<KernelType, item<Dims>>;
    wrap_kernel_legacy<detail::WrapAs::parallel_for, KernelName, LambdaArgType,
                       Dims>(KernelFunc, Kernel, {} /*Props*/, NumWorkItems,
                             WorkItemOffset);
  }

  /// Defines and invokes a SYCL kernel function for the specified range and
  /// offsets.
  ///
  /// \param Kernel is a SYCL kernel that is executed on a SYCL device
  /// (except for the host device).
  /// \param NDRange is a ND-range defining global and local sizes as
  /// well as offset.
  /// \param KernelFunc is a lambda that is used if device, queue is bound to,
  /// is a host device.
  template <typename KernelName = detail::auto_name, typename KernelType,
            int Dims>
  __SYCL_DEPRECATED("This overload isn't part of SYCL2020 and will be removed.")
  void parallel_for(kernel Kernel, nd_range<Dims> NDRange,
                    const KernelType &KernelFunc) {
<<<<<<< HEAD
    throwIfActionIsCreated();
    // Ignore any set kernel bundles and use the one associated with the kernel
    setHandlerKernelBundle(Kernel);
    using NameT =
        typename detail::get_kernel_name_t<KernelName, KernelType>::name;
=======
>>>>>>> 69a9503b
    using LambdaArgType =
        sycl::detail::lambda_arg_type<KernelType, nd_item<Dims>>;
    wrap_kernel_legacy<detail::WrapAs::parallel_for, KernelName, LambdaArgType,
                       Dims>(KernelFunc, Kernel, {} /*Props*/, NDRange);
  }

  /// Hierarchical kernel invocation method of a kernel.
  ///
  /// This version of \c parallel_for_work_group takes two parameters
  /// representing the same kernel. The first one - \c Kernel - is a
  /// compiled form of the second one - \c kernelFunc, which is the source form
  /// of the kernel. The same source kernel can be compiled multiple times
  /// yielding multiple kernel class objects accessible via the \c program class
  /// interface.
  ///
  /// \param Kernel is a compiled SYCL kernel.
  /// \param NumWorkGroups is a range describing the number of work-groups in
  /// each dimension.
  /// \param KernelFunc is a lambda representing kernel.
  template <typename KernelName = detail::auto_name, typename KernelType,
            int Dims>
<<<<<<< HEAD
  void parallel_for_work_group(kernel Kernel, range<Dims> NumWorkGroups,
                               const KernelType &KernelFunc) {
    throwIfActionIsCreated();
    // Ignore any set kernel bundles and use the one associated with the kernel
    setHandlerKernelBundle(Kernel);
    using NameT =
        typename detail::get_kernel_name_t<KernelName, KernelType>::name;
=======
  __SYCL_DEPRECATED("This overload isn't part of SYCL2020 and will be removed.")
  void parallel_for_work_group(kernel Kernel, range<Dims> NumWorkGroups,
                               const KernelType &KernelFunc) {
>>>>>>> 69a9503b
    using LambdaArgType =
        sycl::detail::lambda_arg_type<KernelType, group<Dims>>;
    wrap_kernel_legacy<detail::WrapAs::parallel_for_work_group, KernelName,
                       LambdaArgType, Dims,
                       /*SetNumWorkGroups*/ true>(KernelFunc, Kernel,
                                                  {} /*Props*/, NumWorkGroups);
  }

  /// Hierarchical kernel invocation method of a kernel.
  ///
  /// This version of \c parallel_for_work_group takes two parameters
  /// representing the same kernel. The first one - \c Kernel - is a
  /// compiled form of the second one - \c kernelFunc, which is the source form
  /// of the kernel. The same source kernel can be compiled multiple times
  /// yielding multiple kernel class objects accessible via the \c program class
  /// interface.
  ///
  /// \param Kernel is a compiled SYCL kernel.
  /// \param NumWorkGroups is a range describing the number of work-groups in
  /// each dimension.
  /// \param WorkGroupSize is a range describing the size of work-groups in
  /// each dimension.
  /// \param KernelFunc is a lambda representing kernel.
  template <typename KernelName = detail::auto_name, typename KernelType,
            int Dims>
  __SYCL_DEPRECATED("This overload isn't part of SYCL2020 and will be removed.")
  void parallel_for_work_group(kernel Kernel, range<Dims> NumWorkGroups,
                               range<Dims> WorkGroupSize,
                               const KernelType &KernelFunc) {
<<<<<<< HEAD
    throwIfActionIsCreated();
    // Ignore any set kernel bundles and use the one associated with the kernel
    setHandlerKernelBundle(Kernel);
    using NameT =
        typename detail::get_kernel_name_t<KernelName, KernelType>::name;
=======
>>>>>>> 69a9503b
    using LambdaArgType =
        sycl::detail::lambda_arg_type<KernelType, group<Dims>>;
    nd_range<Dims> ExecRange =
        nd_range<Dims>(NumWorkGroups * WorkGroupSize, WorkGroupSize);
    wrap_kernel_legacy<detail::WrapAs::parallel_for_work_group, KernelName,
                       LambdaArgType, Dims>(KernelFunc, Kernel, {} /*Props*/,
                                            ExecRange);
  }
#endif // __INTEL_PREVIEW_BREAKING_CHANGES

  template <typename KernelName = detail::auto_name, typename KernelType,
            typename PropertiesT>
<<<<<<< HEAD
  std::enable_if_t<
      ext::oneapi::experimental::is_property_list<PropertiesT>::value>
  single_task(PropertiesT Props, const KernelType &KernelFunc) {
    single_task_lambda_impl<KernelName, KernelType, PropertiesT>(Props,
                                                                 KernelFunc);
=======
  __SYCL_DEPRECATED("To specify properties, use a launch configuration object "
                    "of type launch_config or a kernel functor with a "
                    "get(sycl::ext::oneapi::experimental::properties_tag) "
                    "member function instead.")
  std::enable_if_t<ext::oneapi::experimental::is_property_list<
      PropertiesT>::value> single_task(PropertiesT Props,
                                       const KernelType &KernelFunc) {
    wrap_kernel<detail::WrapAs::single_task, KernelName>(KernelFunc, Props,
                                                         range<1>{1});
>>>>>>> 69a9503b
  }

  template <typename KernelName = detail::auto_name, typename KernelType,
            typename PropertiesT>
<<<<<<< HEAD
  std::enable_if_t<
      ext::oneapi::experimental::is_property_list<PropertiesT>::value>
  parallel_for(range<1> NumWorkItems, PropertiesT Props,
               const KernelType &KernelFunc) {
=======
  __SYCL_DEPRECATED("To specify properties, use a launch configuration object "
                    "of type launch_config or a kernel functor with a "
                    "get(sycl::ext::oneapi::experimental::properties_tag) "
                    "member function instead.")
  std::enable_if_t<ext::oneapi::experimental::is_property_list<
      PropertiesT>::value> parallel_for(range<1> NumWorkItems,
                                        PropertiesT Props,
                                        const KernelType &KernelFunc) {
>>>>>>> 69a9503b
    parallel_for_lambda_impl<KernelName, KernelType, 1, PropertiesT>(
        NumWorkItems, Props, std::move(KernelFunc));
  }

  template <typename KernelName = detail::auto_name, typename KernelType,
            typename PropertiesT>
<<<<<<< HEAD
  std::enable_if_t<
      ext::oneapi::experimental::is_property_list<PropertiesT>::value>
  parallel_for(range<2> NumWorkItems, PropertiesT Props,
               const KernelType &KernelFunc) {
=======
  __SYCL_DEPRECATED("To specify properties, use a launch configuration object "
                    "of type launch_config or a kernel functor with a "
                    "get(sycl::ext::oneapi::experimental::properties_tag) "
                    "member function instead.")
  std::enable_if_t<ext::oneapi::experimental::is_property_list<
      PropertiesT>::value> parallel_for(range<2> NumWorkItems,
                                        PropertiesT Props,
                                        const KernelType &KernelFunc) {
>>>>>>> 69a9503b
    parallel_for_lambda_impl<KernelName, KernelType, 2, PropertiesT>(
        NumWorkItems, Props, std::move(KernelFunc));
  }

  template <typename KernelName = detail::auto_name, typename KernelType,
            typename PropertiesT>
<<<<<<< HEAD
  std::enable_if_t<
      ext::oneapi::experimental::is_property_list<PropertiesT>::value>
  parallel_for(range<3> NumWorkItems, PropertiesT Props,
               const KernelType &KernelFunc) {
=======
  __SYCL_DEPRECATED("To specify properties, use a launch configuration object "
                    "of type launch_config or a kernel functor with a "
                    "get(sycl::ext::oneapi::experimental::properties_tag) "
                    "member function instead.")
  std::enable_if_t<ext::oneapi::experimental::is_property_list<
      PropertiesT>::value> parallel_for(range<3> NumWorkItems,
                                        PropertiesT Props,
                                        const KernelType &KernelFunc) {
>>>>>>> 69a9503b
    parallel_for_lambda_impl<KernelName, KernelType, 3, PropertiesT>(
        NumWorkItems, Props, std::move(KernelFunc));
  }

  template <typename KernelName = detail::auto_name, typename KernelType,
            typename PropertiesT, int Dims>
<<<<<<< HEAD
  std::enable_if_t<
      ext::oneapi::experimental::is_property_list<PropertiesT>::value>
  parallel_for(nd_range<Dims> Range, PropertiesT Properties,
               const KernelType &KernelFunc) {
    parallel_for_impl<KernelName>(Range, Properties, std::move(KernelFunc));
=======
  __SYCL_DEPRECATED("To specify properties, use a launch configuration object "
                    "of type launch_config or a kernel functor with a "
                    "get(sycl::ext::oneapi::experimental::properties_tag) "
                    "member function instead.")
  std::enable_if_t<ext::oneapi::experimental::is_property_list<
      PropertiesT>::value> parallel_for(nd_range<Dims> Range,
                                        PropertiesT Properties,
                                        const KernelType &KernelFunc) {
    using LambdaArgType =
        sycl::detail::lambda_arg_type<KernelType, nd_item<Dims>>;
    static_assert(
        std::is_convertible_v<sycl::nd_item<Dims>, LambdaArgType>,
        "Kernel argument of a sycl::parallel_for with sycl::nd_range "
        "must be either sycl::nd_item or be convertible from sycl::nd_item");
    using TransformedArgType = sycl::nd_item<Dims>;

    wrap_kernel<detail::WrapAs::parallel_for, KernelName, TransformedArgType,
                Dims>(KernelFunc, Properties, Range);
>>>>>>> 69a9503b
  }

  /// Reductions @{

  template <typename KernelName = detail::auto_name, typename PropertiesT,
            typename... RestT>
  __SYCL_DEPRECATED("To specify properties, use a launch configuration object "
                    "of type launch_config or a kernel functor with a "
                    "get(sycl::ext::oneapi::experimental::properties_tag) "
                    "member function instead.")
  std::enable_if_t<(sizeof...(RestT) > 1) &&
                   detail::AreAllButLastReductions<RestT...>::value &&
                   ext::oneapi::experimental::is_property_list<
                       PropertiesT>::value> parallel_for(range<1> Range,
                                                         PropertiesT Properties,
                                                         RestT &&...Rest) {
#ifndef __SYCL_DEVICE_ONLY__
    throwIfGraphAssociated<ext::oneapi::experimental::detail::
                               UnsupportedGraphFeatures::sycl_reductions>();
#endif
    detail::reduction_parallel_for<KernelName>(*this, Range, Properties,
                                               std::forward<RestT>(Rest)...);
  }

  template <typename KernelName = detail::auto_name, typename PropertiesT,
            typename... RestT>
  __SYCL_DEPRECATED("To specify properties, use a launch configuration object "
                    "of type launch_config or a kernel functor with a "
                    "get(sycl::ext::oneapi::experimental::properties_tag) "
                    "member function instead.")
  std::enable_if_t<(sizeof...(RestT) > 1) &&
                   detail::AreAllButLastReductions<RestT...>::value &&
                   ext::oneapi::experimental::is_property_list<
                       PropertiesT>::value> parallel_for(range<2> Range,
                                                         PropertiesT Properties,
                                                         RestT &&...Rest) {
#ifndef __SYCL_DEVICE_ONLY__
    throwIfGraphAssociated<ext::oneapi::experimental::detail::
                               UnsupportedGraphFeatures::sycl_reductions>();
#endif
    detail::reduction_parallel_for<KernelName>(*this, Range, Properties,
                                               std::forward<RestT>(Rest)...);
  }

  template <typename KernelName = detail::auto_name, typename PropertiesT,
            typename... RestT>
  __SYCL_DEPRECATED("To specify properties, use a launch configuration object "
                    "of type launch_config or a kernel functor with a "
                    "get(sycl::ext::oneapi::experimental::properties_tag) "
                    "member function instead.")
  std::enable_if_t<(sizeof...(RestT) > 1) &&
                   detail::AreAllButLastReductions<RestT...>::value &&
                   ext::oneapi::experimental::is_property_list<
                       PropertiesT>::value> parallel_for(range<3> Range,
                                                         PropertiesT Properties,
                                                         RestT &&...Rest) {
#ifndef __SYCL_DEVICE_ONLY__
    throwIfGraphAssociated<ext::oneapi::experimental::detail::
                               UnsupportedGraphFeatures::sycl_reductions>();
#endif
    detail::reduction_parallel_for<KernelName>(*this, Range, Properties,
                                               std::forward<RestT>(Rest)...);
  }

  template <typename KernelName = detail::auto_name, typename... RestT>
  std::enable_if_t<detail::AreAllButLastReductions<RestT...>::value &&
                   (sizeof...(RestT) > 1)>
  parallel_for(range<1> Range, RestT &&...Rest) {
    parallel_for<KernelName>(Range,
                             ext::oneapi::experimental::empty_properties_t{},
                             std::forward<RestT>(Rest)...);
  }

  template <typename KernelName = detail::auto_name, typename... RestT>
  std::enable_if_t<detail::AreAllButLastReductions<RestT...>::value &&
                   (sizeof...(RestT) > 1)>
  parallel_for(range<2> Range, RestT &&...Rest) {
    parallel_for<KernelName>(Range,
                             ext::oneapi::experimental::empty_properties_t{},
                             std::forward<RestT>(Rest)...);
  }

  template <typename KernelName = detail::auto_name, typename... RestT>
  std::enable_if_t<detail::AreAllButLastReductions<RestT...>::value &&
                   (sizeof...(RestT) > 1)>
  parallel_for(range<3> Range, RestT &&...Rest) {
    parallel_for<KernelName>(Range,
                             ext::oneapi::experimental::empty_properties_t{},
                             std::forward<RestT>(Rest)...);
  }

  template <typename KernelName = detail::auto_name, int Dims,
            typename PropertiesT, typename... RestT>
  __SYCL_DEPRECATED("To specify properties, use a launch configuration object "
                    "of type launch_config or a kernel functor with a "
                    "get(sycl::ext::oneapi::experimental::properties_tag) "
                    "member function instead.")
  std::enable_if_t<(sizeof...(RestT) > 1) &&
                   detail::AreAllButLastReductions<RestT...>::value &&
                   ext::oneapi::experimental::is_property_list<
                       PropertiesT>::value> parallel_for(nd_range<Dims> Range,
                                                         PropertiesT Properties,
                                                         RestT &&...Rest) {
#ifndef __SYCL_DEVICE_ONLY__
    throwIfGraphAssociated<ext::oneapi::experimental::detail::
                               UnsupportedGraphFeatures::sycl_reductions>();
#endif
    detail::reduction_parallel_for<KernelName>(*this, Range, Properties,
                                               std::forward<RestT>(Rest)...);
  }

  template <typename KernelName = detail::auto_name, int Dims,
            typename... RestT>
  std::enable_if_t<detail::AreAllButLastReductions<RestT...>::value>
  parallel_for(nd_range<Dims> Range, RestT &&...Rest) {
    parallel_for<KernelName>(Range,
                             ext::oneapi::experimental::empty_properties_t{},
                             std::forward<RestT>(Rest)...);
  }

  /// }@

  template <typename KernelName = detail::auto_name, typename KernelType,
            int Dims, typename PropertiesT>
  __SYCL_DEPRECATED("To specify properties, use a launch configuration object "
                    "of type launch_config or a kernel functor with a "
                    "get(sycl::ext::oneapi::experimental::properties_tag) "
                    "member function instead.")
  void parallel_for_work_group(range<Dims> NumWorkGroups, PropertiesT Props,
                               const KernelType &KernelFunc) {
<<<<<<< HEAD
    parallel_for_work_group_lambda_impl<KernelName, KernelType, Dims,
                                        PropertiesT>(NumWorkGroups, Props,
                                                     KernelFunc);
=======
    wrap_kernel<detail::WrapAs::parallel_for_work_group, KernelName,
                detail::lambda_arg_type<KernelType, group<Dims>>, Dims,
                /*SetNumWorkGroups=*/true>(KernelFunc, Props, NumWorkGroups);
>>>>>>> 69a9503b
  }

  template <typename KernelName = detail::auto_name, typename KernelType,
            int Dims, typename PropertiesT>
  __SYCL_DEPRECATED("To specify properties, use a launch configuration object "
                    "of type launch_config or a kernel functor with a "
                    "get(sycl::ext::oneapi::experimental::properties_tag) "
                    "member function instead.")
  void parallel_for_work_group(range<Dims> NumWorkGroups,
                               range<Dims> WorkGroupSize, PropertiesT Props,
                               const KernelType &KernelFunc) {
<<<<<<< HEAD
    parallel_for_work_group_lambda_impl<KernelName, KernelType, Dims,
                                        PropertiesT>(
        NumWorkGroups, WorkGroupSize, Props, KernelFunc);
=======
    wrap_kernel<detail::WrapAs::parallel_for_work_group, KernelName,
                detail::lambda_arg_type<KernelType, group<Dims>>, Dims>(
        KernelFunc, Props,
        nd_range<Dims>{NumWorkGroups * WorkGroupSize, WorkGroupSize});
>>>>>>> 69a9503b
  }

  // Explicit copy operations API

  /// Copies the content of memory object accessed by Src into the memory
  /// pointed by Dst.
  ///
  /// Source must have at least as many bytes as the range accessed by Dst.
  ///
  /// \param Src is a source SYCL accessor.
  /// \param Dst is a smart pointer to destination memory.
  template <typename T_Src, typename T_Dst, int Dims, access::mode AccessMode,
            access::target AccessTarget,
            access::placeholder IsPlaceholder = access::placeholder::false_t>
  void copy(accessor<T_Src, Dims, AccessMode, AccessTarget, IsPlaceholder> Src,
            std::shared_ptr<T_Dst> Dst) {
#ifndef __SYCL_DEVICE_ONLY__
    if (Src.is_placeholder())
      checkIfPlaceholderIsBoundToHandler(Src);
#endif

    throwIfActionIsCreated();
    static_assert(isValidTargetForExplicitOp(AccessTarget),
                  "Invalid accessor target for the copy method.");
    static_assert(isValidModeForSourceAccessor(AccessMode),
                  "Invalid accessor mode for the copy method.");
    // Make sure data shared_ptr points to is not released until we finish
    // work with it.
    addLifetimeSharedPtrStorage(Dst);
    typename std::shared_ptr<T_Dst>::element_type *RawDstPtr = Dst.get();
    copy(Src, RawDstPtr);
  }

  /// Copies the content of memory pointed by Src into the memory object
  /// accessed by Dst.
  ///
  /// Source must have at least as many bytes as the range accessed by Dst.
  ///
  /// \param Src is a smart pointer to source memory.
  /// \param Dst is a destination SYCL accessor.
  template <typename T_Src, typename T_Dst, int Dims, access::mode AccessMode,
            access::target AccessTarget,
            access::placeholder IsPlaceholder = access::placeholder::false_t>
  void
  copy(std::shared_ptr<T_Src> Src,
       accessor<T_Dst, Dims, AccessMode, AccessTarget, IsPlaceholder> Dst) {
#ifndef __SYCL_DEVICE_ONLY__
    if (Dst.is_placeholder())
      checkIfPlaceholderIsBoundToHandler(Dst);
#endif

    throwIfActionIsCreated();
    static_assert(isValidTargetForExplicitOp(AccessTarget),
                  "Invalid accessor target for the copy method.");
    static_assert(isValidModeForDestinationAccessor(AccessMode),
                  "Invalid accessor mode for the copy method.");
    // TODO: Add static_assert with is_device_copyable when vec is
    // device-copyable.
    // Make sure data shared_ptr points to is not released until we finish
    // work with it.
    addLifetimeSharedPtrStorage(Src);
    typename std::shared_ptr<T_Src>::element_type *RawSrcPtr = Src.get();
    copy(RawSrcPtr, Dst);
  }

  /// Copies the content of memory object accessed by Src into the memory
  /// pointed by Dst.
  ///
  /// Source must have at least as many bytes as the range accessed by Dst.
  ///
  /// \param Src is a source SYCL accessor.
  /// \param Dst is a pointer to destination memory.
  template <typename T_Src, typename T_Dst, int Dims, access::mode AccessMode,
            access::target AccessTarget,
            access::placeholder IsPlaceholder = access::placeholder::false_t>
  void copy(accessor<T_Src, Dims, AccessMode, AccessTarget, IsPlaceholder> Src,
            T_Dst *Dst) {
#ifndef __SYCL_DEVICE_ONLY__
    if (Src.is_placeholder())
      checkIfPlaceholderIsBoundToHandler(Src);
#endif

    throwIfActionIsCreated();
    static_assert(isValidTargetForExplicitOp(AccessTarget),
                  "Invalid accessor target for the copy method.");
    static_assert(isValidModeForSourceAccessor(AccessMode),
                  "Invalid accessor mode for the copy method.");
    setType(detail::CGType::CopyAccToPtr);

    detail::AccessorBaseHost *AccBase = (detail::AccessorBaseHost *)&Src;
    detail::AccessorImplPtr AccImpl = detail::getSyclObjImpl(*AccBase);

    MSrcPtr = static_cast<void *>(AccImpl.get());
    MDstPtr = static_cast<void *>(Dst);
  }

  /// Copies the content of memory pointed by Src into the memory object
  /// accessed by Dst.
  ///
  /// Source must have at least as many bytes as the range accessed by Dst.
  ///
  /// \param Src is a pointer to source memory.
  /// \param Dst is a destination SYCL accessor.
  template <typename T_Src, typename T_Dst, int Dims, access::mode AccessMode,
            access::target AccessTarget,
            access::placeholder IsPlaceholder = access::placeholder::false_t>
  void
  copy(const T_Src *Src,
       accessor<T_Dst, Dims, AccessMode, AccessTarget, IsPlaceholder> Dst) {
#ifndef __SYCL_DEVICE_ONLY__
    if (Dst.is_placeholder())
      checkIfPlaceholderIsBoundToHandler(Dst);
#endif

    throwIfActionIsCreated();
    static_assert(isValidTargetForExplicitOp(AccessTarget),
                  "Invalid accessor target for the copy method.");
    static_assert(isValidModeForDestinationAccessor(AccessMode),
                  "Invalid accessor mode for the copy method.");
    // TODO: Add static_assert with is_device_copyable when vec is
    // device-copyable.

    setType(detail::CGType::CopyPtrToAcc);

    detail::AccessorBaseHost *AccBase = (detail::AccessorBaseHost *)&Dst;
    detail::AccessorImplPtr AccImpl = detail::getSyclObjImpl(*AccBase);

    MSrcPtr = const_cast<T_Src *>(Src);
    MDstPtr = static_cast<void *>(AccImpl.get());
  }

  /// Copies the content of memory object accessed by Src to the memory
  /// object accessed by Dst.
  ///
  /// Dst must have at least as many bytes as the range accessed by Src.
  ///
  /// \param Src is a source SYCL accessor.
  /// \param Dst is a destination SYCL accessor.
  template <
      typename T_Src, int Dims_Src, access::mode AccessMode_Src,
      access::target AccessTarget_Src, typename T_Dst, int Dims_Dst,
      access::mode AccessMode_Dst, access::target AccessTarget_Dst,
      access::placeholder IsPlaceholder_Src = access::placeholder::false_t,
      access::placeholder IsPlaceholder_Dst = access::placeholder::false_t>
  void copy(accessor<T_Src, Dims_Src, AccessMode_Src, AccessTarget_Src,
                     IsPlaceholder_Src>
                Src,
            accessor<T_Dst, Dims_Dst, AccessMode_Dst, AccessTarget_Dst,
                     IsPlaceholder_Dst>
                Dst) {
#ifndef __SYCL_DEVICE_ONLY__
    if (Src.is_placeholder())
      checkIfPlaceholderIsBoundToHandler(Src);
    if (Dst.is_placeholder())
      checkIfPlaceholderIsBoundToHandler(Dst);
#endif

    throwIfActionIsCreated();
    static_assert(isValidTargetForExplicitOp(AccessTarget_Src),
                  "Invalid source accessor target for the copy method.");
    static_assert(isValidTargetForExplicitOp(AccessTarget_Dst),
                  "Invalid destination accessor target for the copy method.");
    static_assert(isValidModeForSourceAccessor(AccessMode_Src),
                  "Invalid source accessor mode for the copy method.");
    static_assert(isValidModeForDestinationAccessor(AccessMode_Dst),
                  "Invalid destination accessor mode for the copy method.");
    if (Dst.get_size() < Src.get_size())
      throw sycl::exception(make_error_code(errc::invalid),
                            "The destination accessor size is too small to "
                            "copy the memory into.");

    if (copyAccToAccHelper(Src, Dst))
      return;
    setType(detail::CGType::CopyAccToAcc);

    detail::AccessorBaseHost *AccBaseSrc = (detail::AccessorBaseHost *)&Src;
    detail::AccessorImplPtr AccImplSrc = detail::getSyclObjImpl(*AccBaseSrc);

    detail::AccessorBaseHost *AccBaseDst = (detail::AccessorBaseHost *)&Dst;
    detail::AccessorImplPtr AccImplDst = detail::getSyclObjImpl(*AccBaseDst);

    MSrcPtr = AccImplSrc.get();
    MDstPtr = AccImplDst.get();
  }

  /// Provides guarantees that the memory object accessed via Acc is updated
  /// on the host after command group object execution is complete.
  ///
  /// \param Acc is a SYCL accessor that needs to be updated on host.
  template <typename T, int Dims, access::mode AccessMode,
            access::target AccessTarget,
            access::placeholder IsPlaceholder = access::placeholder::false_t>
  void
  update_host(accessor<T, Dims, AccessMode, AccessTarget, IsPlaceholder> Acc) {
#ifndef __SYCL_DEVICE_ONLY__
    if (Acc.is_placeholder())
      checkIfPlaceholderIsBoundToHandler(Acc);
#endif

    throwIfActionIsCreated();
    static_assert(isValidTargetForExplicitOp(AccessTarget),
                  "Invalid accessor target for the update_host method.");
    setType(detail::CGType::UpdateHost);

    detail::AccessorBaseHost *AccBase = (detail::AccessorBaseHost *)&Acc;
    detail::AccessorImplPtr AccImpl = detail::getSyclObjImpl(*AccBase);

    MDstPtr = static_cast<void *>(AccImpl.get());
  }

public:
  /// Fills memory pointed by accessor with the pattern given.
  ///
  /// If the operation is submitted to queue associated with OpenCL device and
  /// accessor points to one dimensional memory object then use special type for
  /// filling. Otherwise fill using regular kernel.
  ///
  /// \param Dst is a destination SYCL accessor.
  /// \param Pattern is a value to be used to fill the memory.
  template <typename T, int Dims, access::mode AccessMode,
            access::target AccessTarget,
            access::placeholder IsPlaceholder = access::placeholder::false_t,
            typename PropertyListT = property_list>
  void
  fill(accessor<T, Dims, AccessMode, AccessTarget, IsPlaceholder, PropertyListT>
           Dst,
       const T &Pattern) {
#ifndef __SYCL_DEVICE_ONLY__
    if (Dst.is_placeholder())
      checkIfPlaceholderIsBoundToHandler(Dst);
#endif

    throwIfActionIsCreated();
    setUserFacingNodeType(ext::oneapi::experimental::node_type::memfill);
    // TODO add check:T must be an integral scalar value or a SYCL vector type
    static_assert(isValidTargetForExplicitOp(AccessTarget),
                  "Invalid accessor target for the fill method.");
    // CG::Fill will result in urEnqueueMemBufferFill which requires that mem
    // data is contiguous. Thus we check range and offset when dim > 1
    // Images don't allow ranged accessors and are fine.
    if constexpr (isBackendSupportedFillSize(sizeof(T)) &&
                  ((Dims <= 1) || isImageOrImageArray(AccessTarget))) {
      StageFillCG(Dst, Pattern);
    } else if constexpr (Dims == 0) {
      // Special case for zero-dim accessors.
      parallel_for<__fill<T, Dims, AccessMode, AccessTarget, IsPlaceholder>>(
          range<1>(1), [=](id<1>) { Dst = Pattern; });
    } else {
      // Dim > 1
      bool OffsetUsable = (Dst.get_offset() == sycl::id<Dims>{});
      detail::AccessorBaseHost *AccBase = (detail::AccessorBaseHost *)&Dst;
      bool RangesUsable =
          (AccBase->getAccessRange() == AccBase->getMemoryRange());
      if (OffsetUsable && RangesUsable &&
          isBackendSupportedFillSize(sizeof(T))) {
        StageFillCG(Dst, Pattern);
      } else {
        range<Dims> Range = Dst.get_range();
        parallel_for<__fill<T, Dims, AccessMode, AccessTarget, IsPlaceholder>>(
            Range, [=](id<Dims> Index) { Dst[Index] = Pattern; });
      }
    }
  }

  /// Fills the specified memory with the specified pattern.
  ///
  /// \param Ptr is the pointer to the memory to fill
  /// \param Pattern is the pattern to fill into the memory.  T should be
  /// device copyable.
  /// \param Count is the number of times to fill Pattern into Ptr.
  template <typename T> void fill(void *Ptr, const T &Pattern, size_t Count) {
    throwIfActionIsCreated();
    setUserFacingNodeType(ext::oneapi::experimental::node_type::memfill);
    static_assert(is_device_copyable<T>::value,
                  "Pattern must be device copyable");
    if (getDeviceBackend() == backend::ext_oneapi_level_zero) {
      parallel_for<__usmfill<T>>(range<1>(Count), [=](id<1> Index) {
        T *CastedPtr = static_cast<T *>(Ptr);
        CastedPtr[Index] = Pattern;
      });
    } else {
      this->fill_impl(Ptr, &Pattern, sizeof(T), Count);
    }
  }

  /// Prevents any commands submitted afterward to this queue from executing
  /// until all commands previously submitted to this queue have entered the
  /// complete state.
  void ext_oneapi_barrier() {
    throwIfActionIsCreated();
    setType(detail::CGType::Barrier);
  }

  /// Prevents any commands submitted afterward to this queue from executing
  /// until all events in WaitList have entered the complete state. If WaitList
  /// is empty, then the barrier has no effect.
  ///
  /// \param WaitList is a vector of valid SYCL events that need to complete
  /// before barrier command can be executed.
  void ext_oneapi_barrier(const std::vector<event> &WaitList);

  /// Copies data from one memory region to another, each is either a host
  /// pointer or a pointer within USM allocation accessible on this handler's
  /// device.
  /// No operations is done if \p Count is zero. An exception is thrown if
  /// either \p Dest or \p Src is nullptr. The behavior is undefined if any of
  /// the pointer parameters is invalid.
  ///
  /// \param Dest is a USM pointer to the destination memory.
  /// \param Src is a USM pointer to the source memory.
  /// \param Count is a number of bytes to copy.
  void memcpy(void *Dest, const void *Src, size_t Count);

  /// Copies data from one memory region to another, each is either a host
  /// pointer or a pointer within USM allocation accessible on this handler's
  /// device.
  /// No operations is done if \p Count is zero. An exception is thrown if
  /// either \p Dest or \p Src is nullptr. The behavior is undefined if any of
  /// the pointer parameters is invalid.
  ///
  /// \param Src is a USM pointer to the source memory.
  /// \param Dest is a USM pointer to the destination memory.
  /// \param Count is a number of elements of type T to copy.
  template <typename T> void copy(const T *Src, T *Dest, size_t Count) {
    this->memcpy(Dest, Src, Count * sizeof(T));
  }

  /// Fills the memory pointed by a USM pointer with the value specified.
  /// No operations is done if \p Count is zero. An exception is thrown if \p
  /// Dest is nullptr. The behavior is undefined if \p Dest is invalid.
  ///
  /// \param Dest is a USM pointer to the memory to fill.
  /// \param Value is a value to be set. Value is cast as an unsigned char.
  /// \param Count is a number of bytes to fill.
  void memset(void *Dest, int Value, size_t Count);

  /// Provides hints to the runtime library that data should be made available
  /// on a device earlier than Unified Shared Memory would normally require it
  /// to be available.
  ///
  /// \param Ptr is a USM pointer to the memory to be prefetched to the device.
  /// \param Count is a number of bytes to be prefetched.
  void prefetch(const void *Ptr, size_t Count);

  /// Provides additional information to the underlying runtime about how
  /// different allocations are used.
  ///
  /// \param Ptr is a USM pointer to the allocation.
  /// \param Length is a number of bytes in the allocation.
  /// \param Advice is a device-defined advice for the specified allocation.
  void mem_advise(const void *Ptr, size_t Length, int Advice);

  /// Copies data from one 2D memory region to another, both pointed by
  /// USM pointers.
  /// No operations is done if \p Width or \p Height is zero. An exception is
  /// thrown if either \p Dest or \p Src is nullptr or if \p Width is strictly
  /// greater than either \p DestPitch or \p SrcPitch. The behavior is undefined
  /// if any of the pointer parameters is invalid.
  ///
  /// NOTE: Function is dependent to prevent the fallback kernels from
  /// materializing without the use of the function.
  ///
  /// \param Dest is a USM pointer to the destination memory.
  /// \param DestPitch is the pitch of the rows in \p Dest.
  /// \param Src is a USM pointer to the source memory.
  /// \param SrcPitch is the pitch of the rows in \p Src.
  /// \param Width is the width in bytes of the 2D region to copy.
  /// \param Height is the height in number of row of the 2D region to copy.
  template <typename T = unsigned char,
            typename = std::enable_if_t<std::is_same_v<T, unsigned char>>>
  void ext_oneapi_memcpy2d(void *Dest, size_t DestPitch, const void *Src,
                           size_t SrcPitch, size_t Width, size_t Height);

  /// Copies data from one 2D memory region to another, both pointed by
  /// USM pointers.
  /// No operations is done if \p Width or \p Height is zero. An exception is
  /// thrown if either \p Dest or \p Src is nullptr or if \p Width is strictly
  /// greater than either \p DestPitch or \p SrcPitch. The behavior is undefined
  /// if any of the pointer parameters is invalid.
  ///
  /// \param Src is a USM pointer to the source memory.
  /// \param SrcPitch is the pitch of the rows in \p Src.
  /// \param Dest is a USM pointer to the destination memory.
  /// \param DestPitch is the pitch of the rows in \p Dest.
  /// \param Width is the width in number of elements of the 2D region to copy.
  /// \param Height is the height in number of rows of the 2D region to copy.
  template <typename T>
  void ext_oneapi_copy2d(const T *Src, size_t SrcPitch, T *Dest,
                         size_t DestPitch, size_t Width, size_t Height);

  /// Fills the memory pointed by a USM pointer with the value specified.
  /// No operations is done if \p Width or \p Height is zero. An exception is
  /// thrown if either \p Dest or \p Src is nullptr or if \p Width is strictly
  /// greater than \p DestPitch. The behavior is undefined if any of the pointer
  /// parameters is invalid.
  ///
  /// NOTE: Function is dependent to prevent the fallback kernels from
  /// materializing without the use of the function.
  ///
  /// \param Dest is a USM pointer to the destination memory.
  /// \param DestPitch is the pitch of the rows in \p Dest.
  /// \param Value is the value to fill into the region in \p Dest. Value is
  /// cast as an unsigned char.
  /// \param Width is the width in number of elements of the 2D region to fill.
  /// \param Height is the height in number of rows of the 2D region to fill.
  template <typename T = unsigned char,
            typename = std::enable_if_t<std::is_same_v<T, unsigned char>>>
  void ext_oneapi_memset2d(void *Dest, size_t DestPitch, int Value,
                           size_t Width, size_t Height);

  /// Fills the memory pointed by a USM pointer with the value specified.
  /// No operations is done if \p Width or \p Height is zero. An exception is
  /// thrown if either \p Dest or \p Src is nullptr or if \p Width is strictly
  /// greater than \p DestPitch. The behavior is undefined if any of the pointer
  /// parameters is invalid.
  ///
  /// \param Dest is a USM pointer to the destination memory.
  /// \param DestPitch is the pitch of the rows in \p Dest.
  /// \param Pattern is the pattern to fill into the memory.  T should be
  /// device copyable.
  /// \param Width is the width in number of elements of the 2D region to fill.
  /// \param Height is the height in number of rows of the 2D region to fill.
  template <typename T>
  void ext_oneapi_fill2d(void *Dest, size_t DestPitch, const T &Pattern,
                         size_t Width, size_t Height);

  /// Copies data from a USM memory region to a device_global.
  /// Throws an exception if the copy operation intends to write outside the
  /// memory range \p Dest, as specified through \p NumBytes and \p DestOffset.
  ///
  /// \param Dest is the destination device_glboal.
  /// \param Src is a USM pointer to the source memory.
  /// \param NumBytes is a number of bytes to copy.
  /// \param DestOffset is the offset into \p Dest to copy to.
  template <typename T, typename PropertyListT>
  void memcpy([[maybe_unused]] ext::oneapi::experimental::device_global<
                  T, PropertyListT> &Dest,
              [[maybe_unused]] const void *Src,
              [[maybe_unused]] size_t NumBytes = sizeof(T),
              [[maybe_unused]] size_t DestOffset = 0) {
#ifndef __SYCL_DEVICE_ONLY__
    throwIfGraphAssociated<
        ext::oneapi::experimental::detail::UnsupportedGraphFeatures::
            sycl_ext_oneapi_device_global>();
    if (sizeof(T) < DestOffset + NumBytes)
      throw sycl::exception(make_error_code(errc::invalid),
                            "Copy to device_global is out of bounds.");

    constexpr bool IsDeviceImageScoped = PropertyListT::template has_property<
        ext::oneapi::experimental::device_image_scope_key>();

    if (!detail::isDeviceGlobalUsedInKernel(&Dest)) {
      // If the corresponding device_global isn't used in any kernels, we fall
      // back to doing the memory operation on host-only.
      memcpyToHostOnlyDeviceGlobal(&Dest, Src, sizeof(T), IsDeviceImageScoped,
                                   NumBytes, DestOffset);
      return;
    }

    memcpyToDeviceGlobal(&Dest, Src, IsDeviceImageScoped, NumBytes, DestOffset);
#endif
  }

  /// Copies data from a device_global to USM memory.
  /// Throws an exception if the copy operation intends to read outside the
  /// memory range \p Src, as specified through \p NumBytes and \p SrcOffset.
  ///
  /// \param Dest is a USM pointer to copy to.
  /// \param Src is the source device_global.
  /// \param NumBytes is a number of bytes to copy.
  /// \param SrcOffset is the offset into \p Src to copy from.
  template <typename T, typename PropertyListT>
  void memcpy([[maybe_unused]] void *Dest,
              [[maybe_unused]] const ext::oneapi::experimental::device_global<
                  T, PropertyListT> &Src,
              [[maybe_unused]] size_t NumBytes = sizeof(T),
              [[maybe_unused]] size_t SrcOffset = 0) {
#ifndef __SYCL_DEVICE_ONLY__
    throwIfGraphAssociated<
        ext::oneapi::experimental::detail::UnsupportedGraphFeatures::
            sycl_ext_oneapi_device_global>();
    if (sizeof(T) < SrcOffset + NumBytes)
      throw sycl::exception(make_error_code(errc::invalid),
                            "Copy from device_global is out of bounds.");

    constexpr bool IsDeviceImageScoped = PropertyListT::template has_property<
        ext::oneapi::experimental::device_image_scope_key>();

    if (!detail::isDeviceGlobalUsedInKernel(&Src)) {
      // If the corresponding device_global isn't used in any kernels, we fall
      // back to doing the memory operation on host-only.
      memcpyFromHostOnlyDeviceGlobal(Dest, &Src, IsDeviceImageScoped, NumBytes,
                                     SrcOffset);
      return;
    }

    memcpyFromDeviceGlobal(Dest, &Src, IsDeviceImageScoped, NumBytes,
                           SrcOffset);
#endif
  }

  /// Copies elements of type `std::remove_all_extents_t<T>` from a USM memory
  /// region to a device_global.
  /// Throws an exception if the copy operation intends to write outside the
  /// memory range \p Dest, as specified through \p Count and \p StartIndex.
  ///
  /// \param Src is a USM pointer to the source memory.
  /// \param Dest is the destination device_glboal.
  /// \param Count is a number of elements to copy.
  /// \param StartIndex is the index of the first element in \p Dest to copy to.
  template <typename T, typename PropertyListT>
  void copy(const std::remove_all_extents_t<T> *Src,
            ext::oneapi::experimental::device_global<T, PropertyListT> &Dest,
            size_t Count = sizeof(T) / sizeof(std::remove_all_extents_t<T>),
            size_t StartIndex = 0) {
    this->memcpy(Dest, Src, Count * sizeof(std::remove_all_extents_t<T>),
                 StartIndex * sizeof(std::remove_all_extents_t<T>));
  }

  /// Copies elements of type `std::remove_all_extents_t<T>` from a
  /// device_global to a USM memory region.
  /// Throws an exception if the copy operation intends to write outside the
  /// memory range \p Src, as specified through \p Count and \p StartIndex.
  ///
  /// \param Src is the source device_global.
  /// \param Dest is a USM pointer to copy to.
  /// \param Count is a number of elements to copy.
  /// \param StartIndex is the index of the first element in \p Src to copy
  ///        from.
  template <typename T, typename PropertyListT>
  void
  copy(const ext::oneapi::experimental::device_global<T, PropertyListT> &Src,
       std::remove_all_extents_t<T> *Dest,
       size_t Count = sizeof(T) / sizeof(std::remove_all_extents_t<T>),
       size_t StartIndex = 0) {
    this->memcpy(Dest, Src, Count * sizeof(std::remove_all_extents_t<T>),
                 StartIndex * sizeof(std::remove_all_extents_t<T>));
  }
  /// Executes a command_graph.
  ///
  /// \param Graph Executable command_graph to run
  void ext_oneapi_graph(ext::oneapi::experimental::command_graph<
                        ext::oneapi::experimental::graph_state::executable>
                            Graph);

  /// Copies data from host to device, where \p Src is a USM pointer and \p Dest
  /// is an opaque image memory handle. An exception is thrown if either \p Src
  /// is nullptr or \p Dest is incomplete. The behavior is undefined if
  /// \p DestImgDesc is inconsistent with the allocated allocated memory
  /// regions.
  ///
  /// \param Src is a USM pointer to the source memory.
  /// \param Dest is an opaque image memory handle to the destination memory.
  /// \param DestImgDesc is the image descriptor.
  void ext_oneapi_copy(
      const void *Src, ext::oneapi::experimental::image_mem_handle Dest,
      const ext::oneapi::experimental::image_descriptor &DestImgDesc);

  /// Copies data from host to device, where \p Src is a USM pointer and \p Dest
  /// is an opaque image memory handle. Allows for a sub-region copy, where
  /// \p SrcOffset , \p DestOffset , and \p CopyExtent are used to determine the
  /// sub-region. Pixel size is determined by \p DestImgDesc . An exception is
  /// thrown if either \p Src is nullptr or \p Dest is incomplete.
  ///
  /// \param Src is a USM pointer to the source memory.
  /// \param SrcOffset is an offset from the origin where the x, y, and z
  ///                  components are measured in bytes, rows, and slices
  ///                  respectively.
  /// \param SrcExtent is the size of the source memory, measured in
  ///                  pixels. (Pixel size determined by \p DestImgDesc .)
  /// \param Dest is an opaque image memory handle to the destination memory.
  /// \param DestOffset is an offset from the destination origin measured in
  ///                   pixels. (Pixel size determined by \p DestImgDesc .)
  /// \param DestImgDesc is the destination image descriptor.
  /// \param CopyExtent is the width, height, and depth of the region to copy
  ///                   measured in pixels. (Pixel size determined by
  ///                   \p SrcImgDesc .)
  void ext_oneapi_copy(
      const void *Src, sycl::range<3> SrcOffset, sycl::range<3> SrcExtent,
      ext::oneapi::experimental::image_mem_handle Dest,
      sycl::range<3> DestOffset,
      const ext::oneapi::experimental::image_descriptor &DestImgDesc,
      sycl::range<3> CopyExtent);

  /// Copies data from device to host, where \p Src is an opaque image memory
  /// handle and \p Dest is a USM pointer. An exception is thrown if either
  /// \p Src is incomplete or \p Dest is nullptr. The behavior is undefined if
  /// \p SrcImgDesc is inconsistent with the allocated memory regions.
  ///
  /// \param Src is an opaque image memory handle to the source memory.
  /// \param Dest is a USM pointer to the destination memory.
  /// \param SrcImgDesc is the source image descriptor.
  void ext_oneapi_copy(
      const ext::oneapi::experimental::image_mem_handle Src, void *Dest,
      const ext::oneapi::experimental::image_descriptor &SrcImgDesc);

  /// Copies data from device to host, where \p Src is an opaque image memory
  /// handle and \p Dest is a USM pointer. Allows for a sub-region copy, where
  /// \p SrcOffset , \p DestOffset , and \p CopyExtent are used to determine the
  /// sub-region. Pixel size is determined by \p SrcImgDesc . An exception is
  /// thrown if either \p Src is nullptr or \p Dest is incomplete.
  ///
  /// \param Src is an opaque image memory handle to the source memory.
  /// \param SrcOffset is an offset from the source origin measured in pixels.
  ///                  (Pixel size determined by \p SrcImgDesc .)
  /// \param SrcImgDesc is the source image descriptor.
  /// \param Dest is a USM pointer to the destination memory.
  /// \param DestOffset is an offset from the destination origin where the
  ///                   x, y, and z components are measured in bytes, rows,
  ///                   and slices respectively.
  /// \param DestExtent is the size of the destination memory, measured in
  ///                   pixels. (Pixel size determined by \p SrcImgDesc .)
  /// \param CopyExtent is the width, height, and depth of the region to copy
  ///                   measured in pixels. (Pixel size determined by
  ///                   \p SrcImgDesc .)
  void
  ext_oneapi_copy(const ext::oneapi::experimental::image_mem_handle Src,
                  sycl::range<3> SrcOffset,
                  const ext::oneapi::experimental::image_descriptor &SrcImgDesc,
                  void *Dest, sycl::range<3> DestOffset,
                  sycl::range<3> DestExtent, sycl::range<3> CopyExtent);

  /// Copies data from host to device or device to host, where \p Src and
  /// \p Dest are USM pointers. An exception is thrown if either \p Src is
  /// nullptr or \p Dest is nullptr. The behavior is undefined if
  /// \p DeviceImgDesc is inconsistent with the allocated memory regions or
  /// \p DeviceRowPitch is inconsistent with hardware requirements.
  ///
  /// \param Src is a USM pointer to the source memory.
  /// \param Dest is a USM pointer to the destination memory.
  /// \param DeviceImgDesc is the device image descriptor.
  /// \param DeviceRowPitch is the pitch of the rows of the memory on the
  ///                       device.
  void ext_oneapi_copy(
      const void *Src, void *Dest,
      const ext::oneapi::experimental::image_descriptor &DeviceImgDesc,
      size_t DeviceRowPitch);

  /// Copies data from host to device or device to host, where \p Src and
  /// \p Dest are USM pointers. Allows for a sub-region copy, where
  /// \p SrcOffset , \p DestOffset , and \p CopyExtent are used to determine the
  /// sub-region. Pixel size is determined by \p DeviceImgDesc . An exception is
  /// thrown if either \p Src is nullptr or \p Dest is nullptr. The behavior is
  /// undefined if \p DeviceRowPitch is inconsistent with hardware requirements
  /// or \p HostExtent is inconsistent with its respective memory region.
  ///
  /// \param Src is a USM pointer to the source memory.
  /// \param SrcOffset is an destination offset from the origin where the
  ///                  x, y, and z components are measured in bytes, rows,
  ///                  and slices respectively.
  /// \param Dest is a USM pointer to the destination memory.
  /// \param DestOffset is an destination offset from the origin where the
  ///                   x, y, and z components are measured in bytes, rows,
  ///                   and slices respectively.
  /// \param DeviceImgDesc is the device image descriptor.
  /// \param DeviceRowPitch is the pitch of the rows of the image on the device.
  /// \param HostExtent is the size of the host memory, measured in pixels.
  ///                   (Pixel size determined by \p DeviceImgDesc .)
  /// \param CopyExtent is the width, height, and depth of the region to copy
  ///                   measured in pixels. (Pixel size determined by
  ///                   \p DeviceImgDesc .)
  void ext_oneapi_copy(
      const void *Src, sycl::range<3> SrcOffset, void *Dest,
      sycl::range<3> DestOffset,
      const ext::oneapi::experimental::image_descriptor &DeviceImgDesc,
      size_t DeviceRowPitch, sycl::range<3> HostExtent,
      sycl::range<3> CopyExtent);

  /// Copies data from device to device, where \p Src and \p Dest are opaque
  /// image memory handles. An exception is thrown if either \p Src or \p Dest
  /// are incomplete. The behavior is undefined if \p SrcImgDesc or
  /// \p DestImgDesc are inconsistent with their respective allocated memory
  /// regions.
  ///
  /// \param Src is an opaque image memory handle to the source memory.
  /// \param SrcImgDesc is the source image descriptor.
  /// \param Dest is an opaque image memory handle to the destination memory.
  /// \param DestImgDesc is the destination image descriptor.
  void ext_oneapi_copy(
      const ext::oneapi::experimental::image_mem_handle Src,
      const ext::oneapi::experimental::image_descriptor &SrcImgDesc,
      ext::oneapi::experimental::image_mem_handle Dest,
      const ext::oneapi::experimental::image_descriptor &DestImgDesc);

  /// Copies data from device to device, where \p Src and \p Dest are opaque
  /// image memory handles. Allows for a sub-region copy, where \p SrcOffset ,
  /// \p DestOffset and \p CopyExtent are used to determine the sub-region.
  /// Pixel size is determined by \p SrcImgDesc . An exception is thrown if
  /// either \p Src or \p Dest is incomplete.
  ///
  /// \param Src is an opaque image memory handle to the source memory.
  /// \param SrcOffset is an offset from the source origin measured in pixels.
  ///                  (Pixel size determined by \p SrcImgDesc .)
  /// \param SrcImgDesc is the source image descriptor.
  /// \param Dest is an opaque image memory handle to the destination memory.
  /// \param DestOffset is an offset from the destination origin measured in
  ///                   pixels. (Pixel size determined by \p SrcImgDesc .)
  /// \param DestImgDesc is the destination image descriptor.
  /// \param CopyExtent is the width, height, and depth of the region to copy
  ///                   measured in pixels. (Pixel size determined by
  ///                   \p SrcImgDesc .)
  void ext_oneapi_copy(
      const ext::oneapi::experimental::image_mem_handle Src,
      sycl::range<3> SrcOffset,
      const ext::oneapi::experimental::image_descriptor &SrcImgDesc,
      ext::oneapi::experimental::image_mem_handle Dest,
      sycl::range<3> DestOffset,
      const ext::oneapi::experimental::image_descriptor &DestImgDesc,
      sycl::range<3> CopyExtent);

  /// Copies data from device to device, where \p Src is an opaque image memory
  /// handle and \p Dest is a USM pointer. An exception is thrown if either
  /// \p Src is incomplete or \p Dest is nullptr. The behavior is undefined if
  /// \p SrcImgDesc or \p DestImgDesc are inconsistent with their respective
  /// allocated memory regions or \p DestRowPitch is inconsistent with hardware
  /// requirements.
  ///
  /// \param Src is an opaque image memory handle to the source memory.
  /// \param SrcImgDesc is the source image descriptor.
  /// \param Dest is a USM pointer to the destination memory.
  /// \param DestImgDesc is the destination image descriptor.
  /// \param DestRowPitch is the pitch of the rows of the destination memory.
  void ext_oneapi_copy(
      const ext::oneapi::experimental::image_mem_handle Src,
      const ext::oneapi::experimental::image_descriptor &SrcImgDesc, void *Dest,
      const ext::oneapi::experimental::image_descriptor &DestImgDesc,
      size_t DestRowPitch);

  /// Copies data from device to device, where \p Src is an opaque image memory
  /// handle and \p Dest is a USM pointer. Allows for a sub-region copy, where
  /// \p SrcOffset, \p DestOffset and \p CopyExtent are used to determine the
  /// sub-region. Pixel size is determined by \p SrcImgDesc . An exception is
  /// thrown if either \p Src is incomplete or \p Dest is nullptr. The behavior
  /// is undefined if \p DestRowPitch is inconsistent with hardware
  /// requirements.
  ///
  /// \param Src is an opaque image memory handle to the source memory.
  /// \param SrcOffset is an offset from the source origin measured in Pixels
  ///                   (Pixel size determined by \p SrcImgDesc .)
  /// \param SrcImgDesc is the source image descriptor
  /// \param Dest is a USM pointer to the destination memory.
  /// \param DestOffset is an offset from the destination origin measured in
  ///                   pixels. (Pixel size determined by \p SrcImgDesc .)
  /// \param DestImgDesc is the destination image descriptor.
  /// \param DestRowPitch is the pitch of the rows of the destination memory.
  /// \param CopyExtent is the width, height, and depth of the region to copy
  ///               measured in pixels. (Pixel size determined by
  ///               \p SrcImgDesc .)
  void ext_oneapi_copy(
      const ext::oneapi::experimental::image_mem_handle Src,
      sycl::range<3> SrcOffset,
      const ext::oneapi::experimental::image_descriptor &SrcImgDesc, void *Dest,
      sycl::range<3> DestOffset,
      const ext::oneapi::experimental::image_descriptor &DestImgDesc,
      size_t DestRowPitch, sycl::range<3> CopyExtent);

  /// Copies data from device to device memory, where \p Src is USM pointer and
  /// \p Dest is an opaque image memory handle. An exception is thrown if either
  /// \p Src is nullptr or \p Dest is incomplete. The behavior is undefined if
  /// \p SrcImgDesc or \p DestImgDesc are inconsistent with their respective
  /// allocated memory regions or \p SrcRowPitch is inconsistent with hardware
  /// requirements.
  ///
  /// \param Src is a USM pointer to the source memory.
  /// \param SrcImgDesc is the source image descriptor.
  /// \param SrcRowPitch is the pitch of the rows of the source memory.
  /// \param Dest is an opaque image memory handle to the destination memory.
  /// \param DestImgDesc is the destination image descriptor.
  void ext_oneapi_copy(
      const void *Src,
      const ext::oneapi::experimental::image_descriptor &SrcImgDesc,
      size_t SrcRowPitch, ext::oneapi::experimental::image_mem_handle Dest,
      const ext::oneapi::experimental::image_descriptor &DestImgDesc);

  /// Copies data from device to device memory, where \p Src is USM pointer and
  /// \p Dest is an opaque image memory handle. Allows for a sub-region
  /// copy, where \p SrcOffset, \p DestOffset and \p CopyExtent are used to
  /// determine the sub-region. Pixel size is determined by \p SrcImgDesc . An
  /// exception is thrown if either \p Src is nullptr or \p Dest is incomplete.
  /// The behavior is undefined if \p SrcRowPitch is inconsistent with hardware
  /// requirements.
  ///
  /// \param Src is a USM pointer to the source memory.
  /// \param SrcOffset is an offset from the source origin measured in pixels
  ///                   (pixel size determined by \p SrcImgDesc )
  /// \param SrcImgDesc is the source image descriptor
  /// \param SrcRowPitch is the pitch of the rows of the destination memory.
  /// \param Dest is an opaque image memory handle to the destination memory.
  /// \param DestOffset is an offset from the destination origin measured in
  ///                   pixels (pixel size determined by \p SrcImgDesc )
  /// \param DestImgDesc is the destination image descriptor
  /// \param CopyExtent is the width, height, and depth of the region to copy
  ///               measured in pixels (pixel size determined by
  ///               \p SrcImgDesc )
  void ext_oneapi_copy(
      const void *Src, sycl::range<3> SrcOffset,
      const ext::oneapi::experimental::image_descriptor &SrcImgDesc,
      size_t SrcRowPitch, ext::oneapi::experimental::image_mem_handle Dest,
      sycl::range<3> DestOffset,
      const ext::oneapi::experimental::image_descriptor &DestImgDesc,
      sycl::range<3> CopyExtent);

  /// Copies data from DtoD or HtoH memory, where \p Src and \p Dest are USM
  /// pointers. An exception is thrown if either \p Src or \p Dest are nullptr.
  /// The behavior is undefined if \p SrcImgDesc or \p DestImgDesc are
  /// inconsistent with their respective allocated memory regions or
  /// \p SrcRowPitch or \p DestRowPitch are inconsistent with hardware
  /// requirements.
  ///
  /// \param Src is a USM pointer to the source memory.
  /// \param SrcImgDesc is the source image descriptor.
  /// \param SrcRowPitch is the pitch of the rows of the source memory.
  /// \param Dest is a USM pointer to the destination memory.
  /// \param DestImgDesc is the destination image descriptor.
  /// \param SrcRowPitch is the pitch of the rows of the destination memory.
  void ext_oneapi_copy(
      const void *Src,
      const ext::oneapi::experimental::image_descriptor &SrcImgDesc,
      size_t SrcRowPitch, void *Dest,
      const ext::oneapi::experimental::image_descriptor &DestImgDesc,
      size_t DestRowPitch);

  /// Copies data from DtoD or HtoH memory, where \p Src and \p Dest are USM
  /// pointers. Allows for a sub-region copy, where \p SrcOffset, \p DestOffset
  /// and \p CopyExtent are used to determine the sub-region. Pixel size is
  /// determined by \p SrcImgDesc . An exception is thrown if either \p Src or
  /// \p Dest are nullptr. The behavior is undefined if \p SrcRowPitch or
  /// \p DestRowPitch are inconsistent with hardware requirements.
  ///
  /// \param Src is a USM pointer to the source memory.
  /// \param SrcOffset is an offset from the source origin measured in pixels
  ///                   (pixel size determined by \p SrcImgDesc )
  /// \param SrcImgDesc is the source image descriptor
  /// \param SrcRowPitch is the pitch of the rows of the destination memory.
  /// \param Dest is a USM pointer to the destination memory.
  /// \param DestOffset is an offset from the destination origin measured in
  ///                   pixels (pixel size determined by \p SrcImgDesc )
  /// \param DestImgDesc is the destination image descriptor
  /// \param DestRowPitch is the pitch of the rows of the destination memory.
  /// \param CopyExtent is the width, height, and depth of the region to copy
  ///               measured in pixels (pixel size determined by
  ///               \p SrcImgDesc )
  void ext_oneapi_copy(
      const void *Src, sycl::range<3> SrcOffset,
      const ext::oneapi::experimental::image_descriptor &SrcImgDesc,
      size_t SrcRowPitch, void *Dest, sycl::range<3> DestOffset,
      const ext::oneapi::experimental::image_descriptor &DestImgDesc,
      size_t DestRowPitch, sycl::range<3> CopyExtent);

  /// Submit a non-blocking device-side wait on an external
  //  semaphore to the queue.
  /// An exception is thrown if \p extSemaphore is incomplete, or if the
  /// type of semaphore requires an explicit value to wait upon.
  ///
  /// \param extSemaphore is an opaque external semaphore object
  void ext_oneapi_wait_external_semaphore(
      sycl::ext::oneapi::experimental::external_semaphore extSemaphore);

  /// Submit a non-blocking device-side wait on an external
  //  semaphore to the queue.
  /// An exception is thrown if \p extSemaphore is incomplete, or if the
  /// type of semaphore does not support waiting on an explicitly passed value.
  ///
  /// \param extSemaphore is an opaque external semaphore object
  /// \param WaitValue is the value that this semaphore will wait upon, until it
  ///                  allows any further commands to execute on the queue.
  void ext_oneapi_wait_external_semaphore(
      sycl::ext::oneapi::experimental::external_semaphore extSemaphore,
      uint64_t WaitValue);

  /// Instruct the queue to signal the external semaphore once all previous
  /// commands submitted to the queue have completed execution.
  /// An exception is thrown if \p extSemaphore is incomplete, or if the
  /// type of semaphore requires an explicit value to signal.
  ///
  /// \param extSemaphore is an opaque external semaphore object
  void ext_oneapi_signal_external_semaphore(
      sycl::ext::oneapi::experimental::external_semaphore extSemaphore);

  /// Instruct the queue to set the state of the external semaphore to
  /// \p SignalValue once all previous commands submitted to the queue have
  /// completed execution.
  /// An exception is thrown if \p extSemaphore is incomplete, or if the
  /// type of semaphore does not support signalling an explicitly passed value.
  ///
  /// \param extSemaphore is an opaque external semaphore object.
  /// \param SignalValue is the value that this semaphore signal, once all
  ///                    prior opeartions on the queue complete.
  void ext_oneapi_signal_external_semaphore(
      sycl::ext::oneapi::experimental::external_semaphore extSemaphore,
      uint64_t SignalValue);

private:
#ifdef __INTEL_PREVIEW_BREAKING_CHANGES
  std::unique_ptr<detail::handler_impl> implOwner;
  detail::handler_impl *impl;
#else
  std::shared_ptr<detail::handler_impl> impl;

  // Use impl->get_queue*() instead:
  std::shared_ptr<detail::queue_impl> MQueueDoNotUse;
#endif
  std::vector<detail::LocalAccessorImplPtr> MLocalAccStorage;
  std::vector<std::shared_ptr<detail::stream_impl>> MStreamStorage;
  detail::ABINeutralKernelNameStrT MKernelName;
  /// Storage for a sycl::kernel object.
  std::shared_ptr<detail::kernel_impl> MKernel;
  /// Pointer to the source host memory or accessor(depending on command type).
  void *MSrcPtr = nullptr;
  /// Pointer to the dest host memory or accessor(depends on command type).
  void *MDstPtr = nullptr;
  /// Length to copy or fill (for USM operations).
  size_t MLength = 0;
  /// Pattern that is used to fill memory object in case command type is fill.
  std::vector<unsigned char> MPattern;
  /// Storage for a lambda or function object.
  std::unique_ptr<detail::HostKernelBase> MHostKernel;

  detail::code_location MCodeLoc = {};
#ifndef __INTEL_PREVIEW_BREAKING_CHANGES
  // Was used for the previous reduction implementation (via `withAuxHandler`).
  bool MIsFinalizedDoNotUse = false;
  event MLastEventDoNotUse;
#endif

  // Make queue_impl class friend to be able to call finalize method.
  friend class detail::queue_impl;
  // Make accessor class friend to keep the list of associated accessors.
  template <typename DataT, int Dims, access::mode AccMode,
            access::target AccTarget, access::placeholder isPlaceholder,
            typename PropertyListT>
  friend class accessor;
  friend device detail::getDeviceFromHandler(handler &);
  friend detail::device_impl &detail::getDeviceImplFromHandler(handler &);

  template <typename DataT, int Dimensions, access::mode AccessMode,
            access::target AccessTarget, access::placeholder IsPlaceholder>
  friend class detail::image_accessor;
  // Make stream class friend to be able to keep the list of associated streams
  friend class stream;
  friend class detail::stream_impl;
  // Make reduction friends to store buffers and arrays created for it
  // in handler from reduction methods.
  template <typename T, class BinaryOperation, int Dims, size_t Extent,
            bool ExplicitIdentity, typename RedOutVar>
  friend class detail::reduction_impl_algo;

  template <typename KernelName, detail::reduction::strategy Strategy, int Dims,
            typename PropertiesT, typename... RestT>
  friend void detail::reduction_parallel_for(handler &CGH, range<Dims> NDRange,
                                             PropertiesT Properties,
                                             RestT... Rest);

  template <typename KernelName, detail::reduction::strategy Strategy, int Dims,
            typename PropertiesT, typename... RestT>
  friend void
  detail::reduction_parallel_for(handler &CGH, nd_range<Dims> NDRange,
                                 PropertiesT Properties, RestT... Rest);

#ifndef __SYCL_DEVICE_ONLY__
  friend void detail::associateWithHandler(handler &,
                                           detail::AccessorBaseHost *,
                                           access::target);
  friend void detail::associateWithHandler(
      handler &, detail::UnsampledImageAccessorBaseHost *, image_target);
  friend void detail::associateWithHandler(
      handler &, detail::SampledImageAccessorBaseHost *, image_target);
#endif

  friend class ::MockHandler;
  friend class detail::queue_impl;

  // Make pipe class friend to be able to call ext_intel_read/write_host_pipe
  // method.
  template <class _name, class _dataT, int32_t _min_capacity,
            class _propertiesT, class>
  friend class ext::intel::experimental::pipe;

  template <class Obj>
  friend const decltype(Obj::impl) &
  sycl::detail::getSyclObjImpl(const Obj &SyclObject);

  /// Read from a host pipe given a host address and
  /// \param Name name of the host pipe to be passed into lower level runtime
  /// \param Ptr host pointer of host pipe as identified by address of its const
  ///        expr m_Storage member
  /// \param Size the size of data getting read back / to.
  /// \param Block if read operation is blocking, default to false.
  void ext_intel_read_host_pipe(const std::string &Name, void *Ptr, size_t Size,
                                bool Block = false) {
    ext_intel_read_host_pipe(detail::string_view(Name), Ptr, Size, Block);
  }
  void ext_intel_read_host_pipe(detail::string_view Name, void *Ptr,
                                size_t Size, bool Block = false);

  /// Write to host pipes given a host address and
  /// \param Name name of the host pipe to be passed into lower level runtime
  /// \param Ptr host pointer of host pipe as identified by address of its const
  /// expr m_Storage member
  /// \param Size the size of data getting read back / to.
  /// \param Block if write opeartion is blocking, default to false.
  void ext_intel_write_host_pipe(const std::string &Name, void *Ptr,
                                 size_t Size, bool Block = false) {
    ext_intel_write_host_pipe(detail::string_view(Name), Ptr, Size, Block);
  }
  void ext_intel_write_host_pipe(detail::string_view Name, void *Ptr,
                                 size_t Size, bool Block = false);
  friend class ext::oneapi::experimental::detail::graph_impl;
  friend class ext::oneapi::experimental::detail::dynamic_parameter_impl;
  friend class ext::oneapi::experimental::detail::dynamic_command_group_impl;

  bool DisableRangeRounding();

  bool RangeRoundingTrace();

  void GetRangeRoundingSettings(size_t &MinFactor, size_t &GoodFactor,
                                size_t &MinRange);

  template <typename WrapperT, typename TransformedArgType, int Dims,
            typename KernelType,
            std::enable_if_t<detail::KernelLambdaHasKernelHandlerArgT<
                KernelType, TransformedArgType>::value> * = nullptr>
  auto getRangeRoundedKernelLambda(KernelType KernelFunc,
                                   range<Dims> UserRange) {
    return detail::RoundedRangeKernelWithKH<TransformedArgType, Dims,
                                            KernelType>{UserRange, KernelFunc};
  }

  template <typename WrapperT, typename TransformedArgType, int Dims,
            typename KernelType,
            std::enable_if_t<!detail::KernelLambdaHasKernelHandlerArgT<
                KernelType, TransformedArgType>::value> * = nullptr>
  auto getRangeRoundedKernelLambda(KernelType KernelFunc,
                                   range<Dims> UserRange) {
    return detail::RoundedRangeKernel<TransformedArgType, Dims, KernelType>{
        UserRange, KernelFunc};
  }

#ifndef __INTEL_PREVIEW_BREAKING_CHANGES
  const std::shared_ptr<detail::context_impl> &getContextImplPtr() const;
#endif
  detail::context_impl &getContextImpl() const;

  // Checks if 2D memory operations are supported by the underlying platform.
  bool supportsUSMMemcpy2D();
  bool supportsUSMFill2D();
  bool supportsUSMMemset2D();

  // Helper function for getting a loose bound on work-items.
  id<2> computeFallbackKernelBounds(size_t Width, size_t Height);

  // Function to get information about the backend for which the code is
  // compiled for
  backend getDeviceBackend() const;

  // Common function for launching a 2D USM memcpy kernel to avoid redefinitions
  // of the kernel from copy and memcpy.
  template <typename T>
  void commonUSMCopy2DFallbackKernel(const void *Src, size_t SrcPitch,
                                     void *Dest, size_t DestPitch, size_t Width,
                                     size_t Height) {
    // Otherwise the data is accessible on the device so we do the operation
    // there instead.
    // Limit number of work items to be resistant to big copies.
    id<2> Chunk = computeFallbackKernelBounds(Height, Width);
    id<2> Iterations = (Chunk + id<2>{Height, Width} - 1) / Chunk;
    parallel_for<__usmmemcpy2d<T>>(
        range<2>{Chunk[0], Chunk[1]}, [=](id<2> Index) {
          T *CastedDest = static_cast<T *>(Dest);
          const T *CastedSrc = static_cast<const T *>(Src);
          for (uint32_t I = 0; I < Iterations[0]; ++I) {
            for (uint32_t J = 0; J < Iterations[1]; ++J) {
              id<2> adjustedIndex = Index + Chunk * id<2>{I, J};
              if (adjustedIndex[0] < Height && adjustedIndex[1] < Width) {
                CastedDest[adjustedIndex[0] * DestPitch + adjustedIndex[1]] =
                    CastedSrc[adjustedIndex[0] * SrcPitch + adjustedIndex[1]];
              }
            }
          }
        });
  }

  // Common function for launching a 2D USM memcpy host-task to avoid
  // redefinitions of the kernel from copy and memcpy.
  template <typename T>
  void commonUSMCopy2DFallbackHostTask(const void *Src, size_t SrcPitch,
                                       void *Dest, size_t DestPitch,
                                       size_t Width, size_t Height) {
    // If both pointers are host USM or unknown (assumed non-USM) we use a
    // host-task to satisfy dependencies.
    host_task([=] {
      const T *CastedSrc = static_cast<const T *>(Src);
      T *CastedDest = static_cast<T *>(Dest);
      for (size_t I = 0; I < Height; ++I) {
        const T *SrcItBegin = CastedSrc + SrcPitch * I;
        T *DestItBegin = CastedDest + DestPitch * I;
        std::copy(SrcItBegin, SrcItBegin + Width, DestItBegin);
      }
    });
  }

  // StageFillCG()  Supporting function to fill()
  template <typename T, int Dims, access::mode AccessMode,
            access::target AccessTarget,
            access::placeholder IsPlaceholder = access::placeholder::false_t,
            typename PropertyListT = property_list>
  void StageFillCG(
      accessor<T, Dims, AccessMode, AccessTarget, IsPlaceholder, PropertyListT>
          Dst,
      const T &Pattern) {
    setType(detail::CGType::Fill);
    detail::AccessorBaseHost *AccBase = (detail::AccessorBaseHost *)&Dst;
    detail::AccessorImplPtr AccImpl = detail::getSyclObjImpl(*AccBase);

    MDstPtr = static_cast<void *>(AccImpl.get());

    MPattern.resize(sizeof(T));
    auto PatternPtr = reinterpret_cast<T *>(MPattern.data());
    *PatternPtr = Pattern;
  }

  // Common function for launching a 2D USM fill kernel to avoid redefinitions
  // of the kernel from memset and fill.
  template <typename T>
  void commonUSMFill2DFallbackKernel(void *Dest, size_t DestPitch,
                                     const T &Pattern, size_t Width,
                                     size_t Height) {
    // Otherwise the data is accessible on the device so we do the operation
    // there instead.
    // Limit number of work items to be resistant to big fill operations.
    id<2> Chunk = computeFallbackKernelBounds(Height, Width);
    id<2> Iterations = (Chunk + id<2>{Height, Width} - 1) / Chunk;
    parallel_for<__usmfill2d<T>>(
        range<2>{Chunk[0], Chunk[1]}, [=](id<2> Index) {
          T *CastedDest = static_cast<T *>(Dest);
          for (uint32_t I = 0; I < Iterations[0]; ++I) {
            for (uint32_t J = 0; J < Iterations[1]; ++J) {
              id<2> adjustedIndex = Index + Chunk * id<2>{I, J};
              if (adjustedIndex[0] < Height && adjustedIndex[1] < Width) {
                CastedDest[adjustedIndex[0] * DestPitch + adjustedIndex[1]] =
                    Pattern;
              }
            }
          }
        });
  }

  // Common function for launching a 2D USM fill kernel or host_task to avoid
  // redefinitions of the kernel from memset and fill.
  template <typename T>
  void commonUSMFill2DFallbackHostTask(void *Dest, size_t DestPitch,
                                       const T &Pattern, size_t Width,
                                       size_t Height) {
    // If the pointer is host USM or unknown (assumed non-USM) we use a
    // host-task to satisfy dependencies.
    host_task([=] {
      T *CastedDest = static_cast<T *>(Dest);
      for (size_t I = 0; I < Height; ++I) {
        T *ItBegin = CastedDest + DestPitch * I;
        std::fill(ItBegin, ItBegin + Width, Pattern);
      }
    });
  }

  // Implementation of USM fill using command for native fill.
  void fill_impl(void *Dest, const void *Value, size_t ValueSize, size_t Count);

  // Implementation of ext_oneapi_memcpy2d using command for native 2D memcpy.
  void ext_oneapi_memcpy2d_impl(void *Dest, size_t DestPitch, const void *Src,
                                size_t SrcPitch, size_t Width, size_t Height);

  // Untemplated version of ext_oneapi_fill2d using command for native 2D fill.
  void ext_oneapi_fill2d_impl(void *Dest, size_t DestPitch, const void *Value,
                              size_t ValueSize, size_t Width, size_t Height);

  // Implementation of ext_oneapi_memset2d using command for native 2D memset.
  void ext_oneapi_memset2d_impl(void *Dest, size_t DestPitch, int Value,
                                size_t Width, size_t Height);

  // Implementation of memcpy to device_global.
  void memcpyToDeviceGlobal(const void *DeviceGlobalPtr, const void *Src,
                            bool IsDeviceImageScoped, size_t NumBytes,
                            size_t Offset);

  // Implementation of memcpy from device_global.
  void memcpyFromDeviceGlobal(void *Dest, const void *DeviceGlobalPtr,
                              bool IsDeviceImageScoped, size_t NumBytes,
                              size_t Offset);

  // Implementation of memcpy to an unregistered device_global.
  void memcpyToHostOnlyDeviceGlobal(const void *DeviceGlobalPtr,
                                    const void *Src, size_t DeviceGlobalTSize,
                                    bool IsDeviceImageScoped, size_t NumBytes,
                                    size_t Offset);

  // Implementation of memcpy from an unregistered device_global.
  void memcpyFromHostOnlyDeviceGlobal(void *Dest, const void *DeviceGlobalPtr,
                                      bool IsDeviceImageScoped, size_t NumBytes,
                                      size_t Offset);

  // Changing values in this will break ABI/API.
  enum class StableKernelCacheConfig : int32_t {
    Default = 0,
    LargeSLM = 1,
    LargeData = 2
  };

  // Set value of the gpu cache configuration for the kernel.
  void setKernelCacheConfig(StableKernelCacheConfig);
  // Set value of the kernel is cooperative flag
  void setKernelIsCooperative(bool);

  // Set using cuda thread block cluster launch flag and set the launch bounds.
#ifndef __INTEL_PREVIEW_BREAKING_CHANGES
  void setKernelClusterLaunch(sycl::range<3> ClusterSize, int Dims);
#endif
  void setKernelClusterLaunch(sycl::range<3> ClusterSize);
  void setKernelClusterLaunch(sycl::range<2> ClusterSize);
  void setKernelClusterLaunch(sycl::range<1> ClusterSize);

  // Set the request work group memory size (work_group_static ext).
  void setKernelWorkGroupMem(size_t Size);

  // Various checks that are only meaningful for host compilation, because they
  // result in runtime errors (i.e. exceptions being thrown). To save time
  // during device compilations (by reducing amount of templates we have to
  // instantiate), those are only available during host compilation pass.
#ifndef __SYCL_DEVICE_ONLY__
  constexpr static int AccessTargetMask = 0x7ff;
  /// According to section 4.7.6.11. of the SYCL specification, a local accessor
  /// must not be used in a SYCL kernel function that is invoked via single_task
  /// or via the simple form of parallel_for that takes a range parameter.
  //
  // Exception handling generates lots of code, outline it out of template
  // method to improve compilation times.
  void throwOnKernelParameterMisuseHelper(
      int N, detail::kernel_param_desc_t (*f)(int)) const {
    for (int I = 0; I < N; ++I) {
      detail::kernel_param_desc_t ParamDesc = (*f)(I);
      const detail::kernel_param_kind_t &Kind = ParamDesc.kind;
      const access::target AccTarget =
          static_cast<access::target>(ParamDesc.info & AccessTargetMask);
      if ((Kind == detail::kernel_param_kind_t::kind_accessor) &&
          (AccTarget == target::local))
        throw sycl::exception(
            make_error_code(errc::kernel_argument),
            "A local accessor must not be used in a SYCL kernel function "
            "that is invoked via single_task or via the simple form of "
            "parallel_for that takes a range parameter.");
      if (Kind == detail::kernel_param_kind_t::kind_work_group_memory ||
          Kind == detail::kernel_param_kind_t::kind_dynamic_work_group_memory)
        throw sycl::exception(
            make_error_code(errc::kernel_argument),
            "A work group memory object must not be used in a SYCL kernel "
            "function that is invoked via single_task or via the simple form "
            "of parallel_for that takes a range parameter.");
    }
  }
  template <typename KernelName, typename KernelType>
  void throwOnKernelParameterMisuse() const {
    using NameT =
        typename detail::get_kernel_name_t<KernelName, KernelType>::name;
    throwOnKernelParameterMisuseHelper(detail::getKernelNumParams<NameT>(),
                                       &detail::getKernelParamDesc<NameT>);
  }

  template <typename T, int Dims, access::mode AccessMode,
            access::target AccessTarget,
            access::placeholder IsPlaceholder = access::placeholder::false_t,
            typename PropertyListT = property_list>
  void checkIfPlaceholderIsBoundToHandler(
      accessor<T, Dims, AccessMode, AccessTarget, IsPlaceholder, PropertyListT>
          Acc) {
    auto *AccBase = reinterpret_cast<detail::AccessorBaseHost *>(&Acc);
    detail::AccessorImplHost *Req = detail::getSyclObjImpl(*AccBase).get();
    if (HasAssociatedAccessor(Req, AccessTarget))
      throw sycl::exception(make_error_code(errc::kernel_argument),
                            "placeholder accessor must be bound by calling "
                            "handler::require() before it can be used.");
  }

  template <
      ext::oneapi::experimental::detail::UnsupportedGraphFeatures FeatureT>
  void throwIfGraphAssociated() const {

    if (getCommandGraph()) {
      std::string FeatureString =
          ext::oneapi::experimental::detail::UnsupportedFeatureToString(
              FeatureT);
      throw sycl::exception(sycl::make_error_code(errc::invalid),
                            "The " + FeatureString +
                                " feature is not yet available "
                                "for use with the SYCL Graph extension.");
    }
  }
#endif

#ifndef __INTEL_PREVIEW_BREAKING_CHANGES
  // Set that an ND Range was used during a call to parallel_for
  void setNDRangeUsed(bool Value);
#endif

  inline void internalProfilingTagImpl() {
    throwIfActionIsCreated();
    setType(detail::CGType::ProfilingTag);
  }

  void addAccessorReq(detail::AccessorImplPtr Accessor);

  void addLifetimeSharedPtrStorage(std::shared_ptr<const void> SPtr);

  void addArg(detail::kernel_param_kind_t ArgKind, void *Req, int AccessTarget,
              int ArgIndex);
  void clearArgs();
  void setArgsToAssociatedAccessors();

  bool HasAssociatedAccessor(detail::AccessorImplHost *Req,
                             access::target AccessTarget) const;

#ifndef __INTEL_PREVIEW_BREAKING_CHANGES
  void setNDRangeDescriptorPadded(sycl::range<3> N, bool SetNumWorkGroups,
                                  int Dims);
  void setNDRangeDescriptorPadded(sycl::range<3> NumWorkItems,
                                  sycl::id<3> Offset, int Dims);
  void setNDRangeDescriptorPadded(sycl::range<3> NumWorkItems,
                                  sycl::range<3> LocalSize, sycl::id<3> Offset,
                                  int Dims);
#endif

  template <int Dims>
  void setNDRangeDescriptor(sycl::range<Dims> N,
                            bool SetNumWorkGroups = false) {
    return setNDRangeDescriptor(N, SetNumWorkGroups);
  }
  template <int Dims>
  void setNDRangeDescriptor(sycl::range<Dims> NumWorkItems,
                            sycl::id<Dims> Offset) {
    return setNDRangeDescriptor(NumWorkItems, Offset);
  }
  template <int Dims>
  void setNDRangeDescriptor(sycl::nd_range<Dims> ExecutionRange) {
    return setNDRangeDescriptor(ExecutionRange.get_global_range(),
                                ExecutionRange.get_local_range(),
                                ExecutionRange.get_offset());
  }

  void setNDRangeDescriptor(sycl::range<3> N, bool SetNumWorkGroups);
  void setNDRangeDescriptor(sycl::range<3> NumWorkItems, sycl::id<3> Offset);
  void setNDRangeDescriptor(sycl::range<3> NumWorkItems,
                            sycl::range<3> LocalSize, sycl::id<3> Offset);

  void setNDRangeDescriptor(sycl::range<2> N, bool SetNumWorkGroups);
  void setNDRangeDescriptor(sycl::range<2> NumWorkItems, sycl::id<2> Offset);
  void setNDRangeDescriptor(sycl::range<2> NumWorkItems,
                            sycl::range<2> LocalSize, sycl::id<2> Offset);

  void setNDRangeDescriptor(sycl::range<1> N, bool SetNumWorkGroups);
  void setNDRangeDescriptor(sycl::range<1> NumWorkItems, sycl::id<1> Offset);
  void setNDRangeDescriptor(sycl::range<1> NumWorkItems,
                            sycl::range<1> LocalSize, sycl::id<1> Offset);

  void setKernelInfo(void *KernelFuncPtr, int KernelNumArgs,
                     detail::kernel_param_desc_t (*KernelParamDescGetter)(int),
                     bool KernelIsESIMD, bool KernelHasSpecialCaptures);

  void instantiateKernelOnHost(void *InstantiateKernelOnHostPtr);

  friend class detail::HandlerAccess;
  friend struct detail::KernelLaunchPropertyWrapper;

#ifdef __INTEL_PREVIEW_BREAKING_CHANGES
  __SYCL_DLL_LOCAL detail::handler_impl *get_impl() { return impl; }
#else
  __SYCL_DLL_LOCAL detail::handler_impl *get_impl() { return impl.get(); }
#endif
  // Friend free-functions for asynchronous allocation and freeing.
  __SYCL_EXPORT friend void
  ext::oneapi::experimental::async_free(sycl::handler &h, void *ptr);

  __SYCL_EXPORT friend void *
  ext::oneapi::experimental::async_malloc(sycl::handler &h,
                                          sycl::usm::alloc kind, size_t size);

  __SYCL_EXPORT friend void *ext::oneapi::experimental::async_malloc_from_pool(
      sycl::handler &h, size_t size,
      const ext::oneapi::experimental::memory_pool &pool);

  void setKernelNameBasedCachePtr(
      detail::KernelNameBasedCacheT *KernelNameBasedCachePtr);

  queue getQueue();

protected:
  /// Registers event dependencies in this command group.
  void depends_on(const detail::EventImplPtr &Event);
  /// Registers event dependencies in this command group.
  void depends_on(const std::vector<detail::EventImplPtr> &Events);
};

namespace detail {
class HandlerAccess {
public:
  static void internalProfilingTagImpl(handler &Handler) {
    Handler.internalProfilingTagImpl();
  }

  template <typename RangeT, typename PropertiesT>
  static void parallelForImpl(handler &Handler, RangeT Range, PropertiesT Props,
                              kernel Kernel) {
    Handler.parallel_for_impl(Range, Props, Kernel);
  }

  static void swap(handler &LHS, handler &RHS) {
#ifdef __INTEL_PREVIEW_BREAKING_CHANGES
    std::swap(LHS.implOwner, RHS.implOwner);
#endif
    std::swap(LHS.impl, RHS.impl);
#ifndef __INTEL_PREVIEW_BREAKING_CHANGES
    std::swap(LHS.MQueueDoNotUse, RHS.MQueueDoNotUse);
#endif
    std::swap(LHS.MLocalAccStorage, RHS.MLocalAccStorage);
    std::swap(LHS.MStreamStorage, RHS.MStreamStorage);
    std::swap(LHS.MKernelName, RHS.MKernelName);
    std::swap(LHS.MKernel, RHS.MKernel);
    std::swap(LHS.MSrcPtr, RHS.MSrcPtr);
    std::swap(LHS.MDstPtr, RHS.MDstPtr);
    std::swap(LHS.MLength, RHS.MLength);
    std::swap(LHS.MPattern, RHS.MPattern);
    std::swap(LHS.MHostKernel, RHS.MHostKernel);
    std::swap(LHS.MCodeLoc, RHS.MCodeLoc);
#ifndef __INTEL_PREVIEW_BREAKING_CHANGES
    std::swap(LHS.MIsFinalizedDoNotUse, RHS.MIsFinalizedDoNotUse);
    std::swap(LHS.MLastEventDoNotUse, RHS.MLastEventDoNotUse);
#endif
  }

  // pre/postProcess are used only for reductions right now, but the
  // abstractions they provide aren't reduction-specific. The main problem they
  // solve is
  //
  //   # User code
  //   q.submit([&](handler &cgh) {
  //     set_dependencies(cgh);
  //     enqueue_whatever(cgh);
  //   });  // single submission
  //
  // that needs to be implemented as multiple enqueues involving
  // pre-/post-processing internally. SYCL prohibits recursive submits from
  // inside control group function object (lambda above) so we need some
  // internal interface to implement that.
  __SYCL_EXPORT static void preProcess(handler &CGH, type_erased_cgfo_ty F);
  __SYCL_EXPORT static void postProcess(handler &CGH, type_erased_cgfo_ty F);

  template <class FunctorTy>
  static void preProcess(handler &CGH, FunctorTy &Func) {
    preProcess(CGH, type_erased_cgfo_ty{Func});
  }
  template <class FunctorTy>
  static void postProcess(handler &CGH, FunctorTy &Func) {
    postProcess(CGH, type_erased_cgfo_ty{Func});
  }
};
} // namespace detail

} // namespace _V1
} // namespace sycl<|MERGE_RESOLUTION|>--- conflicted
+++ resolved
@@ -1342,56 +1342,6 @@
     }
   }
 
-<<<<<<< HEAD
-  /// Defines and invokes a SYCL kernel function for the specified nd_range.
-  ///
-  /// The SYCL kernel function is defined as a lambda function or a named
-  /// function object type and given an id or item for indexing in the indexing
-  /// space defined by range.
-  /// If it is a named function object and the function object type is
-  /// globally visible, there is no need for the developer to provide
-  /// a kernel name for it.
-  ///
-  /// \param ExecutionRange is a ND-range defining global and local sizes as
-  /// well as offset.
-  /// \param Properties is the properties.
-  /// \param KernelFunc is a SYCL kernel function.
-  template <typename KernelName, typename KernelType, int Dims,
-            typename PropertiesT>
-  void parallel_for_impl(nd_range<Dims> ExecutionRange, PropertiesT Props,
-                         const KernelType &KernelFunc) {
-    throwIfActionIsCreated();
-    // TODO: Properties may change the kernel function, so in order to avoid
-    //       conflicts they should be included in the name.
-    using NameT =
-        typename detail::get_kernel_name_t<KernelName, KernelType>::name;
-    using LambdaArgType =
-        sycl::detail::lambda_arg_type<KernelType, nd_item<Dims>>;
-    static_assert(
-        std::is_convertible_v<sycl::nd_item<Dims>, LambdaArgType>,
-        "Kernel argument of a sycl::parallel_for with sycl::nd_range "
-        "must be either sycl::nd_item or be convertible from sycl::nd_item");
-    using TransformedArgType = sycl::nd_item<Dims>;
-
-    (void)ExecutionRange;
-    (void)Props;
-    kernel_parallel_for_wrapper<NameT, TransformedArgType, KernelType,
-                                PropertiesT>(KernelFunc);
-#ifndef __SYCL_DEVICE_ONLY__
-    verifyUsedKernelBundleInternal(
-        detail::string_view{detail::getKernelName<NameT>()});
-    detail::checkValueRange<Dims>(ExecutionRange);
-    setNDRangeDescriptor(std::move(ExecutionRange));
-    processProperties<detail::isKernelESIMD<NameT>(), PropertiesT>(Props);
-    StoreLambda<NameT, KernelType, Dims, TransformedArgType>(
-        std::move(KernelFunc));
-    setType(detail::CGType::Kernel);
-    setNDRangeUsed(true);
-#endif
-  }
-
-=======
->>>>>>> 69a9503b
   /// Defines and invokes a SYCL kernel function for the specified range.
   ///
   /// The SYCL kernel function is defined as SYCL kernel object. The kernel
@@ -1442,21 +1392,12 @@
   }
 
   template <
-<<<<<<< HEAD
-      typename KernelName, typename KernelType, int Dims,
-      typename PropertiesT = ext::oneapi::experimental::empty_properties_t>
-  void parallel_for_work_group_lambda_impl(range<Dims> NumWorkGroups,
-                                           PropertiesT Props,
-                                           const KernelType &KernelFunc) {
-    throwIfActionIsCreated();
-=======
       detail::WrapAs WrapAsVal, typename KernelName,
       typename ElementType = void, int Dims = 1, bool SetNumWorkGroups = false,
       typename PropertiesT = ext::oneapi::experimental::empty_properties_t,
       typename KernelType, typename... RangeParams>
   void wrap_kernel(const KernelType &KernelFunc, const PropertiesT &Props,
                    [[maybe_unused]] RangeParams &&...params) {
->>>>>>> 69a9503b
     // TODO: Properties may change the kernel function, so in order to avoid
     //       conflicts they should be included in the name.
     using NameT =
@@ -1492,15 +1433,6 @@
   // Implementation for something that had to be removed long ago but now stuck
   // until next major release...
   template <
-<<<<<<< HEAD
-      typename KernelName, typename KernelType, int Dims,
-      typename PropertiesT = ext::oneapi::experimental::empty_properties_t>
-  void parallel_for_work_group_lambda_impl(range<Dims> NumWorkGroups,
-                                           range<Dims> WorkGroupSize,
-                                           PropertiesT Props,
-                                           const KernelType &KernelFunc) {
-    throwIfActionIsCreated();
-=======
       detail::WrapAs WrapAsVal, typename KernelName,
       typename ElementType = void, int Dims = 1, bool SetNumWorkGroups = false,
       typename PropertiesT = ext::oneapi::experimental::empty_properties_t,
@@ -1508,7 +1440,6 @@
   void wrap_kernel_legacy(const KernelType &KernelFunc, kernel &Kernel,
                           const PropertiesT &Props,
                           [[maybe_unused]] RangeParams &&...params) {
->>>>>>> 69a9503b
     // TODO: Properties may change the kernel function, so in order to avoid
     //       conflicts they should be included in the name.
     using NameT =
@@ -1520,163 +1451,8 @@
     detail::KernelLaunchPropertyWrapper::parseProperties<NameT>(this,
                                                                 KernelFunc);
 #ifndef __SYCL_DEVICE_ONLY__
-<<<<<<< HEAD
-    verifyUsedKernelBundleInternal(
-        detail::string_view{detail::getKernelName<NameT>()});
-    processProperties<detail::isKernelESIMD<NameT>(), PropertiesT>(Props);
-    nd_range<Dims> ExecRange =
-        nd_range<Dims>(NumWorkGroups * WorkGroupSize, WorkGroupSize);
-    detail::checkValueRange<Dims>(ExecRange);
-    setNDRangeDescriptor(std::move(ExecRange));
-    StoreLambda<NameT, KernelType, Dims, LambdaArgType>(std::move(KernelFunc));
-    setType(detail::CGType::Kernel);
-#endif // __SYCL_DEVICE_ONLY__
-  }
-
-#ifdef SYCL_LANGUAGE_VERSION
-#ifndef __INTEL_SYCL_USE_INTEGRATION_HEADERS
-#define __SYCL_KERNEL_ATTR__ [[clang::sycl_kernel_entry_point(KernelName)]]
-#else
-#define __SYCL_KERNEL_ATTR__ [[clang::sycl_kernel]]
-#endif // __INTEL_SYCL_USE_INTEGRATION_HEADERS
-#else
-#define __SYCL_KERNEL_ATTR__
-#endif // SYCL_LANGUAGE_VERSION
-
-  // NOTE: the name of this function - "kernel_single_task" - is used by the
-  // Front End to determine kernel invocation kind.
-  template <typename KernelName, typename KernelType, typename... Props>
-#ifdef __SYCL_DEVICE_ONLY__
-  [[__sycl_detail__::add_ir_attributes_function(
-      "sycl-single-task",
-      ext::oneapi::experimental::detail::PropertyMetaInfo<Props>::name...,
-      nullptr,
-      ext::oneapi::experimental::detail::PropertyMetaInfo<Props>::value...)]]
-#endif
-
-  __SYCL_KERNEL_ATTR__ static void
-  kernel_single_task(const KernelType &KernelFunc) {
-#ifdef __SYCL_DEVICE_ONLY__
-    KernelFunc();
-#else
-    (void)KernelFunc;
-#endif
-  }
-
-  // NOTE: the name of this function - "kernel_single_task" - is used by the
-  // Front End to determine kernel invocation kind.
-  template <typename KernelName, typename KernelType, typename... Props>
-#ifdef __SYCL_DEVICE_ONLY__
-  [[__sycl_detail__::add_ir_attributes_function(
-      "sycl-single-task",
-      ext::oneapi::experimental::detail::PropertyMetaInfo<Props>::name...,
-      nullptr,
-      ext::oneapi::experimental::detail::PropertyMetaInfo<Props>::value...)]]
-#endif
-  __SYCL_KERNEL_ATTR__ static void
-  kernel_single_task(const KernelType &KernelFunc, kernel_handler KH) {
-#ifdef __SYCL_DEVICE_ONLY__
-    KernelFunc(KH);
-#else
-    (void)KernelFunc;
-    (void)KH;
-#endif
-  }
-
-  // NOTE: the name of these functions - "kernel_parallel_for" - are used by the
-  // Front End to determine kernel invocation kind.
-  template <typename KernelName, typename ElementType, typename KernelType,
-            typename... Props>
-#ifdef __SYCL_DEVICE_ONLY__
-  [[__sycl_detail__::add_ir_attributes_function(
-      ext::oneapi::experimental::detail::PropertyMetaInfo<Props>::name...,
-      ext::oneapi::experimental::detail::PropertyMetaInfo<Props>::value...)]]
-#endif
-  __SYCL_KERNEL_ATTR__ static void
-  kernel_parallel_for(const KernelType &KernelFunc) {
-#ifdef __SYCL_DEVICE_ONLY__
-    KernelFunc(detail::Builder::getElement(detail::declptr<ElementType>()));
-#else
-    (void)KernelFunc;
-#endif
-  }
-
-  // NOTE: the name of these functions - "kernel_parallel_for" - are used by the
-  // Front End to determine kernel invocation kind.
-  template <typename KernelName, typename ElementType, typename KernelType,
-            typename... Props>
-#ifdef __SYCL_DEVICE_ONLY__
-  [[__sycl_detail__::add_ir_attributes_function(
-      ext::oneapi::experimental::detail::PropertyMetaInfo<Props>::name...,
-      ext::oneapi::experimental::detail::PropertyMetaInfo<Props>::value...)]]
-#endif
-  __SYCL_KERNEL_ATTR__ static void
-  kernel_parallel_for(const KernelType &KernelFunc, kernel_handler KH) {
-#ifdef __SYCL_DEVICE_ONLY__
-    KernelFunc(detail::Builder::getElement(detail::declptr<ElementType>()), KH);
-#else
-    (void)KernelFunc;
-    (void)KH;
-#endif
-  }
-
-  // NOTE: the name of this function - "kernel_parallel_for_work_group" - is
-  // used by the Front End to determine kernel invocation kind.
-  template <typename KernelName, typename ElementType, typename KernelType,
-            typename... Props>
-#ifdef __SYCL_DEVICE_ONLY__
-  [[__sycl_detail__::add_ir_attributes_function(
-      ext::oneapi::experimental::detail::PropertyMetaInfo<Props>::name...,
-      ext::oneapi::experimental::detail::PropertyMetaInfo<Props>::value...)]]
-#endif
-  __SYCL_KERNEL_ATTR__ static void
-  kernel_parallel_for_work_group(const KernelType &KernelFunc) {
-#ifdef __SYCL_DEVICE_ONLY__
-    KernelFunc(detail::Builder::getElement(detail::declptr<ElementType>()));
-#else
-    (void)KernelFunc;
-#endif
-  }
-
-  // NOTE: the name of this function - "kernel_parallel_for_work_group" - is
-  // used by the Front End to determine kernel invocation kind.
-  template <typename KernelName, typename ElementType, typename KernelType,
-            typename... Props>
-#ifdef __SYCL_DEVICE_ONLY__
-  [[__sycl_detail__::add_ir_attributes_function(
-      ext::oneapi::experimental::detail::PropertyMetaInfo<Props>::name...,
-      ext::oneapi::experimental::detail::PropertyMetaInfo<Props>::value...)]]
-#endif
-  __SYCL_KERNEL_ATTR__ static void
-  kernel_parallel_for_work_group(const KernelType &KernelFunc,
-                                 kernel_handler KH) {
-#ifdef __SYCL_DEVICE_ONLY__
-    KernelFunc(detail::Builder::getElement(detail::declptr<ElementType>()), KH);
-#else
-    (void)KernelFunc;
-    (void)KH;
-#endif
-  }
-
-  template <typename... Props> struct KernelPropertiesUnpackerImpl {
-    // Just pass extra Props... as template parameters to the underlying
-    // Caller->* member functions. Don't have reflection so try to use
-    // templates as much as possible to reduce the amount of boilerplate code
-    // needed. All the type checks are expected to be done at the Caller's
-    // methods side.
-
-    template <typename... TypesToForward, typename... ArgsTy>
-    static void kernel_single_task_unpack(handler *h, ArgsTy... Args) {
-      h->kernel_single_task<TypesToForward..., Props...>(Args...);
-    }
-
-    template <typename... TypesToForward, typename... ArgsTy>
-    static void kernel_parallel_for_unpack(handler *h, ArgsTy... Args) {
-      h->kernel_parallel_for<TypesToForward..., Props...>(Args...);
-=======
     if constexpr (WrapAsVal == detail::WrapAs::single_task) {
       throwOnKernelParameterMisuse<KernelName, KernelType>();
->>>>>>> 69a9503b
     }
     throwIfActionIsCreated();
     // Ignore any set kernel bundles and use the one associated with the
@@ -1694,136 +1470,13 @@
       setNDRangeDescriptor(std::move(params)...);
     }
 
-<<<<<<< HEAD
-  template <typename PropertiesT>
-  struct KernelPropertiesUnpacker : public KernelPropertiesUnpackerImpl<> {
-    // This should always fail outside the specialization below but must be
-    // dependent to avoid failing even if not instantiated.
-    static_assert(
-        ext::oneapi::experimental::is_property_list<PropertiesT>::value,
-        "Template type is not a property list.");
-  };
-
-  template <typename... Props>
-  struct KernelPropertiesUnpacker<
-      ext::oneapi::experimental::detail::properties_t<Props...>>
-      : public KernelPropertiesUnpackerImpl<Props...> {};
-
-  // Helper function to
-  //
-  //   * Make use of the KernelPropertiesUnpacker above
-  //   * Decide if we need an extra kernel_handler parameter
-  //
-  // The interface uses a \p Lambda callback to propagate that information back
-  // to the caller as we need the caller to communicate:
-  //
-  //   * Name of the method to call
-  //   * Provide explicit template type parameters for the call
-  //
-  // Couldn't think of a better way to achieve both.
-  template <typename KernelName, typename KernelType, typename PropertiesT,
-            bool HasKernelHandlerArg, typename FuncTy>
-  void unpack(const KernelType &KernelFunc, FuncTy Lambda) {
-#ifdef __SYCL_DEVICE_ONLY__
-    detail::CheckDeviceCopyable<KernelType>();
-#endif // __SYCL_DEVICE_ONLY__
-    using MergedPropertiesT =
-        typename detail::GetMergedKernelProperties<KernelType,
-                                                   PropertiesT>::type;
-    using Unpacker = KernelPropertiesUnpacker<MergedPropertiesT>;
-#ifndef __SYCL_DEVICE_ONLY__
-    // If there are properties provided by get method then process them.
-    if constexpr (ext::oneapi::experimental::detail::
-                      HasKernelPropertiesGetMethod<const KernelType &>::value) {
-      processProperties<detail::isKernelESIMD<KernelName>()>(
-          KernelFunc.get(ext::oneapi::experimental::properties_tag{}));
-    }
-#endif
-    if constexpr (HasKernelHandlerArg) {
-      kernel_handler KH;
-      Lambda(Unpacker{}, this, KernelFunc, KH);
-=======
     MKernel = detail::getSyclObjImpl(std::move(Kernel));
     if (!lambdaAndKernelHaveEqualName<NameT>()) {
       extractArgsAndReqs();
       MKernelName = getKernelName();
->>>>>>> 69a9503b
     } else {
       StoreLambda<NameT, KernelType, Dims, ElementType>(std::move(KernelFunc));
     }
-<<<<<<< HEAD
-  }
-
-  // NOTE: to support kernel_handler argument in kernel lambdas, only
-  // kernel_***_wrapper functions must be called in this code
-
-  template <
-      typename KernelName, typename KernelType,
-      typename PropertiesT = ext::oneapi::experimental::empty_properties_t>
-  void kernel_single_task_wrapper(const KernelType &KernelFunc) {
-    unpack<KernelName, KernelType, PropertiesT,
-           detail::KernelLambdaHasKernelHandlerArgT<KernelType>::value>(
-        KernelFunc, [&](auto Unpacker, auto... args) {
-          Unpacker.template kernel_single_task_unpack<KernelName, KernelType>(
-              args...);
-        });
-  }
-
-  template <
-      typename KernelName, typename ElementType, typename KernelType,
-      typename PropertiesT = ext::oneapi::experimental::empty_properties_t>
-  void kernel_parallel_for_wrapper(const KernelType &KernelFunc) {
-    unpack<KernelName, KernelType, PropertiesT,
-           detail::KernelLambdaHasKernelHandlerArgT<KernelType,
-                                                    ElementType>::value>(
-        KernelFunc, [&](auto Unpacker, auto... args) {
-          Unpacker.template kernel_parallel_for_unpack<KernelName, ElementType,
-                                                       KernelType>(args...);
-        });
-  }
-
-  template <
-      typename KernelName, typename ElementType, typename KernelType,
-      typename PropertiesT = ext::oneapi::experimental::empty_properties_t>
-  void kernel_parallel_for_work_group_wrapper(const KernelType &KernelFunc) {
-    unpack<KernelName, KernelType, PropertiesT,
-           detail::KernelLambdaHasKernelHandlerArgT<KernelType,
-                                                    ElementType>::value>(
-        KernelFunc, [&](auto Unpacker, auto... args) {
-          Unpacker.template kernel_parallel_for_work_group_unpack<
-              KernelName, ElementType, KernelType>(args...);
-        });
-  }
-
-  /// Defines and invokes a SYCL kernel function as a function object type.
-  ///
-  /// If it is a named function object and the function object type is
-  /// globally visible, there is no need for the developer to provide
-  /// a kernel name for it.
-  ///
-  /// \param KernelFunc is a SYCL kernel function.
-  template <
-      typename KernelName, typename KernelType,
-      typename PropertiesT = ext::oneapi::experimental::empty_properties_t>
-  void single_task_lambda_impl(PropertiesT Props,
-                               const KernelType &KernelFunc) {
-    (void)Props;
-    throwIfActionIsCreated();
-    throwOnLocalAccessorMisuse<KernelName, KernelType>();
-    // TODO: Properties may change the kernel function, so in order to avoid
-    //       conflicts they should be included in the name.
-    using NameT =
-        typename detail::get_kernel_name_t<KernelName, KernelType>::name;
-
-    kernel_single_task_wrapper<NameT, KernelType, PropertiesT>(KernelFunc);
-#ifndef __SYCL_DEVICE_ONLY__
-    verifyUsedKernelBundleInternal(
-        detail::string_view{detail::getKernelName<NameT>()});
-    // No need to check if range is out of INT_MAX limits as it's compile-time
-    // known constant.
-    setNDRangeDescriptor(range<1>{1});
-=======
->>>>>>> 69a9503b
     processProperties<detail::isKernelESIMD<NameT>(), PropertiesT>(Props);
 #endif
   }
@@ -2072,13 +1725,8 @@
   /// \param KernelFunc is a SYCL kernel function.
   template <typename KernelName = detail::auto_name, typename KernelType>
   void single_task(const KernelType &KernelFunc) {
-<<<<<<< HEAD
-    single_task_lambda_impl<KernelName>(
-        ext::oneapi::experimental::empty_properties_t{}, KernelFunc);
-=======
     wrap_kernel<detail::WrapAs::single_task, KernelName>(
         KernelFunc, {} /*Props*/, range<1>{1});
->>>>>>> 69a9503b
   }
 
   template <typename KernelName = detail::auto_name, typename KernelType>
@@ -2140,12 +1788,6 @@
   __SYCL2020_DEPRECATED("offsets are deprecated in SYCL2020")
   void parallel_for(range<Dims> NumWorkItems, id<Dims> WorkItemOffset,
                     const KernelType &KernelFunc) {
-<<<<<<< HEAD
-    throwIfActionIsCreated();
-    using NameT =
-        typename detail::get_kernel_name_t<KernelName, KernelType>::name;
-=======
->>>>>>> 69a9503b
     using LambdaArgType = sycl::detail::lambda_arg_type<KernelType, item<Dims>>;
     using TransformedArgType = std::conditional_t<
         std::is_integral<LambdaArgType>::value && Dims == 1, item<Dims>,
@@ -2168,16 +1810,10 @@
             int Dims>
   void parallel_for_work_group(range<Dims> NumWorkGroups,
                                const KernelType &KernelFunc) {
-<<<<<<< HEAD
-    parallel_for_work_group_lambda_impl<KernelName>(
-        NumWorkGroups, ext::oneapi::experimental::empty_properties_t{},
-        KernelFunc);
-=======
     wrap_kernel<detail::WrapAs::parallel_for_work_group, KernelName,
                 detail::lambda_arg_type<KernelType, group<Dims>>, Dims,
                 /*SetNumWorkGroups=*/true>(KernelFunc, {} /*Props*/,
                                            NumWorkGroups);
->>>>>>> 69a9503b
   }
 
   /// Hierarchical kernel invocation method of a kernel defined as a lambda
@@ -2197,16 +1833,10 @@
   void parallel_for_work_group(range<Dims> NumWorkGroups,
                                range<Dims> WorkGroupSize,
                                const KernelType &KernelFunc) {
-<<<<<<< HEAD
-    parallel_for_work_group_lambda_impl<KernelName>(
-        NumWorkGroups, WorkGroupSize,
-        ext::oneapi::experimental::empty_properties_t{}, KernelFunc);
-=======
     wrap_kernel<detail::WrapAs::parallel_for_work_group, KernelName,
                 detail::lambda_arg_type<KernelType, group<Dims>>, Dims>(
         KernelFunc, {} /*Props*/,
         nd_range<Dims>{NumWorkGroups * WorkGroupSize, WorkGroupSize});
->>>>>>> 69a9503b
   }
 
   /// Invokes a SYCL kernel.
@@ -2288,10 +1918,6 @@
   /// is a host device.
   template <typename KernelName = detail::auto_name, typename KernelType>
   void single_task(kernel Kernel, const KernelType &KernelFunc) {
-<<<<<<< HEAD
-    throwIfActionIsCreated();
-=======
->>>>>>> 69a9503b
     // Ignore any set kernel bundles and use the one associated with the kernel
     setHandlerKernelBundle(Kernel);
     using NameT =
@@ -2330,10 +1956,6 @@
   __SYCL_DEPRECATED("This overload isn't part of SYCL2020 and will be removed.")
   void parallel_for(kernel Kernel, range<Dims> NumWorkItems,
                     const KernelType &KernelFunc) {
-<<<<<<< HEAD
-    throwIfActionIsCreated();
-=======
->>>>>>> 69a9503b
     // Ignore any set kernel bundles and use the one associated with the kernel
     setHandlerKernelBundle(Kernel);
     using LambdaArgType = sycl::detail::lambda_arg_type<KernelType, item<Dims>>;
@@ -2355,14 +1977,6 @@
   __SYCL_DEPRECATED("This overload isn't part of SYCL2020 and will be removed.")
   void parallel_for(kernel Kernel, range<Dims> NumWorkItems,
                     id<Dims> WorkItemOffset, const KernelType &KernelFunc) {
-<<<<<<< HEAD
-    throwIfActionIsCreated();
-    // Ignore any set kernel bundles and use the one associated with the kernel
-    setHandlerKernelBundle(Kernel);
-    using NameT =
-        typename detail::get_kernel_name_t<KernelName, KernelType>::name;
-=======
->>>>>>> 69a9503b
     using LambdaArgType = sycl::detail::lambda_arg_type<KernelType, item<Dims>>;
     wrap_kernel_legacy<detail::WrapAs::parallel_for, KernelName, LambdaArgType,
                        Dims>(KernelFunc, Kernel, {} /*Props*/, NumWorkItems,
@@ -2383,14 +1997,6 @@
   __SYCL_DEPRECATED("This overload isn't part of SYCL2020 and will be removed.")
   void parallel_for(kernel Kernel, nd_range<Dims> NDRange,
                     const KernelType &KernelFunc) {
-<<<<<<< HEAD
-    throwIfActionIsCreated();
-    // Ignore any set kernel bundles and use the one associated with the kernel
-    setHandlerKernelBundle(Kernel);
-    using NameT =
-        typename detail::get_kernel_name_t<KernelName, KernelType>::name;
-=======
->>>>>>> 69a9503b
     using LambdaArgType =
         sycl::detail::lambda_arg_type<KernelType, nd_item<Dims>>;
     wrap_kernel_legacy<detail::WrapAs::parallel_for, KernelName, LambdaArgType,
@@ -2412,19 +2018,9 @@
   /// \param KernelFunc is a lambda representing kernel.
   template <typename KernelName = detail::auto_name, typename KernelType,
             int Dims>
-<<<<<<< HEAD
-  void parallel_for_work_group(kernel Kernel, range<Dims> NumWorkGroups,
-                               const KernelType &KernelFunc) {
-    throwIfActionIsCreated();
-    // Ignore any set kernel bundles and use the one associated with the kernel
-    setHandlerKernelBundle(Kernel);
-    using NameT =
-        typename detail::get_kernel_name_t<KernelName, KernelType>::name;
-=======
   __SYCL_DEPRECATED("This overload isn't part of SYCL2020 and will be removed.")
   void parallel_for_work_group(kernel Kernel, range<Dims> NumWorkGroups,
                                const KernelType &KernelFunc) {
->>>>>>> 69a9503b
     using LambdaArgType =
         sycl::detail::lambda_arg_type<KernelType, group<Dims>>;
     wrap_kernel_legacy<detail::WrapAs::parallel_for_work_group, KernelName,
@@ -2454,14 +2050,6 @@
   void parallel_for_work_group(kernel Kernel, range<Dims> NumWorkGroups,
                                range<Dims> WorkGroupSize,
                                const KernelType &KernelFunc) {
-<<<<<<< HEAD
-    throwIfActionIsCreated();
-    // Ignore any set kernel bundles and use the one associated with the kernel
-    setHandlerKernelBundle(Kernel);
-    using NameT =
-        typename detail::get_kernel_name_t<KernelName, KernelType>::name;
-=======
->>>>>>> 69a9503b
     using LambdaArgType =
         sycl::detail::lambda_arg_type<KernelType, group<Dims>>;
     nd_range<Dims> ExecRange =
@@ -2474,13 +2062,6 @@
 
   template <typename KernelName = detail::auto_name, typename KernelType,
             typename PropertiesT>
-<<<<<<< HEAD
-  std::enable_if_t<
-      ext::oneapi::experimental::is_property_list<PropertiesT>::value>
-  single_task(PropertiesT Props, const KernelType &KernelFunc) {
-    single_task_lambda_impl<KernelName, KernelType, PropertiesT>(Props,
-                                                                 KernelFunc);
-=======
   __SYCL_DEPRECATED("To specify properties, use a launch configuration object "
                     "of type launch_config or a kernel functor with a "
                     "get(sycl::ext::oneapi::experimental::properties_tag) "
@@ -2490,17 +2071,10 @@
                                        const KernelType &KernelFunc) {
     wrap_kernel<detail::WrapAs::single_task, KernelName>(KernelFunc, Props,
                                                          range<1>{1});
->>>>>>> 69a9503b
   }
 
   template <typename KernelName = detail::auto_name, typename KernelType,
             typename PropertiesT>
-<<<<<<< HEAD
-  std::enable_if_t<
-      ext::oneapi::experimental::is_property_list<PropertiesT>::value>
-  parallel_for(range<1> NumWorkItems, PropertiesT Props,
-               const KernelType &KernelFunc) {
-=======
   __SYCL_DEPRECATED("To specify properties, use a launch configuration object "
                     "of type launch_config or a kernel functor with a "
                     "get(sycl::ext::oneapi::experimental::properties_tag) "
@@ -2509,19 +2083,12 @@
       PropertiesT>::value> parallel_for(range<1> NumWorkItems,
                                         PropertiesT Props,
                                         const KernelType &KernelFunc) {
->>>>>>> 69a9503b
     parallel_for_lambda_impl<KernelName, KernelType, 1, PropertiesT>(
         NumWorkItems, Props, std::move(KernelFunc));
   }
 
   template <typename KernelName = detail::auto_name, typename KernelType,
             typename PropertiesT>
-<<<<<<< HEAD
-  std::enable_if_t<
-      ext::oneapi::experimental::is_property_list<PropertiesT>::value>
-  parallel_for(range<2> NumWorkItems, PropertiesT Props,
-               const KernelType &KernelFunc) {
-=======
   __SYCL_DEPRECATED("To specify properties, use a launch configuration object "
                     "of type launch_config or a kernel functor with a "
                     "get(sycl::ext::oneapi::experimental::properties_tag) "
@@ -2530,19 +2097,12 @@
       PropertiesT>::value> parallel_for(range<2> NumWorkItems,
                                         PropertiesT Props,
                                         const KernelType &KernelFunc) {
->>>>>>> 69a9503b
     parallel_for_lambda_impl<KernelName, KernelType, 2, PropertiesT>(
         NumWorkItems, Props, std::move(KernelFunc));
   }
 
   template <typename KernelName = detail::auto_name, typename KernelType,
             typename PropertiesT>
-<<<<<<< HEAD
-  std::enable_if_t<
-      ext::oneapi::experimental::is_property_list<PropertiesT>::value>
-  parallel_for(range<3> NumWorkItems, PropertiesT Props,
-               const KernelType &KernelFunc) {
-=======
   __SYCL_DEPRECATED("To specify properties, use a launch configuration object "
                     "of type launch_config or a kernel functor with a "
                     "get(sycl::ext::oneapi::experimental::properties_tag) "
@@ -2551,20 +2111,12 @@
       PropertiesT>::value> parallel_for(range<3> NumWorkItems,
                                         PropertiesT Props,
                                         const KernelType &KernelFunc) {
->>>>>>> 69a9503b
     parallel_for_lambda_impl<KernelName, KernelType, 3, PropertiesT>(
         NumWorkItems, Props, std::move(KernelFunc));
   }
 
   template <typename KernelName = detail::auto_name, typename KernelType,
             typename PropertiesT, int Dims>
-<<<<<<< HEAD
-  std::enable_if_t<
-      ext::oneapi::experimental::is_property_list<PropertiesT>::value>
-  parallel_for(nd_range<Dims> Range, PropertiesT Properties,
-               const KernelType &KernelFunc) {
-    parallel_for_impl<KernelName>(Range, Properties, std::move(KernelFunc));
-=======
   __SYCL_DEPRECATED("To specify properties, use a launch configuration object "
                     "of type launch_config or a kernel functor with a "
                     "get(sycl::ext::oneapi::experimental::properties_tag) "
@@ -2583,7 +2135,6 @@
 
     wrap_kernel<detail::WrapAs::parallel_for, KernelName, TransformedArgType,
                 Dims>(KernelFunc, Properties, Range);
->>>>>>> 69a9503b
   }
 
   /// Reductions @{
@@ -2714,15 +2265,9 @@
                     "member function instead.")
   void parallel_for_work_group(range<Dims> NumWorkGroups, PropertiesT Props,
                                const KernelType &KernelFunc) {
-<<<<<<< HEAD
-    parallel_for_work_group_lambda_impl<KernelName, KernelType, Dims,
-                                        PropertiesT>(NumWorkGroups, Props,
-                                                     KernelFunc);
-=======
     wrap_kernel<detail::WrapAs::parallel_for_work_group, KernelName,
                 detail::lambda_arg_type<KernelType, group<Dims>>, Dims,
                 /*SetNumWorkGroups=*/true>(KernelFunc, Props, NumWorkGroups);
->>>>>>> 69a9503b
   }
 
   template <typename KernelName = detail::auto_name, typename KernelType,
@@ -2734,16 +2279,10 @@
   void parallel_for_work_group(range<Dims> NumWorkGroups,
                                range<Dims> WorkGroupSize, PropertiesT Props,
                                const KernelType &KernelFunc) {
-<<<<<<< HEAD
-    parallel_for_work_group_lambda_impl<KernelName, KernelType, Dims,
-                                        PropertiesT>(
-        NumWorkGroups, WorkGroupSize, Props, KernelFunc);
-=======
     wrap_kernel<detail::WrapAs::parallel_for_work_group, KernelName,
                 detail::lambda_arg_type<KernelType, group<Dims>>, Dims>(
         KernelFunc, Props,
         nd_range<Dims>{NumWorkGroups * WorkGroupSize, WorkGroupSize});
->>>>>>> 69a9503b
   }
 
   // Explicit copy operations API
