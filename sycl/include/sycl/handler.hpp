--- conflicted
+++ resolved
@@ -501,7 +501,6 @@
   void *
   storeRawArg(const sycl::ext::oneapi::experimental::raw_kernel_arg &RKA) {
     return storeRawArg(RKA.MArgData, RKA.MArgSize);
-<<<<<<< HEAD
   }
 
   /// Stores copy of Arg passed to the argument storage.
@@ -511,17 +510,6 @@
 
   void setType(detail::CGType Type);
 
-=======
-  }
-
-  /// Stores copy of Arg passed to the argument storage.
-  template <typename T> void *storePlainArg(T &&Arg) {
-    return storeRawArg(&Arg, sizeof(T));
-  }
-
-  void setType(detail::CGType Type);
-
->>>>>>> df49dcc0
   detail::CGType getType() const;
 
   void throwIfActionIsCreated() {
@@ -1448,11 +1436,7 @@
     processProperties<NameT, PropertiesT>(Props);
     StoreLambda<NameT, KernelType, Dims, TransformedArgType>(
         std::move(KernelFunc));
-<<<<<<< HEAD
-      setType(detail::CGType::Kernel);
-=======
     setType(detail::CGType::Kernel);
->>>>>>> df49dcc0
     setNDRangeUsed(true);
 #endif
   }
@@ -1472,10 +1456,7 @@
     MKernel = detail::getSyclObjImpl(std::move(Kernel));
     detail::checkValueRange<Dims>(NumWorkItems);
     setNDRangeDescriptor(std::move(NumWorkItems));
-<<<<<<< HEAD
-=======
     processLaunchProperties<PropertiesT>(Props);
->>>>>>> df49dcc0
     setType(detail::CGType::Kernel);
     setNDRangeUsed(false);
     extractArgsAndReqs();
@@ -1882,8 +1863,6 @@
 
     SetHostTask(std::move(Func));
   }
-<<<<<<< HEAD
-=======
 
   template <typename FuncT>
   std::enable_if_t<detail::check_fn_signature<std::remove_reference_t<FuncT>,
@@ -1898,7 +1877,6 @@
     SetHostTask(std::move(Func));
     setType(detail::CGType::EnqueueNativeCommand);
   }
->>>>>>> df49dcc0
 
   /// @brief Get the command graph if any associated with this handler. It can
   /// come from either the associated queue or from being set explicitly through
@@ -2264,19 +2242,8 @@
   /// well as offset.
   /// \param Kernel is a SYCL kernel function.
   template <int Dims> void parallel_for(nd_range<Dims> NDRange, kernel Kernel) {
-<<<<<<< HEAD
-    throwIfActionIsCreated();
-    MKernel = detail::getSyclObjImpl(std::move(Kernel));
-    detail::checkValueRange<Dims>(NDRange);
-    setNDRangeDescriptor(std::move(NDRange));
-    setType(detail::CGType::Kernel);
-    setNDRangeUsed(true);
-    extractArgsAndReqs();
-    MKernelName = getKernelName();
-=======
     parallel_for_impl(NDRange, ext::oneapi::experimental::empty_properties_t{},
                       Kernel);
->>>>>>> df49dcc0
   }
 
   /// Defines and invokes a SYCL kernel function.
@@ -3458,11 +3425,7 @@
   friend class ext::intel::experimental::pipe;
 
   template <class Obj>
-<<<<<<< HEAD
-  friend decltype(Obj::impl)
-=======
   friend const decltype(Obj::impl) &
->>>>>>> df49dcc0
   sycl::detail::getSyclObjImpl(const Obj &SyclObject);
 
   /// Read from a host pipe given a host address and
@@ -3765,7 +3728,6 @@
         Res[I] = Id[I];
       return Res;
     }
-<<<<<<< HEAD
   }
 
   template <int Dims>
@@ -3787,29 +3749,6 @@
         padId(ExecutionRange.get_offset()), Dims);
   }
 
-=======
-  }
-
-  template <int Dims>
-  void setNDRangeDescriptor(sycl::range<Dims> N,
-                            bool SetNumWorkGroups = false) {
-    return setNDRangeDescriptorPadded(padRange(N), SetNumWorkGroups, Dims);
-  }
-  template <int Dims>
-  void setNDRangeDescriptor(sycl::range<Dims> NumWorkItems,
-                            sycl::id<Dims> Offset) {
-    return setNDRangeDescriptorPadded(padRange(NumWorkItems), padId(Offset),
-                                      Dims);
-  }
-  template <int Dims>
-  void setNDRangeDescriptor(sycl::nd_range<Dims> ExecutionRange) {
-    return setNDRangeDescriptorPadded(
-        padRange(ExecutionRange.get_global_range()),
-        padRange(ExecutionRange.get_local_range()),
-        padId(ExecutionRange.get_offset()), Dims);
-  }
-
->>>>>>> df49dcc0
   void setNDRangeDescriptorPadded(sycl::range<3> N, bool SetNumWorkGroups,
                                   int Dims);
   void setNDRangeDescriptorPadded(sycl::range<3> NumWorkItems,
