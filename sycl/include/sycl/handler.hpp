--- conflicted
+++ resolved
@@ -3916,9 +3916,7 @@
 
   friend class detail::HandlerAccess;
 
-<<<<<<< HEAD
   detail::handler_impl *get_handler_impl() { return impl; }
-=======
   // Friend free-functions for asynchronous allocation and freeing.
   __SYCL_EXPORT friend void
   ext::oneapi::experimental::async_free(sycl::handler &h, void *ptr);
@@ -3930,7 +3928,6 @@
   __SYCL_EXPORT friend void *ext::oneapi::experimental::async_malloc_from_pool(
       sycl::handler &h, size_t size,
       const ext::oneapi::experimental::memory_pool &pool);
->>>>>>> c7dbbef9
 
 protected:
   /// Registers event dependencies in this command group.
