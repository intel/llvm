//==-------- handler.hpp --- SYCL command group handler --------------------==//
//
// Part of the LLVM Project, under the Apache License v2.0 with LLVM Exceptions.
// See https://llvm.org/LICENSE.txt for license information.
// SPDX-License-Identifier: Apache-2.0 WITH LLVM-exception
//
//===----------------------------------------------------------------------===//

#pragma once

#include <sycl/access/access.hpp>
#include <sycl/accessor.hpp>
#include <sycl/context.hpp>
#include <sycl/detail/cg.hpp>
#include <sycl/detail/cg_types.hpp>
#include <sycl/detail/common.hpp>
#include <sycl/detail/defines_elementary.hpp>
#include <sycl/detail/export.hpp>
#include <sycl/detail/impl_utils.hpp>
#include <sycl/detail/kernel_desc.hpp>
#include <sycl/detail/pi.h>
#include <sycl/detail/pi.hpp>
#include <sycl/detail/reduction_forward.hpp>
#ifdef __INTEL_PREVIEW_BREAKING_CHANGES
#include <sycl/detail/string.hpp>
#include <sycl/detail/string_view.hpp>
#endif
#include <sycl/device.hpp>
#include <sycl/event.hpp>
#include <sycl/exception.hpp>
#include <sycl/ext/intel/experimental/fp_control_kernel_properties.hpp>
#include <sycl/ext/intel/experimental/kernel_execution_properties.hpp>
#include <sycl/ext/oneapi/bindless_images_descriptor.hpp>
#include <sycl/ext/oneapi/bindless_images_interop.hpp>
#include <sycl/ext/oneapi/bindless_images_memory.hpp>
#include <sycl/ext/oneapi/device_global/device_global.hpp>
#include <sycl/ext/oneapi/device_global/properties.hpp>
#include <sycl/ext/oneapi/experimental/graph.hpp>
#include <sycl/ext/oneapi/experimental/root_group.hpp>
#include <sycl/ext/oneapi/kernel_properties/properties.hpp>
#include <sycl/ext/oneapi/properties/properties.hpp>
#include <sycl/group.hpp>
#include <sycl/id.hpp>
#include <sycl/interop_handle.hpp>
#include <sycl/item.hpp>
#include <sycl/kernel.hpp>
#include <sycl/kernel_bundle.hpp>
#include <sycl/kernel_bundle_enums.hpp>
#include <sycl/kernel_handler.hpp>
#include <sycl/nd_item.hpp>
#include <sycl/nd_range.hpp>
#include <sycl/property_list.hpp>
#include <sycl/range.hpp>
#include <sycl/sampler.hpp>

#include <assert.h>
#include <functional>
#include <memory>
#include <stddef.h>
#include <stdint.h>
#include <string>
#include <tuple>
#include <type_traits>
#include <utility>
#include <vector>

// TODO: refactor this header
// 41(!!!) includes of SYCL headers + 10 includes of standard headers.
// 3300+ lines of code

// SYCL_LANGUAGE_VERSION is 4 digit year followed by 2 digit revision
#if !SYCL_LANGUAGE_VERSION || SYCL_LANGUAGE_VERSION < 202001
#define __SYCL_NONCONST_FUNCTOR__
#endif

// replace _KERNELFUNCPARAM(KernelFunc) with   KernelType KernelFunc
//                                     or     const KernelType &KernelFunc
#ifdef __SYCL_NONCONST_FUNCTOR__
#define _KERNELFUNCPARAMTYPE KernelType
#else
#define _KERNELFUNCPARAMTYPE const KernelType &
#endif
#define _KERNELFUNCPARAM(a) _KERNELFUNCPARAMTYPE a

#if defined(__SYCL_UNNAMED_LAMBDA__)
// We can't use nested types (e.g. struct S defined inside main() routine) to
// name kernels. At the same time, we have to provide a unique kernel name for
// sycl::fill and the only thing we can use to introduce that uniqueness (in
// general) is the template parameter T which might be exactly that nested type.
// That means we cannot support sycl::fill(void *, T&, size_t) for such types in
// general. However, we can do better than that when unnamed lambdas are
// enabled, so do it here! See also https://github.com/intel/llvm/issues/469.
template <typename DataT, int Dimensions, sycl::access::mode AccessMode,
          sycl::access::target AccessTarget,
          sycl::access::placeholder IsPlaceholder>
using __fill = sycl::detail::auto_name;
template <typename T> using __usmfill = sycl::detail::auto_name;
template <typename T> using __usmfill2d = sycl::detail::auto_name;
template <typename T> using __usmmemcpy2d = sycl::detail::auto_name;

template <typename T_Src, typename T_Dst, int Dims,
          sycl::access::mode AccessMode, sycl::access::target AccessTarget,
          sycl::access::placeholder IsPlaceholder>
using __copyAcc2Ptr = sycl::detail::auto_name;

template <typename T_Src, typename T_Dst, int Dims,
          sycl::access::mode AccessMode, sycl::access::target AccessTarget,
          sycl::access::placeholder IsPlaceholder>
using __copyPtr2Acc = sycl::detail::auto_name;

template <typename T_Src, int Dims_Src, sycl::access::mode AccessMode_Src,
          sycl::access::target AccessTarget_Src, typename T_Dst, int Dims_Dst,
          sycl::access::mode AccessMode_Dst,
          sycl::access::target AccessTarget_Dst,
          sycl::access::placeholder IsPlaceholder_Src,
          sycl::access::placeholder IsPlaceholder_Dst>
using __copyAcc2Acc = sycl::detail::auto_name;
#else
// Limited fallback path for when unnamed lambdas aren't available. Cannot
// handle nested types.
template <typename DataT, int Dimensions, sycl::access::mode AccessMode,
          sycl::access::target AccessTarget,
          sycl::access::placeholder IsPlaceholder>
class __fill;
template <typename T> class __usmfill;
template <typename T> class __usmfill2d;
template <typename T> class __usmmemcpy2d;

template <typename T_Src, typename T_Dst, int Dims,
          sycl::access::mode AccessMode, sycl::access::target AccessTarget,
          sycl::access::placeholder IsPlaceholder>
class __copyAcc2Ptr;

template <typename T_Src, typename T_Dst, int Dims,
          sycl::access::mode AccessMode, sycl::access::target AccessTarget,
          sycl::access::placeholder IsPlaceholder>
class __copyPtr2Acc;

template <typename T_Src, int Dims_Src, sycl::access::mode AccessMode_Src,
          sycl::access::target AccessTarget_Src, typename T_Dst, int Dims_Dst,
          sycl::access::mode AccessMode_Dst,
          sycl::access::target AccessTarget_Dst,
          sycl::access::placeholder IsPlaceholder_Src,
          sycl::access::placeholder IsPlaceholder_Dst>
class __copyAcc2Acc;
#endif

// For unit testing purposes
class MockHandler;

namespace sycl {
inline namespace _V1 {

// Forward declaration

class handler;
template <typename T, int Dimensions, typename AllocatorT, typename Enable>
class buffer;

namespace ext::intel::experimental {
template <class _name, class _dataT, int32_t _min_capacity, class _propertiesT,
          class>
class pipe;
}

namespace ext::oneapi::experimental::detail {
class graph_impl;
} // namespace ext::oneapi::experimental::detail
namespace detail {

class handler_impl;
class kernel_impl;
class queue_impl;
class stream_impl;
template <typename DataT, int Dimensions, access::mode AccessMode,
          access::target AccessTarget, access::placeholder IsPlaceholder>
class image_accessor;
template <typename RetType, typename Func, typename Arg>
static Arg member_ptr_helper(RetType (Func::*)(Arg) const);

// Non-const version of the above template to match functors whose 'operator()'
// is declared w/o the 'const' qualifier.
template <typename RetType, typename Func, typename Arg>
static Arg member_ptr_helper(RetType (Func::*)(Arg));

// Version with two arguments to handle the case when kernel_handler is passed
// to a lambda
template <typename RetType, typename Func, typename Arg1, typename Arg2>
static Arg1 member_ptr_helper(RetType (Func::*)(Arg1, Arg2) const);

// Non-const version of the above template to match functors whose 'operator()'
// is declared w/o the 'const' qualifier.
template <typename RetType, typename Func, typename Arg1, typename Arg2>
static Arg1 member_ptr_helper(RetType (Func::*)(Arg1, Arg2));

template <typename F, typename SuggestedArgType>
decltype(member_ptr_helper(&F::operator())) argument_helper(int);

template <typename F, typename SuggestedArgType>
SuggestedArgType argument_helper(...);

template <typename F, typename SuggestedArgType>
using lambda_arg_type = decltype(argument_helper<F, SuggestedArgType>(0));

// Used when parallel_for range is rounded-up.
template <typename Name> class __pf_kernel_wrapper;

template <typename Type> struct get_kernel_wrapper_name_t {
  using name = __pf_kernel_wrapper<Type>;
};

__SYCL_EXPORT device getDeviceFromHandler(handler &);

// Checks if a device_global has any registered kernel usage.
__SYCL_EXPORT bool isDeviceGlobalUsedInKernel(const void *DeviceGlobalPtr);

// Extracts a pointer to the value inside a dynamic parameter
__SYCL_EXPORT void *getValueFromDynamicParameter(
    ext::oneapi::experimental::detail::dynamic_parameter_base
        &DynamicParamBase);

#if __SYCL_ID_QUERIES_FIT_IN_INT__
template <typename T> struct NotIntMsg;

template <int Dims> struct NotIntMsg<range<Dims>> {
  constexpr static const char *Msg =
      "Provided range is out of integer limits. Pass "
      "`-fno-sycl-id-queries-fit-in-int' to disable range check.";
};

template <int Dims> struct NotIntMsg<id<Dims>> {
  constexpr static const char *Msg =
      "Provided offset is out of integer limits. Pass "
      "`-fno-sycl-id-queries-fit-in-int' to disable offset check.";
};
#endif

// Helper for merging properties with ones defined in an optional kernel functor
// getter.
template <typename KernelType, typename PropertiesT, typename Cond = void>
struct GetMergedKernelProperties {
  using type = PropertiesT;
};
template <typename KernelType, typename PropertiesT>
struct GetMergedKernelProperties<
    KernelType, PropertiesT,
    std::enable_if_t<ext::oneapi::experimental::detail::
                         HasKernelPropertiesGetMethod<KernelType>::value>> {
  using get_method_properties =
      typename ext::oneapi::experimental::detail::HasKernelPropertiesGetMethod<
          KernelType>::properties_t;
  static_assert(
      ext::oneapi::experimental::is_property_list<get_method_properties>::value,
      "get(sycl::ext::oneapi::experimental::properties_tag) member in kernel "
      "functor class must return a valid property list.");
  using type = ext::oneapi::experimental::detail::merged_properties_t<
      PropertiesT, get_method_properties>;
};

#if __SYCL_ID_QUERIES_FIT_IN_INT__
template <typename T, typename ValT>
typename std::enable_if_t<std::is_same<ValT, size_t>::value ||
                          std::is_same<ValT, unsigned long long>::value>
checkValueRangeImpl(ValT V) {
  static constexpr size_t Limit =
      static_cast<size_t>((std::numeric_limits<int>::max)());
  if (V > Limit)
    throw sycl::exception(make_error_code(errc::nd_range), NotIntMsg<T>::Msg);
}
#endif

template <int Dims, typename T>
typename std::enable_if_t<std::is_same_v<T, range<Dims>> ||
                          std::is_same_v<T, id<Dims>>>
checkValueRange(const T &V) {
#if __SYCL_ID_QUERIES_FIT_IN_INT__
  for (size_t Dim = 0; Dim < Dims; ++Dim)
    checkValueRangeImpl<T>(V[Dim]);

  {
    unsigned long long Product = 1;
    for (size_t Dim = 0; Dim < Dims; ++Dim) {
      Product *= V[Dim];
      // check value now to prevent product overflow in the end
      checkValueRangeImpl<T>(Product);
    }
  }
#else
  (void)V;
#endif
}

template <int Dims>
void checkValueRange(const range<Dims> &R, const id<Dims> &O) {
#if __SYCL_ID_QUERIES_FIT_IN_INT__
  checkValueRange<Dims>(R);
  checkValueRange<Dims>(O);

  for (size_t Dim = 0; Dim < Dims; ++Dim) {
    unsigned long long Sum = R[Dim] + O[Dim];

    checkValueRangeImpl<range<Dims>>(Sum);
  }
#else
  (void)R;
  (void)O;
#endif
}

template <int Dims, typename T>
typename std::enable_if_t<std::is_same_v<T, nd_range<Dims>>>
checkValueRange(const T &V) {
#if __SYCL_ID_QUERIES_FIT_IN_INT__
  checkValueRange<Dims>(V.get_global_range());
  checkValueRange<Dims>(V.get_local_range());
  checkValueRange<Dims>(V.get_offset());

  checkValueRange<Dims>(V.get_global_range(), V.get_offset());
#else
  (void)V;
#endif
}

template <int Dims> class RoundedRangeIDGenerator {
  id<Dims> Id;
  id<Dims> InitId;
  range<Dims> UserRange;
  range<Dims> RoundedRange;
  bool Done = false;

public:
  RoundedRangeIDGenerator(const id<Dims> &Id, const range<Dims> &UserRange,
                          const range<Dims> &RoundedRange)
      : Id(Id), InitId(Id), UserRange(UserRange), RoundedRange(RoundedRange) {
    for (int i = 0; i < Dims; ++i)
      if (Id[i] >= UserRange[i])
        Done = true;
  }

  explicit operator bool() { return !Done; }

  void updateId() {
    for (int i = 0; i < Dims; ++i) {
      Id[i] += RoundedRange[i];
      if (Id[i] < UserRange[i])
        return;
      Id[i] = InitId[i];
    }
    Done = true;
  }

  id<Dims> getId() { return Id; }

  template <typename KernelType> auto getItem() {
    if constexpr (std::is_invocable_v<KernelType, item<Dims> &> ||
                  std::is_invocable_v<KernelType, item<Dims> &, kernel_handler>)
      return detail::Builder::createItem<Dims, true>(UserRange, getId(), {});
    else {
      static_assert(std::is_invocable_v<KernelType, item<Dims, false> &> ||
                        std::is_invocable_v<KernelType, item<Dims, false> &,
                                            kernel_handler>,
                    "Kernel must be invocable with an item!");
      return detail::Builder::createItem<Dims, false>(UserRange, getId());
    }
  }
};

// TODO: The wrappers can be optimized further so that the body
// essentially looks like this:
//   for (auto z = it[2]; z < UserRange[2]; z += it.get_range(2))
//     for (auto y = it[1]; y < UserRange[1]; y += it.get_range(1))
//       for (auto x = it[0]; x < UserRange[0]; x += it.get_range(0))
//         KernelFunc({x,y,z});
template <typename TransformedArgType, int Dims, typename KernelType>
class RoundedRangeKernel {
public:
  range<Dims> UserRange;
  KernelType KernelFunc;
  void operator()(item<Dims> It) const {
    auto RoundedRange = It.get_range();
    for (RoundedRangeIDGenerator Gen(It.get_id(), UserRange, RoundedRange); Gen;
         Gen.updateId()) {
      auto item = Gen.template getItem<KernelType>();
      KernelFunc(item);
    }
  }
};

template <typename TransformedArgType, int Dims, typename KernelType>
class RoundedRangeKernelWithKH {
public:
  range<Dims> UserRange;
  KernelType KernelFunc;
  void operator()(item<Dims> It, kernel_handler KH) const {
    auto RoundedRange = It.get_range();
    for (RoundedRangeIDGenerator Gen(It.get_id(), UserRange, RoundedRange); Gen;
         Gen.updateId()) {
      auto item = Gen.template getItem<KernelType>();
      KernelFunc(item, KH);
    }
  }
};

using std::enable_if_t;
using sycl::detail::queue_impl;

// Returns true if x*y will overflow in T;
// otherwise, returns false and stores x*y in dst.
template <typename T>
static std::enable_if_t<std::is_unsigned_v<T>, bool>
multiply_with_overflow_check(T &dst, T x, T y) {
  dst = x * y;
  return (y != 0) && (x > (std::numeric_limits<T>::max)() / y);
}

template <int Dims> bool range_size_fits_in_size_t(const range<Dims> &r) {
  size_t acc = 1;
  for (int i = 0; i < Dims; ++i) {
    bool did_overflow = multiply_with_overflow_check(acc, acc, r[i]);
    if (did_overflow)
      return false;
  }
  return true;
}
#ifndef __INTEL_PREVIEW_BREAKING_CHANGES
using string = std::string;
using string_view = std::string;
#endif

} // namespace detail

/// Command group handler class.
///
/// Objects of the handler class collect information about command group, such
/// as kernel, requirements to the memory, arguments for the kernel.
///
/// \code{.cpp}
/// sycl::queue::submit([](handler &CGH){
///   CGH.require(Accessor1);   // Adds a requirement to the memory object.
///   CGH.setArg(0, Accessor2); // Registers accessor given as an argument to
///                             // the kernel + adds a requirement to the memory
///                             // object.
///   CGH.setArg(1, N);         // Registers value given as an argument to the
///                             // kernel.
///   // The following registers KernelFunctor to be a kernel that will be
///   // executed in case of queue is bound to the host device, Kernel - for
///   // an OpenCL device. This function clearly indicates that command group
///   // represents kernel execution.
///   CGH.parallel_for(KernelFunctor, Kernel);
///  });
/// \endcode
///
/// The command group can represent absolutely different operations. Depending
/// on the operation we need to store different data. But, in most cases, it's
/// impossible to say what kind of operation we need to perform until the very
/// end. So, handler class contains all fields simultaneously, then during
/// "finalization" it constructs CG object, that represents specific operation,
/// passing fields that are required only.
///
/// \sa queue
/// \sa program
/// \sa kernel
///
/// \ingroup sycl_api
class __SYCL_EXPORT handler {
private:
  /// Constructs SYCL handler from queue.
  ///
  /// \param Queue is a SYCL queue.
  /// \param IsHost indicates if this handler is created for SYCL host device.
  handler(std::shared_ptr<detail::queue_impl> Queue, bool IsHost);

  /// Constructs SYCL handler from the associated queue and the submission's
  /// primary and secondary queue.
  ///
  /// \param Queue is a SYCL queue. This is equal to either PrimaryQueue or
  ///        SecondaryQueue.
  /// \param PrimaryQueue is the primary SYCL queue of the submission.
  /// \param SecondaryQueue is the secondary SYCL queue of the submission. This
  ///        is null if no secondary queue is associated with the submission.
  /// \param IsHost indicates if this handler is created for SYCL host device.
  handler(std::shared_ptr<detail::queue_impl> Queue,
          std::shared_ptr<detail::queue_impl> PrimaryQueue,
          std::shared_ptr<detail::queue_impl> SecondaryQueue, bool IsHost);

  /// Constructs SYCL handler from Graph.
  ///
  /// The hander will add the command-group as a node to the graph rather than
  /// enqueueing it straight away.
  ///
  /// \param Graph is a SYCL command_graph
  handler(std::shared_ptr<ext::oneapi::experimental::detail::graph_impl> Graph);

  /// Stores copy of Arg passed to the CGData.MArgsStorage.
  template <typename T, typename F = typename std::remove_const_t<
                            typename std::remove_reference_t<T>>>
  F *storePlainArg(T &&Arg) {
    CGData.MArgsStorage.emplace_back(sizeof(T));
    auto Storage = reinterpret_cast<F *>(CGData.MArgsStorage.back().data());
    *Storage = Arg;
    return Storage;
  }

  void setType(detail::CG::CGTYPE Type) { MCGType = Type; }

  detail::CG::CGTYPE getType() { return MCGType; }

  void throwIfActionIsCreated() {
    if (detail::CG::None != getType())
      throw sycl::exception(make_error_code(errc::runtime),
                            "Attempt to set multiple actions for the "
                            "command group. Command group must consist of "
                            "a single kernel or explicit memory operation.");
  }

  constexpr static int AccessTargetMask = 0x7ff;
  /// According to section 4.7.6.11. of the SYCL specification, a local accessor
  /// must not be used in a SYCL kernel function that is invoked via single_task
  /// or via the simple form of parallel_for that takes a range parameter.
  template <typename KernelName, typename KernelType>
  void throwOnLocalAccessorMisuse() const {
    using NameT =
        typename detail::get_kernel_name_t<KernelName, KernelType>::name;
    using KI = sycl::detail::KernelInfo<NameT>;

    auto *KernelArgs = &KI::getParamDesc(0);

    for (unsigned I = 0; I < KI::getNumParams(); ++I) {
      const detail::kernel_param_kind_t &Kind = KernelArgs[I].kind;
      const access::target AccTarget =
          static_cast<access::target>(KernelArgs[I].info & AccessTargetMask);
      if ((Kind == detail::kernel_param_kind_t::kind_accessor) &&
          (AccTarget == target::local))
        throw sycl::exception(
            make_error_code(errc::kernel_argument),
            "A local accessor must not be used in a SYCL kernel function "
            "that is invoked via single_task or via the simple form of "
            "parallel_for that takes a range parameter.");
    }
  }

  /// Extracts and prepares kernel arguments from the lambda using integration
  /// header.
  void
  extractArgsAndReqsFromLambda(char *LambdaPtr, size_t KernelArgsNum,
                               const detail::kernel_param_desc_t *KernelArgs,
                               bool IsESIMD);

  /// Extracts and prepares kernel arguments set via set_arg(s).
  void extractArgsAndReqs();

  void processArg(void *Ptr, const detail::kernel_param_kind_t &Kind,
                  const int Size, const size_t Index, size_t &IndexShift,
                  bool IsKernelCreatedFromSource, bool IsESIMD);

  /// \return a string containing name of SYCL kernel.
  detail::string getKernelName();

  template <typename LambdaNameT> bool lambdaAndKernelHaveEqualName() {
    // TODO It is unclear a kernel and a lambda/functor must to be equal or not
    // for parallel_for with sycl::kernel and lambda/functor together
    // Now if they are equal we extract argumets from lambda/functor for the
    // kernel. Else it is necessary use set_atg(s) for resolve the order and
    // values of arguments for the kernel.
    assert(MKernel && "MKernel is not initialized");
    const std::string LambdaName = detail::KernelInfo<LambdaNameT>::getName();
    detail::string KernelName = getKernelName();
    return KernelName == LambdaName;
  }

  /// Saves the location of user's code passed in \p CodeLoc for future usage in
  /// finalize() method.
  void saveCodeLoc(detail::code_location CodeLoc) { MCodeLoc = CodeLoc; }

  /// Constructs CG object of specific type, passes it to Scheduler and
  /// returns sycl::event object representing the command group.
  /// It's expected that the method is the latest method executed before
  /// object destruction.
  ///
  /// \return a SYCL event object representing the command group
  event finalize();

  /// Saves streams associated with this handler.
  ///
  /// Streams are then forwarded to command group and flushed in the scheduler.
  ///
  /// \param Stream is a pointer to SYCL stream.
  void addStream(const std::shared_ptr<detail::stream_impl> &Stream) {
    MStreamStorage.push_back(Stream);
  }

  /// Saves resources created by handling reduction feature in handler.
  /// They are then forwarded to command group and destroyed only after
  /// the command group finishes the work on device/host.
  ///
  /// @param ReduObj is a pointer to object that must be stored.
  void addReduction(const std::shared_ptr<const void> &ReduObj);

  /// Saves buffers created by handling reduction feature in handler and marks
  /// them as internal. They are then forwarded to command group and destroyed
  /// only after the command group finishes the work on device/host.
  ///
  /// @param ReduBuf is a pointer to buffer that must be stored.
  template <typename T, int Dimensions, typename AllocatorT, typename Enable>
  void
  addReduction(const std::shared_ptr<buffer<T, Dimensions, AllocatorT, Enable>>
                   &ReduBuf) {
    detail::markBufferAsInternal(getSyclObjImpl(*ReduBuf));
    addReduction(std::shared_ptr<const void>(ReduBuf));
  }

  ~handler() = default;

  // TODO: Private and unusued. Remove when ABI break is allowed.
  bool is_host() { return MIsHost; }

#ifdef __SYCL_DEVICE_ONLY__
  // In device compilation accessor isn't inherited from host base classes, so
  // can't detect by it. Since we don't expect it to be ever called in device
  // execution, just use blind void *.
  void associateWithHandler(void *AccBase, access::target AccTarget);
  void associateWithHandler(void *AccBase, image_target AccTarget);
#else
  void associateWithHandlerCommon(detail::AccessorImplPtr AccImpl,
                                  int AccTarget);
  void associateWithHandler(detail::AccessorBaseHost *AccBase,
                            access::target AccTarget);
  void associateWithHandler(detail::UnsampledImageAccessorBaseHost *AccBase,
                            image_target AccTarget);
  void associateWithHandler(detail::SampledImageAccessorBaseHost *AccBase,
                            image_target AccTarget);
#endif

  // Recursively calls itself until arguments pack is fully processed.
  // The version for regular(standard layout) argument.
  template <typename T, typename... Ts>
  void setArgsHelper(int ArgIndex, T &&Arg, Ts &&...Args) {
    set_arg(ArgIndex, std::move(Arg));
    setArgsHelper(++ArgIndex, std::move(Args)...);
  }

  void setArgsHelper(int) {}

  void setLocalAccessorArgHelper(int ArgIndex,
                                 detail::LocalAccessorBaseHost &LocalAccBase) {
    detail::LocalAccessorImplPtr LocalAccImpl =
        detail::getSyclObjImpl(LocalAccBase);
    detail::LocalAccessorImplHost *Req = LocalAccImpl.get();
    MLocalAccStorage.push_back(std::move(LocalAccImpl));
    MArgs.emplace_back(detail::kernel_param_kind_t::kind_accessor, Req,
                       static_cast<int>(access::target::local), ArgIndex);
  }

  // setArgHelper for local accessor argument (legacy accessor interface)
  template <typename DataT, int Dims, access::mode AccessMode,
            access::placeholder IsPlaceholder>
  void setArgHelper(int ArgIndex,
                    accessor<DataT, Dims, AccessMode, access::target::local,
                             IsPlaceholder> &&Arg) {
    (void)ArgIndex;
    (void)Arg;
#ifndef __SYCL_DEVICE_ONLY__
    setLocalAccessorArgHelper(ArgIndex, Arg);
#endif
  }

  // setArgHelper for local accessor argument (up to date accessor interface)
  template <typename DataT, int Dims>
  void setArgHelper(int ArgIndex, local_accessor<DataT, Dims> &&Arg) {
    (void)ArgIndex;
    (void)Arg;
#ifndef __SYCL_DEVICE_ONLY__
    setLocalAccessorArgHelper(ArgIndex, Arg);
#endif
  }

  // setArgHelper for non local accessor argument.
  template <typename DataT, int Dims, access::mode AccessMode,
            access::target AccessTarget, access::placeholder IsPlaceholder>
  typename std::enable_if_t<AccessTarget != access::target::local, void>
  setArgHelper(
      int ArgIndex,
      accessor<DataT, Dims, AccessMode, AccessTarget, IsPlaceholder> &&Arg) {
    detail::AccessorBaseHost *AccBase = (detail::AccessorBaseHost *)&Arg;
    detail::AccessorImplPtr AccImpl = detail::getSyclObjImpl(*AccBase);
    detail::AccessorImplHost *Req = AccImpl.get();
    // Add accessor to the list of requirements.
    CGData.MRequirements.push_back(Req);
    // Store copy of the accessor.
    CGData.MAccStorage.push_back(std::move(AccImpl));
    // Add accessor to the list of arguments.
    MArgs.emplace_back(detail::kernel_param_kind_t::kind_accessor, Req,
                       static_cast<int>(AccessTarget), ArgIndex);
  }

  template <typename T> void setArgHelper(int ArgIndex, T &&Arg) {
    auto StoredArg = static_cast<void *>(storePlainArg(Arg));

    if (!std::is_same<cl_mem, T>::value && std::is_pointer<T>::value) {
      MArgs.emplace_back(detail::kernel_param_kind_t::kind_pointer, StoredArg,
                         sizeof(T), ArgIndex);
    } else {
      MArgs.emplace_back(detail::kernel_param_kind_t::kind_std_layout,
                         StoredArg, sizeof(T), ArgIndex);
    }
  }

  void setArgHelper(int ArgIndex, sampler &&Arg) {
    auto StoredArg = static_cast<void *>(storePlainArg(Arg));
    MArgs.emplace_back(detail::kernel_param_kind_t::kind_sampler, StoredArg,
                       sizeof(sampler), ArgIndex);
  }

  // setArgHelper for graph dynamic_parameters
  template <typename T>
  void
  setArgHelper(int ArgIndex,
               ext::oneapi::experimental::dynamic_parameter<T> DynamicParam) {
    // Extract and copy arg so we can move it into setArgHelper
    T ArgValue =
        *static_cast<T *>(detail::getValueFromDynamicParameter(DynamicParam));
    // Set the arg in the handler as normal
    setArgHelper(ArgIndex, std::move(ArgValue));
    // Register the dynamic parameter with the handler for later association
    // with the node being added
    registerDynamicParameter(DynamicParam, ArgIndex);
  }

  /// Registers a dynamic parameter with the handler for later association with
  /// the node being created
  /// @param DynamicParamBase
  /// @param ArgIndex
  void registerDynamicParameter(
      ext::oneapi::experimental::detail::dynamic_parameter_base
          &DynamicParamBase,
      int ArgIndex);

  // TODO: Unusued. Remove when ABI break is allowed.
  void verifyKernelInvoc(const kernel &Kernel) {
    std::ignore = Kernel;
    return;
  }

  /* The kernel passed to StoreLambda can take an id, an item or an nd_item as
   * its argument. Since esimd plugin directly invokes the kernel (doesn’t use
   * piKernelSetArg), the kernel argument type must be known to the plugin.
   * However, passing kernel argument type to the plugin requires changing ABI
   * in HostKernel class. To overcome this problem, helpers below wrap the
   * “original” kernel with a functor that always takes an nd_item as argument.
   * A functor is used instead of a lambda because extractArgsAndReqsFromLambda
   * needs access to the “original” kernel and keeps references to its internal
   * data, i.e. the kernel passed as argument cannot be local in scope. The
   * functor itself is again encapsulated in a std::function since functor’s
   * type is unknown to the plugin.
   */

  // For 'id, item w/wo offset, nd_item' kernel arguments
  template <class KernelType, class NormalizedKernelType, int Dims>
  KernelType *ResetHostKernelHelper(const KernelType &KernelFunc) {
    NormalizedKernelType NormalizedKernel(KernelFunc);
    auto NormalizedKernelFunc =
        std::function<void(const sycl::nd_item<Dims> &)>(NormalizedKernel);
    auto HostKernelPtr = new detail::HostKernel<decltype(NormalizedKernelFunc),
                                                sycl::nd_item<Dims>, Dims>(
        std::move(NormalizedKernelFunc));
    MHostKernel.reset(HostKernelPtr);
    return &HostKernelPtr->MKernel.template target<NormalizedKernelType>()
                ->MKernelFunc;
  }

  // For 'sycl::id<Dims>' kernel argument
  template <class KernelType, typename ArgT, int Dims>
  std::enable_if_t<std::is_same_v<ArgT, sycl::id<Dims>>, KernelType *>
  ResetHostKernel(const KernelType &KernelFunc) {
    struct NormalizedKernelType {
      KernelType MKernelFunc;
      NormalizedKernelType(const KernelType &KernelFunc)
          : MKernelFunc(KernelFunc) {}
      void operator()(const nd_item<Dims> &Arg) {
        detail::runKernelWithArg(MKernelFunc, Arg.get_global_id());
      }
    };
    return ResetHostKernelHelper<KernelType, struct NormalizedKernelType, Dims>(
        KernelFunc);
  }

  // For 'sycl::nd_item<Dims>' kernel argument
  template <class KernelType, typename ArgT, int Dims>
  std::enable_if_t<std::is_same_v<ArgT, sycl::nd_item<Dims>>, KernelType *>
  ResetHostKernel(const KernelType &KernelFunc) {
    struct NormalizedKernelType {
      KernelType MKernelFunc;
      NormalizedKernelType(const KernelType &KernelFunc)
          : MKernelFunc(KernelFunc) {}
      void operator()(const nd_item<Dims> &Arg) {
        detail::runKernelWithArg(MKernelFunc, Arg);
      }
    };
    return ResetHostKernelHelper<KernelType, struct NormalizedKernelType, Dims>(
        KernelFunc);
  }

  // For 'sycl::item<Dims, without_offset>' kernel argument
  template <class KernelType, typename ArgT, int Dims>
  std::enable_if_t<std::is_same_v<ArgT, sycl::item<Dims, false>>, KernelType *>
  ResetHostKernel(const KernelType &KernelFunc) {
    struct NormalizedKernelType {
      KernelType MKernelFunc;
      NormalizedKernelType(const KernelType &KernelFunc)
          : MKernelFunc(KernelFunc) {}
      void operator()(const nd_item<Dims> &Arg) {
        sycl::item<Dims, false> Item = detail::Builder::createItem<Dims, false>(
            Arg.get_global_range(), Arg.get_global_id());
        detail::runKernelWithArg(MKernelFunc, Item);
      }
    };
    return ResetHostKernelHelper<KernelType, struct NormalizedKernelType, Dims>(
        KernelFunc);
  }

  // For 'sycl::item<Dims, with_offset>' kernel argument
  template <class KernelType, typename ArgT, int Dims>
  std::enable_if_t<std::is_same_v<ArgT, sycl::item<Dims, true>>, KernelType *>
  ResetHostKernel(const KernelType &KernelFunc) {
    struct NormalizedKernelType {
      KernelType MKernelFunc;
      NormalizedKernelType(const KernelType &KernelFunc)
          : MKernelFunc(KernelFunc) {}
      void operator()(const nd_item<Dims> &Arg) {
        sycl::item<Dims, true> Item = detail::Builder::createItem<Dims, true>(
            Arg.get_global_range(), Arg.get_global_id(), Arg.get_offset());
        detail::runKernelWithArg(MKernelFunc, Item);
      }
    };
    return ResetHostKernelHelper<KernelType, struct NormalizedKernelType, Dims>(
        KernelFunc);
  }

  // For 'void' kernel argument (single_task)
  template <class KernelType, typename ArgT, int Dims>
  typename std::enable_if_t<std::is_same_v<ArgT, void>, KernelType *>
  ResetHostKernel(const KernelType &KernelFunc) {
    struct NormalizedKernelType {
      KernelType MKernelFunc;
      NormalizedKernelType(const KernelType &KernelFunc)
          : MKernelFunc(KernelFunc) {}
      void operator()(const nd_item<Dims> &Arg) {
        (void)Arg;
        detail::runKernelWithoutArg(MKernelFunc);
      }
    };
    return ResetHostKernelHelper<KernelType, struct NormalizedKernelType, Dims>(
        KernelFunc);
  }

  // For 'sycl::group<Dims>' kernel argument
  // 'wrapper'-based approach using 'NormalizedKernelType' struct is not used
  // for 'void(sycl::group<Dims>)' since 'void(sycl::group<Dims>)' is not
  // supported in ESIMD.
  template <class KernelType, typename ArgT, int Dims>
  std::enable_if_t<std::is_same_v<ArgT, sycl::group<Dims>>, KernelType *>
  ResetHostKernel(const KernelType &KernelFunc) {
    MHostKernel.reset(
        new detail::HostKernel<KernelType, ArgT, Dims>(KernelFunc));
    return (KernelType *)(MHostKernel->getPtr());
  }

  /// Verifies the kernel bundle to be used if any is set. This throws a
  /// sycl::exception with error code errc::kernel_not_supported if the used
  /// kernel bundle does not contain a suitable device image with the requested
  /// kernel.
  ///
  /// \param KernelName is the name of the SYCL kernel to check that the used
  ///                   kernel bundle contains.
#ifdef __INTEL_PREVIEW_BREAKING_CHANGES
  void verifyUsedKernelBundle(const std::string &KernelName) {
    verifyUsedKernelBundleInternal(detail::string_view{KernelName});
  }
  void verifyUsedKernelBundleInternal(detail::string_view KernelName);
#else
  void verifyUsedKernelBundle(const std::string &KernelName);
#endif

  /// Stores lambda to the template-free object
  ///
  /// Also initializes kernel name, list of arguments and requirements using
  /// information from the integration header.
  ///
  /// \param KernelFunc is a SYCL kernel function.
  template <typename KernelName, typename KernelType, int Dims,
            typename LambdaArgType>
  void StoreLambda(KernelType KernelFunc) {
    using KI = detail::KernelInfo<KernelName>;
    constexpr bool IsCallableWithKernelHandler =
        detail::KernelLambdaHasKernelHandlerArgT<KernelType,
                                                 LambdaArgType>::value;

    if (IsCallableWithKernelHandler && MIsHost) {
      throw sycl::feature_not_supported(
          "kernel_handler is not yet supported by host device.",
          PI_ERROR_INVALID_OPERATION);
    }

    KernelType *KernelPtr =
        ResetHostKernel<KernelType, LambdaArgType, Dims>(KernelFunc);

    constexpr bool KernelHasName =
        KI::getName() != nullptr && KI::getName()[0] != '\0';

    // Some host compilers may have different captures from Clang. Currently
    // there is no stable way of handling this when extracting the captures, so
    // a static assert is made to fail for incompatible kernel lambdas.
    static_assert(
        !KernelHasName || sizeof(KernelFunc) == KI::getKernelSize(),
        "Unexpected kernel lambda size. This can be caused by an "
        "external host compiler producing a lambda with an "
        "unexpected layout. This is a limitation of the compiler."
        "In many cases the difference is related to capturing constexpr "
        "variables. In such cases removing constexpr specifier aligns the "
        "captures between the host compiler and the device compiler."
        "\n"
        "In case of MSVC, passing "
        "-fsycl-host-compiler-options='/std:c++latest' "
        "might also help.");

    // Empty name indicates that the compilation happens without integration
    // header, so don't perform things that require it.
    if (KernelHasName) {
      // TODO support ESIMD in no-integration-header case too.
      MArgs.clear();
      extractArgsAndReqsFromLambda(reinterpret_cast<char *>(KernelPtr),
                                   KI::getNumParams(), &KI::getParamDesc(0),
                                   KI::isESIMD());
      MKernelName = KI::getName();
    } else {
      // In case w/o the integration header it is necessary to process
      // accessors from the list(which are associated with this handler) as
      // arguments. We must copy the associated accessors as they are checked
      // later during finalize.
      MArgs = MAssociatedAccesors;
    }

    // If the kernel lambda is callable with a kernel_handler argument, manifest
    // the associated kernel handler.
    if (IsCallableWithKernelHandler) {
      getOrInsertHandlerKernelBundle(/*Insert=*/true);
    }
  }

  /// Process kernel properties.
  ///
  /// Stores information about kernel properties into the handler.
  template <
      typename KernelName,
      typename PropertiesT = ext::oneapi::experimental::empty_properties_t>
  void processProperties(PropertiesT Props) {
    using KI = detail::KernelInfo<KernelName>;
    static_assert(
        ext::oneapi::experimental::is_property_list<PropertiesT>::value,
        "Template type is not a property list.");
    static_assert(
        !PropertiesT::template has_property<
            sycl::ext::intel::experimental::fp_control_key>() ||
            (PropertiesT::template has_property<
                 sycl::ext::intel::experimental::fp_control_key>() &&
             KI::isESIMD()),
        "Floating point control property is supported for ESIMD kernels only.");
    if constexpr (PropertiesT::template has_property<
                      sycl::ext::intel::experimental::cache_config_key>()) {
      auto Config = Props.template get_property<
          sycl::ext::intel::experimental::cache_config_key>();
      if (Config == sycl::ext::intel::experimental::large_slm) {
        setKernelCacheConfig(PI_EXT_KERNEL_EXEC_INFO_CACHE_LARGE_SLM);
      } else if (Config == sycl::ext::intel::experimental::large_data) {
        setKernelCacheConfig(PI_EXT_KERNEL_EXEC_INFO_CACHE_LARGE_DATA);
      }
    } else {
      std::ignore = Props;
    }

    constexpr bool UsesRootSync = PropertiesT::template has_property<
        sycl::ext::oneapi::experimental::use_root_sync_key>();
    setKernelIsCooperative(UsesRootSync);
  }

  /// Checks whether it is possible to copy the source shape to the destination
  /// shape(the shapes are described by the accessor ranges) by using
  /// copying by regions of memory and not copying element by element
  /// Shapes can be 1, 2 or 3 dimensional rectangles.
  template <int Dims_Src, int Dims_Dst>
  static bool IsCopyingRectRegionAvailable(const range<Dims_Src> Src,
                                           const range<Dims_Dst> Dst) {
    if (Dims_Src > Dims_Dst)
      return false;
    for (size_t I = 0; I < Dims_Src; ++I)
      if (Src[I] > Dst[I])
        return false;
    return true;
  }

  /// Handles some special cases of the copy operation from one accessor
  /// to another accessor. Returns true if the copy is handled here.
  ///
  /// \param Src is a source SYCL accessor.
  /// \param Dst is a destination SYCL accessor.
  template <typename TSrc, int DimSrc, access::mode ModeSrc,
            access::target TargetSrc, typename TDst, int DimDst,
            access::mode ModeDst, access::target TargetDst,
            access::placeholder IsPHSrc, access::placeholder IsPHDst>
  std::enable_if_t<(DimSrc > 0) && (DimDst > 0), bool>
  copyAccToAccHelper(accessor<TSrc, DimSrc, ModeSrc, TargetSrc, IsPHSrc> Src,
                     accessor<TDst, DimDst, ModeDst, TargetDst, IsPHDst> Dst) {
    if (!MIsHost &&
        IsCopyingRectRegionAvailable(Src.get_range(), Dst.get_range()))
      return false;

    range<1> LinearizedRange(Src.size());
    parallel_for<__copyAcc2Acc<TSrc, DimSrc, ModeSrc, TargetSrc, TDst, DimDst,
                               ModeDst, TargetDst, IsPHSrc, IsPHDst>>(
        LinearizedRange, [=](id<1> Id) {
          size_t Index = Id[0];
          id<DimSrc> SrcId = detail::getDelinearizedId(Src.get_range(), Index);
          id<DimDst> DstId = detail::getDelinearizedId(Dst.get_range(), Index);
          Dst[DstId] = Src[SrcId];
        });
    return true;
  }

  /// Handles some special cases of the copy operation from one accessor
  /// to another accessor. Returns true if the copy is handled here.
  ///
  /// Source must have at least as many bytes as the range accessed by Dst.
  ///
  /// \param Src is a source SYCL accessor.
  /// \param Dst is a destination SYCL accessor.
  template <typename TSrc, int DimSrc, access::mode ModeSrc,
            access::target TargetSrc, typename TDst, int DimDst,
            access::mode ModeDst, access::target TargetDst,
            access::placeholder IsPHSrc, access::placeholder IsPHDst>
  std::enable_if_t<DimSrc == 0 || DimDst == 0, bool>
  copyAccToAccHelper(accessor<TSrc, DimSrc, ModeSrc, TargetSrc, IsPHSrc> Src,
                     accessor<TDst, DimDst, ModeDst, TargetDst, IsPHDst> Dst) {
    if (!MIsHost)
      return false;

    single_task<__copyAcc2Acc<TSrc, DimSrc, ModeSrc, TargetSrc, TDst, DimDst,
                              ModeDst, TargetDst, IsPHSrc, IsPHDst>>(
        [=]() { *(Dst.get_pointer()) = *(Src.get_pointer()); });
    return true;
  }

#ifndef __SYCL_DEVICE_ONLY__
  /// Copies the content of memory object accessed by Src into the memory
  /// pointed by Dst.
  ///
  /// \param Src is a source SYCL accessor.
  /// \param Dst is a pointer to destination memory.
  template <typename TSrc, typename TDst, int Dim, access::mode AccMode,
            access::target AccTarget, access::placeholder IsPH>
  std::enable_if_t<(Dim > 0)>
  copyAccToPtrHost(accessor<TSrc, Dim, AccMode, AccTarget, IsPH> Src,
                   TDst *Dst) {
    range<Dim> Range = Src.get_range();
    parallel_for<__copyAcc2Ptr<TSrc, TDst, Dim, AccMode, AccTarget, IsPH>>(
        Range, [=](id<Dim> Index) {
          const size_t LinearIndex = detail::getLinearIndex(Index, Range);
          using TSrcNonConst = typename std::remove_const_t<TSrc>;
          (reinterpret_cast<TSrcNonConst *>(Dst))[LinearIndex] = Src[Index];
        });
  }

  /// Copies 1 element accessed by 0-dimensional accessor Src into the memory
  /// pointed by Dst.
  ///
  /// \param Src is a source SYCL accessor.
  /// \param Dst is a pointer to destination memory.
  template <typename TSrc, typename TDst, int Dim, access::mode AccMode,
            access::target AccTarget, access::placeholder IsPH>
  std::enable_if_t<Dim == 0>
  copyAccToPtrHost(accessor<TSrc, Dim, AccMode, AccTarget, IsPH> Src,
                   TDst *Dst) {
    single_task<__copyAcc2Ptr<TSrc, TDst, Dim, AccMode, AccTarget, IsPH>>(
        [=]() {
          using TSrcNonConst = typename std::remove_const_t<TSrc>;
          *(reinterpret_cast<TSrcNonConst *>(Dst)) = *(Src.get_pointer());
        });
  }

  /// Copies the memory pointed by Src into the memory accessed by Dst.
  ///
  /// \param Src is a pointer to source memory.
  /// \param Dst is a destination SYCL accessor.
  template <typename TSrc, typename TDst, int Dim, access::mode AccMode,
            access::target AccTarget, access::placeholder IsPH>
  std::enable_if_t<(Dim > 0)>
  copyPtrToAccHost(TSrc *Src,
                   accessor<TDst, Dim, AccMode, AccTarget, IsPH> Dst) {
    range<Dim> Range = Dst.get_range();
    parallel_for<__copyPtr2Acc<TSrc, TDst, Dim, AccMode, AccTarget, IsPH>>(
        Range, [=](id<Dim> Index) {
          const size_t LinearIndex = detail::getLinearIndex(Index, Range);
          Dst[Index] = (reinterpret_cast<const TDst *>(Src))[LinearIndex];
        });
  }

  /// Copies 1 element pointed by Src to memory accessed by 0-dimensional
  /// accessor Dst.
  ///
  /// \param Src is a pointer to source memory.
  /// \param Dst is a destination SYCL accessor.
  template <typename TSrc, typename TDst, int Dim, access::mode AccMode,
            access::target AccTarget, access::placeholder IsPH>
  std::enable_if_t<Dim == 0>
  copyPtrToAccHost(TSrc *Src,
                   accessor<TDst, Dim, AccMode, AccTarget, IsPH> Dst) {
    single_task<__copyPtr2Acc<TSrc, TDst, Dim, AccMode, AccTarget, IsPH>>(
        [=]() {
          *(Dst.get_pointer()) = *(reinterpret_cast<const TDst *>(Src));
        });
  }
#endif // __SYCL_DEVICE_ONLY__

  constexpr static bool isConstOrGlobal(access::target AccessTarget) {
    return AccessTarget == access::target::device ||
           AccessTarget == access::target::constant_buffer;
  }

  constexpr static bool isImageOrImageArray(access::target AccessTarget) {
    return AccessTarget == access::target::image ||
           AccessTarget == access::target::image_array;
  }

  constexpr static bool
  isValidTargetForExplicitOp(access::target AccessTarget) {
    return isConstOrGlobal(AccessTarget) || isImageOrImageArray(AccessTarget);
  }

  constexpr static bool isValidModeForSourceAccessor(access::mode AccessMode) {
    return AccessMode == access::mode::read ||
           AccessMode == access::mode::read_write;
  }

  constexpr static bool
  isValidModeForDestinationAccessor(access::mode AccessMode) {
    return AccessMode == access::mode::write ||
           AccessMode == access::mode::read_write ||
           AccessMode == access::mode::discard_write ||
           AccessMode == access::mode::discard_read_write;
  }

  // PI APIs only support select fill sizes: 1, 2, 4, 8, 16, 32, 64, 128
  constexpr static bool isBackendSupportedFillSize(size_t Size) {
    return Size == 1 || Size == 2 || Size == 4 || Size == 8 || Size == 16 ||
           Size == 32 || Size == 64 || Size == 128;
  }

  template <int Dims, typename LambdaArgType> struct TransformUserItemType {
    using type = std::conditional_t<
        std::is_convertible_v<nd_item<Dims>, LambdaArgType>, nd_item<Dims>,
        std::conditional_t<std::is_convertible_v<item<Dims>, LambdaArgType>,
                           item<Dims>, LambdaArgType>>;
  };

  std::optional<std::array<size_t, 3>> getMaxWorkGroups();
  // We need to use this version to support gcc 7.5.0. Remove when minimal
  // supported gcc version is bumped.
  std::tuple<std::array<size_t, 3>, bool> getMaxWorkGroups_v2();

  template <int Dims>
  std::tuple<range<Dims>, bool> getRoundedRange(range<Dims> UserRange) {
    range<Dims> RoundedRange = UserRange;
    // Disable the rounding-up optimizations under these conditions:
    // 1. The env var SYCL_DISABLE_PARALLEL_FOR_RANGE_ROUNDING is set.
    // 2. The kernel is provided via an interoperability method (this uses a
    // different code path).
    // 3. The range is already a multiple of the rounding factor.
    //
    // Cases 2 and 3 could be supported with extra effort.
    // As an optimization for the common case it is an
    // implementation choice to not support those scenarios.
    // Note that "this_item" is a free function, i.e. not tied to any
    // specific id or item. When concurrent parallel_fors are executing
    // on a device it is difficult to tell which parallel_for the call is
    // being made from. One could replicate portions of the
    // call-graph to make this_item calls kernel-specific but this is
    // not considered worthwhile.

    // Perform range rounding if rounding-up is enabled.
    if (this->DisableRangeRounding())
      return {range<Dims>{}, false};

    // Range should be a multiple of this for reasonable performance.
    size_t MinFactorX = 16;
    // Range should be a multiple of this for improved performance.
    size_t GoodFactor = 32;
    // Range should be at least this to make rounding worthwhile.
    size_t MinRangeX = 1024;

    // Check if rounding parameters have been set through environment:
    // SYCL_PARALLEL_FOR_RANGE_ROUNDING_PARAMS=MinRound:PreferredRound:MinRange
    this->GetRangeRoundingSettings(MinFactorX, GoodFactor, MinRangeX);

    // In SYCL, each dimension of a global range size is specified by
    // a size_t, which can be up to 64 bits.  All backends should be
    // able to accept a kernel launch with a 32-bit global range size
    // (i.e. do not throw an error).  The OpenCL CPU backend will
    // accept every 64-bit global range, but the GPU backends will not
    // generally accept every 64-bit global range.  So, when we get a
    // non-32-bit global range, we wrap the old kernel in a new kernel
    // that has each work item peform multiple invocations the old
    // kernel in a 32-bit global range.
    id<Dims> MaxNWGs = [&] {
      auto [MaxWGs, HasMaxWGs] = getMaxWorkGroups_v2();
      if (!HasMaxWGs) {
        id<Dims> Default;
        for (int i = 0; i < Dims; ++i)
          Default[i] = (std::numeric_limits<int32_t>::max)();
        return Default;
      }

      id<Dims> IdResult;
      size_t Limit = (std::numeric_limits<int>::max)();
      for (int i = 0; i < Dims; ++i)
        IdResult[i] = (std::min)(Limit, MaxWGs[Dims - i - 1]);
      return IdResult;
    }();
    auto M = (std::numeric_limits<uint32_t>::max)();
    range<Dims> MaxRange;
    for (int i = 0; i < Dims; ++i) {
      auto DesiredSize = MaxNWGs[i] * GoodFactor;
      MaxRange[i] =
          DesiredSize <= M ? DesiredSize : (M / GoodFactor) * GoodFactor;
    }

    bool DidAdjust = false;
    auto Adjust = [&](int Dim, size_t Value) {
      if (this->RangeRoundingTrace())
        std::cout << "parallel_for range adjusted at dim " << Dim << " from "
                  << RoundedRange[Dim] << " to " << Value << std::endl;
      RoundedRange[Dim] = Value;
      DidAdjust = true;
    };

    // Perform range rounding if there are sufficient work-items to
    // need rounding and the user-specified range is not a multiple of
    // a "good" value.
    if (RoundedRange[0] % MinFactorX != 0 && RoundedRange[0] >= MinRangeX) {
      // It is sufficient to round up just the first dimension.
      // Multiplying the rounded-up value of the first dimension
      // by the values of the remaining dimensions (if any)
      // will yield a rounded-up value for the total range.
      Adjust(0, ((RoundedRange[0] + GoodFactor - 1) / GoodFactor) * GoodFactor);
    }
#ifdef __SYCL_FORCE_PARALLEL_FOR_RANGE_ROUNDING__
    // If we are forcing range rounding kernels to be used, we always want the
    // rounded range kernel to be generated, even if rounding isn't needed
    DidAdjust = true;
#endif // __SYCL_FORCE_PARALLEL_FOR_RANGE_ROUNDING__

    for (int i = 0; i < Dims; ++i)
      if (RoundedRange[i] > MaxRange[i])
        Adjust(i, MaxRange[i]);

    if (!DidAdjust)
      return {range<Dims>{}, false};
    return {RoundedRange, true};
  }

  /// Defines and invokes a SYCL kernel function for the specified range.
  ///
  /// The SYCL kernel function is defined as a lambda function or a named
  /// function object type and given an id or item for indexing in the indexing
  /// space defined by range.
  /// If it is a named function object and the function object type is
  /// globally visible, there is no need for the developer to provide
  /// a kernel name for it.
  ///
  /// \param NumWorkItems is a range defining indexing space.
  /// \param KernelFunc is a SYCL kernel function.
  template <
      typename KernelName, typename KernelType, int Dims,
      typename PropertiesT = ext::oneapi::experimental::empty_properties_t>
  void parallel_for_lambda_impl(range<Dims> UserRange, PropertiesT Props,
                                KernelType KernelFunc) {
    throwIfActionIsCreated();
    throwOnLocalAccessorMisuse<KernelName, KernelType>();
    if (!range_size_fits_in_size_t(UserRange))
      throw sycl::exception(make_error_code(errc::runtime),
                            "The total number of work-items in "
                            "a range must fit within size_t");

    using LambdaArgType = sycl::detail::lambda_arg_type<KernelType, item<Dims>>;

    // If 1D kernel argument is an integral type, convert it to sycl::item<1>
    // If user type is convertible from sycl::item/sycl::nd_item, use
    // sycl::item/sycl::nd_item to transport item information
    using TransformedArgType = std::conditional_t<
        std::is_integral<LambdaArgType>::value && Dims == 1, item<Dims>,
        typename TransformUserItemType<Dims, LambdaArgType>::type>;

    static_assert(!std::is_same_v<TransformedArgType, sycl::nd_item<Dims>>,
                  "Kernel argument cannot have a sycl::nd_item type in "
                  "sycl::parallel_for with sycl::range");

#if defined(SYCL2020_CONFORMANT_APIS) ||                                       \
    defined(__INTEL_PREVIEW_BREAKING_CHANGES)
    static_assert(std::is_convertible_v<item<Dims>, LambdaArgType> ||
                      std::is_convertible_v<item<Dims, false>, LambdaArgType>,
                  "sycl::parallel_for(sycl::range) kernel must have the "
                  "first argument of sycl::item type, or of a type which is "
                  "implicitly convertible from sycl::item");

    using RefLambdaArgType = std::add_lvalue_reference_t<LambdaArgType>;
    static_assert(
        (std::is_invocable_v<KernelType, RefLambdaArgType> ||
         std::is_invocable_v<KernelType, RefLambdaArgType, kernel_handler>),
        "SYCL kernel lambda/functor has an unexpected signature, it should be "
        "invocable with sycl::item and optionally sycl::kernel_handler");
#endif

    // TODO: Properties may change the kernel function, so in order to avoid
    //       conflicts they should be included in the name.
    using NameT =
        typename detail::get_kernel_name_t<KernelName, KernelType>::name;

    verifyUsedKernelBundle(detail::KernelInfo<NameT>::getName());

    // Range rounding can be disabled by the user.
    // Range rounding is not done on the host device.
    // Range rounding is supported only for newer SYCL standards.
#if !defined(__SYCL_DISABLE_PARALLEL_FOR_RANGE_ROUNDING__) &&                  \
    !defined(DPCPP_HOST_DEVICE_OPENMP) &&                                      \
    !defined(DPCPP_HOST_DEVICE_PERF_NATIVE) && SYCL_LANGUAGE_VERSION >= 202001
    auto [RoundedRange, HasRoundedRange] = getRoundedRange(UserRange);
    if (HasRoundedRange) {
      using NameWT = typename detail::get_kernel_wrapper_name_t<NameT>::name;
      auto Wrapper =
          getRangeRoundedKernelLambda<NameWT, TransformedArgType, Dims>(
              KernelFunc, UserRange);

      using KName = std::conditional_t<std::is_same<KernelType, NameT>::value,
                                       decltype(Wrapper), NameWT>;

      kernel_parallel_for_wrapper<KName, TransformedArgType, decltype(Wrapper),
                                  PropertiesT>(Wrapper);
#ifndef __SYCL_DEVICE_ONLY__
      // We are executing over the rounded range, but there are still
      // items/ids that are are constructed in ther range rounded
      // kernel use items/ids in the user range, which means that
      // __SYCL_ASSUME_INT can still be violated. So check the bounds
      // of the user range, instead of the rounded range.
      detail::checkValueRange<Dims>(UserRange);
      MNDRDesc.set(RoundedRange);
      StoreLambda<KName, decltype(Wrapper), Dims, TransformedArgType>(
          std::move(Wrapper));
      setType(detail::CG::Kernel);
      setNDRangeUsed(false);
#endif
    } else
#endif // !__SYCL_DISABLE_PARALLEL_FOR_RANGE_ROUNDING__ &&
       // !DPCPP_HOST_DEVICE_OPENMP && !DPCPP_HOST_DEVICE_PERF_NATIVE &&
       // SYCL_LANGUAGE_VERSION >= 202001
    {
      (void)UserRange;
      (void)Props;
#ifndef __SYCL_FORCE_PARALLEL_FOR_RANGE_ROUNDING__
      // If parallel_for range rounding is forced then only range rounded
      // kernel is generated
      kernel_parallel_for_wrapper<NameT, TransformedArgType, KernelType,
                                  PropertiesT>(KernelFunc);
#ifndef __SYCL_DEVICE_ONLY__
      processProperties<NameT, PropertiesT>(Props);
      detail::checkValueRange<Dims>(UserRange);
      MNDRDesc.set(std::move(UserRange));
      StoreLambda<NameT, KernelType, Dims, TransformedArgType>(
          std::move(KernelFunc));
      setType(detail::CG::Kernel);
      setNDRangeUsed(false);
#endif
#else
      (void)KernelFunc;
#endif // __SYCL_FORCE_PARALLEL_FOR_RANGE_ROUNDING__
    }
  }

  /// Defines and invokes a SYCL kernel function for the specified nd_range.
  ///
  /// The SYCL kernel function is defined as a lambda function or a named
  /// function object type and given an id or item for indexing in the indexing
  /// space defined by range.
  /// If it is a named function object and the function object type is
  /// globally visible, there is no need for the developer to provide
  /// a kernel name for it.
  ///
  /// \param ExecutionRange is a ND-range defining global and local sizes as
  /// well as offset.
  /// \param Properties is the properties.
  /// \param KernelFunc is a SYCL kernel function.
  template <typename KernelName, typename KernelType, int Dims,
            typename PropertiesT>
  void parallel_for_impl(nd_range<Dims> ExecutionRange, PropertiesT Props,
                         _KERNELFUNCPARAM(KernelFunc)) {
    throwIfActionIsCreated();
    // TODO: Properties may change the kernel function, so in order to avoid
    //       conflicts they should be included in the name.
    using NameT =
        typename detail::get_kernel_name_t<KernelName, KernelType>::name;
    verifyUsedKernelBundle(detail::KernelInfo<NameT>::getName());
    using LambdaArgType =
        sycl::detail::lambda_arg_type<KernelType, nd_item<Dims>>;
#if defined(SYCL2020_CONFORMANT_APIS) ||                                       \
    defined(__INTEL_PREVIEW_BREAKING_CHANGES)
    static_assert(
        std::is_convertible_v<sycl::nd_item<Dims>, LambdaArgType>,
        "Kernel argument of a sycl::parallel_for with sycl::nd_range "
        "must be either sycl::nd_item or be convertible from sycl::nd_item");
    using TransformedArgType = sycl::nd_item<Dims>;
#else
    // If user type is convertible from sycl::item/sycl::nd_item, use
    // sycl::item/sycl::nd_item to transport item information
    using TransformedArgType =
        typename TransformUserItemType<Dims, LambdaArgType>::type;
#endif

    (void)ExecutionRange;
    (void)Props;
    kernel_parallel_for_wrapper<NameT, TransformedArgType, KernelType,
                                PropertiesT>(KernelFunc);
#ifndef __SYCL_DEVICE_ONLY__
    processProperties<NameT, PropertiesT>(Props);
    detail::checkValueRange<Dims>(ExecutionRange);
    MNDRDesc.set(std::move(ExecutionRange));
    StoreLambda<NameT, KernelType, Dims, TransformedArgType>(
        std::move(KernelFunc));
    setType(detail::CG::Kernel);
    setNDRangeUsed(true);
#endif
  }

  /// Defines and invokes a SYCL kernel function for the specified range.
  ///
  /// The SYCL kernel function is defined as SYCL kernel object. The kernel
  /// invocation method has no functors and cannot be called on host.
  ///
  /// \param NumWorkItems is a range defining indexing space.
  /// \param Kernel is a SYCL kernel function.
  template <int Dims>
  void parallel_for_impl(range<Dims> NumWorkItems, kernel Kernel) {
    throwIfActionIsCreated();
    MKernel = detail::getSyclObjImpl(std::move(Kernel));
    detail::checkValueRange<Dims>(NumWorkItems);
    MNDRDesc.set(std::move(NumWorkItems));
    setType(detail::CG::Kernel);
    setNDRangeUsed(false);
    extractArgsAndReqs();
    MKernelName = getKernelName();
  }

  /// Hierarchical kernel invocation method of a kernel defined as a lambda
  /// encoding the body of each work-group to launch.
  ///
  /// Lambda may contain multiple calls to parallel_for_work_item(...) methods
  /// representing the execution on each work-item. Launches NumWorkGroups
  /// work-groups of runtime-defined size.
  ///
  /// \param NumWorkGroups is a range describing the number of work-groups in
  /// each dimension.
  /// \param KernelFunc is a lambda representing kernel.
  template <
      typename KernelName, typename KernelType, int Dims,
      typename PropertiesT = ext::oneapi::experimental::empty_properties_t>
  void parallel_for_work_group_lambda_impl(range<Dims> NumWorkGroups,
                                           PropertiesT Props,
                                           _KERNELFUNCPARAM(KernelFunc)) {
    throwIfActionIsCreated();
    // TODO: Properties may change the kernel function, so in order to avoid
    //       conflicts they should be included in the name.
    using NameT =
        typename detail::get_kernel_name_t<KernelName, KernelType>::name;
    verifyUsedKernelBundle(detail::KernelInfo<NameT>::getName());
    using LambdaArgType =
        sycl::detail::lambda_arg_type<KernelType, group<Dims>>;
    (void)NumWorkGroups;
    (void)Props;
    kernel_parallel_for_work_group_wrapper<NameT, LambdaArgType, KernelType,
                                           PropertiesT>(KernelFunc);
#ifndef __SYCL_DEVICE_ONLY__
    processProperties<NameT, PropertiesT>(Props);
    detail::checkValueRange<Dims>(NumWorkGroups);
    MNDRDesc.setNumWorkGroups(NumWorkGroups);
    StoreLambda<NameT, KernelType, Dims, LambdaArgType>(std::move(KernelFunc));
    setType(detail::CG::Kernel);
    setNDRangeUsed(false);
#endif // __SYCL_DEVICE_ONLY__
  }

  /// Hierarchical kernel invocation method of a kernel defined as a lambda
  /// encoding the body of each work-group to launch.
  ///
  /// Lambda may contain multiple calls to parallel_for_work_item(...) methods
  /// representing the execution on each work-item. Launches NumWorkGroups
  /// work-groups of WorkGroupSize size.
  ///
  /// \param NumWorkGroups is a range describing the number of work-groups in
  /// each dimension.
  /// \param WorkGroupSize is a range describing the size of work-groups in
  /// each dimension.
  /// \param KernelFunc is a lambda representing kernel.
  template <
      typename KernelName, typename KernelType, int Dims,
      typename PropertiesT = ext::oneapi::experimental::empty_properties_t>
  void parallel_for_work_group_lambda_impl(range<Dims> NumWorkGroups,
                                           range<Dims> WorkGroupSize,
                                           PropertiesT Props,
                                           _KERNELFUNCPARAM(KernelFunc)) {
    throwIfActionIsCreated();
    // TODO: Properties may change the kernel function, so in order to avoid
    //       conflicts they should be included in the name.
    using NameT =
        typename detail::get_kernel_name_t<KernelName, KernelType>::name;
    verifyUsedKernelBundle(detail::KernelInfo<NameT>::getName());
    using LambdaArgType =
        sycl::detail::lambda_arg_type<KernelType, group<Dims>>;
    (void)NumWorkGroups;
    (void)WorkGroupSize;
    (void)Props;
    kernel_parallel_for_work_group_wrapper<NameT, LambdaArgType, KernelType,
                                           PropertiesT>(KernelFunc);
#ifndef __SYCL_DEVICE_ONLY__
    processProperties<NameT, PropertiesT>(Props);
    nd_range<Dims> ExecRange =
        nd_range<Dims>(NumWorkGroups * WorkGroupSize, WorkGroupSize);
    detail::checkValueRange<Dims>(ExecRange);
    MNDRDesc.set(std::move(ExecRange));
    StoreLambda<NameT, KernelType, Dims, LambdaArgType>(std::move(KernelFunc));
    setType(detail::CG::Kernel);
#endif // __SYCL_DEVICE_ONLY__
  }

#ifdef SYCL_LANGUAGE_VERSION
#define __SYCL_KERNEL_ATTR__ [[clang::sycl_kernel]]
#else
#define __SYCL_KERNEL_ATTR__
#endif

  // NOTE: the name of this function - "kernel_single_task" - is used by the
  // Front End to determine kernel invocation kind.
  template <typename KernelName, typename KernelType, typename... Props>
#ifdef __SYCL_DEVICE_ONLY__
  [[__sycl_detail__::add_ir_attributes_function(
      "sycl-single-task",
      ext::oneapi::experimental::detail::PropertyMetaInfo<Props>::name...,
      nullptr,
      ext::oneapi::experimental::detail::PropertyMetaInfo<Props>::value...)]]
#endif
  __SYCL_KERNEL_ATTR__ void kernel_single_task(_KERNELFUNCPARAM(KernelFunc)) {
#ifdef __SYCL_DEVICE_ONLY__
    KernelFunc();
#else
    (void)KernelFunc;
#endif
  }

  // NOTE: the name of this function - "kernel_single_task" - is used by the
  // Front End to determine kernel invocation kind.
  template <typename KernelName, typename KernelType, typename... Props>
#ifdef __SYCL_DEVICE_ONLY__
  [[__sycl_detail__::add_ir_attributes_function(
      "sycl-single-task",
      ext::oneapi::experimental::detail::PropertyMetaInfo<Props>::name...,
      nullptr,
      ext::oneapi::experimental::detail::PropertyMetaInfo<Props>::value...)]]
#endif
  __SYCL_KERNEL_ATTR__ void kernel_single_task(_KERNELFUNCPARAM(KernelFunc),
                                               kernel_handler KH) {
#ifdef __SYCL_DEVICE_ONLY__
    KernelFunc(KH);
#else
    (void)KernelFunc;
    (void)KH;
#endif
  }

  // NOTE: the name of these functions - "kernel_parallel_for" - are used by the
  // Front End to determine kernel invocation kind.
  template <typename KernelName, typename ElementType, typename KernelType,
            typename... Props>
#ifdef __SYCL_DEVICE_ONLY__
  [[__sycl_detail__::add_ir_attributes_function(
      ext::oneapi::experimental::detail::PropertyMetaInfo<Props>::name...,
      ext::oneapi::experimental::detail::PropertyMetaInfo<Props>::value...)]]
#endif
  __SYCL_KERNEL_ATTR__ void kernel_parallel_for(_KERNELFUNCPARAM(KernelFunc)) {
#ifdef __SYCL_DEVICE_ONLY__
    KernelFunc(detail::Builder::getElement(detail::declptr<ElementType>()));
#else
    (void)KernelFunc;
#endif
  }

  // NOTE: the name of these functions - "kernel_parallel_for" - are used by the
  // Front End to determine kernel invocation kind.
  template <typename KernelName, typename ElementType, typename KernelType,
            typename... Props>
#ifdef __SYCL_DEVICE_ONLY__
  [[__sycl_detail__::add_ir_attributes_function(
      ext::oneapi::experimental::detail::PropertyMetaInfo<Props>::name...,
      ext::oneapi::experimental::detail::PropertyMetaInfo<Props>::value...)]]
#endif
  __SYCL_KERNEL_ATTR__ void kernel_parallel_for(_KERNELFUNCPARAM(KernelFunc),
                                                kernel_handler KH) {
#ifdef __SYCL_DEVICE_ONLY__
    KernelFunc(detail::Builder::getElement(detail::declptr<ElementType>()), KH);
#else
    (void)KernelFunc;
    (void)KH;
#endif
  }

  // NOTE: the name of this function - "kernel_parallel_for_work_group" - is
  // used by the Front End to determine kernel invocation kind.
  template <typename KernelName, typename ElementType, typename KernelType,
            typename... Props>
#ifdef __SYCL_DEVICE_ONLY__
  [[__sycl_detail__::add_ir_attributes_function(
      ext::oneapi::experimental::detail::PropertyMetaInfo<Props>::name...,
      ext::oneapi::experimental::detail::PropertyMetaInfo<Props>::value...)]]
#endif
  __SYCL_KERNEL_ATTR__ void
  kernel_parallel_for_work_group(_KERNELFUNCPARAM(KernelFunc)) {
#ifdef __SYCL_DEVICE_ONLY__
    KernelFunc(detail::Builder::getElement(detail::declptr<ElementType>()));
#else
    (void)KernelFunc;
#endif
  }

  // NOTE: the name of this function - "kernel_parallel_for_work_group" - is
  // used by the Front End to determine kernel invocation kind.
  template <typename KernelName, typename ElementType, typename KernelType,
            typename... Props>
#ifdef __SYCL_DEVICE_ONLY__
  [[__sycl_detail__::add_ir_attributes_function(
      ext::oneapi::experimental::detail::PropertyMetaInfo<Props>::name...,
      ext::oneapi::experimental::detail::PropertyMetaInfo<Props>::value...)]]
#endif
  __SYCL_KERNEL_ATTR__ void
  kernel_parallel_for_work_group(_KERNELFUNCPARAM(KernelFunc),
                                 kernel_handler KH) {
#ifdef __SYCL_DEVICE_ONLY__
    KernelFunc(detail::Builder::getElement(detail::declptr<ElementType>()), KH);
#else
    (void)KernelFunc;
    (void)KH;
#endif
  }

  template <typename... Props> struct KernelPropertiesUnpackerImpl {
    // Just pass extra Props... as template parameters to the underlying
    // Caller->* member functions. Don't have reflection so try to use
    // templates as much as possible to reduce the amount of boilerplate code
    // needed. All the type checks are expected to be done at the Caller's
    // methods side.

    template <typename... TypesToForward, typename... ArgsTy>
    static void kernel_single_task_unpack(handler *h, ArgsTy... Args) {
      h->kernel_single_task<TypesToForward..., Props...>(Args...);
    }

    template <typename... TypesToForward, typename... ArgsTy>
    static void kernel_parallel_for_unpack(handler *h, ArgsTy... Args) {
      h->kernel_parallel_for<TypesToForward..., Props...>(Args...);
    }

    template <typename... TypesToForward, typename... ArgsTy>
    static void kernel_parallel_for_work_group_unpack(handler *h,
                                                      ArgsTy... Args) {
      h->kernel_parallel_for_work_group<TypesToForward..., Props...>(Args...);
    }
  };

  template <typename PropertiesT>
  struct KernelPropertiesUnpacker : public KernelPropertiesUnpackerImpl<> {
    // This should always fail outside the specialization below but must be
    // dependent to avoid failing even if not instantiated.
    static_assert(
        ext::oneapi::experimental::is_property_list<PropertiesT>::value,
        "Template type is not a property list.");
  };

  template <typename... Props>
  struct KernelPropertiesUnpacker<
      ext::oneapi::experimental::detail::properties_t<Props...>>
      : public KernelPropertiesUnpackerImpl<Props...> {};

  // Helper function to
  //
  //   * Make use of the KernelPropertiesUnpacker above
  //   * Decide if we need an extra kernel_handler parameter
  //
  // The interface uses a \p Lambda callback to propagate that information back
  // to the caller as we need the caller to communicate:
  //
  //   * Name of the method to call
  //   * Provide explicit template type parameters for the call
  //
  // Couldn't think of a better way to achieve both.
  template <typename KernelName, typename KernelType, typename PropertiesT,
            bool HasKernelHandlerArg, typename FuncTy>
  void unpack(_KERNELFUNCPARAM(KernelFunc), FuncTy Lambda) {
#ifdef __SYCL_DEVICE_ONLY__
    detail::CheckDeviceCopyable<KernelType>();
#endif // __SYCL_DEVICE_ONLY__
    using MergedPropertiesT =
        typename detail::GetMergedKernelProperties<KernelType,
                                                   PropertiesT>::type;
    using Unpacker = KernelPropertiesUnpacker<MergedPropertiesT>;
#ifndef __SYCL_DEVICE_ONLY__
    // If there are properties provided by get method then process them.
    if constexpr (ext::oneapi::experimental::detail::
                      HasKernelPropertiesGetMethod<
                          _KERNELFUNCPARAMTYPE>::value) {
      processProperties<KernelName>(
          KernelFunc.get(ext::oneapi::experimental::properties_tag{}));
    }
#endif
    if constexpr (HasKernelHandlerArg) {
      kernel_handler KH;
      Lambda(Unpacker{}, this, KernelFunc, KH);
    } else {
      Lambda(Unpacker{}, this, KernelFunc);
    }
  }

  // NOTE: to support kernel_handler argument in kernel lambdas, only
  // kernel_***_wrapper functions must be called in this code

  template <
      typename KernelName, typename KernelType,
      typename PropertiesT = ext::oneapi::experimental::empty_properties_t>
  void kernel_single_task_wrapper(_KERNELFUNCPARAM(KernelFunc)) {
    unpack<KernelName, KernelType, PropertiesT,
           detail::KernelLambdaHasKernelHandlerArgT<KernelType>::value>(
        KernelFunc, [&](auto Unpacker, auto... args) {
          Unpacker.template kernel_single_task_unpack<KernelName, KernelType>(
              args...);
        });
  }

  template <
      typename KernelName, typename ElementType, typename KernelType,
      typename PropertiesT = ext::oneapi::experimental::empty_properties_t>
  void kernel_parallel_for_wrapper(_KERNELFUNCPARAM(KernelFunc)) {
    unpack<KernelName, KernelType, PropertiesT,
           detail::KernelLambdaHasKernelHandlerArgT<KernelType,
                                                    ElementType>::value>(
        KernelFunc, [&](auto Unpacker, auto... args) {
          Unpacker.template kernel_parallel_for_unpack<KernelName, ElementType,
                                                       KernelType>(args...);
        });
  }

  template <
      typename KernelName, typename ElementType, typename KernelType,
      typename PropertiesT = ext::oneapi::experimental::empty_properties_t>
  void kernel_parallel_for_work_group_wrapper(_KERNELFUNCPARAM(KernelFunc)) {
    unpack<KernelName, KernelType, PropertiesT,
           detail::KernelLambdaHasKernelHandlerArgT<KernelType,
                                                    ElementType>::value>(
        KernelFunc, [&](auto Unpacker, auto... args) {
          Unpacker.template kernel_parallel_for_work_group_unpack<
              KernelName, ElementType, KernelType>(args...);
        });
  }

  /// Defines and invokes a SYCL kernel function as a function object type.
  ///
  /// If it is a named function object and the function object type is
  /// globally visible, there is no need for the developer to provide
  /// a kernel name for it.
  ///
  /// \param KernelFunc is a SYCL kernel function.
  template <
      typename KernelName, typename KernelType,
      typename PropertiesT = ext::oneapi::experimental::empty_properties_t>
  void single_task_lambda_impl(PropertiesT Props,
                               _KERNELFUNCPARAM(KernelFunc)) {
    (void)Props;
    throwIfActionIsCreated();
    throwOnLocalAccessorMisuse<KernelName, KernelType>();
    // TODO: Properties may change the kernel function, so in order to avoid
    //       conflicts they should be included in the name.
    using NameT =
        typename detail::get_kernel_name_t<KernelName, KernelType>::name;
    verifyUsedKernelBundle(detail::KernelInfo<NameT>::getName());
    kernel_single_task_wrapper<NameT, KernelType, PropertiesT>(KernelFunc);
#ifndef __SYCL_DEVICE_ONLY__
    // No need to check if range is out of INT_MAX limits as it's compile-time
    // known constant.
    MNDRDesc.set(range<1>{1});
    processProperties<NameT, PropertiesT>(Props);
    StoreLambda<NameT, KernelType, /*Dims*/ 1, void>(KernelFunc);
    setType(detail::CG::Kernel);
#endif
  }

  void setStateExplicitKernelBundle();
  void setStateSpecConstSet();
  bool isStateExplicitKernelBundle() const;

  std::shared_ptr<detail::kernel_bundle_impl>
  getOrInsertHandlerKernelBundle(bool Insert) const;

  void setHandlerKernelBundle(kernel Kernel);

  void setHandlerKernelBundle(
      const std::shared_ptr<detail::kernel_bundle_impl> &NewKernelBundleImpPtr);

  template <typename FuncT>
  std::enable_if_t<detail::check_fn_signature<std::remove_reference_t<FuncT>,
                                              void()>::value ||
                   detail::check_fn_signature<std::remove_reference_t<FuncT>,
                                              void(interop_handle)>::value>
  host_task_impl(FuncT &&Func) {
    throwIfActionIsCreated();

    MNDRDesc.set(range<1>(1));
    // Need to copy these rather than move so that we can check associated
    // accessors during finalize
    MArgs = MAssociatedAccesors;

    MHostTask.reset(new detail::HostTask(std::move(Func)));

    setType(detail::CG::CodeplayHostTask);
  }

  /// @brief Get the command graph if any associated with this handler. It can
  /// come from either the associated queue or from being set explicitly through
  /// the appropriate constructor.
  std::shared_ptr<ext::oneapi::experimental::detail::graph_impl>
  getCommandGraph() const;

  /// Sets the user facing node type of this operation, used for operations
  /// which are recorded to a graph. Since some operations may actually be a
  /// different type than the user submitted, e.g. a fill() which is performed
  /// as a kernel submission.
  /// @param Type The actual type based on what handler functions the user
  /// called.
  void setUserFacingNodeType(ext::oneapi::experimental::node_type Type);

public:
  handler(const handler &) = delete;
  handler(handler &&) = delete;
  handler &operator=(const handler &) = delete;
  handler &operator=(handler &&) = delete;

  template <auto &SpecName>
  void set_specialization_constant(
      typename std::remove_reference_t<decltype(SpecName)>::value_type Value) {

    setStateSpecConstSet();

    std::shared_ptr<detail::kernel_bundle_impl> KernelBundleImplPtr =
        getOrInsertHandlerKernelBundle(/*Insert=*/true);

    detail::createSyclObjFromImpl<kernel_bundle<bundle_state::input>>(
        KernelBundleImplPtr)
        .set_specialization_constant<SpecName>(Value);
  }

  template <auto &SpecName>
  typename std::remove_reference_t<decltype(SpecName)>::value_type
  get_specialization_constant() const {

    if (isStateExplicitKernelBundle())
      throw sycl::exception(make_error_code(errc::invalid),
                            "Specialization constants cannot be read after "
                            "explicitly setting the used kernel bundle");

    std::shared_ptr<detail::kernel_bundle_impl> KernelBundleImplPtr =
        getOrInsertHandlerKernelBundle(/*Insert=*/true);

    return detail::createSyclObjFromImpl<kernel_bundle<bundle_state::input>>(
               KernelBundleImplPtr)
        .get_specialization_constant<SpecName>();
  }

  void
  use_kernel_bundle(const kernel_bundle<bundle_state::executable> &ExecBundle);

  /// Requires access to the memory object associated with the placeholder
  /// accessor. Calling this function with a non-placeholder accessor has no
  /// effect.
  ///
  /// The command group has a requirement to gain access to the given memory
  /// object before executing.
  ///
  /// \param Acc is a SYCL accessor describing required memory region.
  template <typename DataT, int Dims, access::mode AccMode,
            access::target AccTarget, access::placeholder isPlaceholder>
  void require(accessor<DataT, Dims, AccMode, AccTarget, isPlaceholder> Acc) {
    if (Acc.is_placeholder())
      associateWithHandler(&Acc, AccTarget);
  }

  /// Requires access to the memory object associated with the placeholder
  /// accessor contained in a dynamic_parameter object. Calling this function
  /// with a non-placeholder accessor has no effect.
  ///
  /// The command group has a requirement to gain access to the given memory
  /// object before executing.
  ///
  /// \param dynamicParamAcc is dynamic_parameter containing a SYCL accessor
  /// describing required memory region.
  template <typename DataT, int Dims, access::mode AccMode,
            access::target AccTarget, access::placeholder isPlaceholder>
  void require(ext::oneapi::experimental::dynamic_parameter<
               accessor<DataT, Dims, AccMode, AccTarget, isPlaceholder>>
                   dynamicParamAcc) {
    using AccT = accessor<DataT, Dims, AccMode, AccTarget, isPlaceholder>;
    AccT Acc = *static_cast<AccT *>(
        detail::getValueFromDynamicParameter(dynamicParamAcc));
    if (Acc.is_placeholder())
      associateWithHandler(&Acc, AccTarget);
  }

  /// Registers event dependencies on this command group.
  ///
  /// \param Event is a valid SYCL event to wait on.
  void depends_on(event Event);

  /// Registers event dependencies on this command group.
  ///
  /// \param Events is a vector of valid SYCL events to wait on.
  void depends_on(const std::vector<event> &Events);

  template <typename T>
  using remove_cv_ref_t = typename std::remove_cv_t<std::remove_reference_t<T>>;

  template <typename U, typename T>
  using is_same_type = std::is_same<remove_cv_ref_t<U>, remove_cv_ref_t<T>>;

  template <typename T> struct ShouldEnableSetArg {
    static constexpr bool value =
        std::is_trivially_copyable_v<std::remove_reference_t<T>>
#if SYCL_LANGUAGE_VERSION && SYCL_LANGUAGE_VERSION <= 201707
            && std::is_standard_layout<std::remove_reference_t<T>>::value
#endif
        || is_same_type<sampler, T>::value // Sampler
        || (!is_same_type<cl_mem, T>::value &&
            std::is_pointer_v<remove_cv_ref_t<T>>) // USM
        || is_same_type<cl_mem, T>::value;         // Interop
  };

  /// Sets argument for OpenCL interoperability kernels.
  ///
  /// Registers Arg passed as argument # ArgIndex.
  ///
  /// \param ArgIndex is a positional number of argument to be set.
  /// \param Arg is an argument value to be set.
  template <typename T>
  typename std::enable_if_t<ShouldEnableSetArg<T>::value, void>
  set_arg(int ArgIndex, T &&Arg) {
    setArgHelper(ArgIndex, std::move(Arg));
  }

  template <typename DataT, int Dims, access::mode AccessMode,
            access::target AccessTarget, access::placeholder IsPlaceholder>
  void
  set_arg(int ArgIndex,
          accessor<DataT, Dims, AccessMode, AccessTarget, IsPlaceholder> Arg) {
    setArgHelper(ArgIndex, std::move(Arg));
  }

  template <typename DataT, int Dims>
  void set_arg(int ArgIndex, local_accessor<DataT, Dims> Arg) {
    setArgHelper(ArgIndex, std::move(Arg));
  }

  // set_arg for graph dynamic_parameters
  template <typename T>
  void set_arg(int argIndex,
               ext::oneapi::experimental::dynamic_parameter<T> &dynamicParam) {
    setArgHelper(argIndex, dynamicParam);
  }

  /// Sets arguments for OpenCL interoperability kernels.
  ///
  /// Registers pack of arguments(Args) with indexes starting from 0.
  ///
  /// \param Args are argument values to be set.
  template <typename... Ts> void set_args(Ts &&...Args) {
    setArgsHelper(0, std::move(Args)...);
  }

  /// Defines and invokes a SYCL kernel function as a function object type.
  ///
  /// If it is a named function object and the function object type is
  /// globally visible, there is no need for the developer to provide
  /// a kernel name for it.
  ///
  /// \param KernelFunc is a SYCL kernel function.
  template <typename KernelName = detail::auto_name, typename KernelType>
  void single_task(_KERNELFUNCPARAM(KernelFunc)) {
    single_task_lambda_impl<KernelName>(
        ext::oneapi::experimental::empty_properties_t{}, KernelFunc);
  }

  template <typename KernelName = detail::auto_name, typename KernelType>
  void parallel_for(range<1> NumWorkItems, _KERNELFUNCPARAM(KernelFunc)) {
    parallel_for_lambda_impl<KernelName>(
        NumWorkItems, ext::oneapi::experimental::empty_properties_t{},
        std::move(KernelFunc));
  }

  template <typename KernelName = detail::auto_name, typename KernelType>
  void parallel_for(range<2> NumWorkItems, _KERNELFUNCPARAM(KernelFunc)) {
    parallel_for_lambda_impl<KernelName>(
        NumWorkItems, ext::oneapi::experimental::empty_properties_t{},
        std::move(KernelFunc));
  }

  template <typename KernelName = detail::auto_name, typename KernelType>
  void parallel_for(range<3> NumWorkItems, _KERNELFUNCPARAM(KernelFunc)) {
    parallel_for_lambda_impl<KernelName>(
        NumWorkItems, ext::oneapi::experimental::empty_properties_t{},
        std::move(KernelFunc));
  }

  /// Enqueues a command to the SYCL runtime to invoke \p Func once.
  template <typename FuncT>
  std::enable_if_t<detail::check_fn_signature<std::remove_reference_t<FuncT>,
                                              void()>::value ||
                   detail::check_fn_signature<std::remove_reference_t<FuncT>,
                                              void(interop_handle)>::value>
  host_task(FuncT &&Func) {
    host_task_impl(Func);
  }

  /// Defines and invokes a SYCL kernel function for the specified range and
  /// offset.
  ///
  /// The SYCL kernel function is defined as a lambda function or a named
  /// function object type and given an id or item for indexing in the indexing
  /// space defined by range.
  /// If it is a named function object and the function object type is
  /// globally visible, there is no need for the developer to provide
  /// a kernel name for it.
  ///
  /// \param NumWorkItems is a range defining indexing space.
  /// \param WorkItemOffset is an offset to be applied to each work item index.
  /// \param KernelFunc is a SYCL kernel function.
  template <typename KernelName = detail::auto_name, typename KernelType,
            int Dims>
  __SYCL2020_DEPRECATED("offsets are deprecated in SYCL2020")
  void parallel_for(range<Dims> NumWorkItems, id<Dims> WorkItemOffset,
                    _KERNELFUNCPARAM(KernelFunc)) {
    throwIfActionIsCreated();
    using NameT =
        typename detail::get_kernel_name_t<KernelName, KernelType>::name;
    verifyUsedKernelBundle(detail::KernelInfo<NameT>::getName());
    using LambdaArgType = sycl::detail::lambda_arg_type<KernelType, item<Dims>>;
    using TransformedArgType = std::conditional_t<
        std::is_integral<LambdaArgType>::value && Dims == 1, item<Dims>,
        typename TransformUserItemType<Dims, LambdaArgType>::type>;
    (void)NumWorkItems;
    (void)WorkItemOffset;
    kernel_parallel_for_wrapper<NameT, TransformedArgType>(KernelFunc);
#ifndef __SYCL_DEVICE_ONLY__
    detail::checkValueRange<Dims>(NumWorkItems, WorkItemOffset);
    MNDRDesc.set(std::move(NumWorkItems), std::move(WorkItemOffset));
    StoreLambda<NameT, KernelType, Dims, TransformedArgType>(
        std::move(KernelFunc));
    setType(detail::CG::Kernel);
    setNDRangeUsed(false);
#endif
  }

  /// Hierarchical kernel invocation method of a kernel defined as a lambda
  /// encoding the body of each work-group to launch.
  ///
  /// Lambda may contain multiple calls to parallel_for_work_item(...) methods
  /// representing the execution on each work-item. Launches NumWorkGroups
  /// work-groups of runtime-defined size.
  ///
  /// \param NumWorkGroups is a range describing the number of work-groups in
  /// each dimension.
  /// \param KernelFunc is a lambda representing kernel.
  template <typename KernelName = detail::auto_name, typename KernelType,
            int Dims>
  void parallel_for_work_group(range<Dims> NumWorkGroups,
                               _KERNELFUNCPARAM(KernelFunc)) {
    parallel_for_work_group_lambda_impl<KernelName>(
        NumWorkGroups, ext::oneapi::experimental::empty_properties_t{},
        KernelFunc);
  }

  /// Hierarchical kernel invocation method of a kernel defined as a lambda
  /// encoding the body of each work-group to launch.
  ///
  /// Lambda may contain multiple calls to parallel_for_work_item(...) methods
  /// representing the execution on each work-item. Launches NumWorkGroups
  /// work-groups of WorkGroupSize size.
  ///
  /// \param NumWorkGroups is a range describing the number of work-groups in
  /// each dimension.
  /// \param WorkGroupSize is a range describing the size of work-groups in
  /// each dimension.
  /// \param KernelFunc is a lambda representing kernel.
  template <typename KernelName = detail::auto_name, typename KernelType,
            int Dims>
  void parallel_for_work_group(range<Dims> NumWorkGroups,
                               range<Dims> WorkGroupSize,
                               _KERNELFUNCPARAM(KernelFunc)) {
    parallel_for_work_group_lambda_impl<KernelName>(
        NumWorkGroups, WorkGroupSize,
        ext::oneapi::experimental::empty_properties_t{}, KernelFunc);
  }

  /// Invokes a SYCL kernel.
  ///
  /// Executes exactly once. The kernel invocation method has no functors and
  /// cannot be called on host.
  ///
  /// \param Kernel is a SYCL kernel object.
  void single_task(kernel Kernel) {
    throwIfActionIsCreated();
    // Ignore any set kernel bundles and use the one associated with the kernel
    setHandlerKernelBundle(Kernel);
    // No need to check if range is out of INT_MAX limits as it's compile-time
    // known constant
    MNDRDesc.set(range<1>{1});
    MKernel = detail::getSyclObjImpl(std::move(Kernel));
    setType(detail::CG::Kernel);
    extractArgsAndReqs();
    MKernelName = getKernelName();
  }

  void parallel_for(range<1> NumWorkItems, kernel Kernel) {
    parallel_for_impl(NumWorkItems, Kernel);
  }

  void parallel_for(range<2> NumWorkItems, kernel Kernel) {
    parallel_for_impl(NumWorkItems, Kernel);
  }

  void parallel_for(range<3> NumWorkItems, kernel Kernel) {
    parallel_for_impl(NumWorkItems, Kernel);
  }

  /// Defines and invokes a SYCL kernel function for the specified range and
  /// offsets.
  ///
  /// The SYCL kernel function is defined as SYCL kernel object.
  ///
  /// \param NumWorkItems is a range defining indexing space.
  /// \param WorkItemOffset is an offset to be applied to each work item index.
  /// \param Kernel is a SYCL kernel function.
  template <int Dims>
  __SYCL2020_DEPRECATED("offsets are deprecated in SYCL 2020")
  void parallel_for(range<Dims> NumWorkItems, id<Dims> WorkItemOffset,
                    kernel Kernel) {
    throwIfActionIsCreated();
    MKernel = detail::getSyclObjImpl(std::move(Kernel));
    detail::checkValueRange<Dims>(NumWorkItems, WorkItemOffset);
    MNDRDesc.set(std::move(NumWorkItems), std::move(WorkItemOffset));
    setType(detail::CG::Kernel);
    setNDRangeUsed(false);
    extractArgsAndReqs();
    MKernelName = getKernelName();
  }

  /// Defines and invokes a SYCL kernel function for the specified range and
  /// offsets.
  ///
  /// The SYCL kernel function is defined as SYCL kernel object.
  ///
  /// \param NDRange is a ND-range defining global and local sizes as
  /// well as offset.
  /// \param Kernel is a SYCL kernel function.
  template <int Dims> void parallel_for(nd_range<Dims> NDRange, kernel Kernel) {
    throwIfActionIsCreated();
    MKernel = detail::getSyclObjImpl(std::move(Kernel));
    detail::checkValueRange<Dims>(NDRange);
    MNDRDesc.set(std::move(NDRange));
    setType(detail::CG::Kernel);
    setNDRangeUsed(true);
    extractArgsAndReqs();
    MKernelName = getKernelName();
  }

  /// Defines and invokes a SYCL kernel function.
  ///
  /// \param Kernel is a SYCL kernel that is executed on a SYCL device
  /// (except for the host device).
  /// \param KernelFunc is a lambda that is used if device, queue is bound to,
  /// is a host device.
  template <typename KernelName = detail::auto_name, typename KernelType>
  void single_task(kernel Kernel, _KERNELFUNCPARAM(KernelFunc)) {
    throwIfActionIsCreated();
    // Ignore any set kernel bundles and use the one associated with the kernel
    setHandlerKernelBundle(Kernel);
    using NameT =
        typename detail::get_kernel_name_t<KernelName, KernelType>::name;
    verifyUsedKernelBundle(detail::KernelInfo<NameT>::getName());
    (void)Kernel;
    kernel_single_task<NameT>(KernelFunc);
#ifndef __SYCL_DEVICE_ONLY__
    // No need to check if range is out of INT_MAX limits as it's compile-time
    // known constant
    MNDRDesc.set(range<1>{1});
    MKernel = detail::getSyclObjImpl(std::move(Kernel));
    setType(detail::CG::Kernel);
    if (!MIsHost && !lambdaAndKernelHaveEqualName<NameT>()) {
      extractArgsAndReqs();
      MKernelName = getKernelName();
    } else
      StoreLambda<NameT, KernelType, /*Dims*/ 1, void>(std::move(KernelFunc));
#else
    detail::CheckDeviceCopyable<KernelType>();
#endif
  }

  /// Defines and invokes a SYCL kernel function for the specified range.
  ///
  /// \param Kernel is a SYCL kernel that is executed on a SYCL device
  /// (except for the host device).
  /// \param NumWorkItems is a range defining indexing space.
  /// \param KernelFunc is a lambda that is used if device, queue is bound to,
  /// is a host device.
  template <typename KernelName = detail::auto_name, typename KernelType,
            int Dims>
  void parallel_for(kernel Kernel, range<Dims> NumWorkItems,
                    _KERNELFUNCPARAM(KernelFunc)) {
    throwIfActionIsCreated();
    // Ignore any set kernel bundles and use the one associated with the kernel
    setHandlerKernelBundle(Kernel);
    using NameT =
        typename detail::get_kernel_name_t<KernelName, KernelType>::name;
    verifyUsedKernelBundle(detail::KernelInfo<NameT>::getName());
    using LambdaArgType = sycl::detail::lambda_arg_type<KernelType, item<Dims>>;
    (void)Kernel;
    (void)NumWorkItems;
    kernel_parallel_for_wrapper<NameT, LambdaArgType>(KernelFunc);
#ifndef __SYCL_DEVICE_ONLY__
    detail::checkValueRange<Dims>(NumWorkItems);
    MNDRDesc.set(std::move(NumWorkItems));
    MKernel = detail::getSyclObjImpl(std::move(Kernel));
    setType(detail::CG::Kernel);
    setNDRangeUsed(false);
    if (!MIsHost && !lambdaAndKernelHaveEqualName<NameT>()) {
      extractArgsAndReqs();
      MKernelName = getKernelName();
    } else
      StoreLambda<NameT, KernelType, Dims, LambdaArgType>(
          std::move(KernelFunc));
#endif
  }

  /// Defines and invokes a SYCL kernel function for the specified range and
  /// offsets.
  ///
  /// \param Kernel is a SYCL kernel that is executed on a SYCL device
  /// (except for the host device).
  /// \param NumWorkItems is a range defining indexing space.
  /// \param WorkItemOffset is an offset to be applied to each work item index.
  /// \param KernelFunc is a lambda that is used if device, queue is bound to,
  /// is a host device.
  template <typename KernelName = detail::auto_name, typename KernelType,
            int Dims>
  __SYCL2020_DEPRECATED("offsets are deprecated in SYCL 2020")
  void parallel_for(kernel Kernel, range<Dims> NumWorkItems,
                    id<Dims> WorkItemOffset, _KERNELFUNCPARAM(KernelFunc)) {
    throwIfActionIsCreated();
    // Ignore any set kernel bundles and use the one associated with the kernel
    setHandlerKernelBundle(Kernel);
    using NameT =
        typename detail::get_kernel_name_t<KernelName, KernelType>::name;
    verifyUsedKernelBundle(detail::KernelInfo<NameT>::getName());
    using LambdaArgType = sycl::detail::lambda_arg_type<KernelType, item<Dims>>;
    (void)Kernel;
    (void)NumWorkItems;
    (void)WorkItemOffset;
    kernel_parallel_for_wrapper<NameT, LambdaArgType>(KernelFunc);
#ifndef __SYCL_DEVICE_ONLY__
    detail::checkValueRange<Dims>(NumWorkItems, WorkItemOffset);
    MNDRDesc.set(std::move(NumWorkItems), std::move(WorkItemOffset));
    MKernel = detail::getSyclObjImpl(std::move(Kernel));
    setType(detail::CG::Kernel);
    setNDRangeUsed(false);
    if (!MIsHost && !lambdaAndKernelHaveEqualName<NameT>()) {
      extractArgsAndReqs();
      MKernelName = getKernelName();
    } else
      StoreLambda<NameT, KernelType, Dims, LambdaArgType>(
          std::move(KernelFunc));
#endif
  }

  /// Defines and invokes a SYCL kernel function for the specified range and
  /// offsets.
  ///
  /// \param Kernel is a SYCL kernel that is executed on a SYCL device
  /// (except for the host device).
  /// \param NDRange is a ND-range defining global and local sizes as
  /// well as offset.
  /// \param KernelFunc is a lambda that is used if device, queue is bound to,
  /// is a host device.
  template <typename KernelName = detail::auto_name, typename KernelType,
            int Dims>
  void parallel_for(kernel Kernel, nd_range<Dims> NDRange,
                    _KERNELFUNCPARAM(KernelFunc)) {
    throwIfActionIsCreated();
    // Ignore any set kernel bundles and use the one associated with the kernel
    setHandlerKernelBundle(Kernel);
    using NameT =
        typename detail::get_kernel_name_t<KernelName, KernelType>::name;
    verifyUsedKernelBundle(detail::KernelInfo<NameT>::getName());
    using LambdaArgType =
        sycl::detail::lambda_arg_type<KernelType, nd_item<Dims>>;
    (void)Kernel;
    (void)NDRange;
    kernel_parallel_for_wrapper<NameT, LambdaArgType>(KernelFunc);
#ifndef __SYCL_DEVICE_ONLY__
    detail::checkValueRange<Dims>(NDRange);
    MNDRDesc.set(std::move(NDRange));
    MKernel = detail::getSyclObjImpl(std::move(Kernel));
    setType(detail::CG::Kernel);
    setNDRangeUsed(true);
    if (!MIsHost && !lambdaAndKernelHaveEqualName<NameT>()) {
      extractArgsAndReqs();
      MKernelName = getKernelName();
    } else
      StoreLambda<NameT, KernelType, Dims, LambdaArgType>(
          std::move(KernelFunc));
#endif
  }

  /// Hierarchical kernel invocation method of a kernel.
  ///
  /// This version of \c parallel_for_work_group takes two parameters
  /// representing the same kernel. The first one - \c Kernel - is a
  /// compiled form of the second one - \c kernelFunc, which is the source form
  /// of the kernel. The same source kernel can be compiled multiple times
  /// yielding multiple kernel class objects accessible via the \c program class
  /// interface.
  ///
  /// \param Kernel is a compiled SYCL kernel.
  /// \param NumWorkGroups is a range describing the number of work-groups in
  /// each dimension.
  /// \param KernelFunc is a lambda representing kernel.
  template <typename KernelName = detail::auto_name, typename KernelType,
            int Dims>
  void parallel_for_work_group(kernel Kernel, range<Dims> NumWorkGroups,
                               _KERNELFUNCPARAM(KernelFunc)) {
    throwIfActionIsCreated();
    // Ignore any set kernel bundles and use the one associated with the kernel
    setHandlerKernelBundle(Kernel);
    using NameT =
        typename detail::get_kernel_name_t<KernelName, KernelType>::name;
    verifyUsedKernelBundle(detail::KernelInfo<NameT>::getName());
    using LambdaArgType =
        sycl::detail::lambda_arg_type<KernelType, group<Dims>>;
    (void)Kernel;
    (void)NumWorkGroups;
    kernel_parallel_for_work_group_wrapper<NameT, LambdaArgType>(KernelFunc);
#ifndef __SYCL_DEVICE_ONLY__
    detail::checkValueRange<Dims>(NumWorkGroups);
    MNDRDesc.setNumWorkGroups(NumWorkGroups);
    MKernel = detail::getSyclObjImpl(std::move(Kernel));
    StoreLambda<NameT, KernelType, Dims, LambdaArgType>(std::move(KernelFunc));
    setType(detail::CG::Kernel);
#endif // __SYCL_DEVICE_ONLY__
  }

  /// Hierarchical kernel invocation method of a kernel.
  ///
  /// This version of \c parallel_for_work_group takes two parameters
  /// representing the same kernel. The first one - \c Kernel - is a
  /// compiled form of the second one - \c kernelFunc, which is the source form
  /// of the kernel. The same source kernel can be compiled multiple times
  /// yielding multiple kernel class objects accessible via the \c program class
  /// interface.
  ///
  /// \param Kernel is a compiled SYCL kernel.
  /// \param NumWorkGroups is a range describing the number of work-groups in
  /// each dimension.
  /// \param WorkGroupSize is a range describing the size of work-groups in
  /// each dimension.
  /// \param KernelFunc is a lambda representing kernel.
  template <typename KernelName = detail::auto_name, typename KernelType,
            int Dims>
  void parallel_for_work_group(kernel Kernel, range<Dims> NumWorkGroups,
                               range<Dims> WorkGroupSize,
                               _KERNELFUNCPARAM(KernelFunc)) {
    throwIfActionIsCreated();
    // Ignore any set kernel bundles and use the one associated with the kernel
    setHandlerKernelBundle(Kernel);
    using NameT =
        typename detail::get_kernel_name_t<KernelName, KernelType>::name;
    verifyUsedKernelBundle(detail::KernelInfo<NameT>::getName());
    using LambdaArgType =
        sycl::detail::lambda_arg_type<KernelType, group<Dims>>;
    (void)Kernel;
    (void)NumWorkGroups;
    (void)WorkGroupSize;
    kernel_parallel_for_work_group_wrapper<NameT, LambdaArgType>(KernelFunc);
#ifndef __SYCL_DEVICE_ONLY__
    nd_range<Dims> ExecRange =
        nd_range<Dims>(NumWorkGroups * WorkGroupSize, WorkGroupSize);
    detail::checkValueRange<Dims>(ExecRange);
    MNDRDesc.set(std::move(ExecRange));
    MKernel = detail::getSyclObjImpl(std::move(Kernel));
    StoreLambda<NameT, KernelType, Dims, LambdaArgType>(std::move(KernelFunc));
    setType(detail::CG::Kernel);
#endif // __SYCL_DEVICE_ONLY__
  }

  template <typename KernelName = detail::auto_name, typename KernelType,
            typename PropertiesT>
  std::enable_if_t<
      ext::oneapi::experimental::is_property_list<PropertiesT>::value>
  single_task(PropertiesT Props, _KERNELFUNCPARAM(KernelFunc)) {
    single_task_lambda_impl<KernelName, KernelType, PropertiesT>(Props,
                                                                 KernelFunc);
  }

  template <typename KernelName = detail::auto_name, typename KernelType,
            typename PropertiesT>
  std::enable_if_t<
      ext::oneapi::experimental::is_property_list<PropertiesT>::value>
  parallel_for(range<1> NumWorkItems, PropertiesT Props,
               _KERNELFUNCPARAM(KernelFunc)) {
    parallel_for_lambda_impl<KernelName, KernelType, 1, PropertiesT>(
        NumWorkItems, Props, std::move(KernelFunc));
  }

  template <typename KernelName = detail::auto_name, typename KernelType,
            typename PropertiesT>
  std::enable_if_t<
      ext::oneapi::experimental::is_property_list<PropertiesT>::value>
  parallel_for(range<2> NumWorkItems, PropertiesT Props,
               _KERNELFUNCPARAM(KernelFunc)) {
    parallel_for_lambda_impl<KernelName, KernelType, 2, PropertiesT>(
        NumWorkItems, Props, std::move(KernelFunc));
  }

  template <typename KernelName = detail::auto_name, typename KernelType,
            typename PropertiesT>
  std::enable_if_t<
      ext::oneapi::experimental::is_property_list<PropertiesT>::value>
  parallel_for(range<3> NumWorkItems, PropertiesT Props,
               _KERNELFUNCPARAM(KernelFunc)) {
    parallel_for_lambda_impl<KernelName, KernelType, 3, PropertiesT>(
        NumWorkItems, Props, std::move(KernelFunc));
  }

  template <typename KernelName = detail::auto_name, typename KernelType,
            typename PropertiesT, int Dims>
  std::enable_if_t<
      ext::oneapi::experimental::is_property_list<PropertiesT>::value>
  parallel_for(nd_range<Dims> Range, PropertiesT Properties,
               _KERNELFUNCPARAM(KernelFunc)) {
    parallel_for_impl<KernelName>(Range, Properties, std::move(KernelFunc));
  }

  /// Reductions @{

  template <typename KernelName = detail::auto_name, typename PropertiesT,
            typename... RestT>
  std::enable_if_t<
      (sizeof...(RestT) > 1) &&
      detail::AreAllButLastReductions<RestT...>::value &&
      ext::oneapi::experimental::is_property_list<PropertiesT>::value>
  parallel_for(range<1> Range, PropertiesT Properties, RestT &&...Rest) {
    throwIfGraphAssociated<ext::oneapi::experimental::detail::
                               UnsupportedGraphFeatures::sycl_reductions>();
    detail::reduction_parallel_for<KernelName>(*this, Range, Properties,
                                               std::forward<RestT>(Rest)...);
  }

  template <typename KernelName = detail::auto_name, typename PropertiesT,
            typename... RestT>
  std::enable_if_t<
      (sizeof...(RestT) > 1) &&
      detail::AreAllButLastReductions<RestT...>::value &&
      ext::oneapi::experimental::is_property_list<PropertiesT>::value>
  parallel_for(range<2> Range, PropertiesT Properties, RestT &&...Rest) {
    throwIfGraphAssociated<ext::oneapi::experimental::detail::
                               UnsupportedGraphFeatures::sycl_reductions>();
    detail::reduction_parallel_for<KernelName>(*this, Range, Properties,
                                               std::forward<RestT>(Rest)...);
  }

  template <typename KernelName = detail::auto_name, typename PropertiesT,
            typename... RestT>
  std::enable_if_t<
      (sizeof...(RestT) > 1) &&
      detail::AreAllButLastReductions<RestT...>::value &&
      ext::oneapi::experimental::is_property_list<PropertiesT>::value>
  parallel_for(range<3> Range, PropertiesT Properties, RestT &&...Rest) {
    throwIfGraphAssociated<ext::oneapi::experimental::detail::
                               UnsupportedGraphFeatures::sycl_reductions>();
    detail::reduction_parallel_for<KernelName>(*this, Range, Properties,
                                               std::forward<RestT>(Rest)...);
  }

  template <typename KernelName = detail::auto_name, typename... RestT>
  std::enable_if_t<detail::AreAllButLastReductions<RestT...>::value>
  parallel_for(range<1> Range, RestT &&...Rest) {
    parallel_for<KernelName>(Range,
                             ext::oneapi::experimental::empty_properties_t{},
                             std::forward<RestT>(Rest)...);
  }

  template <typename KernelName = detail::auto_name, typename... RestT>
  std::enable_if_t<detail::AreAllButLastReductions<RestT...>::value>
  parallel_for(range<2> Range, RestT &&...Rest) {
    parallel_for<KernelName>(Range,
                             ext::oneapi::experimental::empty_properties_t{},
                             std::forward<RestT>(Rest)...);
  }

  template <typename KernelName = detail::auto_name, typename... RestT>
  std::enable_if_t<detail::AreAllButLastReductions<RestT...>::value>
  parallel_for(range<3> Range, RestT &&...Rest) {
    parallel_for<KernelName>(Range,
                             ext::oneapi::experimental::empty_properties_t{},
                             std::forward<RestT>(Rest)...);
  }

  template <typename KernelName = detail::auto_name, int Dims,
            typename PropertiesT, typename... RestT>
  std::enable_if_t<
      (sizeof...(RestT) > 1) &&
      detail::AreAllButLastReductions<RestT...>::value &&
      ext::oneapi::experimental::is_property_list<PropertiesT>::value>
  parallel_for(nd_range<Dims> Range, PropertiesT Properties, RestT &&...Rest) {
    throwIfGraphAssociated<ext::oneapi::experimental::detail::
                               UnsupportedGraphFeatures::sycl_reductions>();
    detail::reduction_parallel_for<KernelName>(*this, Range, Properties,
                                               std::forward<RestT>(Rest)...);
  }

  template <typename KernelName = detail::auto_name, int Dims,
            typename... RestT>
  std::enable_if_t<detail::AreAllButLastReductions<RestT...>::value>
  parallel_for(nd_range<Dims> Range, RestT &&...Rest) {
    parallel_for<KernelName>(Range,
                             ext::oneapi::experimental::empty_properties_t{},
                             std::forward<RestT>(Rest)...);
  }

  /// }@

  template <typename KernelName = detail::auto_name, typename KernelType,
            int Dims, typename PropertiesT>
  void parallel_for_work_group(range<Dims> NumWorkGroups, PropertiesT Props,
                               _KERNELFUNCPARAM(KernelFunc)) {
    parallel_for_work_group_lambda_impl<KernelName, KernelType, Dims,
                                        PropertiesT>(NumWorkGroups, Props,
                                                     KernelFunc);
  }

  template <typename KernelName = detail::auto_name, typename KernelType,
            int Dims, typename PropertiesT>
  void parallel_for_work_group(range<Dims> NumWorkGroups,
                               range<Dims> WorkGroupSize, PropertiesT Props,
                               _KERNELFUNCPARAM(KernelFunc)) {
    parallel_for_work_group_lambda_impl<KernelName, KernelType, Dims,
                                        PropertiesT>(
        NumWorkGroups, WorkGroupSize, Props, KernelFunc);
  }

  // Clean up KERNELFUNC macro.
#undef _KERNELFUNCPARAM

  // Explicit copy operations API

  /// Copies the content of memory object accessed by Src into the memory
  /// pointed by Dst.
  ///
  /// Source must have at least as many bytes as the range accessed by Dst.
  ///
  /// \param Src is a source SYCL accessor.
  /// \param Dst is a smart pointer to destination memory.
  template <typename T_Src, typename T_Dst, int Dims, access::mode AccessMode,
            access::target AccessTarget,
            access::placeholder IsPlaceholder = access::placeholder::false_t>
  void copy(accessor<T_Src, Dims, AccessMode, AccessTarget, IsPlaceholder> Src,
            std::shared_ptr<T_Dst> Dst) {
    if (Src.is_placeholder())
      checkIfPlaceholderIsBoundToHandler(Src);

    throwIfActionIsCreated();
    static_assert(isValidTargetForExplicitOp(AccessTarget),
                  "Invalid accessor target for the copy method.");
    static_assert(isValidModeForSourceAccessor(AccessMode),
                  "Invalid accessor mode for the copy method.");
    // Make sure data shared_ptr points to is not released until we finish
    // work with it.
    CGData.MSharedPtrStorage.push_back(Dst);
    typename std::shared_ptr<T_Dst>::element_type *RawDstPtr = Dst.get();
    copy(Src, RawDstPtr);
  }

  /// Copies the content of memory pointed by Src into the memory object
  /// accessed by Dst.
  ///
  /// Source must have at least as many bytes as the range accessed by Dst.
  ///
  /// \param Src is a smart pointer to source memory.
  /// \param Dst is a destination SYCL accessor.
  template <typename T_Src, typename T_Dst, int Dims, access::mode AccessMode,
            access::target AccessTarget,
            access::placeholder IsPlaceholder = access::placeholder::false_t>
  void
  copy(std::shared_ptr<T_Src> Src,
       accessor<T_Dst, Dims, AccessMode, AccessTarget, IsPlaceholder> Dst) {
    if (Dst.is_placeholder())
      checkIfPlaceholderIsBoundToHandler(Dst);

    throwIfActionIsCreated();
    static_assert(isValidTargetForExplicitOp(AccessTarget),
                  "Invalid accessor target for the copy method.");
    static_assert(isValidModeForDestinationAccessor(AccessMode),
                  "Invalid accessor mode for the copy method.");
    // TODO: Add static_assert with is_device_copyable when vec is
    // device-copyable.
    // Make sure data shared_ptr points to is not released until we finish
    // work with it.
    CGData.MSharedPtrStorage.push_back(Src);
    typename std::shared_ptr<T_Src>::element_type *RawSrcPtr = Src.get();
    copy(RawSrcPtr, Dst);
  }

  /// Copies the content of memory object accessed by Src into the memory
  /// pointed by Dst.
  ///
  /// Source must have at least as many bytes as the range accessed by Dst.
  ///
  /// \param Src is a source SYCL accessor.
  /// \param Dst is a pointer to destination memory.
  template <typename T_Src, typename T_Dst, int Dims, access::mode AccessMode,
            access::target AccessTarget,
            access::placeholder IsPlaceholder = access::placeholder::false_t>
  void copy(accessor<T_Src, Dims, AccessMode, AccessTarget, IsPlaceholder> Src,
            T_Dst *Dst) {
    if (Src.is_placeholder())
      checkIfPlaceholderIsBoundToHandler(Src);

    throwIfActionIsCreated();
    static_assert(isValidTargetForExplicitOp(AccessTarget),
                  "Invalid accessor target for the copy method.");
    static_assert(isValidModeForSourceAccessor(AccessMode),
                  "Invalid accessor mode for the copy method.");
#ifndef __SYCL_DEVICE_ONLY__
    if (MIsHost) {
      // TODO: Temporary implementation for host. Should be handled by memory
      // manager.
      copyAccToPtrHost(Src, Dst);
      return;
    }
#endif
    setType(detail::CG::CopyAccToPtr);

    detail::AccessorBaseHost *AccBase = (detail::AccessorBaseHost *)&Src;
    detail::AccessorImplPtr AccImpl = detail::getSyclObjImpl(*AccBase);

    CGData.MRequirements.push_back(AccImpl.get());
    MSrcPtr = static_cast<void *>(AccImpl.get());
    MDstPtr = static_cast<void *>(Dst);
    // Store copy of accessor to the local storage to make sure it is alive
    // until we finish
    CGData.MAccStorage.push_back(std::move(AccImpl));
  }

  /// Copies the content of memory pointed by Src into the memory object
  /// accessed by Dst.
  ///
  /// Source must have at least as many bytes as the range accessed by Dst.
  ///
  /// \param Src is a pointer to source memory.
  /// \param Dst is a destination SYCL accessor.
  template <typename T_Src, typename T_Dst, int Dims, access::mode AccessMode,
            access::target AccessTarget,
            access::placeholder IsPlaceholder = access::placeholder::false_t>
  void
  copy(const T_Src *Src,
       accessor<T_Dst, Dims, AccessMode, AccessTarget, IsPlaceholder> Dst) {
    if (Dst.is_placeholder())
      checkIfPlaceholderIsBoundToHandler(Dst);

    throwIfActionIsCreated();
    static_assert(isValidTargetForExplicitOp(AccessTarget),
                  "Invalid accessor target for the copy method.");
    static_assert(isValidModeForDestinationAccessor(AccessMode),
                  "Invalid accessor mode for the copy method.");
    // TODO: Add static_assert with is_device_copyable when vec is
    // device-copyable.
#ifndef __SYCL_DEVICE_ONLY__
    if (MIsHost) {
      // TODO: Temporary implementation for host. Should be handled by memory
      // manager.
      copyPtrToAccHost(Src, Dst);
      return;
    }
#endif
    setType(detail::CG::CopyPtrToAcc);

    detail::AccessorBaseHost *AccBase = (detail::AccessorBaseHost *)&Dst;
    detail::AccessorImplPtr AccImpl = detail::getSyclObjImpl(*AccBase);

    CGData.MRequirements.push_back(AccImpl.get());
    MSrcPtr = const_cast<T_Src *>(Src);
    MDstPtr = static_cast<void *>(AccImpl.get());
    // Store copy of accessor to the local storage to make sure it is alive
    // until we finish
    CGData.MAccStorage.push_back(std::move(AccImpl));
  }

  /// Copies the content of memory object accessed by Src to the memory
  /// object accessed by Dst.
  ///
  /// Dst must have at least as many bytes as the range accessed by Src.
  ///
  /// \param Src is a source SYCL accessor.
  /// \param Dst is a destination SYCL accessor.
  template <
      typename T_Src, int Dims_Src, access::mode AccessMode_Src,
      access::target AccessTarget_Src, typename T_Dst, int Dims_Dst,
      access::mode AccessMode_Dst, access::target AccessTarget_Dst,
      access::placeholder IsPlaceholder_Src = access::placeholder::false_t,
      access::placeholder IsPlaceholder_Dst = access::placeholder::false_t>
  void copy(accessor<T_Src, Dims_Src, AccessMode_Src, AccessTarget_Src,
                     IsPlaceholder_Src>
                Src,
            accessor<T_Dst, Dims_Dst, AccessMode_Dst, AccessTarget_Dst,
                     IsPlaceholder_Dst>
                Dst) {
    if (Src.is_placeholder())
      checkIfPlaceholderIsBoundToHandler(Src);
    if (Dst.is_placeholder())
      checkIfPlaceholderIsBoundToHandler(Dst);

    throwIfActionIsCreated();
    static_assert(isValidTargetForExplicitOp(AccessTarget_Src),
                  "Invalid source accessor target for the copy method.");
    static_assert(isValidTargetForExplicitOp(AccessTarget_Dst),
                  "Invalid destination accessor target for the copy method.");
    static_assert(isValidModeForSourceAccessor(AccessMode_Src),
                  "Invalid source accessor mode for the copy method.");
    static_assert(isValidModeForDestinationAccessor(AccessMode_Dst),
                  "Invalid destination accessor mode for the copy method.");
    if (Dst.get_size() < Src.get_size())
      throw sycl::invalid_object_error(
          "The destination accessor size is too small to copy the memory into.",
          PI_ERROR_INVALID_OPERATION);

    if (copyAccToAccHelper(Src, Dst))
      return;
    setType(detail::CG::CopyAccToAcc);

    detail::AccessorBaseHost *AccBaseSrc = (detail::AccessorBaseHost *)&Src;
    detail::AccessorImplPtr AccImplSrc = detail::getSyclObjImpl(*AccBaseSrc);

    detail::AccessorBaseHost *AccBaseDst = (detail::AccessorBaseHost *)&Dst;
    detail::AccessorImplPtr AccImplDst = detail::getSyclObjImpl(*AccBaseDst);

    CGData.MRequirements.push_back(AccImplSrc.get());
    CGData.MRequirements.push_back(AccImplDst.get());
    MSrcPtr = AccImplSrc.get();
    MDstPtr = AccImplDst.get();
    // Store copy of accessor to the local storage to make sure it is alive
    // until we finish
    CGData.MAccStorage.push_back(std::move(AccImplSrc));
    CGData.MAccStorage.push_back(std::move(AccImplDst));
  }

  /// Provides guarantees that the memory object accessed via Acc is updated
  /// on the host after command group object execution is complete.
  ///
  /// \param Acc is a SYCL accessor that needs to be updated on host.
  template <typename T, int Dims, access::mode AccessMode,
            access::target AccessTarget,
            access::placeholder IsPlaceholder = access::placeholder::false_t>
  void
  update_host(accessor<T, Dims, AccessMode, AccessTarget, IsPlaceholder> Acc) {
    if (Acc.is_placeholder())
      checkIfPlaceholderIsBoundToHandler(Acc);

    throwIfActionIsCreated();
    static_assert(isValidTargetForExplicitOp(AccessTarget),
                  "Invalid accessor target for the update_host method.");
    setType(detail::CG::UpdateHost);

    detail::AccessorBaseHost *AccBase = (detail::AccessorBaseHost *)&Acc;
    detail::AccessorImplPtr AccImpl = detail::getSyclObjImpl(*AccBase);

    MDstPtr = static_cast<void *>(AccImpl.get());
    CGData.MRequirements.push_back(AccImpl.get());
    CGData.MAccStorage.push_back(std::move(AccImpl));
  }

public:
  /// Fills memory pointed by accessor with the pattern given.
  ///
  /// If the operation is submitted to queue associated with OpenCL device and
  /// accessor points to one dimensional memory object then use special type for
  /// filling. Otherwise fill using regular kernel.
  ///
  /// \param Dst is a destination SYCL accessor.
  /// \param Pattern is a value to be used to fill the memory.
  template <typename T, int Dims, access::mode AccessMode,
            access::target AccessTarget,
            access::placeholder IsPlaceholder = access::placeholder::false_t,
            typename PropertyListT = property_list>
  void
  fill(accessor<T, Dims, AccessMode, AccessTarget, IsPlaceholder, PropertyListT>
           Dst,
       const T &Pattern) {
    assert(!MIsHost && "fill() should no longer be callable on a host device.");

    if (Dst.is_placeholder())
      checkIfPlaceholderIsBoundToHandler(Dst);

    throwIfActionIsCreated();
    setUserFacingNodeType(ext::oneapi::experimental::node_type::memfill);
    // TODO add check:T must be an integral scalar value or a SYCL vector type
    static_assert(isValidTargetForExplicitOp(AccessTarget),
                  "Invalid accessor target for the fill method.");
    // CG::Fill will result in piEnqueuFillBuffer/Image which requires that mem
    // data is contiguous. Thus we check range and offset when dim > 1
    // Images don't allow ranged accessors and are fine.
    if constexpr (isBackendSupportedFillSize(sizeof(T)) &&
                  ((Dims <= 1) || isImageOrImageArray(AccessTarget))) {
      StageFillCG(Dst, Pattern);
    } else if constexpr (Dims == 0) {
      // Special case for zero-dim accessors.
      parallel_for<__fill<T, Dims, AccessMode, AccessTarget, IsPlaceholder>>(
          range<1>(1), [=](id<1>) { Dst = Pattern; });
    } else {
      // Dim > 1
      bool OffsetUsable = (Dst.get_offset() == sycl::id<Dims>{});
      detail::AccessorBaseHost *AccBase = (detail::AccessorBaseHost *)&Dst;
      bool RangesUsable =
          (AccBase->getAccessRange() == AccBase->getMemoryRange());
      if (OffsetUsable && RangesUsable &&
          isBackendSupportedFillSize(sizeof(T))) {
        StageFillCG(Dst, Pattern);
      } else {
        range<Dims> Range = Dst.get_range();
        parallel_for<__fill<T, Dims, AccessMode, AccessTarget, IsPlaceholder>>(
            Range, [=](id<Dims> Index) { Dst[Index] = Pattern; });
      }
    }
  }

  /// Fills the specified memory with the specified pattern.
  ///
  /// \param Ptr is the pointer to the memory to fill
  /// \param Pattern is the pattern to fill into the memory.  T should be
  /// device copyable.
  /// \param Count is the number of times to fill Pattern into Ptr.
  template <typename T> void fill(void *Ptr, const T &Pattern, size_t Count) {
    throwIfActionIsCreated();
    setUserFacingNodeType(ext::oneapi::experimental::node_type::memfill);
    static_assert(is_device_copyable<T>::value,
                  "Pattern must be device copyable");
    parallel_for<__usmfill<T>>(range<1>(Count), [=](id<1> Index) {
      T *CastedPtr = static_cast<T *>(Ptr);
      CastedPtr[Index] = Pattern;
    });
  }

  /// Prevents any commands submitted afterward to this queue from executing
  /// until all commands previously submitted to this queue have entered the
  /// complete state.
  void ext_oneapi_barrier() {
    throwIfActionIsCreated();
    setType(detail::CG::Barrier);
  }

  /// Prevents any commands submitted afterward to this queue from executing
  /// until all events in WaitList have entered the complete state. If WaitList
  /// is empty, then the barrier has no effect.
  ///
  /// \param WaitList is a vector of valid SYCL events that need to complete
  /// before barrier command can be executed.
  void ext_oneapi_barrier(const std::vector<event> &WaitList);

  /// Copies data from one memory region to another, each is either a host
  /// pointer or a pointer within USM allocation accessible on this handler's
  /// device.
  /// No operations is done if \p Count is zero. An exception is thrown if
  /// either \p Dest or \p Src is nullptr. The behavior is undefined if any of
  /// the pointer parameters is invalid.
  ///
  /// \param Dest is a USM pointer to the destination memory.
  /// \param Src is a USM pointer to the source memory.
  /// \param Count is a number of bytes to copy.
  void memcpy(void *Dest, const void *Src, size_t Count);

  /// Copies data from one memory region to another, each is either a host
  /// pointer or a pointer within USM allocation accessible on this handler's
  /// device.
  /// No operations is done if \p Count is zero. An exception is thrown if
  /// either \p Dest or \p Src is nullptr. The behavior is undefined if any of
  /// the pointer parameters is invalid.
  ///
  /// \param Src is a USM pointer to the source memory.
  /// \param Dest is a USM pointer to the destination memory.
  /// \param Count is a number of elements of type T to copy.
  template <typename T> void copy(const T *Src, T *Dest, size_t Count) {
    this->memcpy(Dest, Src, Count * sizeof(T));
  }

  /// Fills the memory pointed by a USM pointer with the value specified.
  /// No operations is done if \p Count is zero. An exception is thrown if \p
  /// Dest is nullptr. The behavior is undefined if \p Dest is invalid.
  ///
  /// \param Dest is a USM pointer to the memory to fill.
  /// \param Value is a value to be set. Value is cast as an unsigned char.
  /// \param Count is a number of bytes to fill.
  void memset(void *Dest, int Value, size_t Count);

  /// Provides hints to the runtime library that data should be made available
  /// on a device earlier than Unified Shared Memory would normally require it
  /// to be available.
  ///
  /// \param Ptr is a USM pointer to the memory to be prefetched to the device.
  /// \param Count is a number of bytes to be prefetched.
  void prefetch(const void *Ptr, size_t Count);

  /// Provides additional information to the underlying runtime about how
  /// different allocations are used.
  ///
  /// \param Ptr is a USM pointer to the allocation.
  /// \param Length is a number of bytes in the allocation.
  /// \param Advice is a device-defined advice for the specified allocation.
  void mem_advise(const void *Ptr, size_t Length, int Advice);

  /// Copies data from one 2D memory region to another, both pointed by
  /// USM pointers.
  /// No operations is done if \p Width or \p Height is zero. An exception is
  /// thrown if either \p Dest or \p Src is nullptr or if \p Width is strictly
  /// greater than either \p DestPitch or \p SrcPitch. The behavior is undefined
  /// if any of the pointer parameters is invalid.
  ///
  /// NOTE: Function is dependent to prevent the fallback kernels from
  /// materializing without the use of the function.
  ///
  /// \param Dest is a USM pointer to the destination memory.
  /// \param DestPitch is the pitch of the rows in \p Dest.
  /// \param Src is a USM pointer to the source memory.
  /// \param SrcPitch is the pitch of the rows in \p Src.
  /// \param Width is the width in bytes of the 2D region to copy.
  /// \param Height is the height in number of row of the 2D region to copy.
  template <typename T = unsigned char,
            typename = std::enable_if_t<std::is_same_v<T, unsigned char>>>
  void ext_oneapi_memcpy2d(void *Dest, size_t DestPitch, const void *Src,
                           size_t SrcPitch, size_t Width, size_t Height);

  /// Copies data from one 2D memory region to another, both pointed by
  /// USM pointers.
  /// No operations is done if \p Width or \p Height is zero. An exception is
  /// thrown if either \p Dest or \p Src is nullptr or if \p Width is strictly
  /// greater than either \p DestPitch or \p SrcPitch. The behavior is undefined
  /// if any of the pointer parameters is invalid.
  ///
  /// \param Src is a USM pointer to the source memory.
  /// \param SrcPitch is the pitch of the rows in \p Src.
  /// \param Dest is a USM pointer to the destination memory.
  /// \param DestPitch is the pitch of the rows in \p Dest.
  /// \param Width is the width in number of elements of the 2D region to copy.
  /// \param Height is the height in number of rows of the 2D region to copy.
  template <typename T>
  void ext_oneapi_copy2d(const T *Src, size_t SrcPitch, T *Dest,
                         size_t DestPitch, size_t Width, size_t Height);

  /// Fills the memory pointed by a USM pointer with the value specified.
  /// No operations is done if \p Width or \p Height is zero. An exception is
  /// thrown if either \p Dest or \p Src is nullptr or if \p Width is strictly
  /// greater than \p DestPitch. The behavior is undefined if any of the pointer
  /// parameters is invalid.
  ///
  /// NOTE: Function is dependent to prevent the fallback kernels from
  /// materializing without the use of the function.
  ///
  /// \param Dest is a USM pointer to the destination memory.
  /// \param DestPitch is the pitch of the rows in \p Dest.
  /// \param Value is the value to fill into the region in \p Dest. Value is
  /// cast as an unsigned char.
  /// \param Width is the width in number of elements of the 2D region to fill.
  /// \param Height is the height in number of rows of the 2D region to fill.
  template <typename T = unsigned char,
            typename = std::enable_if_t<std::is_same_v<T, unsigned char>>>
  void ext_oneapi_memset2d(void *Dest, size_t DestPitch, int Value,
                           size_t Width, size_t Height);

  /// Fills the memory pointed by a USM pointer with the value specified.
  /// No operations is done if \p Width or \p Height is zero. An exception is
  /// thrown if either \p Dest or \p Src is nullptr or if \p Width is strictly
  /// greater than \p DestPitch. The behavior is undefined if any of the pointer
  /// parameters is invalid.
  ///
  /// \param Dest is a USM pointer to the destination memory.
  /// \param DestPitch is the pitch of the rows in \p Dest.
  /// \param Pattern is the pattern to fill into the memory.  T should be
  /// device copyable.
  /// \param Width is the width in number of elements of the 2D region to fill.
  /// \param Height is the height in number of rows of the 2D region to fill.
  template <typename T>
  void ext_oneapi_fill2d(void *Dest, size_t DestPitch, const T &Pattern,
                         size_t Width, size_t Height);

  /// Copies data from a USM memory region to a device_global.
  /// Throws an exception if the copy operation intends to write outside the
  /// memory range \p Dest, as specified through \p NumBytes and \p DestOffset.
  ///
  /// \param Dest is the destination device_glboal.
  /// \param Src is a USM pointer to the source memory.
  /// \param NumBytes is a number of bytes to copy.
  /// \param DestOffset is the offset into \p Dest to copy to.
  template <typename T, typename PropertyListT>
  void memcpy(ext::oneapi::experimental::device_global<T, PropertyListT> &Dest,
              const void *Src, size_t NumBytes = sizeof(T),
              size_t DestOffset = 0) {
    throwIfGraphAssociated<
        ext::oneapi::experimental::detail::UnsupportedGraphFeatures::
            sycl_ext_oneapi_device_global>();
    if (sizeof(T) < DestOffset + NumBytes)
      throw sycl::exception(make_error_code(errc::invalid),
                            "Copy to device_global is out of bounds.");

    constexpr bool IsDeviceImageScoped = PropertyListT::template has_property<
        ext::oneapi::experimental::device_image_scope_key>();

    if (!detail::isDeviceGlobalUsedInKernel(&Dest)) {
      // If the corresponding device_global isn't used in any kernels, we fall
      // back to doing the memory operation on host-only.
      memcpyToHostOnlyDeviceGlobal(&Dest, Src, sizeof(T), IsDeviceImageScoped,
                                   NumBytes, DestOffset);
      return;
    }

    memcpyToDeviceGlobal(&Dest, Src, IsDeviceImageScoped, NumBytes, DestOffset);
  }

  /// Copies data from a device_global to USM memory.
  /// Throws an exception if the copy operation intends to read outside the
  /// memory range \p Src, as specified through \p NumBytes and \p SrcOffset.
  ///
  /// \param Dest is a USM pointer to copy to.
  /// \param Src is the source device_global.
  /// \param NumBytes is a number of bytes to copy.
  /// \param SrcOffset is the offset into \p Src to copy from.
  template <typename T, typename PropertyListT>
  void
  memcpy(void *Dest,
         const ext::oneapi::experimental::device_global<T, PropertyListT> &Src,
         size_t NumBytes = sizeof(T), size_t SrcOffset = 0) {
    throwIfGraphAssociated<
        ext::oneapi::experimental::detail::UnsupportedGraphFeatures::
            sycl_ext_oneapi_device_global>();
    if (sizeof(T) < SrcOffset + NumBytes)
      throw sycl::exception(make_error_code(errc::invalid),
                            "Copy from device_global is out of bounds.");

    constexpr bool IsDeviceImageScoped = PropertyListT::template has_property<
        ext::oneapi::experimental::device_image_scope_key>();

    if (!detail::isDeviceGlobalUsedInKernel(&Src)) {
      // If the corresponding device_global isn't used in any kernels, we fall
      // back to doing the memory operation on host-only.
      memcpyFromHostOnlyDeviceGlobal(Dest, &Src, IsDeviceImageScoped, NumBytes,
                                     SrcOffset);
      return;
    }

    memcpyFromDeviceGlobal(Dest, &Src, IsDeviceImageScoped, NumBytes,
                           SrcOffset);
  }

  /// Copies elements of type `std::remove_all_extents_t<T>` from a USM memory
  /// region to a device_global.
  /// Throws an exception if the copy operation intends to write outside the
  /// memory range \p Dest, as specified through \p Count and \p StartIndex.
  ///
  /// \param Src is a USM pointer to the source memory.
  /// \param Dest is the destination device_glboal.
  /// \param Count is a number of elements to copy.
  /// \param StartIndex is the index of the first element in \p Dest to copy to.
  template <typename T, typename PropertyListT>
  void copy(const std::remove_all_extents_t<T> *Src,
            ext::oneapi::experimental::device_global<T, PropertyListT> &Dest,
            size_t Count = sizeof(T) / sizeof(std::remove_all_extents_t<T>),
            size_t StartIndex = 0) {
    this->memcpy(Dest, Src, Count * sizeof(std::remove_all_extents_t<T>),
                 StartIndex * sizeof(std::remove_all_extents_t<T>));
  }

  /// Copies elements of type `std::remove_all_extents_t<T>` from a
  /// device_global to a USM memory region.
  /// Throws an exception if the copy operation intends to write outside the
  /// memory range \p Src, as specified through \p Count and \p StartIndex.
  ///
  /// \param Src is the source device_global.
  /// \param Dest is a USM pointer to copy to.
  /// \param Count is a number of elements to copy.
  /// \param StartIndex is the index of the first element in \p Src to copy
  ///        from.
  template <typename T, typename PropertyListT>
  void
  copy(const ext::oneapi::experimental::device_global<T, PropertyListT> &Src,
       std::remove_all_extents_t<T> *Dest,
       size_t Count = sizeof(T) / sizeof(std::remove_all_extents_t<T>),
       size_t StartIndex = 0) {
    this->memcpy(Dest, Src, Count * sizeof(std::remove_all_extents_t<T>),
                 StartIndex * sizeof(std::remove_all_extents_t<T>));
  }
  /// Executes a command_graph.
  ///
  /// \param Graph Executable command_graph to run
  void ext_oneapi_graph(ext::oneapi::experimental::command_graph<
                        ext::oneapi::experimental::graph_state::executable>
                            Graph);

  /// Copies data from one memory region to another, where \p Src is a USM
  /// pointer and \p Dest is an opaque image memory handle. An exception is
  /// thrown if either \p Src is nullptr or \p Dest is incomplete. The behavior
  /// is undefined if \p Desc is inconsistent with the allocated memory region.
  ///
  /// \param Src is a USM pointer to the source memory.
  /// \param Dest is an opaque image memory handle to the destination memory.
  /// \param DestImgDesc is the image descriptor
  void ext_oneapi_copy(
      void *Src, ext::oneapi::experimental::image_mem_handle Dest,
      const ext::oneapi::experimental::image_descriptor &DestImgDesc);

  /// Copies data from one memory region to another, where \p Src is a USM
  /// pointer and \p Dest is an opaque image memory handle. Allows for a
  /// sub-region copy, where \p SrcOffset , \p DestOffset , and \p CopyExtent
  /// are used to determine the sub-region. Pixel size is determined
  /// by \p DestImgDesc
  /// An exception is thrown if either \p Src is nullptr or \p Dest is
  /// incomplete.
  ///
  /// \param Src is a USM pointer to the source memory.
  /// \param SrcOffset is an offset from the origin where the x, y, and z
  ///                  components are measured in bytes, rows, and slices
  ///                  respectively
  /// \param SrcExtent is the extent of the source memory to copy, measured in
  ///                  pixels (pixel size determined by \p DestImgDesc )
  /// \param Dest is an opaque image memory handle to the destination memory.
  /// \param DestOffset is an offset from the destination origin measured in
  ///                   pixels (pixel size determined by \p DestImgDesc )
  /// \param DestImgDesc is the destination image descriptor
  /// \param CopyExtent is the width, height, and depth of the region to copy
  ///               measured in pixels as determined by \p DestImgDesc
  void ext_oneapi_copy(
      void *Src, sycl::range<3> SrcOffset, sycl::range<3> SrcExtent,
      ext::oneapi::experimental::image_mem_handle Dest,
      sycl::range<3> DestOffset,
      const ext::oneapi::experimental::image_descriptor &DestImgDesc,
      sycl::range<3> CopyExtent);

  /// Copies data from one memory region to another, where \p Src is an opaque
  /// image memory handle and \p Dest is a USM pointer.
  /// An exception is thrown if either \p Src is incomplete or \p Dest is
  /// nullptr. The behavior is undefined if \p Desc is inconsistent with the
  /// allocated memory region.
  ///
  /// \param Src is an opaque image memory handle to the source memory.
  /// \param Dest is a USM pointer to the destination memory.
  /// \param SrcImgDesc is the source image descriptor
  void ext_oneapi_copy(
      ext::oneapi::experimental::image_mem_handle Src, void *Dest,
      const ext::oneapi::experimental::image_descriptor &SrcImgDesc);

  /// Copies data from one memory region to another, where \p Src is an opaque
  /// image memory handle and \p Dest is a USM pointer. Allows for a
  /// sub-region copy, where \p SrcOffset , \p DestOffset , and \p Extent are
  /// used to determine the sub-region.  Pixel size is determined
  /// by \p SrcImgDesc
  /// An exception is thrown if either \p Src is nullptr or \p Dest is
  /// incomplete.
  ///
  /// \param Src is an opaque image memory handle to the source memory.
  /// \param SrcOffset is an offset from the origin of source measured in pixels
  ///                   (pixel size determined by \p SrcImgDesc )
  /// \param SrcImgDesc is the source image descriptor
  /// \param Dest is a USM pointer to the destination memory.
  /// \param DestOffset is an offset from the destination origin where the
  ///                  x, y, and z components are measured in bytes, rows,
  ///                  and slices respectively
  /// \param DestExtent is the extent of the dest memory to copy, measured in
  ///                  pixels (pixel size determined by \p DestImgDesc )
  /// \param CopyExtent is the width, height, and depth of the region to copy
  ///               measured in pixels (pixel size determined by
  ///               \p SrcImgDesc )
  void
  ext_oneapi_copy(ext::oneapi::experimental::image_mem_handle Src,
                  sycl::range<3> SrcOffset,
                  const ext::oneapi::experimental::image_descriptor &SrcImgDesc,
                  void *Dest, sycl::range<3> DestOffset,
                  sycl::range<3> DestExtent, sycl::range<3> CopyExtent);

  /// Copies data from one memory region to another, where \p Src and \p Dest
  /// are USM pointers. An exception is thrown if either \p Src is nullptr, \p
  /// Dest is nullptr, or \p Pitch is inconsistent with hardware requirements.
  /// The behavior is undefined if \p Desc is inconsistent with the allocated
  /// memory region.
  ///
  /// \param Src is a USM pointer to the source memory.
  /// \param Dest is a USM pointer to the destination memory.
  /// \param DeviceImgDesc is the image descriptor (format, order, dimensions).
  /// \param DeviceRowPitch is the pitch of the rows on the device.
  void ext_oneapi_copy(
      void *Src, void *Dest,
      const ext::oneapi::experimental::image_descriptor &DeviceImgDesc,
      size_t DeviceRowPitch);

  /// Copies data from one memory region to another, where \p Src and \p Dest
  /// are USM pointers. Allows for a sub-region copy, where \p SrcOffset ,
  /// \p DestOffset , and \p Extent are used to determine the sub-region.
  /// Pixel size is determined by \p DestImgDesc
  /// An exception is thrown if either \p Src is nullptr or \p Dest is
  /// incomplete.
  ///
  /// \param Src is a USM pointer to the source memory.
  /// \param SrcOffset is an destination offset from the origin where the
  ///                  x, y, and z components are measured in bytes, rows,
  ///                  and slices respectively
  /// \param Dest is a USM pointer to the destination memory.
  /// \param DestOffset is an destination offset from the origin where the
  ///                  x, y, and z components are measured in bytes, rows,
  ///                  and slices respectively
  /// \param DeviceImgDesc is the device image descriptor
  /// \param DeviceRowPitch is the row pitch on the device
  /// \param HostExtent is the extent of the dest memory to copy, measured in
  ///                  pixels (pixel size determined by \p DeviceImgDesc )
  /// \param CopyExtent is the width, height, and depth of the region to copy
  ///               measured in pixels (pixel size determined by
  ///               \p DeviceImgDesc )
  void ext_oneapi_copy(
      void *Src, sycl::range<3> SrcOffset, void *Dest,
      sycl::range<3> DestOffset,
      const ext::oneapi::experimental::image_descriptor &DeviceImgDesc,
      size_t DeviceRowPitch, sycl::range<3> HostExtent,
      sycl::range<3> CopyExtent);

  /// Instruct the queue with a non-blocking wait on an external semaphore.
  /// An exception is thrown if \p SemaphoreHandle is incomplete.
  ///
  /// \param SemaphoreHandle is an opaque external interop semaphore handle
  void ext_oneapi_wait_external_semaphore(
      sycl::ext::oneapi::experimental::interop_semaphore_handle
          SemaphoreHandle);

  /// Instruct the queue to signal the external semaphore once all previous
  /// commands have completed execution.
  /// An exception is thrown if \p SemaphoreHandle is incomplete.
  ///
  /// \param SemaphoreHandle is an opaque external interop semaphore handle
  void ext_oneapi_signal_external_semaphore(
      sycl::ext::oneapi::experimental::interop_semaphore_handle
          SemaphoreHandle);

private:
  std::shared_ptr<detail::handler_impl> MImpl;
  std::shared_ptr<detail::queue_impl> MQueue;

  /// The storage for the arguments passed.
  /// We need to store a copy of values that are passed explicitly through
  /// set_arg, require and so on, because we need them to be alive after
  /// we exit the method they are passed in.
  mutable detail::CG::StorageInitHelper CGData;
  std::vector<detail::LocalAccessorImplPtr> MLocalAccStorage;
  std::vector<std::shared_ptr<detail::stream_impl>> MStreamStorage;
  /// The list of arguments for the kernel.
  std::vector<detail::ArgDesc> MArgs;
  /// The list of associated accessors with this handler.
  /// These accessors were created with this handler as argument or
  /// have become required for this handler via require method.
  std::vector<detail::ArgDesc> MAssociatedAccesors;
  /// Struct that encodes global size, local size, ...
  detail::NDRDescT MNDRDesc;
  detail::string MKernelName;
  /// Storage for a sycl::kernel object.
  std::shared_ptr<detail::kernel_impl> MKernel;
  /// Type of the command group, e.g. kernel, fill. Can also encode version.
  /// Use getType and setType methods to access this variable unless
  /// manipulations with version are required
  detail::CG::CGTYPE MCGType = detail::CG::None;
  /// Pointer to the source host memory or accessor(depending on command type).
  void *MSrcPtr = nullptr;
  /// Pointer to the dest host memory or accessor(depends on command type).
  void *MDstPtr = nullptr;
  /// Length to copy or fill (for USM operations).
  size_t MLength = 0;
  /// Pattern that is used to fill memory object in case command type is fill.
  std::vector<char> MPattern;
  /// Storage for a lambda or function object.
  std::unique_ptr<detail::HostKernelBase> MHostKernel;
  /// Storage for lambda/function when using HostTask
  std::unique_ptr<detail::HostTask> MHostTask;
  /// The list of valid SYCL events that need to complete
  /// before barrier command can be executed
  std::vector<detail::EventImplPtr> MEventsWaitWithBarrier;

  /// The graph that is associated with this handler.
  std::shared_ptr<ext::oneapi::experimental::detail::graph_impl> MGraph;
  /// If we are submitting a graph using ext_oneapi_graph this will be the graph
  /// to be executed.
  std::shared_ptr<ext::oneapi::experimental::detail::exec_graph_impl>
      MExecGraph;
  /// Storage for a node created from a subgraph submission.
  std::shared_ptr<ext::oneapi::experimental::detail::node_impl> MSubgraphNode;
  /// Storage for the CG created when handling graph nodes added explicitly.
  std::unique_ptr<detail::CG> MGraphNodeCG;

  bool MIsHost = false;

  detail::code_location MCodeLoc = {};
  bool MIsFinalized = false;
  event MLastEvent;

  // Make queue_impl class friend to be able to call finalize method.
  friend class detail::queue_impl;
  // Make accessor class friend to keep the list of associated accessors.
  template <typename DataT, int Dims, access::mode AccMode,
            access::target AccTarget, access::placeholder isPlaceholder,
            typename PropertyListT>
  friend class accessor;
  friend device detail::getDeviceFromHandler(handler &);

  template <typename DataT, int Dimensions, access::mode AccessMode,
            access::target AccessTarget, access::placeholder IsPlaceholder>
  friend class detail::image_accessor;
  // Make stream class friend to be able to keep the list of associated streams
  friend class stream;
  friend class detail::stream_impl;
  // Make reduction friends to store buffers and arrays created for it
  // in handler from reduction methods.
  template <typename T, class BinaryOperation, int Dims, size_t Extent,
            bool ExplicitIdentity, typename RedOutVar>
  friend class detail::reduction_impl_algo;

  friend inline void detail::reduction::finalizeHandler(handler &CGH);
  template <class FunctorTy>
  friend void detail::reduction::withAuxHandler(handler &CGH, FunctorTy Func);

  template <typename KernelName, detail::reduction::strategy Strategy, int Dims,
            typename PropertiesT, typename... RestT>
  friend void detail::reduction_parallel_for(handler &CGH, range<Dims> NDRange,
                                             PropertiesT Properties,
                                             RestT... Rest);

  template <typename KernelName, detail::reduction::strategy Strategy, int Dims,
            typename PropertiesT, typename... RestT>
  friend void
  detail::reduction_parallel_for(handler &CGH, nd_range<Dims> NDRange,
                                 PropertiesT Properties, RestT... Rest);

#ifndef __SYCL_DEVICE_ONLY__
  friend void detail::associateWithHandler(handler &,
                                           detail::AccessorBaseHost *,
                                           access::target);
  friend void detail::associateWithHandler(
      handler &, detail::UnsampledImageAccessorBaseHost *, image_target);
  friend void detail::associateWithHandler(
      handler &, detail::SampledImageAccessorBaseHost *, image_target);
#endif

  friend class ::MockHandler;
  friend class detail::queue_impl;

  // Make pipe class friend to be able to call ext_intel_read/write_host_pipe
  // method.
  template <class _name, class _dataT, int32_t _min_capacity,
            class _propertiesT, class>
  friend class ext::intel::experimental::pipe;

  /// Read from a host pipe given a host address and
  /// \param Name name of the host pipe to be passed into lower level runtime
  /// \param Ptr host pointer of host pipe as identified by address of its const
  ///        expr m_Storage member
  /// \param Size the size of data getting read back / to.
  /// \param Block if read operation is blocking, default to false.
#ifdef __INTEL_PREVIEW_BREAKING_CHANGES
  void ext_intel_read_host_pipe(const std::string &Name, void *Ptr, size_t Size,
                                bool Block = false) {
    ext_intel_read_host_pipe(detail::string_view(Name), Ptr, Size, Block);
  }
  void ext_intel_read_host_pipe(detail::string_view Name, void *Ptr,
                                size_t Size, bool Block = false);
#else
  void ext_intel_read_host_pipe(const std::string &Name, void *Ptr, size_t Size,
                                bool Block = false);
#endif

  /// Write to host pipes given a host address and
  /// \param Name name of the host pipe to be passed into lower level runtime
  /// \param Ptr host pointer of host pipe as identified by address of its const
  /// expr m_Storage member
  /// \param Size the size of data getting read back / to.
  /// \param Block if write opeartion is blocking, default to false.
#ifdef __INTEL_PREVIEW_BREAKING_CHANGES
  void ext_intel_write_host_pipe(const std::string &Name, void *Ptr,
                                 size_t Size, bool Block = false) {
    ext_intel_write_host_pipe(detail::string_view(Name), Ptr, Size, Block);
  }
  void ext_intel_write_host_pipe(detail::string_view Name, void *Ptr,
                                 size_t Size, bool Block = false);
#else
  void ext_intel_write_host_pipe(const std::string &Name, void *Ptr,
                                 size_t Size, bool Block = false);
#endif
  friend class ext::oneapi::experimental::detail::graph_impl;
  friend class ext::oneapi::experimental::detail::dynamic_parameter_impl;

  bool DisableRangeRounding();

  bool RangeRoundingTrace();

  void GetRangeRoundingSettings(size_t &MinFactor, size_t &GoodFactor,
                                size_t &MinRange);

  template <typename WrapperT, typename TransformedArgType, int Dims,
            typename KernelType,
            std::enable_if_t<detail::KernelLambdaHasKernelHandlerArgT<
                KernelType, TransformedArgType>::value> * = nullptr>
  auto getRangeRoundedKernelLambda(KernelType KernelFunc,
                                   range<Dims> UserRange) {
    return detail::RoundedRangeKernelWithKH<TransformedArgType, Dims,
                                            KernelType>{UserRange, KernelFunc};
  }

  template <typename WrapperT, typename TransformedArgType, int Dims,
            typename KernelType,
            std::enable_if_t<!detail::KernelLambdaHasKernelHandlerArgT<
                KernelType, TransformedArgType>::value> * = nullptr>
  auto getRangeRoundedKernelLambda(KernelType KernelFunc,
                                   range<Dims> UserRange) {
    return detail::RoundedRangeKernel<TransformedArgType, Dims, KernelType>{
        UserRange, KernelFunc};
  }

  const std::shared_ptr<detail::context_impl> &getContextImplPtr() const;

  // Checks if 2D memory operations are supported by the underlying platform.
  bool supportsUSMMemcpy2D();
  bool supportsUSMFill2D();
  bool supportsUSMMemset2D();

  // Helper function for getting a loose bound on work-items.
  id<2> computeFallbackKernelBounds(size_t Width, size_t Height);

  // Common function for launching a 2D USM memcpy kernel to avoid redefinitions
  // of the kernel from copy and memcpy.
  template <typename T>
  void commonUSMCopy2DFallbackKernel(const void *Src, size_t SrcPitch,
                                     void *Dest, size_t DestPitch, size_t Width,
                                     size_t Height) {
    // Otherwise the data is accessible on the device so we do the operation
    // there instead.
    // Limit number of work items to be resistant to big copies.
    id<2> Chunk = computeFallbackKernelBounds(Height, Width);
    id<2> Iterations = (Chunk + id<2>{Height, Width} - 1) / Chunk;
    parallel_for<__usmmemcpy2d<T>>(
        range<2>{Chunk[0], Chunk[1]}, [=](id<2> Index) {
          T *CastedDest = static_cast<T *>(Dest);
          const T *CastedSrc = static_cast<const T *>(Src);
          for (uint32_t I = 0; I < Iterations[0]; ++I) {
            for (uint32_t J = 0; J < Iterations[1]; ++J) {
              id<2> adjustedIndex = Index + Chunk * id<2>{I, J};
              if (adjustedIndex[0] < Height && adjustedIndex[1] < Width) {
                CastedDest[adjustedIndex[0] * DestPitch + adjustedIndex[1]] =
                    CastedSrc[adjustedIndex[0] * SrcPitch + adjustedIndex[1]];
              }
            }
          }
        });
  }

  // Common function for launching a 2D USM memcpy host-task to avoid
  // redefinitions of the kernel from copy and memcpy.
  template <typename T>
  void commonUSMCopy2DFallbackHostTask(const void *Src, size_t SrcPitch,
                                       void *Dest, size_t DestPitch,
                                       size_t Width, size_t Height) {
    // If both pointers are host USM or unknown (assumed non-USM) we use a
    // host-task to satisfy dependencies.
    host_task([=] {
      const T *CastedSrc = static_cast<const T *>(Src);
      T *CastedDest = static_cast<T *>(Dest);
      for (size_t I = 0; I < Height; ++I) {
        const T *SrcItBegin = CastedSrc + SrcPitch * I;
        T *DestItBegin = CastedDest + DestPitch * I;
        std::copy(SrcItBegin, SrcItBegin + Width, DestItBegin);
      }
    });
  }

  // StageFillCG()  Supporting function to fill()
  template <typename T, int Dims, access::mode AccessMode,
            access::target AccessTarget,
            access::placeholder IsPlaceholder = access::placeholder::false_t,
            typename PropertyListT = property_list>
  void StageFillCG(
      accessor<T, Dims, AccessMode, AccessTarget, IsPlaceholder, PropertyListT>
          Dst,
      const T &Pattern) {
    setType(detail::CG::Fill);
    detail::AccessorBaseHost *AccBase = (detail::AccessorBaseHost *)&Dst;
    detail::AccessorImplPtr AccImpl = detail::getSyclObjImpl(*AccBase);

    MDstPtr = static_cast<void *>(AccImpl.get());
    CGData.MRequirements.push_back(AccImpl.get());
    CGData.MAccStorage.push_back(std::move(AccImpl));

    MPattern.resize(sizeof(T));
    auto PatternPtr = reinterpret_cast<T *>(MPattern.data());
    *PatternPtr = Pattern;
  }

  // Common function for launching a 2D USM fill kernel to avoid redefinitions
  // of the kernel from memset and fill.
  template <typename T>
  void commonUSMFill2DFallbackKernel(void *Dest, size_t DestPitch,
                                     const T &Pattern, size_t Width,
                                     size_t Height) {
    // Otherwise the data is accessible on the device so we do the operation
    // there instead.
    // Limit number of work items to be resistant to big fill operations.
    id<2> Chunk = computeFallbackKernelBounds(Height, Width);
    id<2> Iterations = (Chunk + id<2>{Height, Width} - 1) / Chunk;
    parallel_for<__usmfill2d<T>>(
        range<2>{Chunk[0], Chunk[1]}, [=](id<2> Index) {
          T *CastedDest = static_cast<T *>(Dest);
          for (uint32_t I = 0; I < Iterations[0]; ++I) {
            for (uint32_t J = 0; J < Iterations[1]; ++J) {
              id<2> adjustedIndex = Index + Chunk * id<2>{I, J};
              if (adjustedIndex[0] < Height && adjustedIndex[1] < Width) {
                CastedDest[adjustedIndex[0] * DestPitch + adjustedIndex[1]] =
                    Pattern;
              }
            }
          }
        });
  }

  // Common function for launching a 2D USM fill kernel or host_task to avoid
  // redefinitions of the kernel from memset and fill.
  template <typename T>
  void commonUSMFill2DFallbackHostTask(void *Dest, size_t DestPitch,
                                       const T &Pattern, size_t Width,
                                       size_t Height) {
    // If the pointer is host USM or unknown (assumed non-USM) we use a
    // host-task to satisfy dependencies.
    host_task([=] {
      T *CastedDest = static_cast<T *>(Dest);
      for (size_t I = 0; I < Height; ++I) {
        T *ItBegin = CastedDest + DestPitch * I;
        std::fill(ItBegin, ItBegin + Width, Pattern);
      }
    });
  }

  // Implementation of ext_oneapi_memcpy2d using command for native 2D memcpy.
  void ext_oneapi_memcpy2d_impl(void *Dest, size_t DestPitch, const void *Src,
                                size_t SrcPitch, size_t Width, size_t Height);

  // Untemplated version of ext_oneapi_fill2d using command for native 2D fill.
  void ext_oneapi_fill2d_impl(void *Dest, size_t DestPitch, const void *Value,
                              size_t ValueSize, size_t Width, size_t Height);

  // Implementation of ext_oneapi_memset2d using command for native 2D memset.
  void ext_oneapi_memset2d_impl(void *Dest, size_t DestPitch, int Value,
                                size_t Width, size_t Height);

  // Implementation of memcpy to device_global.
  void memcpyToDeviceGlobal(const void *DeviceGlobalPtr, const void *Src,
                            bool IsDeviceImageScoped, size_t NumBytes,
                            size_t Offset);

  // Implementation of memcpy from device_global.
  void memcpyFromDeviceGlobal(void *Dest, const void *DeviceGlobalPtr,
                              bool IsDeviceImageScoped, size_t NumBytes,
                              size_t Offset);

  // Implementation of memcpy to an unregistered device_global.
  void memcpyToHostOnlyDeviceGlobal(const void *DeviceGlobalPtr,
                                    const void *Src, size_t DeviceGlobalTSize,
                                    bool IsDeviceImageScoped, size_t NumBytes,
                                    size_t Offset);

  // Implementation of memcpy from an unregistered device_global.
  void memcpyFromHostOnlyDeviceGlobal(void *Dest, const void *DeviceGlobalPtr,
                                      bool IsDeviceImageScoped, size_t NumBytes,
                                      size_t Offset);

  template <typename T, int Dims, access::mode AccessMode,
            access::target AccessTarget,
            access::placeholder IsPlaceholder = access::placeholder::false_t,
            typename PropertyListT = property_list>
  void checkIfPlaceholderIsBoundToHandler(
      accessor<T, Dims, AccessMode, AccessTarget, IsPlaceholder, PropertyListT>
          Acc) {
    auto *AccBase = reinterpret_cast<detail::AccessorBaseHost *>(&Acc);
    detail::AccessorImplPtr AccImpl = detail::getSyclObjImpl(*AccBase);
    detail::AccessorImplHost *Req = AccImpl.get();
    if (std::find_if(MAssociatedAccesors.begin(), MAssociatedAccesors.end(),
                     [&](const detail::ArgDesc &AD) {
                       return AD.MType ==
                                  detail::kernel_param_kind_t::kind_accessor &&
                              AD.MPtr == Req &&
                              AD.MSize == static_cast<int>(AccessTarget);
                     }) == MAssociatedAccesors.end())
      throw sycl::exception(make_error_code(errc::kernel_argument),
                            "placeholder accessor must be bound by calling "
                            "handler::require() before it can be used.");
  }

  // Set value of the gpu cache configuration for the kernel.
  void setKernelCacheConfig(sycl::detail::pi::PiKernelCacheConfig);
  // Set value of the kernel is cooperative flag
  void setKernelIsCooperative(bool);

  template <
      ext::oneapi::experimental::detail::UnsupportedGraphFeatures FeatureT>
  void throwIfGraphAssociated() const {

    if (getCommandGraph()) {
      std::string FeatureString =
          ext::oneapi::experimental::detail::UnsupportedFeatureToString(
              FeatureT);
      throw sycl::exception(sycl::make_error_code(errc::invalid),
                            "The " + FeatureString +
                                " feature is not yet available "
                                "for use with the SYCL Graph extension.");
    }
  }

<<<<<<< HEAD
protected:
  /// Registers event dependencies on this command group.
  void depends_on(const detail::EventImplPtr &Event);
  /// Registers event dependencies on this command group.
  void depends_on(const std::vector<detail::EventImplPtr> &Events);
=======
  // Set that an ND Range was used during a call to parallel_for
  void setNDRangeUsed(bool Value);
>>>>>>> f2ac688d
};
} // namespace _V1
} // namespace sycl<|MERGE_RESOLUTION|>--- conflicted
+++ resolved
@@ -3643,16 +3643,14 @@
     }
   }
 
-<<<<<<< HEAD
+  // Set that an ND Range was used during a call to parallel_for
+  void setNDRangeUsed(bool Value);
+
 protected:
   /// Registers event dependencies on this command group.
   void depends_on(const detail::EventImplPtr &Event);
   /// Registers event dependencies on this command group.
   void depends_on(const std::vector<detail::EventImplPtr> &Events);
-=======
-  // Set that an ND Range was used during a call to parallel_for
-  void setNDRangeUsed(bool Value);
->>>>>>> f2ac688d
 };
 } // namespace _V1
 } // namespace sycl