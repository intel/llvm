--- conflicted
+++ resolved
@@ -959,15 +959,14 @@
   template <typename Properties>
   void checkAndSetClusterRange(const Properties &Props) {
     namespace syclex = sycl::ext::oneapi::experimental;
-    constexpr std::size_t cluster_dim =
+    constexpr std::size_t ClusterDim =
         syclex::detail::getClusterDim<Properties>();
-    if constexpr (cluster_dim > 0) {
-      setKernelUsesClusterLaunch();
-      MNDRDesc.setClusterDimensions(
-          Props
-              .template get_property<
-                  syclex::cuda::cluster_size_key<cluster_dim>>()
-              .get_cluster_size());
+    if constexpr (ClusterDim > 0) {
+      auto ClusterSize = Props
+                             .template get_property<
+                                 syclex::cuda::cluster_size_key<ClusterDim>>()
+                             .get_cluster_size();
+      setKernelClusterLaunch(PadRange(ClusterSize), ClusterDim);
     }
   }
 
@@ -1425,12 +1424,8 @@
                                 PropertiesT>(KernelFunc);
 #ifndef __SYCL_DEVICE_ONLY__
     detail::checkValueRange<Dims>(ExecutionRange);
-<<<<<<< HEAD
     SetNDRangeDescriptor(std::move(ExecutionRange));
-=======
-    MNDRDesc.set(std::move(ExecutionRange));
     processProperties<NameT, PropertiesT>(Props);
->>>>>>> 7b3f2152
     StoreLambda<NameT, KernelType, Dims, TransformedArgType>(
         std::move(KernelFunc));
       setType(detail::CGType::Kernel);
@@ -3611,8 +3606,8 @@
   // Set value of the kernel is cooperative flag
   void setKernelIsCooperative(bool);
 
-  // Set using cuda thread block cluster launch flag true
-  void setKernelUsesClusterLaunch();
+  // Set using cuda thread block cluster launch flag and set the launch bounds.
+  void setKernelClusterLaunch(sycl::range<3> ClusterSize, int Dims);
 
   template <
       ext::oneapi::experimental::detail::UnsupportedGraphFeatures FeatureT>
