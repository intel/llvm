--- conflicted
+++ resolved
@@ -3638,17 +3638,15 @@
     }
   }
 
-<<<<<<< HEAD
+  // Set that an ND Range was used during a call to parallel_for
+  void setNDRangeUsed(bool Value);
+
   inline void internalProfilingTagImpl() {
     throwIfActionIsCreated();
     setType(detail::CG::ProfilingTag);
   }
 
   friend class detail::HandlerAccess;
-=======
-  // Set that an ND Range was used during a call to parallel_for
-  void setNDRangeUsed(bool Value);
->>>>>>> e6d9d4c6
 };
 
 namespace detail {
