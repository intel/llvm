//==-------- handler.hpp --- SYCL command group handler --------------------==//
//
// Part of the LLVM Project, under the Apache License v2.0 with LLVM Exceptions.
// See https://llvm.org/LICENSE.txt for license information.
// SPDX-License-Identifier: Apache-2.0 WITH LLVM-exception
//
//===----------------------------------------------------------------------===//

#pragma once

#include <sycl/access/access.hpp>
#include <sycl/accessor.hpp>
#include <sycl/context.hpp>
#include <sycl/detail/cg.hpp>
#include <sycl/detail/cg_types.hpp>
#include <sycl/detail/cl.h>
#include <sycl/detail/export.hpp>
#include <sycl/detail/handler_proxy.hpp>
#include <sycl/detail/os_util.hpp>
#include <sycl/event.hpp>
#include <sycl/ext/intel/experimental/kernel_execution_properties.hpp>
#include <sycl/ext/oneapi/device_global/device_global.hpp>
#include <sycl/ext/oneapi/kernel_properties/properties.hpp>
#include <sycl/ext/oneapi/properties/properties.hpp>
#include <sycl/ext/oneapi/properties/property.hpp>
#include <sycl/id.hpp>
#include <sycl/interop_handle.hpp>
#include <sycl/item.hpp>
#include <sycl/kernel.hpp>
#include <sycl/kernel_bundle.hpp>
#include <sycl/kernel_handler.hpp>
#include <sycl/nd_item.hpp>
#include <sycl/nd_range.hpp>
#include <sycl/property_list.hpp>
#include <sycl/reduction_forward.hpp>
#include <sycl/sampler.hpp>
#include <sycl/stl.hpp>
#include <sycl/usm/usm_pointer_info.hpp>

#include <sycl/ext/oneapi/experimental/graph.hpp>

#include <functional>
#include <limits>
#include <memory>
#include <tuple>
#include <type_traits>

// SYCL_LANGUAGE_VERSION is 4 digit year followed by 2 digit revision
#if !SYCL_LANGUAGE_VERSION || SYCL_LANGUAGE_VERSION < 202001
#define __SYCL_NONCONST_FUNCTOR__
#endif

// replace _KERNELFUNCPARAM(KernelFunc) with   KernelType KernelFunc
//                                     or     const KernelType &KernelFunc
#ifdef __SYCL_NONCONST_FUNCTOR__
#define _KERNELFUNCPARAMTYPE KernelType
#else
#define _KERNELFUNCPARAMTYPE const KernelType &
#endif
#define _KERNELFUNCPARAM(a) _KERNELFUNCPARAMTYPE a

template <typename DataT, int Dimensions, sycl::access::mode AccessMode,
          sycl::access::target AccessTarget,
          sycl::access::placeholder IsPlaceholder>
class __fill;

template <typename T> class __usmfill;
template <typename T> class __usmfill2d;
template <typename T> class __usmmemcpy2d;

template <typename T_Src, typename T_Dst, int Dims,
          sycl::access::mode AccessMode, sycl::access::target AccessTarget,
          sycl::access::placeholder IsPlaceholder>
class __copyAcc2Ptr;

template <typename T_Src, typename T_Dst, int Dims,
          sycl::access::mode AccessMode, sycl::access::target AccessTarget,
          sycl::access::placeholder IsPlaceholder>
class __copyPtr2Acc;

template <typename T_Src, int Dims_Src, sycl::access::mode AccessMode_Src,
          sycl::access::target AccessTarget_Src, typename T_Dst, int Dims_Dst,
          sycl::access::mode AccessMode_Dst,
          sycl::access::target AccessTarget_Dst,
          sycl::access::placeholder IsPlaceholder_Src,
          sycl::access::placeholder IsPlaceholder_Dst>
class __copyAcc2Acc;

// For unit testing purposes
class MockHandler;

namespace sycl {
__SYCL_INLINE_VER_NAMESPACE(_V1) {

// Forward declaration

class handler;
template <typename T, int Dimensions, typename AllocatorT, typename Enable>
class buffer;

namespace ext::intel::experimental {
template <class _name, class _dataT, int32_t _min_capacity, class _propertiesT,
          class>
class pipe;
}

namespace ext::oneapi::experimental::detail {
class graph_impl;
}
namespace detail {

class handler_impl;
class kernel_impl;
class queue_impl;
class stream_impl;
template <typename DataT, int Dimensions, access::mode AccessMode,
          access::target AccessTarget, access::placeholder IsPlaceholder>
class image_accessor;
template <typename RetType, typename Func, typename Arg>
static Arg member_ptr_helper(RetType (Func::*)(Arg) const);

// Non-const version of the above template to match functors whose 'operator()'
// is declared w/o the 'const' qualifier.
template <typename RetType, typename Func, typename Arg>
static Arg member_ptr_helper(RetType (Func::*)(Arg));

// template <typename RetType, typename Func>
// static void member_ptr_helper(RetType (Func::*)() const);

// template <typename RetType, typename Func>
// static void member_ptr_helper(RetType (Func::*)());

template <typename F, typename SuggestedArgType>
decltype(member_ptr_helper(&F::operator())) argument_helper(int);

template <typename F, typename SuggestedArgType>
SuggestedArgType argument_helper(...);

template <typename F, typename SuggestedArgType>
using lambda_arg_type = decltype(argument_helper<F, SuggestedArgType>(0));

// Used when parallel_for range is rounded-up.
template <typename Name> class __pf_kernel_wrapper;

template <typename Type> struct get_kernel_wrapper_name_t {
  using name = __pf_kernel_wrapper<Type>;
};

__SYCL_EXPORT device getDeviceFromHandler(handler &);

// Checks if a device_global has any registered kernel usage.
__SYCL_EXPORT bool isDeviceGlobalUsedInKernel(const void *DeviceGlobalPtr);

#if __SYCL_ID_QUERIES_FIT_IN_INT__
template <typename T> struct NotIntMsg;

template <int Dims> struct NotIntMsg<range<Dims>> {
  constexpr static const char *Msg =
      "Provided range is out of integer limits. Pass "
      "`-fno-sycl-id-queries-fit-in-int' to disable range check.";
};

template <int Dims> struct NotIntMsg<id<Dims>> {
  constexpr static const char *Msg =
      "Provided offset is out of integer limits. Pass "
      "`-fno-sycl-id-queries-fit-in-int' to disable offset check.";
};
#endif

// Helper for merging properties with ones defined in an optional kernel functor
// getter.
template <typename KernelType, typename PropertiesT, typename Cond = void>
struct GetMergedKernelProperties {
  using type = PropertiesT;
};
template <typename KernelType, typename PropertiesT>
struct GetMergedKernelProperties<
    KernelType, PropertiesT,
    std::enable_if_t<ext::oneapi::experimental::detail::
                         HasKernelPropertiesGetMethod<KernelType>::value>> {
  using get_method_properties =
      typename ext::oneapi::experimental::detail::HasKernelPropertiesGetMethod<
          KernelType>::properties_t;
  static_assert(
      ext::oneapi::experimental::is_property_list<get_method_properties>::value,
      "get(sycl::ext::oneapi::experimental::properties_tag) member in kernel "
      "functor class must return a valid property list.");
  using type = ext::oneapi::experimental::detail::merged_properties_t<
      PropertiesT, get_method_properties>;
};

#if __SYCL_ID_QUERIES_FIT_IN_INT__
template <typename T, typename ValT>
typename std::enable_if_t<std::is_same<ValT, size_t>::value ||
                          std::is_same<ValT, unsigned long long>::value>
checkValueRangeImpl(ValT V) {
  static constexpr size_t Limit =
      static_cast<size_t>((std::numeric_limits<int>::max)());
  if (V > Limit)
    throw runtime_error(NotIntMsg<T>::Msg, PI_ERROR_INVALID_VALUE);
}
#endif

template <int Dims, typename T>
typename std::enable_if_t<std::is_same_v<T, range<Dims>> ||
                          std::is_same_v<T, id<Dims>>>
checkValueRange(const T &V) {
#if __SYCL_ID_QUERIES_FIT_IN_INT__
  for (size_t Dim = 0; Dim < Dims; ++Dim)
    checkValueRangeImpl<T>(V[Dim]);

  {
    unsigned long long Product = 1;
    for (size_t Dim = 0; Dim < Dims; ++Dim) {
      Product *= V[Dim];
      // check value now to prevent product overflow in the end
      checkValueRangeImpl<T>(Product);
    }
  }
#else
  (void)V;
#endif
}

template <int Dims>
void checkValueRange(const range<Dims> &R, const id<Dims> &O) {
#if __SYCL_ID_QUERIES_FIT_IN_INT__
  checkValueRange<Dims>(R);
  checkValueRange<Dims>(O);

  for (size_t Dim = 0; Dim < Dims; ++Dim) {
    unsigned long long Sum = R[Dim] + O[Dim];

    checkValueRangeImpl<range<Dims>>(Sum);
  }
#else
  (void)R;
  (void)O;
#endif
}

template <int Dims, typename T>
typename std::enable_if_t<std::is_same_v<T, nd_range<Dims>>>
checkValueRange(const T &V) {
#if __SYCL_ID_QUERIES_FIT_IN_INT__
  checkValueRange<Dims>(V.get_global_range());
  checkValueRange<Dims>(V.get_local_range());
  checkValueRange<Dims>(V.get_offset());

  checkValueRange<Dims>(V.get_global_range(), V.get_offset());
#else
  (void)V;
#endif
}

template <typename TransformedArgType, int Dims, typename KernelType>
class RoundedRangeKernel {
public:
  RoundedRangeKernel(range<Dims> NumWorkItems, KernelType KernelFunc)
      : NumWorkItems(NumWorkItems), KernelFunc(KernelFunc) {}

  void operator()(TransformedArgType Arg) const {
    if (Arg[0] >= NumWorkItems[0])
      return;
    Arg.set_allowed_range(NumWorkItems);
    KernelFunc(Arg);
  }

private:
  range<Dims> NumWorkItems;
  KernelType KernelFunc;
};

template <typename TransformedArgType, int Dims, typename KernelType>
class RoundedRangeKernelWithKH {
public:
  RoundedRangeKernelWithKH(range<Dims> NumWorkItems, KernelType KernelFunc)
      : NumWorkItems(NumWorkItems), KernelFunc(KernelFunc) {}

  void operator()(TransformedArgType Arg, kernel_handler KH) const {
    if (Arg[0] >= NumWorkItems[0])
      return;
    Arg.set_allowed_range(NumWorkItems);
    KernelFunc(Arg, KH);
  }

private:
  range<Dims> NumWorkItems;
  KernelType KernelFunc;
};

using std::enable_if_t;
using sycl::detail::queue_impl;

} // namespace detail

/// Command group handler class.
///
/// Objects of the handler class collect information about command group, such
/// as kernel, requirements to the memory, arguments for the kernel.
///
/// \code{.cpp}
/// sycl::queue::submit([](handler &CGH){
///   CGH.require(Accessor1);   // Adds a requirement to the memory object.
///   CGH.setArg(0, Accessor2); // Registers accessor given as an argument to
///                             // the kernel + adds a requirement to the memory
///                             // object.
///   CGH.setArg(1, N);         // Registers value given as an argument to the
///                             // kernel.
///   // The following registers KernelFunctor to be a kernel that will be
///   // executed in case of queue is bound to the host device, Kernel - for
///   // an OpenCL device. This function clearly indicates that command group
///   // represents kernel execution.
///   CGH.parallel_for(KernelFunctor, Kernel);
///  });
/// \endcode
///
/// The command group can represent absolutely different operations. Depending
/// on the operation we need to store different data. But, in most cases, it's
/// impossible to say what kind of operation we need to perform until the very
/// end. So, handler class contains all fields simultaneously, then during
/// "finalization" it constructs CG object, that represents specific operation,
/// passing fields that are required only.
///
/// \sa queue
/// \sa program
/// \sa kernel
///
/// \ingroup sycl_api
class __SYCL_EXPORT handler {
private:
  /// Constructs SYCL handler from queue.
  ///
  /// \param Queue is a SYCL queue.
  /// \param IsHost indicates if this handler is created for SYCL host device.
  handler(std::shared_ptr<detail::queue_impl> Queue, bool IsHost);

  /// Constructs SYCL handler from the associated queue and the submission's
  /// primary and secondary queue.
  ///
  /// \param Queue is a SYCL queue. This is equal to either PrimaryQueue or
  ///        SecondaryQueue.
  /// \param PrimaryQueue is the primary SYCL queue of the submission.
  /// \param SecondaryQueue is the secondary SYCL queue of the submission. This
  ///        is null if no secondary queue is associated with the submission.
  /// \param IsHost indicates if this handler is created for SYCL host device.
  handler(std::shared_ptr<detail::queue_impl> Queue,
          std::shared_ptr<detail::queue_impl> PrimaryQueue,
          std::shared_ptr<detail::queue_impl> SecondaryQueue, bool IsHost);

<<<<<<< HEAD
  /// Constructs SYCL handler from Graph.
  ///
  /// The hander will add the command-group as a node to the graph rather than
  /// enqueueing it straight away.
  ///
  /// \param Graph is a SYCL command_graph
  handler(std::shared_ptr<ext::oneapi::experimental::detail::graph_impl> Graph);

  /// Stores copy of Arg passed to the MArgsStorage.
=======
  /// Stores copy of Arg passed to the CGData.MArgsStorage.
>>>>>>> 12dd0ad0
  template <typename T, typename F = typename std::remove_const_t<
                            typename std::remove_reference_t<T>>>
  F *storePlainArg(T &&Arg) {
    CGData.MArgsStorage.emplace_back(sizeof(T));
    auto Storage = reinterpret_cast<F *>(CGData.MArgsStorage.back().data());
    *Storage = Arg;
    return Storage;
  }

  void setType(detail::CG::CGTYPE Type) { MCGType = Type; }

  detail::CG::CGTYPE getType() { return MCGType; }

  void throwIfActionIsCreated() {
    if (detail::CG::None != getType())
      throw sycl::runtime_error("Attempt to set multiple actions for the "
                                "command group. Command group must consist of "
                                "a single kernel or explicit memory operation.",
                                PI_ERROR_INVALID_OPERATION);
  }

  constexpr static int AccessTargetMask = 0x7ff;
  /// According to section 4.7.6.11. of the SYCL specification, a local accessor
  /// must not be used in a SYCL kernel function that is invoked via single_task
  /// or via the simple form of parallel_for that takes a range parameter.
  template <typename KernelName, typename KernelType>
  void throwOnLocalAccessorMisuse() const {
    using NameT =
        typename detail::get_kernel_name_t<KernelName, KernelType>::name;
    using KI = sycl::detail::KernelInfo<NameT>;

    auto *KernelArgs = &KI::getParamDesc(0);

    for (unsigned I = 0; I < KI::getNumParams(); ++I) {
      const detail::kernel_param_kind_t &Kind = KernelArgs[I].kind;
      const access::target AccTarget =
          static_cast<access::target>(KernelArgs[I].info & AccessTargetMask);
      if ((Kind == detail::kernel_param_kind_t::kind_accessor) &&
          (AccTarget == target::local))
        throw sycl::exception(
            make_error_code(errc::kernel_argument),
            "A local accessor must not be used in a SYCL kernel function "
            "that is invoked via single_task or via the simple form of "
            "parallel_for that takes a range parameter.");
    }
  }

  /// Extracts and prepares kernel arguments from the lambda using integration
  /// header.
  void
  extractArgsAndReqsFromLambda(char *LambdaPtr, size_t KernelArgsNum,
                               const detail::kernel_param_desc_t *KernelArgs,
                               bool IsESIMD);

  /// Extracts and prepares kernel arguments set via set_arg(s).
  void extractArgsAndReqs();

  void processArg(void *Ptr, const detail::kernel_param_kind_t &Kind,
                  const int Size, const size_t Index, size_t &IndexShift,
                  bool IsKernelCreatedFromSource, bool IsESIMD);

  /// \return a string containing name of SYCL kernel.
  std::string getKernelName();

  template <typename LambdaNameT> bool lambdaAndKernelHaveEqualName() {
    // TODO It is unclear a kernel and a lambda/functor must to be equal or not
    // for parallel_for with sycl::kernel and lambda/functor together
    // Now if they are equal we extract argumets from lambda/functor for the
    // kernel. Else it is necessary use set_atg(s) for resolve the order and
    // values of arguments for the kernel.
    assert(MKernel && "MKernel is not initialized");
    const std::string LambdaName = detail::KernelInfo<LambdaNameT>::getName();
    const std::string KernelName = getKernelName();
    return LambdaName == KernelName;
  }

  /// Saves the location of user's code passed in \param CodeLoc for future
  /// usage in finalize() method.
  void saveCodeLoc(detail::code_location CodeLoc) { MCodeLoc = CodeLoc; }

  /// Constructs CG object of specific type, passes it to Scheduler and
  /// returns sycl::event object representing the command group.
  /// It's expected that the method is the latest method executed before
  /// object destruction.
  ///
  /// \return a SYCL event object representing the command group
  event finalize();

  /// Saves streams associated with this handler.
  ///
  /// Streams are then forwarded to command group and flushed in the scheduler.
  ///
  /// \param Stream is a pointer to SYCL stream.
  void addStream(const std::shared_ptr<detail::stream_impl> &Stream) {
    MStreamStorage.push_back(Stream);
  }

  /// Saves buffers created by handling reduction feature in handler.
  /// They are then forwarded to command group and destroyed only after
  /// the command group finishes the work on device/host.
  ///
  /// @param ReduObj is a pointer to object that must be stored.
  void addReduction(const std::shared_ptr<const void> &ReduObj);

  ~handler() = default;

  // TODO: Private and unusued. Remove when ABI break is allowed.
  bool is_host() { return MIsHost; }

#ifdef __SYCL_DEVICE_ONLY__
  // In device compilation accessor isn't inherited from AccessorBaseHost, so
  // can't detect by it. Since we don't expect it to be ever called in device
  // execution, just use blind void *.
  void associateWithHandler(void *AccBase, access::target AccTarget);
#else
  void associateWithHandler(detail::AccessorBaseHost *AccBase,
                            access::target AccTarget);
#endif

  // Recursively calls itself until arguments pack is fully processed.
  // The version for regular(standard layout) argument.
  template <typename T, typename... Ts>
  void setArgsHelper(int ArgIndex, T &&Arg, Ts &&...Args) {
    set_arg(ArgIndex, std::move(Arg));
    setArgsHelper(++ArgIndex, std::move(Args)...);
  }

  void setArgsHelper(int) {}

  void setLocalAccessorArgHelper(int ArgIndex,
                                 detail::LocalAccessorBaseHost &LocalAccBase) {
    detail::LocalAccessorImplPtr LocalAccImpl =
        detail::getSyclObjImpl(LocalAccBase);
    detail::LocalAccessorImplHost *Req = LocalAccImpl.get();
    MLocalAccStorage.push_back(std::move(LocalAccImpl));
    MArgs.emplace_back(detail::kernel_param_kind_t::kind_accessor, Req,
                       static_cast<int>(access::target::local), ArgIndex);
  }

  // setArgHelper for local accessor argument (legacy accessor interface)
  template <typename DataT, int Dims, access::mode AccessMode,
            access::placeholder IsPlaceholder>
  void setArgHelper(int ArgIndex,
                    accessor<DataT, Dims, AccessMode, access::target::local,
                             IsPlaceholder> &&Arg) {
#ifndef __SYCL_DEVICE_ONLY__
    setLocalAccessorArgHelper(ArgIndex, Arg);
#endif
  }

  // setArgHelper for local accessor argument (up to date accessor interface)
  template <typename DataT, int Dims>
  void setArgHelper(int ArgIndex, local_accessor<DataT, Dims> &&Arg) {
#ifndef __SYCL_DEVICE_ONLY__
    setLocalAccessorArgHelper(ArgIndex, Arg);
#endif
  }

  // setArgHelper for non local accessor argument.
  template <typename DataT, int Dims, access::mode AccessMode,
            access::target AccessTarget, access::placeholder IsPlaceholder>
  typename std::enable_if_t<AccessTarget != access::target::local, void>
  setArgHelper(
      int ArgIndex,
      accessor<DataT, Dims, AccessMode, AccessTarget, IsPlaceholder> &&Arg) {
    detail::AccessorBaseHost *AccBase = (detail::AccessorBaseHost *)&Arg;
    detail::AccessorImplPtr AccImpl = detail::getSyclObjImpl(*AccBase);
    detail::AccessorImplHost *Req = AccImpl.get();
    // Add accessor to the list of requirements.
    CGData.MRequirements.push_back(Req);
    // Store copy of the accessor.
    CGData.MAccStorage.push_back(std::move(AccImpl));
    // Add accessor to the list of arguments.
    MArgs.emplace_back(detail::kernel_param_kind_t::kind_accessor, Req,
                       static_cast<int>(AccessTarget), ArgIndex);
  }

  template <typename T> void setArgHelper(int ArgIndex, T &&Arg) {
    auto StoredArg = static_cast<void *>(storePlainArg(Arg));

    if (!std::is_same<cl_mem, T>::value && std::is_pointer<T>::value) {
      MArgs.emplace_back(detail::kernel_param_kind_t::kind_pointer, StoredArg,
                         sizeof(T), ArgIndex);
    } else {
      MArgs.emplace_back(detail::kernel_param_kind_t::kind_std_layout,
                         StoredArg, sizeof(T), ArgIndex);
    }
  }

  void setArgHelper(int ArgIndex, sampler &&Arg) {
    auto StoredArg = static_cast<void *>(storePlainArg(Arg));
    MArgs.emplace_back(detail::kernel_param_kind_t::kind_sampler, StoredArg,
                       sizeof(sampler), ArgIndex);
  }

  // TODO: Unusued. Remove when ABI break is allowed.
  void verifyKernelInvoc(const kernel &Kernel) {
    std::ignore = Kernel;
    return;
  }

  /* The kernel passed to StoreLambda can take an id, an item or an nd_item as
   * its argument. Since esimd plugin directly invokes the kernel (doesn’t use
   * piKernelSetArg), the kernel argument type must be known to the plugin.
   * However, passing kernel argument type to the plugin requires changing ABI
   * in HostKernel class. To overcome this problem, helpers below wrap the
   * “original” kernel with a functor that always takes an nd_item as argument.
   * A functor is used instead of a lambda because extractArgsAndReqsFromLambda
   * needs access to the “original” kernel and keeps references to its internal
   * data, i.e. the kernel passed as argument cannot be local in scope. The
   * functor itself is again encapsulated in a std::function since functor’s
   * type is unknown to the plugin.
   */

  // For 'id, item w/wo offset, nd_item' kernel arguments
  template <class KernelType, class NormalizedKernelType, int Dims>
  KernelType *ResetHostKernelHelper(const KernelType &KernelFunc) {
    NormalizedKernelType NormalizedKernel(KernelFunc);
    auto NormalizedKernelFunc =
        std::function<void(const sycl::nd_item<Dims> &)>(NormalizedKernel);
    auto HostKernelPtr =
        new detail::HostKernel<decltype(NormalizedKernelFunc),
                               sycl::nd_item<Dims>, Dims>(NormalizedKernelFunc);
    MHostKernel.reset(HostKernelPtr);
    return &HostKernelPtr->MKernel.template target<NormalizedKernelType>()
                ->MKernelFunc;
  }

  // For 'sycl::id<Dims>' kernel argument
  template <class KernelType, typename ArgT, int Dims>
  std::enable_if_t<std::is_same_v<ArgT, sycl::id<Dims>>, KernelType *>
  ResetHostKernel(const KernelType &KernelFunc) {
    struct NormalizedKernelType {
      KernelType MKernelFunc;
      NormalizedKernelType(const KernelType &KernelFunc)
          : MKernelFunc(KernelFunc) {}
      void operator()(const nd_item<Dims> &Arg) {
        detail::runKernelWithArg(MKernelFunc, Arg.get_global_id());
      }
    };
    return ResetHostKernelHelper<KernelType, struct NormalizedKernelType, Dims>(
        KernelFunc);
  }

  // For 'sycl::nd_item<Dims>' kernel argument
  template <class KernelType, typename ArgT, int Dims>
  std::enable_if_t<std::is_same_v<ArgT, sycl::nd_item<Dims>>, KernelType *>
  ResetHostKernel(const KernelType &KernelFunc) {
    struct NormalizedKernelType {
      KernelType MKernelFunc;
      NormalizedKernelType(const KernelType &KernelFunc)
          : MKernelFunc(KernelFunc) {}
      void operator()(const nd_item<Dims> &Arg) {
        detail::runKernelWithArg(MKernelFunc, Arg);
      }
    };
    return ResetHostKernelHelper<KernelType, struct NormalizedKernelType, Dims>(
        KernelFunc);
  }

  // For 'sycl::item<Dims, without_offset>' kernel argument
  template <class KernelType, typename ArgT, int Dims>
  std::enable_if_t<std::is_same_v<ArgT, sycl::item<Dims, false>>, KernelType *>
  ResetHostKernel(const KernelType &KernelFunc) {
    struct NormalizedKernelType {
      KernelType MKernelFunc;
      NormalizedKernelType(const KernelType &KernelFunc)
          : MKernelFunc(KernelFunc) {}
      void operator()(const nd_item<Dims> &Arg) {
        sycl::item<Dims, false> Item = detail::Builder::createItem<Dims, false>(
            Arg.get_global_range(), Arg.get_global_id());
        detail::runKernelWithArg(MKernelFunc, Item);
      }
    };
    return ResetHostKernelHelper<KernelType, struct NormalizedKernelType, Dims>(
        KernelFunc);
  }

  // For 'sycl::item<Dims, with_offset>' kernel argument
  template <class KernelType, typename ArgT, int Dims>
  std::enable_if_t<std::is_same_v<ArgT, sycl::item<Dims, true>>, KernelType *>
  ResetHostKernel(const KernelType &KernelFunc) {
    struct NormalizedKernelType {
      KernelType MKernelFunc;
      NormalizedKernelType(const KernelType &KernelFunc)
          : MKernelFunc(KernelFunc) {}
      void operator()(const nd_item<Dims> &Arg) {
        sycl::item<Dims, true> Item = detail::Builder::createItem<Dims, true>(
            Arg.get_global_range(), Arg.get_global_id(), Arg.get_offset());
        detail::runKernelWithArg(MKernelFunc, Item);
      }
    };
    return ResetHostKernelHelper<KernelType, struct NormalizedKernelType, Dims>(
        KernelFunc);
  }

  // For 'void' kernel argument (single_task)
  template <class KernelType, typename ArgT, int Dims>
  typename std::enable_if_t<std::is_same_v<ArgT, void>, KernelType *>
  ResetHostKernel(const KernelType &KernelFunc) {
    struct NormalizedKernelType {
      KernelType MKernelFunc;
      NormalizedKernelType(const KernelType &KernelFunc)
          : MKernelFunc(KernelFunc) {}
      void operator()(const nd_item<Dims> &Arg) {
        (void)Arg;
        detail::runKernelWithoutArg(MKernelFunc);
      }
    };
    return ResetHostKernelHelper<KernelType, struct NormalizedKernelType, Dims>(
        KernelFunc);
  }

  // For 'sycl::group<Dims>' kernel argument
  // 'wrapper'-based approach using 'NormalizedKernelType' struct is not used
  // for 'void(sycl::group<Dims>)' since 'void(sycl::group<Dims>)' is not
  // supported in ESIMD.
  template <class KernelType, typename ArgT, int Dims>
  std::enable_if_t<std::is_same_v<ArgT, sycl::group<Dims>>, KernelType *>
  ResetHostKernel(const KernelType &KernelFunc) {
    MHostKernel.reset(
        new detail::HostKernel<KernelType, ArgT, Dims>(KernelFunc));
    return (KernelType *)(MHostKernel->getPtr());
  }

  /// Verifies the kernel bundle to be used if any is set. This throws a
  /// sycl::exception with error code errc::kernel_not_supported if the used
  /// kernel bundle does not contain a suitable device image with the requested
  /// kernel.
  ///
  /// \param KernelName is the name of the SYCL kernel to check that the used
  ///                   kernel bundle contains.
  void verifyUsedKernelBundle(const std::string &KernelName);

  /// Stores lambda to the template-free object
  ///
  /// Also initializes kernel name, list of arguments and requirements using
  /// information from the integration header.
  ///
  /// \param KernelFunc is a SYCL kernel function.
  template <typename KernelName, typename KernelType, int Dims,
            typename LambdaArgType>
  void StoreLambda(KernelType KernelFunc) {
    using KI = detail::KernelInfo<KernelName>;
    constexpr bool IsCallableWithKernelHandler =
        detail::KernelLambdaHasKernelHandlerArgT<KernelType,
                                                 LambdaArgType>::value;

    if (IsCallableWithKernelHandler && MIsHost) {
      throw sycl::feature_not_supported(
          "kernel_handler is not yet supported by host device.",
          PI_ERROR_INVALID_OPERATION);
    }

    KernelType *KernelPtr =
        ResetHostKernel<KernelType, LambdaArgType, Dims>(KernelFunc);

    constexpr bool KernelHasName =
        KI::getName() != nullptr && KI::getName()[0] != '\0';

    // Some host compilers may have different captures from Clang. Currently
    // there is no stable way of handling this when extracting the captures, so
    // a static assert is made to fail for incompatible kernel lambdas.
    static_assert(
        !KernelHasName || sizeof(KernelFunc) == KI::getKernelSize(),
        "Unexpected kernel lambda size. This can be caused by an "
        "external host compiler producing a lambda with an "
        "unexpected layout. This is a limitation of the compiler."
        "In many cases the difference is related to capturing constexpr "
        "variables. In such cases removing constexpr specifier aligns the "
        "captures between the host compiler and the device compiler."
        "\n"
        "In case of MSVC, passing "
        "-fsycl-host-compiler-options='/std:c++latest' "
        "might also help.");

    // Empty name indicates that the compilation happens without integration
    // header, so don't perform things that require it.
    if (KernelHasName) {
      // TODO support ESIMD in no-integration-header case too.
      MArgs.clear();
      extractArgsAndReqsFromLambda(reinterpret_cast<char *>(KernelPtr),
                                   KI::getNumParams(), &KI::getParamDesc(0),
                                   KI::isESIMD());
      MKernelName = KI::getName();
      MOSModuleHandle = detail::OSUtil::getOSModuleHandle(KI::getName());
    } else {
      // In case w/o the integration header it is necessary to process
      // accessors from the list(which are associated with this handler) as
      // arguments.
      MArgs = std::move(MAssociatedAccesors);
    }

    // If the kernel lambda is callable with a kernel_handler argument, manifest
    // the associated kernel handler.
    if (IsCallableWithKernelHandler) {
      getOrInsertHandlerKernelBundle(/*Insert=*/true);
    }
  }

  /// Process kernel properties.
  ///
  /// Stores information about kernel properties into the handler.
  template <typename PropertiesT =
                ext::oneapi::experimental::detail::empty_properties_t>
  void processProperties(PropertiesT Props) {
    static_assert(
        ext::oneapi::experimental::is_property_list<PropertiesT>::value,
        "Template type is not a property list.");
    if constexpr (PropertiesT::template has_property<
                      sycl::ext::intel::experimental::cache_config_key>()) {
      auto Config = Props.template get_property<
          sycl::ext::intel::experimental::cache_config_key>();
      if (Config == sycl::ext::intel::experimental::large_slm) {
        setKernelCacheConfig(PI_EXT_KERNEL_EXEC_INFO_CACHE_LARGE_SLM);
      } else if (Config == sycl::ext::intel::experimental::large_data) {
        setKernelCacheConfig(PI_EXT_KERNEL_EXEC_INFO_CACHE_LARGE_DATA);
      }
    } else {
      std::ignore = Props;
    }
  }

  /// Checks whether it is possible to copy the source shape to the destination
  /// shape(the shapes are described by the accessor ranges) by using
  /// copying by regions of memory and not copying element by element
  /// Shapes can be 1, 2 or 3 dimensional rectangles.
  template <int Dims_Src, int Dims_Dst>
  static bool IsCopyingRectRegionAvailable(const range<Dims_Src> Src,
                                           const range<Dims_Dst> Dst) {
    if (Dims_Src > Dims_Dst)
      return false;
    for (size_t I = 0; I < Dims_Src; ++I)
      if (Src[I] > Dst[I])
        return false;
    return true;
  }

  /// Handles some special cases of the copy operation from one accessor
  /// to another accessor. Returns true if the copy is handled here.
  ///
  /// \param Src is a source SYCL accessor.
  /// \param Dst is a destination SYCL accessor.
  template <typename TSrc, int DimSrc, access::mode ModeSrc,
            access::target TargetSrc, typename TDst, int DimDst,
            access::mode ModeDst, access::target TargetDst,
            access::placeholder IsPHSrc, access::placeholder IsPHDst>
  std::enable_if_t<(DimSrc > 0) && (DimDst > 0), bool>
  copyAccToAccHelper(accessor<TSrc, DimSrc, ModeSrc, TargetSrc, IsPHSrc> Src,
                     accessor<TDst, DimDst, ModeDst, TargetDst, IsPHDst> Dst) {
    if (!MIsHost &&
        IsCopyingRectRegionAvailable(Src.get_range(), Dst.get_range()))
      return false;

    range<1> LinearizedRange(Src.size());
    parallel_for<
        class __copyAcc2Acc<TSrc, DimSrc, ModeSrc, TargetSrc, TDst, DimDst,
                            ModeDst, TargetDst, IsPHSrc, IsPHDst>>(
        LinearizedRange, [=](id<1> Id) {
          size_t Index = Id[0];
          id<DimSrc> SrcId = detail::getDelinearizedId(Src.get_range(), Index);
          id<DimDst> DstId = detail::getDelinearizedId(Dst.get_range(), Index);
          Dst[DstId] = Src[SrcId];
        });
    return true;
  }

  /// Handles some special cases of the copy operation from one accessor
  /// to another accessor. Returns true if the copy is handled here.
  ///
  /// Source must have at least as many bytes as the range accessed by Dst.
  ///
  /// \param Src is a source SYCL accessor.
  /// \param Dst is a destination SYCL accessor.
  template <typename TSrc, int DimSrc, access::mode ModeSrc,
            access::target TargetSrc, typename TDst, int DimDst,
            access::mode ModeDst, access::target TargetDst,
            access::placeholder IsPHSrc, access::placeholder IsPHDst>
  std::enable_if_t<DimSrc == 0 || DimDst == 0, bool>
  copyAccToAccHelper(accessor<TSrc, DimSrc, ModeSrc, TargetSrc, IsPHSrc> Src,
                     accessor<TDst, DimDst, ModeDst, TargetDst, IsPHDst> Dst) {
    if (!MIsHost)
      return false;

    single_task<
        class __copyAcc2Acc<TSrc, DimSrc, ModeSrc, TargetSrc, TDst, DimDst,
                            ModeDst, TargetDst, IsPHSrc, IsPHDst>>(
        [=]() { *(Dst.get_pointer()) = *(Src.get_pointer()); });
    return true;
  }

#ifndef __SYCL_DEVICE_ONLY__
  /// Copies the content of memory object accessed by Src into the memory
  /// pointed by Dst.
  ///
  /// \param Src is a source SYCL accessor.
  /// \param Dst is a pointer to destination memory.
  template <typename TSrc, typename TDst, int Dim, access::mode AccMode,
            access::target AccTarget, access::placeholder IsPH>
  std::enable_if_t<(Dim > 0)>
  copyAccToPtrHost(accessor<TSrc, Dim, AccMode, AccTarget, IsPH> Src,
                   TDst *Dst) {
    range<Dim> Range = Src.get_range();
    parallel_for<
        class __copyAcc2Ptr<TSrc, TDst, Dim, AccMode, AccTarget, IsPH>>(
        Range, [=](id<Dim> Index) {
          const size_t LinearIndex = detail::getLinearIndex(Index, Range);
          using TSrcNonConst = typename std::remove_const_t<TSrc>;
          (reinterpret_cast<TSrcNonConst *>(Dst))[LinearIndex] = Src[Index];
        });
  }

  /// Copies 1 element accessed by 0-dimensional accessor Src into the memory
  /// pointed by Dst.
  ///
  /// \param Src is a source SYCL accessor.
  /// \param Dst is a pointer to destination memory.
  template <typename TSrc, typename TDst, int Dim, access::mode AccMode,
            access::target AccTarget, access::placeholder IsPH>
  std::enable_if_t<Dim == 0>
  copyAccToPtrHost(accessor<TSrc, Dim, AccMode, AccTarget, IsPH> Src,
                   TDst *Dst) {
    single_task<class __copyAcc2Ptr<TSrc, TDst, Dim, AccMode, AccTarget, IsPH>>(
        [=]() {
          using TSrcNonConst = typename std::remove_const_t<TSrc>;
          *(reinterpret_cast<TSrcNonConst *>(Dst)) = *(Src.get_pointer());
        });
  }

  /// Copies the memory pointed by Src into the memory accessed by Dst.
  ///
  /// \param Src is a pointer to source memory.
  /// \param Dst is a destination SYCL accessor.
  template <typename TSrc, typename TDst, int Dim, access::mode AccMode,
            access::target AccTarget, access::placeholder IsPH>
  std::enable_if_t<(Dim > 0)>
  copyPtrToAccHost(TSrc *Src,
                   accessor<TDst, Dim, AccMode, AccTarget, IsPH> Dst) {
    range<Dim> Range = Dst.get_range();
    parallel_for<
        class __copyPtr2Acc<TSrc, TDst, Dim, AccMode, AccTarget, IsPH>>(
        Range, [=](id<Dim> Index) {
          const size_t LinearIndex = detail::getLinearIndex(Index, Range);
          Dst[Index] = (reinterpret_cast<const TDst *>(Src))[LinearIndex];
        });
  }

  /// Copies 1 element pointed by Src to memory accessed by 0-dimensional
  /// accessor Dst.
  ///
  /// \param Src is a pointer to source memory.
  /// \param Dst is a destination SYCL accessor.
  template <typename TSrc, typename TDst, int Dim, access::mode AccMode,
            access::target AccTarget, access::placeholder IsPH>
  std::enable_if_t<Dim == 0>
  copyPtrToAccHost(TSrc *Src,
                   accessor<TDst, Dim, AccMode, AccTarget, IsPH> Dst) {
    single_task<class __copyPtr2Acc<TSrc, TDst, Dim, AccMode, AccTarget, IsPH>>(
        [=]() {
          *(Dst.get_pointer()) = *(reinterpret_cast<const TDst *>(Src));
        });
  }
#endif // __SYCL_DEVICE_ONLY__

  constexpr static bool isConstOrGlobal(access::target AccessTarget) {
    return AccessTarget == access::target::device ||
           AccessTarget == access::target::constant_buffer;
  }

  constexpr static bool isImageOrImageArray(access::target AccessTarget) {
    return AccessTarget == access::target::image ||
           AccessTarget == access::target::image_array;
  }

  constexpr static bool
  isValidTargetForExplicitOp(access::target AccessTarget) {
    return isConstOrGlobal(AccessTarget) || isImageOrImageArray(AccessTarget);
  }

  constexpr static bool isValidModeForSourceAccessor(access::mode AccessMode) {
    return AccessMode == access::mode::read ||
           AccessMode == access::mode::read_write;
  }

  constexpr static bool
  isValidModeForDestinationAccessor(access::mode AccessMode) {
    return AccessMode == access::mode::write ||
           AccessMode == access::mode::read_write ||
           AccessMode == access::mode::discard_write ||
           AccessMode == access::mode::discard_read_write;
  }

  // PI APIs only support select fill sizes: 1, 2, 4, 8, 16, 32, 64, 128
  constexpr static bool isBackendSupportedFillSize(size_t Size) {
    return Size == 1 || Size == 2 || Size == 4 || Size == 8 || Size == 16 ||
           Size == 32 || Size == 64 || Size == 128;
  }

  template <int Dims, typename LambdaArgType> struct TransformUserItemType {
    using type = std::conditional_t<
        std::is_convertible_v<nd_item<Dims>, LambdaArgType>, nd_item<Dims>,
        std::conditional_t<std::is_convertible_v<item<Dims>, LambdaArgType>,
                           item<Dims>, LambdaArgType>>;
  };

  /// Defines and invokes a SYCL kernel function for the specified range.
  ///
  /// The SYCL kernel function is defined as a lambda function or a named
  /// function object type and given an id or item for indexing in the indexing
  /// space defined by range.
  /// If it is a named function object and the function object type is
  /// globally visible, there is no need for the developer to provide
  /// a kernel name for it.
  ///
  /// \param NumWorkItems is a range defining indexing space.
  /// \param KernelFunc is a SYCL kernel function.
  template <typename KernelName, typename KernelType, int Dims,
            typename PropertiesT =
                ext::oneapi::experimental::detail::empty_properties_t>
  void parallel_for_lambda_impl(range<Dims> NumWorkItems, PropertiesT Props,
                                KernelType KernelFunc) {
    throwIfActionIsCreated();
    throwOnLocalAccessorMisuse<KernelName, KernelType>();
    using LambdaArgType = sycl::detail::lambda_arg_type<KernelType, item<Dims>>;

    // If 1D kernel argument is an integral type, convert it to sycl::item<1>
    // If user type is convertible from sycl::item/sycl::nd_item, use
    // sycl::item/sycl::nd_item to transport item information
    using TransformedArgType = std::conditional_t<
        std::is_integral<LambdaArgType>::value && Dims == 1, item<Dims>,
        typename TransformUserItemType<Dims, LambdaArgType>::type>;

    // TODO: Properties may change the kernel function, so in order to avoid
    //       conflicts they should be included in the name.
    using NameT =
        typename detail::get_kernel_name_t<KernelName, KernelType>::name;

    verifyUsedKernelBundle(detail::KernelInfo<NameT>::getName());

    // Range rounding can be disabled by the user.
    // Range rounding is not done on the host device.
    // Range rounding is supported only for newer SYCL standards.
#if !defined(__SYCL_DISABLE_PARALLEL_FOR_RANGE_ROUNDING__) &&                  \
    !defined(DPCPP_HOST_DEVICE_OPENMP) &&                                      \
    !defined(DPCPP_HOST_DEVICE_PERF_NATIVE) && SYCL_LANGUAGE_VERSION >= 202001
    // Range should be a multiple of this for reasonable performance.
    size_t MinFactorX = 16;
    // Range should be a multiple of this for improved performance.
    size_t GoodFactorX = 32;
    // Range should be at least this to make rounding worthwhile.
    size_t MinRangeX = 1024;

    // Check if rounding parameters have been set through environment:
    // SYCL_PARALLEL_FOR_RANGE_ROUNDING_PARAMS=MinRound:PreferredRound:MinRange
    this->GetRangeRoundingSettings(MinFactorX, GoodFactorX, MinRangeX);

    // Disable the rounding-up optimizations under these conditions:
    // 1. The env var SYCL_DISABLE_PARALLEL_FOR_RANGE_ROUNDING is set.
    // 2. The kernel is provided via an interoperability method.
    // 3. The range is already a multiple of the rounding factor.
    //
    // Cases 2 and 3 could be supported with extra effort.
    // As an optimization for the common case it is an
    // implementation choice to not support those scenarios.
    // Note that "this_item" is a free function, i.e. not tied to any
    // specific id or item. When concurrent parallel_fors are executing
    // on a device it is difficult to tell which parallel_for the call is
    // being made from. One could replicate portions of the
    // call-graph to make this_item calls kernel-specific but this is
    // not considered worthwhile.

    // Get the kernel name to check condition 2.
    std::string KName = typeid(NameT *).name();
    using KI = detail::KernelInfo<KernelName>;
    bool DisableRounding =
        this->DisableRangeRounding() ||
        (KI::getName() == nullptr || KI::getName()[0] == '\0');

    // Perform range rounding if rounding-up is enabled
    // and there are sufficient work-items to need rounding
    // and the user-specified range is not a multiple of a "good" value.
    if (!DisableRounding && (NumWorkItems[0] >= MinRangeX) &&
        (NumWorkItems[0] % MinFactorX != 0)) {
      // It is sufficient to round up just the first dimension.
      // Multiplying the rounded-up value of the first dimension
      // by the values of the remaining dimensions (if any)
      // will yield a rounded-up value for the total range.
      size_t NewValX =
          ((NumWorkItems[0] + GoodFactorX - 1) / GoodFactorX) * GoodFactorX;
      if (this->RangeRoundingTrace())
        std::cout << "parallel_for range adjusted from " << NumWorkItems[0]
                  << " to " << NewValX << std::endl;

      using NameWT = typename detail::get_kernel_wrapper_name_t<NameT>::name;
      auto Wrapper =
          getRangeRoundedKernelLambda<NameWT, TransformedArgType, Dims>(
              KernelFunc, NumWorkItems);

      using KName = std::conditional_t<std::is_same<KernelType, NameT>::value,
                                       decltype(Wrapper), NameWT>;

      range<Dims> AdjustedRange = NumWorkItems;
      AdjustedRange.set_range_dim0(NewValX);
      kernel_parallel_for_wrapper<KName, TransformedArgType, decltype(Wrapper),
                                  PropertiesT>(Wrapper);
#ifndef __SYCL_DEVICE_ONLY__
      detail::checkValueRange<Dims>(AdjustedRange);
      MNDRDesc.set(std::move(AdjustedRange));
      StoreLambda<KName, decltype(Wrapper), Dims, TransformedArgType>(
          std::move(Wrapper));
      setType(detail::CG::Kernel);
#endif
    } else
#endif // !__SYCL_DISABLE_PARALLEL_FOR_RANGE_ROUNDING__ &&
       // !DPCPP_HOST_DEVICE_OPENMP && !DPCPP_HOST_DEVICE_PERF_NATIVE &&
       // SYCL_LANGUAGE_VERSION >= 202001
    {
      (void)NumWorkItems;
      kernel_parallel_for_wrapper<NameT, TransformedArgType, KernelType,
                                  PropertiesT>(KernelFunc);
#ifndef __SYCL_DEVICE_ONLY__
      processProperties<PropertiesT>(Props);
      detail::checkValueRange<Dims>(NumWorkItems);
      MNDRDesc.set(std::move(NumWorkItems));
      StoreLambda<NameT, KernelType, Dims, TransformedArgType>(
          std::move(KernelFunc));
      setType(detail::CG::Kernel);
#endif
    }
  }

  /// Defines and invokes a SYCL kernel function for the specified nd_range.
  ///
  /// The SYCL kernel function is defined as a lambda function or a named
  /// function object type and given an id or item for indexing in the indexing
  /// space defined by range.
  /// If it is a named function object and the function object type is
  /// globally visible, there is no need for the developer to provide
  /// a kernel name for it.
  ///
  /// \param ExecutionRange is a ND-range defining global and local sizes as
  /// well as offset.
  /// \param Properties is the properties.
  /// \param KernelFunc is a SYCL kernel function.
  template <typename KernelName, typename KernelType, int Dims,
            typename PropertiesT>
  void parallel_for_impl(nd_range<Dims> ExecutionRange, PropertiesT Props,
                         _KERNELFUNCPARAM(KernelFunc)) {
    throwIfActionIsCreated();
    // TODO: Properties may change the kernel function, so in order to avoid
    //       conflicts they should be included in the name.
    using NameT =
        typename detail::get_kernel_name_t<KernelName, KernelType>::name;
    verifyUsedKernelBundle(detail::KernelInfo<NameT>::getName());
    using LambdaArgType =
        sycl::detail::lambda_arg_type<KernelType, nd_item<Dims>>;
    // If user type is convertible from sycl::item/sycl::nd_item, use
    // sycl::item/sycl::nd_item to transport item information
    using TransformedArgType =
        typename TransformUserItemType<Dims, LambdaArgType>::type;
    (void)ExecutionRange;
    kernel_parallel_for_wrapper<NameT, TransformedArgType, KernelType,
                                PropertiesT>(KernelFunc);
#ifndef __SYCL_DEVICE_ONLY__
    processProperties<PropertiesT>(Props);
    detail::checkValueRange<Dims>(ExecutionRange);
    MNDRDesc.set(std::move(ExecutionRange));
    StoreLambda<NameT, KernelType, Dims, TransformedArgType>(
        std::move(KernelFunc));
    setType(detail::CG::Kernel);
#endif
  }

  /// Defines and invokes a SYCL kernel function for the specified range.
  ///
  /// The SYCL kernel function is defined as SYCL kernel object. The kernel
  /// invocation method has no functors and cannot be called on host.
  ///
  /// \param NumWorkItems is a range defining indexing space.
  /// \param Kernel is a SYCL kernel function.
  template <int Dims>
  void parallel_for_impl(range<Dims> NumWorkItems, kernel Kernel) {
    throwIfActionIsCreated();
    MKernel = detail::getSyclObjImpl(std::move(Kernel));
    detail::checkValueRange<Dims>(NumWorkItems);
    MNDRDesc.set(std::move(NumWorkItems));
    setType(detail::CG::Kernel);
    extractArgsAndReqs();
    MKernelName = getKernelName();
  }

  /// Hierarchical kernel invocation method of a kernel defined as a lambda
  /// encoding the body of each work-group to launch.
  ///
  /// Lambda may contain multiple calls to parallel_for_work_item(...) methods
  /// representing the execution on each work-item. Launches NumWorkGroups
  /// work-groups of runtime-defined size.
  ///
  /// \param NumWorkGroups is a range describing the number of work-groups in
  /// each dimension.
  /// \param KernelFunc is a lambda representing kernel.
  template <typename KernelName, typename KernelType, int Dims,
            typename PropertiesT =
                ext::oneapi::experimental::detail::empty_properties_t>
  void parallel_for_work_group_lambda_impl(range<Dims> NumWorkGroups,
                                           PropertiesT Props,
                                           _KERNELFUNCPARAM(KernelFunc)) {
    throwIfActionIsCreated();
    // TODO: Properties may change the kernel function, so in order to avoid
    //       conflicts they should be included in the name.
    using NameT =
        typename detail::get_kernel_name_t<KernelName, KernelType>::name;
    verifyUsedKernelBundle(detail::KernelInfo<NameT>::getName());
    using LambdaArgType =
        sycl::detail::lambda_arg_type<KernelType, group<Dims>>;
    (void)NumWorkGroups;
    kernel_parallel_for_work_group_wrapper<NameT, LambdaArgType, KernelType,
                                           PropertiesT>(KernelFunc);
#ifndef __SYCL_DEVICE_ONLY__
    processProperties<PropertiesT>(Props);
    detail::checkValueRange<Dims>(NumWorkGroups);
    MNDRDesc.setNumWorkGroups(NumWorkGroups);
    StoreLambda<NameT, KernelType, Dims, LambdaArgType>(std::move(KernelFunc));
    setType(detail::CG::Kernel);
#endif // __SYCL_DEVICE_ONLY__
  }

  /// Hierarchical kernel invocation method of a kernel defined as a lambda
  /// encoding the body of each work-group to launch.
  ///
  /// Lambda may contain multiple calls to parallel_for_work_item(...) methods
  /// representing the execution on each work-item. Launches NumWorkGroups
  /// work-groups of WorkGroupSize size.
  ///
  /// \param NumWorkGroups is a range describing the number of work-groups in
  /// each dimension.
  /// \param WorkGroupSize is a range describing the size of work-groups in
  /// each dimension.
  /// \param KernelFunc is a lambda representing kernel.
  template <typename KernelName, typename KernelType, int Dims,
            typename PropertiesT =
                ext::oneapi::experimental::detail::empty_properties_t>
  void parallel_for_work_group_lambda_impl(range<Dims> NumWorkGroups,
                                           range<Dims> WorkGroupSize,
                                           PropertiesT Props,
                                           _KERNELFUNCPARAM(KernelFunc)) {
    throwIfActionIsCreated();
    // TODO: Properties may change the kernel function, so in order to avoid
    //       conflicts they should be included in the name.
    using NameT =
        typename detail::get_kernel_name_t<KernelName, KernelType>::name;
    verifyUsedKernelBundle(detail::KernelInfo<NameT>::getName());
    using LambdaArgType =
        sycl::detail::lambda_arg_type<KernelType, group<Dims>>;
    (void)NumWorkGroups;
    (void)WorkGroupSize;
    kernel_parallel_for_work_group_wrapper<NameT, LambdaArgType, KernelType,
                                           PropertiesT>(KernelFunc);
#ifndef __SYCL_DEVICE_ONLY__
    processProperties<PropertiesT>(Props);
    nd_range<Dims> ExecRange =
        nd_range<Dims>(NumWorkGroups * WorkGroupSize, WorkGroupSize);
    detail::checkValueRange<Dims>(ExecRange);
    MNDRDesc.set(std::move(ExecRange));
    StoreLambda<NameT, KernelType, Dims, LambdaArgType>(std::move(KernelFunc));
    setType(detail::CG::Kernel);
#endif // __SYCL_DEVICE_ONLY__
  }

#ifdef SYCL_LANGUAGE_VERSION
#define __SYCL_KERNEL_ATTR__ [[clang::sycl_kernel]]
#else
#define __SYCL_KERNEL_ATTR__
#endif

  // NOTE: the name of this function - "kernel_single_task" - is used by the
  // Front End to determine kernel invocation kind.
  template <typename KernelName, typename KernelType, typename... Props>
#ifdef __SYCL_DEVICE_ONLY__
  [[__sycl_detail__::add_ir_attributes_function(
      "sycl-single-task",
      ext::oneapi::experimental::detail::PropertyMetaInfo<Props>::name...,
      nullptr,
      ext::oneapi::experimental::detail::PropertyMetaInfo<Props>::value...)]]
#endif
  __SYCL_KERNEL_ATTR__ void
  kernel_single_task(_KERNELFUNCPARAM(KernelFunc)) {
#ifdef __SYCL_DEVICE_ONLY__
    KernelFunc();
#else
    (void)KernelFunc;
#endif
  }

  // NOTE: the name of this function - "kernel_single_task" - is used by the
  // Front End to determine kernel invocation kind.
  template <typename KernelName, typename KernelType, typename... Props>
#ifdef __SYCL_DEVICE_ONLY__
  [[__sycl_detail__::add_ir_attributes_function(
      "sycl-single-task",
      ext::oneapi::experimental::detail::PropertyMetaInfo<Props>::name...,
      nullptr,
      ext::oneapi::experimental::detail::PropertyMetaInfo<Props>::value...)]]
#endif
  __SYCL_KERNEL_ATTR__ void
  kernel_single_task(_KERNELFUNCPARAM(KernelFunc), kernel_handler KH) {
#ifdef __SYCL_DEVICE_ONLY__
    KernelFunc(KH);
#else
    (void)KernelFunc;
    (void)KH;
#endif
  }

  // NOTE: the name of these functions - "kernel_parallel_for" - are used by the
  // Front End to determine kernel invocation kind.
  template <typename KernelName, typename ElementType, typename KernelType,
            typename... Props>
#ifdef __SYCL_DEVICE_ONLY__
  [[__sycl_detail__::add_ir_attributes_function(
      ext::oneapi::experimental::detail::PropertyMetaInfo<Props>::name...,
      ext::oneapi::experimental::detail::PropertyMetaInfo<Props>::value...)]]
#endif
  __SYCL_KERNEL_ATTR__ void
  kernel_parallel_for(_KERNELFUNCPARAM(KernelFunc)) {
#ifdef __SYCL_DEVICE_ONLY__
    KernelFunc(detail::Builder::getElement(detail::declptr<ElementType>()));
#else
    (void)KernelFunc;
#endif
  }

  // NOTE: the name of these functions - "kernel_parallel_for" - are used by the
  // Front End to determine kernel invocation kind.
  template <typename KernelName, typename ElementType, typename KernelType,
            typename... Props>
#ifdef __SYCL_DEVICE_ONLY__
  [[__sycl_detail__::add_ir_attributes_function(
      ext::oneapi::experimental::detail::PropertyMetaInfo<Props>::name...,
      ext::oneapi::experimental::detail::PropertyMetaInfo<Props>::value...)]]
#endif
  __SYCL_KERNEL_ATTR__ void
  kernel_parallel_for(_KERNELFUNCPARAM(KernelFunc), kernel_handler KH) {
#ifdef __SYCL_DEVICE_ONLY__
    KernelFunc(detail::Builder::getElement(detail::declptr<ElementType>()), KH);
#else
    (void)KernelFunc;
    (void)KH;
#endif
  }

  // NOTE: the name of this function - "kernel_parallel_for_work_group" - is
  // used by the Front End to determine kernel invocation kind.
  template <typename KernelName, typename ElementType, typename KernelType,
            typename... Props>
#ifdef __SYCL_DEVICE_ONLY__
  [[__sycl_detail__::add_ir_attributes_function(
      ext::oneapi::experimental::detail::PropertyMetaInfo<Props>::name...,
      ext::oneapi::experimental::detail::PropertyMetaInfo<Props>::value...)]]
#endif
  __SYCL_KERNEL_ATTR__ void
  kernel_parallel_for_work_group(_KERNELFUNCPARAM(KernelFunc)) {
#ifdef __SYCL_DEVICE_ONLY__
    KernelFunc(detail::Builder::getElement(detail::declptr<ElementType>()));
#else
    (void)KernelFunc;
#endif
  }

  // NOTE: the name of this function - "kernel_parallel_for_work_group" - is
  // used by the Front End to determine kernel invocation kind.
  template <typename KernelName, typename ElementType, typename KernelType,
            typename... Props>
#ifdef __SYCL_DEVICE_ONLY__
  [[__sycl_detail__::add_ir_attributes_function(
      ext::oneapi::experimental::detail::PropertyMetaInfo<Props>::name...,
      ext::oneapi::experimental::detail::PropertyMetaInfo<Props>::value...)]]
#endif
  __SYCL_KERNEL_ATTR__ void
  kernel_parallel_for_work_group(_KERNELFUNCPARAM(KernelFunc),
                                 kernel_handler KH) {
#ifdef __SYCL_DEVICE_ONLY__
    KernelFunc(detail::Builder::getElement(detail::declptr<ElementType>()), KH);
#else
    (void)KernelFunc;
    (void)KH;
#endif
  }

  template <typename... Props> struct KernelPropertiesUnpackerImpl {
    // Just pass extra Props... as template parameters to the underlying
    // Caller->* member functions. Don't have reflection so try to use
    // templates as much as possible to reduce the amount of boilerplate code
    // needed. All the type checks are expected to be done at the Caller's
    // methods side.

    template <typename... TypesToForward, typename... ArgsTy>
    static void kernel_single_task_unpack(handler *h, ArgsTy... Args) {
      h->kernel_single_task<TypesToForward..., Props...>(Args...);
    }

    template <typename... TypesToForward, typename... ArgsTy>
    static void kernel_parallel_for_unpack(handler *h, ArgsTy... Args) {
      h->kernel_parallel_for<TypesToForward..., Props...>(Args...);
    }

    template <typename... TypesToForward, typename... ArgsTy>
    static void kernel_parallel_for_work_group_unpack(handler *h,
                                                      ArgsTy... Args) {
      h->kernel_parallel_for_work_group<TypesToForward..., Props...>(Args...);
    }
  };

  template <typename PropertiesT>
  struct KernelPropertiesUnpacker : public KernelPropertiesUnpackerImpl<> {
    // This should always fail outside the specialization below but must be
    // dependent to avoid failing even if not instantiated.
    static_assert(
        ext::oneapi::experimental::is_property_list<PropertiesT>::value,
        "Template type is not a property list.");
  };

  template <typename... Props>
  struct KernelPropertiesUnpacker<
      ext::oneapi::experimental::detail::properties_t<Props...>>
      : public KernelPropertiesUnpackerImpl<Props...> {};

  // Helper function to
  //
  //   * Make use of the KernelPropertiesUnpacker above
  //   * Decide if we need an extra kernel_handler parameter
  //
  // The interface uses a \p Lambda callback to propagate that information back
  // to the caller as we need the caller to communicate:
  //
  //   * Name of the method to call
  //   * Provide explicit template type parameters for the call
  //
  // Couldn't think of a better way to achieve both.
  template <typename KernelType, typename PropertiesT, bool HasKernelHandlerArg,
            typename FuncTy>
  void unpack(_KERNELFUNCPARAM(KernelFunc), FuncTy Lambda) {
#ifdef __SYCL_DEVICE_ONLY__
    detail::CheckDeviceCopyable<KernelType>();
#endif // __SYCL_DEVICE_ONLY__
    using MergedPropertiesT =
        typename detail::GetMergedKernelProperties<KernelType,
                                                   PropertiesT>::type;
    using Unpacker = KernelPropertiesUnpacker<MergedPropertiesT>;
    // If there are properties provided by get method then process them.
    if constexpr (ext::oneapi::experimental::detail::
                      HasKernelPropertiesGetMethod<
                          _KERNELFUNCPARAMTYPE>::value) {
      processProperties(
          KernelFunc.get(ext::oneapi::experimental::properties_tag{}));
    }
    if constexpr (HasKernelHandlerArg) {
      kernel_handler KH;
      Lambda(Unpacker{}, this, KernelFunc, KH);
    } else {
      Lambda(Unpacker{}, this, KernelFunc);
    }
  }

  // NOTE: to support kernel_handler argument in kernel lambdas, only
  // kernel_***_wrapper functions must be called in this code

  template <typename KernelName, typename KernelType,
            typename PropertiesT =
                ext::oneapi::experimental::detail::empty_properties_t>
  void kernel_single_task_wrapper(_KERNELFUNCPARAM(KernelFunc)) {
    unpack<KernelType, PropertiesT,
           detail::KernelLambdaHasKernelHandlerArgT<KernelType>::value>(
        KernelFunc, [&](auto Unpacker, auto... args) {
          Unpacker.template kernel_single_task_unpack<KernelName, KernelType>(
              args...);
        });
  }

  template <typename KernelName, typename ElementType, typename KernelType,
            typename PropertiesT =
                ext::oneapi::experimental::detail::empty_properties_t>
  void kernel_parallel_for_wrapper(_KERNELFUNCPARAM(KernelFunc)) {
    unpack<KernelType, PropertiesT,
           detail::KernelLambdaHasKernelHandlerArgT<KernelType,
                                                    ElementType>::value>(
        KernelFunc, [&](auto Unpacker, auto... args) {
          Unpacker.template kernel_parallel_for_unpack<KernelName, ElementType,
                                                       KernelType>(args...);
        });
  }

  template <typename KernelName, typename ElementType, typename KernelType,
            typename PropertiesT =
                ext::oneapi::experimental::detail::empty_properties_t>
  void kernel_parallel_for_work_group_wrapper(_KERNELFUNCPARAM(KernelFunc)) {
    unpack<KernelType, PropertiesT,
           detail::KernelLambdaHasKernelHandlerArgT<KernelType,
                                                    ElementType>::value>(
        KernelFunc, [&](auto Unpacker, auto... args) {
          Unpacker.template kernel_parallel_for_work_group_unpack<
              KernelName, ElementType, KernelType>(args...);
        });
  }

  /// Defines and invokes a SYCL kernel function as a function object type.
  ///
  /// If it is a named function object and the function object type is
  /// globally visible, there is no need for the developer to provide
  /// a kernel name for it.
  ///
  /// \param KernelFunc is a SYCL kernel function.
  template <typename KernelName, typename KernelType,
            typename PropertiesT =
                ext::oneapi::experimental::detail::empty_properties_t>
  void single_task_lambda_impl(PropertiesT Props,
                               _KERNELFUNCPARAM(KernelFunc)) {
    throwIfActionIsCreated();
    throwOnLocalAccessorMisuse<KernelName, KernelType>();
    // TODO: Properties may change the kernel function, so in order to avoid
    //       conflicts they should be included in the name.
    using NameT =
        typename detail::get_kernel_name_t<KernelName, KernelType>::name;
    verifyUsedKernelBundle(detail::KernelInfo<NameT>::getName());
    kernel_single_task_wrapper<NameT, KernelType, PropertiesT>(KernelFunc);
#ifndef __SYCL_DEVICE_ONLY__
    // No need to check if range is out of INT_MAX limits as it's compile-time
    // known constant.
    MNDRDesc.set(range<1>{1});
    processProperties<PropertiesT>(Props);
    StoreLambda<NameT, KernelType, /*Dims*/ 1, void>(KernelFunc);
    setType(detail::CG::Kernel);
#endif
  }

  void setStateExplicitKernelBundle();
  void setStateSpecConstSet();
  bool isStateExplicitKernelBundle() const;

  std::shared_ptr<detail::kernel_bundle_impl>
  getOrInsertHandlerKernelBundle(bool Insert) const;

  void setHandlerKernelBundle(kernel Kernel);

  void setHandlerKernelBundle(
      const std::shared_ptr<detail::kernel_bundle_impl> &NewKernelBundleImpPtr);

  template <typename FuncT>
  std::enable_if_t<detail::check_fn_signature<std::remove_reference_t<FuncT>,
                                              void()>::value ||
                   detail::check_fn_signature<std::remove_reference_t<FuncT>,
                                              void(interop_handle)>::value>
  host_task_impl(FuncT &&Func) {
    throwIfActionIsCreated();

    MNDRDesc.set(range<1>(1));
    MArgs = std::move(MAssociatedAccesors);

    MHostTask.reset(new detail::HostTask(std::move(Func)));

    setType(detail::CG::CodeplayHostTask);
  }

public:
  handler(const handler &) = delete;
  handler(handler &&) = delete;
  handler &operator=(const handler &) = delete;
  handler &operator=(handler &&) = delete;

  template <auto &SpecName>
  void set_specialization_constant(
      typename std::remove_reference_t<decltype(SpecName)>::value_type Value) {

    setStateSpecConstSet();

    std::shared_ptr<detail::kernel_bundle_impl> KernelBundleImplPtr =
        getOrInsertHandlerKernelBundle(/*Insert=*/true);

    detail::createSyclObjFromImpl<kernel_bundle<bundle_state::input>>(
        KernelBundleImplPtr)
        .set_specialization_constant<SpecName>(Value);
  }

  template <auto &SpecName>
  typename std::remove_reference_t<decltype(SpecName)>::value_type
  get_specialization_constant() const {

    if (isStateExplicitKernelBundle())
      throw sycl::exception(make_error_code(errc::invalid),
                            "Specialization constants cannot be read after "
                            "explicitly setting the used kernel bundle");

    std::shared_ptr<detail::kernel_bundle_impl> KernelBundleImplPtr =
        getOrInsertHandlerKernelBundle(/*Insert=*/true);

    return detail::createSyclObjFromImpl<kernel_bundle<bundle_state::input>>(
               KernelBundleImplPtr)
        .get_specialization_constant<SpecName>();
  }

  void
  use_kernel_bundle(const kernel_bundle<bundle_state::executable> &ExecBundle);

  /// Requires access to the memory object associated with the placeholder
  /// accessor. Calling this function with a non-placeholder accessor has no
  /// effect.
  ///
  /// The command group has a requirement to gain access to the given memory
  /// object before executing.
  ///
  /// \param Acc is a SYCL accessor describing required memory region.
  template <typename DataT, int Dims, access::mode AccMode,
            access::target AccTarget, access::placeholder isPlaceholder>
  void require(accessor<DataT, Dims, AccMode, AccTarget, isPlaceholder> Acc) {
    if (Acc.empty())
      throw sycl::exception(make_error_code(errc::invalid),
                            "require() cannot be called on empty accessors");
    if (Acc.is_placeholder())
      associateWithHandler(&Acc, AccTarget);
  }

  /// Registers event dependencies on this command group.
  ///
  /// \param Event is a valid SYCL event to wait on.
  void depends_on(event Event);

  /// Registers event dependencies on this command group.
  ///
  /// \param Events is a vector of valid SYCL events to wait on.
  void depends_on(const std::vector<event> &Events);

  template <typename T>
  using remove_cv_ref_t = typename std::remove_cv_t<std::remove_reference_t<T>>;

  template <typename U, typename T>
  using is_same_type = std::is_same<remove_cv_ref_t<U>, remove_cv_ref_t<T>>;

  template <typename T> struct ShouldEnableSetArg {
    static constexpr bool value =
        std::is_trivially_copyable_v<std::remove_reference_t<T>>
#if SYCL_LANGUAGE_VERSION && SYCL_LANGUAGE_VERSION <= 201707
            && std::is_standard_layout<std::remove_reference_t<T>>::value
#endif
        || is_same_type<sampler, T>::value // Sampler
        || (!is_same_type<cl_mem, T>::value &&
            std::is_pointer_v<remove_cv_ref_t<T>>) // USM
        || is_same_type<cl_mem, T>::value;         // Interop
  };

  /// Sets argument for OpenCL interoperability kernels.
  ///
  /// Registers Arg passed as argument # ArgIndex.
  ///
  /// \param ArgIndex is a positional number of argument to be set.
  /// \param Arg is an argument value to be set.
  template <typename T>
  typename std::enable_if_t<ShouldEnableSetArg<T>::value, void>
  set_arg(int ArgIndex, T &&Arg) {
    setArgHelper(ArgIndex, std::move(Arg));
  }

  template <typename DataT, int Dims, access::mode AccessMode,
            access::target AccessTarget, access::placeholder IsPlaceholder>
  void
  set_arg(int ArgIndex,
          accessor<DataT, Dims, AccessMode, AccessTarget, IsPlaceholder> Arg) {
    setArgHelper(ArgIndex, std::move(Arg));
  }

  template <typename DataT, int Dims>
  void set_arg(int ArgIndex, local_accessor<DataT, Dims> Arg) {
    setArgHelper(ArgIndex, std::move(Arg));
  }

  /// Sets arguments for OpenCL interoperability kernels.
  ///
  /// Registers pack of arguments(Args) with indexes starting from 0.
  ///
  /// \param Args are argument values to be set.
  template <typename... Ts> void set_args(Ts &&...Args) {
    setArgsHelper(0, std::move(Args)...);
  }

  /// Defines and invokes a SYCL kernel function as a function object type.
  ///
  /// If it is a named function object and the function object type is
  /// globally visible, there is no need for the developer to provide
  /// a kernel name for it.
  ///
  /// \param KernelFunc is a SYCL kernel function.
  template <typename KernelName = detail::auto_name, typename KernelType>
  void single_task(_KERNELFUNCPARAM(KernelFunc)) {
    single_task_lambda_impl<KernelName>(
        ext::oneapi::experimental::detail::empty_properties_t{}, KernelFunc);
  }

  template <typename KernelName = detail::auto_name, typename KernelType>
  void parallel_for(range<1> NumWorkItems, _KERNELFUNCPARAM(KernelFunc)) {
    parallel_for_lambda_impl<KernelName>(
        NumWorkItems, ext::oneapi::experimental::detail::empty_properties_t{},
        std::move(KernelFunc));
  }

  template <typename KernelName = detail::auto_name, typename KernelType>
  void parallel_for(range<2> NumWorkItems, _KERNELFUNCPARAM(KernelFunc)) {
    parallel_for_lambda_impl<KernelName>(
        NumWorkItems, ext::oneapi::experimental::detail::empty_properties_t{},
        std::move(KernelFunc));
  }

  template <typename KernelName = detail::auto_name, typename KernelType>
  void parallel_for(range<3> NumWorkItems, _KERNELFUNCPARAM(KernelFunc)) {
    parallel_for_lambda_impl<KernelName>(
        NumWorkItems, ext::oneapi::experimental::detail::empty_properties_t{},
        std::move(KernelFunc));
  }

  /// Defines and invokes a SYCL kernel on host device.
  ///
  /// \param Func is a SYCL kernel function defined by lambda function or a
  /// named function object type.
  template <typename FuncT>
  __SYCL_DEPRECATED(
      "run_on_host_intel() is deprecated, use host_task() instead")
  void run_on_host_intel(FuncT Func) {
    throwIfActionIsCreated();
    // No need to check if range is out of INT_MAX limits as it's compile-time
    // known constant
    MNDRDesc.set(range<1>{1});

    MArgs = std::move(MAssociatedAccesors);
    MHostKernel.reset(new detail::HostKernel<FuncT, void, 1>(std::move(Func)));
    setType(detail::CG::RunOnHostIntel);
  }

  /// Enqueues a command to the SYCL runtime to invoke \p Func once.
  template <typename FuncT>
  std::enable_if_t<detail::check_fn_signature<std::remove_reference_t<FuncT>,
                                              void()>::value ||
                   detail::check_fn_signature<std::remove_reference_t<FuncT>,
                                              void(interop_handle)>::value>
  host_task(FuncT &&Func) {
    host_task_impl(Func);
  }

  /// Defines and invokes a SYCL kernel function for the specified range and
  /// offset.
  ///
  /// The SYCL kernel function is defined as a lambda function or a named
  /// function object type and given an id or item for indexing in the indexing
  /// space defined by range.
  /// If it is a named function object and the function object type is
  /// globally visible, there is no need for the developer to provide
  /// a kernel name for it.
  ///
  /// \param NumWorkItems is a range defining indexing space.
  /// \param WorkItemOffset is an offset to be applied to each work item index.
  /// \param KernelFunc is a SYCL kernel function.
  template <typename KernelName = detail::auto_name, typename KernelType,
            int Dims>
  __SYCL2020_DEPRECATED("offsets are deprecated in SYCL2020")
  void parallel_for(range<Dims> NumWorkItems, id<Dims> WorkItemOffset,
                    _KERNELFUNCPARAM(KernelFunc)) {
    throwIfActionIsCreated();
    using NameT =
        typename detail::get_kernel_name_t<KernelName, KernelType>::name;
    verifyUsedKernelBundle(detail::KernelInfo<NameT>::getName());
    using LambdaArgType = sycl::detail::lambda_arg_type<KernelType, item<Dims>>;
    (void)NumWorkItems;
    (void)WorkItemOffset;
    kernel_parallel_for_wrapper<NameT, LambdaArgType>(KernelFunc);
#ifndef __SYCL_DEVICE_ONLY__
    detail::checkValueRange<Dims>(NumWorkItems, WorkItemOffset);
    MNDRDesc.set(std::move(NumWorkItems), std::move(WorkItemOffset));
    StoreLambda<NameT, KernelType, Dims, LambdaArgType>(std::move(KernelFunc));
    setType(detail::CG::Kernel);
#endif
  }

  /// Hierarchical kernel invocation method of a kernel defined as a lambda
  /// encoding the body of each work-group to launch.
  ///
  /// Lambda may contain multiple calls to parallel_for_work_item(...) methods
  /// representing the execution on each work-item. Launches NumWorkGroups
  /// work-groups of runtime-defined size.
  ///
  /// \param NumWorkGroups is a range describing the number of work-groups in
  /// each dimension.
  /// \param KernelFunc is a lambda representing kernel.
  template <typename KernelName = detail::auto_name, typename KernelType,
            int Dims>
  void parallel_for_work_group(range<Dims> NumWorkGroups,
                               _KERNELFUNCPARAM(KernelFunc)) {
    parallel_for_work_group_lambda_impl<KernelName>(
        NumWorkGroups, ext::oneapi::experimental::detail::empty_properties_t{},
        KernelFunc);
  }

  /// Hierarchical kernel invocation method of a kernel defined as a lambda
  /// encoding the body of each work-group to launch.
  ///
  /// Lambda may contain multiple calls to parallel_for_work_item(...) methods
  /// representing the execution on each work-item. Launches NumWorkGroups
  /// work-groups of WorkGroupSize size.
  ///
  /// \param NumWorkGroups is a range describing the number of work-groups in
  /// each dimension.
  /// \param WorkGroupSize is a range describing the size of work-groups in
  /// each dimension.
  /// \param KernelFunc is a lambda representing kernel.
  template <typename KernelName = detail::auto_name, typename KernelType,
            int Dims>
  void parallel_for_work_group(range<Dims> NumWorkGroups,
                               range<Dims> WorkGroupSize,
                               _KERNELFUNCPARAM(KernelFunc)) {
    parallel_for_work_group_lambda_impl<KernelName>(
        NumWorkGroups, WorkGroupSize,
        ext::oneapi::experimental::detail::empty_properties_t{}, KernelFunc);
  }

  /// Invokes a SYCL kernel.
  ///
  /// Executes exactly once. The kernel invocation method has no functors and
  /// cannot be called on host.
  ///
  /// \param Kernel is a SYCL kernel object.
  void single_task(kernel Kernel) {
    throwIfActionIsCreated();
    // Ignore any set kernel bundles and use the one associated with the kernel
    setHandlerKernelBundle(Kernel);
    // No need to check if range is out of INT_MAX limits as it's compile-time
    // known constant
    MNDRDesc.set(range<1>{1});
    MKernel = detail::getSyclObjImpl(std::move(Kernel));
    setType(detail::CG::Kernel);
    extractArgsAndReqs();
    MKernelName = getKernelName();
  }

  void parallel_for(range<1> NumWorkItems, kernel Kernel) {
    parallel_for_impl(NumWorkItems, Kernel);
  }

  void parallel_for(range<2> NumWorkItems, kernel Kernel) {
    parallel_for_impl(NumWorkItems, Kernel);
  }

  void parallel_for(range<3> NumWorkItems, kernel Kernel) {
    parallel_for_impl(NumWorkItems, Kernel);
  }

  /// Defines and invokes a SYCL kernel function for the specified range and
  /// offsets.
  ///
  /// The SYCL kernel function is defined as SYCL kernel object.
  ///
  /// \param NumWorkItems is a range defining indexing space.
  /// \param WorkItemOffset is an offset to be applied to each work item index.
  /// \param Kernel is a SYCL kernel function.
  template <int Dims>
  __SYCL2020_DEPRECATED("offsets are deprecated in SYCL 2020")
  void parallel_for(range<Dims> NumWorkItems, id<Dims> WorkItemOffset,
                    kernel Kernel) {
    throwIfActionIsCreated();
    MKernel = detail::getSyclObjImpl(std::move(Kernel));
    detail::checkValueRange<Dims>(NumWorkItems, WorkItemOffset);
    MNDRDesc.set(std::move(NumWorkItems), std::move(WorkItemOffset));
    setType(detail::CG::Kernel);
    extractArgsAndReqs();
    MKernelName = getKernelName();
  }

  /// Defines and invokes a SYCL kernel function for the specified range and
  /// offsets.
  ///
  /// The SYCL kernel function is defined as SYCL kernel object.
  ///
  /// \param NDRange is a ND-range defining global and local sizes as
  /// well as offset.
  /// \param Kernel is a SYCL kernel function.
  template <int Dims> void parallel_for(nd_range<Dims> NDRange, kernel Kernel) {
    throwIfActionIsCreated();
    MKernel = detail::getSyclObjImpl(std::move(Kernel));
    detail::checkValueRange<Dims>(NDRange);
    MNDRDesc.set(std::move(NDRange));
    setType(detail::CG::Kernel);
    extractArgsAndReqs();
    MKernelName = getKernelName();
  }

  /// Defines and invokes a SYCL kernel function.
  ///
  /// \param Kernel is a SYCL kernel that is executed on a SYCL device
  /// (except for the host device).
  /// \param KernelFunc is a lambda that is used if device, queue is bound to,
  /// is a host device.
  template <typename KernelName = detail::auto_name, typename KernelType>
  void single_task(kernel Kernel, _KERNELFUNCPARAM(KernelFunc)) {
    throwIfActionIsCreated();
    // Ignore any set kernel bundles and use the one associated with the kernel
    setHandlerKernelBundle(Kernel);
    using NameT =
        typename detail::get_kernel_name_t<KernelName, KernelType>::name;
    verifyUsedKernelBundle(detail::KernelInfo<NameT>::getName());
    (void)Kernel;
    kernel_single_task<NameT>(KernelFunc);
#ifndef __SYCL_DEVICE_ONLY__
    // No need to check if range is out of INT_MAX limits as it's compile-time
    // known constant
    MNDRDesc.set(range<1>{1});
    MKernel = detail::getSyclObjImpl(std::move(Kernel));
    setType(detail::CG::Kernel);
    if (!MIsHost && !lambdaAndKernelHaveEqualName<NameT>()) {
      extractArgsAndReqs();
      MKernelName = getKernelName();
    } else
      StoreLambda<NameT, KernelType, /*Dims*/ 1, void>(std::move(KernelFunc));
#else
    detail::CheckDeviceCopyable<KernelType>();
#endif
  }

  /// Invokes a lambda on the host. Dependencies are satisfied on the host.
  ///
  /// \param Func is a lambda that is executed on the host
  template <typename FuncT>
  __SYCL_DEPRECATED("interop_task() is deprecated, use host_task() instead")
  void interop_task(FuncT Func) {

    MInteropTask.reset(new detail::InteropTask(std::move(Func)));
    setType(detail::CG::CodeplayInteropTask);
  }

  /// Defines and invokes a SYCL kernel function for the specified range.
  ///
  /// \param Kernel is a SYCL kernel that is executed on a SYCL device
  /// (except for the host device).
  /// \param NumWorkItems is a range defining indexing space.
  /// \param KernelFunc is a lambda that is used if device, queue is bound to,
  /// is a host device.
  template <typename KernelName = detail::auto_name, typename KernelType,
            int Dims>
  void parallel_for(kernel Kernel, range<Dims> NumWorkItems,
                    _KERNELFUNCPARAM(KernelFunc)) {
    throwIfActionIsCreated();
    // Ignore any set kernel bundles and use the one associated with the kernel
    setHandlerKernelBundle(Kernel);
    using NameT =
        typename detail::get_kernel_name_t<KernelName, KernelType>::name;
    verifyUsedKernelBundle(detail::KernelInfo<NameT>::getName());
    using LambdaArgType = sycl::detail::lambda_arg_type<KernelType, item<Dims>>;
    (void)Kernel;
    (void)NumWorkItems;
    kernel_parallel_for_wrapper<NameT, LambdaArgType>(KernelFunc);
#ifndef __SYCL_DEVICE_ONLY__
    detail::checkValueRange<Dims>(NumWorkItems);
    MNDRDesc.set(std::move(NumWorkItems));
    MKernel = detail::getSyclObjImpl(std::move(Kernel));
    setType(detail::CG::Kernel);
    if (!MIsHost && !lambdaAndKernelHaveEqualName<NameT>()) {
      extractArgsAndReqs();
      MKernelName = getKernelName();
    } else
      StoreLambda<NameT, KernelType, Dims, LambdaArgType>(
          std::move(KernelFunc));
#endif
  }

  /// Defines and invokes a SYCL kernel function for the specified range and
  /// offsets.
  ///
  /// \param Kernel is a SYCL kernel that is executed on a SYCL device
  /// (except for the host device).
  /// \param NumWorkItems is a range defining indexing space.
  /// \param WorkItemOffset is an offset to be applied to each work item index.
  /// \param KernelFunc is a lambda that is used if device, queue is bound to,
  /// is a host device.
  template <typename KernelName = detail::auto_name, typename KernelType,
            int Dims>
  __SYCL2020_DEPRECATED("offsets are deprecated in SYCL 2020")
  void parallel_for(kernel Kernel, range<Dims> NumWorkItems,
                    id<Dims> WorkItemOffset, _KERNELFUNCPARAM(KernelFunc)) {
    throwIfActionIsCreated();
    // Ignore any set kernel bundles and use the one associated with the kernel
    setHandlerKernelBundle(Kernel);
    using NameT =
        typename detail::get_kernel_name_t<KernelName, KernelType>::name;
    verifyUsedKernelBundle(detail::KernelInfo<NameT>::getName());
    using LambdaArgType = sycl::detail::lambda_arg_type<KernelType, item<Dims>>;
    (void)Kernel;
    (void)NumWorkItems;
    (void)WorkItemOffset;
    kernel_parallel_for_wrapper<NameT, LambdaArgType>(KernelFunc);
#ifndef __SYCL_DEVICE_ONLY__
    detail::checkValueRange<Dims>(NumWorkItems, WorkItemOffset);
    MNDRDesc.set(std::move(NumWorkItems), std::move(WorkItemOffset));
    MKernel = detail::getSyclObjImpl(std::move(Kernel));
    setType(detail::CG::Kernel);
    if (!MIsHost && !lambdaAndKernelHaveEqualName<NameT>()) {
      extractArgsAndReqs();
      MKernelName = getKernelName();
    } else
      StoreLambda<NameT, KernelType, Dims, LambdaArgType>(
          std::move(KernelFunc));
#endif
  }

  /// Defines and invokes a SYCL kernel function for the specified range and
  /// offsets.
  ///
  /// \param Kernel is a SYCL kernel that is executed on a SYCL device
  /// (except for the host device).
  /// \param NDRange is a ND-range defining global and local sizes as
  /// well as offset.
  /// \param KernelFunc is a lambda that is used if device, queue is bound to,
  /// is a host device.
  template <typename KernelName = detail::auto_name, typename KernelType,
            int Dims>
  void parallel_for(kernel Kernel, nd_range<Dims> NDRange,
                    _KERNELFUNCPARAM(KernelFunc)) {
    throwIfActionIsCreated();
    // Ignore any set kernel bundles and use the one associated with the kernel
    setHandlerKernelBundle(Kernel);
    using NameT =
        typename detail::get_kernel_name_t<KernelName, KernelType>::name;
    verifyUsedKernelBundle(detail::KernelInfo<NameT>::getName());
    using LambdaArgType =
        sycl::detail::lambda_arg_type<KernelType, nd_item<Dims>>;
    (void)Kernel;
    (void)NDRange;
    kernel_parallel_for_wrapper<NameT, LambdaArgType>(KernelFunc);
#ifndef __SYCL_DEVICE_ONLY__
    detail::checkValueRange<Dims>(NDRange);
    MNDRDesc.set(std::move(NDRange));
    MKernel = detail::getSyclObjImpl(std::move(Kernel));
    setType(detail::CG::Kernel);
    if (!MIsHost && !lambdaAndKernelHaveEqualName<NameT>()) {
      extractArgsAndReqs();
      MKernelName = getKernelName();
    } else
      StoreLambda<NameT, KernelType, Dims, LambdaArgType>(
          std::move(KernelFunc));
#endif
  }

  /// Hierarchical kernel invocation method of a kernel.
  ///
  /// This version of \c parallel_for_work_group takes two parameters
  /// representing the same kernel. The first one - \c Kernel - is a
  /// compiled form of the second one - \c kernelFunc, which is the source form
  /// of the kernel. The same source kernel can be compiled multiple times
  /// yielding multiple kernel class objects accessible via the \c program class
  /// interface.
  ///
  /// \param Kernel is a compiled SYCL kernel.
  /// \param NumWorkGroups is a range describing the number of work-groups in
  /// each dimension.
  /// \param KernelFunc is a lambda representing kernel.
  template <typename KernelName = detail::auto_name, typename KernelType,
            int Dims>
  void parallel_for_work_group(kernel Kernel, range<Dims> NumWorkGroups,
                               _KERNELFUNCPARAM(KernelFunc)) {
    throwIfActionIsCreated();
    // Ignore any set kernel bundles and use the one associated with the kernel
    setHandlerKernelBundle(Kernel);
    using NameT =
        typename detail::get_kernel_name_t<KernelName, KernelType>::name;
    verifyUsedKernelBundle(detail::KernelInfo<NameT>::getName());
    using LambdaArgType =
        sycl::detail::lambda_arg_type<KernelType, group<Dims>>;
    (void)Kernel;
    (void)NumWorkGroups;
    kernel_parallel_for_work_group_wrapper<NameT, LambdaArgType>(KernelFunc);
#ifndef __SYCL_DEVICE_ONLY__
    detail::checkValueRange<Dims>(NumWorkGroups);
    MNDRDesc.setNumWorkGroups(NumWorkGroups);
    MKernel = detail::getSyclObjImpl(std::move(Kernel));
    StoreLambda<NameT, KernelType, Dims, LambdaArgType>(std::move(KernelFunc));
    setType(detail::CG::Kernel);
#endif // __SYCL_DEVICE_ONLY__
  }

  /// Hierarchical kernel invocation method of a kernel.
  ///
  /// This version of \c parallel_for_work_group takes two parameters
  /// representing the same kernel. The first one - \c Kernel - is a
  /// compiled form of the second one - \c kernelFunc, which is the source form
  /// of the kernel. The same source kernel can be compiled multiple times
  /// yielding multiple kernel class objects accessible via the \c program class
  /// interface.
  ///
  /// \param Kernel is a compiled SYCL kernel.
  /// \param NumWorkGroups is a range describing the number of work-groups in
  /// each dimension.
  /// \param WorkGroupSize is a range describing the size of work-groups in
  /// each dimension.
  /// \param KernelFunc is a lambda representing kernel.
  template <typename KernelName = detail::auto_name, typename KernelType,
            int Dims>
  void parallel_for_work_group(kernel Kernel, range<Dims> NumWorkGroups,
                               range<Dims> WorkGroupSize,
                               _KERNELFUNCPARAM(KernelFunc)) {
    throwIfActionIsCreated();
    // Ignore any set kernel bundles and use the one associated with the kernel
    setHandlerKernelBundle(Kernel);
    using NameT =
        typename detail::get_kernel_name_t<KernelName, KernelType>::name;
    verifyUsedKernelBundle(detail::KernelInfo<NameT>::getName());
    using LambdaArgType =
        sycl::detail::lambda_arg_type<KernelType, group<Dims>>;
    (void)Kernel;
    (void)NumWorkGroups;
    (void)WorkGroupSize;
    kernel_parallel_for_work_group_wrapper<NameT, LambdaArgType>(KernelFunc);
#ifndef __SYCL_DEVICE_ONLY__
    nd_range<Dims> ExecRange =
        nd_range<Dims>(NumWorkGroups * WorkGroupSize, WorkGroupSize);
    detail::checkValueRange<Dims>(ExecRange);
    MNDRDesc.set(std::move(ExecRange));
    MKernel = detail::getSyclObjImpl(std::move(Kernel));
    StoreLambda<NameT, KernelType, Dims, LambdaArgType>(std::move(KernelFunc));
    setType(detail::CG::Kernel);
#endif // __SYCL_DEVICE_ONLY__
  }

  template <typename KernelName = detail::auto_name, typename KernelType,
            typename PropertiesT>
  std::enable_if_t<
      ext::oneapi::experimental::is_property_list<PropertiesT>::value>
  single_task(PropertiesT Props, _KERNELFUNCPARAM(KernelFunc)) {
    single_task_lambda_impl<KernelName, KernelType, PropertiesT>(Props,
                                                                 KernelFunc);
  }

  template <typename KernelName = detail::auto_name, typename KernelType,
            typename PropertiesT>
  std::enable_if_t<
      ext::oneapi::experimental::is_property_list<PropertiesT>::value>
  parallel_for(range<1> NumWorkItems, PropertiesT Props,
               _KERNELFUNCPARAM(KernelFunc)) {
    parallel_for_lambda_impl<KernelName, KernelType, 1, PropertiesT>(
        NumWorkItems, Props, std::move(KernelFunc));
  }

  template <typename KernelName = detail::auto_name, typename KernelType,
            typename PropertiesT>
  std::enable_if_t<
      ext::oneapi::experimental::is_property_list<PropertiesT>::value>
  parallel_for(range<2> NumWorkItems, PropertiesT Props,
               _KERNELFUNCPARAM(KernelFunc)) {
    parallel_for_lambda_impl<KernelName, KernelType, 2, PropertiesT>(
        NumWorkItems, Props, std::move(KernelFunc));
  }

  template <typename KernelName = detail::auto_name, typename KernelType,
            typename PropertiesT>
  std::enable_if_t<
      ext::oneapi::experimental::is_property_list<PropertiesT>::value>
  parallel_for(range<3> NumWorkItems, PropertiesT Props,
               _KERNELFUNCPARAM(KernelFunc)) {
    parallel_for_lambda_impl<KernelName, KernelType, 3, PropertiesT>(
        NumWorkItems, Props, std::move(KernelFunc));
  }

  template <typename KernelName = detail::auto_name, typename KernelType,
            typename PropertiesT, int Dims>
  std::enable_if_t<
      ext::oneapi::experimental::is_property_list<PropertiesT>::value>
  parallel_for(nd_range<Dims> Range, PropertiesT Properties,
               _KERNELFUNCPARAM(KernelFunc)) {
    parallel_for_impl<KernelName>(Range, Properties, std::move(KernelFunc));
  }

  /// Reductions @{

  template <typename KernelName = detail::auto_name, int Dims,
            typename PropertiesT, typename... RestT>
  std::enable_if_t<
      (sizeof...(RestT) > 1) &&
      detail::AreAllButLastReductions<RestT...>::value &&
      ext::oneapi::experimental::is_property_list<PropertiesT>::value>
  parallel_for(range<Dims> Range, PropertiesT Properties, RestT &&...Rest) {
    detail::reduction_parallel_for<KernelName>(*this, Range, Properties,
                                               std::forward<RestT>(Rest)...);
  }

  template <typename KernelName = detail::auto_name, int Dims,
            typename... RestT>
  std::enable_if_t<detail::AreAllButLastReductions<RestT...>::value>
  parallel_for(range<Dims> Range, RestT &&...Rest) {
    parallel_for<KernelName>(
        Range, ext::oneapi::experimental::detail::empty_properties_t{},
        std::forward<RestT>(Rest)...);
  }

  template <typename KernelName = detail::auto_name, int Dims,
            typename PropertiesT, typename... RestT>
  std::enable_if_t<
      (sizeof...(RestT) > 1) &&
      detail::AreAllButLastReductions<RestT...>::value &&
      ext::oneapi::experimental::is_property_list<PropertiesT>::value>
  parallel_for(nd_range<Dims> Range, PropertiesT Properties, RestT &&...Rest) {
    detail::reduction_parallel_for<KernelName>(*this, Range, Properties,
                                               std::forward<RestT>(Rest)...);
  }

  template <typename KernelName = detail::auto_name, int Dims,
            typename... RestT>
  std::enable_if_t<detail::AreAllButLastReductions<RestT...>::value>
  parallel_for(nd_range<Dims> Range, RestT &&...Rest) {
    parallel_for<KernelName>(
        Range, ext::oneapi::experimental::detail::empty_properties_t{},
        std::forward<RestT>(Rest)...);
  }

  /// }@

  template <typename KernelName = detail::auto_name, typename KernelType,
            int Dims, typename PropertiesT>
  void parallel_for_work_group(range<Dims> NumWorkGroups, PropertiesT Props,
                               _KERNELFUNCPARAM(KernelFunc)) {
    parallel_for_work_group_lambda_impl<KernelName, KernelType, Dims,
                                        PropertiesT>(NumWorkGroups, Props,
                                                     KernelFunc);
  }

  template <typename KernelName = detail::auto_name, typename KernelType,
            int Dims, typename PropertiesT>
  void parallel_for_work_group(range<Dims> NumWorkGroups,
                               range<Dims> WorkGroupSize, PropertiesT Props,
                               _KERNELFUNCPARAM(KernelFunc)) {
    parallel_for_work_group_lambda_impl<KernelName, KernelType, Dims,
                                        PropertiesT>(
        NumWorkGroups, WorkGroupSize, Props, KernelFunc);
  }

  // Clean up KERNELFUNC macro.
#undef _KERNELFUNCPARAM

  // Explicit copy operations API

  /// Copies the content of memory object accessed by Src into the memory
  /// pointed by Dst.
  ///
  /// Source must have at least as many bytes as the range accessed by Dst.
  ///
  /// \param Src is a source SYCL accessor.
  /// \param Dst is a smart pointer to destination memory.
  template <typename T_Src, typename T_Dst, int Dims, access::mode AccessMode,
            access::target AccessTarget,
            access::placeholder IsPlaceholder = access::placeholder::false_t>
  void copy(accessor<T_Src, Dims, AccessMode, AccessTarget, IsPlaceholder> Src,
            std::shared_ptr<T_Dst> Dst) {
    if (Src.is_placeholder())
      checkIfPlaceholderIsBoundToHandler(Src);

    throwIfActionIsCreated();
    static_assert(isValidTargetForExplicitOp(AccessTarget),
                  "Invalid accessor target for the copy method.");
    static_assert(isValidModeForSourceAccessor(AccessMode),
                  "Invalid accessor mode for the copy method.");
    // Make sure data shared_ptr points to is not released until we finish
    // work with it.
    CGData.MSharedPtrStorage.push_back(Dst);
    typename std::shared_ptr<T_Dst>::element_type *RawDstPtr = Dst.get();
    copy(Src, RawDstPtr);
  }

  /// Copies the content of memory pointed by Src into the memory object
  /// accessed by Dst.
  ///
  /// Source must have at least as many bytes as the range accessed by Dst.
  ///
  /// \param Src is a smart pointer to source memory.
  /// \param Dst is a destination SYCL accessor.
  template <typename T_Src, typename T_Dst, int Dims, access::mode AccessMode,
            access::target AccessTarget,
            access::placeholder IsPlaceholder = access::placeholder::false_t>
  void
  copy(std::shared_ptr<T_Src> Src,
       accessor<T_Dst, Dims, AccessMode, AccessTarget, IsPlaceholder> Dst) {
    if (Dst.is_placeholder())
      checkIfPlaceholderIsBoundToHandler(Dst);

    throwIfActionIsCreated();
    static_assert(isValidTargetForExplicitOp(AccessTarget),
                  "Invalid accessor target for the copy method.");
    static_assert(isValidModeForDestinationAccessor(AccessMode),
                  "Invalid accessor mode for the copy method.");
    // Make sure data shared_ptr points to is not released until we finish
    // work with it.
    CGData.MSharedPtrStorage.push_back(Src);
    typename std::shared_ptr<T_Src>::element_type *RawSrcPtr = Src.get();
    copy(RawSrcPtr, Dst);
  }

  /// Copies the content of memory object accessed by Src into the memory
  /// pointed by Dst.
  ///
  /// Source must have at least as many bytes as the range accessed by Dst.
  ///
  /// \param Src is a source SYCL accessor.
  /// \param Dst is a pointer to destination memory.
  template <typename T_Src, typename T_Dst, int Dims, access::mode AccessMode,
            access::target AccessTarget,
            access::placeholder IsPlaceholder = access::placeholder::false_t>
  void copy(accessor<T_Src, Dims, AccessMode, AccessTarget, IsPlaceholder> Src,
            T_Dst *Dst) {
    if (Src.is_placeholder())
      checkIfPlaceholderIsBoundToHandler(Src);

    throwIfActionIsCreated();
    static_assert(isValidTargetForExplicitOp(AccessTarget),
                  "Invalid accessor target for the copy method.");
    static_assert(isValidModeForSourceAccessor(AccessMode),
                  "Invalid accessor mode for the copy method.");
#ifndef __SYCL_DEVICE_ONLY__
    if (MIsHost) {
      // TODO: Temporary implementation for host. Should be handled by memory
      // manager.
      copyAccToPtrHost(Src, Dst);
      return;
    }
#endif
    setType(detail::CG::CopyAccToPtr);

    detail::AccessorBaseHost *AccBase = (detail::AccessorBaseHost *)&Src;
    detail::AccessorImplPtr AccImpl = detail::getSyclObjImpl(*AccBase);

    CGData.MRequirements.push_back(AccImpl.get());
    MSrcPtr = static_cast<void *>(AccImpl.get());
    MDstPtr = static_cast<void *>(Dst);
    // Store copy of accessor to the local storage to make sure it is alive
    // until we finish
    CGData.MAccStorage.push_back(std::move(AccImpl));
  }

  /// Copies the content of memory pointed by Src into the memory object
  /// accessed by Dst.
  ///
  /// Source must have at least as many bytes as the range accessed by Dst.
  ///
  /// \param Src is a pointer to source memory.
  /// \param Dst is a destination SYCL accessor.
  template <typename T_Src, typename T_Dst, int Dims, access::mode AccessMode,
            access::target AccessTarget,
            access::placeholder IsPlaceholder = access::placeholder::false_t>
  void
  copy(const T_Src *Src,
       accessor<T_Dst, Dims, AccessMode, AccessTarget, IsPlaceholder> Dst) {
    if (Dst.is_placeholder())
      checkIfPlaceholderIsBoundToHandler(Dst);

    throwIfActionIsCreated();
    static_assert(isValidTargetForExplicitOp(AccessTarget),
                  "Invalid accessor target for the copy method.");
    static_assert(isValidModeForDestinationAccessor(AccessMode),
                  "Invalid accessor mode for the copy method.");
#ifndef __SYCL_DEVICE_ONLY__
    if (MIsHost) {
      // TODO: Temporary implementation for host. Should be handled by memory
      // manager.
      copyPtrToAccHost(Src, Dst);
      return;
    }
#endif
    setType(detail::CG::CopyPtrToAcc);

    detail::AccessorBaseHost *AccBase = (detail::AccessorBaseHost *)&Dst;
    detail::AccessorImplPtr AccImpl = detail::getSyclObjImpl(*AccBase);

    CGData.MRequirements.push_back(AccImpl.get());
    MSrcPtr = const_cast<T_Src *>(Src);
    MDstPtr = static_cast<void *>(AccImpl.get());
    // Store copy of accessor to the local storage to make sure it is alive
    // until we finish
    CGData.MAccStorage.push_back(std::move(AccImpl));
  }

  /// Copies the content of memory object accessed by Src to the memory
  /// object accessed by Dst.
  ///
  /// Dst must have at least as many bytes as the range accessed by Src.
  ///
  /// \param Src is a source SYCL accessor.
  /// \param Dst is a destination SYCL accessor.
  template <
      typename T_Src, int Dims_Src, access::mode AccessMode_Src,
      access::target AccessTarget_Src, typename T_Dst, int Dims_Dst,
      access::mode AccessMode_Dst, access::target AccessTarget_Dst,
      access::placeholder IsPlaceholder_Src = access::placeholder::false_t,
      access::placeholder IsPlaceholder_Dst = access::placeholder::false_t>
  void copy(accessor<T_Src, Dims_Src, AccessMode_Src, AccessTarget_Src,
                     IsPlaceholder_Src>
                Src,
            accessor<T_Dst, Dims_Dst, AccessMode_Dst, AccessTarget_Dst,
                     IsPlaceholder_Dst>
                Dst) {
    if (Src.is_placeholder())
      checkIfPlaceholderIsBoundToHandler(Src);
    if (Dst.is_placeholder())
      checkIfPlaceholderIsBoundToHandler(Dst);

    throwIfActionIsCreated();
    static_assert(isValidTargetForExplicitOp(AccessTarget_Src),
                  "Invalid source accessor target for the copy method.");
    static_assert(isValidTargetForExplicitOp(AccessTarget_Dst),
                  "Invalid destination accessor target for the copy method.");
    static_assert(isValidModeForSourceAccessor(AccessMode_Src),
                  "Invalid source accessor mode for the copy method.");
    static_assert(isValidModeForDestinationAccessor(AccessMode_Dst),
                  "Invalid destination accessor mode for the copy method.");
    if (Dst.get_size() < Src.get_size())
      throw sycl::invalid_object_error(
          "The destination accessor size is too small to copy the memory into.",
          PI_ERROR_INVALID_OPERATION);

    if (copyAccToAccHelper(Src, Dst))
      return;
    setType(detail::CG::CopyAccToAcc);

    detail::AccessorBaseHost *AccBaseSrc = (detail::AccessorBaseHost *)&Src;
    detail::AccessorImplPtr AccImplSrc = detail::getSyclObjImpl(*AccBaseSrc);

    detail::AccessorBaseHost *AccBaseDst = (detail::AccessorBaseHost *)&Dst;
    detail::AccessorImplPtr AccImplDst = detail::getSyclObjImpl(*AccBaseDst);

    CGData.MRequirements.push_back(AccImplSrc.get());
    CGData.MRequirements.push_back(AccImplDst.get());
    MSrcPtr = AccImplSrc.get();
    MDstPtr = AccImplDst.get();
    // Store copy of accessor to the local storage to make sure it is alive
    // until we finish
    CGData.MAccStorage.push_back(std::move(AccImplSrc));
    CGData.MAccStorage.push_back(std::move(AccImplDst));
  }

  /// Provides guarantees that the memory object accessed via Acc is updated
  /// on the host after command group object execution is complete.
  ///
  /// \param Acc is a SYCL accessor that needs to be updated on host.
  template <typename T, int Dims, access::mode AccessMode,
            access::target AccessTarget,
            access::placeholder IsPlaceholder = access::placeholder::false_t>
  void
  update_host(accessor<T, Dims, AccessMode, AccessTarget, IsPlaceholder> Acc) {
    if (Acc.is_placeholder())
      checkIfPlaceholderIsBoundToHandler(Acc);

    throwIfActionIsCreated();
    static_assert(isValidTargetForExplicitOp(AccessTarget),
                  "Invalid accessor target for the update_host method.");
    setType(detail::CG::UpdateHost);

    detail::AccessorBaseHost *AccBase = (detail::AccessorBaseHost *)&Acc;
    detail::AccessorImplPtr AccImpl = detail::getSyclObjImpl(*AccBase);

    MDstPtr = static_cast<void *>(AccImpl.get());
    CGData.MRequirements.push_back(AccImpl.get());
    CGData.MAccStorage.push_back(std::move(AccImpl));
  }

  /// Fills memory pointed by accessor with the pattern given.
  ///
  /// If the operation is submitted to queue associated with OpenCL device and
  /// accessor points to one dimensional memory object then use special type for
  /// filling. Otherwise fill using regular kernel.
  ///
  /// \param Dst is a destination SYCL accessor.
  /// \param Pattern is a value to be used to fill the memory.
  template <typename T, int Dims, access::mode AccessMode,
            access::target AccessTarget,
            access::placeholder IsPlaceholder = access::placeholder::false_t,
            typename PropertyListT = property_list>
  void
  fill(accessor<T, Dims, AccessMode, AccessTarget, IsPlaceholder, PropertyListT>
           Dst,
       const T &Pattern) {
    assert(!MIsHost && "fill() should no longer be callable on a host device.");

    if (Dst.is_placeholder())
      checkIfPlaceholderIsBoundToHandler(Dst);

    throwIfActionIsCreated();
    // TODO add check:T must be an integral scalar value or a SYCL vector type
    static_assert(isValidTargetForExplicitOp(AccessTarget),
                  "Invalid accessor target for the fill method.");
    if constexpr (isBackendSupportedFillSize(sizeof(T)) &&
                  (Dims <= 1 || isImageOrImageArray(AccessTarget))) {
      setType(detail::CG::Fill);

      detail::AccessorBaseHost *AccBase = (detail::AccessorBaseHost *)&Dst;
      detail::AccessorImplPtr AccImpl = detail::getSyclObjImpl(*AccBase);

      MDstPtr = static_cast<void *>(AccImpl.get());
      CGData.MRequirements.push_back(AccImpl.get());
      CGData.MAccStorage.push_back(std::move(AccImpl));

      MPattern.resize(sizeof(T));
      auto PatternPtr = reinterpret_cast<T *>(MPattern.data());
      *PatternPtr = Pattern;
    } else if constexpr (Dims == 0) {
      // Special case for zero-dim accessors.
      parallel_for<
          class __fill<T, Dims, AccessMode, AccessTarget, IsPlaceholder>>(
          range<1>(1), [=](id<1>) { Dst = Pattern; });
    } else {
      range<Dims> Range = Dst.get_range();
      parallel_for<
          class __fill<T, Dims, AccessMode, AccessTarget, IsPlaceholder>>(
          Range, [=](id<Dims> Index) { Dst[Index] = Pattern; });
    }
  }

  /// Fills the specified memory with the specified pattern.
  ///
  /// \param Ptr is the pointer to the memory to fill
  /// \param Pattern is the pattern to fill into the memory.  T should be
  /// trivially copyable.
  /// \param Count is the number of times to fill Pattern into Ptr.
  template <typename T> void fill(void *Ptr, const T &Pattern, size_t Count) {
    throwIfActionIsCreated();
    static_assert(std::is_trivially_copyable<T>::value,
                  "Pattern must be trivially copyable");
    parallel_for<class __usmfill<T>>(range<1>(Count), [=](id<1> Index) {
      T *CastedPtr = static_cast<T *>(Ptr);
      CastedPtr[Index] = Pattern;
    });
  }

  /// Prevents any commands submitted afterward to this queue from executing
  /// until all commands previously submitted to this queue have entered the
  /// complete state.
  void ext_oneapi_barrier() {
    throwIfActionIsCreated();
    setType(detail::CG::Barrier);
  }

  /// Prevents any commands submitted afterward to this queue from executing
  /// until all commands previously submitted to this queue have entered the
  /// complete state.
  __SYCL2020_DEPRECATED("use 'ext_oneapi_barrier' instead")
  void barrier() { ext_oneapi_barrier(); }

  /// Prevents any commands submitted afterward to this queue from executing
  /// until all events in WaitList have entered the complete state. If WaitList
  /// is empty, then the barrier has no effect.
  ///
  /// \param WaitList is a vector of valid SYCL events that need to complete
  /// before barrier command can be executed.
  void ext_oneapi_barrier(const std::vector<event> &WaitList);

  /// Prevents any commands submitted afterward to this queue from executing
  /// until all events in WaitList have entered the complete state. If WaitList
  /// is empty, then the barrier has no effect.
  ///
  /// \param WaitList is a vector of valid SYCL events that need to complete
  /// before barrier command can be executed.
  __SYCL2020_DEPRECATED("use 'ext_oneapi_barrier' instead")
  void barrier(const std::vector<event> &WaitList);

  /// Copies data from one memory region to another, each is either a host
  /// pointer or a pointer within USM allocation accessible on this handler's
  /// device.
  /// No operations is done if \param Count is zero. An exception is thrown
  /// if either \param Dest or \param Src is nullptr. The behavior is undefined
  /// if any of the pointer parameters is invalid.
  ///
  /// \param Dest is a USM pointer to the destination memory.
  /// \param Src is a USM pointer to the source memory.
  /// \param Count is a number of bytes to copy.
  void memcpy(void *Dest, const void *Src, size_t Count);

  /// Copies data from one memory region to another, each is either a host
  /// pointer or a pointer within USM allocation accessible on this handler's
  /// device.
  /// No operations is done if \param Count is zero. An exception is thrown
  /// if either \param Dest or \param Src is nullptr. The behavior is undefined
  /// if any of the pointer parameters is invalid.
  ///
  /// \param Src is a USM pointer to the source memory.
  /// \param Dest is a USM pointer to the destination memory.
  /// \param Count is a number of elements of type T to copy.
  template <typename T> void copy(const T *Src, T *Dest, size_t Count) {
    this->memcpy(Dest, Src, Count * sizeof(T));
  }

  /// Fills the memory pointed by a USM pointer with the value specified.
  /// No operations is done if \param Count is zero. An exception is thrown
  /// if \param Dest is nullptr. The behavior is undefined if \param Dest
  /// is invalid.
  ///
  /// \param Dest is a USM pointer to the memory to fill.
  /// \param Value is a value to be set. Value is cast as an unsigned char.
  /// \param Count is a number of bytes to fill.
  void memset(void *Dest, int Value, size_t Count);

  /// Provides hints to the runtime library that data should be made available
  /// on a device earlier than Unified Shared Memory would normally require it
  /// to be available.
  ///
  /// \param Ptr is a USM pointer to the memory to be prefetched to the device.
  /// \param Count is a number of bytes to be prefetched.
  void prefetch(const void *Ptr, size_t Count);

  /// Provides additional information to the underlying runtime about how
  /// different allocations are used.
  ///
  /// \param Ptr is a USM pointer to the allocation.
  /// \param Length is a number of bytes in the allocation.
  /// \param Advice is a device-defined advice for the specified allocation.
  void mem_advise(const void *Ptr, size_t Length, int Advice);

  /// Copies data from one 2D memory region to another, both pointed by
  /// USM pointers.
  /// No operations is done if \param Width or \param Height is zero. An
  /// exception is thrown if either \param Dest or \param Src is nullptr or if
  /// \param Width is strictly greater than either \param DestPitch or
  /// \param SrcPitch. The behavior is undefined if any of the pointer
  /// parameters is invalid.
  ///
  /// NOTE: Function is dependent to prevent the fallback kernels from
  /// materializing without the use of the function.
  ///
  /// \param Dest is a USM pointer to the destination memory.
  /// \param DestPitch is the pitch of the rows in \param Dest.
  /// \param Src is a USM pointer to the source memory.
  /// \param SrcPitch is the pitch of the rows in \param Src.
  /// \param Width is the width in bytes of the 2D region to copy.
  /// \param Height is the height in number of row of the 2D region to copy.
  template <typename T = unsigned char,
            typename = std::enable_if_t<std::is_same_v<T, unsigned char>>>
  void ext_oneapi_memcpy2d(void *Dest, size_t DestPitch, const void *Src,
                           size_t SrcPitch, size_t Width, size_t Height) {
    throwIfActionIsCreated();
    if (Width > DestPitch)
      throw sycl::exception(sycl::make_error_code(errc::invalid),
                            "Destination pitch must be greater than or equal "
                            "to the width specified in 'ext_oneapi_memcpy2d'");
    if (Width > SrcPitch)
      throw sycl::exception(sycl::make_error_code(errc::invalid),
                            "Source pitch must be greater than or equal "
                            "to the width specified in 'ext_oneapi_memcpy2d'");

    // Get the type of the pointers.
    context Ctx = detail::createSyclObjFromImpl<context>(getContextImplPtr());
    usm::alloc SrcAllocType = get_pointer_type(Src, Ctx);
    usm::alloc DestAllocType = get_pointer_type(Dest, Ctx);
    bool SrcIsHost =
        SrcAllocType == usm::alloc::unknown || SrcAllocType == usm::alloc::host;
    bool DestIsHost = DestAllocType == usm::alloc::unknown ||
                      DestAllocType == usm::alloc::host;

    // Do the following:
    // 1. If both are host, use host_task to copy.
    // 2. If either pointer is host or the backend supports native memcpy2d, use
    //    special command.
    // 3. Otherwise, launch a kernel for copying.
    if (SrcIsHost && DestIsHost) {
      commonUSMCopy2DFallbackHostTask<T>(Src, SrcPitch, Dest, DestPitch, Width,
                                         Height);
    } else if (SrcIsHost || DestIsHost || supportsUSMMemcpy2D()) {
      ext_oneapi_memcpy2d_impl(Dest, DestPitch, Src, SrcPitch, Width, Height);
    } else {
      commonUSMCopy2DFallbackKernel<T>(Src, SrcPitch, Dest, DestPitch, Width,
                                       Height);
    }
  }

  /// Copies data from one 2D memory region to another, both pointed by
  /// USM pointers.
  /// No operations is done if \param Width or \param Height is zero. An
  /// exception is thrown if either \param Dest or \param Src is nullptr or if
  /// \param Width is strictly greater than either \param DestPitch or
  /// \param SrcPitch. The behavior is undefined if any of the pointer
  /// parameters is invalid.
  ///
  /// \param Src is a USM pointer to the source memory.
  /// \param SrcPitch is the pitch of the rows in \param Src.
  /// \param Dest is a USM pointer to the destination memory.
  /// \param DestPitch is the pitch of the rows in \param Dest.
  /// \param Width is the width in number of elements of the 2D region to copy.
  /// \param Height is the height in number of rows of the 2D region to copy.
  template <typename T>
  void ext_oneapi_copy2d(const T *Src, size_t SrcPitch, T *Dest,
                         size_t DestPitch, size_t Width, size_t Height) {
    if (Width > DestPitch)
      throw sycl::exception(sycl::make_error_code(errc::invalid),
                            "Destination pitch must be greater than or equal "
                            "to the width specified in 'ext_oneapi_copy2d'");
    if (Width > SrcPitch)
      throw sycl::exception(sycl::make_error_code(errc::invalid),
                            "Source pitch must be greater than or equal "
                            "to the width specified in 'ext_oneapi_copy2d'");

    // Get the type of the pointers.
    context Ctx = detail::createSyclObjFromImpl<context>(getContextImplPtr());
    usm::alloc SrcAllocType = get_pointer_type(Src, Ctx);
    usm::alloc DestAllocType = get_pointer_type(Dest, Ctx);
    bool SrcIsHost =
        SrcAllocType == usm::alloc::unknown || SrcAllocType == usm::alloc::host;
    bool DestIsHost = DestAllocType == usm::alloc::unknown ||
                      DestAllocType == usm::alloc::host;

    // Do the following:
    // 1. If both are host, use host_task to copy.
    // 2. If either pointer is host or of the backend supports native memcpy2d,
    //    use special command.
    // 3. Otherwise, launch a kernel for copying.
    if (SrcIsHost && DestIsHost) {
      commonUSMCopy2DFallbackHostTask<T>(Src, SrcPitch, Dest, DestPitch, Width,
                                         Height);
    } else if (SrcIsHost || DestIsHost || supportsUSMMemcpy2D()) {
      ext_oneapi_memcpy2d_impl(Dest, DestPitch * sizeof(T), Src,
                               SrcPitch * sizeof(T), Width * sizeof(T), Height);
    } else {
      commonUSMCopy2DFallbackKernel<T>(Src, SrcPitch, Dest, DestPitch, Width,
                                       Height);
    }
  }

  /// Fills the memory pointed by a USM pointer with the value specified.
  /// No operations is done if \param Width or \param Height is zero. An
  /// exception is thrown if either \param Dest or \param Src is nullptr or if
  /// \param Width is strictly greater than \param DestPitch. The behavior is
  /// undefined if any of the pointer parameters is invalid.
  ///
  /// NOTE: Function is dependent to prevent the fallback kernels from
  /// materializing without the use of the function.
  ///
  /// \param Dest is a USM pointer to the destination memory.
  /// \param DestPitch is the pitch of the rows in \param Dest.
  /// \param Value is the value to fill into the region in \param Dest. Value is
  /// cast as an unsigned char.
  /// \param Width is the width in number of elements of the 2D region to fill.
  /// \param Height is the height in number of rows of the 2D region to fill.
  template <typename T = unsigned char,
            typename = std::enable_if_t<std::is_same_v<T, unsigned char>>>
  void ext_oneapi_memset2d(void *Dest, size_t DestPitch, int Value,
                           size_t Width, size_t Height) {
    throwIfActionIsCreated();
    if (Width > DestPitch)
      throw sycl::exception(sycl::make_error_code(errc::invalid),
                            "Destination pitch must be greater than or equal "
                            "to the width specified in 'ext_oneapi_memset2d'");
    T CharVal = static_cast<T>(Value);

    context Ctx = detail::createSyclObjFromImpl<context>(getContextImplPtr());
    usm::alloc DestAllocType = get_pointer_type(Dest, Ctx);

    // If the backends supports 2D fill we use that. Otherwise we use a fallback
    // kernel. If the target is on host we will always do the operation on host.
    if (DestAllocType == usm::alloc::unknown ||
        DestAllocType == usm::alloc::host)
      commonUSMFill2DFallbackHostTask(Dest, DestPitch, CharVal, Width, Height);
    else if (supportsUSMMemset2D())
      ext_oneapi_memset2d_impl(Dest, DestPitch, Value, Width, Height);
    else
      commonUSMFill2DFallbackKernel(Dest, DestPitch, CharVal, Width, Height);
  }

  /// Fills the memory pointed by a USM pointer with the value specified.
  /// No operations is done if \param Width or \param Height is zero. An
  /// exception is thrown if either \param Dest or \param Src is nullptr or if
  /// \param Width is strictly greater than \param DestPitch. The behavior is
  /// undefined if any of the pointer parameters is invalid.
  ///
  /// \param Dest is a USM pointer to the destination memory.
  /// \param DestPitch is the pitch of the rows in \param Dest.
  /// \param Pattern is the pattern to fill into the memory.  T should be
  /// trivially copyable.
  /// \param Width is the width in number of elements of the 2D region to fill.
  /// \param Height is the height in number of rows of the 2D region to fill.
  template <typename T>
  void ext_oneapi_fill2d(void *Dest, size_t DestPitch, const T &Pattern,
                         size_t Width, size_t Height) {
    throwIfActionIsCreated();
    static_assert(std::is_trivially_copyable<T>::value,
                  "Pattern must be trivially copyable");
    if (Width > DestPitch)
      throw sycl::exception(sycl::make_error_code(errc::invalid),
                            "Destination pitch must be greater than or equal "
                            "to the width specified in 'ext_oneapi_fill2d'");

    context Ctx = detail::createSyclObjFromImpl<context>(getContextImplPtr());
    usm::alloc DestAllocType = get_pointer_type(Dest, Ctx);

    // If the backends supports 2D fill we use that. Otherwise we use a fallback
    // kernel. If the target is on host we will always do the operation on host.
    if (DestAllocType == usm::alloc::unknown ||
        DestAllocType == usm::alloc::host)
      commonUSMFill2DFallbackHostTask(Dest, DestPitch, Pattern, Width, Height);
    else if (supportsUSMFill2D())
      ext_oneapi_fill2d_impl(Dest, DestPitch, &Pattern, sizeof(T), Width,
                             Height);
    else
      commonUSMFill2DFallbackKernel(Dest, DestPitch, Pattern, Width, Height);
  }

  /// Copies data from a USM memory region to a device_global.
  /// Throws an exception if the copy operation intends to write outside the
  /// memory range \param Dest, as specified through \param NumBytes and
  /// \param DestOffset.
  ///
  /// \param Dest is the destination device_glboal.
  /// \param Src is a USM pointer to the source memory.
  /// \param NumBytes is a number of bytes to copy.
  /// \param DestOffset is the offset into \param Dest to copy to.
  template <typename T, typename PropertyListT>
  void memcpy(ext::oneapi::experimental::device_global<T, PropertyListT> &Dest,
              const void *Src, size_t NumBytes = sizeof(T),
              size_t DestOffset = 0) {
    if (sizeof(T) < DestOffset + NumBytes)
      throw sycl::exception(make_error_code(errc::invalid),
                            "Copy to device_global is out of bounds.");

    constexpr bool IsDeviceImageScoped = PropertyListT::template has_property<
        ext::oneapi::experimental::device_image_scope_key>();

    if (!detail::isDeviceGlobalUsedInKernel(&Dest)) {
      // If the corresponding device_global isn't used in any kernels, we fall
      // back to doing the memory operation on host-only.
      memcpyToHostOnlyDeviceGlobal(&Dest, Src, sizeof(T), IsDeviceImageScoped,
                                   NumBytes, DestOffset);
      return;
    }

    memcpyToDeviceGlobal(&Dest, Src, IsDeviceImageScoped, NumBytes, DestOffset);
  }

  /// Copies data from a device_global to USM memory.
  /// Throws an exception if the copy operation intends to read outside the
  /// memory range \param Src, as specified through \param NumBytes and
  /// \param SrcOffset.
  ///
  /// \param Dest is a USM pointer to copy to.
  /// \param Src is the source device_global.
  /// \param NumBytes is a number of bytes to copy.
  /// \param SrcOffset is the offset into \param Src to copy from.
  template <typename T, typename PropertyListT>
  void
  memcpy(void *Dest,
         const ext::oneapi::experimental::device_global<T, PropertyListT> &Src,
         size_t NumBytes = sizeof(T), size_t SrcOffset = 0) {
    if (sizeof(T) < SrcOffset + NumBytes)
      throw sycl::exception(make_error_code(errc::invalid),
                            "Copy from device_global is out of bounds.");

    constexpr bool IsDeviceImageScoped = PropertyListT::template has_property<
        ext::oneapi::experimental::device_image_scope_key>();

    if (!detail::isDeviceGlobalUsedInKernel(&Src)) {
      // If the corresponding device_global isn't used in any kernels, we fall
      // back to doing the memory operation on host-only.
      memcpyFromHostOnlyDeviceGlobal(Dest, &Src, IsDeviceImageScoped, NumBytes,
                                     SrcOffset);
      return;
    }

    memcpyFromDeviceGlobal(Dest, &Src, IsDeviceImageScoped, NumBytes,
                           SrcOffset);
  }

  /// Copies elements of type `std::remove_all_extents_t<T>` from a USM memory
  /// region to a device_global.
  /// Throws an exception if the copy operation intends to write outside the
  /// memory range \param Dest, as specified through \param Count and
  /// \param StartIndex.
  ///
  /// \param Src is a USM pointer to the source memory.
  /// \param Dest is the destination device_glboal.
  /// \param Count is a number of elements to copy.
  /// \param StartIndex is the index of the first element in Dest to copy to.
  template <typename T, typename PropertyListT>
  void copy(const std::remove_all_extents_t<T> *Src,
            ext::oneapi::experimental::device_global<T, PropertyListT> &Dest,
            size_t Count = sizeof(T) / sizeof(std::remove_all_extents_t<T>),
            size_t StartIndex = 0) {
    this->memcpy(Dest, Src, Count * sizeof(std::remove_all_extents_t<T>),
                 StartIndex * sizeof(std::remove_all_extents_t<T>));
  }

  /// Copies elements of type `std::remove_all_extents_t<T>` from a
  /// device_global to a USM memory region.
  /// Throws an exception if the copy operation intends to write outside the
  /// memory range \param Src, as specified through \param Count and
  /// \param StartIndex.
  ///
  /// \param Src is the source device_global.
  /// \param Dest is a USM pointer to copy to.
  /// \param Count is a number of elements to copy.
  /// \param StartIndex is the index of the first element in Src to copy from.
  template <typename T, typename PropertyListT>
  void
  copy(const ext::oneapi::experimental::device_global<T, PropertyListT> &Src,
       std::remove_all_extents_t<T> *Dest,
       size_t Count = sizeof(T) / sizeof(std::remove_all_extents_t<T>),
       size_t StartIndex = 0) {
    this->memcpy(Dest, Src, Count * sizeof(std::remove_all_extents_t<T>),
                 StartIndex * sizeof(std::remove_all_extents_t<T>));
  }
  /// Executes a command_graph.
  ///
  /// \param Graph Executable command_graph to run
  void ext_oneapi_graph(ext::oneapi::experimental::command_graph<
                        ext::oneapi::experimental::graph_state::executable>
                            Graph);

private:
  std::shared_ptr<detail::handler_impl> MImpl;
  std::shared_ptr<detail::queue_impl> MQueue;

  /// The storage for the arguments passed.
  /// We need to store a copy of values that are passed explicitly through
  /// set_arg, require and so on, because we need them to be alive after
  /// we exit the method they are passed in.
  mutable detail::CG::StorageInitHelper CGData;
  std::vector<detail::LocalAccessorImplPtr> MLocalAccStorage;
  std::vector<std::shared_ptr<detail::stream_impl>> MStreamStorage;
  /// The list of arguments for the kernel.
  std::vector<detail::ArgDesc> MArgs;
  /// The list of associated accessors with this handler.
  /// These accessors were created with this handler as argument or
  /// have become required for this handler via require method.
  std::vector<detail::ArgDesc> MAssociatedAccesors;
  /// Struct that encodes global size, local size, ...
  detail::NDRDescT MNDRDesc;
  std::string MKernelName;
  /// Storage for a sycl::kernel object.
  std::shared_ptr<detail::kernel_impl> MKernel;
  /// Type of the command group, e.g. kernel, fill. Can also encode version.
  /// Use getType and setType methods to access this variable unless
  /// manipulations with version are required
  detail::CG::CGTYPE MCGType = detail::CG::None;
  /// Pointer to the source host memory or accessor(depending on command type).
  void *MSrcPtr = nullptr;
  /// Pointer to the dest host memory or accessor(depends on command type).
  void *MDstPtr = nullptr;
  /// Length to copy or fill (for USM operations).
  size_t MLength = 0;
  /// Pattern that is used to fill memory object in case command type is fill.
  std::vector<char> MPattern;
  /// Storage for a lambda or function object.
  std::unique_ptr<detail::HostKernelBase> MHostKernel;
  /// Storage for lambda/function when using HostTask
  std::unique_ptr<detail::HostTask> MHostTask;
  detail::OSModuleHandle MOSModuleHandle = detail::OSUtil::ExeModuleHandle;
  // Storage for a lambda or function when using InteropTasks
  std::unique_ptr<detail::InteropTask> MInteropTask;
  /// The list of valid SYCL events that need to complete
  /// before barrier command can be executed
  std::vector<detail::EventImplPtr> MEventsWaitWithBarrier;

  /// The graph that is associated with this handler.
  std::shared_ptr<ext::oneapi::experimental::detail::graph_impl> MGraph;
  /// If we are submitting a graph using ext_oneapi_graph this will be the graph
  /// to be executed.
  std::shared_ptr<ext::oneapi::experimental::detail::exec_graph_impl>
      MExecGraph;
  /// Storage for a node created from a subgraph submission.
  std::shared_ptr<ext::oneapi::experimental::detail::node_impl> MSubgraphNode;
  /// Storage for the CG created when handling graph nodes added explicitly.
  std::unique_ptr<detail::CG> MGraphNodeCG;

  bool MIsHost = false;

  detail::code_location MCodeLoc = {};
  bool MIsFinalized = false;
  event MLastEvent;

  // Make queue_impl class friend to be able to call finalize method.
  friend class detail::queue_impl;
  // Make accessor class friend to keep the list of associated accessors.
  template <typename DataT, int Dims, access::mode AccMode,
            access::target AccTarget, access::placeholder isPlaceholder,
            typename PropertyListT>
  friend class accessor;
  friend device detail::getDeviceFromHandler(handler &);

  template <typename DataT, int Dimensions, access::mode AccessMode,
            access::target AccessTarget, access::placeholder IsPlaceholder>
  friend class detail::image_accessor;
  // Make stream class friend to be able to keep the list of associated streams
  friend class stream;
  friend class detail::stream_impl;
  // Make reduction friends to store buffers and arrays created for it
  // in handler from reduction methods.
  template <typename T, class BinaryOperation, int Dims, size_t Extent,
            bool ExplicitIdentity, typename RedOutVar>
  friend class detail::reduction_impl_algo;

  friend inline void detail::reduction::finalizeHandler(handler &CGH);
  template <class FunctorTy>
  friend void detail::reduction::withAuxHandler(handler &CGH, FunctorTy Func);

  template <typename KernelName, detail::reduction::strategy Strategy, int Dims,
            typename PropertiesT, typename... RestT>
  friend void detail::reduction_parallel_for(handler &CGH, range<Dims> NDRange,
                                             PropertiesT Properties,
                                             RestT... Rest);

  template <typename KernelName, detail::reduction::strategy Strategy, int Dims,
            typename PropertiesT, typename... RestT>
  friend void
  detail::reduction_parallel_for(handler &CGH, nd_range<Dims> NDRange,
                                 PropertiesT Properties, RestT... Rest);

#ifndef __SYCL_DEVICE_ONLY__
  friend void detail::associateWithHandler(handler &,
                                           detail::AccessorBaseHost *,
                                           access::target);
#endif

  friend class ::MockHandler;
  friend class detail::queue_impl;

  // Make pipe class friend to be able to call ext_intel_read/write_host_pipe
  // method.
  template <class _name, class _dataT, int32_t _min_capacity,
            class _propertiesT, class>
  friend class ext::intel::experimental::pipe;

  /// Read from a host pipe given a host address and
  /// \param Name name of the host pipe to be passed into lower level runtime
  /// \param Ptr host pointer of host pipe as identified by address of its const
  /// expr m_Storage member \param Size the size of data getting read back / to.
  /// /// \param Size the size of data getting read back / to. \param Block
  /// if read opeartion is blocking, default to false.
  void ext_intel_read_host_pipe(const std::string &Name, void *Ptr, size_t Size,
                                bool Block = false);

  /// Write to host pipes given a host address and
  /// \param Name name of the host pipe to be passed into lower level runtime
  /// \param Ptr host pointer of host pipe as identified by address of its const
  /// expr m_Storage member \param Size the size of data getting read back / to.
  /// /// \param Size the size of data write / to. \param Block
  /// if write opeartion is blocking, default to false.
  void ext_intel_write_host_pipe(const std::string &Name, void *Ptr,
                                 size_t Size, bool Block = false);
  friend class ext::oneapi::experimental::detail::graph_impl;

  bool DisableRangeRounding();

  bool RangeRoundingTrace();

  void GetRangeRoundingSettings(size_t &MinFactor, size_t &GoodFactor,
                                size_t &MinRange);

  template <typename WrapperT, typename TransformedArgType, int Dims,
            typename KernelType,
            std::enable_if_t<detail::KernelLambdaHasKernelHandlerArgT<
                KernelType, TransformedArgType>::value> * = nullptr>
  auto getRangeRoundedKernelLambda(KernelType KernelFunc,
                                   range<Dims> NumWorkItems) {
    return detail::RoundedRangeKernelWithKH<TransformedArgType, Dims,
                                            KernelType>(NumWorkItems,
                                                        KernelFunc);
  }

  template <typename WrapperT, typename TransformedArgType, int Dims,
            typename KernelType,
            std::enable_if_t<!detail::KernelLambdaHasKernelHandlerArgT<
                KernelType, TransformedArgType>::value> * = nullptr>
  auto getRangeRoundedKernelLambda(KernelType KernelFunc,
                                   range<Dims> NumWorkItems) {
    return detail::RoundedRangeKernel<TransformedArgType, Dims, KernelType>(
        NumWorkItems, KernelFunc);
  }

  const std::shared_ptr<detail::context_impl> &getContextImplPtr() const;

  // Checks if 2D memory operations are supported by the underlying platform.
  bool supportsUSMMemcpy2D();
  bool supportsUSMFill2D();
  bool supportsUSMMemset2D();

  // Helper function for getting a loose bound on work-items.
  id<2> computeFallbackKernelBounds(size_t Width, size_t Height);

  // Common function for launching a 2D USM memcpy kernel to avoid redefinitions
  // of the kernel from copy and memcpy.
  template <typename T>
  void commonUSMCopy2DFallbackKernel(const void *Src, size_t SrcPitch,
                                     void *Dest, size_t DestPitch, size_t Width,
                                     size_t Height) {
    // Otherwise the data is accessible on the device so we do the operation
    // there instead.
    // Limit number of work items to be resistant to big copies.
    id<2> Chunk = computeFallbackKernelBounds(Height, Width);
    id<2> Iterations = (Chunk + id<2>{Height, Width} - 1) / Chunk;
    parallel_for<class __usmmemcpy2d<T>>(
        range<2>{Chunk[0], Chunk[1]}, [=](id<2> Index) {
          T *CastedDest = static_cast<T *>(Dest);
          const T *CastedSrc = static_cast<const T *>(Src);
          for (uint32_t I = 0; I < Iterations[0]; ++I) {
            for (uint32_t J = 0; J < Iterations[1]; ++J) {
              id<2> adjustedIndex = Index + Chunk * id<2>{I, J};
              if (adjustedIndex[0] < Height && adjustedIndex[1] < Width) {
                CastedDest[adjustedIndex[0] * DestPitch + adjustedIndex[1]] =
                    CastedSrc[adjustedIndex[0] * SrcPitch + adjustedIndex[1]];
              }
            }
          }
        });
  }

  // Common function for launching a 2D USM memcpy host-task to avoid
  // redefinitions of the kernel from copy and memcpy.
  template <typename T>
  void commonUSMCopy2DFallbackHostTask(const void *Src, size_t SrcPitch,
                                       void *Dest, size_t DestPitch,
                                       size_t Width, size_t Height) {
    // If both pointers are host USM or unknown (assumed non-USM) we use a
    // host-task to satisfy dependencies.
    host_task([=] {
      const T *CastedSrc = static_cast<const T *>(Src);
      T *CastedDest = static_cast<T *>(Dest);
      for (size_t I = 0; I < Height; ++I) {
        const T *SrcItBegin = CastedSrc + SrcPitch * I;
        T *DestItBegin = CastedDest + DestPitch * I;
        std::copy(SrcItBegin, SrcItBegin + Width, DestItBegin);
      }
    });
  }

  // Common function for launching a 2D USM fill kernel to avoid redefinitions
  // of the kernel from memset and fill.
  template <typename T>
  void commonUSMFill2DFallbackKernel(void *Dest, size_t DestPitch,
                                     const T &Pattern, size_t Width,
                                     size_t Height) {
    // Otherwise the data is accessible on the device so we do the operation
    // there instead.
    // Limit number of work items to be resistant to big fill operations.
    id<2> Chunk = computeFallbackKernelBounds(Height, Width);
    id<2> Iterations = (Chunk + id<2>{Height, Width} - 1) / Chunk;
    parallel_for<class __usmfill2d<T>>(
        range<2>{Chunk[0], Chunk[1]}, [=](id<2> Index) {
          T *CastedDest = static_cast<T *>(Dest);
          for (uint32_t I = 0; I < Iterations[0]; ++I) {
            for (uint32_t J = 0; J < Iterations[1]; ++J) {
              id<2> adjustedIndex = Index + Chunk * id<2>{I, J};
              if (adjustedIndex[0] < Height && adjustedIndex[1] < Width) {
                CastedDest[adjustedIndex[0] * DestPitch + adjustedIndex[1]] =
                    Pattern;
              }
            }
          }
        });
  }

  // Common function for launching a 2D USM fill kernel or host_task to avoid
  // redefinitions of the kernel from memset and fill.
  template <typename T>
  void commonUSMFill2DFallbackHostTask(void *Dest, size_t DestPitch,
                                       const T &Pattern, size_t Width,
                                       size_t Height) {
    // If the pointer is host USM or unknown (assumed non-USM) we use a
    // host-task to satisfy dependencies.
    host_task([=] {
      T *CastedDest = static_cast<T *>(Dest);
      for (size_t I = 0; I < Height; ++I) {
        T *ItBegin = CastedDest + DestPitch * I;
        std::fill(ItBegin, ItBegin + Width, Pattern);
      }
    });
  }

  // Implementation of ext_oneapi_memcpy2d using command for native 2D memcpy.
  void ext_oneapi_memcpy2d_impl(void *Dest, size_t DestPitch, const void *Src,
                                size_t SrcPitch, size_t Width, size_t Height);

  // Untemplated version of ext_oneapi_fill2d using command for native 2D fill.
  void ext_oneapi_fill2d_impl(void *Dest, size_t DestPitch, const void *Value,
                              size_t ValueSize, size_t Width, size_t Height);

  // Implementation of ext_oneapi_memset2d using command for native 2D memset.
  void ext_oneapi_memset2d_impl(void *Dest, size_t DestPitch, int Value,
                                size_t Width, size_t Height);

  // Implementation of memcpy to device_global.
  void memcpyToDeviceGlobal(const void *DeviceGlobalPtr, const void *Src,
                            bool IsDeviceImageScoped, size_t NumBytes,
                            size_t Offset);

  // Implementation of memcpy from device_global.
  void memcpyFromDeviceGlobal(void *Dest, const void *DeviceGlobalPtr,
                              bool IsDeviceImageScoped, size_t NumBytes,
                              size_t Offset);

  // Implementation of memcpy to an unregistered device_global.
  void memcpyToHostOnlyDeviceGlobal(const void *DeviceGlobalPtr,
                                    const void *Src, size_t DeviceGlobalTSize,
                                    bool IsDeviceImageScoped, size_t NumBytes,
                                    size_t Offset);

  // Implementation of memcpy from an unregistered device_global.
  void memcpyFromHostOnlyDeviceGlobal(void *Dest, const void *DeviceGlobalPtr,
                                      bool IsDeviceImageScoped, size_t NumBytes,
                                      size_t Offset);

  template <typename T, int Dims, access::mode AccessMode,
            access::target AccessTarget,
            access::placeholder IsPlaceholder = access::placeholder::false_t,
            typename PropertyListT = property_list>
  void checkIfPlaceholderIsBoundToHandler(
      accessor<T, Dims, AccessMode, AccessTarget, IsPlaceholder, PropertyListT>
          Acc) {
    auto *AccBase = reinterpret_cast<detail::AccessorBaseHost *>(&Acc);
    detail::AccessorImplPtr AccImpl = detail::getSyclObjImpl(*AccBase);
    detail::AccessorImplHost *Req = AccImpl.get();
    if (std::find_if(MAssociatedAccesors.begin(), MAssociatedAccesors.end(),
                     [&](const detail::ArgDesc &AD) {
                       return AD.MType ==
                                  detail::kernel_param_kind_t::kind_accessor &&
                              AD.MPtr == Req &&
                              AD.MSize == static_cast<int>(AccessTarget);
                     }) == MAssociatedAccesors.end())
      throw sycl::exception(make_error_code(errc::kernel_argument),
                            "placeholder accessor must be bound by calling "
                            "handler::require() before it can be used.");
  }

  // Set value of the gpu cache configuration for the kernel.
  void setKernelCacheConfig(RT::PiKernelCacheConfig);
};
} // __SYCL_INLINE_VER_NAMESPACE(_V1)
} // namespace sycl<|MERGE_RESOLUTION|>--- conflicted
+++ resolved
@@ -348,7 +348,6 @@
           std::shared_ptr<detail::queue_impl> PrimaryQueue,
           std::shared_ptr<detail::queue_impl> SecondaryQueue, bool IsHost);
 
-<<<<<<< HEAD
   /// Constructs SYCL handler from Graph.
   ///
   /// The hander will add the command-group as a node to the graph rather than
@@ -357,10 +356,7 @@
   /// \param Graph is a SYCL command_graph
   handler(std::shared_ptr<ext::oneapi::experimental::detail::graph_impl> Graph);
 
-  /// Stores copy of Arg passed to the MArgsStorage.
-=======
   /// Stores copy of Arg passed to the CGData.MArgsStorage.
->>>>>>> 12dd0ad0
   template <typename T, typename F = typename std::remove_const_t<
                             typename std::remove_reference_t<T>>>
   F *storePlainArg(T &&Arg) {
