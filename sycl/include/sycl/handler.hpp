//==-------- handler.hpp --- SYCL command group handler --------------------==//
//
// Part of the LLVM Project, under the Apache License v2.0 with LLVM Exceptions.
// See https://llvm.org/LICENSE.txt for license information.
// SPDX-License-Identifier: Apache-2.0 WITH LLVM-exception
//
//===----------------------------------------------------------------------===//

#pragma once

#include <sycl/access/access.hpp>
#include <sycl/accessor.hpp>
#include <sycl/context.hpp>
#include <sycl/detail/cg.hpp>
#include <sycl/detail/cg_types.hpp>
#include <sycl/detail/common.hpp>
#include <sycl/detail/defines_elementary.hpp>
#include <sycl/detail/export.hpp>
#include <sycl/detail/impl_utils.hpp>
#include <sycl/detail/kernel_desc.hpp>
#include <sycl/detail/pi.h>
#include <sycl/detail/pi.hpp>
#include <sycl/detail/reduction_forward.hpp>
#include <sycl/detail/string.hpp>
#include <sycl/detail/string_view.hpp>
#include <sycl/device.hpp>
#include <sycl/event.hpp>
#include <sycl/exception.hpp>
#include <sycl/ext/intel/experimental/fp_control_kernel_properties.hpp>
#include <sycl/ext/intel/experimental/kernel_execution_properties.hpp>
#include <sycl/ext/oneapi/bindless_images_interop.hpp>
#include <sycl/ext/oneapi/bindless_images_mem_handle.hpp>
#include <sycl/ext/oneapi/device_global/device_global.hpp>
#include <sycl/ext/oneapi/device_global/properties.hpp>
#include <sycl/ext/oneapi/experimental/graph.hpp>
#include <sycl/ext/oneapi/experimental/use_root_sync_prop.hpp>
#include <sycl/ext/oneapi/experimental/virtual_functions.hpp>
#include <sycl/ext/oneapi/kernel_properties/properties.hpp>
#include <sycl/ext/oneapi/properties/properties.hpp>
#include <sycl/group.hpp>
#include <sycl/id.hpp>
#include <sycl/item.hpp>
#include <sycl/kernel.hpp>
#include <sycl/kernel_bundle.hpp>
#include <sycl/kernel_bundle_enums.hpp>
#include <sycl/kernel_handler.hpp>
#include <sycl/nd_item.hpp>
#include <sycl/nd_range.hpp>
#include <sycl/property_list.hpp>
#include <sycl/range.hpp>
#include <sycl/sampler.hpp>

#include <assert.h>
#include <functional>
#include <memory>
#include <stddef.h>
#include <stdint.h>
#include <string>
#include <tuple>
#include <type_traits>
#include <utility>
#include <vector>

// TODO: refactor this header
// 41(!!!) includes of SYCL headers + 10 includes of standard headers.
// 3300+ lines of code

// SYCL_LANGUAGE_VERSION is 4 digit year followed by 2 digit revision
#if !SYCL_LANGUAGE_VERSION || SYCL_LANGUAGE_VERSION < 202001
#define __SYCL_NONCONST_FUNCTOR__
#endif

// replace _KERNELFUNCPARAM(KernelFunc) with   KernelType KernelFunc
//                                     or     const KernelType &KernelFunc
#ifdef __SYCL_NONCONST_FUNCTOR__
#define _KERNELFUNCPARAMTYPE KernelType
#else
#define _KERNELFUNCPARAMTYPE const KernelType &
#endif
#define _KERNELFUNCPARAM(a) _KERNELFUNCPARAMTYPE a

#if defined(__SYCL_UNNAMED_LAMBDA__)
// We can't use nested types (e.g. struct S defined inside main() routine) to
// name kernels. At the same time, we have to provide a unique kernel name for
// sycl::fill and the only thing we can use to introduce that uniqueness (in
// general) is the template parameter T which might be exactly that nested type.
// That means we cannot support sycl::fill(void *, T&, size_t) for such types in
// general. However, we can do better than that when unnamed lambdas are
// enabled, so do it here! See also https://github.com/intel/llvm/issues/469.
template <typename DataT, int Dimensions, sycl::access::mode AccessMode,
          sycl::access::target AccessTarget,
          sycl::access::placeholder IsPlaceholder>
using __fill = sycl::detail::auto_name;
template <typename T> using __usmfill = sycl::detail::auto_name;
template <typename T> using __usmfill2d = sycl::detail::auto_name;
template <typename T> using __usmmemcpy2d = sycl::detail::auto_name;

template <typename T_Src, typename T_Dst, int Dims,
          sycl::access::mode AccessMode, sycl::access::target AccessTarget,
          sycl::access::placeholder IsPlaceholder>
using __copyAcc2Ptr = sycl::detail::auto_name;

template <typename T_Src, typename T_Dst, int Dims,
          sycl::access::mode AccessMode, sycl::access::target AccessTarget,
          sycl::access::placeholder IsPlaceholder>
using __copyPtr2Acc = sycl::detail::auto_name;

template <typename T_Src, int Dims_Src, sycl::access::mode AccessMode_Src,
          sycl::access::target AccessTarget_Src, typename T_Dst, int Dims_Dst,
          sycl::access::mode AccessMode_Dst,
          sycl::access::target AccessTarget_Dst,
          sycl::access::placeholder IsPlaceholder_Src,
          sycl::access::placeholder IsPlaceholder_Dst>
using __copyAcc2Acc = sycl::detail::auto_name;
#else
// Limited fallback path for when unnamed lambdas aren't available. Cannot
// handle nested types.
template <typename DataT, int Dimensions, sycl::access::mode AccessMode,
          sycl::access::target AccessTarget,
          sycl::access::placeholder IsPlaceholder>
class __fill;
template <typename T> class __usmfill;
template <typename T> class __usmfill2d;
template <typename T> class __usmmemcpy2d;

template <typename T_Src, typename T_Dst, int Dims,
          sycl::access::mode AccessMode, sycl::access::target AccessTarget,
          sycl::access::placeholder IsPlaceholder>
class __copyAcc2Ptr;

template <typename T_Src, typename T_Dst, int Dims,
          sycl::access::mode AccessMode, sycl::access::target AccessTarget,
          sycl::access::placeholder IsPlaceholder>
class __copyPtr2Acc;

template <typename T_Src, int Dims_Src, sycl::access::mode AccessMode_Src,
          sycl::access::target AccessTarget_Src, typename T_Dst, int Dims_Dst,
          sycl::access::mode AccessMode_Dst,
          sycl::access::target AccessTarget_Dst,
          sycl::access::placeholder IsPlaceholder_Src,
          sycl::access::placeholder IsPlaceholder_Dst>
class __copyAcc2Acc;
#endif

// For unit testing purposes
class MockHandler;

namespace sycl {
inline namespace _V1 {

// Forward declaration

class handler;
template <typename T, int Dimensions, typename AllocatorT, typename Enable>
class buffer;

namespace ext::intel::experimental {
template <class _name, class _dataT, int32_t _min_capacity, class _propertiesT,
          class>
class pipe;
}

namespace ext ::oneapi ::experimental {
struct image_descriptor;
} // namespace ext::oneapi::experimental

namespace ext::oneapi::experimental::detail {
class graph_impl;
} // namespace ext::oneapi::experimental::detail
namespace detail {

class handler_impl;
class kernel_impl;
class queue_impl;
class stream_impl;
template <typename DataT, int Dimensions, access::mode AccessMode,
          access::target AccessTarget, access::placeholder IsPlaceholder>
class image_accessor;
class HandlerAccess;
template <typename RetType, typename Func, typename Arg>
static Arg member_ptr_helper(RetType (Func::*)(Arg) const);

// Non-const version of the above template to match functors whose 'operator()'
// is declared w/o the 'const' qualifier.
template <typename RetType, typename Func, typename Arg>
static Arg member_ptr_helper(RetType (Func::*)(Arg));

// Version with two arguments to handle the case when kernel_handler is passed
// to a lambda
template <typename RetType, typename Func, typename Arg1, typename Arg2>
static Arg1 member_ptr_helper(RetType (Func::*)(Arg1, Arg2) const);

// Non-const version of the above template to match functors whose 'operator()'
// is declared w/o the 'const' qualifier.
template <typename RetType, typename Func, typename Arg1, typename Arg2>
static Arg1 member_ptr_helper(RetType (Func::*)(Arg1, Arg2));

template <typename F, typename SuggestedArgType>
decltype(member_ptr_helper(&F::operator())) argument_helper(int);

template <typename F, typename SuggestedArgType>
SuggestedArgType argument_helper(...);

template <typename F, typename SuggestedArgType>
using lambda_arg_type = decltype(argument_helper<F, SuggestedArgType>(0));

// Used when parallel_for range is rounded-up.
template <typename Name> class __pf_kernel_wrapper;

template <typename Type> struct get_kernel_wrapper_name_t {
  using name = __pf_kernel_wrapper<Type>;
};

__SYCL_EXPORT device getDeviceFromHandler(handler &);

// Checks if a device_global has any registered kernel usage.
__SYCL_EXPORT bool isDeviceGlobalUsedInKernel(const void *DeviceGlobalPtr);

// Extracts a pointer to the value inside a dynamic parameter
__SYCL_EXPORT void *getValueFromDynamicParameter(
    ext::oneapi::experimental::detail::dynamic_parameter_base
        &DynamicParamBase);

#if __SYCL_ID_QUERIES_FIT_IN_INT__
template <typename T> struct NotIntMsg;

template <int Dims> struct NotIntMsg<range<Dims>> {
  constexpr static const char *Msg =
      "Provided range is out of integer limits. Pass "
      "`-fno-sycl-id-queries-fit-in-int' to disable range check.";
};

template <int Dims> struct NotIntMsg<id<Dims>> {
  constexpr static const char *Msg =
      "Provided offset is out of integer limits. Pass "
      "`-fno-sycl-id-queries-fit-in-int' to disable offset check.";
};
#endif

// Helper for merging properties with ones defined in an optional kernel functor
// getter.
template <typename KernelType, typename PropertiesT, typename Cond = void>
struct GetMergedKernelProperties {
  using type = PropertiesT;
};
template <typename KernelType, typename PropertiesT>
struct GetMergedKernelProperties<
    KernelType, PropertiesT,
    std::enable_if_t<ext::oneapi::experimental::detail::
                         HasKernelPropertiesGetMethod<KernelType>::value>> {
  using get_method_properties =
      typename ext::oneapi::experimental::detail::HasKernelPropertiesGetMethod<
          KernelType>::properties_t;
  static_assert(
      ext::oneapi::experimental::is_property_list<get_method_properties>::value,
      "get(sycl::ext::oneapi::experimental::properties_tag) member in kernel "
      "functor class must return a valid property list.");
  using type = ext::oneapi::experimental::detail::merged_properties_t<
      PropertiesT, get_method_properties>;
};

#if __SYCL_ID_QUERIES_FIT_IN_INT__
template <typename T, typename ValT>
typename std::enable_if_t<std::is_same<ValT, size_t>::value ||
                          std::is_same<ValT, unsigned long long>::value>
checkValueRangeImpl(ValT V) {
  static constexpr size_t Limit =
      static_cast<size_t>((std::numeric_limits<int>::max)());
  if (V > Limit)
    throw sycl::exception(make_error_code(errc::nd_range), NotIntMsg<T>::Msg);
}
#endif

template <int Dims, typename T>
typename std::enable_if_t<std::is_same_v<T, range<Dims>> ||
                          std::is_same_v<T, id<Dims>>>
checkValueRange(const T &V) {
#if __SYCL_ID_QUERIES_FIT_IN_INT__
  for (size_t Dim = 0; Dim < Dims; ++Dim)
    checkValueRangeImpl<T>(V[Dim]);

  {
    unsigned long long Product = 1;
    for (size_t Dim = 0; Dim < Dims; ++Dim) {
      Product *= V[Dim];
      // check value now to prevent product overflow in the end
      checkValueRangeImpl<T>(Product);
    }
  }
#else
  (void)V;
#endif
}

template <int Dims>
void checkValueRange(const range<Dims> &R, const id<Dims> &O) {
#if __SYCL_ID_QUERIES_FIT_IN_INT__
  checkValueRange<Dims>(R);
  checkValueRange<Dims>(O);

  for (size_t Dim = 0; Dim < Dims; ++Dim) {
    unsigned long long Sum = R[Dim] + O[Dim];

    checkValueRangeImpl<range<Dims>>(Sum);
  }
#else
  (void)R;
  (void)O;
#endif
}

template <int Dims, typename T>
typename std::enable_if_t<std::is_same_v<T, nd_range<Dims>>>
checkValueRange(const T &V) {
#if __SYCL_ID_QUERIES_FIT_IN_INT__
  checkValueRange<Dims>(V.get_global_range());
  checkValueRange<Dims>(V.get_local_range());
  checkValueRange<Dims>(V.get_offset());

  checkValueRange<Dims>(V.get_global_range(), V.get_offset());
#else
  (void)V;
#endif
}

template <int Dims> class RoundedRangeIDGenerator {
  id<Dims> Id;
  id<Dims> InitId;
  range<Dims> UserRange;
  range<Dims> RoundedRange;
  bool Done = false;

public:
  RoundedRangeIDGenerator(const id<Dims> &Id, const range<Dims> &UserRange,
                          const range<Dims> &RoundedRange)
      : Id(Id), InitId(Id), UserRange(UserRange), RoundedRange(RoundedRange) {
    for (int i = 0; i < Dims; ++i)
      if (Id[i] >= UserRange[i])
        Done = true;
  }

  explicit operator bool() { return !Done; }

  void updateId() {
    for (int i = 0; i < Dims; ++i) {
      Id[i] += RoundedRange[i];
      if (Id[i] < UserRange[i])
        return;
      Id[i] = InitId[i];
    }
    Done = true;
  }

  id<Dims> getId() { return Id; }

  template <typename KernelType> auto getItem() {
    if constexpr (std::is_invocable_v<KernelType, item<Dims> &> ||
                  std::is_invocable_v<KernelType, item<Dims> &, kernel_handler>)
      return detail::Builder::createItem<Dims, true>(UserRange, getId(), {});
    else {
      static_assert(std::is_invocable_v<KernelType, item<Dims, false> &> ||
                        std::is_invocable_v<KernelType, item<Dims, false> &,
                                            kernel_handler>,
                    "Kernel must be invocable with an item!");
      return detail::Builder::createItem<Dims, false>(UserRange, getId());
    }
  }
};

// TODO: The wrappers can be optimized further so that the body
// essentially looks like this:
//   for (auto z = it[2]; z < UserRange[2]; z += it.get_range(2))
//     for (auto y = it[1]; y < UserRange[1]; y += it.get_range(1))
//       for (auto x = it[0]; x < UserRange[0]; x += it.get_range(0))
//         KernelFunc({x,y,z});
template <typename TransformedArgType, int Dims, typename KernelType>
class RoundedRangeKernel {
public:
  range<Dims> UserRange;
  KernelType KernelFunc;
  void operator()(item<Dims> It) const {
    auto RoundedRange = It.get_range();
    for (RoundedRangeIDGenerator Gen(It.get_id(), UserRange, RoundedRange); Gen;
         Gen.updateId()) {
      auto item = Gen.template getItem<KernelType>();
      KernelFunc(item);
    }
  }
};

template <typename TransformedArgType, int Dims, typename KernelType>
class RoundedRangeKernelWithKH {
public:
  range<Dims> UserRange;
  KernelType KernelFunc;
  void operator()(item<Dims> It, kernel_handler KH) const {
    auto RoundedRange = It.get_range();
    for (RoundedRangeIDGenerator Gen(It.get_id(), UserRange, RoundedRange); Gen;
         Gen.updateId()) {
      auto item = Gen.template getItem<KernelType>();
      KernelFunc(item, KH);
    }
  }
};

using std::enable_if_t;
using sycl::detail::queue_impl;

// Returns true if x*y will overflow in T;
// otherwise, returns false and stores x*y in dst.
template <typename T>
static std::enable_if_t<std::is_unsigned_v<T>, bool>
multiply_with_overflow_check(T &dst, T x, T y) {
  dst = x * y;
  return (y != 0) && (x > (std::numeric_limits<T>::max)() / y);
}

template <int Dims> bool range_size_fits_in_size_t(const range<Dims> &r) {
  size_t acc = 1;
  for (int i = 0; i < Dims; ++i) {
    bool did_overflow = multiply_with_overflow_check(acc, acc, r[i]);
    if (did_overflow)
      return false;
  }
  return true;
}
} // namespace detail

/// Command group handler class.
///
/// Objects of the handler class collect information about command group, such
/// as kernel, requirements to the memory, arguments for the kernel.
///
/// \code{.cpp}
/// sycl::queue::submit([](handler &CGH){
///   CGH.require(Accessor1);   // Adds a requirement to the memory object.
///   CGH.setArg(0, Accessor2); // Registers accessor given as an argument to
///                             // the kernel + adds a requirement to the memory
///                             // object.
///   CGH.setArg(1, N);         // Registers value given as an argument to the
///                             // kernel.
///   // The following registers KernelFunctor to be a kernel that will be
///   // executed in case of queue is bound to the host device, Kernel - for
///   // an OpenCL device. This function clearly indicates that command group
///   // represents kernel execution.
///   CGH.parallel_for(KernelFunctor, Kernel);
///  });
/// \endcode
///
/// The command group can represent absolutely different operations. Depending
/// on the operation we need to store different data. But, in most cases, it's
/// impossible to say what kind of operation we need to perform until the very
/// end. So, handler class contains all fields simultaneously, then during
/// "finalization" it constructs CG object, that represents specific operation,
/// passing fields that are required only.
///
/// \sa queue
/// \sa program
/// \sa kernel
///
/// \ingroup sycl_api
class __SYCL_EXPORT handler {
private:
  /// Constructs SYCL handler from queue.
  ///
  /// \param Queue is a SYCL queue.
<<<<<<< HEAD
  handler(std::shared_ptr<detail::queue_impl> Queue);
=======
  /// \param IsHost indicates if this handler is created for SYCL host device.
  /// TODO: Unused. Remove with ABI break.
  handler(std::shared_ptr<detail::queue_impl> Queue, bool /*Unused*/);

  /// Constructs SYCL handler from the associated queue and the submission's
  /// primary and secondary queue.
  ///
  /// \param Queue is a SYCL queue. This is equal to either PrimaryQueue or
  ///        SecondaryQueue.
  /// \param PrimaryQueue is the primary SYCL queue of the submission.
  /// \param SecondaryQueue is the secondary SYCL queue of the submission. This
  ///        is null if no secondary queue is associated with the submission.
  /// TODO: Unused. Remove with ABI break.
  handler(std::shared_ptr<detail::queue_impl> Queue,
          std::shared_ptr<detail::queue_impl> PrimaryQueue,
          std::shared_ptr<detail::queue_impl> SecondaryQueue,
          bool /* Unused */);

  /// Constructs SYCL handler from queue.
  ///
  /// \param Queue is a SYCL queue.
  /// \param IsHost indicates if this handler is created for SYCL host device.
  /// \param CallerNeedsEvent indicates if the event resulting from this handler
  ///        is needed by the caller.
  handler(std::shared_ptr<detail::queue_impl> Queue,
          bool /* ABI break: remove */, bool CallerNeedsEvent);
>>>>>>> 67a54627

  /// Constructs SYCL handler from the associated queue and the submission's
  /// primary and secondary queue.
  ///
  /// \param Queue is a SYCL queue. This is equal to either PrimaryQueue or
  ///        SecondaryQueue.
  /// \param PrimaryQueue is the primary SYCL queue of the submission.
  /// \param SecondaryQueue is the secondary SYCL queue of the submission. This
  ///        is null if no secondary queue is associated with the submission.
  /// \param IsHost indicates if this handler is created for SYCL host device.
  /// \param CallerNeedsEvent indicates if the event resulting from this handler
  ///        is needed by the caller.
  handler(std::shared_ptr<detail::queue_impl> Queue,
          std::shared_ptr<detail::queue_impl> PrimaryQueue,
<<<<<<< HEAD
          std::shared_ptr<detail::queue_impl> SecondaryQueue);
=======
          std::shared_ptr<detail::queue_impl> SecondaryQueue,
          bool /* ABI break: remove */, bool CallerNeedsEvent);
>>>>>>> 67a54627

  /// Constructs SYCL handler from Graph.
  ///
  /// The hander will add the command-group as a node to the graph rather than
  /// enqueueing it straight away.
  ///
  /// \param Graph is a SYCL command_graph
  handler(std::shared_ptr<ext::oneapi::experimental::detail::graph_impl> Graph);

  /// Stores copy of Arg passed to the CGData.MArgsStorage.
  template <typename T> void *storePlainArg(T &&Arg) {
    CGData.MArgsStorage.emplace_back(sizeof(T));
    void *Storage = static_cast<void *>(CGData.MArgsStorage.back().data());
    std::memcpy(Storage, &Arg, sizeof(T));
    return Storage;
  }

  void setType(detail::CG::CGTYPE Type) { MCGType = Type; }

  detail::CG::CGTYPE getType() { return MCGType; }

  void throwIfActionIsCreated() {
    if (detail::CG::None != getType())
      throw sycl::exception(make_error_code(errc::runtime),
                            "Attempt to set multiple actions for the "
                            "command group. Command group must consist of "
                            "a single kernel or explicit memory operation.");
  }

  constexpr static int AccessTargetMask = 0x7ff;
  /// According to section 4.7.6.11. of the SYCL specification, a local accessor
  /// must not be used in a SYCL kernel function that is invoked via single_task
  /// or via the simple form of parallel_for that takes a range parameter.
  template <typename KernelName, typename KernelType>
  void throwOnLocalAccessorMisuse() const {
    using NameT =
        typename detail::get_kernel_name_t<KernelName, KernelType>::name;
    using KI = sycl::detail::KernelInfo<NameT>;

    auto *KernelArgs = &KI::getParamDesc(0);

    for (unsigned I = 0; I < KI::getNumParams(); ++I) {
      const detail::kernel_param_kind_t &Kind = KernelArgs[I].kind;
      const access::target AccTarget =
          static_cast<access::target>(KernelArgs[I].info & AccessTargetMask);
      if ((Kind == detail::kernel_param_kind_t::kind_accessor) &&
          (AccTarget == target::local))
        throw sycl::exception(
            make_error_code(errc::kernel_argument),
            "A local accessor must not be used in a SYCL kernel function "
            "that is invoked via single_task or via the simple form of "
            "parallel_for that takes a range parameter.");
    }
  }

  /// Extracts and prepares kernel arguments from the lambda using integration
  /// header.
  void
  extractArgsAndReqsFromLambda(char *LambdaPtr, size_t KernelArgsNum,
                               const detail::kernel_param_desc_t *KernelArgs,
                               bool IsESIMD);

  /// Extracts and prepares kernel arguments set via set_arg(s).
  void extractArgsAndReqs();

  void processArg(void *Ptr, const detail::kernel_param_kind_t &Kind,
                  const int Size, const size_t Index, size_t &IndexShift,
                  bool IsKernelCreatedFromSource, bool IsESIMD);

  /// \return a string containing name of SYCL kernel.
  detail::string getKernelName();

  template <typename LambdaNameT> bool lambdaAndKernelHaveEqualName() {
    // TODO It is unclear a kernel and a lambda/functor must to be equal or not
    // for parallel_for with sycl::kernel and lambda/functor together
    // Now if they are equal we extract argumets from lambda/functor for the
    // kernel. Else it is necessary use set_atg(s) for resolve the order and
    // values of arguments for the kernel.
    assert(MKernel && "MKernel is not initialized");
    const std::string LambdaName = detail::KernelInfo<LambdaNameT>::getName();
    detail::string KernelName = getKernelName();
    return KernelName == LambdaName;
  }

  /// Saves the location of user's code passed in \p CodeLoc for future usage in
  /// finalize() method.
  void saveCodeLoc(detail::code_location CodeLoc) { MCodeLoc = CodeLoc; }

  /// Constructs CG object of specific type, passes it to Scheduler and
  /// returns sycl::event object representing the command group.
  /// It's expected that the method is the latest method executed before
  /// object destruction.
  ///
  /// \return a SYCL event object representing the command group
  event finalize();

  /// Constructs CG object of specific type, passes it to Scheduler and
  /// returns sycl::event object representing the command group.
  /// It's expected that the method is the latest method executed before
  /// object destruction.
  /// \param CallerNeedsEvent Specifies if the caller needs an event
  /// representing the work related to this handler.
  ///
  /// \return a SYCL event object representing the command group
  event finalize(bool CallerNeedsEvent);

  /// Saves streams associated with this handler.
  ///
  /// Streams are then forwarded to command group and flushed in the scheduler.
  ///
  /// \param Stream is a pointer to SYCL stream.
  void addStream(const std::shared_ptr<detail::stream_impl> &Stream) {
    MStreamStorage.push_back(Stream);
  }

  /// Saves resources created by handling reduction feature in handler.
  /// They are then forwarded to command group and destroyed only after
  /// the command group finishes the work on device/host.
  ///
  /// @param ReduObj is a pointer to object that must be stored.
  void addReduction(const std::shared_ptr<const void> &ReduObj);

  /// Saves buffers created by handling reduction feature in handler and marks
  /// them as internal. They are then forwarded to command group and destroyed
  /// only after the command group finishes the work on device/host.
  ///
  /// @param ReduBuf is a pointer to buffer that must be stored.
  template <typename T, int Dimensions, typename AllocatorT, typename Enable>
  void
  addReduction(const std::shared_ptr<buffer<T, Dimensions, AllocatorT, Enable>>
                   &ReduBuf) {
    detail::markBufferAsInternal(getSyclObjImpl(*ReduBuf));
    addReduction(std::shared_ptr<const void>(ReduBuf));
  }

  ~handler() = default;

#ifdef __SYCL_DEVICE_ONLY__
  // In device compilation accessor isn't inherited from host base classes, so
  // can't detect by it. Since we don't expect it to be ever called in device
  // execution, just use blind void *.
  void associateWithHandler(void *AccBase, access::target AccTarget);
  void associateWithHandler(void *AccBase, image_target AccTarget);
#else
  void associateWithHandlerCommon(detail::AccessorImplPtr AccImpl,
                                  int AccTarget);
  void associateWithHandler(detail::AccessorBaseHost *AccBase,
                            access::target AccTarget);
  void associateWithHandler(detail::UnsampledImageAccessorBaseHost *AccBase,
                            image_target AccTarget);
  void associateWithHandler(detail::SampledImageAccessorBaseHost *AccBase,
                            image_target AccTarget);
#endif

  // Recursively calls itself until arguments pack is fully processed.
  // The version for regular(standard layout) argument.
  template <typename T, typename... Ts>
  void setArgsHelper(int ArgIndex, T &&Arg, Ts &&...Args) {
    set_arg(ArgIndex, std::move(Arg));
    setArgsHelper(++ArgIndex, std::move(Args)...);
  }

  void setArgsHelper(int) {}

  void setLocalAccessorArgHelper(int ArgIndex,
                                 detail::LocalAccessorBaseHost &LocalAccBase) {
    detail::LocalAccessorImplPtr LocalAccImpl =
        detail::getSyclObjImpl(LocalAccBase);
    detail::LocalAccessorImplHost *Req = LocalAccImpl.get();
    MLocalAccStorage.push_back(std::move(LocalAccImpl));
    MArgs.emplace_back(detail::kernel_param_kind_t::kind_accessor, Req,
                       static_cast<int>(access::target::local), ArgIndex);
  }

  // setArgHelper for local accessor argument (legacy accessor interface)
  template <typename DataT, int Dims, access::mode AccessMode,
            access::placeholder IsPlaceholder>
  void setArgHelper(int ArgIndex,
                    accessor<DataT, Dims, AccessMode, access::target::local,
                             IsPlaceholder> &&Arg) {
    (void)ArgIndex;
    (void)Arg;
#ifndef __SYCL_DEVICE_ONLY__
    setLocalAccessorArgHelper(ArgIndex, Arg);
#endif
  }

  // setArgHelper for local accessor argument (up to date accessor interface)
  template <typename DataT, int Dims>
  void setArgHelper(int ArgIndex, local_accessor<DataT, Dims> &&Arg) {
    (void)ArgIndex;
    (void)Arg;
#ifndef __SYCL_DEVICE_ONLY__
    setLocalAccessorArgHelper(ArgIndex, Arg);
#endif
  }

  // setArgHelper for non local accessor argument.
  template <typename DataT, int Dims, access::mode AccessMode,
            access::target AccessTarget, access::placeholder IsPlaceholder>
  typename std::enable_if_t<AccessTarget != access::target::local, void>
  setArgHelper(
      int ArgIndex,
      accessor<DataT, Dims, AccessMode, AccessTarget, IsPlaceholder> &&Arg) {
    detail::AccessorBaseHost *AccBase = (detail::AccessorBaseHost *)&Arg;
    detail::AccessorImplPtr AccImpl = detail::getSyclObjImpl(*AccBase);
    detail::AccessorImplHost *Req = AccImpl.get();
    // Add accessor to the list of requirements.
    CGData.MRequirements.push_back(Req);
    // Store copy of the accessor.
    CGData.MAccStorage.push_back(std::move(AccImpl));
    // Add accessor to the list of arguments.
    MArgs.emplace_back(detail::kernel_param_kind_t::kind_accessor, Req,
                       static_cast<int>(AccessTarget), ArgIndex);
  }

  template <typename T> void setArgHelper(int ArgIndex, T &&Arg) {
    void *StoredArg = storePlainArg(Arg);

    if (!std::is_same<cl_mem, T>::value && std::is_pointer<T>::value) {
      MArgs.emplace_back(detail::kernel_param_kind_t::kind_pointer, StoredArg,
                         sizeof(T), ArgIndex);
    } else {
      MArgs.emplace_back(detail::kernel_param_kind_t::kind_std_layout,
                         StoredArg, sizeof(T), ArgIndex);
    }
  }

  void setArgHelper(int ArgIndex, sampler &&Arg) {
    void *StoredArg = storePlainArg(Arg);
    MArgs.emplace_back(detail::kernel_param_kind_t::kind_sampler, StoredArg,
                       sizeof(sampler), ArgIndex);
  }

  // setArgHelper for graph dynamic_parameters
  template <typename T>
  void
  setArgHelper(int ArgIndex,
               ext::oneapi::experimental::dynamic_parameter<T> DynamicParam) {
    // Extract and copy arg so we can move it into setArgHelper
    T ArgValue =
        *static_cast<T *>(detail::getValueFromDynamicParameter(DynamicParam));
    // Set the arg in the handler as normal
    setArgHelper(ArgIndex, std::move(ArgValue));
    // Register the dynamic parameter with the handler for later association
    // with the node being added
    registerDynamicParameter(DynamicParam, ArgIndex);
  }

  /// Registers a dynamic parameter with the handler for later association with
  /// the node being created
  /// @param DynamicParamBase
  /// @param ArgIndex
  void registerDynamicParameter(
      ext::oneapi::experimental::detail::dynamic_parameter_base
          &DynamicParamBase,
      int ArgIndex);

  /* The kernel passed to StoreLambda can take an id, an item or an nd_item as
   * its argument. Since esimd plugin directly invokes the kernel (doesn’t use
   * piKernelSetArg), the kernel argument type must be known to the plugin.
   * However, passing kernel argument type to the plugin requires changing ABI
   * in HostKernel class. To overcome this problem, helpers below wrap the
   * “original” kernel with a functor that always takes an nd_item as argument.
   * A functor is used instead of a lambda because extractArgsAndReqsFromLambda
   * needs access to the “original” kernel and keeps references to its internal
   * data, i.e. the kernel passed as argument cannot be local in scope. The
   * functor itself is again encapsulated in a std::function since functor’s
   * type is unknown to the plugin.
   */

  // For 'id, item w/wo offset, nd_item' kernel arguments
  template <class KernelType, class NormalizedKernelType, int Dims>
  KernelType *ResetHostKernelHelper(const KernelType &KernelFunc) {
    NormalizedKernelType NormalizedKernel(KernelFunc);
    auto NormalizedKernelFunc =
        std::function<void(const sycl::nd_item<Dims> &)>(NormalizedKernel);
    auto HostKernelPtr = new detail::HostKernel<decltype(NormalizedKernelFunc),
                                                sycl::nd_item<Dims>, Dims>(
        std::move(NormalizedKernelFunc));
    MHostKernel.reset(HostKernelPtr);
    return &HostKernelPtr->MKernel.template target<NormalizedKernelType>()
                ->MKernelFunc;
  }

  // For 'sycl::id<Dims>' kernel argument
  template <class KernelType, typename ArgT, int Dims>
  std::enable_if_t<std::is_same_v<ArgT, sycl::id<Dims>>, KernelType *>
  ResetHostKernel(const KernelType &KernelFunc) {
    struct NormalizedKernelType {
      KernelType MKernelFunc;
      NormalizedKernelType(const KernelType &KernelFunc)
          : MKernelFunc(KernelFunc) {}
      void operator()(const nd_item<Dims> &Arg) {
        detail::runKernelWithArg(MKernelFunc, Arg.get_global_id());
      }
    };
    return ResetHostKernelHelper<KernelType, struct NormalizedKernelType, Dims>(
        KernelFunc);
  }

  // For 'sycl::nd_item<Dims>' kernel argument
  template <class KernelType, typename ArgT, int Dims>
  std::enable_if_t<std::is_same_v<ArgT, sycl::nd_item<Dims>>, KernelType *>
  ResetHostKernel(const KernelType &KernelFunc) {
    struct NormalizedKernelType {
      KernelType MKernelFunc;
      NormalizedKernelType(const KernelType &KernelFunc)
          : MKernelFunc(KernelFunc) {}
      void operator()(const nd_item<Dims> &Arg) {
        detail::runKernelWithArg(MKernelFunc, Arg);
      }
    };
    return ResetHostKernelHelper<KernelType, struct NormalizedKernelType, Dims>(
        KernelFunc);
  }

  // For 'sycl::item<Dims, without_offset>' kernel argument
  template <class KernelType, typename ArgT, int Dims>
  std::enable_if_t<std::is_same_v<ArgT, sycl::item<Dims, false>>, KernelType *>
  ResetHostKernel(const KernelType &KernelFunc) {
    struct NormalizedKernelType {
      KernelType MKernelFunc;
      NormalizedKernelType(const KernelType &KernelFunc)
          : MKernelFunc(KernelFunc) {}
      void operator()(const nd_item<Dims> &Arg) {
        sycl::item<Dims, false> Item = detail::Builder::createItem<Dims, false>(
            Arg.get_global_range(), Arg.get_global_id());
        detail::runKernelWithArg(MKernelFunc, Item);
      }
    };
    return ResetHostKernelHelper<KernelType, struct NormalizedKernelType, Dims>(
        KernelFunc);
  }

  // For 'sycl::item<Dims, with_offset>' kernel argument
  template <class KernelType, typename ArgT, int Dims>
  std::enable_if_t<std::is_same_v<ArgT, sycl::item<Dims, true>>, KernelType *>
  ResetHostKernel(const KernelType &KernelFunc) {
    struct NormalizedKernelType {
      KernelType MKernelFunc;
      NormalizedKernelType(const KernelType &KernelFunc)
          : MKernelFunc(KernelFunc) {}
      void operator()(const nd_item<Dims> &Arg) {
        sycl::item<Dims, true> Item = detail::Builder::createItem<Dims, true>(
            Arg.get_global_range(), Arg.get_global_id(), Arg.get_offset());
        detail::runKernelWithArg(MKernelFunc, Item);
      }
    };
    return ResetHostKernelHelper<KernelType, struct NormalizedKernelType, Dims>(
        KernelFunc);
  }

  // For 'void' kernel argument (single_task)
  template <class KernelType, typename ArgT, int Dims>
  typename std::enable_if_t<std::is_same_v<ArgT, void>, KernelType *>
  ResetHostKernel(const KernelType &KernelFunc) {
    struct NormalizedKernelType {
      KernelType MKernelFunc;
      NormalizedKernelType(const KernelType &KernelFunc)
          : MKernelFunc(KernelFunc) {}
      void operator()(const nd_item<Dims> &Arg) {
        (void)Arg;
        detail::runKernelWithoutArg(MKernelFunc);
      }
    };
    return ResetHostKernelHelper<KernelType, struct NormalizedKernelType, Dims>(
        KernelFunc);
  }

  // For 'sycl::group<Dims>' kernel argument
  // 'wrapper'-based approach using 'NormalizedKernelType' struct is not used
  // for 'void(sycl::group<Dims>)' since 'void(sycl::group<Dims>)' is not
  // supported in ESIMD.
  template <class KernelType, typename ArgT, int Dims>
  std::enable_if_t<std::is_same_v<ArgT, sycl::group<Dims>>, KernelType *>
  ResetHostKernel(const KernelType &KernelFunc) {
    MHostKernel.reset(
        new detail::HostKernel<KernelType, ArgT, Dims>(KernelFunc));
    return (KernelType *)(MHostKernel->getPtr());
  }

  /// Verifies the kernel bundle to be used if any is set. This throws a
  /// sycl::exception with error code errc::kernel_not_supported if the used
  /// kernel bundle does not contain a suitable device image with the requested
  /// kernel.
  ///
  /// \param KernelName is the name of the SYCL kernel to check that the used
  ///                   kernel bundle contains.
  void verifyUsedKernelBundle(const std::string &KernelName) {
    verifyUsedKernelBundleInternal(detail::string_view{KernelName});
  }
  void verifyUsedKernelBundleInternal(detail::string_view KernelName);

  /// Stores lambda to the template-free object
  ///
  /// Also initializes kernel name, list of arguments and requirements using
  /// information from the integration header.
  ///
  /// \param KernelFunc is a SYCL kernel function.
  template <typename KernelName, typename KernelType, int Dims,
            typename LambdaArgType>
  void StoreLambda(KernelType KernelFunc) {
    using KI = detail::KernelInfo<KernelName>;
    constexpr bool IsCallableWithKernelHandler =
        detail::KernelLambdaHasKernelHandlerArgT<KernelType,
                                                 LambdaArgType>::value;

    KernelType *KernelPtr =
        ResetHostKernel<KernelType, LambdaArgType, Dims>(KernelFunc);

    constexpr bool KernelHasName =
        KI::getName() != nullptr && KI::getName()[0] != '\0';

    // Some host compilers may have different captures from Clang. Currently
    // there is no stable way of handling this when extracting the captures, so
    // a static assert is made to fail for incompatible kernel lambdas.
    static_assert(
        !KernelHasName || sizeof(KernelFunc) == KI::getKernelSize(),
        "Unexpected kernel lambda size. This can be caused by an "
        "external host compiler producing a lambda with an "
        "unexpected layout. This is a limitation of the compiler."
        "In many cases the difference is related to capturing constexpr "
        "variables. In such cases removing constexpr specifier aligns the "
        "captures between the host compiler and the device compiler."
        "\n"
        "In case of MSVC, passing "
        "-fsycl-host-compiler-options='/std:c++latest' "
        "might also help.");

    // Empty name indicates that the compilation happens without integration
    // header, so don't perform things that require it.
    if (KernelHasName) {
      // TODO support ESIMD in no-integration-header case too.
      MArgs.clear();
      extractArgsAndReqsFromLambda(reinterpret_cast<char *>(KernelPtr),
                                   KI::getNumParams(), &KI::getParamDesc(0),
                                   KI::isESIMD());
      MKernelName = KI::getName();
    } else {
      // In case w/o the integration header it is necessary to process
      // accessors from the list(which are associated with this handler) as
      // arguments. We must copy the associated accessors as they are checked
      // later during finalize.
      MArgs = MAssociatedAccesors;
    }

    // If the kernel lambda is callable with a kernel_handler argument, manifest
    // the associated kernel handler.
    if (IsCallableWithKernelHandler) {
      getOrInsertHandlerKernelBundle(/*Insert=*/true);
    }
  }

  void verifyDeviceHasProgressGuarantee(
      sycl::ext::oneapi::experimental::forward_progress_guarantee guarantee,
      sycl::ext::oneapi::experimental::execution_scope threadScope,
      sycl::ext::oneapi::experimental::execution_scope coordinationScope);

  /// Process kernel properties.
  ///
  /// Stores information about kernel properties into the handler.
  template <
      typename KernelName,
      typename PropertiesT = ext::oneapi::experimental::empty_properties_t>
  void processProperties(PropertiesT Props) {
    using KI = detail::KernelInfo<KernelName>;
    static_assert(
        ext::oneapi::experimental::is_property_list<PropertiesT>::value,
        "Template type is not a property list.");
    static_assert(
        !PropertiesT::template has_property<
            sycl::ext::intel::experimental::fp_control_key>() ||
            (PropertiesT::template has_property<
                 sycl::ext::intel::experimental::fp_control_key>() &&
             KI::isESIMD()),
        "Floating point control property is supported for ESIMD kernels only.");
    static_assert(
        !PropertiesT::template has_property<
            sycl::ext::oneapi::experimental::indirectly_callable_key>(),
        "indirectly_callable property cannot be applied to SYCL kernels");
    if constexpr (PropertiesT::template has_property<
                      sycl::ext::intel::experimental::cache_config_key>()) {
      auto Config = Props.template get_property<
          sycl::ext::intel::experimental::cache_config_key>();
      if (Config == sycl::ext::intel::experimental::large_slm) {
        setKernelCacheConfig(PI_EXT_KERNEL_EXEC_INFO_CACHE_LARGE_SLM);
      } else if (Config == sycl::ext::intel::experimental::large_data) {
        setKernelCacheConfig(PI_EXT_KERNEL_EXEC_INFO_CACHE_LARGE_DATA);
      }
    } else {
      std::ignore = Props;
    }

    constexpr bool UsesRootSync = PropertiesT::template has_property<
        sycl::ext::oneapi::experimental::use_root_sync_key>();
    setKernelIsCooperative(UsesRootSync);
    if constexpr (PropertiesT::template has_property<
                      sycl::ext::oneapi::experimental::
                          work_group_progress_key>()) {
      auto prop = Props.template get_property<
          sycl::ext::oneapi::experimental::work_group_progress_key>();
      verifyDeviceHasProgressGuarantee(
          prop.guarantee,
          sycl::ext::oneapi::experimental::execution_scope::work_group,
          prop.coordinationScope);
    }
    if constexpr (PropertiesT::template has_property<
                      sycl::ext::oneapi::experimental::
                          sub_group_progress_key>()) {
      auto prop = Props.template get_property<
          sycl::ext::oneapi::experimental::sub_group_progress_key>();
      verifyDeviceHasProgressGuarantee(
          prop.guarantee,
          sycl::ext::oneapi::experimental::execution_scope::sub_group,
          prop.coordinationScope);
    }
    if constexpr (PropertiesT::template has_property<
                      sycl::ext::oneapi::experimental::
                          work_item_progress_key>()) {
      auto prop = Props.template get_property<
          sycl::ext::oneapi::experimental::work_item_progress_key>();
      verifyDeviceHasProgressGuarantee(
          prop.guarantee,
          sycl::ext::oneapi::experimental::execution_scope::work_item,
          prop.coordinationScope);
    }
  }

  /// Checks whether it is possible to copy the source shape to the destination
  /// shape(the shapes are described by the accessor ranges) by using
  /// copying by regions of memory and not copying element by element
  /// Shapes can be 1, 2 or 3 dimensional rectangles.
  template <int Dims_Src, int Dims_Dst>
  static bool IsCopyingRectRegionAvailable(const range<Dims_Src> Src,
                                           const range<Dims_Dst> Dst) {
    if (Dims_Src > Dims_Dst)
      return false;
    for (size_t I = 0; I < Dims_Src; ++I)
      if (Src[I] > Dst[I])
        return false;
    return true;
  }

  /// Handles some special cases of the copy operation from one accessor
  /// to another accessor. Returns true if the copy is handled here.
  ///
  /// \param Src is a source SYCL accessor.
  /// \param Dst is a destination SYCL accessor.
  template <typename TSrc, int DimSrc, access::mode ModeSrc,
            access::target TargetSrc, typename TDst, int DimDst,
            access::mode ModeDst, access::target TargetDst,
            access::placeholder IsPHSrc, access::placeholder IsPHDst>
  std::enable_if_t<(DimSrc > 0) && (DimDst > 0), bool>
  copyAccToAccHelper(accessor<TSrc, DimSrc, ModeSrc, TargetSrc, IsPHSrc> Src,
                     accessor<TDst, DimDst, ModeDst, TargetDst, IsPHDst> Dst) {
    if (IsCopyingRectRegionAvailable(Src.get_range(), Dst.get_range()))
      return false;

    range<1> LinearizedRange(Src.size());
    parallel_for<__copyAcc2Acc<TSrc, DimSrc, ModeSrc, TargetSrc, TDst, DimDst,
                               ModeDst, TargetDst, IsPHSrc, IsPHDst>>(
        LinearizedRange, [=](id<1> Id) {
          size_t Index = Id[0];
          id<DimSrc> SrcId = detail::getDelinearizedId(Src.get_range(), Index);
          id<DimDst> DstId = detail::getDelinearizedId(Dst.get_range(), Index);
          Dst[DstId] = Src[SrcId];
        });
    return true;
  }

  /// Handles some special cases of the copy operation from one accessor
  /// to another accessor. Returns true if the copy is handled here.
  ///
  /// Source must have at least as many bytes as the range accessed by Dst.
  ///
  /// \param Src is a source SYCL accessor.
  /// \param Dst is a destination SYCL accessor.
  // ABI break: to remove whole method
  template <typename TSrc, int DimSrc, access::mode ModeSrc,
            access::target TargetSrc, typename TDst, int DimDst,
            access::mode ModeDst, access::target TargetDst,
            access::placeholder IsPHSrc, access::placeholder IsPHDst>
  std::enable_if_t<DimSrc == 0 || DimDst == 0, bool>
  copyAccToAccHelper(accessor<TSrc, DimSrc, ModeSrc, TargetSrc, IsPHSrc>,
                     accessor<TDst, DimDst, ModeDst, TargetDst, IsPHDst>) {
    return false;
  }

  constexpr static bool isConstOrGlobal(access::target AccessTarget) {
    return AccessTarget == access::target::device ||
           AccessTarget == access::target::constant_buffer;
  }

  constexpr static bool isImageOrImageArray(access::target AccessTarget) {
    return AccessTarget == access::target::image ||
           AccessTarget == access::target::image_array;
  }

  constexpr static bool
  isValidTargetForExplicitOp(access::target AccessTarget) {
    return isConstOrGlobal(AccessTarget) || isImageOrImageArray(AccessTarget);
  }

  constexpr static bool isValidModeForSourceAccessor(access::mode AccessMode) {
    return AccessMode == access::mode::read ||
           AccessMode == access::mode::read_write;
  }

  constexpr static bool
  isValidModeForDestinationAccessor(access::mode AccessMode) {
    return AccessMode == access::mode::write ||
           AccessMode == access::mode::read_write ||
           AccessMode == access::mode::discard_write ||
           AccessMode == access::mode::discard_read_write;
  }

  // PI APIs only support select fill sizes: 1, 2, 4, 8, 16, 32, 64, 128
  constexpr static bool isBackendSupportedFillSize(size_t Size) {
    return Size == 1 || Size == 2 || Size == 4 || Size == 8 || Size == 16 ||
           Size == 32 || Size == 64 || Size == 128;
  }

  bool eventNeeded() const;

  template <int Dims, typename LambdaArgType> struct TransformUserItemType {
    using type = std::conditional_t<
        std::is_convertible_v<nd_item<Dims>, LambdaArgType>, nd_item<Dims>,
        std::conditional_t<std::is_convertible_v<item<Dims>, LambdaArgType>,
                           item<Dims>, LambdaArgType>>;
  };

  std::optional<std::array<size_t, 3>> getMaxWorkGroups();
  // We need to use this version to support gcc 7.5.0. Remove when minimal
  // supported gcc version is bumped.
  std::tuple<std::array<size_t, 3>, bool> getMaxWorkGroups_v2();

  template <int Dims>
  std::tuple<range<Dims>, bool> getRoundedRange(range<Dims> UserRange) {
    range<Dims> RoundedRange = UserRange;
    // Disable the rounding-up optimizations under these conditions:
    // 1. The env var SYCL_DISABLE_PARALLEL_FOR_RANGE_ROUNDING is set.
    // 2. The kernel is provided via an interoperability method (this uses a
    // different code path).
    // 3. The range is already a multiple of the rounding factor.
    //
    // Cases 2 and 3 could be supported with extra effort.
    // As an optimization for the common case it is an
    // implementation choice to not support those scenarios.
    // Note that "this_item" is a free function, i.e. not tied to any
    // specific id or item. When concurrent parallel_fors are executing
    // on a device it is difficult to tell which parallel_for the call is
    // being made from. One could replicate portions of the
    // call-graph to make this_item calls kernel-specific but this is
    // not considered worthwhile.

    // Perform range rounding if rounding-up is enabled.
    if (this->DisableRangeRounding())
      return {range<Dims>{}, false};

    // Range should be a multiple of this for reasonable performance.
    size_t MinFactorX = 16;
    // Range should be a multiple of this for improved performance.
    size_t GoodFactor = 32;
    // Range should be at least this to make rounding worthwhile.
    size_t MinRangeX = 1024;

    // Check if rounding parameters have been set through environment:
    // SYCL_PARALLEL_FOR_RANGE_ROUNDING_PARAMS=MinRound:PreferredRound:MinRange
    this->GetRangeRoundingSettings(MinFactorX, GoodFactor, MinRangeX);

    // In SYCL, each dimension of a global range size is specified by
    // a size_t, which can be up to 64 bits.  All backends should be
    // able to accept a kernel launch with a 32-bit global range size
    // (i.e. do not throw an error).  The OpenCL CPU backend will
    // accept every 64-bit global range, but the GPU backends will not
    // generally accept every 64-bit global range.  So, when we get a
    // non-32-bit global range, we wrap the old kernel in a new kernel
    // that has each work item peform multiple invocations the old
    // kernel in a 32-bit global range.
    id<Dims> MaxNWGs = [&] {
      auto [MaxWGs, HasMaxWGs] = getMaxWorkGroups_v2();
      if (!HasMaxWGs) {
        id<Dims> Default;
        for (int i = 0; i < Dims; ++i)
          Default[i] = (std::numeric_limits<int32_t>::max)();
        return Default;
      }

      id<Dims> IdResult;
      size_t Limit = (std::numeric_limits<int>::max)();
      for (int i = 0; i < Dims; ++i)
        IdResult[i] = (std::min)(Limit, MaxWGs[Dims - i - 1]);
      return IdResult;
    }();
    auto M = (std::numeric_limits<uint32_t>::max)();
    range<Dims> MaxRange;
    for (int i = 0; i < Dims; ++i) {
      auto DesiredSize = MaxNWGs[i] * GoodFactor;
      MaxRange[i] =
          DesiredSize <= M ? DesiredSize : (M / GoodFactor) * GoodFactor;
    }

    bool DidAdjust = false;
    auto Adjust = [&](int Dim, size_t Value) {
      if (this->RangeRoundingTrace())
        std::cout << "parallel_for range adjusted at dim " << Dim << " from "
                  << RoundedRange[Dim] << " to " << Value << std::endl;
      RoundedRange[Dim] = Value;
      DidAdjust = true;
    };

#ifdef __SYCL_EXP_PARALLEL_FOR_RANGE_ROUNDING__
    size_t GoodExpFactor = 1;
    switch (Dims) {
    case 1:
      GoodExpFactor = 32; // Make global range multiple of {32}
      break;
    case 2:
      GoodExpFactor = 16; // Make global range multiple of {16, 16}
      break;
    case 3:
      GoodExpFactor = 8; // Make global range multiple of {8, 8, 8}
      break;
    }

    // Check if rounding parameters have been set through environment:
    // SYCL_PARALLEL_FOR_RANGE_ROUNDING_PARAMS=MinRound:PreferredRound:MinRange
    this->GetRangeRoundingSettings(MinFactorX, GoodExpFactor, MinRangeX);

    for (auto i = 0; i < Dims; ++i)
      if (UserRange[i] % GoodExpFactor) {
        Adjust(i, ((UserRange[i] / GoodExpFactor) + 1) * GoodExpFactor);
      }
#else
    // Perform range rounding if there are sufficient work-items to
    // need rounding and the user-specified range is not a multiple of
    // a "good" value.
    if (RoundedRange[0] % MinFactorX != 0 && RoundedRange[0] >= MinRangeX) {
      // It is sufficient to round up just the first dimension.
      // Multiplying the rounded-up value of the first dimension
      // by the values of the remaining dimensions (if any)
      // will yield a rounded-up value for the total range.
      Adjust(0, ((RoundedRange[0] + GoodFactor - 1) / GoodFactor) * GoodFactor);
    }
#endif // __SYCL_EXP_PARALLEL_FOR_RANGE_ROUNDING__
#ifdef __SYCL_FORCE_PARALLEL_FOR_RANGE_ROUNDING__
    // If we are forcing range rounding kernels to be used, we always want the
    // rounded range kernel to be generated, even if rounding isn't needed
    DidAdjust = true;
#endif // __SYCL_FORCE_PARALLEL_FOR_RANGE_ROUNDING__

    for (int i = 0; i < Dims; ++i)
      if (RoundedRange[i] > MaxRange[i])
        Adjust(i, MaxRange[i]);

    if (!DidAdjust)
      return {range<Dims>{}, false};
    return {RoundedRange, true};
  }

  /// Defines and invokes a SYCL kernel function for the specified range.
  ///
  /// The SYCL kernel function is defined as a lambda function or a named
  /// function object type and given an id or item for indexing in the indexing
  /// space defined by range.
  /// If it is a named function object and the function object type is
  /// globally visible, there is no need for the developer to provide
  /// a kernel name for it.
  ///
  /// \param NumWorkItems is a range defining indexing space.
  /// \param KernelFunc is a SYCL kernel function.
  template <
      typename KernelName, typename KernelType, int Dims,
      typename PropertiesT = ext::oneapi::experimental::empty_properties_t>
  void parallel_for_lambda_impl(range<Dims> UserRange, PropertiesT Props,
                                KernelType KernelFunc) {
    throwIfActionIsCreated();
    throwOnLocalAccessorMisuse<KernelName, KernelType>();
    if (!range_size_fits_in_size_t(UserRange))
      throw sycl::exception(make_error_code(errc::runtime),
                            "The total number of work-items in "
                            "a range must fit within size_t");

    using LambdaArgType = sycl::detail::lambda_arg_type<KernelType, item<Dims>>;

    // If 1D kernel argument is an integral type, convert it to sycl::item<1>
    // If user type is convertible from sycl::item/sycl::nd_item, use
    // sycl::item/sycl::nd_item to transport item information
    using TransformedArgType = std::conditional_t<
        std::is_integral<LambdaArgType>::value && Dims == 1, item<Dims>,
        typename TransformUserItemType<Dims, LambdaArgType>::type>;

    static_assert(!std::is_same_v<TransformedArgType, sycl::nd_item<Dims>>,
                  "Kernel argument cannot have a sycl::nd_item type in "
                  "sycl::parallel_for with sycl::range");

    static_assert(std::is_convertible_v<item<Dims>, LambdaArgType> ||
                      std::is_convertible_v<item<Dims, false>, LambdaArgType>,
                  "sycl::parallel_for(sycl::range) kernel must have the "
                  "first argument of sycl::item type, or of a type which is "
                  "implicitly convertible from sycl::item");

    using RefLambdaArgType = std::add_lvalue_reference_t<LambdaArgType>;
    static_assert(
        (std::is_invocable_v<KernelType, RefLambdaArgType> ||
         std::is_invocable_v<KernelType, RefLambdaArgType, kernel_handler>),
        "SYCL kernel lambda/functor has an unexpected signature, it should be "
        "invocable with sycl::item and optionally sycl::kernel_handler");

    // TODO: Properties may change the kernel function, so in order to avoid
    //       conflicts they should be included in the name.
    using NameT =
        typename detail::get_kernel_name_t<KernelName, KernelType>::name;

    verifyUsedKernelBundle(detail::KernelInfo<NameT>::getName());

    // Range rounding can be disabled by the user.
    // Range rounding is not done on the host device.
    // Range rounding is supported only for newer SYCL standards.
#if !defined(__SYCL_DISABLE_PARALLEL_FOR_RANGE_ROUNDING__) &&                  \
    !defined(DPCPP_HOST_DEVICE_OPENMP) &&                                      \
    !defined(DPCPP_HOST_DEVICE_PERF_NATIVE) && SYCL_LANGUAGE_VERSION >= 202001
    auto [RoundedRange, HasRoundedRange] = getRoundedRange(UserRange);
    if (HasRoundedRange) {
      using NameWT = typename detail::get_kernel_wrapper_name_t<NameT>::name;
      auto Wrapper =
          getRangeRoundedKernelLambda<NameWT, TransformedArgType, Dims>(
              KernelFunc, UserRange);

      using KName = std::conditional_t<std::is_same<KernelType, NameT>::value,
                                       decltype(Wrapper), NameWT>;

      kernel_parallel_for_wrapper<KName, TransformedArgType, decltype(Wrapper),
                                  PropertiesT>(Wrapper);
#ifndef __SYCL_DEVICE_ONLY__
      // We are executing over the rounded range, but there are still
      // items/ids that are are constructed in ther range rounded
      // kernel use items/ids in the user range, which means that
      // __SYCL_ASSUME_INT can still be violated. So check the bounds
      // of the user range, instead of the rounded range.
      detail::checkValueRange<Dims>(UserRange);
      MNDRDesc.set(RoundedRange);
      StoreLambda<KName, decltype(Wrapper), Dims, TransformedArgType>(
          std::move(Wrapper));
      setType(detail::CG::Kernel);
      setNDRangeUsed(false);
#endif
    } else
#endif // !__SYCL_DISABLE_PARALLEL_FOR_RANGE_ROUNDING__ &&
       // !DPCPP_HOST_DEVICE_OPENMP && !DPCPP_HOST_DEVICE_PERF_NATIVE &&
       // SYCL_LANGUAGE_VERSION >= 202001
    {
      (void)UserRange;
      (void)Props;
#ifndef __SYCL_FORCE_PARALLEL_FOR_RANGE_ROUNDING__
      // If parallel_for range rounding is forced then only range rounded
      // kernel is generated
      kernel_parallel_for_wrapper<NameT, TransformedArgType, KernelType,
                                  PropertiesT>(KernelFunc);
#ifndef __SYCL_DEVICE_ONLY__
      processProperties<NameT, PropertiesT>(Props);
      detail::checkValueRange<Dims>(UserRange);
      MNDRDesc.set(std::move(UserRange));
      StoreLambda<NameT, KernelType, Dims, TransformedArgType>(
          std::move(KernelFunc));
      setType(detail::CG::Kernel);
      setNDRangeUsed(false);
#endif
#else
      (void)KernelFunc;
#endif // __SYCL_FORCE_PARALLEL_FOR_RANGE_ROUNDING__
    }
  }

  /// Defines and invokes a SYCL kernel function for the specified nd_range.
  ///
  /// The SYCL kernel function is defined as a lambda function or a named
  /// function object type and given an id or item for indexing in the indexing
  /// space defined by range.
  /// If it is a named function object and the function object type is
  /// globally visible, there is no need for the developer to provide
  /// a kernel name for it.
  ///
  /// \param ExecutionRange is a ND-range defining global and local sizes as
  /// well as offset.
  /// \param Properties is the properties.
  /// \param KernelFunc is a SYCL kernel function.
  template <typename KernelName, typename KernelType, int Dims,
            typename PropertiesT>
  void parallel_for_impl(nd_range<Dims> ExecutionRange, PropertiesT Props,
                         _KERNELFUNCPARAM(KernelFunc)) {
    throwIfActionIsCreated();
    // TODO: Properties may change the kernel function, so in order to avoid
    //       conflicts they should be included in the name.
    using NameT =
        typename detail::get_kernel_name_t<KernelName, KernelType>::name;
    verifyUsedKernelBundle(detail::KernelInfo<NameT>::getName());
    using LambdaArgType =
        sycl::detail::lambda_arg_type<KernelType, nd_item<Dims>>;
    static_assert(
        std::is_convertible_v<sycl::nd_item<Dims>, LambdaArgType>,
        "Kernel argument of a sycl::parallel_for with sycl::nd_range "
        "must be either sycl::nd_item or be convertible from sycl::nd_item");
    using TransformedArgType = sycl::nd_item<Dims>;

    (void)ExecutionRange;
    (void)Props;
    kernel_parallel_for_wrapper<NameT, TransformedArgType, KernelType,
                                PropertiesT>(KernelFunc);
#ifndef __SYCL_DEVICE_ONLY__
    processProperties<NameT, PropertiesT>(Props);
    detail::checkValueRange<Dims>(ExecutionRange);
    MNDRDesc.set(std::move(ExecutionRange));
    StoreLambda<NameT, KernelType, Dims, TransformedArgType>(
        std::move(KernelFunc));
    setType(detail::CG::Kernel);
    setNDRangeUsed(true);
#endif
  }

  /// Defines and invokes a SYCL kernel function for the specified range.
  ///
  /// The SYCL kernel function is defined as SYCL kernel object. The kernel
  /// invocation method has no functors and cannot be called on host.
  ///
  /// \param NumWorkItems is a range defining indexing space.
  /// \param Kernel is a SYCL kernel function.
  template <int Dims>
  void parallel_for_impl(range<Dims> NumWorkItems, kernel Kernel) {
    throwIfActionIsCreated();
    MKernel = detail::getSyclObjImpl(std::move(Kernel));
    detail::checkValueRange<Dims>(NumWorkItems);
    MNDRDesc.set(std::move(NumWorkItems));
    setType(detail::CG::Kernel);
    setNDRangeUsed(false);
    extractArgsAndReqs();
    MKernelName = getKernelName();
  }

  /// Hierarchical kernel invocation method of a kernel defined as a lambda
  /// encoding the body of each work-group to launch.
  ///
  /// Lambda may contain multiple calls to parallel_for_work_item(...) methods
  /// representing the execution on each work-item. Launches NumWorkGroups
  /// work-groups of runtime-defined size.
  ///
  /// \param NumWorkGroups is a range describing the number of work-groups in
  /// each dimension.
  /// \param KernelFunc is a lambda representing kernel.
  template <
      typename KernelName, typename KernelType, int Dims,
      typename PropertiesT = ext::oneapi::experimental::empty_properties_t>
  void parallel_for_work_group_lambda_impl(range<Dims> NumWorkGroups,
                                           PropertiesT Props,
                                           _KERNELFUNCPARAM(KernelFunc)) {
    throwIfActionIsCreated();
    // TODO: Properties may change the kernel function, so in order to avoid
    //       conflicts they should be included in the name.
    using NameT =
        typename detail::get_kernel_name_t<KernelName, KernelType>::name;
    verifyUsedKernelBundle(detail::KernelInfo<NameT>::getName());
    using LambdaArgType =
        sycl::detail::lambda_arg_type<KernelType, group<Dims>>;
    (void)NumWorkGroups;
    (void)Props;
    kernel_parallel_for_work_group_wrapper<NameT, LambdaArgType, KernelType,
                                           PropertiesT>(KernelFunc);
#ifndef __SYCL_DEVICE_ONLY__
    processProperties<NameT, PropertiesT>(Props);
    detail::checkValueRange<Dims>(NumWorkGroups);
    MNDRDesc.setNumWorkGroups(NumWorkGroups);
    StoreLambda<NameT, KernelType, Dims, LambdaArgType>(std::move(KernelFunc));
    setType(detail::CG::Kernel);
    setNDRangeUsed(false);
#endif // __SYCL_DEVICE_ONLY__
  }

  /// Hierarchical kernel invocation method of a kernel defined as a lambda
  /// encoding the body of each work-group to launch.
  ///
  /// Lambda may contain multiple calls to parallel_for_work_item(...) methods
  /// representing the execution on each work-item. Launches NumWorkGroups
  /// work-groups of WorkGroupSize size.
  ///
  /// \param NumWorkGroups is a range describing the number of work-groups in
  /// each dimension.
  /// \param WorkGroupSize is a range describing the size of work-groups in
  /// each dimension.
  /// \param KernelFunc is a lambda representing kernel.
  template <
      typename KernelName, typename KernelType, int Dims,
      typename PropertiesT = ext::oneapi::experimental::empty_properties_t>
  void parallel_for_work_group_lambda_impl(range<Dims> NumWorkGroups,
                                           range<Dims> WorkGroupSize,
                                           PropertiesT Props,
                                           _KERNELFUNCPARAM(KernelFunc)) {
    throwIfActionIsCreated();
    // TODO: Properties may change the kernel function, so in order to avoid
    //       conflicts they should be included in the name.
    using NameT =
        typename detail::get_kernel_name_t<KernelName, KernelType>::name;
    verifyUsedKernelBundle(detail::KernelInfo<NameT>::getName());
    using LambdaArgType =
        sycl::detail::lambda_arg_type<KernelType, group<Dims>>;
    (void)NumWorkGroups;
    (void)WorkGroupSize;
    (void)Props;
    kernel_parallel_for_work_group_wrapper<NameT, LambdaArgType, KernelType,
                                           PropertiesT>(KernelFunc);
#ifndef __SYCL_DEVICE_ONLY__
    processProperties<NameT, PropertiesT>(Props);
    nd_range<Dims> ExecRange =
        nd_range<Dims>(NumWorkGroups * WorkGroupSize, WorkGroupSize);
    detail::checkValueRange<Dims>(ExecRange);
    MNDRDesc.set(std::move(ExecRange));
    StoreLambda<NameT, KernelType, Dims, LambdaArgType>(std::move(KernelFunc));
    setType(detail::CG::Kernel);
#endif // __SYCL_DEVICE_ONLY__
  }

#ifdef SYCL_LANGUAGE_VERSION
#define __SYCL_KERNEL_ATTR__ [[clang::sycl_kernel]]
#else
#define __SYCL_KERNEL_ATTR__
#endif

  // NOTE: the name of this function - "kernel_single_task" - is used by the
  // Front End to determine kernel invocation kind.
  template <typename KernelName, typename KernelType, typename... Props>
#ifdef __SYCL_DEVICE_ONLY__
  [[__sycl_detail__::add_ir_attributes_function(
      "sycl-single-task",
      ext::oneapi::experimental::detail::PropertyMetaInfo<Props>::name...,
      nullptr,
      ext::oneapi::experimental::detail::PropertyMetaInfo<Props>::value...)]]
#endif
  __SYCL_KERNEL_ATTR__ void kernel_single_task(_KERNELFUNCPARAM(KernelFunc)) {
#ifdef __SYCL_DEVICE_ONLY__
    KernelFunc();
#else
    (void)KernelFunc;
#endif
  }

  // NOTE: the name of this function - "kernel_single_task" - is used by the
  // Front End to determine kernel invocation kind.
  template <typename KernelName, typename KernelType, typename... Props>
#ifdef __SYCL_DEVICE_ONLY__
  [[__sycl_detail__::add_ir_attributes_function(
      "sycl-single-task",
      ext::oneapi::experimental::detail::PropertyMetaInfo<Props>::name...,
      nullptr,
      ext::oneapi::experimental::detail::PropertyMetaInfo<Props>::value...)]]
#endif
  __SYCL_KERNEL_ATTR__ void kernel_single_task(_KERNELFUNCPARAM(KernelFunc),
                                               kernel_handler KH) {
#ifdef __SYCL_DEVICE_ONLY__
    KernelFunc(KH);
#else
    (void)KernelFunc;
    (void)KH;
#endif
  }

  // NOTE: the name of these functions - "kernel_parallel_for" - are used by the
  // Front End to determine kernel invocation kind.
  template <typename KernelName, typename ElementType, typename KernelType,
            typename... Props>
#ifdef __SYCL_DEVICE_ONLY__
  [[__sycl_detail__::add_ir_attributes_function(
      ext::oneapi::experimental::detail::PropertyMetaInfo<Props>::name...,
      ext::oneapi::experimental::detail::PropertyMetaInfo<Props>::value...)]]
#endif
  __SYCL_KERNEL_ATTR__ void kernel_parallel_for(_KERNELFUNCPARAM(KernelFunc)) {
#ifdef __SYCL_DEVICE_ONLY__
    KernelFunc(detail::Builder::getElement(detail::declptr<ElementType>()));
#else
    (void)KernelFunc;
#endif
  }

  // NOTE: the name of these functions - "kernel_parallel_for" - are used by the
  // Front End to determine kernel invocation kind.
  template <typename KernelName, typename ElementType, typename KernelType,
            typename... Props>
#ifdef __SYCL_DEVICE_ONLY__
  [[__sycl_detail__::add_ir_attributes_function(
      ext::oneapi::experimental::detail::PropertyMetaInfo<Props>::name...,
      ext::oneapi::experimental::detail::PropertyMetaInfo<Props>::value...)]]
#endif
  __SYCL_KERNEL_ATTR__ void kernel_parallel_for(_KERNELFUNCPARAM(KernelFunc),
                                                kernel_handler KH) {
#ifdef __SYCL_DEVICE_ONLY__
    KernelFunc(detail::Builder::getElement(detail::declptr<ElementType>()), KH);
#else
    (void)KernelFunc;
    (void)KH;
#endif
  }

  // NOTE: the name of this function - "kernel_parallel_for_work_group" - is
  // used by the Front End to determine kernel invocation kind.
  template <typename KernelName, typename ElementType, typename KernelType,
            typename... Props>
#ifdef __SYCL_DEVICE_ONLY__
  [[__sycl_detail__::add_ir_attributes_function(
      ext::oneapi::experimental::detail::PropertyMetaInfo<Props>::name...,
      ext::oneapi::experimental::detail::PropertyMetaInfo<Props>::value...)]]
#endif
  __SYCL_KERNEL_ATTR__ void
  kernel_parallel_for_work_group(_KERNELFUNCPARAM(KernelFunc)) {
#ifdef __SYCL_DEVICE_ONLY__
    KernelFunc(detail::Builder::getElement(detail::declptr<ElementType>()));
#else
    (void)KernelFunc;
#endif
  }

  // NOTE: the name of this function - "kernel_parallel_for_work_group" - is
  // used by the Front End to determine kernel invocation kind.
  template <typename KernelName, typename ElementType, typename KernelType,
            typename... Props>
#ifdef __SYCL_DEVICE_ONLY__
  [[__sycl_detail__::add_ir_attributes_function(
      ext::oneapi::experimental::detail::PropertyMetaInfo<Props>::name...,
      ext::oneapi::experimental::detail::PropertyMetaInfo<Props>::value...)]]
#endif
  __SYCL_KERNEL_ATTR__ void
  kernel_parallel_for_work_group(_KERNELFUNCPARAM(KernelFunc),
                                 kernel_handler KH) {
#ifdef __SYCL_DEVICE_ONLY__
    KernelFunc(detail::Builder::getElement(detail::declptr<ElementType>()), KH);
#else
    (void)KernelFunc;
    (void)KH;
#endif
  }

  template <typename... Props> struct KernelPropertiesUnpackerImpl {
    // Just pass extra Props... as template parameters to the underlying
    // Caller->* member functions. Don't have reflection so try to use
    // templates as much as possible to reduce the amount of boilerplate code
    // needed. All the type checks are expected to be done at the Caller's
    // methods side.

    template <typename... TypesToForward, typename... ArgsTy>
    static void kernel_single_task_unpack(handler *h, ArgsTy... Args) {
      h->kernel_single_task<TypesToForward..., Props...>(Args...);
    }

    template <typename... TypesToForward, typename... ArgsTy>
    static void kernel_parallel_for_unpack(handler *h, ArgsTy... Args) {
      h->kernel_parallel_for<TypesToForward..., Props...>(Args...);
    }

    template <typename... TypesToForward, typename... ArgsTy>
    static void kernel_parallel_for_work_group_unpack(handler *h,
                                                      ArgsTy... Args) {
      h->kernel_parallel_for_work_group<TypesToForward..., Props...>(Args...);
    }
  };

  template <typename PropertiesT>
  struct KernelPropertiesUnpacker : public KernelPropertiesUnpackerImpl<> {
    // This should always fail outside the specialization below but must be
    // dependent to avoid failing even if not instantiated.
    static_assert(
        ext::oneapi::experimental::is_property_list<PropertiesT>::value,
        "Template type is not a property list.");
  };

  template <typename... Props>
  struct KernelPropertiesUnpacker<
      ext::oneapi::experimental::detail::properties_t<Props...>>
      : public KernelPropertiesUnpackerImpl<Props...> {};

  // Helper function to
  //
  //   * Make use of the KernelPropertiesUnpacker above
  //   * Decide if we need an extra kernel_handler parameter
  //
  // The interface uses a \p Lambda callback to propagate that information back
  // to the caller as we need the caller to communicate:
  //
  //   * Name of the method to call
  //   * Provide explicit template type parameters for the call
  //
  // Couldn't think of a better way to achieve both.
  template <typename KernelName, typename KernelType, typename PropertiesT,
            bool HasKernelHandlerArg, typename FuncTy>
  void unpack(_KERNELFUNCPARAM(KernelFunc), FuncTy Lambda) {
#ifdef __SYCL_DEVICE_ONLY__
    detail::CheckDeviceCopyable<KernelType>();
#endif // __SYCL_DEVICE_ONLY__
    using MergedPropertiesT =
        typename detail::GetMergedKernelProperties<KernelType,
                                                   PropertiesT>::type;
    using Unpacker = KernelPropertiesUnpacker<MergedPropertiesT>;
#ifndef __SYCL_DEVICE_ONLY__
    // If there are properties provided by get method then process them.
    if constexpr (ext::oneapi::experimental::detail::
                      HasKernelPropertiesGetMethod<
                          _KERNELFUNCPARAMTYPE>::value) {
      processProperties<KernelName>(
          KernelFunc.get(ext::oneapi::experimental::properties_tag{}));
    }
#endif
    if constexpr (HasKernelHandlerArg) {
      kernel_handler KH;
      Lambda(Unpacker{}, this, KernelFunc, KH);
    } else {
      Lambda(Unpacker{}, this, KernelFunc);
    }
  }

  // NOTE: to support kernel_handler argument in kernel lambdas, only
  // kernel_***_wrapper functions must be called in this code

  template <
      typename KernelName, typename KernelType,
      typename PropertiesT = ext::oneapi::experimental::empty_properties_t>
  void kernel_single_task_wrapper(_KERNELFUNCPARAM(KernelFunc)) {
    unpack<KernelName, KernelType, PropertiesT,
           detail::KernelLambdaHasKernelHandlerArgT<KernelType>::value>(
        KernelFunc, [&](auto Unpacker, auto... args) {
          Unpacker.template kernel_single_task_unpack<KernelName, KernelType>(
              args...);
        });
  }

  template <
      typename KernelName, typename ElementType, typename KernelType,
      typename PropertiesT = ext::oneapi::experimental::empty_properties_t>
  void kernel_parallel_for_wrapper(_KERNELFUNCPARAM(KernelFunc)) {
    unpack<KernelName, KernelType, PropertiesT,
           detail::KernelLambdaHasKernelHandlerArgT<KernelType,
                                                    ElementType>::value>(
        KernelFunc, [&](auto Unpacker, auto... args) {
          Unpacker.template kernel_parallel_for_unpack<KernelName, ElementType,
                                                       KernelType>(args...);
        });
  }

  template <
      typename KernelName, typename ElementType, typename KernelType,
      typename PropertiesT = ext::oneapi::experimental::empty_properties_t>
  void kernel_parallel_for_work_group_wrapper(_KERNELFUNCPARAM(KernelFunc)) {
    unpack<KernelName, KernelType, PropertiesT,
           detail::KernelLambdaHasKernelHandlerArgT<KernelType,
                                                    ElementType>::value>(
        KernelFunc, [&](auto Unpacker, auto... args) {
          Unpacker.template kernel_parallel_for_work_group_unpack<
              KernelName, ElementType, KernelType>(args...);
        });
  }

  /// Defines and invokes a SYCL kernel function as a function object type.
  ///
  /// If it is a named function object and the function object type is
  /// globally visible, there is no need for the developer to provide
  /// a kernel name for it.
  ///
  /// \param KernelFunc is a SYCL kernel function.
  template <
      typename KernelName, typename KernelType,
      typename PropertiesT = ext::oneapi::experimental::empty_properties_t>
  void single_task_lambda_impl(PropertiesT Props,
                               _KERNELFUNCPARAM(KernelFunc)) {
    (void)Props;
    throwIfActionIsCreated();
    throwOnLocalAccessorMisuse<KernelName, KernelType>();
    // TODO: Properties may change the kernel function, so in order to avoid
    //       conflicts they should be included in the name.
    using NameT =
        typename detail::get_kernel_name_t<KernelName, KernelType>::name;
    verifyUsedKernelBundle(detail::KernelInfo<NameT>::getName());
    kernel_single_task_wrapper<NameT, KernelType, PropertiesT>(KernelFunc);
#ifndef __SYCL_DEVICE_ONLY__
    // No need to check if range is out of INT_MAX limits as it's compile-time
    // known constant.
    MNDRDesc.set(range<1>{1});
    processProperties<NameT, PropertiesT>(Props);
    StoreLambda<NameT, KernelType, /*Dims*/ 1, void>(KernelFunc);
    setType(detail::CG::Kernel);
#endif
  }

  void setStateExplicitKernelBundle();
  void setStateSpecConstSet();
  bool isStateExplicitKernelBundle() const;

  std::shared_ptr<detail::kernel_bundle_impl>
  getOrInsertHandlerKernelBundle(bool Insert) const;

  void setHandlerKernelBundle(kernel Kernel);

  void setHandlerKernelBundle(
      const std::shared_ptr<detail::kernel_bundle_impl> &NewKernelBundleImpPtr);

  template <typename FuncT>
  std::enable_if_t<detail::check_fn_signature<std::remove_reference_t<FuncT>,
                                              void()>::value ||
                   detail::check_fn_signature<std::remove_reference_t<FuncT>,
                                              void(interop_handle)>::value>
  host_task_impl(FuncT &&Func);

  /// @brief Get the command graph if any associated with this handler. It can
  /// come from either the associated queue or from being set explicitly through
  /// the appropriate constructor.
  std::shared_ptr<ext::oneapi::experimental::detail::graph_impl>
  getCommandGraph() const;

  /// Sets the user facing node type of this operation, used for operations
  /// which are recorded to a graph. Since some operations may actually be a
  /// different type than the user submitted, e.g. a fill() which is performed
  /// as a kernel submission.
  /// @param Type The actual type based on what handler functions the user
  /// called.
  void setUserFacingNodeType(ext::oneapi::experimental::node_type Type);

public:
  handler(const handler &) = delete;
  handler(handler &&) = delete;
  handler &operator=(const handler &) = delete;
  handler &operator=(handler &&) = delete;

  template <auto &SpecName>
  void set_specialization_constant(
      typename std::remove_reference_t<decltype(SpecName)>::value_type Value) {

    setStateSpecConstSet();

    std::shared_ptr<detail::kernel_bundle_impl> KernelBundleImplPtr =
        getOrInsertHandlerKernelBundle(/*Insert=*/true);

    detail::createSyclObjFromImpl<kernel_bundle<bundle_state::input>>(
        KernelBundleImplPtr)
        .set_specialization_constant<SpecName>(Value);
  }

  template <auto &SpecName>
  typename std::remove_reference_t<decltype(SpecName)>::value_type
  get_specialization_constant() const {

    if (isStateExplicitKernelBundle())
      throw sycl::exception(make_error_code(errc::invalid),
                            "Specialization constants cannot be read after "
                            "explicitly setting the used kernel bundle");

    std::shared_ptr<detail::kernel_bundle_impl> KernelBundleImplPtr =
        getOrInsertHandlerKernelBundle(/*Insert=*/true);

    return detail::createSyclObjFromImpl<kernel_bundle<bundle_state::input>>(
               KernelBundleImplPtr)
        .get_specialization_constant<SpecName>();
  }

  void
  use_kernel_bundle(const kernel_bundle<bundle_state::executable> &ExecBundle);

  /// Requires access to the memory object associated with the placeholder
  /// accessor. Calling this function with a non-placeholder accessor has no
  /// effect.
  ///
  /// The command group has a requirement to gain access to the given memory
  /// object before executing.
  ///
  /// \param Acc is a SYCL accessor describing required memory region.
  template <typename DataT, int Dims, access::mode AccMode,
            access::target AccTarget, access::placeholder isPlaceholder>
  void require(accessor<DataT, Dims, AccMode, AccTarget, isPlaceholder> Acc) {
    if (Acc.is_placeholder())
      associateWithHandler(&Acc, AccTarget);
  }

  /// Requires access to the memory object associated with the placeholder
  /// accessor contained in a dynamic_parameter object. Calling this function
  /// with a non-placeholder accessor has no effect.
  ///
  /// The command group has a requirement to gain access to the given memory
  /// object before executing.
  ///
  /// \param dynamicParamAcc is dynamic_parameter containing a SYCL accessor
  /// describing required memory region.
  template <typename DataT, int Dims, access::mode AccMode,
            access::target AccTarget, access::placeholder isPlaceholder>
  void require(ext::oneapi::experimental::dynamic_parameter<
               accessor<DataT, Dims, AccMode, AccTarget, isPlaceholder>>
                   dynamicParamAcc) {
    using AccT = accessor<DataT, Dims, AccMode, AccTarget, isPlaceholder>;
    AccT Acc = *static_cast<AccT *>(
        detail::getValueFromDynamicParameter(dynamicParamAcc));
    if (Acc.is_placeholder())
      associateWithHandler(&Acc, AccTarget);
  }

  /// Registers event dependencies on this command group.
  ///
  /// \param Event is a valid SYCL event to wait on.
  void depends_on(event Event);

  /// Registers event dependencies on this command group.
  ///
  /// \param Events is a vector of valid SYCL events to wait on.
  void depends_on(const std::vector<event> &Events);

  template <typename T>
  using remove_cv_ref_t = typename std::remove_cv_t<std::remove_reference_t<T>>;

  template <typename U, typename T>
  using is_same_type = std::is_same<remove_cv_ref_t<U>, remove_cv_ref_t<T>>;

  template <typename T> struct ShouldEnableSetArg {
    static constexpr bool value =
        std::is_trivially_copyable_v<std::remove_reference_t<T>>
#if SYCL_LANGUAGE_VERSION && SYCL_LANGUAGE_VERSION <= 201707
            && std::is_standard_layout<std::remove_reference_t<T>>::value
#endif
        || is_same_type<sampler, T>::value // Sampler
        || (!is_same_type<cl_mem, T>::value &&
            std::is_pointer_v<remove_cv_ref_t<T>>) // USM
        || is_same_type<cl_mem, T>::value;         // Interop
  };

  /// Sets argument for OpenCL interoperability kernels.
  ///
  /// Registers Arg passed as argument # ArgIndex.
  ///
  /// \param ArgIndex is a positional number of argument to be set.
  /// \param Arg is an argument value to be set.
  template <typename T>
  typename std::enable_if_t<ShouldEnableSetArg<T>::value, void>
  set_arg(int ArgIndex, T &&Arg) {
    setArgHelper(ArgIndex, std::move(Arg));
  }

  template <typename DataT, int Dims, access::mode AccessMode,
            access::target AccessTarget, access::placeholder IsPlaceholder>
  void
  set_arg(int ArgIndex,
          accessor<DataT, Dims, AccessMode, AccessTarget, IsPlaceholder> Arg) {
    setArgHelper(ArgIndex, std::move(Arg));
  }

  template <typename DataT, int Dims>
  void set_arg(int ArgIndex, local_accessor<DataT, Dims> Arg) {
    setArgHelper(ArgIndex, std::move(Arg));
  }

  // set_arg for graph dynamic_parameters
  template <typename T>
  void set_arg(int argIndex,
               ext::oneapi::experimental::dynamic_parameter<T> &dynamicParam) {
    setArgHelper(argIndex, dynamicParam);
  }

  /// Sets arguments for OpenCL interoperability kernels.
  ///
  /// Registers pack of arguments(Args) with indexes starting from 0.
  ///
  /// \param Args are argument values to be set.
  template <typename... Ts> void set_args(Ts &&...Args) {
    setArgsHelper(0, std::move(Args)...);
  }

  /// Defines and invokes a SYCL kernel function as a function object type.
  ///
  /// If it is a named function object and the function object type is
  /// globally visible, there is no need for the developer to provide
  /// a kernel name for it.
  ///
  /// \param KernelFunc is a SYCL kernel function.
  template <typename KernelName = detail::auto_name, typename KernelType>
  void single_task(_KERNELFUNCPARAM(KernelFunc)) {
    single_task_lambda_impl<KernelName>(
        ext::oneapi::experimental::empty_properties_t{}, KernelFunc);
  }

  template <typename KernelName = detail::auto_name, typename KernelType>
  void parallel_for(range<1> NumWorkItems, _KERNELFUNCPARAM(KernelFunc)) {
    parallel_for_lambda_impl<KernelName>(
        NumWorkItems, ext::oneapi::experimental::empty_properties_t{},
        std::move(KernelFunc));
  }

  template <typename KernelName = detail::auto_name, typename KernelType>
  void parallel_for(range<2> NumWorkItems, _KERNELFUNCPARAM(KernelFunc)) {
    parallel_for_lambda_impl<KernelName>(
        NumWorkItems, ext::oneapi::experimental::empty_properties_t{},
        std::move(KernelFunc));
  }

  template <typename KernelName = detail::auto_name, typename KernelType>
  void parallel_for(range<3> NumWorkItems, _KERNELFUNCPARAM(KernelFunc)) {
    parallel_for_lambda_impl<KernelName>(
        NumWorkItems, ext::oneapi::experimental::empty_properties_t{},
        std::move(KernelFunc));
  }

  /// Enqueues a command to the SYCL runtime to invoke \p Func once.
  template <typename FuncT>
  std::enable_if_t<detail::check_fn_signature<std::remove_reference_t<FuncT>,
                                              void()>::value ||
                   detail::check_fn_signature<std::remove_reference_t<FuncT>,
                                              void(interop_handle)>::value>
  host_task(FuncT &&Func) {
    host_task_impl(Func);
  }

  /// Defines and invokes a SYCL kernel function for the specified range and
  /// offset.
  ///
  /// The SYCL kernel function is defined as a lambda function or a named
  /// function object type and given an id or item for indexing in the indexing
  /// space defined by range.
  /// If it is a named function object and the function object type is
  /// globally visible, there is no need for the developer to provide
  /// a kernel name for it.
  ///
  /// \param NumWorkItems is a range defining indexing space.
  /// \param WorkItemOffset is an offset to be applied to each work item index.
  /// \param KernelFunc is a SYCL kernel function.
  template <typename KernelName = detail::auto_name, typename KernelType,
            int Dims>
  __SYCL2020_DEPRECATED("offsets are deprecated in SYCL2020")
  void parallel_for(range<Dims> NumWorkItems, id<Dims> WorkItemOffset,
                    _KERNELFUNCPARAM(KernelFunc)) {
    throwIfActionIsCreated();
    using NameT =
        typename detail::get_kernel_name_t<KernelName, KernelType>::name;
    verifyUsedKernelBundle(detail::KernelInfo<NameT>::getName());
    using LambdaArgType = sycl::detail::lambda_arg_type<KernelType, item<Dims>>;
    using TransformedArgType = std::conditional_t<
        std::is_integral<LambdaArgType>::value && Dims == 1, item<Dims>,
        typename TransformUserItemType<Dims, LambdaArgType>::type>;
    (void)NumWorkItems;
    (void)WorkItemOffset;
    kernel_parallel_for_wrapper<NameT, TransformedArgType>(KernelFunc);
#ifndef __SYCL_DEVICE_ONLY__
    detail::checkValueRange<Dims>(NumWorkItems, WorkItemOffset);
    MNDRDesc.set(std::move(NumWorkItems), std::move(WorkItemOffset));
    StoreLambda<NameT, KernelType, Dims, TransformedArgType>(
        std::move(KernelFunc));
    setType(detail::CG::Kernel);
    setNDRangeUsed(false);
#endif
  }

  /// Hierarchical kernel invocation method of a kernel defined as a lambda
  /// encoding the body of each work-group to launch.
  ///
  /// Lambda may contain multiple calls to parallel_for_work_item(...) methods
  /// representing the execution on each work-item. Launches NumWorkGroups
  /// work-groups of runtime-defined size.
  ///
  /// \param NumWorkGroups is a range describing the number of work-groups in
  /// each dimension.
  /// \param KernelFunc is a lambda representing kernel.
  template <typename KernelName = detail::auto_name, typename KernelType,
            int Dims>
  void parallel_for_work_group(range<Dims> NumWorkGroups,
                               _KERNELFUNCPARAM(KernelFunc)) {
    parallel_for_work_group_lambda_impl<KernelName>(
        NumWorkGroups, ext::oneapi::experimental::empty_properties_t{},
        KernelFunc);
  }

  /// Hierarchical kernel invocation method of a kernel defined as a lambda
  /// encoding the body of each work-group to launch.
  ///
  /// Lambda may contain multiple calls to parallel_for_work_item(...) methods
  /// representing the execution on each work-item. Launches NumWorkGroups
  /// work-groups of WorkGroupSize size.
  ///
  /// \param NumWorkGroups is a range describing the number of work-groups in
  /// each dimension.
  /// \param WorkGroupSize is a range describing the size of work-groups in
  /// each dimension.
  /// \param KernelFunc is a lambda representing kernel.
  template <typename KernelName = detail::auto_name, typename KernelType,
            int Dims>
  void parallel_for_work_group(range<Dims> NumWorkGroups,
                               range<Dims> WorkGroupSize,
                               _KERNELFUNCPARAM(KernelFunc)) {
    parallel_for_work_group_lambda_impl<KernelName>(
        NumWorkGroups, WorkGroupSize,
        ext::oneapi::experimental::empty_properties_t{}, KernelFunc);
  }

  /// Invokes a SYCL kernel.
  ///
  /// Executes exactly once. The kernel invocation method has no functors and
  /// cannot be called on host.
  ///
  /// \param Kernel is a SYCL kernel object.
  void single_task(kernel Kernel) {
    throwIfActionIsCreated();
    // Ignore any set kernel bundles and use the one associated with the kernel
    setHandlerKernelBundle(Kernel);
    // No need to check if range is out of INT_MAX limits as it's compile-time
    // known constant
    MNDRDesc.set(range<1>{1});
    MKernel = detail::getSyclObjImpl(std::move(Kernel));
    setType(detail::CG::Kernel);
    extractArgsAndReqs();
    MKernelName = getKernelName();
  }

  void parallel_for(range<1> NumWorkItems, kernel Kernel) {
    parallel_for_impl(NumWorkItems, Kernel);
  }

  void parallel_for(range<2> NumWorkItems, kernel Kernel) {
    parallel_for_impl(NumWorkItems, Kernel);
  }

  void parallel_for(range<3> NumWorkItems, kernel Kernel) {
    parallel_for_impl(NumWorkItems, Kernel);
  }

  /// Defines and invokes a SYCL kernel function for the specified range and
  /// offsets.
  ///
  /// The SYCL kernel function is defined as SYCL kernel object.
  ///
  /// \param NumWorkItems is a range defining indexing space.
  /// \param WorkItemOffset is an offset to be applied to each work item index.
  /// \param Kernel is a SYCL kernel function.
  template <int Dims>
  __SYCL2020_DEPRECATED("offsets are deprecated in SYCL 2020")
  void parallel_for(range<Dims> NumWorkItems, id<Dims> WorkItemOffset,
                    kernel Kernel) {
    throwIfActionIsCreated();
    MKernel = detail::getSyclObjImpl(std::move(Kernel));
    detail::checkValueRange<Dims>(NumWorkItems, WorkItemOffset);
    MNDRDesc.set(std::move(NumWorkItems), std::move(WorkItemOffset));
    setType(detail::CG::Kernel);
    setNDRangeUsed(false);
    extractArgsAndReqs();
    MKernelName = getKernelName();
  }

  /// Defines and invokes a SYCL kernel function for the specified range and
  /// offsets.
  ///
  /// The SYCL kernel function is defined as SYCL kernel object.
  ///
  /// \param NDRange is a ND-range defining global and local sizes as
  /// well as offset.
  /// \param Kernel is a SYCL kernel function.
  template <int Dims> void parallel_for(nd_range<Dims> NDRange, kernel Kernel) {
    throwIfActionIsCreated();
    MKernel = detail::getSyclObjImpl(std::move(Kernel));
    detail::checkValueRange<Dims>(NDRange);
    MNDRDesc.set(std::move(NDRange));
    setType(detail::CG::Kernel);
    setNDRangeUsed(true);
    extractArgsAndReqs();
    MKernelName = getKernelName();
  }

  /// Defines and invokes a SYCL kernel function.
  ///
  /// \param Kernel is a SYCL kernel that is executed on a SYCL device
  /// (except for the host device).
  /// \param KernelFunc is a lambda that is used if device, queue is bound to,
  /// is a host device.
  template <typename KernelName = detail::auto_name, typename KernelType>
  void single_task(kernel Kernel, _KERNELFUNCPARAM(KernelFunc)) {
    throwIfActionIsCreated();
    // Ignore any set kernel bundles and use the one associated with the kernel
    setHandlerKernelBundle(Kernel);
    using NameT =
        typename detail::get_kernel_name_t<KernelName, KernelType>::name;
    verifyUsedKernelBundle(detail::KernelInfo<NameT>::getName());
    (void)Kernel;
    kernel_single_task<NameT>(KernelFunc);
#ifndef __SYCL_DEVICE_ONLY__
    // No need to check if range is out of INT_MAX limits as it's compile-time
    // known constant
    MNDRDesc.set(range<1>{1});
    MKernel = detail::getSyclObjImpl(std::move(Kernel));
    setType(detail::CG::Kernel);
    if (!lambdaAndKernelHaveEqualName<NameT>()) {
      extractArgsAndReqs();
      MKernelName = getKernelName();
    } else
      StoreLambda<NameT, KernelType, /*Dims*/ 1, void>(std::move(KernelFunc));
#else
    detail::CheckDeviceCopyable<KernelType>();
#endif
  }

  /// Defines and invokes a SYCL kernel function for the specified range.
  ///
  /// \param Kernel is a SYCL kernel that is executed on a SYCL device
  /// (except for the host device).
  /// \param NumWorkItems is a range defining indexing space.
  /// \param KernelFunc is a lambda that is used if device, queue is bound to,
  /// is a host device.
  template <typename KernelName = detail::auto_name, typename KernelType,
            int Dims>
  void parallel_for(kernel Kernel, range<Dims> NumWorkItems,
                    _KERNELFUNCPARAM(KernelFunc)) {
    throwIfActionIsCreated();
    // Ignore any set kernel bundles and use the one associated with the kernel
    setHandlerKernelBundle(Kernel);
    using NameT =
        typename detail::get_kernel_name_t<KernelName, KernelType>::name;
    verifyUsedKernelBundle(detail::KernelInfo<NameT>::getName());
    using LambdaArgType = sycl::detail::lambda_arg_type<KernelType, item<Dims>>;
    (void)Kernel;
    (void)NumWorkItems;
    kernel_parallel_for_wrapper<NameT, LambdaArgType>(KernelFunc);
#ifndef __SYCL_DEVICE_ONLY__
    detail::checkValueRange<Dims>(NumWorkItems);
    MNDRDesc.set(std::move(NumWorkItems));
    MKernel = detail::getSyclObjImpl(std::move(Kernel));
    setType(detail::CG::Kernel);
    setNDRangeUsed(false);
    if (!lambdaAndKernelHaveEqualName<NameT>()) {
      extractArgsAndReqs();
      MKernelName = getKernelName();
    } else
      StoreLambda<NameT, KernelType, Dims, LambdaArgType>(
          std::move(KernelFunc));
#endif
  }

  /// Defines and invokes a SYCL kernel function for the specified range and
  /// offsets.
  ///
  /// \param Kernel is a SYCL kernel that is executed on a SYCL device
  /// (except for the host device).
  /// \param NumWorkItems is a range defining indexing space.
  /// \param WorkItemOffset is an offset to be applied to each work item index.
  /// \param KernelFunc is a lambda that is used if device, queue is bound to,
  /// is a host device.
  template <typename KernelName = detail::auto_name, typename KernelType,
            int Dims>
  __SYCL2020_DEPRECATED("offsets are deprecated in SYCL 2020")
  void parallel_for(kernel Kernel, range<Dims> NumWorkItems,
                    id<Dims> WorkItemOffset, _KERNELFUNCPARAM(KernelFunc)) {
    throwIfActionIsCreated();
    // Ignore any set kernel bundles and use the one associated with the kernel
    setHandlerKernelBundle(Kernel);
    using NameT =
        typename detail::get_kernel_name_t<KernelName, KernelType>::name;
    verifyUsedKernelBundle(detail::KernelInfo<NameT>::getName());
    using LambdaArgType = sycl::detail::lambda_arg_type<KernelType, item<Dims>>;
    (void)Kernel;
    (void)NumWorkItems;
    (void)WorkItemOffset;
    kernel_parallel_for_wrapper<NameT, LambdaArgType>(KernelFunc);
#ifndef __SYCL_DEVICE_ONLY__
    detail::checkValueRange<Dims>(NumWorkItems, WorkItemOffset);
    MNDRDesc.set(std::move(NumWorkItems), std::move(WorkItemOffset));
    MKernel = detail::getSyclObjImpl(std::move(Kernel));
    setType(detail::CG::Kernel);
    setNDRangeUsed(false);
    if (!lambdaAndKernelHaveEqualName<NameT>()) {
      extractArgsAndReqs();
      MKernelName = getKernelName();
    } else
      StoreLambda<NameT, KernelType, Dims, LambdaArgType>(
          std::move(KernelFunc));
#endif
  }

  /// Defines and invokes a SYCL kernel function for the specified range and
  /// offsets.
  ///
  /// \param Kernel is a SYCL kernel that is executed on a SYCL device
  /// (except for the host device).
  /// \param NDRange is a ND-range defining global and local sizes as
  /// well as offset.
  /// \param KernelFunc is a lambda that is used if device, queue is bound to,
  /// is a host device.
  template <typename KernelName = detail::auto_name, typename KernelType,
            int Dims>
  void parallel_for(kernel Kernel, nd_range<Dims> NDRange,
                    _KERNELFUNCPARAM(KernelFunc)) {
    throwIfActionIsCreated();
    // Ignore any set kernel bundles and use the one associated with the kernel
    setHandlerKernelBundle(Kernel);
    using NameT =
        typename detail::get_kernel_name_t<KernelName, KernelType>::name;
    verifyUsedKernelBundle(detail::KernelInfo<NameT>::getName());
    using LambdaArgType =
        sycl::detail::lambda_arg_type<KernelType, nd_item<Dims>>;
    (void)Kernel;
    (void)NDRange;
    kernel_parallel_for_wrapper<NameT, LambdaArgType>(KernelFunc);
#ifndef __SYCL_DEVICE_ONLY__
    detail::checkValueRange<Dims>(NDRange);
    MNDRDesc.set(std::move(NDRange));
    MKernel = detail::getSyclObjImpl(std::move(Kernel));
    setType(detail::CG::Kernel);
    setNDRangeUsed(true);
    if (!lambdaAndKernelHaveEqualName<NameT>()) {
      extractArgsAndReqs();
      MKernelName = getKernelName();
    } else
      StoreLambda<NameT, KernelType, Dims, LambdaArgType>(
          std::move(KernelFunc));
#endif
  }

  /// Hierarchical kernel invocation method of a kernel.
  ///
  /// This version of \c parallel_for_work_group takes two parameters
  /// representing the same kernel. The first one - \c Kernel - is a
  /// compiled form of the second one - \c kernelFunc, which is the source form
  /// of the kernel. The same source kernel can be compiled multiple times
  /// yielding multiple kernel class objects accessible via the \c program class
  /// interface.
  ///
  /// \param Kernel is a compiled SYCL kernel.
  /// \param NumWorkGroups is a range describing the number of work-groups in
  /// each dimension.
  /// \param KernelFunc is a lambda representing kernel.
  template <typename KernelName = detail::auto_name, typename KernelType,
            int Dims>
  void parallel_for_work_group(kernel Kernel, range<Dims> NumWorkGroups,
                               _KERNELFUNCPARAM(KernelFunc)) {
    throwIfActionIsCreated();
    // Ignore any set kernel bundles and use the one associated with the kernel
    setHandlerKernelBundle(Kernel);
    using NameT =
        typename detail::get_kernel_name_t<KernelName, KernelType>::name;
    verifyUsedKernelBundle(detail::KernelInfo<NameT>::getName());
    using LambdaArgType =
        sycl::detail::lambda_arg_type<KernelType, group<Dims>>;
    (void)Kernel;
    (void)NumWorkGroups;
    kernel_parallel_for_work_group_wrapper<NameT, LambdaArgType>(KernelFunc);
#ifndef __SYCL_DEVICE_ONLY__
    detail::checkValueRange<Dims>(NumWorkGroups);
    MNDRDesc.setNumWorkGroups(NumWorkGroups);
    MKernel = detail::getSyclObjImpl(std::move(Kernel));
    StoreLambda<NameT, KernelType, Dims, LambdaArgType>(std::move(KernelFunc));
    setType(detail::CG::Kernel);
#endif // __SYCL_DEVICE_ONLY__
  }

  /// Hierarchical kernel invocation method of a kernel.
  ///
  /// This version of \c parallel_for_work_group takes two parameters
  /// representing the same kernel. The first one - \c Kernel - is a
  /// compiled form of the second one - \c kernelFunc, which is the source form
  /// of the kernel. The same source kernel can be compiled multiple times
  /// yielding multiple kernel class objects accessible via the \c program class
  /// interface.
  ///
  /// \param Kernel is a compiled SYCL kernel.
  /// \param NumWorkGroups is a range describing the number of work-groups in
  /// each dimension.
  /// \param WorkGroupSize is a range describing the size of work-groups in
  /// each dimension.
  /// \param KernelFunc is a lambda representing kernel.
  template <typename KernelName = detail::auto_name, typename KernelType,
            int Dims>
  void parallel_for_work_group(kernel Kernel, range<Dims> NumWorkGroups,
                               range<Dims> WorkGroupSize,
                               _KERNELFUNCPARAM(KernelFunc)) {
    throwIfActionIsCreated();
    // Ignore any set kernel bundles and use the one associated with the kernel
    setHandlerKernelBundle(Kernel);
    using NameT =
        typename detail::get_kernel_name_t<KernelName, KernelType>::name;
    verifyUsedKernelBundle(detail::KernelInfo<NameT>::getName());
    using LambdaArgType =
        sycl::detail::lambda_arg_type<KernelType, group<Dims>>;
    (void)Kernel;
    (void)NumWorkGroups;
    (void)WorkGroupSize;
    kernel_parallel_for_work_group_wrapper<NameT, LambdaArgType>(KernelFunc);
#ifndef __SYCL_DEVICE_ONLY__
    nd_range<Dims> ExecRange =
        nd_range<Dims>(NumWorkGroups * WorkGroupSize, WorkGroupSize);
    detail::checkValueRange<Dims>(ExecRange);
    MNDRDesc.set(std::move(ExecRange));
    MKernel = detail::getSyclObjImpl(std::move(Kernel));
    StoreLambda<NameT, KernelType, Dims, LambdaArgType>(std::move(KernelFunc));
    setType(detail::CG::Kernel);
#endif // __SYCL_DEVICE_ONLY__
  }

  template <typename KernelName = detail::auto_name, typename KernelType,
            typename PropertiesT>
  std::enable_if_t<
      ext::oneapi::experimental::is_property_list<PropertiesT>::value>
  single_task(PropertiesT Props, _KERNELFUNCPARAM(KernelFunc)) {
    single_task_lambda_impl<KernelName, KernelType, PropertiesT>(Props,
                                                                 KernelFunc);
  }

  template <typename KernelName = detail::auto_name, typename KernelType,
            typename PropertiesT>
  std::enable_if_t<
      ext::oneapi::experimental::is_property_list<PropertiesT>::value>
  parallel_for(range<1> NumWorkItems, PropertiesT Props,
               _KERNELFUNCPARAM(KernelFunc)) {
    parallel_for_lambda_impl<KernelName, KernelType, 1, PropertiesT>(
        NumWorkItems, Props, std::move(KernelFunc));
  }

  template <typename KernelName = detail::auto_name, typename KernelType,
            typename PropertiesT>
  std::enable_if_t<
      ext::oneapi::experimental::is_property_list<PropertiesT>::value>
  parallel_for(range<2> NumWorkItems, PropertiesT Props,
               _KERNELFUNCPARAM(KernelFunc)) {
    parallel_for_lambda_impl<KernelName, KernelType, 2, PropertiesT>(
        NumWorkItems, Props, std::move(KernelFunc));
  }

  template <typename KernelName = detail::auto_name, typename KernelType,
            typename PropertiesT>
  std::enable_if_t<
      ext::oneapi::experimental::is_property_list<PropertiesT>::value>
  parallel_for(range<3> NumWorkItems, PropertiesT Props,
               _KERNELFUNCPARAM(KernelFunc)) {
    parallel_for_lambda_impl<KernelName, KernelType, 3, PropertiesT>(
        NumWorkItems, Props, std::move(KernelFunc));
  }

  template <typename KernelName = detail::auto_name, typename KernelType,
            typename PropertiesT, int Dims>
  std::enable_if_t<
      ext::oneapi::experimental::is_property_list<PropertiesT>::value>
  parallel_for(nd_range<Dims> Range, PropertiesT Properties,
               _KERNELFUNCPARAM(KernelFunc)) {
    parallel_for_impl<KernelName>(Range, Properties, std::move(KernelFunc));
  }

  /// Reductions @{

  template <typename KernelName = detail::auto_name, typename PropertiesT,
            typename... RestT>
  std::enable_if_t<
      (sizeof...(RestT) > 1) &&
      detail::AreAllButLastReductions<RestT...>::value &&
      ext::oneapi::experimental::is_property_list<PropertiesT>::value>
  parallel_for(range<1> Range, PropertiesT Properties, RestT &&...Rest) {
    throwIfGraphAssociated<ext::oneapi::experimental::detail::
                               UnsupportedGraphFeatures::sycl_reductions>();
    detail::reduction_parallel_for<KernelName>(*this, Range, Properties,
                                               std::forward<RestT>(Rest)...);
  }

  template <typename KernelName = detail::auto_name, typename PropertiesT,
            typename... RestT>
  std::enable_if_t<
      (sizeof...(RestT) > 1) &&
      detail::AreAllButLastReductions<RestT...>::value &&
      ext::oneapi::experimental::is_property_list<PropertiesT>::value>
  parallel_for(range<2> Range, PropertiesT Properties, RestT &&...Rest) {
    throwIfGraphAssociated<ext::oneapi::experimental::detail::
                               UnsupportedGraphFeatures::sycl_reductions>();
    detail::reduction_parallel_for<KernelName>(*this, Range, Properties,
                                               std::forward<RestT>(Rest)...);
  }

  template <typename KernelName = detail::auto_name, typename PropertiesT,
            typename... RestT>
  std::enable_if_t<
      (sizeof...(RestT) > 1) &&
      detail::AreAllButLastReductions<RestT...>::value &&
      ext::oneapi::experimental::is_property_list<PropertiesT>::value>
  parallel_for(range<3> Range, PropertiesT Properties, RestT &&...Rest) {
    throwIfGraphAssociated<ext::oneapi::experimental::detail::
                               UnsupportedGraphFeatures::sycl_reductions>();
    detail::reduction_parallel_for<KernelName>(*this, Range, Properties,
                                               std::forward<RestT>(Rest)...);
  }

  template <typename KernelName = detail::auto_name, typename... RestT>
  std::enable_if_t<detail::AreAllButLastReductions<RestT...>::value>
  parallel_for(range<1> Range, RestT &&...Rest) {
    parallel_for<KernelName>(Range,
                             ext::oneapi::experimental::empty_properties_t{},
                             std::forward<RestT>(Rest)...);
  }

  template <typename KernelName = detail::auto_name, typename... RestT>
  std::enable_if_t<detail::AreAllButLastReductions<RestT...>::value>
  parallel_for(range<2> Range, RestT &&...Rest) {
    parallel_for<KernelName>(Range,
                             ext::oneapi::experimental::empty_properties_t{},
                             std::forward<RestT>(Rest)...);
  }

  template <typename KernelName = detail::auto_name, typename... RestT>
  std::enable_if_t<detail::AreAllButLastReductions<RestT...>::value>
  parallel_for(range<3> Range, RestT &&...Rest) {
    parallel_for<KernelName>(Range,
                             ext::oneapi::experimental::empty_properties_t{},
                             std::forward<RestT>(Rest)...);
  }

  template <typename KernelName = detail::auto_name, int Dims,
            typename PropertiesT, typename... RestT>
  std::enable_if_t<
      (sizeof...(RestT) > 1) &&
      detail::AreAllButLastReductions<RestT...>::value &&
      ext::oneapi::experimental::is_property_list<PropertiesT>::value>
  parallel_for(nd_range<Dims> Range, PropertiesT Properties, RestT &&...Rest) {
    throwIfGraphAssociated<ext::oneapi::experimental::detail::
                               UnsupportedGraphFeatures::sycl_reductions>();
    detail::reduction_parallel_for<KernelName>(*this, Range, Properties,
                                               std::forward<RestT>(Rest)...);
  }

  template <typename KernelName = detail::auto_name, int Dims,
            typename... RestT>
  std::enable_if_t<detail::AreAllButLastReductions<RestT...>::value>
  parallel_for(nd_range<Dims> Range, RestT &&...Rest) {
    parallel_for<KernelName>(Range,
                             ext::oneapi::experimental::empty_properties_t{},
                             std::forward<RestT>(Rest)...);
  }

  /// }@

  template <typename KernelName = detail::auto_name, typename KernelType,
            int Dims, typename PropertiesT>
  void parallel_for_work_group(range<Dims> NumWorkGroups, PropertiesT Props,
                               _KERNELFUNCPARAM(KernelFunc)) {
    parallel_for_work_group_lambda_impl<KernelName, KernelType, Dims,
                                        PropertiesT>(NumWorkGroups, Props,
                                                     KernelFunc);
  }

  template <typename KernelName = detail::auto_name, typename KernelType,
            int Dims, typename PropertiesT>
  void parallel_for_work_group(range<Dims> NumWorkGroups,
                               range<Dims> WorkGroupSize, PropertiesT Props,
                               _KERNELFUNCPARAM(KernelFunc)) {
    parallel_for_work_group_lambda_impl<KernelName, KernelType, Dims,
                                        PropertiesT>(
        NumWorkGroups, WorkGroupSize, Props, KernelFunc);
  }

  // Clean up KERNELFUNC macro.
#undef _KERNELFUNCPARAM

  // Explicit copy operations API

  /// Copies the content of memory object accessed by Src into the memory
  /// pointed by Dst.
  ///
  /// Source must have at least as many bytes as the range accessed by Dst.
  ///
  /// \param Src is a source SYCL accessor.
  /// \param Dst is a smart pointer to destination memory.
  template <typename T_Src, typename T_Dst, int Dims, access::mode AccessMode,
            access::target AccessTarget,
            access::placeholder IsPlaceholder = access::placeholder::false_t>
  void copy(accessor<T_Src, Dims, AccessMode, AccessTarget, IsPlaceholder> Src,
            std::shared_ptr<T_Dst> Dst) {
    if (Src.is_placeholder())
      checkIfPlaceholderIsBoundToHandler(Src);

    throwIfActionIsCreated();
    static_assert(isValidTargetForExplicitOp(AccessTarget),
                  "Invalid accessor target for the copy method.");
    static_assert(isValidModeForSourceAccessor(AccessMode),
                  "Invalid accessor mode for the copy method.");
    // Make sure data shared_ptr points to is not released until we finish
    // work with it.
    CGData.MSharedPtrStorage.push_back(Dst);
    typename std::shared_ptr<T_Dst>::element_type *RawDstPtr = Dst.get();
    copy(Src, RawDstPtr);
  }

  /// Copies the content of memory pointed by Src into the memory object
  /// accessed by Dst.
  ///
  /// Source must have at least as many bytes as the range accessed by Dst.
  ///
  /// \param Src is a smart pointer to source memory.
  /// \param Dst is a destination SYCL accessor.
  template <typename T_Src, typename T_Dst, int Dims, access::mode AccessMode,
            access::target AccessTarget,
            access::placeholder IsPlaceholder = access::placeholder::false_t>
  void
  copy(std::shared_ptr<T_Src> Src,
       accessor<T_Dst, Dims, AccessMode, AccessTarget, IsPlaceholder> Dst) {
    if (Dst.is_placeholder())
      checkIfPlaceholderIsBoundToHandler(Dst);

    throwIfActionIsCreated();
    static_assert(isValidTargetForExplicitOp(AccessTarget),
                  "Invalid accessor target for the copy method.");
    static_assert(isValidModeForDestinationAccessor(AccessMode),
                  "Invalid accessor mode for the copy method.");
    // TODO: Add static_assert with is_device_copyable when vec is
    // device-copyable.
    // Make sure data shared_ptr points to is not released until we finish
    // work with it.
    CGData.MSharedPtrStorage.push_back(Src);
    typename std::shared_ptr<T_Src>::element_type *RawSrcPtr = Src.get();
    copy(RawSrcPtr, Dst);
  }

  /// Copies the content of memory object accessed by Src into the memory
  /// pointed by Dst.
  ///
  /// Source must have at least as many bytes as the range accessed by Dst.
  ///
  /// \param Src is a source SYCL accessor.
  /// \param Dst is a pointer to destination memory.
  template <typename T_Src, typename T_Dst, int Dims, access::mode AccessMode,
            access::target AccessTarget,
            access::placeholder IsPlaceholder = access::placeholder::false_t>
  void copy(accessor<T_Src, Dims, AccessMode, AccessTarget, IsPlaceholder> Src,
            T_Dst *Dst) {
    if (Src.is_placeholder())
      checkIfPlaceholderIsBoundToHandler(Src);

    throwIfActionIsCreated();
    static_assert(isValidTargetForExplicitOp(AccessTarget),
                  "Invalid accessor target for the copy method.");
    static_assert(isValidModeForSourceAccessor(AccessMode),
                  "Invalid accessor mode for the copy method.");
    setType(detail::CG::CopyAccToPtr);

    detail::AccessorBaseHost *AccBase = (detail::AccessorBaseHost *)&Src;
    detail::AccessorImplPtr AccImpl = detail::getSyclObjImpl(*AccBase);

    CGData.MRequirements.push_back(AccImpl.get());
    MSrcPtr = static_cast<void *>(AccImpl.get());
    MDstPtr = static_cast<void *>(Dst);
    // Store copy of accessor to the local storage to make sure it is alive
    // until we finish
    CGData.MAccStorage.push_back(std::move(AccImpl));
  }

  /// Copies the content of memory pointed by Src into the memory object
  /// accessed by Dst.
  ///
  /// Source must have at least as many bytes as the range accessed by Dst.
  ///
  /// \param Src is a pointer to source memory.
  /// \param Dst is a destination SYCL accessor.
  template <typename T_Src, typename T_Dst, int Dims, access::mode AccessMode,
            access::target AccessTarget,
            access::placeholder IsPlaceholder = access::placeholder::false_t>
  void
  copy(const T_Src *Src,
       accessor<T_Dst, Dims, AccessMode, AccessTarget, IsPlaceholder> Dst) {
    if (Dst.is_placeholder())
      checkIfPlaceholderIsBoundToHandler(Dst);

    throwIfActionIsCreated();
    static_assert(isValidTargetForExplicitOp(AccessTarget),
                  "Invalid accessor target for the copy method.");
    static_assert(isValidModeForDestinationAccessor(AccessMode),
                  "Invalid accessor mode for the copy method.");
    // TODO: Add static_assert with is_device_copyable when vec is
    // device-copyable.

    setType(detail::CG::CopyPtrToAcc);

    detail::AccessorBaseHost *AccBase = (detail::AccessorBaseHost *)&Dst;
    detail::AccessorImplPtr AccImpl = detail::getSyclObjImpl(*AccBase);

    CGData.MRequirements.push_back(AccImpl.get());
    MSrcPtr = const_cast<T_Src *>(Src);
    MDstPtr = static_cast<void *>(AccImpl.get());
    // Store copy of accessor to the local storage to make sure it is alive
    // until we finish
    CGData.MAccStorage.push_back(std::move(AccImpl));
  }

  /// Copies the content of memory object accessed by Src to the memory
  /// object accessed by Dst.
  ///
  /// Dst must have at least as many bytes as the range accessed by Src.
  ///
  /// \param Src is a source SYCL accessor.
  /// \param Dst is a destination SYCL accessor.
  template <
      typename T_Src, int Dims_Src, access::mode AccessMode_Src,
      access::target AccessTarget_Src, typename T_Dst, int Dims_Dst,
      access::mode AccessMode_Dst, access::target AccessTarget_Dst,
      access::placeholder IsPlaceholder_Src = access::placeholder::false_t,
      access::placeholder IsPlaceholder_Dst = access::placeholder::false_t>
  void copy(accessor<T_Src, Dims_Src, AccessMode_Src, AccessTarget_Src,
                     IsPlaceholder_Src>
                Src,
            accessor<T_Dst, Dims_Dst, AccessMode_Dst, AccessTarget_Dst,
                     IsPlaceholder_Dst>
                Dst) {
    if (Src.is_placeholder())
      checkIfPlaceholderIsBoundToHandler(Src);
    if (Dst.is_placeholder())
      checkIfPlaceholderIsBoundToHandler(Dst);

    throwIfActionIsCreated();
    static_assert(isValidTargetForExplicitOp(AccessTarget_Src),
                  "Invalid source accessor target for the copy method.");
    static_assert(isValidTargetForExplicitOp(AccessTarget_Dst),
                  "Invalid destination accessor target for the copy method.");
    static_assert(isValidModeForSourceAccessor(AccessMode_Src),
                  "Invalid source accessor mode for the copy method.");
    static_assert(isValidModeForDestinationAccessor(AccessMode_Dst),
                  "Invalid destination accessor mode for the copy method.");
    if (Dst.get_size() < Src.get_size())
      throw sycl::invalid_object_error(
          "The destination accessor size is too small to copy the memory into.",
          PI_ERROR_INVALID_OPERATION);

    if (copyAccToAccHelper(Src, Dst))
      return;
    setType(detail::CG::CopyAccToAcc);

    detail::AccessorBaseHost *AccBaseSrc = (detail::AccessorBaseHost *)&Src;
    detail::AccessorImplPtr AccImplSrc = detail::getSyclObjImpl(*AccBaseSrc);

    detail::AccessorBaseHost *AccBaseDst = (detail::AccessorBaseHost *)&Dst;
    detail::AccessorImplPtr AccImplDst = detail::getSyclObjImpl(*AccBaseDst);

    CGData.MRequirements.push_back(AccImplSrc.get());
    CGData.MRequirements.push_back(AccImplDst.get());
    MSrcPtr = AccImplSrc.get();
    MDstPtr = AccImplDst.get();
    // Store copy of accessor to the local storage to make sure it is alive
    // until we finish
    CGData.MAccStorage.push_back(std::move(AccImplSrc));
    CGData.MAccStorage.push_back(std::move(AccImplDst));
  }

  /// Provides guarantees that the memory object accessed via Acc is updated
  /// on the host after command group object execution is complete.
  ///
  /// \param Acc is a SYCL accessor that needs to be updated on host.
  template <typename T, int Dims, access::mode AccessMode,
            access::target AccessTarget,
            access::placeholder IsPlaceholder = access::placeholder::false_t>
  void
  update_host(accessor<T, Dims, AccessMode, AccessTarget, IsPlaceholder> Acc) {
    if (Acc.is_placeholder())
      checkIfPlaceholderIsBoundToHandler(Acc);

    throwIfActionIsCreated();
    static_assert(isValidTargetForExplicitOp(AccessTarget),
                  "Invalid accessor target for the update_host method.");
    setType(detail::CG::UpdateHost);

    detail::AccessorBaseHost *AccBase = (detail::AccessorBaseHost *)&Acc;
    detail::AccessorImplPtr AccImpl = detail::getSyclObjImpl(*AccBase);

    MDstPtr = static_cast<void *>(AccImpl.get());
    CGData.MRequirements.push_back(AccImpl.get());
    CGData.MAccStorage.push_back(std::move(AccImpl));
  }

public:
  /// Fills memory pointed by accessor with the pattern given.
  ///
  /// If the operation is submitted to queue associated with OpenCL device and
  /// accessor points to one dimensional memory object then use special type for
  /// filling. Otherwise fill using regular kernel.
  ///
  /// \param Dst is a destination SYCL accessor.
  /// \param Pattern is a value to be used to fill the memory.
  template <typename T, int Dims, access::mode AccessMode,
            access::target AccessTarget,
            access::placeholder IsPlaceholder = access::placeholder::false_t,
            typename PropertyListT = property_list>
  void
  fill(accessor<T, Dims, AccessMode, AccessTarget, IsPlaceholder, PropertyListT>
           Dst,
       const T &Pattern) {
    if (Dst.is_placeholder())
      checkIfPlaceholderIsBoundToHandler(Dst);

    throwIfActionIsCreated();
    setUserFacingNodeType(ext::oneapi::experimental::node_type::memfill);
    // TODO add check:T must be an integral scalar value or a SYCL vector type
    static_assert(isValidTargetForExplicitOp(AccessTarget),
                  "Invalid accessor target for the fill method.");
    // CG::Fill will result in piEnqueuFillBuffer/Image which requires that mem
    // data is contiguous. Thus we check range and offset when dim > 1
    // Images don't allow ranged accessors and are fine.
    if constexpr (isBackendSupportedFillSize(sizeof(T)) &&
                  ((Dims <= 1) || isImageOrImageArray(AccessTarget))) {
      StageFillCG(Dst, Pattern);
    } else if constexpr (Dims == 0) {
      // Special case for zero-dim accessors.
      parallel_for<__fill<T, Dims, AccessMode, AccessTarget, IsPlaceholder>>(
          range<1>(1), [=](id<1>) { Dst = Pattern; });
    } else {
      // Dim > 1
      bool OffsetUsable = (Dst.get_offset() == sycl::id<Dims>{});
      detail::AccessorBaseHost *AccBase = (detail::AccessorBaseHost *)&Dst;
      bool RangesUsable =
          (AccBase->getAccessRange() == AccBase->getMemoryRange());
      if (OffsetUsable && RangesUsable &&
          isBackendSupportedFillSize(sizeof(T))) {
        StageFillCG(Dst, Pattern);
      } else {
        range<Dims> Range = Dst.get_range();
        parallel_for<__fill<T, Dims, AccessMode, AccessTarget, IsPlaceholder>>(
            Range, [=](id<Dims> Index) { Dst[Index] = Pattern; });
      }
    }
  }

  /// Fills the specified memory with the specified pattern.
  ///
  /// \param Ptr is the pointer to the memory to fill
  /// \param Pattern is the pattern to fill into the memory.  T should be
  /// device copyable.
  /// \param Count is the number of times to fill Pattern into Ptr.
  template <typename T> void fill(void *Ptr, const T &Pattern, size_t Count) {
    throwIfActionIsCreated();
    setUserFacingNodeType(ext::oneapi::experimental::node_type::memfill);
    static_assert(is_device_copyable<T>::value,
                  "Pattern must be device copyable");
    parallel_for<__usmfill<T>>(range<1>(Count), [=](id<1> Index) {
      T *CastedPtr = static_cast<T *>(Ptr);
      CastedPtr[Index] = Pattern;
    });
  }

  /// Prevents any commands submitted afterward to this queue from executing
  /// until all commands previously submitted to this queue have entered the
  /// complete state.
  void ext_oneapi_barrier() {
    throwIfActionIsCreated();
    setType(detail::CG::Barrier);
  }

  /// Prevents any commands submitted afterward to this queue from executing
  /// until all events in WaitList have entered the complete state. If WaitList
  /// is empty, then the barrier has no effect.
  ///
  /// \param WaitList is a vector of valid SYCL events that need to complete
  /// before barrier command can be executed.
  void ext_oneapi_barrier(const std::vector<event> &WaitList);

  /// Copies data from one memory region to another, each is either a host
  /// pointer or a pointer within USM allocation accessible on this handler's
  /// device.
  /// No operations is done if \p Count is zero. An exception is thrown if
  /// either \p Dest or \p Src is nullptr. The behavior is undefined if any of
  /// the pointer parameters is invalid.
  ///
  /// \param Dest is a USM pointer to the destination memory.
  /// \param Src is a USM pointer to the source memory.
  /// \param Count is a number of bytes to copy.
  void memcpy(void *Dest, const void *Src, size_t Count);

  /// Copies data from one memory region to another, each is either a host
  /// pointer or a pointer within USM allocation accessible on this handler's
  /// device.
  /// No operations is done if \p Count is zero. An exception is thrown if
  /// either \p Dest or \p Src is nullptr. The behavior is undefined if any of
  /// the pointer parameters is invalid.
  ///
  /// \param Src is a USM pointer to the source memory.
  /// \param Dest is a USM pointer to the destination memory.
  /// \param Count is a number of elements of type T to copy.
  template <typename T> void copy(const T *Src, T *Dest, size_t Count) {
    this->memcpy(Dest, Src, Count * sizeof(T));
  }

  /// Fills the memory pointed by a USM pointer with the value specified.
  /// No operations is done if \p Count is zero. An exception is thrown if \p
  /// Dest is nullptr. The behavior is undefined if \p Dest is invalid.
  ///
  /// \param Dest is a USM pointer to the memory to fill.
  /// \param Value is a value to be set. Value is cast as an unsigned char.
  /// \param Count is a number of bytes to fill.
  void memset(void *Dest, int Value, size_t Count);

  /// Provides hints to the runtime library that data should be made available
  /// on a device earlier than Unified Shared Memory would normally require it
  /// to be available.
  ///
  /// \param Ptr is a USM pointer to the memory to be prefetched to the device.
  /// \param Count is a number of bytes to be prefetched.
  void prefetch(const void *Ptr, size_t Count);

  /// Provides additional information to the underlying runtime about how
  /// different allocations are used.
  ///
  /// \param Ptr is a USM pointer to the allocation.
  /// \param Length is a number of bytes in the allocation.
  /// \param Advice is a device-defined advice for the specified allocation.
  void mem_advise(const void *Ptr, size_t Length, int Advice);

  /// Copies data from one 2D memory region to another, both pointed by
  /// USM pointers.
  /// No operations is done if \p Width or \p Height is zero. An exception is
  /// thrown if either \p Dest or \p Src is nullptr or if \p Width is strictly
  /// greater than either \p DestPitch or \p SrcPitch. The behavior is undefined
  /// if any of the pointer parameters is invalid.
  ///
  /// NOTE: Function is dependent to prevent the fallback kernels from
  /// materializing without the use of the function.
  ///
  /// \param Dest is a USM pointer to the destination memory.
  /// \param DestPitch is the pitch of the rows in \p Dest.
  /// \param Src is a USM pointer to the source memory.
  /// \param SrcPitch is the pitch of the rows in \p Src.
  /// \param Width is the width in bytes of the 2D region to copy.
  /// \param Height is the height in number of row of the 2D region to copy.
  template <typename T = unsigned char,
            typename = std::enable_if_t<std::is_same_v<T, unsigned char>>>
  void ext_oneapi_memcpy2d(void *Dest, size_t DestPitch, const void *Src,
                           size_t SrcPitch, size_t Width, size_t Height);

  /// Copies data from one 2D memory region to another, both pointed by
  /// USM pointers.
  /// No operations is done if \p Width or \p Height is zero. An exception is
  /// thrown if either \p Dest or \p Src is nullptr or if \p Width is strictly
  /// greater than either \p DestPitch or \p SrcPitch. The behavior is undefined
  /// if any of the pointer parameters is invalid.
  ///
  /// \param Src is a USM pointer to the source memory.
  /// \param SrcPitch is the pitch of the rows in \p Src.
  /// \param Dest is a USM pointer to the destination memory.
  /// \param DestPitch is the pitch of the rows in \p Dest.
  /// \param Width is the width in number of elements of the 2D region to copy.
  /// \param Height is the height in number of rows of the 2D region to copy.
  template <typename T>
  void ext_oneapi_copy2d(const T *Src, size_t SrcPitch, T *Dest,
                         size_t DestPitch, size_t Width, size_t Height);

  /// Fills the memory pointed by a USM pointer with the value specified.
  /// No operations is done if \p Width or \p Height is zero. An exception is
  /// thrown if either \p Dest or \p Src is nullptr or if \p Width is strictly
  /// greater than \p DestPitch. The behavior is undefined if any of the pointer
  /// parameters is invalid.
  ///
  /// NOTE: Function is dependent to prevent the fallback kernels from
  /// materializing without the use of the function.
  ///
  /// \param Dest is a USM pointer to the destination memory.
  /// \param DestPitch is the pitch of the rows in \p Dest.
  /// \param Value is the value to fill into the region in \p Dest. Value is
  /// cast as an unsigned char.
  /// \param Width is the width in number of elements of the 2D region to fill.
  /// \param Height is the height in number of rows of the 2D region to fill.
  template <typename T = unsigned char,
            typename = std::enable_if_t<std::is_same_v<T, unsigned char>>>
  void ext_oneapi_memset2d(void *Dest, size_t DestPitch, int Value,
                           size_t Width, size_t Height);

  /// Fills the memory pointed by a USM pointer with the value specified.
  /// No operations is done if \p Width or \p Height is zero. An exception is
  /// thrown if either \p Dest or \p Src is nullptr or if \p Width is strictly
  /// greater than \p DestPitch. The behavior is undefined if any of the pointer
  /// parameters is invalid.
  ///
  /// \param Dest is a USM pointer to the destination memory.
  /// \param DestPitch is the pitch of the rows in \p Dest.
  /// \param Pattern is the pattern to fill into the memory.  T should be
  /// device copyable.
  /// \param Width is the width in number of elements of the 2D region to fill.
  /// \param Height is the height in number of rows of the 2D region to fill.
  template <typename T>
  void ext_oneapi_fill2d(void *Dest, size_t DestPitch, const T &Pattern,
                         size_t Width, size_t Height);

  /// Copies data from a USM memory region to a device_global.
  /// Throws an exception if the copy operation intends to write outside the
  /// memory range \p Dest, as specified through \p NumBytes and \p DestOffset.
  ///
  /// \param Dest is the destination device_glboal.
  /// \param Src is a USM pointer to the source memory.
  /// \param NumBytes is a number of bytes to copy.
  /// \param DestOffset is the offset into \p Dest to copy to.
  template <typename T, typename PropertyListT>
  void memcpy(ext::oneapi::experimental::device_global<T, PropertyListT> &Dest,
              const void *Src, size_t NumBytes = sizeof(T),
              size_t DestOffset = 0) {
    throwIfGraphAssociated<
        ext::oneapi::experimental::detail::UnsupportedGraphFeatures::
            sycl_ext_oneapi_device_global>();
    if (sizeof(T) < DestOffset + NumBytes)
      throw sycl::exception(make_error_code(errc::invalid),
                            "Copy to device_global is out of bounds.");

    constexpr bool IsDeviceImageScoped = PropertyListT::template has_property<
        ext::oneapi::experimental::device_image_scope_key>();

    if (!detail::isDeviceGlobalUsedInKernel(&Dest)) {
      // If the corresponding device_global isn't used in any kernels, we fall
      // back to doing the memory operation on host-only.
      memcpyToHostOnlyDeviceGlobal(&Dest, Src, sizeof(T), IsDeviceImageScoped,
                                   NumBytes, DestOffset);
      return;
    }

    memcpyToDeviceGlobal(&Dest, Src, IsDeviceImageScoped, NumBytes, DestOffset);
  }

  /// Copies data from a device_global to USM memory.
  /// Throws an exception if the copy operation intends to read outside the
  /// memory range \p Src, as specified through \p NumBytes and \p SrcOffset.
  ///
  /// \param Dest is a USM pointer to copy to.
  /// \param Src is the source device_global.
  /// \param NumBytes is a number of bytes to copy.
  /// \param SrcOffset is the offset into \p Src to copy from.
  template <typename T, typename PropertyListT>
  void
  memcpy(void *Dest,
         const ext::oneapi::experimental::device_global<T, PropertyListT> &Src,
         size_t NumBytes = sizeof(T), size_t SrcOffset = 0) {
    throwIfGraphAssociated<
        ext::oneapi::experimental::detail::UnsupportedGraphFeatures::
            sycl_ext_oneapi_device_global>();
    if (sizeof(T) < SrcOffset + NumBytes)
      throw sycl::exception(make_error_code(errc::invalid),
                            "Copy from device_global is out of bounds.");

    constexpr bool IsDeviceImageScoped = PropertyListT::template has_property<
        ext::oneapi::experimental::device_image_scope_key>();

    if (!detail::isDeviceGlobalUsedInKernel(&Src)) {
      // If the corresponding device_global isn't used in any kernels, we fall
      // back to doing the memory operation on host-only.
      memcpyFromHostOnlyDeviceGlobal(Dest, &Src, IsDeviceImageScoped, NumBytes,
                                     SrcOffset);
      return;
    }

    memcpyFromDeviceGlobal(Dest, &Src, IsDeviceImageScoped, NumBytes,
                           SrcOffset);
  }

  /// Copies elements of type `std::remove_all_extents_t<T>` from a USM memory
  /// region to a device_global.
  /// Throws an exception if the copy operation intends to write outside the
  /// memory range \p Dest, as specified through \p Count and \p StartIndex.
  ///
  /// \param Src is a USM pointer to the source memory.
  /// \param Dest is the destination device_glboal.
  /// \param Count is a number of elements to copy.
  /// \param StartIndex is the index of the first element in \p Dest to copy to.
  template <typename T, typename PropertyListT>
  void copy(const std::remove_all_extents_t<T> *Src,
            ext::oneapi::experimental::device_global<T, PropertyListT> &Dest,
            size_t Count = sizeof(T) / sizeof(std::remove_all_extents_t<T>),
            size_t StartIndex = 0) {
    this->memcpy(Dest, Src, Count * sizeof(std::remove_all_extents_t<T>),
                 StartIndex * sizeof(std::remove_all_extents_t<T>));
  }

  /// Copies elements of type `std::remove_all_extents_t<T>` from a
  /// device_global to a USM memory region.
  /// Throws an exception if the copy operation intends to write outside the
  /// memory range \p Src, as specified through \p Count and \p StartIndex.
  ///
  /// \param Src is the source device_global.
  /// \param Dest is a USM pointer to copy to.
  /// \param Count is a number of elements to copy.
  /// \param StartIndex is the index of the first element in \p Src to copy
  ///        from.
  template <typename T, typename PropertyListT>
  void
  copy(const ext::oneapi::experimental::device_global<T, PropertyListT> &Src,
       std::remove_all_extents_t<T> *Dest,
       size_t Count = sizeof(T) / sizeof(std::remove_all_extents_t<T>),
       size_t StartIndex = 0) {
    this->memcpy(Dest, Src, Count * sizeof(std::remove_all_extents_t<T>),
                 StartIndex * sizeof(std::remove_all_extents_t<T>));
  }
  /// Executes a command_graph.
  ///
  /// \param Graph Executable command_graph to run
  void ext_oneapi_graph(ext::oneapi::experimental::command_graph<
                        ext::oneapi::experimental::graph_state::executable>
                            Graph);

  /// Copies data from one memory region to another, where \p Src is a USM
  /// pointer and \p Dest is an opaque image memory handle. An exception is
  /// thrown if either \p Src is nullptr or \p Dest is incomplete. The behavior
  /// is undefined if \p Desc is inconsistent with the allocated memory region.
  ///
  /// \param Src is a USM pointer to the source memory.
  /// \param Dest is an opaque image memory handle to the destination memory.
  /// \param DestImgDesc is the image descriptor
  void ext_oneapi_copy(
      void *Src, ext::oneapi::experimental::image_mem_handle Dest,
      const ext::oneapi::experimental::image_descriptor &DestImgDesc);

  /// Copies data from one memory region to another, where \p Src is a USM
  /// pointer and \p Dest is an opaque image memory handle. Allows for a
  /// sub-region copy, where \p SrcOffset , \p DestOffset , and \p CopyExtent
  /// are used to determine the sub-region. Pixel size is determined
  /// by \p DestImgDesc
  /// An exception is thrown if either \p Src is nullptr or \p Dest is
  /// incomplete.
  ///
  /// \param Src is a USM pointer to the source memory.
  /// \param SrcOffset is an offset from the origin where the x, y, and z
  ///                  components are measured in bytes, rows, and slices
  ///                  respectively
  /// \param SrcExtent is the extent of the source memory to copy, measured in
  ///                  pixels (pixel size determined by \p DestImgDesc )
  /// \param Dest is an opaque image memory handle to the destination memory.
  /// \param DestOffset is an offset from the destination origin measured in
  ///                   pixels (pixel size determined by \p DestImgDesc )
  /// \param DestImgDesc is the destination image descriptor
  /// \param CopyExtent is the width, height, and depth of the region to copy
  ///               measured in pixels as determined by \p DestImgDesc
  void ext_oneapi_copy(
      void *Src, sycl::range<3> SrcOffset, sycl::range<3> SrcExtent,
      ext::oneapi::experimental::image_mem_handle Dest,
      sycl::range<3> DestOffset,
      const ext::oneapi::experimental::image_descriptor &DestImgDesc,
      sycl::range<3> CopyExtent);

  /// Copies data from one memory region to another, where \p Src is an opaque
  /// image memory handle and \p Dest is a USM pointer.
  /// An exception is thrown if either \p Src is incomplete or \p Dest is
  /// nullptr. The behavior is undefined if \p Desc is inconsistent with the
  /// allocated memory region.
  ///
  /// \param Src is an opaque image memory handle to the source memory.
  /// \param Dest is a USM pointer to the destination memory.
  /// \param SrcImgDesc is the source image descriptor
  void ext_oneapi_copy(
      ext::oneapi::experimental::image_mem_handle Src, void *Dest,
      const ext::oneapi::experimental::image_descriptor &SrcImgDesc);

  /// Copies data from one memory region to another, where \p Src is an opaque
  /// image memory handle and \p Dest is a USM pointer. Allows for a
  /// sub-region copy, where \p SrcOffset , \p DestOffset , and \p Extent are
  /// used to determine the sub-region.  Pixel size is determined
  /// by \p SrcImgDesc
  /// An exception is thrown if either \p Src is nullptr or \p Dest is
  /// incomplete.
  ///
  /// \param Src is an opaque image memory handle to the source memory.
  /// \param SrcOffset is an offset from the origin of source measured in pixels
  ///                   (pixel size determined by \p SrcImgDesc )
  /// \param SrcImgDesc is the source image descriptor
  /// \param Dest is a USM pointer to the destination memory.
  /// \param DestOffset is an offset from the destination origin where the
  ///                  x, y, and z components are measured in bytes, rows,
  ///                  and slices respectively
  /// \param DestExtent is the extent of the dest memory to copy, measured in
  ///                  pixels (pixel size determined by \p DestImgDesc )
  /// \param CopyExtent is the width, height, and depth of the region to copy
  ///               measured in pixels (pixel size determined by
  ///               \p SrcImgDesc )
  void
  ext_oneapi_copy(ext::oneapi::experimental::image_mem_handle Src,
                  sycl::range<3> SrcOffset,
                  const ext::oneapi::experimental::image_descriptor &SrcImgDesc,
                  void *Dest, sycl::range<3> DestOffset,
                  sycl::range<3> DestExtent, sycl::range<3> CopyExtent);

  /// Copies data from one memory region to another, where \p Src and \p Dest
  /// are USM pointers. An exception is thrown if either \p Src is nullptr, \p
  /// Dest is nullptr, or \p Pitch is inconsistent with hardware requirements.
  /// The behavior is undefined if \p Desc is inconsistent with the allocated
  /// memory region.
  ///
  /// \param Src is a USM pointer to the source memory.
  /// \param Dest is a USM pointer to the destination memory.
  /// \param DeviceImgDesc is the image descriptor (format, order, dimensions).
  /// \param DeviceRowPitch is the pitch of the rows on the device.
  void ext_oneapi_copy(
      void *Src, void *Dest,
      const ext::oneapi::experimental::image_descriptor &DeviceImgDesc,
      size_t DeviceRowPitch);

  /// Copies data from device to device memory, where \p Src and \p Dest
  /// are opaque image memory handles.
  /// An exception is thrown if either \p Src or \p Dest is incomplete
  ///
  /// \param Src is an opaque image memory handle to the source memory.
  /// \param Dest is an opaque image memory handle to the destination memory.
  /// \param ImageDesc is the source image descriptor
  void
  ext_oneapi_copy(ext::oneapi::experimental::image_mem_handle Src,
                  ext::oneapi::experimental::image_mem_handle Dest,
                  const ext::oneapi::experimental::image_descriptor &ImageDesc);

  /// Copies data from one memory region to another, where \p Src and \p Dest
  /// are USM pointers. Allows for a sub-region copy, where \p SrcOffset ,
  /// \p DestOffset , and \p Extent are used to determine the sub-region.
  /// Pixel size is determined by \p DestImgDesc
  /// An exception is thrown if either \p Src is nullptr or \p Dest is
  /// incomplete.
  ///
  /// \param Src is a USM pointer to the source memory.
  /// \param SrcOffset is an destination offset from the origin where the
  ///                  x, y, and z components are measured in bytes, rows,
  ///                  and slices respectively
  /// \param Dest is a USM pointer to the destination memory.
  /// \param DestOffset is an destination offset from the origin where the
  ///                  x, y, and z components are measured in bytes, rows,
  ///                  and slices respectively
  /// \param DeviceImgDesc is the device image descriptor
  /// \param DeviceRowPitch is the row pitch on the device
  /// \param HostExtent is the extent of the dest memory to copy, measured in
  ///                  pixels (pixel size determined by \p DeviceImgDesc )
  /// \param CopyExtent is the width, height, and depth of the region to copy
  ///               measured in pixels (pixel size determined by
  ///               \p DeviceImgDesc )
  void ext_oneapi_copy(
      void *Src, sycl::range<3> SrcOffset, void *Dest,
      sycl::range<3> DestOffset,
      const ext::oneapi::experimental::image_descriptor &DeviceImgDesc,
      size_t DeviceRowPitch, sycl::range<3> HostExtent,
      sycl::range<3> CopyExtent);

  /// Submit a non-blocking device-side wait on an external
  //  semaphore to the queue.
  /// An exception is thrown if \p SemaphoreHandle is incomplete, or if the
  /// type of semaphore requires an explicit value to wait upon.
  ///
  /// \param SemaphoreHandle is an opaque external interop semaphore handle
  void ext_oneapi_wait_external_semaphore(
      ext::oneapi::experimental::interop_semaphore_handle SemaphoreHandle);

  /// Submit a non-blocking device-side wait on an external
  //  semaphore to the queue.
  /// An exception is thrown if \p SemaphoreHandle is incomplete, or if the
  /// type of semaphore does not support waiting on an explicitly passed value.
  ///
  /// \param SemaphoreHandle is an opaque external interop semaphore handle
  /// \param WaitValue is the value that this semaphore will wait upon, until it
  ///                  allows any further commands to execute on the queue.
  void ext_oneapi_wait_external_semaphore(
      ext::oneapi::experimental::interop_semaphore_handle SemaphoreHandle,
      uint64_t WaitValue);

  /// Instruct the queue to signal the external semaphore once all previous
  /// commands submitted to the queue have completed execution.
  /// An exception is thrown if \p SemaphoreHandle is incomplete, or if the
  /// type of semaphore requires an explicit value to signal.
  ///
  /// \param SemaphoreHandle is an opaque external interop semaphore handle
  void ext_oneapi_signal_external_semaphore(
      ext::oneapi::experimental::interop_semaphore_handle SemaphoreHandle);

  /// Instruct the queue to set the state of the external semaphore to
  /// \p SignalValue once all previous commands submitted to the queue have
  /// completed execution.
  /// An exception is thrown if \p SemaphoreHandle is incomplete, or if the
  /// type of semaphore does not support signalling an explicitly passed value.
  ///
  /// \param SemaphoreHandle is an opaque external interop semaphore handle
  /// \param SignalValue is the value that this semaphore signal, once all
  ///                    prior opeartions on the queue complete.
  void ext_oneapi_signal_external_semaphore(
      ext::oneapi::experimental::interop_semaphore_handle SemaphoreHandle,
      uint64_t SignalValue);

private:
  std::shared_ptr<detail::handler_impl> MImpl;
  std::shared_ptr<detail::queue_impl> MQueue;

  /// The storage for the arguments passed.
  /// We need to store a copy of values that are passed explicitly through
  /// set_arg, require and so on, because we need them to be alive after
  /// we exit the method they are passed in.
  mutable detail::CG::StorageInitHelper CGData;
  std::vector<detail::LocalAccessorImplPtr> MLocalAccStorage;
  std::vector<std::shared_ptr<detail::stream_impl>> MStreamStorage;
  /// The list of arguments for the kernel.
  std::vector<detail::ArgDesc> MArgs;
  /// The list of associated accessors with this handler.
  /// These accessors were created with this handler as argument or
  /// have become required for this handler via require method.
  std::vector<detail::ArgDesc> MAssociatedAccesors;
  /// Struct that encodes global size, local size, ...
  detail::NDRDescT MNDRDesc;
  detail::string MKernelName;
  /// Storage for a sycl::kernel object.
  std::shared_ptr<detail::kernel_impl> MKernel;
  /// Type of the command group, e.g. kernel, fill. Can also encode version.
  /// Use getType and setType methods to access this variable unless
  /// manipulations with version are required
  detail::CG::CGTYPE MCGType = detail::CG::None;
  /// Pointer to the source host memory or accessor(depending on command type).
  void *MSrcPtr = nullptr;
  /// Pointer to the dest host memory or accessor(depends on command type).
  void *MDstPtr = nullptr;
  /// Length to copy or fill (for USM operations).
  size_t MLength = 0;
  /// Pattern that is used to fill memory object in case command type is fill.
  std::vector<char> MPattern;
  /// Storage for a lambda or function object.
  std::unique_ptr<detail::HostKernelBase> MHostKernel;
  /// Storage for lambda/function when using HostTask
  std::unique_ptr<detail::HostTask> MHostTask;
  /// The list of valid SYCL events that need to complete
  /// before barrier command can be executed
  std::vector<detail::EventImplPtr> MEventsWaitWithBarrier;

  /// The graph that is associated with this handler.
  std::shared_ptr<ext::oneapi::experimental::detail::graph_impl> MGraph;
  /// If we are submitting a graph using ext_oneapi_graph this will be the graph
  /// to be executed.
  std::shared_ptr<ext::oneapi::experimental::detail::exec_graph_impl>
      MExecGraph;
  /// Storage for a node created from a subgraph submission.
  std::shared_ptr<ext::oneapi::experimental::detail::node_impl> MSubgraphNode;
  /// Storage for the CG created when handling graph nodes added explicitly.
  std::unique_ptr<detail::CG> MGraphNodeCG;

  detail::code_location MCodeLoc = {};
  bool MIsFinalized = false;
  event MLastEvent;

  // Make queue_impl class friend to be able to call finalize method.
  friend class detail::queue_impl;
  // Make accessor class friend to keep the list of associated accessors.
  template <typename DataT, int Dims, access::mode AccMode,
            access::target AccTarget, access::placeholder isPlaceholder,
            typename PropertyListT>
  friend class accessor;
  friend device detail::getDeviceFromHandler(handler &);

  template <typename DataT, int Dimensions, access::mode AccessMode,
            access::target AccessTarget, access::placeholder IsPlaceholder>
  friend class detail::image_accessor;
  // Make stream class friend to be able to keep the list of associated streams
  friend class stream;
  friend class detail::stream_impl;
  // Make reduction friends to store buffers and arrays created for it
  // in handler from reduction methods.
  template <typename T, class BinaryOperation, int Dims, size_t Extent,
            bool ExplicitIdentity, typename RedOutVar>
  friend class detail::reduction_impl_algo;

  friend inline void detail::reduction::finalizeHandler(handler &CGH);
  template <class FunctorTy>
  friend void detail::reduction::withAuxHandler(handler &CGH, FunctorTy Func);

  template <typename KernelName, detail::reduction::strategy Strategy, int Dims,
            typename PropertiesT, typename... RestT>
  friend void detail::reduction_parallel_for(handler &CGH, range<Dims> NDRange,
                                             PropertiesT Properties,
                                             RestT... Rest);

  template <typename KernelName, detail::reduction::strategy Strategy, int Dims,
            typename PropertiesT, typename... RestT>
  friend void
  detail::reduction_parallel_for(handler &CGH, nd_range<Dims> NDRange,
                                 PropertiesT Properties, RestT... Rest);

#ifndef __SYCL_DEVICE_ONLY__
  friend void detail::associateWithHandler(handler &,
                                           detail::AccessorBaseHost *,
                                           access::target);
  friend void detail::associateWithHandler(
      handler &, detail::UnsampledImageAccessorBaseHost *, image_target);
  friend void detail::associateWithHandler(
      handler &, detail::SampledImageAccessorBaseHost *, image_target);
#endif

  friend class ::MockHandler;
  friend class detail::queue_impl;

  // Make pipe class friend to be able to call ext_intel_read/write_host_pipe
  // method.
  template <class _name, class _dataT, int32_t _min_capacity,
            class _propertiesT, class>
  friend class ext::intel::experimental::pipe;

  /// Read from a host pipe given a host address and
  /// \param Name name of the host pipe to be passed into lower level runtime
  /// \param Ptr host pointer of host pipe as identified by address of its const
  ///        expr m_Storage member
  /// \param Size the size of data getting read back / to.
  /// \param Block if read operation is blocking, default to false.
  void ext_intel_read_host_pipe(const std::string &Name, void *Ptr, size_t Size,
                                bool Block = false) {
    ext_intel_read_host_pipe(detail::string_view(Name), Ptr, Size, Block);
  }
  void ext_intel_read_host_pipe(detail::string_view Name, void *Ptr,
                                size_t Size, bool Block = false);

  /// Write to host pipes given a host address and
  /// \param Name name of the host pipe to be passed into lower level runtime
  /// \param Ptr host pointer of host pipe as identified by address of its const
  /// expr m_Storage member
  /// \param Size the size of data getting read back / to.
  /// \param Block if write opeartion is blocking, default to false.
  void ext_intel_write_host_pipe(const std::string &Name, void *Ptr,
                                 size_t Size, bool Block = false) {
    ext_intel_write_host_pipe(detail::string_view(Name), Ptr, Size, Block);
  }
  void ext_intel_write_host_pipe(detail::string_view Name, void *Ptr,
                                 size_t Size, bool Block = false);
  friend class ext::oneapi::experimental::detail::graph_impl;
  friend class ext::oneapi::experimental::detail::dynamic_parameter_impl;

  bool DisableRangeRounding();

  bool RangeRoundingTrace();

  void GetRangeRoundingSettings(size_t &MinFactor, size_t &GoodFactor,
                                size_t &MinRange);

  template <typename WrapperT, typename TransformedArgType, int Dims,
            typename KernelType,
            std::enable_if_t<detail::KernelLambdaHasKernelHandlerArgT<
                KernelType, TransformedArgType>::value> * = nullptr>
  auto getRangeRoundedKernelLambda(KernelType KernelFunc,
                                   range<Dims> UserRange) {
    return detail::RoundedRangeKernelWithKH<TransformedArgType, Dims,
                                            KernelType>{UserRange, KernelFunc};
  }

  template <typename WrapperT, typename TransformedArgType, int Dims,
            typename KernelType,
            std::enable_if_t<!detail::KernelLambdaHasKernelHandlerArgT<
                KernelType, TransformedArgType>::value> * = nullptr>
  auto getRangeRoundedKernelLambda(KernelType KernelFunc,
                                   range<Dims> UserRange) {
    return detail::RoundedRangeKernel<TransformedArgType, Dims, KernelType>{
        UserRange, KernelFunc};
  }

  const std::shared_ptr<detail::context_impl> &getContextImplPtr() const;

  // Checks if 2D memory operations are supported by the underlying platform.
  bool supportsUSMMemcpy2D();
  bool supportsUSMFill2D();
  bool supportsUSMMemset2D();

  // Helper function for getting a loose bound on work-items.
  id<2> computeFallbackKernelBounds(size_t Width, size_t Height);

  // Common function for launching a 2D USM memcpy kernel to avoid redefinitions
  // of the kernel from copy and memcpy.
  template <typename T>
  void commonUSMCopy2DFallbackKernel(const void *Src, size_t SrcPitch,
                                     void *Dest, size_t DestPitch, size_t Width,
                                     size_t Height) {
    // Otherwise the data is accessible on the device so we do the operation
    // there instead.
    // Limit number of work items to be resistant to big copies.
    id<2> Chunk = computeFallbackKernelBounds(Height, Width);
    id<2> Iterations = (Chunk + id<2>{Height, Width} - 1) / Chunk;
    parallel_for<__usmmemcpy2d<T>>(
        range<2>{Chunk[0], Chunk[1]}, [=](id<2> Index) {
          T *CastedDest = static_cast<T *>(Dest);
          const T *CastedSrc = static_cast<const T *>(Src);
          for (uint32_t I = 0; I < Iterations[0]; ++I) {
            for (uint32_t J = 0; J < Iterations[1]; ++J) {
              id<2> adjustedIndex = Index + Chunk * id<2>{I, J};
              if (adjustedIndex[0] < Height && adjustedIndex[1] < Width) {
                CastedDest[adjustedIndex[0] * DestPitch + adjustedIndex[1]] =
                    CastedSrc[adjustedIndex[0] * SrcPitch + adjustedIndex[1]];
              }
            }
          }
        });
  }

  // Common function for launching a 2D USM memcpy host-task to avoid
  // redefinitions of the kernel from copy and memcpy.
  template <typename T>
  void commonUSMCopy2DFallbackHostTask(const void *Src, size_t SrcPitch,
                                       void *Dest, size_t DestPitch,
                                       size_t Width, size_t Height) {
    // If both pointers are host USM or unknown (assumed non-USM) we use a
    // host-task to satisfy dependencies.
    host_task([=] {
      const T *CastedSrc = static_cast<const T *>(Src);
      T *CastedDest = static_cast<T *>(Dest);
      for (size_t I = 0; I < Height; ++I) {
        const T *SrcItBegin = CastedSrc + SrcPitch * I;
        T *DestItBegin = CastedDest + DestPitch * I;
        std::copy(SrcItBegin, SrcItBegin + Width, DestItBegin);
      }
    });
  }

  // StageFillCG()  Supporting function to fill()
  template <typename T, int Dims, access::mode AccessMode,
            access::target AccessTarget,
            access::placeholder IsPlaceholder = access::placeholder::false_t,
            typename PropertyListT = property_list>
  void StageFillCG(
      accessor<T, Dims, AccessMode, AccessTarget, IsPlaceholder, PropertyListT>
          Dst,
      const T &Pattern) {
    setType(detail::CG::Fill);
    detail::AccessorBaseHost *AccBase = (detail::AccessorBaseHost *)&Dst;
    detail::AccessorImplPtr AccImpl = detail::getSyclObjImpl(*AccBase);

    MDstPtr = static_cast<void *>(AccImpl.get());
    CGData.MRequirements.push_back(AccImpl.get());
    CGData.MAccStorage.push_back(std::move(AccImpl));

    MPattern.resize(sizeof(T));
    auto PatternPtr = reinterpret_cast<T *>(MPattern.data());
    *PatternPtr = Pattern;
  }

  // Common function for launching a 2D USM fill kernel to avoid redefinitions
  // of the kernel from memset and fill.
  template <typename T>
  void commonUSMFill2DFallbackKernel(void *Dest, size_t DestPitch,
                                     const T &Pattern, size_t Width,
                                     size_t Height) {
    // Otherwise the data is accessible on the device so we do the operation
    // there instead.
    // Limit number of work items to be resistant to big fill operations.
    id<2> Chunk = computeFallbackKernelBounds(Height, Width);
    id<2> Iterations = (Chunk + id<2>{Height, Width} - 1) / Chunk;
    parallel_for<__usmfill2d<T>>(
        range<2>{Chunk[0], Chunk[1]}, [=](id<2> Index) {
          T *CastedDest = static_cast<T *>(Dest);
          for (uint32_t I = 0; I < Iterations[0]; ++I) {
            for (uint32_t J = 0; J < Iterations[1]; ++J) {
              id<2> adjustedIndex = Index + Chunk * id<2>{I, J};
              if (adjustedIndex[0] < Height && adjustedIndex[1] < Width) {
                CastedDest[adjustedIndex[0] * DestPitch + adjustedIndex[1]] =
                    Pattern;
              }
            }
          }
        });
  }

  // Common function for launching a 2D USM fill kernel or host_task to avoid
  // redefinitions of the kernel from memset and fill.
  template <typename T>
  void commonUSMFill2DFallbackHostTask(void *Dest, size_t DestPitch,
                                       const T &Pattern, size_t Width,
                                       size_t Height) {
    // If the pointer is host USM or unknown (assumed non-USM) we use a
    // host-task to satisfy dependencies.
    host_task([=] {
      T *CastedDest = static_cast<T *>(Dest);
      for (size_t I = 0; I < Height; ++I) {
        T *ItBegin = CastedDest + DestPitch * I;
        std::fill(ItBegin, ItBegin + Width, Pattern);
      }
    });
  }

  // Implementation of ext_oneapi_memcpy2d using command for native 2D memcpy.
  void ext_oneapi_memcpy2d_impl(void *Dest, size_t DestPitch, const void *Src,
                                size_t SrcPitch, size_t Width, size_t Height);

  // Untemplated version of ext_oneapi_fill2d using command for native 2D fill.
  void ext_oneapi_fill2d_impl(void *Dest, size_t DestPitch, const void *Value,
                              size_t ValueSize, size_t Width, size_t Height);

  // Implementation of ext_oneapi_memset2d using command for native 2D memset.
  void ext_oneapi_memset2d_impl(void *Dest, size_t DestPitch, int Value,
                                size_t Width, size_t Height);

  // Implementation of memcpy to device_global.
  void memcpyToDeviceGlobal(const void *DeviceGlobalPtr, const void *Src,
                            bool IsDeviceImageScoped, size_t NumBytes,
                            size_t Offset);

  // Implementation of memcpy from device_global.
  void memcpyFromDeviceGlobal(void *Dest, const void *DeviceGlobalPtr,
                              bool IsDeviceImageScoped, size_t NumBytes,
                              size_t Offset);

  // Implementation of memcpy to an unregistered device_global.
  void memcpyToHostOnlyDeviceGlobal(const void *DeviceGlobalPtr,
                                    const void *Src, size_t DeviceGlobalTSize,
                                    bool IsDeviceImageScoped, size_t NumBytes,
                                    size_t Offset);

  // Implementation of memcpy from an unregistered device_global.
  void memcpyFromHostOnlyDeviceGlobal(void *Dest, const void *DeviceGlobalPtr,
                                      bool IsDeviceImageScoped, size_t NumBytes,
                                      size_t Offset);

  template <typename T, int Dims, access::mode AccessMode,
            access::target AccessTarget,
            access::placeholder IsPlaceholder = access::placeholder::false_t,
            typename PropertyListT = property_list>
  void checkIfPlaceholderIsBoundToHandler(
      accessor<T, Dims, AccessMode, AccessTarget, IsPlaceholder, PropertyListT>
          Acc) {
    auto *AccBase = reinterpret_cast<detail::AccessorBaseHost *>(&Acc);
    detail::AccessorImplPtr AccImpl = detail::getSyclObjImpl(*AccBase);
    detail::AccessorImplHost *Req = AccImpl.get();
    if (std::find_if(MAssociatedAccesors.begin(), MAssociatedAccesors.end(),
                     [&](const detail::ArgDesc &AD) {
                       return AD.MType ==
                                  detail::kernel_param_kind_t::kind_accessor &&
                              AD.MPtr == Req &&
                              AD.MSize == static_cast<int>(AccessTarget);
                     }) == MAssociatedAccesors.end())
      throw sycl::exception(make_error_code(errc::kernel_argument),
                            "placeholder accessor must be bound by calling "
                            "handler::require() before it can be used.");
  }

  // Set value of the gpu cache configuration for the kernel.
  void setKernelCacheConfig(sycl::detail::pi::PiKernelCacheConfig);
  // Set value of the kernel is cooperative flag
  void setKernelIsCooperative(bool);

  template <
      ext::oneapi::experimental::detail::UnsupportedGraphFeatures FeatureT>
  void throwIfGraphAssociated() const {

    if (getCommandGraph()) {
      std::string FeatureString =
          ext::oneapi::experimental::detail::UnsupportedFeatureToString(
              FeatureT);
      throw sycl::exception(sycl::make_error_code(errc::invalid),
                            "The " + FeatureString +
                                " feature is not yet available "
                                "for use with the SYCL Graph extension.");
    }
  }

  // Set that an ND Range was used during a call to parallel_for
  void setNDRangeUsed(bool Value);

  inline void internalProfilingTagImpl() {
    throwIfActionIsCreated();
    setType(detail::CG::ProfilingTag);
  }

  friend class detail::HandlerAccess;

protected:
  /// Registers event dependencies in this command group.
  void depends_on(const detail::EventImplPtr &Event);
  /// Registers event dependencies in this command group.
  void depends_on(const std::vector<detail::EventImplPtr> &Events);
};

namespace detail {
class HandlerAccess {
public:
  static void internalProfilingTagImpl(handler &Handler) {
    Handler.internalProfilingTagImpl();
  }
};
} // namespace detail

} // namespace _V1
} // namespace sycl

#ifdef __SYCL_BUILD_SYCL_DLL
// The following fails (somewhat expectedly) when compiled with MSVC:
//
//   #include <memory>
//   struct __declspec(dllexport) handler {
//      std::unique_ptr<struct Incomplete> Member;
//   };
//
// We do __SYCL_EXPORT sycl::handler class and it has an
// std::unique_ptr<detail::HostTask> member. As such, ensure the type is
// complete if we're building the SYCL shared library.
#include <sycl/detail/host_task_impl.hpp>
#endif<|MERGE_RESOLUTION|>--- conflicted
+++ resolved
@@ -464,12 +464,8 @@
   /// Constructs SYCL handler from queue.
   ///
   /// \param Queue is a SYCL queue.
-<<<<<<< HEAD
+  /// TODO: Unused. Remove with ABI break.
   handler(std::shared_ptr<detail::queue_impl> Queue);
-=======
-  /// \param IsHost indicates if this handler is created for SYCL host device.
-  /// TODO: Unused. Remove with ABI break.
-  handler(std::shared_ptr<detail::queue_impl> Queue, bool /*Unused*/);
 
   /// Constructs SYCL handler from the associated queue and the submission's
   /// primary and secondary queue.
@@ -482,18 +478,14 @@
   /// TODO: Unused. Remove with ABI break.
   handler(std::shared_ptr<detail::queue_impl> Queue,
           std::shared_ptr<detail::queue_impl> PrimaryQueue,
-          std::shared_ptr<detail::queue_impl> SecondaryQueue,
-          bool /* Unused */);
+          std::shared_ptr<detail::queue_impl> SecondaryQueue);
 
   /// Constructs SYCL handler from queue.
   ///
   /// \param Queue is a SYCL queue.
-  /// \param IsHost indicates if this handler is created for SYCL host device.
   /// \param CallerNeedsEvent indicates if the event resulting from this handler
   ///        is needed by the caller.
-  handler(std::shared_ptr<detail::queue_impl> Queue,
-          bool /* ABI break: remove */, bool CallerNeedsEvent);
->>>>>>> 67a54627
+  handler(std::shared_ptr<detail::queue_impl> Queue, bool CallerNeedsEvent);
 
   /// Constructs SYCL handler from the associated queue and the submission's
   /// primary and secondary queue.
@@ -503,17 +495,12 @@
   /// \param PrimaryQueue is the primary SYCL queue of the submission.
   /// \param SecondaryQueue is the secondary SYCL queue of the submission. This
   ///        is null if no secondary queue is associated with the submission.
-  /// \param IsHost indicates if this handler is created for SYCL host device.
   /// \param CallerNeedsEvent indicates if the event resulting from this handler
   ///        is needed by the caller.
   handler(std::shared_ptr<detail::queue_impl> Queue,
           std::shared_ptr<detail::queue_impl> PrimaryQueue,
-<<<<<<< HEAD
-          std::shared_ptr<detail::queue_impl> SecondaryQueue);
-=======
           std::shared_ptr<detail::queue_impl> SecondaryQueue,
-          bool /* ABI break: remove */, bool CallerNeedsEvent);
->>>>>>> 67a54627
+          bool CallerNeedsEvent);
 
   /// Constructs SYCL handler from Graph.
   ///
