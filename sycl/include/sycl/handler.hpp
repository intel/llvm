//==-------- handler.hpp --- SYCL command group handler --------------------==//
//
// Part of the LLVM Project, under the Apache License v2.0 with LLVM Exceptions.
// See https://llvm.org/LICENSE.txt for license information.
// SPDX-License-Identifier: Apache-2.0 WITH LLVM-exception
//
//===----------------------------------------------------------------------===//

#pragma once

#include <sycl/access/access.hpp>
#include <sycl/accessor.hpp>
#include <sycl/detail/cl.h>
#include <sycl/detail/common.hpp>
#include <sycl/detail/defines_elementary.hpp>
#include <sycl/detail/export.hpp>
#include <sycl/detail/get_device_kernel_info.hpp>
#include <sycl/detail/id_queries_fit_in_int.hpp>
#include <sycl/detail/impl_utils.hpp>
#include <sycl/detail/kernel_desc.hpp>
#include <sycl/detail/kernel_launch_helper.hpp>
#include <sycl/detail/kernel_name_str_t.hpp>
#include <sycl/detail/reduction_forward.hpp>
#include <sycl/detail/string.hpp>
#include <sycl/detail/string_view.hpp>
#include <sycl/detail/ur.hpp>
#include <sycl/device.hpp>
#include <sycl/event.hpp>
#include <sycl/exception.hpp>
#include <sycl/ext/oneapi/bindless_images_interop.hpp>
#include <sycl/ext/oneapi/bindless_images_mem_handle.hpp>
#include <sycl/ext/oneapi/device_global/device_global.hpp>
#include <sycl/ext/oneapi/device_global/properties.hpp>
#include <sycl/ext/oneapi/experimental/cluster_group_prop.hpp>
#include <sycl/ext/oneapi/experimental/free_function_traits.hpp>
#include <sycl/ext/oneapi/experimental/graph.hpp>
#include <sycl/ext/oneapi/experimental/raw_kernel_arg.hpp>
#include <sycl/ext/oneapi/experimental/use_root_sync_prop.hpp>
#include <sycl/ext/oneapi/kernel_properties/properties.hpp>
#include <sycl/ext/oneapi/properties/properties.hpp>
#include <sycl/group.hpp>
#include <sycl/id.hpp>
#include <sycl/item.hpp>
#include <sycl/kernel.hpp>
#include <sycl/kernel_bundle_enums.hpp>
#include <sycl/nd_item.hpp>
#include <sycl/nd_range.hpp>
#include <sycl/property_list.hpp>
#include <sycl/range.hpp>
#include <sycl/sampler.hpp>

#include <assert.h>
#include <functional>
#include <memory>
#include <stddef.h>
#include <stdint.h>
#include <string>
#include <tuple>
#include <type_traits>
#include <utility>
#include <vector>

// TODO: refactor this header
// 41(!!!) includes of SYCL headers + 10 includes of standard headers.
// 3300+ lines of code

#if defined(__SYCL_UNNAMED_LAMBDA__)
// We can't use nested types (e.g. struct S defined inside main() routine) to
// name kernels. At the same time, we have to provide a unique kernel name for
// sycl::fill and the only thing we can use to introduce that uniqueness (in
// general) is the template parameter T which might be exactly that nested type.
// That means we cannot support sycl::fill(void *, T&, size_t) for such types in
// general. However, we can do better than that when unnamed lambdas are
// enabled, so do it here! See also https://github.com/intel/llvm/issues/469.
template <typename DataT, int Dimensions, sycl::access::mode AccessMode,
          sycl::access::target AccessTarget,
          sycl::access::placeholder IsPlaceholder>
using __fill = sycl::detail::auto_name;
template <typename T> using __usmfill = sycl::detail::auto_name;
template <typename T> using __usmfill2d = sycl::detail::auto_name;
template <typename T> using __usmmemcpy2d = sycl::detail::auto_name;

template <typename T_Src, typename T_Dst, int Dims,
          sycl::access::mode AccessMode, sycl::access::target AccessTarget,
          sycl::access::placeholder IsPlaceholder>
using __copyAcc2Ptr = sycl::detail::auto_name;

template <typename T_Src, typename T_Dst, int Dims,
          sycl::access::mode AccessMode, sycl::access::target AccessTarget,
          sycl::access::placeholder IsPlaceholder>
using __copyPtr2Acc = sycl::detail::auto_name;

template <typename T_Src, int Dims_Src, sycl::access::mode AccessMode_Src,
          sycl::access::target AccessTarget_Src, typename T_Dst, int Dims_Dst,
          sycl::access::mode AccessMode_Dst,
          sycl::access::target AccessTarget_Dst,
          sycl::access::placeholder IsPlaceholder_Src,
          sycl::access::placeholder IsPlaceholder_Dst>
using __copyAcc2Acc = sycl::detail::auto_name;
#else
// Limited fallback path for when unnamed lambdas aren't available. Cannot
// handle nested types.
template <typename DataT, int Dimensions, sycl::access::mode AccessMode,
          sycl::access::target AccessTarget,
          sycl::access::placeholder IsPlaceholder>
class __fill;
template <typename T> class __usmfill;
template <typename T> class __usmfill2d;
template <typename T> class __usmmemcpy2d;

template <typename T_Src, typename T_Dst, int Dims,
          sycl::access::mode AccessMode, sycl::access::target AccessTarget,
          sycl::access::placeholder IsPlaceholder>
class __copyAcc2Ptr;

template <typename T_Src, typename T_Dst, int Dims,
          sycl::access::mode AccessMode, sycl::access::target AccessTarget,
          sycl::access::placeholder IsPlaceholder>
class __copyPtr2Acc;

template <typename T_Src, int Dims_Src, sycl::access::mode AccessMode_Src,
          sycl::access::target AccessTarget_Src, typename T_Dst, int Dims_Dst,
          sycl::access::mode AccessMode_Dst,
          sycl::access::target AccessTarget_Dst,
          sycl::access::placeholder IsPlaceholder_Src,
          sycl::access::placeholder IsPlaceholder_Dst>
class __copyAcc2Acc;
#endif

// For unit testing purposes
class MockHandler;

namespace sycl {
inline namespace _V1 {

// Forward declaration

template <bundle_state State> class kernel_bundle;
class handler;
template <typename T, int Dimensions, typename AllocatorT, typename Enable>
class buffer;

namespace ext::intel::experimental {
template <class _name, class _dataT, int32_t _min_capacity, class _propertiesT,
          class>
class pipe;
}

namespace ext ::oneapi ::experimental {
template <typename, typename> class work_group_memory;
template <typename, typename> class dynamic_work_group_memory;
struct image_descriptor;
enum class prefetch_type;

__SYCL_EXPORT void async_free(sycl::handler &h, void *ptr);
__SYCL_EXPORT void *async_malloc(sycl::handler &h, sycl::usm::alloc kind,
                                 size_t size);
__SYCL_EXPORT void *async_malloc_from_pool(sycl::handler &h, size_t size,
                                           const memory_pool &pool);
} // namespace ext::oneapi::experimental

namespace ext::oneapi::experimental::detail {
class dynamic_parameter_base;
class dynamic_work_group_memory_base;
class dynamic_local_accessor_base;
class graph_impl;
class dynamic_parameter_impl;
} // namespace ext::oneapi::experimental::detail
namespace detail {
class buffer_impl;

__SYCL_EXPORT void
markBufferAsInternal(const std::shared_ptr<buffer_impl> &BufImpl);

class type_erased_cgfo_ty {
  // From SYCL 2020,  command group function object:
  // A type which is callable with operator() that takes a reference to a
  // command group handler, that defines a command group which can be submitted
  // by a queue. The function object can be a named type, lambda function or
  // std::function.
  template <typename T> struct invoker {
    static void call(const void *object, handler &cgh) {
      (*const_cast<T *>(static_cast<const T *>(object)))(cgh);
    }
  };
  const void *object;
  using invoker_ty = void (*)(const void *, handler &);
  const invoker_ty invoker_f;

public:
  template <class T>
  type_erased_cgfo_ty(T &&f)
      // NOTE: Even if `f` is a pointer to a function, `&f` is a pointer to a
      // pointer to a function and as such can be casted to `void *` (pointer to
      // a function cannot be casted).
      : object(static_cast<const void *>(&f)),
        invoker_f(&invoker<std::remove_reference_t<T>>::call) {}
  ~type_erased_cgfo_ty() = default;

  type_erased_cgfo_ty(const type_erased_cgfo_ty &) = delete;
  type_erased_cgfo_ty(type_erased_cgfo_ty &&) = delete;
  type_erased_cgfo_ty &operator=(const type_erased_cgfo_ty &) = delete;
  type_erased_cgfo_ty &operator=(type_erased_cgfo_ty &&) = delete;

  void operator()(handler &cgh) const { invoker_f(object, cgh); }
};

class kernel_bundle_impl;
class work_group_memory_impl;
class handler_impl;
class kernel_impl;
class queue_impl;
class stream_impl;
class event_impl;
class context_impl;
class HandlerAccess;
class HostTask;

using EventImplPtr = std::shared_ptr<event_impl>;

template <typename RetType, typename Func, typename Arg>
static Arg member_ptr_helper(RetType (Func::*)(Arg) const);

// Non-const version of the above template to match functors whose 'operator()'
// is declared w/o the 'const' qualifier.
template <typename RetType, typename Func, typename Arg>
static Arg member_ptr_helper(RetType (Func::*)(Arg));

// Version with two arguments to handle the case when kernel_handler is passed
// to a lambda
template <typename RetType, typename Func, typename Arg1, typename Arg2>
static Arg1 member_ptr_helper(RetType (Func::*)(Arg1, Arg2) const);

// Non-const version of the above template to match functors whose 'operator()'
// is declared w/o the 'const' qualifier.
template <typename RetType, typename Func, typename Arg1, typename Arg2>
static Arg1 member_ptr_helper(RetType (Func::*)(Arg1, Arg2));

template <typename F, typename SuggestedArgType>
decltype(member_ptr_helper(&F::operator())) argument_helper(int);

template <typename F, typename SuggestedArgType>
SuggestedArgType argument_helper(...);

template <typename F, typename SuggestedArgType>
using lambda_arg_type = decltype(argument_helper<F, SuggestedArgType>(0));

// Used when parallel_for range is rounded-up.
template <typename Name> class __pf_kernel_wrapper;

template <typename Type> struct get_kernel_wrapper_name_t {
  using name = __pf_kernel_wrapper<Type>;
};

__SYCL_EXPORT device getDeviceFromHandler(handler &);
device_impl &getDeviceImplFromHandler(handler &);

// Checks if a device_global has any registered kernel usage.
__SYCL_EXPORT bool isDeviceGlobalUsedInKernel(const void *DeviceGlobalPtr);

// Extracts a pointer to the value inside a dynamic parameter
__SYCL_EXPORT void *getValueFromDynamicParameter(
    ext::oneapi::experimental::detail::dynamic_parameter_base
        &DynamicParamBase);

template <int Dims> class RoundedRangeIDGenerator {
  id<Dims> Id;
  id<Dims> InitId;
  range<Dims> UserRange;
  range<Dims> RoundedRange;
  bool Done = false;

public:
  RoundedRangeIDGenerator(const id<Dims> &Id, const range<Dims> &UserRange,
                          const range<Dims> &RoundedRange)
      : Id(Id), InitId(Id), UserRange(UserRange), RoundedRange(RoundedRange) {
    for (int i = 0; i < Dims; ++i)
      if (Id[i] >= UserRange[i])
        Done = true;
  }

  explicit operator bool() { return !Done; }

  void updateId() {
    for (int i = 0; i < Dims; ++i) {
      Id[i] += RoundedRange[i];
      if (Id[i] < UserRange[i])
        return;
      Id[i] = InitId[i];
    }
    Done = true;
  }

  id<Dims> getId() { return Id; }

  template <typename KernelType> auto getItem() {
    if constexpr (std::is_invocable_v<KernelType, item<Dims> &> ||
                  std::is_invocable_v<KernelType, item<Dims> &, kernel_handler>)
      return detail::Builder::createItem<Dims, true>(UserRange, getId(), {});
    else {
      static_assert(std::is_invocable_v<KernelType, item<Dims, false> &> ||
                        std::is_invocable_v<KernelType, item<Dims, false> &,
                                            kernel_handler>,
                    "Kernel must be invocable with an item!");
      return detail::Builder::createItem<Dims, false>(UserRange, getId());
    }
  }
};

// TODO: The wrappers can be optimized further so that the body
// essentially looks like this:
//   for (auto z = it[2]; z < UserRange[2]; z += it.get_range(2))
//     for (auto y = it[1]; y < UserRange[1]; y += it.get_range(1))
//       for (auto x = it[0]; x < UserRange[0]; x += it.get_range(0))
//         KernelFunc({x,y,z});
template <typename TransformedArgType, int Dims, typename KernelType>
class RoundedRangeKernel {
public:
  range<Dims> UserRange;
  KernelType KernelFunc;
  void operator()(item<Dims> It) const {
    auto RoundedRange = It.get_range();
    for (RoundedRangeIDGenerator Gen(It.get_id(), UserRange, RoundedRange); Gen;
         Gen.updateId()) {
      auto item = Gen.template getItem<KernelType>();
      KernelFunc(item);
    }
  }

  // Copy the properties_tag getter from the original kernel to propagate
  // property(s)
  template <
      typename T = KernelType,
      typename = std::enable_if_t<ext::oneapi::experimental::detail::
                                      HasKernelPropertiesGetMethod<T>::value>>
  auto get(ext::oneapi::experimental::properties_tag) const {
    return KernelFunc.get(ext::oneapi::experimental::properties_tag{});
  }
};

template <typename TransformedArgType, int Dims, typename KernelType>
class RoundedRangeKernelWithKH {
public:
  range<Dims> UserRange;
  KernelType KernelFunc;
  void operator()(item<Dims> It, kernel_handler KH) const {
    auto RoundedRange = It.get_range();
    for (RoundedRangeIDGenerator Gen(It.get_id(), UserRange, RoundedRange); Gen;
         Gen.updateId()) {
      auto item = Gen.template getItem<KernelType>();
      KernelFunc(item, KH);
    }
  }

  // Copy the properties_tag getter from the original kernel to propagate
  // property(s)
  template <
      typename T = KernelType,
      typename = std::enable_if_t<ext::oneapi::experimental::detail::
                                      HasKernelPropertiesGetMethod<T>::value>>
  auto get(ext::oneapi::experimental::properties_tag) const {
    return KernelFunc.get(ext::oneapi::experimental::properties_tag{});
  }
};

using std::enable_if_t;
using sycl::detail::queue_impl;

// Returns true if x*y will overflow in T;
// otherwise, returns false and stores x*y in dst.
template <typename T>
static std::enable_if_t<std::is_unsigned_v<T>, bool>
multiply_with_overflow_check(T &dst, T x, T y) {
  dst = x * y;
  return (y != 0) && (x > (std::numeric_limits<T>::max)() / y);
}

template <int Dims> bool range_size_fits_in_size_t(const range<Dims> &r) {
  size_t acc = 1;
  for (int i = 0; i < Dims; ++i) {
    bool did_overflow = multiply_with_overflow_check(acc, acc, r[i]);
    if (did_overflow)
      return false;
  }
  return true;
}

} // namespace detail

/// Command group handler class.
///
/// Objects of the handler class collect information about command group, such
/// as kernel, requirements to the memory, arguments for the kernel.
///
/// \code{.cpp}
/// sycl::queue::submit([](handler &CGH){
///   CGH.require(Accessor1);   // Adds a requirement to the memory object.
///   CGH.setArg(0, Accessor2); // Registers accessor given as an argument to
///                             // the kernel + adds a requirement to the memory
///                             // object.
///   CGH.setArg(1, N);         // Registers value given as an argument to the
///                             // kernel.
///   // The following registers KernelFunctor to be a kernel that will be
///   // executed in case of queue is bound to the host device, Kernel - for
///   // an OpenCL device. This function clearly indicates that command group
///   // represents kernel execution.
///   CGH.parallel_for(KernelFunctor, Kernel);
///  });
/// \endcode
///
/// The command group can represent absolutely different operations. Depending
/// on the operation we need to store different data. But, in most cases, it's
/// impossible to say what kind of operation we need to perform until the very
/// end. So, handler class contains all fields simultaneously, then during
/// "finalization" it constructs CG object, that represents specific operation,
/// passing fields that are required only.
///
/// \sa queue
/// \sa program
/// \sa kernel
///
/// \ingroup sycl_api
class __SYCL_EXPORT handler {
private:
#ifdef __INTEL_PREVIEW_BREAKING_CHANGES
  /// Constructs SYCL handler from the pre-constructed stack-allocated
  /// `handler_impl` (not enforced, but meaningless to do a heap allocation
  /// outside handler instance).
  ///
  /// \param HandlerImpl is a pre-constructed handler_impl.
  //
  // Can't provide this overload outside preview because `handler` lacks
  // required data members.
  handler(detail::handler_impl &HandlerImpl);
#else
  /// Constructs SYCL handler from queue.
  ///
  /// \param Queue is a SYCL queue.
  /// \param CallerNeedsEvent indicates if the event resulting from this handler
  ///        is needed by the caller.
  handler(std::shared_ptr<detail::queue_impl> Queue, bool CallerNeedsEvent);
  /// Constructs SYCL handler from the associated queue and the submission's
  /// primary and secondary queue.
  ///
  /// \param Queue is a SYCL queue. This is equal to either PrimaryQueue or
  ///        SecondaryQueue.
  /// \param PrimaryQueue is the primary SYCL queue of the submission.
  /// \param SecondaryQueue is the secondary SYCL queue of the submission. This
  ///        is null if no secondary queue is associated with the submission.
  /// \param CallerNeedsEvent indicates if the event resulting from this handler
  ///        is needed by the caller.
  handler(std::shared_ptr<detail::queue_impl> Queue,
          std::shared_ptr<detail::queue_impl> PrimaryQueue,
          std::shared_ptr<detail::queue_impl> SecondaryQueue,
          bool CallerNeedsEvent);
  __SYCL_DLL_LOCAL handler(std::shared_ptr<detail::queue_impl> Queue,
                           detail::queue_impl *SecondaryQueue,
                           bool CallerNeedsEvent);

  /// Constructs SYCL handler from Graph.
  ///
  /// The handler will add the command-group as a node to the graph rather than
  /// enqueueing it straight away.
  ///
  /// \param Graph is a SYCL command_graph
  handler(std::shared_ptr<ext::oneapi::experimental::detail::graph_impl> Graph);
#endif
  handler(std::unique_ptr<detail::handler_impl> &&HandlerImpl);

  ~handler();

  void *storeRawArg(const void *Ptr, size_t Size);

  void *
  storeRawArg(const sycl::ext::oneapi::experimental::raw_kernel_arg &RKA) {
    return storeRawArg(RKA.MArgData, RKA.MArgSize);
  }

  /// Stores copy of Arg passed to the argument storage.
  template <typename T> void *storePlainArg(T &&Arg) {
    return storeRawArg(&Arg, sizeof(T));
  }

  void setType(detail::CGType Type);

  detail::CGType getType() const;

  void throwIfActionIsCreated() {
    if (detail::CGType::None != getType())
      throw sycl::exception(make_error_code(errc::runtime),
                            "Attempt to set multiple actions for the "
                            "command group. Command group must consist of "
                            "a single kernel or explicit memory operation.");
  }

  template <class Kernel> void setDeviceKernelInfo(void *KernelFuncPtr) {
    constexpr auto Info = detail::CompileTimeKernelInfo<Kernel>;
    MKernelName = Info.Name;
    setKernelFunc(KernelFuncPtr);
    setDeviceKernelInfoPtr(&detail::getDeviceKernelInfo<Kernel>());
    setType(detail::CGType::Kernel);
  }

  void setDeviceKernelInfo(kernel &&Kernel);

#ifndef __INTEL_PREVIEW_BREAKING_CHANGES
  // TODO: Those functions are not used anymore, remove it in the next
  // ABI-breaking window.
  void extractArgsAndReqsFromLambda(
      char *LambdaPtr,
      const std::vector<detail::kernel_param_desc_t> &ParamDescs, bool IsESIMD);
  void
  extractArgsAndReqsFromLambda(char *LambdaPtr, size_t KernelArgsNum,
                               const detail::kernel_param_desc_t *KernelArgs,
                               bool IsESIMD);
  /// Extracts and prepares kernel arguments from the lambda using information
  /// from the built-ins or integration header.
  void extractArgsAndReqsFromLambda(
      char *LambdaPtr, detail::kernel_param_desc_t (*ParamDescGetter)(int),
      size_t NumKernelParams, bool IsESIMD);
#endif
  /// Extracts and prepares kernel arguments set via set_arg(s).
  void extractArgsAndReqs();

#ifndef __INTEL_PREVIEW_BREAKING_CHANGES
  // TODO: remove in the next ABI-breaking window.
  void processArg(void *Ptr, const detail::kernel_param_kind_t &Kind,
                  const int Size, const size_t Index, size_t &IndexShift,
                  bool IsKernelCreatedFromSource, bool IsESIMD);
#endif

#ifndef __INTEL_PREVIEW_BREAKING_CHANGES
  /// \return a string containing name of SYCL kernel.
  detail::ABINeutralKernelNameStrT getKernelName();

  template <typename LambdaNameT> bool lambdaAndKernelHaveEqualName() {
    // TODO It is unclear a kernel and a lambda/functor must to be equal or not
    // for parallel_for with sycl::kernel and lambda/functor together
    // Now if they are equal we extract arguments from lambda/functor for the
    // kernel. Else it is necessary use set_atg(s) for resolve the order and
    // values of arguments for the kernel.
    assert(MKernel && "MKernel is not initialized");
    constexpr std::string_view LambdaName =
        detail::CompileTimeKernelInfo<LambdaNameT>.Name;
    detail::ABINeutralKernelNameStrT KernelName = getKernelName();
    return KernelName == LambdaName;
  }
#endif

  /// Saves the location of user's code passed in \p CodeLoc for future usage in
  /// finalize() method.
#ifndef __INTEL_PREVIEW_BREAKING_CHANGES
  void saveCodeLoc(detail::code_location CodeLoc);
#endif
  void saveCodeLoc(detail::code_location CodeLoc, bool IsTopCodeLoc);
  void copyCodeLoc(const handler &other);

  /// Constructs CG object of specific type, passes it to Scheduler and
  /// returns sycl::event object representing the command group.
  /// It's expected that the method is the latest method executed before
  /// object destruction.
  ///
  /// \return a SYCL event object representing the command group
  ///
  /// Note: in preview mode, handler.finalize() is expected to return
  /// nullptr if the event is not needed (discarded).
#ifdef __INTEL_PREVIEW_BREAKING_CHANGES
  detail::EventImplPtr finalize();
#else
  event finalize();
#endif

  /// Constructs CG object of specific type, passes it to Scheduler and
  /// returns sycl::event object representing the command group.
  /// It's expected that the method is the latest method executed before
  /// object destruction.
  /// \param CallerNeedsEvent Specifies if the caller needs an event
  /// representing the work related to this handler.
  ///
  /// \return a SYCL event object representing the command group
  event finalize(bool CallerNeedsEvent);

  /// Saves streams associated with this handler.
  ///
  /// Streams are then forwarded to command group and flushed in the scheduler.
  ///
  /// \param Stream is a pointer to SYCL stream.
  void addStream(const std::shared_ptr<detail::stream_impl> &Stream) {
    MStreamStorage.push_back(Stream);
  }

  /// Saves resources created by handling reduction feature in handler.
  /// They are then forwarded to command group and destroyed only after
  /// the command group finishes the work on device/host.
  ///
  /// @param ReduObj is a pointer to object that must be stored.
  void addReduction(const std::shared_ptr<const void> &ReduObj);

  /// Saves buffers created by handling reduction feature in handler and marks
  /// them as internal. They are then forwarded to command group and destroyed
  /// only after the command group finishes the work on device/host.
  ///
  /// @param ReduBuf is a pointer to buffer that must be stored.
  template <typename T, int Dimensions, typename AllocatorT, typename Enable>
  void
  addReduction(const std::shared_ptr<buffer<T, Dimensions, AllocatorT, Enable>>
                   &ReduBuf) {
    detail::markBufferAsInternal(getSyclObjImpl(*ReduBuf));
    addReduction(std::shared_ptr<const void>(ReduBuf));
  }

#ifdef __SYCL_DEVICE_ONLY__
  // In device compilation accessor isn't inherited from host base classes, so
  // can't detect by it. Since we don't expect it to be ever called in device
  // execution, just use blind void *.
  void associateWithHandler(void *AccBase, access::target AccTarget);
  void associateWithHandler(void *AccBase, image_target AccTarget);
#else
  void associateWithHandlerCommon(detail::AccessorImplPtr AccImpl,
                                  int AccTarget);
  void associateWithHandler(detail::AccessorBaseHost *AccBase,
                            access::target AccTarget);
  void associateWithHandler(detail::UnsampledImageAccessorBaseHost *AccBase,
                            image_target AccTarget);
  void associateWithHandler(detail::SampledImageAccessorBaseHost *AccBase,
                            image_target AccTarget);
#endif

  // Recursively calls itself until arguments pack is fully processed.
  // The version for regular(standard layout) argument.
  template <typename T, typename... Ts>
  void setArgsHelper(int ArgIndex, T &&Arg, Ts &&...Args) {
    set_arg(ArgIndex, std::forward<T>(Arg));
    setArgsHelper(++ArgIndex, std::forward<Ts>(Args)...);
  }

  void setArgsHelper(int) {}

  void setLocalAccessorArgHelper(int ArgIndex,
                                 detail::LocalAccessorBaseHost &LocalAccBase) {
    detail::LocalAccessorImplPtr LocalAccImpl =
        detail::getSyclObjImpl(LocalAccBase);
    detail::LocalAccessorImplHost *Req = LocalAccImpl.get();
    MLocalAccStorage.push_back(std::move(LocalAccImpl));
    addArg(detail::kernel_param_kind_t::kind_accessor, Req,
           static_cast<int>(access::target::local), ArgIndex);
  }

  // setArgHelper for local accessor argument (legacy accessor interface)
  template <typename DataT, int Dims, access::mode AccessMode,
            access::placeholder IsPlaceholder>
  void setArgHelper(int ArgIndex,
                    accessor<DataT, Dims, AccessMode, access::target::local,
                             IsPlaceholder> &&Arg) {
    (void)ArgIndex;
    (void)Arg;
#ifndef __SYCL_DEVICE_ONLY__
    setLocalAccessorArgHelper(ArgIndex, Arg);
#endif
  }

  // setArgHelper for local accessor argument (up to date accessor interface)
  template <typename DataT, int Dims>
  void setArgHelper(int ArgIndex, local_accessor<DataT, Dims> &&Arg) {
    (void)ArgIndex;
    (void)Arg;
#ifndef __SYCL_DEVICE_ONLY__
    setLocalAccessorArgHelper(ArgIndex, Arg);
#endif
  }

  void setArgHelper(int ArgIndex, detail::work_group_memory_impl &Arg);

  // setArgHelper for non local accessor argument.
  template <typename DataT, int Dims, access::mode AccessMode,
            access::target AccessTarget, access::placeholder IsPlaceholder>
  typename std::enable_if_t<AccessTarget != access::target::local, void>
  setArgHelper(
      int ArgIndex,
      accessor<DataT, Dims, AccessMode, AccessTarget, IsPlaceholder> &&Arg) {
    detail::AccessorBaseHost *AccBase = (detail::AccessorBaseHost *)&Arg;
    const detail::AccessorImplPtr &AccImpl = detail::getSyclObjImpl(*AccBase);
    detail::AccessorImplHost *Req = AccImpl.get();
    // Add accessor to the list of arguments.
    addArg(detail::kernel_param_kind_t::kind_accessor, Req,
           static_cast<int>(AccessTarget), ArgIndex);
  }

  template <typename T> void setArgHelper(int ArgIndex, T &&Arg) {
    void *StoredArg = storePlainArg(Arg);

    if (!std::is_same<cl_mem, T>::value && std::is_pointer<T>::value) {
      addArg(detail::kernel_param_kind_t::kind_pointer, StoredArg, sizeof(T),
             ArgIndex);
    } else if (ext::oneapi::experimental::detail::is_struct_with_special_type<
                   remove_cv_ref_t<T>>::value) {
      addArg(detail::kernel_param_kind_t::kind_struct_with_special_type,
             StoredArg, sizeof(T), ArgIndex);
    } else {
      addArg(detail::kernel_param_kind_t::kind_std_layout, StoredArg, sizeof(T),
             ArgIndex);
    }
  }

  void setArgHelper(int ArgIndex, sampler &&Arg) {
    void *StoredArg = storePlainArg(Arg);
    addArg(detail::kernel_param_kind_t::kind_sampler, StoredArg,
           sizeof(sampler), ArgIndex);
  }

  void setArgHelper(int ArgIndex, stream &&Str);

  // setArgHelper for graph dynamic_parameters
  template <typename T>
  void
  setArgHelper(int ArgIndex,
               ext::oneapi::experimental::dynamic_parameter<T> DynamicParam) {
    // Extract and copy arg so we can move it into setArgHelper
    T ArgValue =
        *static_cast<T *>(detail::getValueFromDynamicParameter(DynamicParam));
    // Set the arg in the handler as normal
    setArgHelper(ArgIndex, std::move(ArgValue));

// Register the dynamic parameter with the handler for later association
// with the node being added
#ifdef __INTEL_PREVIEW_BREAKING_CHANGES
    registerDynamicParameter(detail::getSyclObjImpl(DynamicParam).get(),
                             ArgIndex);
#else
    registerDynamicParameter(DynamicParam, ArgIndex);
#endif
  }

  template <typename DataT, typename PropertyListT>
  void setArgHelper(
      int ArgIndex,
      ext::oneapi::experimental::dynamic_work_group_memory<DataT, PropertyListT>
          &DynWorkGroupMem) {
    (void)ArgIndex;
    (void)DynWorkGroupMem;

#ifndef __SYCL_DEVICE_ONLY__
    ext::oneapi::experimental::detail::dynamic_work_group_memory_base
        &DynWorkGroupBase = DynWorkGroupMem;

    ext::oneapi::experimental::detail::dynamic_parameter_impl *DynParamImpl =
        detail::getSyclObjImpl(DynWorkGroupBase).get();

    addArg(detail::kernel_param_kind_t::kind_dynamic_work_group_memory,
           DynParamImpl, 0, ArgIndex);
    registerDynamicParameter(DynParamImpl, ArgIndex);
#endif
  }

  template <typename DataT, int Dimensions>
  void setArgHelper(
      int ArgIndex,
      ext::oneapi::experimental::dynamic_local_accessor<DataT, Dimensions>
          &DynLocalAccessor) {
    (void)ArgIndex;
    (void)DynLocalAccessor;
#ifndef __SYCL_DEVICE_ONLY__
    ext::oneapi::experimental::detail::dynamic_local_accessor_base
        &DynLocalAccessorBase = DynLocalAccessor;

    ext::oneapi::experimental::detail::dynamic_parameter_impl *DynParamImpl =
        detail::getSyclObjImpl(DynLocalAccessorBase).get();

    addArg(detail::kernel_param_kind_t::kind_dynamic_accessor, DynParamImpl, 0,
           ArgIndex);
    registerDynamicParameter(DynParamImpl, ArgIndex);
#endif
  }

  // setArgHelper for the raw_kernel_arg extension type.
  void setArgHelper(int ArgIndex,
                    sycl::ext::oneapi::experimental::raw_kernel_arg &&Arg) {
    auto StoredArg = storeRawArg(Arg);
    addArg(detail::kernel_param_kind_t::kind_std_layout, StoredArg,
           Arg.MArgSize, ArgIndex);
  }

#ifndef __INTEL_PREVIEW_BREAKING_CHANGES
  // TODO: Remove in the next ABI-breaking window.
  void registerDynamicParameter(
      ext::oneapi::experimental::detail::dynamic_parameter_base
          &DynamicParamBase,
      int ArgIndex);
#endif

  /// Registers a dynamic parameter with the handler for later association with
  /// the node being created.
  /// @param DynamicParamImpl The dynamic parameter impl object.
  /// @param ArgIndex The index of the kernel argument that this dynamic
  /// parameter represents.
  void registerDynamicParameter(
      ext::oneapi::experimental::detail::dynamic_parameter_impl
          *DynamicParamImpl,
      int ArgIndex);

  /// Verifies the kernel bundle to be used if any is set. This throws a
  /// sycl::exception with error code errc::kernel_not_supported if the used
  /// kernel bundle does not contain a suitable device image with the requested
  /// kernel.
  ///
  /// \param KernelName is the name of the SYCL kernel to check that the used
  ///                   kernel bundle contains.
  void verifyUsedKernelBundleInternal(detail::string_view KernelName);

  // TODO: Legacy symbol, remove when ABI breaking is allowed.
  void verifyUsedKernelBundle(const std::string &KernelName) {
    verifyUsedKernelBundleInternal(detail::string_view{KernelName});
  }

  /// Stores lambda to the template-free object
  ///
  /// Also initializes the kernel name and prepares for arguments to
  /// be extracted from the lambda in handler::finalize().
  ///
  /// \param KernelFunc is a SYCL kernel function
  /// \param ParamDescs is the vector of kernel parameter descriptors.
  template <typename KernelName, typename KernelType, int Dims,
            typename LambdaArgType, typename KernelTypeUniversalRef>
  void StoreLambda(KernelTypeUniversalRef &&KernelFunc) {
    constexpr bool IsCallableWithKernelHandler =
        detail::KernelLambdaHasKernelHandlerArgT<KernelType,
                                                 LambdaArgType>::value;

    // Not using `std::make_unique` to avoid unnecessary instantiations of
    // `std::unique_ptr<HostKernel<...>>`. Only
    // `std::unique_ptr<HostKernelBase>` is necessary.
    MHostKernel.reset(new detail::HostKernel<KernelType, LambdaArgType, Dims>(
        std::forward<KernelTypeUniversalRef>(KernelFunc)));

    // Instantiating the kernel on the host improves debugging.
    // Passing this pointer to another translation unit prevents optimization.
#ifndef NDEBUG
    instantiateKernelOnHost(
        detail::GetInstantiateKernelOnHostPtr<KernelType, LambdaArgType,
                                              Dims>());
#endif

    constexpr auto Info = detail::CompileTimeKernelInfo<KernelName>;

    // Ideally, the following should be a `static_assert` but cannot do that as
    // it would fail in at least two scenarios:
    //
    //  * Our own unittests that are compiled with an arbitrary host compiler
    //    without SYCL knowledge (i.e., no integration headers
    //    generated/supplied). Those that don't have to supply any stub kernel
    //    information test exceptions thrown before kernel enqueue, so having a
    //    run-time assert here doesn't affect them.
    //
    //  * Mixed SYCL/OpenMP compilation, device code generation for OpenMP in
    //    particular. For that scenario this code is compiled but never
    //    executed.
    assert(Info.Name != std::string_view{} && "Kernel must have a name!");

    // Some host compilers may have different captures from Clang. Currently
    // there is no stable way of handling this when extracting the captures,
    // so a static assert is made to fail for incompatible kernel lambdas.
    static_assert(
        Info.Name == std::string_view{} ||
            sizeof(KernelType) == Info.KernelSize,
        "Unexpected kernel lambda size. This can be caused by an "
        "external host compiler producing a lambda with an "
        "unexpected layout. This is a limitation of the compiler."
        "In many cases the difference is related to capturing constexpr "
        "variables. In such cases removing constexpr specifier aligns the "
        "captures between the host compiler and the device compiler."
        "\n"
        "In case of MSVC, passing "
        "-fsycl-host-compiler-options='/std:c++latest' "
        "might also help.");

    setDeviceKernelInfo<KernelName>((void *)MHostKernel->getPtr());

    // If the kernel lambda is callable with a kernel_handler argument, manifest
    // the associated kernel handler.
    if constexpr (IsCallableWithKernelHandler) {
      getOrInsertHandlerKernelBundlePtr(/*Insert=*/true);
    }
  }

  void verifyDeviceHasProgressGuarantee(
      sycl::ext::oneapi::experimental::forward_progress_guarantee guarantee,
      sycl::ext::oneapi::experimental::execution_scope threadScope,
      sycl::ext::oneapi::experimental::execution_scope coordinationScope);

  template <typename Properties>
  void checkAndSetClusterRange(const Properties &Props) {
    namespace syclex = sycl::ext::oneapi::experimental;
    constexpr std::size_t ClusterDim =
        syclex::detail::getClusterDim<Properties>();
    if constexpr (ClusterDim > 0) {
      auto ClusterSize = Props
                             .template get_property<
                                 syclex::cuda::cluster_size_key<ClusterDim>>()
                             .get_cluster_size();
      setKernelClusterLaunch(ClusterSize);
    }
  }

  /// Process runtime kernel properties.
  ///
  /// Stores information about kernel properties into the handler.
  template <typename PropertiesT>
  void processLaunchProperties(PropertiesT Props) {
    if constexpr (PropertiesT::template has_property<
                      sycl::ext::intel::experimental::cache_config_key>()) {
      auto Config = Props.template get_property<
          sycl::ext::intel::experimental::cache_config_key>();
      if (Config == sycl::ext::intel::experimental::large_slm) {
        setKernelCacheConfig(StableKernelCacheConfig::LargeSLM);
      } else if (Config == sycl::ext::intel::experimental::large_data) {
        setKernelCacheConfig(StableKernelCacheConfig::LargeData);
      }
    } else {
      (void)Props;
    }

    constexpr bool UsesRootSync = PropertiesT::template has_property<
        sycl::ext::oneapi::experimental::use_root_sync_key>();
    if (UsesRootSync) {
      setKernelIsCooperative(UsesRootSync);
    }
    if constexpr (PropertiesT::template has_property<
                      sycl::ext::oneapi::experimental::
                          work_group_progress_key>()) {
      auto prop = Props.template get_property<
          sycl::ext::oneapi::experimental::work_group_progress_key>();
      verifyDeviceHasProgressGuarantee(
          prop.guarantee,
          sycl::ext::oneapi::experimental::execution_scope::work_group,
          prop.coordinationScope);
    }
    if constexpr (PropertiesT::template has_property<
                      sycl::ext::oneapi::experimental::
                          sub_group_progress_key>()) {
      auto prop = Props.template get_property<
          sycl::ext::oneapi::experimental::sub_group_progress_key>();
      verifyDeviceHasProgressGuarantee(
          prop.guarantee,
          sycl::ext::oneapi::experimental::execution_scope::sub_group,
          prop.coordinationScope);
    }
    if constexpr (PropertiesT::template has_property<
                      sycl::ext::oneapi::experimental::
                          work_item_progress_key>()) {
      auto prop = Props.template get_property<
          sycl::ext::oneapi::experimental::work_item_progress_key>();
      verifyDeviceHasProgressGuarantee(
          prop.guarantee,
          sycl::ext::oneapi::experimental::execution_scope::work_item,
          prop.coordinationScope);
    }

    if constexpr (PropertiesT::template has_property<
                      sycl::ext::oneapi::experimental::
                          work_group_scratch_size>()) {
      auto WorkGroupMemSize = Props.template get_property<
          sycl::ext::oneapi::experimental::work_group_scratch_size>();
      setKernelWorkGroupMem(WorkGroupMemSize.size);
    }

    checkAndSetClusterRange(Props);
  }

  /// Process kernel properties.
  ///
  /// Stores information about kernel properties into the handler.
  ///
  /// Note: it is important that this function *does not* depend on kernel
  /// name or kernel type, because then it will be instantiated for every
  /// kernel, even though body of those instantiated functions could be almost
  /// the same, thus unnecessary increasing compilation time.
  template <
      bool IsESIMDKernel,
      typename PropertiesT = ext::oneapi::experimental::empty_properties_t>
  void processProperties(PropertiesT Props) {
    static_assert(
        ext::oneapi::experimental::is_property_list<PropertiesT>::value,
        "Template type is not a property list.");
    static_assert(
        !PropertiesT::template has_property<
            sycl::ext::intel::experimental::fp_control_key>() ||
            (PropertiesT::template has_property<
                 sycl::ext::intel::experimental::fp_control_key>() &&
             IsESIMDKernel),
        "Floating point control property is supported for ESIMD kernels only.");
    static_assert(
        !PropertiesT::template has_property<
            sycl::ext::oneapi::experimental::indirectly_callable_key>(),
        "indirectly_callable property cannot be applied to SYCL kernels");

    processLaunchProperties(Props);
  }

  /// Checks whether it is possible to copy the source shape to the destination
  /// shape(the shapes are described by the accessor ranges) by using
  /// copying by regions of memory and not copying element by element
  /// Shapes can be 1, 2 or 3 dimensional rectangles.
  template <int Dims_Src, int Dims_Dst>
  static bool IsCopyingRectRegionAvailable(const range<Dims_Src> Src,
                                           const range<Dims_Dst> Dst) {
    if (Dims_Src > Dims_Dst)
      return false;
    for (size_t I = 0; I < Dims_Src; ++I)
      if (Src[I] > Dst[I])
        return false;
    return true;
  }

  /// Handles some special cases of the copy operation from one accessor
  /// to another accessor. Returns true if the copy is handled here.
  ///
  /// \param Src is a source SYCL accessor.
  /// \param Dst is a destination SYCL accessor.
  template <typename TSrc, int DimSrc, access::mode ModeSrc,
            access::target TargetSrc, typename TDst, int DimDst,
            access::mode ModeDst, access::target TargetDst,
            access::placeholder IsPHSrc, access::placeholder IsPHDst>
  std::enable_if_t<(DimSrc > 0) && (DimDst > 0), bool>
  copyAccToAccHelper(accessor<TSrc, DimSrc, ModeSrc, TargetSrc, IsPHSrc> Src,
                     accessor<TDst, DimDst, ModeDst, TargetDst, IsPHDst> Dst) {
    if (IsCopyingRectRegionAvailable(Src.get_range(), Dst.get_range()))
      return false;

    range<1> LinearizedRange(Src.size());
    parallel_for<__copyAcc2Acc<TSrc, DimSrc, ModeSrc, TargetSrc, TDst, DimDst,
                               ModeDst, TargetDst, IsPHSrc, IsPHDst>>(
        LinearizedRange, [=](id<1> Id) {
          size_t Index = Id[0];
          id<DimSrc> SrcId = detail::getDelinearizedId(Src.get_range(), Index);
          id<DimDst> DstId = detail::getDelinearizedId(Dst.get_range(), Index);
          Dst[DstId] = Src[SrcId];
        });
    return true;
  }

  /// Handles some special cases of the copy operation from one accessor
  /// to another accessor. Returns true if the copy is handled here.
  ///
  /// Source must have at least as many bytes as the range accessed by Dst.
  ///
  /// \param Src is a source SYCL accessor.
  /// \param Dst is a destination SYCL accessor.
  template <typename TSrc, int DimSrc, access::mode ModeSrc,
            access::target TargetSrc, typename TDst, int DimDst,
            access::mode ModeDst, access::target TargetDst,
            access::placeholder IsPHSrc, access::placeholder IsPHDst>
  std::enable_if_t<DimSrc == 0 || DimDst == 0, bool>
  copyAccToAccHelper(accessor<TSrc, DimSrc, ModeSrc, TargetSrc, IsPHSrc>,
                     accessor<TDst, DimDst, ModeDst, TargetDst, IsPHDst>) {
    return false;
  }

  constexpr static bool isConstOrGlobal(access::target AccessTarget) {
    return AccessTarget == access::target::device ||
           AccessTarget == access::target::constant_buffer;
  }

  constexpr static bool isImageOrImageArray(access::target AccessTarget) {
    return AccessTarget == access::target::image ||
           AccessTarget == access::target::image_array;
  }

  constexpr static bool
  isValidTargetForExplicitOp(access::target AccessTarget) {
    return isConstOrGlobal(AccessTarget) || isImageOrImageArray(AccessTarget);
  }

  constexpr static bool isValidModeForSourceAccessor(access::mode AccessMode) {
    return AccessMode == access::mode::read ||
           AccessMode == access::mode::read_write;
  }

  constexpr static bool
  isValidModeForDestinationAccessor(access::mode AccessMode) {
    return AccessMode == access::mode::write ||
           AccessMode == access::mode::read_write ||
           AccessMode == access::mode::discard_write ||
           AccessMode == access::mode::discard_read_write;
  }

  // UR APIs only support select fill sizes: 1, 2, 4, 8, 16, 32, 64, 128
  constexpr static bool isBackendSupportedFillSize(size_t Size) {
    return Size == 1 || Size == 2 || Size == 4 || Size == 8 || Size == 16 ||
           Size == 32 || Size == 64 || Size == 128;
  }

  bool eventNeeded() const;

  template <int Dims, typename LambdaArgType> struct TransformUserItemType {
    using type = std::conditional_t<
        std::is_convertible_v<nd_item<Dims>, LambdaArgType>, nd_item<Dims>,
        std::conditional_t<std::is_convertible_v<item<Dims>, LambdaArgType>,
                           item<Dims>, LambdaArgType>>;
  };

  std::optional<std::array<size_t, 3>> getMaxWorkGroups();
  // We need to use this version to support gcc 7.5.0. Remove when minimal
  // supported gcc version is bumped.
  std::tuple<std::array<size_t, 3>, bool> getMaxWorkGroups_v2();

  template <int Dims>
  std::tuple<range<Dims>, bool> getRoundedRange(range<Dims> UserRange) {
    range<Dims> RoundedRange = UserRange;
    // Disable the rounding-up optimizations under these conditions:
    // 1. The env var SYCL_DISABLE_PARALLEL_FOR_RANGE_ROUNDING is set.
    // 2. The kernel is provided via an interoperability method (this uses a
    // different code path).
    // 3. The range is already a multiple of the rounding factor.
    //
    // Cases 2 and 3 could be supported with extra effort.
    // As an optimization for the common case it is an
    // implementation choice to not support those scenarios.
    // Note that "this_item" is a free function, i.e. not tied to any
    // specific id or item. When concurrent parallel_fors are executing
    // on a device it is difficult to tell which parallel_for the call is
    // being made from. One could replicate portions of the
    // call-graph to make this_item calls kernel-specific but this is
    // not considered worthwhile.

    // Perform range rounding if rounding-up is enabled.
    if (this->DisableRangeRounding())
      return {range<Dims>{}, false};

    // Range should be a multiple of this for reasonable performance.
    size_t MinFactorX = 16;
    // Range should be a multiple of this for improved performance.
    size_t GoodFactor = 32;
    // Range should be at least this to make rounding worthwhile.
    size_t MinRangeX = 1024;

    // Check if rounding parameters have been set through environment:
    // SYCL_PARALLEL_FOR_RANGE_ROUNDING_PARAMS=MinRound:PreferredRound:MinRange
    this->GetRangeRoundingSettings(MinFactorX, GoodFactor, MinRangeX);

    // In SYCL, each dimension of a global range size is specified by
    // a size_t, which can be up to 64 bits.  All backends should be
    // able to accept a kernel launch with a 32-bit global range size
    // (i.e. do not throw an error).  The OpenCL CPU backend will
    // accept every 64-bit global range, but the GPU backends will not
    // generally accept every 64-bit global range.  So, when we get a
    // non-32-bit global range, we wrap the old kernel in a new kernel
    // that has each work item peform multiple invocations the old
    // kernel in a 32-bit global range.
    id<Dims> MaxNWGs = [&] {
      auto [MaxWGs, HasMaxWGs] = getMaxWorkGroups_v2();
      if (!HasMaxWGs) {
        id<Dims> Default;
        for (int i = 0; i < Dims; ++i)
          Default[i] = (std::numeric_limits<int32_t>::max)();
        return Default;
      }

      id<Dims> IdResult;
      size_t Limit = (std::numeric_limits<int>::max)();
      for (int i = 0; i < Dims; ++i)
        IdResult[i] = (std::min)(Limit, MaxWGs[Dims - i - 1]);
      return IdResult;
    }();
    auto M = (std::numeric_limits<uint32_t>::max)();
    range<Dims> MaxRange;
    for (int i = 0; i < Dims; ++i) {
      auto DesiredSize = MaxNWGs[i] * GoodFactor;
      MaxRange[i] =
          DesiredSize <= M ? DesiredSize : (M / GoodFactor) * GoodFactor;
    }

    bool DidAdjust = false;
    auto Adjust = [&](int Dim, size_t Value) {
      if (this->RangeRoundingTrace())
        std::cout << "parallel_for range adjusted at dim " << Dim << " from "
                  << RoundedRange[Dim] << " to " << Value << std::endl;
      RoundedRange[Dim] = Value;
      DidAdjust = true;
    };

#ifdef __SYCL_EXP_PARALLEL_FOR_RANGE_ROUNDING__
    size_t GoodExpFactor = 1;
    switch (Dims) {
    case 1:
      GoodExpFactor = 32; // Make global range multiple of {32}
      break;
    case 2:
      GoodExpFactor = 16; // Make global range multiple of {16, 16}
      break;
    case 3:
      GoodExpFactor = 8; // Make global range multiple of {8, 8, 8}
      break;
    }

    // Check if rounding parameters have been set through environment:
    // SYCL_PARALLEL_FOR_RANGE_ROUNDING_PARAMS=MinRound:PreferredRound:MinRange
    this->GetRangeRoundingSettings(MinFactorX, GoodExpFactor, MinRangeX);

    for (auto i = 0; i < Dims; ++i)
      if (UserRange[i] % GoodExpFactor) {
        Adjust(i, ((UserRange[i] / GoodExpFactor) + 1) * GoodExpFactor);
      }
#else
    // Perform range rounding if there are sufficient work-items to
    // need rounding and the user-specified range is not a multiple of
    // a "good" value.
    if (RoundedRange[0] % MinFactorX != 0 && RoundedRange[0] >= MinRangeX) {
      // It is sufficient to round up just the first dimension.
      // Multiplying the rounded-up value of the first dimension
      // by the values of the remaining dimensions (if any)
      // will yield a rounded-up value for the total range.
      Adjust(0, ((RoundedRange[0] + GoodFactor - 1) / GoodFactor) * GoodFactor);
    }
#endif // __SYCL_EXP_PARALLEL_FOR_RANGE_ROUNDING__
#ifdef __SYCL_FORCE_PARALLEL_FOR_RANGE_ROUNDING__
    // If we are forcing range rounding kernels to be used, we always want the
    // rounded range kernel to be generated, even if rounding isn't needed
    DidAdjust = true;
#endif // __SYCL_FORCE_PARALLEL_FOR_RANGE_ROUNDING__

    for (int i = 0; i < Dims; ++i)
      if (RoundedRange[i] > MaxRange[i])
        Adjust(i, MaxRange[i]);

    if (!DidAdjust)
      return {range<Dims>{}, false};
    return {RoundedRange, true};
  }

  /// Defines and invokes a SYCL kernel function for the specified range.
  ///
  /// The SYCL kernel function is defined as a lambda function or a named
  /// function object type and given an id or item for indexing in the indexing
  /// space defined by range.
  /// If it is a named function object and the function object type is
  /// globally visible, there is no need for the developer to provide
  /// a kernel name for it.
  ///
  /// \param NumWorkItems is a range defining indexing space.
  /// \param KernelFunc is a SYCL kernel function.
  template <
      typename KernelName, typename KernelType, int Dims,
      typename PropertiesT = ext::oneapi::experimental::empty_properties_t>
  void parallel_for_lambda_impl(range<Dims> UserRange, PropertiesT Props,
                                const KernelType &KernelFunc) {
    // TODO: Properties may change the kernel function, so in order to avoid
    //       conflicts they should be included in the name.
    using NameT =
        typename detail::get_kernel_name_t<KernelName, KernelType>::name;
    constexpr auto Info = detail::CompileTimeKernelInfo<NameT>;

#ifndef __SYCL_DEVICE_ONLY__
    throwIfActionIsCreated();
    throwOnKernelParameterMisuse(Info);
    if (!range_size_fits_in_size_t(UserRange))
      throw sycl::exception(make_error_code(errc::runtime),
                            "The total number of work-items in "
                            "a range must fit within size_t");
#endif

    using LambdaArgType = sycl::detail::lambda_arg_type<KernelType, item<Dims>>;

    // If 1D kernel argument is an integral type, convert it to sycl::item<1>
    // If user type is convertible from sycl::item/sycl::nd_item, use
    // sycl::item/sycl::nd_item to transport item information
    using TransformedArgType = std::conditional_t<
        std::is_integral<LambdaArgType>::value && Dims == 1, item<Dims>,
        typename TransformUserItemType<Dims, LambdaArgType>::type>;

    static_assert(!std::is_same_v<TransformedArgType, sycl::nd_item<Dims>>,
                  "Kernel argument cannot have a sycl::nd_item type in "
                  "sycl::parallel_for with sycl::range");

    static_assert(std::is_convertible_v<item<Dims>, LambdaArgType> ||
                      std::is_convertible_v<item<Dims, false>, LambdaArgType>,
                  "sycl::parallel_for(sycl::range) kernel must have the "
                  "first argument of sycl::item type, or of a type which is "
                  "implicitly convertible from sycl::item");

    using RefLambdaArgType = std::add_lvalue_reference_t<LambdaArgType>;
    static_assert(
        (std::is_invocable_v<KernelType, RefLambdaArgType> ||
         std::is_invocable_v<KernelType, RefLambdaArgType, kernel_handler>),
        "SYCL kernel lambda/functor has an unexpected signature, it should be "
        "invocable with sycl::item and optionally sycl::kernel_handler");

    // Range rounding can be disabled by the user.
    // Range rounding is supported only for newer SYCL standards.
#if !defined(__SYCL_DISABLE_PARALLEL_FOR_RANGE_ROUNDING__) &&                  \
    SYCL_LANGUAGE_VERSION >= 202012L
    auto [RoundedRange, HasRoundedRange] = getRoundedRange(UserRange);
    if (HasRoundedRange) {
      using NameWT = typename detail::get_kernel_wrapper_name_t<NameT>::name;
      auto Wrapper =
          getRangeRoundedKernelLambda<NameWT, TransformedArgType, Dims>(
              KernelFunc, UserRange);

      using KName = std::conditional_t<std::is_same<KernelType, NameT>::value,
                                       decltype(Wrapper), NameWT>;

      detail::KernelWrapper<detail::WrapAs::parallel_for, KName,
                            decltype(Wrapper), TransformedArgType,
                            PropertiesT>::wrap(Wrapper);

      detail::KernelLaunchPropertyWrapper::parseProperties<KName>(this,
                                                                  Wrapper);
#ifndef __SYCL_DEVICE_ONLY__
      verifyUsedKernelBundleInternal(Info.Name);
      // We are executing over the rounded range, but there are still
      // items/ids that are are constructed in ther range rounded
      // kernel use items/ids in the user range, which means that
      // __SYCL_ASSUME_INT can still be violated. So check the bounds
      // of the user range, instead of the rounded range.
      detail::checkValueRange<Dims>(UserRange);
      setNDRangeDescriptor(RoundedRange);
      StoreLambda<KName, decltype(Wrapper), Dims, TransformedArgType>(
          std::move(Wrapper));
#endif
    } else
#endif // !__SYCL_DISABLE_PARALLEL_FOR_RANGE_ROUNDING__ &&
       // SYCL_LANGUAGE_VERSION >= 202012L
    {
      (void)UserRange;
      (void)Props;
#ifndef __SYCL_FORCE_PARALLEL_FOR_RANGE_ROUNDING__
      // If parallel_for range rounding is forced then only range rounded
      // kernel is generated
      detail::KernelWrapper<detail::WrapAs::parallel_for, NameT, KernelType,
                            TransformedArgType, PropertiesT>::wrap(KernelFunc);
      detail::KernelLaunchPropertyWrapper::parseProperties<NameT>(this,
                                                                  KernelFunc);
#ifndef __SYCL_DEVICE_ONLY__
      verifyUsedKernelBundleInternal(Info.Name);
      processProperties<Info.IsESIMD, PropertiesT>(Props);
      detail::checkValueRange<Dims>(UserRange);
      setNDRangeDescriptor(std::move(UserRange));
      StoreLambda<NameT, KernelType, Dims, TransformedArgType>(
          std::move(KernelFunc));
#endif
#else
      (void)KernelFunc;
#endif // __SYCL_FORCE_PARALLEL_FOR_RANGE_ROUNDING__
    }
  }

  /// Defines and invokes a SYCL kernel function for the specified range.
  ///
  /// The SYCL kernel function is defined as SYCL kernel object. The kernel
  /// invocation method has no functors and cannot be called on host.
  ///
  /// \param NumWorkItems is a range defining indexing space.
  /// \param Kernel is a SYCL kernel function.
  /// \param Properties is the properties.
  template <int Dims, typename PropertiesT>
  void parallel_for_impl([[maybe_unused]] range<Dims> NumWorkItems,
                         [[maybe_unused]] PropertiesT Props,
                         [[maybe_unused]] kernel Kernel) {
#ifndef __SYCL_DEVICE_ONLY__
    throwIfActionIsCreated();
    setDeviceKernelInfo(std::move(Kernel));
    detail::checkValueRange<Dims>(NumWorkItems);
    setNDRangeDescriptor(std::move(NumWorkItems));
    processLaunchProperties<PropertiesT>(Props);
    extractArgsAndReqs();
#endif
  }

  /// Defines and invokes a SYCL kernel function for the specified range and
  /// offsets.
  ///
  /// The SYCL kernel function is defined as SYCL kernel object.
  ///
  /// \param NDRange is a ND-range defining global and local sizes as
  /// well as offset.
  /// \param Properties is the properties.
  /// \param Kernel is a SYCL kernel function.
  template <int Dims, typename PropertiesT>
  void parallel_for_impl([[maybe_unused]] nd_range<Dims> NDRange,
                         [[maybe_unused]] PropertiesT Props,
                         [[maybe_unused]] kernel Kernel) {
#ifndef __SYCL_DEVICE_ONLY__
    throwIfActionIsCreated();
    setDeviceKernelInfo(std::move(Kernel));
    detail::checkValueRange<Dims>(NDRange);
    setNDRangeDescriptor(std::move(NDRange));
    processLaunchProperties(Props);
    extractArgsAndReqs();
#endif
  }

  template <
      detail::WrapAs WrapAsVal, typename KernelName,
      typename ElementType = void, int Dims = 1, bool SetNumWorkGroups = false,
      typename PropertiesT = ext::oneapi::experimental::empty_properties_t,
      typename KernelType, typename... RangeParams>
  void wrap_kernel(const KernelType &KernelFunc, const PropertiesT &Props,
                   [[maybe_unused]] RangeParams &&...params) {
    // TODO: Properties may change the kernel function, so in order to avoid
    //       conflicts they should be included in the name.
    using NameT =
        typename detail::get_kernel_name_t<KernelName, KernelType>::name;
    (void)Props;
    detail::KernelWrapper<WrapAsVal, NameT, KernelType, ElementType,
                          PropertiesT>::wrap(KernelFunc);
    detail::KernelLaunchPropertyWrapper::parseProperties<NameT>(this,
                                                                KernelFunc);
#ifndef __SYCL_DEVICE_ONLY__
    constexpr auto Info = detail::CompileTimeKernelInfo<NameT>;
    if constexpr (WrapAsVal == detail::WrapAs::single_task) {
      throwOnKernelParameterMisuse(Info);
    }
    throwIfActionIsCreated();
    verifyUsedKernelBundleInternal(Info.Name);

    detail::checkValueRange<Dims>(params...);
    if constexpr (SetNumWorkGroups) {
      setNDRangeDescriptor(std::move(params)...,
                           /*SetNumWorkGroups=*/true);
    } else {
      setNDRangeDescriptor(std::move(params)...);
    }

    StoreLambda<NameT, KernelType, Dims, ElementType>(std::move(KernelFunc));
    processProperties<Info.IsESIMD, PropertiesT>(Props);
#endif
  }

#ifndef __INTEL_PREVIEW_BREAKING_CHANGES
  // Implementation for something that had to be removed long ago but now stuck
  // until next major release...
  template <
      detail::WrapAs WrapAsVal, typename KernelName,
      typename ElementType = void, int Dims = 1, bool SetNumWorkGroups = false,
      typename PropertiesT = ext::oneapi::experimental::empty_properties_t,
      typename KernelType, typename... RangeParams>
  void wrap_kernel_legacy(const KernelType &KernelFunc, kernel &Kernel,
                          const PropertiesT &Props,
                          [[maybe_unused]] RangeParams &&...params) {
    // TODO: Properties may change the kernel function, so in order to avoid
    //       conflicts they should be included in the name.
    using NameT =
        typename detail::get_kernel_name_t<KernelName, KernelType>::name;
    (void)Props;
    (void)Kernel;
    detail::KernelWrapper<WrapAsVal, NameT, KernelType, ElementType,
                          PropertiesT>::wrap(KernelFunc);
    detail::KernelLaunchPropertyWrapper::parseProperties<NameT>(this,
                                                                KernelFunc);
#ifndef __SYCL_DEVICE_ONLY__
    constexpr auto Info = detail::CompileTimeKernelInfo<NameT>;
    if constexpr (WrapAsVal == detail::WrapAs::single_task) {
      throwOnKernelParameterMisuse(Info);
    }
    throwIfActionIsCreated();
    // Ignore any set kernel bundles and use the one associated with the
    // kernel.
    setHandlerKernelBundle(Kernel);
    verifyUsedKernelBundleInternal(Info.Name);

    detail::checkValueRange<Dims>(params...);
    if constexpr (SetNumWorkGroups) {
      setNDRangeDescriptor(std::move(params)...,
                           /*SetNumWorkGroups=*/true);
    } else {
      setNDRangeDescriptor(std::move(params)...);
    }

    MKernel = detail::getSyclObjImpl(Kernel);
    if (!lambdaAndKernelHaveEqualName<NameT>()) {
      throw sycl::exception(
          make_error_code(errc::invalid),
          "the kernel name must match the name of the lambda");
    }
    StoreLambda<NameT, KernelType, Dims, ElementType>(std::move(KernelFunc));
    processProperties<Info.IsESIMD, PropertiesT>(Props);
#endif
  }
#endif // __INTEL_PREVIEW_BREAKING_CHANGES

  // NOTE: to support kernel_handler argument in kernel lambdas, only
  // detail::KernelWrapper<...>::wrap() must be called in this code.

  void setStateExplicitKernelBundle();
  void setStateSpecConstSet();
  bool isStateExplicitKernelBundle() const;

#ifndef __INTEL_PREVIEW_BREAKING_CHANGES
  std::shared_ptr<detail::kernel_bundle_impl>
  getOrInsertHandlerKernelBundle(bool Insert) const;
#endif

#ifdef __INTEL_PREVIEW_BREAKING_CHANGES
  // Rename to just getOrInsertHandlerKernelBundle
#endif
  detail::kernel_bundle_impl *
  getOrInsertHandlerKernelBundlePtr(bool Insert) const;

  void setHandlerKernelBundle(kernel Kernel);

#ifndef __INTEL_PREVIEW_BREAKING_CHANGES
  void setHandlerKernelBundle(
      const std::shared_ptr<detail::kernel_bundle_impl> &NewKernelBundleImpPtr);
#endif

  template <typename SharedPtrT>
  void setHandlerKernelBundle(SharedPtrT &&NewKernelBundleImpPtr);

  void SetHostTask(std::function<void()> &&Func);
  void SetHostTask(std::function<void(interop_handle)> &&Func);

  template <typename FuncT>
  std::enable_if_t<detail::check_fn_signature<std::remove_reference_t<FuncT>,
                                              void()>::value ||
                   detail::check_fn_signature<std::remove_reference_t<FuncT>,
                                              void(interop_handle)>::value>
  host_task_impl(FuncT &&Func) {
    throwIfActionIsCreated();

    // Need to copy these rather than move so that we can check associated
    // accessors during finalize
    setArgsToAssociatedAccessors();

    SetHostTask(std::move(Func));
  }

  template <typename FuncT>
  std::enable_if_t<detail::check_fn_signature<std::remove_reference_t<FuncT>,
                                              void(interop_handle)>::value>
  ext_codeplay_enqueue_native_command_impl(FuncT &&Func) {
    throwIfActionIsCreated();

    // Need to copy these rather than move so that we can check associated
    // accessors during finalize
    setArgsToAssociatedAccessors();

    SetHostTask(std::move(Func));
    setType(detail::CGType::EnqueueNativeCommand);
  }

  /// @brief Get the command graph if any associated with this handler. It can
  /// come from either the associated queue or from being set explicitly through
  /// the appropriate constructor.
  std::shared_ptr<ext::oneapi::experimental::detail::graph_impl>
  getCommandGraph() const;

  /// Sets the user facing node type of this operation, used for operations
  /// which are recorded to a graph. Since some operations may actually be a
  /// different type than the user submitted, e.g. a fill() which is performed
  /// as a kernel submission.
  /// @param Type The actual type based on what handler functions the user
  /// called.
  void setUserFacingNodeType(ext::oneapi::experimental::node_type Type);

  kernel_bundle<bundle_state::input> getKernelBundle() const;

public:
  handler(const handler &) = delete;
  handler(handler &&) = delete;
  handler &operator=(const handler &) = delete;
  handler &operator=(handler &&) = delete;

  // Out-of-class definition within kernel_bundle.hpp
  template <auto &SpecName>
  void set_specialization_constant(
      typename std::remove_reference_t<decltype(SpecName)>::value_type Value);

  // Out-of-class definition within kernel_bundle.hpp
  template <auto &SpecName>
  typename std::remove_reference_t<decltype(SpecName)>::value_type
  get_specialization_constant() const;

  void
  use_kernel_bundle(const kernel_bundle<bundle_state::executable> &ExecBundle);

  /// Requires access to the memory object associated with the placeholder
  /// accessor. Calling this function with a non-placeholder accessor has no
  /// effect.
  ///
  /// The command group has a requirement to gain access to the given memory
  /// object before executing.
  ///
  /// \param Acc is a SYCL accessor describing required memory region.
  template <typename DataT, int Dims, access::mode AccMode,
            access::target AccTarget, access::placeholder isPlaceholder,
            typename propertyListT>
  void require(
      accessor<DataT, Dims, AccMode, AccTarget, isPlaceholder, propertyListT>
          Acc) {
    if (Acc.is_placeholder())
      associateWithHandler(&Acc, AccTarget);
  }

  /// Requires access to the memory object associated with the placeholder
  /// accessor contained in a dynamic_parameter object. Calling this function
  /// with a non-placeholder accessor has no effect.
  ///
  /// The command group has a requirement to gain access to the given memory
  /// object before executing.
  ///
  /// \param dynamicParamAcc is dynamic_parameter containing a SYCL accessor
  /// describing required memory region.
  template <typename DataT, int Dims, access::mode AccMode,
            access::target AccTarget, access::placeholder isPlaceholder>
  void require(ext::oneapi::experimental::dynamic_parameter<
               accessor<DataT, Dims, AccMode, AccTarget, isPlaceholder>>
                   dynamicParamAcc) {
    using AccT = accessor<DataT, Dims, AccMode, AccTarget, isPlaceholder>;
    AccT Acc = *static_cast<AccT *>(
        detail::getValueFromDynamicParameter(dynamicParamAcc));
    if (Acc.is_placeholder())
      associateWithHandler(&Acc, AccTarget);
  }

  /// Registers event dependencies on this command group.
  ///
  /// \param Event is a valid SYCL event to wait on.
  void depends_on(event Event);

  /// Registers event dependencies on this command group.
  ///
  /// \param Events is a vector of valid SYCL events to wait on.
  void depends_on(const std::vector<event> &Events);

  template <typename T>
  using remove_cv_ref_t = typename std::remove_cv_t<std::remove_reference_t<T>>;

  template <typename U, typename T>
  using is_same_type = std::is_same<remove_cv_ref_t<U>, remove_cv_ref_t<T>>;

  template <typename T> struct ShouldEnableSetArg {
    static constexpr bool value =
        std::is_trivially_copyable_v<std::remove_reference_t<T>>
#if SYCL_LANGUAGE_VERSION && SYCL_LANGUAGE_VERSION <= 201707
            && std::is_standard_layout<std::remove_reference_t<T>>::value
#endif
        || is_same_type<sampler, T>::value // Sampler
        || (!is_same_type<cl_mem, T>::value &&
            std::is_pointer_v<remove_cv_ref_t<T>>) // USM
        || is_same_type<cl_mem, T>::value          // Interop
        || is_same_type<stream, T>::value          // Stream
        || ext::oneapi::experimental::detail::is_struct_with_special_type<
               remove_cv_ref_t<T>>::value; // Structs that contain special types
  };

  constexpr static int AccessTargetMask = 0x7ff;

  /// Sets argument for OpenCL interoperability kernels.
  ///
  /// Registers Arg passed as argument # ArgIndex.
  ///
  /// \param ArgIndex is a positional number of argument to be set.
  /// \param Arg is an argument value to be set.
  template <typename T>
  typename std::enable_if_t<ShouldEnableSetArg<T>::value, void>
  set_arg(int ArgIndex, T &&Arg) {
    setArgHelper(ArgIndex, std::move(Arg));
    ++ArgIndex;
    // The following concerns free function kernels only.
    // if we are dealing with a struct parameter that contains special types
    // inside, we call addArg for each field of the struct(special and standard
    // layout included) at any nesting level using the information provided by
    // the frontend with the arrays offsets, sizes, and kinds which as the name
    // suggests, provide the offset, size and kind of each such field.
    if constexpr (ext::oneapi::experimental::detail::
                      is_struct_with_special_type<remove_cv_ref_t<T>>::value) {
      using type =
          ext::oneapi::experimental::detail::is_struct_with_special_type<
              remove_cv_ref_t<T>>;
      int NumArgs = 0;
      while (type::offsets[NumArgs] != -1) {
        void *FieldArg = (char *)(&Arg) + type::offsets[NumArgs];
        // treat accessors separately since we have to fetch the data ptr and
        // pass that to the addArg function rather than the address of the
        // accessor object itself.
        if (type::kinds[NumArgs] ==
            detail::kernel_param_kind_t::kind_accessor) {
          const access::target target = static_cast<access::target>(
              type::sizes[NumArgs] & AccessTargetMask);
          if (target == target::local) {
            detail::LocalAccessorBaseHost *LocalAccBase =
                (detail::LocalAccessorBaseHost *)(FieldArg);
            setLocalAccessorArgHelper(ArgIndex + NumArgs, *LocalAccBase);
          } else {
            detail::AccessorBaseHost *AccBase =
                (detail::AccessorBaseHost *)(FieldArg);
            const detail::AccessorImplPtr &AccImpl =
                detail::getSyclObjImpl(*AccBase);
            detail::AccessorImplHost *Req = AccImpl.get();
            addArg(type::kinds[NumArgs], Req, type::sizes[NumArgs],
                   ArgIndex + NumArgs);
          }
        } else {
          // for non-accessors, simply call addArg normally.
          addArg(type::kinds[NumArgs], FieldArg, type::sizes[NumArgs],
                 ArgIndex + NumArgs);
        }
        ++NumArgs;
      }
      updateArgShift(NumArgs);
    }
  }

  template <typename DataT, int Dims, access::mode AccessMode,
            access::target AccessTarget, access::placeholder IsPlaceholder>
  void
  set_arg(int ArgIndex,
          accessor<DataT, Dims, AccessMode, AccessTarget, IsPlaceholder> Arg) {
    setArgHelper(ArgIndex, std::move(Arg));
  }

  template <typename DataT, int Dims>
  void set_arg(int ArgIndex, local_accessor<DataT, Dims> Arg) {
    setArgHelper(ArgIndex, std::move(Arg));
  }

  template <typename DataT, typename PropertyListT =
                                ext::oneapi::experimental::empty_properties_t>
  void set_arg(
      int ArgIndex,
      ext::oneapi::experimental::work_group_memory<DataT, PropertyListT> &Arg) {
    // slice the base class object out of Arg
    detail::work_group_memory_impl &ArgImpl = Arg;
    setArgHelper(ArgIndex, ArgImpl);
  }

  // set_arg for graph dynamic_parameters
  template <typename T>
  void set_arg(int argIndex,
               ext::oneapi::experimental::dynamic_parameter<T> &dynamicParam) {
    setArgHelper(argIndex, dynamicParam);
  }

  // set_arg for graph dynamic_work_group_memory
  template <typename DataT, typename PropertyListT =
                                ext::oneapi::experimental::empty_properties_t>
  void set_arg(
      int argIndex,
      ext::oneapi::experimental::dynamic_work_group_memory<DataT, PropertyListT>
          &DynWorkGroupMem) {
    setArgHelper<DataT, PropertyListT>(argIndex, DynWorkGroupMem);
  }

  // set_arg for graph dynamic_local_accessor
  template <typename DataT, int Dimensions>
  void
  set_arg(int argIndex,
          ext::oneapi::experimental::dynamic_local_accessor<DataT, Dimensions>
              &DynLocalAccessor) {
    setArgHelper<DataT, Dimensions>(argIndex, DynLocalAccessor);
  }

  // set_arg for the raw_kernel_arg extension type.
  void set_arg(int argIndex, ext::oneapi::experimental::raw_kernel_arg &&Arg) {
    setArgHelper(argIndex, std::move(Arg));
  }

  /// Sets arguments for OpenCL interoperability kernels.
  ///
  /// Registers pack of arguments(Args) with indexes starting from 0.
  ///
  /// \param Args are argument values to be set.
  template <typename... Ts> void set_args(Ts &&...Args) {
    setArgsHelper(0, std::forward<Ts>(Args)...);
  }
  /// Defines and invokes a SYCL kernel function as a function object type.
  ///
  /// If it is a named function object and the function object type is
  /// globally visible, there is no need for the developer to provide
  /// a kernel name for it.
  ///
  /// \param KernelFunc is a SYCL kernel function.
  template <typename KernelName = detail::auto_name, typename KernelType>
  void single_task(const KernelType &KernelFunc) {
    wrap_kernel<detail::WrapAs::single_task, KernelName>(
        KernelFunc, {} /*Props*/, range<1>{1});
  }

  template <typename KernelName = detail::auto_name, typename KernelType>
  void parallel_for(range<1> NumWorkItems, const KernelType &KernelFunc) {
    parallel_for_lambda_impl<KernelName>(
        NumWorkItems, ext::oneapi::experimental::empty_properties_t{},
        KernelFunc);
  }

  template <typename KernelName = detail::auto_name, typename KernelType>
  void parallel_for(range<2> NumWorkItems, const KernelType &KernelFunc) {
    parallel_for_lambda_impl<KernelName>(
        NumWorkItems, ext::oneapi::experimental::empty_properties_t{},
        KernelFunc);
  }

  template <typename KernelName = detail::auto_name, typename KernelType>
  void parallel_for(range<3> NumWorkItems, const KernelType &KernelFunc) {
    parallel_for_lambda_impl<KernelName>(
        NumWorkItems, ext::oneapi::experimental::empty_properties_t{},
        KernelFunc);
  }

  /// Enqueues a command to the SYCL runtime to invoke \p Func once.
  template <typename FuncT>
  std::enable_if_t<detail::check_fn_signature<std::remove_reference_t<FuncT>,
                                              void()>::value ||
                   detail::check_fn_signature<std::remove_reference_t<FuncT>,
                                              void(interop_handle)>::value>
  host_task(FuncT &&Func) {
    host_task_impl(Func);
  }

  /// Enqueues a command to the SYCL runtime to invoke \p Func immediately.
  template <typename FuncT>
  std::enable_if_t<detail::check_fn_signature<std::remove_reference_t<FuncT>,
                                              void(interop_handle)>::value>
  ext_codeplay_enqueue_native_command([[maybe_unused]] FuncT &&Func) {
#ifndef __SYCL_DEVICE_ONLY__
    ext_codeplay_enqueue_native_command_impl(Func);
#endif
  }

  /// Defines and invokes a SYCL kernel function for the specified range and
  /// offset.
  ///
  /// The SYCL kernel function is defined as a lambda function or a named
  /// function object type and given an id or item for indexing in the indexing
  /// space defined by range.
  /// If it is a named function object and the function object type is
  /// globally visible, there is no need for the developer to provide
  /// a kernel name for it.
  ///
  /// \param NumWorkItems is a range defining indexing space.
  /// \param WorkItemOffset is an offset to be applied to each work item index.
  /// \param KernelFunc is a SYCL kernel function.
  template <typename KernelName = detail::auto_name, typename KernelType,
            int Dims>
  __SYCL2020_DEPRECATED("offsets are deprecated in SYCL2020")
  void parallel_for(range<Dims> NumWorkItems, id<Dims> WorkItemOffset,
                    const KernelType &KernelFunc) {
    using LambdaArgType = sycl::detail::lambda_arg_type<KernelType, item<Dims>>;
    using TransformedArgType = std::conditional_t<
        std::is_integral<LambdaArgType>::value && Dims == 1, item<Dims>,
        typename TransformUserItemType<Dims, LambdaArgType>::type>;
    wrap_kernel<detail::WrapAs::parallel_for, KernelName, TransformedArgType,
                Dims>(KernelFunc, {} /*Props*/, NumWorkItems, WorkItemOffset);
  }

  /// Hierarchical kernel invocation method of a kernel defined as a lambda
  /// encoding the body of each work-group to launch.
  ///
  /// Lambda may contain multiple calls to parallel_for_work_item(...) methods
  /// representing the execution on each work-item. Launches NumWorkGroups
  /// work-groups of runtime-defined size.
  ///
  /// \param NumWorkGroups is a range describing the number of work-groups in
  /// each dimension.
  /// \param KernelFunc is a lambda representing kernel.
  template <typename KernelName = detail::auto_name, typename KernelType,
            int Dims>
  void parallel_for_work_group(range<Dims> NumWorkGroups,
                               const KernelType &KernelFunc) {
    wrap_kernel<detail::WrapAs::parallel_for_work_group, KernelName,
                detail::lambda_arg_type<KernelType, group<Dims>>, Dims,
                /*SetNumWorkGroups=*/true>(KernelFunc, {} /*Props*/,
                                           NumWorkGroups);
  }

  /// Hierarchical kernel invocation method of a kernel defined as a lambda
  /// encoding the body of each work-group to launch.
  ///
  /// Lambda may contain multiple calls to parallel_for_work_item(...) methods
  /// representing the execution on each work-item. Launches NumWorkGroups
  /// work-groups of WorkGroupSize size.
  ///
  /// \param NumWorkGroups is a range describing the number of work-groups in
  /// each dimension.
  /// \param WorkGroupSize is a range describing the size of work-groups in
  /// each dimension.
  /// \param KernelFunc is a lambda representing kernel.
  template <typename KernelName = detail::auto_name, typename KernelType,
            int Dims>
  void parallel_for_work_group(range<Dims> NumWorkGroups,
                               range<Dims> WorkGroupSize,
                               const KernelType &KernelFunc) {
    wrap_kernel<detail::WrapAs::parallel_for_work_group, KernelName,
                detail::lambda_arg_type<KernelType, group<Dims>>, Dims>(
        KernelFunc, {} /*Props*/,
        nd_range<Dims>{NumWorkGroups * WorkGroupSize, WorkGroupSize});
  }

  /// Invokes a SYCL kernel.
  ///
  /// Executes exactly once. The kernel invocation method has no functors and
  /// cannot be called on host.
  ///
  /// \param Kernel is a SYCL kernel object.
  void single_task(kernel Kernel) {
    throwIfActionIsCreated();
    // Ignore any set kernel bundles and use the one associated with the kernel
    setHandlerKernelBundle(Kernel);
    // No need to check if range is out of INT_MAX limits as it's compile-time
    // known constant
    setNDRangeDescriptor(range<1>{1});
    setDeviceKernelInfo(std::move(Kernel));
    extractArgsAndReqs();
  }

  void parallel_for(range<1> NumWorkItems, kernel Kernel) {
    parallel_for_impl(NumWorkItems,
                      ext::oneapi::experimental::empty_properties_t{}, Kernel);
  }

  void parallel_for(range<2> NumWorkItems, kernel Kernel) {
    parallel_for_impl(NumWorkItems,
                      ext::oneapi::experimental::empty_properties_t{}, Kernel);
  }

  void parallel_for(range<3> NumWorkItems, kernel Kernel) {
    parallel_for_impl(NumWorkItems,
                      ext::oneapi::experimental::empty_properties_t{}, Kernel);
  }

  /// Defines and invokes a SYCL kernel function for the specified range and
  /// offsets.
  ///
  /// The SYCL kernel function is defined as SYCL kernel object.
  ///
  /// \param NumWorkItems is a range defining indexing space.
  /// \param WorkItemOffset is an offset to be applied to each work item index.
  /// \param Kernel is a SYCL kernel function.
  template <int Dims>
  __SYCL2020_DEPRECATED("offsets are deprecated in SYCL 2020")
  void parallel_for([[maybe_unused]] range<Dims> NumWorkItems,
                    [[maybe_unused]] id<Dims> WorkItemOffset,
                    [[maybe_unused]] kernel Kernel) {
#ifndef __SYCL_DEVICE_ONLY__
    throwIfActionIsCreated();
    setDeviceKernelInfo(std::move(Kernel));
    detail::checkValueRange<Dims>(NumWorkItems, WorkItemOffset);
    setNDRangeDescriptor(std::move(NumWorkItems), std::move(WorkItemOffset));
    extractArgsAndReqs();
#endif
  }

  /// Defines and invokes a SYCL kernel function for the specified range and
  /// offsets.
  ///
  /// The SYCL kernel function is defined as SYCL kernel object.
  ///
  /// \param NDRange is a ND-range defining global and local sizes as
  /// well as offset.
  /// \param Kernel is a SYCL kernel function.
  template <int Dims> void parallel_for(nd_range<Dims> NDRange, kernel Kernel) {
    parallel_for_impl(NDRange, ext::oneapi::experimental::empty_properties_t{},
                      Kernel);
  }

#ifndef __INTEL_PREVIEW_BREAKING_CHANGES
  // Implementation for something that had to be removed long ago but now stuck
  // until next major release...

  /// Defines and invokes a SYCL kernel function.
  ///
  /// \param Kernel is a SYCL kernel that is executed on a SYCL device
  /// (except for the host device).
  /// \param KernelFunc is a lambda that is used if device, queue is bound to,
  /// is a host device.
  template <typename KernelName = detail::auto_name, typename KernelType>
  __SYCL_DEPRECATED("This overload isn't part of SYCL2020 and will be removed.")
  void single_task(kernel Kernel, const KernelType &KernelFunc) {
    // Ignore any set kernel bundles and use the one associated with the kernel
    setHandlerKernelBundle(Kernel);
    using NameT =
        typename detail::get_kernel_name_t<KernelName, KernelType>::name;
    (void)Kernel;
    detail::KernelWrapperHelperFuncs::kernel_single_task<NameT>(KernelFunc);
#ifndef __SYCL_DEVICE_ONLY__
    throwIfActionIsCreated();
    constexpr auto Info = detail::CompileTimeKernelInfo<NameT>;
    verifyUsedKernelBundleInternal(Info.Name);
    // No need to check if range is out of INT_MAX limits as it's compile-time
    // known constant
    setNDRangeDescriptor(range<1>{1});

    MKernel = detail::getSyclObjImpl(Kernel);
    if (!lambdaAndKernelHaveEqualName<NameT>()) {
      throw sycl::exception(
          make_error_code(errc::invalid),
          "the kernel name must match the name of the lambda");
    }
    StoreLambda<NameT, KernelType, /*Dims*/ 1, void>(std::move(KernelFunc));

#else
    detail::CheckDeviceCopyable<KernelType>();
#endif
  }
#endif // __INTEL_PREVIEW_BREAKING_CHANGES

#ifndef __INTEL_PREVIEW_BREAKING_CHANGES
  /// Defines and invokes a SYCL kernel function for the specified range.
  ///
  /// \param Kernel is a SYCL kernel that is executed on a SYCL device
  /// (except for the host device).
  /// \param NumWorkItems is a range defining indexing space.
  /// \param KernelFunc is a lambda that is used if device, queue is bound to,
  /// is a host device.
  template <typename KernelName = detail::auto_name, typename KernelType,
            int Dims>
  __SYCL_DEPRECATED("This overload isn't part of SYCL2020 and will be removed.")
  void parallel_for(kernel Kernel, range<Dims> NumWorkItems,
                    const KernelType &KernelFunc) {
    // Ignore any set kernel bundles and use the one associated with the kernel
    setHandlerKernelBundle(Kernel);
    using LambdaArgType = sycl::detail::lambda_arg_type<KernelType, item<Dims>>;
    wrap_kernel_legacy<detail::WrapAs::parallel_for, KernelName, LambdaArgType,
                       Dims>(KernelFunc, Kernel, {} /*Props*/, NumWorkItems);
  }

  /// Defines and invokes a SYCL kernel function for the specified range and
  /// offsets.
  ///
  /// \param Kernel is a SYCL kernel that is executed on a SYCL device
  /// (except for the host device).
  /// \param NumWorkItems is a range defining indexing space.
  /// \param WorkItemOffset is an offset to be applied to each work item index.
  /// \param KernelFunc is a lambda that is used if device, queue is bound to,
  /// is a host device.
  template <typename KernelName = detail::auto_name, typename KernelType,
            int Dims>
  __SYCL_DEPRECATED("This overload isn't part of SYCL2020 and will be removed.")
  void parallel_for(kernel Kernel, range<Dims> NumWorkItems,
                    id<Dims> WorkItemOffset, const KernelType &KernelFunc) {
    using LambdaArgType = sycl::detail::lambda_arg_type<KernelType, item<Dims>>;
    wrap_kernel_legacy<detail::WrapAs::parallel_for, KernelName, LambdaArgType,
                       Dims>(KernelFunc, Kernel, {} /*Props*/, NumWorkItems,
                             WorkItemOffset);
  }

  /// Defines and invokes a SYCL kernel function for the specified range and
  /// offsets.
  ///
  /// \param Kernel is a SYCL kernel that is executed on a SYCL device
  /// (except for the host device).
  /// \param NDRange is a ND-range defining global and local sizes as
  /// well as offset.
  /// \param KernelFunc is a lambda that is used if device, queue is bound to,
  /// is a host device.
  template <typename KernelName = detail::auto_name, typename KernelType,
            int Dims>
  __SYCL_DEPRECATED("This overload isn't part of SYCL2020 and will be removed.")
  void parallel_for(kernel Kernel, nd_range<Dims> NDRange,
                    const KernelType &KernelFunc) {
    using LambdaArgType =
        sycl::detail::lambda_arg_type<KernelType, nd_item<Dims>>;
    wrap_kernel_legacy<detail::WrapAs::parallel_for, KernelName, LambdaArgType,
                       Dims>(KernelFunc, Kernel, {} /*Props*/, NDRange);
  }

  /// Hierarchical kernel invocation method of a kernel.
  ///
  /// This version of \c parallel_for_work_group takes two parameters
  /// representing the same kernel. The first one - \c Kernel - is a
  /// compiled form of the second one - \c kernelFunc, which is the source form
  /// of the kernel. The same source kernel can be compiled multiple times
  /// yielding multiple kernel class objects accessible via the \c program class
  /// interface.
  ///
  /// \param Kernel is a compiled SYCL kernel.
  /// \param NumWorkGroups is a range describing the number of work-groups in
  /// each dimension.
  /// \param KernelFunc is a lambda representing kernel.
  template <typename KernelName = detail::auto_name, typename KernelType,
            int Dims>
  __SYCL_DEPRECATED("This overload isn't part of SYCL2020 and will be removed.")
  void parallel_for_work_group(kernel Kernel, range<Dims> NumWorkGroups,
                               const KernelType &KernelFunc) {
    using LambdaArgType =
        sycl::detail::lambda_arg_type<KernelType, group<Dims>>;
    wrap_kernel_legacy<detail::WrapAs::parallel_for_work_group, KernelName,
                       LambdaArgType, Dims,
                       /*SetNumWorkGroups*/ true>(KernelFunc, Kernel,
                                                  {} /*Props*/, NumWorkGroups);
  }

  /// Hierarchical kernel invocation method of a kernel.
  ///
  /// This version of \c parallel_for_work_group takes two parameters
  /// representing the same kernel. The first one - \c Kernel - is a
  /// compiled form of the second one - \c kernelFunc, which is the source form
  /// of the kernel. The same source kernel can be compiled multiple times
  /// yielding multiple kernel class objects accessible via the \c program class
  /// interface.
  ///
  /// \param Kernel is a compiled SYCL kernel.
  /// \param NumWorkGroups is a range describing the number of work-groups in
  /// each dimension.
  /// \param WorkGroupSize is a range describing the size of work-groups in
  /// each dimension.
  /// \param KernelFunc is a lambda representing kernel.
  template <typename KernelName = detail::auto_name, typename KernelType,
            int Dims>
  __SYCL_DEPRECATED("This overload isn't part of SYCL2020 and will be removed.")
  void parallel_for_work_group(kernel Kernel, range<Dims> NumWorkGroups,
                               range<Dims> WorkGroupSize,
                               const KernelType &KernelFunc) {
    using LambdaArgType =
        sycl::detail::lambda_arg_type<KernelType, group<Dims>>;
    nd_range<Dims> ExecRange =
        nd_range<Dims>(NumWorkGroups * WorkGroupSize, WorkGroupSize);
    wrap_kernel_legacy<detail::WrapAs::parallel_for_work_group, KernelName,
                       LambdaArgType, Dims>(KernelFunc, Kernel, {} /*Props*/,
                                            ExecRange);
  }
#endif // __INTEL_PREVIEW_BREAKING_CHANGES

  template <typename KernelName = detail::auto_name, typename KernelType,
            typename PropertiesT>
  __SYCL_DEPRECATED("To specify properties, use a launch configuration object "
                    "of type launch_config or a kernel functor with a "
                    "get(sycl::ext::oneapi::experimental::properties_tag) "
                    "member function instead.")
  std::enable_if_t<ext::oneapi::experimental::is_property_list<
      PropertiesT>::value> single_task(PropertiesT Props,
                                       const KernelType &KernelFunc) {
    wrap_kernel<detail::WrapAs::single_task, KernelName>(KernelFunc, Props,
                                                         range<1>{1});
  }

  template <typename KernelName = detail::auto_name, typename KernelType,
            typename PropertiesT>
  __SYCL_DEPRECATED("To specify properties, use a launch configuration object "
                    "of type launch_config or a kernel functor with a "
                    "get(sycl::ext::oneapi::experimental::properties_tag) "
                    "member function instead.")
  std::enable_if_t<ext::oneapi::experimental::is_property_list<
      PropertiesT>::value> parallel_for(range<1> NumWorkItems,
                                        PropertiesT Props,
                                        const KernelType &KernelFunc) {
    parallel_for_lambda_impl<KernelName, KernelType, 1, PropertiesT>(
        NumWorkItems, Props, std::move(KernelFunc));
  }

  template <typename KernelName = detail::auto_name, typename KernelType,
            typename PropertiesT>
  __SYCL_DEPRECATED("To specify properties, use a launch configuration object "
                    "of type launch_config or a kernel functor with a "
                    "get(sycl::ext::oneapi::experimental::properties_tag) "
                    "member function instead.")
  std::enable_if_t<ext::oneapi::experimental::is_property_list<
      PropertiesT>::value> parallel_for(range<2> NumWorkItems,
                                        PropertiesT Props,
                                        const KernelType &KernelFunc) {
    parallel_for_lambda_impl<KernelName, KernelType, 2, PropertiesT>(
        NumWorkItems, Props, std::move(KernelFunc));
  }

  template <typename KernelName = detail::auto_name, typename KernelType,
            typename PropertiesT>
  __SYCL_DEPRECATED("To specify properties, use a launch configuration object "
                    "of type launch_config or a kernel functor with a "
                    "get(sycl::ext::oneapi::experimental::properties_tag) "
                    "member function instead.")
  std::enable_if_t<ext::oneapi::experimental::is_property_list<
      PropertiesT>::value> parallel_for(range<3> NumWorkItems,
                                        PropertiesT Props,
                                        const KernelType &KernelFunc) {
    parallel_for_lambda_impl<KernelName, KernelType, 3, PropertiesT>(
        NumWorkItems, Props, std::move(KernelFunc));
  }

  template <typename KernelName = detail::auto_name, typename KernelType,
            typename PropertiesT, int Dims>
  __SYCL_DEPRECATED("To specify properties, use a launch configuration object "
                    "of type launch_config or a kernel functor with a "
                    "get(sycl::ext::oneapi::experimental::properties_tag) "
                    "member function instead.")
  std::enable_if_t<ext::oneapi::experimental::is_property_list<
      PropertiesT>::value> parallel_for(nd_range<Dims> Range,
                                        PropertiesT Properties,
                                        const KernelType &KernelFunc) {
    using LambdaArgType =
        sycl::detail::lambda_arg_type<KernelType, nd_item<Dims>>;
    static_assert(
        std::is_convertible_v<sycl::nd_item<Dims>, LambdaArgType>,
        "Kernel argument of a sycl::parallel_for with sycl::nd_range "
        "must be either sycl::nd_item or be convertible from sycl::nd_item");
    using TransformedArgType = sycl::nd_item<Dims>;

    wrap_kernel<detail::WrapAs::parallel_for, KernelName, TransformedArgType,
                Dims>(KernelFunc, Properties, Range);
  }

  /// Reductions @{

  template <typename KernelName = detail::auto_name, typename PropertiesT,
            typename... RestT>
  __SYCL_DEPRECATED("To specify properties, use a launch configuration object "
                    "of type launch_config or a kernel functor with a "
                    "get(sycl::ext::oneapi::experimental::properties_tag) "
                    "member function instead.")
  std::enable_if_t<(sizeof...(RestT) > 1) &&
                   detail::AreAllButLastReductions<RestT...>::value &&
                   ext::oneapi::experimental::is_property_list<
                       PropertiesT>::value> parallel_for(range<1> Range,
                                                         PropertiesT Properties,
                                                         RestT &&...Rest) {
#ifndef __SYCL_DEVICE_ONLY__
    throwIfGraphAssociated<ext::oneapi::experimental::detail::
                               UnsupportedGraphFeatures::sycl_reductions>();
#endif
    detail::reduction_parallel_for<KernelName>(*this, Range, Properties,
                                               std::forward<RestT>(Rest)...);
  }

  template <typename KernelName = detail::auto_name, typename PropertiesT,
            typename... RestT>
  __SYCL_DEPRECATED("To specify properties, use a launch configuration object "
                    "of type launch_config or a kernel functor with a "
                    "get(sycl::ext::oneapi::experimental::properties_tag) "
                    "member function instead.")
  std::enable_if_t<(sizeof...(RestT) > 1) &&
                   detail::AreAllButLastReductions<RestT...>::value &&
                   ext::oneapi::experimental::is_property_list<
                       PropertiesT>::value> parallel_for(range<2> Range,
                                                         PropertiesT Properties,
                                                         RestT &&...Rest) {
#ifndef __SYCL_DEVICE_ONLY__
    throwIfGraphAssociated<ext::oneapi::experimental::detail::
                               UnsupportedGraphFeatures::sycl_reductions>();
#endif
    detail::reduction_parallel_for<KernelName>(*this, Range, Properties,
                                               std::forward<RestT>(Rest)...);
  }

  template <typename KernelName = detail::auto_name, typename PropertiesT,
            typename... RestT>
  __SYCL_DEPRECATED("To specify properties, use a launch configuration object "
                    "of type launch_config or a kernel functor with a "
                    "get(sycl::ext::oneapi::experimental::properties_tag) "
                    "member function instead.")
  std::enable_if_t<(sizeof...(RestT) > 1) &&
                   detail::AreAllButLastReductions<RestT...>::value &&
                   ext::oneapi::experimental::is_property_list<
                       PropertiesT>::value> parallel_for(range<3> Range,
                                                         PropertiesT Properties,
                                                         RestT &&...Rest) {
#ifndef __SYCL_DEVICE_ONLY__
    throwIfGraphAssociated<ext::oneapi::experimental::detail::
                               UnsupportedGraphFeatures::sycl_reductions>();
#endif
    detail::reduction_parallel_for<KernelName>(*this, Range, Properties,
                                               std::forward<RestT>(Rest)...);
  }

  template <typename KernelName = detail::auto_name, typename... RestT>
  std::enable_if_t<detail::AreAllButLastReductions<RestT...>::value &&
                   (sizeof...(RestT) > 1)>
  parallel_for(range<1> Range, RestT &&...Rest) {
    parallel_for<KernelName>(Range,
                             ext::oneapi::experimental::empty_properties_t{},
                             std::forward<RestT>(Rest)...);
  }

  template <typename KernelName = detail::auto_name, typename... RestT>
  std::enable_if_t<detail::AreAllButLastReductions<RestT...>::value &&
                   (sizeof...(RestT) > 1)>
  parallel_for(range<2> Range, RestT &&...Rest) {
    parallel_for<KernelName>(Range,
                             ext::oneapi::experimental::empty_properties_t{},
                             std::forward<RestT>(Rest)...);
  }

  template <typename KernelName = detail::auto_name, typename... RestT>
  std::enable_if_t<detail::AreAllButLastReductions<RestT...>::value &&
                   (sizeof...(RestT) > 1)>
  parallel_for(range<3> Range, RestT &&...Rest) {
    parallel_for<KernelName>(Range,
                             ext::oneapi::experimental::empty_properties_t{},
                             std::forward<RestT>(Rest)...);
  }

  template <typename KernelName = detail::auto_name, int Dims,
            typename PropertiesT, typename... RestT>
  __SYCL_DEPRECATED("To specify properties, use a launch configuration object "
                    "of type launch_config or a kernel functor with a "
                    "get(sycl::ext::oneapi::experimental::properties_tag) "
                    "member function instead.")
  std::enable_if_t<(sizeof...(RestT) > 1) &&
                   detail::AreAllButLastReductions<RestT...>::value &&
                   ext::oneapi::experimental::is_property_list<
                       PropertiesT>::value> parallel_for(nd_range<Dims> Range,
                                                         PropertiesT Properties,
                                                         RestT &&...Rest) {
#ifndef __SYCL_DEVICE_ONLY__
    throwIfGraphAssociated<ext::oneapi::experimental::detail::
                               UnsupportedGraphFeatures::sycl_reductions>();
#endif
    detail::reduction_parallel_for<KernelName>(*this, Range, Properties,
                                               std::forward<RestT>(Rest)...);
  }

  template <typename KernelName = detail::auto_name, int Dims,
            typename... RestT>
  std::enable_if_t<detail::AreAllButLastReductions<RestT...>::value>
  parallel_for(nd_range<Dims> Range, RestT &&...Rest) {
    parallel_for<KernelName>(Range,
                             ext::oneapi::experimental::empty_properties_t{},
                             std::forward<RestT>(Rest)...);
  }

  /// }@

  template <typename KernelName = detail::auto_name, typename KernelType,
            int Dims, typename PropertiesT>
  __SYCL_DEPRECATED("To specify properties, use a launch configuration object "
                    "of type launch_config or a kernel functor with a "
                    "get(sycl::ext::oneapi::experimental::properties_tag) "
                    "member function instead.")
  void parallel_for_work_group(range<Dims> NumWorkGroups, PropertiesT Props,
                               const KernelType &KernelFunc) {
    wrap_kernel<detail::WrapAs::parallel_for_work_group, KernelName,
                detail::lambda_arg_type<KernelType, group<Dims>>, Dims,
                /*SetNumWorkGroups=*/true>(KernelFunc, Props, NumWorkGroups);
  }

  template <typename KernelName = detail::auto_name, typename KernelType,
            int Dims, typename PropertiesT>
  __SYCL_DEPRECATED("To specify properties, use a launch configuration object "
                    "of type launch_config or a kernel functor with a "
                    "get(sycl::ext::oneapi::experimental::properties_tag) "
                    "member function instead.")
  void parallel_for_work_group(range<Dims> NumWorkGroups,
                               range<Dims> WorkGroupSize, PropertiesT Props,
                               const KernelType &KernelFunc) {
    wrap_kernel<detail::WrapAs::parallel_for_work_group, KernelName,
                detail::lambda_arg_type<KernelType, group<Dims>>, Dims>(
        KernelFunc, Props,
        nd_range<Dims>{NumWorkGroups * WorkGroupSize, WorkGroupSize});
  }

  // Explicit copy operations API

  /// Copies the content of memory object accessed by Src into the memory
  /// pointed by Dst.
  ///
  /// Source must have at least as many bytes as the range accessed by Dst.
  ///
  /// \param Src is a source SYCL accessor.
  /// \param Dst is a smart pointer to destination memory.
  template <typename T_Src, typename T_Dst, int Dims, access::mode AccessMode,
            access::target AccessTarget,
            access::placeholder IsPlaceholder = access::placeholder::false_t>
  void copy(accessor<T_Src, Dims, AccessMode, AccessTarget, IsPlaceholder> Src,
            std::shared_ptr<T_Dst> Dst) {
#ifndef __SYCL_DEVICE_ONLY__
    if (Src.is_placeholder())
      checkIfPlaceholderIsBoundToHandler(Src);
#endif

    throwIfActionIsCreated();
    static_assert(isValidTargetForExplicitOp(AccessTarget),
                  "Invalid accessor target for the copy method.");
    static_assert(isValidModeForSourceAccessor(AccessMode),
                  "Invalid accessor mode for the copy method.");
    // Make sure data shared_ptr points to is not released until we finish
    // work with it.
    addLifetimeSharedPtrStorage(Dst);
    typename std::shared_ptr<T_Dst>::element_type *RawDstPtr = Dst.get();
    copy(Src, RawDstPtr);
  }

  /// Copies the content of memory pointed by Src into the memory object
  /// accessed by Dst.
  ///
  /// Source must have at least as many bytes as the range accessed by Dst.
  ///
  /// \param Src is a smart pointer to source memory.
  /// \param Dst is a destination SYCL accessor.
  template <typename T_Src, typename T_Dst, int Dims, access::mode AccessMode,
            access::target AccessTarget,
            access::placeholder IsPlaceholder = access::placeholder::false_t>
  void
  copy(std::shared_ptr<T_Src> Src,
       accessor<T_Dst, Dims, AccessMode, AccessTarget, IsPlaceholder> Dst) {
#ifndef __SYCL_DEVICE_ONLY__
    if (Dst.is_placeholder())
      checkIfPlaceholderIsBoundToHandler(Dst);
#endif

    throwIfActionIsCreated();
    static_assert(isValidTargetForExplicitOp(AccessTarget),
                  "Invalid accessor target for the copy method.");
    static_assert(isValidModeForDestinationAccessor(AccessMode),
                  "Invalid accessor mode for the copy method.");
    // TODO: Add static_assert with is_device_copyable when vec is
    // device-copyable.
    // Make sure data shared_ptr points to is not released until we finish
    // work with it.
    addLifetimeSharedPtrStorage(Src);
    typename std::shared_ptr<T_Src>::element_type *RawSrcPtr = Src.get();
    copy(RawSrcPtr, Dst);
  }

  /// Copies the content of memory object accessed by Src into the memory
  /// pointed by Dst.
  ///
  /// Source must have at least as many bytes as the range accessed by Dst.
  ///
  /// \param Src is a source SYCL accessor.
  /// \param Dst is a pointer to destination memory.
  template <typename T_Src, typename T_Dst, int Dims, access::mode AccessMode,
            access::target AccessTarget,
            access::placeholder IsPlaceholder = access::placeholder::false_t>
  void copy(accessor<T_Src, Dims, AccessMode, AccessTarget, IsPlaceholder> Src,
            T_Dst *Dst) {
#ifndef __SYCL_DEVICE_ONLY__
    if (Src.is_placeholder())
      checkIfPlaceholderIsBoundToHandler(Src);
#endif

    throwIfActionIsCreated();
    static_assert(isValidTargetForExplicitOp(AccessTarget),
                  "Invalid accessor target for the copy method.");
    static_assert(isValidModeForSourceAccessor(AccessMode),
                  "Invalid accessor mode for the copy method.");
    setType(detail::CGType::CopyAccToPtr);

    detail::AccessorBaseHost *AccBase = (detail::AccessorBaseHost *)&Src;
    detail::AccessorImplPtr AccImpl = detail::getSyclObjImpl(*AccBase);

    MSrcPtr = static_cast<void *>(AccImpl.get());
    MDstPtr = static_cast<void *>(Dst);
  }

  /// Copies the content of memory pointed by Src into the memory object
  /// accessed by Dst.
  ///
  /// Source must have at least as many bytes as the range accessed by Dst.
  ///
  /// \param Src is a pointer to source memory.
  /// \param Dst is a destination SYCL accessor.
  template <typename T_Src, typename T_Dst, int Dims, access::mode AccessMode,
            access::target AccessTarget,
            access::placeholder IsPlaceholder = access::placeholder::false_t>
  void
  copy(const T_Src *Src,
       accessor<T_Dst, Dims, AccessMode, AccessTarget, IsPlaceholder> Dst) {
#ifndef __SYCL_DEVICE_ONLY__
    if (Dst.is_placeholder())
      checkIfPlaceholderIsBoundToHandler(Dst);
#endif

    throwIfActionIsCreated();
    static_assert(isValidTargetForExplicitOp(AccessTarget),
                  "Invalid accessor target for the copy method.");
    static_assert(isValidModeForDestinationAccessor(AccessMode),
                  "Invalid accessor mode for the copy method.");
    // TODO: Add static_assert with is_device_copyable when vec is
    // device-copyable.

    setType(detail::CGType::CopyPtrToAcc);

    detail::AccessorBaseHost *AccBase = (detail::AccessorBaseHost *)&Dst;
    detail::AccessorImplPtr AccImpl = detail::getSyclObjImpl(*AccBase);

    MSrcPtr = const_cast<T_Src *>(Src);
    MDstPtr = static_cast<void *>(AccImpl.get());
  }

  /// Copies the content of memory object accessed by Src to the memory
  /// object accessed by Dst.
  ///
  /// Dst must have at least as many bytes as the range accessed by Src.
  ///
  /// \param Src is a source SYCL accessor.
  /// \param Dst is a destination SYCL accessor.
  template <
      typename T_Src, int Dims_Src, access::mode AccessMode_Src,
      access::target AccessTarget_Src, typename T_Dst, int Dims_Dst,
      access::mode AccessMode_Dst, access::target AccessTarget_Dst,
      access::placeholder IsPlaceholder_Src = access::placeholder::false_t,
      access::placeholder IsPlaceholder_Dst = access::placeholder::false_t>
  void copy(accessor<T_Src, Dims_Src, AccessMode_Src, AccessTarget_Src,
                     IsPlaceholder_Src>
                Src,
            accessor<T_Dst, Dims_Dst, AccessMode_Dst, AccessTarget_Dst,
                     IsPlaceholder_Dst>
                Dst) {
#ifndef __SYCL_DEVICE_ONLY__
    if (Src.is_placeholder())
      checkIfPlaceholderIsBoundToHandler(Src);
    if (Dst.is_placeholder())
      checkIfPlaceholderIsBoundToHandler(Dst);
#endif

    throwIfActionIsCreated();
    static_assert(isValidTargetForExplicitOp(AccessTarget_Src),
                  "Invalid source accessor target for the copy method.");
    static_assert(isValidTargetForExplicitOp(AccessTarget_Dst),
                  "Invalid destination accessor target for the copy method.");
    static_assert(isValidModeForSourceAccessor(AccessMode_Src),
                  "Invalid source accessor mode for the copy method.");
    static_assert(isValidModeForDestinationAccessor(AccessMode_Dst),
                  "Invalid destination accessor mode for the copy method.");
    if (Dst.get_size() < Src.get_size())
      throw sycl::exception(make_error_code(errc::invalid),
                            "The destination accessor size is too small to "
                            "copy the memory into.");

    if (copyAccToAccHelper(Src, Dst))
      return;
    setType(detail::CGType::CopyAccToAcc);

    detail::AccessorBaseHost *AccBaseSrc = (detail::AccessorBaseHost *)&Src;
    detail::AccessorImplPtr AccImplSrc = detail::getSyclObjImpl(*AccBaseSrc);

    detail::AccessorBaseHost *AccBaseDst = (detail::AccessorBaseHost *)&Dst;
    detail::AccessorImplPtr AccImplDst = detail::getSyclObjImpl(*AccBaseDst);

    MSrcPtr = AccImplSrc.get();
    MDstPtr = AccImplDst.get();
  }

  /// Provides guarantees that the memory object accessed via Acc is updated
  /// on the host after command group object execution is complete.
  ///
  /// \param Acc is a SYCL accessor that needs to be updated on host.
  template <typename T, int Dims, access::mode AccessMode,
            access::target AccessTarget,
            access::placeholder IsPlaceholder = access::placeholder::false_t>
  void
  update_host(accessor<T, Dims, AccessMode, AccessTarget, IsPlaceholder> Acc) {
#ifndef __SYCL_DEVICE_ONLY__
    if (Acc.is_placeholder())
      checkIfPlaceholderIsBoundToHandler(Acc);
#endif

    throwIfActionIsCreated();
    static_assert(isValidTargetForExplicitOp(AccessTarget),
                  "Invalid accessor target for the update_host method.");
    setType(detail::CGType::UpdateHost);

    detail::AccessorBaseHost *AccBase = (detail::AccessorBaseHost *)&Acc;
    detail::AccessorImplPtr AccImpl = detail::getSyclObjImpl(*AccBase);

    MDstPtr = static_cast<void *>(AccImpl.get());
  }

public:
  /// Fills memory pointed by accessor with the pattern given.
  ///
  /// If the operation is submitted to queue associated with OpenCL device and
  /// accessor points to one dimensional memory object then use special type for
  /// filling. Otherwise fill using regular kernel.
  ///
  /// \param Dst is a destination SYCL accessor.
  /// \param Pattern is a value to be used to fill the memory.
  template <typename T, int Dims, access::mode AccessMode,
            access::target AccessTarget,
            access::placeholder IsPlaceholder = access::placeholder::false_t,
            typename PropertyListT = property_list>
  void
  fill(accessor<T, Dims, AccessMode, AccessTarget, IsPlaceholder, PropertyListT>
           Dst,
       const T &Pattern) {
#ifndef __SYCL_DEVICE_ONLY__
    if (Dst.is_placeholder())
      checkIfPlaceholderIsBoundToHandler(Dst);
#endif

    throwIfActionIsCreated();
    setUserFacingNodeType(ext::oneapi::experimental::node_type::memfill);
    // TODO add check:T must be an integral scalar value or a SYCL vector type
    static_assert(isValidTargetForExplicitOp(AccessTarget),
                  "Invalid accessor target for the fill method.");
    // CG::Fill will result in urEnqueueMemBufferFill which requires that mem
    // data is contiguous. Thus we check range and offset when dim > 1
    // Images don't allow ranged accessors and are fine.
    if constexpr (isBackendSupportedFillSize(sizeof(T)) &&
                  ((Dims <= 1) || isImageOrImageArray(AccessTarget))) {
      StageFillCG(Dst, Pattern);
    } else if constexpr (Dims == 0) {
      // Special case for zero-dim accessors.
      parallel_for<__fill<T, Dims, AccessMode, AccessTarget, IsPlaceholder>>(
          range<1>(1), [=](id<1>) { Dst = Pattern; });
    } else {
      // Dim > 1
      bool OffsetUsable = (Dst.get_offset() == sycl::id<Dims>{});
      detail::AccessorBaseHost *AccBase = (detail::AccessorBaseHost *)&Dst;
      bool RangesUsable =
          (AccBase->getAccessRange() == AccBase->getMemoryRange());
      if (OffsetUsable && RangesUsable &&
          isBackendSupportedFillSize(sizeof(T))) {
        StageFillCG(Dst, Pattern);
      } else {
        range<Dims> Range = Dst.get_range();
        parallel_for<__fill<T, Dims, AccessMode, AccessTarget, IsPlaceholder>>(
            Range, [=](id<Dims> Index) { Dst[Index] = Pattern; });
      }
    }
  }

  /// Fills the specified memory with the specified pattern.
  ///
  /// \param Ptr is the pointer to the memory to fill
  /// \param Pattern is the pattern to fill into the memory.  T should be
  /// device copyable.
  /// \param Count is the number of times to fill Pattern into Ptr.
  template <typename T> void fill(void *Ptr, const T &Pattern, size_t Count) {
    throwIfActionIsCreated();
    setUserFacingNodeType(ext::oneapi::experimental::node_type::memfill);
    static_assert(is_device_copyable<T>::value,
                  "Pattern must be device copyable");
    if (getDeviceBackend() == backend::ext_oneapi_level_zero) {
      parallel_for<__usmfill<T>>(range<1>(Count), [=](id<1> Index) {
        T *CastedPtr = static_cast<T *>(Ptr);
        CastedPtr[Index] = Pattern;
      });
    } else {
      this->fill_impl(Ptr, &Pattern, sizeof(T), Count);
    }
  }

  /// Prevents any commands submitted afterward to this queue from executing
  /// until all commands previously submitted to this queue have entered the
  /// complete state.
  void ext_oneapi_barrier() {
    throwIfActionIsCreated();
    setType(detail::CGType::Barrier);
  }

  /// Prevents any commands submitted afterward to this queue from executing
  /// until all events in WaitList have entered the complete state. If WaitList
  /// is empty, then the barrier has no effect.
  ///
  /// \param WaitList is a vector of valid SYCL events that need to complete
  /// before barrier command can be executed.
  void ext_oneapi_barrier(const std::vector<event> &WaitList);

  /// Copies data from one memory region to another, each is either a host
  /// pointer or a pointer within USM allocation accessible on this handler's
  /// device.
  /// No operations is done if \p Count is zero. An exception is thrown if
  /// either \p Dest or \p Src is nullptr. The behavior is undefined if any of
  /// the pointer parameters is invalid.
  ///
  /// \param Dest is a USM pointer to the destination memory.
  /// \param Src is a USM pointer to the source memory.
  /// \param Count is a number of bytes to copy.
  void memcpy(void *Dest, const void *Src, size_t Count);

  /// Copies data from one memory region to another, each is either a host
  /// pointer or a pointer within USM allocation accessible on this handler's
  /// device.
  /// No operations is done if \p Count is zero. An exception is thrown if
  /// either \p Dest or \p Src is nullptr. The behavior is undefined if any of
  /// the pointer parameters is invalid.
  ///
  /// \param Src is a USM pointer to the source memory.
  /// \param Dest is a USM pointer to the destination memory.
  /// \param Count is a number of elements of type T to copy.
  template <typename T> void copy(const T *Src, T *Dest, size_t Count) {
    this->memcpy(Dest, Src, Count * sizeof(T));
  }

  /// Fills the memory pointed by a USM pointer with the value specified.
  /// No operations is done if \p Count is zero. An exception is thrown if \p
  /// Dest is nullptr. The behavior is undefined if \p Dest is invalid.
  ///
  /// \param Dest is a USM pointer to the memory to fill.
  /// \param Value is a value to be set. Value is cast as an unsigned char.
  /// \param Count is a number of bytes to fill.
  void memset(void *Dest, int Value, size_t Count);

  /// Provides hints to the runtime library that data should be made available
  /// on a device earlier than Unified Shared Memory would normally require it
  /// to be available.
  ///
  /// \param Ptr is a USM pointer to the memory to be prefetched to the device.
  /// \param Count is a number of bytes to be prefetched.
  void prefetch(const void *Ptr, size_t Count);

  /// Provides hints to the runtime library that data should be made available
  /// on a device earlier than Unified Shared Memory would normally require it
  /// to be available.
  ///
  /// \param Ptr is a USM pointer to the memory to be prefetched to the device.
  /// \param Count is a number of bytes to be prefetched.
  /// \param Type is type of prefetch, i.e. fetch to device or fetch to host.
  void prefetch(const void *Ptr, size_t Count,
                ext::oneapi::experimental::prefetch_type Type);

  /// Provides additional information to the underlying runtime about how
  /// different allocations are used.
  ///
  /// \param Ptr is a USM pointer to the allocation.
  /// \param Length is a number of bytes in the allocation.
  /// \param Advice is a device-defined advice for the specified allocation.
  void mem_advise(const void *Ptr, size_t Length, int Advice);

  /// Copies data from one 2D memory region to another, both pointed by
  /// USM pointers.
  /// No operations is done if \p Width or \p Height is zero. An exception is
  /// thrown if either \p Dest or \p Src is nullptr or if \p Width is strictly
  /// greater than either \p DestPitch or \p SrcPitch. The behavior is undefined
  /// if any of the pointer parameters is invalid.
  ///
  /// NOTE: Function is dependent to prevent the fallback kernels from
  /// materializing without the use of the function.
  ///
  /// \param Dest is a USM pointer to the destination memory.
  /// \param DestPitch is the pitch of the rows in \p Dest.
  /// \param Src is a USM pointer to the source memory.
  /// \param SrcPitch is the pitch of the rows in \p Src.
  /// \param Width is the width in bytes of the 2D region to copy.
  /// \param Height is the height in number of row of the 2D region to copy.
  template <typename T = unsigned char,
            typename = std::enable_if_t<std::is_same_v<T, unsigned char>>>
  void ext_oneapi_memcpy2d(void *Dest, size_t DestPitch, const void *Src,
                           size_t SrcPitch, size_t Width, size_t Height);

  /// Copies data from one 2D memory region to another, both pointed by
  /// USM pointers.
  /// No operations is done if \p Width or \p Height is zero. An exception is
  /// thrown if either \p Dest or \p Src is nullptr or if \p Width is strictly
  /// greater than either \p DestPitch or \p SrcPitch. The behavior is undefined
  /// if any of the pointer parameters is invalid.
  ///
  /// \param Src is a USM pointer to the source memory.
  /// \param SrcPitch is the pitch of the rows in \p Src.
  /// \param Dest is a USM pointer to the destination memory.
  /// \param DestPitch is the pitch of the rows in \p Dest.
  /// \param Width is the width in number of elements of the 2D region to copy.
  /// \param Height is the height in number of rows of the 2D region to copy.
  template <typename T>
  void ext_oneapi_copy2d(const T *Src, size_t SrcPitch, T *Dest,
                         size_t DestPitch, size_t Width, size_t Height);

  /// Fills the memory pointed by a USM pointer with the value specified.
  /// No operations is done if \p Width or \p Height is zero. An exception is
  /// thrown if either \p Dest or \p Src is nullptr or if \p Width is strictly
  /// greater than \p DestPitch. The behavior is undefined if any of the pointer
  /// parameters is invalid.
  ///
  /// NOTE: Function is dependent to prevent the fallback kernels from
  /// materializing without the use of the function.
  ///
  /// \param Dest is a USM pointer to the destination memory.
  /// \param DestPitch is the pitch of the rows in \p Dest.
  /// \param Value is the value to fill into the region in \p Dest. Value is
  /// cast as an unsigned char.
  /// \param Width is the width in number of elements of the 2D region to fill.
  /// \param Height is the height in number of rows of the 2D region to fill.
  template <typename T = unsigned char,
            typename = std::enable_if_t<std::is_same_v<T, unsigned char>>>
  void ext_oneapi_memset2d(void *Dest, size_t DestPitch, int Value,
                           size_t Width, size_t Height);

  /// Fills the memory pointed by a USM pointer with the value specified.
  /// No operations is done if \p Width or \p Height is zero. An exception is
  /// thrown if either \p Dest or \p Src is nullptr or if \p Width is strictly
  /// greater than \p DestPitch. The behavior is undefined if any of the pointer
  /// parameters is invalid.
  ///
  /// \param Dest is a USM pointer to the destination memory.
  /// \param DestPitch is the pitch of the rows in \p Dest.
  /// \param Pattern is the pattern to fill into the memory.  T should be
  /// device copyable.
  /// \param Width is the width in number of elements of the 2D region to fill.
  /// \param Height is the height in number of rows of the 2D region to fill.
  template <typename T>
  void ext_oneapi_fill2d(void *Dest, size_t DestPitch, const T &Pattern,
                         size_t Width, size_t Height);

  /// Copies data from a USM memory region to a device_global.
  /// Throws an exception if the copy operation intends to write outside the
  /// memory range \p Dest, as specified through \p NumBytes and \p DestOffset.
  ///
  /// \param Dest is the destination device_glboal.
  /// \param Src is a USM pointer to the source memory.
  /// \param NumBytes is a number of bytes to copy.
  /// \param DestOffset is the offset into \p Dest to copy to.
  template <typename T, typename PropertyListT>
  void memcpy([[maybe_unused]] ext::oneapi::experimental::device_global<
                  T, PropertyListT> &Dest,
              [[maybe_unused]] const void *Src,
              [[maybe_unused]] size_t NumBytes = sizeof(T),
              [[maybe_unused]] size_t DestOffset = 0) {
#ifndef __SYCL_DEVICE_ONLY__
    throwIfGraphAssociated<
        ext::oneapi::experimental::detail::UnsupportedGraphFeatures::
            sycl_ext_oneapi_device_global>();
    if (sizeof(T) < DestOffset + NumBytes)
      throw sycl::exception(make_error_code(errc::invalid),
                            "Copy to device_global is out of bounds.");

    constexpr bool IsDeviceImageScoped = PropertyListT::template has_property<
        ext::oneapi::experimental::device_image_scope_key>();

    if (!detail::isDeviceGlobalUsedInKernel(&Dest)) {
      // If the corresponding device_global isn't used in any kernels, we fall
      // back to doing the memory operation on host-only.
      memcpyToHostOnlyDeviceGlobal(&Dest, Src, sizeof(T), IsDeviceImageScoped,
                                   NumBytes, DestOffset);
      return;
    }

    memcpyToDeviceGlobal(&Dest, Src, IsDeviceImageScoped, NumBytes, DestOffset);
#endif
  }

  /// Copies data from a device_global to USM memory.
  /// Throws an exception if the copy operation intends to read outside the
  /// memory range \p Src, as specified through \p NumBytes and \p SrcOffset.
  ///
  /// \param Dest is a USM pointer to copy to.
  /// \param Src is the source device_global.
  /// \param NumBytes is a number of bytes to copy.
  /// \param SrcOffset is the offset into \p Src to copy from.
  template <typename T, typename PropertyListT>
  void memcpy([[maybe_unused]] void *Dest,
              [[maybe_unused]] const ext::oneapi::experimental::device_global<
                  T, PropertyListT> &Src,
              [[maybe_unused]] size_t NumBytes = sizeof(T),
              [[maybe_unused]] size_t SrcOffset = 0) {
#ifndef __SYCL_DEVICE_ONLY__
    throwIfGraphAssociated<
        ext::oneapi::experimental::detail::UnsupportedGraphFeatures::
            sycl_ext_oneapi_device_global>();
    if (sizeof(T) < SrcOffset + NumBytes)
      throw sycl::exception(make_error_code(errc::invalid),
                            "Copy from device_global is out of bounds.");

    constexpr bool IsDeviceImageScoped = PropertyListT::template has_property<
        ext::oneapi::experimental::device_image_scope_key>();

    if (!detail::isDeviceGlobalUsedInKernel(&Src)) {
      // If the corresponding device_global isn't used in any kernels, we fall
      // back to doing the memory operation on host-only.
      memcpyFromHostOnlyDeviceGlobal(Dest, &Src, IsDeviceImageScoped, NumBytes,
                                     SrcOffset);
      return;
    }

    memcpyFromDeviceGlobal(Dest, &Src, IsDeviceImageScoped, NumBytes,
                           SrcOffset);
#endif
  }

  /// Copies elements of type `std::remove_all_extents_t<T>` from a USM memory
  /// region to a device_global.
  /// Throws an exception if the copy operation intends to write outside the
  /// memory range \p Dest, as specified through \p Count and \p StartIndex.
  ///
  /// \param Src is a USM pointer to the source memory.
  /// \param Dest is the destination device_glboal.
  /// \param Count is a number of elements to copy.
  /// \param StartIndex is the index of the first element in \p Dest to copy to.
  template <typename T, typename PropertyListT>
  void copy(const std::remove_all_extents_t<T> *Src,
            ext::oneapi::experimental::device_global<T, PropertyListT> &Dest,
            size_t Count = sizeof(T) / sizeof(std::remove_all_extents_t<T>),
            size_t StartIndex = 0) {
    this->memcpy(Dest, Src, Count * sizeof(std::remove_all_extents_t<T>),
                 StartIndex * sizeof(std::remove_all_extents_t<T>));
  }

  /// Copies elements of type `std::remove_all_extents_t<T>` from a
  /// device_global to a USM memory region.
  /// Throws an exception if the copy operation intends to write outside the
  /// memory range \p Src, as specified through \p Count and \p StartIndex.
  ///
  /// \param Src is the source device_global.
  /// \param Dest is a USM pointer to copy to.
  /// \param Count is a number of elements to copy.
  /// \param StartIndex is the index of the first element in \p Src to copy
  ///        from.
  template <typename T, typename PropertyListT>
  void
  copy(const ext::oneapi::experimental::device_global<T, PropertyListT> &Src,
       std::remove_all_extents_t<T> *Dest,
       size_t Count = sizeof(T) / sizeof(std::remove_all_extents_t<T>),
       size_t StartIndex = 0) {
    this->memcpy(Dest, Src, Count * sizeof(std::remove_all_extents_t<T>),
                 StartIndex * sizeof(std::remove_all_extents_t<T>));
  }
  /// Executes a command_graph.
  ///
  /// \param Graph Executable command_graph to run
  void ext_oneapi_graph(ext::oneapi::experimental::command_graph<
                        ext::oneapi::experimental::graph_state::executable>
                            Graph);

  /// Copies data from host to device, where \p Src is a USM pointer and \p Dest
  /// is an opaque image memory handle. An exception is thrown if either \p Src
  /// is nullptr or \p Dest is incomplete. The behavior is undefined if
  /// \p DestImgDesc is inconsistent with the allocated allocated memory
  /// regions.
  ///
  /// \param Src is a USM pointer to the source memory.
  /// \param Dest is an opaque image memory handle to the destination memory.
  /// \param DestImgDesc is the image descriptor.
  void ext_oneapi_copy(
      const void *Src, ext::oneapi::experimental::image_mem_handle Dest,
      const ext::oneapi::experimental::image_descriptor &DestImgDesc);

  /// Copies data from host to device, where \p Src is a USM pointer and \p Dest
  /// is an opaque image memory handle. Allows for a sub-region copy, where
  /// \p SrcOffset , \p DestOffset , and \p CopyExtent are used to determine the
  /// sub-region. Pixel size is determined by \p DestImgDesc . An exception is
  /// thrown if either \p Src is nullptr or \p Dest is incomplete.
  ///
  /// \param Src is a USM pointer to the source memory.
  /// \param SrcOffset is an offset from the origin where the x, y, and z
  ///                  components are measured in bytes, rows, and slices
  ///                  respectively.
  /// \param SrcExtent is the size of the source memory, measured in
  ///                  pixels. (Pixel size determined by \p DestImgDesc .)
  /// \param Dest is an opaque image memory handle to the destination memory.
  /// \param DestOffset is an offset from the destination origin measured in
  ///                   pixels. (Pixel size determined by \p DestImgDesc .)
  /// \param DestImgDesc is the destination image descriptor.
  /// \param CopyExtent is the width, height, and depth of the region to copy
  ///                   measured in pixels. (Pixel size determined by
  ///                   \p SrcImgDesc .)
  void ext_oneapi_copy(
      const void *Src, sycl::range<3> SrcOffset, sycl::range<3> SrcExtent,
      ext::oneapi::experimental::image_mem_handle Dest,
      sycl::range<3> DestOffset,
      const ext::oneapi::experimental::image_descriptor &DestImgDesc,
      sycl::range<3> CopyExtent);

  /// Copies data from device to host, where \p Src is an opaque image memory
  /// handle and \p Dest is a USM pointer. An exception is thrown if either
  /// \p Src is incomplete or \p Dest is nullptr. The behavior is undefined if
  /// \p SrcImgDesc is inconsistent with the allocated memory regions.
  ///
  /// \param Src is an opaque image memory handle to the source memory.
  /// \param Dest is a USM pointer to the destination memory.
  /// \param SrcImgDesc is the source image descriptor.
  void ext_oneapi_copy(
      const ext::oneapi::experimental::image_mem_handle Src, void *Dest,
      const ext::oneapi::experimental::image_descriptor &SrcImgDesc);

  /// Copies data from device to host, where \p Src is an opaque image memory
  /// handle and \p Dest is a USM pointer. Allows for a sub-region copy, where
  /// \p SrcOffset , \p DestOffset , and \p CopyExtent are used to determine the
  /// sub-region. Pixel size is determined by \p SrcImgDesc . An exception is
  /// thrown if either \p Src is nullptr or \p Dest is incomplete.
  ///
  /// \param Src is an opaque image memory handle to the source memory.
  /// \param SrcOffset is an offset from the source origin measured in pixels.
  ///                  (Pixel size determined by \p SrcImgDesc .)
  /// \param SrcImgDesc is the source image descriptor.
  /// \param Dest is a USM pointer to the destination memory.
  /// \param DestOffset is an offset from the destination origin where the
  ///                   x, y, and z components are measured in bytes, rows,
  ///                   and slices respectively.
  /// \param DestExtent is the size of the destination memory, measured in
  ///                   pixels. (Pixel size determined by \p SrcImgDesc .)
  /// \param CopyExtent is the width, height, and depth of the region to copy
  ///                   measured in pixels. (Pixel size determined by
  ///                   \p SrcImgDesc .)
  void
  ext_oneapi_copy(const ext::oneapi::experimental::image_mem_handle Src,
                  sycl::range<3> SrcOffset,
                  const ext::oneapi::experimental::image_descriptor &SrcImgDesc,
                  void *Dest, sycl::range<3> DestOffset,
                  sycl::range<3> DestExtent, sycl::range<3> CopyExtent);

  /// Copies data from host to device or device to host, where \p Src and
  /// \p Dest are USM pointers. An exception is thrown if either \p Src is
  /// nullptr or \p Dest is nullptr. The behavior is undefined if
  /// \p DeviceImgDesc is inconsistent with the allocated memory regions or
  /// \p DeviceRowPitch is inconsistent with hardware requirements.
  ///
  /// \param Src is a USM pointer to the source memory.
  /// \param Dest is a USM pointer to the destination memory.
  /// \param DeviceImgDesc is the device image descriptor.
  /// \param DeviceRowPitch is the pitch of the rows of the memory on the
  ///                       device.
  void ext_oneapi_copy(
      const void *Src, void *Dest,
      const ext::oneapi::experimental::image_descriptor &DeviceImgDesc,
      size_t DeviceRowPitch);

  /// Copies data from host to device or device to host, where \p Src and
  /// \p Dest are USM pointers. Allows for a sub-region copy, where
  /// \p SrcOffset , \p DestOffset , and \p CopyExtent are used to determine the
  /// sub-region. Pixel size is determined by \p DeviceImgDesc . An exception is
  /// thrown if either \p Src is nullptr or \p Dest is nullptr. The behavior is
  /// undefined if \p DeviceRowPitch is inconsistent with hardware requirements
  /// or \p HostExtent is inconsistent with its respective memory region.
  ///
  /// \param Src is a USM pointer to the source memory.
  /// \param SrcOffset is an destination offset from the origin where the
  ///                  x, y, and z components are measured in bytes, rows,
  ///                  and slices respectively.
  /// \param Dest is a USM pointer to the destination memory.
  /// \param DestOffset is an destination offset from the origin where the
  ///                   x, y, and z components are measured in bytes, rows,
  ///                   and slices respectively.
  /// \param DeviceImgDesc is the device image descriptor.
  /// \param DeviceRowPitch is the pitch of the rows of the image on the device.
  /// \param HostExtent is the size of the host memory, measured in pixels.
  ///                   (Pixel size determined by \p DeviceImgDesc .)
  /// \param CopyExtent is the width, height, and depth of the region to copy
  ///                   measured in pixels. (Pixel size determined by
  ///                   \p DeviceImgDesc .)
  void ext_oneapi_copy(
      const void *Src, sycl::range<3> SrcOffset, void *Dest,
      sycl::range<3> DestOffset,
      const ext::oneapi::experimental::image_descriptor &DeviceImgDesc,
      size_t DeviceRowPitch, sycl::range<3> HostExtent,
      sycl::range<3> CopyExtent);

  /// Copies data from device to device, where \p Src and \p Dest are opaque
  /// image memory handles. An exception is thrown if either \p Src or \p Dest
  /// are incomplete. The behavior is undefined if \p SrcImgDesc or
  /// \p DestImgDesc are inconsistent with their respective allocated memory
  /// regions.
  ///
  /// \param Src is an opaque image memory handle to the source memory.
  /// \param SrcImgDesc is the source image descriptor.
  /// \param Dest is an opaque image memory handle to the destination memory.
  /// \param DestImgDesc is the destination image descriptor.
  void ext_oneapi_copy(
      const ext::oneapi::experimental::image_mem_handle Src,
      const ext::oneapi::experimental::image_descriptor &SrcImgDesc,
      ext::oneapi::experimental::image_mem_handle Dest,
      const ext::oneapi::experimental::image_descriptor &DestImgDesc);

  /// Copies data from device to device, where \p Src and \p Dest are opaque
  /// image memory handles. Allows for a sub-region copy, where \p SrcOffset ,
  /// \p DestOffset and \p CopyExtent are used to determine the sub-region.
  /// Pixel size is determined by \p SrcImgDesc . An exception is thrown if
  /// either \p Src or \p Dest is incomplete.
  ///
  /// \param Src is an opaque image memory handle to the source memory.
  /// \param SrcOffset is an offset from the source origin measured in pixels.
  ///                  (Pixel size determined by \p SrcImgDesc .)
  /// \param SrcImgDesc is the source image descriptor.
  /// \param Dest is an opaque image memory handle to the destination memory.
  /// \param DestOffset is an offset from the destination origin measured in
  ///                   pixels. (Pixel size determined by \p SrcImgDesc .)
  /// \param DestImgDesc is the destination image descriptor.
  /// \param CopyExtent is the width, height, and depth of the region to copy
  ///                   measured in pixels. (Pixel size determined by
  ///                   \p SrcImgDesc .)
  void ext_oneapi_copy(
      const ext::oneapi::experimental::image_mem_handle Src,
      sycl::range<3> SrcOffset,
      const ext::oneapi::experimental::image_descriptor &SrcImgDesc,
      ext::oneapi::experimental::image_mem_handle Dest,
      sycl::range<3> DestOffset,
      const ext::oneapi::experimental::image_descriptor &DestImgDesc,
      sycl::range<3> CopyExtent);

  /// Copies data from device to device, where \p Src is an opaque image memory
  /// handle and \p Dest is a USM pointer. An exception is thrown if either
  /// \p Src is incomplete or \p Dest is nullptr. The behavior is undefined if
  /// \p SrcImgDesc or \p DestImgDesc are inconsistent with their respective
  /// allocated memory regions or \p DestRowPitch is inconsistent with hardware
  /// requirements.
  ///
  /// \param Src is an opaque image memory handle to the source memory.
  /// \param SrcImgDesc is the source image descriptor.
  /// \param Dest is a USM pointer to the destination memory.
  /// \param DestImgDesc is the destination image descriptor.
  /// \param DestRowPitch is the pitch of the rows of the destination memory.
  void ext_oneapi_copy(
      const ext::oneapi::experimental::image_mem_handle Src,
      const ext::oneapi::experimental::image_descriptor &SrcImgDesc, void *Dest,
      const ext::oneapi::experimental::image_descriptor &DestImgDesc,
      size_t DestRowPitch);

  /// Copies data from device to device, where \p Src is an opaque image memory
  /// handle and \p Dest is a USM pointer. Allows for a sub-region copy, where
  /// \p SrcOffset, \p DestOffset and \p CopyExtent are used to determine the
  /// sub-region. Pixel size is determined by \p SrcImgDesc . An exception is
  /// thrown if either \p Src is incomplete or \p Dest is nullptr. The behavior
  /// is undefined if \p DestRowPitch is inconsistent with hardware
  /// requirements.
  ///
  /// \param Src is an opaque image memory handle to the source memory.
  /// \param SrcOffset is an offset from the source origin measured in Pixels
  ///                   (Pixel size determined by \p SrcImgDesc .)
  /// \param SrcImgDesc is the source image descriptor
  /// \param Dest is a USM pointer to the destination memory.
  /// \param DestOffset is an offset from the destination origin measured in
  ///                   pixels. (Pixel size determined by \p SrcImgDesc .)
  /// \param DestImgDesc is the destination image descriptor.
  /// \param DestRowPitch is the pitch of the rows of the destination memory.
  /// \param CopyExtent is the width, height, and depth of the region to copy
  ///               measured in pixels. (Pixel size determined by
  ///               \p SrcImgDesc .)
  void ext_oneapi_copy(
      const ext::oneapi::experimental::image_mem_handle Src,
      sycl::range<3> SrcOffset,
      const ext::oneapi::experimental::image_descriptor &SrcImgDesc, void *Dest,
      sycl::range<3> DestOffset,
      const ext::oneapi::experimental::image_descriptor &DestImgDesc,
      size_t DestRowPitch, sycl::range<3> CopyExtent);

  /// Copies data from device to device memory, where \p Src is USM pointer and
  /// \p Dest is an opaque image memory handle. An exception is thrown if either
  /// \p Src is nullptr or \p Dest is incomplete. The behavior is undefined if
  /// \p SrcImgDesc or \p DestImgDesc are inconsistent with their respective
  /// allocated memory regions or \p SrcRowPitch is inconsistent with hardware
  /// requirements.
  ///
  /// \param Src is a USM pointer to the source memory.
  /// \param SrcImgDesc is the source image descriptor.
  /// \param SrcRowPitch is the pitch of the rows of the source memory.
  /// \param Dest is an opaque image memory handle to the destination memory.
  /// \param DestImgDesc is the destination image descriptor.
  void ext_oneapi_copy(
      const void *Src,
      const ext::oneapi::experimental::image_descriptor &SrcImgDesc,
      size_t SrcRowPitch, ext::oneapi::experimental::image_mem_handle Dest,
      const ext::oneapi::experimental::image_descriptor &DestImgDesc);

  /// Copies data from device to device memory, where \p Src is USM pointer and
  /// \p Dest is an opaque image memory handle. Allows for a sub-region
  /// copy, where \p SrcOffset, \p DestOffset and \p CopyExtent are used to
  /// determine the sub-region. Pixel size is determined by \p SrcImgDesc . An
  /// exception is thrown if either \p Src is nullptr or \p Dest is incomplete.
  /// The behavior is undefined if \p SrcRowPitch is inconsistent with hardware
  /// requirements.
  ///
  /// \param Src is a USM pointer to the source memory.
  /// \param SrcOffset is an offset from the source origin measured in pixels
  ///                   (pixel size determined by \p SrcImgDesc )
  /// \param SrcImgDesc is the source image descriptor
  /// \param SrcRowPitch is the pitch of the rows of the destination memory.
  /// \param Dest is an opaque image memory handle to the destination memory.
  /// \param DestOffset is an offset from the destination origin measured in
  ///                   pixels (pixel size determined by \p SrcImgDesc )
  /// \param DestImgDesc is the destination image descriptor
  /// \param CopyExtent is the width, height, and depth of the region to copy
  ///               measured in pixels (pixel size determined by
  ///               \p SrcImgDesc )
  void ext_oneapi_copy(
      const void *Src, sycl::range<3> SrcOffset,
      const ext::oneapi::experimental::image_descriptor &SrcImgDesc,
      size_t SrcRowPitch, ext::oneapi::experimental::image_mem_handle Dest,
      sycl::range<3> DestOffset,
      const ext::oneapi::experimental::image_descriptor &DestImgDesc,
      sycl::range<3> CopyExtent);

  /// Copies data from DtoD or HtoH memory, where \p Src and \p Dest are USM
  /// pointers. An exception is thrown if either \p Src or \p Dest are nullptr.
  /// The behavior is undefined if \p SrcImgDesc or \p DestImgDesc are
  /// inconsistent with their respective allocated memory regions or
  /// \p SrcRowPitch or \p DestRowPitch are inconsistent with hardware
  /// requirements.
  ///
  /// \param Src is a USM pointer to the source memory.
  /// \param SrcImgDesc is the source image descriptor.
  /// \param SrcRowPitch is the pitch of the rows of the source memory.
  /// \param Dest is a USM pointer to the destination memory.
  /// \param DestImgDesc is the destination image descriptor.
  /// \param SrcRowPitch is the pitch of the rows of the destination memory.
  void ext_oneapi_copy(
      const void *Src,
      const ext::oneapi::experimental::image_descriptor &SrcImgDesc,
      size_t SrcRowPitch, void *Dest,
      const ext::oneapi::experimental::image_descriptor &DestImgDesc,
      size_t DestRowPitch);

  /// Copies data from DtoD or HtoH memory, where \p Src and \p Dest are USM
  /// pointers. Allows for a sub-region copy, where \p SrcOffset, \p DestOffset
  /// and \p CopyExtent are used to determine the sub-region. Pixel size is
  /// determined by \p SrcImgDesc . An exception is thrown if either \p Src or
  /// \p Dest are nullptr. The behavior is undefined if \p SrcRowPitch or
  /// \p DestRowPitch are inconsistent with hardware requirements.
  ///
  /// \param Src is a USM pointer to the source memory.
  /// \param SrcOffset is an offset from the source origin measured in pixels
  ///                   (pixel size determined by \p SrcImgDesc )
  /// \param SrcImgDesc is the source image descriptor
  /// \param SrcRowPitch is the pitch of the rows of the destination memory.
  /// \param Dest is a USM pointer to the destination memory.
  /// \param DestOffset is an offset from the destination origin measured in
  ///                   pixels (pixel size determined by \p SrcImgDesc )
  /// \param DestImgDesc is the destination image descriptor
  /// \param DestRowPitch is the pitch of the rows of the destination memory.
  /// \param CopyExtent is the width, height, and depth of the region to copy
  ///               measured in pixels (pixel size determined by
  ///               \p SrcImgDesc )
  void ext_oneapi_copy(
      const void *Src, sycl::range<3> SrcOffset,
      const ext::oneapi::experimental::image_descriptor &SrcImgDesc,
      size_t SrcRowPitch, void *Dest, sycl::range<3> DestOffset,
      const ext::oneapi::experimental::image_descriptor &DestImgDesc,
      size_t DestRowPitch, sycl::range<3> CopyExtent);

  /// Submit a non-blocking device-side wait on an external
  //  semaphore to the queue.
  /// An exception is thrown if \p extSemaphore is incomplete, or if the
  /// type of semaphore requires an explicit value to wait upon.
  ///
  /// \param extSemaphore is an opaque external semaphore object
  void ext_oneapi_wait_external_semaphore(
      sycl::ext::oneapi::experimental::external_semaphore extSemaphore);

  /// Submit a non-blocking device-side wait on an external
  //  semaphore to the queue.
  /// An exception is thrown if \p extSemaphore is incomplete, or if the
  /// type of semaphore does not support waiting on an explicitly passed value.
  ///
  /// \param extSemaphore is an opaque external semaphore object
  /// \param WaitValue is the value that this semaphore will wait upon, until it
  ///                  allows any further commands to execute on the queue.
  void ext_oneapi_wait_external_semaphore(
      sycl::ext::oneapi::experimental::external_semaphore extSemaphore,
      uint64_t WaitValue);

  /// Instruct the queue to signal the external semaphore once all previous
  /// commands submitted to the queue have completed execution.
  /// An exception is thrown if \p extSemaphore is incomplete, or if the
  /// type of semaphore requires an explicit value to signal.
  ///
  /// \param extSemaphore is an opaque external semaphore object
  void ext_oneapi_signal_external_semaphore(
      sycl::ext::oneapi::experimental::external_semaphore extSemaphore);

  /// Instruct the queue to set the state of the external semaphore to
  /// \p SignalValue once all previous commands submitted to the queue have
  /// completed execution.
  /// An exception is thrown if \p extSemaphore is incomplete, or if the
  /// type of semaphore does not support signalling an explicitly passed value.
  ///
  /// \param extSemaphore is an opaque external semaphore object.
  /// \param SignalValue is the value that this semaphore signal, once all
  ///                    prior opeartions on the queue complete.
  void ext_oneapi_signal_external_semaphore(
      sycl::ext::oneapi::experimental::external_semaphore extSemaphore,
      uint64_t SignalValue);

private:
#ifdef __INTEL_PREVIEW_BREAKING_CHANGES
  std::unique_ptr<detail::handler_impl> implOwner;
  detail::handler_impl *impl;
#else
  std::shared_ptr<detail::handler_impl> impl;

  // Use impl->get_queue*() instead:
  std::shared_ptr<detail::queue_impl> MQueueDoNotUse;
#endif
  std::vector<detail::LocalAccessorImplPtr> MLocalAccStorage;
  std::vector<std::shared_ptr<detail::stream_impl>> MStreamStorage;
  detail::ABINeutralKernelNameStrT MKernelName;
  /// Storage for a sycl::kernel object.
  std::shared_ptr<detail::kernel_impl> MKernel;
  /// Pointer to the source host memory or accessor(depending on command type).
  void *MSrcPtr = nullptr;
  /// Pointer to the dest host memory or accessor(depends on command type).
  void *MDstPtr = nullptr;
  /// Length to copy or fill (for USM operations).
  size_t MLength = 0;
  /// Pattern that is used to fill memory object in case command type is fill.
  std::vector<unsigned char> MPattern;
  /// Storage for a lambda or function object.
  std::unique_ptr<detail::HostKernelBase> MHostKernel;

  detail::code_location MCodeLoc = {};
#ifndef __INTEL_PREVIEW_BREAKING_CHANGES
  // Was used for the previous reduction implementation (via `withAuxHandler`).
  bool MIsFinalizedDoNotUse = false;
  event MLastEventDoNotUse;
#endif

  // Make queue_impl class friend to be able to call finalize method.
  friend class detail::queue_impl;
  // Make accessor class friend to keep the list of associated accessors.
  template <typename DataT, int Dims, access::mode AccMode,
            access::target AccTarget, access::placeholder isPlaceholder,
            typename PropertyListT>
  friend class accessor;
  friend device detail::getDeviceFromHandler(handler &);
  friend detail::device_impl &detail::getDeviceImplFromHandler(handler &);

  template <typename DataT, int Dimensions, access::mode AccessMode,
            access::target AccessTarget, access::placeholder IsPlaceholder>
  friend class detail::image_accessor;
  // Make stream class friend to be able to keep the list of associated streams
  friend class stream;
  friend class detail::stream_impl;
  // Make reduction friends to store buffers and arrays created for it
  // in handler from reduction methods.
  template <typename T, class BinaryOperation, int Dims, size_t Extent,
            bool ExplicitIdentity, typename RedOutVar>
  friend class detail::reduction_impl_algo;

  template <typename KernelName, detail::reduction::strategy Strategy, int Dims,
            typename PropertiesT, typename... RestT>
  friend void detail::reduction_parallel_for(handler &CGH, range<Dims> NDRange,
                                             PropertiesT Properties,
                                             RestT... Rest);

  template <typename KernelName, detail::reduction::strategy Strategy, int Dims,
            typename PropertiesT, typename... RestT>
  friend void
  detail::reduction_parallel_for(handler &CGH, nd_range<Dims> NDRange,
                                 PropertiesT Properties, RestT... Rest);

#ifndef __SYCL_DEVICE_ONLY__
  friend void detail::associateWithHandler(handler &,
                                           detail::AccessorBaseHost *,
                                           access::target);
  friend void detail::associateWithHandler(
      handler &, detail::UnsampledImageAccessorBaseHost *, image_target);
  friend void detail::associateWithHandler(
      handler &, detail::SampledImageAccessorBaseHost *, image_target);
#endif

  friend class ::MockHandler;
  friend class detail::queue_impl;

  // Make pipe class friend to be able to call ext_intel_read/write_host_pipe
  // method.
  template <class _name, class _dataT, int32_t _min_capacity,
            class _propertiesT, class>
  friend class ext::intel::experimental::pipe;

  template <class Obj>
  friend const decltype(Obj::impl) &
  sycl::detail::getSyclObjImpl(const Obj &SyclObject);

  /// Read from a host pipe given a host address and
  /// \param Name name of the host pipe to be passed into lower level runtime
  /// \param Ptr host pointer of host pipe as identified by address of its const
  ///        expr m_Storage member
  /// \param Size the size of data getting read back / to.
  /// \param Block if read operation is blocking, default to false.
  void ext_intel_read_host_pipe(const std::string &Name, void *Ptr, size_t Size,
                                bool Block = false) {
    ext_intel_read_host_pipe(detail::string_view(Name), Ptr, Size, Block);
  }
  void ext_intel_read_host_pipe(detail::string_view Name, void *Ptr,
                                size_t Size, bool Block = false);

  /// Write to host pipes given a host address and
  /// \param Name name of the host pipe to be passed into lower level runtime
  /// \param Ptr host pointer of host pipe as identified by address of its const
  /// expr m_Storage member
  /// \param Size the size of data getting read back / to.
  /// \param Block if write opeartion is blocking, default to false.
  void ext_intel_write_host_pipe(const std::string &Name, void *Ptr,
                                 size_t Size, bool Block = false) {
    ext_intel_write_host_pipe(detail::string_view(Name), Ptr, Size, Block);
  }
  void ext_intel_write_host_pipe(detail::string_view Name, void *Ptr,
                                 size_t Size, bool Block = false);
  friend class ext::oneapi::experimental::detail::graph_impl;
  friend class ext::oneapi::experimental::detail::dynamic_parameter_impl;
  friend class ext::oneapi::experimental::detail::dynamic_command_group_impl;

  bool DisableRangeRounding();

  bool RangeRoundingTrace();

  void GetRangeRoundingSettings(size_t &MinFactor, size_t &GoodFactor,
                                size_t &MinRange);

  template <typename WrapperT, typename TransformedArgType, int Dims,
            typename KernelType,
            std::enable_if_t<detail::KernelLambdaHasKernelHandlerArgT<
                KernelType, TransformedArgType>::value> * = nullptr>
  auto getRangeRoundedKernelLambda(KernelType KernelFunc,
                                   range<Dims> UserRange) {
    return detail::RoundedRangeKernelWithKH<TransformedArgType, Dims,
                                            KernelType>{UserRange, KernelFunc};
  }

  template <typename WrapperT, typename TransformedArgType, int Dims,
            typename KernelType,
            std::enable_if_t<!detail::KernelLambdaHasKernelHandlerArgT<
                KernelType, TransformedArgType>::value> * = nullptr>
  auto getRangeRoundedKernelLambda(KernelType KernelFunc,
                                   range<Dims> UserRange) {
    return detail::RoundedRangeKernel<TransformedArgType, Dims, KernelType>{
        UserRange, KernelFunc};
  }

#ifndef __INTEL_PREVIEW_BREAKING_CHANGES
  const std::shared_ptr<detail::context_impl> &getContextImplPtr() const;
#endif
  detail::context_impl &getContextImpl() const;

  // Checks if 2D memory operations are supported by the underlying platform.
  bool supportsUSMMemcpy2D();
  bool supportsUSMFill2D();
  bool supportsUSMMemset2D();

  // Helper function for getting a loose bound on work-items.
  id<2> computeFallbackKernelBounds(size_t Width, size_t Height);

  // Function to get information about the backend for which the code is
  // compiled for
  backend getDeviceBackend() const;

  // Common function for launching a 2D USM memcpy kernel to avoid redefinitions
  // of the kernel from copy and memcpy.
  template <typename T>
  void commonUSMCopy2DFallbackKernel(const void *Src, size_t SrcPitch,
                                     void *Dest, size_t DestPitch, size_t Width,
                                     size_t Height) {
    // Otherwise the data is accessible on the device so we do the operation
    // there instead.
    // Limit number of work items to be resistant to big copies.
    id<2> Chunk = computeFallbackKernelBounds(Height, Width);
    id<2> Iterations = (Chunk + id<2>{Height, Width} - 1) / Chunk;
    parallel_for<__usmmemcpy2d<T>>(
        range<2>{Chunk[0], Chunk[1]}, [=](id<2> Index) {
          T *CastedDest = static_cast<T *>(Dest);
          const T *CastedSrc = static_cast<const T *>(Src);
          for (uint32_t I = 0; I < Iterations[0]; ++I) {
            for (uint32_t J = 0; J < Iterations[1]; ++J) {
              id<2> adjustedIndex = Index + Chunk * id<2>{I, J};
              if (adjustedIndex[0] < Height && adjustedIndex[1] < Width) {
                CastedDest[adjustedIndex[0] * DestPitch + adjustedIndex[1]] =
                    CastedSrc[adjustedIndex[0] * SrcPitch + adjustedIndex[1]];
              }
            }
          }
        });
  }

  // Common function for launching a 2D USM memcpy host-task to avoid
  // redefinitions of the kernel from copy and memcpy.
  template <typename T>
  void commonUSMCopy2DFallbackHostTask(const void *Src, size_t SrcPitch,
                                       void *Dest, size_t DestPitch,
                                       size_t Width, size_t Height) {
    // If both pointers are host USM or unknown (assumed non-USM) we use a
    // host-task to satisfy dependencies.
    host_task([=] {
      const T *CastedSrc = static_cast<const T *>(Src);
      T *CastedDest = static_cast<T *>(Dest);
      for (size_t I = 0; I < Height; ++I) {
        const T *SrcItBegin = CastedSrc + SrcPitch * I;
        T *DestItBegin = CastedDest + DestPitch * I;
        std::copy(SrcItBegin, SrcItBegin + Width, DestItBegin);
      }
    });
  }

  // StageFillCG()  Supporting function to fill()
  template <typename T, int Dims, access::mode AccessMode,
            access::target AccessTarget,
            access::placeholder IsPlaceholder = access::placeholder::false_t,
            typename PropertyListT = property_list>
  void StageFillCG(
      accessor<T, Dims, AccessMode, AccessTarget, IsPlaceholder, PropertyListT>
          Dst,
      const T &Pattern) {
    setType(detail::CGType::Fill);
    detail::AccessorBaseHost *AccBase = (detail::AccessorBaseHost *)&Dst;
    detail::AccessorImplPtr AccImpl = detail::getSyclObjImpl(*AccBase);

    MDstPtr = static_cast<void *>(AccImpl.get());

    MPattern.resize(sizeof(T));
    auto PatternPtr = reinterpret_cast<T *>(MPattern.data());
    *PatternPtr = Pattern;
  }

  // Common function for launching a 2D USM fill kernel to avoid redefinitions
  // of the kernel from memset and fill.
  template <typename T>
  void commonUSMFill2DFallbackKernel(void *Dest, size_t DestPitch,
                                     const T &Pattern, size_t Width,
                                     size_t Height) {
    // Otherwise the data is accessible on the device so we do the operation
    // there instead.
    // Limit number of work items to be resistant to big fill operations.
    id<2> Chunk = computeFallbackKernelBounds(Height, Width);
    id<2> Iterations = (Chunk + id<2>{Height, Width} - 1) / Chunk;
    parallel_for<__usmfill2d<T>>(
        range<2>{Chunk[0], Chunk[1]}, [=](id<2> Index) {
          T *CastedDest = static_cast<T *>(Dest);
          for (uint32_t I = 0; I < Iterations[0]; ++I) {
            for (uint32_t J = 0; J < Iterations[1]; ++J) {
              id<2> adjustedIndex = Index + Chunk * id<2>{I, J};
              if (adjustedIndex[0] < Height && adjustedIndex[1] < Width) {
                CastedDest[adjustedIndex[0] * DestPitch + adjustedIndex[1]] =
                    Pattern;
              }
            }
          }
        });
  }

  // Common function for launching a 2D USM fill kernel or host_task to avoid
  // redefinitions of the kernel from memset and fill.
  template <typename T>
  void commonUSMFill2DFallbackHostTask(void *Dest, size_t DestPitch,
                                       const T &Pattern, size_t Width,
                                       size_t Height) {
    // If the pointer is host USM or unknown (assumed non-USM) we use a
    // host-task to satisfy dependencies.
    host_task([=] {
      T *CastedDest = static_cast<T *>(Dest);
      for (size_t I = 0; I < Height; ++I) {
        T *ItBegin = CastedDest + DestPitch * I;
        std::fill(ItBegin, ItBegin + Width, Pattern);
      }
    });
  }

  // Implementation of USM fill using command for native fill.
  void fill_impl(void *Dest, const void *Value, size_t ValueSize, size_t Count);

  // Implementation of ext_oneapi_memcpy2d using command for native 2D memcpy.
  void ext_oneapi_memcpy2d_impl(void *Dest, size_t DestPitch, const void *Src,
                                size_t SrcPitch, size_t Width, size_t Height);

  // Untemplated version of ext_oneapi_fill2d using command for native 2D fill.
  void ext_oneapi_fill2d_impl(void *Dest, size_t DestPitch, const void *Value,
                              size_t ValueSize, size_t Width, size_t Height);

  // Implementation of ext_oneapi_memset2d using command for native 2D memset.
  void ext_oneapi_memset2d_impl(void *Dest, size_t DestPitch, int Value,
                                size_t Width, size_t Height);

  // Implementation of memcpy to device_global.
  void memcpyToDeviceGlobal(const void *DeviceGlobalPtr, const void *Src,
                            bool IsDeviceImageScoped, size_t NumBytes,
                            size_t Offset);

  // Implementation of memcpy from device_global.
  void memcpyFromDeviceGlobal(void *Dest, const void *DeviceGlobalPtr,
                              bool IsDeviceImageScoped, size_t NumBytes,
                              size_t Offset);

  // Implementation of memcpy to an unregistered device_global.
  void memcpyToHostOnlyDeviceGlobal(const void *DeviceGlobalPtr,
                                    const void *Src, size_t DeviceGlobalTSize,
                                    bool IsDeviceImageScoped, size_t NumBytes,
                                    size_t Offset);

  // Implementation of memcpy from an unregistered device_global.
  void memcpyFromHostOnlyDeviceGlobal(void *Dest, const void *DeviceGlobalPtr,
                                      bool IsDeviceImageScoped, size_t NumBytes,
                                      size_t Offset);

  // Changing values in this will break ABI/API.
  enum class StableKernelCacheConfig : int32_t {
    Default = 0,
    LargeSLM = 1,
    LargeData = 2
  };

  // Set value of the gpu cache configuration for the kernel.
  void setKernelCacheConfig(StableKernelCacheConfig);
  // Set value of the kernel is cooperative flag
  void setKernelIsCooperative(bool);

  // Set using cuda thread block cluster launch flag and set the launch bounds.
#ifndef __INTEL_PREVIEW_BREAKING_CHANGES
  void setKernelClusterLaunch(sycl::range<3> ClusterSize, int Dims);
#endif
  void setKernelClusterLaunch(sycl::range<3> ClusterSize);
  void setKernelClusterLaunch(sycl::range<2> ClusterSize);
  void setKernelClusterLaunch(sycl::range<1> ClusterSize);

  // Set the request work group memory size (work_group_static ext).
  void setKernelWorkGroupMem(size_t Size);

  // Various checks that are only meaningful for host compilation, because they
  // result in runtime errors (i.e. exceptions being thrown). To save time
  // during device compilations (by reducing amount of templates we have to
  // instantiate), those are only available during host compilation pass.
#ifndef __SYCL_DEVICE_ONLY__
  /// According to section 4.7.6.11. of the SYCL specification, a local accessor
  /// must not be used in a SYCL kernel function that is invoked via single_task
  /// or via the simple form of parallel_for that takes a range parameter.
  //
  // Exception handling generates lots of code, outline it out of template
  // method to improve compilation times.
  void throwOnKernelParameterMisuse(
      const detail::CompileTimeKernelInfoTy &Info) const {
    for (size_t I = 0; I < Info.NumParams; ++I) {
      detail::kernel_param_desc_t ParamDesc = (*Info.ParamDescGetter)(I);
      const detail::kernel_param_kind_t &Kind = ParamDesc.kind;
      const access::target AccTarget =
          static_cast<access::target>(ParamDesc.info & AccessTargetMask);
      if ((Kind == detail::kernel_param_kind_t::kind_accessor) &&
          (AccTarget == target::local))
        throw sycl::exception(
            make_error_code(errc::kernel_argument),
            "A local accessor must not be used in a SYCL kernel function "
            "that is invoked via single_task or via the simple form of "
            "parallel_for that takes a range parameter.");
      if (Kind == detail::kernel_param_kind_t::kind_work_group_memory ||
          Kind == detail::kernel_param_kind_t::kind_dynamic_work_group_memory)
        throw sycl::exception(
            make_error_code(errc::kernel_argument),
            "A work group memory object must not be used in a SYCL kernel "
            "function that is invoked via single_task or via the simple form "
            "of parallel_for that takes a range parameter.");
    }
  }

#ifndef __INTEL_PREVIEW_BREAKING_CHANGES
  // Exported on Windows for some reason, have to keep for backward ABI
  // compatibility, at least formally.
  void throwOnKernelParameterMisuseHelper(
      int N, detail::kernel_param_desc_t (*f)(int)) const {
    detail::CompileTimeKernelInfoTy Info{};
    Info.NumParams = N;
    Info.ParamDescGetter = f;
    throwOnKernelParameterMisuse(Info);
  }
#endif

  template <typename T, int Dims, access::mode AccessMode,
            access::target AccessTarget,
            access::placeholder IsPlaceholder = access::placeholder::false_t,
            typename PropertyListT = property_list>
  void checkIfPlaceholderIsBoundToHandler(
      accessor<T, Dims, AccessMode, AccessTarget, IsPlaceholder, PropertyListT>
          Acc) {
    auto *AccBase = reinterpret_cast<detail::AccessorBaseHost *>(&Acc);
    detail::AccessorImplHost *Req = detail::getSyclObjImpl(*AccBase).get();
    if (HasAssociatedAccessor(Req, AccessTarget))
      throw sycl::exception(make_error_code(errc::kernel_argument),
                            "placeholder accessor must be bound by calling "
                            "handler::require() before it can be used.");
  }

  template <
      ext::oneapi::experimental::detail::UnsupportedGraphFeatures FeatureT>
  void throwIfGraphAssociated() const {

    if (getCommandGraph()) {
      std::string FeatureString =
          ext::oneapi::experimental::detail::UnsupportedFeatureToString(
              FeatureT);
      throw sycl::exception(sycl::make_error_code(errc::invalid),
                            "The " + FeatureString +
                                " feature is not yet available "
                                "for use with the SYCL Graph extension.");
    }
  }
#endif

#ifndef __INTEL_PREVIEW_BREAKING_CHANGES
  // Set that an ND Range was used during a call to parallel_for
  void setNDRangeUsed(bool Value);
#endif

  inline void internalProfilingTagImpl() {
    throwIfActionIsCreated();
    setType(detail::CGType::ProfilingTag);
  }

  void addAccessorReq(detail::AccessorImplPtr Accessor);

  void addLifetimeSharedPtrStorage(std::shared_ptr<const void> SPtr);

  void addArg(detail::kernel_param_kind_t ArgKind, void *Req, int AccessTarget,
              int ArgIndex);
#ifndef __INTEL_PREVIEW_BREAKING_CHANGES
  // TODO: remove in the next ABI-breaking window
  void clearArgs();
<<<<<<< HEAD

  void updateArgShift(int);

=======
#endif
>>>>>>> 417533d1
  void setArgsToAssociatedAccessors();

  bool HasAssociatedAccessor(detail::AccessorImplHost *Req,
                             access::target AccessTarget) const;

#ifndef __INTEL_PREVIEW_BREAKING_CHANGES
  void setNDRangeDescriptorPadded(sycl::range<3> N, bool SetNumWorkGroups,
                                  int Dims);
  void setNDRangeDescriptorPadded(sycl::range<3> NumWorkItems,
                                  sycl::id<3> Offset, int Dims);
  void setNDRangeDescriptorPadded(sycl::range<3> NumWorkItems,
                                  sycl::range<3> LocalSize, sycl::id<3> Offset,
                                  int Dims);
#endif

  template <int Dims>
  void setNDRangeDescriptor(sycl::range<Dims> N,
                            bool SetNumWorkGroups = false) {
    return setNDRangeDescriptor(N, SetNumWorkGroups);
  }
  template <int Dims>
  void setNDRangeDescriptor(sycl::range<Dims> NumWorkItems,
                            sycl::id<Dims> Offset) {
    return setNDRangeDescriptor(NumWorkItems, Offset);
  }
  template <int Dims>
  void setNDRangeDescriptor(sycl::nd_range<Dims> ExecutionRange) {
    return setNDRangeDescriptor(ExecutionRange.get_global_range(),
                                ExecutionRange.get_local_range(),
                                ExecutionRange.get_offset());
  }

  void setNDRangeDescriptor(sycl::range<3> N, bool SetNumWorkGroups);
  void setNDRangeDescriptor(sycl::range<3> NumWorkItems, sycl::id<3> Offset);
  void setNDRangeDescriptor(sycl::range<3> NumWorkItems,
                            sycl::range<3> LocalSize, sycl::id<3> Offset);

  void setNDRangeDescriptor(sycl::range<2> N, bool SetNumWorkGroups);
  void setNDRangeDescriptor(sycl::range<2> NumWorkItems, sycl::id<2> Offset);
  void setNDRangeDescriptor(sycl::range<2> NumWorkItems,
                            sycl::range<2> LocalSize, sycl::id<2> Offset);

  void setNDRangeDescriptor(sycl::range<1> N, bool SetNumWorkGroups);
  void setNDRangeDescriptor(sycl::range<1> NumWorkItems, sycl::id<1> Offset);
  void setNDRangeDescriptor(sycl::range<1> NumWorkItems,
                            sycl::range<1> LocalSize, sycl::id<1> Offset);
#ifndef __INTEL_PREVIEW_BREAKING_CHANGES
  void setKernelInfo(void *KernelFuncPtr, int KernelNumArgs,
                     detail::kernel_param_desc_t (*KernelParamDescGetter)(int),
                     bool KernelIsESIMD, bool KernelHasSpecialCaptures);
#endif
  void setKernelFunc(void *KernelFuncPtr);

  void instantiateKernelOnHost(void *InstantiateKernelOnHostPtr);

  friend class detail::HandlerAccess;
  friend struct detail::KernelLaunchPropertyWrapper;

#ifdef __INTEL_PREVIEW_BREAKING_CHANGES
  __SYCL_DLL_LOCAL detail::handler_impl *get_impl() { return impl; }
#else
  __SYCL_DLL_LOCAL detail::handler_impl *get_impl() { return impl.get(); }
#endif
  // Friend free-functions for asynchronous allocation and freeing.
  __SYCL_EXPORT friend void
  ext::oneapi::experimental::async_free(sycl::handler &h, void *ptr);

  __SYCL_EXPORT friend void *
  ext::oneapi::experimental::async_malloc(sycl::handler &h,
                                          sycl::usm::alloc kind, size_t size);

  __SYCL_EXPORT friend void *ext::oneapi::experimental::async_malloc_from_pool(
      sycl::handler &h, size_t size,
      const ext::oneapi::experimental::memory_pool &pool);

#ifndef __INTEL_PREVIEW_BREAKING_CHANGES
  void setKernelNameBasedCachePtr(
      detail::KernelNameBasedCacheT *KernelNameBasedCachePtr);
#endif
  void setDeviceKernelInfoPtr(detail::DeviceKernelInfo *DeviceKernelInfoPtr);

  queue getQueue();

protected:
  /// Registers event dependencies in this command group.
  void depends_on(const detail::EventImplPtr &Event);
  /// Registers event dependencies in this command group.
  void depends_on(const std::vector<detail::EventImplPtr> &Events);
};

namespace detail {
class HandlerAccess {
public:
  static void internalProfilingTagImpl(handler &Handler) {
    Handler.internalProfilingTagImpl();
  }

  template <typename RangeT, typename PropertiesT>
  static void parallelForImpl(handler &Handler, RangeT Range, PropertiesT Props,
                              kernel Kernel) {
    Handler.parallel_for_impl(Range, Props, Kernel);
  }

  static void swap(handler &LHS, handler &RHS) {
#ifdef __INTEL_PREVIEW_BREAKING_CHANGES
    std::swap(LHS.implOwner, RHS.implOwner);
#endif
    std::swap(LHS.impl, RHS.impl);
#ifndef __INTEL_PREVIEW_BREAKING_CHANGES
    std::swap(LHS.MQueueDoNotUse, RHS.MQueueDoNotUse);
#endif
    std::swap(LHS.MLocalAccStorage, RHS.MLocalAccStorage);
    std::swap(LHS.MStreamStorage, RHS.MStreamStorage);
    std::swap(LHS.MKernelName, RHS.MKernelName);
    std::swap(LHS.MKernel, RHS.MKernel);
    std::swap(LHS.MSrcPtr, RHS.MSrcPtr);
    std::swap(LHS.MDstPtr, RHS.MDstPtr);
    std::swap(LHS.MLength, RHS.MLength);
    std::swap(LHS.MPattern, RHS.MPattern);
    std::swap(LHS.MHostKernel, RHS.MHostKernel);
    std::swap(LHS.MCodeLoc, RHS.MCodeLoc);
#ifndef __INTEL_PREVIEW_BREAKING_CHANGES
    std::swap(LHS.MIsFinalizedDoNotUse, RHS.MIsFinalizedDoNotUse);
    std::swap(LHS.MLastEventDoNotUse, RHS.MLastEventDoNotUse);
#endif
  }

  // pre/postProcess are used only for reductions right now, but the
  // abstractions they provide aren't reduction-specific. The main problem they
  // solve is
  //
  //   # User code
  //   q.submit([&](handler &cgh) {
  //     set_dependencies(cgh);
  //     enqueue_whatever(cgh);
  //   });  // single submission
  //
  // that needs to be implemented as multiple enqueues involving
  // pre-/post-processing internally. SYCL prohibits recursive submits from
  // inside control group function object (lambda above) so we need some
  // internal interface to implement that.
  __SYCL_EXPORT static void preProcess(handler &CGH, type_erased_cgfo_ty F);
  __SYCL_EXPORT static void postProcess(handler &CGH, type_erased_cgfo_ty F);

  template <class FunctorTy>
  static void preProcess(handler &CGH, FunctorTy &Func) {
    preProcess(CGH, type_erased_cgfo_ty{Func});
  }
  template <class FunctorTy>
  static void postProcess(handler &CGH, FunctorTy &Func) {
    postProcess(CGH, type_erased_cgfo_ty{Func});
  }
};
} // namespace detail

} // namespace _V1
} // namespace sycl<|MERGE_RESOLUTION|>--- conflicted
+++ resolved
@@ -3660,16 +3660,14 @@
 
   void addArg(detail::kernel_param_kind_t ArgKind, void *Req, int AccessTarget,
               int ArgIndex);
+  
 #ifndef __INTEL_PREVIEW_BREAKING_CHANGES
   // TODO: remove in the next ABI-breaking window
   void clearArgs();
-<<<<<<< HEAD
-
-  void updateArgShift(int);
-
-=======
-#endif
->>>>>>> 417533d1
+#endif
+
+  void incrementArgShift(int);
+  
   void setArgsToAssociatedAccessors();
 
   bool HasAssociatedAccessor(detail::AccessorImplHost *Req,
