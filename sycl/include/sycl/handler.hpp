//==-------- handler.hpp --- SYCL command group handler --------------------==//
//
// Part of the LLVM Project, under the Apache License v2.0 with LLVM Exceptions.
// See https://llvm.org/LICENSE.txt for license information.
// SPDX-License-Identifier: Apache-2.0 WITH LLVM-exception
//
//===----------------------------------------------------------------------===//

#pragma once

#include <sycl/access/access.hpp>
#include <sycl/accessor.hpp>
#include <sycl/context.hpp>
#include <sycl/detail/cg.hpp>
#include <sycl/detail/cg_types.hpp>
#include <sycl/detail/common.hpp>
#include <sycl/detail/defines_elementary.hpp>
#include <sycl/detail/export.hpp>
#include <sycl/detail/impl_utils.hpp>
#include <sycl/detail/kernel_desc.hpp>
#include <sycl/detail/pi.hpp>
#include <sycl/detail/reduction_forward.hpp>
#include <sycl/detail/string.hpp>
#include <sycl/detail/string_view.hpp>
#include <sycl/device.hpp>
#include <sycl/event.hpp>
#include <sycl/exception.hpp>
#include <sycl/ext/intel/experimental/fp_control_kernel_properties.hpp>
#include <sycl/ext/intel/experimental/kernel_execution_properties.hpp>
#include <sycl/ext/oneapi/bindless_images_interop.hpp>
#include <sycl/ext/oneapi/bindless_images_mem_handle.hpp>
#include <sycl/ext/oneapi/device_global/device_global.hpp>
#include <sycl/ext/oneapi/device_global/properties.hpp>
#include <sycl/ext/oneapi/experimental/graph.hpp>
#include <sycl/ext/oneapi/experimental/raw_kernel_arg.hpp>
#include <sycl/ext/oneapi/experimental/use_root_sync_prop.hpp>
#include <sycl/ext/oneapi/experimental/virtual_functions.hpp>
#include <sycl/ext/oneapi/kernel_properties/properties.hpp>
#include <sycl/ext/oneapi/properties/properties.hpp>
#include <sycl/group.hpp>
#include <sycl/id.hpp>
#include <sycl/item.hpp>
#include <sycl/kernel.hpp>
#include <sycl/kernel_bundle.hpp>
#include <sycl/kernel_bundle_enums.hpp>
#include <sycl/kernel_handler.hpp>
#include <sycl/nd_item.hpp>
#include <sycl/nd_range.hpp>
#include <sycl/property_list.hpp>
#include <sycl/range.hpp>
#include <sycl/sampler.hpp>
#include <ur_api.h>

#include <assert.h>
#include <functional>
#include <memory>
#include <stddef.h>
#include <stdint.h>
#include <string>
#include <tuple>
#include <type_traits>
#include <utility>
#include <vector>

// TODO: refactor this header
// 41(!!!) includes of SYCL headers + 10 includes of standard headers.
// 3300+ lines of code

// SYCL_LANGUAGE_VERSION is 4 digit year followed by 2 digit revision
#if !SYCL_LANGUAGE_VERSION || SYCL_LANGUAGE_VERSION < 202001
#define __SYCL_NONCONST_FUNCTOR__
#endif

// replace _KERNELFUNCPARAM(KernelFunc) with   KernelType KernelFunc
//                                     or     const KernelType &KernelFunc
#ifdef __SYCL_NONCONST_FUNCTOR__
#define _KERNELFUNCPARAMTYPE KernelType
#else
#define _KERNELFUNCPARAMTYPE const KernelType &
#endif
#define _KERNELFUNCPARAM(a) _KERNELFUNCPARAMTYPE a

#if defined(__SYCL_UNNAMED_LAMBDA__)
// We can't use nested types (e.g. struct S defined inside main() routine) to
// name kernels. At the same time, we have to provide a unique kernel name for
// sycl::fill and the only thing we can use to introduce that uniqueness (in
// general) is the template parameter T which might be exactly that nested type.
// That means we cannot support sycl::fill(void *, T&, size_t) for such types in
// general. However, we can do better than that when unnamed lambdas are
// enabled, so do it here! See also https://github.com/intel/llvm/issues/469.
template <typename DataT, int Dimensions, sycl::access::mode AccessMode,
          sycl::access::target AccessTarget,
          sycl::access::placeholder IsPlaceholder>
using __fill = sycl::detail::auto_name;
template <typename T> using __usmfill = sycl::detail::auto_name;
template <typename T> using __usmfill2d = sycl::detail::auto_name;
template <typename T> using __usmmemcpy2d = sycl::detail::auto_name;

template <typename T_Src, typename T_Dst, int Dims,
          sycl::access::mode AccessMode, sycl::access::target AccessTarget,
          sycl::access::placeholder IsPlaceholder>
using __copyAcc2Ptr = sycl::detail::auto_name;

template <typename T_Src, typename T_Dst, int Dims,
          sycl::access::mode AccessMode, sycl::access::target AccessTarget,
          sycl::access::placeholder IsPlaceholder>
using __copyPtr2Acc = sycl::detail::auto_name;

template <typename T_Src, int Dims_Src, sycl::access::mode AccessMode_Src,
          sycl::access::target AccessTarget_Src, typename T_Dst, int Dims_Dst,
          sycl::access::mode AccessMode_Dst,
          sycl::access::target AccessTarget_Dst,
          sycl::access::placeholder IsPlaceholder_Src,
          sycl::access::placeholder IsPlaceholder_Dst>
using __copyAcc2Acc = sycl::detail::auto_name;
#else
// Limited fallback path for when unnamed lambdas aren't available. Cannot
// handle nested types.
template <typename DataT, int Dimensions, sycl::access::mode AccessMode,
          sycl::access::target AccessTarget,
          sycl::access::placeholder IsPlaceholder>
class __fill;
template <typename T> class __usmfill;
template <typename T> class __usmfill2d;
template <typename T> class __usmmemcpy2d;

template <typename T_Src, typename T_Dst, int Dims,
          sycl::access::mode AccessMode, sycl::access::target AccessTarget,
          sycl::access::placeholder IsPlaceholder>
class __copyAcc2Ptr;

template <typename T_Src, typename T_Dst, int Dims,
          sycl::access::mode AccessMode, sycl::access::target AccessTarget,
          sycl::access::placeholder IsPlaceholder>
class __copyPtr2Acc;

template <typename T_Src, int Dims_Src, sycl::access::mode AccessMode_Src,
          sycl::access::target AccessTarget_Src, typename T_Dst, int Dims_Dst,
          sycl::access::mode AccessMode_Dst,
          sycl::access::target AccessTarget_Dst,
          sycl::access::placeholder IsPlaceholder_Src,
          sycl::access::placeholder IsPlaceholder_Dst>
class __copyAcc2Acc;
#endif

// For unit testing purposes
class MockHandler;

namespace sycl {
inline namespace _V1 {

// Forward declaration

class handler;
template <typename T, int Dimensions, typename AllocatorT, typename Enable>
class buffer;

namespace ext::intel::experimental {
template <class _name, class _dataT, int32_t _min_capacity, class _propertiesT,
          class>
class pipe;
}

namespace ext ::oneapi ::experimental {
struct image_descriptor;
} // namespace ext::oneapi::experimental

namespace ext::oneapi::experimental::detail {
class graph_impl;
} // namespace ext::oneapi::experimental::detail
namespace detail {

class handler_impl;
class kernel_impl;
class queue_impl;
class stream_impl;
template <typename DataT, int Dimensions, access::mode AccessMode,
          access::target AccessTarget, access::placeholder IsPlaceholder>
class image_accessor;
class HandlerAccess;
template <typename RetType, typename Func, typename Arg>
static Arg member_ptr_helper(RetType (Func::*)(Arg) const);

// Non-const version of the above template to match functors whose 'operator()'
// is declared w/o the 'const' qualifier.
template <typename RetType, typename Func, typename Arg>
static Arg member_ptr_helper(RetType (Func::*)(Arg));

// Version with two arguments to handle the case when kernel_handler is passed
// to a lambda
template <typename RetType, typename Func, typename Arg1, typename Arg2>
static Arg1 member_ptr_helper(RetType (Func::*)(Arg1, Arg2) const);

// Non-const version of the above template to match functors whose 'operator()'
// is declared w/o the 'const' qualifier.
template <typename RetType, typename Func, typename Arg1, typename Arg2>
static Arg1 member_ptr_helper(RetType (Func::*)(Arg1, Arg2));

template <typename F, typename SuggestedArgType>
decltype(member_ptr_helper(&F::operator())) argument_helper(int);

template <typename F, typename SuggestedArgType>
SuggestedArgType argument_helper(...);

template <typename F, typename SuggestedArgType>
using lambda_arg_type = decltype(argument_helper<F, SuggestedArgType>(0));

// Used when parallel_for range is rounded-up.
template <typename Name> class __pf_kernel_wrapper;

template <typename Type> struct get_kernel_wrapper_name_t {
  using name = __pf_kernel_wrapper<Type>;
};

__SYCL_EXPORT device getDeviceFromHandler(handler &);

// Checks if a device_global has any registered kernel usage.
__SYCL_EXPORT bool isDeviceGlobalUsedInKernel(const void *DeviceGlobalPtr);

// Extracts a pointer to the value inside a dynamic parameter
__SYCL_EXPORT void *getValueFromDynamicParameter(
    ext::oneapi::experimental::detail::dynamic_parameter_base
        &DynamicParamBase);

#if __SYCL_ID_QUERIES_FIT_IN_INT__
template <typename T> struct NotIntMsg;

template <int Dims> struct NotIntMsg<range<Dims>> {
  constexpr static const char *Msg =
      "Provided range is out of integer limits. Pass "
      "`-fno-sycl-id-queries-fit-in-int' to disable range check.";
};

template <int Dims> struct NotIntMsg<id<Dims>> {
  constexpr static const char *Msg =
      "Provided offset is out of integer limits. Pass "
      "`-fno-sycl-id-queries-fit-in-int' to disable offset check.";
};
#endif

// Helper for merging properties with ones defined in an optional kernel functor
// getter.
template <typename KernelType, typename PropertiesT, typename Cond = void>
struct GetMergedKernelProperties {
  using type = PropertiesT;
};
template <typename KernelType, typename PropertiesT>
struct GetMergedKernelProperties<
    KernelType, PropertiesT,
    std::enable_if_t<ext::oneapi::experimental::detail::
                         HasKernelPropertiesGetMethod<KernelType>::value>> {
  using get_method_properties =
      typename ext::oneapi::experimental::detail::HasKernelPropertiesGetMethod<
          KernelType>::properties_t;
  static_assert(
      ext::oneapi::experimental::is_property_list<get_method_properties>::value,
      "get(sycl::ext::oneapi::experimental::properties_tag) member in kernel "
      "functor class must return a valid property list.");
  using type = ext::oneapi::experimental::detail::merged_properties_t<
      PropertiesT, get_method_properties>;
};

#if __SYCL_ID_QUERIES_FIT_IN_INT__
template <typename T, typename ValT>
typename std::enable_if_t<std::is_same<ValT, size_t>::value ||
                          std::is_same<ValT, unsigned long long>::value>
checkValueRangeImpl(ValT V) {
  static constexpr size_t Limit =
      static_cast<size_t>((std::numeric_limits<int>::max)());
  if (V > Limit)
    throw sycl::exception(make_error_code(errc::nd_range), NotIntMsg<T>::Msg);
}
#endif

template <int Dims, typename T>
typename std::enable_if_t<std::is_same_v<T, range<Dims>> ||
                          std::is_same_v<T, id<Dims>>>
checkValueRange(const T &V) {
#if __SYCL_ID_QUERIES_FIT_IN_INT__
  for (size_t Dim = 0; Dim < Dims; ++Dim)
    checkValueRangeImpl<T>(V[Dim]);

  {
    unsigned long long Product = 1;
    for (size_t Dim = 0; Dim < Dims; ++Dim) {
      Product *= V[Dim];
      // check value now to prevent product overflow in the end
      checkValueRangeImpl<T>(Product);
    }
  }
#else
  (void)V;
#endif
}

template <int Dims>
void checkValueRange(const range<Dims> &R, const id<Dims> &O) {
#if __SYCL_ID_QUERIES_FIT_IN_INT__
  checkValueRange<Dims>(R);
  checkValueRange<Dims>(O);

  for (size_t Dim = 0; Dim < Dims; ++Dim) {
    unsigned long long Sum = R[Dim] + O[Dim];

    checkValueRangeImpl<range<Dims>>(Sum);
  }
#else
  (void)R;
  (void)O;
#endif
}

template <int Dims, typename T>
typename std::enable_if_t<std::is_same_v<T, nd_range<Dims>>>
checkValueRange(const T &V) {
#if __SYCL_ID_QUERIES_FIT_IN_INT__
  checkValueRange<Dims>(V.get_global_range());
  checkValueRange<Dims>(V.get_local_range());
  checkValueRange<Dims>(V.get_offset());

  checkValueRange<Dims>(V.get_global_range(), V.get_offset());
#else
  (void)V;
#endif
}

template <int Dims> class RoundedRangeIDGenerator {
  id<Dims> Id;
  id<Dims> InitId;
  range<Dims> UserRange;
  range<Dims> RoundedRange;
  bool Done = false;

public:
  RoundedRangeIDGenerator(const id<Dims> &Id, const range<Dims> &UserRange,
                          const range<Dims> &RoundedRange)
      : Id(Id), InitId(Id), UserRange(UserRange), RoundedRange(RoundedRange) {
    for (int i = 0; i < Dims; ++i)
      if (Id[i] >= UserRange[i])
        Done = true;
  }

  explicit operator bool() { return !Done; }

  void updateId() {
    for (int i = 0; i < Dims; ++i) {
      Id[i] += RoundedRange[i];
      if (Id[i] < UserRange[i])
        return;
      Id[i] = InitId[i];
    }
    Done = true;
  }

  id<Dims> getId() { return Id; }

  template <typename KernelType> auto getItem() {
    if constexpr (std::is_invocable_v<KernelType, item<Dims> &> ||
                  std::is_invocable_v<KernelType, item<Dims> &, kernel_handler>)
      return detail::Builder::createItem<Dims, true>(UserRange, getId(), {});
    else {
      static_assert(std::is_invocable_v<KernelType, item<Dims, false> &> ||
                        std::is_invocable_v<KernelType, item<Dims, false> &,
                                            kernel_handler>,
                    "Kernel must be invocable with an item!");
      return detail::Builder::createItem<Dims, false>(UserRange, getId());
    }
  }
};

// TODO: The wrappers can be optimized further so that the body
// essentially looks like this:
//   for (auto z = it[2]; z < UserRange[2]; z += it.get_range(2))
//     for (auto y = it[1]; y < UserRange[1]; y += it.get_range(1))
//       for (auto x = it[0]; x < UserRange[0]; x += it.get_range(0))
//         KernelFunc({x,y,z});
template <typename TransformedArgType, int Dims, typename KernelType>
class RoundedRangeKernel {
public:
  range<Dims> UserRange;
  KernelType KernelFunc;
  void operator()(item<Dims> It) const {
    auto RoundedRange = It.get_range();
    for (RoundedRangeIDGenerator Gen(It.get_id(), UserRange, RoundedRange); Gen;
         Gen.updateId()) {
      auto item = Gen.template getItem<KernelType>();
      KernelFunc(item);
    }
  }
};

template <typename TransformedArgType, int Dims, typename KernelType>
class RoundedRangeKernelWithKH {
public:
  range<Dims> UserRange;
  KernelType KernelFunc;
  void operator()(item<Dims> It, kernel_handler KH) const {
    auto RoundedRange = It.get_range();
    for (RoundedRangeIDGenerator Gen(It.get_id(), UserRange, RoundedRange); Gen;
         Gen.updateId()) {
      auto item = Gen.template getItem<KernelType>();
      KernelFunc(item, KH);
    }
  }
};

using std::enable_if_t;
using sycl::detail::queue_impl;

// Returns true if x*y will overflow in T;
// otherwise, returns false and stores x*y in dst.
template <typename T>
static std::enable_if_t<std::is_unsigned_v<T>, bool>
multiply_with_overflow_check(T &dst, T x, T y) {
  dst = x * y;
  return (y != 0) && (x > (std::numeric_limits<T>::max)() / y);
}

template <int Dims> bool range_size_fits_in_size_t(const range<Dims> &r) {
  size_t acc = 1;
  for (int i = 0; i < Dims; ++i) {
    bool did_overflow = multiply_with_overflow_check(acc, acc, r[i]);
    if (did_overflow)
      return false;
  }
  return true;
}
} // namespace detail

/// Command group handler class.
///
/// Objects of the handler class collect information about command group, such
/// as kernel, requirements to the memory, arguments for the kernel.
///
/// \code{.cpp}
/// sycl::queue::submit([](handler &CGH){
///   CGH.require(Accessor1);   // Adds a requirement to the memory object.
///   CGH.setArg(0, Accessor2); // Registers accessor given as an argument to
///                             // the kernel + adds a requirement to the memory
///                             // object.
///   CGH.setArg(1, N);         // Registers value given as an argument to the
///                             // kernel.
///   // The following registers KernelFunctor to be a kernel that will be
///   // executed in case of queue is bound to the host device, Kernel - for
///   // an OpenCL device. This function clearly indicates that command group
///   // represents kernel execution.
///   CGH.parallel_for(KernelFunctor, Kernel);
///  });
/// \endcode
///
/// The command group can represent absolutely different operations. Depending
/// on the operation we need to store different data. But, in most cases, it's
/// impossible to say what kind of operation we need to perform until the very
/// end. So, handler class contains all fields simultaneously, then during
/// "finalization" it constructs CG object, that represents specific operation,
/// passing fields that are required only.
///
/// \sa queue
/// \sa program
/// \sa kernel
///
/// \ingroup sycl_api
class __SYCL_EXPORT handler {
private:
  /// Constructs SYCL handler from queue.
  ///
  /// \param Queue is a SYCL queue.
  /// \param CallerNeedsEvent indicates if the event resulting from this handler
  ///        is needed by the caller.
  handler(std::shared_ptr<detail::queue_impl> Queue, bool CallerNeedsEvent);

  /// Constructs SYCL handler from the associated queue and the submission's
  /// primary and secondary queue.
  ///
  /// \param Queue is a SYCL queue. This is equal to either PrimaryQueue or
  ///        SecondaryQueue.
  /// \param PrimaryQueue is the primary SYCL queue of the submission.
  /// \param SecondaryQueue is the secondary SYCL queue of the submission. This
  ///        is null if no secondary queue is associated with the submission.
  /// \param CallerNeedsEvent indicates if the event resulting from this handler
  ///        is needed by the caller.
  handler(std::shared_ptr<detail::queue_impl> Queue,
          std::shared_ptr<detail::queue_impl> PrimaryQueue,
          std::shared_ptr<detail::queue_impl> SecondaryQueue,
          bool CallerNeedsEvent);

  /// Constructs SYCL handler from Graph.
  ///
  /// The hander will add the command-group as a node to the graph rather than
  /// enqueueing it straight away.
  ///
  /// \param Graph is a SYCL command_graph
  handler(std::shared_ptr<ext::oneapi::experimental::detail::graph_impl> Graph);

  /// Stores copy of Arg passed to the CGData.MArgsStorage.
  template <typename T> void *storePlainArg(T &&Arg) {
    CGData.MArgsStorage.emplace_back(sizeof(T));
    void *Storage = static_cast<void *>(CGData.MArgsStorage.back().data());
    std::memcpy(Storage, &Arg, sizeof(T));
    return Storage;
  }

  void *
  storeRawArg(const sycl::ext::oneapi::experimental::raw_kernel_arg &RKA) {
    CGData.MArgsStorage.emplace_back(RKA.MArgSize);
    void *Storage = static_cast<void *>(CGData.MArgsStorage.back().data());
    std::memcpy(Storage, RKA.MArgData, RKA.MArgSize);
    return Storage;
  }

  void setType(detail::CG::CGTYPE Type) { MCGType = Type; }

  detail::CG::CGTYPE getType() { return MCGType; }

  void throwIfActionIsCreated() {
    if (detail::CG::None != getType())
      throw sycl::exception(make_error_code(errc::runtime),
                            "Attempt to set multiple actions for the "
                            "command group. Command group must consist of "
                            "a single kernel or explicit memory operation.");
  }

  constexpr static int AccessTargetMask = 0x7ff;
  /// According to section 4.7.6.11. of the SYCL specification, a local accessor
  /// must not be used in a SYCL kernel function that is invoked via single_task
  /// or via the simple form of parallel_for that takes a range parameter.
  template <typename KernelName, typename KernelType>
  void throwOnLocalAccessorMisuse() const {
    using NameT =
        typename detail::get_kernel_name_t<KernelName, KernelType>::name;
    using KI = sycl::detail::KernelInfo<NameT>;

    auto *KernelArgs = &KI::getParamDesc(0);

    for (unsigned I = 0; I < KI::getNumParams(); ++I) {
      const detail::kernel_param_kind_t &Kind = KernelArgs[I].kind;
      const access::target AccTarget =
          static_cast<access::target>(KernelArgs[I].info & AccessTargetMask);
      if ((Kind == detail::kernel_param_kind_t::kind_accessor) &&
          (AccTarget == target::local))
        throw sycl::exception(
            make_error_code(errc::kernel_argument),
            "A local accessor must not be used in a SYCL kernel function "
            "that is invoked via single_task or via the simple form of "
            "parallel_for that takes a range parameter.");
    }
  }

  /// Extracts and prepares kernel arguments from the lambda using integration
  /// header.
  void
  extractArgsAndReqsFromLambda(char *LambdaPtr, size_t KernelArgsNum,
                               const detail::kernel_param_desc_t *KernelArgs,
                               bool IsESIMD);

  /// Extracts and prepares kernel arguments set via set_arg(s).
  void extractArgsAndReqs();

  void processArg(void *Ptr, const detail::kernel_param_kind_t &Kind,
                  const int Size, const size_t Index, size_t &IndexShift,
                  bool IsKernelCreatedFromSource, bool IsESIMD);

  /// \return a string containing name of SYCL kernel.
  detail::string getKernelName();

  template <typename LambdaNameT> bool lambdaAndKernelHaveEqualName() {
    // TODO It is unclear a kernel and a lambda/functor must to be equal or not
    // for parallel_for with sycl::kernel and lambda/functor together
    // Now if they are equal we extract argumets from lambda/functor for the
    // kernel. Else it is necessary use set_atg(s) for resolve the order and
    // values of arguments for the kernel.
    assert(MKernel && "MKernel is not initialized");
    const std::string LambdaName = detail::KernelInfo<LambdaNameT>::getName();
    detail::string KernelName = getKernelName();
    return KernelName == LambdaName;
  }

  /// Saves the location of user's code passed in \p CodeLoc for future usage in
  /// finalize() method.
  void saveCodeLoc(detail::code_location CodeLoc) { MCodeLoc = CodeLoc; }

  /// Constructs CG object of specific type, passes it to Scheduler and
  /// returns sycl::event object representing the command group.
  /// It's expected that the method is the latest method executed before
  /// object destruction.
  ///
  /// \return a SYCL event object representing the command group
  event finalize();

  /// Constructs CG object of specific type, passes it to Scheduler and
  /// returns sycl::event object representing the command group.
  /// It's expected that the method is the latest method executed before
  /// object destruction.
  /// \param CallerNeedsEvent Specifies if the caller needs an event
  /// representing the work related to this handler.
  ///
  /// \return a SYCL event object representing the command group
  event finalize(bool CallerNeedsEvent);

  /// Saves streams associated with this handler.
  ///
  /// Streams are then forwarded to command group and flushed in the scheduler.
  ///
  /// \param Stream is a pointer to SYCL stream.
  void addStream(const std::shared_ptr<detail::stream_impl> &Stream) {
    MStreamStorage.push_back(Stream);
  }

  /// Saves resources created by handling reduction feature in handler.
  /// They are then forwarded to command group and destroyed only after
  /// the command group finishes the work on device/host.
  ///
  /// @param ReduObj is a pointer to object that must be stored.
  void addReduction(const std::shared_ptr<const void> &ReduObj);

  /// Saves buffers created by handling reduction feature in handler and marks
  /// them as internal. They are then forwarded to command group and destroyed
  /// only after the command group finishes the work on device/host.
  ///
  /// @param ReduBuf is a pointer to buffer that must be stored.
  template <typename T, int Dimensions, typename AllocatorT, typename Enable>
  void
  addReduction(const std::shared_ptr<buffer<T, Dimensions, AllocatorT, Enable>>
                   &ReduBuf) {
    detail::markBufferAsInternal(getSyclObjImpl(*ReduBuf));
    addReduction(std::shared_ptr<const void>(ReduBuf));
  }

  ~handler() = default;

#ifdef __SYCL_DEVICE_ONLY__
  // In device compilation accessor isn't inherited from host base classes, so
  // can't detect by it. Since we don't expect it to be ever called in device
  // execution, just use blind void *.
  void associateWithHandler(void *AccBase, access::target AccTarget);
  void associateWithHandler(void *AccBase, image_target AccTarget);
#else
  void associateWithHandlerCommon(detail::AccessorImplPtr AccImpl,
                                  int AccTarget);
  void associateWithHandler(detail::AccessorBaseHost *AccBase,
                            access::target AccTarget);
  void associateWithHandler(detail::UnsampledImageAccessorBaseHost *AccBase,
                            image_target AccTarget);
  void associateWithHandler(detail::SampledImageAccessorBaseHost *AccBase,
                            image_target AccTarget);
#endif

  // Recursively calls itself until arguments pack is fully processed.
  // The version for regular(standard layout) argument.
  template <typename T, typename... Ts>
  void setArgsHelper(int ArgIndex, T &&Arg, Ts &&...Args) {
    set_arg(ArgIndex, std::move(Arg));
    setArgsHelper(++ArgIndex, std::move(Args)...);
  }

  void setArgsHelper(int) {}

  void setLocalAccessorArgHelper(int ArgIndex,
                                 detail::LocalAccessorBaseHost &LocalAccBase) {
    detail::LocalAccessorImplPtr LocalAccImpl =
        detail::getSyclObjImpl(LocalAccBase);
    detail::LocalAccessorImplHost *Req = LocalAccImpl.get();
    MLocalAccStorage.push_back(std::move(LocalAccImpl));
    MArgs.emplace_back(detail::kernel_param_kind_t::kind_accessor, Req,
                       static_cast<int>(access::target::local), ArgIndex);
  }

  // setArgHelper for local accessor argument (legacy accessor interface)
  template <typename DataT, int Dims, access::mode AccessMode,
            access::placeholder IsPlaceholder>
  void setArgHelper(int ArgIndex,
                    accessor<DataT, Dims, AccessMode, access::target::local,
                             IsPlaceholder> &&Arg) {
    (void)ArgIndex;
    (void)Arg;
#ifndef __SYCL_DEVICE_ONLY__
    setLocalAccessorArgHelper(ArgIndex, Arg);
#endif
  }

  // setArgHelper for local accessor argument (up to date accessor interface)
  template <typename DataT, int Dims>
  void setArgHelper(int ArgIndex, local_accessor<DataT, Dims> &&Arg) {
    (void)ArgIndex;
    (void)Arg;
#ifndef __SYCL_DEVICE_ONLY__
    setLocalAccessorArgHelper(ArgIndex, Arg);
#endif
  }

  // setArgHelper for non local accessor argument.
  template <typename DataT, int Dims, access::mode AccessMode,
            access::target AccessTarget, access::placeholder IsPlaceholder>
  typename std::enable_if_t<AccessTarget != access::target::local, void>
  setArgHelper(
      int ArgIndex,
      accessor<DataT, Dims, AccessMode, AccessTarget, IsPlaceholder> &&Arg) {
    detail::AccessorBaseHost *AccBase = (detail::AccessorBaseHost *)&Arg;
    detail::AccessorImplPtr AccImpl = detail::getSyclObjImpl(*AccBase);
    detail::AccessorImplHost *Req = AccImpl.get();
    // Add accessor to the list of requirements.
    CGData.MRequirements.push_back(Req);
    // Store copy of the accessor.
    CGData.MAccStorage.push_back(std::move(AccImpl));
    // Add accessor to the list of arguments.
    MArgs.emplace_back(detail::kernel_param_kind_t::kind_accessor, Req,
                       static_cast<int>(AccessTarget), ArgIndex);
  }

  template <typename T> void setArgHelper(int ArgIndex, T &&Arg) {
    void *StoredArg = storePlainArg(Arg);

    if (!std::is_same<cl_mem, T>::value && std::is_pointer<T>::value) {
      MArgs.emplace_back(detail::kernel_param_kind_t::kind_pointer, StoredArg,
                         sizeof(T), ArgIndex);
    } else {
      MArgs.emplace_back(detail::kernel_param_kind_t::kind_std_layout,
                         StoredArg, sizeof(T), ArgIndex);
    }
  }

  void setArgHelper(int ArgIndex, sampler &&Arg) {
    void *StoredArg = storePlainArg(Arg);
    MArgs.emplace_back(detail::kernel_param_kind_t::kind_sampler, StoredArg,
                       sizeof(sampler), ArgIndex);
  }

  // setArgHelper for graph dynamic_parameters
  template <typename T>
  void
  setArgHelper(int ArgIndex,
               ext::oneapi::experimental::dynamic_parameter<T> DynamicParam) {
    // Extract and copy arg so we can move it into setArgHelper
    T ArgValue =
        *static_cast<T *>(detail::getValueFromDynamicParameter(DynamicParam));
    // Set the arg in the handler as normal
    setArgHelper(ArgIndex, std::move(ArgValue));
    // Register the dynamic parameter with the handler for later association
    // with the node being added
    registerDynamicParameter(DynamicParam, ArgIndex);
  }

  // setArgHelper for the raw_kernel_arg extension type.
  void setArgHelper(int ArgIndex,
                    sycl::ext::oneapi::experimental::raw_kernel_arg &&Arg) {
    auto StoredArg = storeRawArg(Arg);
    MArgs.emplace_back(detail::kernel_param_kind_t::kind_std_layout, StoredArg,
                       Arg.MArgSize, ArgIndex);
  }

  /// Registers a dynamic parameter with the handler for later association with
  /// the node being created
  /// @param DynamicParamBase
  /// @param ArgIndex
  void registerDynamicParameter(
      ext::oneapi::experimental::detail::dynamic_parameter_base
          &DynamicParamBase,
      int ArgIndex);

  /* The kernel passed to StoreLambda can take an id, an item or an nd_item as
   * its argument. Since esimd plugin directly invokes the kernel (doesn’t use
   * piKernelSetArg), the kernel argument type must be known to the plugin.
   * However, passing kernel argument type to the plugin requires changing ABI
   * in HostKernel class. To overcome this problem, helpers below wrap the
   * “original” kernel with a functor that always takes an nd_item as argument.
   * A functor is used instead of a lambda because extractArgsAndReqsFromLambda
   * needs access to the “original” kernel and keeps references to its internal
   * data, i.e. the kernel passed as argument cannot be local in scope. The
   * functor itself is again encapsulated in a std::function since functor’s
   * type is unknown to the plugin.
   */

  // For 'id, item w/wo offset, nd_item' kernel arguments
  template <class KernelType, class NormalizedKernelType, int Dims>
  KernelType *ResetHostKernelHelper(const KernelType &KernelFunc) {
    NormalizedKernelType NormalizedKernel(KernelFunc);
    auto NormalizedKernelFunc =
        std::function<void(const sycl::nd_item<Dims> &)>(NormalizedKernel);
    auto HostKernelPtr = new detail::HostKernel<decltype(NormalizedKernelFunc),
                                                sycl::nd_item<Dims>, Dims>(
        std::move(NormalizedKernelFunc));
    MHostKernel.reset(HostKernelPtr);
    return &HostKernelPtr->MKernel.template target<NormalizedKernelType>()
                ->MKernelFunc;
  }

  // For 'sycl::id<Dims>' kernel argument
  template <class KernelType, typename ArgT, int Dims>
  std::enable_if_t<std::is_same_v<ArgT, sycl::id<Dims>>, KernelType *>
  ResetHostKernel(const KernelType &KernelFunc) {
    struct NormalizedKernelType {
      KernelType MKernelFunc;
      NormalizedKernelType(const KernelType &KernelFunc)
          : MKernelFunc(KernelFunc) {}
      void operator()(const nd_item<Dims> &Arg) {
        detail::runKernelWithArg(MKernelFunc, Arg.get_global_id());
      }
    };
    return ResetHostKernelHelper<KernelType, struct NormalizedKernelType, Dims>(
        KernelFunc);
  }

  // For 'sycl::nd_item<Dims>' kernel argument
  template <class KernelType, typename ArgT, int Dims>
  std::enable_if_t<std::is_same_v<ArgT, sycl::nd_item<Dims>>, KernelType *>
  ResetHostKernel(const KernelType &KernelFunc) {
    struct NormalizedKernelType {
      KernelType MKernelFunc;
      NormalizedKernelType(const KernelType &KernelFunc)
          : MKernelFunc(KernelFunc) {}
      void operator()(const nd_item<Dims> &Arg) {
        detail::runKernelWithArg(MKernelFunc, Arg);
      }
    };
    return ResetHostKernelHelper<KernelType, struct NormalizedKernelType, Dims>(
        KernelFunc);
  }

  // For 'sycl::item<Dims, without_offset>' kernel argument
  template <class KernelType, typename ArgT, int Dims>
  std::enable_if_t<std::is_same_v<ArgT, sycl::item<Dims, false>>, KernelType *>
  ResetHostKernel(const KernelType &KernelFunc) {
    struct NormalizedKernelType {
      KernelType MKernelFunc;
      NormalizedKernelType(const KernelType &KernelFunc)
          : MKernelFunc(KernelFunc) {}
      void operator()(const nd_item<Dims> &Arg) {
        sycl::item<Dims, false> Item = detail::Builder::createItem<Dims, false>(
            Arg.get_global_range(), Arg.get_global_id());
        detail::runKernelWithArg(MKernelFunc, Item);
      }
    };
    return ResetHostKernelHelper<KernelType, struct NormalizedKernelType, Dims>(
        KernelFunc);
  }

  // For 'sycl::item<Dims, with_offset>' kernel argument
  template <class KernelType, typename ArgT, int Dims>
  std::enable_if_t<std::is_same_v<ArgT, sycl::item<Dims, true>>, KernelType *>
  ResetHostKernel(const KernelType &KernelFunc) {
    struct NormalizedKernelType {
      KernelType MKernelFunc;
      NormalizedKernelType(const KernelType &KernelFunc)
          : MKernelFunc(KernelFunc) {}
      void operator()(const nd_item<Dims> &Arg) {
        sycl::item<Dims, true> Item = detail::Builder::createItem<Dims, true>(
            Arg.get_global_range(), Arg.get_global_id(), Arg.get_offset());
        detail::runKernelWithArg(MKernelFunc, Item);
      }
    };
    return ResetHostKernelHelper<KernelType, struct NormalizedKernelType, Dims>(
        KernelFunc);
  }

  // For 'void' kernel argument (single_task)
  template <class KernelType, typename ArgT, int Dims>
  typename std::enable_if_t<std::is_same_v<ArgT, void>, KernelType *>
  ResetHostKernel(const KernelType &KernelFunc) {
    struct NormalizedKernelType {
      KernelType MKernelFunc;
      NormalizedKernelType(const KernelType &KernelFunc)
          : MKernelFunc(KernelFunc) {}
      void operator()(const nd_item<Dims> &Arg) {
        (void)Arg;
        detail::runKernelWithoutArg(MKernelFunc);
      }
    };
    return ResetHostKernelHelper<KernelType, struct NormalizedKernelType, Dims>(
        KernelFunc);
  }

  // For 'sycl::group<Dims>' kernel argument
  // 'wrapper'-based approach using 'NormalizedKernelType' struct is not used
  // for 'void(sycl::group<Dims>)' since 'void(sycl::group<Dims>)' is not
  // supported in ESIMD.
  template <class KernelType, typename ArgT, int Dims>
  std::enable_if_t<std::is_same_v<ArgT, sycl::group<Dims>>, KernelType *>
  ResetHostKernel(const KernelType &KernelFunc) {
    MHostKernel.reset(
        new detail::HostKernel<KernelType, ArgT, Dims>(KernelFunc));
    return (KernelType *)(MHostKernel->getPtr());
  }

  /// Verifies the kernel bundle to be used if any is set. This throws a
  /// sycl::exception with error code errc::kernel_not_supported if the used
  /// kernel bundle does not contain a suitable device image with the requested
  /// kernel.
  ///
  /// \param KernelName is the name of the SYCL kernel to check that the used
  ///                   kernel bundle contains.
  void verifyUsedKernelBundle(const std::string &KernelName) {
    verifyUsedKernelBundleInternal(detail::string_view{KernelName});
  }
  void verifyUsedKernelBundleInternal(detail::string_view KernelName);

  /// Stores lambda to the template-free object
  ///
  /// Also initializes kernel name, list of arguments and requirements using
  /// information from the integration header.
  ///
  /// \param KernelFunc is a SYCL kernel function.
  template <typename KernelName, typename KernelType, int Dims,
            typename LambdaArgType>
  void StoreLambda(KernelType KernelFunc) {
    using KI = detail::KernelInfo<KernelName>;
    constexpr bool IsCallableWithKernelHandler =
        detail::KernelLambdaHasKernelHandlerArgT<KernelType,
                                                 LambdaArgType>::value;

<<<<<<< HEAD
    if (IsCallableWithKernelHandler && MIsHost) {
      throw sycl::feature_not_supported(
          "kernel_handler is not yet supported by host device.",
          UR_RESULT_ERROR_INVALID_OPERATION);
    }

=======
>>>>>>> 4ae7cad6
    KernelType *KernelPtr =
        ResetHostKernel<KernelType, LambdaArgType, Dims>(KernelFunc);

    constexpr bool KernelHasName =
        KI::getName() != nullptr && KI::getName()[0] != '\0';

    // Some host compilers may have different captures from Clang. Currently
    // there is no stable way of handling this when extracting the captures, so
    // a static assert is made to fail for incompatible kernel lambdas.
    static_assert(
        !KernelHasName || sizeof(KernelFunc) == KI::getKernelSize(),
        "Unexpected kernel lambda size. This can be caused by an "
        "external host compiler producing a lambda with an "
        "unexpected layout. This is a limitation of the compiler."
        "In many cases the difference is related to capturing constexpr "
        "variables. In such cases removing constexpr specifier aligns the "
        "captures between the host compiler and the device compiler."
        "\n"
        "In case of MSVC, passing "
        "-fsycl-host-compiler-options='/std:c++latest' "
        "might also help.");

    // Empty name indicates that the compilation happens without integration
    // header, so don't perform things that require it.
    if (KernelHasName) {
      // TODO support ESIMD in no-integration-header case too.
      MArgs.clear();
      extractArgsAndReqsFromLambda(reinterpret_cast<char *>(KernelPtr),
                                   KI::getNumParams(), &KI::getParamDesc(0),
                                   KI::isESIMD());
      MKernelName = KI::getName();
    } else {
      // In case w/o the integration header it is necessary to process
      // accessors from the list(which are associated with this handler) as
      // arguments. We must copy the associated accessors as they are checked
      // later during finalize.
      MArgs = MAssociatedAccesors;
    }

    // If the kernel lambda is callable with a kernel_handler argument, manifest
    // the associated kernel handler.
    if (IsCallableWithKernelHandler) {
      getOrInsertHandlerKernelBundle(/*Insert=*/true);
    }
  }

  void verifyDeviceHasProgressGuarantee(
      sycl::ext::oneapi::experimental::forward_progress_guarantee guarantee,
      sycl::ext::oneapi::experimental::execution_scope threadScope,
      sycl::ext::oneapi::experimental::execution_scope coordinationScope);

  /// Process kernel properties.
  ///
  /// Stores information about kernel properties into the handler.
  template <
      typename KernelName,
      typename PropertiesT = ext::oneapi::experimental::empty_properties_t>
  void processProperties(PropertiesT Props) {
    using KI = detail::KernelInfo<KernelName>;
    static_assert(
        ext::oneapi::experimental::is_property_list<PropertiesT>::value,
        "Template type is not a property list.");
    static_assert(
        !PropertiesT::template has_property<
            sycl::ext::intel::experimental::fp_control_key>() ||
            (PropertiesT::template has_property<
                 sycl::ext::intel::experimental::fp_control_key>() &&
             KI::isESIMD()),
        "Floating point control property is supported for ESIMD kernels only.");
    static_assert(
        !PropertiesT::template has_property<
            sycl::ext::oneapi::experimental::indirectly_callable_key>(),
        "indirectly_callable property cannot be applied to SYCL kernels");
    if constexpr (PropertiesT::template has_property<
                      sycl::ext::intel::experimental::cache_config_key>()) {
      auto Config = Props.template get_property<
          sycl::ext::intel::experimental::cache_config_key>();
      if (Config == sycl::ext::intel::experimental::large_slm) {
        setKernelCacheConfig(UR_KERNEL_CACHE_CONFIG_LARGE_SLM);
      } else if (Config == sycl::ext::intel::experimental::large_data) {
        setKernelCacheConfig(UR_KERNEL_CACHE_CONFIG_LARGE_DATA);
      }
    } else {
      std::ignore = Props;
    }

    constexpr bool UsesRootSync = PropertiesT::template has_property<
        sycl::ext::oneapi::experimental::use_root_sync_key>();
    setKernelIsCooperative(UsesRootSync);
    if constexpr (PropertiesT::template has_property<
                      sycl::ext::oneapi::experimental::
                          work_group_progress_key>()) {
      auto prop = Props.template get_property<
          sycl::ext::oneapi::experimental::work_group_progress_key>();
      verifyDeviceHasProgressGuarantee(
          prop.guarantee,
          sycl::ext::oneapi::experimental::execution_scope::work_group,
          prop.coordinationScope);
    }
    if constexpr (PropertiesT::template has_property<
                      sycl::ext::oneapi::experimental::
                          sub_group_progress_key>()) {
      auto prop = Props.template get_property<
          sycl::ext::oneapi::experimental::sub_group_progress_key>();
      verifyDeviceHasProgressGuarantee(
          prop.guarantee,
          sycl::ext::oneapi::experimental::execution_scope::sub_group,
          prop.coordinationScope);
    }
    if constexpr (PropertiesT::template has_property<
                      sycl::ext::oneapi::experimental::
                          work_item_progress_key>()) {
      auto prop = Props.template get_property<
          sycl::ext::oneapi::experimental::work_item_progress_key>();
      verifyDeviceHasProgressGuarantee(
          prop.guarantee,
          sycl::ext::oneapi::experimental::execution_scope::work_item,
          prop.coordinationScope);
    }
  }

  /// Checks whether it is possible to copy the source shape to the destination
  /// shape(the shapes are described by the accessor ranges) by using
  /// copying by regions of memory and not copying element by element
  /// Shapes can be 1, 2 or 3 dimensional rectangles.
  template <int Dims_Src, int Dims_Dst>
  static bool IsCopyingRectRegionAvailable(const range<Dims_Src> Src,
                                           const range<Dims_Dst> Dst) {
    if (Dims_Src > Dims_Dst)
      return false;
    for (size_t I = 0; I < Dims_Src; ++I)
      if (Src[I] > Dst[I])
        return false;
    return true;
  }

  /// Handles some special cases of the copy operation from one accessor
  /// to another accessor. Returns true if the copy is handled here.
  ///
  /// \param Src is a source SYCL accessor.
  /// \param Dst is a destination SYCL accessor.
  template <typename TSrc, int DimSrc, access::mode ModeSrc,
            access::target TargetSrc, typename TDst, int DimDst,
            access::mode ModeDst, access::target TargetDst,
            access::placeholder IsPHSrc, access::placeholder IsPHDst>
  std::enable_if_t<(DimSrc > 0) && (DimDst > 0), bool>
  copyAccToAccHelper(accessor<TSrc, DimSrc, ModeSrc, TargetSrc, IsPHSrc> Src,
                     accessor<TDst, DimDst, ModeDst, TargetDst, IsPHDst> Dst) {
    if (IsCopyingRectRegionAvailable(Src.get_range(), Dst.get_range()))
      return false;

    range<1> LinearizedRange(Src.size());
    parallel_for<__copyAcc2Acc<TSrc, DimSrc, ModeSrc, TargetSrc, TDst, DimDst,
                               ModeDst, TargetDst, IsPHSrc, IsPHDst>>(
        LinearizedRange, [=](id<1> Id) {
          size_t Index = Id[0];
          id<DimSrc> SrcId = detail::getDelinearizedId(Src.get_range(), Index);
          id<DimDst> DstId = detail::getDelinearizedId(Dst.get_range(), Index);
          Dst[DstId] = Src[SrcId];
        });
    return true;
  }

  /// Handles some special cases of the copy operation from one accessor
  /// to another accessor. Returns true if the copy is handled here.
  ///
  /// Source must have at least as many bytes as the range accessed by Dst.
  ///
  /// \param Src is a source SYCL accessor.
  /// \param Dst is a destination SYCL accessor.
  template <typename TSrc, int DimSrc, access::mode ModeSrc,
            access::target TargetSrc, typename TDst, int DimDst,
            access::mode ModeDst, access::target TargetDst,
            access::placeholder IsPHSrc, access::placeholder IsPHDst>
  std::enable_if_t<DimSrc == 0 || DimDst == 0, bool>
  copyAccToAccHelper(accessor<TSrc, DimSrc, ModeSrc, TargetSrc, IsPHSrc>,
                     accessor<TDst, DimDst, ModeDst, TargetDst, IsPHDst>) {
    return false;
  }

  constexpr static bool isConstOrGlobal(access::target AccessTarget) {
    return AccessTarget == access::target::device ||
           AccessTarget == access::target::constant_buffer;
  }

  constexpr static bool isImageOrImageArray(access::target AccessTarget) {
    return AccessTarget == access::target::image ||
           AccessTarget == access::target::image_array;
  }

  constexpr static bool
  isValidTargetForExplicitOp(access::target AccessTarget) {
    return isConstOrGlobal(AccessTarget) || isImageOrImageArray(AccessTarget);
  }

  constexpr static bool isValidModeForSourceAccessor(access::mode AccessMode) {
    return AccessMode == access::mode::read ||
           AccessMode == access::mode::read_write;
  }

  constexpr static bool
  isValidModeForDestinationAccessor(access::mode AccessMode) {
    return AccessMode == access::mode::write ||
           AccessMode == access::mode::read_write ||
           AccessMode == access::mode::discard_write ||
           AccessMode == access::mode::discard_read_write;
  }

  // UR APIs only support select fill sizes: 1, 2, 4, 8, 16, 32, 64, 128
  constexpr static bool isBackendSupportedFillSize(size_t Size) {
    return Size == 1 || Size == 2 || Size == 4 || Size == 8 || Size == 16 ||
           Size == 32 || Size == 64 || Size == 128;
  }

  bool eventNeeded() const;

  template <int Dims, typename LambdaArgType> struct TransformUserItemType {
    using type = std::conditional_t<
        std::is_convertible_v<nd_item<Dims>, LambdaArgType>, nd_item<Dims>,
        std::conditional_t<std::is_convertible_v<item<Dims>, LambdaArgType>,
                           item<Dims>, LambdaArgType>>;
  };

  std::optional<std::array<size_t, 3>> getMaxWorkGroups();
  // We need to use this version to support gcc 7.5.0. Remove when minimal
  // supported gcc version is bumped.
  std::tuple<std::array<size_t, 3>, bool> getMaxWorkGroups_v2();

  template <int Dims>
  std::tuple<range<Dims>, bool> getRoundedRange(range<Dims> UserRange) {
    range<Dims> RoundedRange = UserRange;
    // Disable the rounding-up optimizations under these conditions:
    // 1. The env var SYCL_DISABLE_PARALLEL_FOR_RANGE_ROUNDING is set.
    // 2. The kernel is provided via an interoperability method (this uses a
    // different code path).
    // 3. The range is already a multiple of the rounding factor.
    //
    // Cases 2 and 3 could be supported with extra effort.
    // As an optimization for the common case it is an
    // implementation choice to not support those scenarios.
    // Note that "this_item" is a free function, i.e. not tied to any
    // specific id or item. When concurrent parallel_fors are executing
    // on a device it is difficult to tell which parallel_for the call is
    // being made from. One could replicate portions of the
    // call-graph to make this_item calls kernel-specific but this is
    // not considered worthwhile.

    // Perform range rounding if rounding-up is enabled.
    if (this->DisableRangeRounding())
      return {range<Dims>{}, false};

    // Range should be a multiple of this for reasonable performance.
    size_t MinFactorX = 16;
    // Range should be a multiple of this for improved performance.
    size_t GoodFactor = 32;
    // Range should be at least this to make rounding worthwhile.
    size_t MinRangeX = 1024;

    // Check if rounding parameters have been set through environment:
    // SYCL_PARALLEL_FOR_RANGE_ROUNDING_PARAMS=MinRound:PreferredRound:MinRange
    this->GetRangeRoundingSettings(MinFactorX, GoodFactor, MinRangeX);

    // In SYCL, each dimension of a global range size is specified by
    // a size_t, which can be up to 64 bits.  All backends should be
    // able to accept a kernel launch with a 32-bit global range size
    // (i.e. do not throw an error).  The OpenCL CPU backend will
    // accept every 64-bit global range, but the GPU backends will not
    // generally accept every 64-bit global range.  So, when we get a
    // non-32-bit global range, we wrap the old kernel in a new kernel
    // that has each work item peform multiple invocations the old
    // kernel in a 32-bit global range.
    id<Dims> MaxNWGs = [&] {
      auto [MaxWGs, HasMaxWGs] = getMaxWorkGroups_v2();
      if (!HasMaxWGs) {
        id<Dims> Default;
        for (int i = 0; i < Dims; ++i)
          Default[i] = (std::numeric_limits<int32_t>::max)();
        return Default;
      }

      id<Dims> IdResult;
      size_t Limit = (std::numeric_limits<int>::max)();
      for (int i = 0; i < Dims; ++i)
        IdResult[i] = (std::min)(Limit, MaxWGs[Dims - i - 1]);
      return IdResult;
    }();
    auto M = (std::numeric_limits<uint32_t>::max)();
    range<Dims> MaxRange;
    for (int i = 0; i < Dims; ++i) {
      auto DesiredSize = MaxNWGs[i] * GoodFactor;
      MaxRange[i] =
          DesiredSize <= M ? DesiredSize : (M / GoodFactor) * GoodFactor;
    }

    bool DidAdjust = false;
    auto Adjust = [&](int Dim, size_t Value) {
      if (this->RangeRoundingTrace())
        std::cout << "parallel_for range adjusted at dim " << Dim << " from "
                  << RoundedRange[Dim] << " to " << Value << std::endl;
      RoundedRange[Dim] = Value;
      DidAdjust = true;
    };

#ifdef __SYCL_EXP_PARALLEL_FOR_RANGE_ROUNDING__
    size_t GoodExpFactor = 1;
    switch (Dims) {
    case 1:
      GoodExpFactor = 32; // Make global range multiple of {32}
      break;
    case 2:
      GoodExpFactor = 16; // Make global range multiple of {16, 16}
      break;
    case 3:
      GoodExpFactor = 8; // Make global range multiple of {8, 8, 8}
      break;
    }

    // Check if rounding parameters have been set through environment:
    // SYCL_PARALLEL_FOR_RANGE_ROUNDING_PARAMS=MinRound:PreferredRound:MinRange
    this->GetRangeRoundingSettings(MinFactorX, GoodExpFactor, MinRangeX);

    for (auto i = 0; i < Dims; ++i)
      if (UserRange[i] % GoodExpFactor) {
        Adjust(i, ((UserRange[i] / GoodExpFactor) + 1) * GoodExpFactor);
      }
#else
    // Perform range rounding if there are sufficient work-items to
    // need rounding and the user-specified range is not a multiple of
    // a "good" value.
    if (RoundedRange[0] % MinFactorX != 0 && RoundedRange[0] >= MinRangeX) {
      // It is sufficient to round up just the first dimension.
      // Multiplying the rounded-up value of the first dimension
      // by the values of the remaining dimensions (if any)
      // will yield a rounded-up value for the total range.
      Adjust(0, ((RoundedRange[0] + GoodFactor - 1) / GoodFactor) * GoodFactor);
    }
#endif // __SYCL_EXP_PARALLEL_FOR_RANGE_ROUNDING__
#ifdef __SYCL_FORCE_PARALLEL_FOR_RANGE_ROUNDING__
    // If we are forcing range rounding kernels to be used, we always want the
    // rounded range kernel to be generated, even if rounding isn't needed
    DidAdjust = true;
#endif // __SYCL_FORCE_PARALLEL_FOR_RANGE_ROUNDING__

    for (int i = 0; i < Dims; ++i)
      if (RoundedRange[i] > MaxRange[i])
        Adjust(i, MaxRange[i]);

    if (!DidAdjust)
      return {range<Dims>{}, false};
    return {RoundedRange, true};
  }

  /// Defines and invokes a SYCL kernel function for the specified range.
  ///
  /// The SYCL kernel function is defined as a lambda function or a named
  /// function object type and given an id or item for indexing in the indexing
  /// space defined by range.
  /// If it is a named function object and the function object type is
  /// globally visible, there is no need for the developer to provide
  /// a kernel name for it.
  ///
  /// \param NumWorkItems is a range defining indexing space.
  /// \param KernelFunc is a SYCL kernel function.
  template <
      typename KernelName, typename KernelType, int Dims,
      typename PropertiesT = ext::oneapi::experimental::empty_properties_t>
  void parallel_for_lambda_impl(range<Dims> UserRange, PropertiesT Props,
                                KernelType KernelFunc) {
    throwIfActionIsCreated();
    throwOnLocalAccessorMisuse<KernelName, KernelType>();
    if (!range_size_fits_in_size_t(UserRange))
      throw sycl::exception(make_error_code(errc::runtime),
                            "The total number of work-items in "
                            "a range must fit within size_t");

    using LambdaArgType = sycl::detail::lambda_arg_type<KernelType, item<Dims>>;

    // If 1D kernel argument is an integral type, convert it to sycl::item<1>
    // If user type is convertible from sycl::item/sycl::nd_item, use
    // sycl::item/sycl::nd_item to transport item information
    using TransformedArgType = std::conditional_t<
        std::is_integral<LambdaArgType>::value && Dims == 1, item<Dims>,
        typename TransformUserItemType<Dims, LambdaArgType>::type>;

    static_assert(!std::is_same_v<TransformedArgType, sycl::nd_item<Dims>>,
                  "Kernel argument cannot have a sycl::nd_item type in "
                  "sycl::parallel_for with sycl::range");

    static_assert(std::is_convertible_v<item<Dims>, LambdaArgType> ||
                      std::is_convertible_v<item<Dims, false>, LambdaArgType>,
                  "sycl::parallel_for(sycl::range) kernel must have the "
                  "first argument of sycl::item type, or of a type which is "
                  "implicitly convertible from sycl::item");

    using RefLambdaArgType = std::add_lvalue_reference_t<LambdaArgType>;
    static_assert(
        (std::is_invocable_v<KernelType, RefLambdaArgType> ||
         std::is_invocable_v<KernelType, RefLambdaArgType, kernel_handler>),
        "SYCL kernel lambda/functor has an unexpected signature, it should be "
        "invocable with sycl::item and optionally sycl::kernel_handler");

    // TODO: Properties may change the kernel function, so in order to avoid
    //       conflicts they should be included in the name.
    using NameT =
        typename detail::get_kernel_name_t<KernelName, KernelType>::name;

    verifyUsedKernelBundle(detail::KernelInfo<NameT>::getName());

    // Range rounding can be disabled by the user.
    // Range rounding is not done on the host device.
    // Range rounding is supported only for newer SYCL standards.
#if !defined(__SYCL_DISABLE_PARALLEL_FOR_RANGE_ROUNDING__) &&                  \
    !defined(DPCPP_HOST_DEVICE_OPENMP) &&                                      \
    !defined(DPCPP_HOST_DEVICE_PERF_NATIVE) && SYCL_LANGUAGE_VERSION >= 202001
    auto [RoundedRange, HasRoundedRange] = getRoundedRange(UserRange);
    if (HasRoundedRange) {
      using NameWT = typename detail::get_kernel_wrapper_name_t<NameT>::name;
      auto Wrapper =
          getRangeRoundedKernelLambda<NameWT, TransformedArgType, Dims>(
              KernelFunc, UserRange);

      using KName = std::conditional_t<std::is_same<KernelType, NameT>::value,
                                       decltype(Wrapper), NameWT>;

      kernel_parallel_for_wrapper<KName, TransformedArgType, decltype(Wrapper),
                                  PropertiesT>(Wrapper);
#ifndef __SYCL_DEVICE_ONLY__
      // We are executing over the rounded range, but there are still
      // items/ids that are are constructed in ther range rounded
      // kernel use items/ids in the user range, which means that
      // __SYCL_ASSUME_INT can still be violated. So check the bounds
      // of the user range, instead of the rounded range.
      detail::checkValueRange<Dims>(UserRange);
      MNDRDesc.set(RoundedRange);
      StoreLambda<KName, decltype(Wrapper), Dims, TransformedArgType>(
          std::move(Wrapper));
      setType(detail::CG::Kernel);
      setNDRangeUsed(false);
#endif
    } else
#endif // !__SYCL_DISABLE_PARALLEL_FOR_RANGE_ROUNDING__ &&
       // !DPCPP_HOST_DEVICE_OPENMP && !DPCPP_HOST_DEVICE_PERF_NATIVE &&
       // SYCL_LANGUAGE_VERSION >= 202001
    {
      (void)UserRange;
      (void)Props;
#ifndef __SYCL_FORCE_PARALLEL_FOR_RANGE_ROUNDING__
      // If parallel_for range rounding is forced then only range rounded
      // kernel is generated
      kernel_parallel_for_wrapper<NameT, TransformedArgType, KernelType,
                                  PropertiesT>(KernelFunc);
#ifndef __SYCL_DEVICE_ONLY__
      processProperties<NameT, PropertiesT>(Props);
      detail::checkValueRange<Dims>(UserRange);
      MNDRDesc.set(std::move(UserRange));
      StoreLambda<NameT, KernelType, Dims, TransformedArgType>(
          std::move(KernelFunc));
      setType(detail::CG::Kernel);
      setNDRangeUsed(false);
#endif
#else
      (void)KernelFunc;
#endif // __SYCL_FORCE_PARALLEL_FOR_RANGE_ROUNDING__
    }
  }

  /// Defines and invokes a SYCL kernel function for the specified nd_range.
  ///
  /// The SYCL kernel function is defined as a lambda function or a named
  /// function object type and given an id or item for indexing in the indexing
  /// space defined by range.
  /// If it is a named function object and the function object type is
  /// globally visible, there is no need for the developer to provide
  /// a kernel name for it.
  ///
  /// \param ExecutionRange is a ND-range defining global and local sizes as
  /// well as offset.
  /// \param Properties is the properties.
  /// \param KernelFunc is a SYCL kernel function.
  template <typename KernelName, typename KernelType, int Dims,
            typename PropertiesT>
  void parallel_for_impl(nd_range<Dims> ExecutionRange, PropertiesT Props,
                         _KERNELFUNCPARAM(KernelFunc)) {
    throwIfActionIsCreated();
    // TODO: Properties may change the kernel function, so in order to avoid
    //       conflicts they should be included in the name.
    using NameT =
        typename detail::get_kernel_name_t<KernelName, KernelType>::name;
    verifyUsedKernelBundle(detail::KernelInfo<NameT>::getName());
    using LambdaArgType =
        sycl::detail::lambda_arg_type<KernelType, nd_item<Dims>>;
    static_assert(
        std::is_convertible_v<sycl::nd_item<Dims>, LambdaArgType>,
        "Kernel argument of a sycl::parallel_for with sycl::nd_range "
        "must be either sycl::nd_item or be convertible from sycl::nd_item");
    using TransformedArgType = sycl::nd_item<Dims>;

    (void)ExecutionRange;
    (void)Props;
    kernel_parallel_for_wrapper<NameT, TransformedArgType, KernelType,
                                PropertiesT>(KernelFunc);
#ifndef __SYCL_DEVICE_ONLY__
    processProperties<NameT, PropertiesT>(Props);
    detail::checkValueRange<Dims>(ExecutionRange);
    MNDRDesc.set(std::move(ExecutionRange));
    StoreLambda<NameT, KernelType, Dims, TransformedArgType>(
        std::move(KernelFunc));
    setType(detail::CG::Kernel);
    setNDRangeUsed(true);
#endif
  }

  /// Defines and invokes a SYCL kernel function for the specified range.
  ///
  /// The SYCL kernel function is defined as SYCL kernel object. The kernel
  /// invocation method has no functors and cannot be called on host.
  ///
  /// \param NumWorkItems is a range defining indexing space.
  /// \param Kernel is a SYCL kernel function.
  template <int Dims>
  void parallel_for_impl(range<Dims> NumWorkItems, kernel Kernel) {
    throwIfActionIsCreated();
    MKernel = detail::getSyclObjImpl(std::move(Kernel));
    detail::checkValueRange<Dims>(NumWorkItems);
    MNDRDesc.set(std::move(NumWorkItems));
    setType(detail::CG::Kernel);
    setNDRangeUsed(false);
    extractArgsAndReqs();
    MKernelName = getKernelName();
  }

  /// Hierarchical kernel invocation method of a kernel defined as a lambda
  /// encoding the body of each work-group to launch.
  ///
  /// Lambda may contain multiple calls to parallel_for_work_item(...) methods
  /// representing the execution on each work-item. Launches NumWorkGroups
  /// work-groups of runtime-defined size.
  ///
  /// \param NumWorkGroups is a range describing the number of work-groups in
  /// each dimension.
  /// \param KernelFunc is a lambda representing kernel.
  template <
      typename KernelName, typename KernelType, int Dims,
      typename PropertiesT = ext::oneapi::experimental::empty_properties_t>
  void parallel_for_work_group_lambda_impl(range<Dims> NumWorkGroups,
                                           PropertiesT Props,
                                           _KERNELFUNCPARAM(KernelFunc)) {
    throwIfActionIsCreated();
    // TODO: Properties may change the kernel function, so in order to avoid
    //       conflicts they should be included in the name.
    using NameT =
        typename detail::get_kernel_name_t<KernelName, KernelType>::name;
    verifyUsedKernelBundle(detail::KernelInfo<NameT>::getName());
    using LambdaArgType =
        sycl::detail::lambda_arg_type<KernelType, group<Dims>>;
    (void)NumWorkGroups;
    (void)Props;
    kernel_parallel_for_work_group_wrapper<NameT, LambdaArgType, KernelType,
                                           PropertiesT>(KernelFunc);
#ifndef __SYCL_DEVICE_ONLY__
    processProperties<NameT, PropertiesT>(Props);
    detail::checkValueRange<Dims>(NumWorkGroups);
    MNDRDesc.setNumWorkGroups(NumWorkGroups);
    StoreLambda<NameT, KernelType, Dims, LambdaArgType>(std::move(KernelFunc));
    setType(detail::CG::Kernel);
    setNDRangeUsed(false);
#endif // __SYCL_DEVICE_ONLY__
  }

  /// Hierarchical kernel invocation method of a kernel defined as a lambda
  /// encoding the body of each work-group to launch.
  ///
  /// Lambda may contain multiple calls to parallel_for_work_item(...) methods
  /// representing the execution on each work-item. Launches NumWorkGroups
  /// work-groups of WorkGroupSize size.
  ///
  /// \param NumWorkGroups is a range describing the number of work-groups in
  /// each dimension.
  /// \param WorkGroupSize is a range describing the size of work-groups in
  /// each dimension.
  /// \param KernelFunc is a lambda representing kernel.
  template <
      typename KernelName, typename KernelType, int Dims,
      typename PropertiesT = ext::oneapi::experimental::empty_properties_t>
  void parallel_for_work_group_lambda_impl(range<Dims> NumWorkGroups,
                                           range<Dims> WorkGroupSize,
                                           PropertiesT Props,
                                           _KERNELFUNCPARAM(KernelFunc)) {
    throwIfActionIsCreated();
    // TODO: Properties may change the kernel function, so in order to avoid
    //       conflicts they should be included in the name.
    using NameT =
        typename detail::get_kernel_name_t<KernelName, KernelType>::name;
    verifyUsedKernelBundle(detail::KernelInfo<NameT>::getName());
    using LambdaArgType =
        sycl::detail::lambda_arg_type<KernelType, group<Dims>>;
    (void)NumWorkGroups;
    (void)WorkGroupSize;
    (void)Props;
    kernel_parallel_for_work_group_wrapper<NameT, LambdaArgType, KernelType,
                                           PropertiesT>(KernelFunc);
#ifndef __SYCL_DEVICE_ONLY__
    processProperties<NameT, PropertiesT>(Props);
    nd_range<Dims> ExecRange =
        nd_range<Dims>(NumWorkGroups * WorkGroupSize, WorkGroupSize);
    detail::checkValueRange<Dims>(ExecRange);
    MNDRDesc.set(std::move(ExecRange));
    StoreLambda<NameT, KernelType, Dims, LambdaArgType>(std::move(KernelFunc));
    setType(detail::CG::Kernel);
#endif // __SYCL_DEVICE_ONLY__
  }

#ifdef SYCL_LANGUAGE_VERSION
#define __SYCL_KERNEL_ATTR__ [[clang::sycl_kernel]]
#else
#define __SYCL_KERNEL_ATTR__
#endif

  // NOTE: the name of this function - "kernel_single_task" - is used by the
  // Front End to determine kernel invocation kind.
  template <typename KernelName, typename KernelType, typename... Props>
#ifdef __SYCL_DEVICE_ONLY__
  [[__sycl_detail__::add_ir_attributes_function(
      "sycl-single-task",
      ext::oneapi::experimental::detail::PropertyMetaInfo<Props>::name...,
      nullptr,
      ext::oneapi::experimental::detail::PropertyMetaInfo<Props>::value...)]]
#endif
  __SYCL_KERNEL_ATTR__ void
  kernel_single_task(_KERNELFUNCPARAM(KernelFunc)) {
#ifdef __SYCL_DEVICE_ONLY__
    KernelFunc();
#else
    (void)KernelFunc;
#endif
  }

  // NOTE: the name of this function - "kernel_single_task" - is used by the
  // Front End to determine kernel invocation kind.
  template <typename KernelName, typename KernelType, typename... Props>
#ifdef __SYCL_DEVICE_ONLY__
  [[__sycl_detail__::add_ir_attributes_function(
      "sycl-single-task",
      ext::oneapi::experimental::detail::PropertyMetaInfo<Props>::name...,
      nullptr,
      ext::oneapi::experimental::detail::PropertyMetaInfo<Props>::value...)]]
#endif
  __SYCL_KERNEL_ATTR__ void
  kernel_single_task(_KERNELFUNCPARAM(KernelFunc), kernel_handler KH) {
#ifdef __SYCL_DEVICE_ONLY__
    KernelFunc(KH);
#else
    (void)KernelFunc;
    (void)KH;
#endif
  }

  // NOTE: the name of these functions - "kernel_parallel_for" - are used by the
  // Front End to determine kernel invocation kind.
  template <typename KernelName, typename ElementType, typename KernelType,
            typename... Props>
#ifdef __SYCL_DEVICE_ONLY__
  [[__sycl_detail__::add_ir_attributes_function(
      ext::oneapi::experimental::detail::PropertyMetaInfo<Props>::name...,
      ext::oneapi::experimental::detail::PropertyMetaInfo<Props>::value...)]]
#endif
  __SYCL_KERNEL_ATTR__ void
  kernel_parallel_for(_KERNELFUNCPARAM(KernelFunc)) {
#ifdef __SYCL_DEVICE_ONLY__
    KernelFunc(detail::Builder::getElement(detail::declptr<ElementType>()));
#else
    (void)KernelFunc;
#endif
  }

  // NOTE: the name of these functions - "kernel_parallel_for" - are used by the
  // Front End to determine kernel invocation kind.
  template <typename KernelName, typename ElementType, typename KernelType,
            typename... Props>
#ifdef __SYCL_DEVICE_ONLY__
  [[__sycl_detail__::add_ir_attributes_function(
      ext::oneapi::experimental::detail::PropertyMetaInfo<Props>::name...,
      ext::oneapi::experimental::detail::PropertyMetaInfo<Props>::value...)]]
#endif
  __SYCL_KERNEL_ATTR__ void
  kernel_parallel_for(_KERNELFUNCPARAM(KernelFunc), kernel_handler KH) {
#ifdef __SYCL_DEVICE_ONLY__
    KernelFunc(detail::Builder::getElement(detail::declptr<ElementType>()), KH);
#else
    (void)KernelFunc;
    (void)KH;
#endif
  }

  // NOTE: the name of this function - "kernel_parallel_for_work_group" - is
  // used by the Front End to determine kernel invocation kind.
  template <typename KernelName, typename ElementType, typename KernelType,
            typename... Props>
#ifdef __SYCL_DEVICE_ONLY__
  [[__sycl_detail__::add_ir_attributes_function(
      ext::oneapi::experimental::detail::PropertyMetaInfo<Props>::name...,
      ext::oneapi::experimental::detail::PropertyMetaInfo<Props>::value...)]]
#endif
  __SYCL_KERNEL_ATTR__ void
  kernel_parallel_for_work_group(_KERNELFUNCPARAM(KernelFunc)) {
#ifdef __SYCL_DEVICE_ONLY__
    KernelFunc(detail::Builder::getElement(detail::declptr<ElementType>()));
#else
    (void)KernelFunc;
#endif
  }

  // NOTE: the name of this function - "kernel_parallel_for_work_group" - is
  // used by the Front End to determine kernel invocation kind.
  template <typename KernelName, typename ElementType, typename KernelType,
            typename... Props>
#ifdef __SYCL_DEVICE_ONLY__
  [[__sycl_detail__::add_ir_attributes_function(
      ext::oneapi::experimental::detail::PropertyMetaInfo<Props>::name...,
      ext::oneapi::experimental::detail::PropertyMetaInfo<Props>::value...)]]
#endif
  __SYCL_KERNEL_ATTR__ void
  kernel_parallel_for_work_group(_KERNELFUNCPARAM(KernelFunc),
                                 kernel_handler KH) {
#ifdef __SYCL_DEVICE_ONLY__
    KernelFunc(detail::Builder::getElement(detail::declptr<ElementType>()), KH);
#else
    (void)KernelFunc;
    (void)KH;
#endif
  }

  template <typename... Props> struct KernelPropertiesUnpackerImpl {
    // Just pass extra Props... as template parameters to the underlying
    // Caller->* member functions. Don't have reflection so try to use
    // templates as much as possible to reduce the amount of boilerplate code
    // needed. All the type checks are expected to be done at the Caller's
    // methods side.

    template <typename... TypesToForward, typename... ArgsTy>
    static void kernel_single_task_unpack(handler *h, ArgsTy... Args) {
      h->kernel_single_task<TypesToForward..., Props...>(Args...);
    }

    template <typename... TypesToForward, typename... ArgsTy>
    static void kernel_parallel_for_unpack(handler *h, ArgsTy... Args) {
      h->kernel_parallel_for<TypesToForward..., Props...>(Args...);
    }

    template <typename... TypesToForward, typename... ArgsTy>
    static void kernel_parallel_for_work_group_unpack(handler *h,
                                                      ArgsTy... Args) {
      h->kernel_parallel_for_work_group<TypesToForward..., Props...>(Args...);
    }
  };

  template <typename PropertiesT>
  struct KernelPropertiesUnpacker : public KernelPropertiesUnpackerImpl<> {
    // This should always fail outside the specialization below but must be
    // dependent to avoid failing even if not instantiated.
    static_assert(
        ext::oneapi::experimental::is_property_list<PropertiesT>::value,
        "Template type is not a property list.");
  };

  template <typename... Props>
  struct KernelPropertiesUnpacker<
      ext::oneapi::experimental::detail::properties_t<Props...>>
      : public KernelPropertiesUnpackerImpl<Props...> {};

  // Helper function to
  //
  //   * Make use of the KernelPropertiesUnpacker above
  //   * Decide if we need an extra kernel_handler parameter
  //
  // The interface uses a \p Lambda callback to propagate that information back
  // to the caller as we need the caller to communicate:
  //
  //   * Name of the method to call
  //   * Provide explicit template type parameters for the call
  //
  // Couldn't think of a better way to achieve both.
  template <typename KernelName, typename KernelType, typename PropertiesT,
            bool HasKernelHandlerArg, typename FuncTy>
  void unpack(_KERNELFUNCPARAM(KernelFunc), FuncTy Lambda) {
#ifdef __SYCL_DEVICE_ONLY__
    detail::CheckDeviceCopyable<KernelType>();
#endif // __SYCL_DEVICE_ONLY__
    using MergedPropertiesT =
        typename detail::GetMergedKernelProperties<KernelType,
                                                   PropertiesT>::type;
    using Unpacker = KernelPropertiesUnpacker<MergedPropertiesT>;
#ifndef __SYCL_DEVICE_ONLY__
    // If there are properties provided by get method then process them.
    if constexpr (ext::oneapi::experimental::detail::
                      HasKernelPropertiesGetMethod<
                          _KERNELFUNCPARAMTYPE>::value) {
      processProperties<KernelName>(
          KernelFunc.get(ext::oneapi::experimental::properties_tag{}));
    }
#endif
    if constexpr (HasKernelHandlerArg) {
      kernel_handler KH;
      Lambda(Unpacker{}, this, KernelFunc, KH);
    } else {
      Lambda(Unpacker{}, this, KernelFunc);
    }
  }

  // NOTE: to support kernel_handler argument in kernel lambdas, only
  // kernel_***_wrapper functions must be called in this code

  template <
      typename KernelName, typename KernelType,
      typename PropertiesT = ext::oneapi::experimental::empty_properties_t>
  void kernel_single_task_wrapper(_KERNELFUNCPARAM(KernelFunc)) {
    unpack<KernelName, KernelType, PropertiesT,
           detail::KernelLambdaHasKernelHandlerArgT<KernelType>::value>(
        KernelFunc, [&](auto Unpacker, auto... args) {
          Unpacker.template kernel_single_task_unpack<KernelName, KernelType>(
              args...);
        });
  }

  template <
      typename KernelName, typename ElementType, typename KernelType,
      typename PropertiesT = ext::oneapi::experimental::empty_properties_t>
  void kernel_parallel_for_wrapper(_KERNELFUNCPARAM(KernelFunc)) {
    unpack<KernelName, KernelType, PropertiesT,
           detail::KernelLambdaHasKernelHandlerArgT<KernelType,
                                                    ElementType>::value>(
        KernelFunc, [&](auto Unpacker, auto... args) {
          Unpacker.template kernel_parallel_for_unpack<KernelName, ElementType,
                                                       KernelType>(args...);
        });
  }

  template <
      typename KernelName, typename ElementType, typename KernelType,
      typename PropertiesT = ext::oneapi::experimental::empty_properties_t>
  void kernel_parallel_for_work_group_wrapper(_KERNELFUNCPARAM(KernelFunc)) {
    unpack<KernelName, KernelType, PropertiesT,
           detail::KernelLambdaHasKernelHandlerArgT<KernelType,
                                                    ElementType>::value>(
        KernelFunc, [&](auto Unpacker, auto... args) {
          Unpacker.template kernel_parallel_for_work_group_unpack<
              KernelName, ElementType, KernelType>(args...);
        });
  }

  /// Defines and invokes a SYCL kernel function as a function object type.
  ///
  /// If it is a named function object and the function object type is
  /// globally visible, there is no need for the developer to provide
  /// a kernel name for it.
  ///
  /// \param KernelFunc is a SYCL kernel function.
  template <
      typename KernelName, typename KernelType,
      typename PropertiesT = ext::oneapi::experimental::empty_properties_t>
  void single_task_lambda_impl(PropertiesT Props,
                               _KERNELFUNCPARAM(KernelFunc)) {
    (void)Props;
    throwIfActionIsCreated();
    throwOnLocalAccessorMisuse<KernelName, KernelType>();
    // TODO: Properties may change the kernel function, so in order to avoid
    //       conflicts they should be included in the name.
    using NameT =
        typename detail::get_kernel_name_t<KernelName, KernelType>::name;
    verifyUsedKernelBundle(detail::KernelInfo<NameT>::getName());
    kernel_single_task_wrapper<NameT, KernelType, PropertiesT>(KernelFunc);
#ifndef __SYCL_DEVICE_ONLY__
    // No need to check if range is out of INT_MAX limits as it's compile-time
    // known constant.
    MNDRDesc.set(range<1>{1});
    processProperties<NameT, PropertiesT>(Props);
    StoreLambda<NameT, KernelType, /*Dims*/ 1, void>(KernelFunc);
    setType(detail::CG::Kernel);
#endif
  }

  void setStateExplicitKernelBundle();
  void setStateSpecConstSet();
  bool isStateExplicitKernelBundle() const;

  std::shared_ptr<detail::kernel_bundle_impl>
  getOrInsertHandlerKernelBundle(bool Insert) const;

  void setHandlerKernelBundle(kernel Kernel);

  void setHandlerKernelBundle(
      const std::shared_ptr<detail::kernel_bundle_impl> &NewKernelBundleImpPtr);

  template <typename FuncT>
  std::enable_if_t<detail::check_fn_signature<std::remove_reference_t<FuncT>,
                                              void()>::value ||
                   detail::check_fn_signature<std::remove_reference_t<FuncT>,
                                              void(interop_handle)>::value>
  host_task_impl(FuncT &&Func);

  /// @brief Get the command graph if any associated with this handler. It can
  /// come from either the associated queue or from being set explicitly through
  /// the appropriate constructor.
  std::shared_ptr<ext::oneapi::experimental::detail::graph_impl>
  getCommandGraph() const;

  /// Sets the user facing node type of this operation, used for operations
  /// which are recorded to a graph. Since some operations may actually be a
  /// different type than the user submitted, e.g. a fill() which is performed
  /// as a kernel submission.
  /// @param Type The actual type based on what handler functions the user
  /// called.
  void setUserFacingNodeType(ext::oneapi::experimental::node_type Type);

public:
  handler(const handler &) = delete;
  handler(handler &&) = delete;
  handler &operator=(const handler &) = delete;
  handler &operator=(handler &&) = delete;

  template <auto &SpecName>
  void set_specialization_constant(
      typename std::remove_reference_t<decltype(SpecName)>::value_type Value) {

    setStateSpecConstSet();

    std::shared_ptr<detail::kernel_bundle_impl> KernelBundleImplPtr =
        getOrInsertHandlerKernelBundle(/*Insert=*/true);

    detail::createSyclObjFromImpl<kernel_bundle<bundle_state::input>>(
        KernelBundleImplPtr)
        .set_specialization_constant<SpecName>(Value);
  }

  template <auto &SpecName>
  typename std::remove_reference_t<decltype(SpecName)>::value_type
  get_specialization_constant() const {

    if (isStateExplicitKernelBundle())
      throw sycl::exception(make_error_code(errc::invalid),
                            "Specialization constants cannot be read after "
                            "explicitly setting the used kernel bundle");

    std::shared_ptr<detail::kernel_bundle_impl> KernelBundleImplPtr =
        getOrInsertHandlerKernelBundle(/*Insert=*/true);

    return detail::createSyclObjFromImpl<kernel_bundle<bundle_state::input>>(
               KernelBundleImplPtr)
        .get_specialization_constant<SpecName>();
  }

  void
  use_kernel_bundle(const kernel_bundle<bundle_state::executable> &ExecBundle);

  /// Requires access to the memory object associated with the placeholder
  /// accessor. Calling this function with a non-placeholder accessor has no
  /// effect.
  ///
  /// The command group has a requirement to gain access to the given memory
  /// object before executing.
  ///
  /// \param Acc is a SYCL accessor describing required memory region.
  template <typename DataT, int Dims, access::mode AccMode,
            access::target AccTarget, access::placeholder isPlaceholder>
  void require(accessor<DataT, Dims, AccMode, AccTarget, isPlaceholder> Acc) {
    if (Acc.is_placeholder())
      associateWithHandler(&Acc, AccTarget);
  }

  /// Requires access to the memory object associated with the placeholder
  /// accessor contained in a dynamic_parameter object. Calling this function
  /// with a non-placeholder accessor has no effect.
  ///
  /// The command group has a requirement to gain access to the given memory
  /// object before executing.
  ///
  /// \param dynamicParamAcc is dynamic_parameter containing a SYCL accessor
  /// describing required memory region.
  template <typename DataT, int Dims, access::mode AccMode,
            access::target AccTarget, access::placeholder isPlaceholder>
  void require(ext::oneapi::experimental::dynamic_parameter<
               accessor<DataT, Dims, AccMode, AccTarget, isPlaceholder>>
                   dynamicParamAcc) {
    using AccT = accessor<DataT, Dims, AccMode, AccTarget, isPlaceholder>;
    AccT Acc = *static_cast<AccT *>(
        detail::getValueFromDynamicParameter(dynamicParamAcc));
    if (Acc.is_placeholder())
      associateWithHandler(&Acc, AccTarget);
  }

  /// Registers event dependencies on this command group.
  ///
  /// \param Event is a valid SYCL event to wait on.
  void depends_on(event Event);

  /// Registers event dependencies on this command group.
  ///
  /// \param Events is a vector of valid SYCL events to wait on.
  void depends_on(const std::vector<event> &Events);

  template <typename T>
  using remove_cv_ref_t = typename std::remove_cv_t<std::remove_reference_t<T>>;

  template <typename U, typename T>
  using is_same_type = std::is_same<remove_cv_ref_t<U>, remove_cv_ref_t<T>>;

  template <typename T> struct ShouldEnableSetArg {
    static constexpr bool value =
        std::is_trivially_copyable_v<std::remove_reference_t<T>>
#if SYCL_LANGUAGE_VERSION && SYCL_LANGUAGE_VERSION <= 201707
            && std::is_standard_layout<std::remove_reference_t<T>>::value
#endif
        || is_same_type<sampler, T>::value // Sampler
        || (!is_same_type<cl_mem, T>::value &&
            std::is_pointer_v<remove_cv_ref_t<T>>) // USM
        || is_same_type<cl_mem, T>::value;         // Interop
  };

  /// Sets argument for OpenCL interoperability kernels.
  ///
  /// Registers Arg passed as argument # ArgIndex.
  ///
  /// \param ArgIndex is a positional number of argument to be set.
  /// \param Arg is an argument value to be set.
  template <typename T>
  typename std::enable_if_t<ShouldEnableSetArg<T>::value, void>
  set_arg(int ArgIndex, T &&Arg) {
    setArgHelper(ArgIndex, std::move(Arg));
  }

  template <typename DataT, int Dims, access::mode AccessMode,
            access::target AccessTarget, access::placeholder IsPlaceholder>
  void
  set_arg(int ArgIndex,
          accessor<DataT, Dims, AccessMode, AccessTarget, IsPlaceholder> Arg) {
    setArgHelper(ArgIndex, std::move(Arg));
  }

  template <typename DataT, int Dims>
  void set_arg(int ArgIndex, local_accessor<DataT, Dims> Arg) {
    setArgHelper(ArgIndex, std::move(Arg));
  }

  // set_arg for graph dynamic_parameters
  template <typename T>
  void set_arg(int argIndex,
               ext::oneapi::experimental::dynamic_parameter<T> &dynamicParam) {
    setArgHelper(argIndex, dynamicParam);
  }

  // set_arg for the raw_kernel_arg extension type.
  void set_arg(int argIndex, ext::oneapi::experimental::raw_kernel_arg &&Arg) {
    setArgHelper(argIndex, std::move(Arg));
  }

  /// Sets arguments for OpenCL interoperability kernels.
  ///
  /// Registers pack of arguments(Args) with indexes starting from 0.
  ///
  /// \param Args are argument values to be set.
  template <typename... Ts> void set_args(Ts &&...Args) {
    setArgsHelper(0, std::move(Args)...);
  }

  /// Defines and invokes a SYCL kernel function as a function object type.
  ///
  /// If it is a named function object and the function object type is
  /// globally visible, there is no need for the developer to provide
  /// a kernel name for it.
  ///
  /// \param KernelFunc is a SYCL kernel function.
  template <typename KernelName = detail::auto_name, typename KernelType>
  void single_task(_KERNELFUNCPARAM(KernelFunc)) {
    single_task_lambda_impl<KernelName>(
        ext::oneapi::experimental::empty_properties_t{}, KernelFunc);
  }

  template <typename KernelName = detail::auto_name, typename KernelType>
  void parallel_for(range<1> NumWorkItems, _KERNELFUNCPARAM(KernelFunc)) {
    parallel_for_lambda_impl<KernelName>(
        NumWorkItems, ext::oneapi::experimental::empty_properties_t{},
        std::move(KernelFunc));
  }

  template <typename KernelName = detail::auto_name, typename KernelType>
  void parallel_for(range<2> NumWorkItems, _KERNELFUNCPARAM(KernelFunc)) {
    parallel_for_lambda_impl<KernelName>(
        NumWorkItems, ext::oneapi::experimental::empty_properties_t{},
        std::move(KernelFunc));
  }

  template <typename KernelName = detail::auto_name, typename KernelType>
  void parallel_for(range<3> NumWorkItems, _KERNELFUNCPARAM(KernelFunc)) {
    parallel_for_lambda_impl<KernelName>(
        NumWorkItems, ext::oneapi::experimental::empty_properties_t{},
        std::move(KernelFunc));
  }

  /// Enqueues a command to the SYCL runtime to invoke \p Func once.
  template <typename FuncT>
  std::enable_if_t<detail::check_fn_signature<std::remove_reference_t<FuncT>,
                                              void()>::value ||
                   detail::check_fn_signature<std::remove_reference_t<FuncT>,
                                              void(interop_handle)>::value>
  host_task(FuncT &&Func) {
    host_task_impl(Func);
  }

  /// Defines and invokes a SYCL kernel function for the specified range and
  /// offset.
  ///
  /// The SYCL kernel function is defined as a lambda function or a named
  /// function object type and given an id or item for indexing in the indexing
  /// space defined by range.
  /// If it is a named function object and the function object type is
  /// globally visible, there is no need for the developer to provide
  /// a kernel name for it.
  ///
  /// \param NumWorkItems is a range defining indexing space.
  /// \param WorkItemOffset is an offset to be applied to each work item index.
  /// \param KernelFunc is a SYCL kernel function.
  template <typename KernelName = detail::auto_name, typename KernelType,
            int Dims>
  __SYCL2020_DEPRECATED("offsets are deprecated in SYCL2020")
  void parallel_for(range<Dims> NumWorkItems, id<Dims> WorkItemOffset,
                    _KERNELFUNCPARAM(KernelFunc)) {
    throwIfActionIsCreated();
    using NameT =
        typename detail::get_kernel_name_t<KernelName, KernelType>::name;
    verifyUsedKernelBundle(detail::KernelInfo<NameT>::getName());
    using LambdaArgType = sycl::detail::lambda_arg_type<KernelType, item<Dims>>;
    using TransformedArgType = std::conditional_t<
        std::is_integral<LambdaArgType>::value && Dims == 1, item<Dims>,
        typename TransformUserItemType<Dims, LambdaArgType>::type>;
    (void)NumWorkItems;
    (void)WorkItemOffset;
    kernel_parallel_for_wrapper<NameT, TransformedArgType>(KernelFunc);
#ifndef __SYCL_DEVICE_ONLY__
    detail::checkValueRange<Dims>(NumWorkItems, WorkItemOffset);
    MNDRDesc.set(std::move(NumWorkItems), std::move(WorkItemOffset));
    StoreLambda<NameT, KernelType, Dims, TransformedArgType>(
        std::move(KernelFunc));
    setType(detail::CG::Kernel);
    setNDRangeUsed(false);
#endif
  }

  /// Hierarchical kernel invocation method of a kernel defined as a lambda
  /// encoding the body of each work-group to launch.
  ///
  /// Lambda may contain multiple calls to parallel_for_work_item(...) methods
  /// representing the execution on each work-item. Launches NumWorkGroups
  /// work-groups of runtime-defined size.
  ///
  /// \param NumWorkGroups is a range describing the number of work-groups in
  /// each dimension.
  /// \param KernelFunc is a lambda representing kernel.
  template <typename KernelName = detail::auto_name, typename KernelType,
            int Dims>
  void parallel_for_work_group(range<Dims> NumWorkGroups,
                               _KERNELFUNCPARAM(KernelFunc)) {
    parallel_for_work_group_lambda_impl<KernelName>(
        NumWorkGroups, ext::oneapi::experimental::empty_properties_t{},
        KernelFunc);
  }

  /// Hierarchical kernel invocation method of a kernel defined as a lambda
  /// encoding the body of each work-group to launch.
  ///
  /// Lambda may contain multiple calls to parallel_for_work_item(...) methods
  /// representing the execution on each work-item. Launches NumWorkGroups
  /// work-groups of WorkGroupSize size.
  ///
  /// \param NumWorkGroups is a range describing the number of work-groups in
  /// each dimension.
  /// \param WorkGroupSize is a range describing the size of work-groups in
  /// each dimension.
  /// \param KernelFunc is a lambda representing kernel.
  template <typename KernelName = detail::auto_name, typename KernelType,
            int Dims>
  void parallel_for_work_group(range<Dims> NumWorkGroups,
                               range<Dims> WorkGroupSize,
                               _KERNELFUNCPARAM(KernelFunc)) {
    parallel_for_work_group_lambda_impl<KernelName>(
        NumWorkGroups, WorkGroupSize,
        ext::oneapi::experimental::empty_properties_t{}, KernelFunc);
  }

  /// Invokes a SYCL kernel.
  ///
  /// Executes exactly once. The kernel invocation method has no functors and
  /// cannot be called on host.
  ///
  /// \param Kernel is a SYCL kernel object.
  void single_task(kernel Kernel) {
    throwIfActionIsCreated();
    // Ignore any set kernel bundles and use the one associated with the kernel
    setHandlerKernelBundle(Kernel);
    // No need to check if range is out of INT_MAX limits as it's compile-time
    // known constant
    MNDRDesc.set(range<1>{1});
    MKernel = detail::getSyclObjImpl(std::move(Kernel));
    setType(detail::CG::Kernel);
    extractArgsAndReqs();
    MKernelName = getKernelName();
  }

  void parallel_for(range<1> NumWorkItems, kernel Kernel) {
    parallel_for_impl(NumWorkItems, Kernel);
  }

  void parallel_for(range<2> NumWorkItems, kernel Kernel) {
    parallel_for_impl(NumWorkItems, Kernel);
  }

  void parallel_for(range<3> NumWorkItems, kernel Kernel) {
    parallel_for_impl(NumWorkItems, Kernel);
  }

  /// Defines and invokes a SYCL kernel function for the specified range and
  /// offsets.
  ///
  /// The SYCL kernel function is defined as SYCL kernel object.
  ///
  /// \param NumWorkItems is a range defining indexing space.
  /// \param WorkItemOffset is an offset to be applied to each work item index.
  /// \param Kernel is a SYCL kernel function.
  template <int Dims>
  __SYCL2020_DEPRECATED("offsets are deprecated in SYCL 2020")
  void parallel_for(range<Dims> NumWorkItems, id<Dims> WorkItemOffset,
                    kernel Kernel) {
    throwIfActionIsCreated();
    MKernel = detail::getSyclObjImpl(std::move(Kernel));
    detail::checkValueRange<Dims>(NumWorkItems, WorkItemOffset);
    MNDRDesc.set(std::move(NumWorkItems), std::move(WorkItemOffset));
    setType(detail::CG::Kernel);
    setNDRangeUsed(false);
    extractArgsAndReqs();
    MKernelName = getKernelName();
  }

  /// Defines and invokes a SYCL kernel function for the specified range and
  /// offsets.
  ///
  /// The SYCL kernel function is defined as SYCL kernel object.
  ///
  /// \param NDRange is a ND-range defining global and local sizes as
  /// well as offset.
  /// \param Kernel is a SYCL kernel function.
  template <int Dims> void parallel_for(nd_range<Dims> NDRange, kernel Kernel) {
    throwIfActionIsCreated();
    MKernel = detail::getSyclObjImpl(std::move(Kernel));
    detail::checkValueRange<Dims>(NDRange);
    MNDRDesc.set(std::move(NDRange));
    setType(detail::CG::Kernel);
    setNDRangeUsed(true);
    extractArgsAndReqs();
    MKernelName = getKernelName();
  }

  /// Defines and invokes a SYCL kernel function.
  ///
  /// \param Kernel is a SYCL kernel that is executed on a SYCL device
  /// (except for the host device).
  /// \param KernelFunc is a lambda that is used if device, queue is bound to,
  /// is a host device.
  template <typename KernelName = detail::auto_name, typename KernelType>
  void single_task(kernel Kernel, _KERNELFUNCPARAM(KernelFunc)) {
    throwIfActionIsCreated();
    // Ignore any set kernel bundles and use the one associated with the kernel
    setHandlerKernelBundle(Kernel);
    using NameT =
        typename detail::get_kernel_name_t<KernelName, KernelType>::name;
    verifyUsedKernelBundle(detail::KernelInfo<NameT>::getName());
    (void)Kernel;
    kernel_single_task<NameT>(KernelFunc);
#ifndef __SYCL_DEVICE_ONLY__
    // No need to check if range is out of INT_MAX limits as it's compile-time
    // known constant
    MNDRDesc.set(range<1>{1});
    MKernel = detail::getSyclObjImpl(std::move(Kernel));
    setType(detail::CG::Kernel);
    if (!lambdaAndKernelHaveEqualName<NameT>()) {
      extractArgsAndReqs();
      MKernelName = getKernelName();
    } else
      StoreLambda<NameT, KernelType, /*Dims*/ 1, void>(std::move(KernelFunc));
#else
    detail::CheckDeviceCopyable<KernelType>();
#endif
  }

  /// Defines and invokes a SYCL kernel function for the specified range.
  ///
  /// \param Kernel is a SYCL kernel that is executed on a SYCL device
  /// (except for the host device).
  /// \param NumWorkItems is a range defining indexing space.
  /// \param KernelFunc is a lambda that is used if device, queue is bound to,
  /// is a host device.
  template <typename KernelName = detail::auto_name, typename KernelType,
            int Dims>
  void parallel_for(kernel Kernel, range<Dims> NumWorkItems,
                    _KERNELFUNCPARAM(KernelFunc)) {
    throwIfActionIsCreated();
    // Ignore any set kernel bundles and use the one associated with the kernel
    setHandlerKernelBundle(Kernel);
    using NameT =
        typename detail::get_kernel_name_t<KernelName, KernelType>::name;
    verifyUsedKernelBundle(detail::KernelInfo<NameT>::getName());
    using LambdaArgType = sycl::detail::lambda_arg_type<KernelType, item<Dims>>;
    (void)Kernel;
    (void)NumWorkItems;
    kernel_parallel_for_wrapper<NameT, LambdaArgType>(KernelFunc);
#ifndef __SYCL_DEVICE_ONLY__
    detail::checkValueRange<Dims>(NumWorkItems);
    MNDRDesc.set(std::move(NumWorkItems));
    MKernel = detail::getSyclObjImpl(std::move(Kernel));
    setType(detail::CG::Kernel);
    setNDRangeUsed(false);
    if (!lambdaAndKernelHaveEqualName<NameT>()) {
      extractArgsAndReqs();
      MKernelName = getKernelName();
    } else
      StoreLambda<NameT, KernelType, Dims, LambdaArgType>(
          std::move(KernelFunc));
#endif
  }

  /// Defines and invokes a SYCL kernel function for the specified range and
  /// offsets.
  ///
  /// \param Kernel is a SYCL kernel that is executed on a SYCL device
  /// (except for the host device).
  /// \param NumWorkItems is a range defining indexing space.
  /// \param WorkItemOffset is an offset to be applied to each work item index.
  /// \param KernelFunc is a lambda that is used if device, queue is bound to,
  /// is a host device.
  template <typename KernelName = detail::auto_name, typename KernelType,
            int Dims>
  __SYCL2020_DEPRECATED("offsets are deprecated in SYCL 2020")
  void parallel_for(kernel Kernel, range<Dims> NumWorkItems,
                    id<Dims> WorkItemOffset, _KERNELFUNCPARAM(KernelFunc)) {
    throwIfActionIsCreated();
    // Ignore any set kernel bundles and use the one associated with the kernel
    setHandlerKernelBundle(Kernel);
    using NameT =
        typename detail::get_kernel_name_t<KernelName, KernelType>::name;
    verifyUsedKernelBundle(detail::KernelInfo<NameT>::getName());
    using LambdaArgType = sycl::detail::lambda_arg_type<KernelType, item<Dims>>;
    (void)Kernel;
    (void)NumWorkItems;
    (void)WorkItemOffset;
    kernel_parallel_for_wrapper<NameT, LambdaArgType>(KernelFunc);
#ifndef __SYCL_DEVICE_ONLY__
    detail::checkValueRange<Dims>(NumWorkItems, WorkItemOffset);
    MNDRDesc.set(std::move(NumWorkItems), std::move(WorkItemOffset));
    MKernel = detail::getSyclObjImpl(std::move(Kernel));
    setType(detail::CG::Kernel);
    setNDRangeUsed(false);
    if (!lambdaAndKernelHaveEqualName<NameT>()) {
      extractArgsAndReqs();
      MKernelName = getKernelName();
    } else
      StoreLambda<NameT, KernelType, Dims, LambdaArgType>(
          std::move(KernelFunc));
#endif
  }

  /// Defines and invokes a SYCL kernel function for the specified range and
  /// offsets.
  ///
  /// \param Kernel is a SYCL kernel that is executed on a SYCL device
  /// (except for the host device).
  /// \param NDRange is a ND-range defining global and local sizes as
  /// well as offset.
  /// \param KernelFunc is a lambda that is used if device, queue is bound to,
  /// is a host device.
  template <typename KernelName = detail::auto_name, typename KernelType,
            int Dims>
  void parallel_for(kernel Kernel, nd_range<Dims> NDRange,
                    _KERNELFUNCPARAM(KernelFunc)) {
    throwIfActionIsCreated();
    // Ignore any set kernel bundles and use the one associated with the kernel
    setHandlerKernelBundle(Kernel);
    using NameT =
        typename detail::get_kernel_name_t<KernelName, KernelType>::name;
    verifyUsedKernelBundle(detail::KernelInfo<NameT>::getName());
    using LambdaArgType =
        sycl::detail::lambda_arg_type<KernelType, nd_item<Dims>>;
    (void)Kernel;
    (void)NDRange;
    kernel_parallel_for_wrapper<NameT, LambdaArgType>(KernelFunc);
#ifndef __SYCL_DEVICE_ONLY__
    detail::checkValueRange<Dims>(NDRange);
    MNDRDesc.set(std::move(NDRange));
    MKernel = detail::getSyclObjImpl(std::move(Kernel));
    setType(detail::CG::Kernel);
    setNDRangeUsed(true);
    if (!lambdaAndKernelHaveEqualName<NameT>()) {
      extractArgsAndReqs();
      MKernelName = getKernelName();
    } else
      StoreLambda<NameT, KernelType, Dims, LambdaArgType>(
          std::move(KernelFunc));
#endif
  }

  /// Hierarchical kernel invocation method of a kernel.
  ///
  /// This version of \c parallel_for_work_group takes two parameters
  /// representing the same kernel. The first one - \c Kernel - is a
  /// compiled form of the second one - \c kernelFunc, which is the source form
  /// of the kernel. The same source kernel can be compiled multiple times
  /// yielding multiple kernel class objects accessible via the \c program class
  /// interface.
  ///
  /// \param Kernel is a compiled SYCL kernel.
  /// \param NumWorkGroups is a range describing the number of work-groups in
  /// each dimension.
  /// \param KernelFunc is a lambda representing kernel.
  template <typename KernelName = detail::auto_name, typename KernelType,
            int Dims>
  void parallel_for_work_group(kernel Kernel, range<Dims> NumWorkGroups,
                               _KERNELFUNCPARAM(KernelFunc)) {
    throwIfActionIsCreated();
    // Ignore any set kernel bundles and use the one associated with the kernel
    setHandlerKernelBundle(Kernel);
    using NameT =
        typename detail::get_kernel_name_t<KernelName, KernelType>::name;
    verifyUsedKernelBundle(detail::KernelInfo<NameT>::getName());
    using LambdaArgType =
        sycl::detail::lambda_arg_type<KernelType, group<Dims>>;
    (void)Kernel;
    (void)NumWorkGroups;
    kernel_parallel_for_work_group_wrapper<NameT, LambdaArgType>(KernelFunc);
#ifndef __SYCL_DEVICE_ONLY__
    detail::checkValueRange<Dims>(NumWorkGroups);
    MNDRDesc.setNumWorkGroups(NumWorkGroups);
    MKernel = detail::getSyclObjImpl(std::move(Kernel));
    StoreLambda<NameT, KernelType, Dims, LambdaArgType>(std::move(KernelFunc));
    setType(detail::CG::Kernel);
#endif // __SYCL_DEVICE_ONLY__
  }

  /// Hierarchical kernel invocation method of a kernel.
  ///
  /// This version of \c parallel_for_work_group takes two parameters
  /// representing the same kernel. The first one - \c Kernel - is a
  /// compiled form of the second one - \c kernelFunc, which is the source form
  /// of the kernel. The same source kernel can be compiled multiple times
  /// yielding multiple kernel class objects accessible via the \c program class
  /// interface.
  ///
  /// \param Kernel is a compiled SYCL kernel.
  /// \param NumWorkGroups is a range describing the number of work-groups in
  /// each dimension.
  /// \param WorkGroupSize is a range describing the size of work-groups in
  /// each dimension.
  /// \param KernelFunc is a lambda representing kernel.
  template <typename KernelName = detail::auto_name, typename KernelType,
            int Dims>
  void parallel_for_work_group(kernel Kernel, range<Dims> NumWorkGroups,
                               range<Dims> WorkGroupSize,
                               _KERNELFUNCPARAM(KernelFunc)) {
    throwIfActionIsCreated();
    // Ignore any set kernel bundles and use the one associated with the kernel
    setHandlerKernelBundle(Kernel);
    using NameT =
        typename detail::get_kernel_name_t<KernelName, KernelType>::name;
    verifyUsedKernelBundle(detail::KernelInfo<NameT>::getName());
    using LambdaArgType =
        sycl::detail::lambda_arg_type<KernelType, group<Dims>>;
    (void)Kernel;
    (void)NumWorkGroups;
    (void)WorkGroupSize;
    kernel_parallel_for_work_group_wrapper<NameT, LambdaArgType>(KernelFunc);
#ifndef __SYCL_DEVICE_ONLY__
    nd_range<Dims> ExecRange =
        nd_range<Dims>(NumWorkGroups * WorkGroupSize, WorkGroupSize);
    detail::checkValueRange<Dims>(ExecRange);
    MNDRDesc.set(std::move(ExecRange));
    MKernel = detail::getSyclObjImpl(std::move(Kernel));
    StoreLambda<NameT, KernelType, Dims, LambdaArgType>(std::move(KernelFunc));
    setType(detail::CG::Kernel);
#endif // __SYCL_DEVICE_ONLY__
  }

  template <typename KernelName = detail::auto_name, typename KernelType,
            typename PropertiesT>
  std::enable_if_t<
      ext::oneapi::experimental::is_property_list<PropertiesT>::value>
  single_task(PropertiesT Props, _KERNELFUNCPARAM(KernelFunc)) {
    single_task_lambda_impl<KernelName, KernelType, PropertiesT>(Props,
                                                                 KernelFunc);
  }

  template <typename KernelName = detail::auto_name, typename KernelType,
            typename PropertiesT>
  std::enable_if_t<
      ext::oneapi::experimental::is_property_list<PropertiesT>::value>
  parallel_for(range<1> NumWorkItems, PropertiesT Props,
               _KERNELFUNCPARAM(KernelFunc)) {
    parallel_for_lambda_impl<KernelName, KernelType, 1, PropertiesT>(
        NumWorkItems, Props, std::move(KernelFunc));
  }

  template <typename KernelName = detail::auto_name, typename KernelType,
            typename PropertiesT>
  std::enable_if_t<
      ext::oneapi::experimental::is_property_list<PropertiesT>::value>
  parallel_for(range<2> NumWorkItems, PropertiesT Props,
               _KERNELFUNCPARAM(KernelFunc)) {
    parallel_for_lambda_impl<KernelName, KernelType, 2, PropertiesT>(
        NumWorkItems, Props, std::move(KernelFunc));
  }

  template <typename KernelName = detail::auto_name, typename KernelType,
            typename PropertiesT>
  std::enable_if_t<
      ext::oneapi::experimental::is_property_list<PropertiesT>::value>
  parallel_for(range<3> NumWorkItems, PropertiesT Props,
               _KERNELFUNCPARAM(KernelFunc)) {
    parallel_for_lambda_impl<KernelName, KernelType, 3, PropertiesT>(
        NumWorkItems, Props, std::move(KernelFunc));
  }

  template <typename KernelName = detail::auto_name, typename KernelType,
            typename PropertiesT, int Dims>
  std::enable_if_t<
      ext::oneapi::experimental::is_property_list<PropertiesT>::value>
  parallel_for(nd_range<Dims> Range, PropertiesT Properties,
               _KERNELFUNCPARAM(KernelFunc)) {
    parallel_for_impl<KernelName>(Range, Properties, std::move(KernelFunc));
  }

  /// Reductions @{

  template <typename KernelName = detail::auto_name, typename PropertiesT,
            typename... RestT>
  std::enable_if_t<
      (sizeof...(RestT) > 1) &&
      detail::AreAllButLastReductions<RestT...>::value &&
      ext::oneapi::experimental::is_property_list<PropertiesT>::value>
  parallel_for(range<1> Range, PropertiesT Properties, RestT &&...Rest) {
    throwIfGraphAssociated<ext::oneapi::experimental::detail::
                               UnsupportedGraphFeatures::sycl_reductions>();
    detail::reduction_parallel_for<KernelName>(*this, Range, Properties,
                                               std::forward<RestT>(Rest)...);
  }

  template <typename KernelName = detail::auto_name, typename PropertiesT,
            typename... RestT>
  std::enable_if_t<
      (sizeof...(RestT) > 1) &&
      detail::AreAllButLastReductions<RestT...>::value &&
      ext::oneapi::experimental::is_property_list<PropertiesT>::value>
  parallel_for(range<2> Range, PropertiesT Properties, RestT &&...Rest) {
    throwIfGraphAssociated<ext::oneapi::experimental::detail::
                               UnsupportedGraphFeatures::sycl_reductions>();
    detail::reduction_parallel_for<KernelName>(*this, Range, Properties,
                                               std::forward<RestT>(Rest)...);
  }

  template <typename KernelName = detail::auto_name, typename PropertiesT,
            typename... RestT>
  std::enable_if_t<
      (sizeof...(RestT) > 1) &&
      detail::AreAllButLastReductions<RestT...>::value &&
      ext::oneapi::experimental::is_property_list<PropertiesT>::value>
  parallel_for(range<3> Range, PropertiesT Properties, RestT &&...Rest) {
    throwIfGraphAssociated<ext::oneapi::experimental::detail::
                               UnsupportedGraphFeatures::sycl_reductions>();
    detail::reduction_parallel_for<KernelName>(*this, Range, Properties,
                                               std::forward<RestT>(Rest)...);
  }

  template <typename KernelName = detail::auto_name, typename... RestT>
  std::enable_if_t<detail::AreAllButLastReductions<RestT...>::value>
  parallel_for(range<1> Range, RestT &&...Rest) {
    parallel_for<KernelName>(Range,
                             ext::oneapi::experimental::empty_properties_t{},
                             std::forward<RestT>(Rest)...);
  }

  template <typename KernelName = detail::auto_name, typename... RestT>
  std::enable_if_t<detail::AreAllButLastReductions<RestT...>::value>
  parallel_for(range<2> Range, RestT &&...Rest) {
    parallel_for<KernelName>(Range,
                             ext::oneapi::experimental::empty_properties_t{},
                             std::forward<RestT>(Rest)...);
  }

  template <typename KernelName = detail::auto_name, typename... RestT>
  std::enable_if_t<detail::AreAllButLastReductions<RestT...>::value>
  parallel_for(range<3> Range, RestT &&...Rest) {
    parallel_for<KernelName>(Range,
                             ext::oneapi::experimental::empty_properties_t{},
                             std::forward<RestT>(Rest)...);
  }

  template <typename KernelName = detail::auto_name, int Dims,
            typename PropertiesT, typename... RestT>
  std::enable_if_t<
      (sizeof...(RestT) > 1) &&
      detail::AreAllButLastReductions<RestT...>::value &&
      ext::oneapi::experimental::is_property_list<PropertiesT>::value>
  parallel_for(nd_range<Dims> Range, PropertiesT Properties, RestT &&...Rest) {
    throwIfGraphAssociated<ext::oneapi::experimental::detail::
                               UnsupportedGraphFeatures::sycl_reductions>();
    detail::reduction_parallel_for<KernelName>(*this, Range, Properties,
                                               std::forward<RestT>(Rest)...);
  }

  template <typename KernelName = detail::auto_name, int Dims,
            typename... RestT>
  std::enable_if_t<detail::AreAllButLastReductions<RestT...>::value>
  parallel_for(nd_range<Dims> Range, RestT &&...Rest) {
    parallel_for<KernelName>(Range,
                             ext::oneapi::experimental::empty_properties_t{},
                             std::forward<RestT>(Rest)...);
  }

  /// }@

  template <typename KernelName = detail::auto_name, typename KernelType,
            int Dims, typename PropertiesT>
  void parallel_for_work_group(range<Dims> NumWorkGroups, PropertiesT Props,
                               _KERNELFUNCPARAM(KernelFunc)) {
    parallel_for_work_group_lambda_impl<KernelName, KernelType, Dims,
                                        PropertiesT>(NumWorkGroups, Props,
                                                     KernelFunc);
  }

  template <typename KernelName = detail::auto_name, typename KernelType,
            int Dims, typename PropertiesT>
  void parallel_for_work_group(range<Dims> NumWorkGroups,
                               range<Dims> WorkGroupSize, PropertiesT Props,
                               _KERNELFUNCPARAM(KernelFunc)) {
    parallel_for_work_group_lambda_impl<KernelName, KernelType, Dims,
                                        PropertiesT>(
        NumWorkGroups, WorkGroupSize, Props, KernelFunc);
  }

  // Clean up KERNELFUNC macro.
#undef _KERNELFUNCPARAM

  // Explicit copy operations API

  /// Copies the content of memory object accessed by Src into the memory
  /// pointed by Dst.
  ///
  /// Source must have at least as many bytes as the range accessed by Dst.
  ///
  /// \param Src is a source SYCL accessor.
  /// \param Dst is a smart pointer to destination memory.
  template <typename T_Src, typename T_Dst, int Dims, access::mode AccessMode,
            access::target AccessTarget,
            access::placeholder IsPlaceholder = access::placeholder::false_t>
  void copy(accessor<T_Src, Dims, AccessMode, AccessTarget, IsPlaceholder> Src,
            std::shared_ptr<T_Dst> Dst) {
    if (Src.is_placeholder())
      checkIfPlaceholderIsBoundToHandler(Src);

    throwIfActionIsCreated();
    static_assert(isValidTargetForExplicitOp(AccessTarget),
                  "Invalid accessor target for the copy method.");
    static_assert(isValidModeForSourceAccessor(AccessMode),
                  "Invalid accessor mode for the copy method.");
    // Make sure data shared_ptr points to is not released until we finish
    // work with it.
    CGData.MSharedPtrStorage.push_back(Dst);
    typename std::shared_ptr<T_Dst>::element_type *RawDstPtr = Dst.get();
    copy(Src, RawDstPtr);
  }

  /// Copies the content of memory pointed by Src into the memory object
  /// accessed by Dst.
  ///
  /// Source must have at least as many bytes as the range accessed by Dst.
  ///
  /// \param Src is a smart pointer to source memory.
  /// \param Dst is a destination SYCL accessor.
  template <typename T_Src, typename T_Dst, int Dims, access::mode AccessMode,
            access::target AccessTarget,
            access::placeholder IsPlaceholder = access::placeholder::false_t>
  void
  copy(std::shared_ptr<T_Src> Src,
       accessor<T_Dst, Dims, AccessMode, AccessTarget, IsPlaceholder> Dst) {
    if (Dst.is_placeholder())
      checkIfPlaceholderIsBoundToHandler(Dst);

    throwIfActionIsCreated();
    static_assert(isValidTargetForExplicitOp(AccessTarget),
                  "Invalid accessor target for the copy method.");
    static_assert(isValidModeForDestinationAccessor(AccessMode),
                  "Invalid accessor mode for the copy method.");
    // TODO: Add static_assert with is_device_copyable when vec is
    // device-copyable.
    // Make sure data shared_ptr points to is not released until we finish
    // work with it.
    CGData.MSharedPtrStorage.push_back(Src);
    typename std::shared_ptr<T_Src>::element_type *RawSrcPtr = Src.get();
    copy(RawSrcPtr, Dst);
  }

  /// Copies the content of memory object accessed by Src into the memory
  /// pointed by Dst.
  ///
  /// Source must have at least as many bytes as the range accessed by Dst.
  ///
  /// \param Src is a source SYCL accessor.
  /// \param Dst is a pointer to destination memory.
  template <typename T_Src, typename T_Dst, int Dims, access::mode AccessMode,
            access::target AccessTarget,
            access::placeholder IsPlaceholder = access::placeholder::false_t>
  void copy(accessor<T_Src, Dims, AccessMode, AccessTarget, IsPlaceholder> Src,
            T_Dst *Dst) {
    if (Src.is_placeholder())
      checkIfPlaceholderIsBoundToHandler(Src);

    throwIfActionIsCreated();
    static_assert(isValidTargetForExplicitOp(AccessTarget),
                  "Invalid accessor target for the copy method.");
    static_assert(isValidModeForSourceAccessor(AccessMode),
                  "Invalid accessor mode for the copy method.");
    setType(detail::CG::CopyAccToPtr);

    detail::AccessorBaseHost *AccBase = (detail::AccessorBaseHost *)&Src;
    detail::AccessorImplPtr AccImpl = detail::getSyclObjImpl(*AccBase);

    CGData.MRequirements.push_back(AccImpl.get());
    MSrcPtr = static_cast<void *>(AccImpl.get());
    MDstPtr = static_cast<void *>(Dst);
    // Store copy of accessor to the local storage to make sure it is alive
    // until we finish
    CGData.MAccStorage.push_back(std::move(AccImpl));
  }

  /// Copies the content of memory pointed by Src into the memory object
  /// accessed by Dst.
  ///
  /// Source must have at least as many bytes as the range accessed by Dst.
  ///
  /// \param Src is a pointer to source memory.
  /// \param Dst is a destination SYCL accessor.
  template <typename T_Src, typename T_Dst, int Dims, access::mode AccessMode,
            access::target AccessTarget,
            access::placeholder IsPlaceholder = access::placeholder::false_t>
  void
  copy(const T_Src *Src,
       accessor<T_Dst, Dims, AccessMode, AccessTarget, IsPlaceholder> Dst) {
    if (Dst.is_placeholder())
      checkIfPlaceholderIsBoundToHandler(Dst);

    throwIfActionIsCreated();
    static_assert(isValidTargetForExplicitOp(AccessTarget),
                  "Invalid accessor target for the copy method.");
    static_assert(isValidModeForDestinationAccessor(AccessMode),
                  "Invalid accessor mode for the copy method.");
    // TODO: Add static_assert with is_device_copyable when vec is
    // device-copyable.

    setType(detail::CG::CopyPtrToAcc);

    detail::AccessorBaseHost *AccBase = (detail::AccessorBaseHost *)&Dst;
    detail::AccessorImplPtr AccImpl = detail::getSyclObjImpl(*AccBase);

    CGData.MRequirements.push_back(AccImpl.get());
    MSrcPtr = const_cast<T_Src *>(Src);
    MDstPtr = static_cast<void *>(AccImpl.get());
    // Store copy of accessor to the local storage to make sure it is alive
    // until we finish
    CGData.MAccStorage.push_back(std::move(AccImpl));
  }

  /// Copies the content of memory object accessed by Src to the memory
  /// object accessed by Dst.
  ///
  /// Dst must have at least as many bytes as the range accessed by Src.
  ///
  /// \param Src is a source SYCL accessor.
  /// \param Dst is a destination SYCL accessor.
  template <
      typename T_Src, int Dims_Src, access::mode AccessMode_Src,
      access::target AccessTarget_Src, typename T_Dst, int Dims_Dst,
      access::mode AccessMode_Dst, access::target AccessTarget_Dst,
      access::placeholder IsPlaceholder_Src = access::placeholder::false_t,
      access::placeholder IsPlaceholder_Dst = access::placeholder::false_t>
  void copy(accessor<T_Src, Dims_Src, AccessMode_Src, AccessTarget_Src,
                     IsPlaceholder_Src>
                Src,
            accessor<T_Dst, Dims_Dst, AccessMode_Dst, AccessTarget_Dst,
                     IsPlaceholder_Dst>
                Dst) {
    if (Src.is_placeholder())
      checkIfPlaceholderIsBoundToHandler(Src);
    if (Dst.is_placeholder())
      checkIfPlaceholderIsBoundToHandler(Dst);

    throwIfActionIsCreated();
    static_assert(isValidTargetForExplicitOp(AccessTarget_Src),
                  "Invalid source accessor target for the copy method.");
    static_assert(isValidTargetForExplicitOp(AccessTarget_Dst),
                  "Invalid destination accessor target for the copy method.");
    static_assert(isValidModeForSourceAccessor(AccessMode_Src),
                  "Invalid source accessor mode for the copy method.");
    static_assert(isValidModeForDestinationAccessor(AccessMode_Dst),
                  "Invalid destination accessor mode for the copy method.");
    if (Dst.get_size() < Src.get_size())
      throw sycl::invalid_object_error(
          "The destination accessor size is too small to copy the memory into.",
          UR_RESULT_ERROR_INVALID_OPERATION);

    if (copyAccToAccHelper(Src, Dst))
      return;
    setType(detail::CG::CopyAccToAcc);

    detail::AccessorBaseHost *AccBaseSrc = (detail::AccessorBaseHost *)&Src;
    detail::AccessorImplPtr AccImplSrc = detail::getSyclObjImpl(*AccBaseSrc);

    detail::AccessorBaseHost *AccBaseDst = (detail::AccessorBaseHost *)&Dst;
    detail::AccessorImplPtr AccImplDst = detail::getSyclObjImpl(*AccBaseDst);

    CGData.MRequirements.push_back(AccImplSrc.get());
    CGData.MRequirements.push_back(AccImplDst.get());
    MSrcPtr = AccImplSrc.get();
    MDstPtr = AccImplDst.get();
    // Store copy of accessor to the local storage to make sure it is alive
    // until we finish
    CGData.MAccStorage.push_back(std::move(AccImplSrc));
    CGData.MAccStorage.push_back(std::move(AccImplDst));
  }

  /// Provides guarantees that the memory object accessed via Acc is updated
  /// on the host after command group object execution is complete.
  ///
  /// \param Acc is a SYCL accessor that needs to be updated on host.
  template <typename T, int Dims, access::mode AccessMode,
            access::target AccessTarget,
            access::placeholder IsPlaceholder = access::placeholder::false_t>
  void
  update_host(accessor<T, Dims, AccessMode, AccessTarget, IsPlaceholder> Acc) {
    if (Acc.is_placeholder())
      checkIfPlaceholderIsBoundToHandler(Acc);

    throwIfActionIsCreated();
    static_assert(isValidTargetForExplicitOp(AccessTarget),
                  "Invalid accessor target for the update_host method.");
    setType(detail::CG::UpdateHost);

    detail::AccessorBaseHost *AccBase = (detail::AccessorBaseHost *)&Acc;
    detail::AccessorImplPtr AccImpl = detail::getSyclObjImpl(*AccBase);

    MDstPtr = static_cast<void *>(AccImpl.get());
    CGData.MRequirements.push_back(AccImpl.get());
    CGData.MAccStorage.push_back(std::move(AccImpl));
  }

public:
  /// Fills memory pointed by accessor with the pattern given.
  ///
  /// If the operation is submitted to queue associated with OpenCL device and
  /// accessor points to one dimensional memory object then use special type for
  /// filling. Otherwise fill using regular kernel.
  ///
  /// \param Dst is a destination SYCL accessor.
  /// \param Pattern is a value to be used to fill the memory.
  template <typename T, int Dims, access::mode AccessMode,
            access::target AccessTarget,
            access::placeholder IsPlaceholder = access::placeholder::false_t,
            typename PropertyListT = property_list>
  void
  fill(accessor<T, Dims, AccessMode, AccessTarget, IsPlaceholder, PropertyListT>
           Dst,
       const T &Pattern) {
    if (Dst.is_placeholder())
      checkIfPlaceholderIsBoundToHandler(Dst);

    throwIfActionIsCreated();
    setUserFacingNodeType(ext::oneapi::experimental::node_type::memfill);
    // TODO add check:T must be an integral scalar value or a SYCL vector type
    static_assert(isValidTargetForExplicitOp(AccessTarget),
                  "Invalid accessor target for the fill method.");
    // CG::Fill will result in piEnqueuFillBuffer/Image which requires that mem
    // data is contiguous. Thus we check range and offset when dim > 1
    // Images don't allow ranged accessors and are fine.
    if constexpr (isBackendSupportedFillSize(sizeof(T)) &&
                  ((Dims <= 1) || isImageOrImageArray(AccessTarget))) {
      StageFillCG(Dst, Pattern);
    } else if constexpr (Dims == 0) {
      // Special case for zero-dim accessors.
      parallel_for<__fill<T, Dims, AccessMode, AccessTarget, IsPlaceholder>>(
          range<1>(1), [=](id<1>) { Dst = Pattern; });
    } else {
      // Dim > 1
      bool OffsetUsable = (Dst.get_offset() == sycl::id<Dims>{});
      detail::AccessorBaseHost *AccBase = (detail::AccessorBaseHost *)&Dst;
      bool RangesUsable =
          (AccBase->getAccessRange() == AccBase->getMemoryRange());
      if (OffsetUsable && RangesUsable &&
          isBackendSupportedFillSize(sizeof(T))) {
        StageFillCG(Dst, Pattern);
      } else {
        range<Dims> Range = Dst.get_range();
        parallel_for<__fill<T, Dims, AccessMode, AccessTarget, IsPlaceholder>>(
            Range, [=](id<Dims> Index) { Dst[Index] = Pattern; });
      }
    }
  }

  /// Fills the specified memory with the specified pattern.
  ///
  /// \param Ptr is the pointer to the memory to fill
  /// \param Pattern is the pattern to fill into the memory.  T should be
  /// device copyable.
  /// \param Count is the number of times to fill Pattern into Ptr.
  template <typename T> void fill(void *Ptr, const T &Pattern, size_t Count) {
    throwIfActionIsCreated();
    setUserFacingNodeType(ext::oneapi::experimental::node_type::memfill);
    static_assert(is_device_copyable<T>::value,
                  "Pattern must be device copyable");
    parallel_for<__usmfill<T>>(range<1>(Count), [=](id<1> Index) {
      T *CastedPtr = static_cast<T *>(Ptr);
      CastedPtr[Index] = Pattern;
    });
  }

  /// Prevents any commands submitted afterward to this queue from executing
  /// until all commands previously submitted to this queue have entered the
  /// complete state.
  void ext_oneapi_barrier() {
    throwIfActionIsCreated();
    setType(detail::CG::Barrier);
  }

  /// Prevents any commands submitted afterward to this queue from executing
  /// until all events in WaitList have entered the complete state. If WaitList
  /// is empty, then the barrier has no effect.
  ///
  /// \param WaitList is a vector of valid SYCL events that need to complete
  /// before barrier command can be executed.
  void ext_oneapi_barrier(const std::vector<event> &WaitList);

  /// Copies data from one memory region to another, each is either a host
  /// pointer or a pointer within USM allocation accessible on this handler's
  /// device.
  /// No operations is done if \p Count is zero. An exception is thrown if
  /// either \p Dest or \p Src is nullptr. The behavior is undefined if any of
  /// the pointer parameters is invalid.
  ///
  /// \param Dest is a USM pointer to the destination memory.
  /// \param Src is a USM pointer to the source memory.
  /// \param Count is a number of bytes to copy.
  void memcpy(void *Dest, const void *Src, size_t Count);

  /// Copies data from one memory region to another, each is either a host
  /// pointer or a pointer within USM allocation accessible on this handler's
  /// device.
  /// No operations is done if \p Count is zero. An exception is thrown if
  /// either \p Dest or \p Src is nullptr. The behavior is undefined if any of
  /// the pointer parameters is invalid.
  ///
  /// \param Src is a USM pointer to the source memory.
  /// \param Dest is a USM pointer to the destination memory.
  /// \param Count is a number of elements of type T to copy.
  template <typename T> void copy(const T *Src, T *Dest, size_t Count) {
    this->memcpy(Dest, Src, Count * sizeof(T));
  }

  /// Fills the memory pointed by a USM pointer with the value specified.
  /// No operations is done if \p Count is zero. An exception is thrown if \p
  /// Dest is nullptr. The behavior is undefined if \p Dest is invalid.
  ///
  /// \param Dest is a USM pointer to the memory to fill.
  /// \param Value is a value to be set. Value is cast as an unsigned char.
  /// \param Count is a number of bytes to fill.
  void memset(void *Dest, int Value, size_t Count);

  /// Provides hints to the runtime library that data should be made available
  /// on a device earlier than Unified Shared Memory would normally require it
  /// to be available.
  ///
  /// \param Ptr is a USM pointer to the memory to be prefetched to the device.
  /// \param Count is a number of bytes to be prefetched.
  void prefetch(const void *Ptr, size_t Count);

  /// Provides additional information to the underlying runtime about how
  /// different allocations are used.
  ///
  /// \param Ptr is a USM pointer to the allocation.
  /// \param Length is a number of bytes in the allocation.
  /// \param Advice is a device-defined advice for the specified allocation.
  void mem_advise(const void *Ptr, size_t Length, int Advice);

  /// Copies data from one 2D memory region to another, both pointed by
  /// USM pointers.
  /// No operations is done if \p Width or \p Height is zero. An exception is
  /// thrown if either \p Dest or \p Src is nullptr or if \p Width is strictly
  /// greater than either \p DestPitch or \p SrcPitch. The behavior is undefined
  /// if any of the pointer parameters is invalid.
  ///
  /// NOTE: Function is dependent to prevent the fallback kernels from
  /// materializing without the use of the function.
  ///
  /// \param Dest is a USM pointer to the destination memory.
  /// \param DestPitch is the pitch of the rows in \p Dest.
  /// \param Src is a USM pointer to the source memory.
  /// \param SrcPitch is the pitch of the rows in \p Src.
  /// \param Width is the width in bytes of the 2D region to copy.
  /// \param Height is the height in number of row of the 2D region to copy.
  template <typename T = unsigned char,
            typename = std::enable_if_t<std::is_same_v<T, unsigned char>>>
  void ext_oneapi_memcpy2d(void *Dest, size_t DestPitch, const void *Src,
                           size_t SrcPitch, size_t Width, size_t Height);

  /// Copies data from one 2D memory region to another, both pointed by
  /// USM pointers.
  /// No operations is done if \p Width or \p Height is zero. An exception is
  /// thrown if either \p Dest or \p Src is nullptr or if \p Width is strictly
  /// greater than either \p DestPitch or \p SrcPitch. The behavior is undefined
  /// if any of the pointer parameters is invalid.
  ///
  /// \param Src is a USM pointer to the source memory.
  /// \param SrcPitch is the pitch of the rows in \p Src.
  /// \param Dest is a USM pointer to the destination memory.
  /// \param DestPitch is the pitch of the rows in \p Dest.
  /// \param Width is the width in number of elements of the 2D region to copy.
  /// \param Height is the height in number of rows of the 2D region to copy.
  template <typename T>
  void ext_oneapi_copy2d(const T *Src, size_t SrcPitch, T *Dest,
                         size_t DestPitch, size_t Width, size_t Height);

  /// Fills the memory pointed by a USM pointer with the value specified.
  /// No operations is done if \p Width or \p Height is zero. An exception is
  /// thrown if either \p Dest or \p Src is nullptr or if \p Width is strictly
  /// greater than \p DestPitch. The behavior is undefined if any of the pointer
  /// parameters is invalid.
  ///
  /// NOTE: Function is dependent to prevent the fallback kernels from
  /// materializing without the use of the function.
  ///
  /// \param Dest is a USM pointer to the destination memory.
  /// \param DestPitch is the pitch of the rows in \p Dest.
  /// \param Value is the value to fill into the region in \p Dest. Value is
  /// cast as an unsigned char.
  /// \param Width is the width in number of elements of the 2D region to fill.
  /// \param Height is the height in number of rows of the 2D region to fill.
  template <typename T = unsigned char,
            typename = std::enable_if_t<std::is_same_v<T, unsigned char>>>
  void ext_oneapi_memset2d(void *Dest, size_t DestPitch, int Value,
                           size_t Width, size_t Height);

  /// Fills the memory pointed by a USM pointer with the value specified.
  /// No operations is done if \p Width or \p Height is zero. An exception is
  /// thrown if either \p Dest or \p Src is nullptr or if \p Width is strictly
  /// greater than \p DestPitch. The behavior is undefined if any of the pointer
  /// parameters is invalid.
  ///
  /// \param Dest is a USM pointer to the destination memory.
  /// \param DestPitch is the pitch of the rows in \p Dest.
  /// \param Pattern is the pattern to fill into the memory.  T should be
  /// device copyable.
  /// \param Width is the width in number of elements of the 2D region to fill.
  /// \param Height is the height in number of rows of the 2D region to fill.
  template <typename T>
  void ext_oneapi_fill2d(void *Dest, size_t DestPitch, const T &Pattern,
                         size_t Width, size_t Height);

  /// Copies data from a USM memory region to a device_global.
  /// Throws an exception if the copy operation intends to write outside the
  /// memory range \p Dest, as specified through \p NumBytes and \p DestOffset.
  ///
  /// \param Dest is the destination device_glboal.
  /// \param Src is a USM pointer to the source memory.
  /// \param NumBytes is a number of bytes to copy.
  /// \param DestOffset is the offset into \p Dest to copy to.
  template <typename T, typename PropertyListT>
  void memcpy(ext::oneapi::experimental::device_global<T, PropertyListT> &Dest,
              const void *Src, size_t NumBytes = sizeof(T),
              size_t DestOffset = 0) {
    throwIfGraphAssociated<
        ext::oneapi::experimental::detail::UnsupportedGraphFeatures::
            sycl_ext_oneapi_device_global>();
    if (sizeof(T) < DestOffset + NumBytes)
      throw sycl::exception(make_error_code(errc::invalid),
                            "Copy to device_global is out of bounds.");

    constexpr bool IsDeviceImageScoped = PropertyListT::template has_property<
        ext::oneapi::experimental::device_image_scope_key>();

    if (!detail::isDeviceGlobalUsedInKernel(&Dest)) {
      // If the corresponding device_global isn't used in any kernels, we fall
      // back to doing the memory operation on host-only.
      memcpyToHostOnlyDeviceGlobal(&Dest, Src, sizeof(T), IsDeviceImageScoped,
                                   NumBytes, DestOffset);
      return;
    }

    memcpyToDeviceGlobal(&Dest, Src, IsDeviceImageScoped, NumBytes, DestOffset);
  }

  /// Copies data from a device_global to USM memory.
  /// Throws an exception if the copy operation intends to read outside the
  /// memory range \p Src, as specified through \p NumBytes and \p SrcOffset.
  ///
  /// \param Dest is a USM pointer to copy to.
  /// \param Src is the source device_global.
  /// \param NumBytes is a number of bytes to copy.
  /// \param SrcOffset is the offset into \p Src to copy from.
  template <typename T, typename PropertyListT>
  void
  memcpy(void *Dest,
         const ext::oneapi::experimental::device_global<T, PropertyListT> &Src,
         size_t NumBytes = sizeof(T), size_t SrcOffset = 0) {
    throwIfGraphAssociated<
        ext::oneapi::experimental::detail::UnsupportedGraphFeatures::
            sycl_ext_oneapi_device_global>();
    if (sizeof(T) < SrcOffset + NumBytes)
      throw sycl::exception(make_error_code(errc::invalid),
                            "Copy from device_global is out of bounds.");

    constexpr bool IsDeviceImageScoped = PropertyListT::template has_property<
        ext::oneapi::experimental::device_image_scope_key>();

    if (!detail::isDeviceGlobalUsedInKernel(&Src)) {
      // If the corresponding device_global isn't used in any kernels, we fall
      // back to doing the memory operation on host-only.
      memcpyFromHostOnlyDeviceGlobal(Dest, &Src, IsDeviceImageScoped, NumBytes,
                                     SrcOffset);
      return;
    }

    memcpyFromDeviceGlobal(Dest, &Src, IsDeviceImageScoped, NumBytes,
                           SrcOffset);
  }

  /// Copies elements of type `std::remove_all_extents_t<T>` from a USM memory
  /// region to a device_global.
  /// Throws an exception if the copy operation intends to write outside the
  /// memory range \p Dest, as specified through \p Count and \p StartIndex.
  ///
  /// \param Src is a USM pointer to the source memory.
  /// \param Dest is the destination device_glboal.
  /// \param Count is a number of elements to copy.
  /// \param StartIndex is the index of the first element in \p Dest to copy to.
  template <typename T, typename PropertyListT>
  void copy(const std::remove_all_extents_t<T> *Src,
            ext::oneapi::experimental::device_global<T, PropertyListT> &Dest,
            size_t Count = sizeof(T) / sizeof(std::remove_all_extents_t<T>),
            size_t StartIndex = 0) {
    this->memcpy(Dest, Src, Count * sizeof(std::remove_all_extents_t<T>),
                 StartIndex * sizeof(std::remove_all_extents_t<T>));
  }

  /// Copies elements of type `std::remove_all_extents_t<T>` from a
  /// device_global to a USM memory region.
  /// Throws an exception if the copy operation intends to write outside the
  /// memory range \p Src, as specified through \p Count and \p StartIndex.
  ///
  /// \param Src is the source device_global.
  /// \param Dest is a USM pointer to copy to.
  /// \param Count is a number of elements to copy.
  /// \param StartIndex is the index of the first element in \p Src to copy
  ///        from.
  template <typename T, typename PropertyListT>
  void
  copy(const ext::oneapi::experimental::device_global<T, PropertyListT> &Src,
       std::remove_all_extents_t<T> *Dest,
       size_t Count = sizeof(T) / sizeof(std::remove_all_extents_t<T>),
       size_t StartIndex = 0) {
    this->memcpy(Dest, Src, Count * sizeof(std::remove_all_extents_t<T>),
                 StartIndex * sizeof(std::remove_all_extents_t<T>));
  }
  /// Executes a command_graph.
  ///
  /// \param Graph Executable command_graph to run
  void ext_oneapi_graph(ext::oneapi::experimental::command_graph<
                        ext::oneapi::experimental::graph_state::executable>
                            Graph);

  /// Copies data from one memory region to another, where \p Src is a USM
  /// pointer and \p Dest is an opaque image memory handle. An exception is
  /// thrown if either \p Src is nullptr or \p Dest is incomplete. The behavior
  /// is undefined if \p Desc is inconsistent with the allocated memory region.
  ///
  /// \param Src is a USM pointer to the source memory.
  /// \param Dest is an opaque image memory handle to the destination memory.
  /// \param DestImgDesc is the image descriptor
  void ext_oneapi_copy(
      void *Src, ext::oneapi::experimental::image_mem_handle Dest,
      const ext::oneapi::experimental::image_descriptor &DestImgDesc);

  /// Copies data from one memory region to another, where \p Src is a USM
  /// pointer and \p Dest is an opaque image memory handle. Allows for a
  /// sub-region copy, where \p SrcOffset , \p DestOffset , and \p CopyExtent
  /// are used to determine the sub-region. Pixel size is determined
  /// by \p DestImgDesc
  /// An exception is thrown if either \p Src is nullptr or \p Dest is
  /// incomplete.
  ///
  /// \param Src is a USM pointer to the source memory.
  /// \param SrcOffset is an offset from the origin where the x, y, and z
  ///                  components are measured in bytes, rows, and slices
  ///                  respectively
  /// \param SrcExtent is the extent of the source memory to copy, measured in
  ///                  pixels (pixel size determined by \p DestImgDesc )
  /// \param Dest is an opaque image memory handle to the destination memory.
  /// \param DestOffset is an offset from the destination origin measured in
  ///                   pixels (pixel size determined by \p DestImgDesc )
  /// \param DestImgDesc is the destination image descriptor
  /// \param CopyExtent is the width, height, and depth of the region to copy
  ///               measured in pixels as determined by \p DestImgDesc
  void ext_oneapi_copy(
      void *Src, sycl::range<3> SrcOffset, sycl::range<3> SrcExtent,
      ext::oneapi::experimental::image_mem_handle Dest,
      sycl::range<3> DestOffset,
      const ext::oneapi::experimental::image_descriptor &DestImgDesc,
      sycl::range<3> CopyExtent);

  /// Copies data from one memory region to another, where \p Src is an opaque
  /// image memory handle and \p Dest is a USM pointer.
  /// An exception is thrown if either \p Src is incomplete or \p Dest is
  /// nullptr. The behavior is undefined if \p Desc is inconsistent with the
  /// allocated memory region.
  ///
  /// \param Src is an opaque image memory handle to the source memory.
  /// \param Dest is a USM pointer to the destination memory.
  /// \param SrcImgDesc is the source image descriptor
  void ext_oneapi_copy(
      ext::oneapi::experimental::image_mem_handle Src, void *Dest,
      const ext::oneapi::experimental::image_descriptor &SrcImgDesc);

  /// Copies data from one memory region to another, where \p Src is an opaque
  /// image memory handle and \p Dest is a USM pointer. Allows for a
  /// sub-region copy, where \p SrcOffset , \p DestOffset , and \p Extent are
  /// used to determine the sub-region.  Pixel size is determined
  /// by \p SrcImgDesc
  /// An exception is thrown if either \p Src is nullptr or \p Dest is
  /// incomplete.
  ///
  /// \param Src is an opaque image memory handle to the source memory.
  /// \param SrcOffset is an offset from the origin of source measured in pixels
  ///                   (pixel size determined by \p SrcImgDesc )
  /// \param SrcImgDesc is the source image descriptor
  /// \param Dest is a USM pointer to the destination memory.
  /// \param DestOffset is an offset from the destination origin where the
  ///                  x, y, and z components are measured in bytes, rows,
  ///                  and slices respectively
  /// \param DestExtent is the extent of the dest memory to copy, measured in
  ///                  pixels (pixel size determined by \p DestImgDesc )
  /// \param CopyExtent is the width, height, and depth of the region to copy
  ///               measured in pixels (pixel size determined by
  ///               \p SrcImgDesc )
  void
  ext_oneapi_copy(ext::oneapi::experimental::image_mem_handle Src,
                  sycl::range<3> SrcOffset,
                  const ext::oneapi::experimental::image_descriptor &SrcImgDesc,
                  void *Dest, sycl::range<3> DestOffset,
                  sycl::range<3> DestExtent, sycl::range<3> CopyExtent);

  /// Copies data from one memory region to another, where \p Src and \p Dest
  /// are USM pointers. An exception is thrown if either \p Src is nullptr, \p
  /// Dest is nullptr, or \p Pitch is inconsistent with hardware requirements.
  /// The behavior is undefined if \p Desc is inconsistent with the allocated
  /// memory region.
  ///
  /// \param Src is a USM pointer to the source memory.
  /// \param Dest is a USM pointer to the destination memory.
  /// \param DeviceImgDesc is the image descriptor (format, order, dimensions).
  /// \param DeviceRowPitch is the pitch of the rows on the device.
  void ext_oneapi_copy(
      void *Src, void *Dest,
      const ext::oneapi::experimental::image_descriptor &DeviceImgDesc,
      size_t DeviceRowPitch);

  /// Copies data from device to device memory, where \p Src and \p Dest
  /// are opaque image memory handles.
  /// An exception is thrown if either \p Src or \p Dest is incomplete
  ///
  /// \param Src is an opaque image memory handle to the source memory.
  /// \param Dest is an opaque image memory handle to the destination memory.
  /// \param ImageDesc is the source image descriptor
  void
  ext_oneapi_copy(ext::oneapi::experimental::image_mem_handle Src,
                  ext::oneapi::experimental::image_mem_handle Dest,
                  const ext::oneapi::experimental::image_descriptor &ImageDesc);

  /// Copies data from one memory region to another, where \p Src and \p Dest
  /// are USM pointers. Allows for a sub-region copy, where \p SrcOffset ,
  /// \p DestOffset , and \p Extent are used to determine the sub-region.
  /// Pixel size is determined by \p DestImgDesc
  /// An exception is thrown if either \p Src is nullptr or \p Dest is
  /// incomplete.
  ///
  /// \param Src is a USM pointer to the source memory.
  /// \param SrcOffset is an destination offset from the origin where the
  ///                  x, y, and z components are measured in bytes, rows,
  ///                  and slices respectively
  /// \param Dest is a USM pointer to the destination memory.
  /// \param DestOffset is an destination offset from the origin where the
  ///                  x, y, and z components are measured in bytes, rows,
  ///                  and slices respectively
  /// \param DeviceImgDesc is the device image descriptor
  /// \param DeviceRowPitch is the row pitch on the device
  /// \param HostExtent is the extent of the dest memory to copy, measured in
  ///                  pixels (pixel size determined by \p DeviceImgDesc )
  /// \param CopyExtent is the width, height, and depth of the region to copy
  ///               measured in pixels (pixel size determined by
  ///               \p DeviceImgDesc )
  void ext_oneapi_copy(
      void *Src, sycl::range<3> SrcOffset, void *Dest,
      sycl::range<3> DestOffset,
      const ext::oneapi::experimental::image_descriptor &DeviceImgDesc,
      size_t DeviceRowPitch, sycl::range<3> HostExtent,
      sycl::range<3> CopyExtent);

  /// Submit a non-blocking device-side wait on an external
  //  semaphore to the queue.
  /// An exception is thrown if \p SemaphoreHandle is incomplete, or if the
  /// type of semaphore requires an explicit value to wait upon.
  ///
  /// \param SemaphoreHandle is an opaque external interop semaphore handle
  void ext_oneapi_wait_external_semaphore(
      ext::oneapi::experimental::interop_semaphore_handle SemaphoreHandle);

  /// Submit a non-blocking device-side wait on an external
  //  semaphore to the queue.
  /// An exception is thrown if \p SemaphoreHandle is incomplete, or if the
  /// type of semaphore does not support waiting on an explicitly passed value.
  ///
  /// \param SemaphoreHandle is an opaque external interop semaphore handle
  /// \param WaitValue is the value that this semaphore will wait upon, until it
  ///                  allows any further commands to execute on the queue.
  void ext_oneapi_wait_external_semaphore(
      ext::oneapi::experimental::interop_semaphore_handle SemaphoreHandle,
      uint64_t WaitValue);

  /// Instruct the queue to signal the external semaphore once all previous
  /// commands submitted to the queue have completed execution.
  /// An exception is thrown if \p SemaphoreHandle is incomplete, or if the
  /// type of semaphore requires an explicit value to signal.
  ///
  /// \param SemaphoreHandle is an opaque external interop semaphore handle
  void ext_oneapi_signal_external_semaphore(
      ext::oneapi::experimental::interop_semaphore_handle SemaphoreHandle);

  /// Instruct the queue to set the state of the external semaphore to
  /// \p SignalValue once all previous commands submitted to the queue have
  /// completed execution.
  /// An exception is thrown if \p SemaphoreHandle is incomplete, or if the
  /// type of semaphore does not support signalling an explicitly passed value.
  ///
  /// \param SemaphoreHandle is an opaque external interop semaphore handle
  /// \param SignalValue is the value that this semaphore signal, once all
  ///                    prior opeartions on the queue complete.
  void ext_oneapi_signal_external_semaphore(
      ext::oneapi::experimental::interop_semaphore_handle SemaphoreHandle,
      uint64_t SignalValue);

private:
  std::shared_ptr<detail::handler_impl> MImpl;
  std::shared_ptr<detail::queue_impl> MQueue;

  /// The storage for the arguments passed.
  /// We need to store a copy of values that are passed explicitly through
  /// set_arg, require and so on, because we need them to be alive after
  /// we exit the method they are passed in.
  mutable detail::CG::StorageInitHelper CGData;
  std::vector<detail::LocalAccessorImplPtr> MLocalAccStorage;
  std::vector<std::shared_ptr<detail::stream_impl>> MStreamStorage;
  /// The list of arguments for the kernel.
  std::vector<detail::ArgDesc> MArgs;
  /// The list of associated accessors with this handler.
  /// These accessors were created with this handler as argument or
  /// have become required for this handler via require method.
  std::vector<detail::ArgDesc> MAssociatedAccesors;
  /// Struct that encodes global size, local size, ...
  detail::NDRDescT MNDRDesc;
  detail::string MKernelName;
  /// Storage for a sycl::kernel object.
  std::shared_ptr<detail::kernel_impl> MKernel;
  /// Type of the command group, e.g. kernel, fill. Can also encode version.
  /// Use getType and setType methods to access this variable unless
  /// manipulations with version are required
  detail::CG::CGTYPE MCGType = detail::CG::None;
  /// Pointer to the source host memory or accessor(depending on command type).
  void *MSrcPtr = nullptr;
  /// Pointer to the dest host memory or accessor(depends on command type).
  void *MDstPtr = nullptr;
  /// Length to copy or fill (for USM operations).
  size_t MLength = 0;
  /// Pattern that is used to fill memory object in case command type is fill.
  std::vector<char> MPattern;
  /// Storage for a lambda or function object.
  std::unique_ptr<detail::HostKernelBase> MHostKernel;
  /// Storage for lambda/function when using HostTask
  std::unique_ptr<detail::HostTask> MHostTask;
  /// The list of valid SYCL events that need to complete
  /// before barrier command can be executed
  std::vector<detail::EventImplPtr> MEventsWaitWithBarrier;

  /// The graph that is associated with this handler.
  std::shared_ptr<ext::oneapi::experimental::detail::graph_impl> MGraph;
  /// If we are submitting a graph using ext_oneapi_graph this will be the graph
  /// to be executed.
  std::shared_ptr<ext::oneapi::experimental::detail::exec_graph_impl>
      MExecGraph;
  /// Storage for a node created from a subgraph submission.
  std::shared_ptr<ext::oneapi::experimental::detail::node_impl> MSubgraphNode;
  /// Storage for the CG created when handling graph nodes added explicitly.
  std::unique_ptr<detail::CG> MGraphNodeCG;

  detail::code_location MCodeLoc = {};
  bool MIsFinalized = false;
  event MLastEvent;

  // Make queue_impl class friend to be able to call finalize method.
  friend class detail::queue_impl;
  // Make accessor class friend to keep the list of associated accessors.
  template <typename DataT, int Dims, access::mode AccMode,
            access::target AccTarget, access::placeholder isPlaceholder,
            typename PropertyListT>
  friend class accessor;
  friend device detail::getDeviceFromHandler(handler &);

  template <typename DataT, int Dimensions, access::mode AccessMode,
            access::target AccessTarget, access::placeholder IsPlaceholder>
  friend class detail::image_accessor;
  // Make stream class friend to be able to keep the list of associated streams
  friend class stream;
  friend class detail::stream_impl;
  // Make reduction friends to store buffers and arrays created for it
  // in handler from reduction methods.
  template <typename T, class BinaryOperation, int Dims, size_t Extent,
            bool ExplicitIdentity, typename RedOutVar>
  friend class detail::reduction_impl_algo;

  friend inline void detail::reduction::finalizeHandler(handler &CGH);
  template <class FunctorTy>
  friend void detail::reduction::withAuxHandler(handler &CGH, FunctorTy Func);

  template <typename KernelName, detail::reduction::strategy Strategy, int Dims,
            typename PropertiesT, typename... RestT>
  friend void detail::reduction_parallel_for(handler &CGH, range<Dims> NDRange,
                                             PropertiesT Properties,
                                             RestT... Rest);

  template <typename KernelName, detail::reduction::strategy Strategy, int Dims,
            typename PropertiesT, typename... RestT>
  friend void
  detail::reduction_parallel_for(handler &CGH, nd_range<Dims> NDRange,
                                 PropertiesT Properties, RestT... Rest);

#ifndef __SYCL_DEVICE_ONLY__
  friend void detail::associateWithHandler(handler &,
                                           detail::AccessorBaseHost *,
                                           access::target);
  friend void detail::associateWithHandler(
      handler &, detail::UnsampledImageAccessorBaseHost *, image_target);
  friend void detail::associateWithHandler(
      handler &, detail::SampledImageAccessorBaseHost *, image_target);
#endif

  friend class ::MockHandler;
  friend class detail::queue_impl;

  // Make pipe class friend to be able to call ext_intel_read/write_host_pipe
  // method.
  template <class _name, class _dataT, int32_t _min_capacity,
            class _propertiesT, class>
  friend class ext::intel::experimental::pipe;

  /// Read from a host pipe given a host address and
  /// \param Name name of the host pipe to be passed into lower level runtime
  /// \param Ptr host pointer of host pipe as identified by address of its const
  ///        expr m_Storage member
  /// \param Size the size of data getting read back / to.
  /// \param Block if read operation is blocking, default to false.
  void ext_intel_read_host_pipe(const std::string &Name, void *Ptr, size_t Size,
                                bool Block = false) {
    ext_intel_read_host_pipe(detail::string_view(Name), Ptr, Size, Block);
  }
  void ext_intel_read_host_pipe(detail::string_view Name, void *Ptr,
                                size_t Size, bool Block = false);

  /// Write to host pipes given a host address and
  /// \param Name name of the host pipe to be passed into lower level runtime
  /// \param Ptr host pointer of host pipe as identified by address of its const
  /// expr m_Storage member
  /// \param Size the size of data getting read back / to.
  /// \param Block if write opeartion is blocking, default to false.
  void ext_intel_write_host_pipe(const std::string &Name, void *Ptr,
                                 size_t Size, bool Block = false) {
    ext_intel_write_host_pipe(detail::string_view(Name), Ptr, Size, Block);
  }
  void ext_intel_write_host_pipe(detail::string_view Name, void *Ptr,
                                 size_t Size, bool Block = false);
  friend class ext::oneapi::experimental::detail::graph_impl;
  friend class ext::oneapi::experimental::detail::dynamic_parameter_impl;

  bool DisableRangeRounding();

  bool RangeRoundingTrace();

  void GetRangeRoundingSettings(size_t &MinFactor, size_t &GoodFactor,
                                size_t &MinRange);

  template <typename WrapperT, typename TransformedArgType, int Dims,
            typename KernelType,
            std::enable_if_t<detail::KernelLambdaHasKernelHandlerArgT<
                KernelType, TransformedArgType>::value> * = nullptr>
  auto getRangeRoundedKernelLambda(KernelType KernelFunc,
                                   range<Dims> UserRange) {
    return detail::RoundedRangeKernelWithKH<TransformedArgType, Dims,
                                            KernelType>{UserRange, KernelFunc};
  }

  template <typename WrapperT, typename TransformedArgType, int Dims,
            typename KernelType,
            std::enable_if_t<!detail::KernelLambdaHasKernelHandlerArgT<
                KernelType, TransformedArgType>::value> * = nullptr>
  auto getRangeRoundedKernelLambda(KernelType KernelFunc,
                                   range<Dims> UserRange) {
    return detail::RoundedRangeKernel<TransformedArgType, Dims, KernelType>{
        UserRange, KernelFunc};
  }

  const std::shared_ptr<detail::context_impl> &getContextImplPtr() const;

  // Checks if 2D memory operations are supported by the underlying platform.
  bool supportsUSMMemcpy2D();
  bool supportsUSMFill2D();
  bool supportsUSMMemset2D();

  // Helper function for getting a loose bound on work-items.
  id<2> computeFallbackKernelBounds(size_t Width, size_t Height);

  // Common function for launching a 2D USM memcpy kernel to avoid redefinitions
  // of the kernel from copy and memcpy.
  template <typename T>
  void commonUSMCopy2DFallbackKernel(const void *Src, size_t SrcPitch,
                                     void *Dest, size_t DestPitch, size_t Width,
                                     size_t Height) {
    // Otherwise the data is accessible on the device so we do the operation
    // there instead.
    // Limit number of work items to be resistant to big copies.
    id<2> Chunk = computeFallbackKernelBounds(Height, Width);
    id<2> Iterations = (Chunk + id<2>{Height, Width} - 1) / Chunk;
    parallel_for<__usmmemcpy2d<T>>(
        range<2>{Chunk[0], Chunk[1]}, [=](id<2> Index) {
          T *CastedDest = static_cast<T *>(Dest);
          const T *CastedSrc = static_cast<const T *>(Src);
          for (uint32_t I = 0; I < Iterations[0]; ++I) {
            for (uint32_t J = 0; J < Iterations[1]; ++J) {
              id<2> adjustedIndex = Index + Chunk * id<2>{I, J};
              if (adjustedIndex[0] < Height && adjustedIndex[1] < Width) {
                CastedDest[adjustedIndex[0] * DestPitch + adjustedIndex[1]] =
                    CastedSrc[adjustedIndex[0] * SrcPitch + adjustedIndex[1]];
              }
            }
          }
        });
  }

  // Common function for launching a 2D USM memcpy host-task to avoid
  // redefinitions of the kernel from copy and memcpy.
  template <typename T>
  void commonUSMCopy2DFallbackHostTask(const void *Src, size_t SrcPitch,
                                       void *Dest, size_t DestPitch,
                                       size_t Width, size_t Height) {
    // If both pointers are host USM or unknown (assumed non-USM) we use a
    // host-task to satisfy dependencies.
    host_task([=] {
      const T *CastedSrc = static_cast<const T *>(Src);
      T *CastedDest = static_cast<T *>(Dest);
      for (size_t I = 0; I < Height; ++I) {
        const T *SrcItBegin = CastedSrc + SrcPitch * I;
        T *DestItBegin = CastedDest + DestPitch * I;
        std::copy(SrcItBegin, SrcItBegin + Width, DestItBegin);
      }
    });
  }

  // StageFillCG()  Supporting function to fill()
  template <typename T, int Dims, access::mode AccessMode,
            access::target AccessTarget,
            access::placeholder IsPlaceholder = access::placeholder::false_t,
            typename PropertyListT = property_list>
  void StageFillCG(
      accessor<T, Dims, AccessMode, AccessTarget, IsPlaceholder, PropertyListT>
          Dst,
      const T &Pattern) {
    setType(detail::CG::Fill);
    detail::AccessorBaseHost *AccBase = (detail::AccessorBaseHost *)&Dst;
    detail::AccessorImplPtr AccImpl = detail::getSyclObjImpl(*AccBase);

    MDstPtr = static_cast<void *>(AccImpl.get());
    CGData.MRequirements.push_back(AccImpl.get());
    CGData.MAccStorage.push_back(std::move(AccImpl));

    MPattern.resize(sizeof(T));
    auto PatternPtr = reinterpret_cast<T *>(MPattern.data());
    *PatternPtr = Pattern;
  }

  // Common function for launching a 2D USM fill kernel to avoid redefinitions
  // of the kernel from memset and fill.
  template <typename T>
  void commonUSMFill2DFallbackKernel(void *Dest, size_t DestPitch,
                                     const T &Pattern, size_t Width,
                                     size_t Height) {
    // Otherwise the data is accessible on the device so we do the operation
    // there instead.
    // Limit number of work items to be resistant to big fill operations.
    id<2> Chunk = computeFallbackKernelBounds(Height, Width);
    id<2> Iterations = (Chunk + id<2>{Height, Width} - 1) / Chunk;
    parallel_for<__usmfill2d<T>>(
        range<2>{Chunk[0], Chunk[1]}, [=](id<2> Index) {
          T *CastedDest = static_cast<T *>(Dest);
          for (uint32_t I = 0; I < Iterations[0]; ++I) {
            for (uint32_t J = 0; J < Iterations[1]; ++J) {
              id<2> adjustedIndex = Index + Chunk * id<2>{I, J};
              if (adjustedIndex[0] < Height && adjustedIndex[1] < Width) {
                CastedDest[adjustedIndex[0] * DestPitch + adjustedIndex[1]] =
                    Pattern;
              }
            }
          }
        });
  }

  // Common function for launching a 2D USM fill kernel or host_task to avoid
  // redefinitions of the kernel from memset and fill.
  template <typename T>
  void commonUSMFill2DFallbackHostTask(void *Dest, size_t DestPitch,
                                       const T &Pattern, size_t Width,
                                       size_t Height) {
    // If the pointer is host USM or unknown (assumed non-USM) we use a
    // host-task to satisfy dependencies.
    host_task([=] {
      T *CastedDest = static_cast<T *>(Dest);
      for (size_t I = 0; I < Height; ++I) {
        T *ItBegin = CastedDest + DestPitch * I;
        std::fill(ItBegin, ItBegin + Width, Pattern);
      }
    });
  }

  // Implementation of ext_oneapi_memcpy2d using command for native 2D memcpy.
  void ext_oneapi_memcpy2d_impl(void *Dest, size_t DestPitch, const void *Src,
                                size_t SrcPitch, size_t Width, size_t Height);

  // Untemplated version of ext_oneapi_fill2d using command for native 2D fill.
  void ext_oneapi_fill2d_impl(void *Dest, size_t DestPitch, const void *Value,
                              size_t ValueSize, size_t Width, size_t Height);

  // Implementation of ext_oneapi_memset2d using command for native 2D memset.
  void ext_oneapi_memset2d_impl(void *Dest, size_t DestPitch, int Value,
                                size_t Width, size_t Height);

  // Implementation of memcpy to device_global.
  void memcpyToDeviceGlobal(const void *DeviceGlobalPtr, const void *Src,
                            bool IsDeviceImageScoped, size_t NumBytes,
                            size_t Offset);

  // Implementation of memcpy from device_global.
  void memcpyFromDeviceGlobal(void *Dest, const void *DeviceGlobalPtr,
                              bool IsDeviceImageScoped, size_t NumBytes,
                              size_t Offset);

  // Implementation of memcpy to an unregistered device_global.
  void memcpyToHostOnlyDeviceGlobal(const void *DeviceGlobalPtr,
                                    const void *Src, size_t DeviceGlobalTSize,
                                    bool IsDeviceImageScoped, size_t NumBytes,
                                    size_t Offset);

  // Implementation of memcpy from an unregistered device_global.
  void memcpyFromHostOnlyDeviceGlobal(void *Dest, const void *DeviceGlobalPtr,
                                      bool IsDeviceImageScoped, size_t NumBytes,
                                      size_t Offset);

  template <typename T, int Dims, access::mode AccessMode,
            access::target AccessTarget,
            access::placeholder IsPlaceholder = access::placeholder::false_t,
            typename PropertyListT = property_list>
  void checkIfPlaceholderIsBoundToHandler(
      accessor<T, Dims, AccessMode, AccessTarget, IsPlaceholder, PropertyListT>
          Acc) {
    auto *AccBase = reinterpret_cast<detail::AccessorBaseHost *>(&Acc);
    detail::AccessorImplPtr AccImpl = detail::getSyclObjImpl(*AccBase);
    detail::AccessorImplHost *Req = AccImpl.get();
    if (std::find_if(MAssociatedAccesors.begin(), MAssociatedAccesors.end(),
                     [&](const detail::ArgDesc &AD) {
                       return AD.MType ==
                                  detail::kernel_param_kind_t::kind_accessor &&
                              AD.MPtr == Req &&
                              AD.MSize == static_cast<int>(AccessTarget);
                     }) == MAssociatedAccesors.end())
      throw sycl::exception(make_error_code(errc::kernel_argument),
                            "placeholder accessor must be bound by calling "
                            "handler::require() before it can be used.");
  }

  // Set value of the gpu cache configuration for the kernel.
  void setKernelCacheConfig(ur_kernel_cache_config_t);
  // Set value of the kernel is cooperative flag
  void setKernelIsCooperative(bool);

  template <
      ext::oneapi::experimental::detail::UnsupportedGraphFeatures FeatureT>
  void throwIfGraphAssociated() const {

    if (getCommandGraph()) {
      std::string FeatureString =
          ext::oneapi::experimental::detail::UnsupportedFeatureToString(
              FeatureT);
      throw sycl::exception(sycl::make_error_code(errc::invalid),
                            "The " + FeatureString +
                                " feature is not yet available "
                                "for use with the SYCL Graph extension.");
    }
  }

  // Set that an ND Range was used during a call to parallel_for
  void setNDRangeUsed(bool Value);

  inline void internalProfilingTagImpl() {
    throwIfActionIsCreated();
    setType(detail::CG::ProfilingTag);
  }

  friend class detail::HandlerAccess;

protected:
  /// Registers event dependencies in this command group.
  void depends_on(const detail::EventImplPtr &Event);
  /// Registers event dependencies in this command group.
  void depends_on(const std::vector<detail::EventImplPtr> &Events);
};

namespace detail {
class HandlerAccess {
public:
  static void internalProfilingTagImpl(handler &Handler) {
    Handler.internalProfilingTagImpl();
  }
};
} // namespace detail

} // namespace _V1
} // namespace sycl

#ifdef __SYCL_BUILD_SYCL_DLL
// The following fails (somewhat expectedly) when compiled with MSVC:
//
//   #include <memory>
//   struct __declspec(dllexport) handler {
//      std::unique_ptr<struct Incomplete> Member;
//   };
//
// We do __SYCL_EXPORT sycl::handler class and it has an
// std::unique_ptr<detail::HostTask> member. As such, ensure the type is
// complete if we're building the SYCL shared library.
#include <sycl/detail/host_task_impl.hpp>
#endif<|MERGE_RESOLUTION|>--- conflicted
+++ resolved
@@ -907,15 +907,6 @@
         detail::KernelLambdaHasKernelHandlerArgT<KernelType,
                                                  LambdaArgType>::value;
 
-<<<<<<< HEAD
-    if (IsCallableWithKernelHandler && MIsHost) {
-      throw sycl::feature_not_supported(
-          "kernel_handler is not yet supported by host device.",
-          UR_RESULT_ERROR_INVALID_OPERATION);
-    }
-
-=======
->>>>>>> 4ae7cad6
     KernelType *KernelPtr =
         ResetHostKernel<KernelType, LambdaArgType, Dims>(KernelFunc);
 
