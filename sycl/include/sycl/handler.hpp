//==-------- handler.hpp --- SYCL command group handler --------------------==//
//
// Part of the LLVM Project, under the Apache License v2.0 with LLVM Exceptions.
// See https://llvm.org/LICENSE.txt for license information.
// SPDX-License-Identifier: Apache-2.0 WITH LLVM-exception
//
//===----------------------------------------------------------------------===//

#pragma once

#include <sycl/access/access.hpp>
#include <sycl/accessor.hpp>
#include <sycl/context.hpp>
#include <sycl/detail/cg.hpp>
#include <sycl/detail/cg_types.hpp>
#include <sycl/detail/common.hpp>
#include <sycl/detail/defines_elementary.hpp>
#include <sycl/detail/export.hpp>
#include <sycl/detail/impl_utils.hpp>
#include <sycl/detail/kernel_desc.hpp>
#include <sycl/detail/pi.h>
#include <sycl/detail/pi.hpp>
#include <sycl/detail/reduction_forward.hpp>
#include <sycl/detail/string.hpp>
#include <sycl/detail/string_view.hpp>
#include <sycl/device.hpp>
#include <sycl/event.hpp>
#include <sycl/exception.hpp>
#include <sycl/ext/intel/experimental/fp_control_kernel_properties.hpp>
#include <sycl/ext/intel/experimental/kernel_execution_properties.hpp>
#include <sycl/ext/oneapi/bindless_images_interop.hpp>
#include <sycl/ext/oneapi/bindless_images_mem_handle.hpp>
#include <sycl/ext/oneapi/device_global/device_global.hpp>
#include <sycl/ext/oneapi/device_global/properties.hpp>
#include <sycl/ext/oneapi/experimental/graph.hpp>
#include <sycl/ext/oneapi/experimental/use_root_sync_prop.hpp>
#include <sycl/ext/oneapi/experimental/virtual_functions.hpp>
#include <sycl/ext/oneapi/kernel_properties/properties.hpp>
#include <sycl/ext/oneapi/properties/properties.hpp>
#include <sycl/group.hpp>
#include <sycl/id.hpp>
#include <sycl/item.hpp>
#include <sycl/kernel.hpp>
#include <sycl/kernel_bundle.hpp>
#include <sycl/kernel_bundle_enums.hpp>
#include <sycl/kernel_handler.hpp>
#include <sycl/nd_item.hpp>
#include <sycl/nd_range.hpp>
#include <sycl/property_list.hpp>
#include <sycl/range.hpp>
#include <sycl/sampler.hpp>

#include <assert.h>
#include <functional>
#include <memory>
#include <stddef.h>
#include <stdint.h>
#include <string>
#include <tuple>
#include <type_traits>
#include <utility>
#include <vector>

// TODO: refactor this header
// 41(!!!) includes of SYCL headers + 10 includes of standard headers.
// 3300+ lines of code

// SYCL_LANGUAGE_VERSION is 4 digit year followed by 2 digit revision
#if !SYCL_LANGUAGE_VERSION || SYCL_LANGUAGE_VERSION < 202001
#define __SYCL_NONCONST_FUNCTOR__
#endif

// replace _KERNELFUNCPARAM(KernelFunc) with   KernelType KernelFunc
//                                     or     const KernelType &KernelFunc
#ifdef __SYCL_NONCONST_FUNCTOR__
#define _KERNELFUNCPARAMTYPE KernelType
#else
#define _KERNELFUNCPARAMTYPE const KernelType &
#endif
#define _KERNELFUNCPARAM(a) _KERNELFUNCPARAMTYPE a

#if defined(__SYCL_UNNAMED_LAMBDA__)
// We can't use nested types (e.g. struct S defined inside main() routine) to
// name kernels. At the same time, we have to provide a unique kernel name for
// sycl::fill and the only thing we can use to introduce that uniqueness (in
// general) is the template parameter T which might be exactly that nested type.
// That means we cannot support sycl::fill(void *, T&, size_t) for such types in
// general. However, we can do better than that when unnamed lambdas are
// enabled, so do it here! See also https://github.com/intel/llvm/issues/469.
template <typename DataT, int Dimensions, sycl::access::mode AccessMode,
          sycl::access::target AccessTarget,
          sycl::access::placeholder IsPlaceholder>
using __fill = sycl::detail::auto_name;
template <typename T> using __usmfill = sycl::detail::auto_name;
template <typename T> using __usmfill2d = sycl::detail::auto_name;
template <typename T> using __usmmemcpy2d = sycl::detail::auto_name;

template <typename T_Src, typename T_Dst, int Dims,
          sycl::access::mode AccessMode, sycl::access::target AccessTarget,
          sycl::access::placeholder IsPlaceholder>
using __copyAcc2Ptr = sycl::detail::auto_name;

template <typename T_Src, typename T_Dst, int Dims,
          sycl::access::mode AccessMode, sycl::access::target AccessTarget,
          sycl::access::placeholder IsPlaceholder>
using __copyPtr2Acc = sycl::detail::auto_name;

template <typename T_Src, int Dims_Src, sycl::access::mode AccessMode_Src,
          sycl::access::target AccessTarget_Src, typename T_Dst, int Dims_Dst,
          sycl::access::mode AccessMode_Dst,
          sycl::access::target AccessTarget_Dst,
          sycl::access::placeholder IsPlaceholder_Src,
          sycl::access::placeholder IsPlaceholder_Dst>
using __copyAcc2Acc = sycl::detail::auto_name;
#else
// Limited fallback path for when unnamed lambdas aren't available. Cannot
// handle nested types.
template <typename DataT, int Dimensions, sycl::access::mode AccessMode,
          sycl::access::target AccessTarget,
          sycl::access::placeholder IsPlaceholder>
class __fill;
template <typename T> class __usmfill;
template <typename T> class __usmfill2d;
template <typename T> class __usmmemcpy2d;

template <typename T_Src, typename T_Dst, int Dims,
          sycl::access::mode AccessMode, sycl::access::target AccessTarget,
          sycl::access::placeholder IsPlaceholder>
class __copyAcc2Ptr;

template <typename T_Src, typename T_Dst, int Dims,
          sycl::access::mode AccessMode, sycl::access::target AccessTarget,
          sycl::access::placeholder IsPlaceholder>
class __copyPtr2Acc;

template <typename T_Src, int Dims_Src, sycl::access::mode AccessMode_Src,
          sycl::access::target AccessTarget_Src, typename T_Dst, int Dims_Dst,
          sycl::access::mode AccessMode_Dst,
          sycl::access::target AccessTarget_Dst,
          sycl::access::placeholder IsPlaceholder_Src,
          sycl::access::placeholder IsPlaceholder_Dst>
class __copyAcc2Acc;
#endif

// For unit testing purposes
class MockHandler;

namespace sycl {
inline namespace _V1 {

// Forward declaration

class handler;
template <typename T, int Dimensions, typename AllocatorT, typename Enable>
class buffer;

namespace ext::intel::experimental {
template <class _name, class _dataT, int32_t _min_capacity, class _propertiesT,
          class>
class pipe;
}

namespace ext ::oneapi ::experimental {
struct image_descriptor;
} // namespace ext::oneapi::experimental

namespace ext::oneapi::experimental::detail {
class graph_impl;
} // namespace ext::oneapi::experimental::detail
namespace detail {

class handler_impl;
class kernel_impl;
class queue_impl;
class stream_impl;
template <typename DataT, int Dimensions, access::mode AccessMode,
          access::target AccessTarget, access::placeholder IsPlaceholder>
class image_accessor;
class HandlerAccess;
template <typename RetType, typename Func, typename Arg>
static Arg member_ptr_helper(RetType (Func::*)(Arg) const);

// Non-const version of the above template to match functors whose 'operator()'
// is declared w/o the 'const' qualifier.
template <typename RetType, typename Func, typename Arg>
static Arg member_ptr_helper(RetType (Func::*)(Arg));

// Version with two arguments to handle the case when kernel_handler is passed
// to a lambda
template <typename RetType, typename Func, typename Arg1, typename Arg2>
static Arg1 member_ptr_helper(RetType (Func::*)(Arg1, Arg2) const);

// Non-const version of the above template to match functors whose 'operator()'
// is declared w/o the 'const' qualifier.
template <typename RetType, typename Func, typename Arg1, typename Arg2>
static Arg1 member_ptr_helper(RetType (Func::*)(Arg1, Arg2));

template <typename F, typename SuggestedArgType>
decltype(member_ptr_helper(&F::operator())) argument_helper(int);

template <typename F, typename SuggestedArgType>
SuggestedArgType argument_helper(...);

template <typename F, typename SuggestedArgType>
using lambda_arg_type = decltype(argument_helper<F, SuggestedArgType>(0));

// Used when parallel_for range is rounded-up.
template <typename Name> class __pf_kernel_wrapper;

template <typename Type> struct get_kernel_wrapper_name_t {
  using name = __pf_kernel_wrapper<Type>;
};

__SYCL_EXPORT device getDeviceFromHandler(handler &);

// Checks if a device_global has any registered kernel usage.
__SYCL_EXPORT bool isDeviceGlobalUsedInKernel(const void *DeviceGlobalPtr);

// Extracts a pointer to the value inside a dynamic parameter
__SYCL_EXPORT void *getValueFromDynamicParameter(
    ext::oneapi::experimental::detail::dynamic_parameter_base
        &DynamicParamBase);

#if __SYCL_ID_QUERIES_FIT_IN_INT__
template <typename T> struct NotIntMsg;

template <int Dims> struct NotIntMsg<range<Dims>> {
  constexpr static const char *Msg =
      "Provided range is out of integer limits. Pass "
      "`-fno-sycl-id-queries-fit-in-int' to disable range check.";
};

template <int Dims> struct NotIntMsg<id<Dims>> {
  constexpr static const char *Msg =
      "Provided offset is out of integer limits. Pass "
      "`-fno-sycl-id-queries-fit-in-int' to disable offset check.";
};
#endif

// Helper for merging properties with ones defined in an optional kernel functor
// getter.
template <typename KernelType, typename PropertiesT, typename Cond = void>
struct GetMergedKernelProperties {
  using type = PropertiesT;
};
template <typename KernelType, typename PropertiesT>
struct GetMergedKernelProperties<
    KernelType, PropertiesT,
    std::enable_if_t<ext::oneapi::experimental::detail::
                         HasKernelPropertiesGetMethod<KernelType>::value>> {
  using get_method_properties =
      typename ext::oneapi::experimental::detail::HasKernelPropertiesGetMethod<
          KernelType>::properties_t;
  static_assert(
      ext::oneapi::experimental::is_property_list<get_method_properties>::value,
      "get(sycl::ext::oneapi::experimental::properties_tag) member in kernel "
      "functor class must return a valid property list.");
  using type = ext::oneapi::experimental::detail::merged_properties_t<
      PropertiesT, get_method_properties>;
};

#if __SYCL_ID_QUERIES_FIT_IN_INT__
template <typename T, typename ValT>
typename std::enable_if_t<std::is_same<ValT, size_t>::value ||
                          std::is_same<ValT, unsigned long long>::value>
checkValueRangeImpl(ValT V) {
  static constexpr size_t Limit =
      static_cast<size_t>((std::numeric_limits<int>::max)());
  if (V > Limit)
    throw sycl::exception(make_error_code(errc::nd_range), NotIntMsg<T>::Msg);
}
#endif

template <int Dims, typename T>
typename std::enable_if_t<std::is_same_v<T, range<Dims>> ||
                          std::is_same_v<T, id<Dims>>>
checkValueRange(const T &V) {
#if __SYCL_ID_QUERIES_FIT_IN_INT__
  for (size_t Dim = 0; Dim < Dims; ++Dim)
    checkValueRangeImpl<T>(V[Dim]);

  {
    unsigned long long Product = 1;
    for (size_t Dim = 0; Dim < Dims; ++Dim) {
      Product *= V[Dim];
      // check value now to prevent product overflow in the end
      checkValueRangeImpl<T>(Product);
    }
  }
#else
  (void)V;
#endif
}

template <int Dims>
void checkValueRange(const range<Dims> &R, const id<Dims> &O) {
#if __SYCL_ID_QUERIES_FIT_IN_INT__
  checkValueRange<Dims>(R);
  checkValueRange<Dims>(O);

  for (size_t Dim = 0; Dim < Dims; ++Dim) {
    unsigned long long Sum = R[Dim] + O[Dim];

    checkValueRangeImpl<range<Dims>>(Sum);
  }
#else
  (void)R;
  (void)O;
#endif
}

template <int Dims, typename T>
typename std::enable_if_t<std::is_same_v<T, nd_range<Dims>>>
checkValueRange(const T &V) {
#if __SYCL_ID_QUERIES_FIT_IN_INT__
  checkValueRange<Dims>(V.get_global_range());
  checkValueRange<Dims>(V.get_local_range());
  checkValueRange<Dims>(V.get_offset());

  checkValueRange<Dims>(V.get_global_range(), V.get_offset());
#else
  (void)V;
#endif
}

template <int Dims> class RoundedRangeIDGenerator {
  id<Dims> Id;
  id<Dims> InitId;
  range<Dims> UserRange;
  range<Dims> RoundedRange;
  bool Done = false;

public:
  RoundedRangeIDGenerator(const id<Dims> &Id, const range<Dims> &UserRange,
                          const range<Dims> &RoundedRange)
      : Id(Id), InitId(Id), UserRange(UserRange), RoundedRange(RoundedRange) {
    for (int i = 0; i < Dims; ++i)
      if (Id[i] >= UserRange[i])
        Done = true;
  }

  explicit operator bool() { return !Done; }

  void updateId() {
    for (int i = 0; i < Dims; ++i) {
      Id[i] += RoundedRange[i];
      if (Id[i] < UserRange[i])
        return;
      Id[i] = InitId[i];
    }
    Done = true;
  }

  id<Dims> getId() { return Id; }

  template <typename KernelType> auto getItem() {
    if constexpr (std::is_invocable_v<KernelType, item<Dims> &> ||
                  std::is_invocable_v<KernelType, item<Dims> &, kernel_handler>)
      return detail::Builder::createItem<Dims, true>(UserRange, getId(), {});
    else {
      static_assert(std::is_invocable_v<KernelType, item<Dims, false> &> ||
                        std::is_invocable_v<KernelType, item<Dims, false> &,
                                            kernel_handler>,
                    "Kernel must be invocable with an item!");
      return detail::Builder::createItem<Dims, false>(UserRange, getId());
    }
  }
};

// TODO: The wrappers can be optimized further so that the body
// essentially looks like this:
//   for (auto z = it[2]; z < UserRange[2]; z += it.get_range(2))
//     for (auto y = it[1]; y < UserRange[1]; y += it.get_range(1))
//       for (auto x = it[0]; x < UserRange[0]; x += it.get_range(0))
//         KernelFunc({x,y,z});
template <typename TransformedArgType, int Dims, typename KernelType>
class RoundedRangeKernel {
public:
  range<Dims> UserRange;
  KernelType KernelFunc;
  void operator()(item<Dims> It) const {
    auto RoundedRange = It.get_range();
    for (RoundedRangeIDGenerator Gen(It.get_id(), UserRange, RoundedRange); Gen;
         Gen.updateId()) {
      auto item = Gen.template getItem<KernelType>();
      KernelFunc(item);
    }
  }
};

template <typename TransformedArgType, int Dims, typename KernelType>
class RoundedRangeKernelWithKH {
public:
  range<Dims> UserRange;
  KernelType KernelFunc;
  void operator()(item<Dims> It, kernel_handler KH) const {
    auto RoundedRange = It.get_range();
    for (RoundedRangeIDGenerator Gen(It.get_id(), UserRange, RoundedRange); Gen;
         Gen.updateId()) {
      auto item = Gen.template getItem<KernelType>();
      KernelFunc(item, KH);
    }
  }
};

using std::enable_if_t;
using sycl::detail::queue_impl;

// Returns true if x*y will overflow in T;
// otherwise, returns false and stores x*y in dst.
template <typename T>
static std::enable_if_t<std::is_unsigned_v<T>, bool>
multiply_with_overflow_check(T &dst, T x, T y) {
  dst = x * y;
  return (y != 0) && (x > (std::numeric_limits<T>::max)() / y);
}

template <int Dims> bool range_size_fits_in_size_t(const range<Dims> &r) {
  size_t acc = 1;
  for (int i = 0; i < Dims; ++i) {
    bool did_overflow = multiply_with_overflow_check(acc, acc, r[i]);
    if (did_overflow)
      return false;
  }
  return true;
}
} // namespace detail

/// Command group handler class.
///
/// Objects of the handler class collect information about command group, such
/// as kernel, requirements to the memory, arguments for the kernel.
///
/// \code{.cpp}
/// sycl::queue::submit([](handler &CGH){
///   CGH.require(Accessor1);   // Adds a requirement to the memory object.
///   CGH.setArg(0, Accessor2); // Registers accessor given as an argument to
///                             // the kernel + adds a requirement to the memory
///                             // object.
///   CGH.setArg(1, N);         // Registers value given as an argument to the
///                             // kernel.
///   // The following registers KernelFunctor to be a kernel that will be
///   // executed in case of queue is bound to the host device, Kernel - for
///   // an OpenCL device. This function clearly indicates that command group
///   // represents kernel execution.
///   CGH.parallel_for(KernelFunctor, Kernel);
///  });
/// \endcode
///
/// The command group can represent absolutely different operations. Depending
/// on the operation we need to store different data. But, in most cases, it's
/// impossible to say what kind of operation we need to perform until the very
/// end. So, handler class contains all fields simultaneously, then during
/// "finalization" it constructs CG object, that represents specific operation,
/// passing fields that are required only.
///
/// \sa queue
/// \sa program
/// \sa kernel
///
/// \ingroup sycl_api
class __SYCL_EXPORT handler {
private:
  /// Constructs SYCL handler from queue.
  ///
  /// \param Queue is a SYCL queue.
<<<<<<< HEAD
  handler(std::shared_ptr<detail::queue_impl> Queue,
          bool /*ABI Break: to remove */);
=======
  /// \param IsHost indicates if this handler is created for SYCL host device.
  /// TODO: Unused. Remove with ABI break.
  handler(std::shared_ptr<detail::queue_impl> Queue, bool IsHost);
>>>>>>> fd004340

  /// Constructs SYCL handler from the associated queue and the submission's
  /// primary and secondary queue.
  ///
  /// \param Queue is a SYCL queue. This is equal to either PrimaryQueue or
  ///        SecondaryQueue.
  /// \param PrimaryQueue is the primary SYCL queue of the submission.
  /// \param SecondaryQueue is the secondary SYCL queue of the submission. This
  ///        is null if no secondary queue is associated with the submission.
<<<<<<< HEAD
=======
  /// \param IsHost indicates if this handler is created for SYCL host device.
  /// TODO: Unused. Remove with ABI break.
>>>>>>> fd004340
  handler(std::shared_ptr<detail::queue_impl> Queue,
          std::shared_ptr<detail::queue_impl> PrimaryQueue,
          std::shared_ptr<detail::queue_impl> SecondaryQueue,
          bool /*ABI Break: to remove */);

  /// Constructs SYCL handler from queue.
  ///
  /// \param Queue is a SYCL queue.
  /// \param IsHost indicates if this handler is created for SYCL host device.
  /// \param CallerNeedsEvent indicates if the event resulting from this handler
  ///        is needed by the caller.
  handler(std::shared_ptr<detail::queue_impl> Queue, bool IsHost,
          bool CallerNeedsEvent);

  /// Constructs SYCL handler from the associated queue and the submission's
  /// primary and secondary queue.
  ///
  /// \param Queue is a SYCL queue. This is equal to either PrimaryQueue or
  ///        SecondaryQueue.
  /// \param PrimaryQueue is the primary SYCL queue of the submission.
  /// \param SecondaryQueue is the secondary SYCL queue of the submission. This
  ///        is null if no secondary queue is associated with the submission.
  /// \param IsHost indicates if this handler is created for SYCL host device.
  /// \param CallerNeedsEvent indicates if the event resulting from this handler
  ///        is needed by the caller.
  handler(std::shared_ptr<detail::queue_impl> Queue,
          std::shared_ptr<detail::queue_impl> PrimaryQueue,
          std::shared_ptr<detail::queue_impl> SecondaryQueue, bool IsHost,
          bool CallerNeedsEvent);

  /// Constructs SYCL handler from Graph.
  ///
  /// The hander will add the command-group as a node to the graph rather than
  /// enqueueing it straight away.
  ///
  /// \param Graph is a SYCL command_graph
  handler(std::shared_ptr<ext::oneapi::experimental::detail::graph_impl> Graph);

  /// Stores copy of Arg passed to the CGData.MArgsStorage.
  template <typename T> void *storePlainArg(T &&Arg) {
    CGData.MArgsStorage.emplace_back(sizeof(T));
    void *Storage = static_cast<void *>(CGData.MArgsStorage.back().data());
    std::memcpy(Storage, &Arg, sizeof(T));
    return Storage;
  }

  void setType(detail::CG::CGTYPE Type) { MCGType = Type; }

  detail::CG::CGTYPE getType() { return MCGType; }

  void throwIfActionIsCreated() {
    if (detail::CG::None != getType())
      throw sycl::exception(make_error_code(errc::runtime),
                            "Attempt to set multiple actions for the "
                            "command group. Command group must consist of "
                            "a single kernel or explicit memory operation.");
  }

  constexpr static int AccessTargetMask = 0x7ff;
  /// According to section 4.7.6.11. of the SYCL specification, a local accessor
  /// must not be used in a SYCL kernel function that is invoked via single_task
  /// or via the simple form of parallel_for that takes a range parameter.
  template <typename KernelName, typename KernelType>
  void throwOnLocalAccessorMisuse() const {
    using NameT =
        typename detail::get_kernel_name_t<KernelName, KernelType>::name;
    using KI = sycl::detail::KernelInfo<NameT>;

    auto *KernelArgs = &KI::getParamDesc(0);

    for (unsigned I = 0; I < KI::getNumParams(); ++I) {
      const detail::kernel_param_kind_t &Kind = KernelArgs[I].kind;
      const access::target AccTarget =
          static_cast<access::target>(KernelArgs[I].info & AccessTargetMask);
      if ((Kind == detail::kernel_param_kind_t::kind_accessor) &&
          (AccTarget == target::local))
        throw sycl::exception(
            make_error_code(errc::kernel_argument),
            "A local accessor must not be used in a SYCL kernel function "
            "that is invoked via single_task or via the simple form of "
            "parallel_for that takes a range parameter.");
    }
  }

  /// Extracts and prepares kernel arguments from the lambda using integration
  /// header.
  void
  extractArgsAndReqsFromLambda(char *LambdaPtr, size_t KernelArgsNum,
                               const detail::kernel_param_desc_t *KernelArgs,
                               bool IsESIMD);

  /// Extracts and prepares kernel arguments set via set_arg(s).
  void extractArgsAndReqs();

  void processArg(void *Ptr, const detail::kernel_param_kind_t &Kind,
                  const int Size, const size_t Index, size_t &IndexShift,
                  bool IsKernelCreatedFromSource, bool IsESIMD);

  /// \return a string containing name of SYCL kernel.
  detail::string getKernelName();

  template <typename LambdaNameT> bool lambdaAndKernelHaveEqualName() {
    // TODO It is unclear a kernel and a lambda/functor must to be equal or not
    // for parallel_for with sycl::kernel and lambda/functor together
    // Now if they are equal we extract argumets from lambda/functor for the
    // kernel. Else it is necessary use set_atg(s) for resolve the order and
    // values of arguments for the kernel.
    assert(MKernel && "MKernel is not initialized");
    const std::string LambdaName = detail::KernelInfo<LambdaNameT>::getName();
    detail::string KernelName = getKernelName();
    return KernelName == LambdaName;
  }

  /// Saves the location of user's code passed in \p CodeLoc for future usage in
  /// finalize() method.
  void saveCodeLoc(detail::code_location CodeLoc) { MCodeLoc = CodeLoc; }

  /// Constructs CG object of specific type, passes it to Scheduler and
  /// returns sycl::event object representing the command group.
  /// It's expected that the method is the latest method executed before
  /// object destruction.
  ///
  /// \return a SYCL event object representing the command group
  event finalize();

  /// Constructs CG object of specific type, passes it to Scheduler and
  /// returns sycl::event object representing the command group.
  /// It's expected that the method is the latest method executed before
  /// object destruction.
  /// \param CallerNeedsEvent Specifies if the caller needs an event
  /// representing the work related to this handler.
  ///
  /// \return a SYCL event object representing the command group
  event finalize(bool CallerNeedsEvent);

  /// Saves streams associated with this handler.
  ///
  /// Streams are then forwarded to command group and flushed in the scheduler.
  ///
  /// \param Stream is a pointer to SYCL stream.
  void addStream(const std::shared_ptr<detail::stream_impl> &Stream) {
    MStreamStorage.push_back(Stream);
  }

  /// Saves resources created by handling reduction feature in handler.
  /// They are then forwarded to command group and destroyed only after
  /// the command group finishes the work on device/host.
  ///
  /// @param ReduObj is a pointer to object that must be stored.
  void addReduction(const std::shared_ptr<const void> &ReduObj);

  /// Saves buffers created by handling reduction feature in handler and marks
  /// them as internal. They are then forwarded to command group and destroyed
  /// only after the command group finishes the work on device/host.
  ///
  /// @param ReduBuf is a pointer to buffer that must be stored.
  template <typename T, int Dimensions, typename AllocatorT, typename Enable>
  void
  addReduction(const std::shared_ptr<buffer<T, Dimensions, AllocatorT, Enable>>
                   &ReduBuf) {
    detail::markBufferAsInternal(getSyclObjImpl(*ReduBuf));
    addReduction(std::shared_ptr<const void>(ReduBuf));
  }

  ~handler() = default;

  // TODO: Private and unusued. Remove when ABI break is allowed.
  bool is_host() { return false; }

#ifdef __SYCL_DEVICE_ONLY__
  // In device compilation accessor isn't inherited from host base classes, so
  // can't detect by it. Since we don't expect it to be ever called in device
  // execution, just use blind void *.
  void associateWithHandler(void *AccBase, access::target AccTarget);
  void associateWithHandler(void *AccBase, image_target AccTarget);
#else
  void associateWithHandlerCommon(detail::AccessorImplPtr AccImpl,
                                  int AccTarget);
  void associateWithHandler(detail::AccessorBaseHost *AccBase,
                            access::target AccTarget);
  void associateWithHandler(detail::UnsampledImageAccessorBaseHost *AccBase,
                            image_target AccTarget);
  void associateWithHandler(detail::SampledImageAccessorBaseHost *AccBase,
                            image_target AccTarget);
#endif

  // Recursively calls itself until arguments pack is fully processed.
  // The version for regular(standard layout) argument.
  template <typename T, typename... Ts>
  void setArgsHelper(int ArgIndex, T &&Arg, Ts &&...Args) {
    set_arg(ArgIndex, std::move(Arg));
    setArgsHelper(++ArgIndex, std::move(Args)...);
  }

  void setArgsHelper(int) {}

  void setLocalAccessorArgHelper(int ArgIndex,
                                 detail::LocalAccessorBaseHost &LocalAccBase) {
    detail::LocalAccessorImplPtr LocalAccImpl =
        detail::getSyclObjImpl(LocalAccBase);
    detail::LocalAccessorImplHost *Req = LocalAccImpl.get();
    MLocalAccStorage.push_back(std::move(LocalAccImpl));
    MArgs.emplace_back(detail::kernel_param_kind_t::kind_accessor, Req,
                       static_cast<int>(access::target::local), ArgIndex);
  }

  // setArgHelper for local accessor argument (legacy accessor interface)
  template <typename DataT, int Dims, access::mode AccessMode,
            access::placeholder IsPlaceholder>
  void setArgHelper(int ArgIndex,
                    accessor<DataT, Dims, AccessMode, access::target::local,
                             IsPlaceholder> &&Arg) {
    (void)ArgIndex;
    (void)Arg;
#ifndef __SYCL_DEVICE_ONLY__
    setLocalAccessorArgHelper(ArgIndex, Arg);
#endif
  }

  // setArgHelper for local accessor argument (up to date accessor interface)
  template <typename DataT, int Dims>
  void setArgHelper(int ArgIndex, local_accessor<DataT, Dims> &&Arg) {
    (void)ArgIndex;
    (void)Arg;
#ifndef __SYCL_DEVICE_ONLY__
    setLocalAccessorArgHelper(ArgIndex, Arg);
#endif
  }

  // setArgHelper for non local accessor argument.
  template <typename DataT, int Dims, access::mode AccessMode,
            access::target AccessTarget, access::placeholder IsPlaceholder>
  typename std::enable_if_t<AccessTarget != access::target::local, void>
  setArgHelper(
      int ArgIndex,
      accessor<DataT, Dims, AccessMode, AccessTarget, IsPlaceholder> &&Arg) {
    detail::AccessorBaseHost *AccBase = (detail::AccessorBaseHost *)&Arg;
    detail::AccessorImplPtr AccImpl = detail::getSyclObjImpl(*AccBase);
    detail::AccessorImplHost *Req = AccImpl.get();
    // Add accessor to the list of requirements.
    CGData.MRequirements.push_back(Req);
    // Store copy of the accessor.
    CGData.MAccStorage.push_back(std::move(AccImpl));
    // Add accessor to the list of arguments.
    MArgs.emplace_back(detail::kernel_param_kind_t::kind_accessor, Req,
                       static_cast<int>(AccessTarget), ArgIndex);
  }

  template <typename T> void setArgHelper(int ArgIndex, T &&Arg) {
    void *StoredArg = storePlainArg(Arg);

    if (!std::is_same<cl_mem, T>::value && std::is_pointer<T>::value) {
      MArgs.emplace_back(detail::kernel_param_kind_t::kind_pointer, StoredArg,
                         sizeof(T), ArgIndex);
    } else {
      MArgs.emplace_back(detail::kernel_param_kind_t::kind_std_layout,
                         StoredArg, sizeof(T), ArgIndex);
    }
  }

  void setArgHelper(int ArgIndex, sampler &&Arg) {
    void *StoredArg = storePlainArg(Arg);
    MArgs.emplace_back(detail::kernel_param_kind_t::kind_sampler, StoredArg,
                       sizeof(sampler), ArgIndex);
  }

  // setArgHelper for graph dynamic_parameters
  template <typename T>
  void
  setArgHelper(int ArgIndex,
               ext::oneapi::experimental::dynamic_parameter<T> DynamicParam) {
    // Extract and copy arg so we can move it into setArgHelper
    T ArgValue =
        *static_cast<T *>(detail::getValueFromDynamicParameter(DynamicParam));
    // Set the arg in the handler as normal
    setArgHelper(ArgIndex, std::move(ArgValue));
    // Register the dynamic parameter with the handler for later association
    // with the node being added
    registerDynamicParameter(DynamicParam, ArgIndex);
  }

  /// Registers a dynamic parameter with the handler for later association with
  /// the node being created
  /// @param DynamicParamBase
  /// @param ArgIndex
  void registerDynamicParameter(
      ext::oneapi::experimental::detail::dynamic_parameter_base
          &DynamicParamBase,
      int ArgIndex);

  // TODO: Unusued. Remove when ABI break is allowed.
  void verifyKernelInvoc(const kernel &Kernel) {
    std::ignore = Kernel;
    return;
  }

  /* The kernel passed to StoreLambda can take an id, an item or an nd_item as
   * its argument. Since esimd plugin directly invokes the kernel (doesn’t use
   * piKernelSetArg), the kernel argument type must be known to the plugin.
   * However, passing kernel argument type to the plugin requires changing ABI
   * in HostKernel class. To overcome this problem, helpers below wrap the
   * “original” kernel with a functor that always takes an nd_item as argument.
   * A functor is used instead of a lambda because extractArgsAndReqsFromLambda
   * needs access to the “original” kernel and keeps references to its internal
   * data, i.e. the kernel passed as argument cannot be local in scope. The
   * functor itself is again encapsulated in a std::function since functor’s
   * type is unknown to the plugin.
   */

  // For 'id, item w/wo offset, nd_item' kernel arguments
  template <class KernelType, class NormalizedKernelType, int Dims>
  KernelType *ResetHostKernelHelper(const KernelType &KernelFunc) {
    NormalizedKernelType NormalizedKernel(KernelFunc);
    auto NormalizedKernelFunc =
        std::function<void(const sycl::nd_item<Dims> &)>(NormalizedKernel);
    auto HostKernelPtr = new detail::HostKernel<decltype(NormalizedKernelFunc),
                                                sycl::nd_item<Dims>, Dims>(
        std::move(NormalizedKernelFunc));
    MHostKernel.reset(HostKernelPtr);
    return &HostKernelPtr->MKernel.template target<NormalizedKernelType>()
                ->MKernelFunc;
  }

  // For 'sycl::id<Dims>' kernel argument
  template <class KernelType, typename ArgT, int Dims>
  std::enable_if_t<std::is_same_v<ArgT, sycl::id<Dims>>, KernelType *>
  ResetHostKernel(const KernelType &KernelFunc) {
    struct NormalizedKernelType {
      KernelType MKernelFunc;
      NormalizedKernelType(const KernelType &KernelFunc)
          : MKernelFunc(KernelFunc) {}
      void operator()(const nd_item<Dims> &Arg) {
        detail::runKernelWithArg(MKernelFunc, Arg.get_global_id());
      }
    };
    return ResetHostKernelHelper<KernelType, struct NormalizedKernelType, Dims>(
        KernelFunc);
  }

  // For 'sycl::nd_item<Dims>' kernel argument
  template <class KernelType, typename ArgT, int Dims>
  std::enable_if_t<std::is_same_v<ArgT, sycl::nd_item<Dims>>, KernelType *>
  ResetHostKernel(const KernelType &KernelFunc) {
    struct NormalizedKernelType {
      KernelType MKernelFunc;
      NormalizedKernelType(const KernelType &KernelFunc)
          : MKernelFunc(KernelFunc) {}
      void operator()(const nd_item<Dims> &Arg) {
        detail::runKernelWithArg(MKernelFunc, Arg);
      }
    };
    return ResetHostKernelHelper<KernelType, struct NormalizedKernelType, Dims>(
        KernelFunc);
  }

  // For 'sycl::item<Dims, without_offset>' kernel argument
  template <class KernelType, typename ArgT, int Dims>
  std::enable_if_t<std::is_same_v<ArgT, sycl::item<Dims, false>>, KernelType *>
  ResetHostKernel(const KernelType &KernelFunc) {
    struct NormalizedKernelType {
      KernelType MKernelFunc;
      NormalizedKernelType(const KernelType &KernelFunc)
          : MKernelFunc(KernelFunc) {}
      void operator()(const nd_item<Dims> &Arg) {
        sycl::item<Dims, false> Item = detail::Builder::createItem<Dims, false>(
            Arg.get_global_range(), Arg.get_global_id());
        detail::runKernelWithArg(MKernelFunc, Item);
      }
    };
    return ResetHostKernelHelper<KernelType, struct NormalizedKernelType, Dims>(
        KernelFunc);
  }

  // For 'sycl::item<Dims, with_offset>' kernel argument
  template <class KernelType, typename ArgT, int Dims>
  std::enable_if_t<std::is_same_v<ArgT, sycl::item<Dims, true>>, KernelType *>
  ResetHostKernel(const KernelType &KernelFunc) {
    struct NormalizedKernelType {
      KernelType MKernelFunc;
      NormalizedKernelType(const KernelType &KernelFunc)
          : MKernelFunc(KernelFunc) {}
      void operator()(const nd_item<Dims> &Arg) {
        sycl::item<Dims, true> Item = detail::Builder::createItem<Dims, true>(
            Arg.get_global_range(), Arg.get_global_id(), Arg.get_offset());
        detail::runKernelWithArg(MKernelFunc, Item);
      }
    };
    return ResetHostKernelHelper<KernelType, struct NormalizedKernelType, Dims>(
        KernelFunc);
  }

  // For 'void' kernel argument (single_task)
  template <class KernelType, typename ArgT, int Dims>
  typename std::enable_if_t<std::is_same_v<ArgT, void>, KernelType *>
  ResetHostKernel(const KernelType &KernelFunc) {
    struct NormalizedKernelType {
      KernelType MKernelFunc;
      NormalizedKernelType(const KernelType &KernelFunc)
          : MKernelFunc(KernelFunc) {}
      void operator()(const nd_item<Dims> &Arg) {
        (void)Arg;
        detail::runKernelWithoutArg(MKernelFunc);
      }
    };
    return ResetHostKernelHelper<KernelType, struct NormalizedKernelType, Dims>(
        KernelFunc);
  }

  // For 'sycl::group<Dims>' kernel argument
  // 'wrapper'-based approach using 'NormalizedKernelType' struct is not used
  // for 'void(sycl::group<Dims>)' since 'void(sycl::group<Dims>)' is not
  // supported in ESIMD.
  template <class KernelType, typename ArgT, int Dims>
  std::enable_if_t<std::is_same_v<ArgT, sycl::group<Dims>>, KernelType *>
  ResetHostKernel(const KernelType &KernelFunc) {
    MHostKernel.reset(
        new detail::HostKernel<KernelType, ArgT, Dims>(KernelFunc));
    return (KernelType *)(MHostKernel->getPtr());
  }

  /// Verifies the kernel bundle to be used if any is set. This throws a
  /// sycl::exception with error code errc::kernel_not_supported if the used
  /// kernel bundle does not contain a suitable device image with the requested
  /// kernel.
  ///
  /// \param KernelName is the name of the SYCL kernel to check that the used
  ///                   kernel bundle contains.
  void verifyUsedKernelBundle(const std::string &KernelName) {
    verifyUsedKernelBundleInternal(detail::string_view{KernelName});
  }
  void verifyUsedKernelBundleInternal(detail::string_view KernelName);

  /// Stores lambda to the template-free object
  ///
  /// Also initializes kernel name, list of arguments and requirements using
  /// information from the integration header.
  ///
  /// \param KernelFunc is a SYCL kernel function.
  template <typename KernelName, typename KernelType, int Dims,
            typename LambdaArgType>
  void StoreLambda(KernelType KernelFunc) {
    using KI = detail::KernelInfo<KernelName>;
    constexpr bool IsCallableWithKernelHandler =
        detail::KernelLambdaHasKernelHandlerArgT<KernelType,
                                                 LambdaArgType>::value;

    KernelType *KernelPtr =
        ResetHostKernel<KernelType, LambdaArgType, Dims>(KernelFunc);

    constexpr bool KernelHasName =
        KI::getName() != nullptr && KI::getName()[0] != '\0';

    // Some host compilers may have different captures from Clang. Currently
    // there is no stable way of handling this when extracting the captures, so
    // a static assert is made to fail for incompatible kernel lambdas.
    static_assert(
        !KernelHasName || sizeof(KernelFunc) == KI::getKernelSize(),
        "Unexpected kernel lambda size. This can be caused by an "
        "external host compiler producing a lambda with an "
        "unexpected layout. This is a limitation of the compiler."
        "In many cases the difference is related to capturing constexpr "
        "variables. In such cases removing constexpr specifier aligns the "
        "captures between the host compiler and the device compiler."
        "\n"
        "In case of MSVC, passing "
        "-fsycl-host-compiler-options='/std:c++latest' "
        "might also help.");

    // Empty name indicates that the compilation happens without integration
    // header, so don't perform things that require it.
    if (KernelHasName) {
      // TODO support ESIMD in no-integration-header case too.
      MArgs.clear();
      extractArgsAndReqsFromLambda(reinterpret_cast<char *>(KernelPtr),
                                   KI::getNumParams(), &KI::getParamDesc(0),
                                   KI::isESIMD());
      MKernelName = KI::getName();
    } else {
      // In case w/o the integration header it is necessary to process
      // accessors from the list(which are associated with this handler) as
      // arguments. We must copy the associated accessors as they are checked
      // later during finalize.
      MArgs = MAssociatedAccesors;
    }

    // If the kernel lambda is callable with a kernel_handler argument, manifest
    // the associated kernel handler.
    if (IsCallableWithKernelHandler) {
      getOrInsertHandlerKernelBundle(/*Insert=*/true);
    }
  }

  void verifyDeviceHasProgressGuarantee(
      sycl::ext::oneapi::experimental::forward_progress_guarantee guarantee,
      sycl::ext::oneapi::experimental::execution_scope threadScope,
      sycl::ext::oneapi::experimental::execution_scope coordinationScope);

  /// Process kernel properties.
  ///
  /// Stores information about kernel properties into the handler.
  template <
      typename KernelName,
      typename PropertiesT = ext::oneapi::experimental::empty_properties_t>
  void processProperties(PropertiesT Props) {
    using KI = detail::KernelInfo<KernelName>;
    static_assert(
        ext::oneapi::experimental::is_property_list<PropertiesT>::value,
        "Template type is not a property list.");
    static_assert(
        !PropertiesT::template has_property<
            sycl::ext::intel::experimental::fp_control_key>() ||
            (PropertiesT::template has_property<
                 sycl::ext::intel::experimental::fp_control_key>() &&
             KI::isESIMD()),
        "Floating point control property is supported for ESIMD kernels only.");
    static_assert(
        !PropertiesT::template has_property<
            sycl::ext::oneapi::experimental::indirectly_callable_key>(),
        "indirectly_callable property cannot be applied to SYCL kernels");
    if constexpr (PropertiesT::template has_property<
                      sycl::ext::intel::experimental::cache_config_key>()) {
      auto Config = Props.template get_property<
          sycl::ext::intel::experimental::cache_config_key>();
      if (Config == sycl::ext::intel::experimental::large_slm) {
        setKernelCacheConfig(PI_EXT_KERNEL_EXEC_INFO_CACHE_LARGE_SLM);
      } else if (Config == sycl::ext::intel::experimental::large_data) {
        setKernelCacheConfig(PI_EXT_KERNEL_EXEC_INFO_CACHE_LARGE_DATA);
      }
    } else {
      std::ignore = Props;
    }

    constexpr bool UsesRootSync = PropertiesT::template has_property<
        sycl::ext::oneapi::experimental::use_root_sync_key>();
    setKernelIsCooperative(UsesRootSync);
    if constexpr (PropertiesT::template has_property<
                      sycl::ext::oneapi::experimental::
                          work_group_progress_key>()) {
      auto prop = Props.template get_property<
          sycl::ext::oneapi::experimental::work_group_progress_key>();
      verifyDeviceHasProgressGuarantee(
          prop.guarantee,
          sycl::ext::oneapi::experimental::execution_scope::work_group,
          prop.coordinationScope);
    }
    if constexpr (PropertiesT::template has_property<
                      sycl::ext::oneapi::experimental::
                          sub_group_progress_key>()) {
      auto prop = Props.template get_property<
          sycl::ext::oneapi::experimental::sub_group_progress_key>();
      verifyDeviceHasProgressGuarantee(
          prop.guarantee,
          sycl::ext::oneapi::experimental::execution_scope::sub_group,
          prop.coordinationScope);
    }
    if constexpr (PropertiesT::template has_property<
                      sycl::ext::oneapi::experimental::
                          work_item_progress_key>()) {
      auto prop = Props.template get_property<
          sycl::ext::oneapi::experimental::work_item_progress_key>();
      verifyDeviceHasProgressGuarantee(
          prop.guarantee,
          sycl::ext::oneapi::experimental::execution_scope::work_item,
          prop.coordinationScope);
    }
  }

  /// Checks whether it is possible to copy the source shape to the destination
  /// shape(the shapes are described by the accessor ranges) by using
  /// copying by regions of memory and not copying element by element
  /// Shapes can be 1, 2 or 3 dimensional rectangles.
  template <int Dims_Src, int Dims_Dst>
  static bool IsCopyingRectRegionAvailable(const range<Dims_Src> Src,
                                           const range<Dims_Dst> Dst) {
    if (Dims_Src > Dims_Dst)
      return false;
    for (size_t I = 0; I < Dims_Src; ++I)
      if (Src[I] > Dst[I])
        return false;
    return true;
  }

  /// Handles some special cases of the copy operation from one accessor
  /// to another accessor. Returns true if the copy is handled here.
  ///
  /// \param Src is a source SYCL accessor.
  /// \param Dst is a destination SYCL accessor.
  template <typename TSrc, int DimSrc, access::mode ModeSrc,
            access::target TargetSrc, typename TDst, int DimDst,
            access::mode ModeDst, access::target TargetDst,
            access::placeholder IsPHSrc, access::placeholder IsPHDst>
  std::enable_if_t<(DimSrc > 0) && (DimDst > 0), bool>
  copyAccToAccHelper(accessor<TSrc, DimSrc, ModeSrc, TargetSrc, IsPHSrc> Src,
                     accessor<TDst, DimDst, ModeDst, TargetDst, IsPHDst> Dst) {
    if (IsCopyingRectRegionAvailable(Src.get_range(), Dst.get_range()))
      return false;

    range<1> LinearizedRange(Src.size());
    parallel_for<__copyAcc2Acc<TSrc, DimSrc, ModeSrc, TargetSrc, TDst, DimDst,
                               ModeDst, TargetDst, IsPHSrc, IsPHDst>>(
        LinearizedRange, [=](id<1> Id) {
          size_t Index = Id[0];
          id<DimSrc> SrcId = detail::getDelinearizedId(Src.get_range(), Index);
          id<DimDst> DstId = detail::getDelinearizedId(Dst.get_range(), Index);
          Dst[DstId] = Src[SrcId];
        });
    return true;
  }

  /// Handles some special cases of the copy operation from one accessor
  /// to another accessor. Returns true if the copy is handled here.
  ///
  /// Source must have at least as many bytes as the range accessed by Dst.
  ///
  /// \param Src is a source SYCL accessor.
  /// \param Dst is a destination SYCL accessor.
  // ABI break: to remove whole method
  template <typename TSrc, int DimSrc, access::mode ModeSrc,
            access::target TargetSrc, typename TDst, int DimDst,
            access::mode ModeDst, access::target TargetDst,
            access::placeholder IsPHSrc, access::placeholder IsPHDst>
  std::enable_if_t<DimSrc == 0 || DimDst == 0, bool>
  copyAccToAccHelper(accessor<TSrc, DimSrc, ModeSrc, TargetSrc, IsPHSrc>,
                     accessor<TDst, DimDst, ModeDst, TargetDst, IsPHDst>) {
    return false;
  }

#ifndef __SYCL_DEVICE_ONLY__
  // ABI break: to remove whole method
  /// Copies the content of memory object accessed by Src into the memory
  /// pointed by Dst.
  ///
  /// \param Src is a source SYCL accessor.
  /// \param Dst is a pointer to destination memory.
  template <typename TSrc, typename TDst, int Dim, access::mode AccMode,
            access::target AccTarget, access::placeholder IsPH>
  std::enable_if_t<(Dim > 0)>
  copyAccToPtrHost(accessor<TSrc, Dim, AccMode, AccTarget, IsPH> Src,
                   TDst *Dst) {
    range<Dim> Range = Src.get_range();
    parallel_for<__copyAcc2Ptr<TSrc, TDst, Dim, AccMode, AccTarget, IsPH>>(
        Range, [=](id<Dim> Index) {
          const size_t LinearIndex = detail::getLinearIndex(Index, Range);
          using TSrcNonConst = typename std::remove_const_t<TSrc>;
          (reinterpret_cast<TSrcNonConst *>(Dst))[LinearIndex] = Src[Index];
        });
  }

  // ABI break: to remove whole method
  /// Copies 1 element accessed by 0-dimensional accessor Src into the memory
  /// pointed by Dst.
  ///
  /// \param Src is a source SYCL accessor.
  /// \param Dst is a pointer to destination memory.
  template <typename TSrc, typename TDst, int Dim, access::mode AccMode,
            access::target AccTarget, access::placeholder IsPH>
  std::enable_if_t<Dim == 0>
  copyAccToPtrHost(accessor<TSrc, Dim, AccMode, AccTarget, IsPH> Src,
                   TDst *Dst) {
    single_task<__copyAcc2Ptr<TSrc, TDst, Dim, AccMode, AccTarget, IsPH>>(
        [=]() {
          using TSrcNonConst = typename std::remove_const_t<TSrc>;
          *(reinterpret_cast<TSrcNonConst *>(Dst)) = *(Src.get_pointer());
        });
  }

  // ABI break: to remove whole method
  /// Copies the memory pointed by Src into the memory accessed by Dst.
  ///
  /// \param Src is a pointer to source memory.
  /// \param Dst is a destination SYCL accessor.
  template <typename TSrc, typename TDst, int Dim, access::mode AccMode,
            access::target AccTarget, access::placeholder IsPH>
  std::enable_if_t<(Dim > 0)>
  copyPtrToAccHost(TSrc *Src,
                   accessor<TDst, Dim, AccMode, AccTarget, IsPH> Dst) {
    range<Dim> Range = Dst.get_range();
    parallel_for<__copyPtr2Acc<TSrc, TDst, Dim, AccMode, AccTarget, IsPH>>(
        Range, [=](id<Dim> Index) {
          const size_t LinearIndex = detail::getLinearIndex(Index, Range);
          Dst[Index] = (reinterpret_cast<const TDst *>(Src))[LinearIndex];
        });
  }

  // ABI break: to remove whole method
  /// Copies 1 element pointed by Src to memory accessed by 0-dimensional
  /// accessor Dst.
  ///
  /// \param Src is a pointer to source memory.
  /// \param Dst is a destination SYCL accessor.
  template <typename TSrc, typename TDst, int Dim, access::mode AccMode,
            access::target AccTarget, access::placeholder IsPH>
  std::enable_if_t<Dim == 0>
  copyPtrToAccHost(TSrc *Src,
                   accessor<TDst, Dim, AccMode, AccTarget, IsPH> Dst) {
    single_task<__copyPtr2Acc<TSrc, TDst, Dim, AccMode, AccTarget, IsPH>>(
        [=]() {
          *(Dst.get_pointer()) = *(reinterpret_cast<const TDst *>(Src));
        });
  }
#endif // __SYCL_DEVICE_ONLY__

  constexpr static bool isConstOrGlobal(access::target AccessTarget) {
    return AccessTarget == access::target::device ||
           AccessTarget == access::target::constant_buffer;
  }

  constexpr static bool isImageOrImageArray(access::target AccessTarget) {
    return AccessTarget == access::target::image ||
           AccessTarget == access::target::image_array;
  }

  constexpr static bool
  isValidTargetForExplicitOp(access::target AccessTarget) {
    return isConstOrGlobal(AccessTarget) || isImageOrImageArray(AccessTarget);
  }

  constexpr static bool isValidModeForSourceAccessor(access::mode AccessMode) {
    return AccessMode == access::mode::read ||
           AccessMode == access::mode::read_write;
  }

  constexpr static bool
  isValidModeForDestinationAccessor(access::mode AccessMode) {
    return AccessMode == access::mode::write ||
           AccessMode == access::mode::read_write ||
           AccessMode == access::mode::discard_write ||
           AccessMode == access::mode::discard_read_write;
  }

  // PI APIs only support select fill sizes: 1, 2, 4, 8, 16, 32, 64, 128
  constexpr static bool isBackendSupportedFillSize(size_t Size) {
    return Size == 1 || Size == 2 || Size == 4 || Size == 8 || Size == 16 ||
           Size == 32 || Size == 64 || Size == 128;
  }

  bool eventNeeded() const;

  template <int Dims, typename LambdaArgType> struct TransformUserItemType {
    using type = std::conditional_t<
        std::is_convertible_v<nd_item<Dims>, LambdaArgType>, nd_item<Dims>,
        std::conditional_t<std::is_convertible_v<item<Dims>, LambdaArgType>,
                           item<Dims>, LambdaArgType>>;
  };

  std::optional<std::array<size_t, 3>> getMaxWorkGroups();
  // We need to use this version to support gcc 7.5.0. Remove when minimal
  // supported gcc version is bumped.
  std::tuple<std::array<size_t, 3>, bool> getMaxWorkGroups_v2();

  template <int Dims>
  std::tuple<range<Dims>, bool> getRoundedRange(range<Dims> UserRange) {
    range<Dims> RoundedRange = UserRange;
    // Disable the rounding-up optimizations under these conditions:
    // 1. The env var SYCL_DISABLE_PARALLEL_FOR_RANGE_ROUNDING is set.
    // 2. The kernel is provided via an interoperability method (this uses a
    // different code path).
    // 3. The range is already a multiple of the rounding factor.
    //
    // Cases 2 and 3 could be supported with extra effort.
    // As an optimization for the common case it is an
    // implementation choice to not support those scenarios.
    // Note that "this_item" is a free function, i.e. not tied to any
    // specific id or item. When concurrent parallel_fors are executing
    // on a device it is difficult to tell which parallel_for the call is
    // being made from. One could replicate portions of the
    // call-graph to make this_item calls kernel-specific but this is
    // not considered worthwhile.

    // Perform range rounding if rounding-up is enabled.
    if (this->DisableRangeRounding())
      return {range<Dims>{}, false};

    // Range should be a multiple of this for reasonable performance.
    size_t MinFactorX = 16;
    // Range should be a multiple of this for improved performance.
    size_t GoodFactor = 32;
    // Range should be at least this to make rounding worthwhile.
    size_t MinRangeX = 1024;

    // Check if rounding parameters have been set through environment:
    // SYCL_PARALLEL_FOR_RANGE_ROUNDING_PARAMS=MinRound:PreferredRound:MinRange
    this->GetRangeRoundingSettings(MinFactorX, GoodFactor, MinRangeX);

    // In SYCL, each dimension of a global range size is specified by
    // a size_t, which can be up to 64 bits.  All backends should be
    // able to accept a kernel launch with a 32-bit global range size
    // (i.e. do not throw an error).  The OpenCL CPU backend will
    // accept every 64-bit global range, but the GPU backends will not
    // generally accept every 64-bit global range.  So, when we get a
    // non-32-bit global range, we wrap the old kernel in a new kernel
    // that has each work item peform multiple invocations the old
    // kernel in a 32-bit global range.
    id<Dims> MaxNWGs = [&] {
      auto [MaxWGs, HasMaxWGs] = getMaxWorkGroups_v2();
      if (!HasMaxWGs) {
        id<Dims> Default;
        for (int i = 0; i < Dims; ++i)
          Default[i] = (std::numeric_limits<int32_t>::max)();
        return Default;
      }

      id<Dims> IdResult;
      size_t Limit = (std::numeric_limits<int>::max)();
      for (int i = 0; i < Dims; ++i)
        IdResult[i] = (std::min)(Limit, MaxWGs[Dims - i - 1]);
      return IdResult;
    }();
    auto M = (std::numeric_limits<uint32_t>::max)();
    range<Dims> MaxRange;
    for (int i = 0; i < Dims; ++i) {
      auto DesiredSize = MaxNWGs[i] * GoodFactor;
      MaxRange[i] =
          DesiredSize <= M ? DesiredSize : (M / GoodFactor) * GoodFactor;
    }

    bool DidAdjust = false;
    auto Adjust = [&](int Dim, size_t Value) {
      if (this->RangeRoundingTrace())
        std::cout << "parallel_for range adjusted at dim " << Dim << " from "
                  << RoundedRange[Dim] << " to " << Value << std::endl;
      RoundedRange[Dim] = Value;
      DidAdjust = true;
    };

#ifdef __SYCL_EXP_PARALLEL_FOR_RANGE_ROUNDING__
    size_t GoodExpFactor = 1;
    switch (Dims) {
    case 1:
      GoodExpFactor = 32; // Make global range multiple of {32}
      break;
    case 2:
      GoodExpFactor = 16; // Make global range multiple of {16, 16}
      break;
    case 3:
      GoodExpFactor = 8; // Make global range multiple of {8, 8, 8}
      break;
    }

    // Check if rounding parameters have been set through environment:
    // SYCL_PARALLEL_FOR_RANGE_ROUNDING_PARAMS=MinRound:PreferredRound:MinRange
    this->GetRangeRoundingSettings(MinFactorX, GoodExpFactor, MinRangeX);

    for (auto i = 0; i < Dims; ++i)
      if (UserRange[i] % GoodExpFactor) {
        Adjust(i, ((UserRange[i] / GoodExpFactor) + 1) * GoodExpFactor);
      }
#else
    // Perform range rounding if there are sufficient work-items to
    // need rounding and the user-specified range is not a multiple of
    // a "good" value.
    if (RoundedRange[0] % MinFactorX != 0 && RoundedRange[0] >= MinRangeX) {
      // It is sufficient to round up just the first dimension.
      // Multiplying the rounded-up value of the first dimension
      // by the values of the remaining dimensions (if any)
      // will yield a rounded-up value for the total range.
      Adjust(0, ((RoundedRange[0] + GoodFactor - 1) / GoodFactor) * GoodFactor);
    }
#endif // __SYCL_EXP_PARALLEL_FOR_RANGE_ROUNDING__
#ifdef __SYCL_FORCE_PARALLEL_FOR_RANGE_ROUNDING__
    // If we are forcing range rounding kernels to be used, we always want the
    // rounded range kernel to be generated, even if rounding isn't needed
    DidAdjust = true;
#endif // __SYCL_FORCE_PARALLEL_FOR_RANGE_ROUNDING__

    for (int i = 0; i < Dims; ++i)
      if (RoundedRange[i] > MaxRange[i])
        Adjust(i, MaxRange[i]);

    if (!DidAdjust)
      return {range<Dims>{}, false};
    return {RoundedRange, true};
  }

  /// Defines and invokes a SYCL kernel function for the specified range.
  ///
  /// The SYCL kernel function is defined as a lambda function or a named
  /// function object type and given an id or item for indexing in the indexing
  /// space defined by range.
  /// If it is a named function object and the function object type is
  /// globally visible, there is no need for the developer to provide
  /// a kernel name for it.
  ///
  /// \param NumWorkItems is a range defining indexing space.
  /// \param KernelFunc is a SYCL kernel function.
  template <
      typename KernelName, typename KernelType, int Dims,
      typename PropertiesT = ext::oneapi::experimental::empty_properties_t>
  void parallel_for_lambda_impl(range<Dims> UserRange, PropertiesT Props,
                                KernelType KernelFunc) {
    throwIfActionIsCreated();
    throwOnLocalAccessorMisuse<KernelName, KernelType>();
    if (!range_size_fits_in_size_t(UserRange))
      throw sycl::exception(make_error_code(errc::runtime),
                            "The total number of work-items in "
                            "a range must fit within size_t");

    using LambdaArgType = sycl::detail::lambda_arg_type<KernelType, item<Dims>>;

    // If 1D kernel argument is an integral type, convert it to sycl::item<1>
    // If user type is convertible from sycl::item/sycl::nd_item, use
    // sycl::item/sycl::nd_item to transport item information
    using TransformedArgType = std::conditional_t<
        std::is_integral<LambdaArgType>::value && Dims == 1, item<Dims>,
        typename TransformUserItemType<Dims, LambdaArgType>::type>;

    static_assert(!std::is_same_v<TransformedArgType, sycl::nd_item<Dims>>,
                  "Kernel argument cannot have a sycl::nd_item type in "
                  "sycl::parallel_for with sycl::range");

    static_assert(std::is_convertible_v<item<Dims>, LambdaArgType> ||
                      std::is_convertible_v<item<Dims, false>, LambdaArgType>,
                  "sycl::parallel_for(sycl::range) kernel must have the "
                  "first argument of sycl::item type, or of a type which is "
                  "implicitly convertible from sycl::item");

    using RefLambdaArgType = std::add_lvalue_reference_t<LambdaArgType>;
    static_assert(
        (std::is_invocable_v<KernelType, RefLambdaArgType> ||
         std::is_invocable_v<KernelType, RefLambdaArgType, kernel_handler>),
        "SYCL kernel lambda/functor has an unexpected signature, it should be "
        "invocable with sycl::item and optionally sycl::kernel_handler");

    // TODO: Properties may change the kernel function, so in order to avoid
    //       conflicts they should be included in the name.
    using NameT =
        typename detail::get_kernel_name_t<KernelName, KernelType>::name;

    verifyUsedKernelBundle(detail::KernelInfo<NameT>::getName());

    // Range rounding can be disabled by the user.
    // Range rounding is not done on the host device.
    // Range rounding is supported only for newer SYCL standards.
#if !defined(__SYCL_DISABLE_PARALLEL_FOR_RANGE_ROUNDING__) &&                  \
    !defined(DPCPP_HOST_DEVICE_OPENMP) &&                                      \
    !defined(DPCPP_HOST_DEVICE_PERF_NATIVE) && SYCL_LANGUAGE_VERSION >= 202001
    auto [RoundedRange, HasRoundedRange] = getRoundedRange(UserRange);
    if (HasRoundedRange) {
      using NameWT = typename detail::get_kernel_wrapper_name_t<NameT>::name;
      auto Wrapper =
          getRangeRoundedKernelLambda<NameWT, TransformedArgType, Dims>(
              KernelFunc, UserRange);

      using KName = std::conditional_t<std::is_same<KernelType, NameT>::value,
                                       decltype(Wrapper), NameWT>;

      kernel_parallel_for_wrapper<KName, TransformedArgType, decltype(Wrapper),
                                  PropertiesT>(Wrapper);
#ifndef __SYCL_DEVICE_ONLY__
      // We are executing over the rounded range, but there are still
      // items/ids that are are constructed in ther range rounded
      // kernel use items/ids in the user range, which means that
      // __SYCL_ASSUME_INT can still be violated. So check the bounds
      // of the user range, instead of the rounded range.
      detail::checkValueRange<Dims>(UserRange);
      MNDRDesc.set(RoundedRange);
      StoreLambda<KName, decltype(Wrapper), Dims, TransformedArgType>(
          std::move(Wrapper));
      setType(detail::CG::Kernel);
      setNDRangeUsed(false);
#endif
    } else
#endif // !__SYCL_DISABLE_PARALLEL_FOR_RANGE_ROUNDING__ &&
       // !DPCPP_HOST_DEVICE_OPENMP && !DPCPP_HOST_DEVICE_PERF_NATIVE &&
       // SYCL_LANGUAGE_VERSION >= 202001
    {
      (void)UserRange;
      (void)Props;
#ifndef __SYCL_FORCE_PARALLEL_FOR_RANGE_ROUNDING__
      // If parallel_for range rounding is forced then only range rounded
      // kernel is generated
      kernel_parallel_for_wrapper<NameT, TransformedArgType, KernelType,
                                  PropertiesT>(KernelFunc);
#ifndef __SYCL_DEVICE_ONLY__
      processProperties<NameT, PropertiesT>(Props);
      detail::checkValueRange<Dims>(UserRange);
      MNDRDesc.set(std::move(UserRange));
      StoreLambda<NameT, KernelType, Dims, TransformedArgType>(
          std::move(KernelFunc));
      setType(detail::CG::Kernel);
      setNDRangeUsed(false);
#endif
#else
      (void)KernelFunc;
#endif // __SYCL_FORCE_PARALLEL_FOR_RANGE_ROUNDING__
    }
  }

  /// Defines and invokes a SYCL kernel function for the specified nd_range.
  ///
  /// The SYCL kernel function is defined as a lambda function or a named
  /// function object type and given an id or item for indexing in the indexing
  /// space defined by range.
  /// If it is a named function object and the function object type is
  /// globally visible, there is no need for the developer to provide
  /// a kernel name for it.
  ///
  /// \param ExecutionRange is a ND-range defining global and local sizes as
  /// well as offset.
  /// \param Properties is the properties.
  /// \param KernelFunc is a SYCL kernel function.
  template <typename KernelName, typename KernelType, int Dims,
            typename PropertiesT>
  void parallel_for_impl(nd_range<Dims> ExecutionRange, PropertiesT Props,
                         _KERNELFUNCPARAM(KernelFunc)) {
    throwIfActionIsCreated();
    // TODO: Properties may change the kernel function, so in order to avoid
    //       conflicts they should be included in the name.
    using NameT =
        typename detail::get_kernel_name_t<KernelName, KernelType>::name;
    verifyUsedKernelBundle(detail::KernelInfo<NameT>::getName());
    using LambdaArgType =
        sycl::detail::lambda_arg_type<KernelType, nd_item<Dims>>;
    static_assert(
        std::is_convertible_v<sycl::nd_item<Dims>, LambdaArgType>,
        "Kernel argument of a sycl::parallel_for with sycl::nd_range "
        "must be either sycl::nd_item or be convertible from sycl::nd_item");
    using TransformedArgType = sycl::nd_item<Dims>;

    (void)ExecutionRange;
    (void)Props;
    kernel_parallel_for_wrapper<NameT, TransformedArgType, KernelType,
                                PropertiesT>(KernelFunc);
#ifndef __SYCL_DEVICE_ONLY__
    processProperties<NameT, PropertiesT>(Props);
    detail::checkValueRange<Dims>(ExecutionRange);
    MNDRDesc.set(std::move(ExecutionRange));
    StoreLambda<NameT, KernelType, Dims, TransformedArgType>(
        std::move(KernelFunc));
    setType(detail::CG::Kernel);
    setNDRangeUsed(true);
#endif
  }

  /// Defines and invokes a SYCL kernel function for the specified range.
  ///
  /// The SYCL kernel function is defined as SYCL kernel object. The kernel
  /// invocation method has no functors and cannot be called on host.
  ///
  /// \param NumWorkItems is a range defining indexing space.
  /// \param Kernel is a SYCL kernel function.
  template <int Dims>
  void parallel_for_impl(range<Dims> NumWorkItems, kernel Kernel) {
    throwIfActionIsCreated();
    MKernel = detail::getSyclObjImpl(std::move(Kernel));
    detail::checkValueRange<Dims>(NumWorkItems);
    MNDRDesc.set(std::move(NumWorkItems));
    setType(detail::CG::Kernel);
    setNDRangeUsed(false);
    extractArgsAndReqs();
    MKernelName = getKernelName();
  }

  /// Hierarchical kernel invocation method of a kernel defined as a lambda
  /// encoding the body of each work-group to launch.
  ///
  /// Lambda may contain multiple calls to parallel_for_work_item(...) methods
  /// representing the execution on each work-item. Launches NumWorkGroups
  /// work-groups of runtime-defined size.
  ///
  /// \param NumWorkGroups is a range describing the number of work-groups in
  /// each dimension.
  /// \param KernelFunc is a lambda representing kernel.
  template <
      typename KernelName, typename KernelType, int Dims,
      typename PropertiesT = ext::oneapi::experimental::empty_properties_t>
  void parallel_for_work_group_lambda_impl(range<Dims> NumWorkGroups,
                                           PropertiesT Props,
                                           _KERNELFUNCPARAM(KernelFunc)) {
    throwIfActionIsCreated();
    // TODO: Properties may change the kernel function, so in order to avoid
    //       conflicts they should be included in the name.
    using NameT =
        typename detail::get_kernel_name_t<KernelName, KernelType>::name;
    verifyUsedKernelBundle(detail::KernelInfo<NameT>::getName());
    using LambdaArgType =
        sycl::detail::lambda_arg_type<KernelType, group<Dims>>;
    (void)NumWorkGroups;
    (void)Props;
    kernel_parallel_for_work_group_wrapper<NameT, LambdaArgType, KernelType,
                                           PropertiesT>(KernelFunc);
#ifndef __SYCL_DEVICE_ONLY__
    processProperties<NameT, PropertiesT>(Props);
    detail::checkValueRange<Dims>(NumWorkGroups);
    MNDRDesc.setNumWorkGroups(NumWorkGroups);
    StoreLambda<NameT, KernelType, Dims, LambdaArgType>(std::move(KernelFunc));
    setType(detail::CG::Kernel);
    setNDRangeUsed(false);
#endif // __SYCL_DEVICE_ONLY__
  }

  /// Hierarchical kernel invocation method of a kernel defined as a lambda
  /// encoding the body of each work-group to launch.
  ///
  /// Lambda may contain multiple calls to parallel_for_work_item(...) methods
  /// representing the execution on each work-item. Launches NumWorkGroups
  /// work-groups of WorkGroupSize size.
  ///
  /// \param NumWorkGroups is a range describing the number of work-groups in
  /// each dimension.
  /// \param WorkGroupSize is a range describing the size of work-groups in
  /// each dimension.
  /// \param KernelFunc is a lambda representing kernel.
  template <
      typename KernelName, typename KernelType, int Dims,
      typename PropertiesT = ext::oneapi::experimental::empty_properties_t>
  void parallel_for_work_group_lambda_impl(range<Dims> NumWorkGroups,
                                           range<Dims> WorkGroupSize,
                                           PropertiesT Props,
                                           _KERNELFUNCPARAM(KernelFunc)) {
    throwIfActionIsCreated();
    // TODO: Properties may change the kernel function, so in order to avoid
    //       conflicts they should be included in the name.
    using NameT =
        typename detail::get_kernel_name_t<KernelName, KernelType>::name;
    verifyUsedKernelBundle(detail::KernelInfo<NameT>::getName());
    using LambdaArgType =
        sycl::detail::lambda_arg_type<KernelType, group<Dims>>;
    (void)NumWorkGroups;
    (void)WorkGroupSize;
    (void)Props;
    kernel_parallel_for_work_group_wrapper<NameT, LambdaArgType, KernelType,
                                           PropertiesT>(KernelFunc);
#ifndef __SYCL_DEVICE_ONLY__
    processProperties<NameT, PropertiesT>(Props);
    nd_range<Dims> ExecRange =
        nd_range<Dims>(NumWorkGroups * WorkGroupSize, WorkGroupSize);
    detail::checkValueRange<Dims>(ExecRange);
    MNDRDesc.set(std::move(ExecRange));
    StoreLambda<NameT, KernelType, Dims, LambdaArgType>(std::move(KernelFunc));
    setType(detail::CG::Kernel);
#endif // __SYCL_DEVICE_ONLY__
  }

#ifdef SYCL_LANGUAGE_VERSION
#define __SYCL_KERNEL_ATTR__ [[clang::sycl_kernel]]
#else
#define __SYCL_KERNEL_ATTR__
#endif

  // NOTE: the name of this function - "kernel_single_task" - is used by the
  // Front End to determine kernel invocation kind.
  template <typename KernelName, typename KernelType, typename... Props>
#ifdef __SYCL_DEVICE_ONLY__
  [[__sycl_detail__::add_ir_attributes_function(
      "sycl-single-task",
      ext::oneapi::experimental::detail::PropertyMetaInfo<Props>::name...,
      nullptr,
      ext::oneapi::experimental::detail::PropertyMetaInfo<Props>::value...)]]
#endif
  __SYCL_KERNEL_ATTR__ void kernel_single_task(_KERNELFUNCPARAM(KernelFunc)) {
#ifdef __SYCL_DEVICE_ONLY__
    KernelFunc();
#else
    (void)KernelFunc;
#endif
  }

  // NOTE: the name of this function - "kernel_single_task" - is used by the
  // Front End to determine kernel invocation kind.
  template <typename KernelName, typename KernelType, typename... Props>
#ifdef __SYCL_DEVICE_ONLY__
  [[__sycl_detail__::add_ir_attributes_function(
      "sycl-single-task",
      ext::oneapi::experimental::detail::PropertyMetaInfo<Props>::name...,
      nullptr,
      ext::oneapi::experimental::detail::PropertyMetaInfo<Props>::value...)]]
#endif
  __SYCL_KERNEL_ATTR__ void kernel_single_task(_KERNELFUNCPARAM(KernelFunc),
                                               kernel_handler KH) {
#ifdef __SYCL_DEVICE_ONLY__
    KernelFunc(KH);
#else
    (void)KernelFunc;
    (void)KH;
#endif
  }

  // NOTE: the name of these functions - "kernel_parallel_for" - are used by the
  // Front End to determine kernel invocation kind.
  template <typename KernelName, typename ElementType, typename KernelType,
            typename... Props>
#ifdef __SYCL_DEVICE_ONLY__
  [[__sycl_detail__::add_ir_attributes_function(
      ext::oneapi::experimental::detail::PropertyMetaInfo<Props>::name...,
      ext::oneapi::experimental::detail::PropertyMetaInfo<Props>::value...)]]
#endif
  __SYCL_KERNEL_ATTR__ void kernel_parallel_for(_KERNELFUNCPARAM(KernelFunc)) {
#ifdef __SYCL_DEVICE_ONLY__
    KernelFunc(detail::Builder::getElement(detail::declptr<ElementType>()));
#else
    (void)KernelFunc;
#endif
  }

  // NOTE: the name of these functions - "kernel_parallel_for" - are used by the
  // Front End to determine kernel invocation kind.
  template <typename KernelName, typename ElementType, typename KernelType,
            typename... Props>
#ifdef __SYCL_DEVICE_ONLY__
  [[__sycl_detail__::add_ir_attributes_function(
      ext::oneapi::experimental::detail::PropertyMetaInfo<Props>::name...,
      ext::oneapi::experimental::detail::PropertyMetaInfo<Props>::value...)]]
#endif
  __SYCL_KERNEL_ATTR__ void kernel_parallel_for(_KERNELFUNCPARAM(KernelFunc),
                                                kernel_handler KH) {
#ifdef __SYCL_DEVICE_ONLY__
    KernelFunc(detail::Builder::getElement(detail::declptr<ElementType>()), KH);
#else
    (void)KernelFunc;
    (void)KH;
#endif
  }

  // NOTE: the name of this function - "kernel_parallel_for_work_group" - is
  // used by the Front End to determine kernel invocation kind.
  template <typename KernelName, typename ElementType, typename KernelType,
            typename... Props>
#ifdef __SYCL_DEVICE_ONLY__
  [[__sycl_detail__::add_ir_attributes_function(
      ext::oneapi::experimental::detail::PropertyMetaInfo<Props>::name...,
      ext::oneapi::experimental::detail::PropertyMetaInfo<Props>::value...)]]
#endif
  __SYCL_KERNEL_ATTR__ void
  kernel_parallel_for_work_group(_KERNELFUNCPARAM(KernelFunc)) {
#ifdef __SYCL_DEVICE_ONLY__
    KernelFunc(detail::Builder::getElement(detail::declptr<ElementType>()));
#else
    (void)KernelFunc;
#endif
  }

  // NOTE: the name of this function - "kernel_parallel_for_work_group" - is
  // used by the Front End to determine kernel invocation kind.
  template <typename KernelName, typename ElementType, typename KernelType,
            typename... Props>
#ifdef __SYCL_DEVICE_ONLY__
  [[__sycl_detail__::add_ir_attributes_function(
      ext::oneapi::experimental::detail::PropertyMetaInfo<Props>::name...,
      ext::oneapi::experimental::detail::PropertyMetaInfo<Props>::value...)]]
#endif
  __SYCL_KERNEL_ATTR__ void
  kernel_parallel_for_work_group(_KERNELFUNCPARAM(KernelFunc),
                                 kernel_handler KH) {
#ifdef __SYCL_DEVICE_ONLY__
    KernelFunc(detail::Builder::getElement(detail::declptr<ElementType>()), KH);
#else
    (void)KernelFunc;
    (void)KH;
#endif
  }

  template <typename... Props> struct KernelPropertiesUnpackerImpl {
    // Just pass extra Props... as template parameters to the underlying
    // Caller->* member functions. Don't have reflection so try to use
    // templates as much as possible to reduce the amount of boilerplate code
    // needed. All the type checks are expected to be done at the Caller's
    // methods side.

    template <typename... TypesToForward, typename... ArgsTy>
    static void kernel_single_task_unpack(handler *h, ArgsTy... Args) {
      h->kernel_single_task<TypesToForward..., Props...>(Args...);
    }

    template <typename... TypesToForward, typename... ArgsTy>
    static void kernel_parallel_for_unpack(handler *h, ArgsTy... Args) {
      h->kernel_parallel_for<TypesToForward..., Props...>(Args...);
    }

    template <typename... TypesToForward, typename... ArgsTy>
    static void kernel_parallel_for_work_group_unpack(handler *h,
                                                      ArgsTy... Args) {
      h->kernel_parallel_for_work_group<TypesToForward..., Props...>(Args...);
    }
  };

  template <typename PropertiesT>
  struct KernelPropertiesUnpacker : public KernelPropertiesUnpackerImpl<> {
    // This should always fail outside the specialization below but must be
    // dependent to avoid failing even if not instantiated.
    static_assert(
        ext::oneapi::experimental::is_property_list<PropertiesT>::value,
        "Template type is not a property list.");
  };

  template <typename... Props>
  struct KernelPropertiesUnpacker<
      ext::oneapi::experimental::detail::properties_t<Props...>>
      : public KernelPropertiesUnpackerImpl<Props...> {};

  // Helper function to
  //
  //   * Make use of the KernelPropertiesUnpacker above
  //   * Decide if we need an extra kernel_handler parameter
  //
  // The interface uses a \p Lambda callback to propagate that information back
  // to the caller as we need the caller to communicate:
  //
  //   * Name of the method to call
  //   * Provide explicit template type parameters for the call
  //
  // Couldn't think of a better way to achieve both.
  template <typename KernelName, typename KernelType, typename PropertiesT,
            bool HasKernelHandlerArg, typename FuncTy>
  void unpack(_KERNELFUNCPARAM(KernelFunc), FuncTy Lambda) {
#ifdef __SYCL_DEVICE_ONLY__
    detail::CheckDeviceCopyable<KernelType>();
#endif // __SYCL_DEVICE_ONLY__
    using MergedPropertiesT =
        typename detail::GetMergedKernelProperties<KernelType,
                                                   PropertiesT>::type;
    using Unpacker = KernelPropertiesUnpacker<MergedPropertiesT>;
#ifndef __SYCL_DEVICE_ONLY__
    // If there are properties provided by get method then process them.
    if constexpr (ext::oneapi::experimental::detail::
                      HasKernelPropertiesGetMethod<
                          _KERNELFUNCPARAMTYPE>::value) {
      processProperties<KernelName>(
          KernelFunc.get(ext::oneapi::experimental::properties_tag{}));
    }
#endif
    if constexpr (HasKernelHandlerArg) {
      kernel_handler KH;
      Lambda(Unpacker{}, this, KernelFunc, KH);
    } else {
      Lambda(Unpacker{}, this, KernelFunc);
    }
  }

  // NOTE: to support kernel_handler argument in kernel lambdas, only
  // kernel_***_wrapper functions must be called in this code

  template <
      typename KernelName, typename KernelType,
      typename PropertiesT = ext::oneapi::experimental::empty_properties_t>
  void kernel_single_task_wrapper(_KERNELFUNCPARAM(KernelFunc)) {
    unpack<KernelName, KernelType, PropertiesT,
           detail::KernelLambdaHasKernelHandlerArgT<KernelType>::value>(
        KernelFunc, [&](auto Unpacker, auto... args) {
          Unpacker.template kernel_single_task_unpack<KernelName, KernelType>(
              args...);
        });
  }

  template <
      typename KernelName, typename ElementType, typename KernelType,
      typename PropertiesT = ext::oneapi::experimental::empty_properties_t>
  void kernel_parallel_for_wrapper(_KERNELFUNCPARAM(KernelFunc)) {
    unpack<KernelName, KernelType, PropertiesT,
           detail::KernelLambdaHasKernelHandlerArgT<KernelType,
                                                    ElementType>::value>(
        KernelFunc, [&](auto Unpacker, auto... args) {
          Unpacker.template kernel_parallel_for_unpack<KernelName, ElementType,
                                                       KernelType>(args...);
        });
  }

  template <
      typename KernelName, typename ElementType, typename KernelType,
      typename PropertiesT = ext::oneapi::experimental::empty_properties_t>
  void kernel_parallel_for_work_group_wrapper(_KERNELFUNCPARAM(KernelFunc)) {
    unpack<KernelName, KernelType, PropertiesT,
           detail::KernelLambdaHasKernelHandlerArgT<KernelType,
                                                    ElementType>::value>(
        KernelFunc, [&](auto Unpacker, auto... args) {
          Unpacker.template kernel_parallel_for_work_group_unpack<
              KernelName, ElementType, KernelType>(args...);
        });
  }

  /// Defines and invokes a SYCL kernel function as a function object type.
  ///
  /// If it is a named function object and the function object type is
  /// globally visible, there is no need for the developer to provide
  /// a kernel name for it.
  ///
  /// \param KernelFunc is a SYCL kernel function.
  template <
      typename KernelName, typename KernelType,
      typename PropertiesT = ext::oneapi::experimental::empty_properties_t>
  void single_task_lambda_impl(PropertiesT Props,
                               _KERNELFUNCPARAM(KernelFunc)) {
    (void)Props;
    throwIfActionIsCreated();
    throwOnLocalAccessorMisuse<KernelName, KernelType>();
    // TODO: Properties may change the kernel function, so in order to avoid
    //       conflicts they should be included in the name.
    using NameT =
        typename detail::get_kernel_name_t<KernelName, KernelType>::name;
    verifyUsedKernelBundle(detail::KernelInfo<NameT>::getName());
    kernel_single_task_wrapper<NameT, KernelType, PropertiesT>(KernelFunc);
#ifndef __SYCL_DEVICE_ONLY__
    // No need to check if range is out of INT_MAX limits as it's compile-time
    // known constant.
    MNDRDesc.set(range<1>{1});
    processProperties<NameT, PropertiesT>(Props);
    StoreLambda<NameT, KernelType, /*Dims*/ 1, void>(KernelFunc);
    setType(detail::CG::Kernel);
#endif
  }

  void setStateExplicitKernelBundle();
  void setStateSpecConstSet();
  bool isStateExplicitKernelBundle() const;

  std::shared_ptr<detail::kernel_bundle_impl>
  getOrInsertHandlerKernelBundle(bool Insert) const;

  void setHandlerKernelBundle(kernel Kernel);

  void setHandlerKernelBundle(
      const std::shared_ptr<detail::kernel_bundle_impl> &NewKernelBundleImpPtr);

  template <typename FuncT>
  std::enable_if_t<detail::check_fn_signature<std::remove_reference_t<FuncT>,
                                              void()>::value ||
                   detail::check_fn_signature<std::remove_reference_t<FuncT>,
                                              void(interop_handle)>::value>
  host_task_impl(FuncT &&Func);

  /// @brief Get the command graph if any associated with this handler. It can
  /// come from either the associated queue or from being set explicitly through
  /// the appropriate constructor.
  std::shared_ptr<ext::oneapi::experimental::detail::graph_impl>
  getCommandGraph() const;

  /// Sets the user facing node type of this operation, used for operations
  /// which are recorded to a graph. Since some operations may actually be a
  /// different type than the user submitted, e.g. a fill() which is performed
  /// as a kernel submission.
  /// @param Type The actual type based on what handler functions the user
  /// called.
  void setUserFacingNodeType(ext::oneapi::experimental::node_type Type);

public:
  handler(const handler &) = delete;
  handler(handler &&) = delete;
  handler &operator=(const handler &) = delete;
  handler &operator=(handler &&) = delete;

  template <auto &SpecName>
  void set_specialization_constant(
      typename std::remove_reference_t<decltype(SpecName)>::value_type Value) {

    setStateSpecConstSet();

    std::shared_ptr<detail::kernel_bundle_impl> KernelBundleImplPtr =
        getOrInsertHandlerKernelBundle(/*Insert=*/true);

    detail::createSyclObjFromImpl<kernel_bundle<bundle_state::input>>(
        KernelBundleImplPtr)
        .set_specialization_constant<SpecName>(Value);
  }

  template <auto &SpecName>
  typename std::remove_reference_t<decltype(SpecName)>::value_type
  get_specialization_constant() const {

    if (isStateExplicitKernelBundle())
      throw sycl::exception(make_error_code(errc::invalid),
                            "Specialization constants cannot be read after "
                            "explicitly setting the used kernel bundle");

    std::shared_ptr<detail::kernel_bundle_impl> KernelBundleImplPtr =
        getOrInsertHandlerKernelBundle(/*Insert=*/true);

    return detail::createSyclObjFromImpl<kernel_bundle<bundle_state::input>>(
               KernelBundleImplPtr)
        .get_specialization_constant<SpecName>();
  }

  void
  use_kernel_bundle(const kernel_bundle<bundle_state::executable> &ExecBundle);

  /// Requires access to the memory object associated with the placeholder
  /// accessor. Calling this function with a non-placeholder accessor has no
  /// effect.
  ///
  /// The command group has a requirement to gain access to the given memory
  /// object before executing.
  ///
  /// \param Acc is a SYCL accessor describing required memory region.
  template <typename DataT, int Dims, access::mode AccMode,
            access::target AccTarget, access::placeholder isPlaceholder>
  void require(accessor<DataT, Dims, AccMode, AccTarget, isPlaceholder> Acc) {
    if (Acc.is_placeholder())
      associateWithHandler(&Acc, AccTarget);
  }

  /// Requires access to the memory object associated with the placeholder
  /// accessor contained in a dynamic_parameter object. Calling this function
  /// with a non-placeholder accessor has no effect.
  ///
  /// The command group has a requirement to gain access to the given memory
  /// object before executing.
  ///
  /// \param dynamicParamAcc is dynamic_parameter containing a SYCL accessor
  /// describing required memory region.
  template <typename DataT, int Dims, access::mode AccMode,
            access::target AccTarget, access::placeholder isPlaceholder>
  void require(ext::oneapi::experimental::dynamic_parameter<
               accessor<DataT, Dims, AccMode, AccTarget, isPlaceholder>>
                   dynamicParamAcc) {
    using AccT = accessor<DataT, Dims, AccMode, AccTarget, isPlaceholder>;
    AccT Acc = *static_cast<AccT *>(
        detail::getValueFromDynamicParameter(dynamicParamAcc));
    if (Acc.is_placeholder())
      associateWithHandler(&Acc, AccTarget);
  }

  /// Registers event dependencies on this command group.
  ///
  /// \param Event is a valid SYCL event to wait on.
  void depends_on(event Event);

  /// Registers event dependencies on this command group.
  ///
  /// \param Events is a vector of valid SYCL events to wait on.
  void depends_on(const std::vector<event> &Events);

  template <typename T>
  using remove_cv_ref_t = typename std::remove_cv_t<std::remove_reference_t<T>>;

  template <typename U, typename T>
  using is_same_type = std::is_same<remove_cv_ref_t<U>, remove_cv_ref_t<T>>;

  template <typename T> struct ShouldEnableSetArg {
    static constexpr bool value =
        std::is_trivially_copyable_v<std::remove_reference_t<T>>
#if SYCL_LANGUAGE_VERSION && SYCL_LANGUAGE_VERSION <= 201707
            && std::is_standard_layout<std::remove_reference_t<T>>::value
#endif
        || is_same_type<sampler, T>::value // Sampler
        || (!is_same_type<cl_mem, T>::value &&
            std::is_pointer_v<remove_cv_ref_t<T>>) // USM
        || is_same_type<cl_mem, T>::value;         // Interop
  };

  /// Sets argument for OpenCL interoperability kernels.
  ///
  /// Registers Arg passed as argument # ArgIndex.
  ///
  /// \param ArgIndex is a positional number of argument to be set.
  /// \param Arg is an argument value to be set.
  template <typename T>
  typename std::enable_if_t<ShouldEnableSetArg<T>::value, void>
  set_arg(int ArgIndex, T &&Arg) {
    setArgHelper(ArgIndex, std::move(Arg));
  }

  template <typename DataT, int Dims, access::mode AccessMode,
            access::target AccessTarget, access::placeholder IsPlaceholder>
  void
  set_arg(int ArgIndex,
          accessor<DataT, Dims, AccessMode, AccessTarget, IsPlaceholder> Arg) {
    setArgHelper(ArgIndex, std::move(Arg));
  }

  template <typename DataT, int Dims>
  void set_arg(int ArgIndex, local_accessor<DataT, Dims> Arg) {
    setArgHelper(ArgIndex, std::move(Arg));
  }

  // set_arg for graph dynamic_parameters
  template <typename T>
  void set_arg(int argIndex,
               ext::oneapi::experimental::dynamic_parameter<T> &dynamicParam) {
    setArgHelper(argIndex, dynamicParam);
  }

  /// Sets arguments for OpenCL interoperability kernels.
  ///
  /// Registers pack of arguments(Args) with indexes starting from 0.
  ///
  /// \param Args are argument values to be set.
  template <typename... Ts> void set_args(Ts &&...Args) {
    setArgsHelper(0, std::move(Args)...);
  }

  /// Defines and invokes a SYCL kernel function as a function object type.
  ///
  /// If it is a named function object and the function object type is
  /// globally visible, there is no need for the developer to provide
  /// a kernel name for it.
  ///
  /// \param KernelFunc is a SYCL kernel function.
  template <typename KernelName = detail::auto_name, typename KernelType>
  void single_task(_KERNELFUNCPARAM(KernelFunc)) {
    single_task_lambda_impl<KernelName>(
        ext::oneapi::experimental::empty_properties_t{}, KernelFunc);
  }

  template <typename KernelName = detail::auto_name, typename KernelType>
  void parallel_for(range<1> NumWorkItems, _KERNELFUNCPARAM(KernelFunc)) {
    parallel_for_lambda_impl<KernelName>(
        NumWorkItems, ext::oneapi::experimental::empty_properties_t{},
        std::move(KernelFunc));
  }

  template <typename KernelName = detail::auto_name, typename KernelType>
  void parallel_for(range<2> NumWorkItems, _KERNELFUNCPARAM(KernelFunc)) {
    parallel_for_lambda_impl<KernelName>(
        NumWorkItems, ext::oneapi::experimental::empty_properties_t{},
        std::move(KernelFunc));
  }

  template <typename KernelName = detail::auto_name, typename KernelType>
  void parallel_for(range<3> NumWorkItems, _KERNELFUNCPARAM(KernelFunc)) {
    parallel_for_lambda_impl<KernelName>(
        NumWorkItems, ext::oneapi::experimental::empty_properties_t{},
        std::move(KernelFunc));
  }

  /// Enqueues a command to the SYCL runtime to invoke \p Func once.
  template <typename FuncT>
  std::enable_if_t<detail::check_fn_signature<std::remove_reference_t<FuncT>,
                                              void()>::value ||
                   detail::check_fn_signature<std::remove_reference_t<FuncT>,
                                              void(interop_handle)>::value>
  host_task(FuncT &&Func) {
    host_task_impl(Func);
  }

  /// Defines and invokes a SYCL kernel function for the specified range and
  /// offset.
  ///
  /// The SYCL kernel function is defined as a lambda function or a named
  /// function object type and given an id or item for indexing in the indexing
  /// space defined by range.
  /// If it is a named function object and the function object type is
  /// globally visible, there is no need for the developer to provide
  /// a kernel name for it.
  ///
  /// \param NumWorkItems is a range defining indexing space.
  /// \param WorkItemOffset is an offset to be applied to each work item index.
  /// \param KernelFunc is a SYCL kernel function.
  template <typename KernelName = detail::auto_name, typename KernelType,
            int Dims>
  __SYCL2020_DEPRECATED("offsets are deprecated in SYCL2020")
  void parallel_for(range<Dims> NumWorkItems, id<Dims> WorkItemOffset,
                    _KERNELFUNCPARAM(KernelFunc)) {
    throwIfActionIsCreated();
    using NameT =
        typename detail::get_kernel_name_t<KernelName, KernelType>::name;
    verifyUsedKernelBundle(detail::KernelInfo<NameT>::getName());
    using LambdaArgType = sycl::detail::lambda_arg_type<KernelType, item<Dims>>;
    using TransformedArgType = std::conditional_t<
        std::is_integral<LambdaArgType>::value && Dims == 1, item<Dims>,
        typename TransformUserItemType<Dims, LambdaArgType>::type>;
    (void)NumWorkItems;
    (void)WorkItemOffset;
    kernel_parallel_for_wrapper<NameT, TransformedArgType>(KernelFunc);
#ifndef __SYCL_DEVICE_ONLY__
    detail::checkValueRange<Dims>(NumWorkItems, WorkItemOffset);
    MNDRDesc.set(std::move(NumWorkItems), std::move(WorkItemOffset));
    StoreLambda<NameT, KernelType, Dims, TransformedArgType>(
        std::move(KernelFunc));
    setType(detail::CG::Kernel);
    setNDRangeUsed(false);
#endif
  }

  /// Hierarchical kernel invocation method of a kernel defined as a lambda
  /// encoding the body of each work-group to launch.
  ///
  /// Lambda may contain multiple calls to parallel_for_work_item(...) methods
  /// representing the execution on each work-item. Launches NumWorkGroups
  /// work-groups of runtime-defined size.
  ///
  /// \param NumWorkGroups is a range describing the number of work-groups in
  /// each dimension.
  /// \param KernelFunc is a lambda representing kernel.
  template <typename KernelName = detail::auto_name, typename KernelType,
            int Dims>
  void parallel_for_work_group(range<Dims> NumWorkGroups,
                               _KERNELFUNCPARAM(KernelFunc)) {
    parallel_for_work_group_lambda_impl<KernelName>(
        NumWorkGroups, ext::oneapi::experimental::empty_properties_t{},
        KernelFunc);
  }

  /// Hierarchical kernel invocation method of a kernel defined as a lambda
  /// encoding the body of each work-group to launch.
  ///
  /// Lambda may contain multiple calls to parallel_for_work_item(...) methods
  /// representing the execution on each work-item. Launches NumWorkGroups
  /// work-groups of WorkGroupSize size.
  ///
  /// \param NumWorkGroups is a range describing the number of work-groups in
  /// each dimension.
  /// \param WorkGroupSize is a range describing the size of work-groups in
  /// each dimension.
  /// \param KernelFunc is a lambda representing kernel.
  template <typename KernelName = detail::auto_name, typename KernelType,
            int Dims>
  void parallel_for_work_group(range<Dims> NumWorkGroups,
                               range<Dims> WorkGroupSize,
                               _KERNELFUNCPARAM(KernelFunc)) {
    parallel_for_work_group_lambda_impl<KernelName>(
        NumWorkGroups, WorkGroupSize,
        ext::oneapi::experimental::empty_properties_t{}, KernelFunc);
  }

  /// Invokes a SYCL kernel.
  ///
  /// Executes exactly once. The kernel invocation method has no functors and
  /// cannot be called on host.
  ///
  /// \param Kernel is a SYCL kernel object.
  void single_task(kernel Kernel) {
    throwIfActionIsCreated();
    // Ignore any set kernel bundles and use the one associated with the kernel
    setHandlerKernelBundle(Kernel);
    // No need to check if range is out of INT_MAX limits as it's compile-time
    // known constant
    MNDRDesc.set(range<1>{1});
    MKernel = detail::getSyclObjImpl(std::move(Kernel));
    setType(detail::CG::Kernel);
    extractArgsAndReqs();
    MKernelName = getKernelName();
  }

  void parallel_for(range<1> NumWorkItems, kernel Kernel) {
    parallel_for_impl(NumWorkItems, Kernel);
  }

  void parallel_for(range<2> NumWorkItems, kernel Kernel) {
    parallel_for_impl(NumWorkItems, Kernel);
  }

  void parallel_for(range<3> NumWorkItems, kernel Kernel) {
    parallel_for_impl(NumWorkItems, Kernel);
  }

  /// Defines and invokes a SYCL kernel function for the specified range and
  /// offsets.
  ///
  /// The SYCL kernel function is defined as SYCL kernel object.
  ///
  /// \param NumWorkItems is a range defining indexing space.
  /// \param WorkItemOffset is an offset to be applied to each work item index.
  /// \param Kernel is a SYCL kernel function.
  template <int Dims>
  __SYCL2020_DEPRECATED("offsets are deprecated in SYCL 2020")
  void parallel_for(range<Dims> NumWorkItems, id<Dims> WorkItemOffset,
                    kernel Kernel) {
    throwIfActionIsCreated();
    MKernel = detail::getSyclObjImpl(std::move(Kernel));
    detail::checkValueRange<Dims>(NumWorkItems, WorkItemOffset);
    MNDRDesc.set(std::move(NumWorkItems), std::move(WorkItemOffset));
    setType(detail::CG::Kernel);
    setNDRangeUsed(false);
    extractArgsAndReqs();
    MKernelName = getKernelName();
  }

  /// Defines and invokes a SYCL kernel function for the specified range and
  /// offsets.
  ///
  /// The SYCL kernel function is defined as SYCL kernel object.
  ///
  /// \param NDRange is a ND-range defining global and local sizes as
  /// well as offset.
  /// \param Kernel is a SYCL kernel function.
  template <int Dims> void parallel_for(nd_range<Dims> NDRange, kernel Kernel) {
    throwIfActionIsCreated();
    MKernel = detail::getSyclObjImpl(std::move(Kernel));
    detail::checkValueRange<Dims>(NDRange);
    MNDRDesc.set(std::move(NDRange));
    setType(detail::CG::Kernel);
    setNDRangeUsed(true);
    extractArgsAndReqs();
    MKernelName = getKernelName();
  }

  /// Defines and invokes a SYCL kernel function.
  ///
  /// \param Kernel is a SYCL kernel that is executed on a SYCL device
  /// (except for the host device).
  /// \param KernelFunc is a lambda that is used if device, queue is bound to,
  /// is a host device.
  template <typename KernelName = detail::auto_name, typename KernelType>
  void single_task(kernel Kernel, _KERNELFUNCPARAM(KernelFunc)) {
    throwIfActionIsCreated();
    // Ignore any set kernel bundles and use the one associated with the kernel
    setHandlerKernelBundle(Kernel);
    using NameT =
        typename detail::get_kernel_name_t<KernelName, KernelType>::name;
    verifyUsedKernelBundle(detail::KernelInfo<NameT>::getName());
    (void)Kernel;
    kernel_single_task<NameT>(KernelFunc);
#ifndef __SYCL_DEVICE_ONLY__
    // No need to check if range is out of INT_MAX limits as it's compile-time
    // known constant
    MNDRDesc.set(range<1>{1});
    MKernel = detail::getSyclObjImpl(std::move(Kernel));
    setType(detail::CG::Kernel);
    if (!lambdaAndKernelHaveEqualName<NameT>()) {
      extractArgsAndReqs();
      MKernelName = getKernelName();
    } else
      StoreLambda<NameT, KernelType, /*Dims*/ 1, void>(std::move(KernelFunc));
#else
    detail::CheckDeviceCopyable<KernelType>();
#endif
  }

  /// Defines and invokes a SYCL kernel function for the specified range.
  ///
  /// \param Kernel is a SYCL kernel that is executed on a SYCL device
  /// (except for the host device).
  /// \param NumWorkItems is a range defining indexing space.
  /// \param KernelFunc is a lambda that is used if device, queue is bound to,
  /// is a host device.
  template <typename KernelName = detail::auto_name, typename KernelType,
            int Dims>
  void parallel_for(kernel Kernel, range<Dims> NumWorkItems,
                    _KERNELFUNCPARAM(KernelFunc)) {
    throwIfActionIsCreated();
    // Ignore any set kernel bundles and use the one associated with the kernel
    setHandlerKernelBundle(Kernel);
    using NameT =
        typename detail::get_kernel_name_t<KernelName, KernelType>::name;
    verifyUsedKernelBundle(detail::KernelInfo<NameT>::getName());
    using LambdaArgType = sycl::detail::lambda_arg_type<KernelType, item<Dims>>;
    (void)Kernel;
    (void)NumWorkItems;
    kernel_parallel_for_wrapper<NameT, LambdaArgType>(KernelFunc);
#ifndef __SYCL_DEVICE_ONLY__
    detail::checkValueRange<Dims>(NumWorkItems);
    MNDRDesc.set(std::move(NumWorkItems));
    MKernel = detail::getSyclObjImpl(std::move(Kernel));
    setType(detail::CG::Kernel);
    setNDRangeUsed(false);
    if (!lambdaAndKernelHaveEqualName<NameT>()) {
      extractArgsAndReqs();
      MKernelName = getKernelName();
    } else
      StoreLambda<NameT, KernelType, Dims, LambdaArgType>(
          std::move(KernelFunc));
#endif
  }

  /// Defines and invokes a SYCL kernel function for the specified range and
  /// offsets.
  ///
  /// \param Kernel is a SYCL kernel that is executed on a SYCL device
  /// (except for the host device).
  /// \param NumWorkItems is a range defining indexing space.
  /// \param WorkItemOffset is an offset to be applied to each work item index.
  /// \param KernelFunc is a lambda that is used if device, queue is bound to,
  /// is a host device.
  template <typename KernelName = detail::auto_name, typename KernelType,
            int Dims>
  __SYCL2020_DEPRECATED("offsets are deprecated in SYCL 2020")
  void parallel_for(kernel Kernel, range<Dims> NumWorkItems,
                    id<Dims> WorkItemOffset, _KERNELFUNCPARAM(KernelFunc)) {
    throwIfActionIsCreated();
    // Ignore any set kernel bundles and use the one associated with the kernel
    setHandlerKernelBundle(Kernel);
    using NameT =
        typename detail::get_kernel_name_t<KernelName, KernelType>::name;
    verifyUsedKernelBundle(detail::KernelInfo<NameT>::getName());
    using LambdaArgType = sycl::detail::lambda_arg_type<KernelType, item<Dims>>;
    (void)Kernel;
    (void)NumWorkItems;
    (void)WorkItemOffset;
    kernel_parallel_for_wrapper<NameT, LambdaArgType>(KernelFunc);
#ifndef __SYCL_DEVICE_ONLY__
    detail::checkValueRange<Dims>(NumWorkItems, WorkItemOffset);
    MNDRDesc.set(std::move(NumWorkItems), std::move(WorkItemOffset));
    MKernel = detail::getSyclObjImpl(std::move(Kernel));
    setType(detail::CG::Kernel);
    setNDRangeUsed(false);
    if (!lambdaAndKernelHaveEqualName<NameT>()) {
      extractArgsAndReqs();
      MKernelName = getKernelName();
    } else
      StoreLambda<NameT, KernelType, Dims, LambdaArgType>(
          std::move(KernelFunc));
#endif
  }

  /// Defines and invokes a SYCL kernel function for the specified range and
  /// offsets.
  ///
  /// \param Kernel is a SYCL kernel that is executed on a SYCL device
  /// (except for the host device).
  /// \param NDRange is a ND-range defining global and local sizes as
  /// well as offset.
  /// \param KernelFunc is a lambda that is used if device, queue is bound to,
  /// is a host device.
  template <typename KernelName = detail::auto_name, typename KernelType,
            int Dims>
  void parallel_for(kernel Kernel, nd_range<Dims> NDRange,
                    _KERNELFUNCPARAM(KernelFunc)) {
    throwIfActionIsCreated();
    // Ignore any set kernel bundles and use the one associated with the kernel
    setHandlerKernelBundle(Kernel);
    using NameT =
        typename detail::get_kernel_name_t<KernelName, KernelType>::name;
    verifyUsedKernelBundle(detail::KernelInfo<NameT>::getName());
    using LambdaArgType =
        sycl::detail::lambda_arg_type<KernelType, nd_item<Dims>>;
    (void)Kernel;
    (void)NDRange;
    kernel_parallel_for_wrapper<NameT, LambdaArgType>(KernelFunc);
#ifndef __SYCL_DEVICE_ONLY__
    detail::checkValueRange<Dims>(NDRange);
    MNDRDesc.set(std::move(NDRange));
    MKernel = detail::getSyclObjImpl(std::move(Kernel));
    setType(detail::CG::Kernel);
    setNDRangeUsed(true);
    if (!lambdaAndKernelHaveEqualName<NameT>()) {
      extractArgsAndReqs();
      MKernelName = getKernelName();
    } else
      StoreLambda<NameT, KernelType, Dims, LambdaArgType>(
          std::move(KernelFunc));
#endif
  }

  /// Hierarchical kernel invocation method of a kernel.
  ///
  /// This version of \c parallel_for_work_group takes two parameters
  /// representing the same kernel. The first one - \c Kernel - is a
  /// compiled form of the second one - \c kernelFunc, which is the source form
  /// of the kernel. The same source kernel can be compiled multiple times
  /// yielding multiple kernel class objects accessible via the \c program class
  /// interface.
  ///
  /// \param Kernel is a compiled SYCL kernel.
  /// \param NumWorkGroups is a range describing the number of work-groups in
  /// each dimension.
  /// \param KernelFunc is a lambda representing kernel.
  template <typename KernelName = detail::auto_name, typename KernelType,
            int Dims>
  void parallel_for_work_group(kernel Kernel, range<Dims> NumWorkGroups,
                               _KERNELFUNCPARAM(KernelFunc)) {
    throwIfActionIsCreated();
    // Ignore any set kernel bundles and use the one associated with the kernel
    setHandlerKernelBundle(Kernel);
    using NameT =
        typename detail::get_kernel_name_t<KernelName, KernelType>::name;
    verifyUsedKernelBundle(detail::KernelInfo<NameT>::getName());
    using LambdaArgType =
        sycl::detail::lambda_arg_type<KernelType, group<Dims>>;
    (void)Kernel;
    (void)NumWorkGroups;
    kernel_parallel_for_work_group_wrapper<NameT, LambdaArgType>(KernelFunc);
#ifndef __SYCL_DEVICE_ONLY__
    detail::checkValueRange<Dims>(NumWorkGroups);
    MNDRDesc.setNumWorkGroups(NumWorkGroups);
    MKernel = detail::getSyclObjImpl(std::move(Kernel));
    StoreLambda<NameT, KernelType, Dims, LambdaArgType>(std::move(KernelFunc));
    setType(detail::CG::Kernel);
#endif // __SYCL_DEVICE_ONLY__
  }

  /// Hierarchical kernel invocation method of a kernel.
  ///
  /// This version of \c parallel_for_work_group takes two parameters
  /// representing the same kernel. The first one - \c Kernel - is a
  /// compiled form of the second one - \c kernelFunc, which is the source form
  /// of the kernel. The same source kernel can be compiled multiple times
  /// yielding multiple kernel class objects accessible via the \c program class
  /// interface.
  ///
  /// \param Kernel is a compiled SYCL kernel.
  /// \param NumWorkGroups is a range describing the number of work-groups in
  /// each dimension.
  /// \param WorkGroupSize is a range describing the size of work-groups in
  /// each dimension.
  /// \param KernelFunc is a lambda representing kernel.
  template <typename KernelName = detail::auto_name, typename KernelType,
            int Dims>
  void parallel_for_work_group(kernel Kernel, range<Dims> NumWorkGroups,
                               range<Dims> WorkGroupSize,
                               _KERNELFUNCPARAM(KernelFunc)) {
    throwIfActionIsCreated();
    // Ignore any set kernel bundles and use the one associated with the kernel
    setHandlerKernelBundle(Kernel);
    using NameT =
        typename detail::get_kernel_name_t<KernelName, KernelType>::name;
    verifyUsedKernelBundle(detail::KernelInfo<NameT>::getName());
    using LambdaArgType =
        sycl::detail::lambda_arg_type<KernelType, group<Dims>>;
    (void)Kernel;
    (void)NumWorkGroups;
    (void)WorkGroupSize;
    kernel_parallel_for_work_group_wrapper<NameT, LambdaArgType>(KernelFunc);
#ifndef __SYCL_DEVICE_ONLY__
    nd_range<Dims> ExecRange =
        nd_range<Dims>(NumWorkGroups * WorkGroupSize, WorkGroupSize);
    detail::checkValueRange<Dims>(ExecRange);
    MNDRDesc.set(std::move(ExecRange));
    MKernel = detail::getSyclObjImpl(std::move(Kernel));
    StoreLambda<NameT, KernelType, Dims, LambdaArgType>(std::move(KernelFunc));
    setType(detail::CG::Kernel);
#endif // __SYCL_DEVICE_ONLY__
  }

  template <typename KernelName = detail::auto_name, typename KernelType,
            typename PropertiesT>
  std::enable_if_t<
      ext::oneapi::experimental::is_property_list<PropertiesT>::value>
  single_task(PropertiesT Props, _KERNELFUNCPARAM(KernelFunc)) {
    single_task_lambda_impl<KernelName, KernelType, PropertiesT>(Props,
                                                                 KernelFunc);
  }

  template <typename KernelName = detail::auto_name, typename KernelType,
            typename PropertiesT>
  std::enable_if_t<
      ext::oneapi::experimental::is_property_list<PropertiesT>::value>
  parallel_for(range<1> NumWorkItems, PropertiesT Props,
               _KERNELFUNCPARAM(KernelFunc)) {
    parallel_for_lambda_impl<KernelName, KernelType, 1, PropertiesT>(
        NumWorkItems, Props, std::move(KernelFunc));
  }

  template <typename KernelName = detail::auto_name, typename KernelType,
            typename PropertiesT>
  std::enable_if_t<
      ext::oneapi::experimental::is_property_list<PropertiesT>::value>
  parallel_for(range<2> NumWorkItems, PropertiesT Props,
               _KERNELFUNCPARAM(KernelFunc)) {
    parallel_for_lambda_impl<KernelName, KernelType, 2, PropertiesT>(
        NumWorkItems, Props, std::move(KernelFunc));
  }

  template <typename KernelName = detail::auto_name, typename KernelType,
            typename PropertiesT>
  std::enable_if_t<
      ext::oneapi::experimental::is_property_list<PropertiesT>::value>
  parallel_for(range<3> NumWorkItems, PropertiesT Props,
               _KERNELFUNCPARAM(KernelFunc)) {
    parallel_for_lambda_impl<KernelName, KernelType, 3, PropertiesT>(
        NumWorkItems, Props, std::move(KernelFunc));
  }

  template <typename KernelName = detail::auto_name, typename KernelType,
            typename PropertiesT, int Dims>
  std::enable_if_t<
      ext::oneapi::experimental::is_property_list<PropertiesT>::value>
  parallel_for(nd_range<Dims> Range, PropertiesT Properties,
               _KERNELFUNCPARAM(KernelFunc)) {
    parallel_for_impl<KernelName>(Range, Properties, std::move(KernelFunc));
  }

  /// Reductions @{

  template <typename KernelName = detail::auto_name, typename PropertiesT,
            typename... RestT>
  std::enable_if_t<
      (sizeof...(RestT) > 1) &&
      detail::AreAllButLastReductions<RestT...>::value &&
      ext::oneapi::experimental::is_property_list<PropertiesT>::value>
  parallel_for(range<1> Range, PropertiesT Properties, RestT &&...Rest) {
    throwIfGraphAssociated<ext::oneapi::experimental::detail::
                               UnsupportedGraphFeatures::sycl_reductions>();
    detail::reduction_parallel_for<KernelName>(*this, Range, Properties,
                                               std::forward<RestT>(Rest)...);
  }

  template <typename KernelName = detail::auto_name, typename PropertiesT,
            typename... RestT>
  std::enable_if_t<
      (sizeof...(RestT) > 1) &&
      detail::AreAllButLastReductions<RestT...>::value &&
      ext::oneapi::experimental::is_property_list<PropertiesT>::value>
  parallel_for(range<2> Range, PropertiesT Properties, RestT &&...Rest) {
    throwIfGraphAssociated<ext::oneapi::experimental::detail::
                               UnsupportedGraphFeatures::sycl_reductions>();
    detail::reduction_parallel_for<KernelName>(*this, Range, Properties,
                                               std::forward<RestT>(Rest)...);
  }

  template <typename KernelName = detail::auto_name, typename PropertiesT,
            typename... RestT>
  std::enable_if_t<
      (sizeof...(RestT) > 1) &&
      detail::AreAllButLastReductions<RestT...>::value &&
      ext::oneapi::experimental::is_property_list<PropertiesT>::value>
  parallel_for(range<3> Range, PropertiesT Properties, RestT &&...Rest) {
    throwIfGraphAssociated<ext::oneapi::experimental::detail::
                               UnsupportedGraphFeatures::sycl_reductions>();
    detail::reduction_parallel_for<KernelName>(*this, Range, Properties,
                                               std::forward<RestT>(Rest)...);
  }

  template <typename KernelName = detail::auto_name, typename... RestT>
  std::enable_if_t<detail::AreAllButLastReductions<RestT...>::value>
  parallel_for(range<1> Range, RestT &&...Rest) {
    parallel_for<KernelName>(Range,
                             ext::oneapi::experimental::empty_properties_t{},
                             std::forward<RestT>(Rest)...);
  }

  template <typename KernelName = detail::auto_name, typename... RestT>
  std::enable_if_t<detail::AreAllButLastReductions<RestT...>::value>
  parallel_for(range<2> Range, RestT &&...Rest) {
    parallel_for<KernelName>(Range,
                             ext::oneapi::experimental::empty_properties_t{},
                             std::forward<RestT>(Rest)...);
  }

  template <typename KernelName = detail::auto_name, typename... RestT>
  std::enable_if_t<detail::AreAllButLastReductions<RestT...>::value>
  parallel_for(range<3> Range, RestT &&...Rest) {
    parallel_for<KernelName>(Range,
                             ext::oneapi::experimental::empty_properties_t{},
                             std::forward<RestT>(Rest)...);
  }

  template <typename KernelName = detail::auto_name, int Dims,
            typename PropertiesT, typename... RestT>
  std::enable_if_t<
      (sizeof...(RestT) > 1) &&
      detail::AreAllButLastReductions<RestT...>::value &&
      ext::oneapi::experimental::is_property_list<PropertiesT>::value>
  parallel_for(nd_range<Dims> Range, PropertiesT Properties, RestT &&...Rest) {
    throwIfGraphAssociated<ext::oneapi::experimental::detail::
                               UnsupportedGraphFeatures::sycl_reductions>();
    detail::reduction_parallel_for<KernelName>(*this, Range, Properties,
                                               std::forward<RestT>(Rest)...);
  }

  template <typename KernelName = detail::auto_name, int Dims,
            typename... RestT>
  std::enable_if_t<detail::AreAllButLastReductions<RestT...>::value>
  parallel_for(nd_range<Dims> Range, RestT &&...Rest) {
    parallel_for<KernelName>(Range,
                             ext::oneapi::experimental::empty_properties_t{},
                             std::forward<RestT>(Rest)...);
  }

  /// }@

  template <typename KernelName = detail::auto_name, typename KernelType,
            int Dims, typename PropertiesT>
  void parallel_for_work_group(range<Dims> NumWorkGroups, PropertiesT Props,
                               _KERNELFUNCPARAM(KernelFunc)) {
    parallel_for_work_group_lambda_impl<KernelName, KernelType, Dims,
                                        PropertiesT>(NumWorkGroups, Props,
                                                     KernelFunc);
  }

  template <typename KernelName = detail::auto_name, typename KernelType,
            int Dims, typename PropertiesT>
  void parallel_for_work_group(range<Dims> NumWorkGroups,
                               range<Dims> WorkGroupSize, PropertiesT Props,
                               _KERNELFUNCPARAM(KernelFunc)) {
    parallel_for_work_group_lambda_impl<KernelName, KernelType, Dims,
                                        PropertiesT>(
        NumWorkGroups, WorkGroupSize, Props, KernelFunc);
  }

  // Clean up KERNELFUNC macro.
#undef _KERNELFUNCPARAM

  // Explicit copy operations API

  /// Copies the content of memory object accessed by Src into the memory
  /// pointed by Dst.
  ///
  /// Source must have at least as many bytes as the range accessed by Dst.
  ///
  /// \param Src is a source SYCL accessor.
  /// \param Dst is a smart pointer to destination memory.
  template <typename T_Src, typename T_Dst, int Dims, access::mode AccessMode,
            access::target AccessTarget,
            access::placeholder IsPlaceholder = access::placeholder::false_t>
  void copy(accessor<T_Src, Dims, AccessMode, AccessTarget, IsPlaceholder> Src,
            std::shared_ptr<T_Dst> Dst) {
    if (Src.is_placeholder())
      checkIfPlaceholderIsBoundToHandler(Src);

    throwIfActionIsCreated();
    static_assert(isValidTargetForExplicitOp(AccessTarget),
                  "Invalid accessor target for the copy method.");
    static_assert(isValidModeForSourceAccessor(AccessMode),
                  "Invalid accessor mode for the copy method.");
    // Make sure data shared_ptr points to is not released until we finish
    // work with it.
    CGData.MSharedPtrStorage.push_back(Dst);
    typename std::shared_ptr<T_Dst>::element_type *RawDstPtr = Dst.get();
    copy(Src, RawDstPtr);
  }

  /// Copies the content of memory pointed by Src into the memory object
  /// accessed by Dst.
  ///
  /// Source must have at least as many bytes as the range accessed by Dst.
  ///
  /// \param Src is a smart pointer to source memory.
  /// \param Dst is a destination SYCL accessor.
  template <typename T_Src, typename T_Dst, int Dims, access::mode AccessMode,
            access::target AccessTarget,
            access::placeholder IsPlaceholder = access::placeholder::false_t>
  void
  copy(std::shared_ptr<T_Src> Src,
       accessor<T_Dst, Dims, AccessMode, AccessTarget, IsPlaceholder> Dst) {
    if (Dst.is_placeholder())
      checkIfPlaceholderIsBoundToHandler(Dst);

    throwIfActionIsCreated();
    static_assert(isValidTargetForExplicitOp(AccessTarget),
                  "Invalid accessor target for the copy method.");
    static_assert(isValidModeForDestinationAccessor(AccessMode),
                  "Invalid accessor mode for the copy method.");
    // TODO: Add static_assert with is_device_copyable when vec is
    // device-copyable.
    // Make sure data shared_ptr points to is not released until we finish
    // work with it.
    CGData.MSharedPtrStorage.push_back(Src);
    typename std::shared_ptr<T_Src>::element_type *RawSrcPtr = Src.get();
    copy(RawSrcPtr, Dst);
  }

  /// Copies the content of memory object accessed by Src into the memory
  /// pointed by Dst.
  ///
  /// Source must have at least as many bytes as the range accessed by Dst.
  ///
  /// \param Src is a source SYCL accessor.
  /// \param Dst is a pointer to destination memory.
  template <typename T_Src, typename T_Dst, int Dims, access::mode AccessMode,
            access::target AccessTarget,
            access::placeholder IsPlaceholder = access::placeholder::false_t>
  void copy(accessor<T_Src, Dims, AccessMode, AccessTarget, IsPlaceholder> Src,
            T_Dst *Dst) {
    if (Src.is_placeholder())
      checkIfPlaceholderIsBoundToHandler(Src);

    throwIfActionIsCreated();
    static_assert(isValidTargetForExplicitOp(AccessTarget),
                  "Invalid accessor target for the copy method.");
    static_assert(isValidModeForSourceAccessor(AccessMode),
                  "Invalid accessor mode for the copy method.");
    setType(detail::CG::CopyAccToPtr);

    detail::AccessorBaseHost *AccBase = (detail::AccessorBaseHost *)&Src;
    detail::AccessorImplPtr AccImpl = detail::getSyclObjImpl(*AccBase);

    CGData.MRequirements.push_back(AccImpl.get());
    MSrcPtr = static_cast<void *>(AccImpl.get());
    MDstPtr = static_cast<void *>(Dst);
    // Store copy of accessor to the local storage to make sure it is alive
    // until we finish
    CGData.MAccStorage.push_back(std::move(AccImpl));
  }

  /// Copies the content of memory pointed by Src into the memory object
  /// accessed by Dst.
  ///
  /// Source must have at least as many bytes as the range accessed by Dst.
  ///
  /// \param Src is a pointer to source memory.
  /// \param Dst is a destination SYCL accessor.
  template <typename T_Src, typename T_Dst, int Dims, access::mode AccessMode,
            access::target AccessTarget,
            access::placeholder IsPlaceholder = access::placeholder::false_t>
  void
  copy(const T_Src *Src,
       accessor<T_Dst, Dims, AccessMode, AccessTarget, IsPlaceholder> Dst) {
    if (Dst.is_placeholder())
      checkIfPlaceholderIsBoundToHandler(Dst);

    throwIfActionIsCreated();
    static_assert(isValidTargetForExplicitOp(AccessTarget),
                  "Invalid accessor target for the copy method.");
    static_assert(isValidModeForDestinationAccessor(AccessMode),
                  "Invalid accessor mode for the copy method.");
    // TODO: Add static_assert with is_device_copyable when vec is
    // device-copyable.

    setType(detail::CG::CopyPtrToAcc);

    detail::AccessorBaseHost *AccBase = (detail::AccessorBaseHost *)&Dst;
    detail::AccessorImplPtr AccImpl = detail::getSyclObjImpl(*AccBase);

    CGData.MRequirements.push_back(AccImpl.get());
    MSrcPtr = const_cast<T_Src *>(Src);
    MDstPtr = static_cast<void *>(AccImpl.get());
    // Store copy of accessor to the local storage to make sure it is alive
    // until we finish
    CGData.MAccStorage.push_back(std::move(AccImpl));
  }

  /// Copies the content of memory object accessed by Src to the memory
  /// object accessed by Dst.
  ///
  /// Dst must have at least as many bytes as the range accessed by Src.
  ///
  /// \param Src is a source SYCL accessor.
  /// \param Dst is a destination SYCL accessor.
  template <
      typename T_Src, int Dims_Src, access::mode AccessMode_Src,
      access::target AccessTarget_Src, typename T_Dst, int Dims_Dst,
      access::mode AccessMode_Dst, access::target AccessTarget_Dst,
      access::placeholder IsPlaceholder_Src = access::placeholder::false_t,
      access::placeholder IsPlaceholder_Dst = access::placeholder::false_t>
  void copy(accessor<T_Src, Dims_Src, AccessMode_Src, AccessTarget_Src,
                     IsPlaceholder_Src>
                Src,
            accessor<T_Dst, Dims_Dst, AccessMode_Dst, AccessTarget_Dst,
                     IsPlaceholder_Dst>
                Dst) {
    if (Src.is_placeholder())
      checkIfPlaceholderIsBoundToHandler(Src);
    if (Dst.is_placeholder())
      checkIfPlaceholderIsBoundToHandler(Dst);

    throwIfActionIsCreated();
    static_assert(isValidTargetForExplicitOp(AccessTarget_Src),
                  "Invalid source accessor target for the copy method.");
    static_assert(isValidTargetForExplicitOp(AccessTarget_Dst),
                  "Invalid destination accessor target for the copy method.");
    static_assert(isValidModeForSourceAccessor(AccessMode_Src),
                  "Invalid source accessor mode for the copy method.");
    static_assert(isValidModeForDestinationAccessor(AccessMode_Dst),
                  "Invalid destination accessor mode for the copy method.");
    if (Dst.get_size() < Src.get_size())
      throw sycl::invalid_object_error(
          "The destination accessor size is too small to copy the memory into.",
          PI_ERROR_INVALID_OPERATION);

    if (copyAccToAccHelper(Src, Dst))
      return;
    setType(detail::CG::CopyAccToAcc);

    detail::AccessorBaseHost *AccBaseSrc = (detail::AccessorBaseHost *)&Src;
    detail::AccessorImplPtr AccImplSrc = detail::getSyclObjImpl(*AccBaseSrc);

    detail::AccessorBaseHost *AccBaseDst = (detail::AccessorBaseHost *)&Dst;
    detail::AccessorImplPtr AccImplDst = detail::getSyclObjImpl(*AccBaseDst);

    CGData.MRequirements.push_back(AccImplSrc.get());
    CGData.MRequirements.push_back(AccImplDst.get());
    MSrcPtr = AccImplSrc.get();
    MDstPtr = AccImplDst.get();
    // Store copy of accessor to the local storage to make sure it is alive
    // until we finish
    CGData.MAccStorage.push_back(std::move(AccImplSrc));
    CGData.MAccStorage.push_back(std::move(AccImplDst));
  }

  /// Provides guarantees that the memory object accessed via Acc is updated
  /// on the host after command group object execution is complete.
  ///
  /// \param Acc is a SYCL accessor that needs to be updated on host.
  template <typename T, int Dims, access::mode AccessMode,
            access::target AccessTarget,
            access::placeholder IsPlaceholder = access::placeholder::false_t>
  void
  update_host(accessor<T, Dims, AccessMode, AccessTarget, IsPlaceholder> Acc) {
    if (Acc.is_placeholder())
      checkIfPlaceholderIsBoundToHandler(Acc);

    throwIfActionIsCreated();
    static_assert(isValidTargetForExplicitOp(AccessTarget),
                  "Invalid accessor target for the update_host method.");
    setType(detail::CG::UpdateHost);

    detail::AccessorBaseHost *AccBase = (detail::AccessorBaseHost *)&Acc;
    detail::AccessorImplPtr AccImpl = detail::getSyclObjImpl(*AccBase);

    MDstPtr = static_cast<void *>(AccImpl.get());
    CGData.MRequirements.push_back(AccImpl.get());
    CGData.MAccStorage.push_back(std::move(AccImpl));
  }

public:
  /// Fills memory pointed by accessor with the pattern given.
  ///
  /// If the operation is submitted to queue associated with OpenCL device and
  /// accessor points to one dimensional memory object then use special type for
  /// filling. Otherwise fill using regular kernel.
  ///
  /// \param Dst is a destination SYCL accessor.
  /// \param Pattern is a value to be used to fill the memory.
  template <typename T, int Dims, access::mode AccessMode,
            access::target AccessTarget,
            access::placeholder IsPlaceholder = access::placeholder::false_t,
            typename PropertyListT = property_list>
  void
  fill(accessor<T, Dims, AccessMode, AccessTarget, IsPlaceholder, PropertyListT>
           Dst,
       const T &Pattern) {
    if (Dst.is_placeholder())
      checkIfPlaceholderIsBoundToHandler(Dst);

    throwIfActionIsCreated();
    setUserFacingNodeType(ext::oneapi::experimental::node_type::memfill);
    // TODO add check:T must be an integral scalar value or a SYCL vector type
    static_assert(isValidTargetForExplicitOp(AccessTarget),
                  "Invalid accessor target for the fill method.");
    // CG::Fill will result in piEnqueuFillBuffer/Image which requires that mem
    // data is contiguous. Thus we check range and offset when dim > 1
    // Images don't allow ranged accessors and are fine.
    if constexpr (isBackendSupportedFillSize(sizeof(T)) &&
                  ((Dims <= 1) || isImageOrImageArray(AccessTarget))) {
      StageFillCG(Dst, Pattern);
    } else if constexpr (Dims == 0) {
      // Special case for zero-dim accessors.
      parallel_for<__fill<T, Dims, AccessMode, AccessTarget, IsPlaceholder>>(
          range<1>(1), [=](id<1>) { Dst = Pattern; });
    } else {
      // Dim > 1
      bool OffsetUsable = (Dst.get_offset() == sycl::id<Dims>{});
      detail::AccessorBaseHost *AccBase = (detail::AccessorBaseHost *)&Dst;
      bool RangesUsable =
          (AccBase->getAccessRange() == AccBase->getMemoryRange());
      if (OffsetUsable && RangesUsable &&
          isBackendSupportedFillSize(sizeof(T))) {
        StageFillCG(Dst, Pattern);
      } else {
        range<Dims> Range = Dst.get_range();
        parallel_for<__fill<T, Dims, AccessMode, AccessTarget, IsPlaceholder>>(
            Range, [=](id<Dims> Index) { Dst[Index] = Pattern; });
      }
    }
  }

  /// Fills the specified memory with the specified pattern.
  ///
  /// \param Ptr is the pointer to the memory to fill
  /// \param Pattern is the pattern to fill into the memory.  T should be
  /// device copyable.
  /// \param Count is the number of times to fill Pattern into Ptr.
  template <typename T> void fill(void *Ptr, const T &Pattern, size_t Count) {
    throwIfActionIsCreated();
    setUserFacingNodeType(ext::oneapi::experimental::node_type::memfill);
    static_assert(is_device_copyable<T>::value,
                  "Pattern must be device copyable");
    parallel_for<__usmfill<T>>(range<1>(Count), [=](id<1> Index) {
      T *CastedPtr = static_cast<T *>(Ptr);
      CastedPtr[Index] = Pattern;
    });
  }

  /// Prevents any commands submitted afterward to this queue from executing
  /// until all commands previously submitted to this queue have entered the
  /// complete state.
  void ext_oneapi_barrier() {
    throwIfActionIsCreated();
    setType(detail::CG::Barrier);
  }

  /// Prevents any commands submitted afterward to this queue from executing
  /// until all events in WaitList have entered the complete state. If WaitList
  /// is empty, then the barrier has no effect.
  ///
  /// \param WaitList is a vector of valid SYCL events that need to complete
  /// before barrier command can be executed.
  void ext_oneapi_barrier(const std::vector<event> &WaitList);

  /// Copies data from one memory region to another, each is either a host
  /// pointer or a pointer within USM allocation accessible on this handler's
  /// device.
  /// No operations is done if \p Count is zero. An exception is thrown if
  /// either \p Dest or \p Src is nullptr. The behavior is undefined if any of
  /// the pointer parameters is invalid.
  ///
  /// \param Dest is a USM pointer to the destination memory.
  /// \param Src is a USM pointer to the source memory.
  /// \param Count is a number of bytes to copy.
  void memcpy(void *Dest, const void *Src, size_t Count);

  /// Copies data from one memory region to another, each is either a host
  /// pointer or a pointer within USM allocation accessible on this handler's
  /// device.
  /// No operations is done if \p Count is zero. An exception is thrown if
  /// either \p Dest or \p Src is nullptr. The behavior is undefined if any of
  /// the pointer parameters is invalid.
  ///
  /// \param Src is a USM pointer to the source memory.
  /// \param Dest is a USM pointer to the destination memory.
  /// \param Count is a number of elements of type T to copy.
  template <typename T> void copy(const T *Src, T *Dest, size_t Count) {
    this->memcpy(Dest, Src, Count * sizeof(T));
  }

  /// Fills the memory pointed by a USM pointer with the value specified.
  /// No operations is done if \p Count is zero. An exception is thrown if \p
  /// Dest is nullptr. The behavior is undefined if \p Dest is invalid.
  ///
  /// \param Dest is a USM pointer to the memory to fill.
  /// \param Value is a value to be set. Value is cast as an unsigned char.
  /// \param Count is a number of bytes to fill.
  void memset(void *Dest, int Value, size_t Count);

  /// Provides hints to the runtime library that data should be made available
  /// on a device earlier than Unified Shared Memory would normally require it
  /// to be available.
  ///
  /// \param Ptr is a USM pointer to the memory to be prefetched to the device.
  /// \param Count is a number of bytes to be prefetched.
  void prefetch(const void *Ptr, size_t Count);

  /// Provides additional information to the underlying runtime about how
  /// different allocations are used.
  ///
  /// \param Ptr is a USM pointer to the allocation.
  /// \param Length is a number of bytes in the allocation.
  /// \param Advice is a device-defined advice for the specified allocation.
  void mem_advise(const void *Ptr, size_t Length, int Advice);

  /// Copies data from one 2D memory region to another, both pointed by
  /// USM pointers.
  /// No operations is done if \p Width or \p Height is zero. An exception is
  /// thrown if either \p Dest or \p Src is nullptr or if \p Width is strictly
  /// greater than either \p DestPitch or \p SrcPitch. The behavior is undefined
  /// if any of the pointer parameters is invalid.
  ///
  /// NOTE: Function is dependent to prevent the fallback kernels from
  /// materializing without the use of the function.
  ///
  /// \param Dest is a USM pointer to the destination memory.
  /// \param DestPitch is the pitch of the rows in \p Dest.
  /// \param Src is a USM pointer to the source memory.
  /// \param SrcPitch is the pitch of the rows in \p Src.
  /// \param Width is the width in bytes of the 2D region to copy.
  /// \param Height is the height in number of row of the 2D region to copy.
  template <typename T = unsigned char,
            typename = std::enable_if_t<std::is_same_v<T, unsigned char>>>
  void ext_oneapi_memcpy2d(void *Dest, size_t DestPitch, const void *Src,
                           size_t SrcPitch, size_t Width, size_t Height);

  /// Copies data from one 2D memory region to another, both pointed by
  /// USM pointers.
  /// No operations is done if \p Width or \p Height is zero. An exception is
  /// thrown if either \p Dest or \p Src is nullptr or if \p Width is strictly
  /// greater than either \p DestPitch or \p SrcPitch. The behavior is undefined
  /// if any of the pointer parameters is invalid.
  ///
  /// \param Src is a USM pointer to the source memory.
  /// \param SrcPitch is the pitch of the rows in \p Src.
  /// \param Dest is a USM pointer to the destination memory.
  /// \param DestPitch is the pitch of the rows in \p Dest.
  /// \param Width is the width in number of elements of the 2D region to copy.
  /// \param Height is the height in number of rows of the 2D region to copy.
  template <typename T>
  void ext_oneapi_copy2d(const T *Src, size_t SrcPitch, T *Dest,
                         size_t DestPitch, size_t Width, size_t Height);

  /// Fills the memory pointed by a USM pointer with the value specified.
  /// No operations is done if \p Width or \p Height is zero. An exception is
  /// thrown if either \p Dest or \p Src is nullptr or if \p Width is strictly
  /// greater than \p DestPitch. The behavior is undefined if any of the pointer
  /// parameters is invalid.
  ///
  /// NOTE: Function is dependent to prevent the fallback kernels from
  /// materializing without the use of the function.
  ///
  /// \param Dest is a USM pointer to the destination memory.
  /// \param DestPitch is the pitch of the rows in \p Dest.
  /// \param Value is the value to fill into the region in \p Dest. Value is
  /// cast as an unsigned char.
  /// \param Width is the width in number of elements of the 2D region to fill.
  /// \param Height is the height in number of rows of the 2D region to fill.
  template <typename T = unsigned char,
            typename = std::enable_if_t<std::is_same_v<T, unsigned char>>>
  void ext_oneapi_memset2d(void *Dest, size_t DestPitch, int Value,
                           size_t Width, size_t Height);

  /// Fills the memory pointed by a USM pointer with the value specified.
  /// No operations is done if \p Width or \p Height is zero. An exception is
  /// thrown if either \p Dest or \p Src is nullptr or if \p Width is strictly
  /// greater than \p DestPitch. The behavior is undefined if any of the pointer
  /// parameters is invalid.
  ///
  /// \param Dest is a USM pointer to the destination memory.
  /// \param DestPitch is the pitch of the rows in \p Dest.
  /// \param Pattern is the pattern to fill into the memory.  T should be
  /// device copyable.
  /// \param Width is the width in number of elements of the 2D region to fill.
  /// \param Height is the height in number of rows of the 2D region to fill.
  template <typename T>
  void ext_oneapi_fill2d(void *Dest, size_t DestPitch, const T &Pattern,
                         size_t Width, size_t Height);

  /// Copies data from a USM memory region to a device_global.
  /// Throws an exception if the copy operation intends to write outside the
  /// memory range \p Dest, as specified through \p NumBytes and \p DestOffset.
  ///
  /// \param Dest is the destination device_glboal.
  /// \param Src is a USM pointer to the source memory.
  /// \param NumBytes is a number of bytes to copy.
  /// \param DestOffset is the offset into \p Dest to copy to.
  template <typename T, typename PropertyListT>
  void memcpy(ext::oneapi::experimental::device_global<T, PropertyListT> &Dest,
              const void *Src, size_t NumBytes = sizeof(T),
              size_t DestOffset = 0) {
    throwIfGraphAssociated<
        ext::oneapi::experimental::detail::UnsupportedGraphFeatures::
            sycl_ext_oneapi_device_global>();
    if (sizeof(T) < DestOffset + NumBytes)
      throw sycl::exception(make_error_code(errc::invalid),
                            "Copy to device_global is out of bounds.");

    constexpr bool IsDeviceImageScoped = PropertyListT::template has_property<
        ext::oneapi::experimental::device_image_scope_key>();

    if (!detail::isDeviceGlobalUsedInKernel(&Dest)) {
      // If the corresponding device_global isn't used in any kernels, we fall
      // back to doing the memory operation on host-only.
      memcpyToHostOnlyDeviceGlobal(&Dest, Src, sizeof(T), IsDeviceImageScoped,
                                   NumBytes, DestOffset);
      return;
    }

    memcpyToDeviceGlobal(&Dest, Src, IsDeviceImageScoped, NumBytes, DestOffset);
  }

  /// Copies data from a device_global to USM memory.
  /// Throws an exception if the copy operation intends to read outside the
  /// memory range \p Src, as specified through \p NumBytes and \p SrcOffset.
  ///
  /// \param Dest is a USM pointer to copy to.
  /// \param Src is the source device_global.
  /// \param NumBytes is a number of bytes to copy.
  /// \param SrcOffset is the offset into \p Src to copy from.
  template <typename T, typename PropertyListT>
  void
  memcpy(void *Dest,
         const ext::oneapi::experimental::device_global<T, PropertyListT> &Src,
         size_t NumBytes = sizeof(T), size_t SrcOffset = 0) {
    throwIfGraphAssociated<
        ext::oneapi::experimental::detail::UnsupportedGraphFeatures::
            sycl_ext_oneapi_device_global>();
    if (sizeof(T) < SrcOffset + NumBytes)
      throw sycl::exception(make_error_code(errc::invalid),
                            "Copy from device_global is out of bounds.");

    constexpr bool IsDeviceImageScoped = PropertyListT::template has_property<
        ext::oneapi::experimental::device_image_scope_key>();

    if (!detail::isDeviceGlobalUsedInKernel(&Src)) {
      // If the corresponding device_global isn't used in any kernels, we fall
      // back to doing the memory operation on host-only.
      memcpyFromHostOnlyDeviceGlobal(Dest, &Src, IsDeviceImageScoped, NumBytes,
                                     SrcOffset);
      return;
    }

    memcpyFromDeviceGlobal(Dest, &Src, IsDeviceImageScoped, NumBytes,
                           SrcOffset);
  }

  /// Copies elements of type `std::remove_all_extents_t<T>` from a USM memory
  /// region to a device_global.
  /// Throws an exception if the copy operation intends to write outside the
  /// memory range \p Dest, as specified through \p Count and \p StartIndex.
  ///
  /// \param Src is a USM pointer to the source memory.
  /// \param Dest is the destination device_glboal.
  /// \param Count is a number of elements to copy.
  /// \param StartIndex is the index of the first element in \p Dest to copy to.
  template <typename T, typename PropertyListT>
  void copy(const std::remove_all_extents_t<T> *Src,
            ext::oneapi::experimental::device_global<T, PropertyListT> &Dest,
            size_t Count = sizeof(T) / sizeof(std::remove_all_extents_t<T>),
            size_t StartIndex = 0) {
    this->memcpy(Dest, Src, Count * sizeof(std::remove_all_extents_t<T>),
                 StartIndex * sizeof(std::remove_all_extents_t<T>));
  }

  /// Copies elements of type `std::remove_all_extents_t<T>` from a
  /// device_global to a USM memory region.
  /// Throws an exception if the copy operation intends to write outside the
  /// memory range \p Src, as specified through \p Count and \p StartIndex.
  ///
  /// \param Src is the source device_global.
  /// \param Dest is a USM pointer to copy to.
  /// \param Count is a number of elements to copy.
  /// \param StartIndex is the index of the first element in \p Src to copy
  ///        from.
  template <typename T, typename PropertyListT>
  void
  copy(const ext::oneapi::experimental::device_global<T, PropertyListT> &Src,
       std::remove_all_extents_t<T> *Dest,
       size_t Count = sizeof(T) / sizeof(std::remove_all_extents_t<T>),
       size_t StartIndex = 0) {
    this->memcpy(Dest, Src, Count * sizeof(std::remove_all_extents_t<T>),
                 StartIndex * sizeof(std::remove_all_extents_t<T>));
  }
  /// Executes a command_graph.
  ///
  /// \param Graph Executable command_graph to run
  void ext_oneapi_graph(ext::oneapi::experimental::command_graph<
                        ext::oneapi::experimental::graph_state::executable>
                            Graph);

  /// Copies data from one memory region to another, where \p Src is a USM
  /// pointer and \p Dest is an opaque image memory handle. An exception is
  /// thrown if either \p Src is nullptr or \p Dest is incomplete. The behavior
  /// is undefined if \p Desc is inconsistent with the allocated memory region.
  ///
  /// \param Src is a USM pointer to the source memory.
  /// \param Dest is an opaque image memory handle to the destination memory.
  /// \param DestImgDesc is the image descriptor
  void ext_oneapi_copy(
      void *Src, ext::oneapi::experimental::image_mem_handle Dest,
      const ext::oneapi::experimental::image_descriptor &DestImgDesc);

  /// Copies data from one memory region to another, where \p Src is a USM
  /// pointer and \p Dest is an opaque image memory handle. Allows for a
  /// sub-region copy, where \p SrcOffset , \p DestOffset , and \p CopyExtent
  /// are used to determine the sub-region. Pixel size is determined
  /// by \p DestImgDesc
  /// An exception is thrown if either \p Src is nullptr or \p Dest is
  /// incomplete.
  ///
  /// \param Src is a USM pointer to the source memory.
  /// \param SrcOffset is an offset from the origin where the x, y, and z
  ///                  components are measured in bytes, rows, and slices
  ///                  respectively
  /// \param SrcExtent is the extent of the source memory to copy, measured in
  ///                  pixels (pixel size determined by \p DestImgDesc )
  /// \param Dest is an opaque image memory handle to the destination memory.
  /// \param DestOffset is an offset from the destination origin measured in
  ///                   pixels (pixel size determined by \p DestImgDesc )
  /// \param DestImgDesc is the destination image descriptor
  /// \param CopyExtent is the width, height, and depth of the region to copy
  ///               measured in pixels as determined by \p DestImgDesc
  void ext_oneapi_copy(
      void *Src, sycl::range<3> SrcOffset, sycl::range<3> SrcExtent,
      ext::oneapi::experimental::image_mem_handle Dest,
      sycl::range<3> DestOffset,
      const ext::oneapi::experimental::image_descriptor &DestImgDesc,
      sycl::range<3> CopyExtent);

  /// Copies data from one memory region to another, where \p Src is an opaque
  /// image memory handle and \p Dest is a USM pointer.
  /// An exception is thrown if either \p Src is incomplete or \p Dest is
  /// nullptr. The behavior is undefined if \p Desc is inconsistent with the
  /// allocated memory region.
  ///
  /// \param Src is an opaque image memory handle to the source memory.
  /// \param Dest is a USM pointer to the destination memory.
  /// \param SrcImgDesc is the source image descriptor
  void ext_oneapi_copy(
      ext::oneapi::experimental::image_mem_handle Src, void *Dest,
      const ext::oneapi::experimental::image_descriptor &SrcImgDesc);

  /// Copies data from one memory region to another, where \p Src is an opaque
  /// image memory handle and \p Dest is a USM pointer. Allows for a
  /// sub-region copy, where \p SrcOffset , \p DestOffset , and \p Extent are
  /// used to determine the sub-region.  Pixel size is determined
  /// by \p SrcImgDesc
  /// An exception is thrown if either \p Src is nullptr or \p Dest is
  /// incomplete.
  ///
  /// \param Src is an opaque image memory handle to the source memory.
  /// \param SrcOffset is an offset from the origin of source measured in pixels
  ///                   (pixel size determined by \p SrcImgDesc )
  /// \param SrcImgDesc is the source image descriptor
  /// \param Dest is a USM pointer to the destination memory.
  /// \param DestOffset is an offset from the destination origin where the
  ///                  x, y, and z components are measured in bytes, rows,
  ///                  and slices respectively
  /// \param DestExtent is the extent of the dest memory to copy, measured in
  ///                  pixels (pixel size determined by \p DestImgDesc )
  /// \param CopyExtent is the width, height, and depth of the region to copy
  ///               measured in pixels (pixel size determined by
  ///               \p SrcImgDesc )
  void
  ext_oneapi_copy(ext::oneapi::experimental::image_mem_handle Src,
                  sycl::range<3> SrcOffset,
                  const ext::oneapi::experimental::image_descriptor &SrcImgDesc,
                  void *Dest, sycl::range<3> DestOffset,
                  sycl::range<3> DestExtent, sycl::range<3> CopyExtent);

  /// Copies data from one memory region to another, where \p Src and \p Dest
  /// are USM pointers. An exception is thrown if either \p Src is nullptr, \p
  /// Dest is nullptr, or \p Pitch is inconsistent with hardware requirements.
  /// The behavior is undefined if \p Desc is inconsistent with the allocated
  /// memory region.
  ///
  /// \param Src is a USM pointer to the source memory.
  /// \param Dest is a USM pointer to the destination memory.
  /// \param DeviceImgDesc is the image descriptor (format, order, dimensions).
  /// \param DeviceRowPitch is the pitch of the rows on the device.
  void ext_oneapi_copy(
      void *Src, void *Dest,
      const ext::oneapi::experimental::image_descriptor &DeviceImgDesc,
      size_t DeviceRowPitch);

  /// Copies data from device to device memory, where \p Src and \p Dest
  /// are opaque image memory handles.
  /// An exception is thrown if either \p Src or \p Dest is incomplete
  ///
  /// \param Src is an opaque image memory handle to the source memory.
  /// \param Dest is an opaque image memory handle to the destination memory.
  /// \param ImageDesc is the source image descriptor
  void
  ext_oneapi_copy(ext::oneapi::experimental::image_mem_handle Src,
                  ext::oneapi::experimental::image_mem_handle Dest,
                  const ext::oneapi::experimental::image_descriptor &ImageDesc);

  /// Copies data from one memory region to another, where \p Src and \p Dest
  /// are USM pointers. Allows for a sub-region copy, where \p SrcOffset ,
  /// \p DestOffset , and \p Extent are used to determine the sub-region.
  /// Pixel size is determined by \p DestImgDesc
  /// An exception is thrown if either \p Src is nullptr or \p Dest is
  /// incomplete.
  ///
  /// \param Src is a USM pointer to the source memory.
  /// \param SrcOffset is an destination offset from the origin where the
  ///                  x, y, and z components are measured in bytes, rows,
  ///                  and slices respectively
  /// \param Dest is a USM pointer to the destination memory.
  /// \param DestOffset is an destination offset from the origin where the
  ///                  x, y, and z components are measured in bytes, rows,
  ///                  and slices respectively
  /// \param DeviceImgDesc is the device image descriptor
  /// \param DeviceRowPitch is the row pitch on the device
  /// \param HostExtent is the extent of the dest memory to copy, measured in
  ///                  pixels (pixel size determined by \p DeviceImgDesc )
  /// \param CopyExtent is the width, height, and depth of the region to copy
  ///               measured in pixels (pixel size determined by
  ///               \p DeviceImgDesc )
  void ext_oneapi_copy(
      void *Src, sycl::range<3> SrcOffset, void *Dest,
      sycl::range<3> DestOffset,
      const ext::oneapi::experimental::image_descriptor &DeviceImgDesc,
      size_t DeviceRowPitch, sycl::range<3> HostExtent,
      sycl::range<3> CopyExtent);

  /// Submit a non-blocking device-side wait on an external
  //  semaphore to the queue.
  /// An exception is thrown if \p SemaphoreHandle is incomplete, or if the
  /// type of semaphore requires an explicit value to wait upon.
  ///
  /// \param SemaphoreHandle is an opaque external interop semaphore handle
  void ext_oneapi_wait_external_semaphore(
      ext::oneapi::experimental::interop_semaphore_handle SemaphoreHandle);

  /// Submit a non-blocking device-side wait on an external
  //  semaphore to the queue.
  /// An exception is thrown if \p SemaphoreHandle is incomplete, or if the
  /// type of semaphore does not support waiting on an explicitly passed value.
  ///
  /// \param SemaphoreHandle is an opaque external interop semaphore handle
  /// \param WaitValue is the value that this semaphore will wait upon, until it
  ///                  allows any further commands to execute on the queue.
  void ext_oneapi_wait_external_semaphore(
      ext::oneapi::experimental::interop_semaphore_handle SemaphoreHandle,
      uint64_t WaitValue);

  /// Instruct the queue to signal the external semaphore once all previous
  /// commands submitted to the queue have completed execution.
  /// An exception is thrown if \p SemaphoreHandle is incomplete, or if the
  /// type of semaphore requires an explicit value to signal.
  ///
  /// \param SemaphoreHandle is an opaque external interop semaphore handle
  void ext_oneapi_signal_external_semaphore(
      ext::oneapi::experimental::interop_semaphore_handle SemaphoreHandle);

  /// Instruct the queue to set the state of the external semaphore to
  /// \p SignalValue once all previous commands submitted to the queue have
  /// completed execution.
  /// An exception is thrown if \p SemaphoreHandle is incomplete, or if the
  /// type of semaphore does not support signalling an explicitly passed value.
  ///
  /// \param SemaphoreHandle is an opaque external interop semaphore handle
  /// \param SignalValue is the value that this semaphore signal, once all
  ///                    prior opeartions on the queue complete.
  void ext_oneapi_signal_external_semaphore(
      ext::oneapi::experimental::interop_semaphore_handle SemaphoreHandle,
      uint64_t SignalValue);

private:
  std::shared_ptr<detail::handler_impl> MImpl;
  std::shared_ptr<detail::queue_impl> MQueue;

  /// The storage for the arguments passed.
  /// We need to store a copy of values that are passed explicitly through
  /// set_arg, require and so on, because we need them to be alive after
  /// we exit the method they are passed in.
  mutable detail::CG::StorageInitHelper CGData;
  std::vector<detail::LocalAccessorImplPtr> MLocalAccStorage;
  std::vector<std::shared_ptr<detail::stream_impl>> MStreamStorage;
  /// The list of arguments for the kernel.
  std::vector<detail::ArgDesc> MArgs;
  /// The list of associated accessors with this handler.
  /// These accessors were created with this handler as argument or
  /// have become required for this handler via require method.
  std::vector<detail::ArgDesc> MAssociatedAccesors;
  /// Struct that encodes global size, local size, ...
  detail::NDRDescT MNDRDesc;
  detail::string MKernelName;
  /// Storage for a sycl::kernel object.
  std::shared_ptr<detail::kernel_impl> MKernel;
  /// Type of the command group, e.g. kernel, fill. Can also encode version.
  /// Use getType and setType methods to access this variable unless
  /// manipulations with version are required
  detail::CG::CGTYPE MCGType = detail::CG::None;
  /// Pointer to the source host memory or accessor(depending on command type).
  void *MSrcPtr = nullptr;
  /// Pointer to the dest host memory or accessor(depends on command type).
  void *MDstPtr = nullptr;
  /// Length to copy or fill (for USM operations).
  size_t MLength = 0;
  /// Pattern that is used to fill memory object in case command type is fill.
  std::vector<char> MPattern;
  /// Storage for a lambda or function object.
  std::unique_ptr<detail::HostKernelBase> MHostKernel;
  /// Storage for lambda/function when using HostTask
  std::unique_ptr<detail::HostTask> MHostTask;
  /// The list of valid SYCL events that need to complete
  /// before barrier command can be executed
  std::vector<detail::EventImplPtr> MEventsWaitWithBarrier;

  /// The graph that is associated with this handler.
  std::shared_ptr<ext::oneapi::experimental::detail::graph_impl> MGraph;
  /// If we are submitting a graph using ext_oneapi_graph this will be the graph
  /// to be executed.
  std::shared_ptr<ext::oneapi::experimental::detail::exec_graph_impl>
      MExecGraph;
  /// Storage for a node created from a subgraph submission.
  std::shared_ptr<ext::oneapi::experimental::detail::node_impl> MSubgraphNode;
  /// Storage for the CG created when handling graph nodes added explicitly.
  std::unique_ptr<detail::CG> MGraphNodeCG;

  bool MIsHost = false; // ABI break: to remove

  detail::code_location MCodeLoc = {};
  bool MIsFinalized = false;
  event MLastEvent;

  // Make queue_impl class friend to be able to call finalize method.
  friend class detail::queue_impl;
  // Make accessor class friend to keep the list of associated accessors.
  template <typename DataT, int Dims, access::mode AccMode,
            access::target AccTarget, access::placeholder isPlaceholder,
            typename PropertyListT>
  friend class accessor;
  friend device detail::getDeviceFromHandler(handler &);

  template <typename DataT, int Dimensions, access::mode AccessMode,
            access::target AccessTarget, access::placeholder IsPlaceholder>
  friend class detail::image_accessor;
  // Make stream class friend to be able to keep the list of associated streams
  friend class stream;
  friend class detail::stream_impl;
  // Make reduction friends to store buffers and arrays created for it
  // in handler from reduction methods.
  template <typename T, class BinaryOperation, int Dims, size_t Extent,
            bool ExplicitIdentity, typename RedOutVar>
  friend class detail::reduction_impl_algo;

  friend inline void detail::reduction::finalizeHandler(handler &CGH);
  template <class FunctorTy>
  friend void detail::reduction::withAuxHandler(handler &CGH, FunctorTy Func);

  template <typename KernelName, detail::reduction::strategy Strategy, int Dims,
            typename PropertiesT, typename... RestT>
  friend void detail::reduction_parallel_for(handler &CGH, range<Dims> NDRange,
                                             PropertiesT Properties,
                                             RestT... Rest);

  template <typename KernelName, detail::reduction::strategy Strategy, int Dims,
            typename PropertiesT, typename... RestT>
  friend void
  detail::reduction_parallel_for(handler &CGH, nd_range<Dims> NDRange,
                                 PropertiesT Properties, RestT... Rest);

#ifndef __SYCL_DEVICE_ONLY__
  friend void detail::associateWithHandler(handler &,
                                           detail::AccessorBaseHost *,
                                           access::target);
  friend void detail::associateWithHandler(
      handler &, detail::UnsampledImageAccessorBaseHost *, image_target);
  friend void detail::associateWithHandler(
      handler &, detail::SampledImageAccessorBaseHost *, image_target);
#endif

  friend class ::MockHandler;
  friend class detail::queue_impl;

  // Make pipe class friend to be able to call ext_intel_read/write_host_pipe
  // method.
  template <class _name, class _dataT, int32_t _min_capacity,
            class _propertiesT, class>
  friend class ext::intel::experimental::pipe;

  /// Read from a host pipe given a host address and
  /// \param Name name of the host pipe to be passed into lower level runtime
  /// \param Ptr host pointer of host pipe as identified by address of its const
  ///        expr m_Storage member
  /// \param Size the size of data getting read back / to.
  /// \param Block if read operation is blocking, default to false.
  void ext_intel_read_host_pipe(const std::string &Name, void *Ptr, size_t Size,
                                bool Block = false) {
    ext_intel_read_host_pipe(detail::string_view(Name), Ptr, Size, Block);
  }
  void ext_intel_read_host_pipe(detail::string_view Name, void *Ptr,
                                size_t Size, bool Block = false);

  /// Write to host pipes given a host address and
  /// \param Name name of the host pipe to be passed into lower level runtime
  /// \param Ptr host pointer of host pipe as identified by address of its const
  /// expr m_Storage member
  /// \param Size the size of data getting read back / to.
  /// \param Block if write opeartion is blocking, default to false.
  void ext_intel_write_host_pipe(const std::string &Name, void *Ptr,
                                 size_t Size, bool Block = false) {
    ext_intel_write_host_pipe(detail::string_view(Name), Ptr, Size, Block);
  }
  void ext_intel_write_host_pipe(detail::string_view Name, void *Ptr,
                                 size_t Size, bool Block = false);
  friend class ext::oneapi::experimental::detail::graph_impl;
  friend class ext::oneapi::experimental::detail::dynamic_parameter_impl;

  bool DisableRangeRounding();

  bool RangeRoundingTrace();

  void GetRangeRoundingSettings(size_t &MinFactor, size_t &GoodFactor,
                                size_t &MinRange);

  template <typename WrapperT, typename TransformedArgType, int Dims,
            typename KernelType,
            std::enable_if_t<detail::KernelLambdaHasKernelHandlerArgT<
                KernelType, TransformedArgType>::value> * = nullptr>
  auto getRangeRoundedKernelLambda(KernelType KernelFunc,
                                   range<Dims> UserRange) {
    return detail::RoundedRangeKernelWithKH<TransformedArgType, Dims,
                                            KernelType>{UserRange, KernelFunc};
  }

  template <typename WrapperT, typename TransformedArgType, int Dims,
            typename KernelType,
            std::enable_if_t<!detail::KernelLambdaHasKernelHandlerArgT<
                KernelType, TransformedArgType>::value> * = nullptr>
  auto getRangeRoundedKernelLambda(KernelType KernelFunc,
                                   range<Dims> UserRange) {
    return detail::RoundedRangeKernel<TransformedArgType, Dims, KernelType>{
        UserRange, KernelFunc};
  }

  const std::shared_ptr<detail::context_impl> &getContextImplPtr() const;

  // Checks if 2D memory operations are supported by the underlying platform.
  bool supportsUSMMemcpy2D();
  bool supportsUSMFill2D();
  bool supportsUSMMemset2D();

  // Helper function for getting a loose bound on work-items.
  id<2> computeFallbackKernelBounds(size_t Width, size_t Height);

  // Common function for launching a 2D USM memcpy kernel to avoid redefinitions
  // of the kernel from copy and memcpy.
  template <typename T>
  void commonUSMCopy2DFallbackKernel(const void *Src, size_t SrcPitch,
                                     void *Dest, size_t DestPitch, size_t Width,
                                     size_t Height) {
    // Otherwise the data is accessible on the device so we do the operation
    // there instead.
    // Limit number of work items to be resistant to big copies.
    id<2> Chunk = computeFallbackKernelBounds(Height, Width);
    id<2> Iterations = (Chunk + id<2>{Height, Width} - 1) / Chunk;
    parallel_for<__usmmemcpy2d<T>>(
        range<2>{Chunk[0], Chunk[1]}, [=](id<2> Index) {
          T *CastedDest = static_cast<T *>(Dest);
          const T *CastedSrc = static_cast<const T *>(Src);
          for (uint32_t I = 0; I < Iterations[0]; ++I) {
            for (uint32_t J = 0; J < Iterations[1]; ++J) {
              id<2> adjustedIndex = Index + Chunk * id<2>{I, J};
              if (adjustedIndex[0] < Height && adjustedIndex[1] < Width) {
                CastedDest[adjustedIndex[0] * DestPitch + adjustedIndex[1]] =
                    CastedSrc[adjustedIndex[0] * SrcPitch + adjustedIndex[1]];
              }
            }
          }
        });
  }

  // Common function for launching a 2D USM memcpy host-task to avoid
  // redefinitions of the kernel from copy and memcpy.
  template <typename T>
  void commonUSMCopy2DFallbackHostTask(const void *Src, size_t SrcPitch,
                                       void *Dest, size_t DestPitch,
                                       size_t Width, size_t Height) {
    // If both pointers are host USM or unknown (assumed non-USM) we use a
    // host-task to satisfy dependencies.
    host_task([=] {
      const T *CastedSrc = static_cast<const T *>(Src);
      T *CastedDest = static_cast<T *>(Dest);
      for (size_t I = 0; I < Height; ++I) {
        const T *SrcItBegin = CastedSrc + SrcPitch * I;
        T *DestItBegin = CastedDest + DestPitch * I;
        std::copy(SrcItBegin, SrcItBegin + Width, DestItBegin);
      }
    });
  }

  // StageFillCG()  Supporting function to fill()
  template <typename T, int Dims, access::mode AccessMode,
            access::target AccessTarget,
            access::placeholder IsPlaceholder = access::placeholder::false_t,
            typename PropertyListT = property_list>
  void StageFillCG(
      accessor<T, Dims, AccessMode, AccessTarget, IsPlaceholder, PropertyListT>
          Dst,
      const T &Pattern) {
    setType(detail::CG::Fill);
    detail::AccessorBaseHost *AccBase = (detail::AccessorBaseHost *)&Dst;
    detail::AccessorImplPtr AccImpl = detail::getSyclObjImpl(*AccBase);

    MDstPtr = static_cast<void *>(AccImpl.get());
    CGData.MRequirements.push_back(AccImpl.get());
    CGData.MAccStorage.push_back(std::move(AccImpl));

    MPattern.resize(sizeof(T));
    auto PatternPtr = reinterpret_cast<T *>(MPattern.data());
    *PatternPtr = Pattern;
  }

  // Common function for launching a 2D USM fill kernel to avoid redefinitions
  // of the kernel from memset and fill.
  template <typename T>
  void commonUSMFill2DFallbackKernel(void *Dest, size_t DestPitch,
                                     const T &Pattern, size_t Width,
                                     size_t Height) {
    // Otherwise the data is accessible on the device so we do the operation
    // there instead.
    // Limit number of work items to be resistant to big fill operations.
    id<2> Chunk = computeFallbackKernelBounds(Height, Width);
    id<2> Iterations = (Chunk + id<2>{Height, Width} - 1) / Chunk;
    parallel_for<__usmfill2d<T>>(
        range<2>{Chunk[0], Chunk[1]}, [=](id<2> Index) {
          T *CastedDest = static_cast<T *>(Dest);
          for (uint32_t I = 0; I < Iterations[0]; ++I) {
            for (uint32_t J = 0; J < Iterations[1]; ++J) {
              id<2> adjustedIndex = Index + Chunk * id<2>{I, J};
              if (adjustedIndex[0] < Height && adjustedIndex[1] < Width) {
                CastedDest[adjustedIndex[0] * DestPitch + adjustedIndex[1]] =
                    Pattern;
              }
            }
          }
        });
  }

  // Common function for launching a 2D USM fill kernel or host_task to avoid
  // redefinitions of the kernel from memset and fill.
  template <typename T>
  void commonUSMFill2DFallbackHostTask(void *Dest, size_t DestPitch,
                                       const T &Pattern, size_t Width,
                                       size_t Height) {
    // If the pointer is host USM or unknown (assumed non-USM) we use a
    // host-task to satisfy dependencies.
    host_task([=] {
      T *CastedDest = static_cast<T *>(Dest);
      for (size_t I = 0; I < Height; ++I) {
        T *ItBegin = CastedDest + DestPitch * I;
        std::fill(ItBegin, ItBegin + Width, Pattern);
      }
    });
  }

  // Implementation of ext_oneapi_memcpy2d using command for native 2D memcpy.
  void ext_oneapi_memcpy2d_impl(void *Dest, size_t DestPitch, const void *Src,
                                size_t SrcPitch, size_t Width, size_t Height);

  // Untemplated version of ext_oneapi_fill2d using command for native 2D fill.
  void ext_oneapi_fill2d_impl(void *Dest, size_t DestPitch, const void *Value,
                              size_t ValueSize, size_t Width, size_t Height);

  // Implementation of ext_oneapi_memset2d using command for native 2D memset.
  void ext_oneapi_memset2d_impl(void *Dest, size_t DestPitch, int Value,
                                size_t Width, size_t Height);

  // Implementation of memcpy to device_global.
  void memcpyToDeviceGlobal(const void *DeviceGlobalPtr, const void *Src,
                            bool IsDeviceImageScoped, size_t NumBytes,
                            size_t Offset);

  // Implementation of memcpy from device_global.
  void memcpyFromDeviceGlobal(void *Dest, const void *DeviceGlobalPtr,
                              bool IsDeviceImageScoped, size_t NumBytes,
                              size_t Offset);

  // Implementation of memcpy to an unregistered device_global.
  void memcpyToHostOnlyDeviceGlobal(const void *DeviceGlobalPtr,
                                    const void *Src, size_t DeviceGlobalTSize,
                                    bool IsDeviceImageScoped, size_t NumBytes,
                                    size_t Offset);

  // Implementation of memcpy from an unregistered device_global.
  void memcpyFromHostOnlyDeviceGlobal(void *Dest, const void *DeviceGlobalPtr,
                                      bool IsDeviceImageScoped, size_t NumBytes,
                                      size_t Offset);

  template <typename T, int Dims, access::mode AccessMode,
            access::target AccessTarget,
            access::placeholder IsPlaceholder = access::placeholder::false_t,
            typename PropertyListT = property_list>
  void checkIfPlaceholderIsBoundToHandler(
      accessor<T, Dims, AccessMode, AccessTarget, IsPlaceholder, PropertyListT>
          Acc) {
    auto *AccBase = reinterpret_cast<detail::AccessorBaseHost *>(&Acc);
    detail::AccessorImplPtr AccImpl = detail::getSyclObjImpl(*AccBase);
    detail::AccessorImplHost *Req = AccImpl.get();
    if (std::find_if(MAssociatedAccesors.begin(), MAssociatedAccesors.end(),
                     [&](const detail::ArgDesc &AD) {
                       return AD.MType ==
                                  detail::kernel_param_kind_t::kind_accessor &&
                              AD.MPtr == Req &&
                              AD.MSize == static_cast<int>(AccessTarget);
                     }) == MAssociatedAccesors.end())
      throw sycl::exception(make_error_code(errc::kernel_argument),
                            "placeholder accessor must be bound by calling "
                            "handler::require() before it can be used.");
  }

  // Set value of the gpu cache configuration for the kernel.
  void setKernelCacheConfig(sycl::detail::pi::PiKernelCacheConfig);
  // Set value of the kernel is cooperative flag
  void setKernelIsCooperative(bool);

  template <
      ext::oneapi::experimental::detail::UnsupportedGraphFeatures FeatureT>
  void throwIfGraphAssociated() const {

    if (getCommandGraph()) {
      std::string FeatureString =
          ext::oneapi::experimental::detail::UnsupportedFeatureToString(
              FeatureT);
      throw sycl::exception(sycl::make_error_code(errc::invalid),
                            "The " + FeatureString +
                                " feature is not yet available "
                                "for use with the SYCL Graph extension.");
    }
  }

  // Set that an ND Range was used during a call to parallel_for
  void setNDRangeUsed(bool Value);

  inline void internalProfilingTagImpl() {
    throwIfActionIsCreated();
    setType(detail::CG::ProfilingTag);
  }

  friend class detail::HandlerAccess;

protected:
  /// Registers event dependencies in this command group.
  void depends_on(const detail::EventImplPtr &Event);
  /// Registers event dependencies in this command group.
  void depends_on(const std::vector<detail::EventImplPtr> &Events);
};

namespace detail {
class HandlerAccess {
public:
  static void internalProfilingTagImpl(handler &Handler) {
    Handler.internalProfilingTagImpl();
  }
};
} // namespace detail

} // namespace _V1
} // namespace sycl

#ifdef __SYCL_BUILD_SYCL_DLL
// The following fails (somewhat expectedly) when compiled with MSVC:
//
//   #include <memory>
//   struct __declspec(dllexport) handler {
//      std::unique_ptr<struct Incomplete> Member;
//   };
//
// We do __SYCL_EXPORT sycl::handler class and it has an
// std::unique_ptr<detail::HostTask> member. As such, ensure the type is
// complete if we're building the SYCL shared library.
#include <sycl/detail/host_task_impl.hpp>
#endif<|MERGE_RESOLUTION|>--- conflicted
+++ resolved
@@ -464,14 +464,9 @@
   /// Constructs SYCL handler from queue.
   ///
   /// \param Queue is a SYCL queue.
-<<<<<<< HEAD
-  handler(std::shared_ptr<detail::queue_impl> Queue,
-          bool /*ABI Break: to remove */);
-=======
   /// \param IsHost indicates if this handler is created for SYCL host device.
   /// TODO: Unused. Remove with ABI break.
-  handler(std::shared_ptr<detail::queue_impl> Queue, bool IsHost);
->>>>>>> fd004340
+  handler(std::shared_ptr<detail::queue_impl> Queue, bool /*Unused*/);
 
   /// Constructs SYCL handler from the associated queue and the submission's
   /// primary and secondary queue.
@@ -481,15 +476,11 @@
   /// \param PrimaryQueue is the primary SYCL queue of the submission.
   /// \param SecondaryQueue is the secondary SYCL queue of the submission. This
   ///        is null if no secondary queue is associated with the submission.
-<<<<<<< HEAD
-=======
-  /// \param IsHost indicates if this handler is created for SYCL host device.
   /// TODO: Unused. Remove with ABI break.
->>>>>>> fd004340
   handler(std::shared_ptr<detail::queue_impl> Queue,
           std::shared_ptr<detail::queue_impl> PrimaryQueue,
           std::shared_ptr<detail::queue_impl> SecondaryQueue,
-          bool /*ABI Break: to remove */);
+          bool /* Unused */);
 
   /// Constructs SYCL handler from queue.
   ///
@@ -497,7 +488,7 @@
   /// \param IsHost indicates if this handler is created for SYCL host device.
   /// \param CallerNeedsEvent indicates if the event resulting from this handler
   ///        is needed by the caller.
-  handler(std::shared_ptr<detail::queue_impl> Queue, bool IsHost,
+  handler(std::shared_ptr<detail::queue_impl> Queue, bool /* ABI break: remove */,
           bool CallerNeedsEvent);
 
   /// Constructs SYCL handler from the associated queue and the submission's
@@ -513,7 +504,7 @@
   ///        is needed by the caller.
   handler(std::shared_ptr<detail::queue_impl> Queue,
           std::shared_ptr<detail::queue_impl> PrimaryQueue,
-          std::shared_ptr<detail::queue_impl> SecondaryQueue, bool IsHost,
+          std::shared_ptr<detail::queue_impl> SecondaryQueue, bool /* ABI break: remove */,
           bool CallerNeedsEvent);
 
   /// Constructs SYCL handler from Graph.
