--- conflicted
+++ resolved
@@ -66,19 +66,6 @@
 // 41(!!!) includes of SYCL headers + 10 includes of standard headers.
 // 3300+ lines of code
 
-<<<<<<< HEAD
-// SYCL_LANGUAGE_VERSION is 4 digit year followed by 2 digit revision
-#if !SYCL_LANGUAGE_VERSION || SYCL_LANGUAGE_VERSION < 202012L
-#define __SYCL_NONCONST_FUNCTOR__
-#endif
-
-// replace _KERNELFUNCPARAM(KernelFunc) with   KernelType KernelFunc
-//                                     or     const KernelType &KernelFunc
-#ifdef __SYCL_NONCONST_FUNCTOR__
-#define _KERNELFUNCPARAMTYPE KernelType
-#else
-=======
->>>>>>> aae7f135
 #define _KERNELFUNCPARAMTYPE const KernelType &
 #define _KERNELFUNCPARAM(a) _KERNELFUNCPARAMTYPE a
 
