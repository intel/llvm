--- conflicted
+++ resolved
@@ -724,13 +724,9 @@
     // Not using `std::make_unique` to avoid unnecessary instantiations of
     // `std::unique_ptr<HostKernel<...>>`. Only
     // `std::unique_ptr<HostKernelBase>` is necessary.
-<<<<<<< HEAD
+
     MHostKernel.reset(new detail::HostKernel<KernelType, LambdaArgType, Dims>(
         std::forward<KernelTypeUniversalRef>(KernelFunc)));
-=======
-    MHostKernel.reset(
-        new detail::HostKernel<KernelType, LambdaArgType, Dims>(KernelFunc));
->>>>>>> 8e7ec0f1
 
     constexpr bool KernelHasName =
         detail::getKernelName<KernelName>() != nullptr &&
