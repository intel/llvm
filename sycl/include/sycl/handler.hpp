//==-------- handler.hpp --- SYCL command group handler --------------------==//
//
// Part of the LLVM Project, under the Apache License v2.0 with LLVM Exceptions.
// See https://llvm.org/LICENSE.txt for license information.
// SPDX-License-Identifier: Apache-2.0 WITH LLVM-exception
//
//===----------------------------------------------------------------------===//

#pragma once

#include <sycl/access/access.hpp>
#include <sycl/accessor.hpp>
#include <sycl/detail/cg_types.hpp>
#include <sycl/detail/cl.h>
#include <sycl/detail/common.hpp>
#include <sycl/detail/defines_elementary.hpp>
#include <sycl/detail/export.hpp>
#include <sycl/detail/id_queries_fit_in_int.hpp>
#include <sycl/detail/impl_utils.hpp>
#include <sycl/detail/kernel_desc.hpp>
#include <sycl/detail/kernel_name_based_cache.hpp>
#include <sycl/detail/kernel_name_str_t.hpp>
#include <sycl/detail/reduction_forward.hpp>
#include <sycl/detail/string.hpp>
#include <sycl/detail/string_view.hpp>
#include <sycl/detail/ur.hpp>
#include <sycl/device.hpp>
#include <sycl/event.hpp>
#include <sycl/exception.hpp>
#include <sycl/ext/intel/experimental/fp_control_kernel_properties.hpp>
#include <sycl/ext/intel/experimental/kernel_execution_properties.hpp>
#include <sycl/ext/oneapi/bindless_images_interop.hpp>
#include <sycl/ext/oneapi/bindless_images_mem_handle.hpp>
#include <sycl/ext/oneapi/device_global/device_global.hpp>
#include <sycl/ext/oneapi/device_global/properties.hpp>
#include <sycl/ext/oneapi/experimental/cluster_group_prop.hpp>
#include <sycl/ext/oneapi/experimental/graph.hpp>
#include <sycl/ext/oneapi/experimental/raw_kernel_arg.hpp>
#include <sycl/ext/oneapi/experimental/use_root_sync_prop.hpp>
#include <sycl/ext/oneapi/experimental/virtual_functions.hpp>
#include <sycl/ext/oneapi/kernel_properties/properties.hpp>
#include <sycl/ext/oneapi/properties/properties.hpp>
#include <sycl/ext/oneapi/work_group_scratch_memory.hpp>
#include <sycl/group.hpp>
#include <sycl/id.hpp>
#include <sycl/item.hpp>
#include <sycl/kernel.hpp>
#include <sycl/kernel_bundle_enums.hpp>
#include <sycl/kernel_handler.hpp>
#include <sycl/nd_item.hpp>
#include <sycl/nd_range.hpp>
#include <sycl/property_list.hpp>
#include <sycl/range.hpp>
#include <sycl/sampler.hpp>

#include <assert.h>
#include <functional>
#include <memory>
#include <stddef.h>
#include <stdint.h>
#include <string>
#include <tuple>
#include <type_traits>
#include <utility>
#include <vector>

// TODO: refactor this header
// 41(!!!) includes of SYCL headers + 10 includes of standard headers.
// 3300+ lines of code

#if defined(__SYCL_UNNAMED_LAMBDA__)
// We can't use nested types (e.g. struct S defined inside main() routine) to
// name kernels. At the same time, we have to provide a unique kernel name for
// sycl::fill and the only thing we can use to introduce that uniqueness (in
// general) is the template parameter T which might be exactly that nested type.
// That means we cannot support sycl::fill(void *, T&, size_t) for such types in
// general. However, we can do better than that when unnamed lambdas are
// enabled, so do it here! See also https://github.com/intel/llvm/issues/469.
template <typename DataT, int Dimensions, sycl::access::mode AccessMode,
          sycl::access::target AccessTarget,
          sycl::access::placeholder IsPlaceholder>
using __fill = sycl::detail::auto_name;
template <typename T> using __usmfill = sycl::detail::auto_name;
template <typename T> using __usmfill2d = sycl::detail::auto_name;
template <typename T> using __usmmemcpy2d = sycl::detail::auto_name;

template <typename T_Src, typename T_Dst, int Dims,
          sycl::access::mode AccessMode, sycl::access::target AccessTarget,
          sycl::access::placeholder IsPlaceholder>
using __copyAcc2Ptr = sycl::detail::auto_name;

template <typename T_Src, typename T_Dst, int Dims,
          sycl::access::mode AccessMode, sycl::access::target AccessTarget,
          sycl::access::placeholder IsPlaceholder>
using __copyPtr2Acc = sycl::detail::auto_name;

template <typename T_Src, int Dims_Src, sycl::access::mode AccessMode_Src,
          sycl::access::target AccessTarget_Src, typename T_Dst, int Dims_Dst,
          sycl::access::mode AccessMode_Dst,
          sycl::access::target AccessTarget_Dst,
          sycl::access::placeholder IsPlaceholder_Src,
          sycl::access::placeholder IsPlaceholder_Dst>
using __copyAcc2Acc = sycl::detail::auto_name;
#else
// Limited fallback path for when unnamed lambdas aren't available. Cannot
// handle nested types.
template <typename DataT, int Dimensions, sycl::access::mode AccessMode,
          sycl::access::target AccessTarget,
          sycl::access::placeholder IsPlaceholder>
class __fill;
template <typename T> class __usmfill;
template <typename T> class __usmfill2d;
template <typename T> class __usmmemcpy2d;

template <typename T_Src, typename T_Dst, int Dims,
          sycl::access::mode AccessMode, sycl::access::target AccessTarget,
          sycl::access::placeholder IsPlaceholder>
class __copyAcc2Ptr;

template <typename T_Src, typename T_Dst, int Dims,
          sycl::access::mode AccessMode, sycl::access::target AccessTarget,
          sycl::access::placeholder IsPlaceholder>
class __copyPtr2Acc;

template <typename T_Src, int Dims_Src, sycl::access::mode AccessMode_Src,
          sycl::access::target AccessTarget_Src, typename T_Dst, int Dims_Dst,
          sycl::access::mode AccessMode_Dst,
          sycl::access::target AccessTarget_Dst,
          sycl::access::placeholder IsPlaceholder_Src,
          sycl::access::placeholder IsPlaceholder_Dst>
class __copyAcc2Acc;
#endif

// For unit testing purposes
class MockHandler;

namespace sycl {
inline namespace _V1 {

// Forward declaration

template <bundle_state State> class kernel_bundle;
class handler;
template <typename T, int Dimensions, typename AllocatorT, typename Enable>
class buffer;

namespace ext::intel::experimental {
template <class _name, class _dataT, int32_t _min_capacity, class _propertiesT,
          class>
class pipe;
}

namespace ext ::oneapi ::experimental {
template <typename, typename> class work_group_memory;
template <typename, typename> class dynamic_work_group_memory;
struct image_descriptor;
__SYCL_EXPORT void async_free(sycl::handler &h, void *ptr);
__SYCL_EXPORT void *async_malloc(sycl::handler &h, sycl::usm::alloc kind,
                                 size_t size);
__SYCL_EXPORT void *async_malloc_from_pool(sycl::handler &h, size_t size,
                                           const memory_pool &pool);
} // namespace ext::oneapi::experimental

namespace ext::oneapi::experimental::detail {
class dynamic_parameter_base;
class dynamic_work_group_memory_base;
class dynamic_local_accessor_base;
class graph_impl;
class dynamic_parameter_impl;
} // namespace ext::oneapi::experimental::detail
namespace detail {

class type_erased_cgfo_ty {
  // From SYCL 2020,  command group function object:
  // A type which is callable with operator() that takes a reference to a
  // command group handler, that defines a command group which can be submitted
  // by a queue. The function object can be a named type, lambda function or
  // std::function.
  template <typename T> struct invoker {
    static void call(const void *object, handler &cgh) {
      (*const_cast<T *>(static_cast<const T *>(object)))(cgh);
    }
  };
  const void *object;
  using invoker_ty = void (*)(const void *, handler &);
  const invoker_ty invoker_f;

public:
  template <class T>
  type_erased_cgfo_ty(T &f)
      // NOTE: Even if `T` is a pointer to a function, `&f` is a pointer to a
      // pointer to a function and as such can be casted to `void *` (pointer to
      // a function cannot be casted).
      : object(static_cast<const void *>(&f)), invoker_f(&invoker<T>::call) {}
  ~type_erased_cgfo_ty() = default;

  type_erased_cgfo_ty(const type_erased_cgfo_ty &) = delete;
  type_erased_cgfo_ty(type_erased_cgfo_ty &&) = delete;
  type_erased_cgfo_ty &operator=(const type_erased_cgfo_ty &) = delete;
  type_erased_cgfo_ty &operator=(type_erased_cgfo_ty &&) = delete;

  void operator()(handler &cgh) const { invoker_f(object, cgh); }
};

class kernel_bundle_impl;
class work_group_memory_impl;
class handler_impl;
class kernel_impl;
class queue_impl;
class stream_impl;
class event_impl;
class context_impl;
template <typename DataT, int Dimensions, access::mode AccessMode,
          access::target AccessTarget, access::placeholder IsPlaceholder>
class image_accessor;
class HandlerAccess;
class HostTask;

using EventImplPtr = std::shared_ptr<event_impl>;

template <typename RetType, typename Func, typename Arg>
static Arg member_ptr_helper(RetType (Func::*)(Arg) const);

// Non-const version of the above template to match functors whose 'operator()'
// is declared w/o the 'const' qualifier.
template <typename RetType, typename Func, typename Arg>
static Arg member_ptr_helper(RetType (Func::*)(Arg));

// Version with two arguments to handle the case when kernel_handler is passed
// to a lambda
template <typename RetType, typename Func, typename Arg1, typename Arg2>
static Arg1 member_ptr_helper(RetType (Func::*)(Arg1, Arg2) const);

// Non-const version of the above template to match functors whose 'operator()'
// is declared w/o the 'const' qualifier.
template <typename RetType, typename Func, typename Arg1, typename Arg2>
static Arg1 member_ptr_helper(RetType (Func::*)(Arg1, Arg2));

template <typename F, typename SuggestedArgType>
decltype(member_ptr_helper(&F::operator())) argument_helper(int);

template <typename F, typename SuggestedArgType>
SuggestedArgType argument_helper(...);

template <typename F, typename SuggestedArgType>
using lambda_arg_type = decltype(argument_helper<F, SuggestedArgType>(0));

// Used when parallel_for range is rounded-up.
template <typename Name> class __pf_kernel_wrapper;

template <typename Type> struct get_kernel_wrapper_name_t {
  using name = __pf_kernel_wrapper<Type>;
};

__SYCL_EXPORT device getDeviceFromHandler(handler &);
device_impl &getDeviceImplFromHandler(handler &);

// Checks if a device_global has any registered kernel usage.
__SYCL_EXPORT bool isDeviceGlobalUsedInKernel(const void *DeviceGlobalPtr);

// Extracts a pointer to the value inside a dynamic parameter
__SYCL_EXPORT void *getValueFromDynamicParameter(
    ext::oneapi::experimental::detail::dynamic_parameter_base
        &DynamicParamBase);

// Helper for merging properties with ones defined in an optional kernel functor
// getter.
template <typename KernelType, typename PropertiesT, typename Cond = void>
struct GetMergedKernelProperties {
  using type = PropertiesT;
};
template <typename KernelType, typename PropertiesT>
struct GetMergedKernelProperties<
    KernelType, PropertiesT,
    std::enable_if_t<ext::oneapi::experimental::detail::
                         HasKernelPropertiesGetMethod<KernelType>::value>> {
  using get_method_properties =
      typename ext::oneapi::experimental::detail::HasKernelPropertiesGetMethod<
          KernelType>::properties_t;
  static_assert(
      ext::oneapi::experimental::is_property_list<get_method_properties>::value,
      "get(sycl::ext::oneapi::experimental::properties_tag) member in kernel "
      "functor class must return a valid property list.");
  using type = ext::oneapi::experimental::detail::merged_properties_t<
      PropertiesT, get_method_properties>;
};

template <int Dims> class RoundedRangeIDGenerator {
  id<Dims> Id;
  id<Dims> InitId;
  range<Dims> UserRange;
  range<Dims> RoundedRange;
  bool Done = false;

public:
  RoundedRangeIDGenerator(const id<Dims> &Id, const range<Dims> &UserRange,
                          const range<Dims> &RoundedRange)
      : Id(Id), InitId(Id), UserRange(UserRange), RoundedRange(RoundedRange) {
    for (int i = 0; i < Dims; ++i)
      if (Id[i] >= UserRange[i])
        Done = true;
  }

  explicit operator bool() { return !Done; }

  void updateId() {
    for (int i = 0; i < Dims; ++i) {
      Id[i] += RoundedRange[i];
      if (Id[i] < UserRange[i])
        return;
      Id[i] = InitId[i];
    }
    Done = true;
  }

  id<Dims> getId() { return Id; }

  template <typename KernelType> auto getItem() {
    if constexpr (std::is_invocable_v<KernelType, item<Dims> &> ||
                  std::is_invocable_v<KernelType, item<Dims> &, kernel_handler>)
      return detail::Builder::createItem<Dims, true>(UserRange, getId(), {});
    else {
      static_assert(std::is_invocable_v<KernelType, item<Dims, false> &> ||
                        std::is_invocable_v<KernelType, item<Dims, false> &,
                                            kernel_handler>,
                    "Kernel must be invocable with an item!");
      return detail::Builder::createItem<Dims, false>(UserRange, getId());
    }
  }
};

// TODO: The wrappers can be optimized further so that the body
// essentially looks like this:
//   for (auto z = it[2]; z < UserRange[2]; z += it.get_range(2))
//     for (auto y = it[1]; y < UserRange[1]; y += it.get_range(1))
//       for (auto x = it[0]; x < UserRange[0]; x += it.get_range(0))
//         KernelFunc({x,y,z});
template <typename TransformedArgType, int Dims, typename KernelType>
class RoundedRangeKernel {
public:
  range<Dims> UserRange;
  KernelType KernelFunc;
  void operator()(item<Dims> It) const {
    auto RoundedRange = It.get_range();
    for (RoundedRangeIDGenerator Gen(It.get_id(), UserRange, RoundedRange); Gen;
         Gen.updateId()) {
      auto item = Gen.template getItem<KernelType>();
      KernelFunc(item);
    }
  }
};

template <typename TransformedArgType, int Dims, typename KernelType>
class RoundedRangeKernelWithKH {
public:
  range<Dims> UserRange;
  KernelType KernelFunc;
  void operator()(item<Dims> It, kernel_handler KH) const {
    auto RoundedRange = It.get_range();
    for (RoundedRangeIDGenerator Gen(It.get_id(), UserRange, RoundedRange); Gen;
         Gen.updateId()) {
      auto item = Gen.template getItem<KernelType>();
      KernelFunc(item, KH);
    }
  }
};

using std::enable_if_t;
using sycl::detail::queue_impl;

// Returns true if x*y will overflow in T;
// otherwise, returns false and stores x*y in dst.
template <typename T>
static std::enable_if_t<std::is_unsigned_v<T>, bool>
multiply_with_overflow_check(T &dst, T x, T y) {
  dst = x * y;
  return (y != 0) && (x > (std::numeric_limits<T>::max)() / y);
}

template <int Dims> bool range_size_fits_in_size_t(const range<Dims> &r) {
  size_t acc = 1;
  for (int i = 0; i < Dims; ++i) {
    bool did_overflow = multiply_with_overflow_check(acc, acc, r[i]);
    if (did_overflow)
      return false;
  }
  return true;
}

} // namespace detail

/// Command group handler class.
///
/// Objects of the handler class collect information about command group, such
/// as kernel, requirements to the memory, arguments for the kernel.
///
/// \code{.cpp}
/// sycl::queue::submit([](handler &CGH){
///   CGH.require(Accessor1);   // Adds a requirement to the memory object.
///   CGH.setArg(0, Accessor2); // Registers accessor given as an argument to
///                             // the kernel + adds a requirement to the memory
///                             // object.
///   CGH.setArg(1, N);         // Registers value given as an argument to the
///                             // kernel.
///   // The following registers KernelFunctor to be a kernel that will be
///   // executed in case of queue is bound to the host device, Kernel - for
///   // an OpenCL device. This function clearly indicates that command group
///   // represents kernel execution.
///   CGH.parallel_for(KernelFunctor, Kernel);
///  });
/// \endcode
///
/// The command group can represent absolutely different operations. Depending
/// on the operation we need to store different data. But, in most cases, it's
/// impossible to say what kind of operation we need to perform until the very
/// end. So, handler class contains all fields simultaneously, then during
/// "finalization" it constructs CG object, that represents specific operation,
/// passing fields that are required only.
///
/// \sa queue
/// \sa program
/// \sa kernel
///
/// \ingroup sycl_api
class __SYCL_EXPORT handler {
private:
  /// Constructs SYCL handler from queue.
  ///
  /// \param Queue is a SYCL queue.
  /// \param CallerNeedsEvent indicates if the event resulting from this handler
  ///        is needed by the caller.
#ifdef __INTEL_PREVIEW_BREAKING_CHANGES
  handler(const std::shared_ptr<detail::queue_impl> &Queue,
          bool CallerNeedsEvent);
#else
  handler(std::shared_ptr<detail::queue_impl> Queue, bool CallerNeedsEvent);
#endif

<<<<<<< HEAD
#ifndef __INTEL_PREVIEW_BREAKING_CHANGES
=======
#ifdef __INTEL_PREVIEW_BREAKING_CHANGES
  /// Constructs SYCL handler from the pre-constructed handler_impl and the
  /// associated queue. Inside of Graph implementation, the Queue value is not
  /// used, for those cases it can be initialized with an empty shared_ptr.
  ///
  /// \param HandlerImpl is a pre-constructed handler_impl.
  /// \param Queue is a SYCL queue.
  handler(detail::handler_impl *HandlerImpl,
          const std::shared_ptr<detail::queue_impl> &Queue);
#else
>>>>>>> f5e3bd72
  /// Constructs SYCL handler from the associated queue and the submission's
  /// primary and secondary queue.
  ///
  /// \param Queue is a SYCL queue. This is equal to either PrimaryQueue or
  ///        SecondaryQueue.
  /// \param PrimaryQueue is the primary SYCL queue of the submission.
  /// \param SecondaryQueue is the secondary SYCL queue of the submission. This
  ///        is null if no secondary queue is associated with the submission.
  /// \param CallerNeedsEvent indicates if the event resulting from this handler
  ///        is needed by the caller.
  // TODO: This function is not used anymore, remove it in the next
  // ABI-breaking window.
  handler(std::shared_ptr<detail::queue_impl> Queue,
          std::shared_ptr<detail::queue_impl> PrimaryQueue,
          std::shared_ptr<detail::queue_impl> SecondaryQueue,
          bool CallerNeedsEvent);
  __SYCL_DLL_LOCAL handler(std::shared_ptr<detail::queue_impl> Queue,
                           detail::queue_impl *SecondaryQueue,
                           bool CallerNeedsEvent);
#endif

#ifndef __INTEL_PREVIEW_BREAKING_CHANGES
  /// Constructs SYCL handler from Graph.
  ///
  /// The handler will add the command-group as a node to the graph rather than
  /// enqueueing it straight away.
  ///
  /// \param Graph is a SYCL command_graph
  handler(std::shared_ptr<ext::oneapi::experimental::detail::graph_impl> Graph);
#endif

  void *storeRawArg(const void *Ptr, size_t Size);

  void *
  storeRawArg(const sycl::ext::oneapi::experimental::raw_kernel_arg &RKA) {
    return storeRawArg(RKA.MArgData, RKA.MArgSize);
  }

  /// Stores copy of Arg passed to the argument storage.
  template <typename T> void *storePlainArg(T &&Arg) {
    return storeRawArg(&Arg, sizeof(T));
  }

  void setType(detail::CGType Type);

  detail::CGType getType() const;

  void throwIfActionIsCreated() {
    if (detail::CGType::None != getType())
      throw sycl::exception(make_error_code(errc::runtime),
                            "Attempt to set multiple actions for the "
                            "command group. Command group must consist of "
                            "a single kernel or explicit memory operation.");
  }

#ifndef __INTEL_PREVIEW_BREAKING_CHANGES
  // TODO: Those functions are not used anymore, remove it in the next
  // ABI-breaking window.
  void extractArgsAndReqsFromLambda(
      char *LambdaPtr,
      const std::vector<detail::kernel_param_desc_t> &ParamDescs, bool IsESIMD);
  void
  extractArgsAndReqsFromLambda(char *LambdaPtr, size_t KernelArgsNum,
                               const detail::kernel_param_desc_t *KernelArgs,
                               bool IsESIMD);
#endif
  /// Extracts and prepares kernel arguments from the lambda using information
  /// from the built-ins or integration header.
  void extractArgsAndReqsFromLambda(
      char *LambdaPtr, detail::kernel_param_desc_t (*ParamDescGetter)(int),
      size_t NumKernelParams, bool IsESIMD);

  /// Extracts and prepares kernel arguments set via set_arg(s).
  void extractArgsAndReqs();

#if defined(__INTEL_PREVIEW_BREAKING_CHANGES)
  // TODO: processArg need not to be public
  __SYCL_DLL_LOCAL
#endif
  void processArg(void *Ptr, const detail::kernel_param_kind_t &Kind,
                  const int Size, const size_t Index, size_t &IndexShift,
                  bool IsKernelCreatedFromSource, bool IsESIMD);

  /// \return a string containing name of SYCL kernel.
  detail::ABINeutralKernelNameStrT getKernelName();

  template <typename LambdaNameT> bool lambdaAndKernelHaveEqualName() {
    // TODO It is unclear a kernel and a lambda/functor must to be equal or not
    // for parallel_for with sycl::kernel and lambda/functor together
    // Now if they are equal we extract argumets from lambda/functor for the
    // kernel. Else it is necessary use set_atg(s) for resolve the order and
    // values of arguments for the kernel.
    assert(MKernel && "MKernel is not initialized");
    const std::string LambdaName = detail::getKernelName<LambdaNameT>();
    detail::ABINeutralKernelNameStrT KernelName = getKernelName();
    return KernelName == LambdaName;
  }

  /// Saves the location of user's code passed in \p CodeLoc for future usage in
  /// finalize() method.
  /// TODO: remove the first version of this func (the one without the IsTopCodeLoc arg)
  ///   at the next ABI breaking window since removing it breaks ABI on windows.
  void saveCodeLoc(detail::code_location CodeLoc);
  void saveCodeLoc(detail::code_location CodeLoc, bool IsTopCodeLoc);
  void copyCodeLoc(const handler &other);

  /// Constructs CG object of specific type, passes it to Scheduler and
  /// returns sycl::event object representing the command group.
  /// It's expected that the method is the latest method executed before
  /// object destruction.
  ///
  /// \return a SYCL event object representing the command group
#ifdef __INTEL_PREVIEW_BREAKING_CHANGES
  detail::EventImplPtr finalize();
#else
  event finalize();
#endif

  /// Constructs CG object of specific type, passes it to Scheduler and
  /// returns sycl::event object representing the command group.
  /// It's expected that the method is the latest method executed before
  /// object destruction.
  /// \param CallerNeedsEvent Specifies if the caller needs an event
  /// representing the work related to this handler.
  ///
  /// \return a SYCL event object representing the command group
  event finalize(bool CallerNeedsEvent);

  /// Saves streams associated with this handler.
  ///
  /// Streams are then forwarded to command group and flushed in the scheduler.
  ///
  /// \param Stream is a pointer to SYCL stream.
  void addStream(const std::shared_ptr<detail::stream_impl> &Stream) {
    MStreamStorage.push_back(Stream);
  }

  /// Saves resources created by handling reduction feature in handler.
  /// They are then forwarded to command group and destroyed only after
  /// the command group finishes the work on device/host.
  ///
  /// @param ReduObj is a pointer to object that must be stored.
  void addReduction(const std::shared_ptr<const void> &ReduObj);

  /// Saves buffers created by handling reduction feature in handler and marks
  /// them as internal. They are then forwarded to command group and destroyed
  /// only after the command group finishes the work on device/host.
  ///
  /// @param ReduBuf is a pointer to buffer that must be stored.
  template <typename T, int Dimensions, typename AllocatorT, typename Enable>
  void
  addReduction(const std::shared_ptr<buffer<T, Dimensions, AllocatorT, Enable>>
                   &ReduBuf) {
    detail::markBufferAsInternal(getSyclObjImpl(*ReduBuf));
    addReduction(std::shared_ptr<const void>(ReduBuf));
  }

  ~handler() = default;

#ifdef __SYCL_DEVICE_ONLY__
  // In device compilation accessor isn't inherited from host base classes, so
  // can't detect by it. Since we don't expect it to be ever called in device
  // execution, just use blind void *.
  void associateWithHandler(void *AccBase, access::target AccTarget);
  void associateWithHandler(void *AccBase, image_target AccTarget);
#else
  void associateWithHandlerCommon(detail::AccessorImplPtr AccImpl,
                                  int AccTarget);
  void associateWithHandler(detail::AccessorBaseHost *AccBase,
                            access::target AccTarget);
  void associateWithHandler(detail::UnsampledImageAccessorBaseHost *AccBase,
                            image_target AccTarget);
  void associateWithHandler(detail::SampledImageAccessorBaseHost *AccBase,
                            image_target AccTarget);
#endif

  // Recursively calls itself until arguments pack is fully processed.
  // The version for regular(standard layout) argument.
  template <typename T, typename... Ts>
  void setArgsHelper(int ArgIndex, T &&Arg, Ts &&...Args) {
    set_arg(ArgIndex, std::forward<T>(Arg));
    setArgsHelper(++ArgIndex, std::forward<Ts>(Args)...);
  }

  void setArgsHelper(int) {}

  void setLocalAccessorArgHelper(int ArgIndex,
                                 detail::LocalAccessorBaseHost &LocalAccBase) {
    detail::LocalAccessorImplPtr LocalAccImpl =
        detail::getSyclObjImpl(LocalAccBase);
    detail::LocalAccessorImplHost *Req = LocalAccImpl.get();
    MLocalAccStorage.push_back(std::move(LocalAccImpl));
    addArg(detail::kernel_param_kind_t::kind_accessor, Req,
           static_cast<int>(access::target::local), ArgIndex);
  }

  // setArgHelper for local accessor argument (legacy accessor interface)
  template <typename DataT, int Dims, access::mode AccessMode,
            access::placeholder IsPlaceholder>
  void setArgHelper(int ArgIndex,
                    accessor<DataT, Dims, AccessMode, access::target::local,
                             IsPlaceholder> &&Arg) {
    (void)ArgIndex;
    (void)Arg;
#ifndef __SYCL_DEVICE_ONLY__
    setLocalAccessorArgHelper(ArgIndex, Arg);
#endif
  }

  // setArgHelper for local accessor argument (up to date accessor interface)
  template <typename DataT, int Dims>
  void setArgHelper(int ArgIndex, local_accessor<DataT, Dims> &&Arg) {
    (void)ArgIndex;
    (void)Arg;
#ifndef __SYCL_DEVICE_ONLY__
    setLocalAccessorArgHelper(ArgIndex, Arg);
#endif
  }

  void setArgHelper(int ArgIndex, detail::work_group_memory_impl &Arg);

  // setArgHelper for non local accessor argument.
  template <typename DataT, int Dims, access::mode AccessMode,
            access::target AccessTarget, access::placeholder IsPlaceholder>
  typename std::enable_if_t<AccessTarget != access::target::local, void>
  setArgHelper(
      int ArgIndex,
      accessor<DataT, Dims, AccessMode, AccessTarget, IsPlaceholder> &&Arg) {
    detail::AccessorBaseHost *AccBase = (detail::AccessorBaseHost *)&Arg;
    const detail::AccessorImplPtr &AccImpl = detail::getSyclObjImpl(*AccBase);
    detail::AccessorImplHost *Req = AccImpl.get();
    // Add accessor to the list of arguments.
    addArg(detail::kernel_param_kind_t::kind_accessor, Req,
           static_cast<int>(AccessTarget), ArgIndex);
  }

  template <typename T> void setArgHelper(int ArgIndex, T &&Arg) {
    void *StoredArg = storePlainArg(Arg);

    if (!std::is_same<cl_mem, T>::value && std::is_pointer<T>::value) {
      addArg(detail::kernel_param_kind_t::kind_pointer, StoredArg, sizeof(T),
             ArgIndex);
    } else {
      addArg(detail::kernel_param_kind_t::kind_std_layout, StoredArg, sizeof(T),
             ArgIndex);
    }
  }

  void setArgHelper(int ArgIndex, sampler &&Arg) {
    void *StoredArg = storePlainArg(Arg);
    addArg(detail::kernel_param_kind_t::kind_sampler, StoredArg,
           sizeof(sampler), ArgIndex);
  }

  void setArgHelper(int ArgIndex, stream &&Str);

  // setArgHelper for graph dynamic_parameters
  template <typename T>
  void
  setArgHelper(int ArgIndex,
               ext::oneapi::experimental::dynamic_parameter<T> DynamicParam) {
    // Extract and copy arg so we can move it into setArgHelper
    T ArgValue =
        *static_cast<T *>(detail::getValueFromDynamicParameter(DynamicParam));
    // Set the arg in the handler as normal
    setArgHelper(ArgIndex, std::move(ArgValue));

    // Register the dynamic parameter with the handler for later association
    // with the node being added
    registerDynamicParameter(DynamicParam, ArgIndex);
  }

  template <typename DataT, typename PropertyListT>
  void setArgHelper(
      int ArgIndex,
      ext::oneapi::experimental::dynamic_work_group_memory<DataT, PropertyListT>
          &DynWorkGroupMem) {
    (void)ArgIndex;
    (void)DynWorkGroupMem;

#ifndef __SYCL_DEVICE_ONLY__
    ext::oneapi::experimental::detail::dynamic_work_group_memory_base
        &DynWorkGroupBase = DynWorkGroupMem;

    ext::oneapi::experimental::detail::dynamic_parameter_impl *DynParamImpl =
        detail::getSyclObjImpl(DynWorkGroupBase).get();

    addArg(detail::kernel_param_kind_t::kind_dynamic_work_group_memory,
           DynParamImpl, 0, ArgIndex);
    registerDynamicParameter(DynParamImpl, ArgIndex);
#endif
  }

  template <typename DataT, int Dimensions>
  void setArgHelper(
      int ArgIndex,
      ext::oneapi::experimental::dynamic_local_accessor<DataT, Dimensions>
          &DynLocalAccessor) {
    (void)ArgIndex;
    (void)DynLocalAccessor;
#ifndef __SYCL_DEVICE_ONLY__
    ext::oneapi::experimental::detail::dynamic_local_accessor_base
        &DynLocalAccessorBase = DynLocalAccessor;

    ext::oneapi::experimental::detail::dynamic_parameter_impl *DynParamImpl =
        detail::getSyclObjImpl(DynLocalAccessorBase).get();

    addArg(detail::kernel_param_kind_t::kind_dynamic_accessor, DynParamImpl, 0,
           ArgIndex);
    registerDynamicParameter(DynParamImpl, ArgIndex);
#endif
  }

  // setArgHelper for the raw_kernel_arg extension type.
  void setArgHelper(int ArgIndex,
                    sycl::ext::oneapi::experimental::raw_kernel_arg &&Arg) {
    auto StoredArg = storeRawArg(Arg);
    addArg(detail::kernel_param_kind_t::kind_std_layout, StoredArg,
           Arg.MArgSize, ArgIndex);
  }

#ifndef __INTEL_PREVIEW_BREAKING_CHANGES
  // TODO: Remove in the next ABI-breaking window.
  void registerDynamicParameter(
      ext::oneapi::experimental::detail::dynamic_parameter_base
          &DynamicParamBase,
      int ArgIndex);
#endif

  /// Registers a dynamic parameter with the handler for later association with
  /// the node being created.
  /// @param DynamicParamImpl The dynamic parameter impl object.
  /// @param ArgIndex The index of the kernel argument that this dynamic
  /// parameter represents.
  void registerDynamicParameter(
      ext::oneapi::experimental::detail::dynamic_parameter_impl
          *DynamicParamImpl,
      int ArgIndex);

  /// Verifies the kernel bundle to be used if any is set. This throws a
  /// sycl::exception with error code errc::kernel_not_supported if the used
  /// kernel bundle does not contain a suitable device image with the requested
  /// kernel.
  ///
  /// \param KernelName is the name of the SYCL kernel to check that the used
  ///                   kernel bundle contains.
  void verifyUsedKernelBundleInternal(detail::string_view KernelName);

  // TODO: Legacy symbol, remove when ABI breaking is allowed.
  void verifyUsedKernelBundle(const std::string &KernelName) {
    verifyUsedKernelBundleInternal(detail::string_view{KernelName});
  }

  /// Stores lambda to the template-free object
  ///
  /// Also initializes the kernel name and prepares for arguments to
  /// be extracted from the lambda in handler::finalize().
  ///
  /// \param KernelFunc is a SYCL kernel function
  /// \param ParamDescs is the vector of kernel parameter descriptors.
  template <typename KernelName, typename KernelType, int Dims,
            typename LambdaArgType, typename KernelTypeUniversalRef>
  void StoreLambda(KernelTypeUniversalRef &&KernelFunc) {
    constexpr bool IsCallableWithKernelHandler =
        detail::KernelLambdaHasKernelHandlerArgT<KernelType,
                                                 LambdaArgType>::value;

    // Not using `std::make_unique` to avoid unnecessary instantiations of
    // `std::unique_ptr<HostKernel<...>>`. Only
    // `std::unique_ptr<HostKernelBase>` is necessary.
    MHostKernel.reset(new detail::HostKernel<KernelType, LambdaArgType, Dims>(
        std::forward<KernelTypeUniversalRef>(KernelFunc)));

    // Instantiating the kernel on the host improves debugging.
    // Passing this pointer to another translation unit prevents optimization.
#ifndef NDEBUG
    instantiateKernelOnHost(
        detail::GetInstantiateKernelOnHostPtr<KernelType, LambdaArgType,
                                              Dims>());
#endif

    constexpr bool KernelHasName =
        detail::getKernelName<KernelName>() != nullptr &&
        detail::getKernelName<KernelName>()[0] != '\0';

    // Some host compilers may have different captures from Clang. Currently
    // there is no stable way of handling this when extracting the captures, so
    // a static assert is made to fail for incompatible kernel lambdas.

    // TODO remove the ifdef once the kernel size builtin is supported.
#ifdef __INTEL_SYCL_USE_INTEGRATION_HEADERS
    static_assert(
        !KernelHasName ||
            sizeof(KernelType) == detail::getKernelSize<KernelName>(),
        "Unexpected kernel lambda size. This can be caused by an "
        "external host compiler producing a lambda with an "
        "unexpected layout. This is a limitation of the compiler."
        "In many cases the difference is related to capturing constexpr "
        "variables. In such cases removing constexpr specifier aligns the "
        "captures between the host compiler and the device compiler."
        "\n"
        "In case of MSVC, passing "
        "-fsycl-host-compiler-options='/std:c++latest' "
        "might also help.");
#endif
    // Empty name indicates that the compilation happens without integration
    // header, so don't perform things that require it.
    if constexpr (KernelHasName) {
      // TODO support ESIMD in no-integration-header case too.

      // Force hasSpecialCaptures to be evaluated at compile-time.
      constexpr bool HasSpecialCapt = detail::hasSpecialCaptures<KernelName>();
      setKernelInfo((void *)MHostKernel->getPtr(),
                    detail::getKernelNumParams<KernelName>(),
                    &(detail::getKernelParamDesc<KernelName>),
                    detail::isKernelESIMD<KernelName>(), HasSpecialCapt);

      MKernelName = detail::getKernelName<KernelName>();
    } else {
      // In case w/o the integration header it is necessary to process
      // accessors from the list(which are associated with this handler) as
      // arguments. We must copy the associated accessors as they are checked
      // later during finalize.
      setArgsToAssociatedAccessors();
    }
    setKernelNameBasedCachePtr(detail::getKernelNameBasedCache<KernelName>());

    // If the kernel lambda is callable with a kernel_handler argument, manifest
    // the associated kernel handler.
    if constexpr (IsCallableWithKernelHandler) {
      getOrInsertHandlerKernelBundle(/*Insert=*/true);
    }
  }

  void verifyDeviceHasProgressGuarantee(
      sycl::ext::oneapi::experimental::forward_progress_guarantee guarantee,
      sycl::ext::oneapi::experimental::execution_scope threadScope,
      sycl::ext::oneapi::experimental::execution_scope coordinationScope);

  template <typename Properties>
  void checkAndSetClusterRange(const Properties &Props) {
    namespace syclex = sycl::ext::oneapi::experimental;
    constexpr std::size_t ClusterDim =
        syclex::detail::getClusterDim<Properties>();
    if constexpr (ClusterDim > 0) {
      auto ClusterSize = Props
                             .template get_property<
                                 syclex::cuda::cluster_size_key<ClusterDim>>()
                             .get_cluster_size();
      setKernelClusterLaunch(padRange(ClusterSize), ClusterDim);
    }
  }

  /// Process runtime kernel properties.
  ///
  /// Stores information about kernel properties into the handler.
  template <typename PropertiesT>
  void processLaunchProperties(PropertiesT Props) {
    if constexpr (PropertiesT::template has_property<
                      sycl::ext::intel::experimental::cache_config_key>()) {
      auto Config = Props.template get_property<
          sycl::ext::intel::experimental::cache_config_key>();
      if (Config == sycl::ext::intel::experimental::large_slm) {
        setKernelCacheConfig(StableKernelCacheConfig::LargeSLM);
      } else if (Config == sycl::ext::intel::experimental::large_data) {
        setKernelCacheConfig(StableKernelCacheConfig::LargeData);
      }
    } else {
      std::ignore = Props;
    }

    constexpr bool UsesRootSync = PropertiesT::template has_property<
        sycl::ext::oneapi::experimental::use_root_sync_key>();
    if (UsesRootSync) {
      setKernelIsCooperative(UsesRootSync);
    }
    if constexpr (PropertiesT::template has_property<
                      sycl::ext::oneapi::experimental::
                          work_group_progress_key>()) {
      auto prop = Props.template get_property<
          sycl::ext::oneapi::experimental::work_group_progress_key>();
      verifyDeviceHasProgressGuarantee(
          prop.guarantee,
          sycl::ext::oneapi::experimental::execution_scope::work_group,
          prop.coordinationScope);
    }
    if constexpr (PropertiesT::template has_property<
                      sycl::ext::oneapi::experimental::
                          sub_group_progress_key>()) {
      auto prop = Props.template get_property<
          sycl::ext::oneapi::experimental::sub_group_progress_key>();
      verifyDeviceHasProgressGuarantee(
          prop.guarantee,
          sycl::ext::oneapi::experimental::execution_scope::sub_group,
          prop.coordinationScope);
    }
    if constexpr (PropertiesT::template has_property<
                      sycl::ext::oneapi::experimental::
                          work_item_progress_key>()) {
      auto prop = Props.template get_property<
          sycl::ext::oneapi::experimental::work_item_progress_key>();
      verifyDeviceHasProgressGuarantee(
          prop.guarantee,
          sycl::ext::oneapi::experimental::execution_scope::work_item,
          prop.coordinationScope);
    }

    if constexpr (PropertiesT::template has_property<
                      sycl::ext::oneapi::experimental::
                          work_group_scratch_size>()) {
      auto WorkGroupMemSize = Props.template get_property<
          sycl::ext::oneapi::experimental::work_group_scratch_size>();
      setKernelWorkGroupMem(WorkGroupMemSize.size);
    }

    checkAndSetClusterRange(Props);
  }

  /// Process kernel properties.
  ///
  /// Stores information about kernel properties into the handler.
  ///
  /// Note: it is important that this function *does not* depend on kernel
  /// name or kernel type, because then it will be instantiated for every
  /// kernel, even though body of those instantiated functions could be almost
  /// the same, thus unnecessary increasing compilation time.
  template <
      bool IsESIMDKernel,
      typename PropertiesT = ext::oneapi::experimental::empty_properties_t>
  void processProperties(PropertiesT Props) {
    static_assert(
        ext::oneapi::experimental::is_property_list<PropertiesT>::value,
        "Template type is not a property list.");
    static_assert(
        !PropertiesT::template has_property<
            sycl::ext::intel::experimental::fp_control_key>() ||
            (PropertiesT::template has_property<
                 sycl::ext::intel::experimental::fp_control_key>() &&
             IsESIMDKernel),
        "Floating point control property is supported for ESIMD kernels only.");
    static_assert(
        !PropertiesT::template has_property<
            sycl::ext::oneapi::experimental::indirectly_callable_key>(),
        "indirectly_callable property cannot be applied to SYCL kernels");

    processLaunchProperties(Props);
  }

  /// Checks whether it is possible to copy the source shape to the destination
  /// shape(the shapes are described by the accessor ranges) by using
  /// copying by regions of memory and not copying element by element
  /// Shapes can be 1, 2 or 3 dimensional rectangles.
  template <int Dims_Src, int Dims_Dst>
  static bool IsCopyingRectRegionAvailable(const range<Dims_Src> Src,
                                           const range<Dims_Dst> Dst) {
    if (Dims_Src > Dims_Dst)
      return false;
    for (size_t I = 0; I < Dims_Src; ++I)
      if (Src[I] > Dst[I])
        return false;
    return true;
  }

  /// Handles some special cases of the copy operation from one accessor
  /// to another accessor. Returns true if the copy is handled here.
  ///
  /// \param Src is a source SYCL accessor.
  /// \param Dst is a destination SYCL accessor.
  template <typename TSrc, int DimSrc, access::mode ModeSrc,
            access::target TargetSrc, typename TDst, int DimDst,
            access::mode ModeDst, access::target TargetDst,
            access::placeholder IsPHSrc, access::placeholder IsPHDst>
  std::enable_if_t<(DimSrc > 0) && (DimDst > 0), bool>
  copyAccToAccHelper(accessor<TSrc, DimSrc, ModeSrc, TargetSrc, IsPHSrc> Src,
                     accessor<TDst, DimDst, ModeDst, TargetDst, IsPHDst> Dst) {
    if (IsCopyingRectRegionAvailable(Src.get_range(), Dst.get_range()))
      return false;

    range<1> LinearizedRange(Src.size());
    parallel_for<__copyAcc2Acc<TSrc, DimSrc, ModeSrc, TargetSrc, TDst, DimDst,
                               ModeDst, TargetDst, IsPHSrc, IsPHDst>>(
        LinearizedRange, [=](id<1> Id) {
          size_t Index = Id[0];
          id<DimSrc> SrcId = detail::getDelinearizedId(Src.get_range(), Index);
          id<DimDst> DstId = detail::getDelinearizedId(Dst.get_range(), Index);
          Dst[DstId] = Src[SrcId];
        });
    return true;
  }

  /// Handles some special cases of the copy operation from one accessor
  /// to another accessor. Returns true if the copy is handled here.
  ///
  /// Source must have at least as many bytes as the range accessed by Dst.
  ///
  /// \param Src is a source SYCL accessor.
  /// \param Dst is a destination SYCL accessor.
  template <typename TSrc, int DimSrc, access::mode ModeSrc,
            access::target TargetSrc, typename TDst, int DimDst,
            access::mode ModeDst, access::target TargetDst,
            access::placeholder IsPHSrc, access::placeholder IsPHDst>
  std::enable_if_t<DimSrc == 0 || DimDst == 0, bool>
  copyAccToAccHelper(accessor<TSrc, DimSrc, ModeSrc, TargetSrc, IsPHSrc>,
                     accessor<TDst, DimDst, ModeDst, TargetDst, IsPHDst>) {
    return false;
  }

  constexpr static bool isConstOrGlobal(access::target AccessTarget) {
    return AccessTarget == access::target::device ||
           AccessTarget == access::target::constant_buffer;
  }

  constexpr static bool isImageOrImageArray(access::target AccessTarget) {
    return AccessTarget == access::target::image ||
           AccessTarget == access::target::image_array;
  }

  constexpr static bool
  isValidTargetForExplicitOp(access::target AccessTarget) {
    return isConstOrGlobal(AccessTarget) || isImageOrImageArray(AccessTarget);
  }

  constexpr static bool isValidModeForSourceAccessor(access::mode AccessMode) {
    return AccessMode == access::mode::read ||
           AccessMode == access::mode::read_write;
  }

  constexpr static bool
  isValidModeForDestinationAccessor(access::mode AccessMode) {
    return AccessMode == access::mode::write ||
           AccessMode == access::mode::read_write ||
           AccessMode == access::mode::discard_write ||
           AccessMode == access::mode::discard_read_write;
  }

  // UR APIs only support select fill sizes: 1, 2, 4, 8, 16, 32, 64, 128
  constexpr static bool isBackendSupportedFillSize(size_t Size) {
    return Size == 1 || Size == 2 || Size == 4 || Size == 8 || Size == 16 ||
           Size == 32 || Size == 64 || Size == 128;
  }

  bool eventNeeded() const;

  template <int Dims, typename LambdaArgType> struct TransformUserItemType {
    using type = std::conditional_t<
        std::is_convertible_v<nd_item<Dims>, LambdaArgType>, nd_item<Dims>,
        std::conditional_t<std::is_convertible_v<item<Dims>, LambdaArgType>,
                           item<Dims>, LambdaArgType>>;
  };

  std::optional<std::array<size_t, 3>> getMaxWorkGroups();
  // We need to use this version to support gcc 7.5.0. Remove when minimal
  // supported gcc version is bumped.
  std::tuple<std::array<size_t, 3>, bool> getMaxWorkGroups_v2();

  template <int Dims>
  std::tuple<range<Dims>, bool> getRoundedRange(range<Dims> UserRange) {
    range<Dims> RoundedRange = UserRange;
    // Disable the rounding-up optimizations under these conditions:
    // 1. The env var SYCL_DISABLE_PARALLEL_FOR_RANGE_ROUNDING is set.
    // 2. The kernel is provided via an interoperability method (this uses a
    // different code path).
    // 3. The range is already a multiple of the rounding factor.
    //
    // Cases 2 and 3 could be supported with extra effort.
    // As an optimization for the common case it is an
    // implementation choice to not support those scenarios.
    // Note that "this_item" is a free function, i.e. not tied to any
    // specific id or item. When concurrent parallel_fors are executing
    // on a device it is difficult to tell which parallel_for the call is
    // being made from. One could replicate portions of the
    // call-graph to make this_item calls kernel-specific but this is
    // not considered worthwhile.

    // Perform range rounding if rounding-up is enabled.
    if (this->DisableRangeRounding())
      return {range<Dims>{}, false};

    // Range should be a multiple of this for reasonable performance.
    size_t MinFactorX = 16;
    // Range should be a multiple of this for improved performance.
    size_t GoodFactor = 32;
    // Range should be at least this to make rounding worthwhile.
    size_t MinRangeX = 1024;

    // Check if rounding parameters have been set through environment:
    // SYCL_PARALLEL_FOR_RANGE_ROUNDING_PARAMS=MinRound:PreferredRound:MinRange
    this->GetRangeRoundingSettings(MinFactorX, GoodFactor, MinRangeX);

    // In SYCL, each dimension of a global range size is specified by
    // a size_t, which can be up to 64 bits.  All backends should be
    // able to accept a kernel launch with a 32-bit global range size
    // (i.e. do not throw an error).  The OpenCL CPU backend will
    // accept every 64-bit global range, but the GPU backends will not
    // generally accept every 64-bit global range.  So, when we get a
    // non-32-bit global range, we wrap the old kernel in a new kernel
    // that has each work item peform multiple invocations the old
    // kernel in a 32-bit global range.
    id<Dims> MaxNWGs = [&] {
      auto [MaxWGs, HasMaxWGs] = getMaxWorkGroups_v2();
      if (!HasMaxWGs) {
        id<Dims> Default;
        for (int i = 0; i < Dims; ++i)
          Default[i] = (std::numeric_limits<int32_t>::max)();
        return Default;
      }

      id<Dims> IdResult;
      size_t Limit = (std::numeric_limits<int>::max)();
      for (int i = 0; i < Dims; ++i)
        IdResult[i] = (std::min)(Limit, MaxWGs[Dims - i - 1]);
      return IdResult;
    }();
    auto M = (std::numeric_limits<uint32_t>::max)();
    range<Dims> MaxRange;
    for (int i = 0; i < Dims; ++i) {
      auto DesiredSize = MaxNWGs[i] * GoodFactor;
      MaxRange[i] =
          DesiredSize <= M ? DesiredSize : (M / GoodFactor) * GoodFactor;
    }

    bool DidAdjust = false;
    auto Adjust = [&](int Dim, size_t Value) {
      if (this->RangeRoundingTrace())
        std::cout << "parallel_for range adjusted at dim " << Dim << " from "
                  << RoundedRange[Dim] << " to " << Value << std::endl;
      RoundedRange[Dim] = Value;
      DidAdjust = true;
    };

#ifdef __SYCL_EXP_PARALLEL_FOR_RANGE_ROUNDING__
    size_t GoodExpFactor = 1;
    switch (Dims) {
    case 1:
      GoodExpFactor = 32; // Make global range multiple of {32}
      break;
    case 2:
      GoodExpFactor = 16; // Make global range multiple of {16, 16}
      break;
    case 3:
      GoodExpFactor = 8; // Make global range multiple of {8, 8, 8}
      break;
    }

    // Check if rounding parameters have been set through environment:
    // SYCL_PARALLEL_FOR_RANGE_ROUNDING_PARAMS=MinRound:PreferredRound:MinRange
    this->GetRangeRoundingSettings(MinFactorX, GoodExpFactor, MinRangeX);

    for (auto i = 0; i < Dims; ++i)
      if (UserRange[i] % GoodExpFactor) {
        Adjust(i, ((UserRange[i] / GoodExpFactor) + 1) * GoodExpFactor);
      }
#else
    // Perform range rounding if there are sufficient work-items to
    // need rounding and the user-specified range is not a multiple of
    // a "good" value.
    if (RoundedRange[0] % MinFactorX != 0 && RoundedRange[0] >= MinRangeX) {
      // It is sufficient to round up just the first dimension.
      // Multiplying the rounded-up value of the first dimension
      // by the values of the remaining dimensions (if any)
      // will yield a rounded-up value for the total range.
      Adjust(0, ((RoundedRange[0] + GoodFactor - 1) / GoodFactor) * GoodFactor);
    }
#endif // __SYCL_EXP_PARALLEL_FOR_RANGE_ROUNDING__
#ifdef __SYCL_FORCE_PARALLEL_FOR_RANGE_ROUNDING__
    // If we are forcing range rounding kernels to be used, we always want the
    // rounded range kernel to be generated, even if rounding isn't needed
    DidAdjust = true;
#endif // __SYCL_FORCE_PARALLEL_FOR_RANGE_ROUNDING__

    for (int i = 0; i < Dims; ++i)
      if (RoundedRange[i] > MaxRange[i])
        Adjust(i, MaxRange[i]);

    if (!DidAdjust)
      return {range<Dims>{}, false};
    return {RoundedRange, true};
  }

  /// Defines and invokes a SYCL kernel function for the specified range.
  ///
  /// The SYCL kernel function is defined as a lambda function or a named
  /// function object type and given an id or item for indexing in the indexing
  /// space defined by range.
  /// If it is a named function object and the function object type is
  /// globally visible, there is no need for the developer to provide
  /// a kernel name for it.
  ///
  /// \param NumWorkItems is a range defining indexing space.
  /// \param KernelFunc is a SYCL kernel function.
  template <
      typename KernelName, typename KernelType, int Dims,
      typename PropertiesT = ext::oneapi::experimental::empty_properties_t>
  void parallel_for_lambda_impl(range<Dims> UserRange, PropertiesT Props,
                                const KernelType &KernelFunc) {
#ifndef __SYCL_DEVICE_ONLY__
    throwIfActionIsCreated();
    throwOnKernelParameterMisuse<KernelName, KernelType>();
    if (!range_size_fits_in_size_t(UserRange))
      throw sycl::exception(make_error_code(errc::runtime),
                            "The total number of work-items in "
                            "a range must fit within size_t");
#endif

    using LambdaArgType = sycl::detail::lambda_arg_type<KernelType, item<Dims>>;

    // If 1D kernel argument is an integral type, convert it to sycl::item<1>
    // If user type is convertible from sycl::item/sycl::nd_item, use
    // sycl::item/sycl::nd_item to transport item information
    using TransformedArgType = std::conditional_t<
        std::is_integral<LambdaArgType>::value && Dims == 1, item<Dims>,
        typename TransformUserItemType<Dims, LambdaArgType>::type>;

    static_assert(!std::is_same_v<TransformedArgType, sycl::nd_item<Dims>>,
                  "Kernel argument cannot have a sycl::nd_item type in "
                  "sycl::parallel_for with sycl::range");

    static_assert(std::is_convertible_v<item<Dims>, LambdaArgType> ||
                      std::is_convertible_v<item<Dims, false>, LambdaArgType>,
                  "sycl::parallel_for(sycl::range) kernel must have the "
                  "first argument of sycl::item type, or of a type which is "
                  "implicitly convertible from sycl::item");

    using RefLambdaArgType = std::add_lvalue_reference_t<LambdaArgType>;
    static_assert(
        (std::is_invocable_v<KernelType, RefLambdaArgType> ||
         std::is_invocable_v<KernelType, RefLambdaArgType, kernel_handler>),
        "SYCL kernel lambda/functor has an unexpected signature, it should be "
        "invocable with sycl::item and optionally sycl::kernel_handler");

    // TODO: Properties may change the kernel function, so in order to avoid
    //       conflicts they should be included in the name.
    using NameT =
        typename detail::get_kernel_name_t<KernelName, KernelType>::name;

    // Range rounding can be disabled by the user.
    // Range rounding is supported only for newer SYCL standards.
#if !defined(__SYCL_DISABLE_PARALLEL_FOR_RANGE_ROUNDING__) &&                  \
    SYCL_LANGUAGE_VERSION >= 202012L
    auto [RoundedRange, HasRoundedRange] = getRoundedRange(UserRange);
    if (HasRoundedRange) {
      using NameWT = typename detail::get_kernel_wrapper_name_t<NameT>::name;
      auto Wrapper =
          getRangeRoundedKernelLambda<NameWT, TransformedArgType, Dims>(
              KernelFunc, UserRange);

      using KName = std::conditional_t<std::is_same<KernelType, NameT>::value,
                                       decltype(Wrapper), NameWT>;

      KernelWrapper<WrapAs::parallel_for, KName, decltype(Wrapper),
                    TransformedArgType, PropertiesT>::wrap(this, Wrapper);
#ifndef __SYCL_DEVICE_ONLY__
      verifyUsedKernelBundleInternal(
          detail::string_view{detail::getKernelName<NameT>()});
      // We are executing over the rounded range, but there are still
      // items/ids that are are constructed in ther range rounded
      // kernel use items/ids in the user range, which means that
      // __SYCL_ASSUME_INT can still be violated. So check the bounds
      // of the user range, instead of the rounded range.
      detail::checkValueRange<Dims>(UserRange);
      setNDRangeDescriptor(RoundedRange);
      StoreLambda<KName, decltype(Wrapper), Dims, TransformedArgType>(
          std::move(Wrapper));
      setType(detail::CGType::Kernel);
#endif
    } else
#endif // !__SYCL_DISABLE_PARALLEL_FOR_RANGE_ROUNDING__ &&
       // SYCL_LANGUAGE_VERSION >= 202012L
    {
      (void)UserRange;
      (void)Props;
#ifndef __SYCL_FORCE_PARALLEL_FOR_RANGE_ROUNDING__
      // If parallel_for range rounding is forced then only range rounded
      // kernel is generated
      KernelWrapper<WrapAs::parallel_for, NameT, KernelType, TransformedArgType,
                    PropertiesT>::wrap(this, KernelFunc);
#ifndef __SYCL_DEVICE_ONLY__
      verifyUsedKernelBundleInternal(
          detail::string_view{detail::getKernelName<NameT>()});
      processProperties<detail::isKernelESIMD<NameT>(), PropertiesT>(Props);
      detail::checkValueRange<Dims>(UserRange);
      setNDRangeDescriptor(std::move(UserRange));
      StoreLambda<NameT, KernelType, Dims, TransformedArgType>(
          std::move(KernelFunc));
      setType(detail::CGType::Kernel);
#endif
#else
      (void)KernelFunc;
#endif // __SYCL_FORCE_PARALLEL_FOR_RANGE_ROUNDING__
    }
  }

  /// Defines and invokes a SYCL kernel function for the specified range.
  ///
  /// The SYCL kernel function is defined as SYCL kernel object. The kernel
  /// invocation method has no functors and cannot be called on host.
  ///
  /// \param NumWorkItems is a range defining indexing space.
  /// \param Kernel is a SYCL kernel function.
  /// \param Properties is the properties.
  template <int Dims, typename PropertiesT>
  void parallel_for_impl([[maybe_unused]] range<Dims> NumWorkItems,
                         [[maybe_unused]] PropertiesT Props,
                         [[maybe_unused]] kernel Kernel) {
#ifndef __SYCL_DEVICE_ONLY__
    throwIfActionIsCreated();
    MKernel = detail::getSyclObjImpl(std::move(Kernel));
    detail::checkValueRange<Dims>(NumWorkItems);
    setNDRangeDescriptor(std::move(NumWorkItems));
    processLaunchProperties<PropertiesT>(Props);
    setType(detail::CGType::Kernel);
    extractArgsAndReqs();
    MKernelName = getKernelName();
#endif
  }

  /// Defines and invokes a SYCL kernel function for the specified range and
  /// offsets.
  ///
  /// The SYCL kernel function is defined as SYCL kernel object.
  ///
  /// \param NDRange is a ND-range defining global and local sizes as
  /// well as offset.
  /// \param Properties is the properties.
  /// \param Kernel is a SYCL kernel function.
  template <int Dims, typename PropertiesT>
  void parallel_for_impl([[maybe_unused]] nd_range<Dims> NDRange,
                         [[maybe_unused]] PropertiesT Props,
                         [[maybe_unused]] kernel Kernel) {
#ifndef __SYCL_DEVICE_ONLY__
    throwIfActionIsCreated();
    MKernel = detail::getSyclObjImpl(std::move(Kernel));
    detail::checkValueRange<Dims>(NDRange);
    setNDRangeDescriptor(std::move(NDRange));
    processLaunchProperties(Props);
    setType(detail::CGType::Kernel);
    extractArgsAndReqs();
    MKernelName = getKernelName();
#endif
  }

#ifdef SYCL_LANGUAGE_VERSION
#ifndef __INTEL_SYCL_USE_INTEGRATION_HEADERS
#define __SYCL_KERNEL_ATTR__ [[clang::sycl_kernel_entry_point(KernelName)]]
#else
#define __SYCL_KERNEL_ATTR__ [[clang::sycl_kernel]]
#endif // __INTEL_SYCL_USE_INTEGRATION_HEADERS
#else
#define __SYCL_KERNEL_ATTR__
#endif // SYCL_LANGUAGE_VERSION

  // NOTE: the name of this function - "kernel_single_task" - is used by the
  // Front End to determine kernel invocation kind.
  template <typename KernelName, typename KernelType, typename... Props>
#ifdef __SYCL_DEVICE_ONLY__
  [[__sycl_detail__::add_ir_attributes_function(
      "sycl-single-task",
      ext::oneapi::experimental::detail::PropertyMetaInfo<Props>::name...,
      nullptr,
      ext::oneapi::experimental::detail::PropertyMetaInfo<Props>::value...)]]
#endif

  __SYCL_KERNEL_ATTR__ static void
  kernel_single_task(const KernelType &KernelFunc) {
#ifdef __SYCL_DEVICE_ONLY__
    KernelFunc();
#else
    (void)KernelFunc;
#endif
  }

  // NOTE: the name of this function - "kernel_single_task" - is used by the
  // Front End to determine kernel invocation kind.
  template <typename KernelName, typename KernelType, typename... Props>
#ifdef __SYCL_DEVICE_ONLY__
  [[__sycl_detail__::add_ir_attributes_function(
      "sycl-single-task",
      ext::oneapi::experimental::detail::PropertyMetaInfo<Props>::name...,
      nullptr,
      ext::oneapi::experimental::detail::PropertyMetaInfo<Props>::value...)]]
#endif
  __SYCL_KERNEL_ATTR__ static void
  kernel_single_task(const KernelType &KernelFunc, kernel_handler KH) {
#ifdef __SYCL_DEVICE_ONLY__
    KernelFunc(KH);
#else
    (void)KernelFunc;
    (void)KH;
#endif
  }

  // NOTE: the name of these functions - "kernel_parallel_for" - are used by the
  // Front End to determine kernel invocation kind.
  template <typename KernelName, typename ElementType, typename KernelType,
            typename... Props>
#ifdef __SYCL_DEVICE_ONLY__
  [[__sycl_detail__::add_ir_attributes_function(
      ext::oneapi::experimental::detail::PropertyMetaInfo<Props>::name...,
      ext::oneapi::experimental::detail::PropertyMetaInfo<Props>::value...)]]
#endif
  __SYCL_KERNEL_ATTR__ static void
  kernel_parallel_for(const KernelType &KernelFunc) {
#ifdef __SYCL_DEVICE_ONLY__
    KernelFunc(detail::Builder::getElement(detail::declptr<ElementType>()));
#else
    (void)KernelFunc;
#endif
  }

  // NOTE: the name of these functions - "kernel_parallel_for" - are used by the
  // Front End to determine kernel invocation kind.
  template <typename KernelName, typename ElementType, typename KernelType,
            typename... Props>
#ifdef __SYCL_DEVICE_ONLY__
  [[__sycl_detail__::add_ir_attributes_function(
      ext::oneapi::experimental::detail::PropertyMetaInfo<Props>::name...,
      ext::oneapi::experimental::detail::PropertyMetaInfo<Props>::value...)]]
#endif
  __SYCL_KERNEL_ATTR__ static void
  kernel_parallel_for(const KernelType &KernelFunc, kernel_handler KH) {
#ifdef __SYCL_DEVICE_ONLY__
    KernelFunc(detail::Builder::getElement(detail::declptr<ElementType>()), KH);
#else
    (void)KernelFunc;
    (void)KH;
#endif
  }

  // NOTE: the name of this function - "kernel_parallel_for_work_group" - is
  // used by the Front End to determine kernel invocation kind.
  template <typename KernelName, typename ElementType, typename KernelType,
            typename... Props>
#ifdef __SYCL_DEVICE_ONLY__
  [[__sycl_detail__::add_ir_attributes_function(
      ext::oneapi::experimental::detail::PropertyMetaInfo<Props>::name...,
      ext::oneapi::experimental::detail::PropertyMetaInfo<Props>::value...)]]
#endif
  __SYCL_KERNEL_ATTR__ static void
  kernel_parallel_for_work_group(const KernelType &KernelFunc) {
#ifdef __SYCL_DEVICE_ONLY__
    KernelFunc(detail::Builder::getElement(detail::declptr<ElementType>()));
#else
    (void)KernelFunc;
#endif
  }

  // NOTE: the name of this function - "kernel_parallel_for_work_group" - is
  // used by the Front End to determine kernel invocation kind.
  template <typename KernelName, typename ElementType, typename KernelType,
            typename... Props>
#ifdef __SYCL_DEVICE_ONLY__
  [[__sycl_detail__::add_ir_attributes_function(
      ext::oneapi::experimental::detail::PropertyMetaInfo<Props>::name...,
      ext::oneapi::experimental::detail::PropertyMetaInfo<Props>::value...)]]
#endif
  __SYCL_KERNEL_ATTR__ static void
  kernel_parallel_for_work_group(const KernelType &KernelFunc,
                                 kernel_handler KH) {
#ifdef __SYCL_DEVICE_ONLY__
    KernelFunc(detail::Builder::getElement(detail::declptr<ElementType>()), KH);
#else
    (void)KernelFunc;
    (void)KH;
#endif
  }

  // The KernelWrapper below has two purposes.
  //
  // First, from SYCL 2020, Table 129 (Member functions of the `handler ` class)
  //   > The callable ... can optionally take a `kernel_handler` ... in
  //   which > case the SYCL runtime will construct an instance of
  //   `kernel_handler` > and pass it to the callable.
  //
  // Note: "..." due to slight wording variability between
  // single_task/parallel_for (e.g. only parameter vs last). This helper class
  // calls `kernel_*` entry points (both hardcoded names known to FE and special
  // device-specific entry point attributes) with proper arguments (with/without
  // `kernel_handler` argument, depending on the signature of the SYCL kernel
  // function).
  //
  // Second, it performs a few checks and some properties processing (including
  // the one provided via `sycl_ext_oneapi_kernel_properties` extension by
  // embedding them into the kernel's type).

  enum class WrapAs { single_task, parallel_for, parallel_for_work_group };

  template <
      WrapAs WrapAsVal, typename KernelName, typename KernelType,
      typename ElementType,
      typename PropertiesT = ext::oneapi::experimental::empty_properties_t,
      typename MergedPropertiesT = typename detail::GetMergedKernelProperties<
          KernelType, PropertiesT>::type>
  struct KernelWrapper;
  template <WrapAs WrapAsVal, typename KernelName, typename KernelType,
            typename ElementType, typename PropertiesT, typename... MergedProps>
  struct KernelWrapper<
      WrapAsVal, KernelName, KernelType, ElementType, PropertiesT,
      ext::oneapi::experimental::detail::properties_t<MergedProps...>> {
    static void wrap(handler *h, const KernelType &KernelFunc) {
#ifdef __SYCL_DEVICE_ONLY__
      detail::CheckDeviceCopyable<KernelType>();
#else
      // If there are properties provided by get method then process them.
      if constexpr (ext::oneapi::experimental::detail::
                        HasKernelPropertiesGetMethod<
                            const KernelType &>::value) {
        h->processProperties<detail::isKernelESIMD<KernelName>()>(
            KernelFunc.get(ext::oneapi::experimental::properties_tag{}));
      }
#endif
      // Note: the static_assert below need to be run on both the host and the
      // device ends to avoid test issues, so don't put it into the #ifdef
      // __SYCL_DEVICE_ONLY__ directive above print out diagnostic message if
      // the kernel functor has a get(properties_tag) member, but it's not const
      static_assert(
          (ext::oneapi::experimental::detail::HasKernelPropertiesGetMethod<
              const KernelType &>::value) ||
              !(ext::oneapi::experimental::detail::HasKernelPropertiesGetMethod<
                  KernelType>::value),
          "get(sycl::ext::oneapi::experimental::properties_tag) member in "
          "kernel functor class must be declared as a const member function");
      auto L = [&](auto &&...args) {
        if constexpr (WrapAsVal == WrapAs::single_task) {
          h->kernel_single_task<KernelName, KernelType, MergedProps...>(
              std::forward<decltype(args)>(args)...);
        } else if constexpr (WrapAsVal == WrapAs::parallel_for) {
          h->kernel_parallel_for<KernelName, ElementType, KernelType,
                                 MergedProps...>(
              std::forward<decltype(args)>(args)...);
        } else if constexpr (WrapAsVal == WrapAs::parallel_for_work_group) {
          h->kernel_parallel_for_work_group<KernelName, ElementType, KernelType,
                                            MergedProps...>(
              std::forward<decltype(args)>(args)...);
        } else {
          // Always false, but template-dependent. Can't compare `WrapAsVal`
          // with itself because of `-Wtautological-compare` warning.
          static_assert(!std::is_same_v<KernelName, KernelName>,
                        "Unexpected WrapAsVal");
        }
      };
      if constexpr (detail::KernelLambdaHasKernelHandlerArgT<
                        KernelType, ElementType>::value) {
        kernel_handler KH;
        L(KernelFunc, KH);
      } else {
        L(KernelFunc);
      }
    }
  };

  template <
      WrapAs WrapAsVal, typename KernelName, typename ElementType = void,
      int Dims = 1, bool SetNumWorkGroups = false,
      typename PropertiesT = ext::oneapi::experimental::empty_properties_t,
      typename KernelType, typename... RangeParams>
  void wrap_kernel(const KernelType &KernelFunc, const PropertiesT &Props,
                   [[maybe_unused]] RangeParams &&...params) {
    // TODO: Properties may change the kernel function, so in order to avoid
    //       conflicts they should be included in the name.
    using NameT =
        typename detail::get_kernel_name_t<KernelName, KernelType>::name;
    (void)Props;
    KernelWrapper<WrapAsVal, NameT, KernelType, ElementType, PropertiesT>::wrap(
        this, KernelFunc);
#ifndef __SYCL_DEVICE_ONLY__
    if constexpr (WrapAsVal == WrapAs::single_task) {
      throwOnKernelParameterMisuse<KernelName, KernelType>();
    }
    throwIfActionIsCreated();
    verifyUsedKernelBundleInternal(
        detail::string_view{detail::getKernelName<NameT>()});
    setType(detail::CGType::Kernel);

    detail::checkValueRange<Dims>(params...);
    if constexpr (SetNumWorkGroups) {
      setNDRangeDescriptor(std::move(params)...,
                           /*SetNumWorkGroups=*/true);
    } else {
      setNDRangeDescriptor(std::move(params)...);
    }

    StoreLambda<NameT, KernelType, Dims, ElementType>(std::move(KernelFunc));
    processProperties<detail::isKernelESIMD<NameT>(), PropertiesT>(Props);
#endif
  }

#ifndef __INTEL_PREVIEW_BREAKING_CHANGES
  // Implementation for something that had to be removed long ago but now stuck
  // until next major release...
  template <
      WrapAs WrapAsVal, typename KernelName, typename ElementType = void,
      int Dims = 1, bool SetNumWorkGroups = false,
      typename PropertiesT = ext::oneapi::experimental::empty_properties_t,
      typename KernelType, typename... RangeParams>
  void wrap_kernel_legacy(const KernelType &KernelFunc, kernel &Kernel,
                          const PropertiesT &Props,
                          [[maybe_unused]] RangeParams &&...params) {
    // TODO: Properties may change the kernel function, so in order to avoid
    //       conflicts they should be included in the name.
    using NameT =
        typename detail::get_kernel_name_t<KernelName, KernelType>::name;
    (void)Props;
    (void)Kernel;
    KernelWrapper<WrapAsVal, NameT, KernelType, ElementType, PropertiesT>::wrap(
        this, KernelFunc);
#ifndef __SYCL_DEVICE_ONLY__
    if constexpr (WrapAsVal == WrapAs::single_task) {
      throwOnKernelParameterMisuse<KernelName, KernelType>();
    }
    throwIfActionIsCreated();
    // Ignore any set kernel bundles and use the one associated with the
    // kernel.
    setHandlerKernelBundle(Kernel);
    verifyUsedKernelBundleInternal(
        detail::string_view{detail::getKernelName<NameT>()});
    setType(detail::CGType::Kernel);

    detail::checkValueRange<Dims>(params...);
    if constexpr (SetNumWorkGroups) {
      setNDRangeDescriptor(std::move(params)...,
                           /*SetNumWorkGroups=*/true);
    } else {
      setNDRangeDescriptor(std::move(params)...);
    }

    MKernel = detail::getSyclObjImpl(std::move(Kernel));
    if (!lambdaAndKernelHaveEqualName<NameT>()) {
      extractArgsAndReqs();
      MKernelName = getKernelName();
    } else {
      StoreLambda<NameT, KernelType, Dims, ElementType>(std::move(KernelFunc));
    }
    processProperties<detail::isKernelESIMD<NameT>(), PropertiesT>(Props);
#endif
  }
#endif // __INTEL_PREVIEW_BREAKING_CHANGES

  // NOTE: to support kernel_handler argument in kernel lambdas, only
  // KernelWrapper<...>::wrap() must be called in this code.

  void setStateExplicitKernelBundle();
  void setStateSpecConstSet();
  bool isStateExplicitKernelBundle() const;

  std::shared_ptr<detail::kernel_bundle_impl>
  getOrInsertHandlerKernelBundle(bool Insert) const;

  void setHandlerKernelBundle(kernel Kernel);

  void setHandlerKernelBundle(
      const std::shared_ptr<detail::kernel_bundle_impl> &NewKernelBundleImpPtr);

  void SetHostTask(std::function<void()> &&Func);
  void SetHostTask(std::function<void(interop_handle)> &&Func);

  template <typename FuncT>
  std::enable_if_t<detail::check_fn_signature<std::remove_reference_t<FuncT>,
                                              void()>::value ||
                   detail::check_fn_signature<std::remove_reference_t<FuncT>,
                                              void(interop_handle)>::value>
  host_task_impl(FuncT &&Func) {
    throwIfActionIsCreated();

    // Need to copy these rather than move so that we can check associated
    // accessors during finalize
    setArgsToAssociatedAccessors();

    SetHostTask(std::move(Func));
  }

  template <typename FuncT>
  std::enable_if_t<detail::check_fn_signature<std::remove_reference_t<FuncT>,
                                              void(interop_handle)>::value>
  ext_codeplay_enqueue_native_command_impl(FuncT &&Func) {
    throwIfActionIsCreated();

    // Need to copy these rather than move so that we can check associated
    // accessors during finalize
    setArgsToAssociatedAccessors();

    SetHostTask(std::move(Func));
    setType(detail::CGType::EnqueueNativeCommand);
  }

  /// @brief Get the command graph if any associated with this handler. It can
  /// come from either the associated queue or from being set explicitly through
  /// the appropriate constructor.
  std::shared_ptr<ext::oneapi::experimental::detail::graph_impl>
  getCommandGraph() const;

  /// Sets the user facing node type of this operation, used for operations
  /// which are recorded to a graph. Since some operations may actually be a
  /// different type than the user submitted, e.g. a fill() which is performed
  /// as a kernel submission.
  /// @param Type The actual type based on what handler functions the user
  /// called.
  void setUserFacingNodeType(ext::oneapi::experimental::node_type Type);

public:
  handler(const handler &) = delete;
  handler(handler &&) = delete;
  handler &operator=(const handler &) = delete;
  handler &operator=(handler &&) = delete;

  // Out-of-class definition within kernel_bundle.hpp
  template <auto &SpecName>
  void set_specialization_constant(
      typename std::remove_reference_t<decltype(SpecName)>::value_type Value);

  // Out-of-class definition within kernel_bundle.hpp
  template <auto &SpecName>
  typename std::remove_reference_t<decltype(SpecName)>::value_type
  get_specialization_constant() const;

  void
  use_kernel_bundle(const kernel_bundle<bundle_state::executable> &ExecBundle);

  /// Requires access to the memory object associated with the placeholder
  /// accessor. Calling this function with a non-placeholder accessor has no
  /// effect.
  ///
  /// The command group has a requirement to gain access to the given memory
  /// object before executing.
  ///
  /// \param Acc is a SYCL accessor describing required memory region.
  template <typename DataT, int Dims, access::mode AccMode,
            access::target AccTarget, access::placeholder isPlaceholder>
  void require(accessor<DataT, Dims, AccMode, AccTarget, isPlaceholder> Acc) {
    if (Acc.is_placeholder())
      associateWithHandler(&Acc, AccTarget);
  }

  /// Requires access to the memory object associated with the placeholder
  /// accessor contained in a dynamic_parameter object. Calling this function
  /// with a non-placeholder accessor has no effect.
  ///
  /// The command group has a requirement to gain access to the given memory
  /// object before executing.
  ///
  /// \param dynamicParamAcc is dynamic_parameter containing a SYCL accessor
  /// describing required memory region.
  template <typename DataT, int Dims, access::mode AccMode,
            access::target AccTarget, access::placeholder isPlaceholder>
  void require(ext::oneapi::experimental::dynamic_parameter<
               accessor<DataT, Dims, AccMode, AccTarget, isPlaceholder>>
                   dynamicParamAcc) {
    using AccT = accessor<DataT, Dims, AccMode, AccTarget, isPlaceholder>;
    AccT Acc = *static_cast<AccT *>(
        detail::getValueFromDynamicParameter(dynamicParamAcc));
    if (Acc.is_placeholder())
      associateWithHandler(&Acc, AccTarget);
  }

  /// Registers event dependencies on this command group.
  ///
  /// \param Event is a valid SYCL event to wait on.
  void depends_on(event Event);

  /// Registers event dependencies on this command group.
  ///
  /// \param Events is a vector of valid SYCL events to wait on.
  void depends_on(const std::vector<event> &Events);

  template <typename T>
  using remove_cv_ref_t = typename std::remove_cv_t<std::remove_reference_t<T>>;

  template <typename U, typename T>
  using is_same_type = std::is_same<remove_cv_ref_t<U>, remove_cv_ref_t<T>>;

  template <typename T> struct ShouldEnableSetArg {
    static constexpr bool value =
        std::is_trivially_copyable_v<std::remove_reference_t<T>>
#if SYCL_LANGUAGE_VERSION && SYCL_LANGUAGE_VERSION <= 201707
            && std::is_standard_layout<std::remove_reference_t<T>>::value
#endif
        || is_same_type<sampler, T>::value // Sampler
        || (!is_same_type<cl_mem, T>::value &&
            std::is_pointer_v<remove_cv_ref_t<T>>) // USM
        || is_same_type<cl_mem, T>::value          // Interop
        || is_same_type<stream, T>::value;         // Stream
  };

  /// Sets argument for OpenCL interoperability kernels.
  ///
  /// Registers Arg passed as argument # ArgIndex.
  ///
  /// \param ArgIndex is a positional number of argument to be set.
  /// \param Arg is an argument value to be set.
  template <typename T>
  typename std::enable_if_t<ShouldEnableSetArg<T>::value, void>
  set_arg(int ArgIndex, T &&Arg) {
    setArgHelper(ArgIndex, std::move(Arg));
  }

  template <typename DataT, int Dims, access::mode AccessMode,
            access::target AccessTarget, access::placeholder IsPlaceholder>
  void
  set_arg(int ArgIndex,
          accessor<DataT, Dims, AccessMode, AccessTarget, IsPlaceholder> Arg) {
    setArgHelper(ArgIndex, std::move(Arg));
  }

  template <typename DataT, int Dims>
  void set_arg(int ArgIndex, local_accessor<DataT, Dims> Arg) {
    setArgHelper(ArgIndex, std::move(Arg));
  }

  template <typename DataT, typename PropertyListT =
                                ext::oneapi::experimental::empty_properties_t>
  void set_arg(
      int ArgIndex,
      ext::oneapi::experimental::work_group_memory<DataT, PropertyListT> &Arg) {
    // slice the base class object out of Arg
    detail::work_group_memory_impl &ArgImpl = Arg;
    setArgHelper(ArgIndex, ArgImpl);
  }

  // set_arg for graph dynamic_parameters
  template <typename T>
  void set_arg(int argIndex,
               ext::oneapi::experimental::dynamic_parameter<T> &dynamicParam) {
    setArgHelper(argIndex, dynamicParam);
  }

  // set_arg for graph dynamic_work_group_memory
  template <typename DataT, typename PropertyListT =
                                ext::oneapi::experimental::empty_properties_t>
  void set_arg(
      int argIndex,
      ext::oneapi::experimental::dynamic_work_group_memory<DataT, PropertyListT>
          &DynWorkGroupMem) {
    setArgHelper<DataT, PropertyListT>(argIndex, DynWorkGroupMem);
  }

  // set_arg for graph dynamic_local_accessor
  template <typename DataT, int Dimensions>
  void
  set_arg(int argIndex,
          ext::oneapi::experimental::dynamic_local_accessor<DataT, Dimensions>
              &DynLocalAccessor) {
    setArgHelper<DataT, Dimensions>(argIndex, DynLocalAccessor);
  }

  // set_arg for the raw_kernel_arg extension type.
  void set_arg(int argIndex, ext::oneapi::experimental::raw_kernel_arg &&Arg) {
    setArgHelper(argIndex, std::move(Arg));
  }

  /// Sets arguments for OpenCL interoperability kernels.
  ///
  /// Registers pack of arguments(Args) with indexes starting from 0.
  ///
  /// \param Args are argument values to be set.
  template <typename... Ts> void set_args(Ts &&...Args) {
    setArgsHelper(0, std::forward<Ts>(Args)...);
  }
  /// Defines and invokes a SYCL kernel function as a function object type.
  ///
  /// If it is a named function object and the function object type is
  /// globally visible, there is no need for the developer to provide
  /// a kernel name for it.
  ///
  /// \param KernelFunc is a SYCL kernel function.
  template <typename KernelName = detail::auto_name, typename KernelType>
  void single_task(const KernelType &KernelFunc) {
    wrap_kernel<WrapAs::single_task, KernelName>(KernelFunc, {} /*Props*/,
                                                 range<1>{1});
  }

  template <typename KernelName = detail::auto_name, typename KernelType>
  void parallel_for(range<1> NumWorkItems, const KernelType &KernelFunc) {
    parallel_for_lambda_impl<KernelName>(
        NumWorkItems, ext::oneapi::experimental::empty_properties_t{},
        KernelFunc);
  }

  template <typename KernelName = detail::auto_name, typename KernelType>
  void parallel_for(range<2> NumWorkItems, const KernelType &KernelFunc) {
    parallel_for_lambda_impl<KernelName>(
        NumWorkItems, ext::oneapi::experimental::empty_properties_t{},
        KernelFunc);
  }

  template <typename KernelName = detail::auto_name, typename KernelType>
  void parallel_for(range<3> NumWorkItems, const KernelType &KernelFunc) {
    parallel_for_lambda_impl<KernelName>(
        NumWorkItems, ext::oneapi::experimental::empty_properties_t{},
        KernelFunc);
  }

  /// Enqueues a command to the SYCL runtime to invoke \p Func once.
  template <typename FuncT>
  std::enable_if_t<detail::check_fn_signature<std::remove_reference_t<FuncT>,
                                              void()>::value ||
                   detail::check_fn_signature<std::remove_reference_t<FuncT>,
                                              void(interop_handle)>::value>
  host_task(FuncT &&Func) {
    host_task_impl(Func);
  }

  /// Enqueues a command to the SYCL runtime to invoke \p Func immediately.
  template <typename FuncT>
  std::enable_if_t<detail::check_fn_signature<std::remove_reference_t<FuncT>,
                                              void(interop_handle)>::value>
  ext_codeplay_enqueue_native_command([[maybe_unused]] FuncT &&Func) {
#ifndef __SYCL_DEVICE_ONLY__
    ext_codeplay_enqueue_native_command_impl(Func);
#endif
  }

  /// Defines and invokes a SYCL kernel function for the specified range and
  /// offset.
  ///
  /// The SYCL kernel function is defined as a lambda function or a named
  /// function object type and given an id or item for indexing in the indexing
  /// space defined by range.
  /// If it is a named function object and the function object type is
  /// globally visible, there is no need for the developer to provide
  /// a kernel name for it.
  ///
  /// \param NumWorkItems is a range defining indexing space.
  /// \param WorkItemOffset is an offset to be applied to each work item index.
  /// \param KernelFunc is a SYCL kernel function.
  template <typename KernelName = detail::auto_name, typename KernelType,
            int Dims>
  __SYCL2020_DEPRECATED("offsets are deprecated in SYCL2020")
  void parallel_for(range<Dims> NumWorkItems, id<Dims> WorkItemOffset,
                    const KernelType &KernelFunc) {
    using LambdaArgType = sycl::detail::lambda_arg_type<KernelType, item<Dims>>;
    using TransformedArgType = std::conditional_t<
        std::is_integral<LambdaArgType>::value && Dims == 1, item<Dims>,
        typename TransformUserItemType<Dims, LambdaArgType>::type>;
    wrap_kernel<WrapAs::parallel_for, KernelName, TransformedArgType, Dims>(
        KernelFunc, {} /*Props*/, NumWorkItems, WorkItemOffset);
  }

  /// Hierarchical kernel invocation method of a kernel defined as a lambda
  /// encoding the body of each work-group to launch.
  ///
  /// Lambda may contain multiple calls to parallel_for_work_item(...) methods
  /// representing the execution on each work-item. Launches NumWorkGroups
  /// work-groups of runtime-defined size.
  ///
  /// \param NumWorkGroups is a range describing the number of work-groups in
  /// each dimension.
  /// \param KernelFunc is a lambda representing kernel.
  template <typename KernelName = detail::auto_name, typename KernelType,
            int Dims>
  void parallel_for_work_group(range<Dims> NumWorkGroups,
                               const KernelType &KernelFunc) {
    wrap_kernel<WrapAs::parallel_for_work_group, KernelName,
                detail::lambda_arg_type<KernelType, group<Dims>>, Dims,
                /*SetNumWorkGroups=*/true>(KernelFunc, {} /*Props*/,
                                           NumWorkGroups);
  }

  /// Hierarchical kernel invocation method of a kernel defined as a lambda
  /// encoding the body of each work-group to launch.
  ///
  /// Lambda may contain multiple calls to parallel_for_work_item(...) methods
  /// representing the execution on each work-item. Launches NumWorkGroups
  /// work-groups of WorkGroupSize size.
  ///
  /// \param NumWorkGroups is a range describing the number of work-groups in
  /// each dimension.
  /// \param WorkGroupSize is a range describing the size of work-groups in
  /// each dimension.
  /// \param KernelFunc is a lambda representing kernel.
  template <typename KernelName = detail::auto_name, typename KernelType,
            int Dims>
  void parallel_for_work_group(range<Dims> NumWorkGroups,
                               range<Dims> WorkGroupSize,
                               const KernelType &KernelFunc) {
    wrap_kernel<WrapAs::parallel_for_work_group, KernelName,
                detail::lambda_arg_type<KernelType, group<Dims>>, Dims>(
        KernelFunc, {} /*Props*/,
        nd_range<Dims>{NumWorkGroups * WorkGroupSize, WorkGroupSize});
  }

  /// Invokes a SYCL kernel.
  ///
  /// Executes exactly once. The kernel invocation method has no functors and
  /// cannot be called on host.
  ///
  /// \param Kernel is a SYCL kernel object.
  void single_task(kernel Kernel) {
    throwIfActionIsCreated();
    // Ignore any set kernel bundles and use the one associated with the kernel
    setHandlerKernelBundle(Kernel);
    // No need to check if range is out of INT_MAX limits as it's compile-time
    // known constant
    setNDRangeDescriptor(range<1>{1});
    MKernel = detail::getSyclObjImpl(std::move(Kernel));
    setType(detail::CGType::Kernel);
    extractArgsAndReqs();
    MKernelName = getKernelName();
  }

  void parallel_for(range<1> NumWorkItems, kernel Kernel) {
    parallel_for_impl(NumWorkItems,
                      ext::oneapi::experimental::empty_properties_t{}, Kernel);
  }

  void parallel_for(range<2> NumWorkItems, kernel Kernel) {
    parallel_for_impl(NumWorkItems,
                      ext::oneapi::experimental::empty_properties_t{}, Kernel);
  }

  void parallel_for(range<3> NumWorkItems, kernel Kernel) {
    parallel_for_impl(NumWorkItems,
                      ext::oneapi::experimental::empty_properties_t{}, Kernel);
  }

  /// Defines and invokes a SYCL kernel function for the specified range and
  /// offsets.
  ///
  /// The SYCL kernel function is defined as SYCL kernel object.
  ///
  /// \param NumWorkItems is a range defining indexing space.
  /// \param WorkItemOffset is an offset to be applied to each work item index.
  /// \param Kernel is a SYCL kernel function.
  template <int Dims>
  __SYCL2020_DEPRECATED("offsets are deprecated in SYCL 2020")
  void parallel_for([[maybe_unused]] range<Dims> NumWorkItems,
                    [[maybe_unused]] id<Dims> WorkItemOffset,
                    [[maybe_unused]] kernel Kernel) {
#ifndef __SYCL_DEVICE_ONLY__
    throwIfActionIsCreated();
    MKernel = detail::getSyclObjImpl(std::move(Kernel));
    detail::checkValueRange<Dims>(NumWorkItems, WorkItemOffset);
    setNDRangeDescriptor(std::move(NumWorkItems), std::move(WorkItemOffset));
    setType(detail::CGType::Kernel);
    extractArgsAndReqs();
    MKernelName = getKernelName();
#endif
  }

  /// Defines and invokes a SYCL kernel function for the specified range and
  /// offsets.
  ///
  /// The SYCL kernel function is defined as SYCL kernel object.
  ///
  /// \param NDRange is a ND-range defining global and local sizes as
  /// well as offset.
  /// \param Kernel is a SYCL kernel function.
  template <int Dims> void parallel_for(nd_range<Dims> NDRange, kernel Kernel) {
    parallel_for_impl(NDRange, ext::oneapi::experimental::empty_properties_t{},
                      Kernel);
  }

  /// Defines and invokes a SYCL kernel function.
  ///
  /// \param Kernel is a SYCL kernel that is executed on a SYCL device
  /// (except for the host device).
  /// \param KernelFunc is a lambda that is used if device, queue is bound to,
  /// is a host device.
  template <typename KernelName = detail::auto_name, typename KernelType>
  void single_task(kernel Kernel, const KernelType &KernelFunc) {
    // Ignore any set kernel bundles and use the one associated with the kernel
    setHandlerKernelBundle(Kernel);
    using NameT =
        typename detail::get_kernel_name_t<KernelName, KernelType>::name;
    (void)Kernel;
    kernel_single_task<NameT>(KernelFunc);
#ifndef __SYCL_DEVICE_ONLY__
    throwIfActionIsCreated();
    verifyUsedKernelBundleInternal(
        detail::string_view{detail::getKernelName<NameT>()});
    // No need to check if range is out of INT_MAX limits as it's compile-time
    // known constant
    setNDRangeDescriptor(range<1>{1});
    MKernel = detail::getSyclObjImpl(std::move(Kernel));
    setType(detail::CGType::Kernel);
    if (!lambdaAndKernelHaveEqualName<NameT>()) {
      extractArgsAndReqs();
      MKernelName = getKernelName();
    } else
      StoreLambda<NameT, KernelType, /*Dims*/ 1, void>(std::move(KernelFunc));
#else
    detail::CheckDeviceCopyable<KernelType>();
#endif
  }

#ifndef __INTEL_PREVIEW_BREAKING_CHANGES
  /// Defines and invokes a SYCL kernel function for the specified range.
  ///
  /// \param Kernel is a SYCL kernel that is executed on a SYCL device
  /// (except for the host device).
  /// \param NumWorkItems is a range defining indexing space.
  /// \param KernelFunc is a lambda that is used if device, queue is bound to,
  /// is a host device.
  template <typename KernelName = detail::auto_name, typename KernelType,
            int Dims>
  __SYCL_DEPRECATED("This overload isn't part of SYCL2020 and will be removed.")
  void parallel_for(kernel Kernel, range<Dims> NumWorkItems,
                    const KernelType &KernelFunc) {
    // Ignore any set kernel bundles and use the one associated with the kernel
    setHandlerKernelBundle(Kernel);
    using LambdaArgType = sycl::detail::lambda_arg_type<KernelType, item<Dims>>;
    wrap_kernel_legacy<WrapAs::parallel_for, KernelName, LambdaArgType, Dims>(
        KernelFunc, Kernel, {} /*Props*/, NumWorkItems);
  }

  /// Defines and invokes a SYCL kernel function for the specified range and
  /// offsets.
  ///
  /// \param Kernel is a SYCL kernel that is executed on a SYCL device
  /// (except for the host device).
  /// \param NumWorkItems is a range defining indexing space.
  /// \param WorkItemOffset is an offset to be applied to each work item index.
  /// \param KernelFunc is a lambda that is used if device, queue is bound to,
  /// is a host device.
  template <typename KernelName = detail::auto_name, typename KernelType,
            int Dims>
  __SYCL_DEPRECATED("This overload isn't part of SYCL2020 and will be removed.")
  void parallel_for(kernel Kernel, range<Dims> NumWorkItems,
                    id<Dims> WorkItemOffset, const KernelType &KernelFunc) {
    using LambdaArgType = sycl::detail::lambda_arg_type<KernelType, item<Dims>>;
    wrap_kernel_legacy<WrapAs::parallel_for, KernelName, LambdaArgType, Dims>(
        KernelFunc, Kernel, {} /*Props*/, NumWorkItems, WorkItemOffset);
  }

  /// Defines and invokes a SYCL kernel function for the specified range and
  /// offsets.
  ///
  /// \param Kernel is a SYCL kernel that is executed on a SYCL device
  /// (except for the host device).
  /// \param NDRange is a ND-range defining global and local sizes as
  /// well as offset.
  /// \param KernelFunc is a lambda that is used if device, queue is bound to,
  /// is a host device.
  template <typename KernelName = detail::auto_name, typename KernelType,
            int Dims>
  __SYCL_DEPRECATED("This overload isn't part of SYCL2020 and will be removed.")
  void parallel_for(kernel Kernel, nd_range<Dims> NDRange,
                    const KernelType &KernelFunc) {
    using LambdaArgType =
        sycl::detail::lambda_arg_type<KernelType, nd_item<Dims>>;
    wrap_kernel_legacy<WrapAs::parallel_for, KernelName, LambdaArgType, Dims>(
        KernelFunc, Kernel, {} /*Props*/, NDRange);
  }

  /// Hierarchical kernel invocation method of a kernel.
  ///
  /// This version of \c parallel_for_work_group takes two parameters
  /// representing the same kernel. The first one - \c Kernel - is a
  /// compiled form of the second one - \c kernelFunc, which is the source form
  /// of the kernel. The same source kernel can be compiled multiple times
  /// yielding multiple kernel class objects accessible via the \c program class
  /// interface.
  ///
  /// \param Kernel is a compiled SYCL kernel.
  /// \param NumWorkGroups is a range describing the number of work-groups in
  /// each dimension.
  /// \param KernelFunc is a lambda representing kernel.
  template <typename KernelName = detail::auto_name, typename KernelType,
            int Dims>
  __SYCL_DEPRECATED("This overload isn't part of SYCL2020 and will be removed.")
  void parallel_for_work_group(kernel Kernel, range<Dims> NumWorkGroups,
                               const KernelType &KernelFunc) {
    using LambdaArgType =
        sycl::detail::lambda_arg_type<KernelType, group<Dims>>;
    wrap_kernel_legacy<WrapAs::parallel_for_work_group, KernelName,
                       LambdaArgType, Dims,
                       /*SetNumWorkGroups*/ true>(KernelFunc, Kernel,
                                                  {} /*Props*/, NumWorkGroups);
  }

  /// Hierarchical kernel invocation method of a kernel.
  ///
  /// This version of \c parallel_for_work_group takes two parameters
  /// representing the same kernel. The first one - \c Kernel - is a
  /// compiled form of the second one - \c kernelFunc, which is the source form
  /// of the kernel. The same source kernel can be compiled multiple times
  /// yielding multiple kernel class objects accessible via the \c program class
  /// interface.
  ///
  /// \param Kernel is a compiled SYCL kernel.
  /// \param NumWorkGroups is a range describing the number of work-groups in
  /// each dimension.
  /// \param WorkGroupSize is a range describing the size of work-groups in
  /// each dimension.
  /// \param KernelFunc is a lambda representing kernel.
  template <typename KernelName = detail::auto_name, typename KernelType,
            int Dims>
  __SYCL_DEPRECATED("This overload isn't part of SYCL2020 and will be removed.")
  void parallel_for_work_group(kernel Kernel, range<Dims> NumWorkGroups,
                               range<Dims> WorkGroupSize,
                               const KernelType &KernelFunc) {
    using LambdaArgType =
        sycl::detail::lambda_arg_type<KernelType, group<Dims>>;
    nd_range<Dims> ExecRange =
        nd_range<Dims>(NumWorkGroups * WorkGroupSize, WorkGroupSize);
    wrap_kernel_legacy<WrapAs::parallel_for_work_group, KernelName,
                       LambdaArgType, Dims>(KernelFunc, Kernel, {} /*Props*/,
                                            ExecRange);
  }
#endif // __INTEL_PREVIEW_BREAKING_CHANGES

  template <typename KernelName = detail::auto_name, typename KernelType,
            typename PropertiesT>
  __SYCL_DEPRECATED("To specify properties, use a launch configuration object "
                    "of type launch_config or a kernel functor with a "
                    "get(sycl::ext::oneapi::experimental::properties_tag) "
                    "member function instead.")
  std::enable_if_t<ext::oneapi::experimental::is_property_list<
      PropertiesT>::value> single_task(PropertiesT Props,
                                       const KernelType &KernelFunc) {
    wrap_kernel<WrapAs::single_task, KernelName>(KernelFunc, Props,
                                                 range<1>{1});
  }

  template <typename KernelName = detail::auto_name, typename KernelType,
            typename PropertiesT>
  __SYCL_DEPRECATED("To specify properties, use a launch configuration object "
                    "of type launch_config or a kernel functor with a "
                    "get(sycl::ext::oneapi::experimental::properties_tag) "
                    "member function instead.")
  std::enable_if_t<ext::oneapi::experimental::is_property_list<
      PropertiesT>::value> parallel_for(range<1> NumWorkItems,
                                        PropertiesT Props,
                                        const KernelType &KernelFunc) {
    parallel_for_lambda_impl<KernelName, KernelType, 1, PropertiesT>(
        NumWorkItems, Props, std::move(KernelFunc));
  }

  template <typename KernelName = detail::auto_name, typename KernelType,
            typename PropertiesT>
  __SYCL_DEPRECATED("To specify properties, use a launch configuration object "
                    "of type launch_config or a kernel functor with a "
                    "get(sycl::ext::oneapi::experimental::properties_tag) "
                    "member function instead.")
  std::enable_if_t<ext::oneapi::experimental::is_property_list<
      PropertiesT>::value> parallel_for(range<2> NumWorkItems,
                                        PropertiesT Props,
                                        const KernelType &KernelFunc) {
    parallel_for_lambda_impl<KernelName, KernelType, 2, PropertiesT>(
        NumWorkItems, Props, std::move(KernelFunc));
  }

  template <typename KernelName = detail::auto_name, typename KernelType,
            typename PropertiesT>
  __SYCL_DEPRECATED("To specify properties, use a launch configuration object "
                    "of type launch_config or a kernel functor with a "
                    "get(sycl::ext::oneapi::experimental::properties_tag) "
                    "member function instead.")
  std::enable_if_t<ext::oneapi::experimental::is_property_list<
      PropertiesT>::value> parallel_for(range<3> NumWorkItems,
                                        PropertiesT Props,
                                        const KernelType &KernelFunc) {
    parallel_for_lambda_impl<KernelName, KernelType, 3, PropertiesT>(
        NumWorkItems, Props, std::move(KernelFunc));
  }

  template <typename KernelName = detail::auto_name, typename KernelType,
            typename PropertiesT, int Dims>
  __SYCL_DEPRECATED("To specify properties, use a launch configuration object "
                    "of type launch_config or a kernel functor with a "
                    "get(sycl::ext::oneapi::experimental::properties_tag) "
                    "member function instead.")
  std::enable_if_t<ext::oneapi::experimental::is_property_list<
      PropertiesT>::value> parallel_for(nd_range<Dims> Range,
                                        PropertiesT Properties,
                                        const KernelType &KernelFunc) {
    using LambdaArgType =
        sycl::detail::lambda_arg_type<KernelType, nd_item<Dims>>;
    static_assert(
        std::is_convertible_v<sycl::nd_item<Dims>, LambdaArgType>,
        "Kernel argument of a sycl::parallel_for with sycl::nd_range "
        "must be either sycl::nd_item or be convertible from sycl::nd_item");
    using TransformedArgType = sycl::nd_item<Dims>;

    wrap_kernel<WrapAs::parallel_for, KernelName, TransformedArgType, Dims>(
        KernelFunc, Properties, Range);
  }

  /// Reductions @{

  template <typename KernelName = detail::auto_name, typename PropertiesT,
            typename... RestT>
  __SYCL_DEPRECATED("To specify properties, use a launch configuration object "
                    "of type launch_config or a kernel functor with a "
                    "get(sycl::ext::oneapi::experimental::properties_tag) "
                    "member function instead.")
  std::enable_if_t<(sizeof...(RestT) > 1) &&
                   detail::AreAllButLastReductions<RestT...>::value &&
                   ext::oneapi::experimental::is_property_list<
                       PropertiesT>::value> parallel_for(range<1> Range,
                                                         PropertiesT Properties,
                                                         RestT &&...Rest) {
#ifndef __SYCL_DEVICE_ONLY__
    throwIfGraphAssociated<ext::oneapi::experimental::detail::
                               UnsupportedGraphFeatures::sycl_reductions>();
#endif
    detail::reduction_parallel_for<KernelName>(*this, Range, Properties,
                                               std::forward<RestT>(Rest)...);
  }

  template <typename KernelName = detail::auto_name, typename PropertiesT,
            typename... RestT>
  __SYCL_DEPRECATED("To specify properties, use a launch configuration object "
                    "of type launch_config or a kernel functor with a "
                    "get(sycl::ext::oneapi::experimental::properties_tag) "
                    "member function instead.")
  std::enable_if_t<(sizeof...(RestT) > 1) &&
                   detail::AreAllButLastReductions<RestT...>::value &&
                   ext::oneapi::experimental::is_property_list<
                       PropertiesT>::value> parallel_for(range<2> Range,
                                                         PropertiesT Properties,
                                                         RestT &&...Rest) {
#ifndef __SYCL_DEVICE_ONLY__
    throwIfGraphAssociated<ext::oneapi::experimental::detail::
                               UnsupportedGraphFeatures::sycl_reductions>();
#endif
    detail::reduction_parallel_for<KernelName>(*this, Range, Properties,
                                               std::forward<RestT>(Rest)...);
  }

  template <typename KernelName = detail::auto_name, typename PropertiesT,
            typename... RestT>
  __SYCL_DEPRECATED("To specify properties, use a launch configuration object "
                    "of type launch_config or a kernel functor with a "
                    "get(sycl::ext::oneapi::experimental::properties_tag) "
                    "member function instead.")
  std::enable_if_t<(sizeof...(RestT) > 1) &&
                   detail::AreAllButLastReductions<RestT...>::value &&
                   ext::oneapi::experimental::is_property_list<
                       PropertiesT>::value> parallel_for(range<3> Range,
                                                         PropertiesT Properties,
                                                         RestT &&...Rest) {
#ifndef __SYCL_DEVICE_ONLY__
    throwIfGraphAssociated<ext::oneapi::experimental::detail::
                               UnsupportedGraphFeatures::sycl_reductions>();
#endif
    detail::reduction_parallel_for<KernelName>(*this, Range, Properties,
                                               std::forward<RestT>(Rest)...);
  }

  template <typename KernelName = detail::auto_name, typename... RestT>
  std::enable_if_t<detail::AreAllButLastReductions<RestT...>::value &&
                   (sizeof...(RestT) > 1)>
  parallel_for(range<1> Range, RestT &&...Rest) {
    parallel_for<KernelName>(Range,
                             ext::oneapi::experimental::empty_properties_t{},
                             std::forward<RestT>(Rest)...);
  }

  template <typename KernelName = detail::auto_name, typename... RestT>
  std::enable_if_t<detail::AreAllButLastReductions<RestT...>::value &&
                   (sizeof...(RestT) > 1)>
  parallel_for(range<2> Range, RestT &&...Rest) {
    parallel_for<KernelName>(Range,
                             ext::oneapi::experimental::empty_properties_t{},
                             std::forward<RestT>(Rest)...);
  }

  template <typename KernelName = detail::auto_name, typename... RestT>
  std::enable_if_t<detail::AreAllButLastReductions<RestT...>::value &&
                   (sizeof...(RestT) > 1)>
  parallel_for(range<3> Range, RestT &&...Rest) {
    parallel_for<KernelName>(Range,
                             ext::oneapi::experimental::empty_properties_t{},
                             std::forward<RestT>(Rest)...);
  }

  template <typename KernelName = detail::auto_name, int Dims,
            typename PropertiesT, typename... RestT>
  __SYCL_DEPRECATED("To specify properties, use a launch configuration object "
                    "of type launch_config or a kernel functor with a "
                    "get(sycl::ext::oneapi::experimental::properties_tag) "
                    "member function instead.")
  std::enable_if_t<(sizeof...(RestT) > 1) &&
                   detail::AreAllButLastReductions<RestT...>::value &&
                   ext::oneapi::experimental::is_property_list<
                       PropertiesT>::value> parallel_for(nd_range<Dims> Range,
                                                         PropertiesT Properties,
                                                         RestT &&...Rest) {
#ifndef __SYCL_DEVICE_ONLY__
    throwIfGraphAssociated<ext::oneapi::experimental::detail::
                               UnsupportedGraphFeatures::sycl_reductions>();
#endif
    detail::reduction_parallel_for<KernelName>(*this, Range, Properties,
                                               std::forward<RestT>(Rest)...);
  }

  template <typename KernelName = detail::auto_name, int Dims,
            typename... RestT>
  std::enable_if_t<detail::AreAllButLastReductions<RestT...>::value>
  parallel_for(nd_range<Dims> Range, RestT &&...Rest) {
    parallel_for<KernelName>(Range,
                             ext::oneapi::experimental::empty_properties_t{},
                             std::forward<RestT>(Rest)...);
  }

  /// }@

  template <typename KernelName = detail::auto_name, typename KernelType,
            int Dims, typename PropertiesT>
  __SYCL_DEPRECATED("To specify properties, use a launch configuration object "
                    "of type launch_config or a kernel functor with a "
                    "get(sycl::ext::oneapi::experimental::properties_tag) "
                    "member function instead.")
  void parallel_for_work_group(range<Dims> NumWorkGroups, PropertiesT Props,
                               const KernelType &KernelFunc) {
    wrap_kernel<WrapAs::parallel_for_work_group, KernelName,
                detail::lambda_arg_type<KernelType, group<Dims>>, Dims,
                /*SetNumWorkGroups=*/true>(KernelFunc, Props, NumWorkGroups);
  }

  template <typename KernelName = detail::auto_name, typename KernelType,
            int Dims, typename PropertiesT>
  __SYCL_DEPRECATED("To specify properties, use a launch configuration object "
                    "of type launch_config or a kernel functor with a "
                    "get(sycl::ext::oneapi::experimental::properties_tag) "
                    "member function instead.")
  void parallel_for_work_group(range<Dims> NumWorkGroups,
                               range<Dims> WorkGroupSize, PropertiesT Props,
                               const KernelType &KernelFunc) {
    wrap_kernel<WrapAs::parallel_for_work_group, KernelName,
                detail::lambda_arg_type<KernelType, group<Dims>>, Dims>(
        KernelFunc, Props,
        nd_range<Dims>{NumWorkGroups * WorkGroupSize, WorkGroupSize});
  }

  // Explicit copy operations API

  /// Copies the content of memory object accessed by Src into the memory
  /// pointed by Dst.
  ///
  /// Source must have at least as many bytes as the range accessed by Dst.
  ///
  /// \param Src is a source SYCL accessor.
  /// \param Dst is a smart pointer to destination memory.
  template <typename T_Src, typename T_Dst, int Dims, access::mode AccessMode,
            access::target AccessTarget,
            access::placeholder IsPlaceholder = access::placeholder::false_t>
  void copy(accessor<T_Src, Dims, AccessMode, AccessTarget, IsPlaceholder> Src,
            std::shared_ptr<T_Dst> Dst) {
#ifndef __SYCL_DEVICE_ONLY__
    if (Src.is_placeholder())
      checkIfPlaceholderIsBoundToHandler(Src);
#endif

    throwIfActionIsCreated();
    static_assert(isValidTargetForExplicitOp(AccessTarget),
                  "Invalid accessor target for the copy method.");
    static_assert(isValidModeForSourceAccessor(AccessMode),
                  "Invalid accessor mode for the copy method.");
    // Make sure data shared_ptr points to is not released until we finish
    // work with it.
    addLifetimeSharedPtrStorage(Dst);
    typename std::shared_ptr<T_Dst>::element_type *RawDstPtr = Dst.get();
    copy(Src, RawDstPtr);
  }

  /// Copies the content of memory pointed by Src into the memory object
  /// accessed by Dst.
  ///
  /// Source must have at least as many bytes as the range accessed by Dst.
  ///
  /// \param Src is a smart pointer to source memory.
  /// \param Dst is a destination SYCL accessor.
  template <typename T_Src, typename T_Dst, int Dims, access::mode AccessMode,
            access::target AccessTarget,
            access::placeholder IsPlaceholder = access::placeholder::false_t>
  void
  copy(std::shared_ptr<T_Src> Src,
       accessor<T_Dst, Dims, AccessMode, AccessTarget, IsPlaceholder> Dst) {
#ifndef __SYCL_DEVICE_ONLY__
    if (Dst.is_placeholder())
      checkIfPlaceholderIsBoundToHandler(Dst);
#endif

    throwIfActionIsCreated();
    static_assert(isValidTargetForExplicitOp(AccessTarget),
                  "Invalid accessor target for the copy method.");
    static_assert(isValidModeForDestinationAccessor(AccessMode),
                  "Invalid accessor mode for the copy method.");
    // TODO: Add static_assert with is_device_copyable when vec is
    // device-copyable.
    // Make sure data shared_ptr points to is not released until we finish
    // work with it.
    addLifetimeSharedPtrStorage(Src);
    typename std::shared_ptr<T_Src>::element_type *RawSrcPtr = Src.get();
    copy(RawSrcPtr, Dst);
  }

  /// Copies the content of memory object accessed by Src into the memory
  /// pointed by Dst.
  ///
  /// Source must have at least as many bytes as the range accessed by Dst.
  ///
  /// \param Src is a source SYCL accessor.
  /// \param Dst is a pointer to destination memory.
  template <typename T_Src, typename T_Dst, int Dims, access::mode AccessMode,
            access::target AccessTarget,
            access::placeholder IsPlaceholder = access::placeholder::false_t>
  void copy(accessor<T_Src, Dims, AccessMode, AccessTarget, IsPlaceholder> Src,
            T_Dst *Dst) {
#ifndef __SYCL_DEVICE_ONLY__
    if (Src.is_placeholder())
      checkIfPlaceholderIsBoundToHandler(Src);
#endif

    throwIfActionIsCreated();
    static_assert(isValidTargetForExplicitOp(AccessTarget),
                  "Invalid accessor target for the copy method.");
    static_assert(isValidModeForSourceAccessor(AccessMode),
                  "Invalid accessor mode for the copy method.");
    setType(detail::CGType::CopyAccToPtr);

    detail::AccessorBaseHost *AccBase = (detail::AccessorBaseHost *)&Src;
    detail::AccessorImplPtr AccImpl = detail::getSyclObjImpl(*AccBase);

    MSrcPtr = static_cast<void *>(AccImpl.get());
    MDstPtr = static_cast<void *>(Dst);
  }

  /// Copies the content of memory pointed by Src into the memory object
  /// accessed by Dst.
  ///
  /// Source must have at least as many bytes as the range accessed by Dst.
  ///
  /// \param Src is a pointer to source memory.
  /// \param Dst is a destination SYCL accessor.
  template <typename T_Src, typename T_Dst, int Dims, access::mode AccessMode,
            access::target AccessTarget,
            access::placeholder IsPlaceholder = access::placeholder::false_t>
  void
  copy(const T_Src *Src,
       accessor<T_Dst, Dims, AccessMode, AccessTarget, IsPlaceholder> Dst) {
#ifndef __SYCL_DEVICE_ONLY__
    if (Dst.is_placeholder())
      checkIfPlaceholderIsBoundToHandler(Dst);
#endif

    throwIfActionIsCreated();
    static_assert(isValidTargetForExplicitOp(AccessTarget),
                  "Invalid accessor target for the copy method.");
    static_assert(isValidModeForDestinationAccessor(AccessMode),
                  "Invalid accessor mode for the copy method.");
    // TODO: Add static_assert with is_device_copyable when vec is
    // device-copyable.

    setType(detail::CGType::CopyPtrToAcc);

    detail::AccessorBaseHost *AccBase = (detail::AccessorBaseHost *)&Dst;
    detail::AccessorImplPtr AccImpl = detail::getSyclObjImpl(*AccBase);

    MSrcPtr = const_cast<T_Src *>(Src);
    MDstPtr = static_cast<void *>(AccImpl.get());
  }

  /// Copies the content of memory object accessed by Src to the memory
  /// object accessed by Dst.
  ///
  /// Dst must have at least as many bytes as the range accessed by Src.
  ///
  /// \param Src is a source SYCL accessor.
  /// \param Dst is a destination SYCL accessor.
  template <
      typename T_Src, int Dims_Src, access::mode AccessMode_Src,
      access::target AccessTarget_Src, typename T_Dst, int Dims_Dst,
      access::mode AccessMode_Dst, access::target AccessTarget_Dst,
      access::placeholder IsPlaceholder_Src = access::placeholder::false_t,
      access::placeholder IsPlaceholder_Dst = access::placeholder::false_t>
  void copy(accessor<T_Src, Dims_Src, AccessMode_Src, AccessTarget_Src,
                     IsPlaceholder_Src>
                Src,
            accessor<T_Dst, Dims_Dst, AccessMode_Dst, AccessTarget_Dst,
                     IsPlaceholder_Dst>
                Dst) {
#ifndef __SYCL_DEVICE_ONLY__
    if (Src.is_placeholder())
      checkIfPlaceholderIsBoundToHandler(Src);
    if (Dst.is_placeholder())
      checkIfPlaceholderIsBoundToHandler(Dst);
#endif

    throwIfActionIsCreated();
    static_assert(isValidTargetForExplicitOp(AccessTarget_Src),
                  "Invalid source accessor target for the copy method.");
    static_assert(isValidTargetForExplicitOp(AccessTarget_Dst),
                  "Invalid destination accessor target for the copy method.");
    static_assert(isValidModeForSourceAccessor(AccessMode_Src),
                  "Invalid source accessor mode for the copy method.");
    static_assert(isValidModeForDestinationAccessor(AccessMode_Dst),
                  "Invalid destination accessor mode for the copy method.");
    if (Dst.get_size() < Src.get_size())
      throw sycl::exception(make_error_code(errc::invalid),
                            "The destination accessor size is too small to "
                            "copy the memory into.");

    if (copyAccToAccHelper(Src, Dst))
      return;
    setType(detail::CGType::CopyAccToAcc);

    detail::AccessorBaseHost *AccBaseSrc = (detail::AccessorBaseHost *)&Src;
    detail::AccessorImplPtr AccImplSrc = detail::getSyclObjImpl(*AccBaseSrc);

    detail::AccessorBaseHost *AccBaseDst = (detail::AccessorBaseHost *)&Dst;
    detail::AccessorImplPtr AccImplDst = detail::getSyclObjImpl(*AccBaseDst);

    MSrcPtr = AccImplSrc.get();
    MDstPtr = AccImplDst.get();
  }

  /// Provides guarantees that the memory object accessed via Acc is updated
  /// on the host after command group object execution is complete.
  ///
  /// \param Acc is a SYCL accessor that needs to be updated on host.
  template <typename T, int Dims, access::mode AccessMode,
            access::target AccessTarget,
            access::placeholder IsPlaceholder = access::placeholder::false_t>
  void
  update_host(accessor<T, Dims, AccessMode, AccessTarget, IsPlaceholder> Acc) {
#ifndef __SYCL_DEVICE_ONLY__
    if (Acc.is_placeholder())
      checkIfPlaceholderIsBoundToHandler(Acc);
#endif

    throwIfActionIsCreated();
    static_assert(isValidTargetForExplicitOp(AccessTarget),
                  "Invalid accessor target for the update_host method.");
    setType(detail::CGType::UpdateHost);

    detail::AccessorBaseHost *AccBase = (detail::AccessorBaseHost *)&Acc;
    detail::AccessorImplPtr AccImpl = detail::getSyclObjImpl(*AccBase);

    MDstPtr = static_cast<void *>(AccImpl.get());
  }

public:
  /// Fills memory pointed by accessor with the pattern given.
  ///
  /// If the operation is submitted to queue associated with OpenCL device and
  /// accessor points to one dimensional memory object then use special type for
  /// filling. Otherwise fill using regular kernel.
  ///
  /// \param Dst is a destination SYCL accessor.
  /// \param Pattern is a value to be used to fill the memory.
  template <typename T, int Dims, access::mode AccessMode,
            access::target AccessTarget,
            access::placeholder IsPlaceholder = access::placeholder::false_t,
            typename PropertyListT = property_list>
  void
  fill(accessor<T, Dims, AccessMode, AccessTarget, IsPlaceholder, PropertyListT>
           Dst,
       const T &Pattern) {
#ifndef __SYCL_DEVICE_ONLY__
    if (Dst.is_placeholder())
      checkIfPlaceholderIsBoundToHandler(Dst);
#endif

    throwIfActionIsCreated();
    setUserFacingNodeType(ext::oneapi::experimental::node_type::memfill);
    // TODO add check:T must be an integral scalar value or a SYCL vector type
    static_assert(isValidTargetForExplicitOp(AccessTarget),
                  "Invalid accessor target for the fill method.");
    // CG::Fill will result in urEnqueueMemBufferFill which requires that mem
    // data is contiguous. Thus we check range and offset when dim > 1
    // Images don't allow ranged accessors and are fine.
    if constexpr (isBackendSupportedFillSize(sizeof(T)) &&
                  ((Dims <= 1) || isImageOrImageArray(AccessTarget))) {
      StageFillCG(Dst, Pattern);
    } else if constexpr (Dims == 0) {
      // Special case for zero-dim accessors.
      parallel_for<__fill<T, Dims, AccessMode, AccessTarget, IsPlaceholder>>(
          range<1>(1), [=](id<1>) { Dst = Pattern; });
    } else {
      // Dim > 1
      bool OffsetUsable = (Dst.get_offset() == sycl::id<Dims>{});
      detail::AccessorBaseHost *AccBase = (detail::AccessorBaseHost *)&Dst;
      bool RangesUsable =
          (AccBase->getAccessRange() == AccBase->getMemoryRange());
      if (OffsetUsable && RangesUsable &&
          isBackendSupportedFillSize(sizeof(T))) {
        StageFillCG(Dst, Pattern);
      } else {
        range<Dims> Range = Dst.get_range();
        parallel_for<__fill<T, Dims, AccessMode, AccessTarget, IsPlaceholder>>(
            Range, [=](id<Dims> Index) { Dst[Index] = Pattern; });
      }
    }
  }

  /// Fills the specified memory with the specified pattern.
  ///
  /// \param Ptr is the pointer to the memory to fill
  /// \param Pattern is the pattern to fill into the memory.  T should be
  /// device copyable.
  /// \param Count is the number of times to fill Pattern into Ptr.
  template <typename T> void fill(void *Ptr, const T &Pattern, size_t Count) {
    throwIfActionIsCreated();
    setUserFacingNodeType(ext::oneapi::experimental::node_type::memfill);
    static_assert(is_device_copyable<T>::value,
                  "Pattern must be device copyable");
    if (getDeviceBackend() == backend::ext_oneapi_level_zero) {
      parallel_for<__usmfill<T>>(range<1>(Count), [=](id<1> Index) {
        T *CastedPtr = static_cast<T *>(Ptr);
        CastedPtr[Index] = Pattern;
      });
    } else {
      this->fill_impl(Ptr, &Pattern, sizeof(T), Count);
    }
  }

  /// Prevents any commands submitted afterward to this queue from executing
  /// until all commands previously submitted to this queue have entered the
  /// complete state.
  void ext_oneapi_barrier() {
    throwIfActionIsCreated();
    setType(detail::CGType::Barrier);
  }

  /// Prevents any commands submitted afterward to this queue from executing
  /// until all events in WaitList have entered the complete state. If WaitList
  /// is empty, then the barrier has no effect.
  ///
  /// \param WaitList is a vector of valid SYCL events that need to complete
  /// before barrier command can be executed.
  void ext_oneapi_barrier(const std::vector<event> &WaitList);

  /// Copies data from one memory region to another, each is either a host
  /// pointer or a pointer within USM allocation accessible on this handler's
  /// device.
  /// No operations is done if \p Count is zero. An exception is thrown if
  /// either \p Dest or \p Src is nullptr. The behavior is undefined if any of
  /// the pointer parameters is invalid.
  ///
  /// \param Dest is a USM pointer to the destination memory.
  /// \param Src is a USM pointer to the source memory.
  /// \param Count is a number of bytes to copy.
  void memcpy(void *Dest, const void *Src, size_t Count);

  /// Copies data from one memory region to another, each is either a host
  /// pointer or a pointer within USM allocation accessible on this handler's
  /// device.
  /// No operations is done if \p Count is zero. An exception is thrown if
  /// either \p Dest or \p Src is nullptr. The behavior is undefined if any of
  /// the pointer parameters is invalid.
  ///
  /// \param Src is a USM pointer to the source memory.
  /// \param Dest is a USM pointer to the destination memory.
  /// \param Count is a number of elements of type T to copy.
  template <typename T> void copy(const T *Src, T *Dest, size_t Count) {
    this->memcpy(Dest, Src, Count * sizeof(T));
  }

  /// Fills the memory pointed by a USM pointer with the value specified.
  /// No operations is done if \p Count is zero. An exception is thrown if \p
  /// Dest is nullptr. The behavior is undefined if \p Dest is invalid.
  ///
  /// \param Dest is a USM pointer to the memory to fill.
  /// \param Value is a value to be set. Value is cast as an unsigned char.
  /// \param Count is a number of bytes to fill.
  void memset(void *Dest, int Value, size_t Count);

  /// Provides hints to the runtime library that data should be made available
  /// on a device earlier than Unified Shared Memory would normally require it
  /// to be available.
  ///
  /// \param Ptr is a USM pointer to the memory to be prefetched to the device.
  /// \param Count is a number of bytes to be prefetched.
  void prefetch(const void *Ptr, size_t Count);

  /// Provides additional information to the underlying runtime about how
  /// different allocations are used.
  ///
  /// \param Ptr is a USM pointer to the allocation.
  /// \param Length is a number of bytes in the allocation.
  /// \param Advice is a device-defined advice for the specified allocation.
  void mem_advise(const void *Ptr, size_t Length, int Advice);

  /// Copies data from one 2D memory region to another, both pointed by
  /// USM pointers.
  /// No operations is done if \p Width or \p Height is zero. An exception is
  /// thrown if either \p Dest or \p Src is nullptr or if \p Width is strictly
  /// greater than either \p DestPitch or \p SrcPitch. The behavior is undefined
  /// if any of the pointer parameters is invalid.
  ///
  /// NOTE: Function is dependent to prevent the fallback kernels from
  /// materializing without the use of the function.
  ///
  /// \param Dest is a USM pointer to the destination memory.
  /// \param DestPitch is the pitch of the rows in \p Dest.
  /// \param Src is a USM pointer to the source memory.
  /// \param SrcPitch is the pitch of the rows in \p Src.
  /// \param Width is the width in bytes of the 2D region to copy.
  /// \param Height is the height in number of row of the 2D region to copy.
  template <typename T = unsigned char,
            typename = std::enable_if_t<std::is_same_v<T, unsigned char>>>
  void ext_oneapi_memcpy2d(void *Dest, size_t DestPitch, const void *Src,
                           size_t SrcPitch, size_t Width, size_t Height);

  /// Copies data from one 2D memory region to another, both pointed by
  /// USM pointers.
  /// No operations is done if \p Width or \p Height is zero. An exception is
  /// thrown if either \p Dest or \p Src is nullptr or if \p Width is strictly
  /// greater than either \p DestPitch or \p SrcPitch. The behavior is undefined
  /// if any of the pointer parameters is invalid.
  ///
  /// \param Src is a USM pointer to the source memory.
  /// \param SrcPitch is the pitch of the rows in \p Src.
  /// \param Dest is a USM pointer to the destination memory.
  /// \param DestPitch is the pitch of the rows in \p Dest.
  /// \param Width is the width in number of elements of the 2D region to copy.
  /// \param Height is the height in number of rows of the 2D region to copy.
  template <typename T>
  void ext_oneapi_copy2d(const T *Src, size_t SrcPitch, T *Dest,
                         size_t DestPitch, size_t Width, size_t Height);

  /// Fills the memory pointed by a USM pointer with the value specified.
  /// No operations is done if \p Width or \p Height is zero. An exception is
  /// thrown if either \p Dest or \p Src is nullptr or if \p Width is strictly
  /// greater than \p DestPitch. The behavior is undefined if any of the pointer
  /// parameters is invalid.
  ///
  /// NOTE: Function is dependent to prevent the fallback kernels from
  /// materializing without the use of the function.
  ///
  /// \param Dest is a USM pointer to the destination memory.
  /// \param DestPitch is the pitch of the rows in \p Dest.
  /// \param Value is the value to fill into the region in \p Dest. Value is
  /// cast as an unsigned char.
  /// \param Width is the width in number of elements of the 2D region to fill.
  /// \param Height is the height in number of rows of the 2D region to fill.
  template <typename T = unsigned char,
            typename = std::enable_if_t<std::is_same_v<T, unsigned char>>>
  void ext_oneapi_memset2d(void *Dest, size_t DestPitch, int Value,
                           size_t Width, size_t Height);

  /// Fills the memory pointed by a USM pointer with the value specified.
  /// No operations is done if \p Width or \p Height is zero. An exception is
  /// thrown if either \p Dest or \p Src is nullptr or if \p Width is strictly
  /// greater than \p DestPitch. The behavior is undefined if any of the pointer
  /// parameters is invalid.
  ///
  /// \param Dest is a USM pointer to the destination memory.
  /// \param DestPitch is the pitch of the rows in \p Dest.
  /// \param Pattern is the pattern to fill into the memory.  T should be
  /// device copyable.
  /// \param Width is the width in number of elements of the 2D region to fill.
  /// \param Height is the height in number of rows of the 2D region to fill.
  template <typename T>
  void ext_oneapi_fill2d(void *Dest, size_t DestPitch, const T &Pattern,
                         size_t Width, size_t Height);

  /// Copies data from a USM memory region to a device_global.
  /// Throws an exception if the copy operation intends to write outside the
  /// memory range \p Dest, as specified through \p NumBytes and \p DestOffset.
  ///
  /// \param Dest is the destination device_glboal.
  /// \param Src is a USM pointer to the source memory.
  /// \param NumBytes is a number of bytes to copy.
  /// \param DestOffset is the offset into \p Dest to copy to.
  template <typename T, typename PropertyListT>
  void memcpy([[maybe_unused]] ext::oneapi::experimental::device_global<
                  T, PropertyListT> &Dest,
              [[maybe_unused]] const void *Src,
              [[maybe_unused]] size_t NumBytes = sizeof(T),
              [[maybe_unused]] size_t DestOffset = 0) {
#ifndef __SYCL_DEVICE_ONLY__
    throwIfGraphAssociated<
        ext::oneapi::experimental::detail::UnsupportedGraphFeatures::
            sycl_ext_oneapi_device_global>();
    if (sizeof(T) < DestOffset + NumBytes)
      throw sycl::exception(make_error_code(errc::invalid),
                            "Copy to device_global is out of bounds.");

    constexpr bool IsDeviceImageScoped = PropertyListT::template has_property<
        ext::oneapi::experimental::device_image_scope_key>();

    if (!detail::isDeviceGlobalUsedInKernel(&Dest)) {
      // If the corresponding device_global isn't used in any kernels, we fall
      // back to doing the memory operation on host-only.
      memcpyToHostOnlyDeviceGlobal(&Dest, Src, sizeof(T), IsDeviceImageScoped,
                                   NumBytes, DestOffset);
      return;
    }

    memcpyToDeviceGlobal(&Dest, Src, IsDeviceImageScoped, NumBytes, DestOffset);
#endif
  }

  /// Copies data from a device_global to USM memory.
  /// Throws an exception if the copy operation intends to read outside the
  /// memory range \p Src, as specified through \p NumBytes and \p SrcOffset.
  ///
  /// \param Dest is a USM pointer to copy to.
  /// \param Src is the source device_global.
  /// \param NumBytes is a number of bytes to copy.
  /// \param SrcOffset is the offset into \p Src to copy from.
  template <typename T, typename PropertyListT>
  void memcpy([[maybe_unused]] void *Dest,
              [[maybe_unused]] const ext::oneapi::experimental::device_global<
                  T, PropertyListT> &Src,
              [[maybe_unused]] size_t NumBytes = sizeof(T),
              [[maybe_unused]] size_t SrcOffset = 0) {
#ifndef __SYCL_DEVICE_ONLY__
    throwIfGraphAssociated<
        ext::oneapi::experimental::detail::UnsupportedGraphFeatures::
            sycl_ext_oneapi_device_global>();
    if (sizeof(T) < SrcOffset + NumBytes)
      throw sycl::exception(make_error_code(errc::invalid),
                            "Copy from device_global is out of bounds.");

    constexpr bool IsDeviceImageScoped = PropertyListT::template has_property<
        ext::oneapi::experimental::device_image_scope_key>();

    if (!detail::isDeviceGlobalUsedInKernel(&Src)) {
      // If the corresponding device_global isn't used in any kernels, we fall
      // back to doing the memory operation on host-only.
      memcpyFromHostOnlyDeviceGlobal(Dest, &Src, IsDeviceImageScoped, NumBytes,
                                     SrcOffset);
      return;
    }

    memcpyFromDeviceGlobal(Dest, &Src, IsDeviceImageScoped, NumBytes,
                           SrcOffset);
#endif
  }

  /// Copies elements of type `std::remove_all_extents_t<T>` from a USM memory
  /// region to a device_global.
  /// Throws an exception if the copy operation intends to write outside the
  /// memory range \p Dest, as specified through \p Count and \p StartIndex.
  ///
  /// \param Src is a USM pointer to the source memory.
  /// \param Dest is the destination device_glboal.
  /// \param Count is a number of elements to copy.
  /// \param StartIndex is the index of the first element in \p Dest to copy to.
  template <typename T, typename PropertyListT>
  void copy(const std::remove_all_extents_t<T> *Src,
            ext::oneapi::experimental::device_global<T, PropertyListT> &Dest,
            size_t Count = sizeof(T) / sizeof(std::remove_all_extents_t<T>),
            size_t StartIndex = 0) {
    this->memcpy(Dest, Src, Count * sizeof(std::remove_all_extents_t<T>),
                 StartIndex * sizeof(std::remove_all_extents_t<T>));
  }

  /// Copies elements of type `std::remove_all_extents_t<T>` from a
  /// device_global to a USM memory region.
  /// Throws an exception if the copy operation intends to write outside the
  /// memory range \p Src, as specified through \p Count and \p StartIndex.
  ///
  /// \param Src is the source device_global.
  /// \param Dest is a USM pointer to copy to.
  /// \param Count is a number of elements to copy.
  /// \param StartIndex is the index of the first element in \p Src to copy
  ///        from.
  template <typename T, typename PropertyListT>
  void
  copy(const ext::oneapi::experimental::device_global<T, PropertyListT> &Src,
       std::remove_all_extents_t<T> *Dest,
       size_t Count = sizeof(T) / sizeof(std::remove_all_extents_t<T>),
       size_t StartIndex = 0) {
    this->memcpy(Dest, Src, Count * sizeof(std::remove_all_extents_t<T>),
                 StartIndex * sizeof(std::remove_all_extents_t<T>));
  }
  /// Executes a command_graph.
  ///
  /// \param Graph Executable command_graph to run
  void ext_oneapi_graph(ext::oneapi::experimental::command_graph<
                        ext::oneapi::experimental::graph_state::executable>
                            Graph);

  /// Copies data from host to device, where \p Src is a USM pointer and \p Dest
  /// is an opaque image memory handle. An exception is thrown if either \p Src
  /// is nullptr or \p Dest is incomplete. The behavior is undefined if
  /// \p DestImgDesc is inconsistent with the allocated allocated memory
  /// regions.
  ///
  /// \param Src is a USM pointer to the source memory.
  /// \param Dest is an opaque image memory handle to the destination memory.
  /// \param DestImgDesc is the image descriptor.
  void ext_oneapi_copy(
      const void *Src, ext::oneapi::experimental::image_mem_handle Dest,
      const ext::oneapi::experimental::image_descriptor &DestImgDesc);

  /// Copies data from host to device, where \p Src is a USM pointer and \p Dest
  /// is an opaque image memory handle. Allows for a sub-region copy, where
  /// \p SrcOffset , \p DestOffset , and \p CopyExtent are used to determine the
  /// sub-region. Pixel size is determined by \p DestImgDesc . An exception is
  /// thrown if either \p Src is nullptr or \p Dest is incomplete.
  ///
  /// \param Src is a USM pointer to the source memory.
  /// \param SrcOffset is an offset from the origin where the x, y, and z
  ///                  components are measured in bytes, rows, and slices
  ///                  respectively.
  /// \param SrcExtent is the size of the source memory, measured in
  ///                  pixels. (Pixel size determined by \p DestImgDesc .)
  /// \param Dest is an opaque image memory handle to the destination memory.
  /// \param DestOffset is an offset from the destination origin measured in
  ///                   pixels. (Pixel size determined by \p DestImgDesc .)
  /// \param DestImgDesc is the destination image descriptor.
  /// \param CopyExtent is the width, height, and depth of the region to copy
  ///                   measured in pixels. (Pixel size determined by
  ///                   \p SrcImgDesc .)
  void ext_oneapi_copy(
      const void *Src, sycl::range<3> SrcOffset, sycl::range<3> SrcExtent,
      ext::oneapi::experimental::image_mem_handle Dest,
      sycl::range<3> DestOffset,
      const ext::oneapi::experimental::image_descriptor &DestImgDesc,
      sycl::range<3> CopyExtent);

  /// Copies data from device to host, where \p Src is an opaque image memory
  /// handle and \p Dest is a USM pointer. An exception is thrown if either
  /// \p Src is incomplete or \p Dest is nullptr. The behavior is undefined if
  /// \p SrcImgDesc is inconsistent with the allocated memory regions.
  ///
  /// \param Src is an opaque image memory handle to the source memory.
  /// \param Dest is a USM pointer to the destination memory.
  /// \param SrcImgDesc is the source image descriptor.
  void ext_oneapi_copy(
      const ext::oneapi::experimental::image_mem_handle Src, void *Dest,
      const ext::oneapi::experimental::image_descriptor &SrcImgDesc);

  /// Copies data from device to host, where \p Src is an opaque image memory
  /// handle and \p Dest is a USM pointer. Allows for a sub-region copy, where
  /// \p SrcOffset , \p DestOffset , and \p CopyExtent are used to determine the
  /// sub-region. Pixel size is determined by \p SrcImgDesc . An exception is
  /// thrown if either \p Src is nullptr or \p Dest is incomplete.
  ///
  /// \param Src is an opaque image memory handle to the source memory.
  /// \param SrcOffset is an offset from the source origin measured in pixels.
  ///                  (Pixel size determined by \p SrcImgDesc .)
  /// \param SrcImgDesc is the source image descriptor.
  /// \param Dest is a USM pointer to the destination memory.
  /// \param DestOffset is an offset from the destination origin where the
  ///                   x, y, and z components are measured in bytes, rows,
  ///                   and slices respectively.
  /// \param DestExtent is the size of the destination memory, measured in
  ///                   pixels. (Pixel size determined by \p SrcImgDesc .)
  /// \param CopyExtent is the width, height, and depth of the region to copy
  ///                   measured in pixels. (Pixel size determined by
  ///                   \p SrcImgDesc .)
  void
  ext_oneapi_copy(const ext::oneapi::experimental::image_mem_handle Src,
                  sycl::range<3> SrcOffset,
                  const ext::oneapi::experimental::image_descriptor &SrcImgDesc,
                  void *Dest, sycl::range<3> DestOffset,
                  sycl::range<3> DestExtent, sycl::range<3> CopyExtent);

  /// Copies data from host to device or device to host, where \p Src and
  /// \p Dest are USM pointers. An exception is thrown if either \p Src is
  /// nullptr or \p Dest is nullptr. The behavior is undefined if
  /// \p DeviceImgDesc is inconsistent with the allocated memory regions or
  /// \p DeviceRowPitch is inconsistent with hardware requirements.
  ///
  /// \param Src is a USM pointer to the source memory.
  /// \param Dest is a USM pointer to the destination memory.
  /// \param DeviceImgDesc is the device image descriptor.
  /// \param DeviceRowPitch is the pitch of the rows of the memory on the
  ///                       device.
  void ext_oneapi_copy(
      const void *Src, void *Dest,
      const ext::oneapi::experimental::image_descriptor &DeviceImgDesc,
      size_t DeviceRowPitch);

  /// Copies data from host to device or device to host, where \p Src and
  /// \p Dest are USM pointers. Allows for a sub-region copy, where
  /// \p SrcOffset , \p DestOffset , and \p CopyExtent are used to determine the
  /// sub-region. Pixel size is determined by \p DeviceImgDesc . An exception is
  /// thrown if either \p Src is nullptr or \p Dest is nullptr. The behavior is
  /// undefined if \p DeviceRowPitch is inconsistent with hardware requirements
  /// or \p HostExtent is inconsistent with its respective memory region.
  ///
  /// \param Src is a USM pointer to the source memory.
  /// \param SrcOffset is an destination offset from the origin where the
  ///                  x, y, and z components are measured in bytes, rows,
  ///                  and slices respectively.
  /// \param Dest is a USM pointer to the destination memory.
  /// \param DestOffset is an destination offset from the origin where the
  ///                   x, y, and z components are measured in bytes, rows,
  ///                   and slices respectively.
  /// \param DeviceImgDesc is the device image descriptor.
  /// \param DeviceRowPitch is the pitch of the rows of the image on the device.
  /// \param HostExtent is the size of the host memory, measured in pixels.
  ///                   (Pixel size determined by \p DeviceImgDesc .)
  /// \param CopyExtent is the width, height, and depth of the region to copy
  ///                   measured in pixels. (Pixel size determined by
  ///                   \p DeviceImgDesc .)
  void ext_oneapi_copy(
      const void *Src, sycl::range<3> SrcOffset, void *Dest,
      sycl::range<3> DestOffset,
      const ext::oneapi::experimental::image_descriptor &DeviceImgDesc,
      size_t DeviceRowPitch, sycl::range<3> HostExtent,
      sycl::range<3> CopyExtent);

  /// Copies data from device to device, where \p Src and \p Dest are opaque
  /// image memory handles. An exception is thrown if either \p Src or \p Dest
  /// are incomplete. The behavior is undefined if \p SrcImgDesc or
  /// \p DestImgDesc are inconsistent with their respective allocated memory
  /// regions.
  ///
  /// \param Src is an opaque image memory handle to the source memory.
  /// \param SrcImgDesc is the source image descriptor.
  /// \param Dest is an opaque image memory handle to the destination memory.
  /// \param DestImgDesc is the destination image descriptor.
  void ext_oneapi_copy(
      const ext::oneapi::experimental::image_mem_handle Src,
      const ext::oneapi::experimental::image_descriptor &SrcImgDesc,
      ext::oneapi::experimental::image_mem_handle Dest,
      const ext::oneapi::experimental::image_descriptor &DestImgDesc);

  /// Copies data from device to device, where \p Src and \p Dest are opaque
  /// image memory handles. Allows for a sub-region copy, where \p SrcOffset ,
  /// \p DestOffset and \p CopyExtent are used to determine the sub-region.
  /// Pixel size is determined by \p SrcImgDesc . An exception is thrown if
  /// either \p Src or \p Dest is incomplete.
  ///
  /// \param Src is an opaque image memory handle to the source memory.
  /// \param SrcOffset is an offset from the source origin measured in pixels.
  ///                  (Pixel size determined by \p SrcImgDesc .)
  /// \param SrcImgDesc is the source image descriptor.
  /// \param Dest is an opaque image memory handle to the destination memory.
  /// \param DestOffset is an offset from the destination origin measured in
  ///                   pixels. (Pixel size determined by \p SrcImgDesc .)
  /// \param DestImgDesc is the destination image descriptor.
  /// \param CopyExtent is the width, height, and depth of the region to copy
  ///                   measured in pixels. (Pixel size determined by
  ///                   \p SrcImgDesc .)
  void ext_oneapi_copy(
      const ext::oneapi::experimental::image_mem_handle Src,
      sycl::range<3> SrcOffset,
      const ext::oneapi::experimental::image_descriptor &SrcImgDesc,
      ext::oneapi::experimental::image_mem_handle Dest,
      sycl::range<3> DestOffset,
      const ext::oneapi::experimental::image_descriptor &DestImgDesc,
      sycl::range<3> CopyExtent);

  /// Copies data from device to device, where \p Src is an opaque image memory
  /// handle and \p Dest is a USM pointer. An exception is thrown if either
  /// \p Src is incomplete or \p Dest is nullptr. The behavior is undefined if
  /// \p SrcImgDesc or \p DestImgDesc are inconsistent with their respective
  /// allocated memory regions or \p DestRowPitch is inconsistent with hardware
  /// requirements.
  ///
  /// \param Src is an opaque image memory handle to the source memory.
  /// \param SrcImgDesc is the source image descriptor.
  /// \param Dest is a USM pointer to the destination memory.
  /// \param DestImgDesc is the destination image descriptor.
  /// \param DestRowPitch is the pitch of the rows of the destination memory.
  void ext_oneapi_copy(
      const ext::oneapi::experimental::image_mem_handle Src,
      const ext::oneapi::experimental::image_descriptor &SrcImgDesc, void *Dest,
      const ext::oneapi::experimental::image_descriptor &DestImgDesc,
      size_t DestRowPitch);

  /// Copies data from device to device, where \p Src is an opaque image memory
  /// handle and \p Dest is a USM pointer. Allows for a sub-region copy, where
  /// \p SrcOffset, \p DestOffset and \p CopyExtent are used to determine the
  /// sub-region. Pixel size is determined by \p SrcImgDesc . An exception is
  /// thrown if either \p Src is incomplete or \p Dest is nullptr. The behavior
  /// is undefined if \p DestRowPitch is inconsistent with hardware
  /// requirements.
  ///
  /// \param Src is an opaque image memory handle to the source memory.
  /// \param SrcOffset is an offset from the source origin measured in Pixels
  ///                   (Pixel size determined by \p SrcImgDesc .)
  /// \param SrcImgDesc is the source image descriptor
  /// \param Dest is a USM pointer to the destination memory.
  /// \param DestOffset is an offset from the destination origin measured in
  ///                   pixels. (Pixel size determined by \p SrcImgDesc .)
  /// \param DestImgDesc is the destination image descriptor.
  /// \param DestRowPitch is the pitch of the rows of the destination memory.
  /// \param CopyExtent is the width, height, and depth of the region to copy
  ///               measured in pixels. (Pixel size determined by
  ///               \p SrcImgDesc .)
  void ext_oneapi_copy(
      const ext::oneapi::experimental::image_mem_handle Src,
      sycl::range<3> SrcOffset,
      const ext::oneapi::experimental::image_descriptor &SrcImgDesc, void *Dest,
      sycl::range<3> DestOffset,
      const ext::oneapi::experimental::image_descriptor &DestImgDesc,
      size_t DestRowPitch, sycl::range<3> CopyExtent);

  /// Copies data from device to device memory, where \p Src is USM pointer and
  /// \p Dest is an opaque image memory handle. An exception is thrown if either
  /// \p Src is nullptr or \p Dest is incomplete. The behavior is undefined if
  /// \p SrcImgDesc or \p DestImgDesc are inconsistent with their respective
  /// allocated memory regions or \p SrcRowPitch is inconsistent with hardware
  /// requirements.
  ///
  /// \param Src is a USM pointer to the source memory.
  /// \param SrcImgDesc is the source image descriptor.
  /// \param SrcRowPitch is the pitch of the rows of the source memory.
  /// \param Dest is an opaque image memory handle to the destination memory.
  /// \param DestImgDesc is the destination image descriptor.
  void ext_oneapi_copy(
      const void *Src,
      const ext::oneapi::experimental::image_descriptor &SrcImgDesc,
      size_t SrcRowPitch, ext::oneapi::experimental::image_mem_handle Dest,
      const ext::oneapi::experimental::image_descriptor &DestImgDesc);

  /// Copies data from device to device memory, where \p Src is USM pointer and
  /// \p Dest is an opaque image memory handle. Allows for a sub-region
  /// copy, where \p SrcOffset, \p DestOffset and \p CopyExtent are used to
  /// determine the sub-region. Pixel size is determined by \p SrcImgDesc . An
  /// exception is thrown if either \p Src is nullptr or \p Dest is incomplete.
  /// The behavior is undefined if \p SrcRowPitch is inconsistent with hardware
  /// requirements.
  ///
  /// \param Src is a USM pointer to the source memory.
  /// \param SrcOffset is an offset from the source origin measured in pixels
  ///                   (pixel size determined by \p SrcImgDesc )
  /// \param SrcImgDesc is the source image descriptor
  /// \param SrcRowPitch is the pitch of the rows of the destination memory.
  /// \param Dest is an opaque image memory handle to the destination memory.
  /// \param DestOffset is an offset from the destination origin measured in
  ///                   pixels (pixel size determined by \p SrcImgDesc )
  /// \param DestImgDesc is the destination image descriptor
  /// \param CopyExtent is the width, height, and depth of the region to copy
  ///               measured in pixels (pixel size determined by
  ///               \p SrcImgDesc )
  void ext_oneapi_copy(
      const void *Src, sycl::range<3> SrcOffset,
      const ext::oneapi::experimental::image_descriptor &SrcImgDesc,
      size_t SrcRowPitch, ext::oneapi::experimental::image_mem_handle Dest,
      sycl::range<3> DestOffset,
      const ext::oneapi::experimental::image_descriptor &DestImgDesc,
      sycl::range<3> CopyExtent);

  /// Copies data from DtoD or HtoH memory, where \p Src and \p Dest are USM
  /// pointers. An exception is thrown if either \p Src or \p Dest are nullptr.
  /// The behavior is undefined if \p SrcImgDesc or \p DestImgDesc are
  /// inconsistent with their respective allocated memory regions or
  /// \p SrcRowPitch or \p DestRowPitch are inconsistent with hardware
  /// requirements.
  ///
  /// \param Src is a USM pointer to the source memory.
  /// \param SrcImgDesc is the source image descriptor.
  /// \param SrcRowPitch is the pitch of the rows of the source memory.
  /// \param Dest is a USM pointer to the destination memory.
  /// \param DestImgDesc is the destination image descriptor.
  /// \param SrcRowPitch is the pitch of the rows of the destination memory.
  void ext_oneapi_copy(
      const void *Src,
      const ext::oneapi::experimental::image_descriptor &SrcImgDesc,
      size_t SrcRowPitch, void *Dest,
      const ext::oneapi::experimental::image_descriptor &DestImgDesc,
      size_t DestRowPitch);

  /// Copies data from DtoD or HtoH memory, where \p Src and \p Dest are USM
  /// pointers. Allows for a sub-region copy, where \p SrcOffset, \p DestOffset
  /// and \p CopyExtent are used to determine the sub-region. Pixel size is
  /// determined by \p SrcImgDesc . An exception is thrown if either \p Src or
  /// \p Dest are nullptr. The behavior is undefined if \p SrcRowPitch or
  /// \p DestRowPitch are inconsistent with hardware requirements.
  ///
  /// \param Src is a USM pointer to the source memory.
  /// \param SrcOffset is an offset from the source origin measured in pixels
  ///                   (pixel size determined by \p SrcImgDesc )
  /// \param SrcImgDesc is the source image descriptor
  /// \param SrcRowPitch is the pitch of the rows of the destination memory.
  /// \param Dest is a USM pointer to the destination memory.
  /// \param DestOffset is an offset from the destination origin measured in
  ///                   pixels (pixel size determined by \p SrcImgDesc )
  /// \param DestImgDesc is the destination image descriptor
  /// \param DestRowPitch is the pitch of the rows of the destination memory.
  /// \param CopyExtent is the width, height, and depth of the region to copy
  ///               measured in pixels (pixel size determined by
  ///               \p SrcImgDesc )
  void ext_oneapi_copy(
      const void *Src, sycl::range<3> SrcOffset,
      const ext::oneapi::experimental::image_descriptor &SrcImgDesc,
      size_t SrcRowPitch, void *Dest, sycl::range<3> DestOffset,
      const ext::oneapi::experimental::image_descriptor &DestImgDesc,
      size_t DestRowPitch, sycl::range<3> CopyExtent);

  /// Submit a non-blocking device-side wait on an external
  //  semaphore to the queue.
  /// An exception is thrown if \p extSemaphore is incomplete, or if the
  /// type of semaphore requires an explicit value to wait upon.
  ///
  /// \param extSemaphore is an opaque external semaphore object
  void ext_oneapi_wait_external_semaphore(
      sycl::ext::oneapi::experimental::external_semaphore extSemaphore);

  /// Submit a non-blocking device-side wait on an external
  //  semaphore to the queue.
  /// An exception is thrown if \p extSemaphore is incomplete, or if the
  /// type of semaphore does not support waiting on an explicitly passed value.
  ///
  /// \param extSemaphore is an opaque external semaphore object
  /// \param WaitValue is the value that this semaphore will wait upon, until it
  ///                  allows any further commands to execute on the queue.
  void ext_oneapi_wait_external_semaphore(
      sycl::ext::oneapi::experimental::external_semaphore extSemaphore,
      uint64_t WaitValue);

  /// Instruct the queue to signal the external semaphore once all previous
  /// commands submitted to the queue have completed execution.
  /// An exception is thrown if \p extSemaphore is incomplete, or if the
  /// type of semaphore requires an explicit value to signal.
  ///
  /// \param extSemaphore is an opaque external semaphore object
  void ext_oneapi_signal_external_semaphore(
      sycl::ext::oneapi::experimental::external_semaphore extSemaphore);

  /// Instruct the queue to set the state of the external semaphore to
  /// \p SignalValue once all previous commands submitted to the queue have
  /// completed execution.
  /// An exception is thrown if \p extSemaphore is incomplete, or if the
  /// type of semaphore does not support signalling an explicitly passed value.
  ///
  /// \param extSemaphore is an opaque external semaphore object.
  /// \param SignalValue is the value that this semaphore signal, once all
  ///                    prior opeartions on the queue complete.
  void ext_oneapi_signal_external_semaphore(
      sycl::ext::oneapi::experimental::external_semaphore extSemaphore,
      uint64_t SignalValue);

private:
#ifdef __INTEL_PREVIEW_BREAKING_CHANGES
  // In some cases we need to construct handler_impl in heap. Sole propose
  // of MImplOwner is to destroy handler_impl in destructor of handler.
  // Can't use unique_ptr because declaration of handler_impl is not available
  // in this header.
  std::shared_ptr<detail::handler_impl> MImplOwner;
  detail::handler_impl *impl;
  const std::shared_ptr<detail::queue_impl> &MQueue;
#else
  std::shared_ptr<detail::handler_impl> impl;
  std::shared_ptr<detail::queue_impl> MQueue;
#endif
  std::vector<detail::LocalAccessorImplPtr> MLocalAccStorage;
  std::vector<std::shared_ptr<detail::stream_impl>> MStreamStorage;
  detail::ABINeutralKernelNameStrT MKernelName;
  /// Storage for a sycl::kernel object.
  std::shared_ptr<detail::kernel_impl> MKernel;
  /// Pointer to the source host memory or accessor(depending on command type).
  void *MSrcPtr = nullptr;
  /// Pointer to the dest host memory or accessor(depends on command type).
  void *MDstPtr = nullptr;
  /// Length to copy or fill (for USM operations).
  size_t MLength = 0;
  /// Pattern that is used to fill memory object in case command type is fill.
  std::vector<unsigned char> MPattern;
  /// Storage for a lambda or function object.
  std::unique_ptr<detail::HostKernelBase> MHostKernel;

  detail::code_location MCodeLoc = {};
  bool MIsFinalized = false;
#ifdef __INTEL_PREVIEW_BREAKING_CHANGES
  detail::EventImplPtr MLastEvent;
#else
  event MLastEvent;
#endif

  // Make queue_impl class friend to be able to call finalize method.
  friend class detail::queue_impl;
  // Make accessor class friend to keep the list of associated accessors.
  template <typename DataT, int Dims, access::mode AccMode,
            access::target AccTarget, access::placeholder isPlaceholder,
            typename PropertyListT>
  friend class accessor;
  friend device detail::getDeviceFromHandler(handler &);
  friend detail::device_impl &detail::getDeviceImplFromHandler(handler &);

  template <typename DataT, int Dimensions, access::mode AccessMode,
            access::target AccessTarget, access::placeholder IsPlaceholder>
  friend class detail::image_accessor;
  // Make stream class friend to be able to keep the list of associated streams
  friend class stream;
  friend class detail::stream_impl;
  // Make reduction friends to store buffers and arrays created for it
  // in handler from reduction methods.
  template <typename T, class BinaryOperation, int Dims, size_t Extent,
            bool ExplicitIdentity, typename RedOutVar>
  friend class detail::reduction_impl_algo;

  friend inline void detail::reduction::finalizeHandler(handler &CGH);
  template <class FunctorTy>
  friend void detail::reduction::withAuxHandler(handler &CGH, FunctorTy Func);

  template <typename KernelName, detail::reduction::strategy Strategy, int Dims,
            typename PropertiesT, typename... RestT>
  friend void detail::reduction_parallel_for(handler &CGH, range<Dims> NDRange,
                                             PropertiesT Properties,
                                             RestT... Rest);

  template <typename KernelName, detail::reduction::strategy Strategy, int Dims,
            typename PropertiesT, typename... RestT>
  friend void
  detail::reduction_parallel_for(handler &CGH, nd_range<Dims> NDRange,
                                 PropertiesT Properties, RestT... Rest);

#ifndef __SYCL_DEVICE_ONLY__
  friend void detail::associateWithHandler(handler &,
                                           detail::AccessorBaseHost *,
                                           access::target);
  friend void detail::associateWithHandler(
      handler &, detail::UnsampledImageAccessorBaseHost *, image_target);
  friend void detail::associateWithHandler(
      handler &, detail::SampledImageAccessorBaseHost *, image_target);
#endif

  friend class ::MockHandler;
  friend class detail::queue_impl;

  // Make pipe class friend to be able to call ext_intel_read/write_host_pipe
  // method.
  template <class _name, class _dataT, int32_t _min_capacity,
            class _propertiesT, class>
  friend class ext::intel::experimental::pipe;

  template <class Obj>
  friend const decltype(Obj::impl) &
  sycl::detail::getSyclObjImpl(const Obj &SyclObject);

  /// Read from a host pipe given a host address and
  /// \param Name name of the host pipe to be passed into lower level runtime
  /// \param Ptr host pointer of host pipe as identified by address of its const
  ///        expr m_Storage member
  /// \param Size the size of data getting read back / to.
  /// \param Block if read operation is blocking, default to false.
  void ext_intel_read_host_pipe(const std::string &Name, void *Ptr, size_t Size,
                                bool Block = false) {
    ext_intel_read_host_pipe(detail::string_view(Name), Ptr, Size, Block);
  }
  void ext_intel_read_host_pipe(detail::string_view Name, void *Ptr,
                                size_t Size, bool Block = false);

  /// Write to host pipes given a host address and
  /// \param Name name of the host pipe to be passed into lower level runtime
  /// \param Ptr host pointer of host pipe as identified by address of its const
  /// expr m_Storage member
  /// \param Size the size of data getting read back / to.
  /// \param Block if write opeartion is blocking, default to false.
  void ext_intel_write_host_pipe(const std::string &Name, void *Ptr,
                                 size_t Size, bool Block = false) {
    ext_intel_write_host_pipe(detail::string_view(Name), Ptr, Size, Block);
  }
  void ext_intel_write_host_pipe(detail::string_view Name, void *Ptr,
                                 size_t Size, bool Block = false);
  friend class ext::oneapi::experimental::detail::graph_impl;
  friend class ext::oneapi::experimental::detail::dynamic_parameter_impl;
  friend class ext::oneapi::experimental::detail::dynamic_command_group_impl;

  bool DisableRangeRounding();

  bool RangeRoundingTrace();

  void GetRangeRoundingSettings(size_t &MinFactor, size_t &GoodFactor,
                                size_t &MinRange);

  template <typename WrapperT, typename TransformedArgType, int Dims,
            typename KernelType,
            std::enable_if_t<detail::KernelLambdaHasKernelHandlerArgT<
                KernelType, TransformedArgType>::value> * = nullptr>
  auto getRangeRoundedKernelLambda(KernelType KernelFunc,
                                   range<Dims> UserRange) {
    return detail::RoundedRangeKernelWithKH<TransformedArgType, Dims,
                                            KernelType>{UserRange, KernelFunc};
  }

  template <typename WrapperT, typename TransformedArgType, int Dims,
            typename KernelType,
            std::enable_if_t<!detail::KernelLambdaHasKernelHandlerArgT<
                KernelType, TransformedArgType>::value> * = nullptr>
  auto getRangeRoundedKernelLambda(KernelType KernelFunc,
                                   range<Dims> UserRange) {
    return detail::RoundedRangeKernel<TransformedArgType, Dims, KernelType>{
        UserRange, KernelFunc};
  }

  const std::shared_ptr<detail::context_impl> &getContextImplPtr() const;

  // Checks if 2D memory operations are supported by the underlying platform.
  bool supportsUSMMemcpy2D();
  bool supportsUSMFill2D();
  bool supportsUSMMemset2D();

  // Helper function for getting a loose bound on work-items.
  id<2> computeFallbackKernelBounds(size_t Width, size_t Height);

  // Function to get information about the backend for which the code is
  // compiled for
  backend getDeviceBackend() const;

  // Common function for launching a 2D USM memcpy kernel to avoid redefinitions
  // of the kernel from copy and memcpy.
  template <typename T>
  void commonUSMCopy2DFallbackKernel(const void *Src, size_t SrcPitch,
                                     void *Dest, size_t DestPitch, size_t Width,
                                     size_t Height) {
    // Otherwise the data is accessible on the device so we do the operation
    // there instead.
    // Limit number of work items to be resistant to big copies.
    id<2> Chunk = computeFallbackKernelBounds(Height, Width);
    id<2> Iterations = (Chunk + id<2>{Height, Width} - 1) / Chunk;
    parallel_for<__usmmemcpy2d<T>>(
        range<2>{Chunk[0], Chunk[1]}, [=](id<2> Index) {
          T *CastedDest = static_cast<T *>(Dest);
          const T *CastedSrc = static_cast<const T *>(Src);
          for (uint32_t I = 0; I < Iterations[0]; ++I) {
            for (uint32_t J = 0; J < Iterations[1]; ++J) {
              id<2> adjustedIndex = Index + Chunk * id<2>{I, J};
              if (adjustedIndex[0] < Height && adjustedIndex[1] < Width) {
                CastedDest[adjustedIndex[0] * DestPitch + adjustedIndex[1]] =
                    CastedSrc[adjustedIndex[0] * SrcPitch + adjustedIndex[1]];
              }
            }
          }
        });
  }

  // Common function for launching a 2D USM memcpy host-task to avoid
  // redefinitions of the kernel from copy and memcpy.
  template <typename T>
  void commonUSMCopy2DFallbackHostTask(const void *Src, size_t SrcPitch,
                                       void *Dest, size_t DestPitch,
                                       size_t Width, size_t Height) {
    // If both pointers are host USM or unknown (assumed non-USM) we use a
    // host-task to satisfy dependencies.
    host_task([=] {
      const T *CastedSrc = static_cast<const T *>(Src);
      T *CastedDest = static_cast<T *>(Dest);
      for (size_t I = 0; I < Height; ++I) {
        const T *SrcItBegin = CastedSrc + SrcPitch * I;
        T *DestItBegin = CastedDest + DestPitch * I;
        std::copy(SrcItBegin, SrcItBegin + Width, DestItBegin);
      }
    });
  }

  // StageFillCG()  Supporting function to fill()
  template <typename T, int Dims, access::mode AccessMode,
            access::target AccessTarget,
            access::placeholder IsPlaceholder = access::placeholder::false_t,
            typename PropertyListT = property_list>
  void StageFillCG(
      accessor<T, Dims, AccessMode, AccessTarget, IsPlaceholder, PropertyListT>
          Dst,
      const T &Pattern) {
    setType(detail::CGType::Fill);
    detail::AccessorBaseHost *AccBase = (detail::AccessorBaseHost *)&Dst;
    detail::AccessorImplPtr AccImpl = detail::getSyclObjImpl(*AccBase);

    MDstPtr = static_cast<void *>(AccImpl.get());

    MPattern.resize(sizeof(T));
    auto PatternPtr = reinterpret_cast<T *>(MPattern.data());
    *PatternPtr = Pattern;
  }

  // Common function for launching a 2D USM fill kernel to avoid redefinitions
  // of the kernel from memset and fill.
  template <typename T>
  void commonUSMFill2DFallbackKernel(void *Dest, size_t DestPitch,
                                     const T &Pattern, size_t Width,
                                     size_t Height) {
    // Otherwise the data is accessible on the device so we do the operation
    // there instead.
    // Limit number of work items to be resistant to big fill operations.
    id<2> Chunk = computeFallbackKernelBounds(Height, Width);
    id<2> Iterations = (Chunk + id<2>{Height, Width} - 1) / Chunk;
    parallel_for<__usmfill2d<T>>(
        range<2>{Chunk[0], Chunk[1]}, [=](id<2> Index) {
          T *CastedDest = static_cast<T *>(Dest);
          for (uint32_t I = 0; I < Iterations[0]; ++I) {
            for (uint32_t J = 0; J < Iterations[1]; ++J) {
              id<2> adjustedIndex = Index + Chunk * id<2>{I, J};
              if (adjustedIndex[0] < Height && adjustedIndex[1] < Width) {
                CastedDest[adjustedIndex[0] * DestPitch + adjustedIndex[1]] =
                    Pattern;
              }
            }
          }
        });
  }

  // Common function for launching a 2D USM fill kernel or host_task to avoid
  // redefinitions of the kernel from memset and fill.
  template <typename T>
  void commonUSMFill2DFallbackHostTask(void *Dest, size_t DestPitch,
                                       const T &Pattern, size_t Width,
                                       size_t Height) {
    // If the pointer is host USM or unknown (assumed non-USM) we use a
    // host-task to satisfy dependencies.
    host_task([=] {
      T *CastedDest = static_cast<T *>(Dest);
      for (size_t I = 0; I < Height; ++I) {
        T *ItBegin = CastedDest + DestPitch * I;
        std::fill(ItBegin, ItBegin + Width, Pattern);
      }
    });
  }

  // Implementation of USM fill using command for native fill.
  void fill_impl(void *Dest, const void *Value, size_t ValueSize, size_t Count);

  // Implementation of ext_oneapi_memcpy2d using command for native 2D memcpy.
  void ext_oneapi_memcpy2d_impl(void *Dest, size_t DestPitch, const void *Src,
                                size_t SrcPitch, size_t Width, size_t Height);

  // Untemplated version of ext_oneapi_fill2d using command for native 2D fill.
  void ext_oneapi_fill2d_impl(void *Dest, size_t DestPitch, const void *Value,
                              size_t ValueSize, size_t Width, size_t Height);

  // Implementation of ext_oneapi_memset2d using command for native 2D memset.
  void ext_oneapi_memset2d_impl(void *Dest, size_t DestPitch, int Value,
                                size_t Width, size_t Height);

  // Implementation of memcpy to device_global.
  void memcpyToDeviceGlobal(const void *DeviceGlobalPtr, const void *Src,
                            bool IsDeviceImageScoped, size_t NumBytes,
                            size_t Offset);

  // Implementation of memcpy from device_global.
  void memcpyFromDeviceGlobal(void *Dest, const void *DeviceGlobalPtr,
                              bool IsDeviceImageScoped, size_t NumBytes,
                              size_t Offset);

  // Implementation of memcpy to an unregistered device_global.
  void memcpyToHostOnlyDeviceGlobal(const void *DeviceGlobalPtr,
                                    const void *Src, size_t DeviceGlobalTSize,
                                    bool IsDeviceImageScoped, size_t NumBytes,
                                    size_t Offset);

  // Implementation of memcpy from an unregistered device_global.
  void memcpyFromHostOnlyDeviceGlobal(void *Dest, const void *DeviceGlobalPtr,
                                      bool IsDeviceImageScoped, size_t NumBytes,
                                      size_t Offset);

  // Changing values in this will break ABI/API.
  enum class StableKernelCacheConfig : int32_t {
    Default = 0,
    LargeSLM = 1,
    LargeData = 2
  };

  // Set value of the gpu cache configuration for the kernel.
  void setKernelCacheConfig(StableKernelCacheConfig);
  // Set value of the kernel is cooperative flag
  void setKernelIsCooperative(bool);

  // Set using cuda thread block cluster launch flag and set the launch bounds.
  void setKernelClusterLaunch(sycl::range<3> ClusterSize, int Dims);

  // Set the request work group memory size (work_group_static ext).
  void setKernelWorkGroupMem(size_t Size);

  // Various checks that are only meaningful for host compilation, because they
  // result in runtime errors (i.e. exceptions being thrown). To save time
  // during device compilations (by reducing amount of templates we have to
  // instantiate), those are only available during host compilation pass.
#ifndef __SYCL_DEVICE_ONLY__
  constexpr static int AccessTargetMask = 0x7ff;
  /// According to section 4.7.6.11. of the SYCL specification, a local accessor
  /// must not be used in a SYCL kernel function that is invoked via single_task
  /// or via the simple form of parallel_for that takes a range parameter.
  //
  // Exception handling generates lots of code, outline it out of template
  // method to improve compilation times.
  void throwOnKernelParameterMisuseHelper(
      int N, detail::kernel_param_desc_t (*f)(int)) const {
    for (int I = 0; I < N; ++I) {
      detail::kernel_param_desc_t ParamDesc = (*f)(I);
      const detail::kernel_param_kind_t &Kind = ParamDesc.kind;
      const access::target AccTarget =
          static_cast<access::target>(ParamDesc.info & AccessTargetMask);
      if ((Kind == detail::kernel_param_kind_t::kind_accessor) &&
          (AccTarget == target::local))
        throw sycl::exception(
            make_error_code(errc::kernel_argument),
            "A local accessor must not be used in a SYCL kernel function "
            "that is invoked via single_task or via the simple form of "
            "parallel_for that takes a range parameter.");
      if (Kind == detail::kernel_param_kind_t::kind_work_group_memory ||
          Kind == detail::kernel_param_kind_t::kind_dynamic_work_group_memory)
        throw sycl::exception(
            make_error_code(errc::kernel_argument),
            "A work group memory object must not be used in a SYCL kernel "
            "function that is invoked via single_task or via the simple form "
            "of parallel_for that takes a range parameter.");
    }
  }
  template <typename KernelName, typename KernelType>
  void throwOnKernelParameterMisuse() const {
    using NameT =
        typename detail::get_kernel_name_t<KernelName, KernelType>::name;
    throwOnKernelParameterMisuseHelper(detail::getKernelNumParams<NameT>(),
                                       &detail::getKernelParamDesc<NameT>);
  }

  template <typename T, int Dims, access::mode AccessMode,
            access::target AccessTarget,
            access::placeholder IsPlaceholder = access::placeholder::false_t,
            typename PropertyListT = property_list>
  void checkIfPlaceholderIsBoundToHandler(
      accessor<T, Dims, AccessMode, AccessTarget, IsPlaceholder, PropertyListT>
          Acc) {
    auto *AccBase = reinterpret_cast<detail::AccessorBaseHost *>(&Acc);
    detail::AccessorImplHost *Req = detail::getSyclObjImpl(*AccBase).get();
    if (HasAssociatedAccessor(Req, AccessTarget))
      throw sycl::exception(make_error_code(errc::kernel_argument),
                            "placeholder accessor must be bound by calling "
                            "handler::require() before it can be used.");
  }

  template <
      ext::oneapi::experimental::detail::UnsupportedGraphFeatures FeatureT>
  void throwIfGraphAssociated() const {

    if (getCommandGraph()) {
      std::string FeatureString =
          ext::oneapi::experimental::detail::UnsupportedFeatureToString(
              FeatureT);
      throw sycl::exception(sycl::make_error_code(errc::invalid),
                            "The " + FeatureString +
                                " feature is not yet available "
                                "for use with the SYCL Graph extension.");
    }
  }
#endif

#ifndef __INTEL_PREVIEW_BREAKING_CHANGES
  // Set that an ND Range was used during a call to parallel_for
  void setNDRangeUsed(bool Value);
#endif

  inline void internalProfilingTagImpl() {
    throwIfActionIsCreated();
    setType(detail::CGType::ProfilingTag);
  }

  void addAccessorReq(detail::AccessorImplPtr Accessor);

  void addLifetimeSharedPtrStorage(std::shared_ptr<const void> SPtr);

  void addArg(detail::kernel_param_kind_t ArgKind, void *Req, int AccessTarget,
              int ArgIndex);
  void clearArgs();
  void setArgsToAssociatedAccessors();

  bool HasAssociatedAccessor(detail::AccessorImplHost *Req,
                             access::target AccessTarget) const;

  template <int Dims> static sycl::range<3> padRange(sycl::range<Dims> Range) {
    if constexpr (Dims == 3) {
      return Range;
    } else {
      sycl::range<3> Res{0, 0, 0};
      for (int I = 0; I < Dims; ++I)
        Res[I] = Range[I];
      return Res;
    }
  }

  template <int Dims> static sycl::id<3> padId(sycl::id<Dims> Id) {
    if constexpr (Dims == 3) {
      return Id;
    } else {
      sycl::id<3> Res{0, 0, 0};
      for (int I = 0; I < Dims; ++I)
        Res[I] = Id[I];
      return Res;
    }
  }

  template <int Dims>
  void setNDRangeDescriptor(sycl::range<Dims> N,
                            bool SetNumWorkGroups = false) {
    return setNDRangeDescriptorPadded(padRange(N), SetNumWorkGroups, Dims);
  }
  template <int Dims>
  void setNDRangeDescriptor(sycl::range<Dims> NumWorkItems,
                            sycl::id<Dims> Offset) {
    return setNDRangeDescriptorPadded(padRange(NumWorkItems), padId(Offset),
                                      Dims);
  }
  template <int Dims>
  void setNDRangeDescriptor(sycl::nd_range<Dims> ExecutionRange) {
    return setNDRangeDescriptorPadded(
        padRange(ExecutionRange.get_global_range()),
        padRange(ExecutionRange.get_local_range()),
        padId(ExecutionRange.get_offset()), Dims);
  }

  void setNDRangeDescriptorPadded(sycl::range<3> N, bool SetNumWorkGroups,
                                  int Dims);
  void setNDRangeDescriptorPadded(sycl::range<3> NumWorkItems,
                                  sycl::id<3> Offset, int Dims);
  void setNDRangeDescriptorPadded(sycl::range<3> NumWorkItems,
                                  sycl::range<3> LocalSize, sycl::id<3> Offset,
                                  int Dims);

  void setKernelInfo(void *KernelFuncPtr, int KernelNumArgs,
                     detail::kernel_param_desc_t (*KernelParamDescGetter)(int),
                     bool KernelIsESIMD, bool KernelHasSpecialCaptures);

  void instantiateKernelOnHost(void *InstantiateKernelOnHostPtr);

  friend class detail::HandlerAccess;

#ifdef __INTEL_PREVIEW_BREAKING_CHANGES
  __SYCL_DLL_LOCAL detail::handler_impl *get_impl() { return impl; }
#else
  __SYCL_DLL_LOCAL detail::handler_impl *get_impl() { return impl.get(); }
#endif
  // Friend free-functions for asynchronous allocation and freeing.
  __SYCL_EXPORT friend void
  ext::oneapi::experimental::async_free(sycl::handler &h, void *ptr);

  __SYCL_EXPORT friend void *
  ext::oneapi::experimental::async_malloc(sycl::handler &h,
                                          sycl::usm::alloc kind, size_t size);

  __SYCL_EXPORT friend void *ext::oneapi::experimental::async_malloc_from_pool(
      sycl::handler &h, size_t size,
      const ext::oneapi::experimental::memory_pool &pool);

  void setKernelNameBasedCachePtr(
      detail::KernelNameBasedCacheT *KernelNameBasedCachePtr);

protected:
  /// Registers event dependencies in this command group.
  void depends_on(const detail::EventImplPtr &Event);
  /// Registers event dependencies in this command group.
  void depends_on(const std::vector<detail::EventImplPtr> &Events);
};

namespace detail {
class HandlerAccess {
public:
  static void internalProfilingTagImpl(handler &Handler) {
    Handler.internalProfilingTagImpl();
  }

  template <typename RangeT, typename PropertiesT>
  static void parallelForImpl(handler &Handler, RangeT Range, PropertiesT Props,
                              kernel Kernel) {
    Handler.parallel_for_impl(Range, Props, Kernel);
  }
};
} // namespace detail

} // namespace _V1
} // namespace sycl<|MERGE_RESOLUTION|>--- conflicted
+++ resolved
@@ -436,9 +436,6 @@
   handler(std::shared_ptr<detail::queue_impl> Queue, bool CallerNeedsEvent);
 #endif
 
-<<<<<<< HEAD
-#ifndef __INTEL_PREVIEW_BREAKING_CHANGES
-=======
 #ifdef __INTEL_PREVIEW_BREAKING_CHANGES
   /// Constructs SYCL handler from the pre-constructed handler_impl and the
   /// associated queue. Inside of Graph implementation, the Queue value is not
@@ -449,7 +446,6 @@
   handler(detail::handler_impl *HandlerImpl,
           const std::shared_ptr<detail::queue_impl> &Queue);
 #else
->>>>>>> f5e3bd72
   /// Constructs SYCL handler from the associated queue and the submission's
   /// primary and secondary queue.
   ///
