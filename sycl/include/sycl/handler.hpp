//==-------- handler.hpp --- SYCL command group handler --------------------==//
//
// Part of the LLVM Project, under the Apache License v2.0 with LLVM Exceptions.
// See https://llvm.org/LICENSE.txt for license information.
// SPDX-License-Identifier: Apache-2.0 WITH LLVM-exception
//
//===----------------------------------------------------------------------===//

#pragma once

#include <sycl/access/access.hpp>
#include <sycl/accessor.hpp>
#include <sycl/detail/cg_types.hpp>
#include <sycl/detail/cl.h>
#include <sycl/detail/common.hpp>
#include <sycl/detail/defines_elementary.hpp>
#include <sycl/detail/export.hpp>
#include <sycl/detail/id_queries_fit_in_int.hpp>
#include <sycl/detail/impl_utils.hpp>
#include <sycl/detail/kernel_desc.hpp>
#include <sycl/detail/kernel_name_str_t.hpp>
#include <sycl/detail/reduction_forward.hpp>
#include <sycl/detail/string.hpp>
#include <sycl/detail/string_view.hpp>
#include <sycl/detail/ur.hpp>
#include <sycl/device.hpp>
#include <sycl/event.hpp>
#include <sycl/exception.hpp>
#include <sycl/ext/intel/experimental/fp_control_kernel_properties.hpp>
#include <sycl/ext/intel/experimental/kernel_execution_properties.hpp>
#include <sycl/ext/oneapi/bindless_images_interop.hpp>
#include <sycl/ext/oneapi/bindless_images_mem_handle.hpp>
#include <sycl/ext/oneapi/device_global/device_global.hpp>
#include <sycl/ext/oneapi/device_global/properties.hpp>
#include <sycl/ext/oneapi/experimental/cluster_group_prop.hpp>
#include <sycl/ext/oneapi/experimental/graph.hpp>
#include <sycl/ext/oneapi/experimental/raw_kernel_arg.hpp>
#include <sycl/ext/oneapi/experimental/use_root_sync_prop.hpp>
#include <sycl/ext/oneapi/experimental/virtual_functions.hpp>
#include <sycl/ext/oneapi/kernel_properties/properties.hpp>
#include <sycl/ext/oneapi/properties/properties.hpp>
#include <sycl/ext/oneapi/work_group_scratch_memory.hpp>
#include <sycl/group.hpp>
#include <sycl/id.hpp>
#include <sycl/item.hpp>
#include <sycl/kernel.hpp>
#include <sycl/kernel_bundle_enums.hpp>
#include <sycl/kernel_handler.hpp>
#include <sycl/nd_item.hpp>
#include <sycl/nd_range.hpp>
#include <sycl/property_list.hpp>
#include <sycl/range.hpp>
#include <sycl/sampler.hpp>

#include <assert.h>
#include <functional>
#include <memory>
#include <stddef.h>
#include <stdint.h>
#include <string>
#include <tuple>
#include <type_traits>
#include <utility>
#include <vector>

// TODO: refactor this header
// 41(!!!) includes of SYCL headers + 10 includes of standard headers.
// 3300+ lines of code

#if defined(__SYCL_UNNAMED_LAMBDA__)
// We can't use nested types (e.g. struct S defined inside main() routine) to
// name kernels. At the same time, we have to provide a unique kernel name for
// sycl::fill and the only thing we can use to introduce that uniqueness (in
// general) is the template parameter T which might be exactly that nested type.
// That means we cannot support sycl::fill(void *, T&, size_t) for such types in
// general. However, we can do better than that when unnamed lambdas are
// enabled, so do it here! See also https://github.com/intel/llvm/issues/469.
template <typename DataT, int Dimensions, sycl::access::mode AccessMode,
          sycl::access::target AccessTarget,
          sycl::access::placeholder IsPlaceholder>
using __fill = sycl::detail::auto_name;
template <typename T> using __usmfill = sycl::detail::auto_name;
template <typename T> using __usmfill2d = sycl::detail::auto_name;
template <typename T> using __usmmemcpy2d = sycl::detail::auto_name;

template <typename T_Src, typename T_Dst, int Dims,
          sycl::access::mode AccessMode, sycl::access::target AccessTarget,
          sycl::access::placeholder IsPlaceholder>
using __copyAcc2Ptr = sycl::detail::auto_name;

template <typename T_Src, typename T_Dst, int Dims,
          sycl::access::mode AccessMode, sycl::access::target AccessTarget,
          sycl::access::placeholder IsPlaceholder>
using __copyPtr2Acc = sycl::detail::auto_name;

template <typename T_Src, int Dims_Src, sycl::access::mode AccessMode_Src,
          sycl::access::target AccessTarget_Src, typename T_Dst, int Dims_Dst,
          sycl::access::mode AccessMode_Dst,
          sycl::access::target AccessTarget_Dst,
          sycl::access::placeholder IsPlaceholder_Src,
          sycl::access::placeholder IsPlaceholder_Dst>
using __copyAcc2Acc = sycl::detail::auto_name;
#else
// Limited fallback path for when unnamed lambdas aren't available. Cannot
// handle nested types.
template <typename DataT, int Dimensions, sycl::access::mode AccessMode,
          sycl::access::target AccessTarget,
          sycl::access::placeholder IsPlaceholder>
class __fill;
template <typename T> class __usmfill;
template <typename T> class __usmfill2d;
template <typename T> class __usmmemcpy2d;

template <typename T_Src, typename T_Dst, int Dims,
          sycl::access::mode AccessMode, sycl::access::target AccessTarget,
          sycl::access::placeholder IsPlaceholder>
class __copyAcc2Ptr;

template <typename T_Src, typename T_Dst, int Dims,
          sycl::access::mode AccessMode, sycl::access::target AccessTarget,
          sycl::access::placeholder IsPlaceholder>
class __copyPtr2Acc;

template <typename T_Src, int Dims_Src, sycl::access::mode AccessMode_Src,
          sycl::access::target AccessTarget_Src, typename T_Dst, int Dims_Dst,
          sycl::access::mode AccessMode_Dst,
          sycl::access::target AccessTarget_Dst,
          sycl::access::placeholder IsPlaceholder_Src,
          sycl::access::placeholder IsPlaceholder_Dst>
class __copyAcc2Acc;
#endif

// For unit testing purposes
class MockHandler;

namespace sycl {
inline namespace _V1 {

// Forward declaration

template <bundle_state State> class kernel_bundle;
class handler;
template <typename T, int Dimensions, typename AllocatorT, typename Enable>
class buffer;

namespace ext::intel::experimental {
template <class _name, class _dataT, int32_t _min_capacity, class _propertiesT,
          class>
class pipe;
}

namespace ext ::oneapi ::experimental {
template <typename, typename> class work_group_memory;
template <typename, typename> class dynamic_work_group_memory;
struct image_descriptor;
__SYCL_EXPORT void async_free(sycl::handler &h, void *ptr);
__SYCL_EXPORT void *async_malloc(sycl::handler &h, sycl::usm::alloc kind,
                                 size_t size);
__SYCL_EXPORT void *async_malloc_from_pool(sycl::handler &h, size_t size,
                                           const memory_pool &pool);
} // namespace ext::oneapi::experimental

namespace ext::oneapi::experimental::detail {
class graph_impl;
class dynamic_parameter_base;
class dynamic_work_group_memory_base;
} // namespace ext::oneapi::experimental::detail
namespace detail {

class type_erased_cgfo_ty {
  // From SYCL 2020,  command group function object:
  // A type which is callable with operator() that takes a reference to a
  // command group handler, that defines a command group which can be submitted
  // by a queue. The function object can be a named type, lambda function or
  // std::function.
  template <typename T> struct invoker {
    static void call(const void *object, handler &cgh) {
      (*const_cast<T *>(static_cast<const T *>(object)))(cgh);
    }
  };
  const void *object;
  using invoker_ty = void (*)(const void *, handler &);
  const invoker_ty invoker_f;

public:
  template <class T>
  type_erased_cgfo_ty(T &f)
      // NOTE: Even if `T` is a pointer to a function, `&f` is a pointer to a
      // pointer to a function and as such can be casted to `void *` (pointer to
      // a function cannot be casted).
      : object(static_cast<const void *>(&f)), invoker_f(&invoker<T>::call) {}
  ~type_erased_cgfo_ty() = default;

  type_erased_cgfo_ty(const type_erased_cgfo_ty &) = delete;
  type_erased_cgfo_ty(type_erased_cgfo_ty &&) = delete;
  type_erased_cgfo_ty &operator=(const type_erased_cgfo_ty &) = delete;
  type_erased_cgfo_ty &operator=(type_erased_cgfo_ty &&) = delete;

  void operator()(handler &cgh) const { invoker_f(object, cgh); }
};

class kernel_bundle_impl;
class work_group_memory_impl;
class handler_impl;
class kernel_impl;
class queue_impl;
class stream_impl;
class event_impl;
class context_impl;
template <typename DataT, int Dimensions, access::mode AccessMode,
          access::target AccessTarget, access::placeholder IsPlaceholder>
class image_accessor;
class HandlerAccess;
class HostTask;

using EventImplPtr = std::shared_ptr<event_impl>;
using DeviceImplPtr = std::shared_ptr<device_impl>;

template <typename RetType, typename Func, typename Arg>
static Arg member_ptr_helper(RetType (Func::*)(Arg) const);

// Non-const version of the above template to match functors whose 'operator()'
// is declared w/o the 'const' qualifier.
template <typename RetType, typename Func, typename Arg>
static Arg member_ptr_helper(RetType (Func::*)(Arg));

// Version with two arguments to handle the case when kernel_handler is passed
// to a lambda
template <typename RetType, typename Func, typename Arg1, typename Arg2>
static Arg1 member_ptr_helper(RetType (Func::*)(Arg1, Arg2) const);

// Non-const version of the above template to match functors whose 'operator()'
// is declared w/o the 'const' qualifier.
template <typename RetType, typename Func, typename Arg1, typename Arg2>
static Arg1 member_ptr_helper(RetType (Func::*)(Arg1, Arg2));

template <typename F, typename SuggestedArgType>
decltype(member_ptr_helper(&F::operator())) argument_helper(int);

template <typename F, typename SuggestedArgType>
SuggestedArgType argument_helper(...);

template <typename F, typename SuggestedArgType>
using lambda_arg_type = decltype(argument_helper<F, SuggestedArgType>(0));

// Used when parallel_for range is rounded-up.
template <typename Name> class __pf_kernel_wrapper;

template <typename Type> struct get_kernel_wrapper_name_t {
  using name = __pf_kernel_wrapper<Type>;
};

__SYCL_EXPORT device getDeviceFromHandler(handler &);
const DeviceImplPtr &getDeviceImplFromHandler(handler &);

// Checks if a device_global has any registered kernel usage.
__SYCL_EXPORT bool isDeviceGlobalUsedInKernel(const void *DeviceGlobalPtr);

// Extracts a pointer to the value inside a dynamic parameter
__SYCL_EXPORT void *getValueFromDynamicParameter(
    ext::oneapi::experimental::detail::dynamic_parameter_base
        &DynamicParamBase);

// Helper for merging properties with ones defined in an optional kernel functor
// getter.
template <typename KernelType, typename PropertiesT, typename Cond = void>
struct GetMergedKernelProperties {
  using type = PropertiesT;
};
template <typename KernelType, typename PropertiesT>
struct GetMergedKernelProperties<
    KernelType, PropertiesT,
    std::enable_if_t<ext::oneapi::experimental::detail::
                         HasKernelPropertiesGetMethod<KernelType>::value>> {
  using get_method_properties =
      typename ext::oneapi::experimental::detail::HasKernelPropertiesGetMethod<
          KernelType>::properties_t;
  static_assert(
      ext::oneapi::experimental::is_property_list<get_method_properties>::value,
      "get(sycl::ext::oneapi::experimental::properties_tag) member in kernel "
      "functor class must return a valid property list.");
  using type = ext::oneapi::experimental::detail::merged_properties_t<
      PropertiesT, get_method_properties>;
};

template <int Dims> class RoundedRangeIDGenerator {
  id<Dims> Id;
  id<Dims> InitId;
  range<Dims> UserRange;
  range<Dims> RoundedRange;
  bool Done = false;

public:
  RoundedRangeIDGenerator(const id<Dims> &Id, const range<Dims> &UserRange,
                          const range<Dims> &RoundedRange)
      : Id(Id), InitId(Id), UserRange(UserRange), RoundedRange(RoundedRange) {
    for (int i = 0; i < Dims; ++i)
      if (Id[i] >= UserRange[i])
        Done = true;
  }

  explicit operator bool() { return !Done; }

  void updateId() {
    for (int i = 0; i < Dims; ++i) {
      Id[i] += RoundedRange[i];
      if (Id[i] < UserRange[i])
        return;
      Id[i] = InitId[i];
    }
    Done = true;
  }

  id<Dims> getId() { return Id; }

  template <typename KernelType> auto getItem() {
    if constexpr (std::is_invocable_v<KernelType, item<Dims> &> ||
                  std::is_invocable_v<KernelType, item<Dims> &, kernel_handler>)
      return detail::Builder::createItem<Dims, true>(UserRange, getId(), {});
    else {
      static_assert(std::is_invocable_v<KernelType, item<Dims, false> &> ||
                        std::is_invocable_v<KernelType, item<Dims, false> &,
                                            kernel_handler>,
                    "Kernel must be invocable with an item!");
      return detail::Builder::createItem<Dims, false>(UserRange, getId());
    }
  }
};

// TODO: The wrappers can be optimized further so that the body
// essentially looks like this:
//   for (auto z = it[2]; z < UserRange[2]; z += it.get_range(2))
//     for (auto y = it[1]; y < UserRange[1]; y += it.get_range(1))
//       for (auto x = it[0]; x < UserRange[0]; x += it.get_range(0))
//         KernelFunc({x,y,z});
template <typename TransformedArgType, int Dims, typename KernelType>
class RoundedRangeKernel {
public:
  range<Dims> UserRange;
  KernelType KernelFunc;
  void operator()(item<Dims> It) const {
    auto RoundedRange = It.get_range();
    for (RoundedRangeIDGenerator Gen(It.get_id(), UserRange, RoundedRange); Gen;
         Gen.updateId()) {
      auto item = Gen.template getItem<KernelType>();
      KernelFunc(item);
    }
  }
};

template <typename TransformedArgType, int Dims, typename KernelType>
class RoundedRangeKernelWithKH {
public:
  range<Dims> UserRange;
  KernelType KernelFunc;
  void operator()(item<Dims> It, kernel_handler KH) const {
    auto RoundedRange = It.get_range();
    for (RoundedRangeIDGenerator Gen(It.get_id(), UserRange, RoundedRange); Gen;
         Gen.updateId()) {
      auto item = Gen.template getItem<KernelType>();
      KernelFunc(item, KH);
    }
  }
};

using std::enable_if_t;
using sycl::detail::queue_impl;

// Returns true if x*y will overflow in T;
// otherwise, returns false and stores x*y in dst.
template <typename T>
static std::enable_if_t<std::is_unsigned_v<T>, bool>
multiply_with_overflow_check(T &dst, T x, T y) {
  dst = x * y;
  return (y != 0) && (x > (std::numeric_limits<T>::max)() / y);
}

template <int Dims> bool range_size_fits_in_size_t(const range<Dims> &r) {
  size_t acc = 1;
  for (int i = 0; i < Dims; ++i) {
    bool did_overflow = multiply_with_overflow_check(acc, acc, r[i]);
    if (did_overflow)
      return false;
  }
  return true;
}

} // namespace detail

/// Command group handler class.
///
/// Objects of the handler class collect information about command group, such
/// as kernel, requirements to the memory, arguments for the kernel.
///
/// \code{.cpp}
/// sycl::queue::submit([](handler &CGH){
///   CGH.require(Accessor1);   // Adds a requirement to the memory object.
///   CGH.setArg(0, Accessor2); // Registers accessor given as an argument to
///                             // the kernel + adds a requirement to the memory
///                             // object.
///   CGH.setArg(1, N);         // Registers value given as an argument to the
///                             // kernel.
///   // The following registers KernelFunctor to be a kernel that will be
///   // executed in case of queue is bound to the host device, Kernel - for
///   // an OpenCL device. This function clearly indicates that command group
///   // represents kernel execution.
///   CGH.parallel_for(KernelFunctor, Kernel);
///  });
/// \endcode
///
/// The command group can represent absolutely different operations. Depending
/// on the operation we need to store different data. But, in most cases, it's
/// impossible to say what kind of operation we need to perform until the very
/// end. So, handler class contains all fields simultaneously, then during
/// "finalization" it constructs CG object, that represents specific operation,
/// passing fields that are required only.
///
/// \sa queue
/// \sa program
/// \sa kernel
///
/// \ingroup sycl_api
class __SYCL_EXPORT handler {
private:
  /// Constructs SYCL handler from queue.
  ///
  /// \param Queue is a SYCL queue.
  /// \param CallerNeedsEvent indicates if the event resulting from this handler
  ///        is needed by the caller.
#ifdef __INTEL_PREVIEW_BREAKING_CHANGES
  handler(const std::shared_ptr<detail::queue_impl> &Queue, bool CallerNeedsEvent);
#else
  handler(std::shared_ptr<detail::queue_impl> Queue, bool CallerNeedsEvent);
#endif

#ifdef __INTEL_PREVIEW_BREAKING_CHANGES
  /// Constructs SYCL handler from the pre-constructed handler_impl and the
  /// associated queue.
  ///
  /// \param HandlerImpl is a pre-constructed handler_impl.
  /// \param Queue is a SYCL queue.
  handler(detail::handler_impl *HandlerImpl,
          const std::shared_ptr<detail::queue_impl> &Queue);
#else
  /// Constructs SYCL handler from the associated queue and the submission's
  /// primary and secondary queue.
  ///
  /// \param Queue is a SYCL queue. This is equal to either PrimaryQueue or
  ///        SecondaryQueue.
  /// \param PrimaryQueue is the primary SYCL queue of the submission.
  /// \param SecondaryQueue is the secondary SYCL queue of the submission. This
  ///        is null if no secondary queue is associated with the submission.
  /// \param CallerNeedsEvent indicates if the event resulting from this handler
  ///        is needed by the caller.
#ifndef __INTEL_PREVIEW_BREAKING_CHANGES
  // TODO: This function is not used anymore, remove it in the next
  // ABI-breaking window.
  handler(std::shared_ptr<detail::queue_impl> Queue,
          std::shared_ptr<detail::queue_impl> PrimaryQueue,
          std::shared_ptr<detail::queue_impl> SecondaryQueue,
          bool CallerNeedsEvent);
<<<<<<< HEAD
=======
#endif
>>>>>>> 38bed82f
  __SYCL_DLL_LOCAL handler(std::shared_ptr<detail::queue_impl> Queue,
                           detail::queue_impl *PrimaryQueue,
                           detail::queue_impl *SecondaryQueue,
                           bool CallerNeedsEvent);
<<<<<<< HEAD
#endif
=======
>>>>>>> 38bed82f

#ifdef __INTEL_PREVIEW_BREAKING_CHANGES
  /// Constructs SYCL handler for Graph.
  ///
  /// The handler will add the command-group as a node to the graph rather than
  /// enqueueing it straight away.
  ///
  /// \param HandlerImpl is a pre-constructed handler_impl.
  handler(detail::handler_impl *HandlerImpl);
#else
  /// Constructs SYCL handler from Graph.
  ///
  /// The handler will add the command-group as a node to the graph rather than
  /// enqueueing it straight away.
  ///
  /// \param Graph is a SYCL command_graph
  handler(std::shared_ptr<ext::oneapi::experimental::detail::graph_impl> Graph);
#endif

  void *storeRawArg(const void *Ptr, size_t Size);

  void *
  storeRawArg(const sycl::ext::oneapi::experimental::raw_kernel_arg &RKA) {
    return storeRawArg(RKA.MArgData, RKA.MArgSize);
  }

  /// Stores copy of Arg passed to the argument storage.
  template <typename T> void *storePlainArg(T &&Arg) {
    return storeRawArg(&Arg, sizeof(T));
  }

  void setType(detail::CGType Type);

  detail::CGType getType() const;

  void throwIfActionIsCreated() {
    if (detail::CGType::None != getType())
      throw sycl::exception(make_error_code(errc::runtime),
                            "Attempt to set multiple actions for the "
                            "command group. Command group must consist of "
                            "a single kernel or explicit memory operation.");
  }

#ifndef __INTEL_PREVIEW_BREAKING_CHANGES
  // TODO: Those functions are not used anymore, remove it in the next
  // ABI-breaking window.
  void extractArgsAndReqsFromLambda(
      char *LambdaPtr,
      const std::vector<detail::kernel_param_desc_t> &ParamDescs, bool IsESIMD);
  void
  extractArgsAndReqsFromLambda(char *LambdaPtr, size_t KernelArgsNum,
                               const detail::kernel_param_desc_t *KernelArgs,
                               bool IsESIMD);
#endif
  /// Extracts and prepares kernel arguments from the lambda using information
  /// from the built-ins or integration header.
  void extractArgsAndReqsFromLambda(
      char *LambdaPtr, detail::kernel_param_desc_t (*ParamDescGetter)(int),
      size_t NumKernelParams, bool IsESIMD);

  /// Extracts and prepares kernel arguments set via set_arg(s).
  void extractArgsAndReqs();

#if defined(__INTEL_PREVIEW_BREAKING_CHANGES)
  // TODO: processArg need not to be public
  __SYCL_DLL_LOCAL
#endif
  void processArg(void *Ptr, const detail::kernel_param_kind_t &Kind,
                  const int Size, const size_t Index, size_t &IndexShift,
                  bool IsKernelCreatedFromSource, bool IsESIMD);

  /// \return a string containing name of SYCL kernel.
  detail::ABINeutralKernelNameStrT getKernelName();

  template <typename LambdaNameT> bool lambdaAndKernelHaveEqualName() {
    // TODO It is unclear a kernel and a lambda/functor must to be equal or not
    // for parallel_for with sycl::kernel and lambda/functor together
    // Now if they are equal we extract argumets from lambda/functor for the
    // kernel. Else it is necessary use set_atg(s) for resolve the order and
    // values of arguments for the kernel.
    assert(MKernel && "MKernel is not initialized");
    const std::string LambdaName = detail::getKernelName<LambdaNameT>();
    detail::ABINeutralKernelNameStrT KernelName = getKernelName();
    return KernelName == LambdaName;
  }

  /// Saves the location of user's code passed in \p CodeLoc for future usage in
  /// finalize() method.
  /// TODO: remove the first version of this func (the one without the IsTopCodeLoc arg)
  ///   at the next ABI breaking window since removing it breaks ABI on windows.
  void saveCodeLoc(detail::code_location CodeLoc);
  void saveCodeLoc(detail::code_location CodeLoc, bool IsTopCodeLoc);
  void copyCodeLoc(const handler &other);

  /// Constructs CG object of specific type, passes it to Scheduler and
  /// returns sycl::event object representing the command group.
  /// It's expected that the method is the latest method executed before
  /// object destruction.
  ///
  /// \return a SYCL event object representing the command group
  event finalize();

  /// Constructs CG object of specific type, passes it to Scheduler and
  /// returns sycl::event object representing the command group.
  /// It's expected that the method is the latest method executed before
  /// object destruction.
  /// \param CallerNeedsEvent Specifies if the caller needs an event
  /// representing the work related to this handler.
  ///
  /// \return a SYCL event object representing the command group
  event finalize(bool CallerNeedsEvent);

  /// Saves streams associated with this handler.
  ///
  /// Streams are then forwarded to command group and flushed in the scheduler.
  ///
  /// \param Stream is a pointer to SYCL stream.
  void addStream(const std::shared_ptr<detail::stream_impl> &Stream) {
    MStreamStorage.push_back(Stream);
  }

  /// Saves resources created by handling reduction feature in handler.
  /// They are then forwarded to command group and destroyed only after
  /// the command group finishes the work on device/host.
  ///
  /// @param ReduObj is a pointer to object that must be stored.
  void addReduction(const std::shared_ptr<const void> &ReduObj);

  /// Saves buffers created by handling reduction feature in handler and marks
  /// them as internal. They are then forwarded to command group and destroyed
  /// only after the command group finishes the work on device/host.
  ///
  /// @param ReduBuf is a pointer to buffer that must be stored.
  template <typename T, int Dimensions, typename AllocatorT, typename Enable>
  void
  addReduction(const std::shared_ptr<buffer<T, Dimensions, AllocatorT, Enable>>
                   &ReduBuf) {
    detail::markBufferAsInternal(getSyclObjImpl(*ReduBuf));
    addReduction(std::shared_ptr<const void>(ReduBuf));
  }

  ~handler() = default;

#ifdef __SYCL_DEVICE_ONLY__
  // In device compilation accessor isn't inherited from host base classes, so
  // can't detect by it. Since we don't expect it to be ever called in device
  // execution, just use blind void *.
  void associateWithHandler(void *AccBase, access::target AccTarget);
  void associateWithHandler(void *AccBase, image_target AccTarget);
#else
  void associateWithHandlerCommon(detail::AccessorImplPtr AccImpl,
                                  int AccTarget);
  void associateWithHandler(detail::AccessorBaseHost *AccBase,
                            access::target AccTarget);
  void associateWithHandler(detail::UnsampledImageAccessorBaseHost *AccBase,
                            image_target AccTarget);
  void associateWithHandler(detail::SampledImageAccessorBaseHost *AccBase,
                            image_target AccTarget);
#endif

  // Recursively calls itself until arguments pack is fully processed.
  // The version for regular(standard layout) argument.
  template <typename T, typename... Ts>
  void setArgsHelper(int ArgIndex, T &&Arg, Ts &&...Args) {
    set_arg(ArgIndex, std::forward<T>(Arg));
    setArgsHelper(++ArgIndex, std::forward<Ts>(Args)...);
  }

  void setArgsHelper(int) {}

  void setLocalAccessorArgHelper(int ArgIndex,
                                 detail::LocalAccessorBaseHost &LocalAccBase) {
    detail::LocalAccessorImplPtr LocalAccImpl =
        detail::getSyclObjImpl(LocalAccBase);
    detail::LocalAccessorImplHost *Req = LocalAccImpl.get();
    MLocalAccStorage.push_back(std::move(LocalAccImpl));
    addArg(detail::kernel_param_kind_t::kind_accessor, Req,
           static_cast<int>(access::target::local), ArgIndex);
  }

  // setArgHelper for local accessor argument (legacy accessor interface)
  template <typename DataT, int Dims, access::mode AccessMode,
            access::placeholder IsPlaceholder>
  void setArgHelper(int ArgIndex,
                    accessor<DataT, Dims, AccessMode, access::target::local,
                             IsPlaceholder> &&Arg) {
    (void)ArgIndex;
    (void)Arg;
#ifndef __SYCL_DEVICE_ONLY__
    setLocalAccessorArgHelper(ArgIndex, Arg);
#endif
  }

  // setArgHelper for local accessor argument (up to date accessor interface)
  template <typename DataT, int Dims>
  void setArgHelper(int ArgIndex, local_accessor<DataT, Dims> &&Arg) {
    (void)ArgIndex;
    (void)Arg;
#ifndef __SYCL_DEVICE_ONLY__
    setLocalAccessorArgHelper(ArgIndex, Arg);
#endif
  }

  void setArgHelper(int ArgIndex, detail::work_group_memory_impl &Arg);

  // setArgHelper for non local accessor argument.
  template <typename DataT, int Dims, access::mode AccessMode,
            access::target AccessTarget, access::placeholder IsPlaceholder>
  typename std::enable_if_t<AccessTarget != access::target::local, void>
  setArgHelper(
      int ArgIndex,
      accessor<DataT, Dims, AccessMode, AccessTarget, IsPlaceholder> &&Arg) {
    detail::AccessorBaseHost *AccBase = (detail::AccessorBaseHost *)&Arg;
    const detail::AccessorImplPtr &AccImpl = detail::getSyclObjImpl(*AccBase);
    detail::AccessorImplHost *Req = AccImpl.get();
    // Add accessor to the list of arguments.
    addArg(detail::kernel_param_kind_t::kind_accessor, Req,
           static_cast<int>(AccessTarget), ArgIndex);
  }

  template <typename T> void setArgHelper(int ArgIndex, T &&Arg) {
    void *StoredArg = storePlainArg(Arg);

    if (!std::is_same<cl_mem, T>::value && std::is_pointer<T>::value) {
      addArg(detail::kernel_param_kind_t::kind_pointer, StoredArg, sizeof(T),
             ArgIndex);
    } else {
      addArg(detail::kernel_param_kind_t::kind_std_layout, StoredArg, sizeof(T),
             ArgIndex);
    }
  }

  void setArgHelper(int ArgIndex, sampler &&Arg) {
    void *StoredArg = storePlainArg(Arg);
    addArg(detail::kernel_param_kind_t::kind_sampler, StoredArg,
           sizeof(sampler), ArgIndex);
  }

  // setArgHelper for graph dynamic_parameters
  template <typename T>
  void
  setArgHelper(int ArgIndex,
               ext::oneapi::experimental::dynamic_parameter<T> DynamicParam) {
    // Extract and copy arg so we can move it into setArgHelper
    T ArgValue =
        *static_cast<T *>(detail::getValueFromDynamicParameter(DynamicParam));
    // Set the arg in the handler as normal
    setArgHelper(ArgIndex, std::move(ArgValue));
    // Register the dynamic parameter with the handler for later association
    // with the node being added
    registerDynamicParameter(DynamicParam, ArgIndex);
  }

  // setArgHelper for graph dynamic_work_group_memory
  void
  setArgHelper(int ArgIndex,
               ext::oneapi::experimental::detail::dynamic_work_group_memory_base
                   &DynWorkGroupBase);

  // setArgHelper for the raw_kernel_arg extension type.
  void setArgHelper(int ArgIndex,
                    sycl::ext::oneapi::experimental::raw_kernel_arg &&Arg) {
    auto StoredArg = storeRawArg(Arg);
    addArg(detail::kernel_param_kind_t::kind_std_layout, StoredArg,
           Arg.MArgSize, ArgIndex);
  }

  /// Registers a dynamic parameter with the handler for later association with
  /// the node being created
  /// @param DynamicParamBase
  /// @param ArgIndex
  void registerDynamicParameter(
      ext::oneapi::experimental::detail::dynamic_parameter_base
          &DynamicParamBase,
      int ArgIndex);

  /// Verifies the kernel bundle to be used if any is set. This throws a
  /// sycl::exception with error code errc::kernel_not_supported if the used
  /// kernel bundle does not contain a suitable device image with the requested
  /// kernel.
  ///
  /// \param KernelName is the name of the SYCL kernel to check that the used
  ///                   kernel bundle contains.
  void verifyUsedKernelBundleInternal(detail::string_view KernelName);

  // TODO: Legacy symbol, remove when ABI breaking is allowed.
  void verifyUsedKernelBundle(const std::string &KernelName) {
    verifyUsedKernelBundleInternal(detail::string_view{KernelName});
  }

  /// Stores lambda to the template-free object
  ///
  /// Also initializes kernel name, list of arguments and requirements using
  /// information from the integration header/built-ins.
  ///
  /// \param KernelFunc is a SYCL kernel function
  /// \param ParamDescs is the vector of kernel parameter descriptors.
  template <typename KernelName, typename KernelType, int Dims,
            typename LambdaArgType, typename KernelTypeUniversalRef>
  void StoreLambda(KernelTypeUniversalRef &&KernelFunc) {
    constexpr bool IsCallableWithKernelHandler =
        detail::KernelLambdaHasKernelHandlerArgT<KernelType,
                                                 LambdaArgType>::value;

    // Not using `std::make_unique` to avoid unnecessary instantiations of
    // `std::unique_ptr<HostKernel<...>>`. Only
    // `std::unique_ptr<HostKernelBase>` is necessary.
    MHostKernel.reset(new detail::HostKernel<KernelType, LambdaArgType, Dims>(
        std::forward<KernelTypeUniversalRef>(KernelFunc)));

    constexpr bool KernelHasName =
        detail::getKernelName<KernelName>() != nullptr &&
        detail::getKernelName<KernelName>()[0] != '\0';

    // Some host compilers may have different captures from Clang. Currently
    // there is no stable way of handling this when extracting the captures, so
    // a static assert is made to fail for incompatible kernel lambdas.

    // TODO remove the ifdef once the kernel size builtin is supported.
#ifdef __INTEL_SYCL_USE_INTEGRATION_HEADERS
    static_assert(
        !KernelHasName ||
            sizeof(KernelType) == detail::getKernelSize<KernelName>(),
        "Unexpected kernel lambda size. This can be caused by an "
        "external host compiler producing a lambda with an "
        "unexpected layout. This is a limitation of the compiler."
        "In many cases the difference is related to capturing constexpr "
        "variables. In such cases removing constexpr specifier aligns the "
        "captures between the host compiler and the device compiler."
        "\n"
        "In case of MSVC, passing "
        "-fsycl-host-compiler-options='/std:c++latest' "
        "might also help.");
#endif
    // Empty name indicates that the compilation happens without integration
    // header, so don't perform things that require it.
    if constexpr (KernelHasName) {
      // TODO support ESIMD in no-integration-header case too.

      clearArgs();
      extractArgsAndReqsFromLambda(MHostKernel->getPtr(),
                                   &(detail::getKernelParamDesc<KernelName>),
                                   detail::getKernelNumParams<KernelName>(),
                                   detail::isKernelESIMD<KernelName>());
      MKernelName = detail::getKernelName<KernelName>();
    } else {
      // In case w/o the integration header it is necessary to process
      // accessors from the list(which are associated with this handler) as
      // arguments. We must copy the associated accessors as they are checked
      // later during finalize.
      setArgsToAssociatedAccessors();
    }

    // If the kernel lambda is callable with a kernel_handler argument, manifest
    // the associated kernel handler.
    if constexpr (IsCallableWithKernelHandler) {
      getOrInsertHandlerKernelBundle(/*Insert=*/true);
    }
  }

  void verifyDeviceHasProgressGuarantee(
      sycl::ext::oneapi::experimental::forward_progress_guarantee guarantee,
      sycl::ext::oneapi::experimental::execution_scope threadScope,
      sycl::ext::oneapi::experimental::execution_scope coordinationScope);

  template <typename Properties>
  void checkAndSetClusterRange(const Properties &Props) {
    namespace syclex = sycl::ext::oneapi::experimental;
    constexpr std::size_t ClusterDim =
        syclex::detail::getClusterDim<Properties>();
    if constexpr (ClusterDim > 0) {
      auto ClusterSize = Props
                             .template get_property<
                                 syclex::cuda::cluster_size_key<ClusterDim>>()
                             .get_cluster_size();
      setKernelClusterLaunch(padRange(ClusterSize), ClusterDim);
    }
  }

  /// Process runtime kernel properties.
  ///
  /// Stores information about kernel properties into the handler.
  template <typename PropertiesT>
  void processLaunchProperties(PropertiesT Props) {
    if constexpr (PropertiesT::template has_property<
                      sycl::ext::intel::experimental::cache_config_key>()) {
      auto Config = Props.template get_property<
          sycl::ext::intel::experimental::cache_config_key>();
      if (Config == sycl::ext::intel::experimental::large_slm) {
        setKernelCacheConfig(StableKernelCacheConfig::LargeSLM);
      } else if (Config == sycl::ext::intel::experimental::large_data) {
        setKernelCacheConfig(StableKernelCacheConfig::LargeData);
      }
    } else {
      std::ignore = Props;
    }

    constexpr bool UsesRootSync = PropertiesT::template has_property<
        sycl::ext::oneapi::experimental::use_root_sync_key>();
    if (UsesRootSync) {
      setKernelIsCooperative(UsesRootSync);
    }
    if constexpr (PropertiesT::template has_property<
                      sycl::ext::oneapi::experimental::
                          work_group_progress_key>()) {
      auto prop = Props.template get_property<
          sycl::ext::oneapi::experimental::work_group_progress_key>();
      verifyDeviceHasProgressGuarantee(
          prop.guarantee,
          sycl::ext::oneapi::experimental::execution_scope::work_group,
          prop.coordinationScope);
    }
    if constexpr (PropertiesT::template has_property<
                      sycl::ext::oneapi::experimental::
                          sub_group_progress_key>()) {
      auto prop = Props.template get_property<
          sycl::ext::oneapi::experimental::sub_group_progress_key>();
      verifyDeviceHasProgressGuarantee(
          prop.guarantee,
          sycl::ext::oneapi::experimental::execution_scope::sub_group,
          prop.coordinationScope);
    }
    if constexpr (PropertiesT::template has_property<
                      sycl::ext::oneapi::experimental::
                          work_item_progress_key>()) {
      auto prop = Props.template get_property<
          sycl::ext::oneapi::experimental::work_item_progress_key>();
      verifyDeviceHasProgressGuarantee(
          prop.guarantee,
          sycl::ext::oneapi::experimental::execution_scope::work_item,
          prop.coordinationScope);
    }

    if constexpr (PropertiesT::template has_property<
                      sycl::ext::oneapi::experimental::
                          work_group_scratch_size>()) {
      auto WorkGroupMemSize = Props.template get_property<
          sycl::ext::oneapi::experimental::work_group_scratch_size>();
      setKernelWorkGroupMem(WorkGroupMemSize.size);
    }

    checkAndSetClusterRange(Props);
  }

  /// Process kernel properties.
  ///
  /// Stores information about kernel properties into the handler.
  ///
  /// Note: it is important that this function *does not* depend on kernel
  /// name or kernel type, because then it will be instantiated for every
  /// kernel, even though body of those instantiated functions could be almost
  /// the same, thus unnecessary increasing compilation time.
  template <
      bool IsESIMDKernel,
      typename PropertiesT = ext::oneapi::experimental::empty_properties_t>
  void processProperties(PropertiesT Props) {
    static_assert(
        ext::oneapi::experimental::is_property_list<PropertiesT>::value,
        "Template type is not a property list.");
    static_assert(
        !PropertiesT::template has_property<
            sycl::ext::intel::experimental::fp_control_key>() ||
            (PropertiesT::template has_property<
                 sycl::ext::intel::experimental::fp_control_key>() &&
             IsESIMDKernel),
        "Floating point control property is supported for ESIMD kernels only.");
    static_assert(
        !PropertiesT::template has_property<
            sycl::ext::oneapi::experimental::indirectly_callable_key>(),
        "indirectly_callable property cannot be applied to SYCL kernels");

    processLaunchProperties(Props);
  }

  /// Checks whether it is possible to copy the source shape to the destination
  /// shape(the shapes are described by the accessor ranges) by using
  /// copying by regions of memory and not copying element by element
  /// Shapes can be 1, 2 or 3 dimensional rectangles.
  template <int Dims_Src, int Dims_Dst>
  static bool IsCopyingRectRegionAvailable(const range<Dims_Src> Src,
                                           const range<Dims_Dst> Dst) {
    if (Dims_Src > Dims_Dst)
      return false;
    for (size_t I = 0; I < Dims_Src; ++I)
      if (Src[I] > Dst[I])
        return false;
    return true;
  }

  /// Handles some special cases of the copy operation from one accessor
  /// to another accessor. Returns true if the copy is handled here.
  ///
  /// \param Src is a source SYCL accessor.
  /// \param Dst is a destination SYCL accessor.
  template <typename TSrc, int DimSrc, access::mode ModeSrc,
            access::target TargetSrc, typename TDst, int DimDst,
            access::mode ModeDst, access::target TargetDst,
            access::placeholder IsPHSrc, access::placeholder IsPHDst>
  std::enable_if_t<(DimSrc > 0) && (DimDst > 0), bool>
  copyAccToAccHelper(accessor<TSrc, DimSrc, ModeSrc, TargetSrc, IsPHSrc> Src,
                     accessor<TDst, DimDst, ModeDst, TargetDst, IsPHDst> Dst) {
    if (IsCopyingRectRegionAvailable(Src.get_range(), Dst.get_range()))
      return false;

    range<1> LinearizedRange(Src.size());
    parallel_for<__copyAcc2Acc<TSrc, DimSrc, ModeSrc, TargetSrc, TDst, DimDst,
                               ModeDst, TargetDst, IsPHSrc, IsPHDst>>(
        LinearizedRange, [=](id<1> Id) {
          size_t Index = Id[0];
          id<DimSrc> SrcId = detail::getDelinearizedId(Src.get_range(), Index);
          id<DimDst> DstId = detail::getDelinearizedId(Dst.get_range(), Index);
          Dst[DstId] = Src[SrcId];
        });
    return true;
  }

  /// Handles some special cases of the copy operation from one accessor
  /// to another accessor. Returns true if the copy is handled here.
  ///
  /// Source must have at least as many bytes as the range accessed by Dst.
  ///
  /// \param Src is a source SYCL accessor.
  /// \param Dst is a destination SYCL accessor.
  template <typename TSrc, int DimSrc, access::mode ModeSrc,
            access::target TargetSrc, typename TDst, int DimDst,
            access::mode ModeDst, access::target TargetDst,
            access::placeholder IsPHSrc, access::placeholder IsPHDst>
  std::enable_if_t<DimSrc == 0 || DimDst == 0, bool>
  copyAccToAccHelper(accessor<TSrc, DimSrc, ModeSrc, TargetSrc, IsPHSrc>,
                     accessor<TDst, DimDst, ModeDst, TargetDst, IsPHDst>) {
    return false;
  }

  constexpr static bool isConstOrGlobal(access::target AccessTarget) {
    return AccessTarget == access::target::device ||
           AccessTarget == access::target::constant_buffer;
  }

  constexpr static bool isImageOrImageArray(access::target AccessTarget) {
    return AccessTarget == access::target::image ||
           AccessTarget == access::target::image_array;
  }

  constexpr static bool
  isValidTargetForExplicitOp(access::target AccessTarget) {
    return isConstOrGlobal(AccessTarget) || isImageOrImageArray(AccessTarget);
  }

  constexpr static bool isValidModeForSourceAccessor(access::mode AccessMode) {
    return AccessMode == access::mode::read ||
           AccessMode == access::mode::read_write;
  }

  constexpr static bool
  isValidModeForDestinationAccessor(access::mode AccessMode) {
    return AccessMode == access::mode::write ||
           AccessMode == access::mode::read_write ||
           AccessMode == access::mode::discard_write ||
           AccessMode == access::mode::discard_read_write;
  }

  // UR APIs only support select fill sizes: 1, 2, 4, 8, 16, 32, 64, 128
  constexpr static bool isBackendSupportedFillSize(size_t Size) {
    return Size == 1 || Size == 2 || Size == 4 || Size == 8 || Size == 16 ||
           Size == 32 || Size == 64 || Size == 128;
  }

  bool eventNeeded() const;

  template <int Dims, typename LambdaArgType> struct TransformUserItemType {
    using type = std::conditional_t<
        std::is_convertible_v<nd_item<Dims>, LambdaArgType>, nd_item<Dims>,
        std::conditional_t<std::is_convertible_v<item<Dims>, LambdaArgType>,
                           item<Dims>, LambdaArgType>>;
  };

  std::optional<std::array<size_t, 3>> getMaxWorkGroups();
  // We need to use this version to support gcc 7.5.0. Remove when minimal
  // supported gcc version is bumped.
  std::tuple<std::array<size_t, 3>, bool> getMaxWorkGroups_v2();

  template <int Dims>
  std::tuple<range<Dims>, bool> getRoundedRange(range<Dims> UserRange) {
    range<Dims> RoundedRange = UserRange;
    // Disable the rounding-up optimizations under these conditions:
    // 1. The env var SYCL_DISABLE_PARALLEL_FOR_RANGE_ROUNDING is set.
    // 2. The kernel is provided via an interoperability method (this uses a
    // different code path).
    // 3. The range is already a multiple of the rounding factor.
    //
    // Cases 2 and 3 could be supported with extra effort.
    // As an optimization for the common case it is an
    // implementation choice to not support those scenarios.
    // Note that "this_item" is a free function, i.e. not tied to any
    // specific id or item. When concurrent parallel_fors are executing
    // on a device it is difficult to tell which parallel_for the call is
    // being made from. One could replicate portions of the
    // call-graph to make this_item calls kernel-specific but this is
    // not considered worthwhile.

    // Perform range rounding if rounding-up is enabled.
    if (this->DisableRangeRounding())
      return {range<Dims>{}, false};

    // Range should be a multiple of this for reasonable performance.
    size_t MinFactorX = 16;
    // Range should be a multiple of this for improved performance.
    size_t GoodFactor = 32;
    // Range should be at least this to make rounding worthwhile.
    size_t MinRangeX = 1024;

    // Check if rounding parameters have been set through environment:
    // SYCL_PARALLEL_FOR_RANGE_ROUNDING_PARAMS=MinRound:PreferredRound:MinRange
    this->GetRangeRoundingSettings(MinFactorX, GoodFactor, MinRangeX);

    // In SYCL, each dimension of a global range size is specified by
    // a size_t, which can be up to 64 bits.  All backends should be
    // able to accept a kernel launch with a 32-bit global range size
    // (i.e. do not throw an error).  The OpenCL CPU backend will
    // accept every 64-bit global range, but the GPU backends will not
    // generally accept every 64-bit global range.  So, when we get a
    // non-32-bit global range, we wrap the old kernel in a new kernel
    // that has each work item peform multiple invocations the old
    // kernel in a 32-bit global range.
    id<Dims> MaxNWGs = [&] {
      auto [MaxWGs, HasMaxWGs] = getMaxWorkGroups_v2();
      if (!HasMaxWGs) {
        id<Dims> Default;
        for (int i = 0; i < Dims; ++i)
          Default[i] = (std::numeric_limits<int32_t>::max)();
        return Default;
      }

      id<Dims> IdResult;
      size_t Limit = (std::numeric_limits<int>::max)();
      for (int i = 0; i < Dims; ++i)
        IdResult[i] = (std::min)(Limit, MaxWGs[Dims - i - 1]);
      return IdResult;
    }();
    auto M = (std::numeric_limits<uint32_t>::max)();
    range<Dims> MaxRange;
    for (int i = 0; i < Dims; ++i) {
      auto DesiredSize = MaxNWGs[i] * GoodFactor;
      MaxRange[i] =
          DesiredSize <= M ? DesiredSize : (M / GoodFactor) * GoodFactor;
    }

    bool DidAdjust = false;
    auto Adjust = [&](int Dim, size_t Value) {
      if (this->RangeRoundingTrace())
        std::cout << "parallel_for range adjusted at dim " << Dim << " from "
                  << RoundedRange[Dim] << " to " << Value << std::endl;
      RoundedRange[Dim] = Value;
      DidAdjust = true;
    };

#ifdef __SYCL_EXP_PARALLEL_FOR_RANGE_ROUNDING__
    size_t GoodExpFactor = 1;
    switch (Dims) {
    case 1:
      GoodExpFactor = 32; // Make global range multiple of {32}
      break;
    case 2:
      GoodExpFactor = 16; // Make global range multiple of {16, 16}
      break;
    case 3:
      GoodExpFactor = 8; // Make global range multiple of {8, 8, 8}
      break;
    }

    // Check if rounding parameters have been set through environment:
    // SYCL_PARALLEL_FOR_RANGE_ROUNDING_PARAMS=MinRound:PreferredRound:MinRange
    this->GetRangeRoundingSettings(MinFactorX, GoodExpFactor, MinRangeX);

    for (auto i = 0; i < Dims; ++i)
      if (UserRange[i] % GoodExpFactor) {
        Adjust(i, ((UserRange[i] / GoodExpFactor) + 1) * GoodExpFactor);
      }
#else
    // Perform range rounding if there are sufficient work-items to
    // need rounding and the user-specified range is not a multiple of
    // a "good" value.
    if (RoundedRange[0] % MinFactorX != 0 && RoundedRange[0] >= MinRangeX) {
      // It is sufficient to round up just the first dimension.
      // Multiplying the rounded-up value of the first dimension
      // by the values of the remaining dimensions (if any)
      // will yield a rounded-up value for the total range.
      Adjust(0, ((RoundedRange[0] + GoodFactor - 1) / GoodFactor) * GoodFactor);
    }
#endif // __SYCL_EXP_PARALLEL_FOR_RANGE_ROUNDING__
#ifdef __SYCL_FORCE_PARALLEL_FOR_RANGE_ROUNDING__
    // If we are forcing range rounding kernels to be used, we always want the
    // rounded range kernel to be generated, even if rounding isn't needed
    DidAdjust = true;
#endif // __SYCL_FORCE_PARALLEL_FOR_RANGE_ROUNDING__

    for (int i = 0; i < Dims; ++i)
      if (RoundedRange[i] > MaxRange[i])
        Adjust(i, MaxRange[i]);

    if (!DidAdjust)
      return {range<Dims>{}, false};
    return {RoundedRange, true};
  }

  /// Defines and invokes a SYCL kernel function for the specified range.
  ///
  /// The SYCL kernel function is defined as a lambda function or a named
  /// function object type and given an id or item for indexing in the indexing
  /// space defined by range.
  /// If it is a named function object and the function object type is
  /// globally visible, there is no need for the developer to provide
  /// a kernel name for it.
  ///
  /// \param NumWorkItems is a range defining indexing space.
  /// \param KernelFunc is a SYCL kernel function.
  template <
      typename KernelName, typename KernelType, int Dims,
      typename PropertiesT = ext::oneapi::experimental::empty_properties_t>
  void parallel_for_lambda_impl(range<Dims> UserRange, PropertiesT Props,
                                const KernelType &KernelFunc) {
#ifndef __SYCL_DEVICE_ONLY__
    throwIfActionIsCreated();
    throwOnKernelParameterMisuse<KernelName, KernelType>();
    if (!range_size_fits_in_size_t(UserRange))
      throw sycl::exception(make_error_code(errc::runtime),
                            "The total number of work-items in "
                            "a range must fit within size_t");
#endif

    using LambdaArgType = sycl::detail::lambda_arg_type<KernelType, item<Dims>>;

    // If 1D kernel argument is an integral type, convert it to sycl::item<1>
    // If user type is convertible from sycl::item/sycl::nd_item, use
    // sycl::item/sycl::nd_item to transport item information
    using TransformedArgType = std::conditional_t<
        std::is_integral<LambdaArgType>::value && Dims == 1, item<Dims>,
        typename TransformUserItemType<Dims, LambdaArgType>::type>;

    static_assert(!std::is_same_v<TransformedArgType, sycl::nd_item<Dims>>,
                  "Kernel argument cannot have a sycl::nd_item type in "
                  "sycl::parallel_for with sycl::range");

    static_assert(std::is_convertible_v<item<Dims>, LambdaArgType> ||
                      std::is_convertible_v<item<Dims, false>, LambdaArgType>,
                  "sycl::parallel_for(sycl::range) kernel must have the "
                  "first argument of sycl::item type, or of a type which is "
                  "implicitly convertible from sycl::item");

    using RefLambdaArgType = std::add_lvalue_reference_t<LambdaArgType>;
    static_assert(
        (std::is_invocable_v<KernelType, RefLambdaArgType> ||
         std::is_invocable_v<KernelType, RefLambdaArgType, kernel_handler>),
        "SYCL kernel lambda/functor has an unexpected signature, it should be "
        "invocable with sycl::item and optionally sycl::kernel_handler");

    // TODO: Properties may change the kernel function, so in order to avoid
    //       conflicts they should be included in the name.
    using NameT =
        typename detail::get_kernel_name_t<KernelName, KernelType>::name;

    // Range rounding can be disabled by the user.
    // Range rounding is supported only for newer SYCL standards.
#if !defined(__SYCL_DISABLE_PARALLEL_FOR_RANGE_ROUNDING__) &&                  \
    SYCL_LANGUAGE_VERSION >= 202012L
    auto [RoundedRange, HasRoundedRange] = getRoundedRange(UserRange);
    if (HasRoundedRange) {
      using NameWT = typename detail::get_kernel_wrapper_name_t<NameT>::name;
      auto Wrapper =
          getRangeRoundedKernelLambda<NameWT, TransformedArgType, Dims>(
              KernelFunc, UserRange);

      using KName = std::conditional_t<std::is_same<KernelType, NameT>::value,
                                       decltype(Wrapper), NameWT>;

      KernelWrapper<WrapAs::parallel_for, KName, decltype(Wrapper),
                    TransformedArgType, PropertiesT>::wrap(this, Wrapper);
#ifndef __SYCL_DEVICE_ONLY__
      verifyUsedKernelBundleInternal(
          detail::string_view{detail::getKernelName<NameT>()});
      // We are executing over the rounded range, but there are still
      // items/ids that are are constructed in ther range rounded
      // kernel use items/ids in the user range, which means that
      // __SYCL_ASSUME_INT can still be violated. So check the bounds
      // of the user range, instead of the rounded range.
      detail::checkValueRange<Dims>(UserRange);
      setNDRangeDescriptor(RoundedRange);
      StoreLambda<KName, decltype(Wrapper), Dims, TransformedArgType>(
          std::move(Wrapper));
      setType(detail::CGType::Kernel);
#endif
    } else
#endif // !__SYCL_DISABLE_PARALLEL_FOR_RANGE_ROUNDING__ &&
       // SYCL_LANGUAGE_VERSION >= 202012L
    {
      (void)UserRange;
      (void)Props;
#ifndef __SYCL_FORCE_PARALLEL_FOR_RANGE_ROUNDING__
      // If parallel_for range rounding is forced then only range rounded
      // kernel is generated
      KernelWrapper<WrapAs::parallel_for, NameT, KernelType, TransformedArgType,
                    PropertiesT>::wrap(this, KernelFunc);
#ifndef __SYCL_DEVICE_ONLY__
      verifyUsedKernelBundleInternal(
          detail::string_view{detail::getKernelName<NameT>()});
      processProperties<detail::isKernelESIMD<NameT>(), PropertiesT>(Props);
      detail::checkValueRange<Dims>(UserRange);
      setNDRangeDescriptor(std::move(UserRange));
      StoreLambda<NameT, KernelType, Dims, TransformedArgType>(
          std::move(KernelFunc));
      setType(detail::CGType::Kernel);
#endif
#else
      (void)KernelFunc;
#endif // __SYCL_FORCE_PARALLEL_FOR_RANGE_ROUNDING__
    }
  }

  /// Defines and invokes a SYCL kernel function for the specified nd_range.
  ///
  /// The SYCL kernel function is defined as a lambda function or a named
  /// function object type and given an id or item for indexing in the indexing
  /// space defined by range.
  /// If it is a named function object and the function object type is
  /// globally visible, there is no need for the developer to provide
  /// a kernel name for it.
  ///
  /// \param ExecutionRange is a ND-range defining global and local sizes as
  /// well as offset.
  /// \param Properties is the properties.
  /// \param KernelFunc is a SYCL kernel function.
  template <typename KernelName, typename KernelType, int Dims,
            typename PropertiesT>
  void parallel_for_impl(nd_range<Dims> ExecutionRange, PropertiesT Props,
                         const KernelType &KernelFunc) {
    using LambdaArgType =
        sycl::detail::lambda_arg_type<KernelType, nd_item<Dims>>;
    static_assert(
        std::is_convertible_v<sycl::nd_item<Dims>, LambdaArgType>,
        "Kernel argument of a sycl::parallel_for with sycl::nd_range "
        "must be either sycl::nd_item or be convertible from sycl::nd_item");
    using TransformedArgType = sycl::nd_item<Dims>;

    wrap_kernel<WrapAs::parallel_for, KernelName, TransformedArgType, Dims>(
        KernelFunc, nullptr /*Kernel*/, Props, ExecutionRange);
  }

  /// Defines and invokes a SYCL kernel function for the specified range.
  ///
  /// The SYCL kernel function is defined as SYCL kernel object. The kernel
  /// invocation method has no functors and cannot be called on host.
  ///
  /// \param NumWorkItems is a range defining indexing space.
  /// \param Kernel is a SYCL kernel function.
  /// \param Properties is the properties.
  template <int Dims, typename PropertiesT>
  void parallel_for_impl([[maybe_unused]] range<Dims> NumWorkItems,
                         [[maybe_unused]] PropertiesT Props,
                         [[maybe_unused]] kernel Kernel) {
#ifndef __SYCL_DEVICE_ONLY__
    throwIfActionIsCreated();
    MKernel = detail::getSyclObjImpl(std::move(Kernel));
    detail::checkValueRange<Dims>(NumWorkItems);
    setNDRangeDescriptor(std::move(NumWorkItems));
    processLaunchProperties<PropertiesT>(Props);
    setType(detail::CGType::Kernel);
    extractArgsAndReqs();
    MKernelName = getKernelName();
#endif
  }

  /// Defines and invokes a SYCL kernel function for the specified range and
  /// offsets.
  ///
  /// The SYCL kernel function is defined as SYCL kernel object.
  ///
  /// \param NDRange is a ND-range defining global and local sizes as
  /// well as offset.
  /// \param Properties is the properties.
  /// \param Kernel is a SYCL kernel function.
  template <int Dims, typename PropertiesT>
  void parallel_for_impl([[maybe_unused]] nd_range<Dims> NDRange,
                         [[maybe_unused]] PropertiesT Props,
                         [[maybe_unused]] kernel Kernel) {
#ifndef __SYCL_DEVICE_ONLY__
    throwIfActionIsCreated();
    MKernel = detail::getSyclObjImpl(std::move(Kernel));
    detail::checkValueRange<Dims>(NDRange);
    setNDRangeDescriptor(std::move(NDRange));
    processLaunchProperties(Props);
    setType(detail::CGType::Kernel);
    extractArgsAndReqs();
    MKernelName = getKernelName();
#endif
  }

  /// Hierarchical kernel invocation method of a kernel defined as a lambda
  /// encoding the body of each work-group to launch.
  ///
  /// Lambda may contain multiple calls to parallel_for_work_item(...) methods
  /// representing the execution on each work-item. Launches NumWorkGroups
  /// work-groups of runtime-defined size.
  ///
  /// \param NumWorkGroups is a range describing the number of work-groups in
  /// each dimension.
  /// \param KernelFunc is a lambda representing kernel.
  template <
      typename KernelName, typename KernelType, int Dims,
      typename PropertiesT = ext::oneapi::experimental::empty_properties_t>
  void parallel_for_work_group_lambda_impl(range<Dims> NumWorkGroups,
                                           PropertiesT Props,
                                           const KernelType &KernelFunc) {
    using LambdaArgType =
        sycl::detail::lambda_arg_type<KernelType, group<Dims>>;
    wrap_kernel<WrapAs::parallel_for_work_group, KernelName, LambdaArgType,
                Dims,
                /*SetNumWorkGroups=*/true>(KernelFunc, nullptr /*Kernel*/,
                                           Props, NumWorkGroups);
  }

  /// Hierarchical kernel invocation method of a kernel defined as a lambda
  /// encoding the body of each work-group to launch.
  ///
  /// Lambda may contain multiple calls to parallel_for_work_item(...) methods
  /// representing the execution on each work-item. Launches NumWorkGroups
  /// work-groups of WorkGroupSize size.
  ///
  /// \param NumWorkGroups is a range describing the number of work-groups in
  /// each dimension.
  /// \param WorkGroupSize is a range describing the size of work-groups in
  /// each dimension.
  /// \param KernelFunc is a lambda representing kernel.
  template <
      typename KernelName, typename KernelType, int Dims,
      typename PropertiesT = ext::oneapi::experimental::empty_properties_t>
  void parallel_for_work_group_lambda_impl(range<Dims> NumWorkGroups,
                                           range<Dims> WorkGroupSize,
                                           PropertiesT Props,
                                           const KernelType &KernelFunc) {
    using LambdaArgType =
        sycl::detail::lambda_arg_type<KernelType, group<Dims>>;
    nd_range<Dims> ExecRange =
        nd_range<Dims>(NumWorkGroups * WorkGroupSize, WorkGroupSize);
    wrap_kernel<WrapAs::parallel_for_work_group, KernelName, LambdaArgType,
                Dims>(KernelFunc, nullptr /*Kernel*/, Props, ExecRange);
  }

#ifdef SYCL_LANGUAGE_VERSION
#ifndef __INTEL_SYCL_USE_INTEGRATION_HEADERS
#define __SYCL_KERNEL_ATTR__ [[clang::sycl_kernel_entry_point(KernelName)]]
#else
#define __SYCL_KERNEL_ATTR__ [[clang::sycl_kernel]]
#endif // __INTEL_SYCL_USE_INTEGRATION_HEADERS
#else
#define __SYCL_KERNEL_ATTR__
#endif // SYCL_LANGUAGE_VERSION

  // NOTE: the name of this function - "kernel_single_task" - is used by the
  // Front End to determine kernel invocation kind.
  template <typename KernelName, typename KernelType, typename... Props>
#ifdef __SYCL_DEVICE_ONLY__
  [[__sycl_detail__::add_ir_attributes_function(
      "sycl-single-task",
      ext::oneapi::experimental::detail::PropertyMetaInfo<Props>::name...,
      nullptr,
      ext::oneapi::experimental::detail::PropertyMetaInfo<Props>::value...)]]
#endif

  __SYCL_KERNEL_ATTR__ static void
  kernel_single_task(const KernelType &KernelFunc) {
#ifdef __SYCL_DEVICE_ONLY__
    KernelFunc();
#else
    (void)KernelFunc;
#endif
  }

  // NOTE: the name of this function - "kernel_single_task" - is used by the
  // Front End to determine kernel invocation kind.
  template <typename KernelName, typename KernelType, typename... Props>
#ifdef __SYCL_DEVICE_ONLY__
  [[__sycl_detail__::add_ir_attributes_function(
      "sycl-single-task",
      ext::oneapi::experimental::detail::PropertyMetaInfo<Props>::name...,
      nullptr,
      ext::oneapi::experimental::detail::PropertyMetaInfo<Props>::value...)]]
#endif
  __SYCL_KERNEL_ATTR__ static void
  kernel_single_task(const KernelType &KernelFunc, kernel_handler KH) {
#ifdef __SYCL_DEVICE_ONLY__
    KernelFunc(KH);
#else
    (void)KernelFunc;
    (void)KH;
#endif
  }

  // NOTE: the name of these functions - "kernel_parallel_for" - are used by the
  // Front End to determine kernel invocation kind.
  template <typename KernelName, typename ElementType, typename KernelType,
            typename... Props>
#ifdef __SYCL_DEVICE_ONLY__
  [[__sycl_detail__::add_ir_attributes_function(
      ext::oneapi::experimental::detail::PropertyMetaInfo<Props>::name...,
      ext::oneapi::experimental::detail::PropertyMetaInfo<Props>::value...)]]
#endif
  __SYCL_KERNEL_ATTR__ static void
  kernel_parallel_for(const KernelType &KernelFunc) {
#ifdef __SYCL_DEVICE_ONLY__
    KernelFunc(detail::Builder::getElement(detail::declptr<ElementType>()));
#else
    (void)KernelFunc;
#endif
  }

  // NOTE: the name of these functions - "kernel_parallel_for" - are used by the
  // Front End to determine kernel invocation kind.
  template <typename KernelName, typename ElementType, typename KernelType,
            typename... Props>
#ifdef __SYCL_DEVICE_ONLY__
  [[__sycl_detail__::add_ir_attributes_function(
      ext::oneapi::experimental::detail::PropertyMetaInfo<Props>::name...,
      ext::oneapi::experimental::detail::PropertyMetaInfo<Props>::value...)]]
#endif
  __SYCL_KERNEL_ATTR__ static void
  kernel_parallel_for(const KernelType &KernelFunc, kernel_handler KH) {
#ifdef __SYCL_DEVICE_ONLY__
    KernelFunc(detail::Builder::getElement(detail::declptr<ElementType>()), KH);
#else
    (void)KernelFunc;
    (void)KH;
#endif
  }

  // NOTE: the name of this function - "kernel_parallel_for_work_group" - is
  // used by the Front End to determine kernel invocation kind.
  template <typename KernelName, typename ElementType, typename KernelType,
            typename... Props>
#ifdef __SYCL_DEVICE_ONLY__
  [[__sycl_detail__::add_ir_attributes_function(
      ext::oneapi::experimental::detail::PropertyMetaInfo<Props>::name...,
      ext::oneapi::experimental::detail::PropertyMetaInfo<Props>::value...)]]
#endif
  __SYCL_KERNEL_ATTR__ static void
  kernel_parallel_for_work_group(const KernelType &KernelFunc) {
#ifdef __SYCL_DEVICE_ONLY__
    KernelFunc(detail::Builder::getElement(detail::declptr<ElementType>()));
#else
    (void)KernelFunc;
#endif
  }

  // NOTE: the name of this function - "kernel_parallel_for_work_group" - is
  // used by the Front End to determine kernel invocation kind.
  template <typename KernelName, typename ElementType, typename KernelType,
            typename... Props>
#ifdef __SYCL_DEVICE_ONLY__
  [[__sycl_detail__::add_ir_attributes_function(
      ext::oneapi::experimental::detail::PropertyMetaInfo<Props>::name...,
      ext::oneapi::experimental::detail::PropertyMetaInfo<Props>::value...)]]
#endif
  __SYCL_KERNEL_ATTR__ static void
  kernel_parallel_for_work_group(const KernelType &KernelFunc,
                                 kernel_handler KH) {
#ifdef __SYCL_DEVICE_ONLY__
    KernelFunc(detail::Builder::getElement(detail::declptr<ElementType>()), KH);
#else
    (void)KernelFunc;
    (void)KH;
#endif
  }

  // The KernelWrapper below has two purposes.
  //
  // First, from SYCL 2020, Table 129 (Member functions of the `handler ` class)
  //   > The callable ... can optionally take a `kernel_handler` ... in
  //   which > case the SYCL runtime will construct an instance of
  //   `kernel_handler` > and pass it to the callable.
  //
  // Note: "..." due to slight wording variability between
  // single_task/parallel_for (e.g. only parameter vs last). This helper class
  // calls `kernel_*` entry points (both hardcoded names known to FE and special
  // device-specific entry point attributes) with proper arguments (with/without
  // `kernel_handler` argument, depending on the signature of the SYCL kernel
  // function).
  //
  // Second, it performs a few checks and some properties processing (including
  // the one provided via `sycl_ext_oneapi_kernel_properties` extension by
  // embedding them into the kernel's type).

  enum class WrapAs { single_task, parallel_for, parallel_for_work_group };

  template <
      WrapAs WrapAsVal, typename KernelName, typename KernelType,
      typename ElementType,
      typename PropertiesT = ext::oneapi::experimental::empty_properties_t,
      typename MergedPropertiesT = typename detail::GetMergedKernelProperties<
          KernelType, PropertiesT>::type>
  struct KernelWrapper;
  template <WrapAs WrapAsVal, typename KernelName, typename KernelType,
            typename ElementType, typename PropertiesT, typename... MergedProps>
  struct KernelWrapper<
      WrapAsVal, KernelName, KernelType, ElementType, PropertiesT,
      ext::oneapi::experimental::detail::properties_t<MergedProps...>> {
    static void wrap(handler *h, const KernelType &KernelFunc) {
#ifdef __SYCL_DEVICE_ONLY__
      detail::CheckDeviceCopyable<KernelType>();
#else
      // If there are properties provided by get method then process them.
      if constexpr (ext::oneapi::experimental::detail::
                        HasKernelPropertiesGetMethod<
                            const KernelType &>::value) {
        h->processProperties<detail::isKernelESIMD<KernelName>()>(
            KernelFunc.get(ext::oneapi::experimental::properties_tag{}));
      }
#endif
      // Note: the static_assert below need to be run on both the host and the
      // device ends to avoid test issues, so don't put it into the #ifdef
      // __SYCL_DEVICE_ONLY__ directive above print out diagnostic message if
      // the kernel functor has a get(properties_tag) member, but it's not const
      static_assert(
          (ext::oneapi::experimental::detail::HasKernelPropertiesGetMethod<
              const KernelType &>::value) ||
              !(ext::oneapi::experimental::detail::HasKernelPropertiesGetMethod<
                  KernelType>::value),
          "get(sycl::ext::oneapi::experimental::properties_tag) member in "
          "kernel functor class must be declared as a const member function");
      auto L = [&](auto &&...args) {
        if constexpr (WrapAsVal == WrapAs::single_task) {
          h->kernel_single_task<KernelName, KernelType, MergedProps...>(
              std::forward<decltype(args)>(args)...);
        } else if constexpr (WrapAsVal == WrapAs::parallel_for) {
          h->kernel_parallel_for<KernelName, ElementType, KernelType,
                                 MergedProps...>(
              std::forward<decltype(args)>(args)...);
        } else if constexpr (WrapAsVal == WrapAs::parallel_for_work_group) {
          h->kernel_parallel_for_work_group<KernelName, ElementType, KernelType,
                                            MergedProps...>(
              std::forward<decltype(args)>(args)...);
        } else {
          // Always false, but template-dependent. Can't compare `WrapAsVal`
          // with itself because of `-Wtautological-compare` warning.
          static_assert(!std::is_same_v<KernelName, KernelName>,
                        "Unexpected WrapAsVal");
        }
      };
      if constexpr (detail::KernelLambdaHasKernelHandlerArgT<
                        KernelType, ElementType>::value) {
        kernel_handler KH;
        L(KernelFunc, KH);
      } else {
        L(KernelFunc);
      }
    }
  };

  template <
      WrapAs WrapAsVal, typename KernelName, typename ElementType = void,
      int Dims = 1, bool SetNumWorkGroups = false,
      typename PropertiesT = ext::oneapi::experimental::empty_properties_t,
      typename KernelType, typename MaybeKernelTy, typename... RangeParams>
  void wrap_kernel(const KernelType &KernelFunc, MaybeKernelTy &&MaybeKernel,
                   const PropertiesT &Props,
                   [[maybe_unused]] RangeParams &&...params) {
    // TODO: Properties may change the kernel function, so in order to avoid
    //       conflicts they should be included in the name.
    using NameT =
        typename detail::get_kernel_name_t<KernelName, KernelType>::name;
    (void)Props;
    (void)MaybeKernel;
    static_assert(std::is_same_v<MaybeKernelTy, kernel> ||
                  std::is_same_v<MaybeKernelTy, std::nullptr_t>);
    KernelWrapper<WrapAsVal, NameT, KernelType, ElementType, PropertiesT>::wrap(
        this, KernelFunc);
#ifndef __SYCL_DEVICE_ONLY__
    if constexpr (WrapAsVal == WrapAs::single_task) {
      throwOnKernelParameterMisuse<KernelName, KernelType>();
    }
    throwIfActionIsCreated();
    if constexpr (std::is_same_v<MaybeKernelTy, kernel>) {
      // Ignore any set kernel bundles and use the one associated with the
      // kernel.
      setHandlerKernelBundle(MaybeKernel);
    }
    verifyUsedKernelBundleInternal(
        detail::string_view{detail::getKernelName<NameT>()});
    setType(detail::CGType::Kernel);

    detail::checkValueRange<Dims>(params...);
    if constexpr (SetNumWorkGroups) {
      setNDRangeDescriptor(std::move(params)...,
                           /*SetNumWorkGroups=*/true);
    } else {
      setNDRangeDescriptor(std::move(params)...);
    }

    if constexpr (std::is_same_v<MaybeKernelTy, std::nullptr_t>) {
      StoreLambda<NameT, KernelType, Dims, ElementType>(std::move(KernelFunc));
    } else {
      MKernel = detail::getSyclObjImpl(std::move(MaybeKernel));
      if (!lambdaAndKernelHaveEqualName<NameT>()) {
        extractArgsAndReqs();
        MKernelName = getKernelName();
      } else {
        StoreLambda<NameT, KernelType, Dims, ElementType>(
            std::move(KernelFunc));
      }
    }
    processProperties<detail::isKernelESIMD<NameT>(), PropertiesT>(Props);
#endif
  }

  // NOTE: to support kernel_handler argument in kernel lambdas, only
  // KernelWrapper<...>::wrap() must be called in this code.

  void setStateExplicitKernelBundle();
  void setStateSpecConstSet();
  bool isStateExplicitKernelBundle() const;

  std::shared_ptr<detail::kernel_bundle_impl>
  getOrInsertHandlerKernelBundle(bool Insert) const;

  void setHandlerKernelBundle(kernel Kernel);

  void setHandlerKernelBundle(
      const std::shared_ptr<detail::kernel_bundle_impl> &NewKernelBundleImpPtr);

  void SetHostTask(std::function<void()> &&Func);
  void SetHostTask(std::function<void(interop_handle)> &&Func);

  template <typename FuncT>
  std::enable_if_t<detail::check_fn_signature<std::remove_reference_t<FuncT>,
                                              void()>::value ||
                   detail::check_fn_signature<std::remove_reference_t<FuncT>,
                                              void(interop_handle)>::value>
  host_task_impl(FuncT &&Func) {
    throwIfActionIsCreated();

    // Need to copy these rather than move so that we can check associated
    // accessors during finalize
    setArgsToAssociatedAccessors();

    SetHostTask(std::move(Func));
  }

  template <typename FuncT>
  std::enable_if_t<detail::check_fn_signature<std::remove_reference_t<FuncT>,
                                              void(interop_handle)>::value>
  ext_codeplay_enqueue_native_command_impl(FuncT &&Func) {
    throwIfActionIsCreated();

    // Need to copy these rather than move so that we can check associated
    // accessors during finalize
    setArgsToAssociatedAccessors();

    SetHostTask(std::move(Func));
    setType(detail::CGType::EnqueueNativeCommand);
  }

  /// @brief Get the command graph if any associated with this handler. It can
  /// come from either the associated queue or from being set explicitly through
  /// the appropriate constructor.
  std::shared_ptr<ext::oneapi::experimental::detail::graph_impl>
  getCommandGraph() const;

  /// Sets the user facing node type of this operation, used for operations
  /// which are recorded to a graph. Since some operations may actually be a
  /// different type than the user submitted, e.g. a fill() which is performed
  /// as a kernel submission.
  /// @param Type The actual type based on what handler functions the user
  /// called.
  void setUserFacingNodeType(ext::oneapi::experimental::node_type Type);

public:
  handler(const handler &) = delete;
  handler(handler &&) = delete;
  handler &operator=(const handler &) = delete;
  handler &operator=(handler &&) = delete;

  // Out-of-class definition within kernel_bundle.hpp
  template <auto &SpecName>
  void set_specialization_constant(
      typename std::remove_reference_t<decltype(SpecName)>::value_type Value);

  // Out-of-class definition within kernel_bundle.hpp
  template <auto &SpecName>
  typename std::remove_reference_t<decltype(SpecName)>::value_type
  get_specialization_constant() const;

  void
  use_kernel_bundle(const kernel_bundle<bundle_state::executable> &ExecBundle);

  /// Requires access to the memory object associated with the placeholder
  /// accessor. Calling this function with a non-placeholder accessor has no
  /// effect.
  ///
  /// The command group has a requirement to gain access to the given memory
  /// object before executing.
  ///
  /// \param Acc is a SYCL accessor describing required memory region.
  template <typename DataT, int Dims, access::mode AccMode,
            access::target AccTarget, access::placeholder isPlaceholder>
  void require(accessor<DataT, Dims, AccMode, AccTarget, isPlaceholder> Acc) {
    if (Acc.is_placeholder())
      associateWithHandler(&Acc, AccTarget);
  }

  /// Requires access to the memory object associated with the placeholder
  /// accessor contained in a dynamic_parameter object. Calling this function
  /// with a non-placeholder accessor has no effect.
  ///
  /// The command group has a requirement to gain access to the given memory
  /// object before executing.
  ///
  /// \param dynamicParamAcc is dynamic_parameter containing a SYCL accessor
  /// describing required memory region.
  template <typename DataT, int Dims, access::mode AccMode,
            access::target AccTarget, access::placeholder isPlaceholder>
  void require(ext::oneapi::experimental::dynamic_parameter<
               accessor<DataT, Dims, AccMode, AccTarget, isPlaceholder>>
                   dynamicParamAcc) {
    using AccT = accessor<DataT, Dims, AccMode, AccTarget, isPlaceholder>;
    AccT Acc = *static_cast<AccT *>(
        detail::getValueFromDynamicParameter(dynamicParamAcc));
    if (Acc.is_placeholder())
      associateWithHandler(&Acc, AccTarget);
  }

  /// Registers event dependencies on this command group.
  ///
  /// \param Event is a valid SYCL event to wait on.
  void depends_on(event Event);

  /// Registers event dependencies on this command group.
  ///
  /// \param Events is a vector of valid SYCL events to wait on.
  void depends_on(const std::vector<event> &Events);

  template <typename T>
  using remove_cv_ref_t = typename std::remove_cv_t<std::remove_reference_t<T>>;

  template <typename U, typename T>
  using is_same_type = std::is_same<remove_cv_ref_t<U>, remove_cv_ref_t<T>>;

  template <typename T> struct ShouldEnableSetArg {
    static constexpr bool value =
        std::is_trivially_copyable_v<std::remove_reference_t<T>>
#if SYCL_LANGUAGE_VERSION && SYCL_LANGUAGE_VERSION <= 201707
            && std::is_standard_layout<std::remove_reference_t<T>>::value
#endif
        || is_same_type<sampler, T>::value // Sampler
        || (!is_same_type<cl_mem, T>::value &&
            std::is_pointer_v<remove_cv_ref_t<T>>) // USM
        || is_same_type<cl_mem, T>::value;         // Interop
  };

  /// Sets argument for OpenCL interoperability kernels.
  ///
  /// Registers Arg passed as argument # ArgIndex.
  ///
  /// \param ArgIndex is a positional number of argument to be set.
  /// \param Arg is an argument value to be set.
  template <typename T>
  typename std::enable_if_t<ShouldEnableSetArg<T>::value, void>
  set_arg(int ArgIndex, T &&Arg) {
    setArgHelper(ArgIndex, std::move(Arg));
  }

  template <typename DataT, int Dims, access::mode AccessMode,
            access::target AccessTarget, access::placeholder IsPlaceholder>
  void
  set_arg(int ArgIndex,
          accessor<DataT, Dims, AccessMode, AccessTarget, IsPlaceholder> Arg) {
    setArgHelper(ArgIndex, std::move(Arg));
  }

  template <typename DataT, int Dims>
  void set_arg(int ArgIndex, local_accessor<DataT, Dims> Arg) {
    setArgHelper(ArgIndex, std::move(Arg));
  }

  template <typename DataT, typename PropertyListT =
                                ext::oneapi::experimental::empty_properties_t>
  void set_arg(
      int ArgIndex,
      ext::oneapi::experimental::work_group_memory<DataT, PropertyListT> &Arg) {
    // slice the base class object out of Arg
    detail::work_group_memory_impl &ArgImpl = Arg;
    setArgHelper(ArgIndex, ArgImpl);
  }

  // set_arg for graph dynamic_parameters
  template <typename T>
  void set_arg(int argIndex,
               ext::oneapi::experimental::dynamic_parameter<T> &dynamicParam) {
    setArgHelper(argIndex, dynamicParam);
  }

  // set_arg for graph dynamic_work_group_memory
  template <typename DataT, typename PropertyListT =
                                ext::oneapi::experimental::empty_properties_t>
  void set_arg(
      int argIndex,
      ext::oneapi::experimental::dynamic_work_group_memory<DataT, PropertyListT>
          &dynWorkGroupMem) {
    ext::oneapi::experimental::detail::dynamic_work_group_memory_base
        &dynWorkGroupBase = dynWorkGroupMem;
    setArgHelper(argIndex, dynWorkGroupBase);
  }

  // set_arg for the raw_kernel_arg extension type.
  void set_arg(int argIndex, ext::oneapi::experimental::raw_kernel_arg &&Arg) {
    setArgHelper(argIndex, std::move(Arg));
  }

  /// Sets arguments for OpenCL interoperability kernels.
  ///
  /// Registers pack of arguments(Args) with indexes starting from 0.
  ///
  /// \param Args are argument values to be set.
  template <typename... Ts> void set_args(Ts &&...Args) {
    setArgsHelper(0, std::forward<Ts>(Args)...);
  }
  /// Defines and invokes a SYCL kernel function as a function object type.
  ///
  /// If it is a named function object and the function object type is
  /// globally visible, there is no need for the developer to provide
  /// a kernel name for it.
  ///
  /// \param KernelFunc is a SYCL kernel function.
  template <typename KernelName = detail::auto_name, typename KernelType>
  void single_task(const KernelType &KernelFunc) {
    wrap_kernel<WrapAs::single_task, KernelName>(KernelFunc, nullptr /*Kernel*/,
                                                 {} /*Props*/, range<1>{1});
  }

  template <typename KernelName = detail::auto_name, typename KernelType>
  void parallel_for(range<1> NumWorkItems, const KernelType &KernelFunc) {
    parallel_for_lambda_impl<KernelName>(
        NumWorkItems, ext::oneapi::experimental::empty_properties_t{},
        KernelFunc);
  }

  template <typename KernelName = detail::auto_name, typename KernelType>
  void parallel_for(range<2> NumWorkItems, const KernelType &KernelFunc) {
    parallel_for_lambda_impl<KernelName>(
        NumWorkItems, ext::oneapi::experimental::empty_properties_t{},
        KernelFunc);
  }

  template <typename KernelName = detail::auto_name, typename KernelType>
  void parallel_for(range<3> NumWorkItems, const KernelType &KernelFunc) {
    parallel_for_lambda_impl<KernelName>(
        NumWorkItems, ext::oneapi::experimental::empty_properties_t{},
        KernelFunc);
  }

  /// Enqueues a command to the SYCL runtime to invoke \p Func once.
  template <typename FuncT>
  std::enable_if_t<detail::check_fn_signature<std::remove_reference_t<FuncT>,
                                              void()>::value ||
                   detail::check_fn_signature<std::remove_reference_t<FuncT>,
                                              void(interop_handle)>::value>
  host_task(FuncT &&Func) {
    host_task_impl(Func);
  }

  /// Enqueues a command to the SYCL runtime to invoke \p Func immediately.
  template <typename FuncT>
  std::enable_if_t<detail::check_fn_signature<std::remove_reference_t<FuncT>,
                                              void(interop_handle)>::value>
  ext_codeplay_enqueue_native_command([[maybe_unused]] FuncT &&Func) {
#ifndef __SYCL_DEVICE_ONLY__
    ext_codeplay_enqueue_native_command_impl(Func);
#endif
  }

  /// Defines and invokes a SYCL kernel function for the specified range and
  /// offset.
  ///
  /// The SYCL kernel function is defined as a lambda function or a named
  /// function object type and given an id or item for indexing in the indexing
  /// space defined by range.
  /// If it is a named function object and the function object type is
  /// globally visible, there is no need for the developer to provide
  /// a kernel name for it.
  ///
  /// \param NumWorkItems is a range defining indexing space.
  /// \param WorkItemOffset is an offset to be applied to each work item index.
  /// \param KernelFunc is a SYCL kernel function.
  template <typename KernelName = detail::auto_name, typename KernelType,
            int Dims>
  __SYCL2020_DEPRECATED("offsets are deprecated in SYCL2020")
  void parallel_for(range<Dims> NumWorkItems, id<Dims> WorkItemOffset,
                    const KernelType &KernelFunc) {
    using LambdaArgType = sycl::detail::lambda_arg_type<KernelType, item<Dims>>;
    using TransformedArgType = std::conditional_t<
        std::is_integral<LambdaArgType>::value && Dims == 1, item<Dims>,
        typename TransformUserItemType<Dims, LambdaArgType>::type>;
    wrap_kernel<WrapAs::parallel_for, KernelName, TransformedArgType, Dims>(
        KernelFunc, nullptr /*Kernel*/, {} /*Props*/, NumWorkItems,
        WorkItemOffset);
  }

  /// Hierarchical kernel invocation method of a kernel defined as a lambda
  /// encoding the body of each work-group to launch.
  ///
  /// Lambda may contain multiple calls to parallel_for_work_item(...) methods
  /// representing the execution on each work-item. Launches NumWorkGroups
  /// work-groups of runtime-defined size.
  ///
  /// \param NumWorkGroups is a range describing the number of work-groups in
  /// each dimension.
  /// \param KernelFunc is a lambda representing kernel.
  template <typename KernelName = detail::auto_name, typename KernelType,
            int Dims>
  void parallel_for_work_group(range<Dims> NumWorkGroups,
                               const KernelType &KernelFunc) {
    parallel_for_work_group_lambda_impl<KernelName>(
        NumWorkGroups, ext::oneapi::experimental::empty_properties_t{},
        KernelFunc);
  }

  /// Hierarchical kernel invocation method of a kernel defined as a lambda
  /// encoding the body of each work-group to launch.
  ///
  /// Lambda may contain multiple calls to parallel_for_work_item(...) methods
  /// representing the execution on each work-item. Launches NumWorkGroups
  /// work-groups of WorkGroupSize size.
  ///
  /// \param NumWorkGroups is a range describing the number of work-groups in
  /// each dimension.
  /// \param WorkGroupSize is a range describing the size of work-groups in
  /// each dimension.
  /// \param KernelFunc is a lambda representing kernel.
  template <typename KernelName = detail::auto_name, typename KernelType,
            int Dims>
  void parallel_for_work_group(range<Dims> NumWorkGroups,
                               range<Dims> WorkGroupSize,
                               const KernelType &KernelFunc) {
    parallel_for_work_group_lambda_impl<KernelName>(
        NumWorkGroups, WorkGroupSize,
        ext::oneapi::experimental::empty_properties_t{}, KernelFunc);
  }

  /// Invokes a SYCL kernel.
  ///
  /// Executes exactly once. The kernel invocation method has no functors and
  /// cannot be called on host.
  ///
  /// \param Kernel is a SYCL kernel object.
  void single_task(kernel Kernel) {
    throwIfActionIsCreated();
    // Ignore any set kernel bundles and use the one associated with the kernel
    setHandlerKernelBundle(Kernel);
    // No need to check if range is out of INT_MAX limits as it's compile-time
    // known constant
    setNDRangeDescriptor(range<1>{1});
    MKernel = detail::getSyclObjImpl(std::move(Kernel));
    setType(detail::CGType::Kernel);
    extractArgsAndReqs();
    MKernelName = getKernelName();
  }

  void parallel_for(range<1> NumWorkItems, kernel Kernel) {
    parallel_for_impl(NumWorkItems,
                      ext::oneapi::experimental::empty_properties_t{}, Kernel);
  }

  void parallel_for(range<2> NumWorkItems, kernel Kernel) {
    parallel_for_impl(NumWorkItems,
                      ext::oneapi::experimental::empty_properties_t{}, Kernel);
  }

  void parallel_for(range<3> NumWorkItems, kernel Kernel) {
    parallel_for_impl(NumWorkItems,
                      ext::oneapi::experimental::empty_properties_t{}, Kernel);
  }

  /// Defines and invokes a SYCL kernel function for the specified range and
  /// offsets.
  ///
  /// The SYCL kernel function is defined as SYCL kernel object.
  ///
  /// \param NumWorkItems is a range defining indexing space.
  /// \param WorkItemOffset is an offset to be applied to each work item index.
  /// \param Kernel is a SYCL kernel function.
  template <int Dims>
  __SYCL2020_DEPRECATED("offsets are deprecated in SYCL 2020")
  void parallel_for([[maybe_unused]] range<Dims> NumWorkItems,
                    [[maybe_unused]] id<Dims> WorkItemOffset,
                    [[maybe_unused]] kernel Kernel) {
#ifndef __SYCL_DEVICE_ONLY__
    throwIfActionIsCreated();
    MKernel = detail::getSyclObjImpl(std::move(Kernel));
    detail::checkValueRange<Dims>(NumWorkItems, WorkItemOffset);
    setNDRangeDescriptor(std::move(NumWorkItems), std::move(WorkItemOffset));
    setType(detail::CGType::Kernel);
    extractArgsAndReqs();
    MKernelName = getKernelName();
#endif
  }

  /// Defines and invokes a SYCL kernel function for the specified range and
  /// offsets.
  ///
  /// The SYCL kernel function is defined as SYCL kernel object.
  ///
  /// \param NDRange is a ND-range defining global and local sizes as
  /// well as offset.
  /// \param Kernel is a SYCL kernel function.
  template <int Dims> void parallel_for(nd_range<Dims> NDRange, kernel Kernel) {
    parallel_for_impl(NDRange, ext::oneapi::experimental::empty_properties_t{},
                      Kernel);
  }

  /// Defines and invokes a SYCL kernel function.
  ///
  /// \param Kernel is a SYCL kernel that is executed on a SYCL device
  /// (except for the host device).
  /// \param KernelFunc is a lambda that is used if device, queue is bound to,
  /// is a host device.
  template <typename KernelName = detail::auto_name, typename KernelType>
  void single_task(kernel Kernel, const KernelType &KernelFunc) {
    // Ignore any set kernel bundles and use the one associated with the kernel
    setHandlerKernelBundle(Kernel);
    using NameT =
        typename detail::get_kernel_name_t<KernelName, KernelType>::name;
    (void)Kernel;
    kernel_single_task<NameT>(KernelFunc);
#ifndef __SYCL_DEVICE_ONLY__
    throwIfActionIsCreated();
    verifyUsedKernelBundleInternal(
        detail::string_view{detail::getKernelName<NameT>()});
    // No need to check if range is out of INT_MAX limits as it's compile-time
    // known constant
    setNDRangeDescriptor(range<1>{1});
    MKernel = detail::getSyclObjImpl(std::move(Kernel));
    setType(detail::CGType::Kernel);
    if (!lambdaAndKernelHaveEqualName<NameT>()) {
      extractArgsAndReqs();
      MKernelName = getKernelName();
    } else
      StoreLambda<NameT, KernelType, /*Dims*/ 1, void>(std::move(KernelFunc));
#else
    detail::CheckDeviceCopyable<KernelType>();
#endif
  }

  /// Defines and invokes a SYCL kernel function for the specified range.
  ///
  /// \param Kernel is a SYCL kernel that is executed on a SYCL device
  /// (except for the host device).
  /// \param NumWorkItems is a range defining indexing space.
  /// \param KernelFunc is a lambda that is used if device, queue is bound to,
  /// is a host device.
  template <typename KernelName = detail::auto_name, typename KernelType,
            int Dims>
  void parallel_for(kernel Kernel, range<Dims> NumWorkItems,
                    const KernelType &KernelFunc) {
    // Ignore any set kernel bundles and use the one associated with the kernel
    setHandlerKernelBundle(Kernel);
    using LambdaArgType = sycl::detail::lambda_arg_type<KernelType, item<Dims>>;
    wrap_kernel<WrapAs::parallel_for, KernelName, LambdaArgType, Dims>(
        KernelFunc, Kernel, {} /*Props*/, NumWorkItems);
  }

  /// Defines and invokes a SYCL kernel function for the specified range and
  /// offsets.
  ///
  /// \param Kernel is a SYCL kernel that is executed on a SYCL device
  /// (except for the host device).
  /// \param NumWorkItems is a range defining indexing space.
  /// \param WorkItemOffset is an offset to be applied to each work item index.
  /// \param KernelFunc is a lambda that is used if device, queue is bound to,
  /// is a host device.
  template <typename KernelName = detail::auto_name, typename KernelType,
            int Dims>
  __SYCL2020_DEPRECATED("offsets are deprecated in SYCL 2020")
  void parallel_for(kernel Kernel, range<Dims> NumWorkItems,
                    id<Dims> WorkItemOffset, const KernelType &KernelFunc) {
    using LambdaArgType = sycl::detail::lambda_arg_type<KernelType, item<Dims>>;
    wrap_kernel<WrapAs::parallel_for, KernelName, LambdaArgType, Dims>(
        KernelFunc, Kernel, {} /*Props*/, NumWorkItems, WorkItemOffset);
  }

  /// Defines and invokes a SYCL kernel function for the specified range and
  /// offsets.
  ///
  /// \param Kernel is a SYCL kernel that is executed on a SYCL device
  /// (except for the host device).
  /// \param NDRange is a ND-range defining global and local sizes as
  /// well as offset.
  /// \param KernelFunc is a lambda that is used if device, queue is bound to,
  /// is a host device.
  template <typename KernelName = detail::auto_name, typename KernelType,
            int Dims>
  void parallel_for(kernel Kernel, nd_range<Dims> NDRange,
                    const KernelType &KernelFunc) {
    using LambdaArgType =
        sycl::detail::lambda_arg_type<KernelType, nd_item<Dims>>;
    wrap_kernel<WrapAs::parallel_for, KernelName, LambdaArgType, Dims>(
        KernelFunc, Kernel, {} /*Props*/, NDRange);
  }

  /// Hierarchical kernel invocation method of a kernel.
  ///
  /// This version of \c parallel_for_work_group takes two parameters
  /// representing the same kernel. The first one - \c Kernel - is a
  /// compiled form of the second one - \c kernelFunc, which is the source form
  /// of the kernel. The same source kernel can be compiled multiple times
  /// yielding multiple kernel class objects accessible via the \c program class
  /// interface.
  ///
  /// \param Kernel is a compiled SYCL kernel.
  /// \param NumWorkGroups is a range describing the number of work-groups in
  /// each dimension.
  /// \param KernelFunc is a lambda representing kernel.
  template <typename KernelName = detail::auto_name, typename KernelType,
            int Dims>
  void parallel_for_work_group(kernel Kernel, range<Dims> NumWorkGroups,
                               const KernelType &KernelFunc) {
    using LambdaArgType =
        sycl::detail::lambda_arg_type<KernelType, group<Dims>>;
    wrap_kernel<WrapAs::parallel_for_work_group, KernelName, LambdaArgType,
                Dims,
                /*SetNumWorkGroups*/ true>(KernelFunc, Kernel, {} /*Props*/,
                                           NumWorkGroups);
  }

  /// Hierarchical kernel invocation method of a kernel.
  ///
  /// This version of \c parallel_for_work_group takes two parameters
  /// representing the same kernel. The first one - \c Kernel - is a
  /// compiled form of the second one - \c kernelFunc, which is the source form
  /// of the kernel. The same source kernel can be compiled multiple times
  /// yielding multiple kernel class objects accessible via the \c program class
  /// interface.
  ///
  /// \param Kernel is a compiled SYCL kernel.
  /// \param NumWorkGroups is a range describing the number of work-groups in
  /// each dimension.
  /// \param WorkGroupSize is a range describing the size of work-groups in
  /// each dimension.
  /// \param KernelFunc is a lambda representing kernel.
  template <typename KernelName = detail::auto_name, typename KernelType,
            int Dims>
  void parallel_for_work_group(kernel Kernel, range<Dims> NumWorkGroups,
                               range<Dims> WorkGroupSize,
                               const KernelType &KernelFunc) {
    using LambdaArgType =
        sycl::detail::lambda_arg_type<KernelType, group<Dims>>;
    nd_range<Dims> ExecRange =
        nd_range<Dims>(NumWorkGroups * WorkGroupSize, WorkGroupSize);
    wrap_kernel<WrapAs::parallel_for_work_group, KernelName, LambdaArgType,
                Dims>(KernelFunc, Kernel, {} /*Props*/, ExecRange);
  }

  template <typename KernelName = detail::auto_name, typename KernelType,
            typename PropertiesT>
  __SYCL_DEPRECATED("To specify properties, use a launch configuration object "
                    "of type launch_config or a kernel functor with a "
                    "get(sycl::ext::oneapi::experimental::properties_tag) "
                    "member function instead.")
  std::enable_if_t<ext::oneapi::experimental::is_property_list<
      PropertiesT>::value> single_task(PropertiesT Props,
                                       const KernelType &KernelFunc) {
    wrap_kernel<WrapAs::single_task, KernelName>(KernelFunc, nullptr /*Kernel*/,
                                                 Props, range<1>{1});
  }

  template <typename KernelName = detail::auto_name, typename KernelType,
            typename PropertiesT>
  __SYCL_DEPRECATED("To specify properties, use a launch configuration object "
                    "of type launch_config or a kernel functor with a "
                    "get(sycl::ext::oneapi::experimental::properties_tag) "
                    "member function instead.")
  std::enable_if_t<ext::oneapi::experimental::is_property_list<
      PropertiesT>::value> parallel_for(range<1> NumWorkItems,
                                        PropertiesT Props,
                                        const KernelType &KernelFunc) {
    parallel_for_lambda_impl<KernelName, KernelType, 1, PropertiesT>(
        NumWorkItems, Props, std::move(KernelFunc));
  }

  template <typename KernelName = detail::auto_name, typename KernelType,
            typename PropertiesT>
  __SYCL_DEPRECATED("To specify properties, use a launch configuration object "
                    "of type launch_config or a kernel functor with a "
                    "get(sycl::ext::oneapi::experimental::properties_tag) "
                    "member function instead.")
  std::enable_if_t<ext::oneapi::experimental::is_property_list<
      PropertiesT>::value> parallel_for(range<2> NumWorkItems,
                                        PropertiesT Props,
                                        const KernelType &KernelFunc) {
    parallel_for_lambda_impl<KernelName, KernelType, 2, PropertiesT>(
        NumWorkItems, Props, std::move(KernelFunc));
  }

  template <typename KernelName = detail::auto_name, typename KernelType,
            typename PropertiesT>
  __SYCL_DEPRECATED("To specify properties, use a launch configuration object "
                    "of type launch_config or a kernel functor with a "
                    "get(sycl::ext::oneapi::experimental::properties_tag) "
                    "member function instead.")
  std::enable_if_t<ext::oneapi::experimental::is_property_list<
      PropertiesT>::value> parallel_for(range<3> NumWorkItems,
                                        PropertiesT Props,
                                        const KernelType &KernelFunc) {
    parallel_for_lambda_impl<KernelName, KernelType, 3, PropertiesT>(
        NumWorkItems, Props, std::move(KernelFunc));
  }

  template <typename KernelName = detail::auto_name, typename KernelType,
            typename PropertiesT, int Dims>
  __SYCL_DEPRECATED("To specify properties, use a launch configuration object "
                    "of type launch_config or a kernel functor with a "
                    "get(sycl::ext::oneapi::experimental::properties_tag) "
                    "member function instead.")
  std::enable_if_t<ext::oneapi::experimental::is_property_list<
      PropertiesT>::value> parallel_for(nd_range<Dims> Range,
                                        PropertiesT Properties,
                                        const KernelType &KernelFunc) {
    parallel_for_impl<KernelName>(Range, Properties, std::move(KernelFunc));
  }

  /// Reductions @{

  template <typename KernelName = detail::auto_name, typename PropertiesT,
            typename... RestT>
  __SYCL_DEPRECATED("To specify properties, use a launch configuration object "
                    "of type launch_config or a kernel functor with a "
                    "get(sycl::ext::oneapi::experimental::properties_tag) "
                    "member function instead.")
  std::enable_if_t<(sizeof...(RestT) > 1) &&
                   detail::AreAllButLastReductions<RestT...>::value &&
                   ext::oneapi::experimental::is_property_list<
                       PropertiesT>::value> parallel_for(range<1> Range,
                                                         PropertiesT Properties,
                                                         RestT &&...Rest) {
#ifndef __SYCL_DEVICE_ONLY__
    throwIfGraphAssociated<ext::oneapi::experimental::detail::
                               UnsupportedGraphFeatures::sycl_reductions>();
#endif
    detail::reduction_parallel_for<KernelName>(*this, Range, Properties,
                                               std::forward<RestT>(Rest)...);
  }

  template <typename KernelName = detail::auto_name, typename PropertiesT,
            typename... RestT>
  __SYCL_DEPRECATED("To specify properties, use a launch configuration object "
                    "of type launch_config or a kernel functor with a "
                    "get(sycl::ext::oneapi::experimental::properties_tag) "
                    "member function instead.")
  std::enable_if_t<(sizeof...(RestT) > 1) &&
                   detail::AreAllButLastReductions<RestT...>::value &&
                   ext::oneapi::experimental::is_property_list<
                       PropertiesT>::value> parallel_for(range<2> Range,
                                                         PropertiesT Properties,
                                                         RestT &&...Rest) {
#ifndef __SYCL_DEVICE_ONLY__
    throwIfGraphAssociated<ext::oneapi::experimental::detail::
                               UnsupportedGraphFeatures::sycl_reductions>();
#endif
    detail::reduction_parallel_for<KernelName>(*this, Range, Properties,
                                               std::forward<RestT>(Rest)...);
  }

  template <typename KernelName = detail::auto_name, typename PropertiesT,
            typename... RestT>
  __SYCL_DEPRECATED("To specify properties, use a launch configuration object "
                    "of type launch_config or a kernel functor with a "
                    "get(sycl::ext::oneapi::experimental::properties_tag) "
                    "member function instead.")
  std::enable_if_t<(sizeof...(RestT) > 1) &&
                   detail::AreAllButLastReductions<RestT...>::value &&
                   ext::oneapi::experimental::is_property_list<
                       PropertiesT>::value> parallel_for(range<3> Range,
                                                         PropertiesT Properties,
                                                         RestT &&...Rest) {
#ifndef __SYCL_DEVICE_ONLY__
    throwIfGraphAssociated<ext::oneapi::experimental::detail::
                               UnsupportedGraphFeatures::sycl_reductions>();
#endif
    detail::reduction_parallel_for<KernelName>(*this, Range, Properties,
                                               std::forward<RestT>(Rest)...);
  }

  template <typename KernelName = detail::auto_name, typename... RestT>
  std::enable_if_t<detail::AreAllButLastReductions<RestT...>::value &&
                   (sizeof...(RestT) > 1)>
  parallel_for(range<1> Range, RestT &&...Rest) {
    parallel_for<KernelName>(Range,
                             ext::oneapi::experimental::empty_properties_t{},
                             std::forward<RestT>(Rest)...);
  }

  template <typename KernelName = detail::auto_name, typename... RestT>
  std::enable_if_t<detail::AreAllButLastReductions<RestT...>::value &&
                   (sizeof...(RestT) > 1)>
  parallel_for(range<2> Range, RestT &&...Rest) {
    parallel_for<KernelName>(Range,
                             ext::oneapi::experimental::empty_properties_t{},
                             std::forward<RestT>(Rest)...);
  }

  template <typename KernelName = detail::auto_name, typename... RestT>
  std::enable_if_t<detail::AreAllButLastReductions<RestT...>::value &&
                   (sizeof...(RestT) > 1)>
  parallel_for(range<3> Range, RestT &&...Rest) {
    parallel_for<KernelName>(Range,
                             ext::oneapi::experimental::empty_properties_t{},
                             std::forward<RestT>(Rest)...);
  }

  template <typename KernelName = detail::auto_name, int Dims,
            typename PropertiesT, typename... RestT>
  __SYCL_DEPRECATED("To specify properties, use a launch configuration object "
                    "of type launch_config or a kernel functor with a "
                    "get(sycl::ext::oneapi::experimental::properties_tag) "
                    "member function instead.")
  std::enable_if_t<(sizeof...(RestT) > 1) &&
                   detail::AreAllButLastReductions<RestT...>::value &&
                   ext::oneapi::experimental::is_property_list<
                       PropertiesT>::value> parallel_for(nd_range<Dims> Range,
                                                         PropertiesT Properties,
                                                         RestT &&...Rest) {
#ifndef __SYCL_DEVICE_ONLY__
    throwIfGraphAssociated<ext::oneapi::experimental::detail::
                               UnsupportedGraphFeatures::sycl_reductions>();
#endif
    detail::reduction_parallel_for<KernelName>(*this, Range, Properties,
                                               std::forward<RestT>(Rest)...);
  }

  template <typename KernelName = detail::auto_name, int Dims,
            typename... RestT>
  std::enable_if_t<detail::AreAllButLastReductions<RestT...>::value>
  parallel_for(nd_range<Dims> Range, RestT &&...Rest) {
    parallel_for<KernelName>(Range,
                             ext::oneapi::experimental::empty_properties_t{},
                             std::forward<RestT>(Rest)...);
  }

  /// }@

  template <typename KernelName = detail::auto_name, typename KernelType,
            int Dims, typename PropertiesT>
  __SYCL_DEPRECATED("To specify properties, use a launch configuration object "
                    "of type launch_config or a kernel functor with a "
                    "get(sycl::ext::oneapi::experimental::properties_tag) "
                    "member function instead.")
  void parallel_for_work_group(range<Dims> NumWorkGroups, PropertiesT Props,
                               const KernelType &KernelFunc) {
    parallel_for_work_group_lambda_impl<KernelName, KernelType, Dims,
                                        PropertiesT>(NumWorkGroups, Props,
                                                     KernelFunc);
  }

  template <typename KernelName = detail::auto_name, typename KernelType,
            int Dims, typename PropertiesT>
  __SYCL_DEPRECATED("To specify properties, use a launch configuration object "
                    "of type launch_config or a kernel functor with a "
                    "get(sycl::ext::oneapi::experimental::properties_tag) "
                    "member function instead.")
  void parallel_for_work_group(range<Dims> NumWorkGroups,
                               range<Dims> WorkGroupSize, PropertiesT Props,
                               const KernelType &KernelFunc) {
    parallel_for_work_group_lambda_impl<KernelName, KernelType, Dims,
                                        PropertiesT>(
        NumWorkGroups, WorkGroupSize, Props, KernelFunc);
  }

  // Explicit copy operations API

  /// Copies the content of memory object accessed by Src into the memory
  /// pointed by Dst.
  ///
  /// Source must have at least as many bytes as the range accessed by Dst.
  ///
  /// \param Src is a source SYCL accessor.
  /// \param Dst is a smart pointer to destination memory.
  template <typename T_Src, typename T_Dst, int Dims, access::mode AccessMode,
            access::target AccessTarget,
            access::placeholder IsPlaceholder = access::placeholder::false_t>
  void copy(accessor<T_Src, Dims, AccessMode, AccessTarget, IsPlaceholder> Src,
            std::shared_ptr<T_Dst> Dst) {
#ifndef __SYCL_DEVICE_ONLY__
    if (Src.is_placeholder())
      checkIfPlaceholderIsBoundToHandler(Src);
#endif

    throwIfActionIsCreated();
    static_assert(isValidTargetForExplicitOp(AccessTarget),
                  "Invalid accessor target for the copy method.");
    static_assert(isValidModeForSourceAccessor(AccessMode),
                  "Invalid accessor mode for the copy method.");
    // Make sure data shared_ptr points to is not released until we finish
    // work with it.
    addLifetimeSharedPtrStorage(Dst);
    typename std::shared_ptr<T_Dst>::element_type *RawDstPtr = Dst.get();
    copy(Src, RawDstPtr);
  }

  /// Copies the content of memory pointed by Src into the memory object
  /// accessed by Dst.
  ///
  /// Source must have at least as many bytes as the range accessed by Dst.
  ///
  /// \param Src is a smart pointer to source memory.
  /// \param Dst is a destination SYCL accessor.
  template <typename T_Src, typename T_Dst, int Dims, access::mode AccessMode,
            access::target AccessTarget,
            access::placeholder IsPlaceholder = access::placeholder::false_t>
  void
  copy(std::shared_ptr<T_Src> Src,
       accessor<T_Dst, Dims, AccessMode, AccessTarget, IsPlaceholder> Dst) {
#ifndef __SYCL_DEVICE_ONLY__
    if (Dst.is_placeholder())
      checkIfPlaceholderIsBoundToHandler(Dst);
#endif

    throwIfActionIsCreated();
    static_assert(isValidTargetForExplicitOp(AccessTarget),
                  "Invalid accessor target for the copy method.");
    static_assert(isValidModeForDestinationAccessor(AccessMode),
                  "Invalid accessor mode for the copy method.");
    // TODO: Add static_assert with is_device_copyable when vec is
    // device-copyable.
    // Make sure data shared_ptr points to is not released until we finish
    // work with it.
    addLifetimeSharedPtrStorage(Src);
    typename std::shared_ptr<T_Src>::element_type *RawSrcPtr = Src.get();
    copy(RawSrcPtr, Dst);
  }

  /// Copies the content of memory object accessed by Src into the memory
  /// pointed by Dst.
  ///
  /// Source must have at least as many bytes as the range accessed by Dst.
  ///
  /// \param Src is a source SYCL accessor.
  /// \param Dst is a pointer to destination memory.
  template <typename T_Src, typename T_Dst, int Dims, access::mode AccessMode,
            access::target AccessTarget,
            access::placeholder IsPlaceholder = access::placeholder::false_t>
  void copy(accessor<T_Src, Dims, AccessMode, AccessTarget, IsPlaceholder> Src,
            T_Dst *Dst) {
#ifndef __SYCL_DEVICE_ONLY__
    if (Src.is_placeholder())
      checkIfPlaceholderIsBoundToHandler(Src);
#endif

    throwIfActionIsCreated();
    static_assert(isValidTargetForExplicitOp(AccessTarget),
                  "Invalid accessor target for the copy method.");
    static_assert(isValidModeForSourceAccessor(AccessMode),
                  "Invalid accessor mode for the copy method.");
    setType(detail::CGType::CopyAccToPtr);

    detail::AccessorBaseHost *AccBase = (detail::AccessorBaseHost *)&Src;
    detail::AccessorImplPtr AccImpl = detail::getSyclObjImpl(*AccBase);

    MSrcPtr = static_cast<void *>(AccImpl.get());
    MDstPtr = static_cast<void *>(Dst);
  }

  /// Copies the content of memory pointed by Src into the memory object
  /// accessed by Dst.
  ///
  /// Source must have at least as many bytes as the range accessed by Dst.
  ///
  /// \param Src is a pointer to source memory.
  /// \param Dst is a destination SYCL accessor.
  template <typename T_Src, typename T_Dst, int Dims, access::mode AccessMode,
            access::target AccessTarget,
            access::placeholder IsPlaceholder = access::placeholder::false_t>
  void
  copy(const T_Src *Src,
       accessor<T_Dst, Dims, AccessMode, AccessTarget, IsPlaceholder> Dst) {
#ifndef __SYCL_DEVICE_ONLY__
    if (Dst.is_placeholder())
      checkIfPlaceholderIsBoundToHandler(Dst);
#endif

    throwIfActionIsCreated();
    static_assert(isValidTargetForExplicitOp(AccessTarget),
                  "Invalid accessor target for the copy method.");
    static_assert(isValidModeForDestinationAccessor(AccessMode),
                  "Invalid accessor mode for the copy method.");
    // TODO: Add static_assert with is_device_copyable when vec is
    // device-copyable.

    setType(detail::CGType::CopyPtrToAcc);

    detail::AccessorBaseHost *AccBase = (detail::AccessorBaseHost *)&Dst;
    detail::AccessorImplPtr AccImpl = detail::getSyclObjImpl(*AccBase);

    MSrcPtr = const_cast<T_Src *>(Src);
    MDstPtr = static_cast<void *>(AccImpl.get());
  }

  /// Copies the content of memory object accessed by Src to the memory
  /// object accessed by Dst.
  ///
  /// Dst must have at least as many bytes as the range accessed by Src.
  ///
  /// \param Src is a source SYCL accessor.
  /// \param Dst is a destination SYCL accessor.
  template <
      typename T_Src, int Dims_Src, access::mode AccessMode_Src,
      access::target AccessTarget_Src, typename T_Dst, int Dims_Dst,
      access::mode AccessMode_Dst, access::target AccessTarget_Dst,
      access::placeholder IsPlaceholder_Src = access::placeholder::false_t,
      access::placeholder IsPlaceholder_Dst = access::placeholder::false_t>
  void copy(accessor<T_Src, Dims_Src, AccessMode_Src, AccessTarget_Src,
                     IsPlaceholder_Src>
                Src,
            accessor<T_Dst, Dims_Dst, AccessMode_Dst, AccessTarget_Dst,
                     IsPlaceholder_Dst>
                Dst) {
#ifndef __SYCL_DEVICE_ONLY__
    if (Src.is_placeholder())
      checkIfPlaceholderIsBoundToHandler(Src);
    if (Dst.is_placeholder())
      checkIfPlaceholderIsBoundToHandler(Dst);
#endif

    throwIfActionIsCreated();
    static_assert(isValidTargetForExplicitOp(AccessTarget_Src),
                  "Invalid source accessor target for the copy method.");
    static_assert(isValidTargetForExplicitOp(AccessTarget_Dst),
                  "Invalid destination accessor target for the copy method.");
    static_assert(isValidModeForSourceAccessor(AccessMode_Src),
                  "Invalid source accessor mode for the copy method.");
    static_assert(isValidModeForDestinationAccessor(AccessMode_Dst),
                  "Invalid destination accessor mode for the copy method.");
    if (Dst.get_size() < Src.get_size())
      throw sycl::exception(make_error_code(errc::invalid),
                            "The destination accessor size is too small to "
                            "copy the memory into.");

    if (copyAccToAccHelper(Src, Dst))
      return;
    setType(detail::CGType::CopyAccToAcc);

    detail::AccessorBaseHost *AccBaseSrc = (detail::AccessorBaseHost *)&Src;
    detail::AccessorImplPtr AccImplSrc = detail::getSyclObjImpl(*AccBaseSrc);

    detail::AccessorBaseHost *AccBaseDst = (detail::AccessorBaseHost *)&Dst;
    detail::AccessorImplPtr AccImplDst = detail::getSyclObjImpl(*AccBaseDst);

    MSrcPtr = AccImplSrc.get();
    MDstPtr = AccImplDst.get();
  }

  /// Provides guarantees that the memory object accessed via Acc is updated
  /// on the host after command group object execution is complete.
  ///
  /// \param Acc is a SYCL accessor that needs to be updated on host.
  template <typename T, int Dims, access::mode AccessMode,
            access::target AccessTarget,
            access::placeholder IsPlaceholder = access::placeholder::false_t>
  void
  update_host(accessor<T, Dims, AccessMode, AccessTarget, IsPlaceholder> Acc) {
#ifndef __SYCL_DEVICE_ONLY__
    if (Acc.is_placeholder())
      checkIfPlaceholderIsBoundToHandler(Acc);
#endif

    throwIfActionIsCreated();
    static_assert(isValidTargetForExplicitOp(AccessTarget),
                  "Invalid accessor target for the update_host method.");
    setType(detail::CGType::UpdateHost);

    detail::AccessorBaseHost *AccBase = (detail::AccessorBaseHost *)&Acc;
    detail::AccessorImplPtr AccImpl = detail::getSyclObjImpl(*AccBase);

    MDstPtr = static_cast<void *>(AccImpl.get());
  }

public:
  /// Fills memory pointed by accessor with the pattern given.
  ///
  /// If the operation is submitted to queue associated with OpenCL device and
  /// accessor points to one dimensional memory object then use special type for
  /// filling. Otherwise fill using regular kernel.
  ///
  /// \param Dst is a destination SYCL accessor.
  /// \param Pattern is a value to be used to fill the memory.
  template <typename T, int Dims, access::mode AccessMode,
            access::target AccessTarget,
            access::placeholder IsPlaceholder = access::placeholder::false_t,
            typename PropertyListT = property_list>
  void
  fill(accessor<T, Dims, AccessMode, AccessTarget, IsPlaceholder, PropertyListT>
           Dst,
       const T &Pattern) {
#ifndef __SYCL_DEVICE_ONLY__
    if (Dst.is_placeholder())
      checkIfPlaceholderIsBoundToHandler(Dst);
#endif

    throwIfActionIsCreated();
    setUserFacingNodeType(ext::oneapi::experimental::node_type::memfill);
    // TODO add check:T must be an integral scalar value or a SYCL vector type
    static_assert(isValidTargetForExplicitOp(AccessTarget),
                  "Invalid accessor target for the fill method.");
    // CG::Fill will result in urEnqueueMemBufferFill which requires that mem
    // data is contiguous. Thus we check range and offset when dim > 1
    // Images don't allow ranged accessors and are fine.
    if constexpr (isBackendSupportedFillSize(sizeof(T)) &&
                  ((Dims <= 1) || isImageOrImageArray(AccessTarget))) {
      StageFillCG(Dst, Pattern);
    } else if constexpr (Dims == 0) {
      // Special case for zero-dim accessors.
      parallel_for<__fill<T, Dims, AccessMode, AccessTarget, IsPlaceholder>>(
          range<1>(1), [=](id<1>) { Dst = Pattern; });
    } else {
      // Dim > 1
      bool OffsetUsable = (Dst.get_offset() == sycl::id<Dims>{});
      detail::AccessorBaseHost *AccBase = (detail::AccessorBaseHost *)&Dst;
      bool RangesUsable =
          (AccBase->getAccessRange() == AccBase->getMemoryRange());
      if (OffsetUsable && RangesUsable &&
          isBackendSupportedFillSize(sizeof(T))) {
        StageFillCG(Dst, Pattern);
      } else {
        range<Dims> Range = Dst.get_range();
        parallel_for<__fill<T, Dims, AccessMode, AccessTarget, IsPlaceholder>>(
            Range, [=](id<Dims> Index) { Dst[Index] = Pattern; });
      }
    }
  }

  /// Fills the specified memory with the specified pattern.
  ///
  /// \param Ptr is the pointer to the memory to fill
  /// \param Pattern is the pattern to fill into the memory.  T should be
  /// device copyable.
  /// \param Count is the number of times to fill Pattern into Ptr.
  template <typename T> void fill(void *Ptr, const T &Pattern, size_t Count) {
    throwIfActionIsCreated();
    setUserFacingNodeType(ext::oneapi::experimental::node_type::memfill);
    static_assert(is_device_copyable<T>::value,
                  "Pattern must be device copyable");
    if (getDeviceBackend() == backend::ext_oneapi_level_zero) {
      parallel_for<__usmfill<T>>(range<1>(Count), [=](id<1> Index) {
        T *CastedPtr = static_cast<T *>(Ptr);
        CastedPtr[Index] = Pattern;
      });
    } else {
      this->fill_impl(Ptr, &Pattern, sizeof(T), Count);
    }
  }

  /// Prevents any commands submitted afterward to this queue from executing
  /// until all commands previously submitted to this queue have entered the
  /// complete state.
  void ext_oneapi_barrier() {
    throwIfActionIsCreated();
    setType(detail::CGType::Barrier);
  }

  /// Prevents any commands submitted afterward to this queue from executing
  /// until all events in WaitList have entered the complete state. If WaitList
  /// is empty, then the barrier has no effect.
  ///
  /// \param WaitList is a vector of valid SYCL events that need to complete
  /// before barrier command can be executed.
  void ext_oneapi_barrier(const std::vector<event> &WaitList);

  /// Copies data from one memory region to another, each is either a host
  /// pointer or a pointer within USM allocation accessible on this handler's
  /// device.
  /// No operations is done if \p Count is zero. An exception is thrown if
  /// either \p Dest or \p Src is nullptr. The behavior is undefined if any of
  /// the pointer parameters is invalid.
  ///
  /// \param Dest is a USM pointer to the destination memory.
  /// \param Src is a USM pointer to the source memory.
  /// \param Count is a number of bytes to copy.
  void memcpy(void *Dest, const void *Src, size_t Count);

  /// Copies data from one memory region to another, each is either a host
  /// pointer or a pointer within USM allocation accessible on this handler's
  /// device.
  /// No operations is done if \p Count is zero. An exception is thrown if
  /// either \p Dest or \p Src is nullptr. The behavior is undefined if any of
  /// the pointer parameters is invalid.
  ///
  /// \param Src is a USM pointer to the source memory.
  /// \param Dest is a USM pointer to the destination memory.
  /// \param Count is a number of elements of type T to copy.
  template <typename T> void copy(const T *Src, T *Dest, size_t Count) {
    this->memcpy(Dest, Src, Count * sizeof(T));
  }

  /// Fills the memory pointed by a USM pointer with the value specified.
  /// No operations is done if \p Count is zero. An exception is thrown if \p
  /// Dest is nullptr. The behavior is undefined if \p Dest is invalid.
  ///
  /// \param Dest is a USM pointer to the memory to fill.
  /// \param Value is a value to be set. Value is cast as an unsigned char.
  /// \param Count is a number of bytes to fill.
  void memset(void *Dest, int Value, size_t Count);

  /// Provides hints to the runtime library that data should be made available
  /// on a device earlier than Unified Shared Memory would normally require it
  /// to be available.
  ///
  /// \param Ptr is a USM pointer to the memory to be prefetched to the device.
  /// \param Count is a number of bytes to be prefetched.
  void prefetch(const void *Ptr, size_t Count);

  /// Provides additional information to the underlying runtime about how
  /// different allocations are used.
  ///
  /// \param Ptr is a USM pointer to the allocation.
  /// \param Length is a number of bytes in the allocation.
  /// \param Advice is a device-defined advice for the specified allocation.
  void mem_advise(const void *Ptr, size_t Length, int Advice);

  /// Copies data from one 2D memory region to another, both pointed by
  /// USM pointers.
  /// No operations is done if \p Width or \p Height is zero. An exception is
  /// thrown if either \p Dest or \p Src is nullptr or if \p Width is strictly
  /// greater than either \p DestPitch or \p SrcPitch. The behavior is undefined
  /// if any of the pointer parameters is invalid.
  ///
  /// NOTE: Function is dependent to prevent the fallback kernels from
  /// materializing without the use of the function.
  ///
  /// \param Dest is a USM pointer to the destination memory.
  /// \param DestPitch is the pitch of the rows in \p Dest.
  /// \param Src is a USM pointer to the source memory.
  /// \param SrcPitch is the pitch of the rows in \p Src.
  /// \param Width is the width in bytes of the 2D region to copy.
  /// \param Height is the height in number of row of the 2D region to copy.
  template <typename T = unsigned char,
            typename = std::enable_if_t<std::is_same_v<T, unsigned char>>>
  void ext_oneapi_memcpy2d(void *Dest, size_t DestPitch, const void *Src,
                           size_t SrcPitch, size_t Width, size_t Height);

  /// Copies data from one 2D memory region to another, both pointed by
  /// USM pointers.
  /// No operations is done if \p Width or \p Height is zero. An exception is
  /// thrown if either \p Dest or \p Src is nullptr or if \p Width is strictly
  /// greater than either \p DestPitch or \p SrcPitch. The behavior is undefined
  /// if any of the pointer parameters is invalid.
  ///
  /// \param Src is a USM pointer to the source memory.
  /// \param SrcPitch is the pitch of the rows in \p Src.
  /// \param Dest is a USM pointer to the destination memory.
  /// \param DestPitch is the pitch of the rows in \p Dest.
  /// \param Width is the width in number of elements of the 2D region to copy.
  /// \param Height is the height in number of rows of the 2D region to copy.
  template <typename T>
  void ext_oneapi_copy2d(const T *Src, size_t SrcPitch, T *Dest,
                         size_t DestPitch, size_t Width, size_t Height);

  /// Fills the memory pointed by a USM pointer with the value specified.
  /// No operations is done if \p Width or \p Height is zero. An exception is
  /// thrown if either \p Dest or \p Src is nullptr or if \p Width is strictly
  /// greater than \p DestPitch. The behavior is undefined if any of the pointer
  /// parameters is invalid.
  ///
  /// NOTE: Function is dependent to prevent the fallback kernels from
  /// materializing without the use of the function.
  ///
  /// \param Dest is a USM pointer to the destination memory.
  /// \param DestPitch is the pitch of the rows in \p Dest.
  /// \param Value is the value to fill into the region in \p Dest. Value is
  /// cast as an unsigned char.
  /// \param Width is the width in number of elements of the 2D region to fill.
  /// \param Height is the height in number of rows of the 2D region to fill.
  template <typename T = unsigned char,
            typename = std::enable_if_t<std::is_same_v<T, unsigned char>>>
  void ext_oneapi_memset2d(void *Dest, size_t DestPitch, int Value,
                           size_t Width, size_t Height);

  /// Fills the memory pointed by a USM pointer with the value specified.
  /// No operations is done if \p Width or \p Height is zero. An exception is
  /// thrown if either \p Dest or \p Src is nullptr or if \p Width is strictly
  /// greater than \p DestPitch. The behavior is undefined if any of the pointer
  /// parameters is invalid.
  ///
  /// \param Dest is a USM pointer to the destination memory.
  /// \param DestPitch is the pitch of the rows in \p Dest.
  /// \param Pattern is the pattern to fill into the memory.  T should be
  /// device copyable.
  /// \param Width is the width in number of elements of the 2D region to fill.
  /// \param Height is the height in number of rows of the 2D region to fill.
  template <typename T>
  void ext_oneapi_fill2d(void *Dest, size_t DestPitch, const T &Pattern,
                         size_t Width, size_t Height);

  /// Copies data from a USM memory region to a device_global.
  /// Throws an exception if the copy operation intends to write outside the
  /// memory range \p Dest, as specified through \p NumBytes and \p DestOffset.
  ///
  /// \param Dest is the destination device_glboal.
  /// \param Src is a USM pointer to the source memory.
  /// \param NumBytes is a number of bytes to copy.
  /// \param DestOffset is the offset into \p Dest to copy to.
  template <typename T, typename PropertyListT>
  void memcpy([[maybe_unused]] ext::oneapi::experimental::device_global<
                  T, PropertyListT> &Dest,
              [[maybe_unused]] const void *Src,
              [[maybe_unused]] size_t NumBytes = sizeof(T),
              [[maybe_unused]] size_t DestOffset = 0) {
#ifndef __SYCL_DEVICE_ONLY__
    throwIfGraphAssociated<
        ext::oneapi::experimental::detail::UnsupportedGraphFeatures::
            sycl_ext_oneapi_device_global>();
    if (sizeof(T) < DestOffset + NumBytes)
      throw sycl::exception(make_error_code(errc::invalid),
                            "Copy to device_global is out of bounds.");

    constexpr bool IsDeviceImageScoped = PropertyListT::template has_property<
        ext::oneapi::experimental::device_image_scope_key>();

    if (!detail::isDeviceGlobalUsedInKernel(&Dest)) {
      // If the corresponding device_global isn't used in any kernels, we fall
      // back to doing the memory operation on host-only.
      memcpyToHostOnlyDeviceGlobal(&Dest, Src, sizeof(T), IsDeviceImageScoped,
                                   NumBytes, DestOffset);
      return;
    }

    memcpyToDeviceGlobal(&Dest, Src, IsDeviceImageScoped, NumBytes, DestOffset);
#endif
  }

  /// Copies data from a device_global to USM memory.
  /// Throws an exception if the copy operation intends to read outside the
  /// memory range \p Src, as specified through \p NumBytes and \p SrcOffset.
  ///
  /// \param Dest is a USM pointer to copy to.
  /// \param Src is the source device_global.
  /// \param NumBytes is a number of bytes to copy.
  /// \param SrcOffset is the offset into \p Src to copy from.
  template <typename T, typename PropertyListT>
  void memcpy([[maybe_unused]] void *Dest,
              [[maybe_unused]] const ext::oneapi::experimental::device_global<
                  T, PropertyListT> &Src,
              [[maybe_unused]] size_t NumBytes = sizeof(T),
              [[maybe_unused]] size_t SrcOffset = 0) {
#ifndef __SYCL_DEVICE_ONLY__
    throwIfGraphAssociated<
        ext::oneapi::experimental::detail::UnsupportedGraphFeatures::
            sycl_ext_oneapi_device_global>();
    if (sizeof(T) < SrcOffset + NumBytes)
      throw sycl::exception(make_error_code(errc::invalid),
                            "Copy from device_global is out of bounds.");

    constexpr bool IsDeviceImageScoped = PropertyListT::template has_property<
        ext::oneapi::experimental::device_image_scope_key>();

    if (!detail::isDeviceGlobalUsedInKernel(&Src)) {
      // If the corresponding device_global isn't used in any kernels, we fall
      // back to doing the memory operation on host-only.
      memcpyFromHostOnlyDeviceGlobal(Dest, &Src, IsDeviceImageScoped, NumBytes,
                                     SrcOffset);
      return;
    }

    memcpyFromDeviceGlobal(Dest, &Src, IsDeviceImageScoped, NumBytes,
                           SrcOffset);
#endif
  }

  /// Copies elements of type `std::remove_all_extents_t<T>` from a USM memory
  /// region to a device_global.
  /// Throws an exception if the copy operation intends to write outside the
  /// memory range \p Dest, as specified through \p Count and \p StartIndex.
  ///
  /// \param Src is a USM pointer to the source memory.
  /// \param Dest is the destination device_glboal.
  /// \param Count is a number of elements to copy.
  /// \param StartIndex is the index of the first element in \p Dest to copy to.
  template <typename T, typename PropertyListT>
  void copy(const std::remove_all_extents_t<T> *Src,
            ext::oneapi::experimental::device_global<T, PropertyListT> &Dest,
            size_t Count = sizeof(T) / sizeof(std::remove_all_extents_t<T>),
            size_t StartIndex = 0) {
    this->memcpy(Dest, Src, Count * sizeof(std::remove_all_extents_t<T>),
                 StartIndex * sizeof(std::remove_all_extents_t<T>));
  }

  /// Copies elements of type `std::remove_all_extents_t<T>` from a
  /// device_global to a USM memory region.
  /// Throws an exception if the copy operation intends to write outside the
  /// memory range \p Src, as specified through \p Count and \p StartIndex.
  ///
  /// \param Src is the source device_global.
  /// \param Dest is a USM pointer to copy to.
  /// \param Count is a number of elements to copy.
  /// \param StartIndex is the index of the first element in \p Src to copy
  ///        from.
  template <typename T, typename PropertyListT>
  void
  copy(const ext::oneapi::experimental::device_global<T, PropertyListT> &Src,
       std::remove_all_extents_t<T> *Dest,
       size_t Count = sizeof(T) / sizeof(std::remove_all_extents_t<T>),
       size_t StartIndex = 0) {
    this->memcpy(Dest, Src, Count * sizeof(std::remove_all_extents_t<T>),
                 StartIndex * sizeof(std::remove_all_extents_t<T>));
  }
  /// Executes a command_graph.
  ///
  /// \param Graph Executable command_graph to run
  void ext_oneapi_graph(ext::oneapi::experimental::command_graph<
                        ext::oneapi::experimental::graph_state::executable>
                            Graph);

  /// Copies data from host to device, where \p Src is a USM pointer and \p Dest
  /// is an opaque image memory handle. An exception is thrown if either \p Src
  /// is nullptr or \p Dest is incomplete. The behavior is undefined if
  /// \p DestImgDesc is inconsistent with the allocated allocated memory
  /// regions.
  ///
  /// \param Src is a USM pointer to the source memory.
  /// \param Dest is an opaque image memory handle to the destination memory.
  /// \param DestImgDesc is the image descriptor.
  void ext_oneapi_copy(
      const void *Src, ext::oneapi::experimental::image_mem_handle Dest,
      const ext::oneapi::experimental::image_descriptor &DestImgDesc);

  /// Copies data from host to device, where \p Src is a USM pointer and \p Dest
  /// is an opaque image memory handle. Allows for a sub-region copy, where
  /// \p SrcOffset , \p DestOffset , and \p CopyExtent are used to determine the
  /// sub-region. Pixel size is determined by \p DestImgDesc . An exception is
  /// thrown if either \p Src is nullptr or \p Dest is incomplete.
  ///
  /// \param Src is a USM pointer to the source memory.
  /// \param SrcOffset is an offset from the origin where the x, y, and z
  ///                  components are measured in bytes, rows, and slices
  ///                  respectively.
  /// \param SrcExtent is the size of the source memory, measured in
  ///                  pixels. (Pixel size determined by \p DestImgDesc .)
  /// \param Dest is an opaque image memory handle to the destination memory.
  /// \param DestOffset is an offset from the destination origin measured in
  ///                   pixels. (Pixel size determined by \p DestImgDesc .)
  /// \param DestImgDesc is the destination image descriptor.
  /// \param CopyExtent is the width, height, and depth of the region to copy
  ///                   measured in pixels. (Pixel size determined by
  ///                   \p SrcImgDesc .)
  void ext_oneapi_copy(
      const void *Src, sycl::range<3> SrcOffset, sycl::range<3> SrcExtent,
      ext::oneapi::experimental::image_mem_handle Dest,
      sycl::range<3> DestOffset,
      const ext::oneapi::experimental::image_descriptor &DestImgDesc,
      sycl::range<3> CopyExtent);

  /// Copies data from device to host, where \p Src is an opaque image memory
  /// handle and \p Dest is a USM pointer. An exception is thrown if either
  /// \p Src is incomplete or \p Dest is nullptr. The behavior is undefined if
  /// \p SrcImgDesc is inconsistent with the allocated memory regions.
  ///
  /// \param Src is an opaque image memory handle to the source memory.
  /// \param Dest is a USM pointer to the destination memory.
  /// \param SrcImgDesc is the source image descriptor.
  void ext_oneapi_copy(
      const ext::oneapi::experimental::image_mem_handle Src, void *Dest,
      const ext::oneapi::experimental::image_descriptor &SrcImgDesc);

  /// Copies data from device to host, where \p Src is an opaque image memory
  /// handle and \p Dest is a USM pointer. Allows for a sub-region copy, where
  /// \p SrcOffset , \p DestOffset , and \p CopyExtent are used to determine the
  /// sub-region. Pixel size is determined by \p SrcImgDesc . An exception is
  /// thrown if either \p Src is nullptr or \p Dest is incomplete.
  ///
  /// \param Src is an opaque image memory handle to the source memory.
  /// \param SrcOffset is an offset from the source origin measured in pixels.
  ///                  (Pixel size determined by \p SrcImgDesc .)
  /// \param SrcImgDesc is the source image descriptor.
  /// \param Dest is a USM pointer to the destination memory.
  /// \param DestOffset is an offset from the destination origin where the
  ///                   x, y, and z components are measured in bytes, rows,
  ///                   and slices respectively.
  /// \param DestExtent is the size of the destination memory, measured in
  ///                   pixels. (Pixel size determined by \p SrcImgDesc .)
  /// \param CopyExtent is the width, height, and depth of the region to copy
  ///                   measured in pixels. (Pixel size determined by
  ///                   \p SrcImgDesc .)
  void
  ext_oneapi_copy(const ext::oneapi::experimental::image_mem_handle Src,
                  sycl::range<3> SrcOffset,
                  const ext::oneapi::experimental::image_descriptor &SrcImgDesc,
                  void *Dest, sycl::range<3> DestOffset,
                  sycl::range<3> DestExtent, sycl::range<3> CopyExtent);

  /// Copies data from host to device or device to host, where \p Src and
  /// \p Dest are USM pointers. An exception is thrown if either \p Src is
  /// nullptr or \p Dest is nullptr. The behavior is undefined if
  /// \p DeviceImgDesc is inconsistent with the allocated memory regions or
  /// \p DeviceRowPitch is inconsistent with hardware requirements.
  ///
  /// \param Src is a USM pointer to the source memory.
  /// \param Dest is a USM pointer to the destination memory.
  /// \param DeviceImgDesc is the device image descriptor.
  /// \param DeviceRowPitch is the pitch of the rows of the memory on the
  ///                       device.
  void ext_oneapi_copy(
      const void *Src, void *Dest,
      const ext::oneapi::experimental::image_descriptor &DeviceImgDesc,
      size_t DeviceRowPitch);

  /// Copies data from host to device or device to host, where \p Src and
  /// \p Dest are USM pointers. Allows for a sub-region copy, where
  /// \p SrcOffset , \p DestOffset , and \p CopyExtent are used to determine the
  /// sub-region. Pixel size is determined by \p DeviceImgDesc . An exception is
  /// thrown if either \p Src is nullptr or \p Dest is nullptr. The behavior is
  /// undefined if \p DeviceRowPitch is inconsistent with hardware requirements
  /// or \p HostExtent is inconsistent with its respective memory region.
  ///
  /// \param Src is a USM pointer to the source memory.
  /// \param SrcOffset is an destination offset from the origin where the
  ///                  x, y, and z components are measured in bytes, rows,
  ///                  and slices respectively.
  /// \param Dest is a USM pointer to the destination memory.
  /// \param DestOffset is an destination offset from the origin where the
  ///                   x, y, and z components are measured in bytes, rows,
  ///                   and slices respectively.
  /// \param DeviceImgDesc is the device image descriptor.
  /// \param DeviceRowPitch is the pitch of the rows of the image on the device.
  /// \param HostExtent is the size of the host memory, measured in pixels.
  ///                   (Pixel size determined by \p DeviceImgDesc .)
  /// \param CopyExtent is the width, height, and depth of the region to copy
  ///                   measured in pixels. (Pixel size determined by
  ///                   \p DeviceImgDesc .)
  void ext_oneapi_copy(
      const void *Src, sycl::range<3> SrcOffset, void *Dest,
      sycl::range<3> DestOffset,
      const ext::oneapi::experimental::image_descriptor &DeviceImgDesc,
      size_t DeviceRowPitch, sycl::range<3> HostExtent,
      sycl::range<3> CopyExtent);

  /// Copies data from device to device, where \p Src and \p Dest are opaque
  /// image memory handles. An exception is thrown if either \p Src or \p Dest
  /// are incomplete. The behavior is undefined if \p SrcImgDesc or
  /// \p DestImgDesc are inconsistent with their respective allocated memory
  /// regions.
  ///
  /// \param Src is an opaque image memory handle to the source memory.
  /// \param SrcImgDesc is the source image descriptor.
  /// \param Dest is an opaque image memory handle to the destination memory.
  /// \param DestImgDesc is the destination image descriptor.
  void ext_oneapi_copy(
      const ext::oneapi::experimental::image_mem_handle Src,
      const ext::oneapi::experimental::image_descriptor &SrcImgDesc,
      ext::oneapi::experimental::image_mem_handle Dest,
      const ext::oneapi::experimental::image_descriptor &DestImgDesc);

  /// Copies data from device to device, where \p Src and \p Dest are opaque
  /// image memory handles. Allows for a sub-region copy, where \p SrcOffset ,
  /// \p DestOffset and \p CopyExtent are used to determine the sub-region.
  /// Pixel size is determined by \p SrcImgDesc . An exception is thrown if
  /// either \p Src or \p Dest is incomplete.
  ///
  /// \param Src is an opaque image memory handle to the source memory.
  /// \param SrcOffset is an offset from the source origin measured in pixels.
  ///                  (Pixel size determined by \p SrcImgDesc .)
  /// \param SrcImgDesc is the source image descriptor.
  /// \param Dest is an opaque image memory handle to the destination memory.
  /// \param DestOffset is an offset from the destination origin measured in
  ///                   pixels. (Pixel size determined by \p SrcImgDesc .)
  /// \param DestImgDesc is the destination image descriptor.
  /// \param CopyExtent is the width, height, and depth of the region to copy
  ///                   measured in pixels. (Pixel size determined by
  ///                   \p SrcImgDesc .)
  void ext_oneapi_copy(
      const ext::oneapi::experimental::image_mem_handle Src,
      sycl::range<3> SrcOffset,
      const ext::oneapi::experimental::image_descriptor &SrcImgDesc,
      ext::oneapi::experimental::image_mem_handle Dest,
      sycl::range<3> DestOffset,
      const ext::oneapi::experimental::image_descriptor &DestImgDesc,
      sycl::range<3> CopyExtent);

  /// Copies data from device to device, where \p Src is an opaque image memory
  /// handle and \p Dest is a USM pointer. An exception is thrown if either
  /// \p Src is incomplete or \p Dest is nullptr. The behavior is undefined if
  /// \p SrcImgDesc or \p DestImgDesc are inconsistent with their respective
  /// allocated memory regions or \p DestRowPitch is inconsistent with hardware
  /// requirements.
  ///
  /// \param Src is an opaque image memory handle to the source memory.
  /// \param SrcImgDesc is the source image descriptor.
  /// \param Dest is a USM pointer to the destination memory.
  /// \param DestImgDesc is the destination image descriptor.
  /// \param DestRowPitch is the pitch of the rows of the destination memory.
  void ext_oneapi_copy(
      const ext::oneapi::experimental::image_mem_handle Src,
      const ext::oneapi::experimental::image_descriptor &SrcImgDesc, void *Dest,
      const ext::oneapi::experimental::image_descriptor &DestImgDesc,
      size_t DestRowPitch);

  /// Copies data from device to device, where \p Src is an opaque image memory
  /// handle and \p Dest is a USM pointer. Allows for a sub-region copy, where
  /// \p SrcOffset, \p DestOffset and \p CopyExtent are used to determine the
  /// sub-region. Pixel size is determined by \p SrcImgDesc . An exception is
  /// thrown if either \p Src is incomplete or \p Dest is nullptr. The behavior
  /// is undefined if \p DestRowPitch is inconsistent with hardware
  /// requirements.
  ///
  /// \param Src is an opaque image memory handle to the source memory.
  /// \param SrcOffset is an offset from the source origin measured in Pixels
  ///                   (Pixel size determined by \p SrcImgDesc .)
  /// \param SrcImgDesc is the source image descriptor
  /// \param Dest is a USM pointer to the destination memory.
  /// \param DestOffset is an offset from the destination origin measured in
  ///                   pixels. (Pixel size determined by \p SrcImgDesc .)
  /// \param DestImgDesc is the destination image descriptor.
  /// \param DestRowPitch is the pitch of the rows of the destination memory.
  /// \param CopyExtent is the width, height, and depth of the region to copy
  ///               measured in pixels. (Pixel size determined by
  ///               \p SrcImgDesc .)
  void ext_oneapi_copy(
      const ext::oneapi::experimental::image_mem_handle Src,
      sycl::range<3> SrcOffset,
      const ext::oneapi::experimental::image_descriptor &SrcImgDesc, void *Dest,
      sycl::range<3> DestOffset,
      const ext::oneapi::experimental::image_descriptor &DestImgDesc,
      size_t DestRowPitch, sycl::range<3> CopyExtent);

  /// Copies data from device to device memory, where \p Src is USM pointer and
  /// \p Dest is an opaque image memory handle. An exception is thrown if either
  /// \p Src is nullptr or \p Dest is incomplete. The behavior is undefined if
  /// \p SrcImgDesc or \p DestImgDesc are inconsistent with their respective
  /// allocated memory regions or \p SrcRowPitch is inconsistent with hardware
  /// requirements.
  ///
  /// \param Src is a USM pointer to the source memory.
  /// \param SrcImgDesc is the source image descriptor.
  /// \param SrcRowPitch is the pitch of the rows of the source memory.
  /// \param Dest is an opaque image memory handle to the destination memory.
  /// \param DestImgDesc is the destination image descriptor.
  void ext_oneapi_copy(
      const void *Src,
      const ext::oneapi::experimental::image_descriptor &SrcImgDesc,
      size_t SrcRowPitch, ext::oneapi::experimental::image_mem_handle Dest,
      const ext::oneapi::experimental::image_descriptor &DestImgDesc);

  /// Copies data from device to device memory, where \p Src is USM pointer and
  /// \p Dest is an opaque image memory handle. Allows for a sub-region
  /// copy, where \p SrcOffset, \p DestOffset and \p CopyExtent are used to
  /// determine the sub-region. Pixel size is determined by \p SrcImgDesc . An
  /// exception is thrown if either \p Src is nullptr or \p Dest is incomplete.
  /// The behavior is undefined if \p SrcRowPitch is inconsistent with hardware
  /// requirements.
  ///
  /// \param Src is a USM pointer to the source memory.
  /// \param SrcOffset is an offset from the source origin measured in pixels
  ///                   (pixel size determined by \p SrcImgDesc )
  /// \param SrcImgDesc is the source image descriptor
  /// \param SrcRowPitch is the pitch of the rows of the destination memory.
  /// \param Dest is an opaque image memory handle to the destination memory.
  /// \param DestOffset is an offset from the destination origin measured in
  ///                   pixels (pixel size determined by \p SrcImgDesc )
  /// \param DestImgDesc is the destination image descriptor
  /// \param CopyExtent is the width, height, and depth of the region to copy
  ///               measured in pixels (pixel size determined by
  ///               \p SrcImgDesc )
  void ext_oneapi_copy(
      const void *Src, sycl::range<3> SrcOffset,
      const ext::oneapi::experimental::image_descriptor &SrcImgDesc,
      size_t SrcRowPitch, ext::oneapi::experimental::image_mem_handle Dest,
      sycl::range<3> DestOffset,
      const ext::oneapi::experimental::image_descriptor &DestImgDesc,
      sycl::range<3> CopyExtent);

  /// Copies data from DtoD or HtoH memory, where \p Src and \p Dest are USM
  /// pointers. An exception is thrown if either \p Src or \p Dest are nullptr.
  /// The behavior is undefined if \p SrcImgDesc or \p DestImgDesc are
  /// inconsistent with their respective allocated memory regions or
  /// \p SrcRowPitch or \p DestRowPitch are inconsistent with hardware
  /// requirements.
  ///
  /// \param Src is a USM pointer to the source memory.
  /// \param SrcImgDesc is the source image descriptor.
  /// \param SrcRowPitch is the pitch of the rows of the source memory.
  /// \param Dest is a USM pointer to the destination memory.
  /// \param DestImgDesc is the destination image descriptor.
  /// \param SrcRowPitch is the pitch of the rows of the destination memory.
  void ext_oneapi_copy(
      const void *Src,
      const ext::oneapi::experimental::image_descriptor &SrcImgDesc,
      size_t SrcRowPitch, void *Dest,
      const ext::oneapi::experimental::image_descriptor &DestImgDesc,
      size_t DestRowPitch);

  /// Copies data from DtoD or HtoH memory, where \p Src and \p Dest are USM
  /// pointers. Allows for a sub-region copy, where \p SrcOffset, \p DestOffset
  /// and \p CopyExtent are used to determine the sub-region. Pixel size is
  /// determined by \p SrcImgDesc . An exception is thrown if either \p Src or
  /// \p Dest are nullptr. The behavior is undefined if \p SrcRowPitch or
  /// \p DestRowPitch are inconsistent with hardware requirements.
  ///
  /// \param Src is a USM pointer to the source memory.
  /// \param SrcOffset is an offset from the source origin measured in pixels
  ///                   (pixel size determined by \p SrcImgDesc )
  /// \param SrcImgDesc is the source image descriptor
  /// \param SrcRowPitch is the pitch of the rows of the destination memory.
  /// \param Dest is a USM pointer to the destination memory.
  /// \param DestOffset is an offset from the destination origin measured in
  ///                   pixels (pixel size determined by \p SrcImgDesc )
  /// \param DestImgDesc is the destination image descriptor
  /// \param DestRowPitch is the pitch of the rows of the destination memory.
  /// \param CopyExtent is the width, height, and depth of the region to copy
  ///               measured in pixels (pixel size determined by
  ///               \p SrcImgDesc )
  void ext_oneapi_copy(
      const void *Src, sycl::range<3> SrcOffset,
      const ext::oneapi::experimental::image_descriptor &SrcImgDesc,
      size_t SrcRowPitch, void *Dest, sycl::range<3> DestOffset,
      const ext::oneapi::experimental::image_descriptor &DestImgDesc,
      size_t DestRowPitch, sycl::range<3> CopyExtent);

  /// Submit a non-blocking device-side wait on an external
  //  semaphore to the queue.
  /// An exception is thrown if \p extSemaphore is incomplete, or if the
  /// type of semaphore requires an explicit value to wait upon.
  ///
  /// \param extSemaphore is an opaque external semaphore object
  void ext_oneapi_wait_external_semaphore(
      sycl::ext::oneapi::experimental::external_semaphore extSemaphore);

  /// Submit a non-blocking device-side wait on an external
  //  semaphore to the queue.
  /// An exception is thrown if \p extSemaphore is incomplete, or if the
  /// type of semaphore does not support waiting on an explicitly passed value.
  ///
  /// \param extSemaphore is an opaque external semaphore object
  /// \param WaitValue is the value that this semaphore will wait upon, until it
  ///                  allows any further commands to execute on the queue.
  void ext_oneapi_wait_external_semaphore(
      sycl::ext::oneapi::experimental::external_semaphore extSemaphore,
      uint64_t WaitValue);

  /// Instruct the queue to signal the external semaphore once all previous
  /// commands submitted to the queue have completed execution.
  /// An exception is thrown if \p extSemaphore is incomplete, or if the
  /// type of semaphore requires an explicit value to signal.
  ///
  /// \param extSemaphore is an opaque external semaphore object
  void ext_oneapi_signal_external_semaphore(
      sycl::ext::oneapi::experimental::external_semaphore extSemaphore);

  /// Instruct the queue to set the state of the external semaphore to
  /// \p SignalValue once all previous commands submitted to the queue have
  /// completed execution.
  /// An exception is thrown if \p extSemaphore is incomplete, or if the
  /// type of semaphore does not support signalling an explicitly passed value.
  ///
  /// \param extSemaphore is an opaque external semaphore object.
  /// \param SignalValue is the value that this semaphore signal, once all
  ///                    prior opeartions on the queue complete.
  void ext_oneapi_signal_external_semaphore(
      sycl::ext::oneapi::experimental::external_semaphore extSemaphore,
      uint64_t SignalValue);

private:
#ifdef __INTEL_PREVIEW_BREAKING_CHANGES
  // In some cases we need to construct handler_impl in heap. Sole propose
  // of MImplOwner is to destroy handler_impl in destructor of handler.
  // Can't use unique_ptr because declaration of handler_impl is not available
  // in this header.
  std::shared_ptr<detail::handler_impl> MImplOwner;
  detail::handler_impl *impl;
  const std::shared_ptr<detail::queue_impl> &MQueue;
#else
  std::shared_ptr<detail::handler_impl> impl;
  std::shared_ptr<detail::queue_impl> MQueue;
#endif
  std::vector<detail::LocalAccessorImplPtr> MLocalAccStorage;
  std::vector<std::shared_ptr<detail::stream_impl>> MStreamStorage;
  detail::ABINeutralKernelNameStrT MKernelName;
  /// Storage for a sycl::kernel object.
  std::shared_ptr<detail::kernel_impl> MKernel;
  /// Pointer to the source host memory or accessor(depending on command type).
  void *MSrcPtr = nullptr;
  /// Pointer to the dest host memory or accessor(depends on command type).
  void *MDstPtr = nullptr;
  /// Length to copy or fill (for USM operations).
  size_t MLength = 0;
  /// Pattern that is used to fill memory object in case command type is fill.
  std::vector<unsigned char> MPattern;
  /// Storage for a lambda or function object.
  std::unique_ptr<detail::HostKernelBase> MHostKernel;

  detail::code_location MCodeLoc = {};
  bool MIsFinalized = false;
  event MLastEvent;

  // Make queue_impl class friend to be able to call finalize method.
  friend class detail::queue_impl;
  // Make accessor class friend to keep the list of associated accessors.
  template <typename DataT, int Dims, access::mode AccMode,
            access::target AccTarget, access::placeholder isPlaceholder,
            typename PropertyListT>
  friend class accessor;
  friend device detail::getDeviceFromHandler(handler &);
  friend const detail::DeviceImplPtr &
  detail::getDeviceImplFromHandler(handler &);

  template <typename DataT, int Dimensions, access::mode AccessMode,
            access::target AccessTarget, access::placeholder IsPlaceholder>
  friend class detail::image_accessor;
  // Make stream class friend to be able to keep the list of associated streams
  friend class stream;
  friend class detail::stream_impl;
  // Make reduction friends to store buffers and arrays created for it
  // in handler from reduction methods.
  template <typename T, class BinaryOperation, int Dims, size_t Extent,
            bool ExplicitIdentity, typename RedOutVar>
  friend class detail::reduction_impl_algo;

  friend inline void detail::reduction::finalizeHandler(handler &CGH);
  template <class FunctorTy>
  friend void detail::reduction::withAuxHandler(handler &CGH, FunctorTy Func);

  template <typename KernelName, detail::reduction::strategy Strategy, int Dims,
            typename PropertiesT, typename... RestT>
  friend void detail::reduction_parallel_for(handler &CGH, range<Dims> NDRange,
                                             PropertiesT Properties,
                                             RestT... Rest);

  template <typename KernelName, detail::reduction::strategy Strategy, int Dims,
            typename PropertiesT, typename... RestT>
  friend void
  detail::reduction_parallel_for(handler &CGH, nd_range<Dims> NDRange,
                                 PropertiesT Properties, RestT... Rest);

#ifndef __SYCL_DEVICE_ONLY__
  friend void detail::associateWithHandler(handler &,
                                           detail::AccessorBaseHost *,
                                           access::target);
  friend void detail::associateWithHandler(
      handler &, detail::UnsampledImageAccessorBaseHost *, image_target);
  friend void detail::associateWithHandler(
      handler &, detail::SampledImageAccessorBaseHost *, image_target);
#endif

  friend class ::MockHandler;
  friend class detail::queue_impl;

  // Make pipe class friend to be able to call ext_intel_read/write_host_pipe
  // method.
  template <class _name, class _dataT, int32_t _min_capacity,
            class _propertiesT, class>
  friend class ext::intel::experimental::pipe;

  template <class Obj>
  friend const decltype(Obj::impl) &
  sycl::detail::getSyclObjImpl(const Obj &SyclObject);

  /// Read from a host pipe given a host address and
  /// \param Name name of the host pipe to be passed into lower level runtime
  /// \param Ptr host pointer of host pipe as identified by address of its const
  ///        expr m_Storage member
  /// \param Size the size of data getting read back / to.
  /// \param Block if read operation is blocking, default to false.
  void ext_intel_read_host_pipe(const std::string &Name, void *Ptr, size_t Size,
                                bool Block = false) {
    ext_intel_read_host_pipe(detail::string_view(Name), Ptr, Size, Block);
  }
  void ext_intel_read_host_pipe(detail::string_view Name, void *Ptr,
                                size_t Size, bool Block = false);

  /// Write to host pipes given a host address and
  /// \param Name name of the host pipe to be passed into lower level runtime
  /// \param Ptr host pointer of host pipe as identified by address of its const
  /// expr m_Storage member
  /// \param Size the size of data getting read back / to.
  /// \param Block if write opeartion is blocking, default to false.
  void ext_intel_write_host_pipe(const std::string &Name, void *Ptr,
                                 size_t Size, bool Block = false) {
    ext_intel_write_host_pipe(detail::string_view(Name), Ptr, Size, Block);
  }
  void ext_intel_write_host_pipe(detail::string_view Name, void *Ptr,
                                 size_t Size, bool Block = false);
  friend class ext::oneapi::experimental::detail::graph_impl;
  friend class ext::oneapi::experimental::detail::dynamic_parameter_impl;
  friend class ext::oneapi::experimental::detail::dynamic_command_group_impl;

  bool DisableRangeRounding();

  bool RangeRoundingTrace();

  void GetRangeRoundingSettings(size_t &MinFactor, size_t &GoodFactor,
                                size_t &MinRange);

  template <typename WrapperT, typename TransformedArgType, int Dims,
            typename KernelType,
            std::enable_if_t<detail::KernelLambdaHasKernelHandlerArgT<
                KernelType, TransformedArgType>::value> * = nullptr>
  auto getRangeRoundedKernelLambda(KernelType KernelFunc,
                                   range<Dims> UserRange) {
    return detail::RoundedRangeKernelWithKH<TransformedArgType, Dims,
                                            KernelType>{UserRange, KernelFunc};
  }

  template <typename WrapperT, typename TransformedArgType, int Dims,
            typename KernelType,
            std::enable_if_t<!detail::KernelLambdaHasKernelHandlerArgT<
                KernelType, TransformedArgType>::value> * = nullptr>
  auto getRangeRoundedKernelLambda(KernelType KernelFunc,
                                   range<Dims> UserRange) {
    return detail::RoundedRangeKernel<TransformedArgType, Dims, KernelType>{
        UserRange, KernelFunc};
  }

  const std::shared_ptr<detail::context_impl> &getContextImplPtr() const;

  // Checks if 2D memory operations are supported by the underlying platform.
  bool supportsUSMMemcpy2D();
  bool supportsUSMFill2D();
  bool supportsUSMMemset2D();

  // Helper function for getting a loose bound on work-items.
  id<2> computeFallbackKernelBounds(size_t Width, size_t Height);

  // Function to get information about the backend for which the code is
  // compiled for
  backend getDeviceBackend() const;

  // Common function for launching a 2D USM memcpy kernel to avoid redefinitions
  // of the kernel from copy and memcpy.
  template <typename T>
  void commonUSMCopy2DFallbackKernel(const void *Src, size_t SrcPitch,
                                     void *Dest, size_t DestPitch, size_t Width,
                                     size_t Height) {
    // Otherwise the data is accessible on the device so we do the operation
    // there instead.
    // Limit number of work items to be resistant to big copies.
    id<2> Chunk = computeFallbackKernelBounds(Height, Width);
    id<2> Iterations = (Chunk + id<2>{Height, Width} - 1) / Chunk;
    parallel_for<__usmmemcpy2d<T>>(
        range<2>{Chunk[0], Chunk[1]}, [=](id<2> Index) {
          T *CastedDest = static_cast<T *>(Dest);
          const T *CastedSrc = static_cast<const T *>(Src);
          for (uint32_t I = 0; I < Iterations[0]; ++I) {
            for (uint32_t J = 0; J < Iterations[1]; ++J) {
              id<2> adjustedIndex = Index + Chunk * id<2>{I, J};
              if (adjustedIndex[0] < Height && adjustedIndex[1] < Width) {
                CastedDest[adjustedIndex[0] * DestPitch + adjustedIndex[1]] =
                    CastedSrc[adjustedIndex[0] * SrcPitch + adjustedIndex[1]];
              }
            }
          }
        });
  }

  // Common function for launching a 2D USM memcpy host-task to avoid
  // redefinitions of the kernel from copy and memcpy.
  template <typename T>
  void commonUSMCopy2DFallbackHostTask(const void *Src, size_t SrcPitch,
                                       void *Dest, size_t DestPitch,
                                       size_t Width, size_t Height) {
    // If both pointers are host USM or unknown (assumed non-USM) we use a
    // host-task to satisfy dependencies.
    host_task([=] {
      const T *CastedSrc = static_cast<const T *>(Src);
      T *CastedDest = static_cast<T *>(Dest);
      for (size_t I = 0; I < Height; ++I) {
        const T *SrcItBegin = CastedSrc + SrcPitch * I;
        T *DestItBegin = CastedDest + DestPitch * I;
        std::copy(SrcItBegin, SrcItBegin + Width, DestItBegin);
      }
    });
  }

  // StageFillCG()  Supporting function to fill()
  template <typename T, int Dims, access::mode AccessMode,
            access::target AccessTarget,
            access::placeholder IsPlaceholder = access::placeholder::false_t,
            typename PropertyListT = property_list>
  void StageFillCG(
      accessor<T, Dims, AccessMode, AccessTarget, IsPlaceholder, PropertyListT>
          Dst,
      const T &Pattern) {
    setType(detail::CGType::Fill);
    detail::AccessorBaseHost *AccBase = (detail::AccessorBaseHost *)&Dst;
    detail::AccessorImplPtr AccImpl = detail::getSyclObjImpl(*AccBase);

    MDstPtr = static_cast<void *>(AccImpl.get());

    MPattern.resize(sizeof(T));
    auto PatternPtr = reinterpret_cast<T *>(MPattern.data());
    *PatternPtr = Pattern;
  }

  // Common function for launching a 2D USM fill kernel to avoid redefinitions
  // of the kernel from memset and fill.
  template <typename T>
  void commonUSMFill2DFallbackKernel(void *Dest, size_t DestPitch,
                                     const T &Pattern, size_t Width,
                                     size_t Height) {
    // Otherwise the data is accessible on the device so we do the operation
    // there instead.
    // Limit number of work items to be resistant to big fill operations.
    id<2> Chunk = computeFallbackKernelBounds(Height, Width);
    id<2> Iterations = (Chunk + id<2>{Height, Width} - 1) / Chunk;
    parallel_for<__usmfill2d<T>>(
        range<2>{Chunk[0], Chunk[1]}, [=](id<2> Index) {
          T *CastedDest = static_cast<T *>(Dest);
          for (uint32_t I = 0; I < Iterations[0]; ++I) {
            for (uint32_t J = 0; J < Iterations[1]; ++J) {
              id<2> adjustedIndex = Index + Chunk * id<2>{I, J};
              if (adjustedIndex[0] < Height && adjustedIndex[1] < Width) {
                CastedDest[adjustedIndex[0] * DestPitch + adjustedIndex[1]] =
                    Pattern;
              }
            }
          }
        });
  }

  // Common function for launching a 2D USM fill kernel or host_task to avoid
  // redefinitions of the kernel from memset and fill.
  template <typename T>
  void commonUSMFill2DFallbackHostTask(void *Dest, size_t DestPitch,
                                       const T &Pattern, size_t Width,
                                       size_t Height) {
    // If the pointer is host USM or unknown (assumed non-USM) we use a
    // host-task to satisfy dependencies.
    host_task([=] {
      T *CastedDest = static_cast<T *>(Dest);
      for (size_t I = 0; I < Height; ++I) {
        T *ItBegin = CastedDest + DestPitch * I;
        std::fill(ItBegin, ItBegin + Width, Pattern);
      }
    });
  }

  // Implementation of USM fill using command for native fill.
  void fill_impl(void *Dest, const void *Value, size_t ValueSize, size_t Count);

  // Implementation of ext_oneapi_memcpy2d using command for native 2D memcpy.
  void ext_oneapi_memcpy2d_impl(void *Dest, size_t DestPitch, const void *Src,
                                size_t SrcPitch, size_t Width, size_t Height);

  // Untemplated version of ext_oneapi_fill2d using command for native 2D fill.
  void ext_oneapi_fill2d_impl(void *Dest, size_t DestPitch, const void *Value,
                              size_t ValueSize, size_t Width, size_t Height);

  // Implementation of ext_oneapi_memset2d using command for native 2D memset.
  void ext_oneapi_memset2d_impl(void *Dest, size_t DestPitch, int Value,
                                size_t Width, size_t Height);

  // Implementation of memcpy to device_global.
  void memcpyToDeviceGlobal(const void *DeviceGlobalPtr, const void *Src,
                            bool IsDeviceImageScoped, size_t NumBytes,
                            size_t Offset);

  // Implementation of memcpy from device_global.
  void memcpyFromDeviceGlobal(void *Dest, const void *DeviceGlobalPtr,
                              bool IsDeviceImageScoped, size_t NumBytes,
                              size_t Offset);

  // Implementation of memcpy to an unregistered device_global.
  void memcpyToHostOnlyDeviceGlobal(const void *DeviceGlobalPtr,
                                    const void *Src, size_t DeviceGlobalTSize,
                                    bool IsDeviceImageScoped, size_t NumBytes,
                                    size_t Offset);

  // Implementation of memcpy from an unregistered device_global.
  void memcpyFromHostOnlyDeviceGlobal(void *Dest, const void *DeviceGlobalPtr,
                                      bool IsDeviceImageScoped, size_t NumBytes,
                                      size_t Offset);

  // Changing values in this will break ABI/API.
  enum class StableKernelCacheConfig : int32_t {
    Default = 0,
    LargeSLM = 1,
    LargeData = 2
  };

  // Set value of the gpu cache configuration for the kernel.
  void setKernelCacheConfig(StableKernelCacheConfig);
  // Set value of the kernel is cooperative flag
  void setKernelIsCooperative(bool);

  // Set using cuda thread block cluster launch flag and set the launch bounds.
  void setKernelClusterLaunch(sycl::range<3> ClusterSize, int Dims);

  // Set the request work group memory size (work_group_static ext).
  void setKernelWorkGroupMem(size_t Size);

  // Various checks that are only meaningful for host compilation, because they
  // result in runtime errors (i.e. exceptions being thrown). To save time
  // during device compilations (by reducing amount of templates we have to
  // instantiate), those are only available during host compilation pass.
#ifndef __SYCL_DEVICE_ONLY__
  constexpr static int AccessTargetMask = 0x7ff;
  /// According to section 4.7.6.11. of the SYCL specification, a local accessor
  /// must not be used in a SYCL kernel function that is invoked via single_task
  /// or via the simple form of parallel_for that takes a range parameter.
  //
  // Exception handling generates lots of code, outline it out of template
  // method to improve compilation times.
  void throwOnKernelParameterMisuseHelper(
      int N, detail::kernel_param_desc_t (*f)(int)) const {
    for (int I = 0; I < N; ++I) {
      detail::kernel_param_desc_t ParamDesc = (*f)(I);
      const detail::kernel_param_kind_t &Kind = ParamDesc.kind;
      const access::target AccTarget =
          static_cast<access::target>(ParamDesc.info & AccessTargetMask);
      if ((Kind == detail::kernel_param_kind_t::kind_accessor) &&
          (AccTarget == target::local))
        throw sycl::exception(
            make_error_code(errc::kernel_argument),
            "A local accessor must not be used in a SYCL kernel function "
            "that is invoked via single_task or via the simple form of "
            "parallel_for that takes a range parameter.");
      if (Kind == detail::kernel_param_kind_t::kind_work_group_memory ||
          Kind == detail::kernel_param_kind_t::kind_dynamic_work_group_memory)
        throw sycl::exception(
            make_error_code(errc::kernel_argument),
            "A work group memory object must not be used in a SYCL kernel "
            "function that is invoked via single_task or via the simple form "
            "of parallel_for that takes a range parameter.");
    }
  }
  template <typename KernelName, typename KernelType>
  void throwOnKernelParameterMisuse() const {
    using NameT =
        typename detail::get_kernel_name_t<KernelName, KernelType>::name;
    throwOnKernelParameterMisuseHelper(detail::getKernelNumParams<NameT>(),
                                       &detail::getKernelParamDesc<NameT>);
  }

  template <typename T, int Dims, access::mode AccessMode,
            access::target AccessTarget,
            access::placeholder IsPlaceholder = access::placeholder::false_t,
            typename PropertyListT = property_list>
  void checkIfPlaceholderIsBoundToHandler(
      accessor<T, Dims, AccessMode, AccessTarget, IsPlaceholder, PropertyListT>
          Acc) {
    auto *AccBase = reinterpret_cast<detail::AccessorBaseHost *>(&Acc);
    detail::AccessorImplHost *Req = detail::getSyclObjImpl(*AccBase).get();
    if (HasAssociatedAccessor(Req, AccessTarget))
      throw sycl::exception(make_error_code(errc::kernel_argument),
                            "placeholder accessor must be bound by calling "
                            "handler::require() before it can be used.");
  }

  template <
      ext::oneapi::experimental::detail::UnsupportedGraphFeatures FeatureT>
  void throwIfGraphAssociated() const {

    if (getCommandGraph()) {
      std::string FeatureString =
          ext::oneapi::experimental::detail::UnsupportedFeatureToString(
              FeatureT);
      throw sycl::exception(sycl::make_error_code(errc::invalid),
                            "The " + FeatureString +
                                " feature is not yet available "
                                "for use with the SYCL Graph extension.");
    }
  }
#endif

#ifndef __INTEL_PREVIEW_BREAKING_CHANGES
  // Set that an ND Range was used during a call to parallel_for
  void setNDRangeUsed(bool Value);
#endif

  inline void internalProfilingTagImpl() {
    throwIfActionIsCreated();
    setType(detail::CGType::ProfilingTag);
  }

  void addAccessorReq(detail::AccessorImplPtr Accessor);

  void addLifetimeSharedPtrStorage(std::shared_ptr<const void> SPtr);

  void addArg(detail::kernel_param_kind_t ArgKind, void *Req, int AccessTarget,
              int ArgIndex);
  void clearArgs();
  void setArgsToAssociatedAccessors();

  bool HasAssociatedAccessor(detail::AccessorImplHost *Req,
                             access::target AccessTarget) const;

  template <int Dims>
  static sycl::range<3> padRange(const sycl::range<Dims> &Range) {
    if constexpr (Dims == 3) {
      return Range;
    } else {
      sycl::range<3> Res{0, 0, 0};
      for (int I = 0; I < Dims; ++I)
        Res[I] = Range[I];
      return Res;
    }
  }

  template <int Dims> static sycl::id<3> padId(const sycl::id<Dims> &Id) {
    if constexpr (Dims == 3) {
      return Id;
    } else {
      sycl::id<3> Res{0, 0, 0};
      for (int I = 0; I < Dims; ++I)
        Res[I] = Id[I];
      return Res;
    }
  }

  template <int Dims>
  void setNDRangeDescriptor(sycl::range<Dims> N,
                            bool SetNumWorkGroups = false) {
    return setNDRangeDescriptorPadded(padRange(N), SetNumWorkGroups, Dims);
  }
  template <int Dims>
  void setNDRangeDescriptor(sycl::range<Dims> NumWorkItems,
                            sycl::id<Dims> Offset) {
    return setNDRangeDescriptorPadded(padRange(NumWorkItems), padId(Offset),
                                      Dims);
  }
  template <int Dims>
  void setNDRangeDescriptor(sycl::nd_range<Dims> ExecutionRange) {
    return setNDRangeDescriptorPadded(
        padRange(ExecutionRange.get_global_range()),
        padRange(ExecutionRange.get_local_range()),
        padId(ExecutionRange.get_offset()), Dims);
  }

  void setNDRangeDescriptorPadded(sycl::range<3> N, bool SetNumWorkGroups,
                                  int Dims);
  void setNDRangeDescriptorPadded(sycl::range<3> NumWorkItems,
                                  sycl::id<3> Offset, int Dims);
  void setNDRangeDescriptorPadded(sycl::range<3> NumWorkItems,
                                  sycl::range<3> LocalSize, sycl::id<3> Offset,
                                  int Dims);

  friend class detail::HandlerAccess;

#ifdef __INTEL_PREVIEW_BREAKING_CHANGES
  __SYCL_DLL_LOCAL detail::handler_impl *get_impl() { return impl; }
#else
  __SYCL_DLL_LOCAL detail::handler_impl *get_impl() { return impl.get(); }
#endif
  // Friend free-functions for asynchronous allocation and freeing.
  __SYCL_EXPORT friend void
  ext::oneapi::experimental::async_free(sycl::handler &h, void *ptr);

  __SYCL_EXPORT friend void *
  ext::oneapi::experimental::async_malloc(sycl::handler &h,
                                          sycl::usm::alloc kind, size_t size);

  __SYCL_EXPORT friend void *ext::oneapi::experimental::async_malloc_from_pool(
      sycl::handler &h, size_t size,
      const ext::oneapi::experimental::memory_pool &pool);

protected:
  /// Registers event dependencies in this command group.
  void depends_on(const detail::EventImplPtr &Event);
  /// Registers event dependencies in this command group.
  void depends_on(const std::vector<detail::EventImplPtr> &Events);
};

namespace detail {
class HandlerAccess {
public:
  static void internalProfilingTagImpl(handler &Handler) {
    Handler.internalProfilingTagImpl();
  }

  template <typename RangeT, typename PropertiesT>
  static void parallelForImpl(handler &Handler, RangeT Range, PropertiesT Props,
                              kernel Kernel) {
    Handler.parallel_for_impl(Range, Props, Kernel);
  }
};
} // namespace detail

} // namespace _V1
} // namespace sycl<|MERGE_RESOLUTION|>--- conflicted
+++ resolved
@@ -459,18 +459,12 @@
           std::shared_ptr<detail::queue_impl> PrimaryQueue,
           std::shared_ptr<detail::queue_impl> SecondaryQueue,
           bool CallerNeedsEvent);
-<<<<<<< HEAD
-=======
-#endif
->>>>>>> 38bed82f
+#endif
   __SYCL_DLL_LOCAL handler(std::shared_ptr<detail::queue_impl> Queue,
                            detail::queue_impl *PrimaryQueue,
                            detail::queue_impl *SecondaryQueue,
                            bool CallerNeedsEvent);
-<<<<<<< HEAD
-#endif
-=======
->>>>>>> 38bed82f
+#endif
 
 #ifdef __INTEL_PREVIEW_BREAKING_CHANGES
   /// Constructs SYCL handler for Graph.
